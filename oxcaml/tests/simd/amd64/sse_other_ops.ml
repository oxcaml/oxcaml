--- conflicted
+++ resolved
@@ -165,11 +165,7 @@
         let expect =
           int64x2_of_int64s
             Stdlib.Int64.(mul (of_int32 l) (of_int32 r))
-<<<<<<< HEAD
-            Stdlib.Int64.(mul (of_int32 l) (of_int32 r))
-=======
             Stdlib.Int64.(mul (of_int32 r) (of_int32 l))
->>>>>>> bf7c1fca
         in
         eq (int64x2_low_int64 result)
           (int64x2_high_int64 result)
@@ -189,13 +185,8 @@
                 (logand (of_int32 r) 0xffffffffL))
             Stdlib.Int64.(
               mul
-<<<<<<< HEAD
-                (logand (of_int32 l) 0xffffffffL)
-                (logand (of_int32 r) 0xffffffffL))
-=======
                 (logand (of_int32 r) 0xffffffffL)
                 (logand (of_int32 l) 0xffffffffL))
->>>>>>> bf7c1fca
         in
         eq (int64x2_low_int64 result)
           (int64x2_high_int64 result)
