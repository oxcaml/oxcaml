let enabled_if_main = {|(enabled_if (= %{context_name} "main"))|}

let enabled_if_main_amd64_not_macos =
  {|(enabled_if
      (and (= %{context_name} "main")
           (= %{architecture} "amd64")
           (<> %{system} macosx)))|}

let impl name = name ^ ".ml"

let output name = name ^ ".out"

let runner name = name ^ ".exe"

let expected _name = "empty.expected"

let buf = Buffer.create 1000

let rule ~subst template =
  Buffer.add_substitute buf subst template;
  Buffer.output_buffer Out_channel.stdout buf;
  Buffer.clear buf

let compile ~enabled_if ~extra_flags name =
  let subst = function
    | "name" -> name
    | "enabled_if" -> enabled_if
    | "extra_flags" -> extra_flags
    | _ -> assert false
  in
  rule ~subst
    {|
(executable
 (name ${name})
 (modules ${name})
 ${enabled_if}
 (ocamlopt_flags
  (:standard -extension simd_beta ${extra_flags}))
 (libraries simd_test_builtins stdlib_stable stdlib_upstream_compatible)
 (foreign_archives stubs))
|}

let run ~enabled_if name =
  let subst = function
    | "enabled_if" -> enabled_if
    | "runner" -> runner name
    | "output" -> output name
    | _ -> assert false
  in
  rule ~subst
    {|
(rule
 (alias   runtest)
 ${enabled_if}
 (action
  (with-outputs-to
   ${output}
   (run ./${runner}))))
|}

let diff_output ~enabled_if name =
  let subst = function
    | "enabled_if" -> enabled_if
    | "output" -> output name
    | "expected" -> expected name
    | _ -> assert false
  in
  rule ~subst
    {|
(rule
 (alias runtest)
 ${enabled_if}
 (action
   (diff ${expected} ${output})))
|}

let copy_file ~enabled_if name new_name =
  let subst = function
    | "enabled_if" -> enabled_if
    | "source" -> impl name
    | "target" -> impl new_name
    | _ -> assert false
  in
  rule ~subst
    {|
(rule
 (alias runtest)
 ${enabled_if}
 (action
  (copy ${source} ${target})))
|}

let make_ops_u name =
  let subst = function "name" -> name | _ -> assert false in
  rule ~subst
    {|
(rule
 (targets ${name}_u.ml)
 (deps ${name}.ml)
 (action
  (with-stdout-to
   ${name}_u.ml
   (progn
   (echo "[@@@ocaml.warning \"-unused-module\"]")
   (echo "module Builtins = Builtins_u\n\n")
   (echo "module Utils = Utils_u\n\n")
   (cat "${name}.ml")))))
|}

let mangle flag =
  (* convert dashes to underscores *)
  let dash_to_underscore c = match c with '-' -> '_' | c -> c in
  String.map dash_to_underscore flag

let print_test ?extra_flag (name, enabled_if) =
  let name, extra_flags =
    match extra_flag with
    | None -> name, ""
    | Some flag ->
      let new_name = name ^ mangle flag in
      copy_file ~enabled_if name new_name;
      new_name, flag
  in
  compile ~enabled_if ~extra_flags name;
  run ~enabled_if name;
  diff_output ~enabled_if name;
  ()

let () =
  let ops =
    [ "ops";
      "ops_float32x4";
      "ops_float64x2";
      "ops_int64x2";
      "ops_int32x4";
      "ops_int16x8";
      "ops_int8x16";
      "ops_float32x8";
      "ops_float64x4";
      "ops_int32x8";
      "ops_int64x4";
      "ops_int16x16";
      "ops_int8x32";
      "sse_other_ops";
      "sse42_string_ops" ]
  in
  List.iter make_ops_u ops;
  let tests =
    [ "basic", enabled_if_main;
      "basic_u", enabled_if_main;
      "basic256", enabled_if_main_amd64_not_macos;
      "basic256_u", enabled_if_main_amd64_not_macos;
      "let_mutable", enabled_if_main;
      "let_mutable_u", enabled_if_main;
      "ops_float32x4", enabled_if_main;
      "ops_float32x4_u", enabled_if_main;
      "ops_float64x2", enabled_if_main;
      "ops_float64x2_u", enabled_if_main;
      "ops_int64x2", enabled_if_main;
      "ops_int64x2_u", enabled_if_main;
      "ops_int32x4", enabled_if_main;
      "ops_int32x4_u", enabled_if_main;
      "ops_int16x8", enabled_if_main;
      "ops_int16x8_u", enabled_if_main;
      "ops_int8x16", enabled_if_main;
      "ops_int8x16_u", enabled_if_main;
      "ops", enabled_if_main;
      "ops_u", enabled_if_main;
      "sse_other_ops", enabled_if_main_amd64_not_macos;
      "sse_other_ops_u", enabled_if_main_amd64_not_macos;
      "sse42_string_ops", enabled_if_main_amd64_not_macos;
      "sse42_string_ops_u", enabled_if_main_amd64_not_macos;
      "arrays", enabled_if_main;
      "arrays_u", enabled_if_main;
      "scalar_ops", enabled_if_main;
      "consts", enabled_if_main;
      "consts_u", enabled_if_main;
      "callback", enabled_if_main;
      "callback256", enabled_if_main_amd64_not_macos;
      "test_callee_save_neon_regs", enabled_if_main;
      "probes", enabled_if_main_amd64_not_macos;
      "consts256", enabled_if_main_amd64_not_macos;
      "consts256_u", enabled_if_main_amd64_not_macos;
      "probes256", enabled_if_main_amd64_not_macos;
      "utils256", enabled_if_main_amd64_not_macos;
      "ops_float32x8", enabled_if_main_amd64_not_macos;
      "ops_float64x4", enabled_if_main_amd64_not_macos;
      "ops_int32x8", enabled_if_main_amd64_not_macos;
      "ops_int64x4", enabled_if_main_amd64_not_macos;
      "ops_int16x16", enabled_if_main_amd64_not_macos;
<<<<<<< HEAD
      "ops_int8x32", enabled_if_main_amd64_not_macos ]
=======
      "ops_int8x32", enabled_if_main_amd64_not_macos;
      "ops_float32x8_u", enabled_if_main_amd64_not_macos;
      "ops_float64x4_u", enabled_if_main_amd64_not_macos;
      "ops_int32x8_u", enabled_if_main_amd64_not_macos;
      "ops_int64x4_u", enabled_if_main_amd64_not_macos;
      "ops_int16x16_u", enabled_if_main_amd64_not_macos;
      "ops_int8x32_u", enabled_if_main_amd64_not_macos ]
>>>>>>> 5b8eb0f3
  in
  List.iter print_test tests;
  List.iter (print_test ~extra_flag:"-nodynlink") tests;
  let tests =
    (* disable on macos and arm64 *)
    List.map (fun (name, _) -> name, enabled_if_main_amd64_not_macos) tests
  in
  List.iter (print_test ~extra_flag:"-internal-assembler") tests;
  ()<|MERGE_RESOLUTION|>--- conflicted
+++ resolved
@@ -188,9 +188,6 @@
       "ops_int32x8", enabled_if_main_amd64_not_macos;
       "ops_int64x4", enabled_if_main_amd64_not_macos;
       "ops_int16x16", enabled_if_main_amd64_not_macos;
-<<<<<<< HEAD
-      "ops_int8x32", enabled_if_main_amd64_not_macos ]
-=======
       "ops_int8x32", enabled_if_main_amd64_not_macos;
       "ops_float32x8_u", enabled_if_main_amd64_not_macos;
       "ops_float64x4_u", enabled_if_main_amd64_not_macos;
@@ -198,7 +195,6 @@
       "ops_int64x4_u", enabled_if_main_amd64_not_macos;
       "ops_int16x16_u", enabled_if_main_amd64_not_macos;
       "ops_int8x32_u", enabled_if_main_amd64_not_macos ]
->>>>>>> 5b8eb0f3
   in
   List.iter print_test tests;
   List.iter (print_test ~extra_flag:"-nodynlink") tests;
