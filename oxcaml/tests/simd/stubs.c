--- conflicted
+++ resolved
@@ -98,11 +98,7 @@
 static inline simd_int32x4_t simd_float64x2_to_int32x2_trunc(simd_float64x2_t v)
 {
   int32x2_t i32 = vqmovn_s64(vcvtq_s64_f64(v));
-<<<<<<< HEAD
-  return vcombine_s32(i32, i32);
-=======
   return vcombine_s32(i32, vdup_n_s32(0));
->>>>>>> bf7c1fca
 }
 
 int64x2_t vec128_of_int64s(int64_t low, int64_t high)
