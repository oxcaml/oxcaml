--- conflicted
+++ resolved
@@ -1289,10 +1289,7 @@
     utils/lazy_backtrack.cmi \
     utils/import_info.cmi \
     typing/ident.cmi \
-<<<<<<< HEAD
     utils/global.cmi \
-=======
->>>>>>> 5de168da
     utils/consistbl.cmi \
     utils/compilation_unit.cmi \
     file_formats/cmi_format.cmi \
@@ -1308,10 +1305,7 @@
     utils/lazy_backtrack.cmx \
     utils/import_info.cmx \
     typing/ident.cmx \
-<<<<<<< HEAD
     utils/global.cmx \
-=======
->>>>>>> 5de168da
     utils/consistbl.cmx \
     utils/compilation_unit.cmx \
     file_formats/cmi_format.cmx \
@@ -1326,10 +1320,7 @@
     utils/lazy_backtrack.cmi \
     utils/import_info.cmi \
     typing/ident.cmi \
-<<<<<<< HEAD
     utils/global.cmi \
-=======
->>>>>>> 5de168da
     utils/consistbl.cmi \
     utils/compilation_unit.cmi \
     file_formats/cmi_format.cmi
@@ -1395,8 +1386,7 @@
     parsing/asttypes.cmi \
     typing/printpat.cmi
 typing/printpat.cmi : \
-    typing/typedtree.cmi \
-    parsing/asttypes.cmi
+    typing/typedtree.cmi
 typing/printtyp.cmo : \
     utils/warnings.cmi \
     typing/types.cmi \
@@ -2341,7 +2331,7 @@
     parsing/parsetree.cmi \
     parsing/longident.cmi \
     parsing/location.cmi \
-    parsing/asttypes.cmi
+    parsing/jane_syntax.cmi
 bytecomp/bytegen.cmo : \
     typing/types.cmi \
     lambda/switch.cmi \
@@ -2533,7 +2523,6 @@
     utils/clflags.cmi \
     bytecomp/bytegen.cmi \
     typing/btype.cmi \
-    parsing/asttypes.cmi \
     bytecomp/emitcode.cmi
 bytecomp/emitcode.cmx : \
     lambda/translmod.cmx \
@@ -2552,7 +2541,6 @@
     utils/clflags.cmx \
     bytecomp/bytegen.cmx \
     typing/btype.cmx \
-    parsing/asttypes.cmi \
     bytecomp/emitcode.cmi
 bytecomp/emitcode.cmi : \
     utils/misc.cmi \
@@ -2628,7 +2616,6 @@
     file_formats/cmo_format.cmi \
     utils/clflags.cmi \
     bytecomp/bytesections.cmi \
-    parsing/asttypes.cmi \
     bytecomp/symtable.cmi
 bytecomp/symtable.cmx : \
     lambda/runtimedef.cmx \
@@ -2644,7 +2631,6 @@
     file_formats/cmo_format.cmi \
     utils/clflags.cmx \
     bytecomp/bytesections.cmx \
-    parsing/asttypes.cmi \
     bytecomp/symtable.cmi
 bytecomp/symtable.cmi : \
     utils/misc.cmi \
@@ -3956,6 +3942,7 @@
     parsing/asttypes.cmi
 lambda/lambda.cmo : \
     typing/types.cmi \
+    typing/typedtree.cmi \
     typing/primitive.cmi \
     typing/path.cmi \
     utils/misc.cmi \
@@ -3972,6 +3959,7 @@
     lambda/lambda.cmi
 lambda/lambda.cmx : \
     typing/types.cmx \
+    typing/typedtree.cmx \
     typing/primitive.cmx \
     typing/path.cmx \
     utils/misc.cmx \
@@ -3988,9 +3976,9 @@
     lambda/lambda.cmi
 lambda/lambda.cmi : \
     typing/types.cmi \
+    typing/typedtree.cmi \
     typing/subst.cmi \
     typing/primitive.cmi \
-    typing/typedtree.cmi \
     typing/path.cmi \
     parsing/location.cmi \
     typing/ident.cmi \
@@ -4004,6 +3992,7 @@
     typing/typeopt.cmi \
     typing/typedtree.cmi \
     lambda/switch.cmi \
+    utils/runtimetags.cmi \
     typing/printpat.cmi \
     lambda/printlambda.cmi \
     typing/primitive.cmi \
@@ -4018,7 +4007,6 @@
     typing/ident.cmi \
     typing/env.cmi \
     lambda/debuginfo.cmi \
-    utils/config.cmi \
     utils/clflags.cmi \
     typing/btype.cmi \
     parsing/asttypes.cmi \
@@ -4028,6 +4016,7 @@
     typing/typeopt.cmx \
     typing/typedtree.cmx \
     lambda/switch.cmx \
+    utils/runtimetags.cmx \
     typing/printpat.cmx \
     lambda/printlambda.cmx \
     typing/primitive.cmx \
@@ -4042,7 +4031,6 @@
     typing/ident.cmx \
     typing/env.cmx \
     lambda/debuginfo.cmx \
-    utils/config.cmx \
     utils/clflags.cmx \
     typing/btype.cmx \
     parsing/asttypes.cmi \
@@ -4057,6 +4045,7 @@
 lambda/printlambda.cmo : \
     typing/types.cmi \
     typing/primitive.cmi \
+    utils/misc.cmi \
     parsing/location.cmi \
     lambda/lambda.cmi \
     typing/ident.cmi \
@@ -4068,6 +4057,7 @@
 lambda/printlambda.cmx : \
     typing/types.cmx \
     typing/primitive.cmx \
+    utils/misc.cmx \
     parsing/location.cmx \
     lambda/lambda.cmx \
     typing/ident.cmx \
@@ -4094,7 +4084,6 @@
     typing/ident.cmi \
     lambda/debuginfo.cmi \
     utils/clflags.cmi \
-    parsing/asttypes.cmi \
     lambda/simplif.cmi
 lambda/simplif.cmx : \
     utils/warnings.cmx \
@@ -4106,7 +4095,6 @@
     typing/ident.cmx \
     lambda/debuginfo.cmx \
     utils/clflags.cmx \
-    parsing/asttypes.cmi \
     lambda/simplif.cmi
 lambda/simplif.cmi : \
     lambda/lambda.cmi \
@@ -4443,7 +4431,6 @@
     utils/config.cmi \
     utils/clflags.cmi \
     typing/btype.cmi \
-    parsing/asttypes.cmi \
     lambda/translobj.cmi
 lambda/translobj.cmx : \
     typing/primitive.cmx \
@@ -4455,7 +4442,6 @@
     utils/config.cmx \
     utils/clflags.cmx \
     typing/btype.cmx \
-    parsing/asttypes.cmi \
     lambda/translobj.cmi
 lambda/translobj.cmi : \
     lambda/lambda.cmi \
@@ -4482,7 +4468,6 @@
     utils/config.cmi \
     utils/compilation_unit.cmi \
     utils/clflags.cmi \
-    parsing/asttypes.cmi \
     lambda/translprim.cmi
 lambda/translprim.cmx : \
     typing/types.cmx \
@@ -4504,7 +4489,6 @@
     utils/config.cmx \
     utils/compilation_unit.cmx \
     utils/clflags.cmx \
-    parsing/asttypes.cmi \
     lambda/translprim.cmi
 lambda/translprim.cmi : \
     typing/types.cmi \
@@ -4673,7 +4657,6 @@
     middle_end/clambda.cmi \
     middle_end/backend_var.cmi \
     middle_end/backend_intf.cmi \
-    parsing/asttypes.cmi \
     middle_end/closure/closure.cmi
 middle_end/closure/closure.cmx : \
     utils/warnings.cmx \
@@ -4699,7 +4682,6 @@
     middle_end/clambda.cmx \
     middle_end/backend_var.cmx \
     middle_end/backend_intf.cmi \
-    parsing/asttypes.cmi \
     middle_end/closure/closure.cmi
 middle_end/closure/closure.cmi : \
     lambda/lambda.cmi \
@@ -6772,6 +6754,7 @@
 driver/main_args.cmi :
 driver/maindriver.cmo : \
     utils/warnings.cmi \
+    utils/symbol.cmi \
     utils/profile.cmi \
     driver/makedepend.cmi \
     driver/main_args.cmi \
@@ -6787,6 +6770,7 @@
     driver/maindriver.cmi
 driver/maindriver.cmx : \
     utils/warnings.cmx \
+    utils/symbol.cmx \
     utils/profile.cmx \
     driver/makedepend.cmx \
     driver/main_args.cmx \
@@ -7715,6 +7699,7 @@
     lambda/lambda.cmi \
     utils/import_info.cmi \
     typing/ident.cmi \
+    utils/global.cmi \
     middle_end/flambda/export_info.cmi \
     utils/compilation_unit.cmi \
     file_formats/cmxs_format.cmi \
@@ -7735,6 +7720,7 @@
     lambda/lambda.cmx \
     utils/import_info.cmx \
     typing/ident.cmx \
+    utils/global.cmx \
     middle_end/flambda/export_info.cmx \
     utils/compilation_unit.cmx \
     file_formats/cmxs_format.cmi \
