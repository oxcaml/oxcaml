--- conflicted
+++ resolved
@@ -45,11 +45,7 @@
                                           (* All compilation units in the
                                              .cmx file (i.e. [ui_name] and
                                              any produced via [Asmpackager]) *)
-<<<<<<< HEAD
-    mutable ui_implements_param: Global.Name.t option;
-=======
     mutable ui_arg_descr: Lambda.arg_descr option;
->>>>>>> dc7eeafc
                                           (* If this is an argument unit, the
                                              parameter it implements *)
     mutable ui_imports_cmi: Import_info.t array;
