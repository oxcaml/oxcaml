--- conflicted
+++ resolved
@@ -1786,15 +1786,9 @@
   | Pprobe_is_enabled _ -> None
   | Pobj_dup -> Some alloc_heap
   | Pobj_magic _ -> None
-<<<<<<< HEAD
   | Punbox_float _ | Punbox_int _ | Punbox_vector _ -> None
   | Pbox_float (_, m) | Pbox_int (_, m) | Pbox_vector (_, m) -> Some m
-  | Prunstack | Presume | Pperform | Preperform ->
-=======
-  | Punbox_float _ | Punbox_int _ -> None
-  | Pbox_float (_, m) | Pbox_int (_, m) -> Some m
   | Prunstack | Presume | Pperform | Preperform
->>>>>>> c3dbdc34
     (* CR mshinwell: check *)
   | Ppoll ->
     Some alloc_heap
