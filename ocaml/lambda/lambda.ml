--- conflicted
+++ resolved
@@ -1964,11 +1964,7 @@
       layout_boxedint Pint64
   | Pstring_load_128 { boxed = true; _ } | Pbytes_load_128 { boxed = true; _ }
   | Pbigstring_load_128 { boxed = true; _ } ->
-<<<<<<< HEAD
-      layout_boxed_vector (Pvec128 Int8x16)
-=======
       layout_boxed_vector Pvec128
->>>>>>> df98cac6
   | Pbigstring_load_32 { boxed = false; _ }
   | Pstring_load_32 { boxed = false; _ }
   | Pbytes_load_32 { boxed = false; _ } -> layout_unboxed_int Pint32
