(**************************************************************************)
(*                                                                        *)
(*                                 OCaml                                  *)
(*                                                                        *)
(*             Xavier Leroy, projet Cristal, INRIA Rocquencourt           *)
(*                                                                        *)
(*   Copyright 1996 Institut National de Recherche en Informatique et     *)
(*     en Automatique.                                                    *)
(*                                                                        *)
(*   All rights reserved.  This file is distributed under the terms of    *)
(*   the GNU Lesser General Public License version 2.1, with the          *)
(*   special exception on linking described in the file LICENSE.          *)
(*                                                                        *)
(**************************************************************************)

(* Translation from typed abstract syntax to lambda terms,
   for the core language *)

open Misc
open Asttypes
open Primitive
open Types
open Typedtree
open Typeopt
open Lambda
open Translmode
open Debuginfo.Scoped_location

type error =
    Free_super_var
  | Unreachable_reached
  | Bad_probe_layout of Ident.t
  | Illegal_void_record_field
  | Illegal_product_record_field of Jkind.Sort.Const.t
  | Void_sort of type_expr

exception Error of Location.t * error

let use_dup_for_constant_mutable_arrays_bigger_than = 4

(* CR layouts v7: In the places where this is used, we will want to allow
   float#, but not void yet (e.g., the left of a semicolon and loop bodies).  we
   still default to value before checking for void, to allow for sort variables
   arising in situations like

     let foo () = raise Foo; ()

   When this sanity check is removed, consider whether we are still defaulting
   appropriately.
*)
let sort_must_not_be_void loc ty sort =
  if Jkind.Sort.is_void_defaulting sort then raise (Error (loc, Void_sort ty))

let layout_exp sort e = layout e.exp_env e.exp_loc sort e.exp_type
let layout_pat sort p = layout p.pat_env p.pat_loc sort p.pat_type

let check_record_field_sort loc sort =
  match Jkind.Sort.default_to_value_and_get sort with
<<<<<<< HEAD
  | Value | Float64 | Float32 | Bits32 | Bits64 | Vec128 | Word -> ()
  | Void -> raise (Error (loc, Illegal_void_record_field))
=======
  | Base (Value | Float64 | Float32 | Bits32 | Bits64 | Word) -> ()
  | Base Void -> raise (Error (loc, Illegal_void_record_field))
  | Product _ as c -> raise (Error (loc, Illegal_product_record_field c))
>>>>>>> c3dbdc34

(* Forward declaration -- to be filled in by Translmod.transl_module *)
let transl_module =
  ref((fun ~scopes:_ _cc _rootpath _modl -> assert false) :
      scopes:scopes -> module_coercion -> Longident.t option ->
      module_expr -> lambda)

let transl_object =
  ref (fun ~scopes:_ _id _s _cl -> assert false :
       scopes:scopes -> Ident.t -> string list -> class_expr -> lambda)

(* Probe handlers are generated from %probe as closed functions
   during transl_exp and immediately lifted to top level. *)
let probe_handlers = ref []
let clear_probe_handlers () = probe_handlers := []
let declare_probe_handlers lam =
  List.fold_left (fun acc (funcid, func) ->
      Llet(Strict, Lambda.layout_function, funcid, func, acc))
    lam
    !probe_handlers

(* Compile an exception/extension definition *)

let prim_fresh_oo_id =
  Pccall
    (Lambda.simple_prim_on_values ~name:"caml_fresh_oo_id" ~arity:1 ~alloc:false)

let transl_extension_constructor ~scopes env path ext =
  let path =
    Printtyp.wrap_printing_env env ~error:true (fun () ->
      Option.map (Printtyp.rewrite_double_underscore_longidents env) path)
  in
  let name =
    match path with
    | None -> Ident.name ext.ext_id
    | Some path -> Format.asprintf "%a" Pprintast.longident path
  in
  let loc = of_location ~scopes ext.ext_loc in
  match ext.ext_kind with
    Text_decl _ ->
      (* Extension constructors are currently always Alloc_heap.
         They could be Alloc_local, but that would require changes
         to pattern typing, as patterns can close over them. *)
      Lprim (Pmakeblock (Obj.object_tag, Immutable_unique, None, alloc_heap),
        [Lconst (Const_base (Const_string (name, ext.ext_loc, None)));
         Lprim (prim_fresh_oo_id, [Lconst (const_int 0)], loc)],
        loc)
  | Text_rebind(path, _lid) ->
      transl_extension_path loc env path

(* To propagate structured constants *)

exception Not_constant

let extract_constant = function
    Lconst sc -> sc
  | _ -> raise Not_constant

let extract_float = function
    Const_base(Const_float f) -> f
  | _ -> fatal_error "Translcore.extract_float"

let transl_apply_position position =
  match position with
  | Default -> Rc_normal
  | Nontail -> Rc_nontail
  | Tail ->
    if Config.stack_allocation then Rc_close_at_apply
    else Rc_normal

let maybe_region get_layout lam =
  let rec remove_tail_markers_and_exclave = function
    | Lapply ({ap_region_close = Rc_close_at_apply} as ap) ->
       Lapply ({ap with ap_region_close = Rc_normal})
    | Lsend (k, lmet, lobj, largs, Rc_close_at_apply, mode, loc, layout) ->
       Lsend (k, lmet, lobj, largs, Rc_normal, mode, loc, layout)
    | Lregion _ as lam -> lam
    | Lexclave lam -> lam
    | lam ->
       Lambda.shallow_map ~tail:remove_tail_markers_and_exclave ~non_tail:Fun.id lam
  in
  if not Config.stack_allocation then lam
  else if may_allocate_in_region lam then Lregion (lam, get_layout ())
  else remove_tail_markers_and_exclave lam

let maybe_region_layout layout lam =
  maybe_region (fun () -> layout) lam

let maybe_region_exp sort exp lam =
  maybe_region (fun () -> layout_exp sort exp) lam

let is_alloc_heap = function Alloc_heap -> true | Alloc_local -> false

(* In cases where we're careful to preserve syntactic arity, we disable
   the arity fusion attempted by simplif.ml *)
let function_attribute_disallowing_arity_fusion =
  { default_function_attribute with may_fuse_arity = false }

(** A well-formed function parameter list is of the form
     [G @ L @ [ Final_arg ]],
    where the values of G and L are of the form [More_args { partial_mode }],
    where [partial_mode] has locality Global in G and locality Local in L.

    [curried_function_kind p] checks the well-formedness of the list and returns
    the corresponding [curried_function_kind]. [nlocal] is populated as follows:
      - if {v |L| > 0 v}, then {v nlocal = |L| + 1 v}.
      - if {v |L| = 0 v},
        * if the function returns at mode local, the final arg has mode local,
          or the function itself is allocated locally, then {v nlocal = 1 v}.
        * otherwise, {v nlocal = 0 v}.
*)
(* CR-someday: Now that some functions' arity won't be changed downstream of
   lambda (see [may_fuse_arity = false]), we could change [nlocal] to be
   more expressive. I suggest the variant:

   {[
     type partial_application_is_local_when =
       | Applied_up_to_nth_argument_from_end of int
       | Never
   ]}

   I believe this will allow us to get rid of the complicated logic for
   |L| = 0, and help clarify how clients use this type. I plan on doing
   this in a follow-on PR.
*)
let curried_function_kind
    : (function_curry * Mode.Alloc.l) list
      -> return_mode:alloc_mode
      -> alloc_mode:alloc_mode
      -> curried_function_kind
  =
  let rec loop params ~return_mode ~alloc_mode ~running_count
      ~found_local_already
    =
    match params with
    | [] -> Misc.fatal_error "Expected to find [Final_arg] at end of list"
    | [ Final_arg, final_arg_mode ] ->
        let nlocal =
          if running_count = 0
             && is_alloc_heap return_mode
             && is_alloc_heap alloc_mode
             && is_alloc_heap (transl_alloc_mode_l final_arg_mode)
          then 0
          else running_count + 1
        in
        { nlocal }
    | (Final_arg, _) :: _ -> Misc.fatal_error "Found [Final_arg] too early"
    | (More_args { partial_mode }, _) :: params ->
        match transl_alloc_mode_l partial_mode with
        | Alloc_heap when not found_local_already ->
            loop params ~return_mode ~alloc_mode
              ~running_count:0 ~found_local_already
        | Alloc_local ->
            loop params ~return_mode ~alloc_mode
              ~running_count:(running_count + 1) ~found_local_already:true
        | Alloc_heap ->
            Misc.fatal_error
              "A function argument with a Global partial_mode unexpectedly \
              found following a function argument with a Local partial_mode"
  in
  fun params ~return_mode ~alloc_mode ->
    loop params ~return_mode ~alloc_mode ~running_count:0
      ~found_local_already:false

(* Insertion of debugging events *)

let event_before ~scopes exp lam =
  Translprim.event_before (of_location ~scopes exp.exp_loc) exp lam

let event_after ~scopes exp lam =
  Translprim.event_after (of_location ~scopes exp.exp_loc) exp lam

let event_function ~scopes exp lam =
  if !Clflags.debug && not !Clflags.native_code then
    let repr = Some (ref 0) in
    let (info, body) = lam repr in
    (info,
     Levent(body, {lev_loc = of_location ~scopes exp.exp_loc;
                   lev_kind = Lev_function;
                   lev_repr = repr;
                   lev_env = exp.exp_env}))
  else
    lam None

(* Assertions *)

let assert_failed loc ~scopes exp =
  let slot =
    transl_extension_path Loc_unknown
      (Lazy.force Env.initial) Predef.path_assert_failure
  in
  let (fname, line, char) =
    Location.get_pos_info loc.Location.loc_start
  in
  let loc = of_location ~scopes exp.exp_loc in
  Lprim(Praise Raise_regular, [event_after ~scopes exp
    (Lprim(Pmakeblock(0, Immutable, None, alloc_heap),
          [slot;
           Lconst(Const_block(0,
              [Const_base(Const_string (fname, exp.exp_loc, None));
               Const_base(Const_int line);
               Const_base(Const_int char)]))], loc))], loc)

type fusable_function =
  { params : function_param list
  ; body : function_body
  ; return_sort : Jkind.sort
  ; return_mode : alloc_mode
  ; region : bool
  }

(* [fuse_method_arity] is what ensures that a n-ary method is compiled as a
   (n+1)-ary function, where the first parameter is self. It fuses together the
   self and method parameters.

   Input:  fun self -> fun method_param_1 ... method_param_n -> body
   Output: fun self method_param_1 ... method_param_n -> body

   It detects whether the AST is a method by the presence of [Texp_poly] on the
   inner function. This is only ever added to methods.
*)
let fuse_method_arity (parent : fusable_function) : fusable_function =
  match parent with
  | { params = [ self_param ];
      return_mode = Alloc_heap;
      body =
        Tfunction_body { exp_desc = Texp_function method_; exp_extra; }
    }
    when
      List.exists
        (function (Texp_poly _, _, _) -> true | _ -> false)
        exp_extra
    ->
      begin match transl_alloc_mode method_.alloc_mode with
      | Alloc_heap -> ()
      | Alloc_local ->
          (* If we support locally-allocated objects, we'll also have to
             pass the new mode back to the caller.
          *)
          Misc.fatal_error "Locally-allocated method body!"
      end;
      let self_param =
        { self_param
          with fp_curry = More_args
            { partial_mode =
              Mode.Alloc.disallow_right Mode.Alloc.legacy }
        }
      in
      { params = self_param :: method_.params;
        body = method_.body;
        return_mode = transl_alloc_mode_l method_.ret_mode;
        return_sort = method_.ret_sort;
        region = true;
      }
  | _ -> parent

(* Translation of expressions *)

let rec iter_exn_names f pat =
  match pat.pat_desc with
  | Tpat_var (id, _, _, _) -> f id
  | Tpat_alias (p, id, _, _, _) ->
      f id;
      iter_exn_names f p
  | _ -> ()

let transl_ident loc env ty path desc kind =
  match desc.val_kind, kind with
  | Val_prim p, Id_prim (poly_mode, poly_sort) ->
      Translprim.transl_primitive loc p env ty ~poly_mode ~poly_sort (Some path)
  | Val_anc _, Id_value ->
      raise(Error(to_location loc, Free_super_var))
  | (Val_reg | Val_self _), Id_value ->
      transl_value_path loc env path
  |  _ -> fatal_error "Translcore.transl_exp: bad Texp_ident"

let can_apply_primitive p pmode pos args =
  let is_omitted = function
    | Arg _ -> false
    | Omitted _ -> true
  in
  if List.exists (fun (_, arg) -> is_omitted arg) args then false
  else begin
    let nargs = List.length args in
    if nargs = p.prim_arity then true
    else if nargs < p.prim_arity then false
    else if pos <> Typedtree.Tail then true
    else begin
      let return_mode = Ctype.prim_mode pmode p.prim_native_repr_res in
      is_heap_mode (transl_locality_mode_l return_mode)
    end
  end

let zero_alloc_of_application
      ~num_args (annotation : Zero_alloc.assume option) funct =
  match annotation, funct.exp_desc with
  | Some assume, _ ->
    (* The user wrote a zero_alloc attribute on the application - keep it. *)
    Builtin_attributes.assume_zero_alloc assume
  | None, Texp_ident (_, _, { val_zero_alloc; _ }, _, _) ->
    (* We assume the call is zero_alloc if the function is known to be
       zero_alloc. If the function is zero_alloc opt, then we need to be sure
       that the opt checks were run to license this assumption. We judge
       whether the opt checks were run based on the argument to the
       [-zero-alloc-check] command line flag. *)
    let use_opt =
      match !Clflags.zero_alloc_check with
      | Check_default | No_check -> false
      | Check_all | Check_opt_only -> true
    in
    begin match Zero_alloc.get val_zero_alloc with
    | Check c when c.arity = num_args && (use_opt || not c.opt) ->
      let assume : Zero_alloc.assume =
        { strict = c.strict;
          never_returns_normally = false;
          never_raises = false;
          arity = c.arity;
          loc = c.loc }
      in
      Builtin_attributes.assume_zero_alloc assume
    | Check _ | Default_zero_alloc | Ignore_assert_all | Assume _ ->
      Zero_alloc_utils.Assume_info.none
    end
  | None, _ -> Zero_alloc_utils.Assume_info.none

let rec transl_exp ~scopes sort e =
  transl_exp1 ~scopes ~in_new_scope:false sort e

(* ~in_new_scope tracks whether we just opened a new scope.

   When we just opened a new scope, we avoid introducing an extraneous anonymous
   function scope and instead inherit the new scope. E.g., [let f x = ...] is
   parsed as a let-bound Pexp_function node [let f = fun x -> ...].
   We give it f's scope.
*)
and transl_exp1 ~scopes ~in_new_scope sort e =
  let eval_once =
    (* Whether classes for immediate objects must be cached *)
    match e.exp_desc with
      Texp_function _ | Texp_for _ | Texp_while _ -> false
    | _ -> true
  in
  if eval_once then transl_exp0 ~scopes ~in_new_scope sort e else
  Translobj.oo_wrap e.exp_env true (transl_exp0 ~scopes ~in_new_scope sort) e

and transl_exp0 ~in_new_scope ~scopes sort e =
  match e.exp_desc with
  | Texp_ident(path, _, desc, kind, _) ->
      transl_ident (of_location ~scopes e.exp_loc)
        e.exp_env e.exp_type path desc kind
  | Texp_constant cst -> Lconst (Const_base cst)
  | Texp_let(rec_flag, pat_expr_list, body) ->
      let return_layout = layout_exp sort body in
      transl_let ~scopes ~return_layout rec_flag pat_expr_list
        (event_before ~scopes body (transl_exp ~scopes sort body))
  | Texp_function { params; body; ret_sort; ret_mode; alloc_mode;
                    zero_alloc } ->
      transl_function ~in_new_scope ~scopes e params body
        ~alloc_mode ~ret_mode ~ret_sort ~region:true ~zero_alloc
  | Texp_apply({ exp_desc = Texp_ident(path, _, {val_kind = Val_prim p},
                                       Id_prim (pmode, psort), _);
                 exp_type = prim_type; } as funct,
               oargs, pos, ap_mode, zero_alloc)
    when can_apply_primitive p pmode pos oargs ->
      let rec cut_args prim_repr oargs =
        match prim_repr, oargs with
        | [], _ -> [], oargs
        | _, [] -> failwith "Translcore cut_args"
        | ((_, arg_repr) :: prim_repr), ((_, Arg (x, _)) :: oargs) ->
          let arg_exps, extra_args = cut_args prim_repr oargs in
          let arg_sort =
            Jkind.Sort.of_base
              (Translprim.sort_of_native_repr ~loc:x.exp_loc arg_repr
                 ~poly_sort:psort)
          in
          (x, arg_sort) :: arg_exps, extra_args
        | _, ((_, Omitted _) :: _) -> assert false
      in
      let arg_exps, extra_args = cut_args p.prim_native_repr_args oargs in
      let args = transl_list ~scopes arg_exps in
      let prim_exp = if extra_args = [] then Some e else None in
      let position =
        if extra_args = [] then transl_apply_position pos
        else Rc_normal
      in
      let assume_zero_alloc =
        match zero_alloc with
        | None -> Zero_alloc_utils.Assume_info.none
        | Some assume -> Builtin_attributes.assume_zero_alloc assume
      in
      let lam =
        let loc =
          map_scopes (update_assume_zero_alloc ~assume_zero_alloc)
            (of_location ~scopes e.exp_loc)
        in
        Translprim.transl_primitive_application
          loc p e.exp_env prim_type
          ~poly_mode:pmode ~poly_sort:psort
          path prim_exp args (List.map fst arg_exps) position
      in
      if extra_args = [] then lam
      else begin
        let tailcall = Translattribute.get_tailcall_attribute funct in
        let inlined = Translattribute.get_inlined_attribute funct in
        let specialised = Translattribute.get_specialised_attribute funct in
        let position = transl_apply_position pos in
        let mode = transl_locality_mode_l ap_mode in
        let result_layout = layout_exp sort e in
        event_after ~scopes e
          (transl_apply ~scopes ~tailcall ~inlined ~specialised
             ~assume_zero_alloc
             ~position ~mode
             ~result_layout lam extra_args (of_location ~scopes e.exp_loc))
      end
  | Texp_apply(funct, oargs, position, ap_mode, zero_alloc)
    ->
      let tailcall = Translattribute.get_tailcall_attribute funct in
      let inlined = Translattribute.get_inlined_attribute funct in
      let specialised = Translattribute.get_specialised_attribute funct in
      let result_layout = layout_exp sort e in
      let position = transl_apply_position position in
      let mode = transl_locality_mode_l ap_mode in
      let assume_zero_alloc =
        zero_alloc_of_application ~num_args:(List.length oargs) zero_alloc funct
      in
      event_after ~scopes e
        (transl_apply ~scopes ~tailcall ~inlined ~specialised
           ~assume_zero_alloc
           ~result_layout
           ~position ~mode (transl_exp ~scopes Jkind.Sort.for_function funct)
           oargs (of_location ~scopes e.exp_loc))
  | Texp_match(arg, arg_sort, pat_expr_list, partial) ->
      transl_match ~scopes ~arg_sort ~return_sort:sort e arg pat_expr_list
        partial
  | Texp_try(body, pat_expr_list) ->
      let id = Typecore.name_cases "exn" pat_expr_list in
      let return_layout = layout_exp sort e in
      Ltrywith(transl_exp ~scopes sort body, id,
               Matching.for_trywith ~scopes ~return_layout e.exp_loc (Lvar id)
                 (transl_cases_try ~scopes sort pat_expr_list),
               return_layout)
  | Texp_tuple (el, alloc_mode) ->
      let ll, shape =
        transl_value_list_with_shape ~scopes
          (List.map (fun (_, a) -> (a, Jkind.Sort.for_tuple_element)) el)
      in
      begin try
        Lconst(Const_block(0, List.map extract_constant ll))
      with Not_constant ->
        Lprim(Pmakeblock(0, Immutable, Some shape,
                         transl_alloc_mode alloc_mode),
              ll,
              (of_location ~scopes e.exp_loc))
      end
  | Texp_unboxed_tuple el ->
      let shape = List.map (fun (_, e, s) -> layout_exp s e) el in
      let ll = List.map (fun (_, e, s) -> transl_exp ~scopes s e) el in
      Lprim(Pmake_unboxed_product shape,
            ll,
            of_location ~scopes e.exp_loc)
  | Texp_construct(_, cstr, args, alloc_mode) ->
      let args_with_sorts =
        List.mapi (fun i e ->
            let sort = Jkind.sort_of_jkind cstr.cstr_arg_jkinds.(i) in
            e, sort)
          args
      in
      let ll =
        List.map (fun (e, sort) -> transl_exp ~scopes sort e) args_with_sorts
      in
      if cstr.cstr_inlined <> None then begin match ll with
        | [x] -> x
        | _ -> assert false
      end else begin match cstr.cstr_tag, cstr.cstr_repr with
      | Ordinary {runtime_tag}, _ when cstr.cstr_constant ->
          assert (args_with_sorts = []);
          (* CR layouts v5: This could have void args, but for now we've ruled
             that out by checking that the sort list is empty *)
          Lconst(const_int runtime_tag)
      | Ordinary _, Variant_unboxed ->
          (match ll with [v] -> v | _ -> assert false)
      | Ordinary {runtime_tag}, Variant_boxed _ ->
          let constant =
            match List.map extract_constant ll with
            | exception Not_constant -> None
            | constants -> (
              match cstr.cstr_shape with
              | Constructor_mixed shape ->
                  if !Clflags.native_code then
                    let shape = transl_mixed_product_shape shape in
                    Some (Const_mixed_block(runtime_tag, shape, constants))
                  else
                    (* CR layouts v5.9: Structured constants for mixed blocks should
                       be supported in bytecode. See symtable.ml for the difficulty.
                    *)
                    None
              | Constructor_uniform_value ->
                  Some (Const_block(runtime_tag, constants)))
          in
          begin match constant with
          | Some constant -> Lconst constant
          | None ->
              let alloc_mode = transl_alloc_mode (Option.get alloc_mode) in
              let makeblock =
                match cstr.cstr_shape with
                | Constructor_uniform_value ->
                    let shape =
                      List.map (fun (e, sort) ->
                          Lambda.must_be_value (layout_exp sort e))
                        args_with_sorts
                    in
                    Pmakeblock(runtime_tag, Immutable, Some shape, alloc_mode)
                | Constructor_mixed shape ->
                    let shape = Lambda.transl_mixed_product_shape shape in
                    Pmakemixedblock(runtime_tag, Immutable, shape, alloc_mode)
              in
              Lprim (makeblock, ll, of_location ~scopes e.exp_loc)
          end
      | Extension (path, _), Variant_extensible ->
          let lam = transl_extension_path
                      (of_location ~scopes e.exp_loc) e.exp_env path in
          if cstr.cstr_constant
          then (
            assert (args_with_sorts = []);
            (* CR layouts v5: This could have void args, but for now we've ruled
               that out by checking that the sort list is empty *)
            lam)
          else
            let alloc_mode = transl_alloc_mode (Option.get alloc_mode) in
            let makeblock =
              match cstr.cstr_shape with
              | Constructor_uniform_value ->
                  let shape =
                    List.map (fun (e, sort) ->
                        Lambda.must_be_value (layout_exp sort e))
                      args_with_sorts
                  in
                  Pmakeblock(0, Immutable, Some (Pgenval :: shape),
                            alloc_mode)
              | Constructor_mixed shape ->
                  let shape = Lambda.transl_mixed_product_shape shape in
                  let shape =
                    { shape with value_prefix_len = shape.value_prefix_len + 1 }
                  in
                  Pmakemixedblock(0, Immutable, shape, alloc_mode)
            in
            Lprim (makeblock, lam :: ll, of_location ~scopes e.exp_loc)
      | Extension _, (Variant_boxed _ | Variant_unboxed)
      | Ordinary _, Variant_extensible -> assert false
      end
  | Texp_extension_constructor (_, path) ->
      transl_extension_path (of_location ~scopes e.exp_loc) e.exp_env path
  | Texp_variant(l, arg) ->
      let tag = Btype.hash_variant l in
      begin match arg with
        None -> Lconst(const_int tag)
      | Some (arg, alloc_mode) ->
          let lam = transl_exp ~scopes Jkind.Sort.for_poly_variant arg in
          try
            Lconst(Const_block(0, [const_int tag;
                                   extract_constant lam]))
          with Not_constant ->
            Lprim(Pmakeblock(0, Immutable, None,
                             transl_alloc_mode alloc_mode),
                  [Lconst(const_int tag); lam],
                  of_location ~scopes e.exp_loc)
      end
  | Texp_record {fields; representation; extended_expression; alloc_mode} ->
      transl_record ~scopes e.exp_loc e.exp_env
        (Option.map transl_alloc_mode alloc_mode)
        fields representation extended_expression
  | Texp_field(arg, id, lbl, float) ->
      let targ = transl_exp ~scopes Jkind.Sort.for_record arg in
      let sem =
        if Types.is_mutable lbl.lbl_mut then Reads_vary else Reads_agree
      in
      let lbl_sort = Jkind.sort_of_jkind lbl.lbl_jkind in
      check_record_field_sort id.loc lbl_sort;
      begin match lbl.lbl_repres with
          Record_boxed _
        | Record_inlined (_, Constructor_uniform_value, Variant_boxed _) ->
          Lprim (Pfield (lbl.lbl_pos, maybe_pointer e, sem), [targ],
                 of_location ~scopes e.exp_loc)
        | Record_unboxed | Record_inlined (_, _, Variant_unboxed) -> targ
        | Record_float ->
          let alloc_mode =
            match float with
            | Boxing (alloc_mode, _) -> alloc_mode
            | Non_boxing _ -> assert false
          in
          let mode = transl_alloc_mode alloc_mode in
          Lprim (Pfloatfield (lbl.lbl_pos, sem, mode), [targ],
                 of_location ~scopes e.exp_loc)
        | Record_ufloat ->
          Lprim (Pufloatfield (lbl.lbl_pos, sem), [targ],
                 of_location ~scopes e.exp_loc)
        | Record_inlined (_, Constructor_uniform_value, Variant_extensible) ->
          Lprim (Pfield (lbl.lbl_pos + 1, maybe_pointer e, sem), [targ],
                 of_location ~scopes e.exp_loc)
        | Record_inlined (_, Constructor_mixed _, Variant_extensible) ->
            (* CR layouts v5.9: support this *)
            fatal_error
              "Mixed inlined records not supported for extensible variants"
        | Record_inlined (_, Constructor_mixed shape, Variant_boxed _)
        | Record_mixed shape ->
          let ({ value_prefix_len; flat_suffix } : mixed_product_shape) =
            shape
          in
          let read =
            if lbl.lbl_num < value_prefix_len then
              Mread_value_prefix (maybe_pointer e)
            else
              let flat_read =
                match flat_suffix.(lbl.lbl_num - value_prefix_len) with
                | Float_boxed ->
                  (match float with
                    | Boxing (mode, _) ->
                        flat_read_float_boxed (transl_alloc_mode mode)
                    | Non_boxing _ ->
                        Misc.fatal_error
                          "expected typechecking to make [float] boxing mode\
                          \ present for float field read")
                | non_float -> flat_read_non_float non_float
              in
              Mread_flat_suffix flat_read
          in
          let shape : Lambda.mixed_block_shape =
            { value_prefix_len; flat_suffix }
          in
          Lprim (Pmixedfield (lbl.lbl_pos, read, shape, sem), [targ],
                  of_location ~scopes e.exp_loc)
      end
  | Texp_setfield(arg, arg_mode, id, lbl, newval) ->
      (* CR layouts v2.5: When we allow `any` in record fields and check
         representability on construction, [sort_of_jkind] will be unsafe here.
         Probably we should add a sort to `Texp_setfield` in the typed tree,
         then. *)
      let lbl_sort = Jkind.sort_of_jkind lbl.lbl_jkind in
      check_record_field_sort id.loc lbl_sort;
      let mode =
        Assignment (transl_modify_mode arg_mode)
      in
      let access =
        match lbl.lbl_repres with
          Record_boxed _
        | Record_inlined (_, Constructor_uniform_value, Variant_boxed _) ->
          Psetfield(lbl.lbl_pos, maybe_pointer newval, mode)
        | Record_unboxed | Record_inlined (_, _, Variant_unboxed) ->
          assert false
        | Record_float -> Psetfloatfield (lbl.lbl_pos, mode)
        | Record_ufloat -> Psetufloatfield (lbl.lbl_pos, mode)
        | Record_inlined (_, Constructor_uniform_value, Variant_extensible) ->
          Psetfield (lbl.lbl_pos + 1, maybe_pointer newval, mode)
        | Record_inlined (_, Constructor_mixed _, Variant_extensible) ->
            (* CR layouts v5.9: support this *)
            fatal_error
              "Mixed inlined records not supported for extensible variants"
        | Record_inlined (_, Constructor_mixed shape, Variant_boxed _)
        | Record_mixed shape -> begin
          let ({ value_prefix_len; flat_suffix } : mixed_product_shape) =
            shape
          in
          let write =
            if lbl.lbl_num < value_prefix_len then
              Mwrite_value_prefix (maybe_pointer newval)
            else
              let flat_element = flat_suffix.(lbl.lbl_num - value_prefix_len) in
              Mwrite_flat_suffix flat_element
           in
           let shape : Lambda.mixed_block_shape =
             { value_prefix_len; flat_suffix }
           in
           Psetmixedfield(lbl.lbl_pos, write, shape, mode)
        end
      in
      Lprim(access, [transl_exp ~scopes Jkind.Sort.for_record arg;
                     transl_exp ~scopes lbl_sort newval],
            of_location ~scopes e.exp_loc)
  | Texp_array (amut, element_sort, expr_list, alloc_mode) ->
      let mode = transl_alloc_mode alloc_mode in
      let kind = array_kind e element_sort in
      let ll =
        transl_list ~scopes
          (List.map (fun e -> (e, element_sort)) expr_list)
      in
      let loc = of_location ~scopes e.exp_loc in
      let makearray mutability =
        Lprim (Pmakearray (kind, mutability, mode), ll, loc)
      in
      let duparray_to_mutable array =
        Lprim (Pduparray (kind, Mutable), [array], loc)
      in
      let imm_array = makearray Immutable in
      let lambda_arr_mut : Lambda.mutable_flag =
        if Types.is_mutable amut then Mutable else Immutable
      in
      begin try
        (* For native code the decision as to which compilation strategy to
           use is made later.  This enables the Flambda passes to lift certain
           kinds of array definitions to symbols. *)
        (* Deactivate constant optimization if array is small enough *)
        if Types.is_mutable amut &&
           List.length ll <= use_dup_for_constant_mutable_arrays_bigger_than
        then begin
          raise Not_constant
        end;
        (* Pduparray only works in Alloc_heap mode *)
        if is_local_mode mode then raise Not_constant;
        begin match List.map extract_constant ll with
        | exception Not_constant
          when kind = Pfloatarray && Types.is_mutable amut ->
            (* We cannot currently lift mutable [Pintarray] arrays safely in
               Flambda because [caml_modify] might be called upon them
               (e.g. from code operating on polymorphic arrays, or functions
               such as [caml_array_blit].
               To avoid having different Lambda code for bytecode/Closure
               vs. Flambda, we always generate [Pduparray] for mutable arrays
               here, and deal with it in [Bytegen] (or in the case of Closure,
               in [Cmmgen], which already has to handle [Pduparray Pmakearray
               Pfloatarray] in the case where the array turned out to be
               inconstant).
               When not [Pfloatarray], the exception propagates to the handler
               below. *)
            duparray_to_mutable imm_array
        | cl ->
            let const =
              if Config.flambda2 then
                imm_array
              else
                match kind with
                | Paddrarray | Pintarray ->
                  Lconst(Const_block(0, cl))
                | Pfloatarray ->
                  Lconst(Const_float_array(List.map extract_float cl))
                | Pgenarray ->
                  raise Not_constant    (* can this really happen? *)
                | Punboxedfloatarray _ | Punboxedintarray _ ->
                  Misc.fatal_error "Use flambda2 for unboxed arrays"
            in
            if Types.is_mutable amut then duparray_to_mutable const else const
        end
      with Not_constant ->
        makearray lambda_arr_mut
      end
  | Texp_list_comprehension comp ->
      let loc = of_location ~scopes e.exp_loc in
      Transl_list_comprehension.comprehension
        ~transl_exp ~scopes ~loc comp
  | Texp_array_comprehension (_amut, elt_sort, comp) ->
      (* We can ignore mutability here since we've already checked in in the
         type checker; both mutable and immutable arrays are created the same
         way *)
      let loc = of_location ~scopes e.exp_loc in
      let array_kind = Typeopt.array_kind e elt_sort in
      Transl_array_comprehension.comprehension
        ~transl_exp ~scopes ~loc ~array_kind comp
  | Texp_ifthenelse(cond, ifso, Some ifnot) ->
      Lifthenelse(transl_exp ~scopes Jkind.Sort.for_predef_value cond,
                  event_before ~scopes ifso (transl_exp ~scopes sort ifso),
                  event_before ~scopes ifnot (transl_exp ~scopes sort ifnot),
                  layout_exp sort e)
  | Texp_ifthenelse(cond, ifso, None) ->
      Lifthenelse(transl_exp ~scopes Jkind.Sort.for_predef_value cond,
                  event_before ~scopes ifso (transl_exp ~scopes sort ifso),
                  lambda_unit,
                  Lambda.layout_unit)
  | Texp_sequence(expr1, sort', expr2) ->
      sort_must_not_be_void expr1.exp_loc expr1.exp_type sort';
      Lsequence(transl_exp ~scopes sort' expr1,
                event_before ~scopes expr2 (transl_exp ~scopes sort expr2))
  | Texp_while {wh_body; wh_body_sort; wh_cond} ->
      sort_must_not_be_void wh_body.exp_loc wh_body.exp_type wh_body_sort;
      let cond = transl_exp ~scopes Jkind.Sort.for_predef_value wh_cond in
      let body = transl_exp ~scopes wh_body_sort wh_body in
      Lwhile {
        wh_cond = maybe_region_layout layout_int cond;
        wh_body = event_before ~scopes wh_body
                    (maybe_region_layout layout_unit body);
      }
  | Texp_for {for_id; for_from; for_to; for_dir; for_body; for_body_sort} ->
      sort_must_not_be_void for_body.exp_loc for_body.exp_type for_body_sort;
      let body = transl_exp ~scopes for_body_sort for_body in
      Lfor {
        for_id;
        for_loc = of_location ~scopes e.exp_loc;
        for_from = transl_exp ~scopes Jkind.Sort.for_predef_value for_from;
        for_to = transl_exp ~scopes Jkind.Sort.for_predef_value for_to;
        for_dir;
        for_body = event_before ~scopes for_body
                     (maybe_region_layout layout_unit body);
      }
  | Texp_send(expr, met, pos) ->
      let lam =
        let pos = transl_apply_position pos in
        let mode = Lambda.alloc_heap in
        let loc = of_location ~scopes e.exp_loc in
        let layout = layout_exp sort e in
        match met with
        | Tmeth_val id ->
            let obj = transl_exp ~scopes Jkind.Sort.for_object expr in
            Lsend (Self, Lvar id, obj, [], pos, mode, loc, layout)
        | Tmeth_name nm ->
            let obj = transl_exp ~scopes Jkind.Sort.for_object expr in
            let (tag, cache) = Translobj.meth obj nm in
            let kind = if cache = [] then Public else Cached in
            Lsend (kind, tag, obj, cache, pos, mode, loc, layout)
        | Tmeth_ancestor(meth, path_self) ->
            let self = transl_value_path loc e.exp_env path_self in
            Lapply {ap_loc = loc;
                    ap_func = Lvar meth;
                    ap_args = [self];
                    ap_result_layout = layout;
                    ap_mode = mode;
                    ap_region_close = pos;
                    ap_probe = None;
                    ap_tailcall = Default_tailcall;
                    ap_inlined = Default_inlined;
                    ap_specialised = Default_specialise}
      in
      event_after ~scopes e lam
  | Texp_new (cl, {Location.loc=loc}, _, pos) ->
      let loc = of_location ~scopes loc in
      let pos = transl_apply_position pos in
      Lapply{
        ap_loc=loc;
        ap_func=
          Lprim(Pfield (0, Pointer, Reads_vary),
              [transl_class_path loc e.exp_env cl], loc);
        ap_args=[lambda_unit];
        ap_result_layout=layout_exp sort e;
        ap_region_close=pos;
        ap_mode=alloc_heap;
        ap_tailcall=Default_tailcall;
        ap_inlined=Default_inlined;
        ap_specialised=Default_specialise;
        ap_probe=None;
      }
  | Texp_instvar(path_self, path, _) ->
      let loc = of_location ~scopes e.exp_loc in
      let self = transl_value_path loc e.exp_env path_self in
      let var = transl_value_path loc e.exp_env path in
      Lprim(Pfield_computed Reads_vary, [self; var], loc)
  | Texp_setinstvar(path_self, path, _, expr) ->
      let loc = of_location ~scopes e.exp_loc in
      let self = transl_value_path loc e.exp_env path_self in
      let var = transl_value_path loc e.exp_env path in
      transl_setinstvar ~scopes loc self var expr
  | Texp_override(path_self, modifs) ->
      let loc = of_location ~scopes e.exp_loc in
      let self = transl_value_path loc e.exp_env path_self in
      let cpy = Ident.create_local "copy" in
      Llet(Strict, Lambda.layout_object, cpy,
           Lapply{
             ap_loc=Loc_unknown;
             ap_func=Translobj.oo_prim "copy";
             ap_args=[self];
             ap_result_layout=Lambda.layout_object;
             ap_region_close=Rc_normal;
             ap_mode=alloc_heap;
             ap_tailcall=Default_tailcall;
             ap_inlined=Default_inlined;
             ap_specialised=Default_specialise;
             ap_probe=None;
           },
           List.fold_right
             (fun (id, _, expr) rem ->
                Lsequence(transl_setinstvar ~scopes Loc_unknown
                            (Lvar cpy) (Lvar id) expr, rem))
             modifs
             (Lvar cpy))
  | Texp_letmodule(None, loc, Mp_present, modl, body) ->
      let lam = !transl_module ~scopes Tcoerce_none None modl in
      Lsequence(Lprim(Pignore, [lam], of_location ~scopes loc.loc),
                transl_exp ~scopes sort body)
  | Texp_letmodule(Some id, _loc, Mp_present, modl, body) ->
      let defining_expr =
        let mod_scopes = enter_module_definition ~scopes id in
        !transl_module ~scopes:mod_scopes Tcoerce_none None modl
      in
      Llet(Strict, Lambda.layout_module, id, defining_expr,
           transl_exp ~scopes sort body)
  | Texp_letmodule(_, _, Mp_absent, _, body) ->
      transl_exp ~scopes sort body
  | Texp_letexception(cd, body) ->
      Llet(Strict, Lambda.layout_block,
           cd.ext_id, transl_extension_constructor ~scopes e.exp_env None cd,
           transl_exp ~scopes sort body)
  | Texp_pack modl ->
      !transl_module ~scopes Tcoerce_none None modl
  | Texp_assert ({exp_desc=Texp_construct(_, {cstr_name="false"}, _, _)}, loc) ->
      assert_failed loc ~scopes e
  | Texp_assert (cond, loc) ->
      if !Clflags.noassert
      then lambda_unit
      else begin
        Lifthenelse
          (transl_exp ~scopes Jkind.Sort.for_predef_value cond,
           lambda_unit,
           assert_failed loc ~scopes e,
           Lambda.layout_unit)
      end
  | Texp_lazy e ->
      (* when e needs no computation (constants, identifiers, ...), we
         optimize the translation just as Lazy.lazy_from_val would
         do *)
      begin match Typeopt.classify_lazy_argument e with
      | `Constant_or_function ->
        (* A constant expr (of type <> float if [Config.flat_float_array] is
           true) gets compiled as itself. *)
         transl_exp ~scopes Jkind.Sort.for_lazy_body e
      | `Float_that_cannot_be_shortcut ->
          (* We don't need to wrap with Popaque: this forward
             block will never be shortcutted since it points to a float
             and Config.flat_float_array is true. *)
         Lprim(Pmakeblock(Obj.forward_tag, Immutable, None,
                          alloc_heap),
                [transl_exp ~scopes Jkind.Sort.for_lazy_body e],
               of_location ~scopes e.exp_loc)
      | `Identifier `Forward_value ->
         (* CR-someday mshinwell: Consider adding a new primitive
            that expresses the construction of forward_tag blocks.
            We need to use [Popaque] here to prevent unsound
            optimisation in Flambda, but the concept of a mutable
            block doesn't really match what is going on here.  This
            value may subsequently turn into an immediate... *)
         Lprim (Popaque Lambda.layout_lazy,
                [Lprim(Pmakeblock(Obj.forward_tag, Immutable, None,
                                  alloc_heap),
                       [transl_exp ~scopes Jkind.Sort.for_lazy_body e],
                       of_location ~scopes e.exp_loc)],
                of_location ~scopes e.exp_loc)
      | `Identifier `Other ->
         transl_exp ~scopes Jkind.Sort.for_lazy_body e
      | `Other ->
         (* other cases compile to a lazy block holding a function.  The
            typechecker enforces that e has jkind value.  *)
         let scopes = enter_lazy ~scopes in
         let fn = lfunction ~kind:(Curried {nlocal=0})
                            ~params:[{ name = Ident.create_local "param";
                                       layout = Lambda.layout_unit;
                                       attributes = Lambda.default_param_attribute;
                                       mode = alloc_heap}]
                            ~return:Lambda.layout_lazy_contents
                            (* The translation of [e] may be a function, in
                               which case disallowing arity fusion gives a very
                               small performance improvement.
                            *)
                            ~attr:function_attribute_disallowing_arity_fusion
                            ~loc:(of_location ~scopes e.exp_loc)
                            ~mode:alloc_heap
                            ~ret_mode:alloc_heap
                            ~region:true
                            ~body:(maybe_region_layout
                                     Lambda.layout_lazy_contents
                                     (transl_exp ~scopes Jkind.Sort.for_lazy_body e))
         in
          Lprim(Pmakeblock(Config.lazy_tag, Mutable, None, alloc_heap), [fn],
                of_location ~scopes e.exp_loc)
      end
  | Texp_object (cs, meths) ->
      let cty = cs.cstr_type in
      let cl = Ident.create_local "object" in
      !transl_object ~scopes cl meths
        { cl_desc = Tcl_structure cs;
          cl_loc = e.exp_loc;
          cl_type = Cty_signature cty;
          cl_env = e.exp_env;
          cl_attributes = [];
         }
  | Texp_letop{let_; ands; param; param_sort; body; body_sort; partial} ->
      event_after ~scopes e
        (transl_letop ~scopes e.exp_loc e.exp_env let_ ands
           param param_sort body body_sort partial)
  | Texp_unreachable ->
      raise (Error (e.exp_loc, Unreachable_reached))
  | Texp_open (od, e) ->
      let pure = pure_module od.open_expr in
      (* this optimization shouldn't be needed because Simplif would
          actually remove the [Llet] when it's not used.
          But since [scan_used_globals] runs before Simplif, we need to
          do it. *)
      begin match od.open_bound_items with
      | [] when pure = Alias -> transl_exp ~scopes sort e
      | _ ->
          let oid = Ident.create_local "open" in
          let body, _ =
            (* CR layouts v5: Currently we only allow values at the top of a
               module.  When that changes, some adjustments may be needed
               here. *)
            List.fold_left (fun (body, pos) id ->
              Llet(Alias, Lambda.layout_module_field, id,
                   Lprim(mod_field pos, [Lvar oid],
                         of_location ~scopes od.open_loc), body),
              pos + 1
            ) (transl_exp ~scopes sort e, 0)
              (bound_value_identifiers od.open_bound_items)
          in
          Llet(pure, Lambda.layout_module, oid,
               !transl_module ~scopes Tcoerce_none None od.open_expr, body)
      end
  | Texp_probe {name; handler=exp; enabled_at_init} ->
    if !Clflags.native_code && !Clflags.probes then begin
      let lam = transl_exp ~scopes Jkind.Sort.for_probe_body exp in
      let map =
        Ident.Set.fold (fun v acc -> Ident.Map.add v (Ident.rename v) acc)
          (free_variables lam)
          Ident.Map.empty
      in
      let arg_idents, param_idents = Ident.Map.bindings map |> List.split in
      List.iter (fun id ->
        (* CR layouts: The probe hack.

           The lambda translation wants to know the jkinds of all function
           parameters.  Here we're building a function whose arguments are all
           the free variables in a probe handler.  At the moment, we just check
           that they are all values.

           It's really hacky to be doing this kind of jkind check this late.
           The middle-end folks have plans to eliminate the need for it by
           reworking the way probes are compiled.  For that reason, I haven't
           bothered to give a particularly good error or handle the Not_found
           case from env.

           (We could probably calculate the jkinds of these variables here
           rather than requiring them all to be value, but that would be even
           more hacky.) *)
        (* CR layouts v2.5: if we get close to releasing other jkind somebody
           actually might put in a probe, check with the middle-end team about
           the status of fixing this. *)
        let path = Path.Pident id in
        match
          Subst.Lazy.force_value_description (Env.find_value path e.exp_env)
        with
        | {val_type; _} -> begin
            match
              Ctype.check_type_jkind
                e.exp_env (Ctype.correct_levels val_type)
              (* CR layouts v3: here we allow [value_or_null] because this check
                 happens too late for the typecheker to infer [non_null]. Test that
                 nothing breaks once we have null pointers. *)
                (Jkind.Builtin.value_or_null ~why:Probe)
            with
            | Ok _ -> ()
            | Error _ -> raise (Error (e.exp_loc, Bad_probe_layout id))
          end
        | exception Not_found ->
          (* Might be a module, which are all values.  Otherwise raise. *)
          ignore (Env.find_module_lazy path e.exp_env)
      ) arg_idents;
      let body = Lambda.rename map lam in
      let attr =
        { inline = Never_inline;
          specialise = Always_specialise;
          local = Never_local;
          zero_alloc = Default_zero_alloc;
          loop = Never_loop;
          is_a_functor = false;
          is_opaque = false;
          stub = false;
          poll = Default_poll;
          tmc_candidate = false;
          unbox_return = false;
          may_fuse_arity = false;
        } in
      let funcid = Ident.create_local ("probe_handler_" ^ name) in
      let return_layout = layout_unit (* Probe bodies have type unit. *) in
      let handler =
        let assume_zero_alloc = get_assume_zero_alloc ~scopes in
        let scopes = enter_value_definition ~scopes ~assume_zero_alloc funcid in
        lfunction
          (* We conservatively assume that all arguments are local. This doesn't
             hurt performance as probe handlers are always applied fully. *)
          ~kind:(Curried {nlocal=List.length param_idents})
          (* CR layouts: Adjust param layouts when we allow other things in
             probes. *)
          ~params:(List.map (fun name -> { name; layout = layout_probe_arg; attributes = Lambda.default_param_attribute; mode = alloc_local }) param_idents)
          ~return:return_layout
          ~body:body
          ~loc:(of_location ~scopes exp.exp_loc)
          ~attr
          ~mode:alloc_heap
          ~ret_mode:alloc_local
          (* CR zqian: the handler function doesn't have a region. However, the
             [region] field is currently broken. *)
          ~region:true
      in
      let app =
        { ap_func = Lvar funcid;
          ap_args = List.map (fun id -> Lvar id) arg_idents;
          ap_result_layout = return_layout;
          ap_region_close = Rc_normal;
          ap_mode = alloc_local;
          ap_loc = of_location e.exp_loc ~scopes;
          ap_tailcall = Default_tailcall;
          ap_inlined = Never_inlined;
          ap_specialised = Always_specialise;
          ap_probe = Some {name; enabled_at_init};
        }
      in
      begin match Config.flambda || Config.flambda2 with
      | true ->
          Llet(Strict, Lambda.layout_function, funcid, handler, Lapply app)
      | false ->
        (* Needs to be lifted to top level manually here,
           because functions that contain other function declarations
           are not inlined by Closure. For example, adding a probe into
           the body of function foo will prevent foo from being inlined
           into another function. *)
        probe_handlers := (funcid, handler)::!probe_handlers;
        Lapply app
      end
    end else begin
      lambda_unit
    end
  | Texp_probe_is_enabled {name} ->
    if !Clflags.native_code && !Clflags.probes then
      Lprim(Pprobe_is_enabled {name}, [], of_location ~scopes e.exp_loc)
    else
      lambda_unit
  | Texp_exclave e ->
    let l = transl_exp ~scopes sort e in
    if Config.stack_allocation then Lexclave l
    else l
  | Texp_src_pos ->
      let pos = e.exp_loc.loc_start in
      let pos =
        match !Clflags.directory with
        | None -> pos
        | Some directory ->
          let pos_fname = directory ^ "/" ^ pos.pos_fname in
          { pos with pos_fname }
      in
      let cl =
        [ Const_base (Const_string (pos.pos_fname, e.exp_loc, None))
        ; Const_base (Const_int pos.pos_lnum)
        ; Const_base (Const_int pos.pos_bol)
        ; Const_base (Const_int pos.pos_cnum)
        ]
      in
      Lconst(Const_block(0, cl))

and pure_module m =
  match m.mod_desc with
    Tmod_ident _ -> Alias
  | Tmod_constraint (m,_,_,_) -> pure_module m
  | _ -> Strict

and transl_list ~scopes expr_list =
  List.map (fun (exp, sort) -> transl_exp ~scopes sort exp) expr_list

and transl_list_with_layout ~scopes expr_list =
  List.map (fun (exp, sort) -> transl_exp ~scopes sort exp,
                               sort,
                               layout_exp sort exp)
    expr_list

(* Will raise if a list element has a non-value layout. *)
and transl_value_list_with_shape ~scopes expr_list =
  let transl_with_shape (e, sort) =
    let shape = Lambda.must_be_value (layout_exp sort e) in
    transl_exp ~scopes sort e, shape
  in
  List.split (List.map transl_with_shape expr_list)

and transl_guard ~scopes guard rhs_sort rhs =
  let layout = layout_exp rhs_sort rhs in
  let expr = event_before ~scopes rhs (transl_exp ~scopes rhs_sort rhs) in
  match guard with
  | None -> expr
  | Some cond ->
      event_before ~scopes cond
        (Lifthenelse(transl_exp ~scopes Jkind.Sort.for_predef_value cond,
                     expr, staticfail, layout))

and transl_case ~scopes rhs_sort {c_lhs; c_guard; c_rhs} =
  (c_lhs, transl_guard ~scopes c_guard rhs_sort c_rhs)

and transl_cases ~scopes rhs_sort cases =
  let cases =
    List.filter (fun c -> c.c_rhs.exp_desc <> Texp_unreachable) cases in
  List.map (transl_case ~scopes rhs_sort) cases

and transl_case_try ~scopes rhs_sort {c_lhs; c_guard; c_rhs} =
  iter_exn_names Translprim.add_exception_ident c_lhs;
  Misc.try_finally
    (fun () -> c_lhs, transl_guard ~scopes c_guard rhs_sort c_rhs)
    ~always:(fun () ->
        iter_exn_names Translprim.remove_exception_ident c_lhs)

and transl_cases_try ~scopes rhs_sort cases =
  let cases =
    List.filter (fun c -> c.c_rhs.exp_desc <> Texp_unreachable) cases in
  List.map (transl_case_try ~scopes rhs_sort) cases

and transl_tupled_cases ~scopes rhs_sort patl_expr_list =
  let patl_expr_list =
    List.filter (fun (_,_,e) -> e.exp_desc <> Texp_unreachable)
      patl_expr_list in
  List.map
    (fun (patl, guard, expr) ->
       (patl, transl_guard ~scopes guard rhs_sort expr))
    patl_expr_list

and transl_apply ~scopes
      ?(tailcall=Default_tailcall)
      ?(inlined = Default_inlined)
      ?(specialised = Default_specialise)
      ?(assume_zero_alloc = Zero_alloc_utils.Assume_info.none)
      ?(position=Rc_normal)
      ?(mode=alloc_heap)
      ~result_layout
      lam sargs loc
  =
  let lapply funct args loc pos mode result_layout =
    match funct, pos with
    | Lsend((Self | Public) as k, lmet, lobj, [], _, _, _, _), _ ->
        Lsend(k, lmet, lobj, args, pos, mode, loc, result_layout)
    | Lsend(Cached, lmet, lobj, ([_; _] as largs), _, _, _, _), _ ->
        Lsend(Cached, lmet, lobj, largs @ args, pos, mode, loc, result_layout)
    | Lsend(k, lmet, lobj, largs, (Rc_normal | Rc_nontail), _, _, _),
      (Rc_normal | Rc_nontail) ->
        Lsend(k, lmet, lobj, largs @ args, pos, mode, loc, result_layout)
    | Levent(
      Lsend((Self | Public) as k, lmet, lobj, [], _, _, _, _), _), _ ->
        Lsend(k, lmet, lobj, args, pos, mode, loc, result_layout)
    | Levent(
      Lsend(Cached, lmet, lobj, ([_; _] as largs), _, _, _, _), _), _ ->
        Lsend(Cached, lmet, lobj, largs @ args, pos, mode, loc, result_layout)
    | Levent(
      Lsend(k, lmet, lobj, largs, (Rc_normal | Rc_nontail), _, _, _), _),
      (Rc_normal | Rc_nontail) ->
        Lsend(k, lmet, lobj, largs @ args, pos, mode, loc, result_layout)
    | Lapply ({ ap_region_close = (Rc_normal | Rc_nontail) } as ap),
      (Rc_normal | Rc_nontail) ->
        Lapply
          {ap with ap_args = ap.ap_args @ args; ap_loc = loc;
                   ap_region_close = pos; ap_mode = mode; ap_result_layout = result_layout }
    | lexp, _ ->
      (* [assume_zero_alloc] is not used in the cases above but
         Misplaced_attribute won't be reported for it.
         Same for [@inlined] [@specialized] and tailcall.
         It's fine for [Lsend] cases because [assume_zero_alloc] is
         always false currently for them. *)
        let loc =
          map_scopes (update_assume_zero_alloc ~assume_zero_alloc) loc
        in
        Lapply {
          ap_loc=loc;
          ap_func=lexp;
          ap_args=args;
          ap_result_layout=result_layout;
          ap_region_close=pos;
          ap_mode=mode;
          ap_tailcall=tailcall;
          ap_inlined=inlined;
          ap_specialised=specialised;
          ap_probe=None;
        }
  in
  (* Build a function application.
     Particular care is required for out-of-order partial applications.
     The following code guarantees that:
     * arguments are evaluated right-to-left according to their order in
       the type of the function, before the function is called;
     * side-effects occurring after receiving a parameter
       will occur exactly when all the arguments up to this parameter
       have been received.
  *)
  let rec build_apply lam args loc pos ap_mode = function
    | Omitted { mode_closure; mode_arg; mode_ret; sort_arg } :: l ->
        (* Out-of-order partial application; we will need to build a closure *)
        assert (pos = Rc_normal);
        let defs = ref [] in
        let protect name (lam, layout) =
          match lam with
            Lvar _ | Lconst _ -> (lam, layout)
          | _ ->
              let id = Ident.create_local name in
              defs := (id, layout, lam) :: !defs;
              (Lvar id, layout)
        in
        let lam =
          if args = [] then
            lam
          else
            lapply lam (List.rev args) loc pos ap_mode layout_function
        in
        (* Evaluate the function, applied to the arguments in [args] *)
        let handle, _ = protect "func" (lam, layout_function) in
        (* Evaluate the remaining arguments;
           if we already passed here this is a no-op. *)
        let l =
          List.map
            (fun arg ->
               match arg with
               | Omitted _ -> arg
               | Arg arg -> Arg (protect "arg" arg))
            l
        in
        let id_arg = Ident.create_local "param" in
        (* Process remaining arguments and build closure *)
        let body =
          let loc = map_scopes enter_partial_or_eta_wrapper loc in
          let mode = transl_alloc_mode_r mode_closure in
          let arg_mode = transl_alloc_mode_l mode_arg in
          let ret_mode = transl_alloc_mode_l mode_ret in
          let body = build_apply handle [Lvar id_arg] loc Rc_normal ret_mode l in
          let nlocal =
            match join_mode mode (join_mode arg_mode ret_mode) with
            | Alloc_local -> 1
            | Alloc_heap -> 0
          in
          let region =
            match ret_mode with
            | Alloc_local -> false
            | Alloc_heap -> true
          in
          let layout_arg = layout_of_sort (to_location loc) sort_arg in
          let params = [{
              name = id_arg;
              layout = layout_arg;
              attributes = Lambda.default_param_attribute;
              mode = arg_mode
            }] in
          lfunction ~kind:(Curried {nlocal}) ~params
                    ~return:result_layout ~body ~mode ~ret_mode ~region
                    ~attr:{ default_stub_attribute with may_fuse_arity = false } ~loc
        in
        (* Wrap "protected" definitions, starting from the left,
           so that evaluation is right-to-left. *)
        List.fold_right
          (fun (id, layout, lam) body -> Llet(Strict, layout, id, lam, body))
          !defs body
    | Arg (arg, _) :: l -> build_apply lam (arg :: args) loc pos ap_mode l
    | [] -> lapply lam (List.rev args) loc pos ap_mode result_layout
  in
  let args =
    List.map
      (fun (_, arg) ->
         match arg with
         | Omitted _ as arg -> arg
         | Arg (exp, sort_arg) ->
           Arg (transl_exp ~scopes sort_arg exp, layout_exp sort_arg exp))
      sargs
  in
  build_apply lam [] loc position mode args

(* There are two cases in function translation:
    - [Tupled]. It takes a tupled argument, and we can flatten it.
    - [Curried]. It takes each argument individually.

   We first try treating the function as taking a flattened tupled argument (in
   [trans_tupled_function]) and, if that doesn't work, we fall back to treating
   the function as taking each argument individually (in
   [trans_curried_function]).
*)
and transl_function_without_attributes
    ~scopes ~return_sort ~return_mode ~mode ~region loc repr params body =
  let return_layout =
    match body with
    | Tfunction_body exp ->
        layout_exp return_sort exp
    | Tfunction_cases cases ->
        layout cases.fc_env cases.fc_loc return_sort cases.fc_ret_type

  in
  match
    transl_tupled_function ~scopes loc params body
      ~return_sort ~return_mode ~return_layout ~mode ~region
  with
  | Some result -> result
  | None ->
      transl_curried_function ~scopes loc repr params body
        ~return_sort ~return_mode ~return_layout ~mode ~region

and transl_tupled_function
      ~scopes ~return_sort ~return_mode ~return_layout ~mode ~region loc params body
  =
  let eligible_cases =
    match params, body with
    | [],
      Tfunction_cases
        { fc_cases = { c_lhs; _ } :: _ as cases;
          fc_partial; fc_arg_mode; fc_arg_sort } ->
        Some (cases, fc_partial, c_lhs, fc_arg_mode, fc_arg_sort)
    | [{ fp_kind = Tparam_pat pat; fp_partial; fp_mode; fp_sort }],
      Tfunction_body body ->
        let case = { c_lhs = pat; c_guard = None; c_rhs = body } in
        Some ([ case ], fp_partial, pat, fp_mode, fp_sort)
    | _ -> None
  in
  (* Cases can be eligible for flattening if they belong to the only param
     (whose alloc mode must be global) and the function itself is global. It may
     actually be sound to tuplify locally-allocated functions, but we haven't
     thought it through. *)
  match eligible_cases with
  | Some
      (cases, partial,
       ({ pat_desc = Tpat_tuple pl } as arg_pat), arg_mode, arg_sort)
    when is_alloc_heap mode
      && is_alloc_heap (transl_alloc_mode_l arg_mode)
      && !Clflags.native_code
      && List.length pl <= (Lambda.max_arity ()) ->
      begin try
        let arg_layout = layout_pat arg_sort arg_pat in
        let size = List.length pl in
        let pats_expr_list =
          List.map
            (fun {c_lhs; c_guard; c_rhs} ->
              (Matching.flatten_pattern size c_lhs, c_guard, c_rhs))
            cases in
        let kinds =
          match arg_layout with
          | Pvalue (Pvariant { consts = [];
                               non_consts = [0, Constructor_uniform kinds] }) ->
              (* CR layouts v5: to change when we have non-value tuple
                 elements. *)
              List.map (fun vk -> Pvalue vk) kinds
          | _ ->
              Misc.fatal_error
                "Translcore.transl_tupled_function: \
                 Argument should be a tuple, but couldn't get the kinds"
        in
        let tparams =
          List.map (fun kind -> {
                name = Ident.create_local "param";
                layout = kind;
                attributes = Lambda.default_param_attribute;
                mode = alloc_heap
              }) kinds
        in
        let params = List.map (fun p -> p.name) tparams in
        let body =
          Matching.for_tupled_function ~scopes ~return_layout loc params
            (transl_tupled_cases ~scopes return_sort pats_expr_list) partial
        in
        let region = region || not (may_allocate_in_region body) in
        Some
          ((Tupled, tparams, return_layout, region, return_mode), body)
    with Matching.Cannot_flatten -> None
      end
  | _ -> None

and transl_curried_function ~scopes loc repr params body
    ~return_sort ~return_layout ~return_mode ~region ~mode
  =
  let { nlocal } =
    let param_curries = List.map (fun fp -> fp.fp_curry, fp.fp_mode) params in
    curried_function_kind
      ~return_mode
      ~alloc_mode:mode
      (match body with
       | Tfunction_body _ -> param_curries
       | Tfunction_cases fc -> param_curries @ [ Final_arg, fc.fc_arg_mode ])
  in
  let cases_param, body =
    match body with
    | Tfunction_body body ->
        None, event_before ~scopes body (transl_exp ~scopes return_sort body)
    | Tfunction_cases
        { fc_cases; fc_partial; fc_param; fc_loc; fc_arg_sort; fc_arg_mode }
      ->
        let arg_layout =
          match fc_cases with
          | { c_lhs } :: _ -> layout_pat fc_arg_sort c_lhs
          | [] ->
              (* ppxes can generate empty function cases, which compiles to
                 a function that always raises Match_failure. We try less
                 hard to calculate a detailed layout that the middle-end can
                 use for optimizations. *)
              layout_of_sort fc_loc fc_arg_sort
        in
        let arg_mode = transl_alloc_mode_l fc_arg_mode in
        let attributes =
          match fc_cases with
          | [ { c_lhs }] -> Translattribute.transl_param_attributes c_lhs
          | [] | _ :: _ :: _ -> Lambda.default_param_attribute
        in
        let param =
          { name = fc_param;
            layout = arg_layout;
            attributes;
            mode = arg_mode;
          }
        in
        let body =
          Matching.for_function ~scopes fc_loc repr (Lvar fc_param)
            ~arg_sort:fc_arg_sort ~arg_layout ~return_layout
            (transl_cases ~scopes return_sort fc_cases) fc_partial
        in
        Some param, body
  in
  let body, params =
    List.fold_right
      (fun fp (body, params) ->
        let { fp_param; fp_kind; fp_mode; fp_sort; fp_partial; fp_loc } = fp in
        let arg_env, arg_type, attributes =
          match fp_kind with
          | Tparam_pat pat ->
              pat.pat_env, pat.pat_type, Translattribute.transl_param_attributes pat
          | Tparam_optional_default (pat, expr, _) ->
              expr.exp_env, Predef.type_option expr.exp_type, Translattribute.transl_param_attributes pat
        in
        let arg_layout = layout arg_env fp_loc fp_sort arg_type in
        let arg_mode = transl_alloc_mode_l fp_mode in
        let param =
          { name = fp_param;
            layout = arg_layout;
            attributes;
            mode = arg_mode;
          }
        in
        let body =
          match fp_kind with
          | Tparam_pat pat ->
              Matching.for_function ~scopes fp_loc None (Lvar fp_param)
                [ pat, body ]
                fp_partial
                ~arg_sort:fp_sort ~arg_layout
                ~return_layout
          | Tparam_optional_default (pat, default_arg, default_arg_sort) ->
              let default_arg =
                event_before ~scopes default_arg
                  (transl_exp ~scopes default_arg_sort default_arg)
              in
              Matching.for_optional_arg_default ~return_layout
                ~scopes fp_loc pat body ~default_arg ~default_arg_sort
                ~param:fp_param
        in
        body, param :: params)
      params
      (body, Option.to_list cases_param)
    in
    (* chunk params according to Lambda.max_arity. If Lambda.max_arity = n and
      N>n, then the translation of an N-ary typedtree function is an n-ary lambda
      function returning the translation of an (N-n)-ary typedtree function.
    *)
    let module Chunk = struct
      (* An [acc] is defined in respect to a "chunk" of params. This chunk
         of params together with the [body] field form a function.
      *)
      type acc =
        { body : lambda; (* The function body of those params *)
          return_layout : layout; (* The layout of [body] *)
          return_mode : alloc_mode; (* The mode of [body]. *)
          region : bool; (* Whether the function has its own region *)
          nlocal : int;
          (* An upper bound on the [nlocal] field for the function. If [nlocal]
             exceeds the length of the chunk of params, the difference will
             become the nlocal field with respect to the *enclosing* chunk
             of params.
          *)
        }

      (* Meant to be used with a [fold_right]. The returned [acc] is in
         respect to the enclosing chunk.
      *)
      let process_inner_chunk
          chunk { body; return_layout; return_mode; nlocal; region }
        =
        let chunk_length = List.length chunk in
        let loc = of_location ~scopes loc in
        (* The current function is locally-allocated (and thus its
           enclosing chunk doesn't have a region) when nlocal isn't
           yet exhausted in the current chunk.
        *)
        let current_nlocal, current_mode, enclosing_region =
          if nlocal > chunk_length
          then chunk_length, alloc_local, false
          else nlocal, mode, true
        in
        let enclosing_nlocal = nlocal - current_nlocal in
        let body =
          if region then maybe_region_layout return_layout body else body
        in
        let body =
          lfunction
            ~kind:
              (Curried { nlocal=current_nlocal })
            ~params:chunk ~mode:current_mode
            ~return:return_layout ~ret_mode:return_mode ~body
            ~attr:function_attribute_disallowing_arity_fusion
            ~loc ~region
        in
        (* we return Pgenval (for a function) after the rightmost chunk *)
        { body;
          return_layout = Pvalue Pgenval;
          return_mode = (if enclosing_region then alloc_heap else alloc_local);
          nlocal = enclosing_nlocal;
          region = enclosing_region;
        }
    end
    in
    (* The Chunk.acc is in respect to the [params] chunk. *)
    let params,
        ({ body; return_layout; return_mode; region; nlocal } : Chunk.acc) =
      match Misc.Stdlib.List.chunks_of (Lambda.max_arity ()) params with
      | [] ->
          Misc.fatal_error
            "attempted to translate a function with zero arguments"
      | first_chunk :: rest_of_chunks ->
        let region = region || not (may_allocate_in_region body) in
        let acc =
          List.fold_right
            Chunk.process_inner_chunk
            rest_of_chunks
            ({ body; return_layout; return_mode; nlocal; region } : Chunk.acc)
        in
        first_chunk, acc
    in
    ((Curried { nlocal }, params, return_layout, region, return_mode ), body)

and transl_function ~in_new_scope ~scopes e params body
      ~alloc_mode ~ret_mode:sreturn_mode ~ret_sort:sreturn_sort ~region:sregion
      ~zero_alloc =
  let attrs = e.exp_attributes in
  let mode = transl_alloc_mode alloc_mode in
  let zero_alloc = Zero_alloc.get zero_alloc in
  let assume_zero_alloc =
    match zero_alloc with
    | Default_zero_alloc | Check _ | Ignore_assert_all ->
      Zero_alloc_utils.Assume_info.none
    | Assume assume ->
      Builtin_attributes.assume_zero_alloc assume
  in
  let scopes =
    if in_new_scope then
      update_assume_zero_alloc ~scopes ~assume_zero_alloc
    else enter_anonymous_function ~scopes ~assume_zero_alloc
  in
  let sreturn_mode = transl_alloc_mode_l sreturn_mode in
  let { params; body; return_sort; return_mode; region } =
    fuse_method_arity
      { params; body;
        return_sort = sreturn_sort;
        return_mode = sreturn_mode;
        region = sregion;
      }
  in
  (* [ret_mode] may differ from [sreturn_mode] if:
       - [e] is a method. (See [fuse_method_arity].)
       - [e] is a function whose arity exceeds [Lambda.max_arity].
         (See the chunking code in [transl_curried_function].)
  *)
  let ((kind, params, return, region, ret_mode), body) =
    event_function ~scopes e
      (function repr ->
         transl_function_without_attributes
           ~mode ~return_sort ~return_mode
           ~scopes e.exp_loc repr ~region params body)
  in
  let zero_alloc : Lambda.zero_alloc_attribute =
    match (zero_alloc : Builtin_attributes.zero_alloc_attribute) with
    | Default_zero_alloc ->
      if !Clflags.zero_alloc_check_assert_all &&
         Builtin_attributes.is_zero_alloc_check_enabled ~opt:false
      then Check { strict = false; loc = e.exp_loc }
      else Default_zero_alloc
    | Check { strict; opt; arity = _; loc } ->
      if Builtin_attributes.is_zero_alloc_check_enabled ~opt
      then Check { strict; loc }
      else Default_zero_alloc
    | Assume { strict; never_returns_normally; never_raises; loc; arity = _; } ->
      Assume { strict; never_returns_normally; never_raises; loc }
    | Ignore_assert_all -> Default_zero_alloc
  in
  let attr =
    { function_attribute_disallowing_arity_fusion with zero_alloc }
  in
  let loc = of_location ~scopes e.exp_loc in
  let body = if region then maybe_region_layout return body else body in
  let lam = lfunction ~kind ~params ~return ~body ~attr ~loc ~mode ~ret_mode ~region in
  Translattribute.add_function_attributes lam e.exp_loc attrs

(* Like transl_exp, but used when a new scope was just introduced. *)
and transl_scoped_exp ~scopes sort expr =
  transl_exp1 ~scopes ~in_new_scope:true sort expr

(* Decides whether a pattern binding should introduce a new scope. *)
and transl_bound_exp ~scopes ~in_structure pat sort expr loc attrs =
  let should_introduce_scope =
    match expr.exp_desc with
    | Texp_function _ -> true
    | _ when in_structure -> true
    | _ -> false in
  let lam =
    match pat_bound_idents pat with
    | (id :: _) when should_introduce_scope ->
      let assume_zero_alloc = Zero_alloc_utils.Assume_info.none in
      (* If this is a let-binding of a function, the scope will be updated
         with zero_alloc info in [transl_function]. *)
      let scopes = enter_value_definition ~scopes ~assume_zero_alloc id in
      transl_scoped_exp ~scopes sort expr
    | _ -> transl_exp ~scopes sort expr
  in
  Translattribute.add_function_attributes lam loc attrs

(*
  Notice: transl_let consumes (ie compiles) its pat_expr_list argument,
  and returns a function that will take the body of the lambda-let construct.
  This complication allows choosing any compilation order for the
  bindings and body of let constructs.
*)
and transl_let ~scopes ~return_layout ?(add_regions=false) ?(in_structure=false)
               rec_flag pat_expr_list =
  match rec_flag with
    Nonrecursive ->
      let rec transl = function
        [] ->
          fun body -> body
      | {vb_pat=pat; vb_expr=expr; vb_sort=sort; vb_rec_kind=_; vb_attributes; vb_loc}
        :: rem ->
          let lam =
            transl_bound_exp ~scopes ~in_structure pat sort expr vb_loc vb_attributes
          in
          let lam =
            if add_regions then maybe_region_exp sort expr lam else lam
          in
          let mk_body = transl rem in
          fun body ->
            Matching.for_let ~scopes ~arg_sort:sort ~return_layout pat.pat_loc
              lam pat (mk_body body)
      in
      transl pat_expr_list
  | Recursive ->
      let idlist =
        List.map
          (fun {vb_pat=pat} -> match pat.pat_desc with
              Tpat_var (id,_,_,_) -> id
            | _ -> assert false)
        pat_expr_list in
      let transl_case
            {vb_expr=expr; vb_sort; vb_attributes; vb_rec_kind = rkind;
             vb_loc; vb_pat} id =
        let def =
          transl_bound_exp ~scopes ~in_structure vb_pat vb_sort expr vb_loc vb_attributes
        in
        let def =
          if add_regions then maybe_region_exp vb_sort expr def else def
        in
        ( id, rkind, def ) in
      let lam_bds = List.map2 transl_case pat_expr_list idlist in
      fun body -> Value_rec_compiler.compile_letrec lam_bds body

and transl_setinstvar ~scopes loc self var expr =
  Lprim(Psetfield_computed (maybe_pointer expr, Assignment modify_heap),
    [self; var; transl_exp ~scopes Jkind.Sort.for_instance_var expr], loc)

(* CR layouts v5: Invariant - this is only called on values.  Relax that. *)
and transl_record ~scopes loc env mode fields repres opt_init_expr =
  let size = Array.length fields in
  (* Determine if there are "enough" fields (only relevant if this is a
     functional-style record update *)
  let no_init = match opt_init_expr with None -> true | _ -> false in
  let on_heap = match mode with
    | None -> false (* unboxed is not on heap *)
    | Some m -> is_heap_mode m
  in
  if no_init || size < Config.max_young_wosize || not on_heap
  then begin
    (* Allocate new record with given fields (and remaining fields
       taken from init_expr if any *)
    (* CR layouts v5: allow non-value fields beyond just float# *)
    let init_id = Ident.create_local "init" in
    let lv =
      Array.mapi
        (fun i (lbl, definition) ->
           (* CR layouts v2.5: When we allow `any` in record fields and check
              representability on construction, [sort_of_layout] will be unsafe
              here.  Probably we should add sorts to record construction in the
              typed tree, then. *)
           let lbl_sort = Jkind.sort_of_jkind lbl.lbl_jkind in
           match definition with
           | Kept (typ, mut, _) ->
               let field_layout = layout env lbl.lbl_loc lbl_sort typ in
               let sem =
                 if Types.is_mutable mut then Reads_vary else Reads_agree
               in
               let access =
                 match repres with
                   Record_boxed _
                 | Record_inlined (_, Constructor_uniform_value, Variant_boxed _) ->
                   Pfield (i, maybe_pointer_type env typ, sem)
                 | Record_unboxed | Record_inlined (_, _, Variant_unboxed) ->
                   assert false
                 | Record_inlined (_, Constructor_uniform_value, Variant_extensible) ->
                     Pfield (i + 1, maybe_pointer_type env typ, sem)
                 | Record_inlined (_, Constructor_mixed _, Variant_extensible) ->
                     (* CR layouts v5.9: support this *)
                     fatal_error
                       "Mixed inlined records not supported for extensible variants"
                 | Record_float ->
                    (* This allocation is always deleted,
                       so it's simpler to leave it Alloc_heap *)
                    Pfloatfield (i, sem, alloc_heap)
                 | Record_ufloat -> Pufloatfield (i, sem)
                 | Record_inlined (_, Constructor_mixed shape, Variant_boxed _)
                 | Record_mixed shape ->
                  let { value_prefix_len; flat_suffix } : mixed_product_shape =
                    shape
                  in
                   let read =
                    if lbl.lbl_num < value_prefix_len then
                      Mread_value_prefix (maybe_pointer_type env typ)
                    else
                      let read =
                        match flat_suffix.(lbl.lbl_num - value_prefix_len) with
                        | Float_boxed ->
                            (* See the handling of [Record_float] above for
                                why we choose Alloc_heap.
                            *)
                            flat_read_float_boxed alloc_heap
                        | non_float -> flat_read_non_float non_float
                      in
                      Mread_flat_suffix read
                   in
                   let shape : Lambda.mixed_block_shape =
                     { value_prefix_len; flat_suffix }
                   in
                   Pmixedfield (i, read, shape, sem)
               in
               Lprim(access, [Lvar init_id],
                     of_location ~scopes loc),
               field_layout
           | Overridden (_lid, expr) ->
               let field_layout = layout_exp lbl_sort expr in
               transl_exp ~scopes lbl_sort expr, field_layout)
        fields
    in
    let ll, shape = List.split (Array.to_list lv) in
    let mut : Lambda.mutable_flag =
      if Array.exists (fun (lbl, _) -> Types.is_mutable lbl.lbl_mut) fields
      then Mutable
      else Immutable in
    let lam =
      try
        if mut = Mutable then raise Not_constant;
        let cl = List.map extract_constant ll in
        match repres with
        | Record_boxed _ -> Lconst(Const_block(0, cl))
        | Record_inlined (Ordinary {runtime_tag},
                          Constructor_uniform_value, Variant_boxed _) ->
            Lconst(Const_block(runtime_tag, cl))
        | Record_unboxed | Record_inlined (_, _, Variant_unboxed) ->
            Lconst(match cl with [v] -> v | _ -> assert false)
        | Record_float ->
            Lconst(Const_float_block(List.map extract_float cl))
        | Record_mixed shape ->
            if !Clflags.native_code then
              let shape = transl_mixed_product_shape shape in
              Lconst(Const_mixed_block(0, shape, cl))
            else
              (* CR layouts v5.9: Structured constants for mixed blocks should
                 be supported in bytecode. See symtable.ml for the difficulty.
              *)
              raise Not_constant
        | Record_inlined (_, Constructor_mixed _, Variant_boxed _)
        | Record_ufloat ->
            (* CR layouts v5.1: We should support structured constants for
               blocks containing unboxed float literals.
            *)
            raise Not_constant
        | Record_inlined (_, _, Variant_extensible)
        | Record_inlined (Extension _, _, _) ->
            raise Not_constant
      with Not_constant ->
        let loc = of_location ~scopes loc in
        match repres with
          Record_boxed _ ->
            let shape = List.map must_be_value shape in
            Lprim(Pmakeblock(0, mut, Some shape, Option.get mode), ll, loc)
        | Record_inlined (Ordinary {runtime_tag},
                          Constructor_uniform_value, Variant_boxed _) ->
            let shape = List.map must_be_value shape in
            Lprim(Pmakeblock(runtime_tag, mut, Some shape, Option.get mode),
                  ll, loc)
        | Record_unboxed | Record_inlined (Ordinary _, _, Variant_unboxed) ->
            (match ll with [v] -> v | _ -> assert false)
        | Record_float ->
            Lprim(Pmakefloatblock (mut, Option.get mode), ll, loc)
        | Record_ufloat ->
            Lprim(Pmakeufloatblock (mut, Option.get mode), ll, loc)
        | Record_inlined (Extension _,
                          Constructor_mixed _, Variant_extensible) ->
            (* CR layouts v5.9: support this *)
            fatal_error
              "Mixed inlined records not supported for extensible variants"
        | Record_inlined (Extension (path, _),
                          Constructor_uniform_value, Variant_extensible) ->
            let shape = List.map must_be_value shape in
            let slot = transl_extension_path loc env path in
            Lprim(Pmakeblock(0, mut, Some (Pgenval :: shape), Option.get mode),
                  slot :: ll, loc)
        | Record_inlined (Extension _, _, (Variant_unboxed | Variant_boxed _))
        | Record_inlined (Ordinary _, _, Variant_extensible) ->
            assert false
        | Record_mixed shape ->
            let shape = transl_mixed_product_shape shape in
            Lprim (Pmakemixedblock (0, mut, shape, Option.get mode), ll, loc)
        | Record_inlined (Ordinary { runtime_tag },
                          Constructor_mixed shape, Variant_boxed _) ->
            let shape = transl_mixed_product_shape shape in
            Lprim (Pmakemixedblock (runtime_tag, mut, shape, Option.get mode),
                   ll, loc)
    in
    begin match opt_init_expr with
      None -> lam
    | Some init_expr -> Llet(Strict, Lambda.layout_block, init_id,
                             transl_exp ~scopes Jkind.Sort.for_record init_expr, lam)
    end
  end else begin
    (* Take a shallow copy of the init record, then mutate the fields
       of the copy *)
    let copy_id = Ident.create_local "newrecord" in
    let update_field cont (lbl, definition) =
      (* CR layouts v5: allow more unboxed types here. *)
      let lbl_sort = Jkind.sort_of_jkind lbl.lbl_jkind in
      check_record_field_sort lbl.lbl_loc lbl_sort;
      match definition with
      | Kept _ -> cont
      | Overridden (_lid, expr) ->
          let upd =
            match repres with
              Record_boxed _
            | Record_inlined (_, Constructor_uniform_value, Variant_boxed _) ->
                let ptr = maybe_pointer expr in
                Psetfield(lbl.lbl_pos, ptr, Assignment modify_heap)
            | Record_unboxed | Record_inlined (_, _, Variant_unboxed) ->
                assert false
            | Record_float ->
                Psetfloatfield (lbl.lbl_pos, Assignment modify_heap)
            | Record_ufloat ->
                Psetufloatfield (lbl.lbl_pos, Assignment modify_heap)
            | Record_inlined (_, Constructor_uniform_value, Variant_extensible) ->
                let pos = lbl.lbl_pos + 1 in
                let ptr = maybe_pointer expr in
                Psetfield(pos, ptr, Assignment modify_heap)
            | Record_inlined (_, Constructor_mixed _, Variant_extensible) ->
                (* CR layouts v5.9: support this *)
                fatal_error
                  "Mixed inlined records not supported for extensible variants"
            | Record_inlined (_, Constructor_mixed shape, Variant_boxed _)
            | Record_mixed shape -> begin
                let { value_prefix_len; flat_suffix } : mixed_product_shape =
                  shape
                in
                let write =
                  if lbl.lbl_num < value_prefix_len then
                    let ptr = maybe_pointer expr in
                    Mwrite_value_prefix ptr
                  else
                    let flat_element =
                      flat_suffix.(lbl.lbl_num - value_prefix_len)
                    in
                    Mwrite_flat_suffix flat_element
                in
                let shape : Lambda.mixed_block_shape =
                  { value_prefix_len; flat_suffix }
                in
                Psetmixedfield
                  (lbl.lbl_pos, write, shape, Assignment modify_heap)
              end
          in
          Lsequence(Lprim(upd, [Lvar copy_id;
                                transl_exp ~scopes lbl_sort expr],
                          of_location ~scopes loc),
                    cont)
    in
    begin match opt_init_expr with
      None -> assert false
    | Some init_expr ->
        assert (is_heap_mode (Option.get mode)); (* Pduprecord must be Alloc_heap and not unboxed *)
        Llet(Strict, Lambda.layout_block, copy_id,
             Lprim(Pduprecord (repres, size),
                   [transl_exp ~scopes Jkind.Sort.for_record init_expr],
                   of_location ~scopes loc),
             Array.fold_left update_field (Lvar copy_id) fields)
    end
  end

and transl_match ~scopes ~arg_sort ~return_sort e arg pat_expr_list partial =
  let return_layout = layout_exp return_sort e in
  let rewrite_case (val_cases, exn_cases, static_handlers as acc)
        ({ c_lhs; c_guard; c_rhs } as case) =
    if c_rhs.exp_desc = Texp_unreachable then acc else
    let val_pat, exn_pat = split_pattern c_lhs in
    match val_pat, exn_pat with
    | None, None -> assert false
    | Some pv, None ->
        let val_case =
          transl_case ~scopes return_sort { case with c_lhs = pv }
        in
        val_case :: val_cases, exn_cases, static_handlers
    | None, Some pe ->
        let exn_case =
          transl_case_try ~scopes return_sort { case with c_lhs = pe }
        in
        val_cases, exn_case :: exn_cases, static_handlers
    | Some pv, Some pe ->
        assert (c_guard = None);
        let lbl  = next_raise_count () in
        let static_raise ids =
          Lstaticraise (lbl, List.map (fun id -> Lvar id) ids)
        in
        (* Simplif doesn't like it if binders are not uniq, so we make sure to
           use different names in the value and the exception branches. *)
        let ids_full = Typedtree.pat_bound_idents_full arg_sort pv in
        let ids = List.map (fun (id, _, _, _, _) -> id) ids_full in
        let ids_kinds =
          List.map (fun (id, {Location.loc; _}, ty, _, s) ->
            id, Typeopt.layout pv.pat_env loc s ty)
            ids_full
        in
        let vids = List.map Ident.rename ids in
        let pv = alpha_pat (List.combine ids vids) pv in
        (* Also register the names of the exception so Re-raise happens. *)
        iter_exn_names Translprim.add_exception_ident pe;
        let rhs =
          Misc.try_finally
            (fun () -> event_before ~scopes c_rhs
                         (transl_exp ~scopes return_sort c_rhs))
            ~always:(fun () ->
                iter_exn_names Translprim.remove_exception_ident pe)
        in
        (pv, static_raise vids) :: val_cases,
        (pe, static_raise ids) :: exn_cases,
        (lbl, ids_kinds, rhs) :: static_handlers
  in
  let val_cases, exn_cases, static_handlers =
    let x, y, z = List.fold_left rewrite_case ([], [], []) pat_expr_list in
    List.rev x, List.rev y, List.rev z
  in
  (* In presence of exception patterns, the code we generate for

       match <scrutinees> with
       | <val-patterns> -> <val-actions>
       | <exn-patterns> -> <exn-actions>

     looks like

       staticcatch
         (try (exit <val-exit> <scrutinees>)
          with <exn-patterns> -> <exn-actions>)
       with <val-exit> <val-ids> ->
          match <val-ids> with <val-patterns> -> <val-actions>

     In particular, the 'exit' in the value case ensures that the
     value actions run outside the try..with exception handler.
  *)
  let static_catch scrutinees val_ids handler =
    let id = Typecore.name_pattern "exn" (List.map fst exn_cases) in
    let static_exception_id = next_raise_count () in
    Lstaticcatch
      (Ltrywith (Lstaticraise (static_exception_id, scrutinees), id,
                 Matching.for_trywith ~scopes ~return_layout e.exp_loc (Lvar id)
                   exn_cases,
                 return_layout),
       (static_exception_id, val_ids),
       handler,
      Same_region, return_layout)
  in
  let classic =
    match arg, exn_cases with
    | {exp_desc = Texp_tuple (argl, alloc_mode)}, [] ->
      (* CR layouts v7.1: This case and the one below it give special treatment
         to matching on literal tuples. This optimization is irrelevant for
         unboxed tuples in native code, but not doing it for unboxed tuples in
         bytecode means unboxed tuple are slightly worse than normal tuples
         there. Consider adding it for unboxed tuples. *)
      assert (static_handlers = []);
      let mode = transl_alloc_mode alloc_mode in
      let argl =
        List.map (fun (_, a) -> (a, Jkind.Sort.for_tuple_element)) argl
      in
      Matching.for_multiple_match ~scopes ~return_layout e.exp_loc
        (transl_list_with_layout ~scopes argl) mode val_cases partial
    | {exp_desc = Texp_tuple (argl, alloc_mode)}, _ :: _ ->
        let argl =
          List.map (fun (_, a) -> (a, Jkind.Sort.for_tuple_element)) argl
        in
        let val_ids, lvars =
          List.map
            (fun (arg,s) ->
               let layout = layout_exp s arg in
               let id = Typecore.name_pattern "val" [] in
               (id, layout), (Lvar id, s, layout))
            argl
          |> List.split
        in
        let mode = transl_alloc_mode alloc_mode in
        static_catch (transl_list ~scopes argl) val_ids
          (Matching.for_multiple_match ~scopes ~return_layout e.exp_loc
             lvars mode val_cases partial)
    | arg, [] ->
      assert (static_handlers = []);
      let arg_layout = layout_exp arg_sort arg in
      Matching.for_function ~scopes ~arg_sort ~arg_layout ~return_layout
        e.exp_loc None (transl_exp ~scopes arg_sort arg) val_cases partial
    | arg, _ :: _ ->
        let val_id = Typecore.name_pattern "val" (List.map fst val_cases) in
        let arg_layout = layout_exp arg_sort arg in
        static_catch [transl_exp ~scopes arg_sort arg] [val_id, arg_layout]
          (Matching.for_function ~scopes ~arg_sort ~arg_layout ~return_layout
             e.exp_loc None (Lvar val_id) val_cases partial)
  in
  List.fold_left (fun body (static_exception_id, val_ids, handler) ->
    Lstaticcatch
      (body, (static_exception_id, val_ids),
       handler, Same_region, return_layout)
  ) classic static_handlers

and transl_letop ~scopes loc env let_ ands param param_sort case case_sort
      partial =
  let rec loop prev_layout prev_lam = function
    | [] -> prev_lam
    | and_ :: rest ->
        let left_id = Ident.create_local "left" in
        let right_id = Ident.create_local "right" in
        let op =
          transl_ident (of_location ~scopes and_.bop_op_name.loc) env
            and_.bop_op_type and_.bop_op_path and_.bop_op_val Id_value
        in
        let exp = transl_exp ~scopes and_.bop_exp_sort and_.bop_exp in
        let right_layout = layout_exp and_.bop_exp_sort and_.bop_exp in
        let result_layout =
          function2_return_layout env and_.bop_loc and_.bop_op_return_sort
            and_.bop_op_type
        in
        let lam =
          bind_with_layout Strict (right_id, right_layout) exp
            (Lapply{
               ap_loc = of_location ~scopes and_.bop_loc;
               ap_func = op;
               ap_args=[Lvar left_id; Lvar right_id];
               ap_result_layout = result_layout;
               ap_region_close=Rc_normal;
               ap_mode=alloc_heap;
               ap_tailcall = Default_tailcall;
               ap_inlined = Default_inlined;
               ap_specialised = Default_specialise;
               ap_probe=None;
             })
        in
        bind_with_layout Strict (left_id, prev_layout) prev_lam (loop result_layout lam rest)
  in
  let op =
    transl_ident (of_location ~scopes let_.bop_op_name.loc) env
      let_.bop_op_type let_.bop_op_path let_.bop_op_val Id_value
  in
  let exp =
    loop (layout_exp let_.bop_exp_sort let_.bop_exp)
      (transl_exp ~scopes let_.bop_exp_sort let_.bop_exp) ands
  in
  let func =
    let return_mode = alloc_heap (* XXX fixme: use result of is_function_type *) in
    let (kind, params, return, _region, ret_mode), body =
      event_function ~scopes case.c_rhs
        (function repr ->
           let loc = case.c_rhs.exp_loc in
           let ghost_loc = { loc with loc_ghost = true } in
           transl_function_without_attributes ~scopes ~region:true
             ~return_sort:case_sort ~mode:alloc_heap ~return_mode
             loc repr []
             (Tfunction_cases
                { fc_cases = [case]; fc_param = param; fc_partial = partial;
                  fc_loc = ghost_loc; fc_exp_extra = None; fc_attributes = [];
                  fc_arg_mode = Mode.Alloc.disallow_right Mode.Alloc.legacy;
                  fc_arg_sort = param_sort; fc_env = env;
                  fc_ret_type = case.c_rhs.exp_type;
                }))
    in
    let attr = function_attribute_disallowing_arity_fusion in
    let loc = of_location ~scopes case.c_rhs.exp_loc in
    let body = maybe_region_layout return body in
    lfunction ~kind ~params ~return ~body ~attr ~loc
              ~mode:alloc_heap ~ret_mode ~region:true
  in
  Lapply{
    ap_loc = of_location ~scopes loc;
    ap_func = op;
    ap_args=[exp; func];
    ap_result_layout=
      function2_return_layout env let_.bop_loc let_.bop_op_return_sort
        let_.bop_op_type;
    ap_region_close=Rc_normal;
    ap_mode=alloc_heap;
    ap_tailcall = Default_tailcall;
    ap_inlined = Default_inlined;
    ap_specialised = Default_specialise;
    ap_probe=None;
  }

(* Wrapper for class/module compilation,
   that can only return global values *)

let transl_exp ~scopes sort exp =
  maybe_region_exp sort exp (transl_exp ~scopes sort exp)

let transl_let ~scopes ~return_layout ?in_structure rec_flag pat_expr_list =
  transl_let ~scopes ~return_layout ~add_regions:true ?in_structure rec_flag
    pat_expr_list

let transl_scoped_exp ~scopes sort exp =
  maybe_region_exp sort exp (transl_scoped_exp ~scopes sort exp)

let transl_apply
      ~scopes ?tailcall ?inlined ?specialised ?position ?mode ~result_layout fn
      args loc =
  maybe_region_layout result_layout
    (transl_apply
       ~scopes ?tailcall ?inlined ?specialised
       ~assume_zero_alloc:Zero_alloc_utils.Assume_info.none ?position ?mode
       ~result_layout fn args loc)

(* Error report *)

open Format

let report_error ppf = function
  | Free_super_var ->
      fprintf ppf
        "Ancestor names can only be used to select inherited methods"
  | Unreachable_reached ->
      fprintf ppf "Unreachable expression was reached"
  | Bad_probe_layout id ->
      fprintf ppf "Variables in probe handlers must have jkind value, \
                   but %s in this handler does not." (Ident.name id)
  | Illegal_void_record_field ->
      fprintf ppf
        "Void sort detected where value was expected in a record field:@ Please \
         report this error to the Jane Street compilers team."
  | Illegal_product_record_field c ->
      fprintf ppf
        "Product sort %a detected in a record field:@ Please \
         report this error to the Jane Street compilers team."
        Jkind.Sort.Const.format c
  | Void_sort ty ->
      fprintf ppf
        "Void detected in translation for type %a:@ Please report this error \
         to the Jane Street compilers team."
        Printtyp.type_expr ty

let () =
  Location.register_error_of_exn
    (function
      | Error (loc, err) ->
          Some (Location.error_of_printer ~loc report_error err)
      | _ ->
        None
    )<|MERGE_RESOLUTION|>--- conflicted
+++ resolved
@@ -56,14 +56,9 @@
 
 let check_record_field_sort loc sort =
   match Jkind.Sort.default_to_value_and_get sort with
-<<<<<<< HEAD
-  | Value | Float64 | Float32 | Bits32 | Bits64 | Vec128 | Word -> ()
-  | Void -> raise (Error (loc, Illegal_void_record_field))
-=======
-  | Base (Value | Float64 | Float32 | Bits32 | Bits64 | Word) -> ()
+  | Base (Value | Float64 | Float32 | Bits32 | Bits64 | Vec128 | Word) -> ()
   | Base Void -> raise (Error (loc, Illegal_void_record_field))
   | Product _ as c -> raise (Error (loc, Illegal_product_record_field c))
->>>>>>> c3dbdc34
 
 (* Forward declaration -- to be filled in by Translmod.transl_module *)
 let transl_module =
