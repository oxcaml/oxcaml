(**************************************************************************)
(*                                                                        *)
(*                                 OCaml                                  *)
(*                                                                        *)
(*             Xavier Leroy, projet Cristal, INRIA Rocquencourt           *)
(*                                                                        *)
(*   Copyright 1996 Institut National de Recherche en Informatique et     *)
(*     en Automatique.                                                    *)
(*                                                                        *)
(*   All rights reserved.  This file is distributed under the terms of    *)
(*   the GNU Lesser General Public License version 2.1, with the          *)
(*   special exception on linking described in the file LICENSE.          *)
(*                                                                        *)
(**************************************************************************)

(* Translation from typed abstract syntax to lambda terms,
   for the core language *)

open Misc
open Asttypes
open Primitive
open Types
open Typedtree
open Typeopt
open Lambda
open Translmode
open Debuginfo.Scoped_location

type error =
    Free_super_var
  | Unreachable_reached
  | Bad_probe_layout of Ident.t
  | Illegal_void_record_field
  | Void_sort of type_expr

exception Error of Location.t * error

let use_dup_for_constant_mutable_arrays_bigger_than = 4

(* CR layouts v7: In the places where this is used, we will want to allow
   float#, but not void yet (e.g., the left of a semicolon and loop bodies).  we
   still default to value before checking for void, to allow for sort variables
   arising in situations like

     let foo () = raise Foo; ()

   When this sanity check is removed, consider whether we are still defaulting
   appropriately.
*)
let sort_must_not_be_void loc ty sort =
  if Jkind.Sort.is_void_defaulting sort then raise (Error (loc, Void_sort ty))

let layout_exp sort e = layout e.exp_env e.exp_loc sort e.exp_type
let layout_pat sort p = layout p.pat_env p.pat_loc sort p.pat_type

<<<<<<< HEAD
(* This is `Lambda.must_be_value` for the special case of record fields, where
   we allow the unboxed float layout.  Its result is never actually used in that
   case - it would be fine to return garbage.
*)
let record_field_kind l =
  match l with
  | Punboxed_float Pfloat64 -> Pboxedfloatval Pfloat64
  | _ -> must_be_value l

(* CR layouts v5: This function is only used for sanity checking the
   typechecker.  When we allow arbitrary layouts in structures, it will have
   outlived its usefulness and should be deleted. *)
let check_record_field_sort loc sort repres =
  match Jkind.Sort.get_default_value sort, repres with
  | Value, _ -> ()
  | Float64, (Record_ufloat | Record_mixed _) -> ()
  | Float64, (Record_boxed _ | Record_inlined _
             | Record_unboxed | Record_float) ->
    raise (Error (loc, Illegal_record_field Float64))
  | Void, _ ->
    raise (Error (loc, Illegal_record_field Void))
  | (Word | Float32 | Bits32 | Bits64 as const), _ ->
    (* CR layouts v2.1: support unboxed ints here *)
    (* CR mslater: (float32) float32# in records *)
    raise (Error (loc, Illegal_record_field const))
=======
let check_record_field_sort loc sort =
  match Jkind.Sort.get_default_value sort with
  | Value | Float64 | Bits32 | Bits64 | Word -> ()
  | Void -> raise (Error (loc, Illegal_void_record_field))
>>>>>>> 59332b47

(* Forward declaration -- to be filled in by Translmod.transl_module *)
let transl_module =
  ref((fun ~scopes:_ _cc _rootpath _modl -> assert false) :
      scopes:scopes -> module_coercion -> Longident.t option ->
      module_expr -> lambda)

let transl_object =
  ref (fun ~scopes:_ _id _s _cl -> assert false :
       scopes:scopes -> Ident.t -> string list -> class_expr -> lambda)

(* Probe handlers are generated from %probe as closed functions
   during transl_exp and immediately lifted to top level. *)
let probe_handlers = ref []
let clear_probe_handlers () = probe_handlers := []
let declare_probe_handlers lam =
  List.fold_left (fun acc (funcid, func) ->
      Llet(Strict, Lambda.layout_function, funcid, func, acc))
    lam
    !probe_handlers

(* Compile an exception/extension definition *)

let prim_fresh_oo_id =
  Pccall
    (Lambda.simple_prim_on_values ~name:"caml_fresh_oo_id" ~arity:1 ~alloc:false)

let transl_extension_constructor ~scopes env path ext =
  let path =
    Printtyp.wrap_printing_env env ~error:true (fun () ->
      Option.map (Printtyp.rewrite_double_underscore_longidents env) path)
  in
  let name =
    match path with
    | None -> Ident.name ext.ext_id
    | Some path -> Format.asprintf "%a" Pprintast.longident path
  in
  let loc = of_location ~scopes ext.ext_loc in
  match ext.ext_kind with
    Text_decl _ ->
      (* Extension constructors are currently always Alloc_heap.
         They could be Alloc_local, but that would require changes
         to pattern typing, as patterns can close over them. *)
      Lprim (Pmakeblock (Obj.object_tag, Immutable_unique, None, alloc_heap),
        [Lconst (Const_base (Const_string (name, ext.ext_loc, None)));
         Lprim (prim_fresh_oo_id, [Lconst (const_int 0)], loc)],
        loc)
  | Text_rebind(path, _lid) ->
      transl_extension_path loc env path

(* To propagate structured constants *)

exception Not_constant

let extract_constant = function
    Lconst sc -> sc
  | _ -> raise Not_constant

let extract_float = function
    Const_base(Const_float f) -> f
  | _ -> fatal_error "Translcore.extract_float"

let transl_apply_position position =
  match position with
  | Default -> Rc_normal
  | Nontail -> Rc_nontail
  | Tail ->
    if Config.stack_allocation then Rc_close_at_apply
    else Rc_normal

let maybe_region get_layout lam =
  let rec remove_tail_markers_and_exclave = function
    | Lapply ({ap_region_close = Rc_close_at_apply} as ap) ->
       Lapply ({ap with ap_region_close = Rc_normal})
    | Lsend (k, lmet, lobj, largs, Rc_close_at_apply, mode, loc, layout) ->
       Lsend (k, lmet, lobj, largs, Rc_normal, mode, loc, layout)
    | Lregion _ as lam -> lam
    | Lexclave lam -> lam
    | lam ->
       Lambda.shallow_map ~tail:remove_tail_markers_and_exclave ~non_tail:Fun.id lam
  in
  if not Config.stack_allocation then lam
  else if may_allocate_in_region lam then Lregion (lam, get_layout ())
  else remove_tail_markers_and_exclave lam

let maybe_region_layout layout lam =
  maybe_region (fun () -> layout) lam

let maybe_region_exp sort exp lam =
  maybe_region (fun () -> layout_exp sort exp) lam

let is_alloc_heap = function Alloc_heap -> true | Alloc_local -> false

(* In cases where we're careful to preserve syntactic arity, we disable
   the arity fusion attempted by simplif.ml *)
let function_attribute_disallowing_arity_fusion =
  { default_function_attribute with may_fuse_arity = false }

(** A well-formed function parameter list is of the form
     [G @ L @ [ Final_arg ]],
    where the values of G and L are of the form [More_args { partial_mode }],
    where [partial_mode] has locality Global in G and locality Local in L.

    [curried_function_kind p] checks the well-formedness of the list and returns
    the corresponding [curried_function_kind]. [nlocal] is populated as follows:
      - if {v |L| > 0 v}, then {v nlocal = |L| + 1 v}.
      - if {v |L| = 0 v},
        * if the function returns at mode local, the final arg has mode local,
          or the function itself is allocated locally, then {v nlocal = 1 v}.
        * otherwise, {v nlocal = 0 v}.
*)
(* CR-someday: Now that some functions' arity won't be changed downstream of
   lambda (see [may_fuse_arity = false]), we could change [nlocal] to be
   more expressive. I suggest the variant:

   {[
     type partial_application_is_local_when =
       | Applied_up_to_nth_argument_from_end of int
       | Never
   ]}

   I believe this will allow us to get rid of the complicated logic for
   |L| = 0, and help clarify how clients use this type. I plan on doing
   this in a follow-on PR.
*)
let curried_function_kind
    : (function_curry * Mode.Alloc.l) list
      -> return_mode:alloc_mode
      -> alloc_mode:alloc_mode
      -> curried_function_kind
  =
  let rec loop params ~return_mode ~alloc_mode ~running_count
      ~found_local_already
    =
    match params with
    | [] -> Misc.fatal_error "Expected to find [Final_arg] at end of list"
    | [ Final_arg, final_arg_mode ] ->
        let nlocal =
          if running_count = 0
             && is_alloc_heap return_mode
             && is_alloc_heap alloc_mode
             && is_alloc_heap (transl_alloc_mode_l final_arg_mode)
          then 0
          else running_count + 1
        in
        { nlocal }
    | (Final_arg, _) :: _ -> Misc.fatal_error "Found [Final_arg] too early"
    | (More_args { partial_mode }, _) :: params ->
        match transl_alloc_mode_l partial_mode with
        | Alloc_heap when not found_local_already ->
            loop params ~return_mode ~alloc_mode
              ~running_count:0 ~found_local_already
        | Alloc_local ->
            loop params ~return_mode ~alloc_mode
              ~running_count:(running_count + 1) ~found_local_already:true
        | Alloc_heap ->
            Misc.fatal_error
              "A function argument with a Global partial_mode unexpectedly \
              found following a function argument with a Local partial_mode"
  in
  fun params ~return_mode ~alloc_mode ->
    loop params ~return_mode ~alloc_mode ~running_count:0
      ~found_local_already:false

(* Insertion of debugging events *)

let event_before ~scopes exp lam =
  Translprim.event_before (of_location ~scopes exp.exp_loc) exp lam

let event_after ~scopes exp lam =
  Translprim.event_after (of_location ~scopes exp.exp_loc) exp lam

let event_function ~scopes exp lam =
  if !Clflags.debug && not !Clflags.native_code then
    let repr = Some (ref 0) in
    let (info, body) = lam repr in
    (info,
     Levent(body, {lev_loc = of_location ~scopes exp.exp_loc;
                   lev_kind = Lev_function;
                   lev_repr = repr;
                   lev_env = exp.exp_env}))
  else
    lam None

(* Assertions *)

let assert_failed loc ~scopes exp =
  let slot =
    transl_extension_path Loc_unknown
      (Lazy.force Env.initial) Predef.path_assert_failure
  in
  let (fname, line, char) =
    Location.get_pos_info loc.Location.loc_start
  in
  let loc = of_location ~scopes exp.exp_loc in
  Lprim(Praise Raise_regular, [event_after ~scopes exp
    (Lprim(Pmakeblock(0, Immutable, None, alloc_heap),
          [slot;
           Lconst(Const_block(0,
              [Const_base(Const_string (fname, exp.exp_loc, None));
               Const_base(Const_int line);
               Const_base(Const_int char)]))], loc))], loc)

type fusable_function =
  { params : function_param list
  ; body : function_body
  ; return_sort : Jkind.sort
  ; return_mode : alloc_mode
  ; region : bool
  }

(* [fuse_method_arity] is what ensures that a n-ary method is compiled as a
   (n+1)-ary function, where the first parameter is self. It fuses together the
   self and method parameters.

   Input:  fun self -> fun method_param_1 ... method_param_n -> body
   Output: fun self method_param_1 ... method_param_n -> body

   It detects whether the AST is a method by the presence of [Texp_poly] on the
   inner function. This is only ever added to methods.
*)
let fuse_method_arity (parent : fusable_function) : fusable_function =
  match parent with
  | { params = [ self_param ];
      return_mode = Alloc_heap;
      body =
        Tfunction_body { exp_desc = Texp_function method_; exp_extra; }
    }
    when
      List.exists
        (function (Texp_poly _, _, _) -> true | _ -> false)
        exp_extra
    ->
      begin match transl_alloc_mode_r method_.alloc_mode with
      | Alloc_heap -> ()
      | Alloc_local ->
          (* If we support locally-allocated objects, we'll also have to
             pass the new mode back to the caller.
          *)
          Misc.fatal_error "Locally-allocated method body!"
      end;
      let self_param =
        { self_param
          with fp_curry = More_args
            { partial_mode =
              Mode.Alloc.disallow_right Mode.Alloc.legacy }
        }
      in
      { params = self_param :: method_.params;
        body = method_.body;
        return_mode = transl_alloc_mode_l method_.ret_mode;
        return_sort = method_.ret_sort;
        region = method_.region;
      }
  | _ -> parent

(* Translation of expressions *)

let rec iter_exn_names f pat =
  match pat.pat_desc with
  | Tpat_var (id, _, _, _) -> f id
  | Tpat_alias (p, id, _, _, _) ->
      f id;
      iter_exn_names f p
  | _ -> ()

let transl_ident loc env ty path desc kind =
  match desc.val_kind, kind with
  | Val_prim p, Id_prim (poly_mode, poly_sort) ->
      Translprim.transl_primitive loc p env ty ~poly_mode ~poly_sort (Some path)
  | Val_anc _, Id_value ->
      raise(Error(to_location loc, Free_super_var))
  | (Val_reg | Val_self _), Id_value ->
      transl_value_path loc env path
  |  _ -> fatal_error "Translcore.transl_exp: bad Texp_ident"

let can_apply_primitive p pmode pos args =
  let is_omitted = function
    | Arg _ -> false
    | Omitted _ -> true
  in
  if List.exists (fun (_, arg) -> is_omitted arg) args then false
  else begin
    let nargs = List.length args in
    if nargs = p.prim_arity then true
    else if nargs < p.prim_arity then false
    else if pos <> Typedtree.Tail then true
    else begin
      let return_mode = Ctype.prim_mode pmode p.prim_native_repr_res in
      is_heap_mode (transl_locality_mode_l return_mode)
    end
  end

let rec transl_exp ~scopes sort e =
  transl_exp1 ~scopes ~in_new_scope:false sort e

(* ~in_new_scope tracks whether we just opened a new scope.

   When we just opened a new scope, we avoid introducing an extraneous anonymous
   function scope and instead inherit the new scope. E.g., [let f x = ...] is
   parsed as a let-bound Pexp_function node [let f = fun x -> ...].
   We give it f's scope.
*)
and transl_exp1 ~scopes ~in_new_scope sort e =
  let eval_once =
    (* Whether classes for immediate objects must be cached *)
    match e.exp_desc with
      Texp_function _ | Texp_for _ | Texp_while _ -> false
    | _ -> true
  in
  if eval_once then transl_exp0 ~scopes ~in_new_scope sort e else
  Translobj.oo_wrap e.exp_env true (transl_exp0 ~scopes ~in_new_scope sort) e

and transl_exp0 ~in_new_scope ~scopes sort e =
  match e.exp_desc with
  | Texp_ident(path, _, desc, kind, _) ->
      transl_ident (of_location ~scopes e.exp_loc)
        e.exp_env e.exp_type path desc kind
  | Texp_constant cst -> Lconst (Const_base cst)
  | Texp_let(rec_flag, pat_expr_list, body) ->
      let return_layout = layout_exp sort body in
      transl_let ~scopes ~return_layout rec_flag pat_expr_list
        (event_before ~scopes body (transl_exp ~scopes sort body))
  | Texp_function { params; body; region; ret_sort; ret_mode; alloc_mode;
                    zero_alloc } ->
      transl_function ~in_new_scope ~scopes e params body
        ~alloc_mode ~ret_mode ~ret_sort ~region ~zero_alloc
  | Texp_apply({ exp_desc = Texp_ident(path, _, {val_kind = Val_prim p},
                                       Id_prim (pmode, psort), _);
                 exp_type = prim_type; } as funct,
               oargs, pos, ap_mode, assume_zero_alloc)
    when can_apply_primitive p pmode pos oargs ->
      let rec cut_args prim_repr oargs =
        match prim_repr, oargs with
        | [], _ -> [], oargs
        | _, [] -> failwith "Translcore cut_args"
        | ((_, arg_repr) :: prim_repr), ((_, Arg (x, _)) :: oargs) ->
          let arg_exps, extra_args = cut_args prim_repr oargs in
          let arg_sort =
            Jkind.Sort.of_const
              (Translprim.sort_of_native_repr arg_repr ~poly_sort:psort)
          in
          (x, arg_sort) :: arg_exps, extra_args
        | _, ((_, Omitted _) :: _) -> assert false
      in
      let arg_exps, extra_args = cut_args p.prim_native_repr_args oargs in
      let args = transl_list ~scopes arg_exps in
      let prim_exp = if extra_args = [] then Some e else None in
      let position =
        if extra_args = [] then transl_apply_position pos
        else Rc_normal
      in
      let lam =
        let loc =
          map_scopes (update_assume_zero_alloc ~assume_zero_alloc)
            (of_location ~scopes e.exp_loc)
        in
        Translprim.transl_primitive_application
          loc p e.exp_env prim_type
          ~poly_mode:pmode ~poly_sort:psort
          path prim_exp args (List.map fst arg_exps) position
      in
      if extra_args = [] then lam
      else begin
        let tailcall = Translattribute.get_tailcall_attribute funct in
        let inlined = Translattribute.get_inlined_attribute funct in
        let specialised = Translattribute.get_specialised_attribute funct in
        let position = transl_apply_position pos in
        let mode = transl_locality_mode_l ap_mode in
        let result_layout = layout_exp sort e in
        event_after ~scopes e
          (transl_apply ~scopes ~tailcall ~inlined ~specialised
             ~assume_zero_alloc
             ~position ~mode
             ~result_layout lam extra_args (of_location ~scopes e.exp_loc))
      end
  | Texp_apply(funct, oargs, position, ap_mode, assume_zero_alloc)
    ->
      let tailcall = Translattribute.get_tailcall_attribute funct in
      let inlined = Translattribute.get_inlined_attribute funct in
      let specialised = Translattribute.get_specialised_attribute funct in
      let result_layout = layout_exp sort e in
      let position = transl_apply_position position in
      let mode = transl_locality_mode_l ap_mode in
      event_after ~scopes e
        (transl_apply ~scopes ~tailcall ~inlined ~specialised
           ~assume_zero_alloc
           ~result_layout
           ~position ~mode (transl_exp ~scopes Jkind.Sort.for_function funct)
           oargs (of_location ~scopes e.exp_loc))
  | Texp_match(arg, arg_sort, pat_expr_list, partial) ->
      transl_match ~scopes ~arg_sort ~return_sort:sort e arg pat_expr_list
        partial
  | Texp_try(body, pat_expr_list) ->
      let id = Typecore.name_cases "exn" pat_expr_list in
      let return_layout = layout_exp sort e in
      Ltrywith(transl_exp ~scopes sort body, id,
               Matching.for_trywith ~scopes ~return_layout e.exp_loc (Lvar id)
                 (transl_cases_try ~scopes sort pat_expr_list),
               return_layout)
  | Texp_tuple (el, alloc_mode) ->
      let ll, shape =
        transl_value_list_with_shape ~scopes
          (List.map (fun (_, a) -> (a, Jkind.Sort.for_tuple_element)) el)
      in
      begin try
        Lconst(Const_block(0, List.map extract_constant ll))
      with Not_constant ->
        Lprim(Pmakeblock(0, Immutable, Some shape,
                         transl_alloc_mode_r alloc_mode),
              ll,
              (of_location ~scopes e.exp_loc))
      end
  | Texp_construct(_, cstr, args, alloc_mode) ->
      let args_with_sorts =
        List.mapi (fun i e ->
            let sort = Jkind.sort_of_jkind cstr.cstr_arg_jkinds.(i) in
            e, sort)
          args
      in
      let ll =
        List.map (fun (e, sort) -> transl_exp ~scopes sort e) args_with_sorts
      in
      if cstr.cstr_inlined <> None then begin match ll with
        | [x] -> x
        | _ -> assert false
      end else begin match cstr.cstr_tag, cstr.cstr_repr with
      | Ordinary {runtime_tag}, _ when cstr.cstr_constant ->
          assert (args_with_sorts = []);
          (* CR layouts v5: This could have void args, but for now we've ruled
             that out by checking that the sort list is empty *)
          Lconst(const_int runtime_tag)
      | Ordinary _, Variant_unboxed ->
          (match ll with [v] -> v | _ -> assert false)
      | Ordinary {runtime_tag}, Variant_boxed _ ->
          let const_block =
            match cstr.cstr_shape with
            | Constructor_mixed _ ->
                (* CR layouts v5.1: We should support structured constants for
                   blocks containing unboxed float literals.
                *)
                None
            | Constructor_uniform_value -> (
                match List.map extract_constant ll with
                | exception Not_constant -> None
                | constant ->
                    Some (Lconst(Const_block(runtime_tag, constant))))
          in
          begin match const_block with
          | Some const_block -> const_block
          | None ->
            let alloc_mode = transl_alloc_mode_r (Option.get alloc_mode) in
            let makeblock =
              match cstr.cstr_shape with
              | Constructor_uniform_value ->
                  let shape =
                    List.map (fun (e, sort) ->
                        Lambda.must_be_value (layout_exp sort e))
                      args_with_sorts
                  in
                  Pmakeblock(runtime_tag, Immutable, Some shape, alloc_mode)
              | Constructor_mixed shape ->
                  let shape = Lambda.transl_mixed_product_shape shape in
                  Pmakemixedblock(runtime_tag, Immutable, shape, alloc_mode)
            in
            Lprim (makeblock, ll, of_location ~scopes e.exp_loc)
          end
      | Extension (path, _), Variant_extensible ->
          let lam = transl_extension_path
                      (of_location ~scopes e.exp_loc) e.exp_env path in
          if cstr.cstr_constant
          then (
            assert (args_with_sorts = []);
            (* CR layouts v5: This could have void args, but for now we've ruled
               that out by checking that the sort list is empty *)
            lam)
          else
            let alloc_mode = transl_alloc_mode_r (Option.get alloc_mode) in
            let makeblock =
              match cstr.cstr_shape with
              | Constructor_uniform_value ->
                  let shape =
                    List.map (fun (e, sort) ->
                        Lambda.must_be_value (layout_exp sort e))
                      args_with_sorts
                  in
                  Pmakeblock(0, Immutable, Some (Pgenval :: shape),
                            alloc_mode)
              | Constructor_mixed shape ->
                  let shape = Lambda.transl_mixed_product_shape shape in
                  let shape =
                    { shape with value_prefix_len = shape.value_prefix_len + 1 }
                  in
                  Pmakemixedblock(0, Immutable, shape, alloc_mode)
            in
            Lprim (makeblock, lam :: ll, of_location ~scopes e.exp_loc)
      | Extension _, (Variant_boxed _ | Variant_unboxed)
      | Ordinary _, Variant_extensible -> assert false
      end
  | Texp_extension_constructor (_, path) ->
      transl_extension_path (of_location ~scopes e.exp_loc) e.exp_env path
  | Texp_variant(l, arg) ->
      let tag = Btype.hash_variant l in
      begin match arg with
        None -> Lconst(const_int tag)
      | Some (arg, alloc_mode) ->
          let lam = transl_exp ~scopes Jkind.Sort.for_poly_variant arg in
          try
            Lconst(Const_block(0, [const_int tag;
                                   extract_constant lam]))
          with Not_constant ->
            Lprim(Pmakeblock(0, Immutable, None,
                             transl_alloc_mode_r alloc_mode),
                  [Lconst(const_int tag); lam],
                  of_location ~scopes e.exp_loc)
      end
  | Texp_record {fields; representation; extended_expression; alloc_mode} ->
      transl_record ~scopes e.exp_loc e.exp_env
        (Option.map transl_alloc_mode_r alloc_mode)
        fields representation extended_expression
  | Texp_field(arg, id, lbl, float) ->
      let targ = transl_exp ~scopes Jkind.Sort.for_record arg in
      let sem =
        if Types.is_mutable lbl.lbl_mut then Reads_vary else Reads_agree
      in
      let lbl_sort = Jkind.sort_of_jkind lbl.lbl_jkind in
      check_record_field_sort id.loc lbl_sort;
      begin match lbl.lbl_repres with
          Record_boxed _ | Record_inlined (_, Variant_boxed _) ->
          Lprim (Pfield (lbl.lbl_pos, maybe_pointer e, sem), [targ],
                 of_location ~scopes e.exp_loc)
        | Record_unboxed | Record_inlined (_, Variant_unboxed) -> targ
        | Record_float ->
          let alloc_mode =
            match float with
            | Boxing (alloc_mode, _) -> alloc_mode
            | Non_boxing _ -> assert false
          in
          let mode = transl_alloc_mode_r alloc_mode in
          Lprim (Pfloatfield (lbl.lbl_pos, sem, mode), [targ],
                 of_location ~scopes e.exp_loc)
        | Record_ufloat ->
          Lprim (Pufloatfield (lbl.lbl_pos, sem), [targ],
                 of_location ~scopes e.exp_loc)
        | Record_inlined (_, Variant_extensible) ->
          Lprim (Pfield (lbl.lbl_pos + 1, maybe_pointer e, sem), [targ],
                 of_location ~scopes e.exp_loc)
        | Record_mixed { value_prefix_len; flat_suffix } ->
          let read =
            if lbl.lbl_num < value_prefix_len then
              Mread_value_prefix (maybe_pointer e)
            else
              let flat_read =
                match flat_suffix.(lbl.lbl_num - value_prefix_len) with
                | Float ->
                  (match float with
                    | Boxing (mode, _) ->
                        flat_read_float (transl_alloc_mode_r mode)
                    | Non_boxing _ ->
                        Misc.fatal_error
                          "expected typechecking to make [float] boxing mode\
                          \ present for float field read")
                | non_float -> flat_read_non_float non_float
              in
              Mread_flat_suffix flat_read
          in
          Lprim (Pmixedfield (lbl.lbl_pos, read, sem), [targ],
                  of_location ~scopes e.exp_loc)
      end
  | Texp_setfield(arg, arg_mode, id, lbl, newval) ->
      (* CR layouts v2.5: When we allow `any` in record fields and check
         representability on construction, [sort_of_jkind] will be unsafe here.
         Probably we should add a sort to `Texp_setfield` in the typed tree,
         then. *)
      let lbl_sort = Jkind.sort_of_jkind lbl.lbl_jkind in
      check_record_field_sort id.loc lbl_sort;
      let mode =
        Assignment (transl_modify_mode arg_mode)
      in
      let access =
        match lbl.lbl_repres with
          Record_boxed _
        | Record_inlined (_, Variant_boxed _) ->
          Psetfield(lbl.lbl_pos, maybe_pointer newval, mode)
        | Record_unboxed | Record_inlined (_, Variant_unboxed) ->
          assert false
        | Record_float -> Psetfloatfield (lbl.lbl_pos, mode)
        | Record_ufloat -> Psetufloatfield (lbl.lbl_pos, mode)
        | Record_inlined (_, Variant_extensible) ->
          Psetfield (lbl.lbl_pos + 1, maybe_pointer newval, mode)
        | Record_mixed { value_prefix_len; flat_suffix } -> begin
          let write =
            if lbl.lbl_num < value_prefix_len then
              Mwrite_value_prefix (maybe_pointer newval)
            else
              let flat_element = flat_suffix.(lbl.lbl_num - value_prefix_len) in
              Mwrite_flat_suffix flat_element
           in
           Psetmixedfield(lbl.lbl_pos, write, mode)
        end
      in
      Lprim(access, [transl_exp ~scopes Jkind.Sort.for_record arg;
                     transl_exp ~scopes lbl_sort newval],
            of_location ~scopes e.exp_loc)
  | Texp_array (amut, element_sort, expr_list, alloc_mode) ->
      let mode = transl_alloc_mode_r alloc_mode in
      let kind = array_kind e element_sort in
      let ll =
        transl_list ~scopes
          (List.map (fun e -> (e, element_sort)) expr_list)
      in
      let loc = of_location ~scopes e.exp_loc in
      let makearray mutability =
        Lprim (Pmakearray (kind, mutability, mode), ll, loc)
      in
      let duparray_to_mutable array =
        Lprim (Pduparray (kind, Mutable), [array], loc)
      in
      let imm_array = makearray Immutable in
      let lambda_arr_mut : Lambda.mutable_flag =
        if Types.is_mutable amut then Mutable else Immutable
      in
      begin try
        (* For native code the decision as to which compilation strategy to
           use is made later.  This enables the Flambda passes to lift certain
           kinds of array definitions to symbols. *)
        (* Deactivate constant optimization if array is small enough *)
        if Types.is_mutable amut &&
           List.length ll <= use_dup_for_constant_mutable_arrays_bigger_than
        then begin
          raise Not_constant
        end;
        (* Pduparray only works in Alloc_heap mode *)
        if is_local_mode mode then raise Not_constant;
        begin match List.map extract_constant ll with
        | exception Not_constant
          when kind = Pfloatarray && Types.is_mutable amut ->
            (* We cannot currently lift mutable [Pintarray] arrays safely in
               Flambda because [caml_modify] might be called upon them
               (e.g. from code operating on polymorphic arrays, or functions
               such as [caml_array_blit].
               To avoid having different Lambda code for bytecode/Closure
               vs. Flambda, we always generate [Pduparray] for mutable arrays
               here, and deal with it in [Bytegen] (or in the case of Closure,
               in [Cmmgen], which already has to handle [Pduparray Pmakearray
               Pfloatarray] in the case where the array turned out to be
               inconstant).
               When not [Pfloatarray], the exception propagates to the handler
               below. *)
            duparray_to_mutable imm_array
        | cl ->
            let const =
              if Config.flambda2 then
                imm_array
              else
                match kind with
                | Paddrarray | Pintarray ->
                  Lconst(Const_block(0, cl))
                | Pfloatarray ->
                  Lconst(Const_float_array(List.map extract_float cl))
                | Pgenarray ->
                  raise Not_constant    (* can this really happen? *)
                | Punboxedfloatarray _ | Punboxedintarray _ ->
                  Misc.fatal_error "Use flambda2 for unboxed arrays"
            in
            if Types.is_mutable amut then duparray_to_mutable const else const
        end
      with Not_constant ->
        makearray lambda_arr_mut
      end
  | Texp_list_comprehension comp ->
      let loc = of_location ~scopes e.exp_loc in
      Transl_list_comprehension.comprehension
        ~transl_exp ~scopes ~loc comp
  | Texp_array_comprehension (_amut, elt_sort, comp) ->
      (* We can ignore mutability here since we've already checked in in the
         type checker; both mutable and immutable arrays are created the same
         way *)
      let loc = of_location ~scopes e.exp_loc in
      let array_kind = Typeopt.array_kind e elt_sort in
      Transl_array_comprehension.comprehension
        ~transl_exp ~scopes ~loc ~array_kind comp
  | Texp_ifthenelse(cond, ifso, Some ifnot) ->
      Lifthenelse(transl_exp ~scopes Jkind.Sort.for_predef_value cond,
                  event_before ~scopes ifso (transl_exp ~scopes sort ifso),
                  event_before ~scopes ifnot (transl_exp ~scopes sort ifnot),
                  layout_exp sort e)
  | Texp_ifthenelse(cond, ifso, None) ->
      Lifthenelse(transl_exp ~scopes Jkind.Sort.for_predef_value cond,
                  event_before ~scopes ifso (transl_exp ~scopes sort ifso),
                  lambda_unit,
                  Lambda.layout_unit)
  | Texp_sequence(expr1, sort', expr2) ->
      sort_must_not_be_void expr1.exp_loc expr1.exp_type sort';
      Lsequence(transl_exp ~scopes sort' expr1,
                event_before ~scopes expr2 (transl_exp ~scopes sort expr2))
  | Texp_while {wh_body; wh_body_sort; wh_cond} ->
      sort_must_not_be_void wh_body.exp_loc wh_body.exp_type wh_body_sort;
      let cond = transl_exp ~scopes Jkind.Sort.for_predef_value wh_cond in
      let body = transl_exp ~scopes wh_body_sort wh_body in
      Lwhile {
        wh_cond = maybe_region_layout layout_int cond;
        wh_body = event_before ~scopes wh_body
                    (maybe_region_layout layout_unit body);
      }
  | Texp_for {for_id; for_from; for_to; for_dir; for_body; for_body_sort} ->
      sort_must_not_be_void for_body.exp_loc for_body.exp_type for_body_sort;
      let body = transl_exp ~scopes for_body_sort for_body in
      Lfor {
        for_id;
        for_loc = of_location ~scopes e.exp_loc;
        for_from = transl_exp ~scopes Jkind.Sort.for_predef_value for_from;
        for_to = transl_exp ~scopes Jkind.Sort.for_predef_value for_to;
        for_dir;
        for_body = event_before ~scopes for_body
                     (maybe_region_layout layout_unit body);
      }
  | Texp_send(expr, met, pos) ->
      let lam =
        let pos = transl_apply_position pos in
        let mode = Lambda.alloc_heap in
        let loc = of_location ~scopes e.exp_loc in
        let layout = layout_exp sort e in
        match met with
        | Tmeth_val id ->
            let obj = transl_exp ~scopes Jkind.Sort.for_object expr in
            Lsend (Self, Lvar id, obj, [], pos, mode, loc, layout)
        | Tmeth_name nm ->
            let obj = transl_exp ~scopes Jkind.Sort.for_object expr in
            let (tag, cache) = Translobj.meth obj nm in
            let kind = if cache = [] then Public else Cached in
            Lsend (kind, tag, obj, cache, pos, mode, loc, layout)
        | Tmeth_ancestor(meth, path_self) ->
            let self = transl_value_path loc e.exp_env path_self in
            Lapply {ap_loc = loc;
                    ap_func = Lvar meth;
                    ap_args = [self];
                    ap_result_layout = layout;
                    ap_mode = mode;
                    ap_region_close = pos;
                    ap_probe = None;
                    ap_tailcall = Default_tailcall;
                    ap_inlined = Default_inlined;
                    ap_specialised = Default_specialise}
      in
      event_after ~scopes e lam
  | Texp_new (cl, {Location.loc=loc}, _, pos) ->
      let loc = of_location ~scopes loc in
      let pos = transl_apply_position pos in
      Lapply{
        ap_loc=loc;
        ap_func=
          Lprim(Pfield (0, Pointer, Reads_vary),
              [transl_class_path loc e.exp_env cl], loc);
        ap_args=[lambda_unit];
        ap_result_layout=layout_exp sort e;
        ap_region_close=pos;
        ap_mode=alloc_heap;
        ap_tailcall=Default_tailcall;
        ap_inlined=Default_inlined;
        ap_specialised=Default_specialise;
        ap_probe=None;
      }
  | Texp_instvar(path_self, path, _) ->
      let loc = of_location ~scopes e.exp_loc in
      let self = transl_value_path loc e.exp_env path_self in
      let var = transl_value_path loc e.exp_env path in
      Lprim(Pfield_computed Reads_vary, [self; var], loc)
  | Texp_setinstvar(path_self, path, _, expr) ->
      let loc = of_location ~scopes e.exp_loc in
      let self = transl_value_path loc e.exp_env path_self in
      let var = transl_value_path loc e.exp_env path in
      transl_setinstvar ~scopes loc self var expr
  | Texp_override(path_self, modifs) ->
      let loc = of_location ~scopes e.exp_loc in
      let self = transl_value_path loc e.exp_env path_self in
      let cpy = Ident.create_local "copy" in
      Llet(Strict, Lambda.layout_object, cpy,
           Lapply{
             ap_loc=Loc_unknown;
             ap_func=Translobj.oo_prim "copy";
             ap_args=[self];
             ap_result_layout=Lambda.layout_object;
             ap_region_close=Rc_normal;
             ap_mode=alloc_heap;
             ap_tailcall=Default_tailcall;
             ap_inlined=Default_inlined;
             ap_specialised=Default_specialise;
             ap_probe=None;
           },
           List.fold_right
             (fun (id, _, expr) rem ->
                Lsequence(transl_setinstvar ~scopes Loc_unknown
                            (Lvar cpy) (Lvar id) expr, rem))
             modifs
             (Lvar cpy))
  | Texp_letmodule(None, loc, Mp_present, modl, body) ->
      let lam = !transl_module ~scopes Tcoerce_none None modl in
      Lsequence(Lprim(Pignore, [lam], of_location ~scopes loc.loc),
                transl_exp ~scopes sort body)
  | Texp_letmodule(Some id, _loc, Mp_present, modl, body) ->
      let defining_expr =
        let mod_scopes = enter_module_definition ~scopes id in
        !transl_module ~scopes:mod_scopes Tcoerce_none None modl
      in
      Llet(Strict, Lambda.layout_module, id, defining_expr,
           transl_exp ~scopes sort body)
  | Texp_letmodule(_, _, Mp_absent, _, body) ->
      transl_exp ~scopes sort body
  | Texp_letexception(cd, body) ->
      Llet(Strict, Lambda.layout_block,
           cd.ext_id, transl_extension_constructor ~scopes e.exp_env None cd,
           transl_exp ~scopes sort body)
  | Texp_pack modl ->
      !transl_module ~scopes Tcoerce_none None modl
  | Texp_assert ({exp_desc=Texp_construct(_, {cstr_name="false"}, _, _)}, loc) ->
      assert_failed loc ~scopes e
  | Texp_assert (cond, loc) ->
      if !Clflags.noassert
      then lambda_unit
      else begin
        Lifthenelse
          (transl_exp ~scopes Jkind.Sort.for_predef_value cond,
           lambda_unit,
           assert_failed loc ~scopes e,
           Lambda.layout_unit)
      end
  | Texp_lazy e ->
      (* when e needs no computation (constants, identifiers, ...), we
         optimize the translation just as Lazy.lazy_from_val would
         do *)
      begin match Typeopt.classify_lazy_argument e with
      | `Constant_or_function ->
        (* A constant expr (of type <> float if [Config.flat_float_array] is
           true) gets compiled as itself. *)
         transl_exp ~scopes Jkind.Sort.for_lazy_body e
      | `Float_that_cannot_be_shortcut ->
          (* We don't need to wrap with Popaque: this forward
             block will never be shortcutted since it points to a float
             and Config.flat_float_array is true. *)
         Lprim(Pmakeblock(Obj.forward_tag, Immutable, None,
                          alloc_heap),
                [transl_exp ~scopes Jkind.Sort.for_lazy_body e],
               of_location ~scopes e.exp_loc)
      | `Identifier `Forward_value ->
         (* CR-someday mshinwell: Consider adding a new primitive
            that expresses the construction of forward_tag blocks.
            We need to use [Popaque] here to prevent unsound
            optimisation in Flambda, but the concept of a mutable
            block doesn't really match what is going on here.  This
            value may subsequently turn into an immediate... *)
         Lprim (Popaque Lambda.layout_lazy,
                [Lprim(Pmakeblock(Obj.forward_tag, Immutable, None,
                                  alloc_heap),
                       [transl_exp ~scopes Jkind.Sort.for_lazy_body e],
                       of_location ~scopes e.exp_loc)],
                of_location ~scopes e.exp_loc)
      | `Identifier `Other ->
         transl_exp ~scopes Jkind.Sort.for_lazy_body e
      | `Other ->
         (* other cases compile to a lazy block holding a function.  The
            typechecker enforces that e has jkind value.  *)
         let scopes = enter_lazy ~scopes in
         let fn = lfunction ~kind:(Curried {nlocal=0})
                            ~params:[{ name = Ident.create_local "param";
                                       layout = Lambda.layout_unit;
                                       attributes = Lambda.default_param_attribute;
                                       mode = alloc_heap}]
                            ~return:Lambda.layout_lazy_contents
                            ~attr:function_attribute_disallowing_arity_fusion
                            ~loc:(of_location ~scopes e.exp_loc)
                            ~mode:alloc_heap
                            ~ret_mode:alloc_heap
                            ~region:true
                            ~body:(maybe_region_layout
                                     Lambda.layout_lazy_contents
                                     (transl_exp ~scopes Jkind.Sort.for_lazy_body e))
         in
          Lprim(Pmakeblock(Config.lazy_tag, Mutable, None, alloc_heap), [fn],
                of_location ~scopes e.exp_loc)
      end
  | Texp_object (cs, meths) ->
      let cty = cs.cstr_type in
      let cl = Ident.create_local "object" in
      !transl_object ~scopes cl meths
        { cl_desc = Tcl_structure cs;
          cl_loc = e.exp_loc;
          cl_type = Cty_signature cty;
          cl_env = e.exp_env;
          cl_attributes = [];
         }
  | Texp_letop{let_; ands; param; param_sort; body; body_sort; partial} ->
      event_after ~scopes e
        (transl_letop ~scopes e.exp_loc e.exp_env let_ ands
           param param_sort body body_sort partial)
  | Texp_unreachable ->
      raise (Error (e.exp_loc, Unreachable_reached))
  | Texp_open (od, e) ->
      let pure = pure_module od.open_expr in
      (* this optimization shouldn't be needed because Simplif would
          actually remove the [Llet] when it's not used.
          But since [scan_used_globals] runs before Simplif, we need to
          do it. *)
      begin match od.open_bound_items with
      | [] when pure = Alias -> transl_exp ~scopes sort e
      | _ ->
          let oid = Ident.create_local "open" in
          let body, _ =
            (* CR layouts v5: Currently we only allow values at the top of a
               module.  When that changes, some adjustments may be needed
               here. *)
            List.fold_left (fun (body, pos) id ->
              Llet(Alias, Lambda.layout_module_field, id,
                   Lprim(mod_field pos, [Lvar oid],
                         of_location ~scopes od.open_loc), body),
              pos + 1
            ) (transl_exp ~scopes sort e, 0)
              (bound_value_identifiers od.open_bound_items)
          in
          Llet(pure, Lambda.layout_module, oid,
               !transl_module ~scopes Tcoerce_none None od.open_expr, body)
      end
  | Texp_probe {name; handler=exp; enabled_at_init} ->
    if !Clflags.native_code && !Clflags.probes then begin
      let lam = transl_exp ~scopes Jkind.Sort.for_probe_body exp in
      let map =
        Ident.Set.fold (fun v acc -> Ident.Map.add v (Ident.rename v) acc)
          (free_variables lam)
          Ident.Map.empty
      in
      let arg_idents, param_idents = Ident.Map.bindings map |> List.split in
      List.iter (fun id ->
        (* CR layouts: The probe hack.

           The lambda translation wants to know the jkinds of all function
           parameters.  Here we're building a function whose arguments are all
           the free variables in a probe handler.  At the moment, we just check
           that they are all values.

           It's really hacky to be doing this kind of jkind check this late.
           The middle-end folks have plans to eliminate the need for it by
           reworking the way probes are compiled.  For that reason, I haven't
           bothered to give a particularly good error or handle the Not_found
           case from env.

           (We could probably calculate the jkinds of these variables here
           rather than requiring them all to be value, but that would be even
           more hacky.) *)
        (* CR layouts v2.5: if we get close to releasing other jkind somebody
           actually might put in a probe, check with the middle-end team about
           the status of fixing this. *)
        let path = Path.Pident id in
        match
          Subst.Lazy.force_value_description (Env.find_value path e.exp_env)
        with
        | {val_type; _} -> begin
            match
              Ctype.check_type_jkind
                e.exp_env (Ctype.correct_levels val_type)
                (Jkind.value ~why:Probe)
            with
            | Ok _ -> ()
            | Error _ -> raise (Error (e.exp_loc, Bad_probe_layout id))
          end
        | exception Not_found ->
          (* Might be a module, which are all values.  Otherwise raise. *)
          ignore (Env.find_module_lazy path e.exp_env)
      ) arg_idents;
      let body = Lambda.rename map lam in
      let attr =
        { inline = Never_inline;
          specialise = Always_specialise;
          local = Never_local;
          check = Default_check;
          loop = Never_loop;
          is_a_functor = false;
          is_opaque = false;
          stub = false;
          poll = Default_poll;
          tmc_candidate = false;
          unbox_return = false;
          may_fuse_arity = false;
        } in
      let funcid = Ident.create_local ("probe_handler_" ^ name) in
      let return_layout = layout_unit (* Probe bodies have type unit. *) in
      let handler =
        let assume_zero_alloc = get_assume_zero_alloc ~scopes in
        let scopes = enter_value_definition ~scopes ~assume_zero_alloc funcid in
        lfunction
          ~kind:(Curried {nlocal=0})
          (* CR layouts: Adjust param layouts when we allow other things in
             probes. *)
          ~params:(List.map (fun name -> { name; layout = layout_probe_arg; attributes = Lambda.default_param_attribute; mode = alloc_heap }) param_idents)
          ~return:return_layout
          ~body:(maybe_region_layout return_layout body)
          ~loc:(of_location ~scopes exp.exp_loc)
          ~attr
          ~mode:alloc_heap
          ~ret_mode:alloc_heap
          ~region:true
      in
      let app =
        { ap_func = Lvar funcid;
          ap_args = List.map (fun id -> Lvar id) arg_idents;
          ap_result_layout = return_layout;
          ap_region_close = Rc_normal;
          ap_mode = alloc_heap;
          ap_loc = of_location e.exp_loc ~scopes;
          ap_tailcall = Default_tailcall;
          ap_inlined = Never_inlined;
          ap_specialised = Always_specialise;
          ap_probe = Some {name; enabled_at_init};
        }
      in
      begin match Config.flambda || Config.flambda2 with
      | true ->
          Llet(Strict, Lambda.layout_function, funcid, handler, Lapply app)
      | false ->
        (* Needs to be lifted to top level manually here,
           because functions that contain other function declarations
           are not inlined by Closure. For example, adding a probe into
           the body of function foo will prevent foo from being inlined
           into another function. *)
        probe_handlers := (funcid, handler)::!probe_handlers;
        Lapply app
      end
    end else begin
      lambda_unit
    end
  | Texp_probe_is_enabled {name} ->
    if !Clflags.native_code && !Clflags.probes then
      Lprim(Pprobe_is_enabled {name}, [], of_location ~scopes e.exp_loc)
    else
      lambda_unit
  | Texp_exclave e ->
    let l = transl_exp ~scopes sort e in
    if Config.stack_allocation then Lexclave l
    else l
  | Texp_src_pos ->
      let pos = e.exp_loc.loc_start in
      let pos =
        match !Clflags.directory with
        | None -> pos
        | Some directory ->
          let pos_fname = directory ^ "/" ^ pos.pos_fname in
          { pos with pos_fname }
      in
      let cl =
        [ Const_base (Const_string (pos.pos_fname, e.exp_loc, None))
        ; Const_base (Const_int pos.pos_lnum)
        ; Const_base (Const_int pos.pos_bol)
        ; Const_base (Const_int pos.pos_cnum)
        ]
      in
      Lconst(Const_block(0, cl))

and pure_module m =
  match m.mod_desc with
    Tmod_ident _ -> Alias
  | Tmod_constraint (m,_,_,_) -> pure_module m
  | _ -> Strict

and transl_list ~scopes expr_list =
  List.map (fun (exp, sort) -> transl_exp ~scopes sort exp) expr_list

and transl_list_with_layout ~scopes expr_list =
  List.map (fun (exp, sort) -> transl_exp ~scopes sort exp,
                               sort,
                               layout_exp sort exp)
    expr_list

(* Will raise if a list element has a non-value layout. *)
and transl_value_list_with_shape ~scopes expr_list =
  let transl_with_shape (e, sort) =
    let shape = Lambda.must_be_value (layout_exp sort e) in
    transl_exp ~scopes sort e, shape
  in
  List.split (List.map transl_with_shape expr_list)

and transl_guard ~scopes guard rhs_sort rhs =
  let layout = layout_exp rhs_sort rhs in
  let expr = event_before ~scopes rhs (transl_exp ~scopes rhs_sort rhs) in
  match guard with
  | None -> expr
  | Some cond ->
      event_before ~scopes cond
        (Lifthenelse(transl_exp ~scopes Jkind.Sort.for_predef_value cond,
                     expr, staticfail, layout))

and transl_case ~scopes rhs_sort {c_lhs; c_guard; c_rhs} =
  (c_lhs, transl_guard ~scopes c_guard rhs_sort c_rhs)

and transl_cases ~scopes rhs_sort cases =
  let cases =
    List.filter (fun c -> c.c_rhs.exp_desc <> Texp_unreachable) cases in
  List.map (transl_case ~scopes rhs_sort) cases

and transl_case_try ~scopes rhs_sort {c_lhs; c_guard; c_rhs} =
  iter_exn_names Translprim.add_exception_ident c_lhs;
  Misc.try_finally
    (fun () -> c_lhs, transl_guard ~scopes c_guard rhs_sort c_rhs)
    ~always:(fun () ->
        iter_exn_names Translprim.remove_exception_ident c_lhs)

and transl_cases_try ~scopes rhs_sort cases =
  let cases =
    List.filter (fun c -> c.c_rhs.exp_desc <> Texp_unreachable) cases in
  List.map (transl_case_try ~scopes rhs_sort) cases

and transl_tupled_cases ~scopes rhs_sort patl_expr_list =
  let patl_expr_list =
    List.filter (fun (_,_,e) -> e.exp_desc <> Texp_unreachable)
      patl_expr_list in
  List.map
    (fun (patl, guard, expr) ->
       (patl, transl_guard ~scopes guard rhs_sort expr))
    patl_expr_list

and transl_apply ~scopes
      ?(tailcall=Default_tailcall)
      ?(inlined = Default_inlined)
      ?(specialised = Default_specialise)
      ?(assume_zero_alloc = Zero_alloc_utils.Assume_info.none)
      ?(position=Rc_normal)
      ?(mode=alloc_heap)
      ~result_layout
      lam sargs loc
  =
  let lapply funct args loc pos mode result_layout =
    match funct, pos with
    | Lsend((Self | Public) as k, lmet, lobj, [], _, _, _, _), _ ->
        Lsend(k, lmet, lobj, args, pos, mode, loc, result_layout)
    | Lsend(Cached, lmet, lobj, ([_; _] as largs), _, _, _, _), _ ->
        Lsend(Cached, lmet, lobj, largs @ args, pos, mode, loc, result_layout)
    | Lsend(k, lmet, lobj, largs, (Rc_normal | Rc_nontail), _, _, _),
      (Rc_normal | Rc_nontail) ->
        Lsend(k, lmet, lobj, largs @ args, pos, mode, loc, result_layout)
    | Levent(
      Lsend((Self | Public) as k, lmet, lobj, [], _, _, _, _), _), _ ->
        Lsend(k, lmet, lobj, args, pos, mode, loc, result_layout)
    | Levent(
      Lsend(Cached, lmet, lobj, ([_; _] as largs), _, _, _, _), _), _ ->
        Lsend(Cached, lmet, lobj, largs @ args, pos, mode, loc, result_layout)
    | Levent(
      Lsend(k, lmet, lobj, largs, (Rc_normal | Rc_nontail), _, _, _), _),
      (Rc_normal | Rc_nontail) ->
        Lsend(k, lmet, lobj, largs @ args, pos, mode, loc, result_layout)
    | Lapply ({ ap_region_close = (Rc_normal | Rc_nontail) } as ap),
      (Rc_normal | Rc_nontail) ->
        Lapply
          {ap with ap_args = ap.ap_args @ args; ap_loc = loc;
                   ap_region_close = pos; ap_mode = mode; ap_result_layout = result_layout }
    | lexp, _ ->
      (* [assume_zero_alloc] is not used in the cases above but
         Misplaced_attribute won't be reported for it.
         Same for [@inlined] [@specialized] and tailcall.
         It's fine for [Lsend] cases because [assume_zero_alloc] is
         always false currently for them. *)
        let loc =
          map_scopes (update_assume_zero_alloc ~assume_zero_alloc) loc
        in
        Lapply {
          ap_loc=loc;
          ap_func=lexp;
          ap_args=args;
          ap_result_layout=result_layout;
          ap_region_close=pos;
          ap_mode=mode;
          ap_tailcall=tailcall;
          ap_inlined=inlined;
          ap_specialised=specialised;
          ap_probe=None;
        }
  in
  let rec build_apply lam args loc pos ap_mode = function
    | Omitted { mode_closure; mode_arg; mode_ret; sort_arg } :: l ->
        assert (pos = Rc_normal);
        let defs = ref [] in
        let protect name (lam, layout) =
          match lam with
            Lvar _ | Lconst _ -> (lam, layout)
          | _ ->
              let id = Ident.create_local name in
              defs := (id, layout, lam) :: !defs;
              (Lvar id, layout)
        in
        let lam =
          if args = [] then
            lam
          else
            lapply lam (List.rev args) loc pos ap_mode layout_function
        in
        let handle, _ = protect "func" (lam, layout_function) in
        let l =
          List.map
            (fun arg ->
               match arg with
               | Omitted _ -> arg
               | Arg arg -> Arg (protect "arg" arg))
            l
        in
        let id_arg = Ident.create_local "param" in
        let body =
          let loc = map_scopes enter_partial_or_eta_wrapper loc in
          let mode = transl_alloc_mode_r mode_closure in
          let arg_mode = transl_alloc_mode_l mode_arg in
          let ret_mode = transl_alloc_mode_l mode_ret in
          let body = build_apply handle [Lvar id_arg] loc Rc_normal ret_mode l in
          let nlocal =
            match join_mode mode (join_mode arg_mode ret_mode) with
            | Alloc_local -> 1
            | Alloc_heap -> 0
          in
          let region =
            match ret_mode with
            | Alloc_local -> false
            | Alloc_heap -> true
          in
          let layout_arg = layout_of_sort (to_location loc) sort_arg in
          let params = [{
              name = id_arg;
              layout = layout_arg;
              attributes = Lambda.default_param_attribute;
              mode = arg_mode
            }] in
          lfunction ~kind:(Curried {nlocal}) ~params
                    ~return:result_layout ~body ~mode ~ret_mode ~region
                    ~attr:{ default_stub_attribute with may_fuse_arity = false } ~loc
        in
        List.fold_right
          (fun (id, layout, lam) body -> Llet(Strict, layout, id, lam, body))
          !defs body
    | Arg (arg, _) :: l -> build_apply lam (arg :: args) loc pos ap_mode l
    | [] -> lapply lam (List.rev args) loc pos ap_mode result_layout
  in
  let args =
    List.map
      (fun (_, arg) ->
         match arg with
         | Omitted _ as arg -> arg
         | Arg (exp, sort_arg) ->
           Arg (transl_exp ~scopes sort_arg exp, layout_exp sort_arg exp))
      sargs
  in
  build_apply lam [] loc position mode args

(* There are two cases in function translation:
    - [Tupled]. It takes a tupled argument, and we can flatten it.
    - [Curried]. It takes each argument individually.

   We first try treating the function as taking a flattened tupled argument (in
   [trans_tupled_function]) and, if that doesn't work, we fall back to treating
   the function as taking each argument individually (in
   [trans_curried_function]).
*)
and transl_function_without_attributes
    ~scopes ~return_sort ~return_mode ~mode ~region loc repr params body =
  let return_layout =
    match body with
    | Tfunction_body exp ->
        layout_exp return_sort exp
    | Tfunction_cases cases ->
        layout cases.fc_env cases.fc_loc return_sort cases.fc_ret_type

  in
  match
    transl_tupled_function ~scopes loc params body
      ~return_sort ~return_mode ~return_layout ~mode ~region
  with
  | Some result -> result
  | None ->
      transl_curried_function ~scopes loc repr params body
        ~return_sort ~return_mode ~return_layout ~mode ~region

and transl_tupled_function
      ~scopes ~return_sort ~return_mode ~return_layout ~mode ~region loc params body
  =
  let eligible_cases =
    match params, body with
    | [],
      Tfunction_cases
        { fc_cases = { c_lhs; _ } :: _ as cases;
          fc_partial; fc_arg_mode; fc_arg_sort } ->
        Some (cases, fc_partial, c_lhs, fc_arg_mode, fc_arg_sort)
    | [{ fp_kind = Tparam_pat pat; fp_partial; fp_mode; fp_sort }],
      Tfunction_body body ->
        let case = { c_lhs = pat; c_guard = None; c_rhs = body } in
        Some ([ case ], fp_partial, pat, fp_mode, fp_sort)
    | _ -> None
  in
  (* Cases can be eligible for flattening if they belong to the only param
     (whose alloc mode must be global) and the function itself is global. It may
     actually be sound to tuplify locally-allocated functions, but we haven't
     thought it through. *)
  match eligible_cases with
  | Some
      (cases, partial,
       ({ pat_desc = Tpat_tuple pl } as arg_pat), arg_mode, arg_sort)
    when is_alloc_heap mode
      && is_alloc_heap (transl_alloc_mode_l arg_mode)
      && !Clflags.native_code
      && List.length pl <= (Lambda.max_arity ()) ->
      begin try
        let arg_layout = layout_pat arg_sort arg_pat in
        let size = List.length pl in
        let pats_expr_list =
          List.map
            (fun {c_lhs; c_guard; c_rhs} ->
              (Matching.flatten_pattern size c_lhs, c_guard, c_rhs))
            cases in
        let kinds =
          match arg_layout with
          | Pvalue (Pvariant { consts = [];
                               non_consts = [0, Constructor_uniform kinds] }) ->
              (* CR layouts v5: to change when we have non-value tuple
                 elements. *)
              List.map (fun vk -> Pvalue vk) kinds
          | _ ->
              Misc.fatal_error
                "Translcore.transl_tupled_function: \
                 Argument should be a tuple, but couldn't get the kinds"
        in
        let tparams =
          List.map (fun kind -> {
                name = Ident.create_local "param";
                layout = kind;
                attributes = Lambda.default_param_attribute;
                mode = alloc_heap
              }) kinds
        in
        let params = List.map (fun p -> p.name) tparams in
        let body =
          Matching.for_tupled_function ~scopes ~return_layout loc params
            (transl_tupled_cases ~scopes return_sort pats_expr_list) partial
        in
        let region = region || not (may_allocate_in_region body) in
        Some
          ((Tupled, tparams, return_layout, region, return_mode), body)
    with Matching.Cannot_flatten -> None
      end
  | _ -> None

and transl_curried_function ~scopes loc repr params body
    ~return_sort ~return_layout ~return_mode ~region ~mode
  =
  let { nlocal } =
    let param_curries = List.map (fun fp -> fp.fp_curry, fp.fp_mode) params in
    curried_function_kind
      ~return_mode
      ~alloc_mode:mode
      (match body with
       | Tfunction_body _ -> param_curries
       | Tfunction_cases fc -> param_curries @ [ Final_arg, fc.fc_arg_mode ])
  in
  let cases_param, body =
    match body with
    | Tfunction_body body ->
        None, event_before ~scopes body (transl_exp ~scopes return_sort body)
    | Tfunction_cases
        { fc_cases; fc_partial; fc_param; fc_loc; fc_arg_sort; fc_arg_mode }
      ->
        let arg_layout =
          match fc_cases with
          | { c_lhs } :: _ -> layout_pat fc_arg_sort c_lhs
          | [] ->
              (* ppxes can generate empty function cases, which compiles to
                 a function that always raises Match_failure. We try less
                 hard to calculate a detailed layout that the middle-end can
                 use for optimizations. *)
              layout_of_sort fc_loc fc_arg_sort
        in
        let arg_mode = transl_alloc_mode_l fc_arg_mode in
        let attributes =
          match fc_cases with
          | [ { c_lhs }] -> Translattribute.transl_param_attributes c_lhs
          | [] | _ :: _ :: _ -> Lambda.default_param_attribute
        in
        let param =
          { name = fc_param;
            layout = arg_layout;
            attributes;
            mode = arg_mode;
          }
        in
        let body =
          Matching.for_function ~scopes fc_loc repr (Lvar fc_param)
            ~arg_sort:fc_arg_sort ~arg_layout ~return_layout
            (transl_cases ~scopes return_sort fc_cases) fc_partial
        in
        Some param, body
  in
  let body, params =
    List.fold_right
      (fun fp (body, params) ->
        let { fp_param; fp_kind; fp_mode; fp_sort; fp_partial; fp_loc } = fp in
        let arg_env, arg_type, attributes =
          match fp_kind with
          | Tparam_pat pat ->
              pat.pat_env, pat.pat_type, Translattribute.transl_param_attributes pat
          | Tparam_optional_default (pat, expr, _) ->
              expr.exp_env, Predef.type_option expr.exp_type, Translattribute.transl_param_attributes pat
        in
        let arg_layout = layout arg_env fp_loc fp_sort arg_type in
        let arg_mode = transl_alloc_mode_l fp_mode in
        let param =
          { name = fp_param;
            layout = arg_layout;
            attributes;
            mode = arg_mode;
          }
        in
        let body =
          match fp_kind with
          | Tparam_pat pat ->
              Matching.for_function ~scopes fp_loc None (Lvar fp_param)
                [ pat, body ]
                fp_partial
                ~arg_sort:fp_sort ~arg_layout
                ~return_layout
          | Tparam_optional_default (pat, default_arg, default_arg_sort) ->
              let default_arg =
                event_before ~scopes default_arg
                  (transl_exp ~scopes default_arg_sort default_arg)
              in
              Matching.for_optional_arg_default ~return_layout
                ~scopes fp_loc pat body ~default_arg ~default_arg_sort
                ~param:fp_param
        in
        body, param :: params)
      params
      (body, Option.to_list cases_param)
    in
    (* chunk params according to Lambda.max_arity. If Lambda.max_arity = n and
      N>n, then the translation of an N-ary typedtree function is an n-ary lambda
      function returning the translation of an (N-n)-ary typedtree function.
    *)
    let module Chunk = struct
      (* An [acc] is defined in respect to a "chunk" of params. This chunk
         of params together with the [body] field form a function.
      *)
      type acc =
        { body : lambda; (* The function body of those params *)
          return_layout : layout; (* The layout of [body] *)
          return_mode : alloc_mode; (* The mode of [body]. *)
          region : bool; (* Whether the function has its own region *)
          nlocal : int;
          (* An upper bound on the [nlocal] field for the function. If [nlocal]
             exceeds the length of the chunk of params, the difference will
             become the nlocal field with respect to the *enclosing* chunk
             of params.
          *)
        }

      (* Meant to be used with a [fold_right]. The returned [acc] is in
         respect to the enclosing chunk.
      *)
      let process_inner_chunk
          chunk { body; return_layout; return_mode; nlocal; region }
        =
        let chunk_length = List.length chunk in
        let loc = of_location ~scopes loc in
        (* The current function is locally-allocated (and thus its
           enclosing chunk doesn't have a region) when nlocal isn't
           yet exhausted in the current chunk.
        *)
        let current_nlocal, current_mode, enclosing_region =
          if nlocal > chunk_length
          then chunk_length, alloc_local, false
          else nlocal, mode, true
        in
        let enclosing_nlocal = nlocal - current_nlocal in
        let body =
          if region then maybe_region_layout return_layout body else body
        in
        let body =
          lfunction
            ~kind:
              (Curried { nlocal=current_nlocal })
            ~params:chunk ~mode:current_mode
            ~return:return_layout ~ret_mode:return_mode ~body
            ~attr:function_attribute_disallowing_arity_fusion
            ~loc ~region
        in
        (* we return Pgenval (for a function) after the rightmost chunk *)
        { body;
          return_layout = Pvalue Pgenval;
          return_mode = (if enclosing_region then alloc_heap else alloc_local);
          nlocal = enclosing_nlocal;
          region = enclosing_region;
        }
    end
    in
    (* The Chunk.acc is in respect to the [params] chunk. *)
    let params,
        ({ body; return_layout; return_mode; region; nlocal } : Chunk.acc) =
      match Misc.Stdlib.List.chunks_of (Lambda.max_arity ()) params with
      | [] ->
          Misc.fatal_error
            "attempted to translate a function with zero arguments"
      | first_chunk :: rest_of_chunks ->
        let region = region || not (may_allocate_in_region body) in
        let acc =
          List.fold_right
            Chunk.process_inner_chunk
            rest_of_chunks
            ({ body; return_layout; return_mode; nlocal; region } : Chunk.acc)
        in
        first_chunk, acc
    in
    ((Curried { nlocal }, params, return_layout, region, return_mode ), body)

and transl_function ~in_new_scope ~scopes e params body
      ~alloc_mode ~ret_mode:sreturn_mode ~ret_sort:sreturn_sort ~region:sregion
      ~zero_alloc =
  let attrs = e.exp_attributes in
  let mode = transl_alloc_mode_r alloc_mode in
  let assume_zero_alloc =
    Builtin_attributes.assume_zero_alloc ~is_check_allowed:true zero_alloc
  in
  let scopes =
    if in_new_scope then
      update_assume_zero_alloc ~scopes ~assume_zero_alloc
    else enter_anonymous_function ~scopes ~assume_zero_alloc
  in
  let sreturn_mode = transl_alloc_mode_l sreturn_mode in
  let { params; body; return_sort; return_mode; region } =
    fuse_method_arity
      { params; body;
        return_sort = sreturn_sort;
        return_mode = sreturn_mode;
        region = sregion;
      }
  in
  (* [ret_mode] may differ from [sreturn_mode] if:
       - [e] is a method. (See [fuse_method_arity].)
       - [e] is a function whose arity exceeds [Lambda.max_arity].
         (See the chunking code in [transl_curried_function].)
  *)
  let ((kind, params, return, region, ret_mode), body) =
    event_function ~scopes e
      (function repr ->
         transl_function_without_attributes
           ~mode ~return_sort ~return_mode
           ~scopes e.exp_loc repr ~region params body)
  in
  let attr =
    { function_attribute_disallowing_arity_fusion with check = zero_alloc }
  in
  let loc = of_location ~scopes e.exp_loc in
  let body = if region then maybe_region_layout return body else body in
  let lam = lfunction ~kind ~params ~return ~body ~attr ~loc ~mode ~ret_mode ~region in
  Translattribute.add_function_attributes lam e.exp_loc attrs

(* Like transl_exp, but used when a new scope was just introduced. *)
and transl_scoped_exp ~scopes sort expr =
  transl_exp1 ~scopes ~in_new_scope:true sort expr

(* Decides whether a pattern binding should introduce a new scope. *)
and transl_bound_exp ~scopes ~in_structure pat sort expr loc attrs =
  let should_introduce_scope =
    match expr.exp_desc with
    | Texp_function _ -> true
    | _ when in_structure -> true
    | _ -> false in
  let lam =
    match pat_bound_idents pat with
    | (id :: _) when should_introduce_scope ->
      let assume_zero_alloc = Zero_alloc_utils.Assume_info.none in
      (* If this is a let-binding of a function, the scope will be updated
         with zero_alloc info in [transl_function]. *)
      let scopes = enter_value_definition ~scopes ~assume_zero_alloc id in
      transl_scoped_exp ~scopes sort expr
    | _ -> transl_exp ~scopes sort expr
  in
  Translattribute.add_function_attributes lam loc attrs

(*
  Notice: transl_let consumes (ie compiles) its pat_expr_list argument,
  and returns a function that will take the body of the lambda-let construct.
  This complication allows choosing any compilation order for the
  bindings and body of let constructs.
*)
and transl_let ~scopes ~return_layout ?(add_regions=false) ?(in_structure=false)
               rec_flag pat_expr_list =
  match rec_flag with
    Nonrecursive ->
      let rec transl = function
        [] ->
          fun body -> body
      | {vb_pat=pat; vb_expr=expr; vb_sort=sort; vb_attributes; vb_loc}
        :: rem ->
          let lam =
            transl_bound_exp ~scopes ~in_structure pat sort expr vb_loc vb_attributes
          in
          let lam =
            if add_regions then maybe_region_exp sort expr lam else lam
          in
          let mk_body = transl rem in
          fun body ->
            Matching.for_let ~scopes ~arg_sort:sort ~return_layout pat.pat_loc
              lam pat (mk_body body)
      in
      transl pat_expr_list
  | Recursive ->
      let idlist =
        List.map
          (fun {vb_pat=pat} -> match pat.pat_desc with
              Tpat_var (id,_,_,_) -> id
            | _ -> assert false)
        pat_expr_list in
      let transl_case
            {vb_expr=expr; vb_sort; vb_attributes; vb_loc; vb_pat} id =
        let lam =
          transl_bound_exp ~scopes ~in_structure vb_pat vb_sort expr vb_loc vb_attributes
        in
        let lam =
          if add_regions then maybe_region_exp vb_sort expr lam else lam
        in
        (id, lam) in
      let lam_bds = List.map2 transl_case pat_expr_list idlist in
      fun body -> Lletrec(lam_bds, body)

and transl_setinstvar ~scopes loc self var expr =
  Lprim(Psetfield_computed (maybe_pointer expr, Assignment modify_heap),
    [self; var; transl_exp ~scopes Jkind.Sort.for_instance_var expr], loc)

(* CR layouts v5: Invariant - this is only called on values.  Relax that. *)
and transl_record ~scopes loc env mode fields repres opt_init_expr =
  let size = Array.length fields in
  (* Determine if there are "enough" fields (only relevant if this is a
     functional-style record update *)
  let no_init = match opt_init_expr with None -> true | _ -> false in
  let on_heap = match mode with
    | None -> false (* unboxed is not on heap *)
    | Some m -> is_heap_mode m
  in
  if no_init || size < Config.max_young_wosize || not on_heap
  then begin
    (* Allocate new record with given fields (and remaining fields
       taken from init_expr if any *)
    (* CR layouts v5: allow non-value fields beyond just float# *)
    let init_id = Ident.create_local "init" in
    let lv =
      Array.mapi
        (fun i (lbl, definition) ->
           (* CR layouts v2.5: When we allow `any` in record fields and check
              representability on construction, [sort_of_layout] will be unsafe
              here.  Probably we should add sorts to record construction in the
              typed tree, then. *)
           let lbl_sort = Jkind.sort_of_jkind lbl.lbl_jkind in
           match definition with
           | Kept (typ, mut, _) ->
               let field_layout = layout env lbl.lbl_loc lbl_sort typ in
               let sem =
                 if Types.is_mutable mut then Reads_vary else Reads_agree
               in
               let access =
                 match repres with
                   Record_boxed _ | Record_inlined (_, Variant_boxed _) ->
                   Pfield (i, maybe_pointer_type env typ, sem)
                 | Record_unboxed | Record_inlined (_, Variant_unboxed) ->
                   assert false
                 | Record_inlined (_, Variant_extensible) ->
                     Pfield (i + 1, maybe_pointer_type env typ, sem)
                 | Record_float ->
                    (* This allocation is always deleted,
                       so it's simpler to leave it Alloc_heap *)
                    Pfloatfield (i, sem, alloc_heap)
                 | Record_ufloat -> Pufloatfield (i, sem)
                 | Record_mixed { value_prefix_len; flat_suffix } ->
                   let read =
                    if lbl.lbl_num < value_prefix_len then
                      Mread_value_prefix (maybe_pointer_type env typ)
                    else
                      let read =
                        match flat_suffix.(lbl.lbl_num - value_prefix_len) with
                        | Float ->
                            (* See the handling of [Record_float] above for
                                why we choose Alloc_heap.
                            *)
                            flat_read_float alloc_heap
                        | non_float -> flat_read_non_float non_float
                      in
                      Mread_flat_suffix read
                   in
                   Pmixedfield (i, read, sem)
               in
               Lprim(access, [Lvar init_id],
                     of_location ~scopes loc),
               field_layout
           | Overridden (_lid, expr) ->
               let field_layout = layout_exp lbl_sort expr in
               transl_exp ~scopes lbl_sort expr, field_layout)
        fields
    in
    let ll, shape = List.split (Array.to_list lv) in
    let mut : Lambda.mutable_flag =
      if Array.exists (fun (lbl, _) -> Types.is_mutable lbl.lbl_mut) fields
      then Mutable
      else Immutable in
    let lam =
      try
        if mut = Mutable then raise Not_constant;
        let cl = List.map extract_constant ll in
        match repres with
        | Record_boxed _ -> Lconst(Const_block(0, cl))
        | Record_inlined (Ordinary {runtime_tag}, Variant_boxed _) ->
            Lconst(Const_block(runtime_tag, cl))
        | Record_unboxed | Record_inlined (_, Variant_unboxed) ->
            Lconst(match cl with [v] -> v | _ -> assert false)
        | Record_float ->
            Lconst(Const_float_block(List.map extract_float cl))
        | Record_ufloat | Record_mixed _ ->
            (* CR layouts v5.1: We should support structured constants for
               blocks containing unboxed float literals.
            *)
            raise Not_constant
        | Record_inlined (_, Variant_extensible)
        | Record_inlined (Extension _, _) ->
            raise Not_constant
      with Not_constant ->
        let loc = of_location ~scopes loc in
        match repres with
          Record_boxed _ ->
            let shape = List.map must_be_value shape in
            Lprim(Pmakeblock(0, mut, Some shape, Option.get mode), ll, loc)
        | Record_inlined (Ordinary {runtime_tag}, Variant_boxed _) ->
            let shape = List.map must_be_value shape in
            Lprim(Pmakeblock(runtime_tag, mut, Some shape, Option.get mode),
                  ll, loc)
        | Record_unboxed | Record_inlined (Ordinary _, Variant_unboxed) ->
            (match ll with [v] -> v | _ -> assert false)
        | Record_float ->
            Lprim(Pmakefloatblock (mut, Option.get mode), ll, loc)
        | Record_ufloat ->
            Lprim(Pmakeufloatblock (mut, Option.get mode), ll, loc)
        | Record_inlined (Extension (path, _), Variant_extensible) ->
            let shape = List.map must_be_value shape in
            let slot = transl_extension_path loc env path in
            Lprim(Pmakeblock(0, mut, Some (Pgenval :: shape), Option.get mode),
                  slot :: ll, loc)
        | Record_inlined (Extension _, (Variant_unboxed | Variant_boxed _))
        | Record_inlined (Ordinary _, Variant_extensible) ->
            assert false
        | Record_mixed shape ->
            let shape = transl_mixed_product_shape shape in
            Lprim (Pmakemixedblock (0, mut, shape, Option.get mode), ll, loc)
    in
    begin match opt_init_expr with
      None -> lam
    | Some init_expr -> Llet(Strict, Lambda.layout_block, init_id,
                             transl_exp ~scopes Jkind.Sort.for_record init_expr, lam)
    end
  end else begin
    (* Take a shallow copy of the init record, then mutate the fields
       of the copy *)
    let copy_id = Ident.create_local "newrecord" in
    let update_field cont (lbl, definition) =
      (* CR layouts v5: allow more unboxed types here. *)
      let lbl_sort = Jkind.sort_of_jkind lbl.lbl_jkind in
      check_record_field_sort lbl.lbl_loc lbl_sort;
      match definition with
      | Kept _ -> cont
      | Overridden (_lid, expr) ->
          let upd =
            match repres with
              Record_boxed _ | Record_inlined (_, Variant_boxed _) ->
                let ptr = maybe_pointer expr in
                Psetfield(lbl.lbl_pos, ptr, Assignment modify_heap)
            | Record_unboxed | Record_inlined (_, Variant_unboxed) ->
                assert false
            | Record_float ->
                Psetfloatfield (lbl.lbl_pos, Assignment modify_heap)
            | Record_ufloat ->
                Psetufloatfield (lbl.lbl_pos, Assignment modify_heap)
            | Record_inlined (_, Variant_extensible) ->
                let pos = lbl.lbl_pos + 1 in
                let ptr = maybe_pointer expr in
                Psetfield(pos, ptr, Assignment modify_heap)
            | Record_mixed { value_prefix_len; flat_suffix } -> begin
                let write =
                  if lbl.lbl_num < value_prefix_len then
                    let ptr = maybe_pointer expr in
                    Mwrite_value_prefix ptr
                  else
                    let flat_element =
                      flat_suffix.(lbl.lbl_num - value_prefix_len)
                    in
                    Mwrite_flat_suffix flat_element
                in
                Psetmixedfield
                  (lbl.lbl_pos, write, Assignment modify_heap)
              end
          in
          Lsequence(Lprim(upd, [Lvar copy_id;
                                transl_exp ~scopes lbl_sort expr],
                          of_location ~scopes loc),
                    cont)
    in
    begin match opt_init_expr with
      None -> assert false
    | Some init_expr ->
        assert (is_heap_mode (Option.get mode)); (* Pduprecord must be Alloc_heap and not unboxed *)
        Llet(Strict, Lambda.layout_block, copy_id,
             Lprim(Pduprecord (repres, size),
                   [transl_exp ~scopes Jkind.Sort.for_record init_expr],
                   of_location ~scopes loc),
             Array.fold_left update_field (Lvar copy_id) fields)
    end
  end

and transl_match ~scopes ~arg_sort ~return_sort e arg pat_expr_list partial =
  let return_layout = layout_exp return_sort e in
  let rewrite_case (val_cases, exn_cases, static_handlers as acc)
        ({ c_lhs; c_guard; c_rhs } as case) =
    if c_rhs.exp_desc = Texp_unreachable then acc else
    let val_pat, exn_pat = split_pattern c_lhs in
    match val_pat, exn_pat with
    | None, None -> assert false
    | Some pv, None ->
        let val_case =
          transl_case ~scopes return_sort { case with c_lhs = pv }
        in
        val_case :: val_cases, exn_cases, static_handlers
    | None, Some pe ->
        let exn_case =
          transl_case_try ~scopes return_sort { case with c_lhs = pe }
        in
        val_cases, exn_case :: exn_cases, static_handlers
    | Some pv, Some pe ->
        assert (c_guard = None);
        let lbl  = next_raise_count () in
        let static_raise ids =
          Lstaticraise (lbl, List.map (fun id -> Lvar id) ids)
        in
        (* Simplif doesn't like it if binders are not uniq, so we make sure to
           use different names in the value and the exception branches. *)
        let ids_full = Typedtree.pat_bound_idents_full arg_sort pv in
        let ids = List.map (fun (id, _, _, _, _) -> id) ids_full in
        let ids_kinds =
          List.map (fun (id, {Location.loc; _}, ty, _, s) ->
            id, Typeopt.layout pv.pat_env loc s ty)
            ids_full
        in
        let vids = List.map Ident.rename ids in
        let pv = alpha_pat (List.combine ids vids) pv in
        (* Also register the names of the exception so Re-raise happens. *)
        iter_exn_names Translprim.add_exception_ident pe;
        let rhs =
          Misc.try_finally
            (fun () -> event_before ~scopes c_rhs
                         (transl_exp ~scopes return_sort c_rhs))
            ~always:(fun () ->
                iter_exn_names Translprim.remove_exception_ident pe)
        in
        (pv, static_raise vids) :: val_cases,
        (pe, static_raise ids) :: exn_cases,
        (lbl, ids_kinds, rhs) :: static_handlers
  in
  let val_cases, exn_cases, static_handlers =
    let x, y, z = List.fold_left rewrite_case ([], [], []) pat_expr_list in
    List.rev x, List.rev y, List.rev z
  in
  (* In presence of exception patterns, the code we generate for

       match <scrutinees> with
       | <val-patterns> -> <val-actions>
       | <exn-patterns> -> <exn-actions>

     looks like

       staticcatch
         (try (exit <val-exit> <scrutinees>)
          with <exn-patterns> -> <exn-actions>)
       with <val-exit> <val-ids> ->
          match <val-ids> with <val-patterns> -> <val-actions>

     In particular, the 'exit' in the value case ensures that the
     value actions run outside the try..with exception handler.
  *)
  let static_catch scrutinees val_ids handler =
    let id = Typecore.name_pattern "exn" (List.map fst exn_cases) in
    let static_exception_id = next_raise_count () in
    Lstaticcatch
      (Ltrywith (Lstaticraise (static_exception_id, scrutinees), id,
                 Matching.for_trywith ~scopes ~return_layout e.exp_loc (Lvar id)
                   exn_cases,
                 return_layout),
       (static_exception_id, val_ids),
       handler,
      return_layout)
  in
  let classic =
    match arg, exn_cases with
    | {exp_desc = Texp_tuple (argl, alloc_mode)}, [] ->
      assert (static_handlers = []);
      let mode = transl_alloc_mode_r alloc_mode in
      let argl =
        List.map (fun (_, a) -> (a, Jkind.Sort.for_tuple_element)) argl
      in
      Matching.for_multiple_match ~scopes ~return_layout e.exp_loc
        (transl_list_with_layout ~scopes argl) mode val_cases partial
    | {exp_desc = Texp_tuple (argl, alloc_mode)}, _ :: _ ->
        let argl =
          List.map (fun (_, a) -> (a, Jkind.Sort.for_tuple_element)) argl
        in
        let val_ids, lvars =
          List.map
            (fun (arg,s) ->
               let layout = layout_exp s arg in
               let id = Typecore.name_pattern "val" [] in
               (id, layout), (Lvar id, s, layout))
            argl
          |> List.split
        in
        let mode = transl_alloc_mode_r alloc_mode in
        static_catch (transl_list ~scopes argl) val_ids
          (Matching.for_multiple_match ~scopes ~return_layout e.exp_loc
             lvars mode val_cases partial)
    | arg, [] ->
      assert (static_handlers = []);
      let arg_layout = layout_exp arg_sort arg in
      Matching.for_function ~scopes ~arg_sort ~arg_layout ~return_layout
        e.exp_loc None (transl_exp ~scopes arg_sort arg) val_cases partial
    | arg, _ :: _ ->
        let val_id = Typecore.name_pattern "val" (List.map fst val_cases) in
        let arg_layout = layout_exp arg_sort arg in
        static_catch [transl_exp ~scopes arg_sort arg] [val_id, arg_layout]
          (Matching.for_function ~scopes ~arg_sort ~arg_layout ~return_layout
             e.exp_loc None (Lvar val_id) val_cases partial)
  in
  List.fold_left (fun body (static_exception_id, val_ids, handler) ->
    Lstaticcatch (body, (static_exception_id, val_ids), handler, return_layout)
  ) classic static_handlers

and transl_letop ~scopes loc env let_ ands param param_sort case case_sort
      partial =
  let rec loop prev_layout prev_lam = function
    | [] -> prev_lam
    | and_ :: rest ->
        let left_id = Ident.create_local "left" in
        let right_id = Ident.create_local "right" in
        let op =
          transl_ident (of_location ~scopes and_.bop_op_name.loc) env
            and_.bop_op_type and_.bop_op_path and_.bop_op_val Id_value
        in
        let exp = transl_exp ~scopes and_.bop_exp_sort and_.bop_exp in
        let right_layout = layout_exp and_.bop_exp_sort and_.bop_exp in
        let result_layout =
          function2_return_layout env and_.bop_loc and_.bop_op_return_sort
            and_.bop_op_type
        in
        let lam =
          bind_with_layout Strict (right_id, right_layout) exp
            (Lapply{
               ap_loc = of_location ~scopes and_.bop_loc;
               ap_func = op;
               ap_args=[Lvar left_id; Lvar right_id];
               ap_result_layout = result_layout;
               ap_region_close=Rc_normal;
               ap_mode=alloc_heap;
               ap_tailcall = Default_tailcall;
               ap_inlined = Default_inlined;
               ap_specialised = Default_specialise;
               ap_probe=None;
             })
        in
        bind_with_layout Strict (left_id, prev_layout) prev_lam (loop result_layout lam rest)
  in
  let op =
    transl_ident (of_location ~scopes let_.bop_op_name.loc) env
      let_.bop_op_type let_.bop_op_path let_.bop_op_val Id_value
  in
  let exp =
    loop (layout_exp let_.bop_exp_sort let_.bop_exp)
      (transl_exp ~scopes let_.bop_exp_sort let_.bop_exp) ands
  in
  let func =
    let return_mode = alloc_heap (* XXX fixme: use result of is_function_type *) in
    let (kind, params, return, _region, ret_mode), body =
      event_function ~scopes case.c_rhs
        (function repr ->
           let loc = case.c_rhs.exp_loc in
           let ghost_loc = { loc with loc_ghost = true } in
           transl_function_without_attributes ~scopes ~region:true
             ~return_sort:case_sort ~mode:alloc_heap ~return_mode
             loc repr []
             (Tfunction_cases
                { fc_cases = [case]; fc_param = param; fc_partial = partial;
                  fc_loc = ghost_loc; fc_exp_extra = None; fc_attributes = [];
                  fc_arg_mode = Mode.Alloc.disallow_right Mode.Alloc.legacy;
                  fc_arg_sort = param_sort; fc_env = env;
                  fc_ret_type = case.c_rhs.exp_type;
                }))
    in
    let attr = function_attribute_disallowing_arity_fusion in
    let loc = of_location ~scopes case.c_rhs.exp_loc in
    let body = maybe_region_layout return body in
    lfunction ~kind ~params ~return ~body ~attr ~loc
              ~mode:alloc_heap ~ret_mode ~region:true
  in
  Lapply{
    ap_loc = of_location ~scopes loc;
    ap_func = op;
    ap_args=[exp; func];
    ap_result_layout=
      function2_return_layout env let_.bop_loc let_.bop_op_return_sort
        let_.bop_op_type;
    ap_region_close=Rc_normal;
    ap_mode=alloc_heap;
    ap_tailcall = Default_tailcall;
    ap_inlined = Default_inlined;
    ap_specialised = Default_specialise;
    ap_probe=None;
  }

(* Wrapper for class/module compilation,
   that can only return global values *)

let transl_exp ~scopes sort exp =
  maybe_region_exp sort exp (transl_exp ~scopes sort exp)

let transl_let ~scopes ~return_layout ?in_structure rec_flag pat_expr_list =
  transl_let ~scopes ~return_layout ~add_regions:true ?in_structure rec_flag
    pat_expr_list

let transl_scoped_exp ~scopes sort exp =
  maybe_region_exp sort exp (transl_scoped_exp ~scopes sort exp)

let transl_apply
      ~scopes ?tailcall ?inlined ?specialised ?position ?mode ~result_layout fn
      args loc =
  maybe_region_layout result_layout
    (transl_apply
       ~scopes ?tailcall ?inlined ?specialised
       ~assume_zero_alloc:Zero_alloc_utils.Assume_info.none ?position ?mode
       ~result_layout fn args loc)

(* Error report *)

open Format

let report_error ppf = function
  | Free_super_var ->
      fprintf ppf
        "Ancestor names can only be used to select inherited methods"
  | Unreachable_reached ->
      fprintf ppf "Unreachable expression was reached"
  | Bad_probe_layout id ->
      fprintf ppf "Variables in probe handlers must have jkind value, \
                   but %s in this handler does not." (Ident.name id)
  | Illegal_void_record_field ->
      fprintf ppf
        "Void sort detected where value was expected in a record field:@ Please \
         report this error to the Jane Street compilers team."
  | Void_sort ty ->
      fprintf ppf
        "Void detected in translation for type %a:@ Please report this error \
         to the Jane Street compilers team."
        Printtyp.type_expr ty

let () =
  Location.register_error_of_exn
    (function
      | Error (loc, err) ->
          Some (Location.error_of_printer ~loc report_error err)
      | _ ->
        None
    )<|MERGE_RESOLUTION|>--- conflicted
+++ resolved
@@ -53,38 +53,10 @@
 let layout_exp sort e = layout e.exp_env e.exp_loc sort e.exp_type
 let layout_pat sort p = layout p.pat_env p.pat_loc sort p.pat_type
 
-<<<<<<< HEAD
-(* This is `Lambda.must_be_value` for the special case of record fields, where
-   we allow the unboxed float layout.  Its result is never actually used in that
-   case - it would be fine to return garbage.
-*)
-let record_field_kind l =
-  match l with
-  | Punboxed_float Pfloat64 -> Pboxedfloatval Pfloat64
-  | _ -> must_be_value l
-
-(* CR layouts v5: This function is only used for sanity checking the
-   typechecker.  When we allow arbitrary layouts in structures, it will have
-   outlived its usefulness and should be deleted. *)
-let check_record_field_sort loc sort repres =
-  match Jkind.Sort.get_default_value sort, repres with
-  | Value, _ -> ()
-  | Float64, (Record_ufloat | Record_mixed _) -> ()
-  | Float64, (Record_boxed _ | Record_inlined _
-             | Record_unboxed | Record_float) ->
-    raise (Error (loc, Illegal_record_field Float64))
-  | Void, _ ->
-    raise (Error (loc, Illegal_record_field Void))
-  | (Word | Float32 | Bits32 | Bits64 as const), _ ->
-    (* CR layouts v2.1: support unboxed ints here *)
-    (* CR mslater: (float32) float32# in records *)
-    raise (Error (loc, Illegal_record_field const))
-=======
 let check_record_field_sort loc sort =
   match Jkind.Sort.get_default_value sort with
-  | Value | Float64 | Bits32 | Bits64 | Word -> ()
+  | Value | Float64 | Float32 | Bits32 | Bits64 | Word -> ()
   | Void -> raise (Error (loc, Illegal_void_record_field))
->>>>>>> 59332b47
 
 (* Forward declaration -- to be filled in by Translmod.transl_module *)
 let transl_module =
