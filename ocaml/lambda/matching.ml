(**************************************************************************)
(*                                                                        *)
(*                                 OCaml                                  *)
(*                                                                        *)
(*             Xavier Leroy, projet Cristal, INRIA Rocquencourt           *)
(*                                                                        *)
(*   Copyright 1996 Institut National de Recherche en Informatique et     *)
(*     en Automatique.                                                    *)
(*                                                                        *)
(*   All rights reserved.  This file is distributed under the terms of    *)
(*   the GNU Lesser General Public License version 2.1, with the          *)
(*   special exception on linking described in the file LICENSE.          *)
(*                                                                        *)
(**************************************************************************)

(* Compilation of pattern matching

   Based upon Lefessant-Maranget ``Optimizing Pattern-Matching'' ICFP'2001.

   A previous version was based on Peyton-Jones, ``The Implementation of
   functional programming languages'', chapter 5.


   Overview of the implementation
   ==============================

       1. Precompilation
       -----------------

     (split_and_precompile)
   We first split the initial pattern matching (or "pm") along its first column
   -- simplifying pattern heads in the process --, so that we obtain an ordered
   list of pms.
   For every pm in this list, and any two patterns in its first column, either
   the patterns have the same head, or their heads match disjoint sets of
   values. (In particular, two extension constructors that may or may not be
   equal due to hidden rebinding cannot occur in the same simple pm.)

       2. Compilation
       --------------

   The compilation of one of these pms obtained after precompiling is done as
   follows:

     (divide)
   We split the match along the first column again, this time grouping rows
   which start with the same head, and removing the first column.
   As a result we get a "division", which is a list a "cells" of the form:
         discriminating pattern head * specialized pm

     (compile_list + compile_match)
   We then map over the division to compile each cell: we simply restart the
   whole process on the second element of each cell.
   Each cell is now of the form:
         discriminating pattern head * lambda

     (combine_constant, combine_construct, combine_array, ...)
   We recombine the cells using a switch or some ifs, and if the matching can
   fail, introduce a jump to the next pm that could potentially match the
   scrutiny.

       3. Chaining of pms
       ------------------

     (comp_match_handlers)
   Once the pms have been compiled, we stitch them back together in the order
   produced by precompilation, resulting in the following structure:
   {v
       catch
         catch
           <first body>
         with <exit i> ->
           <second body>
       with <exit j> ->
         <third body>
   v}

   Additionally, bodies whose corresponding exit-number is never used are
   discarded. So for instance, if in the pseudo-example above we know that exit
   [i] is never taken, we would actually generate:
   {v
       catch
         <first body>
       with <exit j> ->
         <third body>
   v}

*)

open Misc
open Asttypes
open Types
open Typedtree
open Lambda
open Parmatch
open Printf
open Printpat

module Scoped_location = Debuginfo.Scoped_location

type error =
  | Void_layout

exception Error of Location.t * error

let dbg = false

<<<<<<< HEAD
(* CR layouts v5: When we're ready to allow non-values, these can be deleted or
   changed to check for void. *)
let jkind_layout_must_be_value loc jkind =
  match Jkind.(sub_or_error jkind (value ~why:V1_safety_check)) with
  | Ok _ -> ()
  | Error e -> raise (Error (loc, Non_value_layout e))

(* CR layouts v5: This function is only used for sanity checking the
   typechecker.  When we allow arbitrary layouts in structures, it will have
   outlived its usefulness and should be deleted. *)
let check_record_field_jkind lbl =
  match Jkind.(get_default_value lbl.lbl_jkind), lbl.lbl_repres with
  | (Value | Immediate | Immediate64 | Non_null_value), _ -> ()
  | Float64, (Record_ufloat | Record_mixed _) -> ()
  | Float64, (Record_boxed _ | Record_inlined _
             | Record_unboxed | Record_float) ->
    raise (Error (lbl.lbl_loc, Illegal_record_field Float64))
  | (Any | Void | Word | Float32 | Bits32 | Bits64) as c, _ ->
    (* CR layouts v2.1: support unboxed ints here *)
    (* CR mslater: (float32) float32# in records *)
    raise (Error (lbl.lbl_loc, Illegal_record_field c))
=======
let jkind_layout_default_to_value_and_check_not_void loc jkind =
  match Jkind.get_default_value jkind with
  | Void -> raise (Error (loc, Void_layout))
  | _ -> ()
;;
>>>>>>> 59332b47

(*
   Compatibility predicate that considers potential rebindings of constructors
   of an extension type.

   "may_compat p q" returns false when p and q never admit a common instance;
   returns true when they may have a common instance.
*)

module MayCompat = Parmatch.Compat (struct
  let equal = Types.may_equal_constr
end)

let may_compat = MayCompat.compat

and may_compats = MayCompat.compats

(*
   Many functions on the various data structures of the algorithm :
     - Pattern matrices.
     - Default environments: mapping from matrices to exit numbers.
     - Contexts:  matrices whose column are partitioned into
       left and right.
     - Jump summaries: mapping from exit numbers to contexts
*)

let string_of_lam lam =
  Printlambda.lambda Format.str_formatter lam;
  Format.flush_str_formatter ()

let all_record_args lbls =
  match lbls with
  | [] -> fatal_error "Matching.all_record_args"
  | (_, { lbl_all }, _) :: _ ->
      let t =
        Array.map
          (fun lbl ->
            (mknoloc (Longident.Lident "?temp?"), lbl, Patterns.omega))
          lbl_all
      in
      List.iter (fun ((_, lbl, _) as x) -> t.(lbl.lbl_num) <- x) lbls;
      Array.to_list t

let expand_record_head h =
  let open Patterns.Head in
  match h.pat_desc with
  | Record [] -> fatal_error "Matching.expand_record_head"
  | Record ({ lbl_all } :: _) ->
      { h with pat_desc = Record (Array.to_list lbl_all) }
  | _ -> h

let bind_alias p id ~arg ~arg_sort ~action =
  let k = Typeopt.layout p.pat_env p.pat_loc arg_sort p.pat_type in
  bind_with_layout Alias (id, k) arg action

let head_loc ~scopes head =
  Scoped_location.of_location ~scopes head.pat_loc

type 'a clause = 'a * lambda

let map_on_row f (row, action) = (f row, action)

let map_on_rows f = List.map (map_on_row f)

module Non_empty_row = Patterns.Non_empty_row

module General = struct
  include Patterns.General

  type nonrec clause = pattern Non_empty_row.t clause
end

module Half_simple : sig
  include module type of Patterns.Half_simple
  (** Half-simplified patterns are patterns where:
        - records are expanded so that they possess all fields
        - aliases are removed and replaced by bindings in actions.

      Or-patterns are not removed, they are only "half-simplified":
        - aliases under or-patterns are kept
        - or-patterns whose right-hand-side is subsumed by their lhs
          are simplified to their lhs.
          For instance: [(_ :: _ | 1 :: _)] is changed into [_ :: _]
        - or-patterns whose left-hand-side is not simplified
          are preserved: (p|q) is changed into (simpl(p)|simpl(q))
            {v
                # match lazy (print_int 3; 3) with _ | lazy 2 -> ();;
                - : unit = ()
                # match lazy (print_int 3; 3) with lazy 2 | _ -> ();;
                3- : unit = ()
            v}

      In particular, or-patterns may still occur in the leading column,
      so this is only a "half-simplification". *)

  type nonrec clause = pattern Non_empty_row.t clause

  val of_clause :
    arg:lambda -> arg_sort:Jkind.sort -> General.clause -> clause
end = struct
  include Patterns.Half_simple

  type nonrec clause = pattern Non_empty_row.t clause

  let rec simpl_under_orpat p =
    match p.pat_desc with
    | Tpat_any
    | Tpat_var _ ->
        p
    | Tpat_alias (q, id, s, uid, mode) ->
        { p with pat_desc = Tpat_alias (simpl_under_orpat q, id, s, uid, mode) }
    | Tpat_or (p1, p2, o) ->
        let p1, p2 = (simpl_under_orpat p1, simpl_under_orpat p2) in
        if le_pat p1 p2 then
          p1
        else
          { p with pat_desc = Tpat_or (p1, p2, o) }
    | Tpat_record (lbls, closed) ->
        let all_lbls = all_record_args lbls in
        { p with pat_desc = Tpat_record (all_lbls, closed) }
    | _ -> p

  (* Explode or-patterns and turn aliases into bindings in actions *)
  let of_clause ~arg ~arg_sort cl =
    let rec aux (((p, patl), action) : General.clause) : clause =
      let continue p (view : General.view) : clause =
        aux (({ p with pat_desc = view }, patl), action)
      in
      let stop p (view : view) : clause =
        (({ p with pat_desc = view }, patl), action)
      in
      match p.pat_desc with
      | `Any -> stop p `Any
      | `Var (id, s, uid, mode) ->
        continue p (`Alias (Patterns.omega, id, s, uid, mode))
      | `Alias (p, id, _, _, _) ->
          aux
            ( (General.view p, patl),
              bind_alias p id ~arg ~arg_sort ~action )
      | `Record ([], _) as view -> stop p view
      | `Record (lbls, closed) ->
          let full_view = `Record (all_record_args lbls, closed) in
          stop p full_view
      | `Or _ -> (
          let orpat = General.view (simpl_under_orpat (General.erase p)) in
          match orpat.pat_desc with
          | `Or _ as or_view -> stop orpat or_view
          | other_view -> continue orpat other_view
        )
      | ( `Constant _ | `Tuple _ | `Construct _ | `Variant _ | `Array _
        | `Lazy _ ) as view ->
          stop p view
    in
    aux cl
end

exception Cannot_flatten

module Simple : sig
  include module type of Patterns.Simple

  type nonrec clause = pattern Non_empty_row.t clause

  val head : pattern -> Patterns.Head.t

  val explode_or_pat :
    arg:lambda ->
    arg_sort:Jkind.sort ->
    Half_simple.pattern ->
    mk_action:(vars:Ident.t list -> lambda) ->
    patbound_action_vars:Ident.t list ->
    (pattern * lambda) list
end = struct
  include Patterns.Simple

  type nonrec clause = pattern Non_empty_row.t clause

  let head p = fst (Patterns.Head.deconstruct p)

  let alpha env (p : pattern) : pattern =
    let alpha_pat env p = Typedtree.alpha_pat env p in
    let pat_desc =
      match p.pat_desc with
      | `Any -> `Any
      | `Constant cst -> `Constant cst
      | `Tuple ps ->
          `Tuple (List.map (fun (label, p) -> label, alpha_pat env p) ps)
      | `Construct (cstr, cst_descr, args) ->
          `Construct (cstr, cst_descr, List.map (alpha_pat env) args)
      | `Variant (cstr, argo, row_desc) ->
          `Variant (cstr, Option.map (alpha_pat env) argo, row_desc)
      | `Record (fields, closed) ->
          let alpha_field env (lid, l, p) = (lid, l, alpha_pat env p) in
          `Record (List.map (alpha_field env) fields, closed)
      | `Array (am, arg_sort, ps) -> `Array (am, arg_sort, List.map (alpha_pat env) ps)
      | `Lazy p -> `Lazy (alpha_pat env p)
    in
    { p with pat_desc }

  (* Consider the following matching problem involving a half-simple pattern,
     with an or-pattern and as-patterns below it:

       match arg, other-args with
       | (Foo(y, z) as x | Bar(x, y) as z), other-pats -> action[x,y,z]

     (action[x,y,z] is some right-hand-side expression using x, y and z,
      but we assume that it uses no variables from [other-pats]).

     [explode_or_pat] explodes this into the following:

       match arg, other-args with
       | Foo(y1, z1), other-pats -> let x1 = arg in action[x1,y1,z1]
       | Bar(x2, y2), other-pats -> let z2 = arg in action[x2,y2,z2]

     notice that the binding occurrences of x,y,z are alpha-renamed with
     fresh variables x1,y1,z1 and x2,y2,z2.

     We assume that it is fine to duplicate the argument [arg] in each
     exploded branch; in most cases it is a variable (in which case
     the bindings [let x1 = arg] are inlined on the fly), except when
     compiling in [do_for_multiple_match] where it is a tuple of
     variables.
  *)
  let explode_or_pat ~arg ~arg_sort (p : Half_simple.pattern)
        ~mk_action ~patbound_action_vars
    : (pattern * lambda) list =
    let rec explode p aliases rem =
      let split_explode p aliases rem = explode (General.view p) aliases rem in
      match p.pat_desc with
      | `Or (p1, p2, _) ->
          split_explode p1 aliases (split_explode p2 aliases rem)
      | `Alias (p, id, _, _, _) -> split_explode p (id :: aliases) rem
      | `Var (id, str, uid, mode) ->
          explode
            { p with pat_desc = `Alias (Patterns.omega, id, str, uid, mode) }
            aliases rem
      | #view as view ->
          (* We are doing two things here:
             - we freshen the variables of the pattern, to
               avoid reusing the same identifier in distinct exploded
               branches
             - we bind the variables in [aliases] to the argument [arg]
               (the other variables are bound by [view]); to avoid
               code duplication if [arg] is itself not a variable, we
               generate a binding for it, but only if the binding is
               needed.

             We are careful to avoid binding [arg] if not needed due
             to the {!do_for_multiple_match} usage, which tries to
             compile a tuple pattern [match e1, .. en with ...]
             without allocating the tuple [(e1, .., en)].
          *)
          let rec fresh_clause arg_id action_vars renaming_env = function
            | [] ->
                let fresh_pat = alpha renaming_env { p with pat_desc = view } in
                let fresh_action = mk_action ~vars:(List.rev action_vars) in
                (fresh_pat, fresh_action)
            | pat_id :: rem_vars ->
              if not (List.mem pat_id aliases) then begin
                let fresh_id = Ident.rename pat_id in
                let action_vars = fresh_id :: action_vars in
                let renaming_env = ((pat_id, fresh_id) :: renaming_env) in
                fresh_clause arg_id action_vars renaming_env rem_vars
              end else begin match arg_id, arg with
                | Some id, _
                | None, Lvar id ->
                  let action_vars = id :: action_vars in
                  fresh_clause arg_id action_vars renaming_env rem_vars
                | None, _ ->
                  (* [pat_id] is a name used locally to refer to the argument,
                     so it makes sense to reuse it (refreshed) *)
                  let id = Ident.rename pat_id in
                  let action_vars = (id :: action_vars) in
                  let pat, action =
                    fresh_clause (Some id) action_vars renaming_env rem_vars
                  in
                  pat, bind_alias pat id ~arg ~arg_sort ~action
              end
          in
          fresh_clause None [] [] patbound_action_vars :: rem
    in
    explode (p : Half_simple.pattern :> General.pattern) [] []
end

let expand_record_simple : Simple.pattern -> Simple.pattern =
 fun p ->
  match p.pat_desc with
  | `Record (l, _) -> { p with pat_desc = `Record (all_record_args l, Closed) }
  | _ -> p

type initial_clause = pattern list clause

type matrix = pattern list list

let add_omega_column pss = List.map (fun ps -> Patterns.omega :: ps) pss

let rec rev_split_at n ps =
  if n <= 0 then
    ([], ps)
  else
    match ps with
    | p :: rem ->
        let left, right = rev_split_at (n - 1) rem in
        (p :: left, right)
    | _ -> assert false

exception NoMatch

let matcher discr (p : Simple.pattern) rem =
  let discr = expand_record_head discr in
  let p = expand_record_simple p in
  let omegas = Patterns.(omegas (Head.arity discr)) in
  let ph, args = Patterns.Head.deconstruct p in
  let yes () = args @ rem in
  let no () = raise NoMatch in
  let yesif b =
    if b then
      yes ()
    else
      no ()
  in
  let open Patterns.Head in
  match (discr.pat_desc, ph.pat_desc) with
  | Any, _ -> rem
  | ( ( Constant _ | Construct _ | Variant _ | Lazy | Array _ | Record _
      | Tuple _ ),
      Any ) ->
      omegas @ rem
  | Constant cst, Constant cst' -> yesif (const_compare cst cst' = 0)
  | Constant _, (Construct _ | Variant _ | Lazy | Array _ | Record _ | Tuple _)
    ->
      no ()
  | Construct cstr, Construct cstr' ->
      (* NB: may_equal_constr considers (potential) constructor rebinding;
          Types.may_equal_constr does check that the arities are the same,
          preserving row-size coherence. *)
      yesif (Types.may_equal_constr cstr cstr')
  | Construct _, (Constant _ | Variant _ | Lazy | Array _ | Record _ | Tuple _)
    ->
      no ()
  | Variant { tag; has_arg }, Variant { tag = tag'; has_arg = has_arg' } ->
      yesif (tag = tag' && has_arg = has_arg')
  | Variant _, (Constant _ | Construct _ | Lazy | Array _ | Record _ | Tuple _)
    ->
      no ()
  | Array (am1, _, n1), Array (am2, _, n2) -> yesif (am1 = am2 && n1 = n2)
  | Array _, (Constant _ | Construct _ | Variant _ | Lazy | Record _ | Tuple _)
    ->
      no ()
  | Tuple n1, Tuple n2 -> yesif (n1 = n2)
  | Tuple _, (Constant _ | Construct _ | Variant _ | Lazy | Array _ | Record _)
    ->
      no ()
  | Record l, Record l' ->
      (* we already expanded the record fully *)
      yesif (List.length l = List.length l')
  | Record _, (Constant _ | Construct _ | Variant _ | Lazy | Array _ | Tuple _)
    ->
      no ()
  | Lazy, Lazy -> yes ()
  | Lazy, (Constant _ | Construct _ | Variant _ | Array _ | Record _ | Tuple _)
    ->
      no ()

let ncols = function
  | [] -> 0
  | ps :: _ -> List.length ps

module Context : sig
  type t

  val empty : t

  val is_empty : t -> bool

  val start : int -> t

  val eprintf : t -> unit

  val specialize : Patterns.Head.t -> t -> t

  val lshift : t -> t

  val rshift : t -> t

  val rshift_num : int -> t -> t

  val lub : pattern -> t -> t

  val matches : t -> matrix -> bool

  val combine : t -> t

  val select_columns : matrix -> t -> t

  val union : t -> t -> t
end = struct
  module Row = struct
    type t = { left : pattern list; right : pattern list }

    let eprintf { left; right } =
      Format.eprintf "LEFT:%a RIGHT:%a\n" pretty_line left pretty_line right

    let le c1 c2 = le_pats c1.left c2.left && le_pats c1.right c2.right

    let lshift { left; right } =
      match right with
      | x :: xs -> { left = x :: left; right = xs }
      | _ -> assert false

    let lforget { left; right } =
      match right with
      | _ :: xs -> { left = Patterns.omega :: left; right = xs }
      | _ -> assert false

    let rshift { left; right } =
      match left with
      | p :: ps -> { left = ps; right = p :: right }
      | _ -> assert false

    let rshift_num n { left; right } =
      let shifted, left = rev_split_at n left in
      { left; right = shifted @ right }

    (** Recombination of contexts (eg: (_,_)::p1::p2::rem ->  (p1,p2)::rem)
  All mutable fields are replaced by '_', since side-effects in
  guards can alter these fields *)
    let combine { left; right } =
      match left with
      | p :: ps -> { left = ps; right = set_args_erase_mutable p right }
      | _ -> assert false
  end

  type t = Row.t list

  let empty = []

  let start n : t = [ { left = []; right = Patterns.omegas n } ]

  let is_empty = function
    | [] -> true
    | _ -> false

  let eprintf ctx = List.iter Row.eprintf ctx

  let lshift ctx =
    if List.length ctx < !Clflags.match_context_rows then
      List.map Row.lshift ctx
    else
      (* Context pruning *)
      get_mins Row.le (List.map Row.lforget ctx)

  let rshift ctx = List.map Row.rshift ctx

  let rshift_num n ctx = List.map (Row.rshift_num n) ctx

  let combine ctx = List.map Row.combine ctx

  let specialize head ctx =
    let non_empty = function
      | { Row.left = _; right = [] } ->
          fatal_error "Matching.Context.specialize"
      | { Row.left; right = p :: ps } -> (left, p, ps)
    in
    let ctx = List.map non_empty ctx in
    let rec filter_rec = function
      | [] -> []
      | (left, p, right) :: rem -> (
          let p = General.view p in
          match p.pat_desc with
          | `Or (p1, p2, _) ->
              filter_rec ((left, p1, right) :: (left, p2, right) :: rem)
          | `Alias (p, _, _, _, _) -> filter_rec ((left, p, right) :: rem)
          | `Var _ -> filter_rec ((left, Patterns.omega, right) :: rem)
          | #Simple.view as view -> (
              let p = { p with pat_desc = view } in
              match matcher head p right with
              | exception NoMatch -> filter_rec rem
              | right ->
                  let left = Patterns.Head.to_omega_pattern head :: left in
                  { Row.left; right }
                  :: filter_rec rem
            )
        )
    in
    filter_rec ctx

  let select_columns pss ctx =
    let n = ncols pss in
    let lub_row ps { Row.left; right } =
      let transfer, right = rev_split_at n right in
      match lubs transfer ps with
      | exception Empty -> None
      | inter -> Some { Row.left = inter @ left; right }
    in
    let lub_with_ctx ps = List.filter_map (lub_row ps) ctx in
    List.flatten (List.map lub_with_ctx pss)

  let lub p ctx =
    List.filter_map
      (fun { Row.left; right } ->
        match right with
        | q :: rem -> (
            try Some { Row.left; right = lub p q :: rem } with Empty -> None
          )
        | _ -> fatal_error "Matching.Context.lub")
      ctx

  let matches ctx pss =
    List.exists
      (fun { Row.right = qs } -> List.exists (fun ps -> may_compats qs ps) pss)
      ctx

  let union pss qss = get_mins Row.le (pss @ qss)
end

let rec flatten_pat_line size p k =
  match p.pat_desc with
  | Tpat_any | Tpat_var _ -> Patterns.omegas size :: k
  | Tpat_tuple args -> (List.map snd args) :: k
  | Tpat_or (p1, p2, _) ->
      flatten_pat_line size p1 (flatten_pat_line size p2 k)
  | Tpat_alias (p, _, _, _, _) ->
      (* Note: we are only called from flatten_matrix,
         which is itself only ever used in places
         where variables do not matter (default environments,
         "provenance", etc.). *)
      flatten_pat_line size p k
  | _ -> fatal_error "Matching.flatten_pat_line"

let flatten_matrix size pss =
  List.fold_right
    (fun ps r ->
      match ps with
      | [ p ] -> flatten_pat_line size p r
      | _ -> fatal_error "Matching.flatten_matrix")
    pss []

(** A default environment (referred to as "reachable trap handlers" in the
    paper), is an ordered list of [matrix * raise_num] pairs, and is used to
    decide where to jump next if none of the rows in a given matrix match the
    input.

    In such situations, one thing you can do is to jump to the first (leftmost)
    [raise_num] in that list (by doing a raise to the static-cach handler number
    [raise_num]); and you can assume that if the associated pm doesn't match
    either, it will do the same thing, etc.
    This is what [mk_failaction_neg] (and its callers) does.

    A more sophisticated alternative is to use what you know about the input
    (what you might already have matched) and the current pm (what you know you
    can't match) to directly jump to a pm that might match it instead of the
    next one; that is why we don't just keep [raise_num]s but also the
    associated matrices.
    [mk_failaction_pos] does (a slightly more sophisticated version of) this.
*)
module Default_environment : sig
  type t

  val is_empty : t -> bool

  val pop : t -> ((matrix * int) * t) option

  val empty : t

  val cons : matrix -> int -> t -> t

  val specialize : Patterns.Head.t -> t -> t

  val pop_column : t -> t

  val pop_compat : pattern -> t -> t

  val flatten : int -> t -> t

  val pp : t -> unit
end = struct
  type t = (matrix * int) list
  (** All matrices in the list should have the same arity -- their rows should
      have the same number of columns -- as it should match the arity of the
      current scrutiny vector. *)

  let empty = []

  let is_empty = function
    | [] -> true
    | _ -> false

  let cons matrix raise_num default =
    match matrix with
    | [] -> default
    | _ -> (matrix, raise_num) :: default

  let specialize_matrix arity matcher pss =
    let rec filter_rec = function
      | [] -> []
      | (p, ps) :: rem -> (
          let p = General.view p in
          match p.pat_desc with
          | `Alias (p, _, _, _, _) -> filter_rec ((p, ps) :: rem)
          | `Var _ -> filter_rec ((Patterns.omega, ps) :: rem)
          | `Or (p1, p2, _) -> filter_rec_or p1 p2 ps rem
          | #Simple.view as view -> (
              let p = { p with pat_desc = view } in
              match matcher p ps with
              | exception NoMatch -> filter_rec rem
              | specialized ->
                  assert (List.length specialized = List.length ps + arity);
                  specialized :: filter_rec rem
            )
        )

    (* Filter just one row, without a `rem` accumulator
       of further rows to process.
       The following equality holds:
         filter_rec ((p :: ps) :: rem)
         = filter_one p ps @ filter_rec rem
    *)
    and filter_one p ps =
      filter_rec [ (p, ps) ]

    and filter_rec_or p1 p2 ps rem =
      match arity with
      | 0 -> (
          (* if K has arity 0, specializing ((K|K)::rem) returns just (rem):
             if either sides works (filters into a non-empty list),
             no need to keep the other. *)
          match filter_one p1 ps with
          | [] -> filter_rec ((p2, ps) :: rem)
          | matches -> matches @ filter_rec rem
        )
      | 1 -> (
          (* if K has arity 1, ((K p | K q) :: rem) can be expressed
             as ((p | q) :: rem): even if both sides of an or-pattern
             match, we can compress the output in a single row,
             instead of duplicating the row.

             In particular, filtering a single row (the filter_one calls)
             returns a result that respects the following properties:
             - "row count": the result is either an empty list or a single row
             - "row shape": if there is a row in the result, it contains one
               pattern consed to the tail [ps] of our input row; in particular
               the row is not empty. *)
          match (filter_one p1 ps, filter_one p2 ps) with
          | [], row
          | row, [] ->
              row @ filter_rec rem
          | [ (arg1 :: _) ], [ (arg2 :: _) ] ->
              (* By the row shape property,
                 the wildcard patterns can only be ps. *)
              (* The output below is a single row,
                  respecting the row count property. *)
              ({ arg1 with
                 pat_desc = Tpat_or (arg1, arg2, None);
                 pat_loc = Location.none
               }
              :: ps
              )
              :: filter_rec rem
          | (_ :: _ :: _), _
          | _, (_ :: _ :: _) ->
              (* Cannot happen from the row count property. *)
              assert false
          | [ [] ], _
          | _, [ [] ] ->
              (* Cannot happen from the row shape property. *)
              assert false
        )
      | _ ->
          (* we cannot preserve the or-pattern as in the arity-1 case,
             because we cannot express
                (K (p1, .., pn) | K (q1, .. qn))
             as (p1 .. pn | q1 .. qn) *)
          filter_rec ((p1, ps) :: (p2, ps) :: rem)
    in
    filter_rec pss

  let specialize_ arity matcher env =
    let rec make_rec = function
      | [] -> []
      | (([] :: _), i) :: _ -> [ ([ [] ], i) ]
      | (pss, i) :: rem -> (
          (* we already handled the empty-row case
             so we know that all rows in pss are non-empty *)
          let non_empty = function
            | [] -> assert false
            | p :: ps -> (p, ps)
          in
          let pss = List.map non_empty pss in
          match specialize_matrix arity matcher pss with
          | [] -> make_rec rem
          | [] :: _ -> [ ([ [] ], i) ]
          | pss -> (pss, i) :: make_rec rem
        )
    in
    make_rec env

  let specialize head def =
    specialize_ (Patterns.Head.arity head) (matcher head) def

  let pop_column def = specialize_ 0 (fun _p rem -> rem) def

  let pop_compat p def =
    let compat_matcher q rem =
      if may_compat p (General.erase q) then
        rem
      else
        raise NoMatch
    in
    specialize_ 0 compat_matcher def

  let pop = function
    | [] -> None
    | def :: defs -> Some (def, defs)

  let pp def =
    Format.eprintf "+++++ Defaults +++++\n";
    List.iter
      (fun (pss, i) -> Format.eprintf "Matrix for %d\n%a" i pretty_matrix pss)
      def;
    Format.eprintf "+++++++++++++++++++++\n"

  let flatten size def =
    List.map (fun (pss, i) -> (flatten_matrix size pss, i)) def
end

module Jumps : sig
  type t

  val is_empty : t -> bool

  val empty : t

  val singleton : int -> Context.t -> t

  val add : int -> Context.t -> t -> t

  val union : t -> t -> t

  val unions : t list -> t

  val map : (Context.t -> Context.t) -> t -> t

  val remove : int -> t -> t

  val extract : int -> t -> Context.t * t

  val eprintf : t -> unit
end = struct
  type t = (int * Context.t) list

  let eprintf (env : t) =
    List.iter
      (fun (i, ctx) ->
        Printf.eprintf "jump for %d\n" i;
        Context.eprintf ctx)
      env

  let rec extract i = function
    | [] -> (Context.empty, [])
    | ((j, pss) as x) :: rem as all ->
        if i = j then
          (pss, rem)
        else if j < i then
          (Context.empty, all)
        else
          let r, rem = extract i rem in
          (r, x :: rem)

  let rec remove i = function
    | [] -> []
    | (j, _) :: rem when i = j -> rem
    | x :: rem -> x :: remove i rem

  let empty = []

  and is_empty = function
    | [] -> true
    | _ -> false

  let singleton i ctx =
    if Context.is_empty ctx then
      []
    else
      [ (i, ctx) ]

  let add i ctx jumps =
    let rec add = function
      | [] -> [ (i, ctx) ]
      | ((j, qss) as x) :: rem as all ->
          if j > i then
            x :: add rem
          else if j < i then
            (i, ctx) :: all
          else
            (i, Context.union ctx qss) :: rem
    in
    if Context.is_empty ctx then
      jumps
    else
      add jumps

  let rec union (env1 : t) env2 =
    match (env1, env2) with
    | [], _ -> env2
    | _, [] -> env1
    | ((i1, pss1) as x1) :: rem1, ((i2, pss2) as x2) :: rem2 ->
        if i1 = i2 then
          (i1, Context.union pss1 pss2) :: union rem1 rem2
        else if i1 > i2 then
          x1 :: union rem1 env2
        else
          x2 :: union env1 rem2

  let rec merge = function
    | env1 :: env2 :: rem -> union env1 env2 :: merge rem
    | envs -> envs

  let rec unions envs =
    match envs with
    | [] -> []
    | [ env ] -> env
    | _ -> unions (merge envs)

  let map f env = List.map (fun (i, pss) -> (i, f pss)) env
end

(* Pattern matching before any compilation *)

type 'row pattern_matching = {
  mutable cases : 'row list;
  args : (lambda * let_kind * Jkind.sort * layout) list;
      (** args are not just Ident.t in at least the following cases:
        - when matching the arguments of a constructor,
          direct field projections are used (make_field_args)
        - with lazy patterns args can be of the form [Lazy.force ...]
          (inline_lazy_force). *)
  default : Default_environment.t
}

type handler = {
  provenance : matrix;
  exit : int;
  vars : (Ident.t * Lambda.layout) list;
  pm : initial_clause pattern_matching
}

type ('head_pat, 'matrix) pm_or_compiled = {
  body : 'head_pat Non_empty_row.t clause pattern_matching;
  handlers : handler list;
  or_matrix : 'matrix
}

(* Pattern matching after application of both the or-pat rule and the
   mixture rule *)

type pm_half_compiled =
  | PmOr of (Simple.pattern, matrix) pm_or_compiled
  | PmVar of { inside : pm_half_compiled }
  | Pm of Simple.clause pattern_matching

(* Only used inside the various split functions, we only keep [me] when we're
   done splitting / precompiling. *)
type pm_half_compiled_info = {
  me : pm_half_compiled;
  matrix : matrix;
  (* the matrix matched by [me]. Is used to extend the list of reachable trap
        handlers (aka "default environments") when returning from recursive
        calls. *)
  top_default : Default_environment.t
}

let erase_cases f cases =
  List.map (fun ((p, ps), act) -> (f p :: ps, act)) cases

let erase_pm pm =
  { pm with cases = erase_cases General.erase pm.cases }

let pretty_cases cases =
  List.iter
    (fun (ps, _l) ->
      List.iter (fun p -> Format.eprintf " %a%!" top_pretty p) ps;
      Format.eprintf "\n")
    cases

let pretty_pm pm =
  pretty_cases pm.cases;
  if not (Default_environment.is_empty pm.default) then
    Default_environment.pp pm.default

let rec pretty_precompiled = function
  | Pm pm ->
      Format.eprintf "++++ PM ++++\n";
      pretty_pm (erase_pm pm)
  | PmVar x ->
      Format.eprintf "++++ VAR ++++\n";
      pretty_precompiled x.inside
  | PmOr x ->
      Format.eprintf "++++ OR ++++\n";
      pretty_pm (erase_pm x.body);
      pretty_matrix Format.err_formatter x.or_matrix;
      List.iter
        (fun { exit = i; pm; _ } ->
          eprintf "++ Handler %d ++\n" i;
          pretty_pm pm)
        x.handlers

let pretty_precompiled_res first nexts =
  pretty_precompiled first;
  List.iter
    (fun (e, pmh) ->
      eprintf "** DEFAULT %d **\n" e;
      pretty_precompiled pmh)
    nexts

(* Identifying some semantically equivalent lambda-expressions,
   Our goal here is also to
   find alpha-equivalent (simple) terms *)

(* However, as shown by PR#6359 such sharing may hinders the
   lambda-code invariant that all bound idents are unique,
   when switches are compiled to test sequences.
   The definitive fix is the systematic introduction of exit/catch
   in case action sharing is present.
*)

module StoreExp = Switch.Store (struct
  type t = lambda

  type key = lambda

  let compare_key = Stdlib.compare

  let make_key = Lambda.make_key
end)

let make_exit i = Lstaticraise (i, [])

(* Introduce a catch, if worth it *)
let make_catch kind d k =
  match d with
  | Lstaticraise (_, []) -> k d
  | _ ->
      let e = next_raise_count () in
      Lstaticcatch (k (make_exit e), (e, []), d, kind)

(* Introduce a catch, if worth it, delayed version *)
let rec as_simple_exit = function
  | Lstaticraise (i, []) -> Some i
  | Llet (Alias, _k, _, _, e) -> as_simple_exit e
  | _ -> None

let make_catch_delayed kind handler =
  match as_simple_exit handler with
  | Some i -> (i, fun act -> act)
  | None -> (
      let i = next_raise_count () in
      (*
    Printf.eprintf "SHARE LAMBDA: %i\n%s\n" i (string_of_lam handler);
*)
      ( i,
        fun body ->
          match body with
          | Lstaticraise (j, _) ->
              if i = j then
                handler
              else
                body
          | _ -> Lstaticcatch (body, (i, []), handler, kind) )
    )

let raw_action l =
  match make_key l with
  | Some l -> l
  | None -> l

let same_actions = function
  | [] -> None
  | [ (_, act) ] -> Some act
  | (_, act0) :: rem -> (
      match make_key act0 with
      | None -> None
      | key0_opt ->
          let same_act (_, act) = make_key act = key0_opt in
          if List.for_all same_act rem then
            Some act0
          else
            None
    )

let safe_before ((p, ps), act_p) l =
  (* Test for swapping two clauses *)
  let same_actions act1 act2 =
    match (make_key act1, make_key act2) with
    | Some key1, Some key2 -> key1 = key2
    | None, _
    | _, None ->
        false
  in
  List.for_all
    (fun ((q, qs), act_q) ->
      same_actions act_p act_q
      || not (may_compats (General.erase p :: ps) (General.erase q :: qs)))
    l

let half_simplify_nonempty ~arg ~arg_sort
      (cls : Typedtree.pattern Non_empty_row.t clause) : Half_simple.clause =
  cls
  |> map_on_row (Non_empty_row.map_first General.view)
  |> Half_simple.of_clause ~arg ~arg_sort

let half_simplify_clause ~arg ~arg_sort (cls : Typedtree.pattern list clause) =
  cls
  |> map_on_row Non_empty_row.of_initial
  |> half_simplify_nonempty ~arg ~arg_sort

(* Once matchings are *fully* simplified, one can easily find
   their nature. *)

let rec what_is_cases ~skip_any cases =
  match cases with
  | [] -> Patterns.Head.omega
  | ((p, _), _) :: rem -> (
      let head = Simple.head p in
      match head.pat_desc with
      | Patterns.Head.Any when skip_any -> what_is_cases ~skip_any rem
      | _ -> head
    )

let what_is_first_case = what_is_cases ~skip_any:false

let what_is_cases = what_is_cases ~skip_any:true

let pm_free_variables { cases } =
  List.fold_right
    (fun (_, act) r -> Ident.Set.union (free_variables act) r)
    cases Ident.Set.empty

(* Basic grouping predicates *)

let can_group discr pat =
  let open Patterns.Head in
  match (discr.pat_desc, (Simple.head pat).pat_desc) with
  | Any, Any
  | Constant (Const_int _), Constant (Const_int _)
  | Constant (Const_char _), Constant (Const_char _)
  | Constant (Const_string _), Constant (Const_string _)
  | Constant (Const_float _), Constant (Const_float _)
  | Constant (Const_float32 _), Constant (Const_float32 _)
  | Constant (Const_unboxed_float _), Constant (Const_unboxed_float _)
  | Constant (Const_unboxed_float32 _), Constant (Const_unboxed_float32 _)
  | Constant (Const_int32 _), Constant (Const_int32 _)
  | Constant (Const_int64 _), Constant (Const_int64 _)
  | Constant (Const_nativeint _), Constant (Const_nativeint _)
  | Constant (Const_unboxed_int32 _), Constant (Const_unboxed_int32 _)
  | Constant (Const_unboxed_int64 _), Constant (Const_unboxed_int64 _)
  | Constant (Const_unboxed_nativeint _), Constant (Const_unboxed_nativeint _)->
      true
  | Construct { cstr_tag = Extension _ as discr_tag }, Construct pat_cstr
    ->
      (* Extension constructors with distinct names may be equal thanks to
         constructor rebinding. So we need to produce a specialized
         submatrix for each syntactically-distinct constructor (with a threading
         of exits such that each submatrix falls back to the
         potentially-compatible submatrices below it).  *)
      Types.equal_tag discr_tag pat_cstr.cstr_tag
  | Construct _, Construct _
  | Tuple _, (Tuple _ | Any)
  | Record _, (Record _ | Any)
  | Array _, Array _
  | Variant _, Variant _
  | Lazy, Lazy ->
      true
  | ( _,
      ( Any
      | Constant
          ( Const_int _ | Const_char _ | Const_string _ | Const_float _
          | Const_float32 _ | Const_unboxed_float _ | Const_unboxed_float32 _
          | Const_int32 _ | Const_int64 _ | Const_nativeint _
          | Const_unboxed_int32 _ | Const_unboxed_int64 _
          | Const_unboxed_nativeint _ )
      | Construct _ | Tuple _ | Record _ | Array _ | Variant _ | Lazy ) ) ->
      false

let is_or p =
  match p.pat_desc with
  | Tpat_or _ -> true
  | _ -> false

let rec omega_like p =
  match p.pat_desc with
  | Tpat_any
  | Tpat_var _ ->
      true
  | Tpat_alias (p, _, _, _, _) -> omega_like p
  | Tpat_or (p1, p2, _) -> omega_like p1 || omega_like p2
  | _ -> false

let simple_omega_like p =
  match (Simple.head p).pat_desc with
  | Any -> true
  | _ -> false

let equiv_pat p q = le_pat p q && le_pat q p

let rec extract_equiv_head p l =
  match l with
  | (((q, _), _) as cl) :: rem ->
      if equiv_pat p (General.erase q) then
        let others, rem = extract_equiv_head p rem in
        (cl :: others, rem)
      else
        ([], l)
  | _ -> ([], l)

module Or_matrix = struct
  (* Splitting a matrix uses an or-matrix that contains or-patterns (at
     the head of some of its rows).

     The property that we want to maintain for the rows of the
     or-matrix is that if the row p::ps is before q::qs and p is an
     or-pattern, and v::vs matches p but not ps, then we don't need to
     try q::qs. This is necessary because the compilation of the
     or-pattern p will exit to a sub-matrix and never come back.

     For this to hold, (p::ps) and (q::qs) must satisfy one of:
     - disjointness: p and q are not compatible
     - ordering: if p and q are compatible, ps is more general than qs
       (this only works if the row p::ps is not guarded; otherwise the
        guard could fail and q::qs should still be tried)
  *)

  (* Conditions for appending to the Or matrix *)
  let disjoint p q = not (may_compat p q)

  let safe_below (ps, act) qs =
    (not (is_guarded act)) && Parmatch.le_pats ps qs

  let safe_below_or_matrix l (q, qs) =
    List.for_all
      (fun ((p, ps), act_p) ->
        let p = General.erase p in
        match p.pat_desc with
        | Tpat_or _ -> disjoint p q || safe_below (ps, act_p) qs
        | _ -> true)
      l

  (* Insert or append a clause in the Or matrix:
     - insert: adding the clause in the middle of the or_matrix
     - append: adding the clause at the bottom of the or_matrix

     If neither are possible we add to the bottom of the No matrix.
   *)
  let insert_or_append (head, ps, act) rev_ors rev_no =
    let safe_to_insert rem (p, ps) seen =
      let _, not_e = extract_equiv_head p rem in
      (* check append condition for head of O *)
      safe_below_or_matrix not_e (p, ps)
      && (* check insert condition for tail of O *)
         List.for_all (fun ((q, _), _) -> disjoint p (General.erase q)) seen
    in
    let rec attempt seen = function
      (* invariant: the new clause is safe to append at the end of
         [seen] (but maybe not [rem] yet) *)
      | [] -> (((head, ps), act) :: rev_ors, rev_no)
      | (((q, qs), act_q) as cl) :: rem ->
          let p = General.erase head in
          let q = General.erase q in
          if (not (is_or q)) || disjoint p q then
            attempt (cl :: seen) rem
          else if
            Typedtree.pat_bound_idents p = []
            && Typedtree.pat_bound_idents q = []
            && equiv_pat p q
          then
            (* attempt insertion, for equivalent orpats with no variables *)
            if safe_to_insert rem (p, ps) seen then
              (List.rev_append seen (((head, ps), act) :: cl :: rem), rev_no)
            else
              (* fail to insert or append *)
              (rev_ors, ((head, ps), act) :: rev_no)
          else if safe_below (qs, act_q) ps then
            attempt (cl :: seen) rem
          else
            (rev_ors, ((head, ps), act) :: rev_no)
    in
    attempt [] rev_ors
end

(* Reconstruct default information from half_compiled  pm list *)

let as_matrix cases =
  get_mins le_pats (List.map (fun ((p, ps), _) -> General.erase p :: ps) cases)

(*
  Split a matching along the first column.

    Splitting is first directed by or-patterns, then by
    tests (e.g. constructors)/variable transitions.

    The approach is greedy, every split function attempts to
    raise rows as much as possible in the top matrix,
    then splitting applies again to the remaining rows.

    Some precompilation of or-patterns and
    variable pattern occurs. Mostly this means that bindings
    are performed now,  being replaced by let-bindings
    in actions (cf. Half_simple.of_clause).

    Additionally, if the match argument is a variable, matchings whose
    first column is made of variables only are split further
    (cf. precompile_var).

  ---

  Note: we assume that the first column of each pattern is coherent -- all
  patterns match values of the same type. This comes from the fact that
  we make aggressive splitting decisions, splitting pattern heads that
  may be different into different submatrices; in particular, in a given
  submatrix the first column is formed of first arguments to the same
  constructor.

  GADTs are not an issue because we split columns left-to-right, and
  GADT typing also introduces typing equations left-to-right. In
  particular, a leftmost column in matching.ml will be well-typed under
  a set of equations accepted by the type-checker, and those equations
  are forced to remain consistent: they can equate known types to
  abstract types, but they cannot equate two incompatible known types
  together, and in particular incompatible pattern heads do not appear
  in a leftmost column.

  Parmatch has to be more conservative because it splits less
  aggressively: submatrices will contain not just the arguments of
  a given pattern head, but also other lines that may be compatible with
  it, in particular those with a leftmost omega and those starting with
  an extension constructor that may be equal to it.

*)

let rec split_or ~arg ~arg_sort (cls : Half_simple.clause list) args def =
  let rec do_split (rev_before : Simple.clause list) rev_ors rev_no = function
    | [] ->
        cons_next (List.rev rev_before) (List.rev rev_ors) (List.rev rev_no)
    | cl :: rem when not (safe_before cl rev_no) ->
        do_split rev_before rev_ors (cl :: rev_no) rem
    | (((p, ps), act) as cl) :: rem -> (
        match p.pat_desc with
        | #Simple.view as view when safe_before cl rev_ors ->
            do_split
              ((({ p with pat_desc = view }, ps), act) :: rev_before)
              rev_ors rev_no rem
        | _ ->
            let rev_ors, rev_no =
              Or_matrix.insert_or_append (p, ps, act) rev_ors rev_no
            in
            do_split rev_before rev_ors rev_no rem
      )
  and cons_next yes yesor no =
    let def, nexts =
      match no with
      | [] -> (def, [])
      | _ ->
          let { me = next; matrix; top_default = def }, nexts =
            do_split [] [] [] no
          in
          let idef = next_raise_count () in
          (Default_environment.cons matrix idef def, (idef, next) :: nexts)
    in
    match yesor with
    | [] -> split_no_or yes args def nexts
    | _ -> precompile_or ~arg ~arg_sort yes yesor args def nexts
  in
  do_split [] [] [] cls

and split_no_or cls args def k =
  (* We split the remaining clauses in as few pms as possible while maintaining
     the property stated earlier (cf. {1. Precompilation}), i.e. for
     any pm in the result, it is possible to decide for any two patterns
     on the first column whether their heads are equal or not.

     This generally means that we'll have two kinds of pms: ones where the first
     column is made of variables only, and ones where the head is actually a
     discriminating pattern.

     There is some subtlety regarding the handling of extension constructors
     (where it is not always possible to syntactically decide whether two
     different heads match different values), but this is handled by the
     [can_group] function. *)
  let rec split (cls : Simple.clause list) =
    let discr = what_is_first_case cls in
    collect discr [] [] cls
  and collect group_discr rev_yes rev_no = function
    | [ (((p, ps), _) as cl) ]
      when rev_yes <> [] && simple_omega_like p && List.for_all omega_like ps ->
        (* This enables an extra division in some frequent cases:
               last row is made of variables only

           Splitting a matrix there creates two default environments (instead of
           one for the non-split matrix), the first of which often gets
           specialized away by further refinement, and the second one jumping
           directly to the catch-all case -- this produces better code.

           This optimisation is tested in the first part of
           testsuite/tests/basic/patmatch_split_no_or.ml *)
        collect group_discr rev_yes (cl :: rev_no) []
    | (((p, _), _) as cl) :: rem ->
        if can_group group_discr p && safe_before cl rev_no then
          collect group_discr (cl :: rev_yes) rev_no rem
        else if should_split group_discr then (
          assert (rev_no = []);
          let yes = List.rev rev_yes in
          insert_split group_discr yes (cl :: rem) def k
        ) else
          collect group_discr rev_yes (cl :: rev_no) rem
    | [] ->
        let yes = List.rev rev_yes and no = List.rev rev_no in
        insert_split group_discr yes no def k
  and insert_split group_discr yes no def k =
    let precompile_group =
      match group_discr.pat_desc with
      | Patterns.Head.Any -> precompile_var
      | _ -> do_not_precompile
    in
    match no with
    | [] -> precompile_group args yes def k
    | _ ->
        let { me = next; matrix; top_default = def }, nexts = split no in
        let idef = next_raise_count () in
        precompile_group args yes
          (Default_environment.cons matrix idef def)
          ((idef, next) :: nexts)
  and should_split group_discr =
    match group_discr.pat_desc with
    | Patterns.Head.Construct { cstr_tag = Extension _ } ->
        (* it is unlikely that we will raise anything, so we split now *)
        true
    | _ -> false
  in
  split cls

and precompile_var args cls def k =
  (* Strategy: pop the first column,
     precompile the rest, add a PmVar to all precompiled submatrices.

     If the rest doesn't generate any split, abort and do_not_precompile. *)
  match args with
  | [] -> assert false
  | _ :: ((Lvar v, _, arg_sort, _) as arg) :: rargs -> (
      (* We will use the name of the head column of the submatrix
         we compile, and this is the *second* column of our argument. *)
      match cls with
      | [ _ ] ->
          (* as split as it can *)
          do_not_precompile args cls def k
      | _ -> (
          (* Precompile *)
          let var_args = arg :: rargs in
          let var_cls =
            List.map
              (fun ((p, ps), act) ->
                assert (simple_omega_like p);

                (* we learned by pattern-matching on [args]
                   that [p::ps] has at least two arguments,
                   so [ps] must be non-empty *)
                half_simplify_clause ~arg:(Lvar v) ~arg_sort (ps, act))
              cls
          and var_def = Default_environment.pop_column def in
          let { me = first; matrix }, nexts =
            split_or ~arg:(Lvar v) ~arg_sort var_cls var_args var_def
          in
          (* Compute top information *)
          match nexts with
          | [] ->
              (* If you need *)
              do_not_precompile args cls def k
          | _ ->
              let rec rebuild_matrix pmh =
                match pmh with
                | Pm pm -> as_matrix pm.cases
                | PmOr { or_matrix = m } -> m
                | PmVar x -> add_omega_column (rebuild_matrix x.inside)
              in
              let rebuild_default nexts def =
                (* We can't just do:
                   {[
                     List.map
                       (fun (mat, e) -> add_omega_column mat, e)
                       top_default (* assuming it'd been bound. *)
                   ]}
                   As we would be losing information: [def] is more precise
                   than [add_omega_column (pop_column def)]. *)
                List.fold_right
                  (fun (e, pmh) ->
                    Default_environment.cons
                      (add_omega_column (rebuild_matrix pmh))
                      e)
                  nexts def
              in
              let rebuild_nexts nexts k =
                map_end (fun (e, pm) -> (e, PmVar { inside = pm })) nexts k
              in
              let rfirst =
                { me = PmVar { inside = first };
                  matrix = add_omega_column matrix;
                  top_default = rebuild_default nexts def
                }
              and rnexts = rebuild_nexts nexts k in
              (rfirst, rnexts)
        )
    )
  | _ -> do_not_precompile args cls def k

and do_not_precompile args cls def k =
  ( { me = Pm { cases = cls; args; default = def };
      matrix = as_matrix cls;
      top_default = def
    },
    k )

and precompile_or ~arg ~arg_sort (cls : Simple.clause list) ors args def k =
  (* Example: if [cls] is a single-row matrix

       s11        p12 .. p1n -> act1

     and [ors] has three rows

       (s21|s'21) p22 .. p2n -> act2
       (s31|s'31) p32 .. p3n -> act3
       s41        p42 .. p4n -> act4

     where the first and second rows start with disjoint or-patterns
     of simple patterns, binding the variables x2, y2, z2 and x3, y3
     respectively, we precompile into the following:

     catch
       ( match arg1 .. argn with
       | s11  p12 .. p1n -> act1
       | s21  _   .. _   -> exit 2 x2 y2 z2
       | s'21 _   .. _   -> exit 2 x2 y2 z2
       | s31  _   .. _   -> exit 3 x3 y3
       | s'31 _   .. _   -> exit 3 x3 y3
       | s41  p42 .. p4n -> act4 )
     with
     | exit 2 x2 y2 z2 ->
       ( match arg2 .. argn with
       | p22 .. p2n -> act2 )
     | exit 3 x3 y3 ->
       ( match arg2 .. argn with
       | p32 .. p3n -> act3 )

     Note that if arg1 matches s21 or s'21, we exit to a submatrix
     that will never try any of the following rows; this relies on the
     disjointness-like properties documented in the {!Or_matrix}
     module.

     The code below builds this catch/exit structure, The splitting of
     the or-patterns is done in [Simple.explode_or_pat] -- it turns
     half-simple clauses into simple clauses.
  *)
  let rec do_cases = function
    | [] -> ([], [])
    | ((p, patl), action) :: rem -> (
        match p.pat_desc with
        | #Simple.view as view ->
            let new_ord, new_to_catch = do_cases rem in
            ( (({ p with pat_desc = view }, patl), action) :: new_ord,
              new_to_catch )
        | `Or _ ->
            let orp = General.erase p in
            let others, rem = extract_equiv_head orp rem in
            let orpm =
              { cases =
                  (patl, action)
                  :: List.map (fun ((_, ps), action) -> (ps, action)) others;
                args =
                  ( match args with
                  | _ :: r -> r
                  | _ -> assert false
                  );
                default = Default_environment.pop_compat orp def
              }
            in
            let pm_fv = pm_free_variables orpm in
            let patbound_action_vars =
              (* variables bound in the or-pattern
                 that are used in the orpm actions *)
              Typedtree.pat_bound_idents_full arg_sort orp
              |> List.filter (fun (id, _, _, _, _) -> Ident.Set.mem id pm_fv)
              |> List.map (fun (id, _, ty, _, id_sort) ->
                     (id, Typeopt.layout orp.pat_env orp.pat_loc id_sort ty))
            in
            let or_num = next_raise_count () in
            let new_patl = Patterns.omega_list patl in
            let mk_new_action ~vars =
              Lstaticraise (or_num, List.map (fun v -> Lvar v) vars)
            in
            let new_cases =
              Simple.explode_or_pat ~arg ~arg_sort p
                ~mk_action:mk_new_action
                ~patbound_action_vars:(List.map fst patbound_action_vars)
              |> List.map (fun (p, act) -> ((p, new_patl), act)) in
            let handler =
              { provenance = [ [ orp ] ];
                exit = or_num;
                vars = patbound_action_vars;
                pm = orpm
              }
            in
            let rem_cases, rem_handlers = do_cases rem in
            (new_cases @ rem_cases, handler :: rem_handlers)
      )
  in
  let cases, handlers = do_cases ors in
  let matrix =
    as_matrix
      ((cls : Simple.clause list :> General.clause list)
      @ (ors : Half_simple.clause list :> General.clause list)
      )
  and body = { cases = cls @ cases; args; default = def } in
  ( { me = PmOr { body; handlers; or_matrix = matrix };
      matrix;
      top_default = def
    },
    k )

let dbg_split_and_precompile pm next nexts =
  if
    dbg
    && (nexts <> []
       ||
       match next with
       | PmOr _ -> true
       | _ -> false
       )
  then (
    Format.eprintf "** SPLIT **\n";
    pretty_pm (erase_pm pm);
    pretty_precompiled_res next nexts
  )

let split_and_precompile_simplified pm =
  let { me = next }, nexts = split_no_or pm.cases pm.args pm.default [] in
  dbg_split_and_precompile pm next nexts;
  (next, nexts)

let split_and_precompile_half_simplified ~arg ~arg_sort pm =
  let { me = next }, nexts =
    split_or ~arg ~arg_sort pm.cases pm.args pm.default
  in
  dbg_split_and_precompile pm next nexts;
  (next, nexts)

(* General divide functions *)

type cell = {
  pm : initial_clause pattern_matching;
  ctx : Context.t;
  discr : Patterns.Head.t
}
(** a submatrix after specializing by discriminant pattern;
    [ctx] is the context shared by all rows. *)

let make_matching get_expr_args head def ctx = function
  | [] -> fatal_error "Matching.make_matching"
  | arg :: rem ->
      let def = Default_environment.specialize head def
      and args = get_expr_args head arg rem
      and ctx = Context.specialize head ctx in
      { pm = { cases = []; args; default = def }; ctx; discr = head }

let make_line_matching get_expr_args head def = function
  | [] -> fatal_error "Matching.make_line_matching"
  | arg :: rem ->
      { cases = [];
        args = get_expr_args head arg rem;
        default = Default_environment.specialize head def
      }

type 'a division = {
  args : (lambda * let_kind * Jkind.sort * layout) list;
  cells : ('a * cell) list
}

let add_in_div make_matching_fun eq_key key patl_action division =
  let cells =
    match List.find_opt (fun (k, _) -> eq_key key k) division.cells with
    | None ->
        let cell = make_matching_fun division.args in
        cell.pm.cases <- [ patl_action ];
        (key, cell) :: division.cells
    | Some (_, cell) ->
        cell.pm.cases <- patl_action :: cell.pm.cases;
        division.cells
  in
  { division with cells }

let divide get_expr_args eq_key get_key get_pat_args ctx
    (pm : Simple.clause pattern_matching) =
  let add ((p, patl), action) division =
    let ph = Simple.head p in
    let p = General.erase p in
    add_in_div
      (make_matching get_expr_args ph pm.default ctx)
      eq_key (get_key p)
      (get_pat_args p patl, action)
      division
  in
  List.fold_right add pm.cases { args = pm.args; cells = [] }

let add_line patl_action pm =
  pm.cases <- patl_action :: pm.cases;
  pm

let divide_line make_ctx get_expr_args get_pat_args discr ctx
    (pm : Simple.clause pattern_matching) =
  let add ((p, patl), action) submatrix =
    let p = General.erase p in
    add_line (get_pat_args p patl, action) submatrix
  in
  let pm =
    List.fold_right add pm.cases
      (make_line_matching get_expr_args discr pm.default pm.args)
  in
  { pm; ctx = make_ctx ctx; discr }

let drop_pat_arg _p rem = rem
let drop_expr_arg _head _arg rem = rem

(* Then come various functions,
   There is one set of functions per matching style
   (constants, constructors etc.)

   - get_{expr,pat}_args and get_key are for the compiled matrices,
     note that selection and getting arguments are separated.

   - make_*_matching combines the previous functions for producing
   new  ``pattern_matching'' records.
*)

(* Matching against a constant *)

let get_key_constant caller = function
  | { pat_desc = Tpat_constant cst } -> cst
  | p ->
      Format.eprintf "BAD: %s" caller;
      pretty_pat p;
      assert false

let get_pat_args_constant = drop_pat_arg
let get_expr_args_constant = drop_expr_arg

let divide_constant ctx m =
  divide
    get_expr_args_constant
    (fun c d -> const_compare c d = 0)
    (get_key_constant "divide")
    get_pat_args_constant ctx m

(* Matching against a constructor *)

let get_key_constr = function
  | { pat_desc = Tpat_construct (_, cstr, _, _) } -> cstr
  | _ -> assert false

let get_pat_args_constr p rem =
  match p with
  | { pat_desc = Tpat_construct (_, {cstr_arg_jkinds}, args, _) } ->
    List.iteri
      (fun i arg ->
         jkind_layout_default_to_value_and_check_not_void
           arg.pat_loc cstr_arg_jkinds.(i))
      args;
      (* CR layouts v5: This sanity check will have to go (or be replaced with a
         void-specific check) when we have other non-value sorts *)
    args @ rem
  | _ -> assert false

let get_expr_args_constr ~scopes head (arg, _mut, sort, layout) rem =
  let cstr =
    match head.pat_desc with
    | Patterns.Head.Construct cstr -> cstr
    | _ -> fatal_error "Matching.get_expr_args_constr"
  in
  let loc = head_loc ~scopes head in
  (* CR layouts v5: This sanity check should be removed or changed to
     specifically check for void when we add other non-value sorts. *)
  Array.iter (fun jkind ->
      jkind_layout_default_to_value_and_check_not_void head.pat_loc jkind)
    cstr.cstr_arg_jkinds;
  let make_field_access binding_kind ~field ~pos =
    let prim =
      match cstr.cstr_shape with
      | Constructor_uniform_value -> Pfield (pos, Pointer, Reads_agree)
      | Constructor_mixed shape ->
          let read =
            match Types.get_mixed_product_element shape field with
            | Value_prefix -> Mread_value_prefix Pointer
            | Flat_suffix flat ->
                let flat_read =
                  match flat with
                  | Float ->
                      Misc.fatal_error
                        "unexpected flat float of layout value in \
                         constructor field"
                  | non_float -> flat_read_non_float non_float
                in
                Mread_flat_suffix flat_read
          in
          Pmixedfield (pos, read, Reads_agree)
    in
    let jkind = cstr.cstr_arg_jkinds.(field) in
    let sort = Jkind.sort_of_jkind jkind in
    let layout = Typeopt.layout_of_sort head.pat_loc sort in
    (Lprim (prim, [ arg ], loc), binding_kind, sort, layout)
  in
  if cstr.cstr_inlined <> None then
    (arg, Alias, sort, layout) :: rem
  else
    match cstr.cstr_repr with
    | Variant_boxed _ ->
        List.init cstr.cstr_arity
          (fun i -> make_field_access Alias ~field:i ~pos:i)
        @ rem
    | Variant_unboxed -> (arg, Alias, sort, layout) :: rem
    | Variant_extensible ->
        List.init cstr.cstr_arity
          (fun i -> make_field_access Alias ~field:i ~pos:(i+1))
        @ rem

let divide_constructor ~scopes ctx pm =
  divide
    (get_expr_args_constr ~scopes)
    (fun cstr1 cstr2 -> Types.equal_tag cstr1.cstr_tag cstr2.cstr_tag)
    get_key_constr
    get_pat_args_constr
    ctx pm

(* Matching against a variant *)

let get_expr_args_variant_constant = drop_expr_arg

let nonconstant_variant_field index =
  Lambda.Pfield(index, Pointer, Reads_agree)

let get_expr_args_variant_nonconst ~scopes head (arg, _mut, _sort, _layout)
      rem =
  let loc = head_loc ~scopes head in
   let field_prim = nonconstant_variant_field 1 in
  (Lprim (field_prim, [ arg ], loc), Alias, Jkind.Sort.for_variant_arg,
   layout_variant_arg)
  :: rem

let divide_variant ~scopes row ctx { cases = cl; args; default = def } =
  let rec divide = function
    | [] -> { args; cells = [] }
    | ((p, patl), action) :: rem
      -> (
        let lab, pato = match p.pat_desc with
          | `Variant (lab, pato, _) -> lab, pato
          | _ -> assert false
        in
        let head = Simple.head p in
        let variants = divide rem in
        if row_field_repr (get_row_field lab row) = Rabsent then
          variants
        else
          let tag = Btype.hash_variant lab in
          match pato with
          | None ->
              add_in_div
                (make_matching get_expr_args_variant_constant head def ctx)
                ( = ) (tag, true) (patl, action) variants
          | Some pat ->
              add_in_div
                (make_matching
                   (get_expr_args_variant_nonconst ~scopes)
                   head def ctx)
                ( = ) (tag, false)
                (pat :: patl, action)
                variants
      )
  in
  divide cl

(*
  Three ``no-test'' cases
  *)

(* Matching against a variable *)

let get_pat_args_var = drop_pat_arg
let get_expr_args_var = drop_expr_arg

let divide_var ctx pm =
  divide_line Context.lshift
    get_expr_args_var
    get_pat_args_var
    Patterns.Head.omega ctx pm

(* Matching and forcing a lazy value *)

let get_pat_args_lazy p rem =
  match p with
  | { pat_desc = Tpat_any } -> Patterns.omega :: rem
  | { pat_desc = Tpat_lazy arg } -> arg :: rem
  | _ -> assert false

(* Inlining the tag tests before calling the primitive that works on
   lazy blocks. This is also used in translcore.ml.
   No other call than Obj.tag when the value has been forced before.
*)

let prim_obj_tag =
  Lambda.simple_prim_on_values ~name:"caml_obj_tag" ~arity:1 ~alloc:false

let get_mod_field modname field =
  lazy
    (let mod_ident = Ident.create_persistent modname in
     let env =
       Env.add_persistent_structure mod_ident
         (Lazy.force Env.initial)
     in
     match Env.open_pers_signature modname env with
     | Error `Not_found ->
         fatal_error ("Module " ^ modname ^ " unavailable.")
     | Ok env -> (
         match Env.find_value_by_name (Longident.Lident field) env with
         | exception Not_found ->
             fatal_error ("Primitive " ^ modname ^ "." ^ field ^ " not found.")
         | path, _ -> transl_value_path Loc_unknown env path
       ))

let code_force_lazy_block = get_mod_field "CamlinternalLazy" "force_lazy_block"

let code_force_lazy = get_mod_field "CamlinternalLazy" "force_gen"

(* inline_lazy_force inlines the beginning of the code of Lazy.force. When
   the value argument is tagged as:
   - forward, take field 0
   - lazy || forcing, call the primitive that forces
   - anything else, return it

   Using Lswitch below relies on the fact that the GC does not shortcut
   Forward(val_out_of_heap).
*)

let call_force_lazy_block ?(inlined = Default_inlined) varg loc ~pos =
  (* The argument is wrapped with [Popaque] to prevent the rest of the compiler
     from making any assumptions on its contents (see comments on
     [CamlinternalLazy.force_gen], and discussions on PRs #9998 and #10909).
     Alternatively, [ap_inlined] could be set to [Never_inline] to achieve a
     similar result. *)
  let force_fun = Lazy.force code_force_lazy_block in
  Lapply
    { ap_tailcall = Default_tailcall;
      ap_loc = loc;
      ap_func = force_fun;
      ap_args = [ Lprim (Popaque Lambda.layout_lazy, [ varg ], loc) ];
      ap_result_layout = Lambda.layout_lazy_contents;
      ap_region_close = pos;
      ap_mode = alloc_heap;
      ap_inlined = inlined;
      ap_specialised = Default_specialise;
      ap_probe = None;
    }

let lazy_forward_field = Lambda.Pfield (0, Pointer, Reads_vary)

let inline_lazy_force_cond arg pos loc =
  let idarg = Ident.create_local "lzarg" in
  let varg = Lvar idarg in
  let tag = Ident.create_local "tag" in
  let test_tag t =
    Lprim(Pintcomp Ceq, [Lvar tag; Lconst(Const_base(Const_int t))], loc)
  in
  Llet
    ( Strict,
      Lambda.layout_lazy,
      idarg,
      arg,
      Llet
        ( Alias,
          Lambda.layout_int,
          tag,
          Lprim (Pccall prim_obj_tag, [ varg ], loc),
          Lifthenelse
            ( (* if (tag == Obj.forward_tag) then varg.(0) else ... *)
              test_tag Obj.forward_tag,
              Lprim (lazy_forward_field, [ varg ], loc),
              Lifthenelse
                (
                  (* ... if tag == Obj.lazy_tag || tag == Obj.forcing_tag then
                         Lazy.force varg
                       else ... *)
                  Lprim (Psequor,
                       [test_tag Runtimetags.lazy_tag; test_tag Runtimetags.forcing_tag], loc),
                  (* nroberts: We probably don't need [Never_inlined] anymore
                     now that [ap_args] is opaque. *)
                  call_force_lazy_block ~inlined:Never_inlined varg loc ~pos,
                  (* ... arg *)
                  varg, Lambda.layout_lazy_contents), Lambda.layout_lazy_contents) ) )

let inline_lazy_force_switch arg pos loc =
  let idarg = Ident.create_local "lzarg" in
  let varg = Lvar idarg in
  Llet
    ( Strict,
      Lambda.layout_lazy,
      idarg,
      arg,
      Lifthenelse
        ( Lprim (Pisint { variant_only = false }, [ varg ], loc),
          varg,
          Lswitch
            ( Lprim (Pccall prim_obj_tag, [ varg ], loc),
              { sw_numblocks = 0;
                sw_blocks = [];
                sw_numconsts = 256;
                (* PR#6033 - tag ranges from 0 to 255 *)
                sw_consts =
                  [ (Runtimetags.forward_tag, Lprim (Pfield(0, Pointer, Reads_vary),
                                             [ varg ], loc));
                    (Runtimetags.lazy_tag, call_force_lazy_block varg loc ~pos);
                    (Runtimetags.forcing_tag, call_force_lazy_block varg loc ~pos)
                  ];
                sw_failaction = Some varg
              },
              loc, Lambda.layout_lazy_contents), Lambda.layout_lazy_contents) )

let inline_lazy_force arg pos loc =
  if !Clflags.afl_instrument then
    (* Disable inlining optimisation if AFL instrumentation active,
       so that the GC forwarding optimisation is not visible in the
       instrumentation output.
       (see https://github.com/stedolan/crowbar/issues/14) *)
    Lapply
      { ap_tailcall = Default_tailcall;
        ap_loc = loc;
        ap_func = Lazy.force code_force_lazy;
        ap_args = [ Lconst (Const_base (Const_int 0)); arg ];
        ap_result_layout = Lambda.layout_lazy_contents;
        ap_region_close = pos;
        ap_mode = alloc_heap;
        (* nroberts: To make sure this wasn't inlined:
             - Upstream changed [code_force_lazy] to a non-inlineable
               function when compiling with AFL support.
             - We just changed this to Never_inlined.

           If these two approaches are solving the same problem, we should
           just converge to one.
        *)
        ap_inlined = Never_inlined;
        ap_specialised = Default_specialise;
        ap_probe=None;
      }
  else if !Clflags.native_code && not (Clflags.is_flambda2 ()) then
    (* CR vlaviron: Find a way for Flambda 2 to avoid both the call to
       caml_obj_tag and the switch on arbitrary tags *)
    (* Lswitch generates compact and efficient native code *)
    inline_lazy_force_switch arg pos loc
  else
    (* generating bytecode: Lswitch would generate too many rather big
         tables (~ 250 elts); conditionals are better *)
    inline_lazy_force_cond arg pos loc

let get_expr_args_lazy ~scopes head (arg, _mut, _sort, _layout) rem =
  let loc = head_loc ~scopes head in
  (inline_lazy_force arg Rc_normal loc, Strict, Jkind.Sort.for_lazy_body,
   layout_lazy_contents) :: rem

let divide_lazy ~scopes head ctx pm =
  divide_line (Context.specialize head)
    (get_expr_args_lazy ~scopes)
    get_pat_args_lazy
    head ctx pm

(* Matching against a tuple pattern *)

let get_pat_args_tuple arity p rem =
  match p with
  | { pat_desc = Tpat_any } -> Patterns.omegas arity @ rem
  | { pat_desc = Tpat_tuple args } -> (List.map snd args) @ rem
  | _ -> assert false

let get_expr_args_tuple ~scopes head (arg, _mut, _sort, _layout) rem =
  let loc = head_loc ~scopes head in
  let arity = Patterns.Head.arity head in
  let rec make_args pos =
    if pos >= arity then
      rem
    else
      (Lprim (Pfield (pos, Pointer, Reads_agree), [ arg ], loc), Alias,
       Jkind.Sort.for_tuple_element, layout_tuple_element)
        :: make_args (pos + 1)
  in
  make_args 0

let divide_tuple ~scopes head ctx pm =
  let arity = Patterns.Head.arity head in
  divide_line (Context.specialize head)
    (get_expr_args_tuple ~scopes)
    (get_pat_args_tuple arity)
    head ctx pm

(* Matching against a record pattern *)

let record_matching_line num_fields lbl_pat_list =
  let patv = Array.make num_fields Patterns.omega in
  List.iter (fun (_, lbl, pat) ->
    (* CR layouts v5: This void sanity check can be removed when we add proper
       void support (or whenever we remove `lbl_pos_void`) *)
    jkind_layout_default_to_value_and_check_not_void pat.pat_loc lbl.lbl_jkind;
    patv.(lbl.lbl_pos) <- pat)
    lbl_pat_list;
  Array.to_list patv

let get_pat_args_record num_fields p rem =
  match p with
  | { pat_desc = Tpat_any } -> record_matching_line num_fields [] @ rem
  | { pat_desc = Tpat_record (lbl_pat_list, _) } ->
      record_matching_line num_fields lbl_pat_list @ rem
  | _ -> assert false

let get_expr_args_record ~scopes head (arg, _mut, sort, layout) rem =
  let loc = head_loc ~scopes head in
  let all_labels =
    let open Patterns.Head in
    match head.pat_desc with
    | Record (lbl :: _) -> lbl.lbl_all
    | Record []
    | _ ->
        assert false
  in
  let rec make_args pos =
    if pos >= Array.length all_labels then
      rem
    else
      let lbl = all_labels.(pos) in
      jkind_layout_default_to_value_and_check_not_void
        head.pat_loc lbl.lbl_jkind;
      let ptr = Typeopt.maybe_pointer_type head.pat_env lbl.lbl_arg in
      let lbl_sort = Jkind.sort_of_jkind lbl.lbl_jkind in
      let lbl_layout = Typeopt.layout_of_sort lbl.lbl_loc lbl_sort in
      let sem =
        if Types.is_mutable lbl.lbl_mut then Reads_vary else Reads_agree
      in
      let access, sort, layout =
        match lbl.lbl_repres with
        | Record_boxed _
        | Record_inlined (_, Variant_boxed _) ->
            Lprim (Pfield (lbl.lbl_pos, ptr, sem), [ arg ], loc),
            lbl_sort, lbl_layout
        | Record_unboxed
        | Record_inlined (_, Variant_unboxed) -> arg, sort, layout
        | Record_float ->
           (* TODO: could optimise to Alloc_local sometimes *)
           Lprim (Pfloatfield (lbl.lbl_pos, sem, alloc_heap), [ arg ], loc),
           (* Here we are projecting a boxed float from a float record. *)
           lbl_sort, lbl_layout
        | Record_ufloat ->
           Lprim (Pufloatfield (lbl.lbl_pos, sem), [ arg ], loc),
           (* Here we are projecting an unboxed float from a float record. *)
           lbl_sort, lbl_layout
        | Record_inlined (_, Variant_extensible) ->
            Lprim (Pfield (lbl.lbl_pos + 1, ptr, sem), [ arg ], loc),
            lbl_sort, lbl_layout
        | Record_mixed { value_prefix_len; flat_suffix } ->
            let read =
              if pos < value_prefix_len then Mread_value_prefix ptr
              else
                let read =
                  match flat_suffix.(pos - value_prefix_len) with
                  | Imm | Float64 | Bits32 | Bits64 | Word as non_float ->
                      flat_read_non_float non_float
                  | Float ->
                      (* TODO: could optimise to Alloc_local sometimes *)
                      flat_read_float alloc_heap
                in
                Mread_flat_suffix read
            in
            Lprim (Pmixedfield (lbl.lbl_pos, read, sem), [ arg ], loc),
            lbl_sort, lbl_layout
      in
      let str = if Types.is_mutable lbl.lbl_mut then StrictOpt else Alias in
      (access, str, sort, layout) :: make_args (pos + 1)
  in
  make_args 0

let divide_record all_labels ~scopes head ctx pm =
  (* There is some redundancy in the expansions here, [head] is
     expanded here and again in the matcher. It would be
     nicer to have a type-level distinction between expanded heads
     and non-expanded heads, to be able to reason confidently on
     when expansions must happen. *)
  let head = expand_record_head head in
  divide_line (Context.specialize head)
    (get_expr_args_record ~scopes)
    (get_pat_args_record (Array.length all_labels))
    head ctx pm

(* Matching against an array pattern *)

let get_key_array = function
  | { pat_desc = Tpat_array (_, _, patl) } -> List.length patl
  | _ -> assert false

let get_pat_args_array p rem =
  match p with
  | { pat_desc = Tpat_array (_, _, patl) } -> patl @ rem
  | _ -> assert false

let get_expr_args_array ~scopes kind head (arg, _mut, _sort, _layout) rem =
  let am, arg_sort, len =
    let open Patterns.Head in
    match head.pat_desc with
    | Array (am, arg_sort, len) -> am, arg_sort, len
    | _ -> assert false
  in
  let loc = head_loc ~scopes head in
  let rec make_args pos =
    if pos >= len then
      rem
    else
      (* TODO: The resulting float should be allocated to at the mode of the
         array pattern, once that's available *)
      let ref_kind = Lambda.(array_ref_kind alloc_heap kind) in
      let result_layout = array_ref_kind_result_layout ref_kind in
      ( Lprim
          (Parrayrefu (ref_kind, Ptagged_int_index),
           [ arg; Lconst (Const_base (Const_int pos)) ],
           loc),
        (if Types.is_mutable am then StrictOpt else Alias),
        arg_sort,
        result_layout)
      :: make_args (pos + 1)
  in
  make_args 0

let divide_array ~scopes kind ctx pm =
  divide
    (get_expr_args_array ~scopes kind)
    ( = )
    get_key_array get_pat_args_array
    ctx pm

(*
   Specific string test sequence
   Will be called by the bytecode compiler, from bytegen.ml.
   The strategy is first dichotomic search (we perform 3-way tests
   with compare_string), then sequence of equality tests
   when there are less then T=strings_test_threshold static strings to match.

  Increasing T entails (slightly) less code, decreasing T
  (slightly) favors runtime speed.
  T=8 looks a decent tradeoff.
*)

(* Utilities *)

let strings_test_threshold = 8

let prim_string_notequal =
  Pccall (Lambda.simple_prim_on_values ~name:"caml_string_notequal" ~arity:2
            ~alloc:false)

let prim_string_compare =
  Pccall (Lambda.simple_prim_on_values ~name:"caml_string_compare" ~arity:2
            ~alloc:false)

let bind_sw arg layout k =
  match arg with
  | Lvar _ -> k arg
  | _ ->
      let id = Ident.create_local "switch" in
      Llet (Strict, layout, id, arg, k (Lvar id))

(* Sequential equality tests *)

let make_string_test_sequence loc kind arg sw d =
  let d, sw =
    match d with
    | None -> (
        match sw with
        | (_, d) :: sw -> (d, sw)
        | [] -> assert false
      )
    | Some d -> (d, sw)
  in
  bind_sw arg Lambda.layout_string (fun arg ->
      List.fold_right
        (fun (str, lam) k ->
          Lifthenelse
            ( Lprim
                ( prim_string_notequal,
                  [ arg; Lconst (Const_immstring str) ],
                  loc ),
              k,
              lam, kind ))
        sw d)

let rec split k xs =
  match xs with
  | [] -> assert false
  | x0 :: xs ->
      if k <= 1 then
        ([], x0, xs)
      else
        let xs, y0, ys = split (k - 2) xs in
        (x0 :: xs, y0, ys)

let zero_lam = Lconst (Const_base (Const_int 0))

let tree_way_test loc kind arg lt eq gt =
  Lifthenelse
    ( Lprim (Pintcomp Clt, [ arg; zero_lam ], loc),
      lt,
      Lifthenelse (
        Lprim (Pintcomp Clt, [ zero_lam; arg ], loc),
        gt,
        eq,
        kind),
      kind )

(* Dichotomic tree *)

let rec do_make_string_test_tree loc kind arg sw delta d =
  let len = List.length sw in
  if len <= strings_test_threshold + delta then
    make_string_test_sequence loc kind arg sw d
  else
    let lt, (s, act), gt = split len sw in
    bind_sw
      (Lprim (prim_string_compare, [ arg; Lconst (Const_immstring s) ], loc))
      Lambda.layout_int
      (fun r ->
        tree_way_test loc kind r
          (do_make_string_test_tree loc kind arg lt delta d)
          act
          (do_make_string_test_tree loc kind arg gt delta d))

(* Entry point *)
let expand_stringswitch loc kind arg sw d =
  match d with
  | None -> bind_sw arg Lambda.layout_string (fun arg -> do_make_string_test_tree loc kind arg sw 0 None)
  | Some e ->
      bind_sw arg Lambda.layout_string (fun arg ->
          make_catch kind e (fun d ->
              do_make_string_test_tree loc kind arg sw 1 (Some d)))

(**********************)
(* Generic test trees *)
(**********************)

(* Sharing *)

(* Add handler, if shared *)
let handle_shared kind =
  let hs = ref (fun x -> x) in
  let handle_shared act =
    match act with
    | Switch.Single act -> act
    | Switch.Shared act ->
        let i, h = make_catch_delayed kind act in
        let ohs = !hs in
        (hs := fun act -> h (ohs act));
        make_exit i
  in
  (hs, handle_shared)

let share_actions_tree kind sw d =
  let store = StoreExp.mk_store () in
  (* Default action is always shared *)
  let d =
    match d with
    | None -> None
    | Some d -> Some (store.Switch.act_store_shared () d)
  in
  (* Store all other actions *)
  let sw =
    List.map (fun (cst, act) -> (cst, store.Switch.act_store () act)) sw
  in
  (* Retrieve all actions, including potential default *)
  let acts = store.Switch.act_get_shared () in
  (* Array of actual actions *)
  let hs, handle_shared = handle_shared kind in
  let acts = Array.map handle_shared acts in
  (* Reconstruct default and switch list *)
  let d =
    match d with
    | None -> None
    | Some d -> Some acts.(d)
  in
  let sw = List.map (fun (cst, j) -> (cst, acts.(j))) sw in
  (!hs, sw, d)

(* Note: dichotomic search requires sorted input with no duplicates *)
let rec uniq_lambda_list sw =
  match sw with
  | []
  | [ _ ] ->
      sw
  | ((c1, _) as p1) :: ((c2, _) :: sw2 as sw1) ->
      if const_compare c1 c2 = 0 then
        uniq_lambda_list (p1 :: sw2)
      else
        p1 :: uniq_lambda_list sw1

let sort_lambda_list l =
  let l = List.stable_sort (fun (x, _) (y, _) -> const_compare x y) l in
  uniq_lambda_list l

let rec do_tests_fail value_kind loc fail tst arg = function
  | [] -> fail
  | (c, act) :: rem ->
      Lifthenelse
        ( Lprim (tst, [ arg; Lconst (Const_base c) ], loc),
          do_tests_fail value_kind loc fail tst arg rem,
          act, value_kind )

let rec do_tests_nofail value_kind loc tst arg = function
  | [] -> fatal_error "Matching.do_tests_nofail"
  | [ (_, act) ] -> act
  | (c, act) :: rem ->
      Lifthenelse
        ( Lprim (tst, [ arg; Lconst (Const_base c) ], loc),
          do_tests_nofail value_kind loc tst arg rem,
          act, value_kind )

let make_test_sequence value_kind loc fail tst lt_tst arg const_lambda_list =
  let const_lambda_list = sort_lambda_list const_lambda_list in
  let hs, const_lambda_list, fail =
    share_actions_tree value_kind const_lambda_list fail
  in
  let rec make_test_sequence const_lambda_list =
    if List.length const_lambda_list >= 4 && lt_tst <> Pignore then
      split_sequence const_lambda_list
    else
      match fail with
      | None -> do_tests_nofail value_kind loc tst arg const_lambda_list
      | Some fail -> do_tests_fail value_kind loc fail tst arg const_lambda_list
  and split_sequence const_lambda_list =
    let list1, list2 =
      rev_split_at (List.length const_lambda_list / 2) const_lambda_list
    in
    Lifthenelse
      ( Lprim (lt_tst, [ arg; Lconst (Const_base (fst (List.hd list2))) ], loc),
        make_test_sequence list1,
        make_test_sequence list2, value_kind )
  in
  hs (make_test_sequence const_lambda_list)

module SArg = struct
  type primitive = Lambda.primitive

  let eqint = Pintcomp Ceq

  let neint = Pintcomp Cne

  let leint = Pintcomp Cle

  let ltint = Pintcomp Clt

  let geint = Pintcomp Cge

  let gtint = Pintcomp Cgt

  type loc = Lambda.scoped_location
  type arg = Lambda.lambda
  type test = Lambda.lambda
  type act = Lambda.lambda

  type layout = Lambda.layout

  let make_prim p args = Lprim (p, args, Loc_unknown)

  let make_offset arg n =
    match n with
    | 0 -> arg
    | _ -> Lprim (Poffsetint n, [ arg ], Loc_unknown)

  let bind arg body =
    let newvar, newarg =
      match arg with
      | Lvar v -> (v, arg)
      | _ ->
          let newvar = Ident.create_local "switcher" in
          (newvar, Lvar newvar)
    in
    (* [switch.ml] will only call bind with an integer argument *)
    bind_with_layout Alias (newvar, Lambda.layout_int) arg (body newarg)

  let make_const i = Lconst (Const_base (Const_int i))

  let make_isout h arg = Lprim (Pisout, [ h; arg ], Loc_unknown)

  let make_isin h arg = Lprim (Pnot, [ make_isout h arg ], Loc_unknown)

  let make_is_nonzero arg =
    if !Clflags.native_code then
      Lprim (Pintcomp Cne,
             [arg; Lconst (Const_base (Const_int 0))],
             Loc_unknown)
    else
      arg

  let arg_as_test arg = arg

  let make_if kind cond ifso ifnot = Lifthenelse (cond, ifso, ifnot, kind)

  let make_switch loc kind arg cases acts =
    (* The [acts] array can contain arbitrary terms.
       If several entries in the [cases] array point to the same action,
       we must share it to avoid duplicating terms.
       See PR#11893 on Github for an example where the other de-duplication
       mechanisms do not apply. *)
    let act_uses = Array.make (Array.length acts) 0 in
    for i = 0 to Array.length cases - 1 do
      act_uses.(cases.(i)) <- act_uses.(cases.(i)) + 1
    done;
    let wrapper = ref (fun lam -> lam) in
    for j = 0 to Array.length acts - 1 do
      if act_uses.(j) > 1 then begin
        let nfail, wrap = make_catch_delayed kind acts.(j) in
        acts.(j) <- make_exit nfail;
        let prev_wrapper = !wrapper in
        wrapper := (fun lam -> wrap (prev_wrapper lam))
      end;
    done;
    let l = ref [] in
    for i = Array.length cases - 1 downto 0 do
      l := (i, acts.(cases.(i))) :: !l
    done;
    !wrapper (Lswitch
      ( arg,
        { sw_numconsts = Array.length cases;
          sw_consts = !l;
          sw_numblocks = 0;
          sw_blocks = [];
          sw_failaction = None
        },
        loc, kind ))

  let make_catch = make_catch_delayed

  let make_exit = make_exit
end

(* Action sharing for Lswitch argument *)
let share_actions_sw kind sw =
  (* Attempt sharing on all actions *)
  let store = StoreExp.mk_store () in
  let fail =
    match sw.sw_failaction with
    | None -> None
    | Some fail ->
        (* Fail is translated to exit, whatever happens *)
        Some (store.Switch.act_store_shared () fail)
  in
  let consts =
    List.map (fun (i, e) -> (i, store.Switch.act_store () e)) sw.sw_consts
  and blocks =
    List.map (fun (i, e) -> (i, store.Switch.act_store () e)) sw.sw_blocks
  in
  let acts = store.Switch.act_get_shared () in
  let hs, handle_shared = handle_shared kind in
  let acts = Array.map handle_shared acts in
  let fail =
    match fail with
    | None -> None
    | Some fail -> Some acts.(fail)
  in
  ( !hs,
    { sw with
      sw_consts = List.map (fun (i, j) -> (i, acts.(j))) consts;
      sw_blocks = List.map (fun (i, j) -> (i, acts.(j))) blocks;
      sw_failaction = fail
    } )

(* Reintroduce fail action in switch argument,
   for the sake of avoiding carrying over huge switches *)

let reintroduce_fail sw =
  match sw.sw_failaction with
  | None ->
      let t = Hashtbl.create 17 in
      let seen (_, l) =
        match as_simple_exit l with
        | Some i ->
            let old = try Hashtbl.find t i with Not_found -> 0 in
            Hashtbl.replace t i (old + 1)
        | None -> ()
      in
      List.iter seen sw.sw_consts;
      List.iter seen sw.sw_blocks;
      let i_max = ref (-1) and max = ref (-1) in
      Hashtbl.iter
        (fun i c ->
          if c > !max then (
            i_max := i;
            max := c
          ))
        t;
      if !max >= 3 then
        let default = !i_max in
        let remove =
          List.filter (fun (_, lam) ->
              match as_simple_exit lam with
              | Some j -> j <> default
              | None -> true)
        in
        { sw with
          sw_consts = remove sw.sw_consts;
          sw_blocks = remove sw.sw_blocks;
          sw_failaction = Some (make_exit default)
        }
      else
        sw
  | Some _ -> sw

module Switcher = Switch.Make (SArg)
open Switch

let rec last def = function
  | [] -> def
  | [ (x, _) ] -> x
  | _ :: rem -> last def rem

let get_edges low high l =
  match l with
  | [] -> (low, high)
  | (x, _) :: _ -> (x, last high l)

let as_interval_canfail fail low high l =
  let store = StoreExp.mk_store () in
  let do_store _tag act =
    let i = store.act_store () act in
    (*
    eprintf "STORE [%s] %i %s\n" tag i (string_of_lam act) ;
*)
    i
  in
  let rec nofail_rec cur_low cur_high cur_act = function
    | [] ->
        if cur_high = high then
          [ (cur_low, cur_high, cur_act) ]
        else
          [ (cur_low, cur_high, cur_act); (cur_high + 1, high, 0) ]
    | (i, act_i) :: rem as all ->
        let act_index = do_store "NO" act_i in
        if cur_high + 1 = i then
          if act_index = cur_act then
            nofail_rec cur_low i cur_act rem
          else if act_index = 0 then
            (cur_low, i - 1, cur_act) :: fail_rec i i rem
          else
            (cur_low, i - 1, cur_act) :: nofail_rec i i act_index rem
        else if act_index = 0 then
          (cur_low, cur_high, cur_act)
          :: fail_rec (cur_high + 1) (cur_high + 1) all
        else
          (cur_low, cur_high, cur_act)
          :: (cur_high + 1, i - 1, 0)
          :: nofail_rec i i act_index rem
  and fail_rec cur_low cur_high = function
    | [] -> [ (cur_low, cur_high, 0) ]
    | (i, act_i) :: rem ->
        let index = do_store "YES" act_i in
        if index = 0 then
          fail_rec cur_low i rem
        else
          (cur_low, i - 1, 0) :: nofail_rec i i index rem
  in
  let init_rec = function
    | [] -> [ (low, high, 0) ]
    | (i, act_i) :: rem ->
        let index = do_store "INIT" act_i in
        if index = 0 then
          fail_rec low i rem
        else if low < i then
          (low, i - 1, 0) :: nofail_rec i i index rem
        else
          nofail_rec i i index rem
  in
  assert (do_store "FAIL" fail = 0);

  (* fail has action index 0 *)
  let r = init_rec l in
  (Array.of_list r, store)

let as_interval_nofail l =
  let store = StoreExp.mk_store () in
  let rec some_hole = function
    | []
    | [ _ ] ->
        false
    | (i, _) :: ((j, _) :: _ as rem) -> j > i + 1 || some_hole rem
  in
  let rec i_rec cur_low cur_high cur_act = function
    | [] -> [ (cur_low, cur_high, cur_act) ]
    | (i, act) :: rem ->
        let act_index = store.act_store () act in
        if act_index = cur_act then
          i_rec cur_low i cur_act rem
        else
          (cur_low, cur_high, cur_act) :: i_rec i i act_index rem
  in
  let inters =
    match l with
    | (i, act) :: rem ->
        let act_index =
          (* In case there is some hole and that a switch is emitted,
             action 0 will be used as the action of unreachable
             cases (cf. switch.ml, make_switch).
             Hence, this action will be shared *)
          if some_hole rem then
            store.act_store_shared () act
          else
            store.act_store () act
        in
        assert (act_index = 0);
        i_rec i i act_index rem
    | _ -> assert false
  in
  (Array.of_list inters, store)

let sort_int_lambda_list l =
  List.sort
    (fun (i1, _) (i2, _) ->
      if i1 < i2 then
        -1
      else if i2 < i1 then
        1
      else
        0)
    l

let as_interval fail low high l =
  let l = sort_int_lambda_list l in
  ( get_edges low high l,
    match fail with
    | None -> as_interval_nofail l
    | Some act -> as_interval_canfail act low high l )

let call_switcher kind loc fail arg low high int_lambda_list =
  let edges, (cases, actions) = as_interval fail low high int_lambda_list in
  Switcher.zyva loc kind edges arg cases actions

let rec list_as_pat = function
  | [] -> fatal_error "Matching.list_as_pat"
  | [ pat ] -> pat
  | pat :: rem -> { pat with pat_desc = Tpat_or (pat, list_as_pat rem, None) }

let complete_pats_constrs = function
  | constr :: _ as constrs ->
      let constr_of_pat cstr_pat =
        cstr_pat.pat_desc in
      let pat_of_constr cstr =
        let open Patterns.Head in
        to_omega_pattern { constr with pat_desc = Construct cstr } in
      List.map pat_of_constr
        (complete_constrs constr (List.map constr_of_pat constrs))
  | _ -> assert false

(*
     Following two ``failaction'' function compute n, the trap handler
    to jump to in case of failure of elementary tests
*)

let mk_failaction_neg partial ctx def =
  match partial with
  | Partial -> (
      match Default_environment.pop def with
      | Some ((_, idef), _) ->
          (Some (Lstaticraise (idef, [])), Jumps.singleton idef ctx)
      | None ->
          (* Act as Total, this means
             If no appropriate default matrix exists,
             then this switch cannot fail *)
          (None, Jumps.empty)
    )
  | Total -> (None, Jumps.empty)

(* In line with the article and simpler than before *)
let mk_failaction_pos partial seen ctx defs =
  if dbg then (
    Format.eprintf "**POS**\n";
    Default_environment.pp defs;
    ()
  );
  let rec scan_def env to_test defs =
    match (to_test, Default_environment.pop defs) with
    | [], _
    | _, None ->
        List.fold_left
          (fun (klist, jumps) (pats, i) ->
            let action = Lstaticraise (i, []) in
            let klist =
              List.fold_right
                (fun pat r -> (get_key_constr pat, action) :: r)
                pats klist
            and jumps =
              Jumps.add i (Context.lub (list_as_pat pats) ctx) jumps
            in
            (klist, jumps))
          ([], Jumps.empty) env
    | _, Some ((pss, idef), rem) -> (
        let now, later =
          List.partition (fun (_p, p_ctx) -> Context.matches p_ctx pss) to_test
        in
        match now with
        | [] -> scan_def env to_test rem
        | _ -> scan_def ((List.map fst now, idef) :: env) later rem
      )
  in
  let fail_pats = complete_pats_constrs seen in
  if List.length fail_pats < !Clflags.match_context_rows then (
    let fail, jmps =
      scan_def []
        (List.map (fun pat -> (pat, Context.lub pat ctx)) fail_pats)
        defs
    in
    if dbg then (
      eprintf "POSITIVE JUMPS [%i]:\n" (List.length fail_pats);
      Jumps.eprintf jmps
    );
    (None, fail, jmps)
  ) else (
    (* Too many non-matched constructors -> reduced information *)
    if dbg then eprintf "POS->NEG!!!\n%!";
    let fail, jumps = mk_failaction_neg partial ctx defs in
    if dbg then
      eprintf "FAIL: %s\n"
        ( match fail with
        | None -> "<none>"
        | Some lam -> string_of_lam lam
        );
    (fail, [], jumps)
  )

let combine_constant value_kind loc arg cst partial ctx def
    (const_lambda_list, total, _pats) =
  let fail, local_jumps = mk_failaction_neg partial ctx def in
  let lambda1 =
    match cst with
    | Const_int _ ->
        let int_lambda_list =
          List.map
            (function
              | Const_int n, l -> (n, l)
              | _ -> assert false)
            const_lambda_list
        in
        call_switcher value_kind loc fail arg min_int max_int int_lambda_list
    | Const_char _ ->
        let int_lambda_list =
          List.map
            (function
              | Const_char c, l -> (Char.code c, l)
              | _ -> assert false)
            const_lambda_list
        in
        call_switcher value_kind loc fail arg 0 255 int_lambda_list
    | Const_string _ ->
        (* Note as the bytecode compiler may resort to dichotomic search,
   the clauses of stringswitch  are sorted with duplicates removed.
   This partly applies to the native code compiler, which requires
   no duplicates *)
        let const_lambda_list = sort_lambda_list const_lambda_list in
        let sw =
          List.map
            (fun (c, act) ->
              match c with
              | Const_string (s, _, _) -> (s, act)
              | _ -> assert false)
            const_lambda_list
        in
        let hs, sw, fail = share_actions_tree value_kind sw fail in
        hs (Lstringswitch (arg, sw, fail, loc, value_kind))
    | Const_float _ ->
        make_test_sequence value_kind loc fail (Pfloatcomp (Pfloat64, CFneq))
          (Pfloatcomp (Pfloat64, CFlt)) arg
          const_lambda_list
    | Const_float32 _ | Const_unboxed_float32 _ ->
        (* Should be caught in do_compile_matching. *)
        Misc.fatal_error "Found unexpected float32 literal pattern."
    | Const_unboxed_float _ ->
        make_test_sequence value_kind loc fail
          (Punboxed_float_comp (Pfloat64, CFneq))
          (Punboxed_float_comp (Pfloat64, CFlt))
          arg const_lambda_list
    | Const_int32 _ ->
        make_test_sequence value_kind loc fail
          (Pbintcomp (Pint32, Cne))
          (Pbintcomp (Pint32, Clt))
          arg const_lambda_list
    | Const_int64 _ ->
        make_test_sequence value_kind loc fail
          (Pbintcomp (Pint64, Cne))
          (Pbintcomp (Pint64, Clt))
          arg const_lambda_list
    | Const_nativeint _ ->
        make_test_sequence value_kind loc fail
          (Pbintcomp (Pnativeint, Cne))
          (Pbintcomp (Pnativeint, Clt))
          arg const_lambda_list
    | Const_unboxed_int32 _ ->
        make_test_sequence value_kind loc fail
          (Punboxed_int_comp (Pint32, Cne))
          (Punboxed_int_comp (Pint32, Clt))
          arg const_lambda_list
    | Const_unboxed_int64 _ ->
        make_test_sequence value_kind loc fail
          (Punboxed_int_comp (Pint64, Cne))
          (Punboxed_int_comp (Pint64, Clt))
          arg const_lambda_list
    | Const_unboxed_nativeint _ ->
        make_test_sequence value_kind loc fail
          (Punboxed_int_comp (Pnativeint, Cne))
          (Punboxed_int_comp (Pnativeint, Clt))
          arg const_lambda_list
  in
  (lambda1, Jumps.union local_jumps total)

let split_cases tag_lambda_list =
  let rec split_rec = function
    | [] -> ([], [])
    | ({cstr_tag; cstr_repr; cstr_constant}, act) :: rem -> (
        let consts, nonconsts = split_rec rem in
        match cstr_tag, cstr_repr with
        | Ordinary _, Variant_unboxed -> (consts, (0, act) :: nonconsts)
        | Ordinary {runtime_tag}, Variant_boxed _ when cstr_constant ->
          ((runtime_tag, act) :: consts, nonconsts)
        | Ordinary {runtime_tag}, Variant_boxed _ ->
          (consts, (runtime_tag, act) :: nonconsts)
        | _, Variant_extensible -> assert false
        | Extension _, _ -> assert false
      )
  in
  let const, nonconst = split_rec tag_lambda_list in
  (sort_int_lambda_list const, sort_int_lambda_list nonconst)

(* The bool tracks whether the constructor is constant, because we don't have a
   constructor_description available for polymorphic variants *)
let split_variant_cases (tag_lambda_list : ((int * bool) * lambda) list) =
  let const, nonconst =
    List.partition_map
      (fun (tag, act) -> match tag with
         | (n, true) -> Left (n, act)
         | (n, false) -> Right (n, act))
      tag_lambda_list
  in
  (sort_int_lambda_list const, sort_int_lambda_list nonconst)

let split_extension_cases tag_lambda_list =
  List.partition_map
    (fun ({cstr_constant; cstr_tag}, act) ->
       match cstr_constant, cstr_tag with
       | true, Extension (path,_) -> Left (path, act)
       | false, Extension (path,_)-> Right (path, act)
       | _, Ordinary _ -> assert false)
    tag_lambda_list

let transl_match_on_option value_kind arg loc ~if_some ~if_none =
  (* This case is very frequent, it corresponds to
      options and lists. *)
  (* Keeping the Pisint test would make the bytecode
      slightly worse, but it lets the native compiler generate
      better code -- see #10681. *)
  if !Clflags.native_code then
    Lifthenelse(Lprim (Pisint { variant_only = true }, [ arg ], loc),
                if_none, if_some, value_kind)
  else
    Lifthenelse(arg, if_some, if_none, value_kind)

let combine_constructor value_kind loc arg pat_env cstr partial ctx def
    (descr_lambda_list, total1, pats) =
  match cstr.cstr_tag with
  | Extension _ ->
      (* Special cases for extensions *)
      let fail, local_jumps = mk_failaction_neg partial ctx def in
      let lambda1 =
        let consts, nonconsts = split_extension_cases descr_lambda_list in
        let default, consts, nonconsts =
          match fail with
          | None -> (
              match (consts, nonconsts) with
              | _, (_, act) :: rem -> (act, consts, rem)
              | (_, act) :: rem, _ -> (act, rem, nonconsts)
              | _ -> assert false
            )
          | Some fail -> (fail, consts, nonconsts)
        in
        let nonconst_lambda =
          match nonconsts with
          | [] -> default
          | _ ->
              let tag = Ident.create_local "tag" in
              let tests =
                List.fold_right
                  (fun (path, act) rem ->
                    let ext = transl_extension_path loc pat_env path in
                    Lifthenelse
                      (Lprim (Pintcomp Ceq, [ Lvar tag; ext ], loc), act, rem, value_kind))
                  nonconsts default
              in
              Llet (Alias, Lambda.layout_block, tag,
                    Lprim (Pfield (0, Pointer, Reads_agree), [ arg ], loc),
                    tests)
        in
        List.fold_right
          (fun (path, act) rem ->
            let ext = transl_extension_path loc pat_env path in
            Lifthenelse (Lprim (Pintcomp Ceq, [ arg; ext ], loc), act, rem,
                         value_kind))
          consts nonconst_lambda
      in
      (lambda1, Jumps.union local_jumps total1)
  | _ ->
      (* Regular concrete type *)
      let ncases = List.length descr_lambda_list
      and nconstrs = cstr.cstr_consts + cstr.cstr_nonconsts in
      let sig_complete = ncases = nconstrs in
      let fail_opt, fails, local_jumps =
        if sig_complete then
          (None, [], Jumps.empty)
        else
          let constrs =
            List.map2 (fun (constr, _act) p -> { p with pat_desc = constr })
              descr_lambda_list pats in
          mk_failaction_pos partial constrs ctx def
      in
      let descr_lambda_list = fails @ descr_lambda_list in
      let consts, nonconsts = split_cases descr_lambda_list in
      (* Our duty below is to generate code, for matching on a list of
         constructor+action cases, that is good for both bytecode and
         native-code compilation. (Optimizations that only work well
         for one backend should be done in the backend.)

         The [Lswitch] construct is generally an excellent choice, as
         it generates a single instruction in bytecode, and can be
         turned into efficient, simpler control-flow constructs in
         native-code. (The lambda/switch.ml module is precisely
         responsible for efficiently compiling switches to simpler
         tests.)

         Some additional optimizations make sense here when they let
         us generate better code, including in bytecode: the generated
         code should still fit in one bytecode instruction or less.

         [Lswitch] has the downside of always needing a byte per
         constructor in the generated bytecode, even when many actions
         are shared. For types with a lot of constructors, calling the
         switcher directly can result in more compact code. This is
         a reason to deviate from the one-instruction policy.
      *)
      let lambda1 =
        match (fail_opt, same_actions descr_lambda_list) with
        | None, Some act ->
            (* Identical actions, no failure: 0 control-flow instructions. *)
            act
        | _ -> (
            match
              (cstr.cstr_consts, cstr.cstr_nonconsts, consts, nonconsts)
            with
            | 1, 1, [ (0, act1) ], [ (0, act2) ]
              when not (Clflags.is_flambda2 ()) ->
                transl_match_on_option value_kind arg loc
                  ~if_none:act1 ~if_some:act2
            | n, 0, _, [] ->
                (* The matched type defines constant constructors only.
                   (typically the constant cases are dense, so
                   call_switcher will generate a Lswitch, still one
                   instruction.) *)
                call_switcher value_kind loc fail_opt arg 0 (n - 1) consts
            | n, _, _, _ -> (
                let act0 =
                  (* = Some act when all non-const constructors match to act *)
                  match (fail_opt, nonconsts) with
                  | Some a, [] -> Some a
                  | Some _, _ ->
                      if List.length nonconsts = cstr.cstr_nonconsts then
                        same_actions nonconsts
                      else
                        None
                  | None, _ -> same_actions nonconsts
                in
                match act0 with
                | Some act ->
                    (* This case deviates from our policy, by typically
                       generating three bytecode instructions.

                       It can save a lot of bytecode space when matching
                       on a type with many non-constant constructors,
                       all sent to the same action. This pattern occurs
                       several times in the compiler codebase
                       (for example), due to code fragments such as the
                       following:

                           match token with SEMISEMI -> true | _ -> false

                       (The type of tokens has more than 120 constructors.)
                       *)
                    Lifthenelse
                      ( Lprim (Pisint { variant_only = true }, [ arg ], loc),
                        call_switcher value_kind loc fail_opt arg 0 (n - 1) consts,
                        act, value_kind )
                | None ->
                    (* In the general case, emit a switch. *)
                    let sw =
                      { sw_numconsts = cstr.cstr_consts;
                        sw_consts = consts;
                        sw_numblocks = cstr.cstr_nonconsts;
                        sw_blocks = nonconsts;
                        sw_failaction = fail_opt
                      }
                    in
                    let hs, sw = share_actions_sw value_kind sw in
                    let sw = reintroduce_fail sw in
                    hs (Lswitch (arg, sw, loc, value_kind))
              )
          )
      in
      (lambda1, Jumps.union local_jumps total1)

let make_test_sequence_variant_constant value_kind fail arg int_lambda_list =
  let _, (cases, actions) = as_interval fail min_int max_int int_lambda_list in
  Switcher.test_sequence value_kind arg cases actions

let call_switcher_variant_constant kind loc fail arg int_lambda_list =
  call_switcher kind loc fail arg min_int max_int int_lambda_list

let call_switcher_variant_constr value_kind loc fail arg int_lambda_list =
  let v = Ident.create_local "variant" in
  Llet
    ( Alias,
      Lambda.layout_int,
      v,
      Lprim (nonconstant_variant_field 0, [ arg ], loc),
      call_switcher value_kind loc fail (Lvar v) min_int max_int int_lambda_list )

let combine_variant value_kind loc row arg partial ctx def
    (tag_lambda_list, total1, _pats)
    =
  let num_constr = ref 0 in
  if row_closed row then
    List.iter
      (fun (_, f) ->
        match row_field_repr f with
        | Rabsent
        | Reither (true, _ :: _, _) ->
            ()
        | _ -> incr num_constr)
      (row_fields row)
  else
    num_constr := max_int;
  let test_int_or_block arg if_int if_block =
    Lifthenelse (Lprim (Pisint { variant_only = true },
                        [ arg ], loc), if_int, if_block, value_kind)
  in
  let sig_complete = List.length tag_lambda_list = !num_constr
  and one_action = same_actions tag_lambda_list in
  let fail, local_jumps =
    if
      sig_complete
      ||
      match partial with
      | Total -> true
      | _ -> false
    then
      (None, Jumps.empty)
    else
      mk_failaction_neg partial ctx def
  in
  let consts, nonconsts = split_variant_cases tag_lambda_list in
  let lambda1 =
    match (fail, one_action) with
    | None, Some act -> act
    | _, _ -> (
        match (consts, nonconsts) with
        | [ (_, act1) ], [ (_, act2) ] when fail = None ->
            test_int_or_block arg act1 act2
        | _, [] -> (
            let lam =
              make_test_sequence_variant_constant value_kind fail arg consts
            in
            (* PR#11587: Switcher.test_sequence expects integer inputs, so
               if the type allows pointers we must filter them away. *)
            match fail with
            | None -> lam
            | Some fail -> test_int_or_block arg lam fail
          )
        | [], _ -> (
            let lam =
              call_switcher_variant_constr value_kind loc fail arg nonconsts
            in
            (* One must not dereference integers *)
            match fail with
            | None -> lam
            | Some fail -> test_int_or_block arg fail lam
          )
        | _, _ ->
            let lam_const =
              call_switcher_variant_constant value_kind loc fail arg consts
            and lam_nonconst =
              call_switcher_variant_constr value_kind loc fail arg nonconsts
            in
            test_int_or_block arg lam_const lam_nonconst
      )
  in
  (lambda1, Jumps.union local_jumps total1)

let combine_array value_kind loc arg kind partial ctx def (len_lambda_list, total1, _pats)
    =
  let fail, local_jumps = mk_failaction_neg partial ctx def in
  let lambda1 =
    let newvar = Ident.create_local "len" in
    let switch =
      call_switcher value_kind loc fail (Lvar newvar) 0 max_int len_lambda_list
    in
    bind_with_layout Alias (newvar, Lambda.layout_int) (Lprim (Parraylength kind, [ arg ], loc)) switch
  in
  (lambda1, Jumps.union local_jumps total1)

(* Insertion of debugging events *)

let rec event_branch repr lam =
  match (lam, repr) with
  | _, None -> lam
  | Levent (lam', ev), Some r ->
      incr r;
      Levent
        ( lam',
          { lev_loc = ev.lev_loc;
            lev_kind = ev.lev_kind;
            lev_repr = repr;
            lev_env = ev.lev_env
          } )
  | Llet (str, k, id, lam, body), _ ->
      Llet (str, k, id, lam, event_branch repr body)
  | Lstaticraise _, _ -> lam
  | _, Some _ ->
      Printlambda.lambda Format.str_formatter lam;
      fatal_error ("Matching.event_branch: " ^ Format.flush_str_formatter ())

(*
   This exception is raised when the compiler cannot produce code
   because control cannot reach the compiled clause,

   Unused is raised initially in compile_test.

   compile_list (for compiling switch results) catch Unused

   comp_match_handlers (for compiling split matches)
   may reraise Unused


*)

exception Unused

let compile_list compile_fun division =
  let rec c_rec totals = function
    | [] -> ([], Jumps.unions totals, [])
    | (key, cell) :: rem -> (
        if Context.is_empty cell.ctx then
          c_rec totals rem
        else begin
          match compile_fun cell.ctx cell.pm with
          | exception Unused -> c_rec totals rem
          | lambda1, total1 ->
            let c_rem, total, new_discrs =
              c_rec (Jumps.map Context.combine total1 :: totals) rem
            in
            ( (key, lambda1) :: c_rem,
              total,
              Patterns.Head.to_omega_pattern cell.discr :: new_discrs )
        end
      )
  in
  c_rec [] division

let compile_orhandlers value_kind compile_fun lambda1 total1 ctx to_catch =
  let rec do_rec r total_r = function
    | [] -> (r, total_r)
    | { provenance = mat; exit = i; vars; pm } :: rem -> (
        let ctx = Context.select_columns mat ctx in
        match compile_fun ctx pm with
        | exception Unused ->
          (* Whilst the handler is [lambda_unit] it is actually unused and only added
             to produce well-formed code. In reality this expression returns a
             [value_kind]. *)
          do_rec (Lstaticcatch (r, (i, vars), lambda_unit, value_kind)) total_r rem
        | handler_i, total_i ->
          begin match raw_action r with
          | Lstaticraise (j, args) ->
              if i = j then
                ( List.fold_right2
                    (bind_with_layout Alias)
                    vars args handler_i,
                  Jumps.map (Context.rshift_num (ncols mat)) total_i )
              else
                do_rec r total_r rem
          | _ ->
              do_rec
                (Lstaticcatch (r, (i, vars), handler_i, value_kind))
                (Jumps.union (Jumps.remove i total_r)
                   (Jumps.map (Context.rshift_num (ncols mat)) total_i))
                rem
          end
      )
  in
  do_rec lambda1 total1 to_catch

let compile_test compile_fun partial divide combine ctx to_match =
  let division = divide ctx to_match in
  let c_div = compile_list compile_fun division.cells in
  match c_div with
  | [], _, _ -> (
      match mk_failaction_neg partial ctx to_match.default with
      | None, _ -> raise Unused
      | Some l, total -> (l, total)
    )
  | _ -> combine ctx to_match.default c_div

(* Attempt to avoid some useless bindings by lowering them *)

(* Approximation of v present in lam *)
let rec approx_present v = function
  | Lconst _ -> false
  | Lstaticraise (_, args) ->
      List.exists (fun lam -> approx_present v lam) args
  | Lprim (_, args, _) -> List.exists (fun lam -> approx_present v lam) args
  | Llet (Alias, _k, _, l1, l2) -> approx_present v l1 || approx_present v l2
  | Lvar vv -> Ident.same v vv
  | _ -> true

let rec lower_bind v arg_layout arg lam =
  match lam with
  | Lifthenelse (cond, ifso, ifnot, kind) -> (
      let pcond = approx_present v cond
      and pso = approx_present v ifso
      and pnot = approx_present v ifnot in
      match (pcond, pso, pnot) with
      | false, false, false -> lam
      | false, true, false ->
          Lifthenelse (cond, lower_bind v arg_layout arg ifso, ifnot, kind)
      | false, false, true ->
          Lifthenelse (cond, ifso, lower_bind v arg_layout arg ifnot, kind)
      | _, _, _ -> bind_with_layout Alias (v, arg_layout) arg lam
    )
  | Lswitch (ls, ({ sw_consts = [ (i, act) ]; sw_blocks = [] } as sw), loc,
             kind)
    when not (approx_present v ls) ->
      Lswitch (ls, { sw with sw_consts = [ (i, lower_bind v arg_layout arg act) ] },
               loc, kind)
  | Lswitch (ls, ({ sw_consts = []; sw_blocks = [ (i, act) ] } as sw),
             loc, kind)
    when not (approx_present v ls) ->
      Lswitch (ls, { sw with sw_blocks = [ (i, lower_bind v arg_layout arg act) ] },
               loc, kind)
  | Llet (Alias, k, vv, lv, l) ->
      if approx_present v lv then
        bind_with_layout Alias (v, arg_layout) arg lam
      else
        Llet (Alias, k, vv, lv, lower_bind v arg_layout arg l)
  | _ -> bind_with_layout Alias (v, arg_layout) arg lam

let bind_check str v arg_layout arg lam =
  match (str, arg) with
  | _, Lvar _ -> bind_with_layout str (v, arg_layout) arg lam
  | Alias, _ -> lower_bind v arg_layout arg lam
  | _, _ -> bind_with_layout str (v, arg_layout) arg lam

let comp_exit ctx m =
  match Default_environment.pop m.default with
  | Some ((_, i), _) -> (Lstaticraise (i, []), Jumps.singleton i ctx)
  | None -> fatal_error "Matching.comp_exit"

let rec comp_match_handlers value_kind comp_fun partial ctx first_match next_matchs =
  match next_matchs with
  | [] -> comp_fun partial ctx first_match
  | rem -> (
      let rec c_rec body total_body = function
        | [] -> (body, total_body)
        (* Hum, -1 means never taken
        | (-1,pm)::rem -> c_rec body total_body rem *)
        | (i, pm) :: rem -> (
            let ctx_i, total_rem = Jumps.extract i total_body in
            if Context.is_empty ctx_i then
              c_rec body total_body rem
            else begin
              let partial = match rem with
                | [] -> partial
                | _ -> Partial
              in
              match comp_fun partial ctx_i pm with
              | li, total_i ->
                c_rec
                  (Lstaticcatch (body, (i, []), li, value_kind))
                  (Jumps.union total_i total_rem)
                  rem
              | exception Unused ->
                  (* Whilst the handler is [lambda_unit] it is actually unused and only added
                     to produce well-formed code. In reality this expression returns a
                     [value_kind]. *)
                  c_rec
                  (Lstaticcatch (body, (i, []), lambda_unit, value_kind))
                  total_rem rem
            end
          )
      in
      match comp_fun Partial ctx first_match with
      | first_lam, total ->
        c_rec first_lam total rem
      | exception Unused -> (
        match next_matchs with
        | [] -> raise Unused
        | (_, x) :: xs -> comp_match_handlers value_kind comp_fun partial ctx x xs
      )
    )

(* To find reasonable names for variables *)

let rec name_pattern default = function
  | ((pat, _), _) :: rem -> (
      match pat.pat_desc with
      | Tpat_var (id, _, _, _) -> id
      | Tpat_alias (_, id, _, _, _) -> id
      | _ -> name_pattern default rem
    )
  | _ -> Ident.create_local default

let arg_to_var arg cls =
  match arg with
  | Lvar v -> (v, arg)
  | _ ->
      let v = name_pattern "*match*" cls in
      (v, Lvar v)

(*
  The main compilation function.
   Input:
      repr=used for inserting debug events
      partial=exhaustiveness information from Parmatch
      ctx=a context
      m=a pattern matching

   Output: a lambda term, a jump summary {..., exit number -> context, .. }
*)

let rec compile_match ~scopes value_kind repr partial ctx
    (m : initial_clause pattern_matching) =
  match m.cases with
  | ([], action) :: rem ->
      if is_guarded action then
        let lambda, total =
          compile_match ~scopes value_kind None partial ctx { m with cases = rem }
        in
        (event_branch repr (patch_guarded lambda action), total)
      else
        (event_branch repr action, Jumps.empty)
  | nonempty_cases ->
      compile_match_nonempty ~scopes value_kind repr partial ctx
        { m with cases = map_on_rows Non_empty_row.of_initial nonempty_cases }

and compile_match_nonempty ~scopes value_kind repr partial ctx
    (m : Typedtree.pattern Non_empty_row.t clause pattern_matching)=
  match m with
  | { cases = []; args = [] } -> comp_exit ctx m
  | { args = (arg, str, arg_sort, layout) :: argl } ->
      let v, newarg = arg_to_var arg m.cases in
      let args = (newarg, Alias, arg_sort, layout) :: argl in
      let cases =
        List.map (half_simplify_nonempty ~arg:newarg ~arg_sort)
          m.cases
      in
      let m = { m with args; cases } in
      let first_match, rem =
        split_and_precompile_half_simplified ~arg:newarg ~arg_sort m
      in
      combine_handlers ~scopes value_kind repr partial ctx (v, str, layout, arg) first_match rem
  | _ -> assert false

and compile_match_simplified ~scopes value_kind  repr partial ctx
    (m : Simple.clause pattern_matching) =
  match m with
  | { cases = []; args = [] } -> comp_exit ctx m
  | { args = ((Lvar v as arg), str, sort, layout) :: argl } ->
      let args = (arg, Alias, sort, layout) :: argl in
      let m = { m with args } in
      let first_match, rem = split_and_precompile_simplified m in
      combine_handlers value_kind ~scopes repr partial ctx (v, str, layout, arg)
        first_match rem
  | _ -> assert false

and combine_handlers ~scopes value_kind repr partial ctx (v, str, arg_layout, arg)
    first_match rem =
  let lam, total =
    comp_match_handlers value_kind
      (( if dbg then
         do_compile_matching_pr ~scopes value_kind
       else
         do_compile_matching ~scopes value_kind
       )
         repr)
      partial ctx first_match rem
  in
  (bind_check str v arg_layout arg lam, total)

(* verbose version of do_compile_matching, for debug *)
and do_compile_matching_pr ~scopes value_kind repr partial ctx x =
  Format.eprintf "COMPILE: %s\nMATCH\n"
    ( match partial with
    | Partial -> "Partial"
    | Total -> "Total"
    );
  pretty_precompiled x;
  Format.eprintf "CTX\n";
  Context.eprintf ctx;
  let ((_, jumps) as r) = do_compile_matching ~scopes value_kind repr partial ctx x in
  Format.eprintf "JUMPS\n";
  Jumps.eprintf jumps;
  r

and do_compile_matching ~scopes value_kind repr partial ctx pmh =
  match pmh with
  | Pm pm -> (
      let arg =
        match pm.args with
        | (first_arg, _, _, _) :: _ -> first_arg
        | _ ->
            (* We arrive in do_compile_matching from:
               - compile_matching
               - recursive call on PmVars
               The first one explicitly checks that [args] is nonempty, the
               second one is only generated when the inner pm first looks at
               a variable (i.e. there is something to look at).
            *)
            assert false
      in
      let ph = what_is_cases pm.cases in
      let pomega = Patterns.Head.to_omega_pattern ph in
      let ploc = head_loc ~scopes ph in
      let open Patterns.Head in
      match ph.pat_desc with
      | Any ->
          compile_no_test ~scopes value_kind
            divide_var
            Context.rshift repr partial ctx pm
      | Tuple _ ->
          compile_no_test ~scopes value_kind
            (divide_tuple ~scopes ph)
            Context.combine repr partial ctx pm
      | Record [] -> assert false
      | Record (lbl :: _) ->
          compile_no_test ~scopes value_kind
            (divide_record ~scopes lbl.lbl_all ph)
            Context.combine repr partial ctx pm
      | Constant (Const_float32 _ | Const_unboxed_float32 _) ->
          Parmatch.raise_matched_float32 ()
      | Constant cst ->
          compile_test
            (compile_match ~scopes value_kind repr partial)
            partial divide_constant
            (combine_constant value_kind ploc arg cst partial)
            ctx pm
      | Construct cstr ->
          compile_test
            (compile_match ~scopes value_kind repr partial)
            partial (divide_constructor ~scopes)
            (combine_constructor value_kind ploc arg ph.pat_env cstr partial)
            ctx pm
      | Array (_, elt_sort, _) ->
          let kind = Typeopt.array_pattern_kind pomega elt_sort in
          compile_test
            (compile_match ~scopes value_kind repr partial)
            partial (divide_array ~scopes kind)
            (combine_array value_kind ploc arg kind partial)
            ctx pm
      | Lazy ->
          compile_no_test ~scopes value_kind
            (divide_lazy ~scopes ph)
            Context.combine repr partial ctx pm
      | Variant { cstr_row = row } ->
          compile_test
            (compile_match ~scopes value_kind repr partial)
            partial (divide_variant ~scopes !row)
            (combine_variant value_kind ploc !row arg partial)
            ctx pm
    )
  | PmVar { inside = pmh } ->
      let lam, total =
        do_compile_matching ~scopes value_kind repr partial (Context.lshift ctx) pmh
      in
      (lam, Jumps.map Context.rshift total)
  | PmOr { body; handlers } ->
      let lam, total =
        compile_match_simplified ~scopes value_kind repr partial ctx body in
      compile_orhandlers value_kind (compile_match ~scopes value_kind repr partial)
        lam total ctx handlers

and compile_no_test ~scopes value_kind divide up_ctx repr partial ctx to_match =
  let { pm = this_match; ctx = this_ctx } = divide ctx to_match in
  let lambda, total =
    compile_match ~scopes value_kind repr partial this_ctx this_match in
  (lambda, Jumps.map up_ctx total)

(* The entry points *)

(*
   If there is a guard in a matching or a lazy pattern,
   then set exhaustiveness info to Partial.
   (because of side effects, assume the worst).

   Notice that exhaustiveness information is trusted by the compiler,
   that is, a match flagged as Total should not fail at runtime.
   More specifically, for instance if match y with x::_ -> x is flagged
   total (as it happens during JoCaml compilation) then y cannot be []
   at runtime. As a consequence, the static Total exhaustiveness information
   have to be downgraded to Partial, in the dubious cases where guards
   or lazy pattern execute arbitrary code that may perform side effects
   and change the subject values.
LM:
   Lazy pattern was PR#5992, initial patch by lpw25.
   I have  generalized the patch, so as to also find mutable fields.
*)

let is_lazy_pat p =
  match p.pat_desc with
  | Tpat_lazy _ -> true
  | Tpat_alias _
  | Tpat_variant _
  | Tpat_record _
  | Tpat_tuple _
  | Tpat_construct _
  | Tpat_array _
  | Tpat_or _
  | Tpat_constant _
  | Tpat_var _
  | Tpat_any ->
      false

let has_lazy p = Typedtree.exists_pattern is_lazy_pat p

let is_record_with_mutable_field p =
  match p.pat_desc with
  | Tpat_record (lps, _) ->
      List.exists
        (fun (_, lbl, _) -> Types.is_mutable lbl.lbl_mut)
        lps
  | Tpat_alias _
  | Tpat_variant _
  | Tpat_lazy _
  | Tpat_tuple _
  | Tpat_construct _
  | Tpat_array _
  | Tpat_or _
  | Tpat_constant _
  | Tpat_var _
  | Tpat_any ->
      false

let has_mutable p = Typedtree.exists_pattern is_record_with_mutable_field p

(* Downgrade Total when
   1. Matching accesses some mutable fields;
   2. And there are  guards or lazy patterns.
*)

let check_partial has_mutable has_lazy pat_act_list = function
  | Partial -> Partial
  | Total ->
      if
        pat_act_list = []
        || (* allow empty case list *)
           List.exists
             (fun (pats, lam) ->
               has_mutable pats && (is_guarded lam || has_lazy pats))
             pat_act_list
      then
        Partial
      else
        Total

let check_partial_list pats_act_list =
  check_partial (List.exists has_mutable) (List.exists has_lazy) pats_act_list

let check_partial pat_act_list =
  check_partial has_mutable has_lazy pat_act_list

(* have toplevel handler when appropriate *)

type failer_kind =
  | Raise_match_failure
  | Reraise_noloc of lambda

let failure_handler ~scopes loc ~failer () =
  match failer with
  | Reraise_noloc exn_lam ->
    Lprim (Praise Raise_reraise, [ exn_lam ], Scoped_location.Loc_unknown)
  | Raise_match_failure ->
    let sloc = Scoped_location.of_location ~scopes loc in
    let slot =
      transl_extension_path sloc
        (Lazy.force Env.initial) Predef.path_match_failure
    in
    let fname, line, char =
      Location.get_pos_info loc.Location.loc_start in
    Lprim
      ( Praise Raise_regular,
        [ Lprim
            ( Pmakeblock (0, Immutable, None, alloc_heap),
              [ slot;
                Lconst
                  (Const_block
                     ( 0,
                       [ Const_base (Const_string (fname, loc, None));
                         Const_base (Const_int line);
                         Const_base (Const_int char)
                       ] ))
              ],
              sloc )
        ],
        sloc )

let check_total ~scopes value_kind loc ~failer total lambda i =
  if Jumps.is_empty total then
    lambda
  else
    Lstaticcatch (lambda, (i, []),
                  failure_handler ~scopes loc ~failer (), value_kind)

let toplevel_handler ~scopes ~return_layout loc ~failer partial args cases compile_fun =
  match partial with
  | Total when not !Clflags.safer_matching ->
      let default = Default_environment.empty in
      let pm = { args; cases; default } in
      let (lam, total) = compile_fun Total pm in
      assert (Jumps.is_empty total);
      lam
  | Partial | Total (* when !Clflags.safer_matching *) ->
      let raise_num = next_raise_count () in
      let default =
        Default_environment.cons [ Patterns.omega_list args ] raise_num
          Default_environment.empty in
      let pm = { args; cases; default } in
      begin match compile_fun Partial pm with
      | exception Unused -> assert false
      | (lam, total) ->
          check_total ~scopes return_layout loc ~failer total lam raise_num
      end

let compile_matching ~scopes ~arg_sort ~arg_layout ~return_layout loc ~failer repr arg
      pat_act_list partial =
  let partial = check_partial pat_act_list partial in
  let args = [ (arg, Strict, arg_sort, arg_layout) ] in
  let rows = map_on_rows (fun pat -> (pat, [])) pat_act_list in
  toplevel_handler ~scopes ~return_layout loc ~failer partial args rows
    (fun partial pm -> compile_match_nonempty ~scopes return_layout repr
                         partial (Context.start 1) pm)

let for_function ~scopes ~arg_sort ~arg_layout ~return_layout loc repr param
      pat_act_list partial =
  compile_matching ~scopes ~arg_sort ~arg_layout ~return_layout loc
    ~failer:Raise_match_failure repr param pat_act_list partial

(* In the following two cases, exhaustiveness info is not available! *)
let for_trywith ~scopes ~return_layout loc param pat_act_list =
  (* Note: the failure action of [for_trywith] corresponds
     to an exception that is not matched by a try..with handler,
     and is thus reraised for the next handler in the stack.

     It is important to *not* include location information in
     the reraise (hence the [_noloc]) to avoid seeing this
     silent reraise in exception backtraces. *)
  compile_matching ~scopes ~arg_sort:Jkind.Sort.for_predef_value
    ~arg_layout:layout_block ~return_layout loc ~failer:(Reraise_noloc param)
    None param pat_act_list Partial

let simple_for_let ~scopes ~arg_sort ~return_layout loc param pat body =
  let arg_layout =
    Typeopt.layout pat.pat_env pat.pat_loc arg_sort pat.pat_type
  in
  compile_matching ~scopes ~arg_sort ~arg_layout ~return_layout loc
    ~failer:Raise_match_failure None param [ (pat, body) ] Partial

(* Optimize binding of immediate tuples

   The goal of the implementation of 'for_let' below, which replaces
   'simple_for_let', is to avoid tuple allocation in cases such as
   this one:

     let (x,y) =
        let foo = ... in
        if foo then (1, 2) else (3,4)
     in bar

   The compiler easily optimizes the simple `let (x,y) = (1,2) in ...`
   case (call to Matching.for_multiple_match from Translcore), but
   didn't optimize situations where the rhs tuples are hidden under
   a more complex context.

   The idea comes from Alain Frisch who suggested and implemented
   the following compilation method, based on Lassign:

     let x = dummy in let y = dummy in
     begin
      let foo = ... in
      if foo then
        (let x1 = 1 in let y1 = 2 in x <- x1; y <- y1)
      else
        (let x2 = 3 in let y2 = 4 in x <- x2; y <- y2)
     end;
     bar

   The current implementation from Gabriel Scherer uses Lstaticcatch /
   Lstaticraise instead:

     catch
       let foo = ... in
       if foo then
         (let x1 = 1 in let y1 = 2 in exit x1 y1)
       else
        (let x2 = 3 in let y2 = 4 in exit x2 y2)
     with x y ->
       bar

   The catch/exit is used to avoid duplication of the let body ('bar'
   in the example), on 'if' branches for example; it is useless for
   linear contexts such as 'let', but we don't need to be careful to
   generate nice code because Simplif will remove such useless
   catch/exit.
*)

let rec map_return f = function
  | Llet (str, k, id, l1, l2) -> Llet (str, k, id, l1, map_return f l2)
  | Lmutlet (k, id, l1, l2) -> Lmutlet (k, id, l1, map_return f l2)
  | Lletrec (l1, l2) -> Lletrec (l1, map_return f l2)
  | Lifthenelse (lcond, lthen, lelse, k) ->
      Lifthenelse (lcond, map_return f lthen, map_return f lelse, k)
  | Lsequence (l1, l2) -> Lsequence (l1, map_return f l2)
  | Levent (l, ev) -> Levent (map_return f l, ev)
  | Ltrywith (l1, id, l2, k) -> Ltrywith (map_return f l1, id, map_return f l2, k)
  | Lstaticcatch (l1, b, l2, k) ->
      Lstaticcatch (map_return f l1, b, map_return f l2, k)
  | Lswitch (s, sw, loc, k) ->
      let map_cases cases =
        List.map (fun (i, l) -> (i, map_return f l)) cases
      in
      Lswitch
        ( s,
          { sw with
            sw_consts = map_cases sw.sw_consts;
            sw_blocks = map_cases sw.sw_blocks;
            sw_failaction = Option.map (map_return f) sw.sw_failaction
          },
          loc, k )
  | Lstringswitch (s, cases, def, loc, k) ->
      Lstringswitch
        ( s,
          List.map (fun (s, l) -> (s, map_return f l)) cases,
          Option.map (map_return f) def,
          loc, k )
  | (Lstaticraise _ | Lprim (Praise _, _, _)) as l -> l
  | ( Lvar _ | Lmutvar _ | Lconst _ | Lapply _ | Lfunction _ | Lsend _ | Lprim _
    | Lwhile _ | Lfor _ | Lassign _ | Lifused _ ) as l ->
      f l
  | Lregion (l, layout) -> Lregion (map_return f l, layout)
  | Lexclave l -> Lexclave (map_return f l)

(* The 'opt' reference indicates if the optimization is worthy.

   It is shared by the different calls to 'assign_pat' performed from
   'map_return'. For example with the code
     let (x, y) = if foo then z else (1,2)
   the else-branch will activate the optimization for both branches.

   That means that the optimization is activated if *there exists* an
   interesting tuple in one hole of the let-rhs context. We could
   choose to activate it only if *all* holes are interesting. We made
   that choice because being optimistic is extremely cheap (one static
   exit/catch overhead in the "wrong cases"), while being pessimistic
   can be costly (one unnecessary tuple allocation).
*)

let assign_pat ~scopes body_layout opt nraise catch_ids loc pat pat_sort lam =
  let rec collect pat_sort acc pat lam =
    match (pat.pat_desc, lam) with
    | Tpat_tuple patl, Lprim (Pmakeblock _, lams, _) ->
        opt := true;
        List.fold_left2
          (fun acc (_, pat) lam ->
             collect Jkind.Sort.for_tuple_element acc pat lam)
          acc patl lams
    | Tpat_tuple patl, Lconst (Const_block (_, scl)) ->
        opt := true;
        let collect_const acc (_, pat) sc =
          collect Jkind.Sort.for_tuple_element acc pat (Lconst sc)
        in
        List.fold_left2 collect_const acc patl scl
    | _ ->
        (* pattern idents will be bound in staticcatch (let body), so we
           refresh them here to guarantee binders uniqueness *)
        let pat_ids = pat_bound_idents pat in
        let fresh_ids = List.map (fun id -> (id, Ident.rename id)) pat_ids in
        (fresh_ids, alpha_pat fresh_ids pat, lam, pat_sort) :: acc
  in
  (* sublets were accumulated by 'collect' with the leftmost tuple
     pattern at the bottom of the list; to respect right-to-left
     evaluation order for tuples, we must evaluate sublets
     top-to-bottom. To preserve tail-rec, we will fold_left the
     reversed list. *)
  let rev_sublets = List.rev (collect pat_sort [] pat lam) in
  let exit =
    (* build an Ident.tbl to avoid quadratic refreshing costs *)
    let add t (id, fresh_id) = Ident.add id fresh_id t in
    let add_ids acc (ids, _pat, _lam, _sort) = List.fold_left add acc ids in
    let tbl = List.fold_left add_ids Ident.empty rev_sublets in
    let fresh_var id = Lvar (Ident.find_same id tbl) in
    Lstaticraise (nraise, List.map fresh_var catch_ids)
  in
  let push_sublet code (_ids, pat, lam, pat_sort ) =
    simple_for_let ~scopes ~arg_sort:pat_sort ~return_layout:body_layout loc lam
      pat code
  in
  List.fold_left push_sublet exit rev_sublets

let for_let ~scopes ~arg_sort ~return_layout loc param pat body =
  match pat.pat_desc with
  | Tpat_any ->
      (* This eliminates a useless variable (and stack slot in bytecode)
         for "let _ = ...". See #6865. *)
      Lsequence (param, body)
  | Tpat_var (id, _, _, _) ->
      (* fast path, and keep track of simple bindings to unboxable numbers *)
      let k = Typeopt.layout pat.pat_env pat.pat_loc arg_sort pat.pat_type in
      Llet (Strict, k, id, param, body)
  | _ ->
      let opt = ref false in
      let nraise = next_raise_count () in
      let catch_ids = pat_bound_idents_full arg_sort pat in
      let ids_with_kinds =
        List.map
          (fun (id, _, typ, _, sort) ->
             (id, Typeopt.layout pat.pat_env pat.pat_loc sort typ))
          catch_ids
      in
      let ids = List.map (fun (id, _, _, _, _) -> id) catch_ids in
      let bind =
        map_return (assign_pat ~scopes return_layout opt nraise ids loc pat
                      arg_sort)
          param
      in
      if !opt then
        Lstaticcatch (bind, (nraise, ids_with_kinds), body, return_layout)
      else
        simple_for_let ~scopes ~arg_sort ~return_layout loc param pat body

(* Handling of tupled functions and matchings *)

(* Easy case since variables are available *)
let for_tupled_function ~scopes ~return_layout loc paraml pats_act_list partial =
  let partial = check_partial_list pats_act_list partial in
  (* The arguments of a tupled function are always values since they must be
     tuple elements *)
  let args =
    List.map (fun id -> (Lvar id, Strict, Jkind.Sort.for_tuple_element,
                         layout_tuple_element))
      paraml
  in
  let handler =
    toplevel_handler ~scopes ~return_layout loc ~failer:Raise_match_failure
      partial args pats_act_list in
  handler (fun partial pm ->
    compile_match ~scopes return_layout None partial
      (Context.start (List.length paraml)) pm
  )

let flatten_pattern size p =
  match p.pat_desc with
  | Tpat_tuple args -> List.map snd args
  | Tpat_any -> Patterns.omegas size
  | _ -> raise Cannot_flatten

let flatten_simple_pattern size (p : Simple.pattern) =
  match p.pat_desc with
  | `Tuple args -> (List.map snd args)
  | `Any -> Patterns.omegas size
  | `Array _
  | `Variant _
  | `Record _
  | `Lazy _
  | `Construct _
  | `Constant _ ->
      (* All calls to this function originate from [do_for_multiple_match],
         where we know that the scrutinee is a tuple literal.

         Since the PM is well typed, none of these cases are possible. *)
      let msg =
        Format.fprintf Format.str_formatter
          "Matching.flatten_pattern: got '%a'" top_pretty (General.erase p);
        Format.flush_str_formatter ()
      in
      fatal_error msg

let flatten_cases size cases =
  List.map
    (function
      | (p, []), action -> (
          match flatten_simple_pattern size p with
          | p :: ps -> ((p, ps), action)
          | [] -> assert false
        )
      | _ -> fatal_error "Matching.flatten_hc_cases")
    cases

let flatten_pm size args pm =
  { args;
    cases = flatten_cases size pm.cases;
    default = Default_environment.flatten size pm.default
  }

let flatten_handler size handler =
  { handler with provenance = flatten_matrix size handler.provenance }

type pm_flattened =
  | FPmOr of (pattern, unit) pm_or_compiled
  | FPm of pattern Non_empty_row.t clause pattern_matching

let flatten_precompiled size args pmh =
  match pmh with
  | Pm pm -> FPm (flatten_pm size args pm)
  | PmOr { body = b; handlers = hs; or_matrix = _ } ->
      FPmOr
        { body = flatten_pm size args b;
          handlers = List.map (flatten_handler size) hs;
          or_matrix = ();
        }
  | PmVar _ -> assert false

(*
   compiled_flattened is a ``comp_fun'' argument to comp_match_handlers.
   Hence it needs a fourth argument, which it ignores
*)

let compile_flattened ~scopes value_kind repr partial ctx pmh =
  match pmh with
  | FPm pm -> compile_match_nonempty value_kind ~scopes repr partial ctx pm
  | FPmOr { body = b; handlers = hs } ->
      let lam, total =
        compile_match_nonempty value_kind ~scopes repr partial ctx b
      in
      compile_orhandlers value_kind
        (compile_match ~scopes value_kind repr partial)
        lam total ctx hs

let do_for_multiple_match ~scopes ~return_layout loc paraml mode pat_act_list partial =
  (* CR layouts v5: This function is called in cases where the scrutinee of a
     match is a literal tuple (e.g., [match e1, e2, e3 with ...]).  The
     typechecker treats the scrutinee here like any other tuple, so it's fine to
     assume the whole thing and the elements have sort value.  That will change
     when we allow non-values in structures. *)
  let repr = None in
  let param_lambda = List.map (fun (l, _, _) -> l) paraml in
  let arg =
    let sloc = Scoped_location.of_location ~scopes loc in
    Lprim (Pmakeblock (0, Immutable, None, mode), param_lambda, sloc)
  in
  let arg_sort = Jkind.Sort.for_tuple in
  let handler =
    let partial = check_partial pat_act_list partial in
    let rows = map_on_rows (fun p -> (p, [])) pat_act_list in
    toplevel_handler ~scopes ~return_layout loc ~failer:Raise_match_failure
      partial [ (arg, Strict, Jkind.Sort.for_tuple, layout_block) ] rows in
  handler (fun partial pm1 ->
    let pm1_half =
      { pm1 with
        cases = List.map (half_simplify_nonempty ~arg ~arg_sort) pm1.cases }
    in
    let next, nexts = split_and_precompile_half_simplified ~arg ~arg_sort pm1_half in
    let size = List.length paraml in
    let (idl_with_layouts, args) =
      List.map (function
        | Lvar id as lid, sort, layout ->
          (id, layout), (lid, Alias, sort, layout)
        | _, sort, layout ->
          let id = Ident.create_local "*match*" in
          (id, layout), (Lvar id, Alias, sort, layout))
        paraml
      |> List.split
    in
    let flat_next = flatten_precompiled size args next
    and flat_nexts =
      List.map (fun (e, pm) -> (e, flatten_precompiled size args pm)) nexts
    in
    let lam, total =
      comp_match_handlers return_layout
        (compile_flattened ~scopes return_layout repr) partial
        (Context.start size) flat_next flat_nexts
    in
    List.fold_right2 (bind_with_layout Strict) idl_with_layouts param_lambda lam,
    total
  )

(* PR#4828: Believe it or not, the 'paraml' argument below
   may not be side effect free. *)

let param_to_var (param, sort, layout) =
  match param with
  | Lvar v -> (v, sort, layout, None)
  | _ -> (Ident.create_local "*match*", sort, layout, Some param)

let bind_opt (v, _, layout, eo) k =
  match eo with
  | None -> k
  | Some e -> Lambda.bind_with_layout Strict (v, layout) e k

let for_multiple_match ~scopes ~return_layout loc paraml mode pat_act_list partial =
  let v_paraml = List.map param_to_var paraml in
  let paraml =
    List.map (fun (v, sort, layout, _) -> (Lvar v, sort, layout)) v_paraml
  in
  List.fold_right bind_opt v_paraml
    (do_for_multiple_match ~scopes ~return_layout loc paraml mode pat_act_list
       partial)

let for_optional_arg_default
    ~scopes loc pat ~param ~default_arg ~default_arg_sort ~return_layout body
  : lambda
  =
  (* CR layouts v1.5: It's sad to compute [default_arg_layout] here as we
     immediately go and do it again in [for_let]. We should rework [for_let]
     so it can take a precomputed layout.
  *)
  let default_arg_layout =
    Typeopt.layout pat.pat_env pat.pat_loc default_arg_sort pat.pat_type
  in
  let supplied_or_default =
    transl_match_on_option
      default_arg_layout
      (Lvar param)
      Loc_unknown
      ~if_none:default_arg
      ~if_some:
        (Lprim
           (* CR ncik-roberts: Check whether we need something better here. *)
           (Pfield (0, Pointer, Reads_agree),
            [ Lvar param ],
            Loc_unknown))
  in
  for_let ~scopes ~arg_sort:default_arg_sort ~return_layout
    loc supplied_or_default pat body

(* Error report *)
(* CR layouts v5: This file didn't use to have the report_error infrastructure -
   I added it only for the void sanity checking in this module, which I'm not
   sure is even needed.  Reevaluate. *)
open Format

let report_error ppf = function
  | Void_layout ->
      fprintf ppf
        "Void layout detected in translation:@ Please report this error to \
         the Jane Street compilers team."

let () =
  Location.register_error_of_exn
    (function
      | Error (loc, err) ->
          Some (Location.error_of_printer ~loc report_error err)
      | _ ->
        None
    )<|MERGE_RESOLUTION|>--- conflicted
+++ resolved
@@ -105,35 +105,11 @@
 
 let dbg = false
 
-<<<<<<< HEAD
-(* CR layouts v5: When we're ready to allow non-values, these can be deleted or
-   changed to check for void. *)
-let jkind_layout_must_be_value loc jkind =
-  match Jkind.(sub_or_error jkind (value ~why:V1_safety_check)) with
-  | Ok _ -> ()
-  | Error e -> raise (Error (loc, Non_value_layout e))
-
-(* CR layouts v5: This function is only used for sanity checking the
-   typechecker.  When we allow arbitrary layouts in structures, it will have
-   outlived its usefulness and should be deleted. *)
-let check_record_field_jkind lbl =
-  match Jkind.(get_default_value lbl.lbl_jkind), lbl.lbl_repres with
-  | (Value | Immediate | Immediate64 | Non_null_value), _ -> ()
-  | Float64, (Record_ufloat | Record_mixed _) -> ()
-  | Float64, (Record_boxed _ | Record_inlined _
-             | Record_unboxed | Record_float) ->
-    raise (Error (lbl.lbl_loc, Illegal_record_field Float64))
-  | (Any | Void | Word | Float32 | Bits32 | Bits64) as c, _ ->
-    (* CR layouts v2.1: support unboxed ints here *)
-    (* CR mslater: (float32) float32# in records *)
-    raise (Error (lbl.lbl_loc, Illegal_record_field c))
-=======
 let jkind_layout_default_to_value_and_check_not_void loc jkind =
   match Jkind.get_default_value jkind with
   | Void -> raise (Error (loc, Void_layout))
   | _ -> ()
 ;;
->>>>>>> 59332b47
 
 (*
    Compatibility predicate that considers potential rebindings of constructors
