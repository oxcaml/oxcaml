--- conflicted
+++ resolved
@@ -710,12 +710,13 @@
 
 (* Descriptor for a parameter that this module takes at runtime. *)
 type runtime_param_descr =
-  | Rp_argument_block of Global.t       (* The argument block of a module compiled with
-                                           [-as-argument-for] *)
-  | Rp_dependency of Global.t           (* A parameterised module (not itself a
-                                           parameter) that this module depends on *)
-  | Rp_unit                             (* The unit value (only used when there are no
-                                           other parameters) *)
+  | Rp_argument_block of Global_module.t  (* The argument block of a module
+                                             compiled with [-as-argument-for] *)
+  | Rp_dependency of Global_module.t      (* A parameterised module (not itself a
+                                             parameter) that this module depends
+                                             on *)
+  | Rp_unit                               (* The unit value (only used when
+                                             there are no other parameters) *)
 
 type module_block_format =
   | Mb_record of { mb_size : int }      (* A block with [mb_size] fields *)
@@ -857,9 +858,8 @@
 val transl_extension_path: scoped_location -> Env.t -> Path.t -> lambda
 val transl_class_path: scoped_location -> Env.t -> Path.t -> lambda
 
-<<<<<<< HEAD
 val transl_address : scoped_location -> Persistent_env.address -> lambda
-=======
+
 val transl_mixed_product_shape: Types.mixed_product_shape -> mixed_block_shape
 
 type mixed_block_element =
@@ -872,7 +872,6 @@
 (** Raises if [flat_element] is [Float_boxed]. *)
 val flat_read_non_float : flat_element -> flat_element_read
 val flat_read_float_boxed : alloc_mode -> flat_element_read
->>>>>>> d0594b10
 
 val make_sequence: ('a -> lambda) -> 'a list -> lambda
 
@@ -1000,19 +999,6 @@
 
 (** The mode will be discarded if unnecessary for the given [array_kind] *)
 val array_set_kind : modify_mode -> array_kind -> array_set_kind
-<<<<<<< HEAD
-val is_check_enabled : opt:bool -> property -> bool
-
-(* Info for a compilation unit that implements a parameter (i.e., is an argument
-   for that parameter) *)
-
-type arg_descr =
-  { arg_param: Global.Name.t;           (* The parameter implemented *)
-    arg_block_field: int; }             (* The index of an unnamed field
-                                           containing the block to use as the
-                                           argument value (may be a supertype of
-                                           the whole compilation unit's type) *)
-=======
 
 (* Returns true if the given lambda can allocate on the local stack *)
 val may_allocate_in_region : lambda -> bool
@@ -1024,4 +1010,13 @@
 -> arity:int
 -> alloc:bool
 -> external_call_description
->>>>>>> d0594b10
+
+(* Info for a compilation unit that implements a parameter (i.e., is an argument
+   for that parameter) *)
+
+type arg_descr =
+  { arg_param: Global_module.Name.t;    (* The parameter implemented *)
+    arg_block_field: int; }             (* The index of an unnamed field
+                                           containing the block to use as the
+                                           argument value (may be a supertype of
+                                           the whole compilation unit's type) *)