--- conflicted
+++ resolved
@@ -60,13 +60,9 @@
             ~middle_end
             ~ppf_dump:i.ppf_dump
             lambda;
-<<<<<<< HEAD
-          Compilenv.save_unit_info (cmx i)
-            ~arg_block_field:program.arg_block_field))
-=======
            Compilenv.save_unit_info
-             Unit_info.(Artifact.filename @@ cmx i.target)))
->>>>>>> 22b6b19c
+             Unit_info.(Artifact.filename @@ cmx i.target)
+             ~arg_block_field:program.arg_block_field))
 
 let flambda i backend typed =
   compile i typed ~backend ~transl_style:Plain_block
