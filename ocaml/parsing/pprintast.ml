(**************************************************************************)
(*                                                                        *)
(*                                 OCaml                                  *)
(*                                                                        *)
(*                      Thomas Gazagnaire, OCamlPro                       *)
(*                   Fabrice Le Fessant, INRIA Saclay                     *)
(*               Hongbo Zhang, University of Pennsylvania                 *)
(*                                                                        *)
(*   Copyright 2007 Institut National de Recherche en Informatique et     *)
(*     en Automatique.                                                    *)
(*                                                                        *)
(*   All rights reserved.  This file is distributed under the terms of    *)
(*   the GNU Lesser General Public License version 2.1, with the          *)
(*   special exception on linking described in the file LICENSE.          *)
(*                                                                        *)
(**************************************************************************)

(* Original Code from Ber-metaocaml, modified for 3.12.0 and fixed *)
(* Printing code expressions *)
(* Authors:  Ed Pizzi, Fabrice Le Fessant *)
(* Extensive Rewrite: Hongbo Zhang: University of Pennsylvania *)
(* TODO more fine-grained precedence pretty-printing *)

open Asttypes
open Format
open Location
open Longident
open Parsetree

let prefix_symbols  = [ '!'; '?'; '~' ]
let infix_symbols = [ '='; '<'; '>'; '@'; '^'; '|'; '&'; '+'; '-'; '*'; '/';
                      '$'; '%'; '#' ]

(* type fixity = Infix| Prefix  *)
let special_infix_strings =
  ["asr"; "land"; "lor"; "lsl"; "lsr"; "lxor"; "mod"; "or"; ":="; "!="; "::" ]

let letop s =
  String.length s > 3
  && s.[0] = 'l'
  && s.[1] = 'e'
  && s.[2] = 't'
  && List.mem s.[3] infix_symbols

let andop s =
  String.length s > 3
  && s.[0] = 'a'
  && s.[1] = 'n'
  && s.[2] = 'd'
  && List.mem s.[3] infix_symbols

(* determines if the string is an infix string.
   checks backwards, first allowing a renaming postfix ("_102") which
   may have resulted from Pexp -> Texp -> Pexp translation, then checking
   if all the characters in the beginning of the string are valid infix
   characters. *)
let fixity_of_string  = function
  | "" -> `Normal
  | s when List.mem s special_infix_strings -> `Infix s
  | s when List.mem s.[0] infix_symbols -> `Infix s
  | s when List.mem s.[0] prefix_symbols -> `Prefix s
  | s when s.[0] = '.' -> `Mixfix s
  | s when letop s -> `Letop s
  | s when andop s -> `Andop s
  | _ -> `Normal

let view_fixity_of_exp = function
  | {pexp_desc = Pexp_ident {txt=Lident l;_}; pexp_attributes = []} ->
      fixity_of_string l
  | _ -> `Normal

let is_infix  = function `Infix _ -> true | _  -> false
let is_mixfix = function `Mixfix _ -> true | _ -> false
let is_kwdop = function `Letop _ | `Andop _ -> true | _ -> false

let first_is c str =
  str <> "" && str.[0] = c
let last_is c str =
  str <> "" && str.[String.length str - 1] = c

let first_is_in cs str =
  str <> "" && List.mem str.[0] cs

(* which identifiers are in fact operators needing parentheses *)
let needs_parens txt =
  let fix = fixity_of_string txt in
  is_infix fix
  || is_mixfix fix
  || is_kwdop fix
  || first_is_in prefix_symbols txt

(* some infixes need spaces around parens to avoid clashes with comment
   syntax *)
let needs_spaces txt =
  first_is '*' txt || last_is '*' txt

let string_loc ppf x = fprintf ppf "%s" x.txt

(* add parentheses to binders when they are in fact infix or prefix operators *)
let protect_ident ppf txt =
  let format : (_, _, _) format =
    if not (needs_parens txt) then "%s"
    else if needs_spaces txt then "(@;%s@;)"
    else "(%s)"
  in fprintf ppf format txt

let protect_longident ppf print_longident longprefix txt =
  let format : (_, _, _) format =
    if not (needs_parens txt) then "%a.%s"
    else if needs_spaces txt then  "%a.(@;%s@;)"
    else "%a.(%s)" in
  fprintf ppf format print_longident longprefix txt

let is_curry_attr attr =
  match attr.attr_name.txt with
  | "extension.curry" -> true
  | _ -> false

let filter_curry_attrs attrs =
  List.filter (fun attr -> not (is_curry_attr attr)) attrs

let has_non_curry_attr attrs =
  List.exists (fun attr -> not (is_curry_attr attr)) attrs

type space_formatter = (unit, Format.formatter, unit) format

let override = function
  | Override -> "!"
  | Fresh -> ""

(* variance encoding: need to sync up with the [parser.mly] *)
let type_variance = function
  | NoVariance -> ""
  | Covariant -> "+"
  | Contravariant -> "-"

let type_injectivity = function
  | NoInjectivity -> ""
  | Injective -> "!"

type construct =
  [ `cons of expression list
  | `list of expression list
  | `nil
  | `normal
  | `simple of Longident.t
  | `tuple ]

let view_expr x =
  match x.pexp_desc with
  | Pexp_construct ( {txt= Lident "()"; _},_) -> `tuple
  | Pexp_construct ( {txt= Lident "[]";_},_) -> `nil
  | Pexp_construct ( {txt= Lident"::";_},Some _) ->
      let rec loop exp acc = match exp with
          | {pexp_desc=Pexp_construct ({txt=Lident "[]";_},_);
             pexp_attributes = []} ->
              (List.rev acc,true)
          | {pexp_desc=
             Pexp_construct ({txt=Lident "::";_},
                             Some ({pexp_desc= Pexp_tuple([e1;e2]);
                                    pexp_attributes = []}));
             pexp_attributes = []}
            ->
              loop e2 (e1::acc)
          | e -> (List.rev (e::acc),false) in
      let (ls,b) = loop x []  in
      if b then
        `list ls
      else `cons ls
  | Pexp_construct (x,None) -> `simple (x.txt)
  | _ -> `normal

let is_simple_construct :construct -> bool = function
  | `nil | `tuple | `list _ | `simple _  -> true
  | `cons _ | `normal -> false

let pp = fprintf

type ctxt = {
  pipe : bool;
  semi : bool;
  ifthenelse : bool;
  functionrhs : bool;
}

let reset_ctxt = { pipe=false; semi=false; ifthenelse=false; functionrhs=false}
let under_pipe ctxt = { ctxt with pipe=true }
let under_semi ctxt = { ctxt with semi=true }
let under_ifthenelse ctxt = { ctxt with ifthenelse=true }
let under_functionrhs ctxt = { ctxt with functionrhs=true }
(*
let reset_semi ctxt = { ctxt with semi=false }
let reset_ifthenelse ctxt = { ctxt with ifthenelse=false }
let reset_pipe ctxt = { ctxt with pipe=false }
*)

let list : 'a . ?sep:space_formatter -> ?first:space_formatter ->
  ?last:space_formatter -> (Format.formatter -> 'a -> unit) ->
  Format.formatter -> 'a list -> unit
  = fun ?sep ?first ?last fu f xs ->
    let first = match first with Some x -> x |None -> ("": _ format6)
    and last = match last with Some x -> x |None -> ("": _ format6)
    and sep = match sep with Some x -> x |None -> ("@ ": _ format6) in
    let aux f = function
      | [] -> ()
      | [x] -> fu f x
      | xs ->
          let rec loop  f = function
            | [x] -> fu f x
            | x::xs ->  fu f x; pp f sep; loop f xs;
            | _ -> assert false in begin
            pp f first; loop f xs; pp f last;
          end in
    aux f xs

let option : 'a. ?first:space_formatter -> ?last:space_formatter ->
  (Format.formatter -> 'a -> unit) -> Format.formatter -> 'a option -> unit
  = fun  ?first  ?last fu f a ->
    let first = match first with Some x -> x | None -> ("": _ format6)
    and last = match last with Some x -> x | None -> ("": _ format6) in
    match a with
    | None -> ()
    | Some x -> pp f first; fu f x; pp f last

let paren: 'a . ?first:space_formatter -> ?last:space_formatter ->
  bool -> (Format.formatter -> 'a -> unit) -> Format.formatter -> 'a -> unit
  = fun  ?(first=("": _ format6)) ?(last=("": _ format6)) b fu f x ->
    if b then (pp f "("; pp f first; fu f x; pp f last; pp f ")")
    else fu f x

let rec longident f = function
  | Lident s -> protect_ident f s
  | Ldot(y,s) -> protect_longident f longident y s
  | Lapply (y,s) ->
      pp f "%a(%a)" longident y longident s

let longident_loc f x = pp f "%a" longident x.txt

let constant f = function
  | Pconst_char i ->
      pp f "%C"  i
  | Pconst_string (i, _, None) ->
      pp f "%S" i
  | Pconst_string (i, _, Some delim) ->
      pp f "{%s|%s|%s}" delim i delim
  | Pconst_integer (i, None) ->
      paren (first_is '-' i) (fun f -> pp f "%s") f i
  | Pconst_integer (i, Some m) ->
      paren (first_is '-' i) (fun f (i, m) -> pp f "%s%c" i m) f (i,m)
  | Pconst_float (i, None) ->
      paren (first_is '-' i) (fun f -> pp f "%s") f i
  | Pconst_float (i, Some m) ->
      paren (first_is '-' i) (fun f (i,m) -> pp f "%s%c" i m) f (i,m)

(* trailing space*)
let mutable_flag f = function
  | Immutable -> ()
  | Mutable -> pp f "mutable@;"
let virtual_flag f  = function
  | Concrete -> ()
  | Virtual -> pp f "virtual@;"

(* trailing space added *)
let rec_flag f rf =
  match rf with
  | Nonrecursive -> ()
  | Recursive -> pp f "rec "
let nonrec_flag f rf =
  match rf with
  | Nonrecursive -> pp f "nonrec "
  | Recursive -> ()
let direction_flag f = function
  | Upto -> pp f "to@ "
  | Downto -> pp f "downto@ "
let private_flag f = function
  | Public -> ()
  | Private -> pp f "private@ "

let iter_loc f ctxt {txt; loc = _} = f ctxt txt

let constant_string f s = pp f "%S" s

let tyvar ppf s =
  if String.length s >= 2 && s.[1] = '\'' then
    (* without the space, this would be parsed as
       a character literal *)
    Format.fprintf ppf "' %s" s
  else
    Format.fprintf ppf "'%s" s

let tyvar_loc f str = tyvar f str.txt
let string_quot f x = pp f "`%s" x

let legacy_mode f m =
  let Mode txt = m.txt in
  let s =
    match txt with
    | "local" -> "local_"
    | "unique" -> "unique_"
    | "once" -> "once_"
    | s -> Misc.fatal_errorf "Unrecognized mode %s - should not parse" s
  in
  pp_print_string f s

let legacy_modes f m =
  pp_print_list ~pp_sep:(fun f () -> pp f " ") legacy_mode f m

let legacy_modality f m =
  let {txt; _} = (m : modality Location.loc) in
  let s =
    match txt with
    | Modality "global" -> "global_"
    | Modality s -> Misc.fatal_errorf "Unrecognized modality %s - should not parse" s
  in
  pp_print_string f s

let legacy_modalities f m =
  pp_print_list ~pp_sep:(fun f () -> pp f " ") legacy_modality f m

let optional_legacy_modalities f m =
  match m with
  | [] -> ()
  | m ->
    legacy_modalities f m;
    pp_print_space f ()

let space_modality f {txt = Modality m; _} =
  pp_print_string f " ";
  pp_print_string f m

let legacy_modality f m =
  let {txt; _} = (m : modality Location.loc) in
  let s =
    match txt with
    | Modality "global" -> "global_"
    | Modality s -> Misc.fatal_errorf "Unrecognized modality %s - should not parse" s
  in
  pp_print_string f s

let legacy_modalities f m =
  pp_print_list ~pp_sep:(fun f () -> pp f " ") legacy_modality f m

let optional_legacy_modalities f m =
  match m with
  | [] -> ()
  | m ->
    legacy_modalities f m;
    pp_print_space f ()

let maybe_atat_modalities f m =
  match m with
  | [] -> ()
  | _ :: _ ->
    pp_print_string f " @@";
    pp_print_list space_modality f m

let mode f m =
  let {txt = Mode txt; _} = m in
  pp_print_string f txt

<<<<<<< HEAD
let modes f m =
  pp_print_list ~pp_sep:(fun f () -> pp f " ") mode f m

let optional_at_modes f m =
  match m with
  | [] -> ()
  | m -> pp f " %@ %a" modes m
=======
let maybe_modes_of_type c =
  let m, cattrs = Jane_syntax.Mode_expr.maybe_of_attrs c.ptyp_attributes in
  m, { c with ptyp_attributes = cattrs }
>>>>>>> b2f73409

let optional_atat_modes f m =
  match m with
  | [] -> ()
  | m -> pp f " %@%@ %a" modes m

<<<<<<< HEAD
let maybe_type_at_modes pty ctxt f (c, m) =
  match m with
  | _ :: _ -> pp f "%a@ %@@ %a" (pty ctxt) c modes m
  | [] -> pty ctxt f c

let maybe_type_atat_modes pty ctxt f (c, m) =
  match m with
  | _ :: _ -> pp f "%a@ %@%@@ %a" (pty ctxt) c modes m
  | [] -> pty ctxt f c

=======
>>>>>>> b2f73409
let modalities_type pty ctxt f pca =
  match pca.pca_modalities with
  | [] -> pty ctxt f pca.pca_type
  | m ->
    pp f "%a %a" legacy_modalities m (pty ctxt) pca.pca_type
<<<<<<< HEAD

let modality f m =
  let {txt = Modality txt; _} = m in
  pp_print_string f txt

let modalities f m =
  pp_print_list ~pp_sep:(fun f () -> pp f " ") modality f m

let maybe_type_atat_modalities pty ctxt f (c, m) =
  match m with
  | _ :: _ -> pp f "%a@ %@%@@ %a" (pty ctxt) c modalities m
  | [] -> pty ctxt f c
=======
>>>>>>> b2f73409

(* c ['a,'b] *)
let rec class_params_def ctxt f =  function
  | [] -> ()
  | l ->
      pp f "[%a] " (* space *)
        (list (type_param ctxt) ~sep:",") l

and type_with_label ctxt f (label, c, mode) =
  match label with
  | Nolabel    -> maybe_type_at_modes core_type1 ctxt f (c, mode) (* otherwise parenthesize *)
  | Labelled s -> pp f "%s:%a" s (maybe_type_at_modes core_type1 ctxt) (c, mode)
  | Optional s -> pp f "?%s:%a" s (maybe_type_at_modes core_type1 ctxt) (c, mode)

and jkind ctxt f k = match (k : Jane_syntax.Jkind.t) with
  | Default -> pp f "_"
  | Primitive_layout_or_abbreviation s ->
    pp f "%s" (s : Jane_syntax.Jkind.Const.t :> _ loc).txt
  | Mod (t, modes) ->
    begin match modes with
    | [] -> Misc.fatal_error "malformed jkind annotation"
    | _ :: _ ->
      pp f "%a mod %a"
        (jkind ctxt) t
        (pp_print_list ~pp_sep:pp_print_space mode) modes
    end
  | With (t, ty) ->
    pp f "%a with %a" (jkind ctxt) t (core_type ctxt) ty
  | Kind_of ty -> pp f "kind_of_ %a" (core_type ctxt) ty

and jkind_annotation ctxt f annot = jkind ctxt f annot.txt

and tyvar_jkind_loc ctxt ~print_quote f (str,jkind) =
  let pptv =
    if print_quote
    then tyvar
    else fun ppf s -> pp ppf "%s" s
  in
  match jkind with
  | None -> pptv f str.txt
  | Some lay -> pp f "(%a : %a)" pptv str.txt (jkind_annotation ctxt) lay

and core_type ctxt f x =
  match Jane_syntax.Core_type.of_ast x with
  | Some (jtyp, attrs) -> core_type_jane_syntax ctxt attrs f jtyp
  | None ->
  let filtered_attrs = filter_curry_attrs x.ptyp_attributes in
  if filtered_attrs <> [] then begin
    pp f "((%a)%a)" (core_type ctxt) {x with ptyp_attributes=[]}
      (attributes ctxt) filtered_attrs
  end
  else match x.ptyp_desc with
    | Ptyp_arrow (l, ct1, ct2, m1, m2) ->
        pp f "@[<2>%a@;->@;%a@]" (* FIXME remove parens later *)
          (type_with_label ctxt) (l,ct1,m1) (return_type ctxt) (ct2,m2)
    | Ptyp_alias (ct, s) ->
      pp f "@[<2>%a@;as@;%a@]" (core_type1 ctxt) ct tyvar s
    | Ptyp_poly ([], ct) ->
        core_type ctxt f ct
    | Ptyp_poly (sl, ct) ->
        pp f "@[<2>%a%a@]"
               (fun f l -> match l with
                  | [] -> ()
                  | _ ->
                      pp f "%a@;.@;"
                        (list tyvar_loc ~sep:"@;")  l)
          sl (core_type ctxt) ct
    | _ -> pp f "@[<2>%a@]" (core_type1 ctxt) x

and core_type1 ctxt f x =
  match Jane_syntax.Core_type.of_ast x with
  | Some (jtyp, attrs) -> core_type1_jane_syntax ctxt attrs f jtyp
  | None ->
  if has_non_curry_attr x.ptyp_attributes then core_type ctxt f x
  else
    match x.ptyp_desc with
    | Ptyp_any -> pp f "_";
    | Ptyp_var s -> tyvar f  s;
    | Ptyp_tuple l ->  pp f "(%a)" (list (core_type1 ctxt) ~sep:"@;*@;") l
    | Ptyp_constr (li, l) ->
        pp f (* "%a%a@;" *) "%a%a"
          (fun f l -> match l with
             |[] -> ()
             |[x]-> pp f "%a@;" (core_type1 ctxt)  x
             | _ -> list ~first:"(" ~last:")@;" (core_type ctxt) ~sep:",@;" f l)
          l longident_loc li
    | Ptyp_variant (l, closed, low) ->
        let first_is_inherit = match l with
          | {Parsetree.prf_desc = Rinherit _}::_ -> true
          | _ -> false in
        let type_variant_helper f x =
          match x.prf_desc with
          | Rtag (l, _, ctl) ->
              pp f "@[<2>%a%a@;%a@]" (iter_loc string_quot) l
                (fun f l -> match l with
                   |[] -> ()
                   | _ -> pp f "@;of@;%a"
                            (list (core_type ctxt) ~sep:"&")  ctl) ctl
                (attributes ctxt) x.prf_attributes
          | Rinherit ct -> core_type ctxt f ct in
        pp f "@[<2>[%a%a]@]"
          (fun f l ->
             match l, closed with
             | [], Closed -> ()
             | [], Open -> pp f ">" (* Cf #7200: print [>] correctly *)
             | _ ->
                 pp f "%s@;%a"
                   (match (closed,low) with
                    | (Closed,None) -> if first_is_inherit then " |" else ""
                    | (Closed,Some _) -> "<" (* FIXME desugar the syntax sugar*)
                    | (Open,_) -> ">")
                   (list type_variant_helper ~sep:"@;<1 -2>| ") l) l
          (fun f low -> match low with
             |Some [] |None -> ()
             |Some xs ->
                 pp f ">@ %a"
                   (list string_quot) xs) low
    | Ptyp_object (l, o) ->
        let core_field_type f x = match x.pof_desc with
          | Otag (l, ct) ->
            (* Cf #7200 *)
            pp f "@[<hov2>%s: %a@ %a@ @]" l.txt
              (core_type ctxt) ct (attributes ctxt) x.pof_attributes
          | Oinherit ct ->
            pp f "@[<hov2>%a@ @]" (core_type ctxt) ct
        in
        let field_var f = function
          | Asttypes.Closed -> ()
          | Asttypes.Open ->
              match l with
              | [] -> pp f ".."
              | _ -> pp f " ;.."
        in
        pp f "@[<hov2><@ %a%a@ > @]"
          (list core_field_type ~sep:";") l
          field_var o (* Cf #7200 *)
    | Ptyp_class (li, l) ->   (*FIXME*)
        pp f "@[<hov2>%a@;#%a@]"
          (list (core_type ctxt) ~sep:"," ~first:"(" ~last:")") l
          longident_loc li
    | Ptyp_package (lid, cstrs) ->
        let aux f (s, ct) =
          pp f "type %a@ =@ %a" longident_loc s (core_type ctxt) ct  in
        (match cstrs with
         |[] -> pp f "@[<hov2>(module@ %a)@]" longident_loc lid
         |_ ->
             pp f "@[<hov2>(module@ %a@ with@ %a)@]" longident_loc lid
               (list aux  ~sep:"@ and@ ")  cstrs)
    | Ptyp_extension e -> extension ctxt f e
    | _ -> paren true (core_type ctxt) f x

and core_type_jane_syntax ctxt attrs f (x : Jane_syntax.Core_type.t) =
  let filtered_attrs = filter_curry_attrs attrs in
  if filtered_attrs <> [] then begin
    pp f "((%a)%a)" (core_type_jane_syntax ctxt []) x
      (attributes ctxt) filtered_attrs
  end
  else match x with
  | Jtyp_layout (Ltyp_alias { aliased_type; name; jkind }) ->
    pp f "@[<2>%a@;as@;(%a :@ %a)@]"
      (core_type1 ctxt) aliased_type
      tyvar_option name
      (jkind_annotation ctxt) jkind
  | Jtyp_layout (Ltyp_poly {bound_vars = []; inner_type}) ->
    core_type ctxt f inner_type
  | Jtyp_layout (Ltyp_poly {bound_vars; inner_type}) ->
    let jkind_poly_var f (name, jkind_opt) =
      match jkind_opt with
      | Some jkind -> pp f "(%a@;:@;%a)" tyvar_loc name (jkind_annotation ctxt) jkind
      | None -> tyvar_loc f name
    in
    pp f "@[<2>%a@;.@;%a@]"
        (list jkind_poly_var ~sep:"@;") bound_vars
        (core_type ctxt) inner_type
  | Jtyp_tuple _ | Jtyp_layout (Ltyp_var _) ->
    pp f "@[<2>%a@]" (core_type1_jane_syntax ctxt attrs) x


and core_type1_jane_syntax ctxt attrs f (x : Jane_syntax.Core_type.t) =
  if has_non_curry_attr attrs then core_type_jane_syntax ctxt attrs f x
  else
    match x with
    | Jtyp_layout (Ltyp_var { name; jkind }) ->
      pp f "(%a@;:@;%a)" tyvar_option name (jkind_annotation ctxt) jkind
    | Jtyp_tuple x -> core_type1_labeled_tuple ctxt attrs f x
    | Jtyp_layout (Ltyp_alias _ | Ltyp_poly _) ->
      paren true (core_type_jane_syntax ctxt attrs) f x

and tyvar_option f = function
  | None -> pp f "_"
  | Some name -> tyvar f name

and core_type1_labeled_tuple ctxt _attrs f
      : Jane_syntax.Labeled_tuples.core_type -> _ =
  fun tl ->
      pp f "(%a)" (list (labeled_core_type1 ctxt) ~sep:"@;*@;") tl

and labeled_core_type1 ctxt f (label, ty) =
  begin match label with
  | None   -> ()
  | Some s -> pp f "%s:" s
  end;
  core_type1 ctxt f ty

and return_type ctxt f (x, m) =
  if x.ptyp_attributes <> [] then maybe_type_at_modes core_type1 ctxt f (x, m)
  else maybe_type_at_modes core_type ctxt f (x, m)

(********************pattern********************)
(* be cautious when use [pattern], [pattern1] is preferred *)
and pattern ctxt f x =
  match Jane_syntax.Pattern.of_ast x with
  | Some (jpat, attrs) -> pattern_jane_syntax ctxt attrs f jpat
  | None ->
  if x.ppat_attributes <> [] then begin
    pp f "((%a)%a)" (pattern ctxt) {x with ppat_attributes=[]}
      (attributes ctxt) x.ppat_attributes
  end
  else match x.ppat_desc with
    | Ppat_alias (p, s) ->
        pp f "@[<2>%a@;as@;%a@]" (pattern ctxt) p protect_ident s.txt
    | _ -> pattern_or ctxt f x

and pattern_or ctxt f x =
  let rec left_associative x acc = match x with
    | {ppat_desc=Ppat_or (p1,p2); ppat_attributes = []} ->
        left_associative p1 (p2 :: acc)
    | x -> x :: acc
  in
  match left_associative x [] with
  | [] -> assert false
  | [x] -> pattern1 ctxt f x
  | orpats ->
      pp f "@[<hov0>%a@]" (list ~sep:"@ | " (pattern1 ctxt)) orpats

and pattern1 ctxt (f:Format.formatter) (x:pattern) : unit =
  let rec pattern_list_helper f p = match p with
    | {ppat_desc =
         Ppat_construct
           ({ txt = Lident("::") ;_},
            Some ([], inner_pat));
       ppat_attributes = []} ->
      begin match Jane_syntax.Pattern.of_ast inner_pat, inner_pat.ppat_desc with
      | None, Ppat_tuple([pat1; pat2]) ->
        pp f "%a::%a" (simple_pattern ctxt) pat1 pattern_list_helper pat2 (*RA*)
      | _ -> pattern1 ctxt f p
      end
    | _ -> pattern1 ctxt f p
  in
  if x.ppat_attributes <> [] then pattern ctxt f x
  else match x.ppat_desc with
    | Ppat_variant (l, Some p) ->
        pp f "@[<2>`%s@;%a@]" l (simple_pattern ctxt) p
    | Ppat_construct (({txt=Lident("()"|"[]");_}), _) ->
        simple_pattern ctxt f x
    | Ppat_construct (({txt;_} as li), po) ->
        (* FIXME The third field always false *)
        if txt = Lident "::" then
          pp f "%a" pattern_list_helper x
        else
          (match po with
           | Some ([], x) ->
               pp f "%a@;%a"  longident_loc li (simple_pattern ctxt) x
           | Some (vl, x) ->
               pp f "%a@ (type %a)@;%a" longident_loc li
                 (list ~sep:"@ " string_loc) vl
                 (simple_pattern ctxt) x
           | None -> pp f "%a" longident_loc li)
    | _ -> simple_pattern ctxt f x

and labeled_pattern1 ctxt (f:Format.formatter) (label, x) : unit =
  let simple_name = match x with
    | {ppat_desc = Ppat_var { txt=s; _ }; ppat_attributes = []; _} -> Some s
    | _ -> None
  in
  match label, simple_name with
  | None, _ ->
    pattern1 ctxt f x
  | Some lbl, Some simple_name when String.equal simple_name lbl ->
    pp f "~%s" lbl
  | Some lbl, _ ->
    pp f "~%s:" lbl;
    pattern1 ctxt f x

and simple_pattern ctxt (f:Format.formatter) (x:pattern) : unit =
  if x.ppat_attributes <> [] then pattern ctxt f x
  else match Jane_syntax.Pattern.of_ast x with
    | Some (jpat, attrs) -> pattern_jane_syntax ctxt attrs f jpat
    | None ->
    match x.ppat_desc with
    | Ppat_construct (({txt=Lident ("()"|"[]" as x);_}), None) ->
        pp f  "%s" x
    | Ppat_any -> pp f "_";
    | Ppat_var ({txt = txt;_}) -> protect_ident f txt
    | Ppat_array l ->
        pp f "@[<2>[|%a|]@]"  (list (pattern1 ctxt) ~sep:";") l
    | Ppat_unpack { txt = None } ->
        pp f "(module@ _)@ "
    | Ppat_unpack { txt = Some s } ->
        pp f "(module@ %s)@ " s
    | Ppat_type li ->
        pp f "#%a" longident_loc li
    | Ppat_record (l, closed) ->
        let longident_x_pattern f (li, p) =
          match (li,p) with
          | ({txt=Lident s;_ },
             {ppat_desc=Ppat_var {txt;_};
              ppat_attributes=[]; _})
            when s = txt ->
              pp f "@[<2>%a@]"  longident_loc li
          | _ ->
              pp f "@[<2>%a@;=@;%a@]" longident_loc li (pattern1 ctxt) p
        in
        begin match closed with
        | Closed ->
            pp f "@[<2>{@;%a@;}@]" (list longident_x_pattern ~sep:";@;") l
        | _ ->
            pp f "@[<2>{@;%a;_}@]" (list longident_x_pattern ~sep:";@;") l
        end
    | Ppat_tuple l ->
        pp f "@[<1>(%a)@]" (list  ~sep:",@;" (pattern1 ctxt))  l (* level1*)
    | Ppat_constant (c) -> pp f "%a" constant c
    | Ppat_interval (c1, c2) -> pp f "%a..%a" constant c1 constant c2
    | Ppat_variant (l,None) ->  pp f "`%s" l
    | Ppat_constraint (p, ct, m) ->
        begin match ct with
        | Some ct ->
            pp f "@[<2>(%a@;:@;%a%a)@]" (pattern1 ctxt) p (core_type ctxt) ct optional_atat_modes m
        | None ->
            pp f "@[<2>(%a%a)@]" (pattern1 ctxt) p optional_at_modes m
        end
    | Ppat_lazy p ->
        pp f "@[<2>(lazy@;%a)@]" (simple_pattern ctxt) p
    | Ppat_exception p ->
        pp f "@[<2>exception@;%a@]" (pattern1 ctxt) p
    | Ppat_extension e -> extension ctxt f e
    | Ppat_open (lid, p) ->
        let with_paren =
        match Jane_syntax.Pattern.of_ast p with
        | Some (jpat, _attrs) -> begin match jpat with
        | Jpat_immutable_array (Iapat_immutable_array _) -> false
        | Jpat_layout (Lpat_constant _) -> false
        | Jpat_tuple (_, _) -> true
        end
        | None -> match p.ppat_desc with
        | Ppat_array _ | Ppat_record _
        | Ppat_construct (({txt=Lident ("()"|"[]");_}), None) -> false
        | _ -> true in
        pp f "@[<2>%a.%a @]" longident_loc lid
          (paren with_paren @@ pattern1 ctxt) p
    | _ -> paren true (pattern ctxt) f x

and pattern_jane_syntax ctxt attrs f (pat : Jane_syntax.Pattern.t) =
  if attrs <> [] then
    pp f "((%a)%a)" (pattern_jane_syntax ctxt []) pat
      (attributes ctxt) attrs
  else
    match pat with
    | Jpat_immutable_array (Iapat_immutable_array l) ->
        pp f "@[<2>[:%a:]@]"  (list (pattern1 ctxt) ~sep:";") l
    | Jpat_layout (Lpat_constant c) -> unboxed_constant ctxt f c
    | Jpat_tuple (l, closed) ->
        let closed_flag ppf = function
        | Closed -> ()
        | Open -> pp ppf ",@;.."
        in
        pp f "@[<1>(%a%a)@]"
          (list ~sep:",@;" (labeled_pattern1 ctxt)) l
          closed_flag closed

and label_exp ctxt f (l,opt,p) =
  match l with
  | Nolabel ->
      (* single case pattern parens needed here *)
      pp f "%a" (simple_pattern ctxt) p
  | Optional rest ->
      begin match p with
      | {ppat_desc = Ppat_var {txt;_}; ppat_attributes = []}
        when txt = rest ->
          (match opt with
           | Some o -> pp f "?(%s=@;%a)" rest (expression ctxt) o
           | None -> pp f "?%s" rest)
      | _ ->
          (match opt with
           | Some o ->
               pp f "?%s:(%a=@;%a)"
                 rest
                 (pattern1 ctxt) p
                 (expression ctxt) o
           | None -> pp f "?%s:%a" rest (simple_pattern ctxt) p)
      end
  | Labelled l -> match p with
    | {ppat_desc  = Ppat_var {txt;_}; ppat_attributes = []}
      when txt = l ->
        pp f "~%s" l
    | _ ->  pp f "~%s:%a" l (simple_pattern ctxt) p

and sugar_expr ctxt f e =
  if e.pexp_attributes <> [] then false
  else match e.pexp_desc with
  | Pexp_apply ({ pexp_desc = Pexp_ident {txt = id; _};
                  pexp_attributes=[]; _}, args)
    when List.for_all (fun (lab, _) -> lab = Nolabel) args -> begin
      let print_indexop a path_prefix assign left sep right print_index indices
          rem_args =
        let print_path ppf = function
          | None -> ()
          | Some m -> pp ppf ".%a" longident m in
        match assign, rem_args with
            | false, [] ->
              pp f "@[%a%a%s%a%s@]"
                (simple_expr ctxt) a print_path path_prefix
                left (list ~sep print_index) indices right; true
            | true, [v] ->
              pp f "@[%a%a%s%a%s@ <-@;<1 2>%a@]"
                (simple_expr ctxt) a print_path path_prefix
                left (list ~sep print_index) indices right
                (simple_expr ctxt) v; true
            | _ -> false in
      match id, List.map snd args with
      | Lident "!", [e] ->
        pp f "@[<hov>!%a@]" (simple_expr ctxt) e; true
      | Ldot (path, ("get"|"set" as func)), a :: other_args -> begin
          let assign = func = "set" in
          let print = print_indexop a None assign in
          match path, other_args with
          | Lident "Array", i :: rest ->
            print ".(" "" ")" (expression ctxt) [i] rest
          | Lident "String", i :: rest ->
            print ".[" "" "]" (expression ctxt) [i] rest
          | Ldot (Lident "Bigarray", "Array1"), i1 :: rest ->
            print ".{" "," "}" (simple_expr ctxt) [i1] rest
          | Ldot (Lident "Bigarray", "Array2"), i1 :: i2 :: rest ->
            print ".{" "," "}" (simple_expr ctxt) [i1; i2] rest
          | Ldot (Lident "Bigarray", "Array3"), i1 :: i2 :: i3 :: rest ->
            print ".{" "," "}" (simple_expr ctxt) [i1; i2; i3] rest
          | Ldot (Lident "Bigarray", "Genarray"),
            {pexp_desc = Pexp_array indexes; pexp_attributes = []} :: rest ->
              print ".{" "," "}" (simple_expr ctxt) indexes rest
          | _ -> false
        end
      | (Lident s | Ldot(_,s)) , a :: i :: rest
        when first_is '.' s ->
          (* extract operator:
             assignment operators end with [right_bracket ^ "<-"],
             access operators end with [right_bracket] directly
          *)
          let multi_indices = String.contains s ';' in
          let i =
              match i.pexp_desc with
                | Pexp_array l when multi_indices -> l
                | _ -> [ i ] in
          let assign = last_is '-' s in
          let kind =
            (* extract the right end bracket *)
            let n = String.length s in
            if assign then s.[n - 3] else s.[n - 1] in
          let left, right = match kind with
            | ')' -> '(', ")"
            | ']' -> '[', "]"
            | '}' -> '{', "}"
            | _ -> assert false in
          let path_prefix = match id with
            | Ldot(m,_) -> Some m
            | _ -> None in
          let left = String.sub s 0 (1+String.index s left) in
          print_indexop a path_prefix assign left ";" right
            (if multi_indices then expression ctxt else simple_expr ctxt)
            i rest
      | _ -> false
    end
  | _ -> false

(* Postcondition: If [x] has any non-Jane Syntax attributes, the output will
   be self-delimiting. (I.e., it will be wrapped in parens.)

   Passing [jane_syntax_parens=true] will insert parens around Jane Syntax
   expressions that aren't already self-delimiting.
*)
and expression ?(jane_syntax_parens = false) ctxt f x =
  match Jane_syntax.Expression.of_ast x with
  | Some (jexpr, attrs) ->
      jane_syntax_expr ctxt attrs f jexpr ~parens:jane_syntax_parens
  | None ->
  if x.pexp_attributes <> [] then
    pp f "((%a)@,%a)" (expression ctxt) {x with pexp_attributes=[]}
      (attributes ctxt) x.pexp_attributes
  else match x.pexp_desc with
    | Pexp_function _ | Pexp_fun _ | Pexp_match _ | Pexp_try _ | Pexp_sequence _
    | Pexp_newtype _
      when ctxt.pipe || ctxt.semi ->
        paren true (expression reset_ctxt) f x
    | Pexp_ifthenelse _ | Pexp_sequence _ when ctxt.ifthenelse ->
        paren true (expression reset_ctxt) f x
    | Pexp_let _ | Pexp_letmodule _ | Pexp_open _
      | Pexp_letexception _ | Pexp_letop _
        when ctxt.semi ->
        paren true (expression reset_ctxt) f x
    | Pexp_fun (l, e0, p, e) ->
        pp f "@[<2>fun@;%a@;%a@]"
          (label_exp ctxt) (l, e0, p)
          (pp_print_pexp_function ctxt "->") e
    | Pexp_newtype (lid, e) ->
        pp f "@[<2>fun@;(type@;%s)@;%a@]" lid.txt
          (pp_print_pexp_function ctxt "->") e
    | Pexp_function l ->
        pp f "@[<hv>function%a@]" (case_list ctxt) l
    | Pexp_match (e, l) ->
        pp f "@[<hv0>@[<hv0>@[<2>match %a@]@ with@]%a@]"
          (expression reset_ctxt) e (case_list ctxt) l

    | Pexp_try (e, l) ->
        pp f "@[<0>@[<hv2>try@ %a@]@ @[<0>with%a@]@]"
             (* "try@;@[<2>%a@]@\nwith@\n%a"*)
          (expression reset_ctxt) e  (case_list ctxt) l
    | Pexp_let (rf, l, e) ->
        (* pp f "@[<2>let %a%a in@;<1 -2>%a@]"
           (*no indentation here, a new line*) *)
        (*   rec_flag rf *)
        pp f "@[<2>%a in@;<1 -2>%a@]"
          (bindings reset_ctxt) (rf,l)
          (expression ctxt) e
    | Pexp_apply
      ({ pexp_desc = Pexp_extension({txt = "extension.exclave"}, PStr []) },
       [Nolabel, sbody]) ->
        pp f "@[<2>exclave_ %a@]" (expression ctxt) sbody
    | Pexp_apply (e, l) ->
        begin if not (sugar_expr ctxt f x) then
            match view_fixity_of_exp e with
            | `Infix s ->
                begin match l with
                | [ (Nolabel, _) as arg1; (Nolabel, _) as arg2 ] ->
                    (* FIXME associativity label_x_expression_param *)
                    pp f "@[<2>%a@;%s@;%a@]"
                      (label_x_expression_param reset_ctxt) arg1 s
                      (label_x_expression_param ctxt) arg2
                | _ ->
                    pp f "@[<2>%a %a@]"
                      (simple_expr ctxt) e
                      (list (label_x_expression_param ctxt)) l
                end
            | `Prefix s ->
                let s =
                  if List.mem s ["~+";"~-";"~+.";"~-."] &&
                   (match l with
                    (* See #7200: avoid turning (~- 1) into (- 1) which is
                       parsed as an int literal *)
                    |[(_,{pexp_desc=Pexp_constant _})] -> false
                    | _ -> true)
                  then String.sub s 1 (String.length s -1)
                  else s in
                begin match l with
                | [(Nolabel, x)] ->
                  pp f "@[<2>%s@;%a@]" s (simple_expr ctxt) x
                | _   ->
                  pp f "@[<2>%a %a@]" (simple_expr ctxt) e
                    (list (label_x_expression_param ctxt)) l
                end
            | _ ->
                pp f "@[<hov2>%a@]" begin fun f (e,l) ->
                  pp f "%a@ %a" (expression2 ctxt) e
                    (list (label_x_expression_param reset_ctxt))  l
                    (* reset here only because [function,match,try,sequence]
                       are lower priority *)
                end (e,l)
        end

    | Pexp_construct (li, Some eo)
      when not (is_simple_construct (view_expr x))-> (* Not efficient FIXME*)
        (match view_expr x with
         | `cons ls -> list (simple_expr ctxt) f ls ~sep:"@;::@;"
         | `normal ->
             pp f "@[<2>%a@;%a@]" longident_loc li
               (simple_expr ctxt) eo
         | _ -> assert false)
    | Pexp_setfield (e1, li, e2) ->
        pp f "@[<2>%a.%a@ <-@ %a@]"
          (simple_expr ctxt) e1 longident_loc li (simple_expr ctxt) e2
    | Pexp_ifthenelse (e1, e2, eo) ->
        (* @;@[<2>else@ %a@]@] *)
        let fmt:(_,_,_)format ="@[<hv0>@[<2>if@ %a@]@;@[<2>then@ %a@]%a@]" in
        let expression_under_ifthenelse = expression (under_ifthenelse ctxt) in
        pp f fmt expression_under_ifthenelse e1 expression_under_ifthenelse e2
          (fun f eo -> match eo with
             | Some x ->
                 pp f "@;@[<2>else@;%a@]" (expression (under_semi ctxt)) x
             | None -> () (* pp f "()" *)) eo
    | Pexp_sequence _ ->
        let rec sequence_helper acc = function
          | {pexp_desc=Pexp_sequence(e1,e2); pexp_attributes = []} ->
              sequence_helper (e1::acc) e2
          | v -> List.rev (v::acc) in
        let lst = sequence_helper [] x in
        pp f "@[<hv>%a@]"
          (list (expression (under_semi ctxt)) ~sep:";@;") lst
    | Pexp_new (li) ->
        pp f "@[<hov2>new@ %a@]" longident_loc li;
    | Pexp_setinstvar (s, e) ->
        pp f "@[<hov2>%s@ <-@ %a@]" s.txt (expression ctxt) e
    | Pexp_override l -> (* FIXME *)
        let string_x_expression f (s, e) =
          pp f "@[<hov2>%s@ =@ %a@]" s.txt (expression ctxt) e in
        pp f "@[<hov2>{<%a>}@]"
          (list string_x_expression  ~sep:";"  )  l;
    | Pexp_letmodule (s, me, e) ->
        pp f "@[<hov2>let@ module@ %s@ =@ %a@ in@ %a@]"
          (Option.value s.txt ~default:"_")
          (module_expr reset_ctxt) me (expression ctxt) e
    | Pexp_letexception (cd, e) ->
        pp f "@[<hov2>let@ exception@ %a@ in@ %a@]"
          (extension_constructor ctxt) cd
          (expression ctxt) e
    | Pexp_assert e ->
        pp f "@[<hov2>assert@ %a@]" (simple_expr ctxt) e
    | Pexp_lazy (e) ->
        pp f "@[<hov2>lazy@ %a@]" (simple_expr ctxt) e
    (* Pexp_poly: impossible but we should print it anyway, rather than
       assert false *)
    | Pexp_poly (e, None) ->
        pp f "@[<hov2>!poly!@ %a@]" (simple_expr ctxt) e
    | Pexp_poly (e, Some ct) ->
        pp f "@[<hov2>(!poly!@ %a@ : %a)@]"
          (simple_expr ctxt) e (core_type ctxt) ct
    | Pexp_open (o, e) ->
        pp f "@[<2>let open%s %a in@;%a@]"
          (override o.popen_override) (module_expr ctxt) o.popen_expr
          (expression ctxt) e
    | Pexp_variant (l,Some eo) ->
        pp f "@[<2>`%s@;%a@]" l (simple_expr ctxt) eo
    | Pexp_letop {let_; ands; body} ->
        pp f "@[<2>@[<v>%a@,%a@] in@;<1 -2>%a@]"
          (binding_op ctxt) let_
          (list ~sep:"@," (binding_op ctxt)) ands
          (expression ctxt) body
    | Pexp_extension e -> extension ctxt f e
    | Pexp_unreachable -> pp f "."
    | _ -> expression1 ctxt f x

and expression1 ctxt f x =
  if x.pexp_attributes <> [] then expression ctxt f x ~jane_syntax_parens:true
  else match x.pexp_desc with
    | Pexp_object cs -> pp f "%a" (class_structure ctxt) cs
    | _ -> expression2 ctxt f x
(* used in [Pexp_apply] *)

and expression2 ctxt f x =
  if x.pexp_attributes <> [] then expression ctxt f x ~jane_syntax_parens:true
  else match x.pexp_desc with
    | Pexp_field (e, li) ->
        pp f "@[<hov2>%a.%a@]" (simple_expr ctxt) e longident_loc li
    | Pexp_send (e, s) -> pp f "@[<hov2>%a#%s@]" (simple_expr ctxt) e s.txt

    | _ -> simple_expr ctxt f x

and simple_expr ctxt f x =
  if x.pexp_attributes <> [] then expression ctxt f x ~jane_syntax_parens:true
  else match x.pexp_desc with
    | Pexp_construct _  when is_simple_construct (view_expr x) ->
        (match view_expr x with
         | `nil -> pp f "[]"
         | `tuple -> pp f "()"
         | `list xs ->
             pp f "@[<hv0>[%a]@]"
               (list (expression (under_semi ctxt)) ~sep:";@;") xs
         | `simple x -> longident f x
         | _ -> assert false)
    | Pexp_ident li ->
        longident_loc f li
    (* (match view_fixity_of_exp x with *)
    (* |`Normal -> longident_loc f li *)
    (* | `Prefix _ | `Infix _ -> pp f "( %a )" longident_loc li) *)
    | Pexp_constant c -> constant f c;
    | Pexp_pack me ->
        pp f "(module@;%a)" (module_expr ctxt) me
    | Pexp_tuple l ->
        pp f "@[<hov2>(%a)@]" (list (simple_expr ctxt) ~sep:",@;") l
    | Pexp_constraint (e, ct, m) ->
      begin match ct with
      | None ->
        pp f "(%a %a)" legacy_modes m (expression ctxt) e
      | Some ct ->
        pp f "(%a : %a)" (expression ctxt) e (maybe_type_atat_modes core_type ctxt) (ct, m)
      end
    | Pexp_coerce (e, cto1, ct) ->
        pp f "(%a%a :> %a)" (expression ctxt) e
          (option (core_type ctxt) ~first:" : " ~last:" ") cto1 (* no sep hint*)
          (core_type ctxt) ct
    | Pexp_variant (l, None) -> pp f "`%s" l
    | Pexp_record (l, eo) ->
        let longident_x_expression f ( li, e) =
          match e with
          |  {pexp_desc=Pexp_ident {txt;_};
              pexp_attributes=[]; _} when li.txt = txt ->
              pp f "@[<hov2>%a@]" longident_loc li
          | _ ->
              pp f "@[<hov2>%a@;=@;%a@]" longident_loc li (simple_expr ctxt) e
        in
        pp f "@[<hv0>@[<hv2>{@;%a%a@]@;}@]"(* "@[<hov2>{%a%a}@]" *)
          (option ~last:" with@;" (simple_expr ctxt)) eo
          (list longident_x_expression ~sep:";@;") l
    | Pexp_array (l) ->
        pp f "@[<0>@[<2>[|%a|]@]@]"
          (list (simple_expr (under_semi ctxt)) ~sep:";") l
    | Pexp_while (e1, e2) ->
        let fmt : (_,_,_) format = "@[<2>while@;%a@;do@;%a@;done@]" in
        pp f fmt (expression ctxt) e1 (expression ctxt) e2
    | Pexp_for (s, e1, e2, df, e3) ->
        let fmt:(_,_,_)format =
          "@[<hv0>@[<hv2>@[<2>for %a =@;%a@;%a%a@;do@]@;%a@]@;done@]" in
        let expression = expression ctxt in
        pp f fmt (pattern ctxt) s expression e1 direction_flag
          df expression e2 expression e3
    | _ ->  paren true (expression ctxt) f x

and attributes ctxt f l =
  List.iter (attribute ctxt f) l

and item_attributes ctxt f l =
  List.iter (item_attribute ctxt f) l

and attribute ctxt f a =
  pp f "@[<2>[@@%s@ %a]@]" a.attr_name.txt (payload ctxt) a.attr_payload

and item_attribute ctxt f a =
  pp f "@[<2>[@@@@%s@ %a]@]" a.attr_name.txt (payload ctxt) a.attr_payload

and floating_attribute ctxt f a =
  pp f "@[<2>[@@@@@@%s@ %a]@]" a.attr_name.txt (payload ctxt) a.attr_payload

and value_description ctxt f x =
  (* note: value_description has an attribute field,
           but they're already printed by the callers this method *)
<<<<<<< HEAD
  pp f "@[<hov2>%a%a@]" (maybe_type_atat_modalities core_type ctxt) (x.pval_type, x.pval_modalities)
=======
  pp f "@[<hov2>%a%a%a@]" (core_type ctxt) x.pval_type
    maybe_atat_modalities x.pval_modalities
>>>>>>> b2f73409
    (fun f x ->
       if x.pval_prim <> []
       then pp f "@ =@ %a" (list constant_string) x.pval_prim
    ) x

and extension ctxt f (s, e) =
  pp f "@[<2>[%%%s@ %a]@]" s.txt (payload ctxt) e

and item_extension ctxt f (s, e) =
  pp f "@[<2>[%%%%%s@ %a]@]" s.txt (payload ctxt) e

and exception_declaration ctxt f x =
  pp f "@[<hov2>exception@ %a@]%a"
    (extension_constructor ctxt) x.ptyexn_constructor
    (item_attributes ctxt) x.ptyexn_attributes

and class_type_field ctxt f x =
  match x.pctf_desc with
  | Pctf_inherit (ct) ->
      pp f "@[<2>inherit@ %a@]%a" (class_type ctxt) ct
        (item_attributes ctxt) x.pctf_attributes
  | Pctf_val (s, mf, vf, ct) ->
      pp f "@[<2>val @ %a%a%s@ :@ %a@]%a"
        mutable_flag mf virtual_flag vf s.txt (core_type ctxt) ct
        (item_attributes ctxt) x.pctf_attributes
  | Pctf_method (s, pf, vf, ct) ->
      pp f "@[<2>method %a %a%s :@;%a@]%a"
        private_flag pf virtual_flag vf s.txt (core_type ctxt) ct
        (item_attributes ctxt) x.pctf_attributes
  | Pctf_constraint (ct1, ct2) ->
      pp f "@[<2>constraint@ %a@ =@ %a@]%a"
        (core_type ctxt) ct1 (core_type ctxt) ct2
        (item_attributes ctxt) x.pctf_attributes
  | Pctf_attribute a -> floating_attribute ctxt f a
  | Pctf_extension e ->
      item_extension ctxt f e;
      item_attributes ctxt f x.pctf_attributes

and class_signature ctxt f { pcsig_self = ct; pcsig_fields = l ;_} =
  pp f "@[<hv0>@[<hv2>object@[<1>%a@]@ %a@]@ end@]"
    (fun f -> function
         {ptyp_desc=Ptyp_any; ptyp_attributes=[]; _} -> ()
       | ct -> pp f " (%a)" (core_type ctxt) ct) ct
    (list (class_type_field ctxt) ~sep:"@;") l

(* call [class_signature] called by [class_signature] *)
and class_type ctxt f x =
  match x.pcty_desc with
  | Pcty_signature cs ->
      class_signature ctxt f cs;
      attributes ctxt f x.pcty_attributes
  | Pcty_constr (li, l) ->
      pp f "%a%a%a"
        (fun f l -> match l with
           | [] -> ()
           | _  -> pp f "[%a]@ " (list (core_type ctxt) ~sep:"," ) l) l
        longident_loc li
        (attributes ctxt) x.pcty_attributes
  | Pcty_arrow (l, co, cl) ->
      pp f "@[<2>%a@;->@;%a@]" (* FIXME remove parens later *)
        (type_with_label ctxt) (l,co,[])
        (class_type ctxt) cl
  | Pcty_extension e ->
      extension ctxt f e;
      attributes ctxt f x.pcty_attributes
  | Pcty_open (o, e) ->
      pp f "@[<2>let open%s %a in@;%a@]"
        (override o.popen_override) longident_loc o.popen_expr
        (class_type ctxt) e

(* [class type a = object end] *)
and class_type_declaration_list ctxt f l =
  let class_type_declaration kwd f x =
    let { pci_params=ls; pci_name={ txt; _ }; _ } = x in
    pp f "@[<2>%s %a%a%s@ =@ %a@]%a" kwd
      virtual_flag x.pci_virt
      (class_params_def ctxt) ls txt
      (class_type ctxt) x.pci_expr
      (item_attributes ctxt) x.pci_attributes
  in
  match l with
  | [] -> ()
  | [x] -> class_type_declaration "class type" f x
  | x :: xs ->
      pp f "@[<v>%a@,%a@]"
        (class_type_declaration "class type") x
        (list ~sep:"@," (class_type_declaration "and")) xs

and class_field ctxt f x =
  match x.pcf_desc with
  | Pcf_inherit (ovf, ce, so) ->
      pp f "@[<2>inherit@ %s@ %a%a@]%a" (override ovf)
        (class_expr ctxt) ce
        (fun f so -> match so with
           | None -> ();
           | Some (s) -> pp f "@ as %s" s.txt ) so
        (item_attributes ctxt) x.pcf_attributes
  | Pcf_val (s, mf, Cfk_concrete (ovf, e)) ->
      pp f "@[<2>val%s %a%s =@;%a@]%a" (override ovf)
        mutable_flag mf s.txt
        (expression ctxt) e
        (item_attributes ctxt) x.pcf_attributes
  | Pcf_method (s, pf, Cfk_virtual ct) ->
      pp f "@[<2>method virtual %a %s :@;%a@]%a"
        private_flag pf s.txt
        (core_type ctxt) ct
        (item_attributes ctxt) x.pcf_attributes
  | Pcf_val (s, mf, Cfk_virtual ct) ->
      pp f "@[<2>val virtual %a%s :@ %a@]%a"
        mutable_flag mf s.txt
        (core_type ctxt) ct
        (item_attributes ctxt) x.pcf_attributes
  | Pcf_method (s, pf, Cfk_concrete (ovf, e)) ->
      let bind e =
        binding ctxt f
          {pvb_pat=
             {ppat_desc=Ppat_var s;
              ppat_loc=Location.none;
              ppat_loc_stack=[];
              ppat_attributes=[]};
           pvb_expr=e;
           pvb_constraint=None;
           pvb_attributes=[];
           pvb_modes=[];
           pvb_loc=Location.none;
          }
      in
      pp f "@[<2>method%s %a%a@]%a"
        (override ovf)
        private_flag pf
        (fun f -> function
           | {pexp_desc=Pexp_poly (e, Some ct); pexp_attributes=[]; _} ->
               pp f "%s :@;%a=@;%a"
                 s.txt (core_type ctxt) ct (expression ctxt) e
           | {pexp_desc=Pexp_poly (e, None); pexp_attributes=[]; _} ->
               bind e
           | _ -> bind e) e
        (item_attributes ctxt) x.pcf_attributes
  | Pcf_constraint (ct1, ct2) ->
      pp f "@[<2>constraint %a =@;%a@]%a"
        (core_type ctxt) ct1
        (core_type ctxt) ct2
        (item_attributes ctxt) x.pcf_attributes
  | Pcf_initializer (e) ->
      pp f "@[<2>initializer@ %a@]%a"
        (expression ctxt) e
        (item_attributes ctxt) x.pcf_attributes
  | Pcf_attribute a -> floating_attribute ctxt f a
  | Pcf_extension e ->
      item_extension ctxt f e;
      item_attributes ctxt f x.pcf_attributes

and class_structure ctxt f { pcstr_self = p; pcstr_fields =  l } =
  pp f "@[<hv0>@[<hv2>object%a@;%a@]@;end@]"
    (fun f p -> match p.ppat_desc with
       | Ppat_any -> ()
       | Ppat_constraint _ -> pp f " %a" (pattern ctxt) p
       | _ -> pp f " (%a)" (pattern ctxt) p) p
    (list (class_field ctxt)) l

and class_expr ctxt f x =
  if x.pcl_attributes <> [] then begin
    pp f "((%a)%a)" (class_expr ctxt) {x with pcl_attributes=[]}
      (attributes ctxt) x.pcl_attributes
  end else
    match x.pcl_desc with
    | Pcl_structure (cs) -> class_structure ctxt f cs
    | Pcl_fun (l, eo, p, e) ->
        pp f "fun@ %a@ ->@ %a"
          (label_exp ctxt) (l,eo,p)
          (class_expr ctxt) e
    | Pcl_let (rf, l, ce) ->
        pp f "%a@ in@ %a"
          (bindings ctxt) (rf,l)
          (class_expr ctxt) ce
    | Pcl_apply (ce, l) ->
        pp f "((%a)@ %a)" (* Cf: #7200 *)
          (class_expr ctxt) ce
          (list (label_x_expression_param ctxt)) l
    | Pcl_constr (li, l) ->
        pp f "%a%a"
          (fun f l-> if l <>[] then
              pp f "[%a]@ "
                (list (core_type ctxt) ~sep:",") l) l
          longident_loc li
    | Pcl_constraint (ce, ct) ->
        pp f "(%a@ :@ %a)"
          (class_expr ctxt) ce
          (class_type ctxt) ct
    | Pcl_extension e -> extension ctxt f e
    | Pcl_open (o, e) ->
        pp f "@[<2>let open%s %a in@;%a@]"
          (override o.popen_override) longident_loc o.popen_expr
          (class_expr ctxt) e

and include_ : 'a. ctxt -> formatter ->
                   functor_:bool ->
                   contents:(ctxt -> formatter -> 'a -> unit) ->
                   'a include_infos ->
                   unit =
  fun ctxt f ~functor_ ~contents incl ->
    pp f "@[<hov2>include%t@ %a@]%a"
      (if functor_ then fun f -> pp f "@ functor" else fun _ -> ())
      (contents ctxt) incl.pincl_mod
      (item_attributes ctxt) incl.pincl_attributes

and kind_abbrev ctxt f name jkind =
  pp f "@[<hov2>kind_abbrev_@ %a@ =@ %a@]"
    string_loc name
    (jkind_annotation ctxt) jkind

and module_type ctxt f x =
  if x.pmty_attributes <> [] then begin
    pp f "((%a)%a)" (module_type ctxt) {x with pmty_attributes=[]}
      (attributes ctxt) x.pmty_attributes
  end else
    match Jane_syntax.Module_type.of_ast x with
    | Some (jmty, attrs) -> module_type_jane_syntax ctxt attrs f jmty
    | None ->
    match x.pmty_desc with
    | Pmty_functor (Unit, mt2) ->
        pp f "@[<hov2>() ->@ %a@]" (module_type ctxt) mt2
    | Pmty_functor (Named (s, mt1), mt2) ->
        begin match s.txt with
        | None ->
            pp f "@[<hov2>%a@ ->@ %a@]"
              (module_type1 ctxt) mt1 (module_type ctxt) mt2
        | Some name ->
            pp f "@[<hov2>functor@ (%s@ :@ %a)@ ->@ %a@]" name
              (module_type ctxt) mt1 (module_type ctxt) mt2
        end
    | Pmty_with (mt, []) -> module_type ctxt f mt
    | Pmty_with (mt, l) ->
        pp f "@[<hov2>%a@ with@ %a@]"
          (module_type1 ctxt) mt
          (list (with_constraint ctxt) ~sep:"@ and@ ") l
    | _ -> module_type1 ctxt f x

and module_type_jane_syntax ctxt attrs f (mty : Jane_syntax.Module_type.t) =
  if attrs <> [] then
    pp f "((%a)%a)"
      (module_type_jane_syntax ctxt []) mty
      (attributes ctxt) attrs
  else
    match mty with
    | Jmty_strengthen { mty; mod_id } ->
        pp f "@[<hov2>%a@ with@ %a@]"
          (module_type1 ctxt) mty
          longident_loc mod_id

and with_constraint ctxt f = function
  | Pwith_type (li, ({ptype_params= ls ;_} as td)) ->
      pp f "type@ %a %a =@ %a"
        (type_params ctxt) ls
        longident_loc li (type_declaration ctxt) td
  | Pwith_module (li, li2) ->
      pp f "module %a =@ %a" longident_loc li longident_loc li2;
  | Pwith_modtype (li, mty) ->
      pp f "module type %a =@ %a" longident_loc li (module_type ctxt) mty;
  | Pwith_typesubst (li, ({ptype_params=ls;_} as td)) ->
      pp f "type@ %a %a :=@ %a"
        (type_params ctxt) ls
        longident_loc li
        (type_declaration ctxt) td
  | Pwith_modsubst (li, li2) ->
      pp f "module %a :=@ %a" longident_loc li longident_loc li2
  | Pwith_modtypesubst (li, mty) ->
      pp f "module type %a :=@ %a" longident_loc li (module_type ctxt) mty;


and module_type1 ctxt f x =
  match Jane_syntax.Module_type.of_ast x with
  | Some (jmty, attrs) -> module_type_jane_syntax1 ctxt attrs f jmty
  | None ->
  if x.pmty_attributes <> [] then module_type ctxt f x
  else match x.pmty_desc with
    | Pmty_ident li ->
        pp f "%a" longident_loc li;
    | Pmty_alias li ->
        pp f "(module %a)" longident_loc li;
    | Pmty_signature (s) ->
        pp f "@[<hv0>@[<hv2>sig@ %a@]@ end@]" (* "@[<hov>sig@ %a@ end@]" *)
          (list (signature_item ctxt)) s (* FIXME wrong indentation*)
    | Pmty_typeof me ->
        pp f "@[<hov2>module@ type@ of@ %a@]" (module_expr ctxt) me
    | Pmty_extension e -> extension ctxt f e
    | _ -> paren true (module_type ctxt) f x

and module_type_jane_syntax1 ctxt attrs f : Jane_syntax.Module_type.t -> _ =
  function
  | Jmty_strengthen _ as jmty ->
      paren true (module_type_jane_syntax ctxt attrs) f jmty

and signature ctxt f x =  list ~sep:"@\n" (signature_item ctxt) f x

and sig_include_functor ctxt f
  : Jane_syntax.Include_functor.signature_item -> _ = function
  | Ifsig_include_functor incl ->
      include_ ctxt f ~functor_:true ~contents:module_type incl

and sig_layout ctxt f
  : Jane_syntax.Layouts.signature_item -> _ = function
  | Lsig_kind_abbrev (name, jkind) ->
      kind_abbrev ctxt f name jkind

and signature_item_jane_syntax ctxt f : Jane_syntax.Signature_item.t -> _ =
  function
  | Jsig_include_functor ifincl -> sig_include_functor ctxt f ifincl
  | Jsig_layout sigi -> sig_layout ctxt f sigi

and signature_item ctxt f x : unit =
  match Jane_syntax.Signature_item.of_ast x with
  | Some jsigi -> signature_item_jane_syntax ctxt f jsigi
  | None ->
  match x.psig_desc with
  | Psig_type (rf, l) ->
      type_def_list ctxt f (rf, true, l)
  | Psig_typesubst l ->
      (* Psig_typesubst is never recursive, but we specify [Recursive] here to
         avoid printing a [nonrec] flag, which would be rejected by the parser.
      *)
      type_def_list ctxt f (Recursive, false, l)
  | Psig_value vd ->
      let intro = if vd.pval_prim = [] then "val" else "external" in
      pp f "@[<2>%s@ %a@ :@ %a@]%a" intro
        protect_ident vd.pval_name.txt
        (value_description ctxt) vd
        (item_attributes ctxt) vd.pval_attributes
  | Psig_typext te ->
      type_extension ctxt f te
  | Psig_exception ed ->
      exception_declaration ctxt f ed
  | Psig_class l ->
      let class_description kwd f ({pci_params=ls;pci_name={txt;_};_} as x) =
        pp f "@[<2>%s %a%a%s@;:@;%a@]%a" kwd
          virtual_flag x.pci_virt
          (class_params_def ctxt) ls txt
          (class_type ctxt) x.pci_expr
          (item_attributes ctxt) x.pci_attributes
      in begin
        match l with
        | [] -> ()
        | [x] -> class_description "class" f x
        | x :: xs ->
            pp f "@[<v>%a@,%a@]"
              (class_description "class") x
              (list ~sep:"@," (class_description "and")) xs
      end
  | Psig_module ({pmd_type={pmty_desc=Pmty_alias alias;
                            pmty_attributes=[]; _};_} as pmd) ->
      pp f "@[<hov>module@ %s@ =@ %a@]%a"
        (Option.value pmd.pmd_name.txt ~default:"_")
        longident_loc alias
        (item_attributes ctxt) pmd.pmd_attributes
  | Psig_module pmd ->
      pp f "@[<hov>module@ %s@ :@ %a@]%a"
        (Option.value pmd.pmd_name.txt ~default:"_")
        (module_type ctxt) pmd.pmd_type
        (item_attributes ctxt) pmd.pmd_attributes
  | Psig_modsubst pms ->
      pp f "@[<hov>module@ %s@ :=@ %a@]%a" pms.pms_name.txt
        longident_loc pms.pms_manifest
        (item_attributes ctxt) pms.pms_attributes
  | Psig_open od ->
      pp f "@[<hov2>open%s@ %a@]%a"
        (override od.popen_override)
        longident_loc od.popen_expr
        (item_attributes ctxt) od.popen_attributes
  | Psig_include incl ->
      include_ ctxt f ~functor_:false ~contents:module_type incl
  | Psig_modtype {pmtd_name=s; pmtd_type=md; pmtd_attributes=attrs} ->
      pp f "@[<hov2>module@ type@ %s%a@]%a"
        s.txt
        (fun f md -> match md with
           | None -> ()
           | Some mt ->
               pp_print_space f () ;
               pp f "@ =@ %a" (module_type ctxt) mt
        ) md
        (item_attributes ctxt) attrs
  | Psig_modtypesubst {pmtd_name=s; pmtd_type=md; pmtd_attributes=attrs} ->
      let md = match md with
        | None -> assert false (* ast invariant *)
        | Some mt -> mt in
      pp f "@[<hov2>module@ type@ %s@ :=@ %a@]%a"
        s.txt (module_type ctxt) md
        (item_attributes ctxt) attrs
  | Psig_class_type (l) -> class_type_declaration_list ctxt f l
  | Psig_recmodule decls ->
      let rec  string_x_module_type_list f ?(first=true) l =
        match l with
        | [] -> () ;
        | pmd :: tl ->
            if not first then
              pp f "@ @[<hov2>and@ %s:@ %a@]%a"
                (Option.value pmd.pmd_name.txt ~default:"_")
                (module_type1 ctxt) pmd.pmd_type
                (item_attributes ctxt) pmd.pmd_attributes
            else
              pp f "@[<hov2>module@ rec@ %s:@ %a@]%a"
                (Option.value pmd.pmd_name.txt ~default:"_")
                (module_type1 ctxt) pmd.pmd_type
                (item_attributes ctxt) pmd.pmd_attributes;
            string_x_module_type_list f ~first:false tl
      in
      string_x_module_type_list f decls
  | Psig_attribute a -> floating_attribute ctxt f a
  | Psig_extension(e, a) ->
      item_extension ctxt f e;
      item_attributes ctxt f a

and module_expr ctxt f x =
  if x.pmod_attributes <> [] then
    pp f "((%a)%a)" (module_expr ctxt) {x with pmod_attributes=[]}
      (attributes ctxt) x.pmod_attributes
  else match x.pmod_desc with
    | Pmod_structure (s) ->
        pp f "@[<hv2>struct@;@[<0>%a@]@;<1 -2>end@]"
          (list (structure_item ctxt) ~sep:"@\n") s;
    | Pmod_constraint (me, mt) ->
        pp f "@[<hov2>(%a@ :@ %a)@]"
          (module_expr ctxt) me
          (module_type ctxt) mt
    | Pmod_ident (li) ->
        pp f "%a" longident_loc li;
    | Pmod_functor (Unit, me) ->
        pp f "functor ()@;->@;%a" (module_expr ctxt) me
    | Pmod_functor (Named (s, mt), me) ->
        pp f "functor@ (%s@ :@ %a)@;->@;%a"
          (Option.value s.txt ~default:"_")
          (module_type ctxt) mt (module_expr ctxt) me
    | Pmod_apply (me1, me2) ->
        pp f "(%a)(%a)" (module_expr ctxt) me1 (module_expr ctxt) me2
        (* Cf: #7200 *)
    | Pmod_apply_unit me1 ->
        pp f "(%a)()" (module_expr ctxt) me1
    | Pmod_unpack e ->
        pp f "(val@ %a)" (expression ctxt) e
    | Pmod_extension e -> extension ctxt f e

and structure ctxt f x = list ~sep:"@\n" (structure_item ctxt) f x

and payload ctxt f = function
  | PStr [{pstr_desc = Pstr_eval (e, attrs)}] ->
      pp f "@[<2>%a@]%a"
        (expression ctxt) e
        (item_attributes ctxt) attrs
  | PStr x -> structure ctxt f x
  | PTyp x -> pp f ":@ "; core_type ctxt f x
  | PSig x -> pp f ":@ "; signature ctxt f x
  | PPat (x, None) -> pp f "?@ "; pattern ctxt f x
  | PPat (x, Some e) ->
      pp f "?@ "; pattern ctxt f x;
      pp f " when "; expression ctxt f e

and pp_print_pexp_function ctxt sep f x =
  (* We go to some trouble to print nested [Pexp_newtype]/[Lexp_newtype] as
     newtype parameters of the same "fun" (rather than printing several nested
     "fun (type a) -> ..."). This isn't necessary for round-tripping -- it just
     makes the pretty-printing a bit prettier. *)
  match Jane_syntax.Expression.of_ast x with
  | Some (Jexp_n_ary_function (params, c, body), []) ->
      function_params_then_body ctxt f params c body ~delimiter:sep
  | Some (Jexp_layout (Lexp_newtype (str, lay, e)), []) ->
      pp f "@[(type@ %s :@ %a)@]@ %a"
        str.txt
        (jkind_annotation ctxt) lay
        (pp_print_pexp_function ctxt sep) e
  | Some (jst, attrs) ->
      pp f "%s@;%a" sep (jane_syntax_expr ctxt attrs ~parens:false) jst
  | None ->
  if x.pexp_attributes <> [] then pp f "%s@;%a" sep (expression ctxt) x
  else
    match x.pexp_desc with
    | Pexp_newtype (str,e) ->
      pp f "(type@ %s)@ %a" str.txt (pp_print_pexp_function ctxt sep) e
    | Pexp_fun (a, b, c, body) ->
      pp f "%a@;%a"
        (label_exp ctxt) (a, b, c)
        (pp_print_pexp_function ctxt sep) body
    | _ ->
       pp f "%s@;%a" sep (expression ctxt) x

(* transform [f = fun g h -> ..] to [f g h = ... ] could be improved *)
and binding ctxt f {pvb_pat=p; pvb_expr=x; pvb_constraint = ct; pvb_modes = modes; _} =
  (* .pvb_attributes have already been printed by the caller, #bindings *)
  match ct with
  | Some (Pvc_constraint { locally_abstract_univars = []; typ }) ->
      pp f "%a@;:@;%a%a@;=@;%a"
        (simple_pattern ctxt) p
        (core_type ctxt) typ
        optional_atat_modes modes
        (expression ctxt) x
  | Some (Pvc_constraint { locally_abstract_univars = vars; typ }) ->
      pp f "%a@;: type@;%a.@;%a%a@;=@;%a"
        (simple_pattern ctxt) p (list pp_print_string ~sep:"@;")
        (List.map (fun x -> x.txt) vars)
        (core_type ctxt) typ
        optional_atat_modes modes
        (expression ctxt) x
  | Some (Pvc_coercion {ground=None; coercion }) ->
      pp f "%a@;:>@;%a%a@;=@;%a"
        (simple_pattern ctxt) p
        (core_type ctxt) coercion
        optional_at_modes modes
        (expression ctxt) x
  | Some (Pvc_coercion {ground=Some ground; coercion }) ->
      pp f "%a@;:%a@;:>@;%a%a@;=@;%a"
        (simple_pattern ctxt) p
        (core_type ctxt) ground
        (core_type ctxt) coercion
        optional_atat_modes modes
        (expression ctxt) x
  | None ->
      (* CR layouts 1.5: We just need to check for [is_desugared_gadt] because
         the parser hasn't been upgraded to parse [let x : type a. ... = ...] as
         [Pvb_constraint] as it has been upstream. Once we encode that with Jane
         Syntax appropriately, we can delete this code.
      *)
      let tyvars_str tyvars = List.map (fun v -> v.txt) tyvars in
      let is_desugared_gadt p e =
        let gadt_pattern =
          match p with
          | {ppat_desc=Ppat_constraint({ppat_desc=Ppat_var _} as pat,
                                      Some {ptyp_desc=Ptyp_poly (args_tyvars, rt)}, _);
            ppat_attributes=[]}->
              Some (pat, args_tyvars, rt)
          | _ -> None in
        let rec gadt_exp tyvars e =
          match e with
          (* no need to handle jkind annotations here; the extracted variables
            don't get printed -- they're just used to decide how to print *)
          | {pexp_desc=Pexp_newtype (tyvar, e); pexp_attributes=[]} ->
              gadt_exp (tyvar :: tyvars) e
          | {pexp_desc=Pexp_constraint (e, Some ct, _); pexp_attributes=[]} ->
              Some (List.rev tyvars, e, ct)
          | _ -> None in
        let gadt_exp = gadt_exp [] e in
        match gadt_pattern, gadt_exp with
        | Some (p, pt_tyvars, pt_ct), Some (e_tyvars, e, e_ct)
          when tyvars_str pt_tyvars = tyvars_str e_tyvars ->
            let ety = Ast_helper.Typ.varify_constructors e_tyvars e_ct in
            if ety = pt_ct then
              Some (p, pt_tyvars, e_ct, e) else None
        | _ -> None
      in
      begin match is_desugared_gadt p x with
      | Some (p, (_ :: _ as tyvars), ct, e) ->
          pp f "%a@;: type@;%a.@;%a%a@;=@;%a"
            (simple_pattern ctxt) p
            (list pp_print_string ~sep:"@;")
            (tyvars_str tyvars)
            (core_type ctxt) ct
            optional_atat_modes modes
            (expression ctxt) e
      | _ ->
        begin match p with
        | {ppat_desc=Ppat_var _; ppat_attributes=[]} ->
          begin match modes with
          | [] ->
            pp f "%a@ %a"
              (simple_pattern ctxt) p
              (pp_print_pexp_function ctxt "=") x
          | _ ->
            pp f "(%a%a)@ %a"
              (simple_pattern ctxt) p
              optional_at_modes modes
              (pp_print_pexp_function ctxt "=") x
          end
        | _ ->
            pp f "%a%a@;=@;%a" (pattern ctxt) p optional_at_modes modes (expression ctxt) x
        end
      end

(* [in] is not printed *)
and bindings ctxt f (rf,l) =
  let binding kwd rf f x =
    pp f "@[<2>%s %a%a@]%a" kwd rec_flag rf
      (binding ctxt) x
      (item_attributes ctxt) x.pvb_attributes
  in
  match l with
  | [] -> ()
  | [x] -> binding "let" rf f x
  | x::xs ->
      pp f "@[<v>%a@,%a@]"
        (binding "let" rf) x
        (list ~sep:"@," (binding "and" Nonrecursive)) xs

and binding_op ctxt f x =
  match x.pbop_pat, x.pbop_exp with
  | {ppat_desc = Ppat_var { txt=pvar; _ }; ppat_attributes = []; _},
    {pexp_desc = Pexp_ident { txt=Lident evar; _}; pexp_attributes = []; _}
       when pvar = evar ->
     pp f "@[<2>%s %s@]" x.pbop_op.txt evar
  | pat, exp ->
     pp f "@[<2>%s %a@;=@;%a@]"
       x.pbop_op.txt (pattern ctxt) pat (expression ctxt) exp

and str_include_functor ctxt f
  : Jane_syntax.Include_functor.structure_item -> _ = function
  | Ifstr_include_functor incl ->
      include_ ctxt f ~functor_:true ~contents:module_expr incl

and str_layout ctxt f
  : Jane_syntax.Layouts.structure_item -> _ = function
  | Lstr_kind_abbrev (name, jkind) ->
      kind_abbrev ctxt f name jkind

and structure_item_jane_syntax ctxt f : Jane_syntax.Structure_item.t -> _ =
  function
  | Jstr_include_functor ifincl -> str_include_functor ctxt f ifincl
  | Jstr_layout stri -> str_layout ctxt f stri

and structure_item ctxt f x =
  match Jane_syntax.Structure_item.of_ast x with
  | Some jstri -> structure_item_jane_syntax ctxt f jstri
  | None ->
  match x.pstr_desc with
  | Pstr_eval (e, attrs) ->
      pp f "@[<hov2>;;%a@]%a"
        (expression ctxt) e
        (item_attributes ctxt) attrs
  | Pstr_type (_, []) -> assert false
  | Pstr_type (rf, l)  -> type_def_list ctxt f (rf, true, l)
  | Pstr_value (rf, l) ->
      (* pp f "@[<hov2>let %a%a@]"  rec_flag rf bindings l *)
      pp f "@[<2>%a@]" (bindings ctxt) (rf,l)
  | Pstr_typext te -> type_extension ctxt f te
  | Pstr_exception ed -> exception_declaration ctxt f ed
  | Pstr_module x ->
      let rec module_helper = function
        | {pmod_desc=Pmod_functor(arg_opt,me'); pmod_attributes = []} ->
            begin match arg_opt with
            | Unit -> pp f "()"
            | Named (s, mt) ->
              pp f "(%s:%a)" (Option.value s.txt ~default:"_")
                (module_type ctxt) mt
            end;
            module_helper me'
        | me -> me
      in
      pp f "@[<hov2>module %s%a@]%a"
        (Option.value x.pmb_name.txt ~default:"_")
        (fun f me ->
           let me = module_helper me in
           match me with
           | {pmod_desc=
                Pmod_constraint
                  (me',
                   ({pmty_desc=(Pmty_ident (_)
                               | Pmty_signature (_));_} as mt));
              pmod_attributes = []} ->
               pp f " :@;%a@;=@;%a@;"
                 (module_type ctxt) mt (module_expr ctxt) me'
           | _ -> pp f " =@ %a" (module_expr ctxt) me
        ) x.pmb_expr
        (item_attributes ctxt) x.pmb_attributes
  | Pstr_open od ->
      pp f "@[<2>open%s@;%a@]%a"
        (override od.popen_override)
        (module_expr ctxt) od.popen_expr
        (item_attributes ctxt) od.popen_attributes
  | Pstr_modtype {pmtd_name=s; pmtd_type=md; pmtd_attributes=attrs} ->
      pp f "@[<hov2>module@ type@ %s%a@]%a"
        s.txt
        (fun f md -> match md with
           | None -> ()
           | Some mt ->
               pp_print_space f () ;
               pp f "@ =@ %a" (module_type ctxt) mt
        ) md
        (item_attributes ctxt) attrs
  | Pstr_class l ->
      let extract_class_args cl =
        let rec loop acc = function
          | {pcl_desc=Pcl_fun (l, eo, p, cl'); pcl_attributes = []} ->
              loop ((l,eo,p) :: acc) cl'
          | cl -> List.rev acc, cl
        in
        let args, cl = loop [] cl in
        let constr, cl =
          match cl with
          | {pcl_desc=Pcl_constraint (cl', ct); pcl_attributes = []} ->
              Some ct, cl'
          | _ -> None, cl
        in
        args, constr, cl
      in
      let class_constraint f ct = pp f ": @[%a@] " (class_type ctxt) ct in
      let class_declaration kwd f
          ({pci_params=ls; pci_name={txt;_}; _} as x) =
        let args, constr, cl = extract_class_args x.pci_expr in
        pp f "@[<2>%s %a%a%s %a%a=@;%a@]%a" kwd
          virtual_flag x.pci_virt
          (class_params_def ctxt) ls txt
          (list (label_exp ctxt) ~last:"@ ") args
          (option class_constraint) constr
          (class_expr ctxt) cl
          (item_attributes ctxt) x.pci_attributes
      in begin
        match l with
        | [] -> ()
        | [x] -> class_declaration "class" f x
        | x :: xs ->
            pp f "@[<v>%a@,%a@]"
              (class_declaration "class") x
              (list ~sep:"@," (class_declaration "and")) xs
      end
  | Pstr_class_type l -> class_type_declaration_list ctxt f l
  | Pstr_primitive vd ->
      pp f "@[<hov2>external@ %a@ :@ %a@]%a"
        protect_ident vd.pval_name.txt
        (value_description ctxt) vd
        (item_attributes ctxt) vd.pval_attributes
  | Pstr_include incl ->
      include_ ctxt f ~functor_:false ~contents:module_expr incl
  | Pstr_recmodule decls -> (* 3.07 *)
      let aux f = function
        | ({pmb_expr={pmod_desc=Pmod_constraint (expr, typ)}} as pmb) ->
            pp f "@[<hov2>@ and@ %s:%a@ =@ %a@]%a"
              (Option.value pmb.pmb_name.txt ~default:"_")
              (module_type ctxt) typ
              (module_expr ctxt) expr
              (item_attributes ctxt) pmb.pmb_attributes
        | pmb ->
            pp f "@[<hov2>@ and@ %s@ =@ %a@]%a"
              (Option.value pmb.pmb_name.txt ~default:"_")
              (module_expr ctxt) pmb.pmb_expr
              (item_attributes ctxt) pmb.pmb_attributes
      in
      begin match decls with
      | ({pmb_expr={pmod_desc=Pmod_constraint (expr, typ)}} as pmb) :: l2 ->
          pp f "@[<hv>@[<hov2>module@ rec@ %s:%a@ =@ %a@]%a@ %a@]"
            (Option.value pmb.pmb_name.txt ~default:"_")
            (module_type ctxt) typ
            (module_expr ctxt) expr
            (item_attributes ctxt) pmb.pmb_attributes
            (fun f l2 -> List.iter (aux f) l2) l2
      | pmb :: l2 ->
          pp f "@[<hv>@[<hov2>module@ rec@ %s@ =@ %a@]%a@ %a@]"
            (Option.value pmb.pmb_name.txt ~default:"_")
            (module_expr ctxt) pmb.pmb_expr
            (item_attributes ctxt) pmb.pmb_attributes
            (fun f l2 -> List.iter (aux f) l2) l2
      | _ -> assert false
      end
  | Pstr_attribute a -> floating_attribute ctxt f a
  | Pstr_extension(e, a) ->
      item_extension ctxt f e;
      item_attributes ctxt f a

and type_param ctxt f (ct, (a,b)) =
  pp f "%s%s%a" (type_variance a) (type_injectivity b) (core_type ctxt) ct

and type_params ctxt f = function
  | [] -> ()
  | l -> pp f "%a " (list (type_param ctxt) ~first:"(" ~last:")" ~sep:",@;") l

and type_def_list ctxt f (rf, exported, l) =
  let type_decl kwd rf f x =
    let eq =
      if (x.ptype_kind = Ptype_abstract)
         && (x.ptype_manifest = None) then ""
      else if exported then " ="
      else " :="
    in
    let layout_annot, x =
      match Jane_syntax.Layouts.of_type_declaration x with
      | None -> Format.dprintf "", x
      | Some (jkind, remaining_attributes) ->
          Format.dprintf " : %a"
            (jkind_annotation ctxt) jkind,
          { x with ptype_attributes = remaining_attributes }
    in
    pp f "@[<2>%s %a%a%s%t%s%a@]%a" kwd
      nonrec_flag rf
      (type_params ctxt) x.ptype_params
      x.ptype_name.txt layout_annot eq
      (type_declaration ctxt) x
      (item_attributes ctxt) x.ptype_attributes
  in
  match l with
  | [] -> assert false
  | [x] -> type_decl "type" rf f x
  | x :: xs -> pp f "@[<v>%a@,%a@]"
                 (type_decl "type" rf) x
                 (list ~sep:"@," (type_decl "and" Recursive)) xs

and record_declaration ctxt f lbls =
  let type_record_field f pld =
    pp f "@[<2>%a%a%s:@;%a@;%a@]"
      mutable_flag pld.pld_mutable
      optional_legacy_modalities pld.pld_modalities
      pld.pld_name.txt
      (core_type ctxt) pld.pld_type
      (attributes ctxt) pld.pld_attributes
  in
  pp f "{@\n%a}"
    (list type_record_field ~sep:";@\n" )  lbls

and type_declaration ctxt f x =
  (* type_declaration has an attribute field,
     but it's been printed by the caller of this method *)
  let priv f =
    match x.ptype_private with
    | Public -> ()
    | Private -> pp f "@;private"
  in
  let manifest f =
    match x.ptype_manifest with
    | None -> ()
    | Some y ->
        if x.ptype_kind = Ptype_abstract then
          pp f "%t@;%a" priv (core_type ctxt) y
        else
          pp f "@;%a" (core_type ctxt) y
  in
  let constructor_declaration f pcd =
    pp f "|@;";
    let vars_jkinds, attrs =
      match Jane_syntax.Layouts.of_constructor_declaration pcd with
      | None -> List.map (fun v -> v, None) pcd.pcd_vars, pcd.pcd_attributes
      | Some stuff -> stuff
    in
    constructor_declaration ctxt f
      (pcd.pcd_name.txt, vars_jkinds, pcd.pcd_args, pcd.pcd_res, attrs)
  in
  let repr f =
    let intro f =
      if x.ptype_manifest = None then ()
      else pp f "@;="
    in
    match x.ptype_kind with
    | Ptype_variant xs ->
      let variants fmt xs =
        if xs = [] then pp fmt " |" else
          pp fmt "@\n%a" (list ~sep:"@\n" constructor_declaration) xs
      in pp f "%t%t%a" intro priv variants xs
    | Ptype_abstract -> ()
    | Ptype_record l ->
        pp f "%t%t@;%a" intro priv (record_declaration ctxt) l
    | Ptype_open -> pp f "%t%t@;.." intro priv
  in
  let constraints f =
    List.iter
      (fun (ct1,ct2,_) ->
         pp f "@[<hov2>@ constraint@ %a@ =@ %a@]"
           (core_type ctxt) ct1 (core_type ctxt) ct2)
      x.ptype_cstrs
  in
  pp f "%t%t%t" manifest repr constraints

and type_extension ctxt f x =
  let extension_constructor f x =
    pp f "@\n|@;%a" (extension_constructor ctxt) x
  in
  pp f "@[<2>type %a%a += %a@ %a@]%a"
    (fun f -> function
       | [] -> ()
       | l ->
           pp f "%a@;" (list (type_param ctxt) ~first:"(" ~last:")" ~sep:",") l)
    x.ptyext_params
    longident_loc x.ptyext_path
    private_flag x.ptyext_private (* Cf: #7200 *)
    (list ~sep:"" extension_constructor)
    x.ptyext_constructors
    (item_attributes ctxt) x.ptyext_attributes

and constructor_declaration ctxt f (name, vars_jkinds, args, res, attrs) =
  let name =
    match name with
    | "::" -> "(::)"
    | s -> s in
  let pp_vars f vls =
    match vls with
    | [] -> ()
    | _  -> pp f "%a@;.@;" (list (tyvar_jkind_loc ctxt ~print_quote:true) ~sep:"@;")
                           vls
  in
  match res with
  | None ->
      pp f "%s%a@;%a" name
        (fun f -> function
           | Pcstr_tuple [] -> ()
           | Pcstr_tuple l ->
             pp f "@;of@;%a" (list (modalities_type core_type1 ctxt) ~sep:"@;*@;") l
           | Pcstr_record l -> pp f "@;of@;%a" (record_declaration ctxt) l
        ) args
        (attributes ctxt) attrs
  | Some r ->
      pp f "%s:@;%a%a@;%a" name
        pp_vars vars_jkinds
        (fun f -> function
           | Pcstr_tuple [] -> core_type1 ctxt f r
           | Pcstr_tuple l -> pp f "%a@;->@;%a"
                                (list (modalities_type core_type1 ctxt) ~sep:"@;*@;") l
                                (core_type1 ctxt) r
           | Pcstr_record l ->
               pp f "%a@;->@;%a" (record_declaration ctxt) l (core_type1 ctxt) r
        )
        args
        (attributes ctxt) attrs

and extension_constructor ctxt f x =
  (* Cf: #7200 *)
  match Jane_syntax.Extension_constructor.of_ast x with
  | Some (jext, attrs) ->
    extension_constructor_jst ctxt f x.pext_name attrs jext
  | None ->
  match x.pext_kind with
  | Pext_decl(v, l, r) ->
      constructor_declaration ctxt f
        (x.pext_name.txt, List.map (fun v -> v, None) v, l, r, x.pext_attributes)
  | Pext_rebind li ->
      pp f "%s@;=@;%a%a" x.pext_name.txt
        longident_loc li
        (attributes ctxt) x.pext_attributes

and extension_constructor_jst ctxt f name attrs :
  Jane_syntax.Extension_constructor.t -> _ = function
  | Jext_layout (Lext_decl(vl, l, r)) ->
    constructor_declaration ctxt f (name.txt, vl, l, r, attrs)

and case_list ctxt f l : unit =
  let aux f {pc_lhs; pc_guard; pc_rhs} =
    pp f "@;| @[<2>%a%a@;->@;%a@]"
      (pattern ctxt) pc_lhs (option (expression ctxt) ~first:"@;when@;")
      pc_guard (expression (under_pipe ctxt)) pc_rhs
  in
  list aux f l ~sep:""

and label_x_expression_param ctxt f (l,e) =
  let simple_name = match e with
    | {pexp_desc=Pexp_ident {txt=Lident l;_};
       pexp_attributes=[]} -> Some l
    | _ -> None
  in match l with
  | Nolabel  -> expression2 ctxt f e (* level 2*)
  | Optional str ->
      if Some str = simple_name then
        pp f "?%s" str
      else
        pp f "?%s:%a" str (simple_expr ctxt) e
  | Labelled lbl ->
      if Some lbl = simple_name then
        pp f "~%s" lbl
      else
        pp f "~%s:%a" lbl (simple_expr ctxt) e

and tuple_component ctxt f (l,e) =
  let simple_name = match e with
    | {pexp_desc=Pexp_ident {txt=Lident l;_};
       pexp_attributes=[]} -> Some l
    | _ -> None
  in match (simple_name, l) with
  (* Labeled component can be represented with pun *)
  | Some simple_name, Some lbl when String.equal simple_name lbl -> pp f "~%s" lbl
  (* Labeled component general case *)
  | _, Some lbl -> pp f "~%s:%a" lbl (simple_expr ctxt) e
  (* Unlabeled component *)
  | _, None  -> expression2 ctxt f e (* level 2*)

and directive_argument f x =
  match x.pdira_desc with
  | Pdir_string (s) -> pp f "@ %S" s
  | Pdir_int (n, None) -> pp f "@ %s" n
  | Pdir_int (n, Some m) -> pp f "@ %s%c" n m
  | Pdir_ident (li) -> pp f "@ %a" longident li
  | Pdir_bool (b) -> pp f "@ %s" (string_of_bool b)

(* [parens] is whether parens should be inserted around constructs that aren't
   already self-delimiting. E.g. immutable arrays are self-delimiting because
   they begin and end in a bracket.
*)
and jane_syntax_expr ctxt attrs f (jexp : Jane_syntax.Expression.t) ~parens =
  if attrs <> [] then
    pp f "((%a)@,%a)" (jane_syntax_expr ctxt [] ~parens:false) jexp
      (attributes ctxt) attrs
  else match jexp with
  | Jexp_comprehension x -> comprehension_expr ctxt f x
  | Jexp_immutable_array x -> immutable_array_expr ctxt f x
  | Jexp_layout x -> layout_expr ctxt f x ~parens
  | Jexp_n_ary_function x   ->
      if parens then pp f "(%a)" (n_ary_function_expr reset_ctxt) x
      else n_ary_function_expr ctxt f x
  | Jexp_tuple ltexp        -> labeled_tuple_expr ctxt f ltexp

and comprehension_expr ctxt f (cexp : Jane_syntax.Comprehensions.expression) =
  let punct, comp = match cexp with
    | Cexp_list_comprehension  comp ->
        "", comp
    | Cexp_array_comprehension (amut, comp) ->
        let punct = match amut with
          | Mutable  -> "|"
          | Immutable -> ":"
        in
        punct, comp
  in
  comprehension ctxt f ~open_:("[" ^ punct) ~close:(punct ^ "]") comp

and comprehension ctxt f ~open_ ~close cexp =
  let Jane_syntax.Comprehensions.{ body; clauses } = cexp in
  pp f "@[<hv0>@[<hv2>%s%a@ @[<hv2>%a@]%s@]@]"
    open_
    (expression ctxt) body
    (list ~sep:"@ " (comprehension_clause ctxt)) clauses
    close

and comprehension_clause ctxt f (x : Jane_syntax.Comprehensions.clause) =
  match x with
  | For bindings ->
      pp f "@[for %a@]" (list ~sep:"@]@ @[and " (comprehension_binding ctxt)) bindings
  | When cond ->
      pp f "@[when %a@]" (expression ctxt) cond

and comprehension_binding ctxt f x =
  let Jane_syntax.Comprehensions.{ pattern = pat; iterator; attributes = attrs } = x in
  pp f "%a%a %a"
    (attributes ctxt) attrs
    (pattern ctxt) pat
    (comprehension_iterator ctxt) iterator

and comprehension_iterator ctxt f (x : Jane_syntax.Comprehensions.iterator) =
  match x with
  | Range { start; stop; direction } ->
      pp f "=@ %a %a%a"
        (expression ctxt) start
        direction_flag direction
        (expression ctxt) stop
  | In seq ->
      pp f "in %a" (expression ctxt) seq

and immutable_array_expr ctxt f (x : Jane_syntax.Immutable_arrays.expression) =
  match x with
  | Iaexp_immutable_array elts ->
      pp f "@[<0>@[<2>[:%a:]@]@]"
         (list (simple_expr (under_semi ctxt)) ~sep:";") elts

(* [parens] is the same as the argument to [jane_syntax_expr]. *)
and layout_expr ctxt f (x : Jane_syntax.Layouts.expression) ~parens =
  match x with
  (* see similar case in [expression] *)
  | Lexp_newtype _ when parens || ctxt.pipe || ctxt.semi ->
    paren true (layout_expr reset_ctxt ~parens:false) f x
  | Lexp_constant x -> unboxed_constant ctxt f x
  | Lexp_newtype (lid, jkind, inner_expr) ->
    pp f "@[<2>fun@;(type@;%s :@;%a)@;%a@]"
      lid.txt
      (jkind_annotation ctxt) jkind
      (pp_print_pexp_function ctxt "->") inner_expr

and unboxed_constant _ctxt f (x : Jane_syntax.Layouts.constant)
  =
  match x with
  | Float (x, None) ->
    paren (first_is '-' x) (fun f -> pp f "%s") f (Misc.format_as_unboxed_literal x)
  | Float (x, Some suffix)
  | Integer (x, suffix) ->
    paren (first_is '-' x) (fun f (x, suffix) -> pp f "%s%c" x suffix) f
      (Misc.format_as_unboxed_literal x, suffix)

and function_param ctxt f
    ({ pparam_desc; pparam_loc = _ } :
       Jane_syntax.N_ary_functions.function_param)
  =
  match pparam_desc with
  | Pparam_val (a, b, c) -> label_exp ctxt f (a, b, c)
  | Pparam_newtype (ty, None) -> pp f "(type %s)" ty.txt
  | Pparam_newtype (ty, Some annot) ->
      pp f "(type %s : %a)" ty.txt (jkind_annotation ctxt) annot

and function_body ctxt f (x : Jane_syntax.N_ary_functions.function_body) =
  match x with
  | Pfunction_body body -> expression ctxt f body
  | Pfunction_cases (cases, _, attrs) ->
    pp f "@[<hv>function%a%a@]"
      (item_attributes ctxt) attrs
      (case_list ctxt) cases

and function_constraint
    ctxt f (x : Jane_syntax.N_ary_functions.function_constraint)
  =
  (* Enable warning 9 to ensure that the record pattern doesn't miss any field.
  *)
  match[@ocaml.warning "+9"] x with
  | { type_constraint = Pconstraint ty; mode_annotations } ->
    pp f ":@;%a%a" (core_type ctxt) ty optional_atat_modes mode_annotations
  | { type_constraint = Pcoerce (ty1, ty2); mode_annotations } ->
    pp f "%a:>@;%a%a"
      (option ~first:":@;" (core_type ctxt)) ty1
      (core_type ctxt) ty2
      optional_atat_modes mode_annotations

and function_params_then_body ctxt f params constraint_ body ~delimiter =
  let pp_params f =
    match params with
    | [] -> ()
    | _ :: _ -> pp f "%a@;" (list (function_param ctxt) ~sep:"@ ") params
  in
  pp f "%t%a%s@;%a"
    pp_params
    (option (function_constraint ctxt) ~first:"@;") constraint_
    delimiter
    (function_body (under_functionrhs ctxt)) body

and n_ary_function_expr
      ctxt
      f
      ((params, constraint_, body) as x : Jane_syntax.N_ary_functions.expression)
  =
  if ctxt.pipe || ctxt.semi then
    paren true (n_ary_function_expr reset_ctxt) f x
  else
    match params, constraint_ with
    (* Omit [fun] if there are no params. *)
    | [], None ->
        let should_paren =
          match body with
          | Pfunction_cases _ -> ctxt.functionrhs
          | Pfunction_body _ -> false
        in
        let ctxt' = if should_paren then reset_ctxt else ctxt in
        pp f "@[<2>%a@]" (paren should_paren (function_body ctxt')) body
    | [], Some constraint_ ->
      pp f "@[<2>(%a@;%a)@]"
        (function_body ctxt) body
        (function_constraint ctxt) constraint_
    | _ :: _, _ ->
      pp f "@[<2>fun@;%t@]"
        (fun f ->
          function_params_then_body
            ctxt f params constraint_ body ~delimiter:"->")

and labeled_tuple_expr ctxt f (x : Jane_syntax.Labeled_tuples.expression) =
  pp f "@[<hov2>(%a)@]" (list (tuple_component ctxt) ~sep:",@;") x

(******************************************************************************)
(* All exported functions must be defined or redefined below here and wrapped in
   [export_printer] in order to ensure they are invariant with respecto which
   language extensions are enabled. *)

let Language_extension.For_pprintast.{ print_with_maximal_extensions } =
  Language_extension.For_pprintast.make_printer_exporter ()

let print_reset_with_maximal_extensions f =
  print_with_maximal_extensions (f reset_ctxt)

let toplevel_phrase f x =
  match x with
  | Ptop_def (s) ->pp f "@[<hov0>%a@]"  (list (structure_item reset_ctxt)) s
   (* pp_open_hvbox f 0; *)
   (* pp_print_list structure_item f s ; *)
   (* pp_close_box f (); *)
  | Ptop_dir {pdir_name; pdir_arg = None; _} ->
   pp f "@[<hov2>#%s@]" pdir_name.txt
  | Ptop_dir {pdir_name; pdir_arg = Some pdir_arg; _} ->
   pp f "@[<hov2>#%s@ %a@]" pdir_name.txt directive_argument pdir_arg

let toplevel_phrase = print_with_maximal_extensions toplevel_phrase

let expression f x =
  pp f "@[%a@]" (expression reset_ctxt) x

let expression = print_with_maximal_extensions expression

let string_of_expression x =
  ignore (flush_str_formatter ()) ;
  let f = str_formatter in
  expression f x;
  flush_str_formatter ()

let structure = print_reset_with_maximal_extensions structure

let string_of_structure x =
  ignore (flush_str_formatter ());
  let f = str_formatter in
  structure f x;
  flush_str_formatter ()

let top_phrase f x =
  pp_print_newline f ();
  toplevel_phrase f x;
  pp f ";;";
  pp_print_newline f ()

let longident = print_with_maximal_extensions longident
let core_type = print_reset_with_maximal_extensions core_type
let pattern = print_reset_with_maximal_extensions pattern
let signature = print_reset_with_maximal_extensions signature
let module_expr = print_reset_with_maximal_extensions module_expr
let module_type = print_reset_with_maximal_extensions module_type
let class_field = print_reset_with_maximal_extensions class_field
let class_type_field = print_reset_with_maximal_extensions class_type_field
let class_expr = print_reset_with_maximal_extensions class_expr
let class_type = print_reset_with_maximal_extensions class_type
let class_signature = print_reset_with_maximal_extensions class_signature
let structure_item = print_reset_with_maximal_extensions structure_item
let signature_item = print_reset_with_maximal_extensions signature_item
let binding = print_reset_with_maximal_extensions binding
let payload = print_reset_with_maximal_extensions payload
let type_declaration = print_reset_with_maximal_extensions type_declaration
let jkind = print_reset_with_maximal_extensions jkind<|MERGE_RESOLUTION|>--- conflicted
+++ resolved
@@ -305,6 +305,10 @@
 let legacy_modes f m =
   pp_print_list ~pp_sep:(fun f () -> pp f " ") legacy_mode f m
 
+let space_modality f {txt = Modality m; _} =
+  pp_print_string f " ";
+  pp_print_string f m
+
 let legacy_modality f m =
   let {txt; _} = (m : modality Location.loc) in
   let s =
@@ -324,29 +328,6 @@
     legacy_modalities f m;
     pp_print_space f ()
 
-let space_modality f {txt = Modality m; _} =
-  pp_print_string f " ";
-  pp_print_string f m
-
-let legacy_modality f m =
-  let {txt; _} = (m : modality Location.loc) in
-  let s =
-    match txt with
-    | Modality "global" -> "global_"
-    | Modality s -> Misc.fatal_errorf "Unrecognized modality %s - should not parse" s
-  in
-  pp_print_string f s
-
-let legacy_modalities f m =
-  pp_print_list ~pp_sep:(fun f () -> pp f " ") legacy_modality f m
-
-let optional_legacy_modalities f m =
-  match m with
-  | [] -> ()
-  | m ->
-    legacy_modalities f m;
-    pp_print_space f ()
-
 let maybe_atat_modalities f m =
   match m with
   | [] -> ()
@@ -358,7 +339,6 @@
   let {txt = Mode txt; _} = m in
   pp_print_string f txt
 
-<<<<<<< HEAD
 let modes f m =
   pp_print_list ~pp_sep:(fun f () -> pp f " ") mode f m
 
@@ -366,18 +346,12 @@
   match m with
   | [] -> ()
   | m -> pp f " %@ %a" modes m
-=======
-let maybe_modes_of_type c =
-  let m, cattrs = Jane_syntax.Mode_expr.maybe_of_attrs c.ptyp_attributes in
-  m, { c with ptyp_attributes = cattrs }
->>>>>>> b2f73409
 
 let optional_atat_modes f m =
   match m with
   | [] -> ()
   | m -> pp f " %@%@ %a" modes m
 
-<<<<<<< HEAD
 let maybe_type_at_modes pty ctxt f (c, m) =
   match m with
   | _ :: _ -> pp f "%a@ %@@ %a" (pty ctxt) c modes m
@@ -388,28 +362,11 @@
   | _ :: _ -> pp f "%a@ %@%@@ %a" (pty ctxt) c modes m
   | [] -> pty ctxt f c
 
-=======
->>>>>>> b2f73409
 let modalities_type pty ctxt f pca =
   match pca.pca_modalities with
   | [] -> pty ctxt f pca.pca_type
   | m ->
     pp f "%a %a" legacy_modalities m (pty ctxt) pca.pca_type
-<<<<<<< HEAD
-
-let modality f m =
-  let {txt = Modality txt; _} = m in
-  pp_print_string f txt
-
-let modalities f m =
-  pp_print_list ~pp_sep:(fun f () -> pp f " ") modality f m
-
-let maybe_type_atat_modalities pty ctxt f (c, m) =
-  match m with
-  | _ :: _ -> pp f "%a@ %@%@@ %a" (pty ctxt) c modalities m
-  | [] -> pty ctxt f c
-=======
->>>>>>> b2f73409
 
 (* c ['a,'b] *)
 let rec class_params_def ctxt f =  function
@@ -1142,12 +1099,8 @@
 and value_description ctxt f x =
   (* note: value_description has an attribute field,
            but they're already printed by the callers this method *)
-<<<<<<< HEAD
-  pp f "@[<hov2>%a%a@]" (maybe_type_atat_modalities core_type ctxt) (x.pval_type, x.pval_modalities)
-=======
   pp f "@[<hov2>%a%a%a@]" (core_type ctxt) x.pval_type
     maybe_atat_modalities x.pval_modalities
->>>>>>> b2f73409
     (fun f x ->
        if x.pval_prim <> []
        then pp f "@ =@ %a" (list constant_string) x.pval_prim
