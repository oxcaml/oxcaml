--- conflicted
+++ resolved
@@ -1094,13 +1094,7 @@
     | Pexp_constant c -> constant f c;
     | Pexp_pack me ->
         pp f "(module@;%a)" (module_expr ctxt) me
-<<<<<<< HEAD
     | Pexp_tuple ltexp        -> labeled_tuple_expr ctxt f ltexp
-    | Pexp_constraint (e, ct) ->
-        pp f "(%a : %a)" (expression ctxt) e (core_type ctxt) ct
-=======
-    | Pexp_tuple l ->
-        pp f "@[<hov2>(%a)@]" (list (simple_expr ctxt) ~sep:",@;") l
     | Pexp_constraint (e, ct, m) ->
       begin match ct with
       | None ->
@@ -1112,7 +1106,6 @@
           (expression ctxt) e
           (maybe_type_atat_modes core_type ctxt) (ct, m)
       end
->>>>>>> 915acd68
     | Pexp_coerce (e, cto1, ct) ->
         pp f "(%a%a :> %a)" (expression ctxt) e
           (option (core_type ctxt) ~first:" : " ~last:" ") cto1 (* no sep hint*)
@@ -2159,20 +2152,6 @@
   | Jexp_comprehension x -> comprehension_expr ctxt f x
   | Jexp_immutable_array x -> immutable_array_expr ctxt f x
   | Jexp_layout x -> layout_expr ctxt f x ~parens
-<<<<<<< HEAD
-  | Jexp_n_ary_function x   ->
-      if parens then pp f "(%a)" (n_ary_function_expr reset_ctxt) x
-      else n_ary_function_expr ctxt f x
-  | Jexp_modes mexp ->
-      if parens then pp f "(%a)" (mode_expr ctxt) mexp
-      else mode_expr ctxt f mexp
-
-and mode_expr ctxt f (mexp : Jane_syntax.Modes.expression) =
-  match mexp with
-  | Coerce (m, body) -> pp f "@[<2>%a %a@]" legacy_modes m (expression ctxt) body
-=======
-  | Jexp_tuple ltexp        -> labeled_tuple_expr ctxt f ltexp
->>>>>>> 915acd68
 
 and comprehension_expr ctxt f (cexp : Jane_syntax.Comprehensions.expression) =
   let punct, comp = match cexp with
@@ -2292,39 +2271,7 @@
     delimiter
     (function_body (under_functionrhs ctxt)) body
 
-<<<<<<< HEAD
-and n_ary_function_expr
-      ctxt
-      f
-      ((params, constraint_, body) as x : Jane_syntax.N_ary_functions.expression)
-  =
-  if ctxt.pipe || ctxt.semi then
-    paren true (n_ary_function_expr reset_ctxt) f x
-  else
-    match params, constraint_ with
-    (* Omit [fun] if there are no params. *)
-    | [], None ->
-        let should_paren =
-          match body with
-          | Pfunction_cases _ -> ctxt.functionrhs
-          | Pfunction_body _ -> false
-        in
-        let ctxt' = if should_paren then reset_ctxt else ctxt in
-        pp f "@[<2>%a@]" (paren should_paren (function_body ctxt')) body
-    | [], Some constraint_ ->
-      pp f "@[<2>(%a@;%a)@]"
-        (function_body ctxt) body
-        (function_constraint ctxt) constraint_
-    | _ :: _, _ ->
-      pp f "@[<2>fun@;%t@]"
-        (fun f ->
-          function_params_then_body
-            ctxt f params constraint_ body ~delimiter:"->")
-
 and labeled_tuple_expr ctxt f (x : (string option * expression) list) =
-=======
-and labeled_tuple_expr ctxt f (x : Jane_syntax.Labeled_tuples.expression) =
->>>>>>> 915acd68
   pp f "@[<hov2>(%a)@]" (list (tuple_component ctxt) ~sep:",@;") x
 
 (******************************************************************************)
