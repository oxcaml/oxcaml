(**************************************************************************)
(*                                                                        *)
(*                                 OCaml                                  *)
(*                                                                        *)
(*             Xavier Leroy, projet Cristal, INRIA Rocquencourt           *)
(*                                                                        *)
(*   Copyright 1996 Institut National de Recherche en Informatique et     *)
(*     en Automatique.                                                    *)
(*                                                                        *)
(*   All rights reserved.  This file is distributed under the terms of    *)
(*   the GNU Lesser General Public License version 2.1, with the          *)
(*   special exception on linking described in the file LICENSE.          *)
(*                                                                        *)
(**************************************************************************)

(** Source code locations (ranges of positions), used in parsetree.

  {b Warning:} this module is unstable and part of
  {{!Compiler_libs}compiler-libs}.

*)

open Format

(* loc_ghost: Ghost expressions and patterns:
  expressions and patterns that do not appear explicitly in the
  source file they have the loc_ghost flag set to true.
  Then the profiler will not try to instrument them and the
  -annot option will not try to display their type.

  Every grammar rule that generates an element with a location must
  make at most one non-ghost element, the topmost one.

  How to tell whether your location must be ghost:
  A location corresponds to a range of characters in the source file.
  If the location contains a piece of code that is syntactically
  valid (according to the documentation), and corresponds to the
  AST node, then the location must be real; in all other cases,
  it must be ghost.
*)

type t = Warnings.loc = {
  loc_start: Lexing.position;
  loc_end: Lexing.position;
  loc_ghost: bool;
}

(** Note on the use of Lexing.position in this module.
   If [pos_fname = ""], then use [!input_name] instead.
   If [pos_lnum = -1], then [pos_bol = 0]. Use [pos_cnum] and
     re-parse the file to get the line and character numbers.
   Else all fields are correct.
*)

(** Strict comparison: Compares all fields of the two locations, irrespective of
    whether or not they happen to refer to the same place.  For fully-defined
    locations within the same file, is guaranteed to return them in source
    order; otherwise, or if given two locations that differ only in ghostiness,
    is just guaranteed to produce a consistent order, but which one is
    unspecified. *)
val compare : t -> t -> int

val none : t
(** An arbitrary value of type [t]; describes an empty ghost range. *)

val is_none : t -> bool
(** True for [Location.none], false any other location *)

val in_file : string -> t
(** Return an empty ghost range located in a given file. *)

val init : Lexing.lexbuf -> string -> unit
(** Set the file name and line number of the [lexbuf] to be the start
    of the named file. *)

val curr : Lexing.lexbuf -> t
(** Get the location of the current token from the [lexbuf]. *)

val ghostify : t -> t
(** Return a version of the location with [loc_ghost = true] *)

val symbol_rloc: unit -> t
val symbol_gloc: unit -> t

(** [rhs_loc n] returns the location of the symbol at position [n], starting
  at 1, in the current parser rule. *)
val rhs_loc: int -> t

val rhs_interval: int -> int -> t

val get_pos_info: Lexing.position -> string * int * int
(** file, line, char *)

(** [merge locs] returns the location covering all locations from [locs]. It raises if
    [locs] is empty, and the result only makes sense if all the locations are from the
    same file. If [~ghost:false] is passed, the result location will only be ghost if one
    of the input locations was ghost. The default is [~ghost:true], which causes the
    result location to be ghost no matter what *)
val merge: ?ghost:bool -> t list -> t

type 'a loc = {
  txt : 'a;
  loc : t;
}

val mknoloc : 'a -> 'a loc
val mkloc : 'a -> t -> 'a loc
val get_txt : 'a loc -> 'a
val map : ('a -> 'b) -> 'a loc -> 'b loc
val compare_txt : ('a -> 'b -> 'c) -> 'a loc -> 'b loc -> 'c

(** {1 Input info} *)

val input_name: string ref
val input_lexbuf: Lexing.lexbuf option ref

(* This is used for reporting errors coming from the toplevel.

   When running a toplevel session (i.e. when [!input_name] is "//toplevel//"),
   [!input_phrase_buffer] should be [Some buf] where [buf] contains the last
   toplevel phrase. *)
val input_phrase_buffer: Buffer.t option ref


(** {1 Toplevel-specific functions} *)

val echo_eof: unit -> unit
val separate_new_message: formatter -> unit
val reset: unit -> unit


(** {1 Rewriting path } *)

val rewrite_absolute_path: string -> string
(** [rewrite_absolute_path path] rewrites [path] to honor the
    BUILD_PATH_PREFIX_MAP variable
    if it is set. It does not check whether [path] is absolute or not.
    The result is as follows:
    - If BUILD_PATH_PREFIX_MAP is not set, just return [path].
    - otherwise, rewrite using the mapping (and if there are no
      matching prefixes that will just return [path]).

    See
    {{: https://reproducible-builds.org/specs/build-path-prefix-map/ }
    the BUILD_PATH_PREFIX_MAP spec}
    *)

val rewrite_find_first_existing: string -> string option
(** [rewrite_find_first_existing path] uses a BUILD_PATH_PREFIX_MAP mapping
    and tries to find a source in mapping
    that maps to a result that exists in the file system.
    There are the following return values:
    - [None], means either
      {ul {- BUILD_PATH_PREFIX_MAP is not set and [path] does not exists, or}
          {- no source prefixes of [path] in the mapping were found,}}
    - [Some target], means [target] exists and either
      {ul {- BUILD_PATH_PREFIX_MAP is not set and [target] = [path], or}
          {- [target] is the first file (in priority
             order) that [path] mapped to that exists in the file system.}}
    - [Not_found] raised, means some source prefixes in the map
      were found that matched [path], but none of them existed
      in the file system. The caller should catch this and issue
      an appropriate error message.

    See
    {{: https://reproducible-builds.org/specs/build-path-prefix-map/ }
    the BUILD_PATH_PREFIX_MAP spec}
    *)

val rewrite_find_all_existing_dirs: string -> string list
(** [rewrite_find_all_existing_dirs dir] accumulates a list of existing
    directories, [dirs], that are the result of mapping a potentially
    abstract directory, [dir], over all the mapping pairs in the
    BUILD_PATH_PREFIX_MAP environment variable, if any. The list [dirs]
    will be in priority order (head as highest priority).

    The possible results are:
    - [[]], means either
      {ul {- BUILD_PATH_PREFIX_MAP is not set and [dir] is not an existing
      directory, or}
          {- if set, then there were no matching prefixes of [dir].}}
    - [Some dirs], means dirs are the directories found. Either
      {ul {- BUILD_PATH_PREFIX_MAP is not set and [dirs = [dir]], or}
          {- it was set and [dirs] are the mapped existing directories.}}
    - Not_found raised, means some source prefixes in the map
      were found that matched [dir], but none of mapping results
      were existing directories (possibly due to misconfiguration).
      The caller should catch this and issue an appropriate error
      message.

    See
    {{: https://reproducible-builds.org/specs/build-path-prefix-map/ }
    the BUILD_PATH_PREFIX_MAP spec}
    *)

val absolute_path: string -> string
 (** [absolute_path path] first makes an absolute path, [s] from [path],
     prepending the current working directory if [path] was relative.
     Then [s] is rewritten using [rewrite_absolute_path].
     Finally the result is normalized by eliminating instances of
     ['.'] or ['..']. *)

(** {1 Printing locations} *)

val show_filename: string -> string
    (** In -absname mode, return the absolute path for this filename.
        Otherwise, returns the filename unchanged. *)

val print_filename: formatter -> string -> unit

val print_loc: formatter -> t -> unit
val print_loc_in_lowercase: formatter -> t -> unit
val print_locs: formatter -> t list -> unit


(** {1 Toplevel-specific location highlighting} *)

val highlight_terminfo:
  Lexing.lexbuf -> formatter -> t list -> unit


(** {1 Reporting errors and warnings} *)

(** {2 The type of reports and report printers} *)

type msg = (Format.formatter -> unit) loc

val msg: ?loc:t -> ('a, Format.formatter, unit, msg) format4 -> 'a

type report_kind =
  | Report_error
  | Report_warning of string
  | Report_warning_as_error of string
  | Report_alert of string
  | Report_alert_as_error of string

type report = {
  kind : report_kind;
  main : msg;
  sub : msg list;
}

type report_printer = {
  (* The entry point *)
  pp : report_printer ->
    Format.formatter -> report -> unit;

  pp_report_kind : report_printer -> report ->
    Format.formatter -> report_kind -> unit;
  pp_main_loc : report_printer -> report ->
    Format.formatter -> t -> unit;
  pp_main_txt : report_printer -> report ->
    Format.formatter -> (Format.formatter -> unit) -> unit;
  pp_submsgs : report_printer -> report ->
    Format.formatter -> msg list -> unit;
  pp_submsg : report_printer -> report ->
    Format.formatter -> msg -> unit;
  pp_submsg_loc : report_printer -> report ->
    Format.formatter -> t -> unit;
  pp_submsg_txt : report_printer -> report ->
    Format.formatter -> (Format.formatter -> unit) -> unit;
}
(** A printer for [report]s, defined using open-recursion.
    The goal is to make it easy to define new printers by re-using code from
    existing ones.
*)

(** {2 Report printers used in the compiler} *)

val batch_mode_printer: report_printer

val terminfo_toplevel_printer: Lexing.lexbuf -> report_printer

val best_toplevel_printer: unit -> report_printer
(** Detects the terminal capabilities and selects an adequate printer *)

(** {2 Printing a [report]} *)

val print_report: formatter -> report -> unit
(** Display an error or warning report. *)

val report_printer: (unit -> report_printer) ref
(** Hook for redefining the printer of reports.

    The hook is a [unit -> report_printer] and not simply a [report_printer]:
    this is useful so that it can detect the type of the output (a file, a
    terminal, ...) and select a printer accordingly. *)

val default_report_printer: unit -> report_printer
(** Original report printer for use in hooks. *)


(** {1 Reporting warnings} *)

(** {2 Converting a [Warnings.t] into a [report]} *)

val report_warning: t -> Warnings.t -> report option
(** [report_warning loc w] produces a report for the given warning [w], or
   [None] if the warning is not to be printed. *)

val warning_reporter: (t -> Warnings.t -> report option) ref
(** Hook for intercepting warnings. *)

val default_warning_reporter: t -> Warnings.t -> report option
(** Original warning reporter for use in hooks. *)

(** {2 Printing warnings} *)

val formatter_for_warnings : formatter ref

val print_warning: t -> formatter -> Warnings.t -> unit
(** Prints a warning. This is simply the composition of [report_warning] and
   [print_report]. *)

val prerr_warning: t -> Warnings.t -> unit
(** Same as [print_warning], but uses [!formatter_for_warnings] as output
   formatter. *)

(** {1 Reporting alerts} *)

(** {2 Converting an [Alert.t] into a [report]} *)

val report_alert: t -> Warnings.alert -> report option
(** [report_alert loc w] produces a report for the given alert [w], or
   [None] if the alert is not to be printed. *)

val alert_reporter: (t -> Warnings.alert -> report option) ref
(** Hook for intercepting alerts. *)

val default_alert_reporter: t -> Warnings.alert -> report option
(** Original alert reporter for use in hooks. *)

(** {2 Printing alerts} *)

val print_alert: t -> formatter -> Warnings.alert -> unit
(** Prints an alert. This is simply the composition of [report_alert] and
   [print_report]. *)

val prerr_alert: t -> Warnings.alert -> unit
(** Same as [print_alert], but uses [!formatter_for_warnings] as output
   formatter. *)

val deprecated: ?def:t -> ?use:t -> t -> string -> unit
(** Prints a deprecation alert. *)

val alert: ?def:t -> ?use:t -> kind:string -> t -> string -> unit
(** Prints an arbitrary alert. *)

val auto_include_alert: string -> unit
(** Prints an alert that -I +lib has been automatically added to the load
    path *)

val deprecated_script_alert: string -> unit
(** [deprecated_script_alert command] prints an alert that [command foo] has
    been deprecated in favour of [command ./foo] *)

(** {1 Reporting errors} *)

type error = report
(** An [error] is a [report] which [report_kind] must be [Report_error]. *)

val error: ?loc:t -> ?sub:msg list -> string -> error

val errorf: ?loc:t -> ?sub:msg list ->
  ('a, Format.formatter, unit, error) format4 -> 'a

val error_of_printer: ?loc:t -> ?sub:msg list ->
  (formatter -> 'a -> unit) -> 'a -> error

val error_of_printer_file: (formatter -> 'a -> unit) -> 'a -> error


(** {1 Automatically reporting errors for raised exceptions} *)

val register_error_of_exn: (exn -> error option) -> unit
(** Each compiler module which defines a custom type of exception
    which can surface as a user-visible error should register
    a "printer" for this exception using [register_error_of_exn].
    The result of the printer is an [error] value containing
    a location, a message, and optionally sub-messages (each of them
    being located as well). *)

val error_of_exn: exn -> [ `Ok of error | `Already_displayed ] option

exception Error of error
(** Raising [Error e] signals an error [e]; the exception will be caught and the
   error will be printed. *)

exception Already_displayed_error
(** Raising [Already_displayed_error] signals an error which has already been
   printed. The exception will be caught, but nothing will be printed *)

val raise_errorf: ?loc:t -> ?sub:msg list ->
  ('a, Format.formatter, unit, 'b) format4 -> 'a

val report_exception: formatter -> exn -> unit
(** Reraise the exception if it is unknown. *)

<<<<<<< HEAD
=======
(** CR uniqueness: remove this *)
>>>>>>> f1ab518d
val todo_overwrite_not_implemented : t -> 'a<|MERGE_RESOLUTION|>--- conflicted
+++ resolved
@@ -396,8 +396,5 @@
 val report_exception: formatter -> exn -> unit
 (** Reraise the exception if it is unknown. *)
 
-<<<<<<< HEAD
-=======
 (** CR uniqueness: remove this *)
->>>>>>> f1ab518d
 val todo_overwrite_not_implemented : t -> 'a