(**************************************************************************)
(*                                                                        *)
(*                                 OCaml                                  *)
(*                                                                        *)
(*             Xavier Leroy, projet Cristal, INRIA Rocquencourt           *)
(*                                                                        *)
(*   Copyright 1996 Institut National de Recherche en Informatique et     *)
(*     en Automatique.                                                    *)
(*                                                                        *)
(*   All rights reserved.  This file is distributed under the terms of    *)
(*   the GNU Lesser General Public License version 2.1, with the          *)
(*   special exception on linking described in the file LICENSE.          *)
(*                                                                        *)
(**************************************************************************)

(** Auxiliary AST types used by parsetree and typedtree.

  {b Warning:} this module is unstable and part of
  {{!Compiler_libs}compiler-libs}.

*)

(** (Jane Street specific; delete when upstreaming.)
    Don't add new types to this file; add them to [jane_asttypes.mli] instead.
    This file is considered part of the parse tree, which we can't modify. *)

(* Do not add to this type; it is no longer used in the compiler but is
   required by ppxlib. *)
type constant =
    Const_int of int
  | Const_char of char
  | Const_string of string * Location.t * string option
  | Const_float of string
  | Const_int32 of int32
  | Const_int64 of int64
  | Const_nativeint of nativeint

type rec_flag = Nonrecursive | Recursive

type direction_flag = Upto | Downto

(* Order matters, used in polymorphic comparison *)
type private_flag = Private | Public

type mutable_flag = Immutable | Mutable

type virtual_flag = Virtual | Concrete

type override_flag = Override | Fresh

type closed_flag = Closed | Open

type label = string

(** This is used only in the Parsetree. *)
type arg_label =
    Nolabel
  | Labelled of string (** [label:T -> ...] *)
  | Optional of string (** [?label:T -> ...] *)

type 'a loc = 'a Location.loc = {
  txt : 'a;
  loc : Location.t;
}


type variance =
  | Covariant
  | Contravariant
  | NoVariance

type injectivity =
  | Injective
  | NoInjectivity

<<<<<<< HEAD
type mode = | Mode of string
=======
type modality = | Modality of string [@@unboxed]
>>>>>>> 4ee719c2
<|MERGE_RESOLUTION|>--- conflicted
+++ resolved
@@ -73,8 +73,6 @@
   | Injective
   | NoInjectivity
 
-<<<<<<< HEAD
-type mode = | Mode of string
-=======
+type mode = | Mode of string [@@unboxed]
+
 type modality = | Modality of string [@@unboxed]
->>>>>>> 4ee719c2
