--- conflicted
+++ resolved
@@ -40,12 +40,8 @@
 let empty_comprehension loc = err loc "Comprehension with no clauses"
 let function_without_value_parameters loc =
   err loc "Functions must have a value parameter."
-<<<<<<< HEAD
-
 let redundant_nested_constraints loc =
   err loc "Nested pattern constraints must all specify a type"
-=======
->>>>>>> b999749d
 
 let simple_longident id =
   let rec is_simple = function
