/**************************************************************************/
/*                                                                        */
/*                                 OCaml                                  */
/*                                                                        */
/*             Xavier Leroy, projet Cristal, INRIA Rocquencourt           */
/*                                                                        */
/*   Copyright 1996 Institut National de Recherche en Informatique et     */
/*     en Automatique.                                                    */
/*                                                                        */
/*   All rights reserved.  This file is distributed under the terms of    */
/*   the GNU Lesser General Public License version 2.1, with the          */
/*   special exception on linking described in the file LICENSE.          */
/*                                                                        */
/**************************************************************************/

/* The parser definition */

/* The commands [make list-parse-errors] and [make generate-parse-errors]
   run Menhir on a modified copy of the parser where every block of
   text comprised between the markers [BEGIN AVOID] and -----------
   [END AVOID] has been removed. This file should be formatted in
   such a way that this results in a clean removal of certain
   symbols, productions, or declarations. */

%{

open Asttypes
open Longident
open Parsetree
open Ast_helper
open Docstrings
open Docstrings.WithMenhir
module N_ary = Jane_syntax.N_ary_functions

let mkloc = Location.mkloc
let mknoloc = Location.mknoloc

let make_loc (startpos, endpos) = {
  Location.loc_start = startpos;
  Location.loc_end = endpos;
  Location.loc_ghost = false;
}

let ghost_loc (startpos, endpos) = {
  Location.loc_start = startpos;
  Location.loc_end = endpos;
  Location.loc_ghost = true;
}

let mktyp ~loc ?attrs d = Typ.mk ~loc:(make_loc loc) ?attrs d
let mkpat ~loc ?attrs d = Pat.mk ~loc:(make_loc loc) ?attrs d
let mkexp ~loc ?attrs d = Exp.mk ~loc:(make_loc loc) ?attrs d
let mkmty ~loc ?attrs d = Mty.mk ~loc:(make_loc loc) ?attrs d
let mksig ~loc d = Sig.mk ~loc:(make_loc loc) d
let mkmod ~loc ?attrs d = Mod.mk ~loc:(make_loc loc) ?attrs d
let mkstr ~loc d = Str.mk ~loc:(make_loc loc) d
let mkclass ~loc ?attrs d = Cl.mk ~loc:(make_loc loc) ?attrs d
let mkcty ~loc ?attrs d = Cty.mk ~loc:(make_loc loc) ?attrs d

let pstr_typext (te, ext) =
  (Pstr_typext te, ext)
let pstr_primitive (vd, ext) =
  (Pstr_primitive vd, ext)
let pstr_type ((nr, ext), tys) =
  (Pstr_type (nr, tys), ext)
let pstr_exception (te, ext) =
  (Pstr_exception te, ext)
let pstr_recmodule (ext, bindings) =
  (Pstr_recmodule bindings, ext)

let psig_typext (te, ext) =
  (Psig_typext te, ext)
let psig_value (vd, ext) =
  (Psig_value vd, ext)
let psig_type ((nr, ext), tys) =
  (Psig_type (nr, tys), ext)
let psig_typesubst ((nr, ext), tys) =
  assert (nr = Recursive); (* see [no_nonrec_flag] *)
  (Psig_typesubst tys, ext)
let psig_exception (te, ext) =
  (Psig_exception te, ext)

let mkctf ~loc ?attrs ?docs d =
  Ctf.mk ~loc:(make_loc loc) ?attrs ?docs d
let mkcf ~loc ?attrs ?docs d =
  Cf.mk ~loc:(make_loc loc) ?attrs ?docs d

let mkrhs rhs loc = mkloc rhs (make_loc loc)
let ghrhs rhs loc = mkloc rhs (ghost_loc loc)

let push_loc x acc =
  if x.Location.loc_ghost
  then acc
  else x :: acc

let reloc_pat ~loc x =
  { x with ppat_loc = make_loc loc;
           ppat_loc_stack = push_loc x.ppat_loc x.ppat_loc_stack }
let reloc_exp ~loc x =
  { x with pexp_loc = make_loc loc;
           pexp_loc_stack = push_loc x.pexp_loc x.pexp_loc_stack }
let reloc_typ ~loc x =
  { x with ptyp_loc = make_loc loc;
           ptyp_loc_stack = push_loc x.ptyp_loc x.ptyp_loc_stack }

let mkexpvar ~loc (name : string) =
  mkexp ~loc (Pexp_ident(mkrhs (Lident name) loc))

let mkoperator =
  mkexpvar

let mkpatvar ~loc name =
  mkpat ~loc (Ppat_var (mkrhs name loc))

(* See commentary about ghost locations at the declaration of Location.t *)
let ghexp ~loc d = Exp.mk ~loc:(ghost_loc loc) d
let ghpat ~loc d = Pat.mk ~loc:(ghost_loc loc) d
let ghtyp ~loc ?attrs d = Typ.mk ~loc:(ghost_loc loc) ?attrs d
let ghloc ~loc d = { txt = d; loc = ghost_loc loc }
let ghstr ~loc d = Str.mk ~loc:(ghost_loc loc) d
let ghsig ~loc d = Sig.mk ~loc:(ghost_loc loc) d

let ghexpvar ~loc name =
  ghexp ~loc (Pexp_ident (ghrhs (Lident name) loc))

let mkinfix arg1 op arg2 =
  Pexp_apply(op, [Nolabel, arg1; Nolabel, arg2])

let neg_string f =
  if String.length f > 0 && f.[0] = '-'
  then String.sub f 1 (String.length f - 1)
  else "-" ^ f

let mkuminus ~oploc name arg =
  match name, arg.pexp_desc with
  | "-", Pexp_constant(Pconst_integer (n,m)) ->
      Pexp_constant(Pconst_integer(neg_string n,m)), arg.pexp_attributes
  | ("-" | "-."), Pexp_constant(Pconst_float (f, m)) ->
      Pexp_constant(Pconst_float(neg_string f, m)), arg.pexp_attributes
  | _ ->
      Pexp_apply(mkoperator ~loc:oploc ("~" ^ name), [Nolabel, arg]), []

let mkuplus ~oploc name arg =
  let desc = arg.pexp_desc in
  match name, desc with
  | "+", Pexp_constant(Pconst_integer _)
  | ("+" | "+."), Pexp_constant(Pconst_float _) -> desc, arg.pexp_attributes
  | _ ->
      Pexp_apply(mkoperator ~loc:oploc ("~" ^ name), [Nolabel, arg]), []

let mk_attr ~loc name payload =
  Builtin_attributes.(register_attr Parser name);
  Attr.mk ~loc name payload

let mkpat_with_modes ~loc ~pat ~cty ~modes =
  match pat.ppat_desc with
  | Ppat_constraint (pat', cty', modes') ->
    begin match cty, cty' with
    | Some _, None ->
      { pat with
        ppat_desc = Ppat_constraint (pat', cty, modes @ modes');
        ppat_loc = make_loc loc
      }
    | None, _ ->
      { pat with
        ppat_desc = Ppat_constraint (pat', cty', modes @ modes');
        ppat_loc = make_loc loc
      }
    | _ ->
      mkpat ~loc (Ppat_constraint (pat, cty, modes))
    end
  | _ ->
    begin match cty, modes with
    | None, [] -> pat
    | cty, modes -> mkpat ~loc (Ppat_constraint (pat, cty, modes))
    end

let ghpat_with_modes ~loc ~pat ~cty ~modes = 
  let pat = mkpat_with_modes ~loc ~pat ~cty ~modes in
  { pat with ppat_loc = { pat.ppat_loc with loc_ghost = true }}

let add_mode_constraint_to_exp ~loc ~exp ~modes =
  match exp.pexp_desc with
  | Pexp_constraint (exp', cty', modes') ->
    { exp with pexp_desc = Pexp_constraint (exp', cty', modes @ modes')}
  | _ -> mkexp ~loc (Pexp_constraint (exp, None, modes))

let exclave_ext_loc loc = mkloc "extension.exclave" loc

let exclave_extension loc =
  Exp.mk ~loc:Location.none
    (Pexp_extension(exclave_ext_loc loc, PStr []))

let mkexp_exclave ~loc ~kwd_loc exp =
  ghexp ~loc (Pexp_apply(exclave_extension (make_loc kwd_loc), [Nolabel, exp]))

let curry_attr loc =
  mk_attr ~loc:Location.none (mkloc "extension.curry" loc) (PStr [])

let is_curry_attr attr =
  attr.attr_name.txt = "extension.curry"

let mktyp_curry typ loc =
  {typ with ptyp_attributes = curry_attr loc :: typ.ptyp_attributes}

let maybe_curry_typ typ loc =
  match typ.ptyp_desc with
  | Ptyp_arrow _ ->
      if List.exists is_curry_attr typ.ptyp_attributes then typ
      else mktyp_curry typ (make_loc loc)
  | _ -> typ

(* TODO define an abstraction boundary between locations-as-pairs
   and locations-as-Location.t; it should be clear when we move from
   one world to the other *)

let mkexp_cons_desc consloc args =
  Pexp_construct(mkrhs (Lident "::") consloc, Some args)
let mkexp_cons ~loc consloc args =
  mkexp ~loc (mkexp_cons_desc consloc args)

let mkpat_cons_desc consloc args =
  Ppat_construct(mkrhs (Lident "::") consloc, Some ([], args))
let mkpat_cons ~loc consloc args =
  mkpat ~loc (mkpat_cons_desc consloc args)

let ghexp_cons_desc consloc args =
  Pexp_construct(ghrhs (Lident "::") consloc, Some args)
let ghpat_cons_desc consloc args =
  Ppat_construct(ghrhs (Lident "::") consloc, Some ([], args))

let rec mktailexp nilloc = let open Location in function
    [] ->
      let nil = ghloc ~loc:nilloc (Lident "[]") in
      Pexp_construct (nil, None), nilloc
  | e1 :: el ->
      let exp_el, el_loc = mktailexp nilloc el in
      let loc = (e1.pexp_loc.loc_start, snd el_loc) in
      let arg = ghexp ~loc (Pexp_tuple [e1; ghexp ~loc:el_loc exp_el]) in
      ghexp_cons_desc loc arg, loc

let rec mktailpat nilloc = let open Location in function
    [] ->
      let nil = ghloc ~loc:nilloc (Lident "[]") in
      Ppat_construct (nil, None), nilloc
  | p1 :: pl ->
      let pat_pl, el_loc = mktailpat nilloc pl in
      let loc = (p1.ppat_loc.loc_start, snd el_loc) in
      let arg = ghpat ~loc (Ppat_tuple [p1; ghpat ~loc:el_loc pat_pl]) in
      ghpat_cons_desc loc arg, loc

let mkstrexp e attrs =
  { pstr_desc = Pstr_eval (e, attrs); pstr_loc = e.pexp_loc }

let mkexp_type_constraint ?(ghost=false) ~loc ~modes e t =
  let desc =
    match t with
  | N_ary.Pconstraint t -> Pexp_constraint(e, Some t, modes)
  | N_ary.Pcoerce(t1, t2)  -> Pexp_coerce(e, t1, t2)
  in
  if ghost then ghexp ~loc desc
  else mkexp ~loc desc

let mkexp_opt_type_constraint ~loc ~modes e = function
  | None -> e
  | Some c -> mkexp_type_constraint ~loc ~modes e c

let syntax_error () =
  raise Syntaxerr.Escape_error

let unclosed opening_name opening_loc closing_name closing_loc =
  raise(Syntaxerr.Error(Syntaxerr.Unclosed(make_loc opening_loc, opening_name,
                                           make_loc closing_loc, closing_name)))

(* Normal mutable arrays and immutable arrays are parsed identically, just with
   different delimiters.  The parsing is done by the [array_exprs] rule, and the
   [Generic_array] module provides (1) a type representing the possible results,
   and (2) a function for going from that type to an AST fragment representing
   an array. *)
module Generic_array = struct
  (** The possible ways of parsing an array (writing [[? ... ?]] for either
      [[| ... |]] or [[: ... :]]). The set of available constructs differs
      between expressions and patterns.
  *)

  module Simple = struct
    type 'a t =
      | Literal of 'a list
      (** A plain array literal/pattern, [[? x; y; z ?]] *)
      | Unclosed of (Lexing.position * Lexing.position) *
                    (Lexing.position * Lexing.position)
      (** Parse error: an unclosed array literal, [\[? x; y; z] with no closing
          [?\]]. *)

    let to_ast (open_ : string) (close : string) array t =
      match t with
      | Literal elts -> array elts
      | Unclosed (startpos, endpos) -> unclosed open_ startpos close endpos
  end


  module Expression = struct
    type t =
      | Simple of expression Simple.t
      | Opened_literal of open_declaration *
                        Lexing.position *
                        Lexing.position *
                        expression list
      (** An array literal with a local open, [Module.[? x; y; z ?]] (only valid
          in expressions) *)

    let to_desc (open_ : string) (close : string) array t =
        match t with
        | Simple x -> Simple.to_ast open_ close array x
        | Opened_literal (od, startpos, endpos, elts) ->
          Pexp_open (od, mkexp ~loc:(startpos, endpos) (array elts))

    let to_expression (open_ : string) (close : string) array ~loc t =
      match t with
      | Simple x -> Simple.to_ast open_ close (array ~loc) x
      | Opened_literal (od, startpos, endpos, elts) ->
        mkexp ~loc (Pexp_open (od, array ~loc:(startpos, endpos) elts))
  end

  module Pattern = struct
    type t = pattern Simple.t
    let to_ast open_ close array (t : t) =
      Simple.to_ast open_ close array t
  end
end

let ppat_iarray loc elts =
  Jane_syntax.Immutable_arrays.pat_of
    ~loc:(make_loc loc)
    (Iapat_immutable_array elts)

let expecting_loc (loc : Location.t) (nonterm : string) =
    raise Syntaxerr.(Error(Expecting(loc, nonterm)))
let expecting (loc : Lexing.position * Lexing.position) nonterm =
     expecting_loc (make_loc loc) nonterm

let removed_string_set loc =
  raise(Syntaxerr.Error(Syntaxerr.Removed_string_set(make_loc loc)))

let ppat_ltuple loc elts closed =
  Jane_syntax.Labeled_tuples.pat_of
    ~loc:(make_loc loc)
    (elts, closed)

let ptyp_ltuple loc tl =
  Jane_syntax.Labeled_tuples.typ_of
    ~loc:(make_loc loc)
    tl

let pexp_ltuple loc args =
  Jane_syntax.Labeled_tuples.expr_of
    ~loc:(make_loc loc)
    args

(* Using the function [not_expecting] in a semantic action means that this
   syntactic form is recognized by the parser but is in fact incorrect. This
   idiom is used in a few places to produce ad hoc syntax error messages. *)

(* This idiom should be used as little as possible, because it confuses the
   analyses performed by Menhir. Because Menhir views the semantic action as
   opaque, it believes that this syntactic form is correct. This can lead
   [make generate-parse-errors] to produce sentences that cause an early
   (unexpected) syntax error and do not achieve the desired effect. This could
   also lead a completion system to propose completions which in fact are
   incorrect. In order to avoid these problems, the productions that use
   [not_expecting] should be marked with AVOID. *)

let not_expecting loc nonterm =
    raise Syntaxerr.(Error(Not_expecting(make_loc loc, nonterm)))

(* Helper functions for desugaring array indexing operators *)
type paren_kind = Paren | Brace | Bracket

(* We classify the dimension of indices: Bigarray distinguishes
   indices of dimension 1,2,3, or more. Similarly, user-defined
   indexing operator behave differently for indices of dimension 1
   or more.
*)
type index_dim =
  | One
  | Two
  | Three
  | Many
type ('dot,'index) array_family = {

  name:
    Lexing.position * Lexing.position -> 'dot -> assign:bool -> paren_kind
  -> index_dim -> Longident.t Location.loc
  (*
    This functions computes the name of the explicit indexing operator
    associated with a sugared array indexing expression.

    For instance, for builtin arrays, if Clflags.unsafe is set,
    * [ a.[index] ]     =>  [String.unsafe_get]
    * [ a.{x,y} <- 1 ]  =>  [ Bigarray.Array2.unsafe_set]

    User-defined indexing operator follows a more local convention:
    * [ a .%(index)]     => [ (.%()) ]
    * [ a.![1;2] <- 0 ]  => [(.![;..]<-)]
    * [ a.My.Map.?(0) => [My.Map.(.?())]
  *);

  index:
    Lexing.position * Lexing.position -> paren_kind -> 'index
    -> index_dim * (arg_label * expression) list
   (*
     [index (start,stop) paren index] computes the dimension of the
     index argument and how it should be desugared when transformed
     to a list of arguments for the indexing operator.
     In particular, in both the Bigarray case and the user-defined case,
     beyond a certain dimension, multiple indices are packed into a single
     array argument:
     * [ a.(x) ]       => [ [One, [Nolabel, <<x>>] ]
     * [ a.{1,2} ]     => [ [Two, [Nolabel, <<1>>; Nolabel, <<2>>] ]
     * [ a.{1,2,3,4} ] => [ [Many, [Nolabel, <<[|1;2;3;4|]>>] ] ]
   *);

}

let bigarray_untuplify exp =
  match Jane_syntax.Expression.of_ast exp with
  | Some _ -> [exp]
  | None -> match exp with
    { pexp_desc = Pexp_tuple explist; pexp_loc = _ } -> explist
  | exp -> [exp]

(* Immutable array indexing is a regular operator, so it doesn't need a special
   case here *)
let builtin_arraylike_name loc _ ~assign paren_kind n =
  let opname = if assign then "set" else "get" in
  let opname = if !Clflags.unsafe then "unsafe_" ^ opname else opname in
  let prefix = match paren_kind with
    | Paren -> Lident "Array"
    | Bracket ->
        if assign then removed_string_set loc
        else Lident "String"
    | Brace ->
       let submodule_name = match n with
         | One -> "Array1"
         | Two -> "Array2"
         | Three -> "Array3"
         | Many -> "Genarray" in
       Ldot(Lident "Bigarray", submodule_name) in
   ghloc ~loc (Ldot(prefix,opname))

let builtin_arraylike_index loc paren_kind index = match paren_kind with
    | Paren | Bracket -> One, [Nolabel, index]
    | Brace ->
       (* Multi-indices for bigarray are comma-separated ([a.{1,2,3,4}]) *)
       match bigarray_untuplify index with
     | [x] -> One, [Nolabel, x]
     | [x;y] -> Two, [Nolabel, x; Nolabel, y]
     | [x;y;z] -> Three, [Nolabel, x; Nolabel, y; Nolabel, z]
     | coords -> Many, [Nolabel, ghexp ~loc (Pexp_array coords)]

let builtin_indexing_operators : (unit, expression) array_family  =
  { index = builtin_arraylike_index; name = builtin_arraylike_name }

let paren_to_strings = function
  | Paren -> "(", ")"
  | Bracket -> "[", "]"
  | Brace -> "{", "}"

let user_indexing_operator_name loc (prefix,ext) ~assign paren_kind n =
  let name =
    let assign = if assign then "<-" else "" in
    let mid = match n with
        | Many | Three | Two  -> ";.."
        | One -> "" in
    let left, right = paren_to_strings paren_kind in
    String.concat "" ["."; ext; left; mid; right; assign] in
  let lid = match prefix with
    | None -> Lident name
    | Some p -> Ldot(p,name) in
  ghloc ~loc lid

let user_index loc _ index =
  (* Multi-indices for user-defined operators are semicolon-separated
     ([a.%[1;2;3;4]]) *)
  match index with
    | [a] -> One, [Nolabel, a]
    | l -> Many, [Nolabel, mkexp ~loc (Pexp_array l)]

let user_indexing_operators:
      (Longident.t option * string, expression list) array_family
  = { index = user_index; name = user_indexing_operator_name }

let mk_indexop_expr array_indexing_operator ~loc
      (array,dot,paren,index,set_expr) =
  let assign = match set_expr with None -> false | Some _ -> true in
  let n, index = array_indexing_operator.index loc paren index in
  let fn = array_indexing_operator.name loc dot ~assign paren n in
  let set_arg = match set_expr with
    | None -> []
    | Some expr -> [Nolabel, expr] in
  let args = (Nolabel,array) :: index @ set_arg in
  mkexp ~loc (Pexp_apply(ghexp ~loc (Pexp_ident fn), args))

let indexop_unclosed_error loc_s s loc_e =
  let left, right = paren_to_strings s in
  unclosed left loc_s right loc_e

let lapply ~loc p1 p2 =
  if !Clflags.applicative_functors
  then Lapply(p1, p2)
  else raise (Syntaxerr.Error(
                  Syntaxerr.Applicative_path (make_loc loc)))

let make_ghost x =
  if x.loc.loc_ghost
  then x (* Save an allocation *)
  else { x with loc = Location.ghostify x.loc }

let loc_last (id : Longident.t Location.loc) : string Location.loc =
  Location.map Longident.last id

let loc_lident (id : string Location.loc) : Longident.t Location.loc =
  Location.map (fun x -> Lident x) id

let exp_of_longident lid =
  let lid = Location.map (fun id -> Lident (Longident.last id)) lid in
  Exp.mk ~loc:lid.loc (Pexp_ident lid)

let exp_of_label lbl =
  Exp.mk ~loc:lbl.loc (Pexp_ident (loc_lident lbl))

let pat_of_label lbl =
  Pat.mk ~loc:lbl.loc  (Ppat_var (loc_last lbl))

let mk_newtypes ~loc newtypes exp =
  let mk_one (name, jkind) exp =
    match jkind with
    | None -> ghexp ~loc (Pexp_newtype (name, exp))
    | Some jkind ->
      Jane_syntax.Layouts.expr_of ~loc:(ghost_loc loc)
        (Lexp_newtype (name, jkind, exp))
  in
  let exp = List.fold_right mk_one newtypes exp in
  (* outermost expression should have non-ghost location *)
  { exp with pexp_loc = make_loc loc }

(* The [typloc] argument is used to adjust a location for something we're
   parsing a bit differently than upstream.  See comment about [Pvc_constraint]
   in [let_binding_body_no_punning]. *)
let wrap_type_annotation ~loc ?(typloc=loc) ~modes newtypes core_type body =
  let mk_newtypes = mk_newtypes ~loc in
  let exp = mkexp ~loc (Pexp_constraint(body,Some core_type,modes)) in
  let exp = mk_newtypes newtypes exp in
  let inner_type = Typ.varify_constructors (List.map fst newtypes) core_type in
  let ltyp =
    Jane_syntax.Layouts.Ltyp_poly { bound_vars = newtypes; inner_type }
  in
  (exp,
     Jane_syntax.Layouts.type_of
       ~loc:(Location.ghostify (make_loc typloc)) ltyp)

let wrap_exp_attrs ~loc body (ext, attrs) =
  let ghexp = ghexp ~loc in
  (* todo: keep exact location for the entire attribute *)
  let body = {body with pexp_attributes = attrs @ body.pexp_attributes} in
  match ext with
  | None -> body
  | Some id -> ghexp(Pexp_extension (id, PStr [mkstrexp body []]))

let mkexp_attrs ~loc d ext_attrs =
  wrap_exp_attrs ~loc (mkexp ~loc d) ext_attrs

let wrap_typ_attrs ~loc typ (ext, attrs) =
  (* todo: keep exact location for the entire attribute *)
  let typ = {typ with ptyp_attributes = attrs @ typ.ptyp_attributes} in
  match ext with
  | None -> typ
  | Some id -> ghtyp ~loc (Ptyp_extension (id, PTyp typ))

let wrap_pat_attrs ~loc pat (ext, attrs) =
  (* todo: keep exact location for the entire attribute *)
  let pat = {pat with ppat_attributes = attrs @ pat.ppat_attributes} in
  match ext with
  | None -> pat
  | Some id -> ghpat ~loc (Ppat_extension (id, PPat (pat, None)))

let mkpat_attrs ~loc d attrs =
  wrap_pat_attrs ~loc (mkpat ~loc d) attrs

let wrap_class_attrs ~loc:_ body attrs =
  {body with pcl_attributes = attrs @ body.pcl_attributes}
let wrap_mod_attrs ~loc:_ attrs body =
  {body with pmod_attributes = attrs @ body.pmod_attributes}
let wrap_mty_attrs ~loc:_ attrs body =
  {body with pmty_attributes = attrs @ body.pmty_attributes}

let wrap_str_ext ~loc body ext =
  match ext with
  | None -> body
  | Some id -> ghstr ~loc (Pstr_extension ((id, PStr [body]), []))

let wrap_mkstr_ext ~loc (item, ext) =
  wrap_str_ext ~loc (mkstr ~loc item) ext

let wrap_sig_ext ~loc body ext =
  match ext with
  | None -> body
  | Some id -> ghsig ~loc (Psig_extension ((id, PSig [body]), []))

let wrap_mksig_ext ~loc (item, ext) =
  wrap_sig_ext ~loc (mksig ~loc item) ext

let mk_quotedext ~loc (id, idloc, str, strloc, delim) =
  let exp_id = mkloc id idloc in
  let e = ghexp ~loc (Pexp_constant (Pconst_string (str, strloc, delim))) in
  (exp_id, PStr [mkstrexp e []])

let text_str pos = Str.text (rhs_text pos)
let text_sig pos = Sig.text (rhs_text pos)
let text_cstr pos = Cf.text (rhs_text pos)
let text_csig pos = Ctf.text (rhs_text pos)
let text_def pos =
  List.map (fun def -> Ptop_def [def]) (Str.text (rhs_text pos))

let extra_text startpos endpos text items =
  match items with
  | [] ->
      let post = rhs_post_text endpos in
      let post_extras = rhs_post_extra_text endpos in
      text post @ text post_extras
  | _ :: _ ->
      let pre_extras = rhs_pre_extra_text startpos in
      let post_extras = rhs_post_extra_text endpos in
        text pre_extras @ items @ text post_extras

let extra_str p1 p2 items = extra_text p1 p2 Str.text items
let extra_sig p1 p2 items = extra_text p1 p2 Sig.text items
let extra_cstr p1 p2 items = extra_text p1 p2 Cf.text items
let extra_csig p1 p2 items = extra_text p1 p2 Ctf.text  items
let extra_def p1 p2 items =
  extra_text p1 p2
    (fun txt -> List.map (fun def -> Ptop_def [def]) (Str.text txt))
    items

let extra_rhs_core_type ct ~pos =
  let docs = rhs_info pos in
  { ct with ptyp_attributes = add_info_attrs docs ct.ptyp_attributes }

type let_binding =
  { lb_pattern: pattern;
    lb_expression: expression;
    lb_constraint: value_constraint option;
    lb_is_pun: bool;
    lb_modes: mode Location.loc list;
    lb_attributes: attributes;
    lb_docs: docs Lazy.t;
    lb_text: text Lazy.t;
    lb_loc: Location.t; }

type let_bindings =
  { lbs_bindings: let_binding list;
    lbs_rec: rec_flag;
    lbs_extension: string Asttypes.loc option }

let mklb first ~loc (p, e, typ, modes, is_pun) attrs =
  {
    lb_pattern = p;
    lb_expression = e;
    lb_constraint=typ;
    lb_is_pun = is_pun;
    lb_modes = modes;
    lb_attributes = attrs;
    lb_docs = symbol_docs_lazy loc;
    lb_text = (if first then empty_text_lazy
               else symbol_text_lazy (fst loc));
    lb_loc = make_loc loc;
  }

let addlb lbs lb =
  if lb.lb_is_pun && lbs.lbs_extension = None then syntax_error ();
  { lbs with lbs_bindings = lb :: lbs.lbs_bindings }

let mklbs ext rf lb =
  let lbs = {
    lbs_bindings = [];
    lbs_rec = rf;
    lbs_extension = ext;
  } in
  addlb lbs lb

let val_of_let_bindings ~loc lbs =
  let bindings =
    List.map
      (fun lb ->
         Vb.mk ~loc:lb.lb_loc ~attrs:lb.lb_attributes
           ~modes:lb.lb_modes
           ~docs:(Lazy.force lb.lb_docs)
           ~text:(Lazy.force lb.lb_text)
           ?value_constraint:lb.lb_constraint lb.lb_pattern lb.lb_expression)
      lbs.lbs_bindings
  in
  let str = mkstr ~loc (Pstr_value(lbs.lbs_rec, List.rev bindings)) in
  match lbs.lbs_extension with
  | None -> str
  | Some id -> ghstr ~loc (Pstr_extension((id, PStr [str]), []))

let expr_of_let_bindings ~loc lbs body =
  let bindings =
    List.map
      (fun lb ->
         Vb.mk ~loc:lb.lb_loc ~attrs:lb.lb_attributes
          ~modes:lb.lb_modes
          ?value_constraint:lb.lb_constraint  lb.lb_pattern lb.lb_expression)
      lbs.lbs_bindings
  in
    mkexp_attrs ~loc (Pexp_let(lbs.lbs_rec, List.rev bindings, body))
      (lbs.lbs_extension, [])

let class_of_let_bindings ~loc lbs body =
  let bindings =
    List.map
      (fun lb ->
         Vb.mk ~loc:lb.lb_loc ~attrs:lb.lb_attributes
          ~modes:lb.lb_modes
          ?value_constraint:lb.lb_constraint lb.lb_pattern lb.lb_expression)
      lbs.lbs_bindings
  in
    (* Our use of let_bindings(no_ext) guarantees the following: *)
    assert (lbs.lbs_extension = None);
    mkclass ~loc (Pcl_let (lbs.lbs_rec, List.rev bindings, body))

(* If all the parameters are [Pparam_newtype x], then return [Some xs] where
   [xs] is the corresponding list of values [x]. This function is optimized for
   the common case, where a list of parameters contains at least one value
   parameter.
*)
let all_params_as_newtypes =
  let open N_ary in
  let is_newtype { pparam_desc; _ } =
    match pparam_desc with
    | Pparam_newtype _ -> true
    | Pparam_val _ -> false
  in
  let as_newtype { pparam_desc; _ } =
    match pparam_desc with
    | Pparam_newtype (x, jkind) -> Some (x, jkind)
    | Pparam_val _ -> None
  in
  fun params ->
    if List.for_all is_newtype params
    then Some (List.filter_map as_newtype params)
    else None

(* Given a construct [fun (type a b c) : t -> e], we construct
   [Pexp_newtype(a, Pexp_newtype(b, Pexp_newtype(c, Pexp_constraint(e, t))))]
   rather than a [Pexp_function].
*)
let mkghost_newtype_function_body newtypes body_constraint body ~loc =
  let wrapped_body =
    match body_constraint with
    | None -> body
    | Some { N_ary.type_constraint; mode_annotations } ->
        let {Location.loc_start; loc_end} = body.pexp_loc in
        let loc = loc_start, loc_end in
        mkexp_type_constraint ~ghost:true ~loc ~modes:mode_annotations body type_constraint
  in
  mk_newtypes ~loc newtypes wrapped_body

let n_ary_function expr ~attrs ~loc =
  wrap_exp_attrs ~loc (N_ary.expr_of expr ~loc:(make_loc loc)) attrs

let mkfunction ~loc ~attrs params body_constraint body =
  match body with
  | N_ary.Pfunction_cases _ ->
      n_ary_function (params, body_constraint, body) ~loc ~attrs
  | N_ary.Pfunction_body body_exp -> begin
    (* If all the params are newtypes, then we don't create a function node;
       we create a newtype node. *)
      match all_params_as_newtypes params with
      | None -> n_ary_function (params, body_constraint, body) ~loc ~attrs
      | Some newtypes ->
          wrap_exp_attrs
            ~loc
            (mkghost_newtype_function_body newtypes body_constraint body_exp
               ~loc)
            attrs
    end

(* Alternatively, we could keep the generic module type in the Parsetree
   and extract the package type during type-checking. In that case,
   the assertions below should be turned into explicit checks. *)
let package_type_of_module_type pmty =
  let err loc s =
    raise (Syntaxerr.Error (Syntaxerr.Invalid_package_type (loc, s)))
  in
  let map_cstr = function
    | Pwith_type (lid, ptyp) ->
        let loc = ptyp.ptype_loc in
        if ptyp.ptype_params <> [] then
          err loc "parametrized types are not supported";
        if ptyp.ptype_cstrs <> [] then
          err loc "constrained types are not supported";
        if ptyp.ptype_private <> Public then
          err loc "private types are not supported";

        (* restrictions below are checked by the 'with_constraint' rule *)
        assert (ptyp.ptype_kind = Ptype_abstract);
        assert (ptyp.ptype_attributes = []);
        let ty =
          match ptyp.ptype_manifest with
          | Some ty -> ty
          | None -> assert false
        in
        (lid, ty)
    | _ ->
        err pmty.pmty_loc "only 'with type t =' constraints are supported"
  in
  match pmty with
  | {pmty_desc = Pmty_ident lid} -> (lid, [], pmty.pmty_attributes)
  | {pmty_desc = Pmty_with({pmty_desc = Pmty_ident lid}, cstrs)} ->
      (lid, List.map map_cstr cstrs, pmty.pmty_attributes)
  | _ ->
      err pmty.pmty_loc
        "only module type identifier and 'with type' constraints are supported"

let mk_directive_arg ~loc k =
  { pdira_desc = k;
    pdira_loc = make_loc loc;
  }

let mk_directive ~loc name arg =
  Ptop_dir {
      pdir_name = name;
      pdir_arg = arg;
      pdir_loc = make_loc loc;
    }

(* Unboxed literals *)

(* CR layouts v2.5: The [unboxed_*] functions will both be improved and lose
   their explicit assert once we have real unboxed literals in Jane syntax; they
   may also get re-inlined at that point *)
let unboxed_literals_extension = Language_extension.Layouts

module Constant : sig
  type t = private
    | Value of constant
    | Unboxed of Jane_syntax.Layouts.constant

  type loc := Lexing.position * Lexing.position

  val value : Parsetree.constant -> t
  val unboxed : Jane_syntax.Layouts.constant -> t
  val to_expression : loc:loc -> t -> expression
  val to_pattern : loc:loc -> t -> pattern
end = struct
  type t =
    | Value of constant
    | Unboxed of Jane_syntax.Layouts.constant

  let value x = Value x

  let unboxed x = Unboxed x

  let to_expression ~loc : t -> expression = function
    | Value const_value ->
        mkexp ~loc (Pexp_constant const_value)
    | Unboxed const_unboxed ->
      Jane_syntax.Layouts.expr_of ~loc:(make_loc loc)
        (Lexp_constant const_unboxed)

  let to_pattern ~loc : t -> pattern = function
    | Value const_value ->
        mkpat ~loc (Ppat_constant const_value)
    | Unboxed const_unboxed ->
      Jane_syntax.Layouts.pat_of
        ~loc:(make_loc loc) (Lpat_constant const_unboxed)
end

type sign = Positive | Negative

let with_sign sign num =
  match sign with
  | Positive -> num
  | Negative -> "-" ^ num

let unboxed_int sloc int_loc sign (n, m) =
  match m with
  | Some m ->
      Constant.unboxed (Integer (with_sign sign n, m))
  | None ->
      if Language_extension.is_enabled unboxed_literals_extension then
        raise
          Syntaxerr.(Error(Missing_unboxed_literal_suffix (make_loc int_loc)))
      else
        not_expecting sloc "line number directive"

let unboxed_float sign (f, m) =
  Constant.unboxed (Float (with_sign sign f, m))

(* Invariant: [lident] must end with an [Lident] that ends with a ["#"]. *)
let unboxed_type sloc lident tys =
  let loc = make_loc sloc in
  Ptyp_constr (mkloc lident loc, tys)
%}

/* Tokens */

/* The alias that follows each token is used by Menhir when it needs to
   produce a sentence (that is, a sequence of tokens) in concrete syntax. */

/* Some tokens represent multiple concrete strings. In most cases, an
   arbitrary concrete string can be chosen. In a few cases, one must
   be careful: e.g., in PREFIXOP and INFIXOP2, one must choose a concrete
   string that will not trigger a syntax error; see how [not_expecting]
   is used in the definition of [type_variance]. */

%token AMPERAMPER             "&&"
%token AMPERSAND              "&"
%token AND                    "and"
%token AS                     "as"
%token ASSERT                 "assert"
%token BACKQUOTE              "`"
%token BANG                   "!"
%token BAR                    "|"
%token BARBAR                 "||"
%token BARRBRACKET            "|]"
%token BEGIN                  "begin"
%token <char> CHAR            "'a'" (* just an example *)
%token CLASS                  "class"
%token COLON                  ":"
%token COLONCOLON             "::"
%token COLONEQUAL             ":="
%token COLONGREATER           ":>"
%token COLONRBRACKET          ":]"
%token COMMA                  ","
%token CONSTRAINT             "constraint"
%token DO                     "do"
%token DONE                   "done"
%token DOT                    "."
%token DOTDOT                 ".."
%token DOWNTO                 "downto"
%token ELSE                   "else"
%token END                    "end"
%token EOF                    ""
%token EQUAL                  "="
%token EXCEPTION              "exception"
%token EXCLAVE                "exclave_"
%token EXTERNAL               "external"
%token FALSE                  "false"
%token <string * char option> FLOAT       "42.0" (* just an example *)
%token <string * char option> HASH_FLOAT "#42.0" (* just an example *)
%token FOR                    "for"
%token FUN                    "fun"
%token FUNCTION               "function"
%token FUNCTOR                "functor"
%token GLOBAL                 "global_"
%token GREATER                ">"
%token GREATERRBRACE          ">}"
%token GREATERRBRACKET        ">]"
%token IF                     "if"
%token IN                     "in"
%token INCLUDE                "include"
%token <string> INFIXOP0      "!="   (* just an example *)
%token AT                     "@"    (* mode expression *)
%token ATAT                   "@@"   (* mode expression *)
%token <string> INFIXOP1      "^"    (* just an example *)
%token <string> INFIXOP2      "+!"   (* chosen with care; see above *)
%token <string> INFIXOP3      "land" (* just an example *)
%token <string> INFIXOP4      "**"   (* just an example *)
%token <string> DOTOP         ".+"
%token <string> LETOP         "let*" (* just an example *)
%token <string> ANDOP         "and*" (* just an example *)
%token INHERIT                "inherit"
%token INITIALIZER            "initializer"
%token <string * char option> INT      "42"  (* just an example *)
%token <string * char option> HASH_INT "#42l" (* just an example *)
%token KIND_ABBREV            "kind_abbrev_"
%token KIND_OF                "kind_of_"
%token <string> LABEL         "~label:" (* just an example *)
%token LAZY                   "lazy"
%token LBRACE                 "{"
%token LBRACELESS             "{<"
%token LBRACKET               "["
%token LBRACKETBAR            "[|"
%token LBRACKETCOLON          "[:"
%token LBRACKETLESS           "[<"
%token LBRACKETGREATER        "[>"
%token LBRACKETPERCENT        "[%"
%token LBRACKETPERCENTPERCENT "[%%"
%token LESS                   "<"
%token LESSMINUS              "<-"
%token LET                    "let"
%token <string> LIDENT        "lident" (* just an example *)
%token LOCAL                  "local_"
%token LPAREN                 "("
%token LBRACKETAT             "[@"
%token LBRACKETATAT           "[@@"
%token LBRACKETATATAT         "[@@@"
%token MATCH                  "match"
%token METHOD                 "method"
%token MINUS                  "-"
%token MINUSDOT               "-."
%token MINUSGREATER           "->"
%token MOD                    "mod"
%token MODULE                 "module"
%token MUTABLE                "mutable"
%token NEW                    "new"
%token NONREC                 "nonrec"
%token OBJECT                 "object"
%token OF                     "of"
%token ONCE                   "once_"
%token OPEN                   "open"
%token <string> OPTLABEL      "?label:" (* just an example *)
%token OR                     "or"
/* %token PARSER              "parser" */
%token PERCENT                "%"
%token PLUS                   "+"
%token PLUSDOT                "+."
%token PLUSEQ                 "+="
%token <string> PREFIXOP      "!+" (* chosen with care; see above *)
%token PRIVATE                "private"
%token QUESTION               "?"
%token QUOTE                  "'"
%token RBRACE                 "}"
%token RBRACKET               "]"
%token REC                    "rec"
%token RPAREN                 ")"
%token SEMI                   ";"
%token SEMISEMI               ";;"
%token HASH                   "#"
%token HASH_SUFFIX            "# "
%token <string> HASHOP        "##" (* just an example *)
%token SIG                    "sig"
%token STAR                   "*"
%token <string * Location.t * string option>
       STRING                 "\"hello\"" (* just an example *)
%token <string * Location.t * string * Location.t * string option>
       QUOTED_STRING_EXPR     "{%hello|world|}"  (* just an example *)
%token <string * Location.t * string * Location.t * string option>
       QUOTED_STRING_ITEM     "{%%hello|world|}" (* just an example *)
%token STRUCT                 "struct"
%token THEN                   "then"
%token TILDE                  "~"
%token TO                     "to"
%token TRUE                   "true"
%token TRY                    "try"
%token TYPE                   "type"
%token <string> UIDENT        "UIdent" (* just an example *)
%token UNDERSCORE             "_"
%token UNIQUE                 "unique_"
%token VAL                    "val"
%token VIRTUAL                "virtual"
%token WHEN                   "when"
%token WHILE                  "while"
%token WITH                   "with"
%token <string * Location.t> COMMENT    "(* comment *)"
%token <Docstrings.docstring> DOCSTRING "(** documentation *)"

%token EOL                    "\\n"      (* not great, but EOL is unused *)

/* Precedences and associativities.

Tokens and rules have precedences.  A reduce/reduce conflict is resolved
in favor of the first rule (in source file order).  A shift/reduce conflict
is resolved by comparing the precedence and associativity of the token to
be shifted with those of the rule to be reduced.

By default, a rule has the precedence of its rightmost terminal (if any).

When there is a shift/reduce conflict between a rule and a token that
have the same precedence, it is resolved using the associativity:
if the token is left-associative, the parser will reduce; if
right-associative, the parser will shift; if non-associative,
the parser will declare a syntax error.

We will only use associativities with operators of the kind  x * x -> x
for example, in the rules of the form    expr: expr BINOP expr
in all other cases, we define two precedences if needed to resolve
conflicts.

The precedences must be listed from low to high.
*/

%nonassoc IN
%nonassoc below_SEMI
%nonassoc SEMI                          /* below EQUAL ({lbl=...; lbl=...}) */
%nonassoc LET FOR                       /* above SEMI ( ...; let ... in ...) */
%nonassoc below_WITH
%nonassoc FUNCTION WITH                 /* below BAR  (match ... with ...) */
%nonassoc AND             /* above WITH (module rec A: SIG with ... and ...) */
%nonassoc THEN                          /* below ELSE (if ... then ...) */
%nonassoc ELSE                          /* (if ... then ... else ...) */
%nonassoc LESSMINUS                     /* below COLONEQUAL (lbl <- x := e) */
%right    COLONEQUAL                    /* expr (e := e := e) */
%nonassoc AS
%left     BAR                           /* pattern (p|p|p) */
%nonassoc below_COMMA
%left     COMMA                         /* expr/labeled_tuple (e,e,e) */
%nonassoc below_FUNCTOR                 /* include M */
%nonassoc FUNCTOR                       /* include functor M */
%right    MINUSGREATER                  /* function_type (t -> t -> t) */
%right    OR BARBAR                     /* expr (e || e || e) */
%right    AMPERSAND AMPERAMPER          /* expr (e && e && e) */
%nonassoc below_EQUAL
%left     INFIXOP0 EQUAL LESS GREATER   /* expr (e OP e OP e) */
%right    ATAT AT INFIXOP1              /* expr (e OP e OP e) */
%nonassoc below_LBRACKETAT
%nonassoc LBRACKETAT
%right    COLONCOLON                    /* expr (e :: e :: e) */
%left     INFIXOP2 PLUS PLUSDOT MINUS MINUSDOT PLUSEQ /* expr (e OP e OP e) */
%left     PERCENT INFIXOP3 MOD STAR                 /* expr (e OP e OP e) */
%right    INFIXOP4                      /* expr (e OP e OP e) */
%nonassoc prec_unary_minus prec_unary_plus /* unary - */
%nonassoc prec_constant_constructor     /* cf. simple_expr (C versus C x) */
%nonassoc prec_constr_appl              /* above AS BAR COLONCOLON COMMA */
%nonassoc below_HASH
%nonassoc HASH HASH_SUFFIX              /* simple_expr/toplevel_directive */
%left     HASHOP
%nonassoc below_DOT
%nonassoc DOT DOTOP
/* Finally, the first tokens of simple_expr are above everything else. */
%nonassoc BACKQUOTE BANG BEGIN CHAR FALSE FLOAT HASH_FLOAT INT HASH_INT OBJECT
          LBRACE LBRACELESS LBRACKET LBRACKETBAR LBRACKETCOLON LIDENT LPAREN
          NEW PREFIXOP STRING TRUE UIDENT
          LBRACKETPERCENT QUOTED_STRING_EXPR


/* Entry points */

/* Several start symbols are marked with AVOID so that they are not used by
   [make generate-parse-errors]. The three start symbols that we keep are
   [implementation], [use_file], and [toplevel_phrase]. The latter two are
   of marginal importance; only [implementation] really matters, since most
   states in the automaton are reachable from it. */

%start implementation                   /* for implementation files */
%type <Parsetree.structure> implementation
/* BEGIN AVOID */
%start interface                        /* for interface files */
%type <Parsetree.signature> interface
/* END AVOID */
%start toplevel_phrase                  /* for interactive use */
%type <Parsetree.toplevel_phrase> toplevel_phrase
%start use_file                         /* for the #use directive */
%type <Parsetree.toplevel_phrase list> use_file
/* BEGIN AVOID */
%start parse_module_type
%type <Parsetree.module_type> parse_module_type
%start parse_module_expr
%type <Parsetree.module_expr> parse_module_expr
%start parse_core_type
%type <Parsetree.core_type> parse_core_type
%start parse_expression
%type <Parsetree.expression> parse_expression
%start parse_pattern
%type <Parsetree.pattern> parse_pattern
%start parse_constr_longident
%type <Longident.t> parse_constr_longident
%start parse_val_longident
%type <Longident.t> parse_val_longident
%start parse_mty_longident
%type <Longident.t> parse_mty_longident
%start parse_mod_ext_longident
%type <Longident.t> parse_mod_ext_longident
%start parse_mod_longident
%type <Longident.t> parse_mod_longident
%start parse_any_longident
%type <Longident.t> parse_any_longident
/* END AVOID */

%%

/* macros */
%inline extra_str(symb): symb { extra_str $startpos $endpos $1 };
%inline extra_sig(symb): symb { extra_sig $startpos $endpos $1 };
%inline extra_cstr(symb): symb { extra_cstr $startpos $endpos $1 };
%inline extra_csig(symb): symb { extra_csig $startpos $endpos $1 };
%inline extra_def(symb): symb { extra_def $startpos $endpos $1 };
%inline extra_text(symb): symb { extra_text $startpos $endpos $1 };
%inline extra_rhs(symb): symb { extra_rhs_core_type $1 ~pos:$endpos($1) };
%inline mkrhs(symb): symb
    { mkrhs $1 $sloc }
;

%inline text_str(symb): symb
  { text_str $startpos @ [$1] }
%inline text_str_SEMISEMI: SEMISEMI
  { text_str $startpos }
%inline text_sig(symb): symb
  { text_sig $startpos @ [$1] }
%inline text_sig_SEMISEMI: SEMISEMI
  { text_sig $startpos }
%inline text_def(symb): symb
  { text_def $startpos @ [$1] }
%inline top_def(symb): symb
  { Ptop_def [$1] }
%inline text_cstr(symb): symb
  { text_cstr $startpos @ [$1] }
%inline text_csig(symb): symb
  { text_csig $startpos @ [$1] }

(* Using this %inline definition means that we do not control precisely
   when [mark_rhs_docs] is called, but I don't think this matters. *)
%inline mark_rhs_docs(symb): symb
  { mark_rhs_docs $startpos $endpos;
    $1 }

%inline op(symb): symb
   { mkoperator ~loc:$sloc $1 }

%inline mkloc(symb): symb
    { mkloc $1 (make_loc $sloc) }

%inline mkexp(symb): symb
    { mkexp ~loc:$sloc $1 }
%inline mkpat(symb): symb
    { mkpat ~loc:$sloc $1 }
%inline mktyp(symb): symb
    { mktyp ~loc:$sloc $1 }
%inline mkstr(symb): symb
    { mkstr ~loc:$sloc $1 }
%inline mksig(symb): symb
    { mksig ~loc:$sloc $1 }
%inline mkmod(symb): symb
    { mkmod ~loc:$sloc $1 }
%inline mkmty(symb): symb
    { mkmty ~loc:$sloc $1 }
%inline mkcty(symb): symb
    { mkcty ~loc:$sloc $1 }
%inline mkctf(symb): symb
    { mkctf ~loc:$sloc $1 }
%inline mkcf(symb): symb
    { mkcf ~loc:$sloc $1 }
%inline mkclass(symb): symb
    { mkclass ~loc:$sloc $1 }

%inline wrap_mkstr_ext(symb): symb
    { wrap_mkstr_ext ~loc:$sloc $1 }
%inline wrap_mksig_ext(symb): symb
    { wrap_mksig_ext ~loc:$sloc $1 }

%inline mk_directive_arg(symb): symb
    { mk_directive_arg ~loc:$sloc $1 }

%inline mktyp_jane_syntax_ltyp(symb): symb
    { Jane_syntax.Layouts.type_of ~loc:(make_loc $sloc) $1 }

/* Generic definitions */

(* [iloption(X)] recognizes either nothing or [X]. Assuming [X] produces
   an OCaml list, it produces an OCaml list, too. *)

%inline iloption(X):
  /* nothing */
    { [] }
| x = X
    { x }

(* [llist(X)] recognizes a possibly empty list of [X]s. It is left-recursive. *)

reversed_llist(X):
  /* empty */
    { [] }
| xs = reversed_llist(X) x = X
    { x :: xs }

%inline llist(X):
  xs = rev(reversed_llist(X))
    { xs }

(* [reversed_nonempty_llist(X)] recognizes a nonempty list of [X]s, and produces
   an OCaml list in reverse order -- that is, the last element in the input text
   appears first in this list. Its definition is left-recursive. *)

reversed_nonempty_llist(X):
  x = X
    { [ x ] }
| xs = reversed_nonempty_llist(X) x = X
    { x :: xs }

(* [nonempty_llist(X)] recognizes a nonempty list of [X]s, and produces an OCaml
   list in direct order -- that is, the first element in the input text appears
   first in this list. *)

%inline nonempty_llist(X):
  xs = rev(reversed_nonempty_llist(X))
    { xs }

(* [reversed_nonempty_concat(X)] recognizes a nonempty sequence of [X]s (each of
    which is a list), and produces an OCaml list of their concatenation in
    reverse order -- that is, the last element of the last list in the input text
    appears first in the list.
*)
reversed_nonempty_concat(X):
  x = X
    { List.rev x }
| xs = reversed_nonempty_concat(X) x = X
    { List.rev_append x xs }

(* [nonempty_concat(X)] recognizes a nonempty sequence of [X]s
  (each of which is a list), and produces an OCaml list of their concatenation
  in direct order -- that is, the first element of the first list in the input
  text appears first in the list.
*)
%inline nonempty_concat(X):
  xs = rev(reversed_nonempty_concat(X))
    { xs }

(* [reversed_separated_nonempty_llist(separator, X)] recognizes a nonempty list
   of [X]s, separated with [separator]s, and produces an OCaml list in reverse
   order -- that is, the last element in the input text appears first in this
   list. Its definition is left-recursive. *)

(* [inline_reversed_separated_nonempty_llist(separator, X)] is semantically
   equivalent to [reversed_separated_nonempty_llist(separator, X)], but is
   marked %inline, which means that the case of a list of length one and
   the case of a list of length more than one will be distinguished at the
   use site, and will give rise there to two productions. This can be used
   to avoid certain conflicts. *)

%inline inline_reversed_separated_nonempty_llist(separator, X):
  x = X
    { [ x ] }
| xs = reversed_separated_nonempty_llist(separator, X)
  separator
  x = X
    { x :: xs }

reversed_separated_nonempty_llist(separator, X):
  xs = inline_reversed_separated_nonempty_llist(separator, X)
    { xs }

(* [separated_nonempty_llist(separator, X)] recognizes a nonempty list of [X]s,
   separated with [separator]s, and produces an OCaml list in direct order --
   that is, the first element in the input text appears first in this list. *)

%inline separated_nonempty_llist(separator, X):
  xs = rev(reversed_separated_nonempty_llist(separator, X))
    { xs }

%inline inline_separated_nonempty_llist(separator, X):
  xs = rev(inline_reversed_separated_nonempty_llist(separator, X))
    { xs }

(* [reversed_separated_nontrivial_llist(separator, X)] recognizes a list of at
   least two [X]s, separated with [separator]s, and produces an OCaml list in
   reverse order -- that is, the last element in the input text appears first
   in this list. Its definition is left-recursive. *)

reversed_separated_nontrivial_llist(separator, X):
  xs = reversed_separated_nontrivial_llist(separator, X)
  separator
  x = X
    { x :: xs }
| x1 = X
  separator
  x2 = X
    { [ x2; x1 ] }

(* [separated_nontrivial_llist(separator, X)] recognizes a list of at least
   two [X]s, separated with [separator]s, and produces an OCaml list in direct
   order -- that is, the first element in the input text appears first in this
   list. *)

%inline separated_nontrivial_llist(separator, X):
  xs = rev(reversed_separated_nontrivial_llist(separator, X))
    { xs }

(* [separated_or_terminated_nonempty_list(delimiter, X)] recognizes a nonempty
   list of [X]s, separated with [delimiter]s, and optionally terminated with a
   final [delimiter]. Its definition is right-recursive. *)

separated_or_terminated_nonempty_list(delimiter, X):
  x = X ioption(delimiter)
    { [x] }
| x = X
  delimiter
  xs = separated_or_terminated_nonempty_list(delimiter, X)
    { x :: xs }

(* [reversed_preceded_or_separated_nonempty_llist(delimiter, X)] recognizes a
   nonempty list of [X]s, separated with [delimiter]s, and optionally preceded
   with a leading [delimiter]. It produces an OCaml list in reverse order. Its
   definition is left-recursive. *)

reversed_preceded_or_separated_nonempty_llist(delimiter, X):
  ioption(delimiter) x = X
    { [x] }
| xs = reversed_preceded_or_separated_nonempty_llist(delimiter, X)
  delimiter
  x = X
    { x :: xs }

(* [preceded_or_separated_nonempty_llist(delimiter, X)] recognizes a nonempty
   list of [X]s, separated with [delimiter]s, and optionally preceded with a
   leading [delimiter]. It produces an OCaml list in direct order. *)

%inline preceded_or_separated_nonempty_llist(delimiter, X):
  xs = rev(reversed_preceded_or_separated_nonempty_llist(delimiter, X))
    { xs }

(* [bar_llist(X)] recognizes a nonempty list of [X]'s, separated with BARs,
   with an optional leading BAR. We assume that [X] is itself parameterized
   with an opening symbol, which can be [epsilon] or [BAR]. *)

(* This construction may seem needlessly complicated: one might think that
   using [preceded_or_separated_nonempty_llist(BAR, X)], where [X] is *not*
   itself parameterized, would be sufficient. Indeed, this simpler approach
   would recognize the same language. However, the two approaches differ in
   the footprint of [X]. We want the start location of [X] to include [BAR]
   when present. In the future, we might consider switching to the simpler
   definition, at the cost of producing slightly different locations. TODO *)

reversed_bar_llist(X):
    (* An [X] without a leading BAR. *)
    x = X(epsilon)
      { [x] }
  | (* An [X] with a leading BAR. *)
    x = X(BAR)
      { [x] }
  | (* An initial list, followed with a BAR and an [X]. *)
    xs = reversed_bar_llist(X)
    x = X(BAR)
      { x :: xs }

%inline bar_llist(X):
  xs = reversed_bar_llist(X)
    { List.rev xs }

(* [xlist(A, B)] recognizes [AB*]. We assume that the semantic value for [A]
   is a pair [x, b], while the semantic value for [B*] is a list [bs].
   We return the pair [x, b :: bs]. *)

%inline xlist(A, B):
  a = A bs = B*
    { let (x, b) = a in x, b :: bs }

(* [listx(delimiter, X, Y)] recognizes a nonempty list of [X]s, optionally
   followed with a [Y], separated-or-terminated with [delimiter]s. The
   semantic value is a pair of a list of [X]s and an optional [Y]. *)

listx(delimiter, X, Y):
| x = X ioption(delimiter)
    { [x], None }
| x = X delimiter y = Y delimiter?
    { [x], Some y }
| x = X
  delimiter
  tail = listx(delimiter, X, Y)
    { let xs, y = tail in
      x :: xs, y }

(* -------------------------------------------------------------------------- *)

(* Entry points. *)

(* An .ml file. *)
implementation:
  structure EOF
    { $1 }
;

/* BEGIN AVOID */
(* An .mli file. *)
interface:
  signature EOF
    { $1 }
;
/* END AVOID */

(* A toplevel phrase. *)
toplevel_phrase:
  (* An expression with attributes, ended by a double semicolon. *)
  extra_str(text_str(str_exp))
  SEMISEMI
    { Ptop_def $1 }
| (* A list of structure items, ended by a double semicolon. *)
  extra_str(flatten(text_str(structure_item)*))
  SEMISEMI
    { Ptop_def $1 }
| (* A directive, ended by a double semicolon. *)
  toplevel_directive
  SEMISEMI
    { $1 }
| (* End of input. *)
  EOF
    { raise End_of_file }
;

(* An .ml file that is read by #use. *)
use_file:
  (* An optional standalone expression,
     followed with a series of elements,
     followed with EOF. *)
  extra_def(append(
    optional_use_file_standalone_expression,
    flatten(use_file_element*)
  ))
  EOF
    { $1 }
;

(* An optional standalone expression is just an expression with attributes
   (str_exp), with extra wrapping. *)
%inline optional_use_file_standalone_expression:
  iloption(text_def(top_def(str_exp)))
    { $1 }
;

(* An element in a #used file is one of the following:
   - a double semicolon followed with an optional standalone expression;
   - a structure item;
   - a toplevel directive.
 *)
%inline use_file_element:
  preceded(SEMISEMI, optional_use_file_standalone_expression)
| text_def(top_def(structure_item))
| text_def(mark_rhs_docs(toplevel_directive))
      { $1 }
;

/* BEGIN AVOID */
parse_module_type:
  module_type EOF
    { $1 }
;

parse_module_expr:
  module_expr EOF
    { $1 }
;

parse_core_type:
  core_type EOF
    { $1 }
;

parse_expression:
  seq_expr EOF
    { $1 }
;

parse_pattern:
  pattern EOF
    { $1 }
;

parse_mty_longident:
  mty_longident EOF
    { $1 }
;

parse_val_longident:
  val_longident EOF
    { $1 }
;

parse_constr_longident:
  constr_longident EOF
    { $1 }
;

parse_mod_ext_longident:
  mod_ext_longident EOF
    { $1 }
;

parse_mod_longident:
  mod_longident EOF
    { $1 }
;

parse_any_longident:
  any_longident EOF
    { $1 }
;
/* END AVOID */

(* -------------------------------------------------------------------------- *)

(* Functor arguments appear in module expressions and module types. *)

%inline functor_args:
  reversed_nonempty_llist(functor_arg)
    { $1 }
    (* Produce a reversed list on purpose;
       later processed using [fold_left]. *)
;

functor_arg:
    (* An anonymous and untyped argument. *)
    LPAREN RPAREN
      { $startpos, Unit }
  | (* An argument accompanied with an explicit type. *)
    LPAREN x = mkrhs(module_name) COLON mty = module_type RPAREN
      { $startpos, Named (x, mty) }
;

module_name:
    (* A named argument. *)
    x = UIDENT
      { Some x }
  | (* An anonymous argument. *)
    UNDERSCORE
      { None }
;

(* -------------------------------------------------------------------------- *)

(* Module expressions. *)

(* The syntax of module expressions is not properly stratified. The cases of
   functors, functor applications, and attributes interact and cause conflicts,
   which are resolved by precedence declarations. This is concise but fragile.
   Perhaps in the future an explicit stratification could be used. *)

module_expr:
  | STRUCT attrs = attributes s = structure END
      { mkmod ~loc:$sloc ~attrs (Pmod_structure s) }
  | STRUCT attributes structure error
      { unclosed "struct" $loc($1) "end" $loc($4) }
  | SIG error
      { expecting $loc($1) "struct" }
  | FUNCTOR attrs = attributes args = functor_args MINUSGREATER me = module_expr
      { wrap_mod_attrs ~loc:$sloc attrs (
          List.fold_left (fun acc (startpos, arg) ->
            mkmod ~loc:(startpos, $endpos) (Pmod_functor (arg, acc))
          ) me args
        ) }
  | me = paren_module_expr
      { me }
  | me = module_expr attr = attribute
      { Mod.attr me attr }
  | mkmod(
      (* A module identifier. *)
      x = mkrhs(mod_longident)
        { Pmod_ident x }
    | (* In a functor application, the actual argument must be parenthesized. *)
      me1 = module_expr me2 = paren_module_expr
        { Pmod_apply(me1, me2) }
    | (* Functor applied to unit. *)
      me = module_expr LPAREN RPAREN
        { Pmod_apply_unit me }
    | (* An extension. *)
      ex = extension
        { Pmod_extension ex }
    )
    { $1 }
;

(* A parenthesized module expression is a module expression that begins
   and ends with parentheses. *)

paren_module_expr:
    (* A module expression annotated with a module type. *)
    LPAREN me = module_expr COLON mty = module_type RPAREN
      { mkmod ~loc:$sloc (Pmod_constraint(me, mty)) }
  | LPAREN module_expr COLON module_type error
      { unclosed "(" $loc($1) ")" $loc($5) }
  | (* A module expression within parentheses. *)
    LPAREN me = module_expr RPAREN
      { me (* TODO consider reloc *) }
  | LPAREN module_expr error
      { unclosed "(" $loc($1) ")" $loc($3) }
  | (* A core language expression that produces a first-class module.
       This expression can be annotated in various ways. *)
    LPAREN VAL attrs = attributes e = expr_colon_package_type RPAREN
      { mkmod ~loc:$sloc ~attrs (Pmod_unpack e) }
  | LPAREN VAL attributes expr COLON error
      { unclosed "(" $loc($1) ")" $loc($6) }
  | LPAREN VAL attributes expr COLONGREATER error
      { unclosed "(" $loc($1) ")" $loc($6) }
  | LPAREN VAL attributes expr error
      { unclosed "(" $loc($1) ")" $loc($5) }
;

(* The various ways of annotating a core language expression that
   produces a first-class module that we wish to unpack. *)
%inline expr_colon_package_type:
    e = expr
      { e }
  | e = expr COLON ty = package_type
      { ghexp ~loc:$loc (Pexp_constraint (e, Some ty, [])) }
  | e = expr COLON ty1 = package_type COLONGREATER ty2 = package_type
      { ghexp ~loc:$loc (Pexp_coerce (e, Some ty1, ty2)) }
  | e = expr COLONGREATER ty2 = package_type
      { ghexp ~loc:$loc (Pexp_coerce (e, None, ty2)) }
;

(* A structure, which appears between STRUCT and END (among other places),
   begins with an optional standalone expression, and continues with a list
   of structure elements. *)
structure:
  extra_str(append(
    optional_structure_standalone_expression,
    flatten(structure_element*)
  ))
  { $1 }
;

(* An optional standalone expression is just an expression with attributes
   (str_exp), with extra wrapping. *)
%inline optional_structure_standalone_expression:
  items = iloption(mark_rhs_docs(text_str(str_exp)))
    { items }
;

(* An expression with attributes, wrapped as a structure item. *)
%inline str_exp:
  e = seq_expr
  attrs = post_item_attributes
    { mkstrexp e attrs }
;

(* A structure element is one of the following:
   - a double semicolon followed with an optional standalone expression;
   - a structure item. *)
%inline structure_element:
    append(text_str_SEMISEMI, optional_structure_standalone_expression)
  | text_str(structure_item)
      { $1 }
;

(* A structure item. *)
structure_item:
    let_bindings(ext)
      { val_of_let_bindings ~loc:$sloc $1 }
  | mkstr(
      item_extension post_item_attributes
        { let docs = symbol_docs $sloc in
          Pstr_extension ($1, add_docs_attrs docs $2) }
    | floating_attribute
        { Pstr_attribute $1 }
    )
  | wrap_mkstr_ext(
      primitive_declaration
        { pstr_primitive $1 }
    | value_description
        { pstr_primitive $1 }
    | type_declarations
        { pstr_type $1 }
    | str_type_extension
        { pstr_typext $1 }
    | str_exception_declaration
        { pstr_exception $1 }
    | module_binding
        { $1 }
    | rec_module_bindings
        { pstr_recmodule $1 }
    | module_type_declaration
        { let (body, ext) = $1 in (Pstr_modtype body, ext) }
    | open_declaration
        { let (body, ext) = $1 in (Pstr_open body, ext) }
    | class_declarations
        { let (ext, l) = $1 in (Pstr_class l, ext) }
    | class_type_declarations
        { let (ext, l) = $1 in (Pstr_class_type l, ext) }
    )
    { $1 }
  | include_statement(module_expr)
      { let is_functor, incl, ext = $1 in
        let item =
          if is_functor
          then Jane_syntax.Include_functor.str_item_of ~loc:(make_loc $sloc)
                (Ifstr_include_functor incl)
          else mkstr ~loc:$sloc (Pstr_include incl)
        in
        wrap_str_ext ~loc:$sloc item ext
      }
  | kind_abbreviation_decl
      {
        let name, jkind = $1 in
        Jane_syntax.Layouts.(str_item_of
                              ~loc:(make_loc $sloc)
                              (Lstr_kind_abbrev (name, jkind)))
      }

;

(* A single module binding. *)
%inline module_binding:
  MODULE
  ext = ext attrs1 = attributes
  name = mkrhs(module_name)
  body = module_binding_body
  attrs2 = post_item_attributes
    { let docs = symbol_docs $sloc in
      let loc = make_loc $sloc in
      let attrs = attrs1 @ attrs2 in
      let body = Mb.mk name body ~attrs ~loc ~docs in
      Pstr_module body, ext }
;

(* The body (right-hand side) of a module binding. *)
module_binding_body:
    EQUAL me = module_expr
      { me }
  | COLON error
      { expecting $loc($1) "=" }
  | mkmod(
      COLON mty = module_type EQUAL me = module_expr
        { Pmod_constraint(me, mty) }
    | arg_and_pos = functor_arg body = module_binding_body
        { let (_, arg) = arg_and_pos in
          Pmod_functor(arg, body) }
  ) { $1 }
;

(* A group of recursive module bindings. *)
%inline rec_module_bindings:
  xlist(rec_module_binding, and_module_binding)
    { $1 }
;

(* The first binding in a group of recursive module bindings. *)
%inline rec_module_binding:
  MODULE
  ext = ext
  attrs1 = attributes
  REC
  name = mkrhs(module_name)
  body = module_binding_body
  attrs2 = post_item_attributes
  {
    let loc = make_loc $sloc in
    let attrs = attrs1 @ attrs2 in
    let docs = symbol_docs $sloc in
    ext,
    Mb.mk name body ~attrs ~loc ~docs
  }
;

(* The following bindings in a group of recursive module bindings. *)
%inline and_module_binding:
  AND
  attrs1 = attributes
  name = mkrhs(module_name)
  body = module_binding_body
  attrs2 = post_item_attributes
  {
    let loc = make_loc $sloc in
    let attrs = attrs1 @ attrs2 in
    let docs = symbol_docs $sloc in
    let text = symbol_text $symbolstartpos in
    Mb.mk name body ~attrs ~loc ~text ~docs
  }
;

(* -------------------------------------------------------------------------- *)

(* Shared material between structures and signatures. *)

include_maybe_functor:
  | INCLUDE %prec below_FUNCTOR
      { false }
  | INCLUDE FUNCTOR
      { true }
;

(* An [include] statement can appear in a structure or in a signature,
   which is why this definition is parameterized. *)
%inline include_statement(thing):
  is_functor = include_maybe_functor
  ext = ext
  attrs1 = attributes
  thing = thing
  attrs2 = post_item_attributes
  {
    let attrs = attrs1 @ attrs2 in
    let loc = make_loc $sloc in
    let docs = symbol_docs $sloc in
    let incl = Incl.mk thing ~attrs ~loc ~docs in
    is_functor, incl, ext
  }
;

(* A module type declaration. *)
module_type_declaration:
  MODULE TYPE
  ext = ext
  attrs1 = attributes
  id = mkrhs(ident)
  typ = preceded(EQUAL, module_type)?
  attrs2 = post_item_attributes
  {
    let attrs = attrs1 @ attrs2 in
    let loc = make_loc $sloc in
    let docs = symbol_docs $sloc in
    Mtd.mk id ?typ ~attrs ~loc ~docs, ext
  }
;

(* -------------------------------------------------------------------------- *)

(* Opens. *)

open_declaration:
  OPEN
  override = override_flag
  ext = ext
  attrs1 = attributes
  me = module_expr
  attrs2 = post_item_attributes
  {
    let attrs = attrs1 @ attrs2 in
    let loc = make_loc $sloc in
    let docs = symbol_docs $sloc in
    Opn.mk me ~override ~attrs ~loc ~docs, ext
  }
;

open_description:
  OPEN
  override = override_flag
  ext = ext
  attrs1 = attributes
  id = mkrhs(mod_ext_longident)
  attrs2 = post_item_attributes
  {
    let attrs = attrs1 @ attrs2 in
    let loc = make_loc $sloc in
    let docs = symbol_docs $sloc in
    Opn.mk id ~override ~attrs ~loc ~docs, ext
  }
;

%inline open_dot_declaration: mkrhs(mod_longident)
  { let loc = make_loc $loc($1) in
    let me = Mod.ident ~loc $1 in
    Opn.mk ~loc me }
;

(* -------------------------------------------------------------------------- *)

/* Module types */

module_type:
  | SIG attrs = attributes s = signature END
      { mkmty ~loc:$sloc ~attrs (Pmty_signature s) }
  | SIG attributes signature error
      { unclosed "sig" $loc($1) "end" $loc($4) }
  | STRUCT error
      { expecting $loc($1) "sig" }
  | FUNCTOR attrs = attributes args = functor_args
    MINUSGREATER mty = module_type
      %prec below_WITH
      { wrap_mty_attrs ~loc:$sloc attrs (
          List.fold_left (fun acc (startpos, arg) ->
            mkmty ~loc:(startpos, $endpos) (Pmty_functor (arg, acc))
          ) mty args
        ) }
  | MODULE TYPE OF attributes module_expr %prec below_LBRACKETAT
      { mkmty ~loc:$sloc ~attrs:$4 (Pmty_typeof $5) }
  | LPAREN module_type RPAREN
      { $2 }
  | LPAREN module_type error
      { unclosed "(" $loc($1) ")" $loc($3) }
  | module_type attribute
      { Mty.attr $1 $2 }
  | mkmty(
      mkrhs(mty_longident)
        { Pmty_ident $1 }
    | LPAREN RPAREN MINUSGREATER module_type
        { Pmty_functor(Unit, $4) }
    | module_type MINUSGREATER module_type
        %prec below_WITH
        { Pmty_functor(Named (mknoloc None, $1), $3) }
    | module_type WITH separated_nonempty_llist(AND, with_constraint)
        { Pmty_with($1, $3) }
/*  | LPAREN MODULE mkrhs(mod_longident) RPAREN
        { Pmty_alias $3 } */
    | extension
        { Pmty_extension $1 }
    )
    { $1 }
  | module_type WITH mkrhs(mod_ext_longident)
      { Jane_syntax.Strengthen.mty_of ~loc:(make_loc $sloc)
          { mty = $1; mod_id = $3 } }
;
(* A signature, which appears between SIG and END (among other places),
   is a list of signature elements. *)
signature:
  extra_sig(flatten(signature_element*))
    { $1 }
;

(* A signature element is one of the following:
   - a double semicolon;
   - a signature item. *)
%inline signature_element:
    text_sig_SEMISEMI
  | text_sig(signature_item)
      { $1 }
;

(* A signature item. *)
signature_item:
  | item_extension post_item_attributes
      { let docs = symbol_docs $sloc in
        mksig ~loc:$sloc (Psig_extension ($1, (add_docs_attrs docs $2))) }
  | mksig(
      floating_attribute
        { Psig_attribute $1 }
    )
    { $1 }
  | wrap_mksig_ext(
      value_description
        { psig_value $1 }
    | primitive_declaration
        { psig_value $1 }
    | type_declarations
        { psig_type $1 }
    | type_subst_declarations
        { psig_typesubst $1 }
    | sig_type_extension
        { psig_typext $1 }
    | sig_exception_declaration
        { psig_exception $1 }
    | module_declaration
        { let (body, ext) = $1 in (Psig_module body, ext) }
    | module_alias
        { let (body, ext) = $1 in (Psig_module body, ext) }
    | module_subst
        { let (body, ext) = $1 in (Psig_modsubst body, ext) }
    | rec_module_declarations
        { let (ext, l) = $1 in (Psig_recmodule l, ext) }
    | module_type_declaration
        { let (body, ext) = $1 in (Psig_modtype body, ext) }
    | module_type_subst
        { let (body, ext) = $1 in (Psig_modtypesubst body, ext) }
    | open_description
        { let (body, ext) = $1 in (Psig_open body, ext) }
    | class_descriptions
        { let (ext, l) = $1 in (Psig_class l, ext) }
    | class_type_declarations
        { let (ext, l) = $1 in (Psig_class_type l, ext) }
    )
    { $1 }
  | include_statement(module_type)
      { let is_functor, incl, ext = $1 in
        let item =
          if is_functor
          then Jane_syntax.Include_functor.sig_item_of ~loc:(make_loc $sloc)
                 (Ifsig_include_functor incl)
          else mksig ~loc:$sloc (Psig_include incl)
        in
        wrap_sig_ext ~loc:$sloc item ext
      }
  | kind_abbreviation_decl
      {
        let name, jkind = $1 in
        Jane_syntax.Layouts.(sig_item_of
                              ~loc:(make_loc $sloc)
                              (Lsig_kind_abbrev (name, jkind)))
      }

(* A module declaration. *)
%inline module_declaration:
  MODULE
  ext = ext attrs1 = attributes
  name = mkrhs(module_name)
  body = module_declaration_body
  attrs2 = post_item_attributes
  {
    let attrs = attrs1 @ attrs2 in
    let loc = make_loc $sloc in
    let docs = symbol_docs $sloc in
    Md.mk name body ~attrs ~loc ~docs, ext
  }
;

(* The body (right-hand side) of a module declaration. *)
module_declaration_body:
    COLON mty = module_type
      { mty }
  | EQUAL error
      { expecting $loc($1) ":" }
  | mkmty(
      arg_and_pos = functor_arg body = module_declaration_body
        { let (_, arg) = arg_and_pos in
          Pmty_functor(arg, body) }
    )
    { $1 }
;

(* A module alias declaration (in a signature). *)
%inline module_alias:
  MODULE
  ext = ext attrs1 = attributes
  name = mkrhs(module_name)
  EQUAL
  body = module_expr_alias
  attrs2 = post_item_attributes
  {
    let attrs = attrs1 @ attrs2 in
    let loc = make_loc $sloc in
    let docs = symbol_docs $sloc in
    Md.mk name body ~attrs ~loc ~docs, ext
  }
;
%inline module_expr_alias:
  id = mkrhs(mod_longident)
    { Mty.alias ~loc:(make_loc $sloc) id }
;
(* A module substitution (in a signature). *)
module_subst:
  MODULE
  ext = ext attrs1 = attributes
  uid = mkrhs(UIDENT)
  COLONEQUAL
  body = mkrhs(mod_ext_longident)
  attrs2 = post_item_attributes
  {
    let attrs = attrs1 @ attrs2 in
    let loc = make_loc $sloc in
    let docs = symbol_docs $sloc in
    Ms.mk uid body ~attrs ~loc ~docs, ext
  }
| MODULE ext attributes mkrhs(UIDENT) COLONEQUAL error
    { expecting $loc($6) "module path" }
;

(* A group of recursive module declarations. *)
%inline rec_module_declarations:
  xlist(rec_module_declaration, and_module_declaration)
    { $1 }
;
%inline rec_module_declaration:
  MODULE
  ext = ext
  attrs1 = attributes
  REC
  name = mkrhs(module_name)
  COLON
  mty = module_type
  attrs2 = post_item_attributes
  {
    let attrs = attrs1 @ attrs2 in
    let loc = make_loc $sloc in
    let docs = symbol_docs $sloc in
    ext, Md.mk name mty ~attrs ~loc ~docs
  }
;
%inline and_module_declaration:
  AND
  attrs1 = attributes
  name = mkrhs(module_name)
  COLON
  mty = module_type
  attrs2 = post_item_attributes
  {
    let attrs = attrs1 @ attrs2 in
    let docs = symbol_docs $sloc in
    let loc = make_loc $sloc in
    let text = symbol_text $symbolstartpos in
    Md.mk name mty ~attrs ~loc ~text ~docs
  }
;

(* A module type substitution *)
module_type_subst:
  MODULE TYPE
  ext = ext
  attrs1 = attributes
  id = mkrhs(ident)
  COLONEQUAL
  typ=module_type
  attrs2 = post_item_attributes
  {
    let attrs = attrs1 @ attrs2 in
    let loc = make_loc $sloc in
    let docs = symbol_docs $sloc in
    Mtd.mk id ~typ ~attrs ~loc ~docs, ext
  }


(* -------------------------------------------------------------------------- *)

(* Class declarations. *)

%inline class_declarations:
  xlist(class_declaration, and_class_declaration)
    { $1 }
;
%inline class_declaration:
  CLASS
  ext = ext
  attrs1 = attributes
  virt = virtual_flag
  params = formal_class_parameters
  id = mkrhs(LIDENT)
  body = class_fun_binding
  attrs2 = post_item_attributes
  {
    let attrs = attrs1 @ attrs2 in
    let loc = make_loc $sloc in
    let docs = symbol_docs $sloc in
    ext,
    Ci.mk id body ~virt ~params ~attrs ~loc ~docs
  }
;
%inline and_class_declaration:
  AND
  attrs1 = attributes
  virt = virtual_flag
  params = formal_class_parameters
  id = mkrhs(LIDENT)
  body = class_fun_binding
  attrs2 = post_item_attributes
  {
    let attrs = attrs1 @ attrs2 in
    let loc = make_loc $sloc in
    let docs = symbol_docs $sloc in
    let text = symbol_text $symbolstartpos in
    Ci.mk id body ~virt ~params ~attrs ~loc ~text ~docs
  }
;

class_fun_binding:
    EQUAL class_expr
      { $2 }
  | mkclass(
      COLON class_type EQUAL class_expr
        { Pcl_constraint($4, $2) }
    | labeled_simple_pattern class_fun_binding
      { let (l,o,p) = $1 in Pcl_fun(l, o, p, $2) }
    ) { $1 }
;

formal_class_parameters:
  params = class_parameters(type_parameter)
    { params }
;

(* -------------------------------------------------------------------------- *)

(* Class expressions. *)

class_expr:
    class_simple_expr
      { $1 }
  | FUN attributes class_fun_def
      { wrap_class_attrs ~loc:$sloc $3 $2 }
  | let_bindings(no_ext) IN class_expr
      { class_of_let_bindings ~loc:$sloc $1 $3 }
  | LET OPEN override_flag attributes mkrhs(mod_longident) IN class_expr
      { let loc = ($startpos($2), $endpos($5)) in
        let od = Opn.mk ~override:$3 ~loc:(make_loc loc) $5 in
        mkclass ~loc:$sloc ~attrs:$4 (Pcl_open(od, $7)) }
  | class_expr attribute
      { Cl.attr $1 $2 }
  | mkclass(
      class_simple_expr nonempty_llist(labeled_simple_expr)
        { Pcl_apply($1, $2) }
    | extension
        { Pcl_extension $1 }
    ) { $1 }
;
class_simple_expr:
  | LPAREN class_expr RPAREN
      { $2 }
  | LPAREN class_expr error
      { unclosed "(" $loc($1) ")" $loc($3) }
  | mkclass(
      tys = actual_class_parameters cid = mkrhs(class_longident)
        { Pcl_constr(cid, tys) }
    | OBJECT attributes class_structure error
        { unclosed "object" $loc($1) "end" $loc($4) }
    | LPAREN class_expr COLON class_type RPAREN
        { Pcl_constraint($2, $4) }
    | LPAREN class_expr COLON class_type error
        { unclosed "(" $loc($1) ")" $loc($5) }
    ) { $1 }
  | OBJECT attributes class_structure END
    { mkclass ~loc:$sloc ~attrs:$2 (Pcl_structure $3) }
;

class_fun_def:
  mkclass(
    labeled_simple_pattern MINUSGREATER e = class_expr
  | labeled_simple_pattern e = class_fun_def
      { let (l,o,p) = $1 in Pcl_fun(l, o, p, e) }
  ) { $1 }
;
%inline class_structure:
  |  class_self_pattern extra_cstr(class_fields)
       { Cstr.mk $1 $2 }
;
class_self_pattern:
    LPAREN pattern RPAREN
      { reloc_pat ~loc:$sloc $2 }
  | LPAREN pattern COLON core_type RPAREN
      { mkpat_with_modes ~loc:$sloc ~pat:$2 ~cty:(Some $4) ~modes:[] }
  | /* empty */
      { ghpat ~loc:$sloc Ppat_any }
;
%inline class_fields:
  flatten(text_cstr(class_field)*)
    { $1 }
;
class_field:
  | INHERIT override_flag attributes class_expr
    self = preceded(AS, mkrhs(LIDENT))?
    post_item_attributes
      { let docs = symbol_docs $sloc in
        mkcf ~loc:$sloc (Pcf_inherit ($2, $4, self)) ~attrs:($3@$6) ~docs }
  | VAL value post_item_attributes
      { let v, attrs = $2 in
        let docs = symbol_docs $sloc in
        mkcf ~loc:$sloc (Pcf_val v) ~attrs:(attrs@$3) ~docs }
  | METHOD method_ post_item_attributes
      { let meth, attrs = $2 in
        let docs = symbol_docs $sloc in
        mkcf ~loc:$sloc (Pcf_method meth) ~attrs:(attrs@$3) ~docs }
  | CONSTRAINT attributes constrain_field post_item_attributes
      { let docs = symbol_docs $sloc in
        mkcf ~loc:$sloc (Pcf_constraint $3) ~attrs:($2@$4) ~docs }
  | INITIALIZER attributes seq_expr post_item_attributes
      { let docs = symbol_docs $sloc in
        mkcf ~loc:$sloc (Pcf_initializer $3) ~attrs:($2@$4) ~docs }
  | item_extension post_item_attributes
      { let docs = symbol_docs $sloc in
        mkcf ~loc:$sloc (Pcf_extension $1) ~attrs:$2 ~docs }
  | mkcf(floating_attribute
      { Pcf_attribute $1 })
      { $1 }
;
value:
    no_override_flag
    attrs = attributes
    mutable_ = virtual_with_mutable_flag
    label = mkrhs(label) COLON ty = core_type
      { (label, mutable_, Cfk_virtual ty), attrs }
  | override_flag attributes mutable_flag mkrhs(label) EQUAL seq_expr
      { ($4, $3, Cfk_concrete ($1, $6)), $2 }
  | override_flag attributes mutable_flag mkrhs(label) type_constraint
    EQUAL seq_expr
      { let e = mkexp_type_constraint ~loc:$sloc ~modes:[] $7 $5 in
        ($4, $3, Cfk_concrete ($1, e)), $2
      }
;
method_:
    no_override_flag
    attrs = attributes
    private_ = virtual_with_private_flag
    label = mkrhs(label) COLON ty = poly_type
      { (label, private_, Cfk_virtual ty), attrs }
  | override_flag attributes private_flag mkrhs(label) strict_binding
      { let e = $5 in
        let loc = Location.(e.pexp_loc.loc_start, e.pexp_loc.loc_end) in
        ($4, $3,
        Cfk_concrete ($1, ghexp ~loc (Pexp_poly (e, None)))), $2 }
  | override_flag attributes private_flag mkrhs(label)
    COLON poly_type EQUAL seq_expr
      { let poly_exp =
          let loc = ($startpos($6), $endpos($8)) in
          ghexp ~loc (Pexp_poly($8, Some $6)) in
        ($4, $3, Cfk_concrete ($1, poly_exp)), $2 }
  | override_flag attributes private_flag mkrhs(label) COLON TYPE newtypes
    DOT core_type EQUAL seq_expr
      { let poly_exp_loc = ($startpos($7), $endpos($11)) in
        let poly_exp =
          let exp, poly =
            (* it seems odd to use the global ~loc here while poly_exp_loc
               is tighter, but this is what ocamlyacc does;
               TODO improve parser.mly *)
            wrap_type_annotation ~loc:$sloc ~modes:[] $7 $9 $11 in
          ghexp ~loc:poly_exp_loc (Pexp_poly(exp, Some poly)) in
        ($4, $3,
        Cfk_concrete ($1, poly_exp)), $2 }
;

/* Class types */

class_type:
    class_signature
      { $1 }
  | mkcty(
      label = arg_label
      domain = tuple_type
      MINUSGREATER
      codomain = class_type
        { Pcty_arrow(label, domain, codomain) }
    ) { $1 }
 ;
class_signature:
    mkcty(
      tys = actual_class_parameters cid = mkrhs(clty_longident)
        { Pcty_constr (cid, tys) }
    | extension
        { Pcty_extension $1 }
    ) { $1 }
  | OBJECT attributes class_sig_body END
      { mkcty ~loc:$sloc ~attrs:$2 (Pcty_signature $3) }
  | OBJECT attributes class_sig_body error
      { unclosed "object" $loc($1) "end" $loc($4) }
  | class_signature attribute
      { Cty.attr $1 $2 }
  | LET OPEN override_flag attributes mkrhs(mod_longident) IN class_signature
      { let loc = ($startpos($2), $endpos($5)) in
        let od = Opn.mk ~override:$3 ~loc:(make_loc loc) $5 in
        mkcty ~loc:$sloc ~attrs:$4 (Pcty_open(od, $7)) }
;
%inline class_parameters(parameter):
  | /* empty */
      { [] }
  | LBRACKET params = separated_nonempty_llist(COMMA, parameter) RBRACKET
      { params }
;
%inline actual_class_parameters:
  tys = class_parameters(core_type)
    { tys }
;
%inline class_sig_body:
    class_self_type extra_csig(class_sig_fields)
      { Csig.mk $1 $2 }
;
class_self_type:
    LPAREN core_type RPAREN
      { $2 }
  | mktyp((* empty *) { Ptyp_any })
      { $1 }
;
%inline class_sig_fields:
  flatten(text_csig(class_sig_field)*)
    { $1 }
;
class_sig_field:
    INHERIT attributes class_signature post_item_attributes
      { let docs = symbol_docs $sloc in
        mkctf ~loc:$sloc (Pctf_inherit $3) ~attrs:($2@$4) ~docs }
  | VAL attributes value_type post_item_attributes
      { let docs = symbol_docs $sloc in
        mkctf ~loc:$sloc (Pctf_val $3) ~attrs:($2@$4) ~docs }
  | METHOD attributes private_virtual_flags mkrhs(label) COLON poly_type
    post_item_attributes
      { let (p, v) = $3 in
        let docs = symbol_docs $sloc in
        mkctf ~loc:$sloc (Pctf_method ($4, p, v, $6)) ~attrs:($2@$7) ~docs }
  | CONSTRAINT attributes constrain_field post_item_attributes
      { let docs = symbol_docs $sloc in
        mkctf ~loc:$sloc (Pctf_constraint $3) ~attrs:($2@$4) ~docs }
  | item_extension post_item_attributes
      { let docs = symbol_docs $sloc in
        mkctf ~loc:$sloc (Pctf_extension $1) ~attrs:$2 ~docs }
  | mkctf(floating_attribute
      { Pctf_attribute $1 })
      { $1 }
;
%inline value_type:
  flags = mutable_virtual_flags
  label = mkrhs(label)
  COLON
  ty = core_type
  {
    let mut, virt = flags in
    label, mut, virt, ty
  }
;
%inline constrain:
    core_type EQUAL core_type
    { $1, $3, make_loc $sloc }
;
constrain_field:
  core_type EQUAL core_type
    { $1, $3 }
;
(* A group of class descriptions. *)
%inline class_descriptions:
  xlist(class_description, and_class_description)
    { $1 }
;
%inline class_description:
  CLASS
  ext = ext
  attrs1 = attributes
  virt = virtual_flag
  params = formal_class_parameters
  id = mkrhs(LIDENT)
  COLON
  cty = class_type
  attrs2 = post_item_attributes
    {
      let attrs = attrs1 @ attrs2 in
      let loc = make_loc $sloc in
      let docs = symbol_docs $sloc in
      ext,
      Ci.mk id cty ~virt ~params ~attrs ~loc ~docs
    }
;
%inline and_class_description:
  AND
  attrs1 = attributes
  virt = virtual_flag
  params = formal_class_parameters
  id = mkrhs(LIDENT)
  COLON
  cty = class_type
  attrs2 = post_item_attributes
    {
      let attrs = attrs1 @ attrs2 in
      let loc = make_loc $sloc in
      let docs = symbol_docs $sloc in
      let text = symbol_text $symbolstartpos in
      Ci.mk id cty ~virt ~params ~attrs ~loc ~text ~docs
    }
;
class_type_declarations:
  xlist(class_type_declaration, and_class_type_declaration)
    { $1 }
;
%inline class_type_declaration:
  CLASS TYPE
  ext = ext
  attrs1 = attributes
  virt = virtual_flag
  params = formal_class_parameters
  id = mkrhs(LIDENT)
  EQUAL
  csig = class_signature
  attrs2 = post_item_attributes
    {
      let attrs = attrs1 @ attrs2 in
      let loc = make_loc $sloc in
      let docs = symbol_docs $sloc in
      ext,
      Ci.mk id csig ~virt ~params ~attrs ~loc ~docs
    }
;
%inline and_class_type_declaration:
  AND
  attrs1 = attributes
  virt = virtual_flag
  params = formal_class_parameters
  id = mkrhs(LIDENT)
  EQUAL
  csig = class_signature
  attrs2 = post_item_attributes
    {
      let attrs = attrs1 @ attrs2 in
      let loc = make_loc $sloc in
      let docs = symbol_docs $sloc in
      let text = symbol_text $symbolstartpos in
      Ci.mk id csig ~virt ~params ~attrs ~loc ~text ~docs
    }
;

/* Core expressions */

%inline or_function(EXPR):
  | EXPR
      { $1 }
  | FUNCTION ext_attributes match_cases
      { let loc = make_loc $sloc in
        let cases = $3 in
        mkfunction [] None (Pfunction_cases (cases, loc, []))
          ~loc:$sloc ~attrs:$2
      }
;

(* [fun_seq_expr] (and [fun_expr]) are legal expression bodies of a function.
   [seq_expr] (and [expr]) are expressions that appear in other contexts
   (e.g. subexpressions of the expression body of a function).
   [fun_seq_expr] can't be a bare [function _ -> ...]. [seq_expr] can.
   This distinction exists because [function _ -> ...] is parsed as a *function
   cases* body of a function, not an expression body. This so functions can be
   parsed with the intended arity.
*)
fun_seq_expr:
  | fun_expr    %prec below_SEMI  { $1 }
  | fun_expr SEMI                 { $1 }
  | mkexp(fun_expr SEMI seq_expr
    { Pexp_sequence($1, $3) })
    { $1 }
  | fun_expr SEMI PERCENT attr_id seq_expr
    { let seq = mkexp ~loc:$sloc (Pexp_sequence ($1, $5)) in
      let payload = PStr [mkstrexp seq []] in
      mkexp ~loc:$sloc (Pexp_extension ($4, payload)) }
;
seq_expr:
  | or_function(fun_seq_expr) { $1 }
;

labeled_simple_pattern:
    QUESTION LPAREN modes0=optional_mode_expr_legacy x=label_let_pattern opt_default RPAREN
      { let lbl, pat, cty, modes = x in
        (Optional lbl, $5,
         mkpat_with_modes ~loc:$sloc ~pat ~cty ~modes:(modes0 @ modes))
      }
  | QUESTION label_var
      { (Optional (fst $2), None, snd $2) }
  | OPTLABEL LPAREN modes0=optional_mode_expr_legacy x=let_pattern opt_default RPAREN
      { let pat, cty, modes = x in
        (Optional $1, $5,
         mkpat_with_modes ~loc:$sloc ~pat ~cty ~modes:(modes0 @ modes))
      }
  | OPTLABEL pattern_var
      { (Optional $1, None, $2) }
  | TILDE LPAREN modes0=optional_mode_expr_legacy x=label_let_pattern RPAREN
      { let lbl, pat, cty, modes = x in
        (Labelled lbl, None,
         mkpat_with_modes ~loc:$sloc ~pat ~cty ~modes:(modes0 @ modes))
      }
  | TILDE label_var
      { (Labelled (fst $2), None, snd $2) }
  | LABEL simple_pattern
      { (Labelled $1, None, $2) }
  | LABEL LPAREN modes0=optional_mode_expr_legacy x=let_pattern_required_modes RPAREN
    { let pat, cty, modes = x in
      (Labelled $1, None,
       mkpat_with_modes ~loc:$sloc ~pat ~cty ~modes:(modes0 @ modes))
    }
  | LABEL LPAREN modes=mode_expr_legacy pat=pattern RPAREN
      { (Labelled $1, None,
         mkpat_with_modes ~loc:$sloc ~pat ~cty:None ~modes)
      }
  | simple_pattern
      { (Nolabel, None, $1) }
  | LPAREN modes=mode_expr_legacy x=let_pattern_no_modes RPAREN
      { let pat, cty = x in
        (Nolabel, None,
         mkpat_with_modes ~loc:$sloc ~pat ~cty ~modes)
      }
  | LPAREN modes0=optional_mode_expr_legacy x=let_pattern_required_modes RPAREN
      { let pat, cty, modes = x in
        (Nolabel, None,
        mkpat_with_modes ~loc:$sloc ~pat ~cty ~modes:(modes0 @ modes))
      }
  | LABEL LPAREN x=poly_pattern_no_modes RPAREN
      { let pat, cty = x in
        (Labelled $1, None,
        mkpat_with_modes ~loc:$sloc ~pat ~cty ~modes:[])
      }
  | LABEL LPAREN modes=mode_expr_legacy x=poly_pattern_no_modes RPAREN
      { let pat, cty = x in
        (Labelled $1, None,
         mkpat_with_modes ~loc:$sloc ~pat ~cty ~modes)
      }
  | LPAREN x=poly_pattern_no_modes RPAREN
      { let pat, cty = x in
        (Nolabel, None,
         mkpat_with_modes ~loc:$sloc ~pat ~cty ~modes:[])
      }
;

pattern_var:
  mkpat(
      mkrhs(LIDENT)     { Ppat_var $1 }
    | UNDERSCORE        { Ppat_any }
  ) { $1 }
;

%inline opt_default:
  preceded(EQUAL, seq_expr)?
    { $1 }
;
label_let_pattern:
   x = label_var modes = optional_at_mode_expr
      { let lab, pat = x in
        lab, pat, None, modes
      }
  | x = label_var COLON cty = core_type modes = optional_atat_mode_expr
      { let lab, pat = x in
        lab, pat, Some cty, modes
      }
  | x = label_var COLON
    cty = mktyp_jane_syntax_ltyp (bound_vars = typevar_list
                                  DOT
                                  inner_type = core_type
            { Jane_syntax.Layouts.Ltyp_poly { bound_vars; inner_type } })
    modes = optional_atat_mode_expr
      { let lab, pat = x in
        lab, pat, Some cty, modes
      }
;
%inline label_var:
    mkrhs(LIDENT)
      { ($1.Location.txt, mkpat ~loc:$sloc (Ppat_var $1)) }
;
let_pattern:
    x=let_pattern_awaiting_at_modes modes=optional_at_mode_expr
    { let pat, cty = x in pat, cty, modes }
  | x=let_pattern_awaiting_atat_modes modes=optional_atat_mode_expr
    { let pat, cty = x in pat, cty, modes }
  | LPAREN let_pattern_required_modes RPAREN { $2 }
;

let_pattern_required_modes:
    x=let_pattern_awaiting_at_modes modes=at_mode_expr
    { let pat, cty = x in pat, cty, modes }
  | x=let_pattern_awaiting_atat_modes modes=atat_mode_expr
    { let pat, cty = x in pat, cty, modes }
  | LPAREN let_pattern_required_modes RPAREN { $2 }
;

let_pattern_no_modes:
    x=let_pattern_awaiting_at_modes { x }
  | x=let_pattern_awaiting_atat_modes { x }
;

%inline let_pattern_awaiting_atat_modes:
    pat=pattern COLON cty=core_type
    { pat, Some cty }
  | poly_pattern_no_modes
    { $1 }
;

%inline let_pattern_awaiting_at_modes:
    pat=pattern { pat, None }
;

%inline poly_pattern_no_modes:
   pat = pattern
   COLON
   cty = mktyp_jane_syntax_ltyp(bound_vars = typevar_list
                                DOT
                                inner_type = core_type
         { Jane_syntax.Layouts.Ltyp_poly { bound_vars; inner_type } })
   { pat, Some cty }
;

%inline indexop_expr(dot, index, right):
  | array=simple_expr d=dot LPAREN i=index RPAREN r=right
    { array, d, Paren,   i, r }
  | array=simple_expr d=dot LBRACE i=index RBRACE r=right
    { array, d, Brace,   i, r }
  | array=simple_expr d=dot LBRACKET i=index RBRACKET r=right
    { array, d, Bracket, i, r }
;

%inline indexop_error(dot, index):
  | simple_expr dot _p=LPAREN index  _e=error
    { indexop_unclosed_error $loc(_p)  Paren $loc(_e) }
  | simple_expr dot _p=LBRACE index  _e=error
    { indexop_unclosed_error $loc(_p) Brace $loc(_e) }
  | simple_expr dot _p=LBRACKET index  _e=error
    { indexop_unclosed_error $loc(_p) Bracket $loc(_e) }
;

%inline qualified_dotop: ioption(DOT mod_longident {$2}) DOTOP { $1, $2 };

fun_expr:
    simple_expr %prec below_HASH
      { $1 }
  | expr_attrs
      { let desc, attrs = $1 in
        mkexp_attrs ~loc:$sloc desc attrs }
    /* Cf #5939: we used to accept (fun p when e0 -> e) */
  | FUN ext_attributes fun_params preceded(COLON, atomic_type)?
      MINUSGREATER fun_body
      { let body_constraint =
          Option.map
            (fun x : N_ary.function_constraint ->
              { type_constraint = Pconstraint x
              ; mode_annotations = []
              })
          $4
        in
        mkfunction $3 body_constraint $6 ~loc:$sloc ~attrs:$2
      }
  | expr_
      { $1 }
  | let_bindings(ext) IN seq_expr
      { expr_of_let_bindings ~loc:$sloc $1 $3 }
  | pbop_op = mkrhs(LETOP) bindings = letop_bindings IN body = seq_expr
      { let (pbop_pat, pbop_exp, rev_ands) = bindings in
        let ands = List.rev rev_ands in
        let pbop_loc = make_loc $sloc in
        let let_ = {pbop_op; pbop_pat; pbop_exp; pbop_loc} in
        mkexp ~loc:$sloc (Pexp_letop{ let_; ands; body}) }
  | fun_expr COLONCOLON expr
      { mkexp_cons ~loc:$sloc $loc($2) (ghexp ~loc:$sloc (Pexp_tuple[$1;$3])) }
  | mkrhs(label) LESSMINUS expr
      { mkexp ~loc:$sloc (Pexp_setinstvar($1, $3)) }
  | simple_expr DOT mkrhs(label_longident) LESSMINUS expr
      { mkexp ~loc:$sloc (Pexp_setfield($1, $3, $5)) }
  | indexop_expr(DOT, seq_expr, LESSMINUS v=expr {Some v})
    { mk_indexop_expr builtin_indexing_operators ~loc:$sloc $1 }
  | indexop_expr(qualified_dotop, expr_semi_list, LESSMINUS v=expr {Some v})
    { mk_indexop_expr user_indexing_operators ~loc:$sloc $1 }
  | fun_expr attribute
      { Exp.attr $1 $2 }
/* BEGIN AVOID */
  | UNDERSCORE
     { not_expecting $loc($1) "wildcard \"_\"" }
/* END AVOID */
  | mode=mode_legacy exp=seq_expr
     { add_mode_constraint_to_exp ~loc:$sloc ~exp ~modes:[mode] }
  | EXCLAVE seq_expr
     { mkexp_exclave ~loc:$sloc ~kwd_loc:($loc($1)) $2 }
;
%inline expr:
  | or_function(fun_expr) { $1 }
;
%inline expr_attrs:
  | LET MODULE ext_attributes mkrhs(module_name) module_binding_body IN seq_expr
      { Pexp_letmodule($4, $5, $7), $3 }
  | LET EXCEPTION ext_attributes let_exception_declaration IN seq_expr
      { Pexp_letexception($4, $6), $3 }
  | LET OPEN override_flag ext_attributes module_expr IN seq_expr
      { let open_loc = make_loc ($startpos($2), $endpos($5)) in
        let od = Opn.mk $5 ~override:$3 ~loc:open_loc in
        Pexp_open(od, $7), $4 }
  | MATCH ext_attributes seq_expr WITH match_cases
      { Pexp_match($3, $5), $2 }
  | TRY ext_attributes seq_expr WITH match_cases
      { Pexp_try($3, $5), $2 }
  | TRY ext_attributes seq_expr WITH error
      { syntax_error() }
  | IF ext_attributes seq_expr THEN expr ELSE expr
      { Pexp_ifthenelse($3, $5, Some $7), $2 }
  | IF ext_attributes seq_expr THEN expr
      { Pexp_ifthenelse($3, $5, None), $2 }
  | WHILE ext_attributes seq_expr do_done_expr
      { Pexp_while($3, $4), $2 }
  | FOR ext_attributes pattern EQUAL seq_expr direction_flag seq_expr
    do_done_expr
      { Pexp_for($3, $5, $7, $6, $8), $2 }
  | ASSERT ext_attributes simple_expr %prec below_HASH
      { Pexp_assert $3, $2 }
  | LAZY ext_attributes simple_expr %prec below_HASH
      { Pexp_lazy $3, $2 }
  | subtractive expr %prec prec_unary_minus
      { let desc, attrs = mkuminus ~oploc:$loc($1) $1 $2 in
        desc, (None, attrs) }
  | additive expr %prec prec_unary_plus
      { let desc, attrs = mkuplus ~oploc:$loc($1) $1 $2 in
        desc, (None, attrs) }
;
%inline do_done_expr:
  | DO e = seq_expr DONE
      { e }
  | DO seq_expr error
      { unclosed "do" $loc($1) "done" $loc($2) }
;
%inline expr_:
  | simple_expr nonempty_llist(labeled_simple_expr)
      { mkexp ~loc:$sloc (Pexp_apply($1, $2)) }
  | labeled_tuple %prec below_COMMA
      { pexp_ltuple $sloc $1 }
  | mkrhs(constr_longident) simple_expr %prec below_HASH
      { mkexp ~loc:$sloc (Pexp_construct($1, Some $2)) }
  | name_tag simple_expr %prec below_HASH
      { mkexp ~loc:$sloc (Pexp_variant($1, Some $2)) }
  | e1 = fun_expr op = op(infix_operator) e2 = expr
      { mkexp ~loc:$sloc (mkinfix e1 op e2) }
;

simple_expr:
  | LPAREN seq_expr RPAREN
      { reloc_exp ~loc:$sloc $2 }
  | LPAREN seq_expr error
      { unclosed "(" $loc($1) ")" $loc($3) }
  | LPAREN seq_expr type_constraint_with_modes RPAREN
      { let (t, m) = $3 in
        mkexp_type_constraint ~ghost:true ~loc:$sloc ~modes:m $2 t }
  | indexop_expr(DOT, seq_expr, { None })
      { mk_indexop_expr builtin_indexing_operators ~loc:$sloc $1 }
  (* Immutable array indexing is a regular operator, so it doesn't need its own
     rule and is handled by the next case *)
  | indexop_expr(qualified_dotop, expr_semi_list, { None })
      { mk_indexop_expr user_indexing_operators ~loc:$sloc $1 }
  | indexop_error (DOT, seq_expr) { $1 }
  | indexop_error (qualified_dotop, expr_semi_list) { $1 }
  | simple_expr_attrs
    { let desc, attrs = $1 in
      mkexp_attrs ~loc:$sloc desc attrs }
  | mkexp(simple_expr_)
      { $1 }
  (* Jane Syntax. These rules create [expression] instead of [expression_desc]
     because Jane Syntax can use attributes as part of their encoding.
  *)
  | array_exprs(LBRACKETCOLON, COLONRBRACKET)
      { Generic_array.Expression.to_expression
          "[:" ":]"
          ~loc:$sloc
          (fun ~loc elts ->
             Jane_syntax.Immutable_arrays.expr_of
               ~loc:(make_loc loc)
               (Iaexp_immutable_array elts))
        $1
      }
  | constant { Constant.to_expression ~loc:$sloc $1 }
  | comprehension_expr { $1 }
;
%inline simple_expr_attrs:
  | BEGIN ext = ext attrs = attributes e = seq_expr END
      { e.pexp_desc, (ext, attrs @ e.pexp_attributes) }
  | BEGIN ext_attributes END
      { Pexp_construct (mkloc (Lident "()") (make_loc $sloc), None), $2 }
  | BEGIN ext_attributes seq_expr error
      { unclosed "begin" $loc($1) "end" $loc($4) }
  | NEW ext_attributes mkrhs(class_longident)
      { Pexp_new($3), $2 }
  | LPAREN MODULE ext_attributes module_expr RPAREN
      { Pexp_pack $4, $3 }
  | LPAREN MODULE ext_attributes module_expr COLON package_type RPAREN
      { Pexp_constraint (ghexp ~loc:$sloc (Pexp_pack $4), Some $6, []), $3 }
  | LPAREN MODULE ext_attributes module_expr COLON error
      { unclosed "(" $loc($1) ")" $loc($6) }
  | OBJECT ext_attributes class_structure END
      { Pexp_object $3, $2 }
  | OBJECT ext_attributes class_structure error
      { unclosed "object" $loc($1) "end" $loc($4) }
;

comprehension_iterator:
  | EQUAL expr direction_flag expr
      { Jane_syntax.Comprehensions.Range { start = $2 ; stop = $4 ; direction = $3 } }
  | IN expr
      { Jane_syntax.Comprehensions.In $2 }
;

comprehension_clause_binding:
  | attributes pattern comprehension_iterator
      { Jane_syntax.Comprehensions.{ pattern = $2 ; iterator = $3 ; attributes = $1 } }
  (* We can't write [[e for local_ x = 1 to 10]], because the [local_] has to
     move to the RHS and there's nowhere for it to move to; besides, you never
     want that [int] to be [local_].  But we can parse [[e for local_ x in xs]].
     We have to have that as a separate rule here because it moves the [local_]
     over to the RHS of the binding, so we need everything to be visible. *)
  | attributes mode_legacy pattern IN expr
      { let expr =
          add_mode_constraint_to_exp ~loc:$sloc ~exp:$5 ~modes:[$2]
        in
        Jane_syntax.Comprehensions.
          { pattern    = $3
          ; iterator   = In expr
          ; attributes = $1
          }
      }
;

comprehension_clause:
  | FOR separated_nonempty_llist(AND, comprehension_clause_binding)
      { Jane_syntax.Comprehensions.For $2 }
  | WHEN expr
      { Jane_syntax.Comprehensions.When $2 }

%inline comprehension(lbracket, rbracket):
  lbracket expr nonempty_llist(comprehension_clause) rbracket
    { Jane_syntax.Comprehensions.{ body = $2; clauses = $3 } }
;

%inline comprehension_ext_expr:
  | comprehension(LBRACKET,RBRACKET)
      { Jane_syntax.Comprehensions.Cexp_list_comprehension  $1 }
  | comprehension(LBRACKETBAR,BARRBRACKET)
      { Jane_syntax.Comprehensions.Cexp_array_comprehension (Mutable, $1) }
  | comprehension(LBRACKETCOLON,COLONRBRACKET)
      { Jane_syntax.Comprehensions.Cexp_array_comprehension (Immutable, $1) }
;

%inline comprehension_expr:
  comprehension_ext_expr
    { Jane_syntax.Comprehensions.expr_of ~loc:(make_loc $sloc) $1 }
;

%inline array_simple(ARR_OPEN, ARR_CLOSE, contents_semi_list):
  | ARR_OPEN contents_semi_list ARR_CLOSE
      { Generic_array.Simple.Literal $2 }
  | ARR_OPEN contents_semi_list error
      { Generic_array.Simple.Unclosed($loc($1),$loc($3)) }
  | ARR_OPEN ARR_CLOSE
      { Generic_array.Simple.Literal [] }
;

%inline array_exprs(ARR_OPEN, ARR_CLOSE):
  | array_simple(ARR_OPEN, ARR_CLOSE, expr_semi_list)
      { Generic_array.Expression.Simple $1 }
  | od=open_dot_declaration DOT ARR_OPEN expr_semi_list ARR_CLOSE
      { Generic_array.Expression.Opened_literal(od, $startpos($3), $endpos, $4)
      }
  | od=open_dot_declaration DOT ARR_OPEN ARR_CLOSE
      { (* TODO: review the location of Pexp_array *)
        Generic_array.Expression.Opened_literal(od, $startpos($3), $endpos, [])
      }
  | mod_longident DOT
    ARR_OPEN expr_semi_list error
      { Generic_array.Expression.Simple (Unclosed($loc($3), $loc($5))) }
;

%inline array_patterns(ARR_OPEN, ARR_CLOSE):
  | array_simple(ARR_OPEN, ARR_CLOSE, pattern_semi_list)
      { $1 }
;

%inline hash:
  | HASH { () }
  | HASH_SUFFIX { () }
;

%inline simple_expr_:
  | mkrhs(val_longident)
      { Pexp_ident ($1) }
  | mkrhs(constr_longident) %prec prec_constant_constructor
      { Pexp_construct($1, None) }
  | name_tag %prec prec_constant_constructor
      { Pexp_variant($1, None) }
  | op(PREFIXOP) simple_expr
      { Pexp_apply($1, [Nolabel,$2]) }
  | op(BANG {"!"}) simple_expr
      { Pexp_apply($1, [Nolabel,$2]) }
  | LBRACELESS object_expr_content GREATERRBRACE
      { Pexp_override $2 }
  | LBRACELESS object_expr_content error
      { unclosed "{<" $loc($1) ">}" $loc($3) }
  | LBRACELESS GREATERRBRACE
      { Pexp_override [] }
  | simple_expr DOT mkrhs(label_longident)
      { Pexp_field($1, $3) }
  | od=open_dot_declaration DOT LPAREN seq_expr RPAREN
      { Pexp_open(od, $4) }
  | od=open_dot_declaration DOT LBRACELESS object_expr_content GREATERRBRACE
      { (* TODO: review the location of Pexp_override *)
        Pexp_open(od, mkexp ~loc:$sloc (Pexp_override $4)) }
  | mod_longident DOT LBRACELESS object_expr_content error
      { unclosed "{<" $loc($3) ">}" $loc($5) }
  | simple_expr hash mkrhs(label)
      { Pexp_send($1, $3) }
  | simple_expr op(HASHOP) simple_expr
      { mkinfix $1 $2 $3 }
  | extension
      { Pexp_extension $1 }
  | od=open_dot_declaration DOT mkrhs(LPAREN RPAREN {Lident "()"})
      { Pexp_open(od, mkexp ~loc:($loc($3)) (Pexp_construct($3, None))) }
  | mod_longident DOT LPAREN seq_expr error
      { unclosed "(" $loc($3) ")" $loc($5) }
  | LBRACE record_expr_content RBRACE
      { let (exten, fields) = $2 in
        Pexp_record(fields, exten) }
  | LBRACE record_expr_content error
      { unclosed "{" $loc($1) "}" $loc($3) }
  | od=open_dot_declaration DOT LBRACE record_expr_content RBRACE
      { let (exten, fields) = $4 in
        Pexp_open(od, mkexp ~loc:($startpos($3), $endpos)
                        (Pexp_record(fields, exten))) }
  | mod_longident DOT LBRACE record_expr_content error
      { unclosed "{" $loc($3) "}" $loc($5) }
  | array_exprs(LBRACKETBAR, BARRBRACKET)
      { Generic_array.Expression.to_desc
          "[|" "|]"
          (fun elts -> Pexp_array elts)
          $1
      }
  | LBRACKET expr_semi_list RBRACKET
      { fst (mktailexp $loc($3) $2) }
  | LBRACKET expr_semi_list error
      { unclosed "[" $loc($1) "]" $loc($3) }
  | od=open_dot_declaration DOT comprehension_expr
      { Pexp_open(od, $3) }
  | od=open_dot_declaration DOT LBRACKET expr_semi_list RBRACKET
      { let list_exp =
          (* TODO: review the location of list_exp *)
          let tail_exp, _tail_loc = mktailexp $loc($5) $4 in
          mkexp ~loc:($startpos($3), $endpos) tail_exp in
        Pexp_open(od, list_exp) }
  | od=open_dot_declaration DOT mkrhs(LBRACKET RBRACKET {Lident "[]"})
      { Pexp_open(od, mkexp ~loc:$loc($3) (Pexp_construct($3, None))) }
  | mod_longident DOT
    LBRACKET expr_semi_list error
      { unclosed "[" $loc($3) "]" $loc($5) }
  | od=open_dot_declaration DOT LPAREN MODULE ext_attributes module_expr COLON
    package_type RPAREN
      { let modexp =
          mkexp_attrs ~loc:($startpos($3), $endpos)
            (Pexp_constraint (ghexp ~loc:$sloc (Pexp_pack $6), Some $8, [])) $5 in
        Pexp_open(od, modexp) }
  | mod_longident DOT
    LPAREN MODULE ext_attributes module_expr COLON error
      { unclosed "(" $loc($3) ")" $loc($8) }
;
labeled_simple_expr:
    simple_expr %prec below_HASH
      { (Nolabel, $1) }
  | LABEL simple_expr %prec below_HASH
      { (Labelled $1, $2) }
  | TILDE label = LIDENT
      { let loc = $loc(label) in
        (Labelled label, mkexpvar ~loc label) }
  | TILDE LPAREN label = LIDENT c = type_constraint RPAREN
      { (Labelled label, mkexp_type_constraint ~loc:($startpos($2), $endpos) ~modes:[]
                           (mkexpvar ~loc:$loc(label) label) c) }
  | QUESTION label = LIDENT
      { let loc = $loc(label) in
        (Optional label, mkexpvar ~loc label) }
  | OPTLABEL simple_expr %prec below_HASH
      { (Optional $1, $2) }
;
%inline lident_list:
  xs = mkrhs(LIDENT)+
    { xs }
;
%inline let_ident:
    val_ident { mkpatvar ~loc:$sloc $1 }
;
%inline pvc_modes:
  | at_mode_expr {None, $1}
  | COLON core_type optional_atat_mode_expr {
      Some(Pvc_constraint { locally_abstract_univars=[]; typ=$2 }), $3
    }
;
let_binding_body_no_punning:
    let_ident strict_binding
      { ($1, $2, None, []) }
  | modes0 = optional_mode_expr_legacy let_ident constraint_ EQUAL seq_expr
      (* CR zqian: modes are duplicated, and one of them needs to be made ghost
         to make internal tools happy. We should try to avoid that. *)
      { let v = $2 in (* PR#7344 *)
        let typ, modes1 = $3 in
        let t =
          Option.map (function
          | N_ary.Pconstraint t ->
             Pvc_constraint { locally_abstract_univars = []; typ=t }
          | N_ary.Pcoerce (ground, coercion) -> Pvc_coercion { ground; coercion}
          ) typ
        in
        let modes = modes0 @ modes1 in
        (v, $5, t, modes)
      }
  | modes0 = optional_mode_expr_legacy let_ident COLON poly(core_type) modes1 = optional_atat_mode_expr EQUAL seq_expr
      { let bound_vars, inner_type = $4 in
        let ltyp = Jane_syntax.Layouts.Ltyp_poly { bound_vars; inner_type } in
        let typ_loc = Location.ghostify (make_loc $loc($4)) in
        let typ =
          Jane_syntax.Layouts.type_of ~loc:typ_loc ltyp
        in
        let modes = modes0 @ modes1 in
        ($2, $7, Some (Pvc_constraint { locally_abstract_univars = []; typ }),
         modes)
      }
  | let_ident COLON TYPE newtypes DOT core_type modes=optional_atat_mode_expr EQUAL seq_expr
      (* The code upstream looks like:
         {[
           let constraint' =
             Pvc_constraint { locally_abstract_univars=$4; typ = $6}
           in
           ($1, $8, Some constraint')
         ]}

         But this would require encoding [newtypes] (which, internally, may
         associate a layout with a newtype) in Jane Syntax, which will require
         a small amount of work.

         The [typloc] argument to [wrap_type_annotation] is used to make the
         location on the [core_type] node for the annotation match the upstream
         version, even though we are creating a slightly different [core_type].
      *)
      { let exp, poly =
          wrap_type_annotation ~loc:$sloc ~modes:[] ~typloc:$loc($6) $4 $6 $9
        in
        let loc = ($startpos($1), $endpos($6)) in
        (ghpat_with_modes ~loc ~pat:$1 ~cty:(Some poly) ~modes:[], exp, None, modes)
       }
  | pattern_no_exn EQUAL seq_expr
      { ($1, $3, None, []) }
  | simple_pattern_not_ident pvc_modes EQUAL seq_expr
      {
        let pvc, modes = $2 in
        ($1, $4, pvc, modes)
      }
  | modes=mode_expr_legacy let_ident strict_binding_modes
      {
        ($2, $3 modes, None, modes)
      }
  | LPAREN let_ident modes=at_mode_expr RPAREN strict_binding_modes
      {
        ($2, $5 modes, None, modes)
      }
;
let_binding_body:
  | let_binding_body_no_punning
      { let p,e,c,modes = $1 in (p,e,c,modes,false) }
/* BEGIN AVOID */
  | val_ident %prec below_HASH
      { (mkpatvar ~loc:$loc $1, ghexpvar ~loc:$loc $1, None, [], true) }
  (* The production that allows puns is marked so that [make list-parse-errors]
     does not attempt to exploit it. That would be problematic because it
     would then generate bindings such as [let x], which are rejected by the
     auxiliary function [addlb] via a call to [syntax_error]. *)
/* END AVOID */
;
(* The formal parameter EXT can be instantiated with ext or no_ext
   so as to indicate whether an extension is allowed or disallowed. *)
let_bindings(EXT):
    let_binding(EXT)                            { $1 }
  | let_bindings(EXT) and_let_binding           { addlb $1 $2 }
;
%inline let_binding(EXT):
  LET
  ext = EXT
  attrs1 = attributes
  rec_flag = rec_flag
  body = let_binding_body
  attrs2 = post_item_attributes
    {
      let attrs = attrs1 @ attrs2 in
      mklbs ext rec_flag (mklb ~loc:$sloc true body attrs)
    }
;
and_let_binding:
  AND
  attrs1 = attributes
  body = let_binding_body
  attrs2 = post_item_attributes
    {
      let attrs = attrs1 @ attrs2 in
      mklb ~loc:$sloc false body attrs
    }
;
letop_binding_body:
    pat = let_ident exp = strict_binding
      { (pat, exp) }
  | val_ident
      (* Let-punning *)
      { (mkpatvar ~loc:$loc $1, ghexpvar ~loc:$loc $1) }
  (* CR zqian: support mode annotation on letop. *)
  | pat = simple_pattern COLON typ = core_type EQUAL exp = seq_expr
      { let loc = ($startpos(pat), $endpos(typ)) in
        (ghpat_with_modes ~loc ~pat ~cty:(Some typ) ~modes:[], exp) }
  | pat = pattern_no_exn EQUAL exp = seq_expr
      { (pat, exp) }
;
letop_bindings:
    body = letop_binding_body
      { let let_pat, let_exp = body in
        let_pat, let_exp, [] }
  | bindings = letop_bindings pbop_op = mkrhs(ANDOP) body = letop_binding_body
      { let let_pat, let_exp, rev_ands = bindings in
        let pbop_pat, pbop_exp = body in
        let pbop_loc = make_loc $sloc in
        let and_ = {pbop_op; pbop_pat; pbop_exp; pbop_loc} in
        let_pat, let_exp, and_ :: rev_ands }
;
strict_binding_modes:
    EQUAL seq_expr
      { fun _ -> $2 }
  | fun_params type_constraint? EQUAL fun_body
  (* CR zqian: The above [type_constraint] should be replaced by [constraint_]
    to support mode annotation *)
    { fun mode_annotations ->
        let constraint_ : N_ary.function_constraint option =
          match $2 with
          | None -> None
          | Some type_constraint -> Some { type_constraint; mode_annotations }
        in
        let exp = mkfunction $1 constraint_ $4 ~loc:$sloc ~attrs:(None, []) in
        { exp with pexp_loc = { exp.pexp_loc with loc_ghost = true } }
    }
;
%inline strict_binding:
  strict_binding_modes
    {$1 []}
;
fun_body:
  | FUNCTION ext_attributes match_cases
      { let ext, attrs = $2 in
        match ext with
        | None -> N_ary.Pfunction_cases ($3, make_loc $sloc, attrs)
        | Some _ ->
          (* function%foo extension nodes interrupt the arity *)
          let cases = N_ary.Pfunction_cases ($3, make_loc $sloc, []) in
          let function_ = mkfunction [] None cases ~loc:$sloc ~attrs:$2 in
          N_ary.Pfunction_body function_
      }
  | fun_seq_expr
      { N_ary.Pfunction_body $1 }
;
%inline match_cases:
  xs = preceded_or_separated_nonempty_llist(BAR, match_case)
    { xs }
;
match_case:
    pattern MINUSGREATER seq_expr
      { Exp.case $1 $3 }
  | pattern WHEN seq_expr MINUSGREATER seq_expr
      { Exp.case $1 ~guard:$3 $5 }
  | pattern MINUSGREATER DOT
      { Exp.case $1 (Exp.unreachable ~loc:(make_loc $loc($3)) ()) }
;
fun_param_as_list:
  | LPAREN TYPE ty_params = newtypes RPAREN
      { (* We desugar (type a b c) to (type a) (type b) (type c).
            If we do this desugaring, the loc for each parameter is a ghost.
        *)
        let loc =
          match ty_params with
          | [] | [_] -> make_loc $sloc
          | _ :: _ :: _ -> ghost_loc $sloc
        in
        List.map
          (fun (newtype, jkind) ->
             { N_ary.pparam_loc = loc;
               pparam_desc = Pparam_newtype (newtype, jkind)
             })
          ty_params
      }
  | LPAREN TYPE mkrhs(LIDENT) COLON jkind_annotation RPAREN
      { [ { N_ary.pparam_loc = make_loc $sloc;
            pparam_desc = Pparam_newtype ($3, Some $5)
          }
        ]
      }
  | labeled_simple_pattern
      { let a, b, c = $1 in
        [ { N_ary.pparam_loc = make_loc $sloc;
            pparam_desc = Pparam_val (a, b, c)
          }
        ]
      }
;
fun_params:
  | nonempty_concat(fun_param_as_list) { $1 }
;

(* Parsing labeled tuple expressions

   The grammar we want to parse is something like:

     labeled_tuple_element := expr | ~x:expr | ~x | ~(x:ty)
     labeled_tuple := lt_element [, lt_element]+

   (The last case of [labeled_tuple_element] is a punned label with a type
   constraint, which is allowed for functions, so we allow it here).

   So you might think [labeled_tuple] could therefore just be:

     labeled_tuple :
       separated_nontrivial_llist(COMMA, labeled_tuple_element)

   But this doesn't work:

   - If we don't mark [labeled_tuple_element] %inline, this causes many
     reduce/reduce conflicts (basically just ambiguities) because
     [labeled_tuple_element] trivially reduces to [expr].

   - If we do mark [labeled_tuple_element] %inline, it is not allowed to have
     %prec annotations.  Menhir doesn't permit these on %inline non-terminals
     that are used in non-tail position.

   To get around this, we do mark it inlined, and then because we can only use
   it in tail position it is _manually_ inlined into the occurrences in
   [separated_nontrivial_llist] where it doesn't appear in tail position.  This
   results in [labeled_tuple] and [reversed_labeled_tuple_body] below.  So the
   latter is just a list of comma-separated labeled tuple elements, with length
   at least two, where the first element in the base case is inlined (resulting
   in one base case for each case of [labeled_tuple_element].  *)
%inline labeled_tuple_element :
  | expr
     { None, $1 }
  | LABEL simple_expr %prec below_HASH
     { Some $1, $2 }
  | TILDE label = LIDENT
     { let loc = $loc(label) in
       Some label, mkexpvar ~loc label }
  | TILDE LPAREN label = LIDENT c = type_constraint RPAREN %prec below_HASH
      { Some label,
        mkexp_type_constraint
          ~loc:($startpos($2), $endpos) ~modes:[] (mkexpvar ~loc:$loc(label) label) c }
;
reversed_labeled_tuple_body:
  (* > 2 elements *)
  xs = reversed_labeled_tuple_body
  COMMA
  x = labeled_tuple_element
    { x :: xs }
  (* base cases (2 elements) *)
| x1 = expr
  COMMA
  x2 = labeled_tuple_element
    { [ x2; None, x1 ] }
| l1 = LABEL x1 = simple_expr
  COMMA
  x2 = labeled_tuple_element
    { [ x2; Some l1, x1 ] }
| TILDE l1 = LIDENT
  COMMA
  x2 = labeled_tuple_element
  { let loc = $loc(l1) in
    [ x2; Some l1, mkexpvar ~loc l1] }
| TILDE LPAREN l1 = LIDENT c = type_constraint RPAREN
  COMMA
  x2 = labeled_tuple_element
  { let x1 =
      mkexp_type_constraint
        ~loc:($startpos($2), $endpos) ~modes:[] (mkexpvar ~loc:$loc(l1) l1) c
    in
    [ x2; Some l1, x1] }
;
%inline labeled_tuple:
  xs = rev(reversed_labeled_tuple_body)
    { xs }
;

record_expr_content:
  eo = ioption(terminated(simple_expr, WITH))
  fields = separated_or_terminated_nonempty_list(SEMI, record_expr_field)
    { eo, fields }
;
%inline record_expr_field:
  | label = mkrhs(label_longident)
    c = type_constraint?
    eo = preceded(EQUAL, expr)?
      { let constraint_loc, label, e =
          match eo with
          | None ->
              (* No pattern; this is a pun. Desugar it. *)
              $sloc, make_ghost label, exp_of_longident label
          | Some e ->
              ($startpos(c), $endpos), label, e
        in
        label, mkexp_opt_type_constraint ~loc:constraint_loc ~modes:[] e c }
;
%inline object_expr_content:
  xs = separated_or_terminated_nonempty_list(SEMI, object_expr_field)
    { xs }
;
%inline object_expr_field:
    label = mkrhs(label)
    oe = preceded(EQUAL, expr)?
      { let label, e =
          match oe with
          | None ->
              (* No expression; this is a pun. Desugar it. *)
              make_ghost label, exp_of_label label
          | Some e ->
              label, e
        in
        label, e }
;
%inline expr_semi_list:
  es = separated_or_terminated_nonempty_list(SEMI, expr)
    { es }
;
type_constraint:
    COLON core_type                             { N_ary.Pconstraint $2 }
  | COLON core_type COLONGREATER core_type      { N_ary.Pcoerce (Some $2, $4) }
  | COLONGREATER core_type                      { N_ary.Pcoerce (None, $2) }
  | COLON error                                 { syntax_error() }
  | COLONGREATER error                          { syntax_error() }
;

%inline type_constraint_with_modes:
  | type_constraint optional_atat_mode_expr
    { $1, $2 }
;

%inline constraint_:
  | type_constraint_with_modes
    { let ty, modes = $1 in
      Some ty, modes }
  | at_mode_expr
    { None, $1 }
;

(* the thing between the [type] and the [.] in
   [let : type <<here>>. 'a -> 'a = ...] *)
newtypes: (* : (string with_loc * jkind_annotation option) list *)
  newtype+
    { $1 }

newtype: (* : string with_loc * jkind_annotation option *)
    mkrhs(LIDENT)                     { $1, None }
  | LPAREN name=mkrhs(LIDENT) COLON jkind=jkind_annotation RPAREN
      { name, Some jkind }

/* Patterns */

(* Whereas [pattern] is an arbitrary pattern, [pattern_no_exn] is a pattern
   that does not begin with the [EXCEPTION] keyword. Thus, [pattern_no_exn]
   is the intersection of the context-free language [pattern] with the
   regular language [^EXCEPTION .*].

   Ideally, we would like to use [pattern] everywhere and check in a later
   phase that EXCEPTION patterns are used only where they are allowed (there
   is code in typing/typecore.ml to this end). Unfortunately, in the
   definition of [let_binding_body], we cannot allow [pattern]. That would
   create a shift/reduce conflict: upon seeing LET EXCEPTION ..., the parser
   wouldn't know whether this is the beginning of a LET EXCEPTION construct or
   the beginning of a LET construct whose pattern happens to begin with
   EXCEPTION. The conflict is avoided there by using [pattern_no_exn] in the
   definition of [let_binding_body].

   In order to avoid duplication between the definitions of [pattern] and
   [pattern_no_exn], we create a parameterized definition [pattern_(self)]
   and instantiate it twice. *)

pattern:
    pattern_(pattern)
      { $1 }
  | EXCEPTION ext_attributes pattern %prec prec_constr_appl
      { mkpat_attrs ~loc:$sloc (Ppat_exception $3) $2}
;

pattern_no_exn:
    pattern_(pattern_no_exn)
      { $1 }
;

%inline pattern_(self):
  | self COLONCOLON pattern
      { mkpat_cons ~loc:$sloc $loc($2) (ghpat ~loc:$sloc (Ppat_tuple[$1;$3])) }
  | self attribute
      { Pat.attr $1 $2 }
  | pattern_gen
      { $1 }
  | mkpat(
      self AS mkrhs(val_ident)
        { Ppat_alias($1, $3) }
    | self AS error
        { expecting $loc($3) "identifier" }
    | self COLONCOLON error
        { expecting $loc($3) "pattern" }
    | self BAR pattern
        { Ppat_or($1, $3) }
    | self BAR error
        { expecting $loc($3) "pattern" }
  ) { $1 }
  | reversed_labeled_tuple_pattern(self)
      { let closed, pats = $1 in
        ppat_ltuple $sloc (List.rev pats) closed
      }
;

(* Parsing labeled tuple patterns

   Here we play essentially the same game we did for expressions - see the
   comment beginning "Parsing labeled tuple expressions".

   One difference is that we would need to manually inline the definition of
   individual elements in two places: Once in the base case for lists 2 or more
   elements, and once in the special case for open patterns with just one
   element (e.g., [~x, ..]).  Rather than manually inlining
   [labeled_tuple_pat_element] twice, we simply define it twice: once with the
   [%prec] annotations needed for its occurrences in tail position, and once
   without them suitable for use in other locations.
*)
%inline labeled_tuple_pat_element(self):
  | self { None, $1 }
  | LABEL simple_pattern %prec COMMA
      { Some $1, $2 }
  | TILDE label = LIDENT
      { let loc = $loc(label) in
        Some label, mkpatvar ~loc label }
  | TILDE LPAREN label = LIDENT COLON cty = core_type RPAREN %prec COMMA
      { let lbl_loc = $loc(label) in
        let pat_loc = $startpos($2), $endpos in
        let pat = mkpatvar ~loc:lbl_loc label in
        Some label, mkpat_with_modes ~loc:pat_loc ~modes:[] ~pat ~cty:(Some cty) }

(* If changing this, don't forget to change its copy just above. *)
%inline labeled_tuple_pat_element_noprec(self):
  | self { None, $1 }
  | LABEL simple_pattern
      { Some $1, $2 }
  | TILDE label = LIDENT
      { let loc = $loc(label) in
        Some label, mkpatvar ~loc label }
  | TILDE LPAREN label = LIDENT COLON cty = core_type RPAREN
      { let lbl_loc = $loc(label) in
        let pat_loc = $startpos($2), $endpos in
        let pat = mkpatvar ~loc:lbl_loc label in
        Some label, mkpat_with_modes ~loc:pat_loc ~modes:[] ~pat ~cty:(Some cty) }

labeled_tuple_pat_element_list(self):
  | labeled_tuple_pat_element_list(self) COMMA labeled_tuple_pat_element(self)
      { $3 :: $1 }
  | labeled_tuple_pat_element_noprec(self) COMMA labeled_tuple_pat_element(self)
      { [ $3; $1 ] }
  | self COMMA error
      { expecting $loc($3) "pattern" }
;

reversed_labeled_tuple_pattern(self):
  | labeled_tuple_pat_element_list(self) %prec below_COMMA
      { Closed, $1 }
  | labeled_tuple_pat_element_list(self) COMMA DOTDOT
      { Open, $1 }
  | labeled_tuple_pat_element_noprec(self) COMMA DOTDOT
      { Open, [ $1 ] }

pattern_gen:
    simple_pattern
      { $1 }
  | mkpat(
      mkrhs(constr_longident) pattern %prec prec_constr_appl
        { Ppat_construct($1, Some ([], $2)) }
    | constr=mkrhs(constr_longident) LPAREN TYPE newtypes=lident_list RPAREN
        pat=simple_pattern
        { Ppat_construct(constr, Some (newtypes, pat)) }
    | name_tag pattern %prec prec_constr_appl
        { Ppat_variant($1, Some $2) }
    ) { $1 }
  | LAZY ext_attributes simple_pattern
      { mkpat_attrs ~loc:$sloc (Ppat_lazy $3) $2}
;
simple_pattern:
    mkpat(mkrhs(val_ident) %prec below_EQUAL
      { Ppat_var ($1) })
      { $1 }
  | simple_pattern_not_ident { $1 }
;

simple_pattern_not_ident:
  | LPAREN pattern RPAREN
      { reloc_pat ~loc:$sloc $2 }
  | simple_delimited_pattern
      { $1 }
  | LPAREN MODULE ext_attributes mkrhs(module_name) RPAREN
      { mkpat_attrs ~loc:$sloc (Ppat_unpack $4) $3 }
  | LPAREN MODULE ext_attributes mkrhs(module_name) COLON package_type RPAREN
      { mkpat_attrs ~loc:$sloc
          (Ppat_constraint(mkpat ~loc:$loc($4) (Ppat_unpack $4), Some $6, []))
          $3 }
  | simple_pattern_not_ident_
      { $1 }
  | signed_constant { Constant.to_pattern $1 ~loc:$sloc }
;
%inline simple_pattern_not_ident_:
  mkpat(
    UNDERSCORE
      { Ppat_any }
  | signed_value_constant DOTDOT signed_value_constant
      { Ppat_interval ($1, $3) }
  | mkrhs(constr_longident)
      { Ppat_construct($1, None) }
  | name_tag
      { Ppat_variant($1, None) }
  | hash mkrhs(type_longident)
      { Ppat_type ($2) }
  | mkrhs(mod_longident) DOT simple_delimited_pattern
      { Ppat_open($1, $3) }
  | mkrhs(mod_longident) DOT mkrhs(LBRACKET RBRACKET {Lident "[]"})
    { Ppat_open($1, mkpat ~loc:$sloc (Ppat_construct($3, None))) }
  | mkrhs(mod_longident) DOT mkrhs(LPAREN RPAREN {Lident "()"})
    { Ppat_open($1, mkpat ~loc:$sloc (Ppat_construct($3, None))) }
  | mkrhs(mod_longident) DOT LPAREN pattern RPAREN
      { Ppat_open ($1, $4) }
  | mod_longident DOT LPAREN pattern error
      { unclosed "(" $loc($3) ")" $loc($5)  }
  | mod_longident DOT LPAREN error
      { expecting $loc($4) "pattern" }
  | LPAREN pattern error
      { unclosed "(" $loc($1) ")" $loc($3) }
  | LPAREN pattern COLON core_type error
      { unclosed "(" $loc($1) ")" $loc($5) }
  | LPAREN pattern COLON error
      { expecting $loc($4) "type" }
  | LPAREN MODULE ext_attributes module_name COLON package_type
    error
      { unclosed "(" $loc($1) ")" $loc($7) }
  | extension
      { Ppat_extension $1 }
  ) { $1 }
  (* CR modes: when modes on patterns are fully supported, replace the below
     cases with these two *)
  (* | LPAREN pattern modes=at_mode_expr RPAREN
   *     { mkpat ~loc:$sloc (Ppat_constraint($2, None, modes)) }
   * | LPAREN pattern COLON core_type modes=optional_atat_mode_expr RPAREN
   *     { mkpat ~loc:$sloc (Ppat_constraint($2, Some $4, modes)) } *)
  | LPAREN pattern COLON core_type RPAREN
    { mkpat_with_modes ~loc:$sloc ~pat:$2 ~cty:(Some $4) ~modes:[] }
  (* CR cgunn: figure out how to get these errors to work without reduce/reduce
     conflicts *)
  (* | LPAREN pattern COLON core_type ATAT error
   *   {
   *     raise (Syntaxerr.Error (Syntaxerr.Modes_on_pattern (make_loc $sloc)))
   *   }
   * | LPAREN pattern AT error
   *   {
   *     raise (Syntaxerr.Error (Syntaxerr.Modes_on_pattern (make_loc $sloc)))
   *   } *)
;

simple_delimited_pattern:
  mkpat(
      LBRACE record_pat_content RBRACE
      { let (fields, closed) = $2 in
        Ppat_record(fields, closed) }
    | LBRACE record_pat_content error
      { unclosed "{" $loc($1) "}" $loc($3) }
    | LBRACKET pattern_semi_list RBRACKET
      { fst (mktailpat $loc($3) $2) }
    | LBRACKET pattern_semi_list error
      { unclosed "[" $loc($1) "]" $loc($3) }
    | array_patterns(LBRACKETBAR, BARRBRACKET)
        { Generic_array.Pattern.to_ast
            "[|" "|]"
            (fun elts -> Ppat_array elts)
            $1
        }
  ) { $1 }
  | array_patterns(LBRACKETCOLON, COLONRBRACKET)
      { Generic_array.Pattern.to_ast
          "[:" ":]"
          (ppat_iarray $sloc)
          $1
      }

%inline pattern_semi_list:
  ps = separated_or_terminated_nonempty_list(SEMI, pattern)
    { ps }
;
(* A label-pattern list is a nonempty list of label-pattern pairs, optionally
   followed with an UNDERSCORE, separated-or-terminated with semicolons. *)
%inline record_pat_content:
  listx(SEMI, record_pat_field, UNDERSCORE)
    { let fields, closed = $1 in
      let closed = match closed with Some () -> Open | None -> Closed in
      fields, closed }
;
%inline record_pat_field:
  label = mkrhs(label_longident)
  octy = preceded(COLON, core_type)?
  opat = preceded(EQUAL, pattern)?
    { let constraint_loc, label, pat =
        match opat with
        | None ->
            (* No pattern; this is a pun. Desugar it.
               But that the pattern was there and the label reconstructed (which
               piece of AST is marked as ghost is important for warning
               emission). *)
            $sloc, make_ghost label, pat_of_label label
        | Some pat ->
            ($startpos(octy), $endpos), label, pat
      in
      label, mkpat_with_modes ~loc:constraint_loc ~modes:[] ~pat ~cty:octy
    }
;

/* Value descriptions */

value_description:
  VAL
  ext = ext
  attrs1 = attributes
  id = mkrhs(val_ident)
  COLON
  ty = possibly_poly(core_type)
  modalities = optional_atat_modalities_expr
  attrs2 = post_item_attributes
    { let attrs = attrs1 @ attrs2 in
      let loc = make_loc $sloc in
      let docs = symbol_docs $sloc in
<<<<<<< HEAD
      Val.mk id ty ~modalities ~attrs ~loc ~docs,
=======
      Val.mk id ty ~attrs ~modalities ~loc ~docs,
>>>>>>> b2f73409
      ext }
;

/* Primitive declarations */

primitive_declaration:
  EXTERNAL
  ext = ext
  attrs1 = attributes
  id = mkrhs(val_ident)
  COLON
  ty = possibly_poly(core_type)
  modalities = optional_atat_modalities_expr
  EQUAL
  prim = raw_string+
  attrs2 = post_item_attributes
    { let attrs = attrs1 @ attrs2 in
      let loc = make_loc $sloc in
      let docs = symbol_docs $sloc in
      Val.mk id ty ~prim ~attrs ~modalities ~loc ~docs,
      ext }
;

(* Type declarations and type substitutions. *)

(* Type declarations [type t = u] and type substitutions [type t := u] are very
   similar, so we view them as instances of [generic_type_declarations]. In the
   case of a type declaration, the use of [nonrec_flag] means that [NONREC] may
   be absent or present, whereas in the case of a type substitution, the use of
   [no_nonrec_flag] means that [NONREC] must be absent. The use of [type_kind]
   versus [type_subst_kind] means that in the first case, we expect an [EQUAL]
   sign, whereas in the second case, we expect [COLONEQUAL]. *)

%inline type_declarations:
  generic_type_declarations(nonrec_flag, type_kind)
    { $1 }
;

%inline type_subst_declarations:
  generic_type_declarations(no_nonrec_flag, type_subst_kind)
    { $1 }
;

(* A set of type declarations or substitutions begins with a
   [generic_type_declaration] and continues with a possibly empty list of
   [generic_and_type_declaration]s. *)

%inline generic_type_declarations(flag, kind):
  xlist(
    generic_type_declaration(flag, kind),
    generic_and_type_declaration(kind)
  )
  { $1 }
;

(* [generic_type_declaration] and [generic_and_type_declaration] look similar,
   but are in reality different enough that it is difficult to share anything
   between them. *)

generic_type_declaration(flag, kind):
  TYPE
  ext = ext
  attrs1 = attributes
  flag = flag
  params = type_parameters
  id = mkrhs(LIDENT)
  jkind = jkind_constraint?
  kind_priv_manifest = kind
  cstrs = constraints
  attrs2 = post_item_attributes
    {
      let (kind, priv, manifest) = kind_priv_manifest in
      let docs = symbol_docs $sloc in
      let attrs = attrs1 @ attrs2 in
      let loc = make_loc $sloc in
      (flag, ext),
      Jane_syntax.Layouts.type_declaration_of
        id ~params ~cstrs ~kind ~priv ~manifest ~attrs ~loc ~docs ~text:None ~jkind
    }
;
%inline generic_and_type_declaration(kind):
  AND
  attrs1 = attributes
  params = type_parameters
  id = mkrhs(LIDENT)
  jkind = jkind_constraint?
  kind_priv_manifest = kind
  cstrs = constraints
  attrs2 = post_item_attributes
    {
      let (kind, priv, manifest) = kind_priv_manifest in
      let docs = symbol_docs $sloc in
      let attrs = attrs1 @ attrs2 in
      let loc = make_loc $sloc in
      let text = symbol_text $symbolstartpos in
      Jane_syntax.Layouts.type_declaration_of
        id ~params ~jkind ~cstrs ~kind ~priv ~manifest ~attrs ~loc ~docs ~text:(Some text)
    }
;
%inline constraints:
  llist(preceded(CONSTRAINT, constrain))
    { $1 }
;
(* Lots of %inline expansion are required for [nonempty_type_kind] to be
   LR(1). At the cost of some manual expansion, it would be possible to give a
   definition that leads to a smaller grammar (after expansion) and therefore
   a smaller automaton. *)
nonempty_type_kind:
  | priv = inline_private_flag
    ty = core_type
      { (Ptype_abstract, priv, Some ty) }
  | oty = type_synonym
    priv = inline_private_flag
    cs = constructor_declarations
      { (Ptype_variant cs, priv, oty) }
  | oty = type_synonym
    priv = inline_private_flag
    DOTDOT
      { (Ptype_open, priv, oty) }
  | oty = type_synonym
    priv = inline_private_flag
    LBRACE ls = label_declarations RBRACE
      { (Ptype_record ls, priv, oty) }
;
%inline type_synonym:
  ioption(terminated(core_type, EQUAL))
    { $1 }
;
type_kind:
    /*empty*/
      { (Ptype_abstract, Public, None) }
  | EQUAL nonempty_type_kind
      { $2 }
;
%inline type_subst_kind:
    COLONEQUAL nonempty_type_kind
      { $2 }
;
type_parameters:
    /* empty */
      { [] }
  | p = type_parameter
      { [p] }
  | LPAREN
    ps = separated_nonempty_llist(COMMA, parenthesized_type_parameter)
    RPAREN
      { ps }
;

jkind:
    jkind MOD mkrhs(LIDENT)+ { (* LIDENTs here are for modes *)
      let modes =
        List.map
          (fun {txt; loc} -> {txt = Mode txt; loc})
          $3
      in
      Jane_syntax.Jkind.Mod ($1, modes)
    }
  | jkind WITH core_type {
      Jane_syntax.Jkind.With ($1, $3)
    }
  | mkrhs(ident) {
      let {txt; loc} = $1 in
      Jane_syntax.Jkind.(Primitive_layout_or_abbreviation
        (Const.mk txt loc))
    }
  | KIND_OF ty=core_type {
      Jane_syntax.Jkind.Kind_of ty
    }
  | UNDERSCORE {
      Jane_syntax.Jkind.Default
    }
;

jkind_annotation: (* : jkind_annotation *)
  mkrhs(jkind) { $1 }
;

jkind_constraint:
  COLON jkind_annotation { $2 }
;

kind_abbreviation_decl:
  KIND_ABBREV abbrev=mkrhs(LIDENT) EQUAL jkind=jkind_annotation {
    (abbrev, jkind)
  }
;

%inline type_param_with_jkind:
  name=tyvar_name_or_underscore
  attrs=attributes
  COLON
  jkind=jkind_annotation
    { Jane_syntax.Core_type.core_type_of ~loc:(make_loc $sloc) ~attrs
        (Jtyp_layout (Ltyp_var { name; jkind })) }
;

parenthesized_type_parameter:
    type_parameter { $1 }
  | type_variance type_param_with_jkind
    { $2, $1 }
;

type_parameter:
    type_variance type_variable attributes
      { {$2 with ptyp_attributes = $3}, $1 }
;

%inline type_variable:
  mktyp(
    QUOTE tyvar = ident
      { Ptyp_var tyvar }
  | UNDERSCORE
      { Ptyp_any }
  ) { $1 }
;

%inline tyvar_name_or_underscore:
    QUOTE ident
      { Some $2 }
  | UNDERSCORE
      { None }
;

type_variance:
    /* empty */                             { NoVariance, NoInjectivity }
  | PLUS                                    { Covariant, NoInjectivity }
  | MINUS                                   { Contravariant, NoInjectivity }
  | BANG                                    { NoVariance, Injective }
  | PLUS BANG | BANG PLUS                   { Covariant, Injective }
  | MINUS BANG | BANG MINUS                 { Contravariant, Injective }
  | INFIXOP2
      { if $1 = "+!" then Covariant, Injective else
        if $1 = "-!" then Contravariant, Injective else
        expecting $loc($1) "type_variance" }
  | PREFIXOP
      { if $1 = "!+" then Covariant, Injective else
        if $1 = "!-" then Contravariant, Injective else
        expecting $loc($1) "type_variance" }
;

(* A sequence of constructor declarations is either a single BAR, which
   means that the list is empty, or a nonempty BAR-separated list of
   declarations, with an optional leading BAR. *)
constructor_declarations:
  | BAR
      { [] }
  | cs = bar_llist(constructor_declaration)
      { cs }
;
(* A constructor declaration begins with an opening symbol, which can
   be either epsilon or BAR. Note that this opening symbol is included
   in the footprint $sloc. *)
(* Because [constructor_declaration] and [extension_constructor_declaration]
   are identical except for their semantic actions, we introduce the symbol
   [generic_constructor_declaration], whose semantic action is neutral -- it
   merely returns a tuple. *)
generic_constructor_declaration(opening):
  opening
  cid = mkrhs(constr_ident)
  vars_args_res = generalized_constructor_arguments
  attrs = attributes
    {
      let vars, args, res = vars_args_res in
      let info = symbol_info $endpos in
      let loc = make_loc $sloc in
      cid, vars, args, res, attrs, loc, info
    }
;
%inline constructor_declaration(opening):
  d = generic_constructor_declaration(opening)
    {
      let cid, vars_jkinds, args, res, attrs, loc, info = d in
      Jane_syntax.Layouts.constructor_declaration_of
        cid ~vars_jkinds ~args ~res ~attrs ~loc ~info
    }
;
str_exception_declaration:
  sig_exception_declaration
    { $1 }
| EXCEPTION
  ext = ext
  attrs1 = attributes
  id = mkrhs(constr_ident)
  EQUAL
  lid = mkrhs(constr_longident)
  attrs2 = attributes
  attrs = post_item_attributes
  { let loc = make_loc $sloc in
    let docs = symbol_docs $sloc in
    Te.mk_exception ~attrs
      (Te.rebind id lid ~attrs:(attrs1 @ attrs2) ~loc ~docs)
    , ext }
;
sig_exception_declaration:
  EXCEPTION
  ext = ext
  attrs1 = attributes
  id = mkrhs(constr_ident)
  vars_args_res = generalized_constructor_arguments
  attrs2 = attributes
  attrs = post_item_attributes
    { let vars_jkinds, args, res = vars_args_res in
      let loc = make_loc ($startpos, $endpos(attrs2)) in
      let docs = symbol_docs $sloc in
      let ext_ctor =
        Jane_syntax.Extension_constructor.extension_constructor_of
          ~loc ~name:id ~attrs:(attrs1 @ attrs2) ~docs
          (Jext_layout (Lext_decl (vars_jkinds, args, res)))
      in
      Te.mk_exception ~attrs ext_ctor, ext }
;
%inline let_exception_declaration:
    mkrhs(constr_ident) generalized_constructor_arguments attributes
      { let vars_jkinds, args, res = $2 in
        Jane_syntax.Extension_constructor.extension_constructor_of
            ~loc:(make_loc $sloc)
            ~name:$1
            ~attrs:$3
            (Jext_layout (Lext_decl (vars_jkinds, args, res))) }
;

generalized_constructor_arguments:
    /*empty*/                     { ([],Pcstr_tuple [],None) }
  | OF constructor_arguments      { ([],$2,None) }
  | COLON constructor_arguments MINUSGREATER atomic_type %prec below_HASH
                                  { ([],$2,Some $4) }
  | COLON typevar_list DOT constructor_arguments MINUSGREATER atomic_type
     %prec below_HASH
                                  { ($2,$4,Some $6) }
  | COLON atomic_type %prec below_HASH
                                  { ([],Pcstr_tuple [],Some $2) }
  | COLON typevar_list DOT atomic_type %prec below_HASH
                                  { ($2,Pcstr_tuple [],Some $4) }
;

%inline constructor_argument:
  gbl=global_flag cty=atomic_type m1=optional_atat_modalities_expr {
    let modalities = gbl @ m1 in
    Type.constructor_arg cty ~modalities ~loc:(make_loc $sloc)
  }
;

constructor_arguments:
  | tys = inline_separated_nonempty_llist(STAR, constructor_argument)
      { Pcstr_tuple tys }
  | LBRACE label_declarations RBRACE
      { Pcstr_record $2 }
;
label_declarations:
    label_declaration                           { [$1] }
  | label_declaration_semi                      { [$1] }
  | label_declaration_semi label_declarations   { $1 :: $2 }
;
label_declaration:
    mutable_or_global_flag mkrhs(label) COLON poly_type_no_attr m1=optional_atat_modalities_expr attrs=attributes
      { let info = symbol_info $endpos in
        let mut, m0 = $1 in
        let modalities = m0 @ m1 in
        Type.field $2 $4 ~mut ~modalities ~attrs ~loc:(make_loc $sloc) ~info}
;
label_declaration_semi:
    mutable_or_global_flag mkrhs(label) COLON poly_type_no_attr m1=optional_atat_modalities_expr attrs0=attributes
      SEMI attrs1=attributes
      { let info =
          match rhs_info $endpos(attrs0) with
          | Some _ as info_before_semi -> info_before_semi
          | None -> symbol_info $endpos
       in
       let mut, m0 = $1 in
       let modalities = m0 @ m1 in
       Type.field $2 $4 ~mut ~modalities ~attrs:(attrs0 @ attrs1) ~loc:(make_loc $sloc) ~info}
;

/* Type Extensions */

%inline str_type_extension:
  type_extension(extension_constructor)
    { $1 }
;
%inline sig_type_extension:
  type_extension(extension_constructor_declaration)
    { $1 }
;
%inline type_extension(declaration):
  TYPE
  ext = ext
  attrs1 = attributes
  no_nonrec_flag
  params = type_parameters
  tid = mkrhs(type_longident)
  PLUSEQ
  priv = private_flag
  cs = bar_llist(declaration)
  attrs2 = post_item_attributes
    { let docs = symbol_docs $sloc in
      let attrs = attrs1 @ attrs2 in
      Te.mk tid cs ~params ~priv ~attrs ~docs,
      ext }
;
%inline extension_constructor(opening):
    extension_constructor_declaration(opening)
      { $1 }
  | extension_constructor_rebind(opening)
      { $1 }
;
%inline extension_constructor_declaration(opening):
  d = generic_constructor_declaration(opening)
    {
      let name, vars_jkinds, args, res, attrs, loc, info = d in
      Jane_syntax.Extension_constructor.extension_constructor_of
        ~loc ~attrs ~info ~name
          (Jext_layout (Lext_decl(vars_jkinds, args, res)))
    }
;
extension_constructor_rebind(opening):
  opening
  cid = mkrhs(constr_ident)
  EQUAL
  lid = mkrhs(constr_longident)
  attrs = attributes
      { let info = symbol_info $endpos in
        Te.rebind cid lid ~attrs ~loc:(make_loc $sloc) ~info }
;

/* "with" constraints (additional type equations over signature components) */

with_constraint:
    TYPE type_parameters mkrhs(label_longident) with_type_binder
    core_type_no_attr constraints
      { let lident = loc_last $3 in
        Pwith_type
          ($3,
           (Type.mk lident
              ~params:$2
              ~cstrs:$6
              ~manifest:$5
              ~priv:$4
              ~loc:(make_loc $sloc))) }
    /* used label_longident instead of type_longident to disallow
       functor applications in type path */
  | TYPE type_parameters mkrhs(label_longident)
    COLONEQUAL core_type_no_attr
      { let lident = loc_last $3 in
        Pwith_typesubst
         ($3,
           (Type.mk lident
              ~params:$2
              ~manifest:$5
              ~loc:(make_loc $sloc))) }
  | MODULE mkrhs(mod_longident) EQUAL mkrhs(mod_ext_longident)
      { Pwith_module ($2, $4) }
  | MODULE mkrhs(mod_longident) COLONEQUAL mkrhs(mod_ext_longident)
      { Pwith_modsubst ($2, $4) }
  | MODULE TYPE l=mkrhs(mty_longident) EQUAL rhs=module_type
      { Pwith_modtype (l, rhs) }
  | MODULE TYPE l=mkrhs(mty_longident) COLONEQUAL rhs=module_type
      { Pwith_modtypesubst (l, rhs) }
;
with_type_binder:
    EQUAL          { Public }
  | EQUAL PRIVATE  { Private }
;

/* Polymorphic types */

%inline typevar: (* : string with_loc * jkind_annotation option *)
    QUOTE mkrhs(ident)
      { ($2, None) }
    | LPAREN QUOTE tyvar=mkrhs(ident) COLON jkind=jkind_annotation RPAREN
      { (tyvar, Some jkind) }
;
%inline typevar_list:
  (* : (string with_loc * jkind_annotation option) list *)
  nonempty_llist(typevar)
    { $1 }
;
%inline poly(X):
  typevar_list DOT X
    { ($1, $3) }
;
possibly_poly(X):
  X
    { $1 }
| poly(X)
    { let bound_vars, inner_type = $1 in
      Jane_syntax.Layouts.type_of ~loc:(make_loc $sloc)
        (Ltyp_poly { bound_vars; inner_type }) }
;
%inline poly_type:
  possibly_poly(core_type)
    { $1 }
;
%inline poly_type_no_attr:
  possibly_poly(core_type_no_attr)
    { $1 }
;

(* -------------------------------------------------------------------------- *)

(* Core language types. *)

(* A core type (core_type) is a core type without attributes (core_type_no_attr)
   followed with a list of attributes. *)
core_type:
    core_type_no_attr
      { $1 }
  | core_type attribute
      { Typ.attr $1 $2 }
;

(* A core type without attributes is currently defined as an alias type, but
   this could change in the future if new forms of types are introduced. From
   the outside, one should use core_type_no_attr. *)
%inline core_type_no_attr:
  alias_type
    { $1 }
;

(* Alias types include:
   - function types (see below);
   - proper alias types:                  'a -> int as 'a
 *)
alias_type:
    function_type
      { $1 }
  | mktyp(
      ty = alias_type AS QUOTE tyvar = ident
        { Ptyp_alias(ty, tyvar) }
   )
   { $1 }
  | aliased_type = alias_type AS
             LPAREN
             name = tyvar_name_or_underscore
             COLON
             jkind = jkind_annotation
             RPAREN
        { Jane_syntax.Layouts.type_of ~loc:(make_loc $sloc)
              (Ltyp_alias { aliased_type; name; jkind }) }
;

(* Function types include:
   - tuple types (see below);
   - proper function types:               int -> int
                                          foo: int -> int
                                          ?foo: int -> int
 *)
function_type:
  | ty = tuple_type
    %prec MINUSGREATER
      { ty }
  | ty = strict_function_or_labeled_tuple_type
      { ty }
;

strict_function_or_labeled_tuple_type:
  | mktyp(
      label = arg_label
      domain_with_modes = with_optional_mode_expr(extra_rhs(param_type))
      MINUSGREATER
      codomain = strict_function_or_labeled_tuple_type
        { let (domain, (_ : Lexing.position * Lexing.position)), arg_modes = domain_with_modes in
          Ptyp_arrow(label, domain , codomain, arg_modes, []) }
    )
    { $1 }
  | mktyp(
      label = arg_label
      domain_with_modes = with_optional_mode_expr(extra_rhs(param_type))
      MINUSGREATER
      codomain_with_modes = with_optional_mode_expr(tuple_type)
      %prec MINUSGREATER
        { let (domain, (_ : Lexing.position * Lexing.position)), arg_modes = domain_with_modes in
          let (codomain, codomain_loc), ret_modes = codomain_with_modes in
          Ptyp_arrow(label,
            domain,
            maybe_curry_typ codomain codomain_loc, arg_modes, ret_modes) }
    )
    { $1 }
  (* These next three cases are for labled tuples - see comment on [tuple_type]
     below.

     The first two cases are present just to resolve a shift reduce conflict
     in a module type [S with t := x:t1 * t2 -> ...] which might be the
     beginning of
       [S with t := x:t1 * t2 -> S']    or    [S with t := x:t1 * t2 -> t3]
     They are the same as the previous two cases, but with [arg_label] replaced
     with the more specific [LIDENT COLON] and [param_type] replaced with the
     more specific [proper_tuple_type].  Apparently, this is sufficient for
     menhir to be able to delay a decision about which of the above module type
     cases we are in.  *)
  | mktyp(
      label = LIDENT COLON
      tuple_with_modes = with_optional_mode_expr(proper_tuple_type)
      MINUSGREATER
      codomain = strict_function_or_labeled_tuple_type
         {
           let (tuple, tuple_loc), arg_modes = tuple_with_modes in
           let ty, ltys = tuple in
           let label = Labelled label in
           let domain = ptyp_ltuple tuple_loc ((None, ty) :: ltys) in
           let domain = extra_rhs_core_type domain ~pos:(snd tuple_loc) in
           Ptyp_arrow(label, domain, codomain, arg_modes, []) }
    )
    { $1 }
  | mktyp(
      label = LIDENT COLON
      tuple_with_modes = with_optional_mode_expr(proper_tuple_type)
      MINUSGREATER
      codomain_with_modes = with_optional_mode_expr(tuple_type)
      %prec MINUSGREATER
         { let (tuple, tuple_loc), arg_modes = tuple_with_modes in
           let (codomain, codomain_loc), ret_modes = codomain_with_modes in
           let ty, ltys = tuple in
           let label = Labelled label in
           let domain = ptyp_ltuple tuple_loc ((None, ty) :: ltys) in
           let domain = extra_rhs_core_type domain ~pos:(snd tuple_loc) in
           Ptyp_arrow(label,
            domain ,
            maybe_curry_typ codomain codomain_loc,
            arg_modes,
            ret_modes)
         }
    )
    { $1 }
  | label = LIDENT COLON proper_tuple_type %prec MINUSGREATER
    { let ty, ltys = $3 in
      ptyp_ltuple $sloc ((Some label, ty) :: ltys)
    }
;

%inline strict_arg_label:
  | label = optlabel
      { Optional label }
  | label = LIDENT COLON
      { Labelled label }
;

%inline arg_label:
  | strict_arg_label
      { $1 }
  | /* empty */
      { Nolabel }
;
/* Legacy mode annotations */
%inline mode_legacy:
   | LOCAL
       { mkloc (Mode "local") (make_loc $sloc) }
   | UNIQUE
       { mkloc (Mode "unique") (make_loc $sloc) }
   | ONCE
       { mkloc (Mode "once") (make_loc $sloc) }
;

%inline mode_expr_legacy:
   | mode_legacy+ { $1 }
;

%inline optional_mode_expr_legacy:
   | { [] }
   | mode_expr_legacy {$1}
;

/* New mode annotation, introduced by AT or ATAT */
%inline mode:
  | LIDENT { mkloc (Mode $1) (make_loc $sloc) }
;

%inline mode_expr:
  | mode+ { $1 }
;

at_mode_expr:
  | AT mode_expr {$2}
  | AT error { expecting $loc($2) "mode expression" }
;

%inline optional_at_mode_expr:
  | { [] }
  | at_mode_expr {$1}
;

%inline with_optional_mode_expr(ty):
  | m0=optional_mode_expr_legacy ty=ty m1=optional_at_mode_expr {
    let m = m0 @ m1 in
    (ty, $loc(ty)), m
  }
;

atat_mode_expr:
  | ATAT mode_expr {$2}
  | ATAT error { expecting $loc($2) "mode expression" }
;

%inline optional_atat_mode_expr:
  | { [] }
  | atat_mode_expr {$1}
;

/* Modalities */

%inline modality:
  | LIDENT { mkloc (Modality $1) (make_loc $sloc) }

%inline modalities:
  | modality+ { $1 }

optional_atat_modalities_expr:
  | %prec below_HASH
    { [] }
  | ATAT modalities { $2 }
  | ATAT error { expecting $loc($2) "modality expression" }
;

%inline param_type:
  | mktyp_jane_syntax_ltyp(
    LPAREN bound_vars = typevar_list DOT inner_type = core_type RPAREN
      { Jane_syntax.Layouts.Ltyp_poly { bound_vars; inner_type } }
    )
    { $1 }
  | ty = tuple_type
    { ty }
;

(* Tuple types include:
   - atomic types (see below);
   - proper tuple types:                  int * int * int list
   A proper tuple type is a star-separated list of at least two atomic types.
   Tuple components can also be labeled, as an [int * int list * y:bool].

   However, the special case of labeled tuples where the first element has a
   label is not parsed as a proper_tuple_type, but rather as a case of
   strict_function_or_labled_tuple_type above.  This helps in dealing with
   ambiguities around [x:t1 * t2 -> t3] which must continue to parse as a
   function with one labeled argument even in the presense of labled tuples.
*)
tuple_type:
  | ty = atomic_type
    %prec below_HASH
      { ty }
  | proper_tuple_type %prec below_FUNCTOR
    { let ty, ltys = $1 in
      ptyp_ltuple $sloc ((None, ty) :: ltys)
    }
;

%inline proper_tuple_type:
  | ty = atomic_type
    STAR
    ltys = separated_nonempty_llist(STAR, labeled_tuple_typ_element)
      { ty, ltys }

%inline labeled_tuple_typ_element :
  | atomic_type %prec STAR
     { None, $1 }
  | label = LIDENT COLON ty = atomic_type %prec STAR
     { Some label, ty }

(* Atomic types are the most basic level in the syntax of types.
   Atomic types include:
   - types between parentheses:           (int -> int)
   - first-class module types:            (module S)
   - type variables:                      'a
   - applications of type constructors:   int, int list, int option list
   - variant types:                       [`A]
 *)
atomic_type:
  | LPAREN core_type RPAREN
      { $2 }
  | LPAREN MODULE ext_attributes package_type RPAREN
      { wrap_typ_attrs ~loc:$sloc (reloc_typ ~loc:$sloc $4) $3 }
  | mktyp( /* begin mktyp group */
      QUOTE ident
        { Ptyp_var $2 }
    | UNDERSCORE
        { Ptyp_any }
    | tys = actual_type_parameters
      tid = mkrhs(type_unboxed_longident)
        { unboxed_type $loc(tid) tid.txt tys }
    | tys = actual_type_parameters
      tid = mkrhs(type_longident)
        { Ptyp_constr(tid, tys) }
    | LESS meth_list GREATER
        { let (f, c) = $2 in Ptyp_object (f, c) }
    | LESS GREATER
        { Ptyp_object ([], Closed) }
    | tys = actual_type_parameters
      HASH
      cid = mkrhs(clty_longident)
        { Ptyp_class(cid, tys) }
    | LBRACKET tag_field RBRACKET
        (* not row_field; see CONFLICTS *)
        { Ptyp_variant([$2], Closed, None) }
    | LBRACKET BAR row_field_list RBRACKET
        { Ptyp_variant($3, Closed, None) }
    | LBRACKET row_field BAR row_field_list RBRACKET
        { Ptyp_variant($2 :: $4, Closed, None) }
    | LBRACKETGREATER BAR? row_field_list RBRACKET
        { Ptyp_variant($3, Open, None) }
    | LBRACKETGREATER RBRACKET
        { Ptyp_variant([], Open, None) }
    | LBRACKETLESS BAR? row_field_list RBRACKET
        { Ptyp_variant($3, Closed, Some []) }
    | LBRACKETLESS BAR? row_field_list GREATER name_tag_list RBRACKET
        { Ptyp_variant($3, Closed, Some $5) }
    | extension
        { Ptyp_extension $1 }
  )
  { $1 } /* end mktyp group */
  | LPAREN QUOTE name=ident COLON jkind=jkind_annotation RPAREN
      { Jane_syntax.Layouts.type_of ~loc:(make_loc $sloc) @@
        Ltyp_var { name = Some name; jkind } }
  | LPAREN UNDERSCORE COLON jkind=jkind_annotation RPAREN
      { Jane_syntax.Layouts.type_of ~loc:(make_loc $sloc) @@
        Ltyp_var { name = None; jkind } }


(* This is the syntax of the actual type parameters in an application of
   a type constructor, such as int, int list, or (int, bool) Hashtbl.t.
   We allow one of the following:
   - zero parameters;
   - one parameter:
     an atomic type;
     among other things, this can be an arbitrary type between parentheses;
   - two or more parameters:
     arbitrary types, between parentheses, separated with commas.
 *)
%inline actual_type_parameters:
  | /* empty */
      { [] }
  | ty = atomic_type
      { [ty] }
  | LPAREN
    tys = separated_nontrivial_llist(COMMA, one_type_parameter_of_several)
    RPAREN
      { tys }

(* Layout annotations on type expressions typically require parens, as in [('a :
   float64)].  But this is unnecessary when the type expression is used as the
   parameter of a tconstr with more than one argument, as in [(int, 'b :
   float64) t]. *)
%inline one_type_parameter_of_several:
  | core_type { $1 }
  | QUOTE id=ident COLON jkind=jkind_annotation
    { Jane_syntax.Layouts.type_of ~loc:(make_loc $sloc) @@
      Ltyp_var { name = Some id; jkind } }
  | UNDERSCORE COLON jkind=jkind_annotation
    { Jane_syntax.Layouts.type_of ~loc:(make_loc $sloc) @@
      Ltyp_var { name = None; jkind } }

%inline package_type: module_type
      { let (lid, cstrs, attrs) = package_type_of_module_type $1 in
        let descr = Ptyp_package (lid, cstrs) in
        mktyp ~loc:$sloc ~attrs descr }
;
%inline row_field_list:
  separated_nonempty_llist(BAR, row_field)
    { $1 }
;
row_field:
    tag_field
      { $1 }
  | core_type
      { Rf.inherit_ ~loc:(make_loc $sloc) $1 }
;
tag_field:
    mkrhs(name_tag) OF opt_ampersand amper_type_list attributes
      { let info = symbol_info $endpos in
        let attrs = add_info_attrs info $5 in
        Rf.tag ~loc:(make_loc $sloc) ~attrs $1 $3 $4 }
  | mkrhs(name_tag) attributes
      { let info = symbol_info $endpos in
        let attrs = add_info_attrs info $2 in
        Rf.tag ~loc:(make_loc $sloc) ~attrs $1 true [] }
;
opt_ampersand:
    AMPERSAND                                   { true }
  | /* empty */                                 { false }
;
%inline amper_type_list:
  separated_nonempty_llist(AMPERSAND, core_type_no_attr)
    { $1 }
;
%inline name_tag_list:
  nonempty_llist(name_tag)
    { $1 }
;
(* A method list (in an object type). *)
meth_list:
    head = field_semi         tail = meth_list
  | head = inherit_field SEMI tail = meth_list
      { let (f, c) = tail in (head :: f, c) }
  | head = field_semi
  | head = inherit_field SEMI
      { [head], Closed }
  | head = field
  | head = inherit_field
      { [head], Closed }
  | DOTDOT
      { [], Open }
;
%inline field:
  mkrhs(label) COLON poly_type_no_attr attributes
    { let info = symbol_info $endpos in
      let attrs = add_info_attrs info $4 in
      Of.tag ~loc:(make_loc $sloc) ~attrs $1 $3 }
;

%inline field_semi:
  mkrhs(label) COLON poly_type_no_attr attributes SEMI attributes
    { let info =
        match rhs_info $endpos($4) with
        | Some _ as info_before_semi -> info_before_semi
        | None -> symbol_info $endpos
      in
      let attrs = add_info_attrs info ($4 @ $6) in
      Of.tag ~loc:(make_loc $sloc) ~attrs $1 $3 }
;

%inline inherit_field:
  ty = atomic_type
    { Of.inherit_ ~loc:(make_loc $sloc) ty }
;

%inline label:
    LIDENT                                      { $1 }
;

/* Constants */

value_constant:
  | INT               { let (n, m) = $1 in Pconst_integer (n, m) }
  | CHAR              { Pconst_char $1 }
  | STRING            { let (s, strloc, d) = $1 in
                        Pconst_string (s, strloc, d) }
  | FLOAT             { let (f, m) = $1 in Pconst_float (f, m) }
;
unboxed_constant:
  | HASH_INT          { unboxed_int $sloc $sloc Positive $1 }
  | HASH_FLOAT        { unboxed_float Positive $1 }
;
constant:
    value_constant    { Constant.value $1 }
  | unboxed_constant  { $1 }
;
signed_value_constant:
    value_constant    { $1 }
  | MINUS INT         { let (n, m) = $2 in Pconst_integer("-" ^ n, m) }
  | MINUS FLOAT       { let (f, m) = $2 in Pconst_float("-" ^ f, m) }
  | PLUS INT          { let (n, m) = $2 in Pconst_integer (n, m) }
  | PLUS FLOAT        { let (f, m) = $2 in Pconst_float(f, m) }
;
signed_constant:
    signed_value_constant { Constant.value $1 }
  | unboxed_constant      { $1 }
  | MINUS HASH_INT        { unboxed_int $sloc $loc($2) Negative $2 }
  | MINUS HASH_FLOAT      { unboxed_float Negative $2 }
  | PLUS HASH_INT         { unboxed_int $sloc $loc($2) Positive $2 }
  | PLUS HASH_FLOAT       { unboxed_float Positive $2 }
;

/* Identifiers and long identifiers */

ident:
    UIDENT                    { $1 }
  | LIDENT                    { $1 }
;
val_extra_ident:
  | LPAREN operator RPAREN    { $2 }
  | LPAREN operator error     { unclosed "(" $loc($1) ")" $loc($3) }
  | LPAREN error              { expecting $loc($2) "operator" }
  | LPAREN MODULE error       { expecting $loc($3) "module-expr" }
;
val_ident:
    LIDENT                    { $1 }
  | val_extra_ident           { $1 }
;
operator:
    PREFIXOP                                    { $1 }
  | LETOP                                       { $1 }
  | ANDOP                                       { $1 }
  | DOTOP LPAREN index_mod RPAREN               { "."^ $1 ^"(" ^ $3 ^ ")" }
  | DOTOP LPAREN index_mod RPAREN LESSMINUS     { "."^ $1 ^ "(" ^ $3 ^ ")<-" }
  | DOTOP LBRACKET index_mod RBRACKET           { "."^ $1 ^"[" ^ $3 ^ "]" }
  | DOTOP LBRACKET index_mod RBRACKET LESSMINUS { "."^ $1 ^ "[" ^ $3 ^ "]<-" }
  | DOTOP LBRACE index_mod RBRACE               { "."^ $1 ^"{" ^ $3 ^ "}" }
  | DOTOP LBRACE index_mod RBRACE LESSMINUS     { "."^ $1 ^ "{" ^ $3 ^ "}<-" }
  | HASHOP                                      { $1 }
  | BANG                                        { "!" }
  | infix_operator                              { $1 }
;
%inline infixop3:
  | op = INFIXOP3 { op }
  | MOD           { "mod" }
;
%inline infix_operator:
  | op = INFIXOP0 { op }
  /* Still support the two symbols as infix operators */
  | AT             {"@"}
  | ATAT           {"@@"}
  | op = INFIXOP1 { op }
  | op = INFIXOP2 { op }
  | op = infixop3 { op }
  | op = INFIXOP4 { op }
  | PLUS           {"+"}
  | PLUSDOT       {"+."}
  | PLUSEQ        {"+="}
  | MINUS          {"-"}
  | MINUSDOT      {"-."}
  | STAR           {"*"}
  | PERCENT        {"%"}
  | EQUAL          {"="}
  | LESS           {"<"}
  | GREATER        {">"}
  | OR            {"or"}
  | BARBAR        {"||"}
  | AMPERSAND      {"&"}
  | AMPERAMPER    {"&&"}
  | COLONEQUAL    {":="}
;
index_mod:
| { "" }
| SEMI DOTDOT { ";.." }
;

%inline constr_extra_ident:
  | LPAREN COLONCOLON RPAREN                    { "::" }
;
constr_extra_nonprefix_ident:
  | LBRACKET RBRACKET                           { "[]" }
  | LPAREN RPAREN                               { "()" }
  | FALSE                                       { "false" }
  | TRUE                                        { "true" }
;
constr_ident:
    UIDENT                                      { $1 }
  | constr_extra_ident                          { $1 }
  | constr_extra_nonprefix_ident                { $1 }
;
constr_longident:
    mod_longident       %prec below_DOT  { $1 } /* A.B.x vs (A).B.x */
  | mod_longident DOT constr_extra_ident { Ldot($1,$3) }
  | constr_extra_ident                   { Lident $1 }
  | constr_extra_nonprefix_ident         { Lident $1 }
;
mk_longident(prefix,final):
   | final            { Lident $1 }
   | prefix DOT final { Ldot($1,$3) }
;
val_longident:
    mk_longident(mod_longident, val_ident) { $1 }
;
label_longident:
    mk_longident(mod_longident, LIDENT) { $1 }
;
type_trailing_no_hash:
  LIDENT  { $1 } %prec below_HASH
;
type_trailing_hash:
  LIDENT HASH_SUFFIX  { $1 ^ "#" }
;
type_longident:
    mk_longident(mod_ext_longident, type_trailing_no_hash)  { $1 }
;
type_unboxed_longident:
    mk_longident(mod_ext_longident, type_trailing_hash)  { $1 }
;

mod_longident:
    mk_longident(mod_longident, UIDENT)  { $1 }
;
mod_ext_longident:
    mk_longident(mod_ext_longident, UIDENT) { $1 }
  | mod_ext_longident LPAREN mod_ext_longident RPAREN
      { lapply ~loc:$sloc $1 $3 }
  | mod_ext_longident LPAREN error
      { expecting $loc($3) "module path" }
;
mty_longident:
    mk_longident(mod_ext_longident,ident) { $1 }
;
clty_longident:
    mk_longident(mod_ext_longident,LIDENT) { $1 }
;
class_longident:
   mk_longident(mod_longident,LIDENT) { $1 }
;

/* BEGIN AVOID */
/* For compiler-libs: parse all valid longidents and a little more:
   final identifiers which are value specific are accepted even when
   the path prefix is only valid for types: (e.g. F(X).(::)) */
any_longident:
  | mk_longident (mod_ext_longident,
     ident | constr_extra_ident | val_extra_ident { $1 }
    ) { $1 }
  | constr_extra_nonprefix_ident { Lident $1 }
;
/* END AVOID */

/* Toplevel directives */

toplevel_directive:
  hash dir = mkrhs(ident)
  arg = ioption(mk_directive_arg(toplevel_directive_argument))
    { mk_directive ~loc:$sloc dir arg }
;

%inline toplevel_directive_argument:
  | STRING        { let (s, _, _) = $1 in Pdir_string s }
  | INT           { let (n, m) = $1 in Pdir_int (n ,m) }
  | val_longident { Pdir_ident $1 }
  | mod_longident { Pdir_ident $1 }
  | FALSE         { Pdir_bool false }
  | TRUE          { Pdir_bool true }
;

/* Miscellaneous */

(* The symbol epsilon can be used instead of an /* empty */ comment. *)
%inline epsilon:
  /* empty */
    { () }
;

%inline raw_string:
  s = STRING
    { let body, _, _ = s in body }
;

name_tag:
    BACKQUOTE ident                             { $2 }
;
rec_flag:
    /* empty */                                 { Nonrecursive }
  | REC                                         { Recursive }
;
%inline nonrec_flag:
    /* empty */                                 { Recursive }
  | NONREC                                      { Nonrecursive }
;
%inline no_nonrec_flag:
    /* empty */ { Recursive }
/* BEGIN AVOID */
  | NONREC      { not_expecting $loc "nonrec flag" }
/* END AVOID */
;
direction_flag:
    TO                                          { Upto }
  | DOWNTO                                      { Downto }
;
private_flag:
  inline_private_flag
    { $1 }
;
%inline inline_private_flag:
    /* empty */                                 { Public }
  | PRIVATE                                     { Private }
;
mutable_flag:
    /* empty */                                 { Immutable }
  | MUTABLE                                     { Mutable }
;
mutable_or_global_flag:
    /* empty */
    { Immutable, [] }
  | MUTABLE
    { Mutable, [] }
  | GLOBAL
    { Immutable, [ mkloc (Modality "global") (make_loc $sloc)] }
;
%inline global_flag:
           { [] }
  | GLOBAL { [ mkloc (Modality "global") (make_loc $sloc)] }
;
virtual_flag:
    /* empty */                                 { Concrete }
  | VIRTUAL                                     { Virtual }
;
mutable_virtual_flags:
    /* empty */
      { Immutable, Concrete }
  | MUTABLE
      { Mutable, Concrete }
  | VIRTUAL
      { Immutable, Virtual }
  | MUTABLE VIRTUAL
  | VIRTUAL MUTABLE
      { Mutable, Virtual }
;
private_virtual_flags:
    /* empty */  { Public, Concrete }
  | PRIVATE { Private, Concrete }
  | VIRTUAL { Public, Virtual }
  | PRIVATE VIRTUAL { Private, Virtual }
  | VIRTUAL PRIVATE { Private, Virtual }
;
(* This nonterminal symbol indicates the definite presence of a VIRTUAL
   keyword and the possible presence of a MUTABLE keyword. *)
virtual_with_mutable_flag:
  | VIRTUAL { Immutable }
  | MUTABLE VIRTUAL { Mutable }
  | VIRTUAL MUTABLE { Mutable }
;
(* This nonterminal symbol indicates the definite presence of a VIRTUAL
   keyword and the possible presence of a PRIVATE keyword. *)
virtual_with_private_flag:
  | VIRTUAL { Public }
  | PRIVATE VIRTUAL { Private }
  | VIRTUAL PRIVATE { Private }
;
%inline no_override_flag:
    /* empty */                                 { Fresh }
;
%inline override_flag:
    /* empty */                                 { Fresh }
  | BANG                                        { Override }
;
subtractive:
  | MINUS                                       { "-" }
  | MINUSDOT                                    { "-." }
;
additive:
  | PLUS                                        { "+" }
  | PLUSDOT                                     { "+." }
;
optlabel:
   | OPTLABEL                                   { $1 }
   | QUESTION LIDENT COLON                      { $2 }
;

/* Attributes and extensions */

single_attr_id:
    LIDENT { $1 }
  | UIDENT { $1 }
  | AND { "and" }
  | AS { "as" }
  | ASSERT { "assert" }
  | BEGIN { "begin" }
  | CLASS { "class" }
  | CONSTRAINT { "constraint" }
  | DO { "do" }
  | DONE { "done" }
  | DOWNTO { "downto" }
  | ELSE { "else" }
  | END { "end" }
  | EXCEPTION { "exception" }
  | EXTERNAL { "external" }
  | FALSE { "false" }
  | FOR { "for" }
  | FUN { "fun" }
  | FUNCTION { "function" }
  | FUNCTOR { "functor" }
  | IF { "if" }
  | IN { "in" }
  | INCLUDE { "include" }
  | INHERIT { "inherit" }
  | INITIALIZER { "initializer" }
  | LAZY { "lazy" }
  | LET { "let" }
  | LOCAL { "local_" }
  | MATCH { "match" }
  | METHOD { "method" }
  | MODULE { "module" }
  | MUTABLE { "mutable" }
  | NEW { "new" }
  | NONREC { "nonrec" }
  | OBJECT { "object" }
  | OF { "of" }
  | OPEN { "open" }
  | OR { "or" }
  | PRIVATE { "private" }
  | REC { "rec" }
  | SIG { "sig" }
  | STRUCT { "struct" }
  | THEN { "then" }
  | TO { "to" }
  | TRUE { "true" }
  | TRY { "try" }
  | TYPE { "type" }
  | VAL { "val" }
  | VIRTUAL { "virtual" }
  | WHEN { "when" }
  | WHILE { "while" }
  | WITH { "with" }
/* mod/land/lor/lxor/lsl/lsr/asr are not supported for now */
;

attr_id:
  mkloc(
      single_attr_id { $1 }
    | single_attr_id DOT attr_id { $1 ^ "." ^ $3.txt }
  ) { $1 }
;
attribute:
  LBRACKETAT attr_id attr_payload RBRACKET
    { mk_attr ~loc:(make_loc $sloc) $2 $3 }
;
post_item_attribute:
  LBRACKETATAT attr_id attr_payload RBRACKET
    { mk_attr ~loc:(make_loc $sloc) $2 $3 }
;
floating_attribute:
  LBRACKETATATAT attr_id attr_payload RBRACKET
    { mark_symbol_docs $sloc;
      mk_attr ~loc:(make_loc $sloc) $2 $3 }
;
%inline post_item_attributes:
  post_item_attribute*
    { $1 }
;
%inline attributes:
  attribute*
    { $1 }
;
ext:
  | /* empty */     { None }
  | PERCENT attr_id { Some $2 }
;
%inline no_ext:
  | /* empty */     { None }
/* BEGIN AVOID */
  | PERCENT attr_id { not_expecting $loc "extension" }
/* END AVOID */
;
%inline ext_attributes:
  ext attributes    { $1, $2 }
;
extension:
  | LBRACKETPERCENT attr_id payload RBRACKET { ($2, $3) }
  | QUOTED_STRING_EXPR
    { mk_quotedext ~loc:$sloc $1 }
;
item_extension:
  | LBRACKETPERCENTPERCENT attr_id payload RBRACKET { ($2, $3) }
  | QUOTED_STRING_ITEM
    { mk_quotedext ~loc:$sloc $1 }
;
payload:
    structure { PStr $1 }
  | COLON signature { PSig $2 }
  | COLON core_type { PTyp $2 }
  | QUESTION pattern { PPat ($2, None) }
  | QUESTION pattern WHEN seq_expr { PPat ($2, Some $4) }
;
attr_payload:
  payload
    { Builtin_attributes.mark_payload_attrs_used $1;
      $1
    }
;
%%<|MERGE_RESOLUTION|>--- conflicted
+++ resolved
@@ -3743,11 +3743,7 @@
     { let attrs = attrs1 @ attrs2 in
       let loc = make_loc $sloc in
       let docs = symbol_docs $sloc in
-<<<<<<< HEAD
-      Val.mk id ty ~modalities ~attrs ~loc ~docs,
-=======
       Val.mk id ty ~attrs ~modalities ~loc ~docs,
->>>>>>> b2f73409
       ext }
 ;
 
