--- conflicted
+++ resolved
@@ -70,15 +70,9 @@
 
     val any: ?loc:loc -> ?attrs:attrs -> unit -> core_type
     val var: ?loc:loc -> ?attrs:attrs -> string -> core_type
-<<<<<<< HEAD
-    val arrow: ?loc:loc -> ?attrs:attrs -> arg_label -> core_type -> core_type
-               -> core_type
-    val tuple: ?loc:loc -> ?attrs:attrs -> (string option * core_type) list -> core_type
-=======
     val arrow: ?loc:loc -> ?attrs:attrs -> arg_label -> core_type -> core_type ->
       mode with_loc list -> mode with_loc list -> core_type
-    val tuple: ?loc:loc -> ?attrs:attrs -> core_type list -> core_type
->>>>>>> 915acd68
+    val tuple: ?loc:loc -> ?attrs:attrs -> (string option * core_type) list -> core_type
     val constr: ?loc:loc -> ?attrs:attrs -> lid -> core_type list -> core_type
     val object_: ?loc:loc -> ?attrs:attrs -> object_field list
                    -> closed_flag -> core_type
