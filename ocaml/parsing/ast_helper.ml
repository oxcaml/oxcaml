--- conflicted
+++ resolved
@@ -96,16 +96,10 @@
         | Ptyp_var x ->
             check_variable var_names t.ptyp_loc x;
             Ptyp_var x
-<<<<<<< HEAD
-        | Ptyp_arrow (label,core_type,core_type') ->
-            Ptyp_arrow(label, loop core_type, loop core_type')
+        | Ptyp_arrow (label,core_type,core_type',modes,modes') ->
+            Ptyp_arrow(label, loop core_type, loop core_type', modes, modes')
         | Ptyp_tuple lst ->
             Ptyp_tuple (List.map (fun (label, cty) -> label, loop cty) lst)
-=======
-        | Ptyp_arrow (label,core_type,core_type',modes,modes') ->
-            Ptyp_arrow(label, loop core_type, loop core_type', modes, modes')
-        | Ptyp_tuple lst -> Ptyp_tuple (List.map loop lst)
->>>>>>> 915acd68
         | Ptyp_constr( { txt = Longident.Lident s }, [])
           when List.mem s var_names ->
             Ptyp_var s
