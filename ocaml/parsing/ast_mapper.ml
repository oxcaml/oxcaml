(**************************************************************************)
(*                                                                        *)
(*                                 OCaml                                  *)
(*                                                                        *)
(*                         Alain Frisch, LexiFi                           *)
(*                                                                        *)
(*   Copyright 2012 Institut National de Recherche en Informatique et     *)
(*     en Automatique.                                                    *)
(*                                                                        *)
(*   All rights reserved.  This file is distributed under the terms of    *)
(*   the GNU Lesser General Public License version 2.1, with the          *)
(*   special exception on linking described in the file LICENSE.          *)
(*                                                                        *)
(**************************************************************************)

(* A generic Parsetree mapping class *)

(*
[@@@ocaml.warning "+9"]
  (* Ensure that record patterns don't miss any field. *)
*)

open Parsetree
open Ast_helper
open Location

module String = Misc.Stdlib.String

type mapper = {
  attribute: mapper -> attribute -> attribute;
  attributes: mapper -> attribute list -> attribute list;
  modes : mapper -> modes -> modes;
  modalities : mapper -> modalities -> modalities;
  binding_op: mapper -> binding_op -> binding_op;
  case: mapper -> case -> case;
  cases: mapper -> case list -> case list;
  class_declaration: mapper -> class_declaration -> class_declaration;
  class_description: mapper -> class_description -> class_description;
  class_expr: mapper -> class_expr -> class_expr;
  class_field: mapper -> class_field -> class_field;
  class_signature: mapper -> class_signature -> class_signature;
  class_structure: mapper -> class_structure -> class_structure;
  class_type: mapper -> class_type -> class_type;
  class_type_declaration: mapper -> class_type_declaration
                          -> class_type_declaration;
  class_type_field: mapper -> class_type_field -> class_type_field;
  constant: mapper -> constant -> constant;
  constructor_declaration: mapper -> constructor_declaration
                           -> constructor_declaration;
  expr: mapper -> expression -> expression;
  extension: mapper -> extension -> extension;
  extension_constructor: mapper -> extension_constructor
                         -> extension_constructor;
  include_declaration: mapper -> include_declaration -> include_declaration;
  include_description: mapper -> include_description -> include_description;
  jkind_annotation:
    mapper -> Jane_syntax.Jkind.t -> Jane_syntax.Jkind.t;
  label_declaration: mapper -> label_declaration -> label_declaration;
  location: mapper -> Location.t -> Location.t;
  module_binding: mapper -> module_binding -> module_binding;
  module_declaration: mapper -> module_declaration -> module_declaration;
  module_substitution: mapper -> module_substitution -> module_substitution;
  module_expr: mapper -> module_expr -> module_expr;
  module_type: mapper -> module_type -> module_type;
  module_type_declaration: mapper -> module_type_declaration
                           -> module_type_declaration;
  open_declaration: mapper -> open_declaration -> open_declaration;
  open_description: mapper -> open_description -> open_description;
  pat: mapper -> pattern -> pattern;
  payload: mapper -> payload -> payload;
  signature: mapper -> signature -> signature;
  signature_item: mapper -> signature_item -> signature_item;
  structure: mapper -> structure -> structure;
  structure_item: mapper -> structure_item -> structure_item;
  typ: mapper -> core_type -> core_type;
  type_declaration: mapper -> type_declaration -> type_declaration;
  type_extension: mapper -> type_extension -> type_extension;
  type_exception: mapper -> type_exception -> type_exception;
  type_kind: mapper -> type_kind -> type_kind;
  value_binding: mapper -> value_binding -> value_binding;
  value_description: mapper -> value_description -> value_description;
  with_constraint: mapper -> with_constraint -> with_constraint;

  expr_jane_syntax:
    mapper -> Jane_syntax.Expression.t -> Jane_syntax.Expression.t;
  extension_constructor_jane_syntax:
    mapper ->
    Jane_syntax.Extension_constructor.t -> Jane_syntax.Extension_constructor.t;
  module_type_jane_syntax: mapper
    -> Jane_syntax.Module_type.t -> Jane_syntax.Module_type.t;
  pat_jane_syntax: mapper -> Jane_syntax.Pattern.t -> Jane_syntax.Pattern.t;
  signature_item_jane_syntax: mapper ->
    Jane_syntax.Signature_item.t -> Jane_syntax.Signature_item.t;
  structure_item_jane_syntax: mapper ->
    Jane_syntax.Structure_item.t -> Jane_syntax.Structure_item.t;
  typ_jane_syntax: mapper -> Jane_syntax.Core_type.t -> Jane_syntax.Core_type.t;
}

let map_fst f (x, y) = (f x, y)
let map_snd f (x, y) = (x, f y)
let map_tuple f1 f2 (x, y) = (f1 x, f2 y)
let map_tuple3 f1 f2 f3 (x, y, z) = (f1 x, f2 y, f3 z)
let map_opt f = function None -> None | Some x -> Some (f x)

let map_loc sub {loc; txt} = {loc = sub.location sub loc; txt}
let map_loc_txt sub f {loc; txt} =
  {loc = sub.location sub loc; txt = f sub txt}

module C = struct
  (* Constants *)

  let map sub c = match c with
    | Pconst_integer _
    | Pconst_char _
    | Pconst_float _
      -> c
    | Pconst_string (s, loc, quotation_delimiter) ->
        let loc = sub.location sub loc in
        Const.string ~loc ?quotation_delimiter s
end

module T = struct
  (* Type expressions for the core language *)

  let row_field sub {
      prf_desc;
      prf_loc;
      prf_attributes;
    } =
    let loc = sub.location sub prf_loc in
    let attrs = sub.attributes sub prf_attributes in
    let desc = match prf_desc with
      | Rtag (l, b, tl) -> Rtag (map_loc sub l, b, List.map (sub.typ sub) tl)
      | Rinherit t -> Rinherit (sub.typ sub t)
    in
    Rf.mk ~loc ~attrs desc

  let object_field sub {
      pof_desc;
      pof_loc;
      pof_attributes;
    } =
    let loc = sub.location sub pof_loc in
    let attrs = sub.attributes sub pof_attributes in
    let desc = match pof_desc with
      | Otag (l, t) -> Otag (map_loc sub l, sub.typ sub t)
      | Oinherit t -> Oinherit (sub.typ sub t)
    in
    Of.mk ~loc ~attrs desc

  let var_jkind sub (name, jkind_opt) =
    let name = map_loc sub name in
    let jkind_opt =
      map_opt (map_loc_txt sub sub.jkind_annotation) jkind_opt
    in
    (name, jkind_opt)

  let map_bound_vars sub bound_vars = List.map (var_jkind sub) bound_vars

  let map_jst_layouts sub :
        Jane_syntax.Layouts.core_type -> Jane_syntax.Layouts.core_type =
    function
    | Ltyp_var { name; jkind } ->
      let jkind = map_loc_txt sub sub.jkind_annotation jkind in
      Ltyp_var { name; jkind }
    | Ltyp_poly { bound_vars; inner_type } ->
      let bound_vars = map_bound_vars sub bound_vars in
      let inner_type = sub.typ sub inner_type in
      Ltyp_poly { bound_vars; inner_type }
    | Ltyp_alias { aliased_type; name; jkind } ->
      let aliased_type = sub.typ sub aliased_type in
      let jkind = map_loc_txt sub sub.jkind_annotation jkind in
      Ltyp_alias { aliased_type; name; jkind }

  let map_jst sub : Jane_syntax.Core_type.t -> Jane_syntax.Core_type.t =
    function
    | Jtyp_layout typ -> Jtyp_layout (map_jst_layouts sub typ)

  let map sub ({ptyp_desc = desc; ptyp_loc = loc; ptyp_attributes = attrs}
                 as typ) =
    let open Typ in
    let loc = sub.location sub loc in
    match Jane_syntax.Core_type.of_ast typ with
    | Some (jtyp, attrs) -> begin
        let attrs = sub.attributes sub attrs in
        let jtyp = sub.typ_jane_syntax sub jtyp in
        Jane_syntax.Core_type.core_type_of jtyp ~loc ~attrs
    end
    | None ->
    let attrs = sub.attributes sub attrs in
    match desc with
    | Ptyp_any -> any ~loc ~attrs ()
    | Ptyp_var s -> var ~loc ~attrs s
<<<<<<< HEAD
    | Ptyp_arrow (lab, t1, t2) ->
        arrow ~loc ~attrs lab (sub.typ sub t1) (sub.typ sub t2)
    | Ptyp_tuple tyl ->
        (* CR labeled tuples: Eventually mappers may want to see the labels *)
        tuple ~loc ~attrs (List.map (map_snd (sub.typ sub)) tyl)
=======
    | Ptyp_arrow (lab, t1, t2, m1, m2) ->
        arrow ~loc ~attrs lab (sub.typ sub t1) (sub.typ sub t2) (sub.modes sub m1) (sub.modes sub m2)
    | Ptyp_tuple tyl -> tuple ~loc ~attrs (List.map (sub.typ sub) tyl)
>>>>>>> 915acd68
    | Ptyp_constr (lid, tl) ->
        constr ~loc ~attrs (map_loc sub lid) (List.map (sub.typ sub) tl)
    | Ptyp_object (l, o) ->
        object_ ~loc ~attrs (List.map (object_field sub) l) o
    | Ptyp_class (lid, tl) ->
        class_ ~loc ~attrs (map_loc sub lid) (List.map (sub.typ sub) tl)
    | Ptyp_alias (t, s) -> alias ~loc ~attrs (sub.typ sub t) s
    | Ptyp_variant (rl, b, ll) ->
        variant ~loc ~attrs (List.map (row_field sub) rl) b ll
    | Ptyp_poly (sl, t) -> poly ~loc ~attrs
                             (List.map (map_loc sub) sl) (sub.typ sub t)
    | Ptyp_package (lid, l) ->
        package ~loc ~attrs (map_loc sub lid)
          (List.map (map_tuple (map_loc sub) (sub.typ sub)) l)
    | Ptyp_extension x -> extension ~loc ~attrs (sub.extension sub x)

  let map_type_declaration sub
     ({ptype_name; ptype_params; ptype_cstrs;
       ptype_kind;
       ptype_private;
       ptype_manifest;
       ptype_attributes;
       ptype_loc} as tyd) =
    let loc = sub.location sub ptype_loc in
    let jkind, ptype_attributes =
      match Jane_syntax.Layouts.of_type_declaration tyd with
      | None -> None, ptype_attributes
      | Some (jkind, attributes) ->
          let jkind = map_loc_txt sub sub.jkind_annotation jkind in
          Some jkind, attributes
    in
    let attrs = sub.attributes sub ptype_attributes in
    Jane_syntax.Layouts.type_declaration_of ~loc ~attrs (map_loc sub ptype_name)
      ~params:(List.map (map_fst (sub.typ sub)) ptype_params)
      ~priv:ptype_private
      ~cstrs:(List.map
                (map_tuple3 (sub.typ sub) (sub.typ sub) (sub.location sub))
                ptype_cstrs)
      ~kind:(sub.type_kind sub ptype_kind)
      ~manifest:(map_opt (sub.typ sub) ptype_manifest)
      ~jkind
      ~docs:Docstrings.empty_docs
      ~text:None

  let map_type_kind sub = function
    | Ptype_abstract -> Ptype_abstract
    | Ptype_variant l ->
        Ptype_variant (List.map (sub.constructor_declaration sub) l)
    | Ptype_record l -> Ptype_record (List.map (sub.label_declaration sub) l)
    | Ptype_open -> Ptype_open

  let map_constructor_argument sub x =
    let pca_type = sub.typ sub x.pca_type in
    let pca_loc = sub.location sub x.pca_loc in
    let pca_modalities = sub.modalities sub x.pca_modalities in
    { pca_type; pca_loc; pca_modalities }

  let map_constructor_arguments sub = function
    | Pcstr_tuple l -> Pcstr_tuple (List.map (map_constructor_argument sub) l)
    | Pcstr_record l ->
        Pcstr_record (List.map (sub.label_declaration sub) l)

  let map_type_extension sub
      {ptyext_path; ptyext_params;
       ptyext_constructors;
       ptyext_private;
       ptyext_loc;
       ptyext_attributes} =
    let loc = sub.location sub ptyext_loc in
    let attrs = sub.attributes sub ptyext_attributes in
    Te.mk ~loc ~attrs
      (map_loc sub ptyext_path)
      (List.map (sub.extension_constructor sub) ptyext_constructors)
      ~params:(List.map (map_fst (sub.typ sub)) ptyext_params)
      ~priv:ptyext_private

  let map_type_exception sub
      {ptyexn_constructor; ptyexn_loc; ptyexn_attributes} =
    let loc = sub.location sub ptyexn_loc in
    let attrs = sub.attributes sub ptyexn_attributes in
    Te.mk_exception ~loc ~attrs
      (sub.extension_constructor sub ptyexn_constructor)

  let map_extension_constructor_jst sub :
    Jane_syntax.Extension_constructor.t -> Jane_syntax.Extension_constructor.t =
    function
    | Jext_layout (Lext_decl(vars, args, res)) ->
      let vars = map_bound_vars sub vars in
      let args = map_constructor_arguments sub args in
      let res = map_opt (sub.typ sub) res in
      Jext_layout (Lext_decl(vars, args, res))

  let map_extension_constructor_kind sub = function
      Pext_decl(vars, ctl, cto) ->
        Pext_decl(List.map (map_loc sub) vars,
                  map_constructor_arguments sub ctl,
                  map_opt (sub.typ sub) cto)
    | Pext_rebind li ->
        Pext_rebind (map_loc sub li)

  let map_extension_constructor sub
     ({pext_name;
       pext_kind;
       pext_loc;
       pext_attributes} as ext) =
    let loc = sub.location sub pext_loc in
    let name = map_loc sub pext_name in
    match Jane_syntax.Extension_constructor.of_ast ext with
    | Some (jext, attrs) ->
      let attrs = sub.attributes sub attrs in
      let jext = sub.extension_constructor_jane_syntax sub jext in
      Jane_syntax.Extension_constructor.extension_constructor_of
        ~loc ~name ~attrs jext
    | None ->
    let attrs = sub.attributes sub pext_attributes in
    Te.constructor ~loc ~attrs
      name
      (map_extension_constructor_kind sub pext_kind)

end

module CT = struct
  (* Type expressions for the class language *)

  let map sub {pcty_loc = loc; pcty_desc = desc; pcty_attributes = attrs} =
    let open Cty in
    let loc = sub.location sub loc in
    let attrs = sub.attributes sub attrs in
    match desc with
    | Pcty_constr (lid, tys) ->
        constr ~loc ~attrs (map_loc sub lid) (List.map (sub.typ sub) tys)
    | Pcty_signature x -> signature ~loc ~attrs (sub.class_signature sub x)
    | Pcty_arrow (lab, t, ct) ->
        arrow ~loc ~attrs lab (sub.typ sub t) (sub.class_type sub ct)
    | Pcty_extension x -> extension ~loc ~attrs (sub.extension sub x)
    | Pcty_open (o, ct) ->
        open_ ~loc ~attrs (sub.open_description sub o) (sub.class_type sub ct)

  let map_field sub {pctf_desc = desc; pctf_loc = loc; pctf_attributes = attrs}
    =
    let open Ctf in
    let loc = sub.location sub loc in
    let attrs = sub.attributes sub attrs in
    match desc with
    | Pctf_inherit ct -> inherit_ ~loc ~attrs (sub.class_type sub ct)
    | Pctf_val (s, m, v, t) ->
        val_ ~loc ~attrs (map_loc sub s) m v (sub.typ sub t)
    | Pctf_method (s, p, v, t) ->
        method_ ~loc ~attrs (map_loc sub s) p v (sub.typ sub t)
    | Pctf_constraint (t1, t2) ->
        constraint_ ~loc ~attrs (sub.typ sub t1) (sub.typ sub t2)
    | Pctf_attribute x -> attribute ~loc (sub.attribute sub x)
    | Pctf_extension x -> extension ~loc ~attrs (sub.extension sub x)

  let map_signature sub {pcsig_self; pcsig_fields} =
    Csig.mk
      (sub.typ sub pcsig_self)
      (List.map (sub.class_type_field sub) pcsig_fields)
end

let map_functor_param sub = function
  | Unit -> Unit
  | Named (s, mt) -> Named (map_loc sub s, sub.module_type sub mt)

module MT = struct
  (* Type expressions for the module language *)

  let map sub
        ({pmty_desc = desc; pmty_loc = loc; pmty_attributes = attrs} as mty) =
    let open Mty in
    let loc = sub.location sub loc in
    match Jane_syntax.Module_type.of_ast mty with
    | Some (jmty, attrs) -> begin
        let attrs = sub.attributes sub attrs in
        Jane_syntax.Module_type.mty_of ~loc ~attrs
          (sub.module_type_jane_syntax sub jmty)
      end
    | None ->
    let attrs = sub.attributes sub attrs in
    match desc with
    | Pmty_ident s -> ident ~loc ~attrs (map_loc sub s)
    | Pmty_alias s -> alias ~loc ~attrs (map_loc sub s)
    | Pmty_signature sg -> signature ~loc ~attrs (sub.signature sub sg)
    | Pmty_functor (param, mt) ->
        functor_ ~loc ~attrs
          (map_functor_param sub param)
          (sub.module_type sub mt)
    | Pmty_with (mt, l) ->
        with_ ~loc ~attrs (sub.module_type sub mt)
          (List.map (sub.with_constraint sub) l)
    | Pmty_typeof me -> typeof_ ~loc ~attrs (sub.module_expr sub me)
    | Pmty_extension x -> extension ~loc ~attrs (sub.extension sub x)

  let map_with_constraint sub = function
    | Pwith_type (lid, d) ->
        Pwith_type (map_loc sub lid, sub.type_declaration sub d)
    | Pwith_module (lid, lid2) ->
        Pwith_module (map_loc sub lid, map_loc sub lid2)
    | Pwith_modtype (lid, mty) ->
        Pwith_modtype (map_loc sub lid, sub.module_type sub mty)
    | Pwith_typesubst (lid, d) ->
        Pwith_typesubst (map_loc sub lid, sub.type_declaration sub d)
    | Pwith_modsubst (s, lid) ->
        Pwith_modsubst (map_loc sub s, map_loc sub lid)
    | Pwith_modtypesubst (lid, mty) ->
        Pwith_modtypesubst (map_loc sub lid, sub.module_type sub mty)

  module IF = Jane_syntax.Include_functor

  let map_sig_include_functor sub : IF.signature_item -> IF.signature_item =
    function
    | Ifsig_include_functor incl ->
        Ifsig_include_functor (sub.include_description sub incl)

  module L = Jane_syntax.Layouts

  let map_sig_layout sub : L.signature_item -> L.signature_item =
    function
    | Lsig_kind_abbrev (name, jkind) ->
        Lsig_kind_abbrev (
          map_loc sub name,
          map_loc_txt sub sub.jkind_annotation jkind
        )

  let map_signature_item_jst sub :
    Jane_syntax.Signature_item.t -> Jane_syntax.Signature_item.t =
    function
    | Jsig_include_functor ifincl ->
        Jsig_include_functor (map_sig_include_functor sub ifincl)
    | Jsig_layout sigi ->
        Jsig_layout (map_sig_layout sub sigi)

  let map_signature_item sub ({psig_desc = desc; psig_loc = loc} as sigi) =
    let open Sig in
    let loc = sub.location sub loc in
    match Jane_syntax.Signature_item.of_ast sigi with
    | Some jsigi -> begin
        match sub.signature_item_jane_syntax sub jsigi with
        | Jsig_include_functor incl ->
            Jane_syntax.Include_functor.sig_item_of ~loc incl
        | Jsig_layout sigi ->
            Jane_syntax.Layouts.sig_item_of ~loc sigi
    end
    | None ->
    match desc with
    | Psig_value vd -> value ~loc (sub.value_description sub vd)
    | Psig_type (rf, l) ->
        type_ ~loc rf (List.map (sub.type_declaration sub) l)
    | Psig_typesubst l ->
        type_subst ~loc (List.map (sub.type_declaration sub) l)
    | Psig_typext te -> type_extension ~loc (sub.type_extension sub te)
    | Psig_exception ed -> exception_ ~loc (sub.type_exception sub ed)
    | Psig_module x -> module_ ~loc (sub.module_declaration sub x)
    | Psig_modsubst x -> mod_subst ~loc (sub.module_substitution sub x)
    | Psig_recmodule l ->
        rec_module ~loc (List.map (sub.module_declaration sub) l)
    | Psig_modtype x -> modtype ~loc (sub.module_type_declaration sub x)
    | Psig_modtypesubst x ->
        modtype_subst ~loc (sub.module_type_declaration sub x)
    | Psig_open x -> open_ ~loc (sub.open_description sub x)
    | Psig_include x -> include_ ~loc (sub.include_description sub x)
    | Psig_class l -> class_ ~loc (List.map (sub.class_description sub) l)
    | Psig_class_type l ->
        class_type ~loc (List.map (sub.class_type_declaration sub) l)
    | Psig_extension (x, attrs) ->
        let attrs = sub.attributes sub attrs in
        extension ~loc ~attrs (sub.extension sub x)
    | Psig_attribute x -> attribute ~loc (sub.attribute sub x)

  let map_jane_syntax sub :
        Jane_syntax.Module_type.t -> Jane_syntax.Module_type.t = function
    | Jmty_strengthen { mty; mod_id } ->
       let mty = sub.module_type sub mty in
       let mod_id = map_loc sub mod_id in
       Jmty_strengthen { mty; mod_id }
end


module M = struct
  (* Value expressions for the module language *)

  let map sub {pmod_loc = loc; pmod_desc = desc; pmod_attributes = attrs} =
    let open Mod in
    let loc = sub.location sub loc in
    let attrs = sub.attributes sub attrs in
    match desc with
    | Pmod_ident x -> ident ~loc ~attrs (map_loc sub x)
    | Pmod_structure str -> structure ~loc ~attrs (sub.structure sub str)
    | Pmod_functor (param, body) ->
        functor_ ~loc ~attrs
          (map_functor_param sub param)
          (sub.module_expr sub body)
    | Pmod_apply (m1, m2) ->
        apply ~loc ~attrs (sub.module_expr sub m1) (sub.module_expr sub m2)
    | Pmod_apply_unit m1 ->
        apply_unit ~loc ~attrs (sub.module_expr sub m1)
    | Pmod_constraint (m, mty) ->
        constraint_ ~loc ~attrs (sub.module_expr sub m)
                    (sub.module_type sub mty)
    | Pmod_unpack e -> unpack ~loc ~attrs (sub.expr sub e)
    | Pmod_extension x -> extension ~loc ~attrs (sub.extension sub x)

  module IF = Jane_syntax.Include_functor

  let map_str_include_functor sub : IF.structure_item -> IF.structure_item =
    function
    | Ifstr_include_functor incl ->
        Ifstr_include_functor (sub.include_declaration sub incl)

  module L = Jane_syntax.Layouts

  let map_str_layout sub : L.structure_item -> L.structure_item =
    function
    | Lstr_kind_abbrev (name, jkind) ->
        Lstr_kind_abbrev (
          map_loc sub name,
          map_loc_txt sub sub.jkind_annotation jkind
        )

  let map_structure_item_jst sub :
    Jane_syntax.Structure_item.t -> Jane_syntax.Structure_item.t =
    function
    | Jstr_include_functor ifincl ->
        Jstr_include_functor (map_str_include_functor sub ifincl)
    | Jstr_layout stri ->
        Jstr_layout (map_str_layout sub stri)

  let map_structure_item sub ({pstr_loc = loc; pstr_desc = desc} as stri) =
    let open Str in
    let loc = sub.location sub loc in
    match Jane_syntax.Structure_item.of_ast stri with
    | Some jstri -> begin
        match sub.structure_item_jane_syntax sub jstri with
        | Jstr_include_functor incl ->
            Jane_syntax.Include_functor.str_item_of ~loc incl
        | Jstr_layout stri ->
            Jane_syntax.Layouts.str_item_of ~loc stri
    end
    | None ->
    match desc with
    | Pstr_eval (x, attrs) ->
        let attrs = sub.attributes sub attrs in
        eval ~loc ~attrs (sub.expr sub x)
    | Pstr_value (r, vbs) -> value ~loc r (List.map (sub.value_binding sub) vbs)
    | Pstr_primitive vd -> primitive ~loc (sub.value_description sub vd)
    | Pstr_type (rf, l) -> type_ ~loc rf (List.map (sub.type_declaration sub) l)
    | Pstr_typext te -> type_extension ~loc (sub.type_extension sub te)
    | Pstr_exception ed -> exception_ ~loc (sub.type_exception sub ed)
    | Pstr_module x -> module_ ~loc (sub.module_binding sub x)
    | Pstr_recmodule l -> rec_module ~loc (List.map (sub.module_binding sub) l)
    | Pstr_modtype x -> modtype ~loc (sub.module_type_declaration sub x)
    | Pstr_open x -> open_ ~loc (sub.open_declaration sub x)
    | Pstr_class l -> class_ ~loc (List.map (sub.class_declaration sub) l)
    | Pstr_class_type l ->
        class_type ~loc (List.map (sub.class_type_declaration sub) l)
    | Pstr_include x -> include_ ~loc (sub.include_declaration sub x)
    | Pstr_extension (x, attrs) ->
        let attrs = sub.attributes sub attrs in
        extension ~loc ~attrs (sub.extension sub x)
    | Pstr_attribute x -> attribute ~loc (sub.attribute sub x)
end

module E = struct
  (* Value expressions for the core language *)

  module C = Jane_syntax.Comprehensions
  module IA = Jane_syntax.Immutable_arrays
  module L = Jane_syntax.Layouts
<<<<<<< HEAD
  module N_ary = Jane_syntax.N_ary_functions
  module Modes = Jane_syntax.Modes
=======
  module LT = Jane_syntax.Labeled_tuples

  let map_function_param sub { pparam_loc = loc; pparam_desc = desc } =
    let loc = sub.location sub loc in
    let desc =
      match desc with
      | Pparam_val (label, def, pat) ->
          Pparam_val (label, Option.map (sub.expr sub) def, sub.pat sub pat)
      | Pparam_newtype (newtype, jkind) ->
          Pparam_newtype
            ( map_loc sub newtype
            , map_opt (map_loc_txt sub sub.jkind_annotation) jkind
            )
    in
    { pparam_loc = loc; pparam_desc = desc }

  let map_function_body sub body =
    match body with
    | Pfunction_body exp -> Pfunction_body (sub.expr sub exp)
    | Pfunction_cases (cases, loc, attrs) ->
        Pfunction_cases
          (sub.cases sub cases, sub.location sub loc, sub.attributes sub attrs)

  let map_type_constraint sub constraint_ =
    match constraint_ with
    | Pconstraint ty -> Pconstraint (sub.typ sub ty)
    | Pcoerce (ty1, ty2) ->
        Pcoerce (Option.map (sub.typ sub) ty1, sub.typ sub ty2)

  let map_function_constraint sub { mode_annotations; type_constraint } =
    { mode_annotations = sub.modes sub mode_annotations;
      type_constraint = map_type_constraint sub type_constraint;
    }
>>>>>>> 915acd68

  let map_iterator sub : C.iterator -> C.iterator = function
    | Range { start; stop; direction } ->
      Range { start = sub.expr sub start;
              stop = sub.expr sub stop;
              direction }
    | In expr -> In (sub.expr sub expr)

  let map_clause_binding sub : C.clause_binding -> C.clause_binding = function
    | { pattern; iterator; attributes } ->
      { pattern = sub.pat sub pattern;
        iterator = map_iterator sub iterator;
        attributes = sub.attributes sub attributes }

  let map_clause sub : C.clause -> C.clause = function
    | For cbs -> For (List.map (map_clause_binding sub) cbs)
    | When expr -> When (sub.expr sub expr)

  let map_comp sub : C.comprehension -> C.comprehension = function
    | { body; clauses } -> { body = sub.expr sub body;
                            clauses = List.map (map_clause sub) clauses }

  let map_cexp sub : C.expression -> C.expression = function
    | Cexp_list_comprehension comp ->
      Cexp_list_comprehension (map_comp sub comp)
    | Cexp_array_comprehension (mut, comp) ->
      Cexp_array_comprehension (mut, map_comp sub comp)

  let map_iaexp sub : IA.expression -> IA.expression = function
    | Iaexp_immutable_array elts ->
      Iaexp_immutable_array (List.map (sub.expr sub) elts)

  let map_unboxed_constant_exp _sub : L.constant -> L.constant = function
    (* We can't reasonably call [sub.constant] because it might return a kind
       of constant we don't know how to unbox.
    *)
    | (Float _ | Integer _) as x -> x

  let map_layout_exp sub : L.expression -> L.expression = function
    | Lexp_constant x -> Lexp_constant (map_unboxed_constant_exp sub x)
    | Lexp_newtype (str, jkind, inner_expr) ->
      let str = map_loc sub str in
      let jkind = map_loc_txt sub sub.jkind_annotation jkind in
      let inner_expr = sub.expr sub inner_expr in
      Lexp_newtype (str, jkind, inner_expr)

<<<<<<< HEAD
  let map_function_param sub : N_ary.function_param -> N_ary.function_param =
    fun { pparam_loc = loc; pparam_desc = desc } ->
      let loc = sub.location sub loc in
      let desc : N_ary.function_param_desc =
        match desc with
        | Pparam_val (label, def, pat) ->
            Pparam_val (label, Option.map (sub.expr sub) def, sub.pat sub pat)
        | Pparam_newtype (newtype, jkind) ->
            Pparam_newtype
              ( map_loc sub newtype
              , map_opt (map_loc_txt sub sub.jkind_annotation) jkind
              )
      in
      { pparam_loc = loc; pparam_desc = desc }

  let map_type_constraint sub : N_ary.type_constraint -> N_ary.type_constraint =
    function
    | Pconstraint ty -> Pconstraint (sub.typ sub ty)
    | Pcoerce (ty1, ty2) ->
        Pcoerce (Option.map (sub.typ sub) ty1, sub.typ sub ty2)

  let map_function_constraint sub
      : N_ary.function_constraint -> N_ary.function_constraint =
    function
    | { mode_annotations; type_constraint } ->
      { mode_annotations = sub.modes sub mode_annotations;
        type_constraint = map_type_constraint sub type_constraint;
      }

  let map_function_body sub : N_ary.function_body -> N_ary.function_body =
    function
    | Pfunction_body exp -> Pfunction_body (sub.expr sub exp)
    | Pfunction_cases (cases, loc, attrs) ->
      Pfunction_cases
        (sub.cases sub cases, sub.location sub loc, sub.attributes sub attrs)

  let map_n_ary_exp sub : N_ary.expression -> N_ary.expression = function
    | (params, constraint_, body) ->
      let params = List.map (map_function_param sub) params in
      let constraint_ = Option.map (map_function_constraint sub) constraint_ in
      let body = map_function_body sub body in
      params, constraint_, body

  let map_modes_exp sub : Modes.expression -> Modes.expression = function
    | Coerce (modes, exp) ->
        Coerce (sub.modes sub modes, sub.expr sub exp)
=======
  let map_ltexp sub : LT.expression -> LT.expression = function
    (* CR labeled tuples: Eventually mappers may want to see the labels. *)
    | el -> List.map (map_snd (sub.expr sub)) el
>>>>>>> 915acd68

  let map_jst sub : Jane_syntax.Expression.t -> Jane_syntax.Expression.t =
    function
    | Jexp_comprehension x -> Jexp_comprehension (map_cexp sub x)
    | Jexp_immutable_array x -> Jexp_immutable_array (map_iaexp sub x)
    | Jexp_layout x -> Jexp_layout (map_layout_exp sub x)
<<<<<<< HEAD
    | Jexp_n_ary_function x -> Jexp_n_ary_function (map_n_ary_exp sub x)
    | Jexp_modes mode_exp -> Jexp_modes (map_modes_exp sub mode_exp)
=======
    | Jexp_tuple ltexp -> Jexp_tuple (map_ltexp sub ltexp)
>>>>>>> 915acd68

  let map sub
        ({pexp_loc = loc; pexp_desc = desc; pexp_attributes = attrs} as exp) =
    let open Exp in
    let loc = sub.location sub loc in
    match Jane_syntax.Expression.of_ast exp with
    | Some (jexp, attrs) -> begin
        let attrs = sub.attributes sub attrs in
        Jane_syntax.Expression.expr_of ~loc ~attrs
          (sub.expr_jane_syntax sub jexp)
    end
    | None ->
    let attrs = sub.attributes sub attrs in
    match desc with
    | Pexp_ident x -> ident ~loc ~attrs (map_loc sub x)
    | Pexp_constant x -> constant ~loc ~attrs (sub.constant sub x)
    | Pexp_let (r, vbs, e) ->
        let_ ~loc ~attrs r (List.map (sub.value_binding sub) vbs)
          (sub.expr sub e)
    | Pexp_function (ps, c, b) ->
      function_ ~loc ~attrs
        (List.map (map_function_param sub) ps)
        (map_opt (map_function_constraint sub) c)
        (map_function_body sub b)
    | Pexp_apply (e, l) ->
        apply ~loc ~attrs (sub.expr sub e) (List.map (map_snd (sub.expr sub)) l)
    | Pexp_match (e, pel) ->
        match_ ~loc ~attrs (sub.expr sub e) (sub.cases sub pel)
    | Pexp_try (e, pel) -> try_ ~loc ~attrs (sub.expr sub e) (sub.cases sub pel)
    | Pexp_tuple el ->
        (* CR labeled tuples: Eventually mappers may want to see the labels *)
        tuple ~loc ~attrs (List.map (map_snd (sub.expr sub)) el)
    | Pexp_construct (lid, arg) ->
        construct ~loc ~attrs (map_loc sub lid) (map_opt (sub.expr sub) arg)
    | Pexp_variant (lab, eo) ->
        variant ~loc ~attrs lab (map_opt (sub.expr sub) eo)
    | Pexp_record (l, eo) ->
        record ~loc ~attrs (List.map (map_tuple (map_loc sub) (sub.expr sub)) l)
          (map_opt (sub.expr sub) eo)
    | Pexp_field (e, lid) ->
        field ~loc ~attrs (sub.expr sub e) (map_loc sub lid)
    | Pexp_setfield (e1, lid, e2) ->
        setfield ~loc ~attrs (sub.expr sub e1) (map_loc sub lid)
          (sub.expr sub e2)
    | Pexp_array el -> array ~loc ~attrs (List.map (sub.expr sub) el)
    | Pexp_ifthenelse (e1, e2, e3) ->
        ifthenelse ~loc ~attrs (sub.expr sub e1) (sub.expr sub e2)
          (map_opt (sub.expr sub) e3)
    | Pexp_sequence (e1, e2) ->
        sequence ~loc ~attrs (sub.expr sub e1) (sub.expr sub e2)
    | Pexp_while (e1, e2) ->
        while_ ~loc ~attrs (sub.expr sub e1) (sub.expr sub e2)
    | Pexp_for (p, e1, e2, d, e3) ->
        for_ ~loc ~attrs (sub.pat sub p) (sub.expr sub e1) (sub.expr sub e2) d
          (sub.expr sub e3)
    | Pexp_coerce (e, t1, t2) ->
        coerce ~loc ~attrs (sub.expr sub e) (map_opt (sub.typ sub) t1)
          (sub.typ sub t2)
    | Pexp_constraint (e, t, m) ->
        constraint_ ~loc ~attrs (sub.expr sub e) (Option.map (sub.typ sub) t) (sub.modes sub m)
    | Pexp_send (e, s) ->
        send ~loc ~attrs (sub.expr sub e) (map_loc sub s)
    | Pexp_new lid -> new_ ~loc ~attrs (map_loc sub lid)
    | Pexp_setinstvar (s, e) ->
        setinstvar ~loc ~attrs (map_loc sub s) (sub.expr sub e)
    | Pexp_override sel ->
        override ~loc ~attrs
          (List.map (map_tuple (map_loc sub) (sub.expr sub)) sel)
    | Pexp_letmodule (s, me, e) ->
        letmodule ~loc ~attrs (map_loc sub s) (sub.module_expr sub me)
          (sub.expr sub e)
    | Pexp_letexception (cd, e) ->
        letexception ~loc ~attrs
          (sub.extension_constructor sub cd)
          (sub.expr sub e)
    | Pexp_assert e -> assert_ ~loc ~attrs (sub.expr sub e)
    | Pexp_lazy e -> lazy_ ~loc ~attrs (sub.expr sub e)
    | Pexp_poly (e, t) ->
        poly ~loc ~attrs (sub.expr sub e) (map_opt (sub.typ sub) t)
    | Pexp_object cls -> object_ ~loc ~attrs (sub.class_structure sub cls)
    | Pexp_newtype (s, e) ->
        newtype ~loc ~attrs (map_loc sub s) (sub.expr sub e)
    | Pexp_pack me -> pack ~loc ~attrs (sub.module_expr sub me)
    | Pexp_open (o, e) ->
        open_ ~loc ~attrs (sub.open_declaration sub o) (sub.expr sub e)
    | Pexp_letop {let_; ands; body} ->
        letop ~loc ~attrs (sub.binding_op sub let_)
          (List.map (sub.binding_op sub) ands) (sub.expr sub body)
    | Pexp_extension x -> extension ~loc ~attrs (sub.extension sub x)
    | Pexp_unreachable -> unreachable ~loc ~attrs ()

  let map_binding_op sub {pbop_op; pbop_pat; pbop_exp; pbop_loc} =
    let open Exp in
    let op = map_loc sub pbop_op in
    let pat = sub.pat sub pbop_pat in
    let exp = sub.expr sub pbop_exp in
    let loc = sub.location sub pbop_loc in
    binding_op op pat exp loc

end

module P = struct
  (* Patterns *)

  module IA = Jane_syntax.Immutable_arrays
  module L = Jane_syntax.Layouts

  let map_iapat sub : IA.pattern -> IA.pattern = function
    | Iapat_immutable_array elts ->
      Iapat_immutable_array (List.map (sub.pat sub) elts)

  let map_unboxed_constant_pat _sub : L.constant -> L.constant = function
    (* We can't reasonably call [sub.constant] because it might return a kind
       of constant we don't know how to unbox.
    *)
    | Float _ | Integer _ as x -> x

  let map_jst sub : Jane_syntax.Pattern.t -> Jane_syntax.Pattern.t = function
    | Jpat_immutable_array x -> Jpat_immutable_array (map_iapat sub x)
    | Jpat_layout (Lpat_constant x) ->
        Jpat_layout (Lpat_constant (map_unboxed_constant_pat sub x))

  let map sub
        ({ppat_desc = desc; ppat_loc = loc; ppat_attributes = attrs} as pat) =
    let open Pat in
    let loc = sub.location sub loc in
    match Jane_syntax.Pattern.of_ast pat with
    | Some (jpat, attrs) -> begin
        let attrs = sub.attributes sub attrs in
        Jane_syntax.Pattern.pat_of ~loc ~attrs (sub.pat_jane_syntax sub jpat)
    end
    | None ->
    let attrs = sub.attributes sub attrs in
    match desc with
    | Ppat_any -> any ~loc ~attrs ()
    | Ppat_var s -> var ~loc ~attrs (map_loc sub s)
    | Ppat_alias (p, s) -> alias ~loc ~attrs (sub.pat sub p) (map_loc sub s)
    | Ppat_constant c -> constant ~loc ~attrs (sub.constant sub c)
    | Ppat_interval (c1, c2) ->
        interval ~loc ~attrs (sub.constant sub c1) (sub.constant sub c2)
    | Ppat_tuple (pl, closed) ->
        (* CR labeled tuples: Eventually mappers may want to see the labels *)
        tuple ~loc ~attrs (List.map (map_snd (sub.pat sub)) pl) closed
    | Ppat_construct (l, p) ->
        construct ~loc ~attrs (map_loc sub l)
          (map_opt
             (fun (vl, p) -> List.map (map_loc sub) vl, sub.pat sub p)
             p)
    | Ppat_variant (l, p) -> variant ~loc ~attrs l (map_opt (sub.pat sub) p)
    | Ppat_record (lpl, cf) ->
        record ~loc ~attrs
               (List.map (map_tuple (map_loc sub) (sub.pat sub)) lpl) cf
    | Ppat_array pl -> array ~loc ~attrs (List.map (sub.pat sub) pl)
    | Ppat_or (p1, p2) -> or_ ~loc ~attrs (sub.pat sub p1) (sub.pat sub p2)
    | Ppat_constraint (p, t, m) ->
        constraint_ ~loc ~attrs (sub.pat sub p) (Option.map (sub.typ sub) t) (sub.modes sub m)
    | Ppat_type s -> type_ ~loc ~attrs (map_loc sub s)
    | Ppat_lazy p -> lazy_ ~loc ~attrs (sub.pat sub p)
    | Ppat_unpack s -> unpack ~loc ~attrs (map_loc sub s)
    | Ppat_open (lid,p) -> open_ ~loc ~attrs (map_loc sub lid) (sub.pat sub p)
    | Ppat_exception p -> exception_ ~loc ~attrs (sub.pat sub p)
    | Ppat_extension x -> extension ~loc ~attrs (sub.extension sub x)
end

module CE = struct
  (* Value expressions for the class language *)

  let map sub {pcl_loc = loc; pcl_desc = desc; pcl_attributes = attrs} =
    let open Cl in
    let loc = sub.location sub loc in
    let attrs = sub.attributes sub attrs in
    match desc with
    | Pcl_constr (lid, tys) ->
        constr ~loc ~attrs (map_loc sub lid) (List.map (sub.typ sub) tys)
    | Pcl_structure s ->
        structure ~loc ~attrs (sub.class_structure sub s)
    | Pcl_fun (lab, e, p, ce) ->
        (fun_ ~loc ~attrs lab
          (map_opt (sub.expr sub) e)
          (sub.pat sub p)
          (sub.class_expr sub ce) [@alert "-prefer_jane_syntax"])
    | Pcl_apply (ce, l) ->
        apply ~loc ~attrs (sub.class_expr sub ce)
          (List.map (map_snd (sub.expr sub)) l)
    | Pcl_let (r, vbs, ce) ->
        let_ ~loc ~attrs r (List.map (sub.value_binding sub) vbs)
          (sub.class_expr sub ce)
    | Pcl_constraint (ce, ct) ->
        constraint_ ~loc ~attrs (sub.class_expr sub ce) (sub.class_type sub ct)
    | Pcl_extension x -> extension ~loc ~attrs (sub.extension sub x)
    | Pcl_open (o, ce) ->
        open_ ~loc ~attrs (sub.open_description sub o) (sub.class_expr sub ce)

  let map_kind sub = function
    | Cfk_concrete (o, e) -> Cfk_concrete (o, sub.expr sub e)
    | Cfk_virtual t -> Cfk_virtual (sub.typ sub t)

  let map_field sub {pcf_desc = desc; pcf_loc = loc; pcf_attributes = attrs} =
    let open Cf in
    let loc = sub.location sub loc in
    let attrs = sub.attributes sub attrs in
    match desc with
    | Pcf_inherit (o, ce, s) ->
        inherit_ ~loc ~attrs o (sub.class_expr sub ce)
          (map_opt (map_loc sub) s)
    | Pcf_val (s, m, k) -> val_ ~loc ~attrs (map_loc sub s) m (map_kind sub k)
    | Pcf_method (s, p, k) ->
        method_ ~loc ~attrs (map_loc sub s) p (map_kind sub k)
    | Pcf_constraint (t1, t2) ->
        constraint_ ~loc ~attrs (sub.typ sub t1) (sub.typ sub t2)
    | Pcf_initializer e -> initializer_ ~loc ~attrs (sub.expr sub e)
    | Pcf_attribute x -> attribute ~loc (sub.attribute sub x)
    | Pcf_extension x -> extension ~loc ~attrs (sub.extension sub x)

  let map_structure sub {pcstr_self; pcstr_fields} =
    {
      pcstr_self = sub.pat sub pcstr_self;
      pcstr_fields = List.map (sub.class_field sub) pcstr_fields;
    }

  let class_infos sub f {pci_virt; pci_params = pl; pci_name; pci_expr;
                         pci_loc; pci_attributes} =
    let loc = sub.location sub pci_loc in
    let attrs = sub.attributes sub pci_attributes in
    Ci.mk ~loc ~attrs
     ~virt:pci_virt
     ~params:(List.map (map_fst (sub.typ sub)) pl)
      (map_loc sub pci_name)
      (f pci_expr)
end

(* Now, a generic AST mapper, to be extended to cover all kinds and
   cases of the OCaml grammar.  The default behavior of the mapper is
   the identity. *)

let default_mapper =
  {
    constant = C.map;
    structure = (fun this l -> List.map (this.structure_item this) l);
    structure_item = M.map_structure_item;
    module_expr = M.map;
    signature = (fun this l -> List.map (this.signature_item this) l);
    signature_item = MT.map_signature_item;
    module_type = MT.map;
    with_constraint = MT.map_with_constraint;
    class_declaration =
      (fun this -> CE.class_infos this (this.class_expr this));
    class_expr = CE.map;
    class_field = CE.map_field;
    class_structure = CE.map_structure;
    class_type = CT.map;
    class_type_field = CT.map_field;
    class_signature = CT.map_signature;
    class_type_declaration =
      (fun this -> CE.class_infos this (this.class_type this));
    class_description =
      (fun this -> CE.class_infos this (this.class_type this));
    type_declaration = T.map_type_declaration;
    type_kind = T.map_type_kind;
    typ = T.map;
    type_extension = T.map_type_extension;
    type_exception = T.map_type_exception;
    extension_constructor = T.map_extension_constructor;
    value_description =
      (fun this {pval_name; pval_type; pval_modalities; pval_prim; pval_loc;
                 pval_attributes} ->
        Val.mk
          (map_loc this pval_name)
          (this.typ this pval_type)
          ~attrs:(this.attributes this pval_attributes)
          ~loc:(this.location this pval_loc)
          ~modalities:(this.modalities this pval_modalities)
          ~prim:pval_prim
      );

    pat = P.map;
    expr = E.map;
    binding_op = E.map_binding_op;

    module_declaration =
      (fun this {pmd_name; pmd_type; pmd_attributes; pmd_loc} ->
         Md.mk
           (map_loc this pmd_name)
           (this.module_type this pmd_type)
           ~attrs:(this.attributes this pmd_attributes)
           ~loc:(this.location this pmd_loc)
      );

    module_substitution =
      (fun this {pms_name; pms_manifest; pms_attributes; pms_loc} ->
         Ms.mk
           (map_loc this pms_name)
           (map_loc this pms_manifest)
           ~attrs:(this.attributes this pms_attributes)
           ~loc:(this.location this pms_loc)
      );

    module_type_declaration =
      (fun this {pmtd_name; pmtd_type; pmtd_attributes; pmtd_loc} ->
         Mtd.mk
           (map_loc this pmtd_name)
           ?typ:(map_opt (this.module_type this) pmtd_type)
           ~attrs:(this.attributes this pmtd_attributes)
           ~loc:(this.location this pmtd_loc)
      );

    module_binding =
      (fun this {pmb_name; pmb_expr; pmb_attributes; pmb_loc} ->
         Mb.mk (map_loc this pmb_name) (this.module_expr this pmb_expr)
           ~attrs:(this.attributes this pmb_attributes)
           ~loc:(this.location this pmb_loc)
      );


    open_declaration =
      (fun this {popen_expr; popen_override; popen_attributes; popen_loc} ->
         Opn.mk (this.module_expr this popen_expr)
           ~override:popen_override
           ~loc:(this.location this popen_loc)
           ~attrs:(this.attributes this popen_attributes)
      );

    open_description =
      (fun this {popen_expr; popen_override; popen_attributes; popen_loc} ->
         Opn.mk (map_loc this popen_expr)
           ~override:popen_override
           ~loc:(this.location this popen_loc)
           ~attrs:(this.attributes this popen_attributes)
      );

    include_description =
      (fun this {pincl_mod; pincl_attributes; pincl_loc} ->
         Incl.mk (this.module_type this pincl_mod)
           ~loc:(this.location this pincl_loc)
           ~attrs:(this.attributes this pincl_attributes)
      );

    include_declaration =
      (fun this {pincl_mod; pincl_attributes; pincl_loc} ->
         Incl.mk (this.module_expr this pincl_mod)
           ~loc:(this.location this pincl_loc)
           ~attrs:(this.attributes this pincl_attributes)
      );


    value_binding =
      (fun this {pvb_pat; pvb_expr; pvb_constraint; pvb_modes; pvb_attributes; pvb_loc} ->
         let map_ct (ct:Parsetree.value_constraint) = match ct with
           | Pvc_constraint {locally_abstract_univars=vars; typ} ->
               Pvc_constraint
                 { locally_abstract_univars = List.map (map_loc this) vars;
                   typ = this.typ this typ
                 }
           | Pvc_coercion { ground; coercion } ->
               Pvc_coercion {
                 ground = Option.map (this.typ this) ground;
                 coercion = this.typ this coercion
               }
         in
         Vb.mk
           (this.pat this pvb_pat)
           (this.expr this pvb_expr)
           ?value_constraint:(Option.map map_ct pvb_constraint)
           ~loc:(this.location this pvb_loc)
           ~modes:(this.modes this pvb_modes)
           ~attrs:(this.attributes this pvb_attributes)
      );


    constructor_declaration =
      (fun this ({pcd_name; pcd_vars; pcd_args;
                  pcd_res; pcd_loc; pcd_attributes} as pcd) ->
        let name = map_loc this pcd_name in
        let args = T.map_constructor_arguments this pcd_args in
        let res = map_opt (this.typ this) pcd_res in
        let loc = this.location this pcd_loc in
        match Jane_syntax.Layouts.of_constructor_declaration pcd with
        | None ->
          let vars = List.map (map_loc this) pcd_vars in
          let attrs = this.attributes this pcd_attributes in
          Type.constructor name ~vars ~args ?res ~loc ~attrs
        | Some (vars_jkinds, attributes) ->
          let vars_jkinds = List.map (T.var_jkind this) vars_jkinds in
          let attrs = this.attributes this attributes in
          Jane_syntax.Layouts.constructor_declaration_of
            name ~vars_jkinds ~args ~res ~loc ~attrs
            ~info:Docstrings.empty_info
      );

    label_declaration =
      (fun this {pld_name; pld_type; pld_loc; pld_mutable; pld_modalities; pld_attributes} ->
         Type.field
           (map_loc this pld_name)
           (this.typ this pld_type)
           ~mut:pld_mutable
           ~modalities:(this.modalities this pld_modalities)
           ~loc:(this.location this pld_loc)
           ~attrs:(this.attributes this pld_attributes)
      );

    cases = (fun this l -> List.map (this.case this) l);
    case =
      (fun this {pc_lhs; pc_guard; pc_rhs} ->
         {
           pc_lhs = this.pat this pc_lhs;
           pc_guard = map_opt (this.expr this) pc_guard;
           pc_rhs = this.expr this pc_rhs;
         }
      );



    location = (fun _this l -> l);

    extension = (fun this (s, e) -> (map_loc this s, this.payload this e));
    attribute = (fun this a ->
      {
        attr_name = map_loc this a.attr_name;
        attr_payload = this.payload this a.attr_payload;
        attr_loc = this.location this a.attr_loc
      }
    );
    attributes = (fun this l -> List.map (this.attribute this) l);

    payload =
      (fun this -> function
         | PStr x -> PStr (this.structure this x)
         | PSig x -> PSig (this.signature this x)
         | PTyp x -> PTyp (this.typ this x)
         | PPat (x, g) -> PPat (this.pat this x, map_opt (this.expr this) g)
      );

    jkind_annotation = (fun this ->
      let open Jane_syntax in
      function
      | Default -> Default
      | Abbreviation s ->
        let {txt; loc} =
          map_loc this s
        in
        Abbreviation (Jkind.Const.mk txt loc)
      | Mod (t, mode_list) ->
        Mod (this.jkind_annotation this t, this.modes this mode_list)
      | With (t, ty) ->
        With (this.jkind_annotation this t, this.typ this ty)
      | Kind_of ty -> Kind_of (this.typ this ty));

    expr_jane_syntax = E.map_jst;
    extension_constructor_jane_syntax = T.map_extension_constructor_jst;
    module_type_jane_syntax = MT.map_jane_syntax;
    pat_jane_syntax = P.map_jst;
    signature_item_jane_syntax = MT.map_signature_item_jst;
    structure_item_jane_syntax = M.map_structure_item_jst;
    typ_jane_syntax = T.map_jst;

    modes = (fun this m ->
      List.map (map_loc this) m);

    modalities = (fun this m ->
      List.map (map_loc this) m);
  }

let extension_of_error {kind; main; sub} =
  if kind <> Location.Report_error then
    raise (Invalid_argument "extension_of_error: expected kind Report_error");
  let str_of_pp pp_msg = Format.asprintf "%t" pp_msg in
  let extension_of_sub sub =
    { loc = sub.loc; txt = "ocaml.error" },
    PStr ([Str.eval (Exp.constant
                       (Pconst_string (str_of_pp sub.txt, sub.loc, None)))])
  in
  { loc = main.loc; txt = "ocaml.error" },
  PStr (Str.eval (Exp.constant
                    (Pconst_string (str_of_pp main.txt, main.loc, None))) ::
        List.map (fun msg -> Str.extension (extension_of_sub msg)) sub)

let attribute_of_warning loc s =
  Attr.mk
    {loc; txt = "ocaml.ppwarning" }
    (PStr ([Str.eval ~loc (Exp.constant (Pconst_string (s, loc, None)))]))

let cookies = ref String.Map.empty

let get_cookie k =
  try Some (String.Map.find k !cookies)
  with Not_found -> None

let set_cookie k v =
  cookies := String.Map.add k v !cookies

let tool_name_ref = ref "_none_"

let tool_name () = !tool_name_ref


module PpxContext = struct
  open Longident
  open Asttypes
  open Ast_helper

  let lid name = { txt = Lident name; loc = Location.none }

  let make_string s = Exp.constant (Const.string s)

  let make_bool x =
    if x
    then Exp.construct (lid "true") None
    else Exp.construct (lid "false") None

  let rec make_list f lst =
    match lst with
    | x :: rest ->
      Exp.construct (lid "::") (Some (Exp.tuple [None, f x; None, make_list f rest]))
    | [] ->
      Exp.construct (lid "[]") None

  let make_pair f1 f2 (x1, x2) =
    Exp.tuple [None, f1 x1; None, f2 x2]

  let make_option f opt =
    match opt with
    | Some x -> Exp.construct (lid "Some") (Some (f x))
    | None   -> Exp.construct (lid "None") None

  let get_cookies () =
    lid "cookies",
    make_list (make_pair make_string (fun x -> x))
      (String.Map.bindings !cookies)

  let mk fields =
    {
      attr_name = { txt = "ocaml.ppx.context"; loc = Location.none };
      attr_payload = Parsetree.PStr [Str.eval (Exp.record fields None)];
      attr_loc = Location.none
    }

  let make ~tool_name () =
    let Load_path.{ visible; hidden } = Load_path.get_paths () in
    let fields =
      [
        lid "tool_name",    make_string tool_name;
        lid "include_dirs", make_list make_string (!Clflags.include_dirs);
        lid "hidden_include_dirs",
          make_list make_string (!Clflags.hidden_include_dirs);
        lid "load_path",
          make_pair (make_list make_string) (make_list make_string)
            (visible, hidden);
        lid "open_modules", make_list make_string !Clflags.open_modules;
        lid "for_package",  make_option make_string !Clflags.for_package;
        lid "debug",        make_bool !Clflags.debug;
        lid "use_threads",  make_bool !Clflags.use_threads;
        lid "use_vmthreads", make_bool false;
        lid "recursive_types", make_bool !Clflags.recursive_types;
        lid "principal", make_bool !Clflags.principal;
        lid "transparent_modules", make_bool !Clflags.transparent_modules;
        lid "unboxed_types", make_bool !Clflags.unboxed_types;
        lid "unsafe_string", make_bool false; (* kept for compatibility *)
        get_cookies ()
      ]
    in
    mk fields

  let get_fields = function
    | PStr [{pstr_desc = Pstr_eval
                 ({ pexp_desc = Pexp_record (fields, None) }, [])}] ->
        fields
    | _ ->
        raise_errorf "Internal error: invalid [@@@ocaml.ppx.context] syntax"

  let restore fields =
    let field name payload =
      let rec get_string = function
        | { pexp_desc = Pexp_constant (Pconst_string (str, _, None)) } -> str
        | _ -> raise_errorf "Internal error: invalid [@@@ocaml.ppx.context \
                             { %s }] string syntax" name
      and get_bool pexp =
        match pexp with
        | {pexp_desc = Pexp_construct ({txt = Longident.Lident "true"},
                                       None)} ->
            true
        | {pexp_desc = Pexp_construct ({txt = Longident.Lident "false"},
                                       None)} ->
            false
        | _ -> raise_errorf "Internal error: invalid [@@@ocaml.ppx.context \
                             { %s }] bool syntax" name
      and get_list elem = function
        | {pexp_desc =
             Pexp_construct ({txt = Longident.Lident "::"},
                             Some {pexp_desc = Pexp_tuple [_, exp; _, rest]}) } ->
            elem exp :: get_list elem rest
        | {pexp_desc =
             Pexp_construct ({txt = Longident.Lident "[]"}, None)} ->
            []
        | _ -> raise_errorf "Internal error: invalid [@@@ocaml.ppx.context \
                             { %s }] list syntax" name
      and get_pair f1 f2 = function
        | {pexp_desc = Pexp_tuple [_, e1; _, e2]} ->
            (f1 e1, f2 e2)
        | _ -> raise_errorf "Internal error: invalid [@@@ocaml.ppx.context \
                             { %s }] pair syntax" name
      and get_option elem = function
        | { pexp_desc =
              Pexp_construct ({ txt = Longident.Lident "Some" }, Some exp) } ->
            Some (elem exp)
        | { pexp_desc =
              Pexp_construct ({ txt = Longident.Lident "None" }, None) } ->
            None
        | _ -> raise_errorf "Internal error: invalid [@@@ocaml.ppx.context \
                             { %s }] option syntax" name
      in
      match name with
      | "tool_name" ->
          tool_name_ref := get_string payload
      | "include_dirs" ->
          Clflags.include_dirs := get_list get_string payload
      | "hidden_include_dirs" ->
          Clflags.hidden_include_dirs := get_list get_string payload
      | "load_path" ->
          (* Duplicates Compmisc.auto_include, since we can't reference Compmisc
             from this module. *)
          let auto_include find_in_dir fn =
            if !Clflags.no_auto_include_otherlibs || !Clflags.no_std_include then
              raise Not_found
            else
              let alert = Location.auto_include_alert in
              Load_path.auto_include_otherlibs alert find_in_dir fn
          in
          let visible, hidden =
            get_pair (get_list get_string) (get_list get_string) payload
          in
          Load_path.init ~auto_include ~visible ~hidden
      | "open_modules" ->
          Clflags.open_modules := get_list get_string payload
      | "for_package" ->
          Clflags.for_package := get_option get_string payload
      | "debug" ->
          Clflags.debug := get_bool payload
      | "use_threads" ->
          Clflags.use_threads := get_bool payload
      | "use_vmthreads" ->
          if get_bool payload then
            raise_errorf "Internal error: vmthreads not supported after 4.09.0"
      | "recursive_types" ->
          Clflags.recursive_types := get_bool payload
      | "principal" ->
          Clflags.principal := get_bool payload
      | "transparent_modules" ->
          Clflags.transparent_modules := get_bool payload
      | "unboxed_types" ->
          Clflags.unboxed_types := get_bool payload
      | "cookies" ->
          let l = get_list (get_pair get_string (fun x -> x)) payload in
          cookies :=
            List.fold_left
              (fun s (k, v) -> String.Map.add k v s) String.Map.empty
              l
      | _ ->
          ()
    in
    List.iter (function ({txt=Lident name}, x) -> field name x | _ -> ()) fields

  let update_cookies fields =
    let fields =
      List.filter
        (function ({txt=Lident "cookies"}, _) -> false | _ -> true)
        fields
    in
    fields @ [get_cookies ()]
end

let ppx_context = PpxContext.make

let extension_of_exn exn =
  match error_of_exn exn with
  | Some (`Ok error) -> extension_of_error error
  | Some `Already_displayed ->
      { loc = Location.none; txt = "ocaml.error" }, PStr []
  | None -> raise exn


let apply_lazy ~source ~target mapper =
  let implem ast =
    let fields, ast =
      match ast with
      | {pstr_desc = Pstr_attribute ({attr_name = {txt = "ocaml.ppx.context"};
                                      attr_payload = x})} :: l ->
          PpxContext.get_fields x, l
      | _ -> [], ast
    in
    PpxContext.restore fields;
    let ast =
      try
        let mapper = mapper () in
        mapper.structure mapper ast
      with exn ->
        [{pstr_desc = Pstr_extension (extension_of_exn exn, []);
          pstr_loc  = Location.none}]
    in
    let fields = PpxContext.update_cookies fields in
    Str.attribute (PpxContext.mk fields) :: ast
  in
  let iface ast =
    let fields, ast =
      match ast with
      | {psig_desc = Psig_attribute ({attr_name = {txt = "ocaml.ppx.context"};
                                      attr_payload = x;
                                      attr_loc = _})} :: l ->
          PpxContext.get_fields x, l
      | _ -> [], ast
    in
    PpxContext.restore fields;
    let ast =
      try
        let mapper = mapper () in
        mapper.signature mapper ast
      with exn ->
        [{psig_desc = Psig_extension (extension_of_exn exn, []);
          psig_loc  = Location.none}]
    in
    let fields = PpxContext.update_cookies fields in
    Sig.attribute (PpxContext.mk fields) :: ast
  in

  let ic = open_in_bin source in
  let magic =
    really_input_string ic (String.length Config.ast_impl_magic_number)
  in

  let rewrite transform =
    Location.input_name := input_value ic;
    let ast = input_value ic in
    close_in ic;
    let ast = transform ast in
    let oc = open_out_bin target in
    output_string oc magic;
    output_value oc !Location.input_name;
    output_value oc ast;
    close_out oc
  and fail () =
    close_in ic;
    failwith "Ast_mapper: OCaml version mismatch or malformed input";
  in

  if magic = Config.ast_impl_magic_number then
    rewrite (implem : structure -> structure)
  else if magic = Config.ast_intf_magic_number then
    rewrite (iface : signature -> signature)
  else fail ()

let drop_ppx_context_str ~restore = function
  | {pstr_desc = Pstr_attribute
                   {attr_name = {Location.txt = "ocaml.ppx.context"};
                    attr_payload = a;
                    attr_loc = _}}
    :: items ->
      if restore then
        PpxContext.restore (PpxContext.get_fields a);
      items
  | items -> items

let drop_ppx_context_sig ~restore = function
  | {psig_desc = Psig_attribute
                   {attr_name = {Location.txt = "ocaml.ppx.context"};
                    attr_payload = a;
                    attr_loc = _}}
    :: items ->
      if restore then
        PpxContext.restore (PpxContext.get_fields a);
      items
  | items -> items

let add_ppx_context_str ~tool_name ast =
  Ast_helper.Str.attribute (ppx_context ~tool_name ()) :: ast

let add_ppx_context_sig ~tool_name ast =
  Ast_helper.Sig.attribute (ppx_context ~tool_name ()) :: ast


let apply ~source ~target mapper =
  apply_lazy ~source ~target (fun () -> mapper)

let run_main mapper =
  try
    let a = Sys.argv in
    let n = Array.length a in
    if n > 2 then
      let mapper () =
        try mapper (Array.to_list (Array.sub a 1 (n - 3)))
        with exn ->
          (* PR#6463 *)
          let f _ _ = raise exn in
          {default_mapper with structure = f; signature = f}
      in
      apply_lazy ~source:a.(n - 2) ~target:a.(n - 1) mapper
    else begin
      Printf.eprintf "Usage: %s [extra_args] <infile> <outfile>\n%!"
                     Sys.executable_name;
      exit 2
    end
  with exn ->
    prerr_endline (Printexc.to_string exn);
    exit 2

let register_function = ref (fun _name f -> run_main f)
let register name f = !register_function name f<|MERGE_RESOLUTION|>--- conflicted
+++ resolved
@@ -191,17 +191,11 @@
     match desc with
     | Ptyp_any -> any ~loc ~attrs ()
     | Ptyp_var s -> var ~loc ~attrs s
-<<<<<<< HEAD
-    | Ptyp_arrow (lab, t1, t2) ->
-        arrow ~loc ~attrs lab (sub.typ sub t1) (sub.typ sub t2)
+    | Ptyp_arrow (lab, t1, t2, m1, m2) ->
+        arrow ~loc ~attrs lab (sub.typ sub t1) (sub.typ sub t2) (sub.modes sub m1) (sub.modes sub m2)
     | Ptyp_tuple tyl ->
         (* CR labeled tuples: Eventually mappers may want to see the labels *)
         tuple ~loc ~attrs (List.map (map_snd (sub.typ sub)) tyl)
-=======
-    | Ptyp_arrow (lab, t1, t2, m1, m2) ->
-        arrow ~loc ~attrs lab (sub.typ sub t1) (sub.typ sub t2) (sub.modes sub m1) (sub.modes sub m2)
-    | Ptyp_tuple tyl -> tuple ~loc ~attrs (List.map (sub.typ sub) tyl)
->>>>>>> 915acd68
     | Ptyp_constr (lid, tl) ->
         constr ~loc ~attrs (map_loc sub lid) (List.map (sub.typ sub) tl)
     | Ptyp_object (l, o) ->
@@ -570,11 +564,6 @@
   module C = Jane_syntax.Comprehensions
   module IA = Jane_syntax.Immutable_arrays
   module L = Jane_syntax.Layouts
-<<<<<<< HEAD
-  module N_ary = Jane_syntax.N_ary_functions
-  module Modes = Jane_syntax.Modes
-=======
-  module LT = Jane_syntax.Labeled_tuples
 
   let map_function_param sub { pparam_loc = loc; pparam_desc = desc } =
     let loc = sub.location sub loc in
@@ -607,7 +596,6 @@
     { mode_annotations = sub.modes sub mode_annotations;
       type_constraint = map_type_constraint sub type_constraint;
     }
->>>>>>> 915acd68
 
   let map_iterator sub : C.iterator -> C.iterator = function
     | Range { start; stop; direction } ->
@@ -654,70 +642,11 @@
       let inner_expr = sub.expr sub inner_expr in
       Lexp_newtype (str, jkind, inner_expr)
 
-<<<<<<< HEAD
-  let map_function_param sub : N_ary.function_param -> N_ary.function_param =
-    fun { pparam_loc = loc; pparam_desc = desc } ->
-      let loc = sub.location sub loc in
-      let desc : N_ary.function_param_desc =
-        match desc with
-        | Pparam_val (label, def, pat) ->
-            Pparam_val (label, Option.map (sub.expr sub) def, sub.pat sub pat)
-        | Pparam_newtype (newtype, jkind) ->
-            Pparam_newtype
-              ( map_loc sub newtype
-              , map_opt (map_loc_txt sub sub.jkind_annotation) jkind
-              )
-      in
-      { pparam_loc = loc; pparam_desc = desc }
-
-  let map_type_constraint sub : N_ary.type_constraint -> N_ary.type_constraint =
-    function
-    | Pconstraint ty -> Pconstraint (sub.typ sub ty)
-    | Pcoerce (ty1, ty2) ->
-        Pcoerce (Option.map (sub.typ sub) ty1, sub.typ sub ty2)
-
-  let map_function_constraint sub
-      : N_ary.function_constraint -> N_ary.function_constraint =
-    function
-    | { mode_annotations; type_constraint } ->
-      { mode_annotations = sub.modes sub mode_annotations;
-        type_constraint = map_type_constraint sub type_constraint;
-      }
-
-  let map_function_body sub : N_ary.function_body -> N_ary.function_body =
-    function
-    | Pfunction_body exp -> Pfunction_body (sub.expr sub exp)
-    | Pfunction_cases (cases, loc, attrs) ->
-      Pfunction_cases
-        (sub.cases sub cases, sub.location sub loc, sub.attributes sub attrs)
-
-  let map_n_ary_exp sub : N_ary.expression -> N_ary.expression = function
-    | (params, constraint_, body) ->
-      let params = List.map (map_function_param sub) params in
-      let constraint_ = Option.map (map_function_constraint sub) constraint_ in
-      let body = map_function_body sub body in
-      params, constraint_, body
-
-  let map_modes_exp sub : Modes.expression -> Modes.expression = function
-    | Coerce (modes, exp) ->
-        Coerce (sub.modes sub modes, sub.expr sub exp)
-=======
-  let map_ltexp sub : LT.expression -> LT.expression = function
-    (* CR labeled tuples: Eventually mappers may want to see the labels. *)
-    | el -> List.map (map_snd (sub.expr sub)) el
->>>>>>> 915acd68
-
   let map_jst sub : Jane_syntax.Expression.t -> Jane_syntax.Expression.t =
     function
     | Jexp_comprehension x -> Jexp_comprehension (map_cexp sub x)
     | Jexp_immutable_array x -> Jexp_immutable_array (map_iaexp sub x)
     | Jexp_layout x -> Jexp_layout (map_layout_exp sub x)
-<<<<<<< HEAD
-    | Jexp_n_ary_function x -> Jexp_n_ary_function (map_n_ary_exp sub x)
-    | Jexp_modes mode_exp -> Jexp_modes (map_modes_exp sub mode_exp)
-=======
-    | Jexp_tuple ltexp -> Jexp_tuple (map_ltexp sub ltexp)
->>>>>>> 915acd68
 
   let map sub
         ({pexp_loc = loc; pexp_desc = desc; pexp_attributes = attrs} as exp) =
