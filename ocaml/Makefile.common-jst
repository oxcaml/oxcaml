#
# Build rules common to ocaml-jst and flambda-backend
#

ws_boot   = --root=. --workspace=duneconf/boot.ws
ws_runstd = --root=. --workspace=duneconf/runtime_stdlib.ws
ws_main   = --root=. --workspace=duneconf/main.ws

ifeq ($(coverage),yes)
  coverage_dune_flags=--instrument-with bisect_ppx
  ocaml_subdirs_to_ignore=otherlibs
else
  coverage_dune_flags=
  ocaml_subdirs_to_ignore=
endif

define dune_boot_context
(lang dune 2.8)
; We need to call the boot context "default" so that dune selects it for merlin
(context (default
  (name default)
  ; CR sdolan: profile dev might be faster, but the compiler currently fails to build in dev.
  (profile boot)))
endef

define dune_runtime_stdlib_context
(lang dune 2.8)
(context (default
  (name runtime_stdlib)
  (profile main)
  (paths
    (PATH ("$(CURDIR)/_build/_bootinstall/bin" :standard))
    (OCAMLLIB ("$(CURDIR)/_build/_bootinstall/lib/ocaml")))
  (env (_ (env-vars
    ("OCAMLPARAM" "$(BUILD_OCAMLPARAM)"))))))
endef

define dune_main_context
(lang dune 2.8)
(context (default
  (name main)
  (profile main)
  (paths
    (PATH ("$(CURDIR)/_build/_bootinstall/bin" :standard))
    (OCAMLLIB ("$(CURDIR)/_build/install/runtime_stdlib/lib/ocaml_runtime_stdlib")))
  (env (_ (env-vars
    ("OCAMLPARAM" "$(BUILD_OCAMLPARAM)"))))))
endef


.DEFAULT_GOAL := compiler
.PHONY: boot-compiler boot-runtest runtime-stdlib compiler runtest

boot-compiler: _build/_bootinstall
	$(dune) build $(ws_boot) $(coverage_dune_flags) \
	  $(boot_ocamlc) \
	  $(boot_ocamlopt) \
	  $(boot_ocamlmklib) \
	  $(boot_ocamldep) \
          $(boot_ocamlobjinfo)

boot-runtest: boot-compiler
	$(dune) runtest $(ws_boot) $(coverage_dune_flags) --force

runtime-stdlib: boot-compiler
	$(dune) build $(ws_runstd) --only-package=ocaml_runtime_stdlib @install
#	dune does not believe the compiler can make .cmxs unless the following file exists
	@touch _build/install/runtime_stdlib/lib/ocaml_runtime_stdlib/dynlink.cmxa

compiler: runtime-stdlib
	$(dune) build $(ws_main) --only-package=ocaml @install $(ocamldir)/ocamltest/ocamltest.byte

runtest: compiler
	$(dune) runtest $(ws_main)


# This Makefile supports old versions that don't have $(file), so we're using
# environment var trickery to get a multiline string into a file
duneconf/boot.ws: export contents = $(dune_boot_context)
duneconf/runtime_stdlib.ws: export contents = $(dune_runtime_stdlib_context)
duneconf/main.ws: export contents = $(dune_main_context)
duneconf/%.ws:
	echo "$$contents" > $@

# We need to disable ocaml/otherlibs when compiling with coverage, because we
# need to compile against the user's opam instead. Unfortunately, Dune gives us
# no nicer way of declaring data_only_dirs differently in different workspaces,
# so we have to output a file to be included in ocaml/dune.
#
# Also, Dune only allows one (data_only_dirs) declaration per file, so here we
# have to account for the declaration that would already have been in
# ocaml/dune.
$(ocamldir)/duneconf/dirs-to-ignore.inc:
	echo "(data_only_dirs yacc $(ocaml_subdirs_to_ignore))" > $@

_build/_bootinstall: Makefile.config duneconf/boot.ws duneconf/runtime_stdlib.ws duneconf/main.ws \
	$(ocamldir)/duneconf/dirs-to-ignore.inc \
	$(ocamldir)/duneconf/jst-extra.inc \
	dune-project

	echo -n '$(NATDYNLINKOPTS)' > $(ocamldir)/otherlibs/dynlink/natdynlinkops

# flags.sexp
	echo '(:standard $(if $(filter true,$(FUNCTION_SECTIONS)),-function-sections,))' > ocamlopt_flags.sexp
	echo '( $(OC_CFLAGS) )' > oc_cflags.sexp
	echo '( $(OC_CPPFLAGS) )' > oc_cppflags.sexp
	echo '( $(SHAREDLIB_CFLAGS) )' > sharedlib_cflags.sexp

# _build/_bootinstall: a minimal install directory for the boot compiler,
# which is placed on PATH for subsequent builds
	rm -rf _build/_bootinstall
	mkdir -p _build/_bootinstall/{bin,lib/ocaml}
	cp $^ _build/_bootinstall/lib/ocaml
	ln -sf ../../default/$(boot_ocamlopt) _build/_bootinstall/bin/ocamlopt.opt
	ln -sf ../../default/$(boot_ocamlc) _build/_bootinstall/bin/ocamlc.opt
	ln -sf ../../default/$(boot_ocamlmklib) _build/_bootinstall/bin/ocamlmklib.opt
	ln -sf ../../default/$(boot_ocamldep) _build/_bootinstall/bin/ocamldep.opt
	ln -sf ../../default/$(boot_ocamlobjinfo) _build/_bootinstall/bin/ocamlobjinfo.opt
	ln -sf "`which ocamllex`" _build/_bootinstall/bin/ocamllex.opt
	for prog in ocamlopt ocamlc ocamllex ocamldep ocamlmklib; do \
	  ln -sf "$$prog.opt" "_build/_bootinstall/bin/$$prog"; \
	done

# save a bit of disk space in build trees by using cp -l on Linux
# (not available on e.g. OS X)
cpl=$(if $(filter linux,$(SYSTEM)),cp -l,cp -L)

# Assemble the contents of the install directory in _install
# This is needed to run the upstream testsuite (see runtest-upstream below)
# We use a local directory rather than the final install path, since
# the final install path may be on a different filesystem (and hence be
# slow and/or unable to make hardlinks)
.PHONY: _install install install_for_opam
_install: compiler
	rm -rf _install
	mkdir -p _install/{bin,lib/ocaml}
	$(cpl) _build/install/{runtime_stdlib,main}/bin/* _install/bin/
	( cd _install/bin; for i in *.opt; do ln -s $$i $${i%.opt}; done )
	$(cpl) -R _build/install/runtime_stdlib/lib/ocaml_runtime_stdlib/* _install/lib/ocaml/
	rm -f _install/lib/ocaml/{META,dune-package,Makefile.config,dynlink.cmxa}
	$(cpl) -R _build/install/main/lib/ocaml/* _install/lib/ocaml/
	rm -f _install/lib/ocaml/{META,dune-package}
	rm -f _install/lib/ocaml/compiler-libs/*.cmo
	$(cpl) {_build/install/main,_install}/lib/ocaml/compiler-libs/topstart.cmo
	for file in $(toplevels_installed); do \
	  cp -f _install/lib/ocaml/compiler-libs/$${file}dirs.{cmi,mli,cmt,cmti} _install/lib/ocaml; \
	done
	shopt -s nullglob; for file in _build/main/$(ocamldir)/.ocaml{bytecomp,common,middleend,optcomp}.objs/{byte/*.{cmi,cma,cmt,cmti},native/*.{cmx,cmxa,cmxs}}; do \
	  $(cpl) $$file _install/lib/ocaml/compiler-libs/ ; \
	done
	mkdir _install/lib/stublibs

	find _build/main/ \( -name "flambda2*.cmi" \
          -or -name "flambda2*.cmti" -or -name "flambda2*.cmt" \) \
          -exec cp -f {} _install/lib/ocaml/compiler-libs \;

# Copy _install to the final install directory (no-op if they are the same)
install: _install
	mkdir -p '$(prefix)'
	rsync --chmod=u+rw,go+r -rl _install/ '$(prefix)'

# Same as above, but relies on a successfull earlier _install
install_for_opam:
	mkdir -p '$(prefix)'
	rsync --chmod=u+rw,go+r -rl _install/ '$(prefix)'

main_prefix = _build/install/main
main_build = _build/main

# The following horror will be removed when work to allow the testsuite to
# run on an installed tree (led by David Allsopp) is completed.
.PHONY: runtest-upstream
runtest-upstream: _install
	rm -rf _runtest
	mkdir _runtest
	ln -s ../_install _runtest/_install
<<<<<<< HEAD
# CR-soon lmaurer: The tests should be symlinked over so that promotion is less
# clunky (though recursive diff/patch makes it bearable).
	cp -a $(ocamldir)/testsuite _runtest/testsuite
=======
	$(cpl) -a $(ocamldir)/testsuite _runtest/testsuite
>>>>>>> 50839d9a
	 # replace backend-specific testsuite/tools with their new versions
	rm _runtest/testsuite/tools/*
	cp -a testsuite/tools/* _runtest/testsuite/tools/
	 # replace backend-specific testsuite/tests/asmcomp with their new versions
	rm _runtest/testsuite/tests/asmcomp/*
	cp -a testsuite/tests/asmcomp/* _runtest/testsuite/tests/asmcomp/
	 # replace backend-specific testsuite/tests/asmgen with their new versions
	rm _runtest/testsuite/tests/asmgen/*
	cp -a testsuite/tests/asmgen/* _runtest/testsuite/tests/asmgen/

	cp $(ocamldir)/Makefile.* _runtest/

#	Create an OCaml directory laid out like the testsuite expects,
#	by copying and symlinking in bits from the install/build directory
	(cd _runtest; \
	 for exe in _install/bin/*; do ln -s $$exe; done; \
         ln -s . boot; \
	 for exe in ocamlc ocamlopt ocamllex; do \
	   rm -f $$exe; ln -s $$exe.byte $$exe; \
	 done; \
	 ln -s _install/lib/ocaml stdlib; \
	 mkdir runtime; \
	 for f in ocamlrun* stdlib/caml stdlib/stublibs/*; do \
	   ln -s ../$$f runtime/`basename $$f`; \
	 done; \
	 ln -s . lex; ln -s . yacc; \
	 ln -s _install/lib/ocaml/compiler-libs compilerlibs; \
	 mkdir -p otherlibs/{unix,dynlink/native,str}; \
	 ln -s ../stdlib/threads otherlibs/systhreads; \
	 $(cpl) stdlib/{lib,}unix* otherlibs/unix; \
	 $(cpl) stdlib/dynlink* otherlibs/dynlink; \
	 $(cpl) stdlib/{lib,}str* otherlibs/str; \
	 ln -s ../_build/main/$(ocamldir)/toplevel/byte/.ocamltoplevel.objs/byte toplevel; \
	)

	# Various directories are put on the -I paths by tools/Makefile;
	# utils/ is one such, so we just dump the .cm* files in there for
	# various things.
	mkdir _runtest/utils
	cp _install/lib/ocaml/compiler-libs/*.{cmi,cmx} _runtest/utils
	cp $(main_build)/$(ocamldir)/.ocamlcommon.objs/byte/*.cmo _runtest/utils
	rm -f _runtest/utils/{topdirs,opttopdirs}.cmi
	cp _install/lib/ocaml/*.{cmi,cma,a,cmxa} _runtest/utils
	cp $(main_build)/$(ocamldir)/.ocamlcommon.objs/native/config.o _runtest/utils
	# Needed for tests/warnings
	cp $(ocamldir)/utils/warnings.ml _runtest/utils
	# Suppress linker errors about -I directories not existing.
	for dir in asmcomp bytecomp driver file_formats lambda middle_end \
	  parsing typing; do ln -s utils _runtest/$$dir; done
	# stublibs
	mkdir -p _runtest/lib/ocaml/stublibs/
	cp $(main_prefix)/lib/ocaml/stublibs/*.so _runtest/lib/ocaml/stublibs
	# ocamldebug
	mkdir _runtest/debugger
	ln -s ../ocamldebug _runtest/debugger
	cp $(main_build)/$(ocamldir)/debugger/.ocamldebug.objs/byte/*.cm* \
	  _runtest/debugger
	# The ast_invariants test needs VERSION to be present.  In fact ideally
	# we should have all the source files in _runtest too for this test,
	# but for the moment we accept it being a weaker check.  We're not
	# working on parts of the compiler that deal with the AST anyway in
	# this repo.
	touch _runtest/VERSION
	# tools
	mkdir _runtest/tools
	ln -s ../_install/bin/ocamlmklib.byte _runtest/tools/ocamlmklib
	ln -s ../_install/bin/ocamlobjinfo.byte _runtest/tools/ocamlobjinfo
        # ocamldoc
	rm _runtest/ocamldoc
	mkdir _runtest/ocamldoc
	ln -s ../../_install/bin/ocamldoc.byte _runtest/ocamldoc/ocamldoc
	cp $(main_build)/$(ocamldir)/ocamldoc/.odoc_lib.objs/byte/*.cm* _runtest/ocamldoc
	# ocamltest itself
	mkdir _runtest/ocamltest
	cp $(main_build)/$(ocamldir)/ocamltest/ocamltest.byte _runtest/ocamltest/ocamltest
	if [ "$(middle_end)" = "flambda2" ]; then \
	  for dir in `cd ocaml/testsuite; ls -1 -d tests/*`; do \
	    if ! grep -q "^  $$dir " testsuite/flambda2-test-list; then \
	      echo "  $$dir"; \
	    fi; \
	  done > _runtest/flambda2-test-list; \
	fi
	(export OCAMLSRCDIR=$$(pwd)/_runtest; \
	 export CAML_LD_LIBRARY_PATH=$$(pwd)/_runtest/lib/ocaml/stublibs; \
	 if $$(which gfortran > /dev/null 2>&1); then \
	   export LIBRARY_PATH=$$(dirname $$(gfortran -print-file-name=libgfortran.a)); \
	 fi; \
	 cd _runtest/testsuite \
	  && if $$(which parallel > /dev/null 2>&1); \
             then \
	       echo "Running testsuite in parallel (nproc=$$(nproc))"; \
               if [ "$(middle_end)" = "flambda2" ]; then \
                 make --no-print-directory list-parallel FILE=$$(pwd)/../flambda2-test-list; \
	       else \
                 make --no-print-directory parallel; \
               fi \
             else \
	       echo "Running testsuite sequentially"; \
               if [ "$(middle_end)" = "flambda2" ]; then \
                 make --no-print-directory list FILE=$$(pwd)/../flambda2-test-list; \
	       else \
                 make --no-print-directory all; \
               fi \
             fi)

# This target is like a polling version of upstream "make ocamlopt"
.PHONY: hacking
hacking: _build/_bootinstall
	$(dune) build $(ws_boot) -w $(boot_ocamlopt)<|MERGE_RESOLUTION|>--- conflicted
+++ resolved
@@ -174,13 +174,7 @@
 	rm -rf _runtest
 	mkdir _runtest
 	ln -s ../_install _runtest/_install
-<<<<<<< HEAD
-# CR-soon lmaurer: The tests should be symlinked over so that promotion is less
-# clunky (though recursive diff/patch makes it bearable).
-	cp -a $(ocamldir)/testsuite _runtest/testsuite
-=======
 	$(cpl) -a $(ocamldir)/testsuite _runtest/testsuite
->>>>>>> 50839d9a
 	 # replace backend-specific testsuite/tools with their new versions
 	rm _runtest/testsuite/tools/*
 	cp -a testsuite/tools/* _runtest/testsuite/tools/
