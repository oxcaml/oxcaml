--- conflicted
+++ resolved
@@ -154,12 +154,7 @@
     given channel is opened.  If the channel is opened on a file that is not a
     regular file, the result is meaningless. *)
 
-<<<<<<< HEAD
-val set_binary_mode : t -> bool -> unit
-=======
-
 val set_binary_mode : t -> bool -> unit @@ portable
->>>>>>> 3754fe65
 (** [set_binary_mode oc true] sets the channel [oc] to binary mode: no
     translations take place during output.
 
@@ -171,17 +166,13 @@
     This function has no effect under operating systems that do not distinguish
     between text mode and binary mode. *)
 
-<<<<<<< HEAD
-val is_binary_mode : t -> bool
+val is_binary_mode : t -> bool @@ portable
 (** [is_binary_mode oc] returns whether the channel [oc] is in binary mode
     (see {!set_binary_mode}).
 
     @since 5.2 *)
 
-val set_buffered : t -> bool -> unit
-=======
 val set_buffered : t -> bool -> unit @@ portable
->>>>>>> 3754fe65
 (** [set_buffered oc true] sets the channel [oc] to {e buffered} mode. In this
     mode, data output on [oc] will be buffered until either the internal buffer
     is full or the function {!flush} or {!flush_all} is called, at which point
