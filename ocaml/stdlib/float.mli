(**************************************************************************)
(*                                                                        *)
(*                                 OCaml                                  *)
(*                                                                        *)
(*             Xavier Leroy, projet Cristal, INRIA Rocquencourt           *)
(*                        Nicolas Ojeda Bar, LexiFi                       *)
(*                                                                        *)
(*   Copyright 2018 Institut National de Recherche en Informatique et     *)
(*     en Automatique.                                                    *)
(*                                                                        *)
(*   All rights reserved.  This file is distributed under the terms of    *)
(*   the GNU Lesser General Public License version 2.1, with the          *)
(*   special exception on linking described in the file LICENSE.          *)
(*                                                                        *)
(**************************************************************************)

open! Stdlib

(* NOTE:
   If this file is float.template.mli, run tools/sync_stdlib_docs after editing
   it to generate float.mli.

   If this file is float.mli, do not edit it directly -- edit
   templates/float.template.mli instead.
 *)

(** Floating-point arithmetic.

    OCaml's floating-point numbers follow the
    IEEE 754 standard, using double precision (64 bits) numbers.
    Floating-point operations never raise an exception on overflow,
    underflow, division by zero, etc.  Instead, special IEEE numbers
    are returned as appropriate, such as [infinity] for [1.0 /. 0.0],
    [neg_infinity] for [-1.0 /. 0.0], and [nan] ('not a number')
    for [0.0 /. 0.0].  These special numbers then propagate through
    floating-point computations as expected: for instance,
    [1.0 /. infinity] is [0.0], basic arithmetic operations
    ([+.], [-.], [*.], [/.]) with [nan] as an argument return [nan], ...

    @since 4.07
*)

val zero : float @@ portable
(** The floating point 0.
   @since 4.08 *)

val one : float @@ portable
(** The floating-point 1.
   @since 4.08 *)

val minus_one : float @@ portable
(** The floating-point -1.
   @since 4.08 *)

external neg : (float[@local_opt]) -> (float[@local_opt]) @@ portable = "%negfloat"
(** Unary negation. *)

external add : (float[@local_opt]) -> (float[@local_opt]) -> (float[@local_opt]) @@ portable = "%addfloat"
(** Floating-point addition. *)

external sub : (float[@local_opt]) -> (float[@local_opt]) -> (float[@local_opt]) @@ portable = "%subfloat"
(** Floating-point subtraction. *)

external mul : (float[@local_opt]) -> (float[@local_opt]) -> (float[@local_opt]) @@ portable = "%mulfloat"
(** Floating-point multiplication. *)

external div : (float[@local_opt]) -> (float[@local_opt]) -> (float[@local_opt]) @@ portable = "%divfloat"
(** Floating-point division. *)

external fma : float -> float -> float -> float @@ portable =
  "caml_fma_float" "caml_fma" [@@unboxed] [@@noalloc]
(** [fma x y z] returns [x * y + z], with a best effort for computing
   this expression with a single rounding, using either hardware
   instructions (providing full IEEE compliance) or a software
   emulation.

   On 64-bit Cygwin, 64-bit mingw-w64 and MSVC 2017 and earlier, this function
   may be emulated owing to known bugs on limitations on these platforms.
   Note: since software emulation of the fma is costly, make sure that you are
   using hardware fma support if performance matters.

   @since 4.08 *)

external rem : float -> float -> float @@ portable = "caml_fmod_float" "fmod"
[@@unboxed] [@@noalloc]
(** [rem a b] returns the remainder of [a] with respect to [b].  The returned
    value is [a -. n *. b], where [n] is the quotient [a /. b] rounded towards
    zero to an integer. *)

val succ : float -> float @@ portable
(** [succ x] returns the floating point number right after [x] i.e.,
   the smallest floating-point number greater than [x].  See also
   {!next_after}.
   @since 4.08 *)

val pred : float -> float @@ portable
(** [pred x] returns the floating-point number right before [x] i.e.,
   the greatest floating-point number smaller than [x].  See also
   {!next_after}.
   @since 4.08 *)

external abs : (float[@local_opt]) -> (float[@local_opt]) @@ portable = "%absfloat"
(** [abs f] returns the absolute value of [f]. *)

val infinity : float @@ portable
(** Positive infinity. *)

val neg_infinity : float @@ portable
(** Negative infinity. *)

val nan : float @@ portable
(** A special floating-point value denoting the result of an
    undefined operation such as [0.0 /. 0.0].  Stands for
    'not a number'.  Any floating-point operation with [nan] as
    argument returns [nan] as result, unless otherwise specified in
    IEEE 754 standard.  As for floating-point comparisons,
    [=], [<], [<=], [>] and [>=] return [false] and [<>] returns [true]
    if one or both of their arguments is [nan].

    [nan] is [quiet_nan] since 5.1; it was a signaling NaN before. *)

val signaling_nan : float @@ portable
(** Signaling NaN. The corresponding signals do not raise OCaml exception,
    but the value can be useful for interoperability with C libraries.

    @since 5.1 *)

val quiet_nan : float @@ portable
(** Quiet NaN.

    @since 5.1 *)

val pi : float @@ portable
(** The constant pi. *)

val max_float : float @@ portable
(** The largest positive finite value of type [float]. *)

val min_float : float @@ portable
(** The smallest positive, non-zero, non-denormalized value of type [float]. *)

val epsilon : float @@ portable
(** The difference between [1.0] and the smallest exactly representable
    floating-point number greater than [1.0]. *)

val is_finite : float -> bool @@ portable
(** [is_finite x] is [true] if and only if [x] is finite i.e., not infinite and
   not {!nan}.

   @since 4.08 *)

val is_infinite : float -> bool @@ portable
(** [is_infinite x] is [true] if and only if [x] is {!infinity} or
    {!neg_infinity}.

   @since 4.08 *)

val is_nan : float -> bool @@ portable
(** [is_nan x] is [true] if and only if [x] is not a number (see {!nan}).

   @since 4.08 *)

val is_integer : float -> bool @@ portable
(** [is_integer x] is [true] if and only if [x] is an integer.

   @since 4.08 *)

external of_int : int -> (float[@local_opt]) @@ portable = "%floatofint"
(** Convert an integer to floating-point. *)

external to_int : float -> int @@ portable = "%intoffloat"
(** Truncate the given floating-point number to an integer.
    The result is unspecified if the argument is [nan] or falls outside the
    range of representable integers. *)

external of_string : string -> float @@ portable = "caml_float_of_string"
(** Convert the given string to a float.  The string is read in decimal
    (by default) or in hexadecimal (marked by [0x] or [0X]).
    The format of decimal floating-point numbers is
    [ [-] dd.ddd (e|E) [+|-] dd ], where [d] stands for a decimal digit.
    The format of hexadecimal floating-point numbers is
    [ [-] 0(x|X) hh.hhh (p|P) [+|-] dd ], where [h] stands for an
    hexadecimal digit and [d] for a decimal digit.
    In both cases, at least one of the integer and fractional parts must be
    given; the exponent part is optional.
    The [_] (underscore) character can appear anywhere in the string
    and is ignored.
    Depending on the execution platforms, other representations of
    floating-point numbers can be accepted, but should not be relied upon.
    @raise Failure if the given string is not a valid
    representation of a float. *)

val of_string_opt: string -> float option @@ portable
(** Same as [of_string], but returns [None] instead of raising. *)

val to_string : float -> string @@ portable
(** Return a string representation of a floating-point number.

    This conversion can involve a loss of precision. For greater control over
    the manner in which the number is printed, see {!Printf}.

    This function is an alias for {!Stdlib.string_of_float}. *)

type fpclass = Stdlib.fpclass =
    FP_normal           (** Normal number, none of the below *)
  | FP_subnormal        (** Number very close to 0.0, has reduced precision *)
  | FP_zero             (** Number is 0.0 or -0.0 *)
  | FP_infinite         (** Number is positive or negative infinity *)
  | FP_nan              (** Not a number: result of an undefined operation *)
(** The five classes of floating-point numbers, as determined by
    the {!classify_float} function. *)

external classify_float : (float [@unboxed]) -> fpclass @@ portable =
  "caml_classify_float" "caml_classify_float_unboxed" [@@noalloc]
(** Return the class of the given floating-point number:
    normal, subnormal, zero, infinite, or not a number. *)

external pow : float -> float -> float @@ portable = "caml_power_float" "pow"
[@@unboxed] [@@noalloc]
(** Exponentiation. *)

external sqrt : float -> float @@ portable = "caml_sqrt_float" "sqrt"
[@@unboxed] [@@noalloc]
(** Square root. *)

external cbrt : float -> float @@ portable = "caml_cbrt_float" "caml_cbrt"
  [@@unboxed] [@@noalloc]
(** Cube root.

    @since 4.13
*)

external exp : float -> float @@ portable = "caml_exp_float" "exp" [@@unboxed] [@@noalloc]
(** Exponential. *)

external exp2 : float -> float @@ portable = "caml_exp2_float" "caml_exp2"
  [@@unboxed] [@@noalloc]
(** Base 2 exponential function.

    @since 4.13
*)

external log : float -> float @@ portable = "caml_log_float" "log" [@@unboxed] [@@noalloc]
(** Natural logarithm. *)

external log10 : float -> float @@ portable = "caml_log10_float" "log10"
[@@unboxed] [@@noalloc]
(** Base 10 logarithm. *)

external log2 : float -> float @@ portable = "caml_log2_float" "caml_log2"
  [@@unboxed] [@@noalloc]
(** Base 2 logarithm.

    @since 4.13
*)

external expm1 : float -> float @@ portable = "caml_expm1_float" "caml_expm1"
[@@unboxed] [@@noalloc]
(** [expm1 x] computes [exp x -. 1.0], giving numerically-accurate results
    even if [x] is close to [0.0]. *)

external log1p : float -> float @@ portable = "caml_log1p_float" "caml_log1p"
[@@unboxed] [@@noalloc]
(** [log1p x] computes [log(1.0 +. x)] (natural logarithm),
    giving numerically-accurate results even if [x] is close to [0.0]. *)

external cos : float -> float @@ portable = "caml_cos_float" "cos" [@@unboxed] [@@noalloc]
(** Cosine.  Argument is in radians. *)

external sin : float -> float @@ portable = "caml_sin_float" "sin" [@@unboxed] [@@noalloc]
(** Sine.  Argument is in radians. *)

external tan : float -> float @@ portable = "caml_tan_float" "tan" [@@unboxed] [@@noalloc]
(** Tangent.  Argument is in radians. *)

external acos : float -> float @@ portable = "caml_acos_float" "acos"
[@@unboxed] [@@noalloc]
(** Arc cosine.  The argument must fall within the range [[-1.0, 1.0]].
    Result is in radians and is between [0.0] and [pi]. *)

external asin : float -> float @@ portable = "caml_asin_float" "asin"
[@@unboxed] [@@noalloc]
(** Arc sine.  The argument must fall within the range [[-1.0, 1.0]].
    Result is in radians and is between [-pi/2] and [pi/2]. *)

external atan : float -> float @@ portable = "caml_atan_float" "atan"
[@@unboxed] [@@noalloc]
(** Arc tangent.
    Result is in radians and is between [-pi/2] and [pi/2]. *)

external atan2 : float -> float -> float @@ portable = "caml_atan2_float" "atan2"
[@@unboxed] [@@noalloc]
(** [atan2 y x] returns the arc tangent of [y /. x].  The signs of [x]
    and [y] are used to determine the quadrant of the result.
    Result is in radians and is between [-pi] and [pi]. *)

external hypot : float -> float -> float @@ portable = "caml_hypot_float" "caml_hypot"
[@@unboxed] [@@noalloc]
(** [hypot x y] returns [sqrt(x *. x +. y *. y)], that is, the length
    of the hypotenuse of a right-angled triangle with sides of length
    [x] and [y], or, equivalently, the distance of the point [(x,y)]
    to origin.  If one of [x] or [y] is infinite, returns [infinity]
    even if the other is [nan]. *)

external cosh : float -> float @@ portable = "caml_cosh_float" "cosh"
[@@unboxed] [@@noalloc]
(** Hyperbolic cosine.  Argument is in radians. *)

external sinh : float -> float @@ portable = "caml_sinh_float" "sinh"
[@@unboxed] [@@noalloc]
(** Hyperbolic sine.  Argument is in radians. *)

external tanh : float -> float @@ portable = "caml_tanh_float" "tanh"
[@@unboxed] [@@noalloc]
(** Hyperbolic tangent.  Argument is in radians. *)

external acosh : float -> float @@ portable = "caml_acosh_float" "caml_acosh"
  [@@unboxed] [@@noalloc]
(** Hyperbolic arc cosine.  The argument must fall within the range
    [[1.0, inf]].
    Result is in radians and is between [0.0] and [inf].

    @since 4.13
*)

external asinh : float -> float @@ portable = "caml_asinh_float" "caml_asinh"
  [@@unboxed] [@@noalloc]
(** Hyperbolic arc sine.  The argument and result range over the entire
    real line.
    Result is in radians.

    @since 4.13
*)

external atanh : float -> float @@ portable = "caml_atanh_float" "caml_atanh"
  [@@unboxed] [@@noalloc]
(** Hyperbolic arc tangent.  The argument must fall within the range
    [[-1.0, 1.0]].
    Result is in radians and ranges over the entire real line.

    @since 4.13
*)

external erf : float -> float @@ portable = "caml_erf_float" "caml_erf"
  [@@unboxed] [@@noalloc]
(** Error function.  The argument ranges over the entire real line.
    The result is always within [[-1.0, 1.0]].

    @since 4.13
*)

external erfc : float -> float @@ portable = "caml_erfc_float" "caml_erfc"
  [@@unboxed] [@@noalloc]
(** Complementary error function ([erfc x = 1 - erf x]).
    The argument ranges over the entire real line.
    The result is always within [[-1.0, 1.0]].

    @since 4.13
*)

external trunc : float -> float @@ portable = "caml_trunc_float" "caml_trunc"
                                    [@@unboxed] [@@noalloc]
(** [trunc x] rounds [x] to the nearest integer whose absolute value is
   less than or equal to [x].

   @since 4.08 *)

external round : float -> float @@ portable = "caml_round_float" "caml_round"
                                    [@@unboxed] [@@noalloc]
(** [round x] rounds [x] to the nearest integer with ties (fractional
   values of 0.5) rounded away from zero, regardless of the current
   rounding direction.  If [x] is an integer, [+0.], [-0.], [nan], or
   infinite, [x] itself is returned.

   On 64-bit mingw-w64, this function may be emulated owing to a bug in the
   C runtime library (CRT) on this platform.

   @since 4.08 *)

external ceil : float -> float @@ portable = "caml_ceil_float" "ceil"
[@@unboxed] [@@noalloc]
(** Round above to an integer value.
    [ceil f] returns the least integer value greater than or equal to [f].
    The result is returned as a float. *)

external floor : float -> float @@ portable = "caml_floor_float" "floor"
[@@unboxed] [@@noalloc]
(** Round below to an integer value.
    [floor f] returns the greatest integer value less than or
    equal to [f].
    The result is returned as a float. *)

external next_after : float -> float -> float @@ portable
  = "caml_nextafter_float" "caml_nextafter" [@@unboxed] [@@noalloc]
(** [next_after x y] returns the next representable floating-point
   value following [x] in the direction of [y].  More precisely, if
   [y] is greater (resp. less) than [x], it returns the smallest
   (resp. largest) representable number greater (resp. less) than [x].
   If [x] equals [y], the function returns [y].  If [x] or [y] is
   [nan], a [nan] is returned.
   Note that [next_after max_float infinity = infinity] and that
   [next_after 0. infinity] is the smallest denormalized positive number.
   If [x] is the smallest denormalized positive number,
   [next_after x 0. = 0.]

   @since 4.08 *)

external copy_sign : float -> float -> float @@ portable
  = "caml_copysign_float" "caml_copysign"
[@@unboxed] [@@noalloc]
(** [copy_sign x y] returns a float whose absolute value is that of [x]
    and whose sign is that of [y].  If [x] is [nan], returns [nan].
    If [y] is [nan], returns either [x] or [-. x], but it is not
    specified which. *)

external sign_bit : (float [@unboxed]) -> bool @@ portable
  = "caml_signbit_float" "caml_signbit" [@@noalloc]
(** [sign_bit x] is [true] if and only if the sign bit of [x] is set.
    For example [sign_bit 1.] and [signbit 0.] are [false] while
    [sign_bit (-1.)] and [sign_bit (-0.)] are [true].

    @since 4.08 *)

external frexp : float -> float * int @@ portable = "caml_frexp_float"
(** [frexp f] returns the pair of the significant
    and the exponent of [f].  When [f] is zero, the
    significant [x] and the exponent [n] of [f] are equal to
    zero.  When [f] is non-zero, they are defined by
    [f = x *. 2 ** n] and [0.5 <= x < 1.0]. *)

external ldexp : (float [@unboxed]) -> (int [@untagged]) -> (float [@unboxed]) @@ portable =
  "caml_ldexp_float" "caml_ldexp_float_unboxed" [@@noalloc]
(** [ldexp x n] returns [x *. 2 ** n]. *)

external modf : float -> float * float @@ portable = "caml_modf_float"
(** [modf f] returns the pair of the fractional and integral
    part of [f]. *)

type t = float
(** An alias for the type of floating-point numbers. *)

val compare: t -> t -> int @@ portable
(** [compare x y] returns [0] if [x] is equal to [y], a negative integer if [x]
    is less than [y], and a positive integer if [x] is greater than
    [y]. [compare] treats [nan] as equal to itself and less than any other float
    value.  This treatment of [nan] ensures that [compare] defines a total
    ordering relation.  *)

val equal: t -> t -> bool @@ portable
(** The equal function for floating-point numbers, compared using {!compare}. *)

val min : t -> t -> t @@ portable
(** [min x y] returns the minimum of [x] and [y].  It returns [nan]
   when [x] or [y] is [nan].  Moreover [min (-0.) (+0.) = -0.]

   @since 4.08 *)

val max : float -> float -> float @@ portable
(** [max x y] returns the maximum of [x] and [y].  It returns [nan]
   when [x] or [y] is [nan].  Moreover [max (-0.) (+0.) = +0.]

   @since 4.08 *)

val min_max : float -> float -> float * float @@ portable
(** [min_max x y] is [(min x y, max x y)], just more efficient.

   @since 4.08 *)

val min_num : t -> t -> t @@ portable
(** [min_num x y] returns the minimum of [x] and [y] treating [nan] as
   missing values.  If both [x] and [y] are [nan], [nan] is returned.
   Moreover [min_num (-0.) (+0.) = -0.]

   @since 4.08 *)

val max_num : t -> t -> t @@ portable
(** [max_num x y] returns the maximum of [x] and [y] treating [nan] as
   missing values.  If both [x] and [y] are [nan] [nan] is returned.
   Moreover [max_num (-0.) (+0.) = +0.]

   @since 4.08 *)

val min_max_num : float -> float -> float * float @@ portable
(** [min_max_num x y] is [(min_num x y, max_num x y)], just more
   efficient.  Note that in particular [min_max_num x nan = (x, x)]
   and [min_max_num nan y = (y, y)].

   @since 4.08 *)

val seeded_hash : int -> t -> int @@ portable
(** A seeded hash function for floats, with the same output value as
    {!Hashtbl.seeded_hash}. This function allows this module to be passed as
    argument to the functor {!Hashtbl.MakeSeeded}.

    @since 5.1 *)

val hash : t -> int @@ portable
(** An unseeded hash function for floats, with the same output value as
    {!Hashtbl.hash}. This function allows this module to be passed as argument
    to the functor {!Hashtbl.Make}. *)

module Array : sig
  type t = floatarray
  (** The type of float arrays with packed representation.
      @since 4.08
    *)

  val length : t -> int @@ portable
  (** Return the length (number of elements) of the given floatarray. *)

  val get : t -> int -> float @@ portable
  (** [get a n] returns the element number [n] of floatarray [a].
      @raise Invalid_argument if [n] is outside the range 0 to
      [(length a - 1)]. *)

  val set : t -> int -> float -> unit @@ portable
  (** [set a n x] modifies floatarray [a] in place, replacing element
      number [n] with [x].
      @raise Invalid_argument if [n] is outside the range 0 to
      [(length a - 1)]. *)

  val make : int -> float -> t @@ portable
  (** [make n x] returns a fresh floatarray of length [n], initialized with [x].
      @raise Invalid_argument if [n < 0] or [n > Sys.max_floatarray_length]. *)

  val create : int -> t @@ portable
  (** [create n] returns a fresh floatarray of length [n],
      with uninitialized data.
      @raise Invalid_argument if [n < 0] or [n > Sys.max_floatarray_length]. *)

  val init : int -> (int -> float) -> t @@ portable
  (** [init n f] returns a fresh floatarray of length [n],
      with element number [i] initialized to the result of [f i].
      In other terms, [init n f] tabulates the results of [f]
      applied to the integers [0] to [n-1].
      @raise Invalid_argument if [n < 0] or [n > Sys.max_floatarray_length]. *)

<<<<<<< HEAD
  val make_matrix : int -> int -> float -> t array
  (** [make_matrix dimx dimy e] returns a two-dimensional array
      (an array of arrays) with first dimension [dimx] and
      second dimension [dimy], where all elements are initialized with [e].

      @raise Invalid_argument if [dimx] or [dimy] is negative or
      greater than {!Sys.max_floatarray_length}.

      @since 5.2 *)

  val init_matrix : int -> int -> (int -> int -> float) -> t array
  (** [init_matrix dimx dimy f] returns a two-dimensional array
      (an array of arrays)
      with first dimension [dimx] and second dimension [dimy],
      where the element at index ([x,y]) is initialized with [f x y].

      @raise Invalid_argument if [dimx] or [dimy] is negative or
      greater than {!Sys.max_floatarray_length}.

      @since 5.2 *)

  val append : t -> t -> t
=======
  val append : t -> t -> t @@ portable
>>>>>>> 3754fe65
  (** [append v1 v2] returns a fresh floatarray containing the
      concatenation of the floatarrays [v1] and [v2].
      @raise Invalid_argument if
      [length v1 + length v2 > Sys.max_floatarray_length]. *)

  val concat : t list -> t @@ portable
  (** Same as {!append}, but concatenates a list of floatarrays. *)

  val sub : t -> int -> int -> t @@ portable
  (** [sub a pos len] returns a fresh floatarray of length [len],
      containing the elements number [pos] to [pos + len - 1]
      of floatarray [a].
      @raise Invalid_argument if [pos] and [len] do not
      designate a valid subarray of [a]; that is, if
      [pos < 0], or [len < 0], or [pos + len > length a]. *)

  val copy : t -> t @@ portable
  (** [copy a] returns a copy of [a], that is, a fresh floatarray
      containing the same elements as [a]. *)

  val fill : t -> int -> int -> float -> unit @@ portable
  (** [fill a pos len x] modifies the floatarray [a] in place,
      storing [x] in elements number [pos] to [pos + len - 1].
      @raise Invalid_argument if [pos] and [len] do not
      designate a valid subarray of [a]. *)

  val blit : t -> int -> t -> int -> int -> unit @@ portable
  (** [blit src src_pos dst dst_pos len] copies [len] elements
      from floatarray [src], starting at element number [src_pos],
      to floatarray [dst], starting at element number [dst_pos].
      It works correctly even if
      [src] and [dst] are the same floatarray, and the source and
      destination chunks overlap.
      @raise Invalid_argument if [src_pos] and [len] do not
      designate a valid subarray of [src], or if [dst_pos] and [len] do not
      designate a valid subarray of [dst]. *)

  val to_list : t -> float list @@ portable
  (** [to_list a] returns the list of all the elements of [a]. *)

  val of_list : float list -> t @@ portable
  (** [of_list l] returns a fresh floatarray containing the elements
      of [l].
      @raise Invalid_argument if the length of [l] is greater than
      [Sys.max_floatarray_length].*)

  (** {1 Iterators} *)

  val iter : (float -> unit) -> t -> unit @@ portable
  (** [iter f a] applies function [f] in turn to all
      the elements of [a].  It is equivalent to
      [f a.(0); f a.(1); ...; f a.(length a - 1); ()]. *)

  val iteri : (int -> float -> unit) -> t -> unit @@ portable
  (** Same as {!iter}, but the
      function is applied with the index of the element as first argument,
      and the element itself as second argument. *)

  val map : (float -> float) -> t -> t @@ portable
  (** [map f a] applies function [f] to all the elements of [a],
      and builds a floatarray with the results returned by [f]. *)

  val map_inplace : (float -> float) -> t -> unit @@ portable
  (** [map_inplace f a] applies function [f] to all elements of [a],
      and updates their values in place.
      @since 5.1 *)

  val mapi : (int -> float -> float) -> t -> t @@ portable
  (** Same as {!map}, but the
      function is applied to the index of the element as first argument,
      and the element itself as second argument. *)

  val mapi_inplace : (int -> float -> float) -> t -> unit @@ portable
  (** Same as {!map_inplace}, but the function is applied to the index of the
      element as first argument, and the element itself as second argument.
      @since 5.1 *)

  val fold_left : ('acc -> float -> 'acc) -> 'acc -> t -> 'acc @@ portable
  (** [fold_left f x init] computes
      [f (... (f (f x init.(0)) init.(1)) ...) init.(n-1)],
      where [n] is the length of the floatarray [init]. *)

  val fold_right : (float -> 'acc -> 'acc) -> t -> 'acc -> 'acc @@ portable
  (** [fold_right f a init] computes
      [f a.(0) (f a.(1) ( ... (f a.(n-1) init) ...))],
      where [n] is the length of the floatarray [a]. *)

  (** {1 Iterators on two arrays} *)

  val iter2 : (float -> float -> unit) -> t -> t -> unit @@ portable
  (** [Array.iter2 f a b] applies function [f] to all the elements of [a]
      and [b].
      @raise Invalid_argument if the floatarrays are not the same size. *)

  val map2 : (float -> float -> float) -> t -> t -> t @@ portable
  (** [map2 f a b] applies function [f] to all the elements of [a]
      and [b], and builds a floatarray with the results returned by [f]:
      [[| f a.(0) b.(0); ...; f a.(length a - 1) b.(length b - 1)|]].
      @raise Invalid_argument if the floatarrays are not the same size. *)

  (** {1 Array scanning} *)

  val for_all : (float -> bool) -> t -> bool @@ portable
  (** [for_all f [|a1; ...; an|]] checks if all elements of the floatarray
      satisfy the predicate [f]. That is, it returns
      [(f a1) && (f a2) && ... && (f an)]. *)

  val exists : (float -> bool) -> t -> bool @@ portable
  (** [exists f [|a1; ...; an|]] checks if at least one element of
      the floatarray satisfies the predicate [f]. That is, it returns
      [(f a1) || (f a2) || ... || (f an)]. *)

  val mem : float -> t -> bool @@ portable
  (** [mem a set] is true if and only if there is an element of [set] that is
      structurally equal to [a], i.e. there is an [x] in [set] such
      that [compare a x = 0]. *)

  val mem_ieee : float -> t -> bool @@ portable
  (** Same as {!mem}, but uses IEEE equality instead of structural equality. *)

  (** {1 Array searching} *)

  val find_opt : (float -> bool) -> t -> float option @@ portable
  (* [find_opt f a] returns the first element of the array [a] that satisfies
     the predicate [f]. Returns [None] if there is no value that satisfies [f]
     in the array [a].
     @since 5.1 *)

  val find_index : (float-> bool) -> t -> int option @@ portable
  (** [find_index f a] returns [Some i], where [i] is the index of the first
      element of the array [a] that satisfies [f x], if there is such an
      element.

      It returns [None] if there is no such element.
      @since 5.1 *)

  val find_map : (float -> 'a option) -> t -> 'a option @@ portable
  (* [find_map f a] applies [f] to the elements of [a] in order, and returns
     the first result of the form [Some v], or [None] if none exist.
     @since 5.1 *)

  val find_mapi : (int -> float -> 'a option) -> t -> 'a option @@ portable
  (** Same as [find_map], but the predicate is applied to the index of
     the element as first argument (counting from 0), and the element
     itself as second argument.

     @since 5.1 *)

  (** {1:sorting_and_shuffling Sorting and shuffling} *)

  val sort : (float -> float -> int) -> t -> unit @@ portable
  (** Sort a floatarray in increasing order according to a comparison
      function.  The comparison function must return 0 if its arguments
      compare as equal, a positive integer if the first is greater,
      and a negative integer if the first is smaller (see below for a
      complete specification).  For example, {!Stdlib.compare} is
      a suitable comparison function.  After calling [sort], the
      array is sorted in place in increasing order.
      [sort] is guaranteed to run in constant heap space
      and (at most) logarithmic stack space.

      The current implementation uses Heap Sort.  It runs in constant
      stack space.

      Specification of the comparison function:
      Let [a] be the floatarray and [cmp] the comparison function. The following
      must be true for all [x], [y], [z] in [a] :
  -      [cmp x y] > 0 if and only if [cmp y x] < 0
  -      if [cmp x y] >= 0 and [cmp y z] >= 0 then [cmp x z] >= 0

      When [sort] returns, [a] contains the same elements as before,
      reordered in such a way that for all i and j valid indices of [a] :
  -      [cmp a.(i) a.(j)] >= 0 if and only if i >= j
  *)

  val stable_sort : (float -> float -> int) -> t -> unit @@ portable
  (** Same as {!sort}, but the sorting algorithm is stable (i.e.
       elements that compare equal are kept in their original order) and
       not guaranteed to run in constant heap space.

       The current implementation uses Merge Sort. It uses a temporary
       floatarray of length [n/2], where [n] is the length of the floatarray.
       It is usually faster than the current implementation of {!sort}. *)

  val fast_sort : (float -> float -> int) -> t -> unit @@ portable
  (** Same as {!sort} or {!stable_sort}, whichever is faster
      on typical input. *)

  val shuffle :
    rand: (* thwart tools/sync_stdlib_docs *) (int -> int) -> t -> unit
  (** [shuffle rand a] randomly permutes [a]'s elements using [rand]
      for randomness. The distribution of permutations is uniform.

      [rand] must be such that a call to [rand n] returns a uniformly
      distributed random number in the range \[[0];[n-1]\].
      {!Random.int} can be used for this (do not forget to
      {{!Random.self_init}initialize} the generator).

      @since 5.2 *)

  (** {1 Float arrays and Sequences} *)

  val to_seq : t -> float Seq.t @@ portable
  (** Iterate on the floatarray, in increasing order. Modifications of the
      floatarray during iteration will be reflected in the sequence. *)

  val to_seqi : t -> (int * float) Seq.t @@ portable
  (** Iterate on the floatarray, in increasing order, yielding indices along
      elements. Modifications of the floatarray during iteration will be
      reflected in the sequence. *)

  val of_seq : float Seq.t -> t @@ portable
  (** Create an array from the generator. *)


  val map_to_array : (float -> 'a) -> t -> 'a array @@ portable
  (** [map_to_array f a] applies function [f] to all the elements of [a],
      and builds an array with the results returned by [f]:
      [[| f a.(0); f a.(1); ...; f a.(length a - 1) |]]. *)

  val map_from_array : ('a -> float) -> 'a array -> t @@ portable
  (** [map_from_array f a] applies function [f] to all the elements of [a],
      and builds a floatarray with the results returned by [f]. *)

  (** {1:floatarray_concurrency Arrays and concurrency safety}

      Care must be taken when concurrently accessing float arrays from multiple
      domains: accessing an array will never crash a program, but unsynchronized
      accesses might yield surprising (non-sequentially-consistent) results.

      {2:floatarray_atomicity Atomicity}

      Every float array operation that accesses more than one array element is
      not atomic. This includes iteration, scanning, sorting, splitting and
      combining arrays.

      For example, consider the following program:
  {[let size = 100_000_000
  let a = Float.Array.make size 1.
  let update a f () =
     Float.Array.iteri (fun i x -> Float.Array.set a i (f x)) a
  let d1 = Domain.spawn (update a (fun x -> x +. 1.))
  let d2 = Domain.spawn (update a (fun x ->  2. *. x +. 1.))
  let () = Domain.join d1; Domain.join d2
  ]}

      After executing this code, each field of the float array [a] is either
      [2.], [3.], [4.] or [5.]. If atomicity is required, then the user must
      implement their own synchronization (for example, using {!Mutex.t}).

      {2:floatarray_data_race Data races}

      If two domains only access disjoint parts of the array, then the
      observed behaviour is the equivalent to some sequential interleaving of
      the operations from the two domains.

      A data race is said to occur when two domains access the same array
      element without synchronization and at least one of the accesses is a
      write. In the absence of data races, the observed behaviour is equivalent
      to some sequential interleaving of the operations from different domains.

      Whenever possible, data races should be avoided by using synchronization
      to mediate the accesses to the array elements.

      Indeed, in the presence of data races, programs will not crash but the
      observed behaviour may not be equivalent to any sequential interleaving of
      operations from different domains. Nevertheless, even in the presence of
      data races, a read operation will return the value of some prior write to
      that location with a few exceptions.


      {2:floatarray_datarace_tearing Tearing }

      Float arrays have two supplementary caveats in the presence of data races.

      First, the blit operation might copy an array byte-by-byte. Data races
      between such a blit operation and another operation might produce
      surprising values due to tearing: partial writes interleaved with other
      operations can create float values that would not exist with a sequential
      execution.

      For instance, at the end of
  {[let zeros = Float.Array.make size 0.
  let max_floats = Float.Array.make size Float.max_float
  let res = Float.Array.copy zeros
  let d1 = Domain.spawn (fun () -> Float.Array.blit zeros 0 res 0 size)
  let d2 = Domain.spawn (fun () -> Float.Array.blit max_floats 0 res 0 size)
  let () = Domain.join d1; Domain.join d2
  ]}

      the [res] float array might contain values that are neither [0.]
      nor [max_float].

      Second, on 32-bit architectures, getting or setting a field involves two
      separate memory accesses. In the presence of data races, the user may
      observe tearing on any operation.
  *)

  (**/**)

  (** {1 Undocumented functions} *)

  (* These functions are for system use only. Do not call directly. *)
  external unsafe_get : t -> int -> float @@ portable = "%floatarray_unsafe_get"
  external unsafe_set : t -> int -> float -> unit @@ portable = "%floatarray_unsafe_set"

end
(** Float arrays with packed representation. *)

module ArrayLabels : sig
  type t = floatarray
  (** The type of float arrays with packed representation.
      @since 4.08
    *)

  val length : t -> int @@ portable
  (** Return the length (number of elements) of the given floatarray. *)

  val get : t -> int -> float @@ portable
  (** [get a n] returns the element number [n] of floatarray [a].
      @raise Invalid_argument if [n] is outside the range 0 to
      [(length a - 1)]. *)

  val set : t -> int -> float -> unit @@ portable
  (** [set a n x] modifies floatarray [a] in place, replacing element
      number [n] with [x].
      @raise Invalid_argument if [n] is outside the range 0 to
      [(length a - 1)]. *)

  val make : int -> float -> t @@ portable
  (** [make n x] returns a fresh floatarray of length [n], initialized with [x].
      @raise Invalid_argument if [n < 0] or [n > Sys.max_floatarray_length]. *)

  val create : int -> t @@ portable
  (** [create n] returns a fresh floatarray of length [n],
      with uninitialized data.
      @raise Invalid_argument if [n < 0] or [n > Sys.max_floatarray_length]. *)

  val init : int -> f:(int -> float) -> t @@ portable
  (** [init n ~f] returns a fresh floatarray of length [n],
      with element number [i] initialized to the result of [f i].
      In other terms, [init n ~f] tabulates the results of [f]
      applied to the integers [0] to [n-1].
      @raise Invalid_argument if [n < 0] or [n > Sys.max_floatarray_length]. *)

<<<<<<< HEAD
  val make_matrix : dimx:int -> dimy:int -> float -> t array
  (** [make_matrix ~dimx ~dimy e] returns a two-dimensional array
      (an array of arrays) with first dimension [dimx] and
      second dimension [dimy], where all elements are initialized with [e].

      @raise Invalid_argument if [dimx] or [dimy] is negative or
      greater than {!Sys.max_floatarray_length}.

      @since 5.2 *)

  val init_matrix : dimx:int -> dimy:int -> f:(int -> int -> float) -> t array
  (** [init_matrix ~dimx ~dimy ~f] returns a two-dimensional array
      (an array of arrays)
      with first dimension [dimx] and second dimension [dimy],
      where the element at index ([x,y]) is initialized with [f x y].

      @raise Invalid_argument if [dimx] or [dimy] is negative or
      greater than {!Sys.max_floatarray_length}.

      @since 5.2 *)

  val append : t -> t -> t
=======
  val append : t -> t -> t @@ portable
>>>>>>> 3754fe65
  (** [append v1 v2] returns a fresh floatarray containing the
      concatenation of the floatarrays [v1] and [v2].
      @raise Invalid_argument if
      [length v1 + length v2 > Sys.max_floatarray_length]. *)

  val concat : t list -> t @@ portable
  (** Same as {!append}, but concatenates a list of floatarrays. *)

  val sub : t -> pos:int -> len:int -> t @@ portable
  (** [sub a ~pos ~len] returns a fresh floatarray of length [len],
      containing the elements number [pos] to [pos + len - 1]
      of floatarray [a].
      @raise Invalid_argument if [pos] and [len] do not
      designate a valid subarray of [a]; that is, if
      [pos < 0], or [len < 0], or [pos + len > length a]. *)

  val copy : t -> t @@ portable
  (** [copy a] returns a copy of [a], that is, a fresh floatarray
      containing the same elements as [a]. *)

  val fill : t -> pos:int -> len:int -> float -> unit @@ portable
  (** [fill a ~pos ~len x] modifies the floatarray [a] in place,
      storing [x] in elements number [pos] to [pos + len - 1].
      @raise Invalid_argument if [pos] and [len] do not
      designate a valid subarray of [a]. *)

  val blit : src:t -> src_pos:int -> dst:t -> dst_pos:int -> len:int -> unit @@ portable
  (** [blit ~src ~src_pos ~dst ~dst_pos ~len] copies [len] elements
      from floatarray [src], starting at element number [src_pos],
      to floatarray [dst], starting at element number [dst_pos].
      It works correctly even if
      [src] and [dst] are the same floatarray, and the source and
      destination chunks overlap.
      @raise Invalid_argument if [src_pos] and [len] do not
      designate a valid subarray of [src], or if [dst_pos] and [len] do not
      designate a valid subarray of [dst]. *)

  val to_list : t -> float list @@ portable
  (** [to_list a] returns the list of all the elements of [a]. *)

  val of_list : float list -> t @@ portable
  (** [of_list l] returns a fresh floatarray containing the elements
      of [l].
      @raise Invalid_argument if the length of [l] is greater than
      [Sys.max_floatarray_length].*)

  (** {1 Iterators} *)

  val iter : f:(float -> unit) -> t -> unit @@ portable
  (** [iter ~f a] applies function [f] in turn to all
      the elements of [a].  It is equivalent to
      [f a.(0); f a.(1); ...; f a.(length a - 1); ()]. *)

  val iteri : f:(int -> float -> unit) -> t -> unit @@ portable
  (** Same as {!iter}, but the
      function is applied with the index of the element as first argument,
      and the element itself as second argument. *)

  val map : f:(float -> float) -> t -> t @@ portable
  (** [map ~f a] applies function [f] to all the elements of [a],
      and builds a floatarray with the results returned by [f]. *)

  val map_inplace : f:(float -> float) -> t -> unit @@ portable
  (** [map_inplace f a] applies function [f] to all elements of [a],
      and updates their values in place.
      @since 5.1 *)

  val mapi : f:(int -> float -> float) -> t -> t @@ portable
  (** Same as {!map}, but the
      function is applied to the index of the element as first argument,
      and the element itself as second argument. *)

  val mapi_inplace : f:(int -> float -> float) -> t -> unit @@ portable
  (** Same as {!map_inplace}, but the function is applied to the index of the
      element as first argument, and the element itself as second argument.
      @since 5.1 *)

  val fold_left : f:('acc -> float -> 'acc) -> init:'acc -> t -> 'acc @@ portable
  (** [fold_left ~f x ~init] computes
      [f (... (f (f x init.(0)) init.(1)) ...) init.(n-1)],
      where [n] is the length of the floatarray [init]. *)

  val fold_right : f:(float -> 'acc -> 'acc) -> t -> init:'acc -> 'acc @@ portable
  (** [fold_right f a init] computes
      [f a.(0) (f a.(1) ( ... (f a.(n-1) init) ...))],
      where [n] is the length of the floatarray [a]. *)

  (** {1 Iterators on two arrays} *)

  val iter2 : f:(float -> float -> unit) -> t -> t -> unit @@ portable
  (** [Array.iter2 ~f a b] applies function [f] to all the elements of [a]
      and [b].
      @raise Invalid_argument if the floatarrays are not the same size. *)

  val map2 : f:(float -> float -> float) -> t -> t -> t @@ portable
  (** [map2 ~f a b] applies function [f] to all the elements of [a]
      and [b], and builds a floatarray with the results returned by [f]:
      [[| f a.(0) b.(0); ...; f a.(length a - 1) b.(length b - 1)|]].
      @raise Invalid_argument if the floatarrays are not the same size. *)

  (** {1 Array scanning} *)

  val for_all : f:(float -> bool) -> t -> bool @@ portable
  (** [for_all ~f [|a1; ...; an|]] checks if all elements of the floatarray
      satisfy the predicate [f]. That is, it returns
      [(f a1) && (f a2) && ... && (f an)]. *)

  val exists : f:(float -> bool) -> t -> bool @@ portable
  (** [exists f [|a1; ...; an|]] checks if at least one element of
      the floatarray satisfies the predicate [f]. That is, it returns
      [(f a1) || (f a2) || ... || (f an)]. *)

  val mem : float -> set:t -> bool @@ portable
  (** [mem a ~set] is true if and only if there is an element of [set] that is
      structurally equal to [a], i.e. there is an [x] in [set] such
      that [compare a x = 0]. *)

  val mem_ieee : float -> set:t -> bool @@ portable
  (** Same as {!mem}, but uses IEEE equality instead of structural equality. *)

  (** {1 Array searching} *)

  val find_opt : f:(float -> bool) -> t -> float option @@ portable
  (* [find_opt ~f a] returns the first element of the array [a] that satisfies
     the predicate [f]. Returns [None] if there is no value that satisfies [f]
     in the array [a].
     @since 5.1 *)

  val find_index : f:(float-> bool) -> t -> int option @@ portable
  (** [find_index ~f a] returns [Some i], where [i] is the index of the first
      element of the array [a] that satisfies [f x], if there is such an
      element.

      It returns [None] if there is no such element.
      @since 5.1 *)

  val find_map : f:(float -> 'a option) -> t -> 'a option @@ portable
  (* [find_map ~f a] applies [f] to the elements of [a] in order, and returns
     the first result of the form [Some v], or [None] if none exist.
     @since 5.1 *)

  val find_mapi : f:(int -> float -> 'a option) -> t -> 'a option @@ portable
  (** Same as [find_map], but the predicate is applied to the index of
     the element as first argument (counting from 0), and the element
     itself as second argument.

     @since 5.1 *)

  (** {1:sorting_and_shuffling Sorting and shuffling} *)

  val sort : cmp:(float -> float -> int) -> t -> unit @@ portable
  (** Sort a floatarray in increasing order according to a comparison
      function.  The comparison function must return 0 if its arguments
      compare as equal, a positive integer if the first is greater,
      and a negative integer if the first is smaller (see below for a
      complete specification).  For example, {!Stdlib.compare} is
      a suitable comparison function.  After calling [sort], the
      array is sorted in place in increasing order.
      [sort] is guaranteed to run in constant heap space
      and (at most) logarithmic stack space.

      The current implementation uses Heap Sort.  It runs in constant
      stack space.

      Specification of the comparison function:
      Let [a] be the floatarray and [cmp] the comparison function. The following
      must be true for all [x], [y], [z] in [a] :
  -      [cmp x y] > 0 if and only if [cmp y x] < 0
  -      if [cmp x y] >= 0 and [cmp y z] >= 0 then [cmp x z] >= 0

      When [sort] returns, [a] contains the same elements as before,
      reordered in such a way that for all i and j valid indices of [a] :
  -      [cmp a.(i) a.(j)] >= 0 if and only if i >= j
  *)

  val stable_sort : cmp:(float -> float -> int) -> t -> unit @@ portable
  (** Same as {!sort}, but the sorting algorithm is stable (i.e.
       elements that compare equal are kept in their original order) and
       not guaranteed to run in constant heap space.

       The current implementation uses Merge Sort. It uses a temporary
       floatarray of length [n/2], where [n] is the length of the floatarray.
       It is usually faster than the current implementation of {!sort}. *)

  val fast_sort : cmp:(float -> float -> int) -> t -> unit @@ portable
  (** Same as {!sort} or {!stable_sort}, whichever is faster
      on typical input. *)

  val shuffle :
    rand: (* thwart tools/sync_stdlib_docs *) (int -> int) -> t -> unit
  (** [shuffle ~rand a] randomly permutes [a]'s elements using [rand]
      for randomness. The distribution of permutations is uniform.

      [rand] must be such that a call to [rand n] returns a uniformly
      distributed random number in the range \[[0];[n-1]\].
      {!Random.int} can be used for this (do not forget to
      {{!Random.self_init}initialize} the generator).

      @since 5.2 *)

  (** {1 Float arrays and Sequences} *)

  val to_seq : t -> float Seq.t @@ portable
  (** Iterate on the floatarray, in increasing order. Modifications of the
      floatarray during iteration will be reflected in the sequence. *)

  val to_seqi : t -> (int * float) Seq.t @@ portable
  (** Iterate on the floatarray, in increasing order, yielding indices along
      elements. Modifications of the floatarray during iteration will be
      reflected in the sequence. *)

  val of_seq : float Seq.t -> t @@ portable
  (** Create an array from the generator. *)


  val map_to_array : f:(float -> 'a) -> t -> 'a array @@ portable
  (** [map_to_array ~f a] applies function [f] to all the elements of [a],
      and builds an array with the results returned by [f]:
      [[| f a.(0); f a.(1); ...; f a.(length a - 1) |]]. *)

  val map_from_array : f:('a -> float) -> 'a array -> t @@ portable
  (** [map_from_array ~f a] applies function [f] to all the elements of [a],
      and builds a floatarray with the results returned by [f]. *)

  (** {1:floatarray_concurrency Arrays and concurrency safety}

      Care must be taken when concurrently accessing float arrays from multiple
      domains: accessing an array will never crash a program, but unsynchronized
      accesses might yield surprising (non-sequentially-consistent) results.

      {2:floatarray_atomicity Atomicity}

      Every float array operation that accesses more than one array element is
      not atomic. This includes iteration, scanning, sorting, splitting and
      combining arrays.

      For example, consider the following program:
  {[let size = 100_000_000
  let a = Float.ArrayLabels.make size 1.
  let update a f () =
     Float.ArrayLabels.iteri ~f:(fun i x -> Float.Array.set a i (f x)) a
  let d1 = Domain.spawn (update a (fun x -> x +. 1.))
  let d2 = Domain.spawn (update a (fun x ->  2. *. x +. 1.))
  let () = Domain.join d1; Domain.join d2
  ]}

      After executing this code, each field of the float array [a] is either
      [2.], [3.], [4.] or [5.]. If atomicity is required, then the user must
      implement their own synchronization (for example, using {!Mutex.t}).

      {2:floatarray_data_race Data races}

      If two domains only access disjoint parts of the array, then the
      observed behaviour is the equivalent to some sequential interleaving of
      the operations from the two domains.

      A data race is said to occur when two domains access the same array
      element without synchronization and at least one of the accesses is a
      write. In the absence of data races, the observed behaviour is equivalent
      to some sequential interleaving of the operations from different domains.

      Whenever possible, data races should be avoided by using synchronization
      to mediate the accesses to the array elements.

      Indeed, in the presence of data races, programs will not crash but the
      observed behaviour may not be equivalent to any sequential interleaving of
      operations from different domains. Nevertheless, even in the presence of
      data races, a read operation will return the value of some prior write to
      that location with a few exceptions.


      {2:floatarray_datarace_tearing Tearing }

      Float arrays have two supplementary caveats in the presence of data races.

      First, the blit operation might copy an array byte-by-byte. Data races
      between such a blit operation and another operation might produce
      surprising values due to tearing: partial writes interleaved with other
      operations can create float values that would not exist with a sequential
      execution.

      For instance, at the end of
  {[let zeros = Float.Array.make size 0.
  let max_floats = Float.Array.make size Float.max_float
  let res = Float.Array.copy zeros
  let d1 = Domain.spawn (fun () -> Float.Array.blit zeros 0 res 0 size)
  let d2 = Domain.spawn (fun () -> Float.Array.blit max_floats 0 res 0 size)
  let () = Domain.join d1; Domain.join d2
  ]}

      the [res] float array might contain values that are neither [0.]
      nor [max_float].

      Second, on 32-bit architectures, getting or setting a field involves two
      separate memory accesses. In the presence of data races, the user may
      observe tearing on any operation.
  *)

  (**/**)

  (** {1 Undocumented functions} *)

  (* These functions are for system use only. Do not call directly. *)
  external unsafe_get : t -> int -> float @@ portable = "%floatarray_unsafe_get"
  external unsafe_set : t -> int -> float -> unit @@ portable = "%floatarray_unsafe_set"

end
(** Float arrays with packed representation (labeled functions). *)<|MERGE_RESOLUTION|>--- conflicted
+++ resolved
@@ -535,8 +535,7 @@
       applied to the integers [0] to [n-1].
       @raise Invalid_argument if [n < 0] or [n > Sys.max_floatarray_length]. *)
 
-<<<<<<< HEAD
-  val make_matrix : int -> int -> float -> t array
+  val make_matrix : int -> int -> float -> t array @@ portable
   (** [make_matrix dimx dimy e] returns a two-dimensional array
       (an array of arrays) with first dimension [dimx] and
       second dimension [dimy], where all elements are initialized with [e].
@@ -546,7 +545,7 @@
 
       @since 5.2 *)
 
-  val init_matrix : int -> int -> (int -> int -> float) -> t array
+  val init_matrix : int -> int -> (int -> int -> float) -> t array @@ portable
   (** [init_matrix dimx dimy f] returns a two-dimensional array
       (an array of arrays)
       with first dimension [dimx] and second dimension [dimy],
@@ -557,10 +556,7 @@
 
       @since 5.2 *)
 
-  val append : t -> t -> t
-=======
   val append : t -> t -> t @@ portable
->>>>>>> 3754fe65
   (** [append v1 v2] returns a fresh floatarray containing the
       concatenation of the floatarrays [v1] and [v2].
       @raise Invalid_argument if
@@ -906,8 +902,7 @@
       applied to the integers [0] to [n-1].
       @raise Invalid_argument if [n < 0] or [n > Sys.max_floatarray_length]. *)
 
-<<<<<<< HEAD
-  val make_matrix : dimx:int -> dimy:int -> float -> t array
+  val make_matrix : dimx:int -> dimy:int -> float -> t array @@ portable
   (** [make_matrix ~dimx ~dimy e] returns a two-dimensional array
       (an array of arrays) with first dimension [dimx] and
       second dimension [dimy], where all elements are initialized with [e].
@@ -917,7 +912,7 @@
 
       @since 5.2 *)
 
-  val init_matrix : dimx:int -> dimy:int -> f:(int -> int -> float) -> t array
+  val init_matrix : dimx:int -> dimy:int -> f:(int -> int -> float) -> t array @@ portable
   (** [init_matrix ~dimx ~dimy ~f] returns a two-dimensional array
       (an array of arrays)
       with first dimension [dimx] and second dimension [dimy],
@@ -928,10 +923,7 @@
 
       @since 5.2 *)
 
-  val append : t -> t -> t
-=======
   val append : t -> t -> t @@ portable
->>>>>>> 3754fe65
   (** [append v1 v2] returns a fresh floatarray containing the
       concatenation of the floatarrays [v1] and [v2].
       @raise Invalid_argument if
