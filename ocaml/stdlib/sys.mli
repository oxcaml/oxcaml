--- conflicted
+++ resolved
@@ -219,15 +219,11 @@
 (** Maximum length of a [nativeint# array].
     In non-native backends, equal to [max_array_length]. *)
 
-<<<<<<< HEAD
-val max_unboxed_vec128_array_length : int
+val max_unboxed_vec128_array_length : int @@ portable
 (** Maximum length of an unboxed 128-bit simd vector array.
     Only supported in 64-bit native code. *)
 
-external runtime_variant : unit -> string = "caml_runtime_variant"
-=======
 external runtime_variant : unit -> string @@ portable = "caml_runtime_variant"
->>>>>>> 3754fe65
 (** Return the name of the runtime variant the program is running on.
     This is normally the argument given to [-runtime-variant] at compile
     time, but for byte-code it can be changed after compilation.
