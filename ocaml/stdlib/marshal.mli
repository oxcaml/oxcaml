(**************************************************************************)
(*                                                                        *)
(*                                 OCaml                                  *)
(*                                                                        *)
(*             Xavier Leroy, projet Cristal, INRIA Rocquencourt           *)
(*                                                                        *)
(*   Copyright 1997 Institut National de Recherche en Informatique et     *)
(*     en Automatique.                                                    *)
(*                                                                        *)
(*   All rights reserved.  This file is distributed under the terms of    *)
(*   the GNU Lesser General Public License version 2.1, with the          *)
(*   special exception on linking described in the file LICENSE.          *)
(*                                                                        *)
(**************************************************************************)

open! Stdlib

(** Marshaling of data structures.

   This module provides functions to encode arbitrary data structures
   as sequences of bytes, which can then be written on a file or
   sent over a pipe or network connection.  The bytes can then
   be read back later, possibly in another process, and decoded back
   into a data structure. The format for the byte sequences
   is compatible across all machines for a given version of OCaml.

   Warning: marshaling is currently not type-safe. The type
   of marshaled data is not transmitted along the value of the data,
   making it impossible to check that the data read back possesses the
   type expected by the context. In particular, the result type of
   the [Marshal.from_*] functions is given as ['a], but this is
   misleading: the returned OCaml value does not possess type ['a]
   for all ['a]; it has one, unique type which cannot be determined
   at compile-time.  The programmer should explicitly give the expected
   type of the returned value, using the following syntax:
   - [(Marshal.from_channel chan : type)].
   Anything can happen at run-time if the object in the file does not
   belong to the given type.

   Values of extensible variant types, for example exceptions (of
   extensible type [exn]), returned by the unmarshaller should not be
   pattern-matched over through [match ... with] or [try ... with],
   because unmarshalling does not preserve the information required for
   matching their constructors. Structural equalities with other
   extensible variant values does not work either.  Most other uses such
   as Printexc.to_string, will still work as expected.

   The representation of marshaled values is not human-readable,
   and uses bytes that are not printable characters. Therefore,
   input and output channels used in conjunction with [Marshal.to_channel]
   and [Marshal.from_channel] must be opened in binary mode, using e.g.
   [open_out_bin] or [open_in_bin]; channels opened in text mode will
   cause unmarshaling errors on platforms where text channels behave
   differently than binary channels, e.g. Windows.
 *)

type extern_flags =
    No_sharing                          (** Don't preserve sharing *)
  | Closures                            (** Send function closures *)
  | Compat_32                           (** Ensure 32-bit compatibility *)

(** The flags to the [Marshal.to_*] functions below. *)

val to_channel : out_channel -> 'a -> extern_flags list -> unit @@ portable
(** [Marshal.to_channel chan v flags] writes the representation
   of [v] on channel [chan]. The [flags] argument is a
   possibly empty list of flags that governs the marshaling
   behavior with respect to sharing, functional values, and compatibility
   between 32- and 64-bit platforms.

   If [flags] does not contain [Marshal.No_sharing], circularities
   and sharing inside the value [v] are detected and preserved
   in the sequence of bytes produced. In particular, this
   guarantees that marshaling always terminates. Sharing
   between values marshaled by successive calls to
   [Marshal.to_channel] is neither detected nor preserved, though.
   If [flags] contains [Marshal.No_sharing], sharing is ignored.
   This results in faster marshaling if [v] contains no shared
   substructures, but may cause slower marshaling and larger
   byte representations if [v] actually contains sharing,
   or even non-termination if [v] contains cycles.

   If [flags] does not contain [Marshal.Closures], marshaling fails
   when it encounters a functional value inside [v]: only 'pure' data
   structures, containing neither functions nor objects, can safely be
   transmitted between different programs. If [flags] contains
   [Marshal.Closures], functional values will be marshaled as a the
   position in the code of the program together with the values
   corresponding to the free variables captured in the closure.  In
   this case, the output of marshaling can only be read back in
   processes that run exactly the same program, with exactly the same
   compiled code. (This is checked at un-marshaling time, using an MD5
   digest of the code transmitted along with the code position.)

   The exact definition of which free variables are captured in a
   closure is not specified and can vary between bytecode and native
   code (and according to optimization flags).  In particular, a
   function value accessing a global reference may or may not include
   the reference in its closure.  If it does, unmarshaling the
   corresponding closure will create a new reference, different from
   the global one.

   If [flags] contains [Marshal.Compat_32], marshaling fails when
   it encounters an integer value outside the range [-2]{^[30]}, [2]{^[30]}[-1]
   of integers that are representable on a 32-bit platform.  This
   ensures that marshaled data generated on a 64-bit platform can be
   safely read back on a 32-bit platform.  If [flags] does not
   contain [Marshal.Compat_32], integer values outside the
   range [-2]{^[30]}, [2]{^[30]}[-1] are marshaled, and can be read back on
   a 64-bit platform, but will cause an error at un-marshaling time
   when read back on a 32-bit platform.  The [Mashal.Compat_32] flag
   only matters when marshaling is performed on a 64-bit platform;
   it has no effect if marshaling is performed on a 32-bit platform.
   @raise Failure if [chan] is not in binary mode.

 *)

external to_bytes :
  'a -> extern_flags list -> bytes @@ portable = "caml_output_value_to_bytes"
(** [Marshal.to_bytes v flags] returns a byte sequence containing
   the representation of [v].
   The [flags] argument has the same meaning as for
   {!Marshal.to_channel}.
   @since 4.02 *)

external to_string :
  'a -> extern_flags list -> string @@ portable = "caml_output_value_to_string"
(** Same as [to_bytes] but return the result as a string instead of
    a byte sequence. *)

val to_buffer : bytes -> int -> int -> 'a -> extern_flags list -> int @@ portable
(** [Marshal.to_buffer buff ofs len v flags] marshals the value [v],
   storing its byte representation in the sequence [buff],
   starting at index [ofs], and writing at most
   [len] bytes.  It returns the number of bytes
   actually written to the sequence. If the byte representation
   of [v] does not fit in [len] characters, the exception [Failure]
   is raised. *)

val from_channel : in_channel -> 'a @@ portable
(** [Marshal.from_channel chan] reads from channel [chan] the
   byte representation of a structured value, as produced by
   one of the [Marshal.to_*] functions, and reconstructs and
   returns the corresponding value.

   @raise End_of_file if [chan] is already at the end of the file.

   @raise Failure if the end of the file is reached during
   unmarshalling itself or if [chan] is not in binary mode.*)

val from_bytes : bytes -> int -> 'a @@ portable
(** [Marshal.from_bytes buff ofs] unmarshals a structured value
   like {!Marshal.from_channel} does, except that the byte
   representation is not read from a channel, but taken from
   the byte sequence [buff], starting at position [ofs].
   The byte sequence is not mutated.
   @since 4.02 *)

val from_string : string -> int -> 'a @@ portable
(** Same as [from_bytes] but take a string as argument instead of a
    byte sequence. *)

val header_size : int @@ portable
(** The bytes representing a marshaled value are composed of
   a fixed-size header and a variable-sized data part,
   whose size can be determined from the header.
   {!Marshal.header_size} is the size, in bytes, of the header.
   {!Marshal.data_size}[ buff ofs] is the size, in bytes,
   of the data part, assuming a valid header is stored in
   [buff] starting at position [ofs].
   Finally, {!Marshal.total_size} [buff ofs] is the total size,
   in bytes, of the marshaled value.
   Both {!Marshal.data_size} and {!Marshal.total_size} raise [Failure]
   if [buff], [ofs] does not contain a valid header.

   To read the byte representation of a marshaled value into
   a byte sequence, the program needs to read first
   {!Marshal.header_size} bytes into the sequence,
   then determine the length of the remainder of the
   representation using {!Marshal.data_size},
   make sure the sequence is large enough to hold the remaining
   data, then read it, and finally call {!Marshal.from_bytes}
   to unmarshal the value. *)

val data_size : bytes -> int -> int @@ portable
(** See {!Marshal.header_size}.*)

val total_size : bytes -> int -> int @@ portable
(** See {!Marshal.header_size}.*)

<<<<<<< HEAD
(** {1:marshal_concurrency Marshal and domain safety}

    Care must be taken when marshaling a mutable value that may be modified by
    a different domain. Mutating a value that is being marshaled (i.e., turned
    into a sequence of bytes) is a programming error and might result in
    suprising values (when unmarshaling) due to tearing, since marshaling
    involves byte-per-byte copy.
=======
val compression_supported : unit -> bool @@ portable
(** Indicates whether the compressed data format is supported.

    If [Marshal.compression_supported()] is [true], compressed data
    is unmarshaled safely by {!Stdlib.input_value}, {!Marshal.from_channel},
    {!Marshal.from_string} and related functions.  Moreover, the
    [Marshal.Compression] flag is honored by the {!Marshal.to_channel},
    {!Marshal.to_string} and related functions, resulting in the
    production of compressed data.

    If [Marshal.compression_supported()] is [false], compressed data
    causes {!Stdlib.input_value}, {!Marshal.from_channel},
    {!Marshal.from_string} and related functions to fail and a
    [Failure] exception to be raised.  Moreover,
    {!Marshal.to_channel}, {!Marshal.to_string} and related functions
    ignore the [Marshal.Compression] flag and produce uncompressed
    data.

    @since 5.1
>>>>>>> 3754fe65
*)<|MERGE_RESOLUTION|>--- conflicted
+++ resolved
@@ -188,7 +188,6 @@
 val total_size : bytes -> int -> int @@ portable
 (** See {!Marshal.header_size}.*)
 
-<<<<<<< HEAD
 (** {1:marshal_concurrency Marshal and domain safety}
 
     Care must be taken when marshaling a mutable value that may be modified by
@@ -196,25 +195,4 @@
     into a sequence of bytes) is a programming error and might result in
     suprising values (when unmarshaling) due to tearing, since marshaling
     involves byte-per-byte copy.
-=======
-val compression_supported : unit -> bool @@ portable
-(** Indicates whether the compressed data format is supported.
-
-    If [Marshal.compression_supported()] is [true], compressed data
-    is unmarshaled safely by {!Stdlib.input_value}, {!Marshal.from_channel},
-    {!Marshal.from_string} and related functions.  Moreover, the
-    [Marshal.Compression] flag is honored by the {!Marshal.to_channel},
-    {!Marshal.to_string} and related functions, resulting in the
-    production of compressed data.
-
-    If [Marshal.compression_supported()] is [false], compressed data
-    causes {!Stdlib.input_value}, {!Marshal.from_channel},
-    {!Marshal.from_string} and related functions to fail and a
-    [Failure] exception to be raised.  Moreover,
-    {!Marshal.to_channel}, {!Marshal.to_string} and related functions
-    ignore the [Marshal.Compression] flag and produce uncompressed
-    data.
-
-    @since 5.1
->>>>>>> 3754fe65
 *)