(**************************************************************************)
(*                                                                        *)
(*                                 OCaml                                  *)
(*                                                                        *)
(*          Manuel Serrano and Xavier Leroy, INRIA Rocquencourt           *)
(*                                                                        *)
(*   Copyright 2000 Institut National de Recherche en Informatique et     *)
(*     en Automatique.                                                    *)
(*                                                                        *)
(*   All rights reserved.  This file is distributed under the terms of    *)
(*   the GNU Lesser General Public License version 2.1, with the          *)
(*   special exception on linking described in the file LICENSE.          *)
(*                                                                        *)
(**************************************************************************)

open! Stdlib

(** Large, multi-dimensional, numerical arrays.

   This module implements multi-dimensional arrays of integers and
   floating-point numbers, thereafter referred to as 'Bigarrays',
   to distinguish them from the standard OCaml arrays described in
   {!module:Array}.

   The implementation allows efficient sharing of large numerical
   arrays between OCaml code and C or Fortran numerical libraries.

   The main differences between 'Bigarrays' and standard OCaml
   arrays are as follows:
   - Bigarrays are not limited in size, unlike OCaml arrays.
     (Normal float arrays are limited to 2,097,151 elements on a 32-bit
     platform, and normal arrays of other types to 4,194,303 elements.)
   - Bigarrays are multi-dimensional.  Any number of dimensions
     between 0 and 16 is supported.  In contrast, OCaml arrays
     are mono-dimensional and require encoding multi-dimensional
     arrays as arrays of arrays.
   - Bigarrays can only contain integers and floating-point numbers,
     while OCaml arrays can contain arbitrary OCaml data types.
   - Bigarrays provide more space-efficient storage of
     integer and floating-point elements than normal OCaml arrays, in
     particular because they support 'small' types such as
     single-precision floats and 8 and 16-bit integers, in addition to
     the standard OCaml types of double-precision floats and 32 and
     64-bit integers.
   - The memory layout of Bigarrays is entirely compatible with that
     of arrays in C and Fortran, allowing large arrays to be passed
     back and forth between OCaml code and C / Fortran code with no
     data copying at all.
   - Bigarrays support interesting high-level operations that normal
     arrays do not provide efficiently, such as extracting sub-arrays
     and 'slicing' a multi-dimensional array along certain dimensions,
     all without any copying.

   Users of this module are encouraged to do [open Bigarray] in their
   source, then refer to array types and operations via short dot
   notation, e.g. [Array1.t] or [Array2.sub].

   Bigarrays support all the OCaml ad-hoc polymorphic operations:
   - comparisons ([=], [<>], [<=], etc, as well as {!Stdlib.compare});
   - hashing (module [Hash]);
   - and structured input-output (the functions from the
     {!Marshal} module, as well as {!Stdlib.output_value}
     and {!Stdlib.input_value}).
*)

(** {1 Element kinds} *)

(** Bigarrays can contain elements of the following kinds:
- IEEE half precision (16 bits) floating-point numbers
   ({!Bigarray.float16_elt}),
- IEEE single precision (32 bits) floating-point numbers
   ({!Bigarray.float32_elt}),
- IEEE double precision (64 bits) floating-point numbers
   ({!Bigarray.float64_elt}),
- IEEE single precision (2 * 32 bits) floating-point complex numbers
   ({!Bigarray.complex32_elt}),
- IEEE double precision (2 * 64 bits) floating-point complex numbers
   ({!Bigarray.complex64_elt}),
- 8-bit integers (signed or unsigned)
   ({!Bigarray.int8_signed_elt} or {!Bigarray.int8_unsigned_elt}),
- 16-bit integers (signed or unsigned)
   ({!Bigarray.int16_signed_elt} or {!Bigarray.int16_unsigned_elt}),
- OCaml integers (signed, 31 bits on 32-bit architectures,
   63 bits on 64-bit architectures) ({!Bigarray.int_elt}),
- 32-bit signed integers ({!Bigarray.int32_elt}),
- 64-bit signed integers ({!Bigarray.int64_elt}),
- platform-native signed integers (32 bits on 32-bit architectures,
   64 bits on 64-bit architectures) ({!Bigarray.nativeint_elt}).

   Each element kind is represented at the type level by one of the
   [*_elt] types defined below (defined with a single constructor instead
   of abstract types for technical injectivity reasons).

   @since 4.07 Moved from otherlibs to stdlib.
   @since 5.2 Added float16_elt element kind.
*)

<<<<<<< HEAD
type float16_elt = Float16_elt
type float32_elt = Float32_elt
type float64_elt = Float64_elt
type int8_signed_elt = Int8_signed_elt
type int8_unsigned_elt = Int8_unsigned_elt
type int16_signed_elt = Int16_signed_elt
type int16_unsigned_elt = Int16_unsigned_elt
type int32_elt = Int32_elt
type int64_elt = Int64_elt
type int_elt = Int_elt
type nativeint_elt = Nativeint_elt
type complex32_elt = Complex32_elt
type complex64_elt = Complex64_elt

type ('a, 'b) kind =
=======
type float32_elt : value mod portable uncontended = Float32_elt
type float64_elt : value mod portable uncontended = Float64_elt
type int8_signed_elt : value mod portable uncontended = Int8_signed_elt
type int8_unsigned_elt : value mod portable uncontended = Int8_unsigned_elt
type int16_signed_elt : value mod portable uncontended = Int16_signed_elt
type int16_unsigned_elt : value mod portable uncontended = Int16_unsigned_elt
type int32_elt : value mod portable uncontended = Int32_elt
type int64_elt : value mod portable uncontended = Int64_elt
type int_elt : value mod portable uncontended = Int_elt
type nativeint_elt : value mod portable uncontended = Nativeint_elt
type complex32_elt : value mod portable uncontended = Complex32_elt
type complex64_elt : value mod portable uncontended = Complex64_elt

type ('a, 'b) kind : value mod portable uncontended =
>>>>>>> 0e8c5e24
  | Float32 : (float, float32_elt) kind
  | Float64 : (float, float64_elt) kind
  | Int8_signed : (int, int8_signed_elt) kind
  | Int8_unsigned : (int, int8_unsigned_elt) kind
  | Int16_signed : (int, int16_signed_elt) kind
  | Int16_unsigned : (int, int16_unsigned_elt) kind
  | Int32 : (int32, int32_elt) kind
  | Int64 : (int64, int64_elt) kind
  | Int : (int, int_elt) kind
  | Nativeint : (nativeint, nativeint_elt) kind
  | Complex32 : (Complex.t, complex32_elt) kind
  | Complex64 : (Complex.t, complex64_elt) kind
  | Char : (char, int8_unsigned_elt) kind
  | Float16 : (float, float16_elt) kind  (**)
(** To each element kind is associated an OCaml type, which is
   the type of OCaml values that can be stored in the Bigarray
   or read back from it.  This type is not necessarily the same
   as the type of the array elements proper: for instance,
   a Bigarray whose elements are of kind [float32_elt] contains
   32-bit single precision floats, but reading or writing one of
   its elements from OCaml uses the OCaml type [float], which is
   64-bit double precision floats.

   The GADT type [('a, 'b) kind] captures this association
   of an OCaml type ['a] for values read or written in the Bigarray,
   and of an element kind ['b] which represents the actual contents
   of the Bigarray. Its constructors list all possible associations
   of OCaml types with element kinds, and are re-exported below for
   backward-compatibility reasons.

   Using a generalized algebraic datatype (GADT) here allows writing
   well-typed polymorphic functions whose return type depend on the
   argument type, such as:

{[
  let zero : type a b. (a, b) kind -> a = function
    | Float32 -> 0.0 | Complex32 -> Complex.zero
    | Float64 -> 0.0 | Complex64 -> Complex.zero
    | Float16 -> 0.0
    | Int8_signed -> 0 | Int8_unsigned -> 0
    | Int16_signed -> 0 | Int16_unsigned -> 0
    | Int32 -> 0l | Int64 -> 0L
    | Int -> 0 | Nativeint -> 0n
    | Char -> '\000'
]}

   @since 5.2 Constructor Float16 for the GADT.
*)

val float16 : (float, float16_elt) kind @@ portable
(** See {!Bigarray.char}.
   @since 5.2 *)

val float32 : (float, float32_elt) kind @@ portable
(** See {!Bigarray.char}. *)

val float64 : (float, float64_elt) kind @@ portable
(** See {!Bigarray.char}. *)

val complex32 : (Complex.t, complex32_elt) kind @@ portable
(** See {!Bigarray.char}. *)

val complex64 : (Complex.t, complex64_elt) kind @@ portable
(** See {!Bigarray.char}. *)

val int8_signed : (int, int8_signed_elt) kind @@ portable
(** See {!Bigarray.char}. *)

val int8_unsigned : (int, int8_unsigned_elt) kind @@ portable
(** See {!Bigarray.char}. *)

val int16_signed : (int, int16_signed_elt) kind @@ portable
(** See {!Bigarray.char}. *)

val int16_unsigned : (int, int16_unsigned_elt) kind @@ portable
(** See {!Bigarray.char}. *)

val int : (int, int_elt) kind @@ portable
(** See {!Bigarray.char}. *)

val int32 : (int32, int32_elt) kind @@ portable
(** See {!Bigarray.char}. *)

val int64 : (int64, int64_elt) kind @@ portable
(** See {!Bigarray.char}. *)

val nativeint : (nativeint, nativeint_elt) kind @@ portable
(** See {!Bigarray.char}. *)

val char : (char, int8_unsigned_elt) kind @@ portable
(** As shown by the types of the values above,
   Bigarrays of kind [float16_elt], [float32_elt] and [float64_elt] are
   accessed using the OCaml type [float].  Bigarrays of complex kinds
   [complex32_elt], [complex64_elt] are accessed with the OCaml type
   {!Complex.t}. Bigarrays of
   integer kinds are accessed using the smallest OCaml integer
   type large enough to represent the array elements:
   [int] for 8- and 16-bit integer Bigarrays, as well as OCaml-integer
   Bigarrays; [int32] for 32-bit integer Bigarrays; [int64]
   for 64-bit integer Bigarrays; and [nativeint] for
   platform-native integer Bigarrays.  Finally, Bigarrays of
   kind [int8_unsigned_elt] can also be accessed as arrays of
   characters instead of arrays of small integers, by using
   the kind value [char] instead of [int8_unsigned]. *)

val kind_size_in_bytes : ('a, 'b) kind -> int @@ portable
(** [kind_size_in_bytes k] is the number of bytes used to store
   an element of type [k].

   @since 4.03 *)

(** {1 Array layouts} *)

type c_layout : value mod portable uncontended = C_layout_typ (**)
(** See {!type:Bigarray.fortran_layout}.*)

type fortran_layout : value mod portable uncontended = Fortran_layout_typ (**)
(** To facilitate interoperability with existing C and Fortran code,
   this library supports two different memory layouts for Bigarrays,
   one compatible with the C conventions,
   the other compatible with the Fortran conventions.

   In the C-style layout, array indices start at 0, and
   multi-dimensional arrays are laid out in row-major format.
   That is, for a two-dimensional array, all elements of
   row 0 are contiguous in memory, followed by all elements of
   row 1, etc.  In other terms, the array elements at [(x,y)]
   and [(x, y+1)] are adjacent in memory.

   In the Fortran-style layout, array indices start at 1, and
   multi-dimensional arrays are laid out in column-major format.
   That is, for a two-dimensional array, all elements of
   column 0 are contiguous in memory, followed by all elements of
   column 1, etc.  In other terms, the array elements at [(x,y)]
   and [(x+1, y)] are adjacent in memory.

   Each layout style is identified at the type level by the
   phantom types {!type:Bigarray.c_layout} and {!type:Bigarray.fortran_layout}
   respectively. *)

(** {2 Supported layouts}

   The GADT type ['a layout] represents one of the two supported
   memory layouts: C-style or Fortran-style. Its constructors are
   re-exported as values below for backward-compatibility reasons.
*)

type 'a layout : value mod portable uncontended =
    C_layout: c_layout layout
  | Fortran_layout: fortran_layout layout

val c_layout : c_layout layout
val fortran_layout : fortran_layout layout


(** {1 Generic arrays (of arbitrarily many dimensions)} *)

module Genarray :
  sig
  type (!'a, !'b, !'c) t : value mod portable
  (** The type [Genarray.t] is the type of Bigarrays with variable
     numbers of dimensions.  Any number of dimensions between 0 and 16
     is supported.

     The three type parameters to [Genarray.t] identify the array element
     kind and layout, as follows:
     - the first parameter, ['a], is the OCaml type for accessing array
       elements ([float], [int], [int32], [int64], [nativeint]);
     - the second parameter, ['b], is the actual kind of array elements
       ([float32_elt], [float64_elt], [int8_signed_elt], [int8_unsigned_elt],
       etc);
     - the third parameter, ['c], identifies the array layout
       ([c_layout] or [fortran_layout]).

     For instance, [(float, float32_elt, fortran_layout) Genarray.t]
     is the type of generic Bigarrays containing 32-bit floats
     in Fortran layout; reads and writes in this array use the
     OCaml type [float]. *)

  external create: ('a, 'b) kind -> 'c layout -> int array -> ('a, 'b, 'c) t @@ portable
    = "caml_ba_create"
  (** [Genarray.create kind layout dimensions] returns a new Bigarray
     whose element kind is determined by the parameter [kind] (one of
     [float32], [float64], [int8_signed], etc) and whose layout is
     determined by the parameter [layout] (one of [c_layout] or
     [fortran_layout]).  The [dimensions] parameter is an array of
     integers that indicate the size of the Bigarray in each dimension.
     The length of [dimensions] determines the number of dimensions
     of the Bigarray.

     For instance, [Genarray.create int32 c_layout [|4;6;8|]]
     returns a fresh Bigarray of 32-bit integers, in C layout,
     having three dimensions, the three dimensions being 4, 6 and 8
     respectively.

     Bigarrays returned by [Genarray.create] are not initialized:
     the initial values of array elements is unspecified.

     [Genarray.create] raises [Invalid_argument] if the number of dimensions
     is not in the range 0 to 16 inclusive, or if one of the dimensions
     is negative. *)

  val init: ('a, 'b) kind -> 'c layout -> int array -> (int array -> 'a) ->
            ('a, 'b, 'c) t @@ portable
  (** [Genarray.init kind layout dimensions f] returns a new Bigarray [b]
      whose element kind is determined by the parameter [kind] (one of
      [float32], [float64], [int8_signed], etc) and whose layout is
      determined by the parameter [layout] (one of [c_layout] or
      [fortran_layout]).  The [dimensions] parameter is an array of
      integers that indicate the size of the Bigarray in each dimension.
      The length of [dimensions] determines the number of dimensions
      of the Bigarray.

      Each element [Genarray.get b i] is initialized to the result of [f i].
      In other words, [Genarray.init kind layout dimensions f] tabulates
      the results of [f] applied to the indices of a new Bigarray whose
      layout is described by [kind], [layout] and [dimensions].  The index
      array [i] may be shared and mutated between calls to f.

      For instance, [Genarray.init int c_layout [|2; 1; 3|]
      (Array.fold_left (+) 0)] returns a fresh Bigarray of integers, in C
      layout, having three dimensions (2, 1, 3, respectively), with the
      element values 0, 1, 2, 1, 2, 3.

      [Genarray.init] raises [Invalid_argument] if the number of dimensions
      is not in the range 0 to 16 inclusive, or if one of the dimensions
      is negative.

      @since 4.12 *)

  external num_dims: ('a, 'b, 'c) t -> int @@ portable = "caml_ba_num_dims"
  (** Return the number of dimensions of the given Bigarray. *)

  val dims : ('a, 'b, 'c) t -> int array @@ portable
  (** [Genarray.dims a] returns all dimensions of the Bigarray [a],
     as an array of integers of length [Genarray.num_dims a]. *)

  external nth_dim: ('a, 'b, 'c) t -> int -> int @@ portable = "caml_ba_dim"
  (** [Genarray.nth_dim a n] returns the [n]-th dimension of the
     Bigarray [a].  The first dimension corresponds to [n = 0];
     the second dimension corresponds to [n = 1]; the last dimension,
     to [n = Genarray.num_dims a - 1].
     @raise Invalid_argument if [n] is less than 0 or greater or equal than
     [Genarray.num_dims a]. *)

  external kind: ('a, 'b, 'c) t -> ('a, 'b) kind @@ portable = "caml_ba_kind"
  (** Return the kind of the given Bigarray. *)

  external layout: ('a, 'b, 'c) t -> 'c layout @@ portable = "caml_ba_layout"
  (** Return the layout of the given Bigarray. *)

  external change_layout: ('a, 'b, 'c) t -> 'd layout -> ('a, 'b, 'd) t @@ portable
      = "caml_ba_change_layout"
  (** [Genarray.change_layout a layout] returns a Bigarray with the
      specified [layout], sharing the data with [a] (and hence having
      the same dimensions as [a]). No copying of elements is involved: the
      new array and the original array share the same storage space.
      The dimensions are reversed, such that [get v [| a; b |]] in
      C layout becomes [get v [| b+1; a+1 |]] in Fortran layout.

      @since 4.04
  *)

  val size_in_bytes : ('a, 'b, 'c) t -> int @@ portable
  (** [size_in_bytes a] is the number of elements in [a] multiplied
    by [a]'s {!kind_size_in_bytes}.

    @since 4.03 *)

  external get: ('a, 'b, 'c) t -> int array -> 'a @@ portable = "caml_ba_get_generic"
  (** Read an element of a generic Bigarray.
     [Genarray.get a [|i1; ...; iN|]] returns the element of [a]
     whose coordinates are [i1] in the first dimension, [i2] in
     the second dimension, ..., [iN] in the [N]-th dimension.

     If [a] has C layout, the coordinates must be greater or equal than 0
     and strictly less than the corresponding dimensions of [a].
     If [a] has Fortran layout, the coordinates must be greater or equal
     than 1 and less or equal than the corresponding dimensions of [a].

     If [N > 3], alternate syntax is provided: you can write
     [a.{i1, i2, ..., iN}] instead of [Genarray.get a [|i1; ...; iN|]].
     (The syntax [a.{...}] with one, two or three coordinates is
     reserved for accessing one-, two- and three-dimensional arrays
     as described below.)

     @raise Invalid_argument if the array [a] does not have exactly [N]
     dimensions, or if the coordinates are outside the array bounds.
  *)

  external set: ('a, 'b, 'c) t -> int array -> 'a -> unit @@ portable
    = "caml_ba_set_generic"
  (** Assign an element of a generic Bigarray.
     [Genarray.set a [|i1; ...; iN|] v] stores the value [v] in the
     element of [a] whose coordinates are [i1] in the first dimension,
     [i2] in the second dimension, ..., [iN] in the [N]-th dimension.

     The array [a] must have exactly [N] dimensions, and all coordinates
     must lie inside the array bounds, as described for [Genarray.get];
     otherwise, [Invalid_argument] is raised.

     If [N > 3], alternate syntax is provided: you can write
     [a.{i1, i2, ..., iN} <- v] instead of
     [Genarray.set a [|i1; ...; iN|] v].
     (The syntax [a.{...} <- v] with one, two or three coordinates is
     reserved for updating one-, two- and three-dimensional arrays
     as described below.) *)

  external sub_left: ('a, 'b, c_layout) t -> int -> int -> ('a, 'b, c_layout) t @@ portable
    = "caml_ba_sub"
  (** Extract a sub-array of the given Bigarray by restricting the
     first (left-most) dimension.  [Genarray.sub_left a ofs len]
     returns a Bigarray with the same number of dimensions as [a],
     and the same dimensions as [a], except the first dimension,
     which corresponds to the interval [[ofs ... ofs + len - 1]]
     of the first dimension of [a].  No copying of elements is
     involved: the sub-array and the original array share the same
     storage space.  In other terms, the element at coordinates
     [[|i1; ...; iN|]] of the sub-array is identical to the
     element at coordinates [[|i1+ofs; ...; iN|]] of the original
     array [a].

     [Genarray.sub_left] applies only to Bigarrays in C layout.
     @raise Invalid_argument if [ofs] and [len] do not designate
     a valid sub-array of [a], that is, if [ofs < 0], or [len < 0],
     or [ofs + len > Genarray.nth_dim a 0]. *)

  external sub_right:
    ('a, 'b, fortran_layout) t -> int -> int -> ('a, 'b, fortran_layout) t @@ portable
    = "caml_ba_sub"
  (** Extract a sub-array of the given Bigarray by restricting the
     last (right-most) dimension.  [Genarray.sub_right a ofs len]
     returns a Bigarray with the same number of dimensions as [a],
     and the same dimensions as [a], except the last dimension,
     which corresponds to the interval [[ofs ... ofs + len - 1]]
     of the last dimension of [a].  No copying of elements is
     involved: the sub-array and the original array share the same
     storage space.  In other terms, the element at coordinates
     [[|i1; ...; iN|]] of the sub-array is identical to the
     element at coordinates [[|i1; ...; iN+ofs|]] of the original
     array [a].

     [Genarray.sub_right] applies only to Bigarrays in Fortran layout.
     @raise Invalid_argument if [ofs] and [len] do not designate
     a valid sub-array of [a], that is, if [ofs < 1], or [len < 0],
     or [ofs + len > Genarray.nth_dim a (Genarray.num_dims a - 1)]. *)

  external slice_left:
    ('a, 'b, c_layout) t -> int array -> ('a, 'b, c_layout) t @@ portable
    = "caml_ba_slice"
  (** Extract a sub-array of lower dimension from the given Bigarray
     by fixing one or several of the first (left-most) coordinates.
     [Genarray.slice_left a [|i1; ... ; iM|]] returns the 'slice'
     of [a] obtained by setting the first [M] coordinates to
     [i1], ..., [iM].  If [a] has [N] dimensions, the slice has
     dimension [N - M], and the element at coordinates
     [[|j1; ...; j(N-M)|]] in the slice is identical to the element
     at coordinates [[|i1; ...; iM; j1; ...; j(N-M)|]] in the original
     array [a].  No copying of elements is involved: the slice and
     the original array share the same storage space.

     [Genarray.slice_left] applies only to Bigarrays in C layout.
     @raise Invalid_argument if [M >= N], or if [[|i1; ... ; iM|]]
     is outside the bounds of [a]. *)

  external slice_right:
    ('a, 'b, fortran_layout) t -> int array -> ('a, 'b, fortran_layout) t @@ portable
    = "caml_ba_slice"
  (** Extract a sub-array of lower dimension from the given Bigarray
     by fixing one or several of the last (right-most) coordinates.
     [Genarray.slice_right a [|i1; ... ; iM|]] returns the 'slice'
     of [a] obtained by setting the last [M] coordinates to
     [i1], ..., [iM].  If [a] has [N] dimensions, the slice has
     dimension [N - M], and the element at coordinates
     [[|j1; ...; j(N-M)|]] in the slice is identical to the element
     at coordinates [[|j1; ...; j(N-M); i1; ...; iM|]] in the original
     array [a].  No copying of elements is involved: the slice and
     the original array share the same storage space.

     [Genarray.slice_right] applies only to Bigarrays in Fortran layout.
     @raise Invalid_argument if [M >= N], or if [[|i1; ... ; iM|]]
     is outside the bounds of [a]. *)

  external blit: ('a, 'b, 'c) t -> ('a, 'b, 'c) t -> unit @@ portable
      = "caml_ba_blit"
  (** Copy all elements of a Bigarray in another Bigarray.
     [Genarray.blit src dst] copies all elements of [src] into
     [dst].  Both arrays [src] and [dst] must have the same number of
     dimensions and equal dimensions.  Copying a sub-array of [src]
     to a sub-array of [dst] can be achieved by applying [Genarray.blit]
     to sub-array or slices of [src] and [dst]. *)

  external fill: ('a, 'b, 'c) t -> 'a -> unit @@ portable = "caml_ba_fill"
  (** Set all elements of a Bigarray to a given value.
     [Genarray.fill a v] stores the value [v] in all elements of
     the Bigarray [a].  Setting only some elements of [a] to [v]
     can be achieved by applying [Genarray.fill] to a sub-array
     or a slice of [a]. *)
  end

(** {1 Zero-dimensional arrays} *)

(** Zero-dimensional arrays. The [Array0] structure provides operations
   similar to those of {!Bigarray.Genarray}, but specialized to the case
   of zero-dimensional arrays that only contain a single scalar value.
   Statically knowing the number of dimensions of the array allows
   faster operations, and more precise static type-checking.
   @since 4.05 *)
module Array0 : sig
  type (!'a, !'b, !'c) t : value mod portable
  (** The type of zero-dimensional Bigarrays whose elements have
     OCaml type ['a], representation kind ['b], and memory layout ['c]. *)

  val create: ('a, 'b) kind -> 'c layout -> ('a, 'b, 'c) t @@ portable
  (** [Array0.create kind layout] returns a new Bigarray of zero dimension.
     [kind] and [layout] determine the array element kind and the array
     layout as described for {!Genarray.create}. *)

  val init: ('a, 'b) kind -> 'c layout -> 'a -> ('a, 'b, 'c) t @@ portable
  (** [Array0.init kind layout v] behaves like [Array0.create kind layout]
     except that the element is additionally initialized to the value [v].

     @since 4.12 *)

  external kind: ('a, 'b, 'c) t -> ('a, 'b) kind @@ portable = "caml_ba_kind"
  (** Return the kind of the given Bigarray. *)

  external layout: ('a, 'b, 'c) t -> 'c layout @@ portable = "caml_ba_layout"
  (** Return the layout of the given Bigarray. *)

  val change_layout: ('a, 'b, 'c) t -> 'd layout -> ('a, 'b, 'd) t @@ portable
  (** [Array0.change_layout a layout] returns a Bigarray with the
      specified [layout], sharing the data with [a]. No copying of elements
      is involved: the new array and the original array share the same
      storage space.

      @since 4.06
  *)

  val size_in_bytes : ('a, 'b, 'c) t -> int @@ portable
  (** [size_in_bytes a] is [a]'s {!kind_size_in_bytes}. *)

  val get: ('a, 'b, 'c) t -> 'a @@ portable
  (** [Array0.get a] returns the only element in [a]. *)

  val set: ('a, 'b, 'c) t -> 'a -> unit @@ portable
  (** [Array0.set a x v] stores the value [v] in [a]. *)

  external blit: ('a, 'b, 'c) t -> ('a, 'b, 'c) t -> unit @@ portable = "caml_ba_blit"
  (** Copy the first Bigarray to the second Bigarray.
     See {!Genarray.blit} for more details. *)

  external fill: ('a, 'b, 'c) t -> 'a -> unit @@ portable = "caml_ba_fill"
  (** Fill the given Bigarray with the given value.
     See {!Genarray.fill} for more details. *)

  val of_value: ('a, 'b) kind -> 'c layout -> 'a -> ('a, 'b, 'c) t @@ portable
  (** Build a zero-dimensional Bigarray initialized from the
     given value.  *)

end


(** {1 One-dimensional arrays} *)

(** One-dimensional arrays. The [Array1] structure provides operations
   similar to those of
   {!Bigarray.Genarray}, but specialized to the case of one-dimensional arrays.
   (The {!Array2} and {!Array3} structures below provide operations
   specialized for two- and three-dimensional arrays.)
   Statically knowing the number of dimensions of the array allows
   faster operations, and more precise static type-checking. *)
module Array1 : sig
  type (!'a, !'b, !'c) t : value mod portable
  (** The type of one-dimensional Bigarrays whose elements have
     OCaml type ['a], representation kind ['b], and memory layout ['c]. *)

  val create: ('a, 'b) kind -> 'c layout -> int -> ('a, 'b, 'c) t @@ portable
  (** [Array1.create kind layout dim] returns a new Bigarray of
     one dimension, whose size is [dim].  [kind] and [layout]
     determine the array element kind and the array layout
     as described for {!Genarray.create}. *)

  val init: ('a, 'b) kind -> 'c layout -> int -> (int -> 'a) ->
            ('a, 'b, 'c) t @@ portable
  (** [Array1.init kind layout dim f] returns a new Bigarray [b]
     of one dimension, whose size is [dim].  [kind] and [layout]
     determine the array element kind and the array layout
     as described for {!Genarray.create}.

     Each element [Array1.get b i] of the array is initialized to the
     result of [f i].

     In other words, [Array1.init kind layout dimensions f] tabulates
     the results of [f] applied to the indices of a new Bigarray whose
     layout is described by [kind], [layout] and [dim].

     @since 4.12 *)

  external dim: ('a, 'b, 'c) t -> int @@ portable = "%caml_ba_dim_1"
  (** Return the size (dimension) of the given one-dimensional
     Bigarray. *)

  external kind: ('a, 'b, 'c) t -> ('a, 'b) kind @@ portable = "caml_ba_kind"
  (** Return the kind of the given Bigarray. *)

  external layout: ('a, 'b, 'c) t -> 'c layout @@ portable = "caml_ba_layout"
  (** Return the layout of the given Bigarray. *)

  val change_layout: ('a, 'b, 'c) t -> 'd layout -> ('a, 'b, 'd) t @@ portable
  (** [Array1.change_layout a layout] returns a Bigarray with the
      specified [layout], sharing the data with [a] (and hence having
      the same dimension as [a]). No copying of elements is involved: the
      new array and the original array share the same storage space.

      @since 4.06
  *)


  val size_in_bytes : ('a, 'b, 'c) t -> int @@ portable
  (** [size_in_bytes a] is the number of elements in [a]
    multiplied by [a]'s {!kind_size_in_bytes}.

    @since 4.03 *)

  external get: ('a, 'b, 'c) t -> int -> 'a @@ portable = "%caml_ba_ref_1"
  (** [Array1.get a x], or alternatively [a.{x}],
     returns the element of [a] at index [x].
     [x] must be greater or equal than [0] and strictly less than
     [Array1.dim a] if [a] has C layout.  If [a] has Fortran layout,
     [x] must be greater or equal than [1] and less or equal than
     [Array1.dim a].  Otherwise, [Invalid_argument] is raised. *)

  external set: ('a, 'b, 'c) t -> int -> 'a -> unit @@ portable = "%caml_ba_set_1"
  (** [Array1.set a x v], also written [a.{x} <- v],
     stores the value [v] at index [x] in [a].
     [x] must be inside the bounds of [a] as described in
     {!Bigarray.Array1.get};
     otherwise, [Invalid_argument] is raised. *)

  external sub: ('a, 'b, 'c) t -> int -> int -> ('a, 'b, 'c) t @@ portable
      = "caml_ba_sub"
  (** Extract a sub-array of the given one-dimensional Bigarray.
     See {!Genarray.sub_left} for more details. *)

  val slice: ('a, 'b, 'c) t -> int -> ('a, 'b, 'c) Array0.t @@ portable
  (** Extract a scalar (zero-dimensional slice) of the given one-dimensional
     Bigarray.  The integer parameter is the index of the scalar to
     extract.  See {!Bigarray.Genarray.slice_left} and
     {!Bigarray.Genarray.slice_right} for more details.
     @since 4.05 *)

  external blit: ('a, 'b, 'c) t -> ('a, 'b, 'c) t -> unit @@ portable
      = "caml_ba_blit"
  (** Copy the first Bigarray to the second Bigarray.
     See {!Genarray.blit} for more details. *)

  external fill: ('a, 'b, 'c) t -> 'a -> unit @@ portable = "caml_ba_fill"
  (** Fill the given Bigarray with the given value.
     See {!Genarray.fill} for more details. *)

  val of_array: ('a, 'b) kind -> 'c layout -> 'a array -> ('a, 'b, 'c) t @@ portable
  (** Build a one-dimensional Bigarray initialized from the
     given array.  *)

  external unsafe_get: ('a, 'b, 'c) t -> int -> 'a @@ portable = "%caml_ba_unsafe_ref_1"
  (** Like {!Bigarray.Array1.get}, but bounds checking is not always performed.
      Use with caution and only when the program logic guarantees that
      the access is within bounds. *)

  external unsafe_set: ('a, 'b, 'c) t -> int -> 'a -> unit @@ portable
                     = "%caml_ba_unsafe_set_1"
  (** Like {!Bigarray.Array1.set}, but bounds checking is not always performed.
      Use with caution and only when the program logic guarantees that
      the access is within bounds. *)

end


(** {1 Two-dimensional arrays} *)

(** Two-dimensional arrays. The [Array2] structure provides operations
   similar to those of {!Bigarray.Genarray}, but specialized to the
   case of two-dimensional arrays. *)
module Array2 :
  sig
  type (!'a, !'b, !'c) t : value mod portable
  (** The type of two-dimensional Bigarrays whose elements have
     OCaml type ['a], representation kind ['b], and memory layout ['c]. *)

  val create: ('a, 'b) kind ->  'c layout -> int -> int -> ('a, 'b, 'c) t @@ portable
  (** [Array2.create kind layout dim1 dim2] returns a new Bigarray of
     two dimensions, whose size is [dim1] in the first dimension
     and [dim2] in the second dimension.  [kind] and [layout]
     determine the array element kind and the array layout
     as described for {!Bigarray.Genarray.create}. *)

  val init: ('a, 'b) kind ->  'c layout -> int -> int ->
            (int -> int -> 'a) -> ('a, 'b, 'c) t @@ portable
  (** [Array2.init kind layout dim1 dim2 f] returns a new Bigarray [b]
     of two dimensions, whose size is [dim2] in the first dimension
     and [dim2] in the second dimension.  [kind] and [layout]
     determine the array element kind and the array layout
     as described for {!Bigarray.Genarray.create}.

     Each element [Array2.get b i j] of the array is initialized to
     the result of [f i j].

     In other words, [Array2.init kind layout dim1 dim2 f] tabulates
     the results of [f] applied to the indices of a new Bigarray whose
     layout is described by [kind], [layout], [dim1] and [dim2].

     @since 4.12 *)

  external dim1: ('a, 'b, 'c) t -> int @@ portable = "%caml_ba_dim_1"
  (** Return the first dimension of the given two-dimensional Bigarray. *)

  external dim2: ('a, 'b, 'c) t -> int @@ portable = "%caml_ba_dim_2"
  (** Return the second dimension of the given two-dimensional Bigarray. *)

  external kind: ('a, 'b, 'c) t -> ('a, 'b) kind @@ portable = "caml_ba_kind"
  (** Return the kind of the given Bigarray. *)

  external layout: ('a, 'b, 'c) t -> 'c layout @@ portable = "caml_ba_layout"
  (** Return the layout of the given Bigarray. *)

  val change_layout: ('a, 'b, 'c) t -> 'd layout -> ('a, 'b, 'd) t @@ portable
  (** [Array2.change_layout a layout] returns a Bigarray with the
      specified [layout], sharing the data with [a] (and hence having
      the same dimensions as [a]). No copying of elements is involved: the
      new array and the original array share the same storage space.
      The dimensions are reversed, such that [get v [| a; b |]] in
      C layout becomes [get v [| b+1; a+1 |]] in Fortran layout.

      @since 4.06
  *)


  val size_in_bytes : ('a, 'b, 'c) t -> int @@ portable
  (** [size_in_bytes a] is the number of elements in [a]
    multiplied by [a]'s {!kind_size_in_bytes}.

    @since 4.03 *)

  external get: ('a, 'b, 'c) t -> int -> int -> 'a @@ portable = "%caml_ba_ref_2"
  (** [Array2.get a x y], also written [a.{x,y}],
     returns the element of [a] at coordinates ([x], [y]).
     [x] and [y] must be within the bounds
     of [a], as described for {!Bigarray.Genarray.get};
     otherwise, [Invalid_argument] is raised. *)

  external set: ('a, 'b, 'c) t -> int -> int -> 'a -> unit @@ portable = "%caml_ba_set_2"
  (** [Array2.set a x y v], or alternatively [a.{x,y} <- v],
     stores the value [v] at coordinates ([x], [y]) in [a].
     [x] and [y] must be within the bounds of [a],
     as described for {!Bigarray.Genarray.set};
     otherwise, [Invalid_argument] is raised. *)

  external sub_left: ('a, 'b, c_layout) t -> int -> int -> ('a, 'b, c_layout) t @@ portable
    = "caml_ba_sub"
  (** Extract a two-dimensional sub-array of the given two-dimensional
     Bigarray by restricting the first dimension.
     See {!Bigarray.Genarray.sub_left} for more details.
     [Array2.sub_left] applies only to arrays with C layout. *)

  external sub_right:
    ('a, 'b, fortran_layout) t -> int -> int -> ('a, 'b, fortran_layout) t @@ portable
    = "caml_ba_sub"
  (** Extract a two-dimensional sub-array of the given two-dimensional
     Bigarray by restricting the second dimension.
     See {!Bigarray.Genarray.sub_right} for more details.
     [Array2.sub_right] applies only to arrays with Fortran layout. *)

  val slice_left: ('a, 'b, c_layout) t -> int -> ('a, 'b, c_layout) Array1.t @@ portable
  (** Extract a row (one-dimensional slice) of the given two-dimensional
     Bigarray.  The integer parameter is the index of the row to
     extract.  See {!Bigarray.Genarray.slice_left} for more details.
     [Array2.slice_left] applies only to arrays with C layout. *)

  val slice_right:
    ('a, 'b, fortran_layout) t -> int -> ('a, 'b, fortran_layout) Array1.t @@ portable
  (** Extract a column (one-dimensional slice) of the given
     two-dimensional Bigarray.  The integer parameter is the
     index of the column to extract.  See {!Bigarray.Genarray.slice_right}
     for more details.  [Array2.slice_right] applies only to arrays
     with Fortran layout. *)

  external blit: ('a, 'b, 'c) t -> ('a, 'b, 'c) t -> unit @@ portable
    = "caml_ba_blit"
  (** Copy the first Bigarray to the second Bigarray.
     See {!Bigarray.Genarray.blit} for more details. *)

  external fill: ('a, 'b, 'c) t -> 'a -> unit @@ portable = "caml_ba_fill"
  (** Fill the given Bigarray with the given value.
     See {!Bigarray.Genarray.fill} for more details. *)

  val of_array: ('a, 'b) kind -> 'c layout -> 'a array array -> ('a, 'b, 'c) t @@ portable
  (** Build a two-dimensional Bigarray initialized from the
     given array of arrays.  *)

  external unsafe_get: ('a, 'b, 'c) t -> int -> int -> 'a @@ portable
                     = "%caml_ba_unsafe_ref_2"
  (** Like {!Bigarray.Array2.get}, but bounds checking is not always
      performed. *)

  external unsafe_set: ('a, 'b, 'c) t -> int -> int -> 'a -> unit @@ portable
                     = "%caml_ba_unsafe_set_2"
  (** Like {!Bigarray.Array2.set}, but bounds checking is not always
      performed. *)

end

(** {1 Three-dimensional arrays} *)

(** Three-dimensional arrays. The [Array3] structure provides operations
   similar to those of {!Bigarray.Genarray}, but specialized to the case
   of three-dimensional arrays. *)
module Array3 :
  sig
  type (!'a, !'b, !'c) t : value mod portable
  (** The type of three-dimensional Bigarrays whose elements have
     OCaml type ['a], representation kind ['b], and memory layout ['c]. *)

  val create: ('a, 'b) kind -> 'c layout -> int -> int -> int -> ('a, 'b, 'c) t @@ portable
  (** [Array3.create kind layout dim1 dim2 dim3] returns a new Bigarray of
     three dimensions, whose size is [dim1] in the first dimension,
     [dim2] in the second dimension, and [dim3] in the third.
     [kind] and [layout] determine the array element kind and
     the array layout as described for {!Bigarray.Genarray.create}. *)

  val init: ('a, 'b) kind ->  'c layout -> int -> int -> int ->
            (int -> int -> int -> 'a) -> ('a, 'b, 'c) t @@ portable
  (** [Array3.init kind layout dim1 dim2 dim3 f] returns a new Bigarray [b]
     of three dimensions, whose size is [dim1] in the first dimension,
     [dim2] in the second dimension, and [dim3] in the third.
     [kind] and [layout] determine the array element kind and the array
     layout as described for {!Bigarray.Genarray.create}.

     Each element [Array3.get b i j k] of the array is initialized to
     the result of [f i j k].

     In other words, [Array3.init kind layout dim1 dim2 dim3 f] tabulates
     the results of [f] applied to the indices of a new Bigarray whose
     layout is described by [kind], [layout], [dim1], [dim2] and [dim3].

     @since 4.12 *)

  external dim1: ('a, 'b, 'c) t -> int @@ portable = "%caml_ba_dim_1"
  (** Return the first dimension of the given three-dimensional Bigarray. *)

  external dim2: ('a, 'b, 'c) t -> int @@ portable = "%caml_ba_dim_2"
  (** Return the second dimension of the given three-dimensional Bigarray. *)

  external dim3: ('a, 'b, 'c) t -> int @@ portable = "%caml_ba_dim_3"
  (** Return the third dimension of the given three-dimensional Bigarray. *)

  external kind: ('a, 'b, 'c) t -> ('a, 'b) kind @@ portable = "caml_ba_kind"
  (** Return the kind of the given Bigarray. *)

  external layout: ('a, 'b, 'c) t -> 'c layout @@ portable = "caml_ba_layout"
  (** Return the layout of the given Bigarray. *)


  val change_layout: ('a, 'b, 'c) t -> 'd layout -> ('a, 'b, 'd) t @@ portable
  (** [Array3.change_layout a layout] returns a Bigarray with the
      specified [layout], sharing the data with [a] (and hence having
      the same dimensions as [a]). No copying of elements is involved: the
      new array and the original array share the same storage space.
      The dimensions are reversed, such that [get v [| a; b; c |]] in
      C layout becomes [get v [| c+1; b+1; a+1 |]] in Fortran layout.

      @since 4.06
  *)

  val size_in_bytes : ('a, 'b, 'c) t -> int @@ portable
  (** [size_in_bytes a] is the number of elements in [a]
    multiplied by [a]'s {!kind_size_in_bytes}.

    @since 4.03 *)

  external get: ('a, 'b, 'c) t -> int -> int -> int -> 'a @@ portable = "%caml_ba_ref_3"
  (** [Array3.get a x y z], also written [a.{x,y,z}],
     returns the element of [a] at coordinates ([x], [y], [z]).
     [x], [y] and [z] must be within the bounds of [a],
     as described for {!Bigarray.Genarray.get};
     otherwise, [Invalid_argument] is raised. *)

  external set: ('a, 'b, 'c) t -> int -> int -> int -> 'a -> unit @@ portable
    = "%caml_ba_set_3"
  (** [Array3.set a x y v], or alternatively [a.{x,y,z} <- v],
     stores the value [v] at coordinates ([x], [y], [z]) in [a].
     [x], [y] and [z] must be within the bounds of [a],
     as described for {!Bigarray.Genarray.set};
     otherwise, [Invalid_argument] is raised. *)

  external sub_left: ('a, 'b, c_layout) t -> int -> int -> ('a, 'b, c_layout) t @@ portable
    = "caml_ba_sub"
  (** Extract a three-dimensional sub-array of the given
     three-dimensional Bigarray by restricting the first dimension.
     See {!Bigarray.Genarray.sub_left} for more details.  [Array3.sub_left]
     applies only to arrays with C layout. *)

  external sub_right:
    ('a, 'b, fortran_layout) t -> int -> int -> ('a, 'b, fortran_layout) t @@ portable
    = "caml_ba_sub"
  (** Extract a three-dimensional sub-array of the given
     three-dimensional Bigarray by restricting the second dimension.
     See {!Bigarray.Genarray.sub_right} for more details.  [Array3.sub_right]
     applies only to arrays with Fortran layout. *)

  val slice_left_1:
    ('a, 'b, c_layout) t -> int -> int -> ('a, 'b, c_layout) Array1.t @@ portable
  (** Extract a one-dimensional slice of the given three-dimensional
     Bigarray by fixing the first two coordinates.
     The integer parameters are the coordinates of the slice to
     extract.  See {!Bigarray.Genarray.slice_left} for more details.
     [Array3.slice_left_1] applies only to arrays with C layout. *)

  val slice_right_1:
    ('a, 'b, fortran_layout) t ->
    int -> int -> ('a, 'b, fortran_layout) Array1.t @@ portable
  (** Extract a one-dimensional slice of the given three-dimensional
     Bigarray by fixing the last two coordinates.
     The integer parameters are the coordinates of the slice to
     extract.  See {!Bigarray.Genarray.slice_right} for more details.
     [Array3.slice_right_1] applies only to arrays with Fortran
     layout. *)

  val slice_left_2: ('a, 'b, c_layout) t -> int -> ('a, 'b, c_layout) Array2.t @@ portable
  (** Extract a  two-dimensional slice of the given three-dimensional
     Bigarray by fixing the first coordinate.
     The integer parameter is the first coordinate of the slice to
     extract.  See {!Bigarray.Genarray.slice_left} for more details.
     [Array3.slice_left_2] applies only to arrays with C layout. *)

  val slice_right_2:
    ('a, 'b, fortran_layout) t -> int -> ('a, 'b, fortran_layout) Array2.t @@ portable
  (** Extract a two-dimensional slice of the given
     three-dimensional Bigarray by fixing the last coordinate.
     The integer parameter is the coordinate of the slice
     to extract.  See {!Bigarray.Genarray.slice_right} for more details.
     [Array3.slice_right_2] applies only to arrays with Fortran
     layout. *)

  external blit: ('a, 'b, 'c) t -> ('a, 'b, 'c) t -> unit @@ portable
    = "caml_ba_blit"
  (** Copy the first Bigarray to the second Bigarray.
     See {!Bigarray.Genarray.blit} for more details. *)

  external fill: ('a, 'b, 'c) t -> 'a -> unit @@ portable = "caml_ba_fill"
  (** Fill the given Bigarray with the given value.
     See {!Bigarray.Genarray.fill} for more details. *)

  val of_array:
    ('a, 'b) kind -> 'c layout -> 'a array array array -> ('a, 'b, 'c) t @@ portable
  (** Build a three-dimensional Bigarray initialized from the
     given array of arrays of arrays.  *)

  external unsafe_get: ('a, 'b, 'c) t -> int -> int -> int -> 'a @@ portable
                     = "%caml_ba_unsafe_ref_3"
  (** Like {!Bigarray.Array3.get}, but bounds checking is not always
      performed. *)

  external unsafe_set: ('a, 'b, 'c) t -> int -> int -> int -> 'a -> unit @@ portable
                     = "%caml_ba_unsafe_set_3"
  (** Like {!Bigarray.Array3.set}, but bounds checking is not always
      performed. *)

end

(** {1 Coercions between generic Bigarrays and fixed-dimension Bigarrays} *)

external genarray_of_array0 :
  ('a, 'b, 'c) Array0.t -> ('a, 'b, 'c) Genarray.t @@ portable = "%identity"
(** Return the generic Bigarray corresponding to the given zero-dimensional
    Bigarray.
    @since 4.05 *)

external genarray_of_array1 :
  ('a, 'b, 'c) Array1.t -> ('a, 'b, 'c) Genarray.t @@ portable = "%identity"
(** Return the generic Bigarray corresponding to the given one-dimensional
   Bigarray. *)

external genarray_of_array2 :
  ('a, 'b, 'c) Array2.t -> ('a, 'b, 'c) Genarray.t @@ portable = "%identity"
(** Return the generic Bigarray corresponding to the given two-dimensional
   Bigarray. *)

external genarray_of_array3 :
  ('a, 'b, 'c) Array3.t -> ('a, 'b, 'c) Genarray.t @@ portable = "%identity"
(** Return the generic Bigarray corresponding to the given three-dimensional
   Bigarray. *)

val array0_of_genarray : ('a, 'b, 'c) Genarray.t -> ('a, 'b, 'c) Array0.t @@ portable
(** Return the zero-dimensional Bigarray corresponding to the given
   generic Bigarray.
   @raise Invalid_argument if the generic Bigarray
   does not have exactly zero dimension.
   @since 4.05 *)

val array1_of_genarray : ('a, 'b, 'c) Genarray.t -> ('a, 'b, 'c) Array1.t @@ portable
(** Return the one-dimensional Bigarray corresponding to the given
   generic Bigarray.
   @raise Invalid_argument if the generic Bigarray
   does not have exactly one dimension. *)

val array2_of_genarray : ('a, 'b, 'c) Genarray.t -> ('a, 'b, 'c) Array2.t @@ portable
(** Return the two-dimensional Bigarray corresponding to the given
   generic Bigarray.
   @raise Invalid_argument if the generic Bigarray
   does not have exactly two dimensions. *)

val array3_of_genarray : ('a, 'b, 'c) Genarray.t -> ('a, 'b, 'c) Array3.t @@ portable
(** Return the three-dimensional Bigarray corresponding to the given
   generic Bigarray.
   @raise Invalid_argument if the generic Bigarray
   does not have exactly three dimensions. *)


(** {1 Re-shaping Bigarrays} *)

val reshape : ('a, 'b, 'c) Genarray.t -> int array -> ('a, 'b, 'c) Genarray.t @@ portable
(** [reshape b [|d1;...;dN|]] converts the Bigarray [b] to a
   [N]-dimensional array of dimensions [d1]...[dN].  The returned
   array and the original array [b] share their data
   and have the same layout.  For instance, assuming that [b]
   is a one-dimensional array of dimension 12, [reshape b [|3;4|]]
   returns a two-dimensional array [b'] of dimensions 3 and 4.
   If [b] has C layout, the element [(x,y)] of [b'] corresponds
   to the element [x * 3 + y] of [b].  If [b] has Fortran layout,
   the element [(x,y)] of [b'] corresponds to the element
   [x + (y - 1) * 4] of [b].
   The returned Bigarray must have exactly the same number of
   elements as the original Bigarray [b].  That is, the product
   of the dimensions of [b] must be equal to [i1 * ... * iN].
   Otherwise, [Invalid_argument] is raised. *)

val reshape_0 : ('a, 'b, 'c) Genarray.t -> ('a, 'b, 'c) Array0.t @@ portable
(** Specialized version of {!Bigarray.reshape} for reshaping to
   zero-dimensional arrays.
   @since 4.05 *)

val reshape_1 : ('a, 'b, 'c) Genarray.t -> int -> ('a, 'b, 'c) Array1.t @@ portable
(** Specialized version of {!Bigarray.reshape} for reshaping to
   one-dimensional arrays. *)

val reshape_2 : ('a, 'b, 'c) Genarray.t -> int -> int -> ('a, 'b, 'c) Array2.t @@ portable
(** Specialized version of {!Bigarray.reshape} for reshaping to
   two-dimensional arrays. *)

val reshape_3 :
  ('a, 'b, 'c) Genarray.t -> int -> int -> int -> ('a, 'b, 'c) Array3.t @@ portable
(** Specialized version of {!Bigarray.reshape} for reshaping to
    three-dimensional arrays. *)

(** {1:bigarray_concurrency Bigarrays and concurrency safety}

    Care must be taken when concurrently accessing bigarrays from multiple
    domains: accessing a bigarray will never crash a program, but unsynchronized
    accesses might yield surprising (non-sequentially-consistent) results.

    {2:bigarray_atomicity Atomicity}

    Every bigarray operation that accesses more than one array element is not
    atomic. This includes slicing, bliting, and filling bigarrays.

    For example, consider the following program:
{[open Bigarray
let size = 100_000_000
let a = Array1.init Int C_layout size (fun _ -> 1)
let update f a () =
  for i = 0 to size - 1 do a.{i} <- f a.{i} done
let d1 = Domain.spawn (update (fun x -> x + 1) a)
let d2 = Domain.spawn (update (fun x -> 2 * x + 1) a)
let () = Domain.join d1; Domain.join d2
]}

    After executing this code, each field of the bigarray [a] is either [2],
    [3], [4] or [5]. If atomicity is required, then the user must implement
    their own synchronization (for example, using {!Mutex.t}).

    {2:bigarray_data_race Data races}

    If two domains only access disjoint parts of the bigarray, then the
    observed behaviour is the equivalent to some sequential interleaving of the
    operations from the two domains.

    A data race is said to occur when two domains access the same bigarray
    element without synchronization and at least one of the accesses is a
    write. In the absence of data races, the observed behaviour is equivalent
    to some sequential interleaving of the operations from different domains.

    Whenever possible, data races should be avoided by using synchronization to
    mediate the accesses to the bigarray elements.

    Indeed, in the presence of data races, programs will not crash but the
    observed behaviour may not be equivalent to any sequential interleaving of
    operations from different domains.

    {2:bigarrarray_data_race_tearing Tearing}

    Bigarrays have a distinct caveat in the presence of data races:
    concurrent bigarray operations might produce surprising values due to
    tearing. More precisely, the interleaving of partial writes and reads might
    create values that would not exist with a sequential execution.
    For instance, at the end of
{[let res = Array1.init Complex64 c_layout size (fun _ -> Complex.zero)
let d1 = Domain.spawn (fun () -> Array1.fill res Complex.one)
let d2 = Domain.spawn (fun () -> Array1.fill res Complex.i)
let () = Domain.join d1; Domain.join d2
]}
    the [res] bigarray might contain values that are neither [Complex.i]
    nor [Complex.one] (for instance [1 + i]).
*)<|MERGE_RESOLUTION|>--- conflicted
+++ resolved
@@ -95,23 +95,7 @@
    @since 5.2 Added float16_elt element kind.
 *)
 
-<<<<<<< HEAD
-type float16_elt = Float16_elt
-type float32_elt = Float32_elt
-type float64_elt = Float64_elt
-type int8_signed_elt = Int8_signed_elt
-type int8_unsigned_elt = Int8_unsigned_elt
-type int16_signed_elt = Int16_signed_elt
-type int16_unsigned_elt = Int16_unsigned_elt
-type int32_elt = Int32_elt
-type int64_elt = Int64_elt
-type int_elt = Int_elt
-type nativeint_elt = Nativeint_elt
-type complex32_elt = Complex32_elt
-type complex64_elt = Complex64_elt
-
-type ('a, 'b) kind =
-=======
+type float16_elt : value mod portable uncontended = Float16_elt
 type float32_elt : value mod portable uncontended = Float32_elt
 type float64_elt : value mod portable uncontended = Float64_elt
 type int8_signed_elt : value mod portable uncontended = Int8_signed_elt
@@ -126,7 +110,6 @@
 type complex64_elt : value mod portable uncontended = Complex64_elt
 
 type ('a, 'b) kind : value mod portable uncontended =
->>>>>>> 0e8c5e24
   | Float32 : (float, float32_elt) kind
   | Float64 : (float, float64_elt) kind
   | Int8_signed : (int, int8_signed_elt) kind
