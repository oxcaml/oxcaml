(**************************************************************************)
(*                                                                        *)
(*                                 OCaml                                  *)
(*                                                                        *)
(*                   Jeremie Dimino, Jane Street Europe                   *)
(*                                                                        *)
(*   Copyright 2016 Jane Street Group LLC                                 *)
(*                                                                        *)
(*   All rights reserved.  This file is distributed under the terms of    *)
(*   the GNU Lesser General Public License version 2.1, with the          *)
(*   special exception on linking described in the file LICENSE.          *)
(*                                                                        *)
(**************************************************************************)

(* Execute a list of phrases from a .ml file and compare the result to the
   expected output, written inside [%%expect ...] nodes. At the end, create
   a .corrected file containing the corrected expectations. The test is
   successful if there is no differences between the two files.

   An [%%expect] node always contains both the expected outcome with and
   without -principal. When the two differ the expectation is written as
   follows:

   {[
     [%%expect {|
     output without -principal
     |}, Principal{|
     output with -principal
     |}]
   ]}
*)

[@@@ocaml.warning "-40"]

open StdLabels

(* representation of: {tag|str|tag} *)
type string_constant =
  { str : string
  ; tag : string
  }

type expectation =
  { extid_loc   : Location.t (* Location of "expect" in "[%%expect ...]" *)
  ; payload_loc : Location.t (* Location of the whole payload *)
  ; normal      : string_constant (* expectation without -principal *)
  ; principal   : string_constant (* expectation with -principal *)
  }

(* A list of phrases with the expected toplevel output *)
type chunk =
  { phrases     : Parsetree.toplevel_phrase list
  ; expectation : expectation
  }

type correction =
  { corrected_expectations : expectation list
  ; trailing_output        : string
  }

let match_expect_extension (ext : Parsetree.extension) =
  match ext with
  | ({Asttypes.txt="expect"|"ocaml.expect"; loc = extid_loc}, payload) ->
    let invalid_payload () =
      Location.raise_errorf ~loc:extid_loc "invalid [%%%%expect payload]"
    in
    let string_constant (e : Parsetree.expression) =
      match e.pexp_desc with
      | Pexp_constant (Pconst_string (str, _, Some tag)) ->
        { str; tag }
      | _ -> invalid_payload ()
    in
    let expectation =
      match payload with
      | PStr [{ pstr_desc = Pstr_eval (e, []) }] ->
        let normal, principal =
          match e.pexp_desc with
          | Pexp_tuple
              [ a
              ; { pexp_desc = Pexp_construct
                                ({ txt = Lident "Principal"; _ }, Some b) }
              ] ->
            (string_constant a, string_constant b)
          | _ -> let s = string_constant e in (s, s)
        in
        { extid_loc
        ; payload_loc = e.pexp_loc
        ; normal
        ; principal
        }
      | PStr [] ->
        let s = { tag = ""; str = "" } in
        { extid_loc
        ; payload_loc  = { extid_loc with loc_start = extid_loc.loc_end }
        ; normal    = s
        ; principal = s
        }
      | _ -> invalid_payload ()
    in
    Some expectation
  | _ ->
    None

(* Split a list of phrases from a .ml file *)
let split_chunks phrases =
  let rec loop (phrases : Parsetree.toplevel_phrase list) code_acc acc =
    match phrases with
    | [] ->
      if code_acc = [] then
        (List.rev acc, None)
      else
        (List.rev acc, Some (List.rev code_acc))
    | phrase :: phrases ->
      match phrase with
      | Ptop_def [] -> loop phrases code_acc acc
      | Ptop_def [{pstr_desc = Pstr_extension(ext, [])}] -> begin
          match match_expect_extension ext with
          | None -> loop phrases (phrase :: code_acc) acc
          | Some expectation ->
            let chunk =
              { phrases     = List.rev code_acc
              ; expectation
              }
            in
            loop phrases [] (chunk :: acc)
        end
      | _ -> loop phrases (phrase :: code_acc) acc
  in
  loop phrases [] []

module Compiler_messages = struct
  let capture ppf ~f =
    Misc.protect_refs
      [ R (Location.formatter_for_warnings, ppf) ]
      f
end

let collect_formatters buf pps ~f =
  let ppb = Format.formatter_of_buffer buf in
  let out_functions = Format.pp_get_formatter_out_functions ppb () in

  List.iter ~f:(fun pp -> Format.pp_print_flush pp ()) pps;
  let save =
    List.map ~f:(fun pp -> Format.pp_get_formatter_out_functions pp ()) pps
  in
  let restore () =
    List.iter2
      ~f:(fun pp out_functions ->
         Format.pp_print_flush pp ();
         Format.pp_set_formatter_out_functions pp out_functions)
      pps save
  in
  List.iter
    ~f:(fun pp -> Format.pp_set_formatter_out_functions pp out_functions)
    pps;
  match f () with
  | x             -> restore (); x
  | exception exn -> restore (); raise exn

(* Invariant: ppf = Format.formatter_of_buffer buf *)
let capture_everything buf ppf ~f =
  collect_formatters buf [Format.std_formatter; Format.err_formatter]
                     ~f:(fun () -> Compiler_messages.capture ppf ~f)

let exec_phrase ppf phrase =
  Location.reset ();
  if !Clflags.dump_parsetree then Printast. top_phrase ppf phrase;
  if !Clflags.dump_source    then Pprintast.top_phrase ppf phrase;
  Toploop.execute_phrase true ppf phrase

let parse_contents ~fname contents =
  let lexbuf = Lexing.from_string contents in
  Location.init lexbuf fname;
  Location.input_name := fname;
  Location.input_lexbuf := Some lexbuf;
  Parse.use_file lexbuf

let eval_expectation expectation ~output =
  let s =
    if !Clflags.principal then
      expectation.principal
    else
      expectation.normal
  in
  if s.str = output then
    None
  else
    let s = { s with str = output } in
    Some (
      if !Clflags.principal then
        { expectation with principal = s }
      else
        { expectation with normal = s }
    )

let shift_lines delta phrases =
  let position (pos : Lexing.position) =
    { pos with pos_lnum = pos.pos_lnum + delta }
  in
  let location _this (loc : Location.t) =
    { loc with
      loc_start = position loc.loc_start
    ; loc_end   = position loc.loc_end
    }
  in
  let mapper = { Ast_mapper.default_mapper with location } in
  List.map phrases ~f:(function
    | Parsetree.Ptop_dir _ as p -> p
    | Parsetree.Ptop_def st ->
      Parsetree.Ptop_def (mapper.structure mapper st))

let rec min_line_number : Parsetree.toplevel_phrase list -> int option =
function
  | [] -> None
  | (Ptop_dir _  | Ptop_def []) :: l -> min_line_number l
  | Ptop_def (st :: _) :: _ -> Some st.pstr_loc.loc_start.pos_lnum

let eval_expect_file _fname ~file_contents =
  Warnings.reset_fatal ();
  let chunks, trailing_code =
    parse_contents ~fname:"" file_contents |> split_chunks
  in
  let buf = Buffer.create 1024 in
  let ppf = Format.formatter_of_buffer buf in
  let exec_phrases phrases =
    let phrases =
      match min_line_number phrases with
      | None -> phrases
      | Some lnum -> shift_lines (1 - lnum) phrases
    in
    (* For formatting purposes *)
    Buffer.add_char buf '\n';
    let _ : bool =
      List.fold_left phrases ~init:true ~f:(fun acc phrase ->
        acc &&
        let snap = Btype.snapshot () in
        try
          Sys.with_async_exns (fun () -> exec_phrase ppf phrase)
        with exn ->
          let bt = Printexc.get_raw_backtrace () in
          begin try Location.report_exception ppf exn
          with _ ->
            Format.fprintf ppf "Uncaught exception: %s\n%s\n"
              (Printexc.to_string exn)
              (Printexc.raw_backtrace_to_string bt)
          end;
          Btype.backtrack snap;
          false
      )
    in
    Format.pp_print_flush ppf ();
    let len = Buffer.length buf in
    if len > 0 && Buffer.nth buf (len - 1) <> '\n' then
      (* For formatting purposes *)
      Buffer.add_char buf '\n';
    let s = Buffer.contents buf in
    Buffer.clear buf;
    Misc.delete_eol_spaces s
  in
  let corrected_expectations =
    capture_everything buf ppf ~f:(fun () ->
      List.fold_left chunks ~init:[] ~f:(fun acc chunk ->
        let output = exec_phrases chunk.phrases in
        match eval_expectation chunk.expectation ~output with
        | None -> acc
        | Some correction -> correction :: acc)
      |> List.rev)
  in
  let trailing_output =
    match trailing_code with
    | None -> ""
    | Some phrases ->
      capture_everything buf ppf ~f:(fun () -> exec_phrases phrases)
  in
  { corrected_expectations; trailing_output }

let output_slice oc s a b =
  output_string oc (String.sub s ~pos:a ~len:(b - a))

let output_corrected oc ~file_contents correction =
  let output_body oc { str; tag } =
    Printf.fprintf oc "{%s|%s|%s}" tag str tag
  in
  let ofs =
    List.fold_left correction.corrected_expectations ~init:0
      ~f:(fun ofs c ->
        output_slice oc file_contents ofs c.payload_loc.loc_start.pos_cnum;
        output_body oc c.normal;
        if c.normal.str <> c.principal.str then begin
          output_string oc ", Principal";
          output_body oc c.principal
        end;
        c.payload_loc.loc_end.pos_cnum)
  in
  output_slice oc file_contents ofs (String.length file_contents);
  match correction.trailing_output with
  | "" -> ()
  | s  -> Printf.fprintf oc "\n[%%%%expect{|%s|}]\n" s

let write_corrected ~file ~file_contents correction =
  let oc = open_out file in
  output_corrected oc ~file_contents correction;
  close_out oc

let process_expect_file fname =
  let corrected_fname = fname ^ ".corrected" in
  let file_contents =
    let ic = open_in_bin fname in
    match really_input_string ic (in_channel_length ic) with
    | s           -> close_in ic; Misc.normalise_eol s
    | exception e -> close_in ic; raise e
  in
  let correction = eval_expect_file fname ~file_contents in
  write_corrected ~file:corrected_fname ~file_contents correction

let keep_original_error_size = ref false
let preload_objects = ref []
let main_file = ref None

let read_anonymous_arg fname =
  if Filename.check_suffix fname ".cmo"
          || Filename.check_suffix fname ".cma"
  then preload_objects := fname :: !preload_objects
<<<<<<< HEAD
else
  match !main_file with
  | None -> main_file := Some fname
  | Some _ ->
    Printf.eprintf "expect_test: multiple input files\n";
=======
  else
  match !main_file with
  | None -> main_file := Some fname
  | Some _ ->
    Printf.eprintf "expect_test: multiple input source files\n";
>>>>>>> 23df0414
    exit 2

let main fname =
  if not !keep_original_error_size then
    Clflags.error_size := 0;
  Toploop.override_sys_argv
    (Array.sub Sys.argv ~pos:!Arg.current
       ~len:(Array.length Sys.argv - !Arg.current));
  (* Ignore OCAMLRUNPARAM=b to be reproducible *)
  Printexc.record_backtrace false;
  Compmisc.init_path ();
  Toploop.initialize_toplevel_env ();
  let objects = List.rev (!preload_objects) in
<<<<<<< HEAD
  let successfully_loaded =
    List.for_all
      ~f:(Topeval.load_file false Format.err_formatter)
      objects
  in
  if not successfully_loaded then (
    Printf.eprintf "expect_test: failed to load objects\n";
    exit 2;
  );
=======
  List.iter objects ~f:(fun obj_fname ->
    match Topeval.load_file false Format.err_formatter obj_fname with
    | true -> ()
    | false ->
      Printf.eprintf "expect_test: failed to load object %s\n" obj_fname;
      exit 2);
>>>>>>> 23df0414
  (* We are in interactive mode and should record directive error on stdout *)
  Sys.interactive := true;
  process_expect_file fname;
  exit 0

module Options = Main_args.Make_bytetop_options (struct
  include Main_args.Default.Topmain
  let _stdin () = (* disabled *) ()
  let _args = Arg.read_arg
  let _args0 = Arg.read_arg0
  let anonymous s = read_anonymous_arg s
end);;

let args =
  Arg.align
    ( [ "-keep-original-error-size", Arg.Set keep_original_error_size,
        " truncate long error messages as the compiler would"
      ] @ Options.list
    )

let usage = "Usage: expect_test <options> [script-file [arguments]]\n\
             options are:"

let () =
  Clflags.color := Some Misc.Color.Never;
  try
    Arg.parse args read_anonymous_arg usage;
    match !main_file with
    | Some fname -> main fname
    | None ->
      Printf.eprintf "expect_test: no input file\n";
      exit 2
  with exn ->
    Location.report_exception Format.err_formatter exn;
    exit 2<|MERGE_RESOLUTION|>--- conflicted
+++ resolved
@@ -313,6 +313,7 @@
   let correction = eval_expect_file fname ~file_contents in
   write_corrected ~file:corrected_fname ~file_contents correction
 
+let repo_root = ref None
 let keep_original_error_size = ref false
 let preload_objects = ref []
 let main_file = ref None
@@ -321,19 +322,11 @@
   if Filename.check_suffix fname ".cmo"
           || Filename.check_suffix fname ".cma"
   then preload_objects := fname :: !preload_objects
-<<<<<<< HEAD
-else
-  match !main_file with
-  | None -> main_file := Some fname
-  | Some _ ->
-    Printf.eprintf "expect_test: multiple input files\n";
-=======
   else
   match !main_file with
   | None -> main_file := Some fname
   | Some _ ->
     Printf.eprintf "expect_test: multiple input source files\n";
->>>>>>> 23df0414
     exit 2
 
 let main fname =
@@ -344,27 +337,26 @@
        ~len:(Array.length Sys.argv - !Arg.current));
   (* Ignore OCAMLRUNPARAM=b to be reproducible *)
   Printexc.record_backtrace false;
-  Compmisc.init_path ();
+  if not !Clflags.no_std_include then begin
+    match !repo_root with
+    | None -> ()
+    | Some dir ->
+        (* If we pass [-repo-root], use the stdlib from inside the
+           compiler, not the installed one. We use
+           [Compenv.last_include_dirs] to make sure that the stdlib
+           directory is the last one. *)
+        Clflags.no_std_include := true;
+        Compenv.last_include_dirs := [Filename.concat dir "stdlib"]
+  end;
+  Compmisc.init_path ~auto_include:Load_path.no_auto_include ();
   Toploop.initialize_toplevel_env ();
   let objects = List.rev (!preload_objects) in
-<<<<<<< HEAD
-  let successfully_loaded =
-    List.for_all
-      ~f:(Topeval.load_file false Format.err_formatter)
-      objects
-  in
-  if not successfully_loaded then (
-    Printf.eprintf "expect_test: failed to load objects\n";
-    exit 2;
-  );
-=======
   List.iter objects ~f:(fun obj_fname ->
     match Topeval.load_file false Format.err_formatter obj_fname with
     | true -> ()
     | false ->
       Printf.eprintf "expect_test: failed to load object %s\n" obj_fname;
       exit 2);
->>>>>>> 23df0414
   (* We are in interactive mode and should record directive error on stdout *)
   Sys.interactive := true;
   process_expect_file fname;
@@ -380,7 +372,10 @@
 
 let args =
   Arg.align
-    ( [ "-keep-original-error-size", Arg.Set keep_original_error_size,
+    ( [ "-repo-root", Arg.String (fun s -> repo_root := Some s),
+        "<dir> root of the OCaml repository. This causes the tool to use \
+         the stdlib from the current source tree rather than the installed one."
+      ; "-keep-original-error-size", Arg.Set keep_original_error_size,
         " truncate long error messages as the compiler would"
       ] @ Options.list
     )
