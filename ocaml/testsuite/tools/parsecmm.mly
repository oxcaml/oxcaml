/**************************************************************************/
/*                                                                        */
/*                                 OCaml                                  */
/*                                                                        */
/*             Xavier Leroy, projet Cristal, INRIA Rocquencourt           */
/*                                                                        */
/*   Copyright 1996 Institut National de Recherche en Informatique et     */
/*     en Automatique.                                                    */
/*                                                                        */
/*   All rights reserved.  This file is distributed under the terms of    */
/*   the GNU Lesser General Public License version 2.1, with the          */
/*   special exception on linking described in the file LICENSE.          */
/*                                                                        */
/**************************************************************************/

/* A simple parser for C-- */

%{
open Cmm
open Parsecmmaux

let rec make_letdef def body =
  match def with
    [] -> body
  | (id, def) :: rem ->
      unbind_ident id;
      Clet(id, def, make_letdef rem body)

let rec make_letmutdef def body =
  match def with
    [] -> body
  | (id, ty, def) :: rem ->
      unbind_ident id;
      Clet_mut(id, ty, def, make_letmutdef rem body)

let make_switch n selector caselist =
  let index = Array.make n 0 in
  let casev = Array.of_list caselist in
  let dbg = Debuginfo.none in
  let actv = Array.make (Array.length casev) (Cexit(Cmm.Lbl 0,[],[]), dbg) in
  for i = 0 to Array.length casev - 1 do
    let (posl, e) = casev.(i) in
    List.iter (fun pos -> index.(pos) <- i) posl;
    actv.(i) <- (e, dbg)
  done;
  Cswitch(selector, index, actv, dbg)

let access_array base numelt size =
  match numelt with
    Cconst_int (0, _) -> base
  | Cconst_int (n, _) ->
      let dbg = Debuginfo.none in
      Cop(Cadda, [base; Cconst_int(n * size, dbg)], dbg)
  | _ ->
      let dbg = Debuginfo.none in
      Cop(Cadda, [base;
                  Cop(Clsl, [numelt; Cconst_int(Misc.log2 size, dbg)],
                  dbg)],
          dbg)

%}

%token ABSF
%token ADDA
%token ADDF
%token ADDI
%token ADDV
%token ADDR
%token ALIGN
%token ALLOC
%token AND
%token APPLY
%token ASR
%token ASSIGN
%token BYTE
%token CASE
%token CATCH
%token CHECKBOUND
%token COLON
%token DATA
%token DIVF
%token DIVI
%token EOF
%token EQA
%token EQF
%token EQI
%token EXIT
%token EXTCALL
%token FLOAT
%token FLOAT32
%token FLOAT64
%token <string> FLOATCONST
%token FLOATOFINT
%token FUNCTION
%token GEA
%token GEF
%token GEI
%token GLOBAL
%token GTA
%token GTF
%token GTI
%token HALF
%token <string> IDENT
%token IF
%token INT
%token INT32
%token <int> INTCONST
%token INTOFFLOAT
%token KSTRING
%token LBRACKET
%token LEA
%token LEF
%token LEI
%token LET
%token LETMUT
%token LOAD
%token <Location.t> LOCATION
%token LPAREN
%token LSL
%token LSR
%token LTA
%token LTF
%token LTI
%token MODI
%token MULF
%token MULH
%token MULI
%token NEA
%token NEF
%token NEI
%token NGEF
%token NGTF
%token NLEF
%token NLTF
%token OR
%token PROJ
%token <Lambda.raise_kind> RAISE
%token RBRACKET
%token RPAREN
%token SEQ
%token SIGNED
%token SKIP
%token STAR
%token STORE
%token <string> STRING
%token SUBF
%token SUBI
%token SWITCH
%token TRY
%token UNIT
%token UNSIGNED
%token VAL
%token WHILE
%token WITH
%token XOR
%token ADDRAREF
%token INTAREF
%token FLOATAREF
%token ADDRASET
%token INTASET
%token FLOATASET

%start phrase
%type <Cmm.phrase> phrase

%%

phrase:
    fundecl     { Cfunction $1 }
  | datadecl    { Cdata $1 }
  | EOF         { raise End_of_file }
;
fundecl:
    LPAREN FUNCTION fun_name LPAREN params RPAREN sequence RPAREN
      { List.iter (fun (id, ty) -> unbind_ident id) $5;
        {fun_name = $3; fun_args = $5; fun_body = $7;
         fun_codegen_options =
           if Config.flambda then [
             Reduce_code_size;
             No_CSE;
           ]
           else [ Reduce_code_size ];
         fun_dbg = debuginfo ()} }
;
fun_name:
    STRING              { $1 }
  | IDENT               { $1 }
params:
    oneparam params     { $1 :: $2 }
  | /**/                { [] }
;
oneparam:
    IDENT COLON machtype { (bind_ident $1, $3) }
;
machtype:
    UNIT                        { [||] }
  | componentlist               { Array.of_list(List.rev $1) }
;
component:
    VAL                         { Val }
  | ADDR                        { Addr }
  | INT                         { Int }
  | FLOAT                       { Float }
;
componentlist:
    component                    { [$1] }
  | componentlist STAR component { $3 :: $1 }
;
traps:
    LPAREN INTCONST RPAREN       { List.init $2 (fun _ -> Pop) }
  | /**/                         { [] }
expr:
    INTCONST    { Cconst_int ($1, debuginfo ()) }
  | FLOATCONST  { Cconst_float (float_of_string $1, debuginfo ()) }
  | STRING      { Cconst_symbol ($1, debuginfo ()) }
  | IDENT       { Cvar(find_ident $1) }
  | LBRACKET RBRACKET { Ctuple [] }
  | LPAREN LET letdef sequence RPAREN { make_letdef $3 $4 }
  | LPAREN LETMUT letmutdef sequence RPAREN { make_letmutdef $3 $4 }
  | LPAREN ASSIGN IDENT expr RPAREN { Cassign(find_ident $3, $4) }
  | LPAREN APPLY location expr exprlist machtype RPAREN
                { Cop(Capply $6, $4 :: List.rev $5, debuginfo ?loc:$3 ()) }
  | LPAREN EXTCALL STRING exprlist machtype RPAREN
<<<<<<< HEAD
               {Cop(Cextcall {func=$3; ty=$5; alloc=false;
                              builtin=false;
                              returns=true;
                              effects=Arbitrary_effects;
                              coeffects=Has_coeffects;
                              ty_args=[];},
                     List.rev $4, debuginfo ())}
=======
               {Cop(Cextcall($3, $5, false, None), List.rev $4, debuginfo ())}
>>>>>>> bf6a6b65
  | LPAREN ALLOC exprlist RPAREN { Cop(Calloc, List.rev $3, debuginfo ()) }
  | LPAREN SUBF expr RPAREN { Cop(Cnegf, [$3], debuginfo ()) }
  | LPAREN SUBF expr expr RPAREN { Cop(Csubf, [$3; $4], debuginfo ()) }
  | LPAREN unaryop expr RPAREN { Cop($2, [$3], debuginfo ()) }
  | LPAREN binaryop expr expr RPAREN { Cop($2, [$3; $4], debuginfo ()) }
  | LPAREN SEQ sequence RPAREN { $3 }
  | LPAREN IF expr expr expr RPAREN
      { Cifthenelse($3, debuginfo (), $4, debuginfo (), $5, debuginfo ()) }
  | LPAREN SWITCH INTCONST expr caselist RPAREN { make_switch $3 $4 $5 }
  | LPAREN WHILE expr sequence RPAREN
      {
        let lbl0 = Lambda.next_raise_count () in
        let lbl1 = Lambda.next_raise_count () in
        let body =
          match $3 with
            Cconst_int (x, _) when x <> 0 -> $4
          | _ -> Cifthenelse($3, debuginfo (), $4, debuginfo (),
                             (Cexit(Cmm.Lbl lbl0,[],[])),
                             debuginfo ()) in
        Ccatch(Nonrecursive, [lbl0, [], Ctuple [], debuginfo ()],
          Ccatch(Recursive,
            [lbl1, [], Csequence(body, Cexit(Cmm.Lbl lbl1, [], [])), debuginfo ()],
            Cexit(Cmm.Lbl lbl1, [], []))) }
  | LPAREN EXIT traps IDENT exprlist RPAREN
    { Cexit(Cmm.Lbl (find_label $4), List.rev $5, $3) }
  | LPAREN CATCH sequence WITH catch_handlers RPAREN
    { let handlers = $5 in
      List.iter (fun (_, l, _, _) ->
        List.iter (fun (x, _) -> unbind_ident x) l) handlers;
      Ccatch(Recursive, handlers, $3) }
  | EXIT        { Cexit(Cmm.Lbl 0,[],[]) }
  | LPAREN TRY sequence WITH bind_ident sequence RPAREN
                { unbind_ident $5; Ctrywith($3, Regular, $5, $6, debuginfo ()) }
  | LPAREN VAL expr expr RPAREN
      { let open Asttypes in
        Cop(Cload (Word_val, Mutable), [access_array $3 $4 Arch.size_addr],
          debuginfo ()) }
  | LPAREN ADDRAREF expr expr RPAREN
      { let open Asttypes in
        Cop(Cload (Word_val, Mutable), [access_array $3 $4 Arch.size_addr],
          Debuginfo.none) }
  | LPAREN INTAREF expr expr RPAREN
      { let open Asttypes in
        Cop(Cload (Word_int, Mutable), [access_array $3 $4 Arch.size_int],
          Debuginfo.none) }
  | LPAREN FLOATAREF expr expr RPAREN
      { let open Asttypes in
        Cop(Cload (Double, Mutable), [access_array $3 $4 Arch.size_float],
          Debuginfo.none) }
  | LPAREN ADDRASET expr expr expr RPAREN
      { let open Lambda in
        Cop(Cstore (Word_val, Assignment),
            [access_array $3 $4 Arch.size_addr; $5], Debuginfo.none) }
  | LPAREN INTASET expr expr expr RPAREN
      { let open Lambda in
        Cop(Cstore (Word_int, Assignment),
            [access_array $3 $4 Arch.size_int; $5], Debuginfo.none) }
  | LPAREN FLOATASET expr expr expr RPAREN
      { let open Lambda in
        Cop(Cstore (Double, Assignment),
            [access_array $3 $4 Arch.size_float; $5], Debuginfo.none) }
;
exprlist:
    exprlist expr               { $2 :: $1 }
  | /**/                        { [] }
;
letdef:
    oneletdef                   { [$1] }
  | LPAREN letdefmult RPAREN    { $2 }
;
letdefmult:
    /**/                        { [] }
  | oneletdef letdefmult        { $1 :: $2 }
;
oneletdef:
    IDENT expr                  { (bind_ident $1, $2) }
;
letmutdef:
    oneletmutdef                { [$1] }
  | LPAREN letmutdefmult RPAREN { $2 }
;
letmutdefmult:
    /**/                        { [] }
  | oneletmutdef letmutdefmult  { $1 :: $2 }
;
oneletmutdef:
    IDENT machtype expr         { (bind_ident $1, $2, $3) }
;
chunk:
    UNSIGNED BYTE               { Byte_unsigned }
  | SIGNED BYTE                 { Byte_signed }
  | UNSIGNED HALF               { Sixteen_unsigned }
  | SIGNED HALF                 { Sixteen_signed }
  | UNSIGNED INT32              { Thirtytwo_unsigned }
  | SIGNED INT32                { Thirtytwo_signed }
  | INT                         { Word_int }
  | ADDR                        { Word_val }
  | FLOAT32                     { Single }
  | FLOAT64                     { Double }
  | FLOAT                       { Double }
  | VAL                         { Word_val }
;
unaryop:
    LOAD chunk                  { Cload ($2, Asttypes.Mutable) }
  | FLOATOFINT                  { Cfloatofint }
  | INTOFFLOAT                  { Cintoffloat }
  | RAISE                       { Craise $1 }
  | ABSF                        { Cabsf }
;
binaryop:
    STORE chunk                 { Cstore ($2, Lambda.Assignment) }
  | ADDI                        { Caddi }
  | SUBI                        { Csubi }
  | STAR                        { Cmuli }
  | DIVI                        { Cdivi }
  | MODI                        { Cmodi }
  | AND                         { Cand }
  | OR                          { Cor }
  | XOR                         { Cxor }
  | LSL                         { Clsl }
  | LSR                         { Clsr }
  | ASR                         { Casr }
  | EQI                         { Ccmpi Ceq }
  | NEI                         { Ccmpi Cne }
  | LTI                         { Ccmpi Clt }
  | LEI                         { Ccmpi Cle }
  | GTI                         { Ccmpi Cgt }
  | GEI                         { Ccmpi Cge }
  | ADDA                        { Cadda }
  | ADDV                        { Caddv }
  | EQA                         { Ccmpa Ceq }
  | NEA                         { Ccmpa Cne }
  | LTA                         { Ccmpa Clt }
  | LEA                         { Ccmpa Cle }
  | GTA                         { Ccmpa Cgt }
  | GEA                         { Ccmpa Cge }
  | ADDF                        { Caddf }
  | MULF                        { Cmulf }
  | DIVF                        { Cdivf }
  | EQF                         { Ccmpf CFeq }
  | NEF                         { Ccmpf CFneq }
  | LTF                         { Ccmpf CFlt }
  | NLTF                        { Ccmpf CFnlt }
  | LEF                         { Ccmpf CFle }
  | NLEF                        { Ccmpf CFnle }
  | GTF                         { Ccmpf CFgt }
  | NGTF                        { Ccmpf CFngt }
  | GEF                         { Ccmpf CFge }
  | NGEF                        { Ccmpf CFnge }
  | CHECKBOUND                  { Ccheckbound }
  | MULH                        { Cmulhi }
;
sequence:
    expr sequence               { Csequence($1, $2) }
  | expr                        { $1 }
;
caselist:
    onecase sequence caselist   { ($1, $2) :: $3 }
  | /**/                        { [] }
;
onecase:
    CASE INTCONST COLON onecase { $2 :: $4 }
  | CASE INTCONST COLON         { [$2] }
;
bind_ident:
    IDENT                       { bind_ident $1 }
;
datadecl:
    LPAREN datalist RPAREN      { List.rev $2 }
  | LPAREN DATA datalist RPAREN { List.rev $3 }
;
datalist:
    datalist dataitem           { $2 :: $1 }
  | /**/                        { [] }
;
dataitem:
    STRING COLON                { Cdefine_symbol $1 }
  | BYTE INTCONST               { Cint8 $2 }
  | HALF INTCONST               { Cint16 $2 }
  | INT INTCONST                { Cint(Nativeint.of_int $2) }
  | FLOAT FLOATCONST            { Cdouble (float_of_string $2) }
  | ADDR STRING                 { Csymbol_address $2 }
  | VAL STRING                 { Csymbol_address $2 }
  | KSTRING STRING              { Cstring $2 }
  | SKIP INTCONST               { Cskip $2 }
  | ALIGN INTCONST              { Calign $2 }
  | GLOBAL STRING               { Cglobal_symbol $2 }
;
catch_handlers:
  | catch_handler
    { [$1] }
  | catch_handler AND catch_handlers
    { $1 :: $3 }

catch_handler:
  | sequence
    { 0, [], $1, debuginfo () }
  | LPAREN IDENT params RPAREN sequence
    { find_label $2, $3, $5, debuginfo () }

location:
    /**/                        { None }
  | LOCATION                    { Some $1 }<|MERGE_RESOLUTION|>--- conflicted
+++ resolved
@@ -221,17 +221,7 @@
   | LPAREN APPLY location expr exprlist machtype RPAREN
                 { Cop(Capply $6, $4 :: List.rev $5, debuginfo ?loc:$3 ()) }
   | LPAREN EXTCALL STRING exprlist machtype RPAREN
-<<<<<<< HEAD
-               {Cop(Cextcall {func=$3; ty=$5; alloc=false;
-                              builtin=false;
-                              returns=true;
-                              effects=Arbitrary_effects;
-                              coeffects=Has_coeffects;
-                              ty_args=[];},
-                     List.rev $4, debuginfo ())}
-=======
                {Cop(Cextcall($3, $5, false, None), List.rev $4, debuginfo ())}
->>>>>>> bf6a6b65
   | LPAREN ALLOC exprlist RPAREN { Cop(Calloc, List.rev $3, debuginfo ()) }
   | LPAREN SUBF expr RPAREN { Cop(Cnegf, [$3], debuginfo ()) }
   | LPAREN SUBF expr expr RPAREN { Cop(Csubf, [$3; $4], debuginfo ()) }
