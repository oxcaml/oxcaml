--- conflicted
+++ resolved
@@ -22,25 +22,14 @@
   Format.printf "%s: %s\n" s (Nativeint_u.to_string f); Format.print_flush ()
 
 [%%expect{|
-<<<<<<< HEAD
 module Float_u = Stable.Float_u
 module Int32_u = Stable.Int32_u
 module Int64_u = Stable.Int64_u
 module Nativeint_u = Stable.Nativeint_u
-val test_float : string -> float# -> unit = <fun>
-val test_int32 : string -> int32# -> unit = <fun>
-val test_int64 : string -> int64# -> unit = <fun>
-val test_nativeint : string -> nativeint# -> unit = <fun>
-=======
-module Float_u = Stdlib__Float_u
-module Int32_u = Stdlib__Int32_u
-module Int64_u = Stdlib__Int64_u
-module Nativeint_u = Stdlib__Nativeint_u
 val test_float : string -> Float_u.t -> unit = <fun>
 val test_int32 : string -> Int32_u.t -> unit = <fun>
 val test_int64 : string -> Int64_u.t -> unit = <fun>
 val test_nativeint : string -> Nativeint_u.t -> unit = <fun>
->>>>>>> 23df0414
 |}]
 
 (*****************************************)
