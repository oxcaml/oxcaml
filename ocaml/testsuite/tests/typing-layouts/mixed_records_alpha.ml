(* TEST
<<<<<<< HEAD
  flags = "-extension layouts_alpha"
  * expect
 *)
=======
 flags = "-extension layouts_alpha";
 runtime5;
 expect;
*)
>>>>>>> 08d5aba9

(* Mixed float-float# blocks are always OK. *)
type t =
  { a : float;
    b : float#;
  }

[%%expect{|
type t = { a : float; b : float#; }
|}];;

(* Mixed float-float# blocks are always OK. *)
type t =
  { a : float#;
    b : float;
  }

[%%expect{|
type t = { a : float#; b : float; }
|}];;

(* When a non-float/float# field appears, [float]
   fields are no longer considered flat. *)
type t =
  { a : float#;
    b : float;
    c : int;
  }

[%%expect{|
Line 3, characters 4-14:
3 |     b : float;
        ^^^^^^^^^^
Error: Expected all flat fields after non-value field, a,
        but found boxed field, b.
|}];;

(* [float] appearing as a non-flat field in the value prefix. *)
type t =
  { a : float;
    b : float#;
    c : int;
  }

[%%expect{|
type t = { a : float; b : float#; c : int; }
|}];;

(* The field [c] can't be flat because a non-float/float# field [d] appears. *)
type t =
  { a : float;
    b : float#;
    c : float;
    d : int;
  }

[%%expect{|
Line 4, characters 4-14:
4 |     c : float;
        ^^^^^^^^^^
Error: Expected all flat fields after non-value field, b,
        but found boxed field, c.
|}];;

(* String can't appear in the flat suffix *)
type t =
  { a : float#;
    b : string;
  }

[%%expect{|
Line 3, characters 4-15:
3 |     b : string;
        ^^^^^^^^^^^
Error: Expected all flat fields after non-value field, a,
        but found boxed field, b.
|}];;

(* [f3] can be flat because all other fields are float/float#,
   so it can appear in the flat suffix.
 *)
type t =
  { f1 : float#;
    f2 : float#;
    f3 : float;
  }

[%%expect{|
type t = { f1 : float#; f2 : float#; f3 : float; }
|}];;

(* The string [f3] can't appear in the flat suffix. *)
type t =
  { f1 : float#;
    f2 : float#;
    f3 : string;
  }

[%%expect{|
Line 4, characters 4-16:
4 |     f3 : string;
        ^^^^^^^^^^^^
Error: Expected all flat fields after non-value field, f1,
        but found boxed field, f3.
|}];;

(* The int [c] can appear in the flat suffix. *)
type t =
  { a : float#;
    b : float#;
    c : int;
  }

[%%expect{|
type t = { a : float#; b : float#; c : int; }
|}];;

(* Parameterized types *)

type ('a : float64) t = { x : string; y : 'a }
[%%expect{|
type ('a : float64) t = { x : string; y : 'a; }
|}];;

type ('a : float64, 'b : immediate) t = { x : string; y : 'a; z : 'b }
[%%expect{|
type ('a : float64, 'b : immediate) t = { x : string; y : 'a; z : 'b; }
|}];;

(* Recursive groups *)

type ('a : float64) t_float64_id = 'a
type ('a : immediate) t_immediate_id = 'a
[%%expect{|
type ('a : float64) t_float64_id = 'a
type ('a : immediate) t_immediate_id = 'a
|}];;

type 'a t_float = 'a t_float64_id
and 'a t_imm = 'a t_immediate_id
and ('a, 'b, 'ptr) t =
  {ptr : 'ptr; x : 'a; y : 'a t_float; z : 'b; w : 'b t_imm}
[%%expect{|
Line 4, characters 27-37:
4 |   {ptr : 'ptr; x : 'a; y : 'a t_float; z : 'b; w : 'b t_imm}
                               ^^^^^^^^^^
Error: Layout mismatch in final type declaration consistency check.
       This is most often caused by the fact that type inference is not
       clever enough to propagate layouts through variables in different
       declarations. It is also not clever enough to produce a good error
       message, so we'll say this instead:
         The layout of 'a is float64, because
           of the definition of t_float64_id at line 1, characters 0-37.
         But the layout of 'a must overlap with value, because
           it instantiates an unannotated type parameter of t, defaulted to layout value.
       A good next step is to add a layout annotation on a parameter to
       the declaration where this error is reported.
|}];;

type 'a t_float = 'a t_float64_id
and 'a t_imm = 'a t_immediate_id
and ('a : float64, 'b : immediate, 'ptr) t =
  {ptr : 'ptr; x : 'a; y : 'a t_float; z : 'b; w : 'b t_imm}
[%%expect{|
type ('a : float64) t_float = 'a t_float64_id
and ('a : immediate) t_imm = 'a t_immediate_id
and ('a : float64, 'b : immediate, 'ptr) t = {
  ptr : 'ptr;
  x : 'a;
  y : 'a t_float;
  z : 'b;
  w : 'b t_imm;
}
|}];;


(* There is a cap on the number of fields in the scannable prefix. *)
type ptr = string
type t =
  {
    x1:ptr; x2:ptr; x3:ptr; x4:ptr; x5:ptr; x6:ptr; x7:ptr; x8:ptr;
    x9:ptr; x10:ptr; x11:ptr; x12:ptr; x13:ptr; x14:ptr; x15:ptr; x16:ptr;
    x17:ptr; x18:ptr; x19:ptr; x20:ptr; x21:ptr; x22:ptr; x23:ptr; x24:ptr;
    x25:ptr; x26:ptr; x27:ptr; x28:ptr; x29:ptr; x30:ptr; x31:ptr; x32:ptr;
    x33:ptr; x34:ptr; x35:ptr; x36:ptr; x37:ptr; x38:ptr; x39:ptr; x40:ptr;
    x41:ptr; x42:ptr; x43:ptr; x44:ptr; x45:ptr; x46:ptr; x47:ptr; x48:ptr;
    x49:ptr; x50:ptr; x51:ptr; x52:ptr; x53:ptr; x54:ptr; x55:ptr; x56:ptr;
    x57:ptr; x58:ptr; x59:ptr; x60:ptr; x61:ptr; x62:ptr; x63:ptr; x64:ptr;
    x65:ptr; x66:ptr; x67:ptr; x68:ptr; x69:ptr; x70:ptr; x71:ptr; x72:ptr;
    x73:ptr; x74:ptr; x75:ptr; x76:ptr; x77:ptr; x78:ptr; x79:ptr; x80:ptr;
    x81:ptr; x82:ptr; x83:ptr; x84:ptr; x85:ptr; x86:ptr; x87:ptr; x88:ptr;
    x89:ptr; x90:ptr; x91:ptr; x92:ptr; x93:ptr; x94:ptr; x95:ptr; x96:ptr;
    x97:ptr; x98:ptr; x99:ptr; x100:ptr; x101:ptr; x102:ptr; x103:ptr; x104:ptr;
    x105:ptr; x106:ptr; x107:ptr; x108:ptr; x109:ptr; x110:ptr; x111:ptr; x112:ptr;
    x113:ptr; x114:ptr; x115:ptr; x116:ptr; x117:ptr; x118:ptr; x119:ptr; x120:ptr;
    x121:ptr; x122:ptr; x123:ptr; x124:ptr; x125:ptr; x126:ptr; x127:ptr; x128:ptr;
    x129:ptr; x130:ptr; x131:ptr; x132:ptr; x133:ptr; x134:ptr; x135:ptr; x136:ptr;
    x137:ptr; x138:ptr; x139:ptr; x140:ptr; x141:ptr; x142:ptr; x143:ptr; x144:ptr;
    x145:ptr; x146:ptr; x147:ptr; x148:ptr; x149:ptr; x150:ptr; x151:ptr; x152:ptr;
    x153:ptr; x154:ptr; x155:ptr; x156:ptr; x157:ptr; x158:ptr; x159:ptr; x160:ptr;
    x161:ptr; x162:ptr; x163:ptr; x164:ptr; x165:ptr; x166:ptr; x167:ptr; x168:ptr;
    x169:ptr; x170:ptr; x171:ptr; x172:ptr; x173:ptr; x174:ptr; x175:ptr; x176:ptr;
    x177:ptr; x178:ptr; x179:ptr; x180:ptr; x181:ptr; x182:ptr; x183:ptr; x184:ptr;
    x185:ptr; x186:ptr; x187:ptr; x188:ptr; x189:ptr; x190:ptr; x191:ptr; x192:ptr;
    x193:ptr; x194:ptr; x195:ptr; x196:ptr; x197:ptr; x198:ptr; x199:ptr; x200:ptr;
    x201:ptr; x202:ptr; x203:ptr; x204:ptr; x205:ptr; x206:ptr; x207:ptr; x208:ptr;
    x209:ptr; x210:ptr; x211:ptr; x212:ptr; x213:ptr; x214:ptr; x215:ptr; x216:ptr;
    x217:ptr; x218:ptr; x219:ptr; x220:ptr; x221:ptr; x222:ptr; x223:ptr; x224:ptr;
    x225:ptr; x226:ptr; x227:ptr; x228:ptr; x229:ptr; x230:ptr; x231:ptr; x232:ptr;
    x233:ptr; x234:ptr; x235:ptr; x236:ptr; x237:ptr; x238:ptr; x239:ptr; x240:ptr;
    x241:ptr; x242:ptr; x243:ptr; x244:ptr; x245:ptr; x246:ptr; x247:ptr; x248:ptr;
    x249:ptr; x250:ptr; x251:ptr; x252:ptr; x253:ptr; x254:ptr; x255:ptr;
    value_but_flat:int; unboxed:float#;
  }
[%%expect{|
type ptr = string
Lines 2-37, characters 0-3:
 2 | type t =
 3 |   {
 4 |     x1:ptr; x2:ptr; x3:ptr; x4:ptr; x5:ptr; x6:ptr; x7:ptr; x8:ptr;
 5 |     x9:ptr; x10:ptr; x11:ptr; x12:ptr; x13:ptr; x14:ptr; x15:ptr; x16:ptr;
 6 |     x17:ptr; x18:ptr; x19:ptr; x20:ptr; x21:ptr; x22:ptr; x23:ptr; x24:ptr;
...
34 |     x241:ptr; x242:ptr; x243:ptr; x244:ptr; x245:ptr; x246:ptr; x247:ptr; x248:ptr;
35 |     x249:ptr; x250:ptr; x251:ptr; x252:ptr; x253:ptr; x254:ptr; x255:ptr;
36 |     value_but_flat:int; unboxed:float#;
37 |   }
Error: Mixed records may contain at most 254 value fields prior to the flat suffix, but this one contains 255.
|}];;<|MERGE_RESOLUTION|>--- conflicted
+++ resolved
@@ -1,14 +1,7 @@
 (* TEST
-<<<<<<< HEAD
-  flags = "-extension layouts_alpha"
-  * expect
- *)
-=======
  flags = "-extension layouts_alpha";
- runtime5;
  expect;
 *)
->>>>>>> 08d5aba9
 
 (* Mixed float-float# blocks are always OK. *)
 type t =
