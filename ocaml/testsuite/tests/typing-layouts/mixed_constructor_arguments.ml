--- conflicted
+++ resolved
@@ -386,7 +386,6 @@
        float#, but found boxed argument, 'a.
 |}];;
 
-<<<<<<< HEAD
 type 'a t_cstr_bad_value_after_float_record = C of { x : float#; y : 'a }
 
 [%%expect{|
@@ -396,7 +395,7 @@
 Error: Expected all flat fields after non-value field, x,
        but found boxed field, y.
 |}];;
-=======
+
 (* Types with external mode are allowed in flat suffix *)
 
 type ('a : value mod external_) t = A of float# * 'a
@@ -442,7 +441,6 @@
 type u : immediate
 type t = A of u * string
 |}]
->>>>>>> 05b33d48
 
 (* Recursive groups. There's not a good way to exercise the same functionality
    for extensible variants, so we omit that aspect of this test.
