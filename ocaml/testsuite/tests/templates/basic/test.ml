(* TEST
 readonly_files = "\
   bad_arg_impl.ml bad_arg_impl.reference \
   bad_arg_intf.mli bad_arg_intf.reference \
   bad_ref_direct.ml bad_ref_direct.reference \
   bad_ref_indirect.ml bad_ref_indirect.reference \
   monoid.mli \
   monoid_utils.ml monoid_utils.mli monoid_utils_as_program.reference \
   string_monoid.ml string_monoid.mli \
   test_direct_access.ml test_direct_access.reference \
 ";

 {
   setup-ocamlc.byte-build-env;

   flags = "-as-parameter";
   module = "monoid.mli";
   ocamlc.byte;
   {
     flags = "";
     module = "bad_ref_direct.ml";
     compiler_output = "bad_ref_direct.output";
     ocamlc_byte_exit_status = "2";
     ocamlc.byte;

     compiler_reference = "bad_ref_direct.reference";
     check-ocamlc.byte-output;
   }{
     flags = "-as-argument-for Monoid";
     module = "bad_arg_impl.ml";
     compiler_output = "bad_arg_impl.output";
     ocamlc_byte_exit_status = "2";
     ocamlc.byte;

     compiler_reference = "bad_arg_impl.reference";
     check-ocamlc.byte-output;
   }{
     flags = "-as-argument-for Monoid";
     module = "bad_arg_intf.mli";
     compiler_output = "bad_arg_intf.output";
     ocamlc_byte_exit_status = "2";
     ocamlc.byte;

     compiler_reference = "bad_arg_intf.reference";
     check-ocamlc.byte-output;
   }{
     src = "string_monoid.ml";
     dst = "string_monoid_no_mli.ml";
     copy;

     flags = "-as-argument-for Monoid";
     module = "string_monoid_no_mli.ml string_monoid.mli string_monoid.ml";
     ocamlc.byte;

     flags = "";
     module = "test_direct_access.ml";
     ocamlc.byte;

     flags = "";
     program = "${test_build_directory}/test_direct_access.bc";
     module = "";
     all_modules = "\
       string_monoid.cmo \
       string_monoid_no_mli.cmo \
       test_direct_access.cmo \
     ";
     ocamlc.byte;

     output = "test_direct_access.output";
     exit_status = "0";
     run;

     reference = "test_direct_access.reference";
     check-program-output;
   }{
     flags = "-parameter Monoid";
     module = "monoid_utils.mli monoid_utils.ml";
     ocamlc.byte;
     {
       flags = "";
       module = "bad_ref_indirect.ml";
       compiler_output = "bad_ref_indirect.output";
       ocamlc_byte_exit_status = "2";
       ocamlc.byte;

       compiler_reference = "bad_ref_indirect.reference";
       check-ocamlc.byte-output;
     }{
       program = "${test_build_directory}/monoid_utils_as_program.bc";
       module = "";
       all_modules = "monoid_utils.cmo ";
       ocamlc.byte;

       output = "monoid_utils_as_program.output";
       exit_status = "2";
       run;

       reference = "monoid_utils_as_program.reference";
       check-program-output;
     }
   }
 }{
   setup-ocamlopt.byte-build-env;

   flags = "-as-parameter";
   module = "monoid.mli";
   ocamlopt.byte;
   {
     flags = "";
     module = "bad_ref_direct.ml";
     compiler_output = "bad_ref_direct.output";
     ocamlopt_byte_exit_status = "2";
     ocamlopt.byte;

     compiler_reference = "bad_ref_direct.reference";
     check-ocamlopt.byte-output;
   }{
     flags = "-as-argument-for Monoid";
     module = "bad_arg_impl.ml";
     compiler_output = "bad_arg_impl.output";
     ocamlopt_byte_exit_status = "2";
     ocamlopt.byte;

     compiler_reference = "bad_arg_impl.reference";
     check-ocamlopt.byte-output;
   }{
     flags = "-as-argument-for Monoid";
     module = "bad_arg_intf.mli";
     compiler_output = "bad_arg_intf.output";
     ocamlopt_byte_exit_status = "2";
     ocamlopt.byte;

     compiler_reference = "bad_arg_intf.reference";
     check-ocamlopt.byte-output;
   }{
     src = "string_monoid.ml";
     dst = "string_monoid_no_mli.ml";
     copy;

     flags = "-as-argument-for Monoid";
     module = "string_monoid_no_mli.ml string_monoid.mli string_monoid.ml";
     ocamlopt.byte;

     flags = "";
     module = "test_direct_access.ml";
     ocamlopt.byte;

     flags = "";
     program = "${test_build_directory}/test_direct_access.exe";
     module = "";
     all_modules = "\
       string_monoid.cmx \
       string_monoid_no_mli.cmx \
       test_direct_access.cmx \
     ";
     ocamlopt.byte;

     output = "test_direct_access.output";
     exit_status = "0";
     run;

     reference = "test_direct_access.reference";
     check-program-output;
   }{
     flags = "-parameter Monoid";
     module = "monoid_utils.mli monoid_utils.ml";
     ocamlopt.byte;
     {
       flags = "";
       module = "bad_ref_indirect.ml";
       compiler_output = "bad_ref_indirect.output";
       ocamlopt_byte_exit_status = "2";
       ocamlopt.byte;

       compiler_reference = "bad_ref_indirect.reference";
       check-ocamlopt.byte-output;
     }{
       program = "${test_build_directory}/monoid_utils_as_program.exe";
       module = "";
       all_modules = "monoid_utils.cmx ";
       ocamlopt.byte;

       output = "monoid_utils_as_program.output";
       exit_status = "2";
       run;

<<<<<<< HEAD
readonly_files = "\
  bad_arg_impl.ml bad_arg_impl.reference \
  bad_arg_intf.mli bad_arg_intf.reference \
  bad_instance_arg_name_not_found.ml bad_instance_arg_name_not_found.reference \
  bad_instance_arg_value_not_arg.ml bad_instance_arg_value_not_arg.reference \
  bad_instance_arg_value_not_found.ml bad_instance_arg_value_not_found.reference \
  bad_instance_arg_value_wrong_type.ml bad_instance_arg_value_wrong_type.reference \
  bad_ref_direct.ml bad_ref_direct.reference \
  bad_ref_direct_imported.ml bad_ref_direct_imported.reference \
  bad_ref_indirect.ml bad_ref_indirect.reference \
  category.ml category.mli \
  category_of_monoid.ml category_of_monoid.mli \
  category_utils.ml category_utils.mli \
  chain.ml chain.mli \
  import.ml \
  list_element.mli \
  list_monoid.ml list_monoid.mli \
  main.ml main.mli main.reference \
  monoid.mli \
  monoid_of_semigroup.ml monoid_of_semigroup.mli \
  monoid_utils.ml monoid_utils.mli monoid_utils_as_program.reference \
  semigroup.mli \
  string_monoid.ml string_monoid.mli \
  test_direct_access.ml test_direct_access.reference \
"

* setup-ocamlc.byte-build-env
** ocamlc.byte
flags = "-as-parameter"
module = "monoid.mli"
*** ocamlc.byte
flags = ""
module = "bad_ref_direct.ml"
compiler_output = "bad_ref_direct.output"
ocamlc_byte_exit_status = "2"
**** check-ocamlc.byte-output
compiler_reference = "bad_ref_direct.reference"
*** ocamlc.byte
flags = "-as-argument-for Monoid"
module = "bad_arg_impl.ml"
compiler_output = "bad_arg_impl.output"
ocamlc_byte_exit_status = "2"
**** check-ocamlc.byte-output
compiler_reference = "bad_arg_impl.reference"
*** ocamlc.byte
flags = "-as-argument-for Monoid"
module = "bad_arg_intf.mli"
compiler_output = "bad_arg_intf.output"
ocamlc_byte_exit_status = "2"
**** check-ocamlc.byte-output
compiler_reference = "bad_arg_intf.reference"
*** copy
src = "string_monoid.ml"
dst = "string_monoid_no_mli.ml"
**** ocamlc.byte
flags = "-as-argument-for Monoid"
module = "string_monoid_no_mli.ml string_monoid.mli string_monoid.ml"
***** ocamlc.byte
flags = ""
module = "test_direct_access.ml"
****** ocamlc.byte
flags = ""
program = "${test_build_directory}/test_direct_access.bc"
module = ""
all_modules = "\
   string_monoid.cmo \
   string_monoid_no_mli.cmo \
   test_direct_access.cmo \
"
******* run
output = "test_direct_access.output"
exit_status = "0"
******** check-program-output
reference = "test_direct_access.reference"
*** ocamlc.byte
module = "semigroup.mli"
**** ocamlc.byte
module = "category.mli"
***** ocamlc.byte
flags = "-parameter Semigroup -as-argument-for Monoid"
module = "monoid_of_semigroup.mli"
****** ocamlc.byte
module = "monoid_of_semigroup.ml"
******* ocamlc.byte
flags = "-as-parameter"
module = "list_element.mli"
******** ocamlc.byte
flags = "-parameter List_element -as-argument-for Monoid"
module = "list_monoid.mli list_monoid.ml"
********* ocamlc.byte
flags = "-parameter Monoid"
module = "monoid_utils.mli monoid_utils.ml"
********** ocamlc.byte
flags = ""
module = "bad_ref_indirect.ml"
compiler_output = "bad_ref_indirect.output"
ocamlc_byte_exit_status = "2"
*********** check-ocamlc.byte-output
compiler_reference = "bad_ref_indirect.reference"
********** ocamlc.byte
program = "${test_build_directory}/monoid_utils_as_program.bc"
module = ""
all_modules = "\
   monoid_utils.cmo \
"
*********** run
output = "monoid_utils_as_program.output"
exit_status = "2"
************ check-program-output
reference = "monoid_utils_as_program.reference"
********** ocamlc.byte
flags = "-parameter List_element"
module = "bad_instance_arg_name_not_found.ml"
compiler_output = "bad_instance_arg_name_not_found.output"
ocamlc_byte_exit_status = "2"
*********** check-ocamlc.byte-output
compiler_reference = "bad_instance_arg_name_not_found.reference"
********** ocamlc.byte
flags = "-parameter List_element"
module = "bad_instance_arg_value_not_arg.ml"
compiler_output = "bad_instance_arg_value_not_arg.output"
ocamlc_byte_exit_status = "2"
*********** check-ocamlc.byte-output
compiler_reference = "bad_instance_arg_value_not_arg.reference"
********** ocamlc.byte
flags = "-parameter List_element"
module = "bad_instance_arg_value_not_found.ml"
compiler_output = "bad_instance_arg_value_not_found.output"
ocamlc_byte_exit_status = "2"
*********** check-ocamlc.byte-output
compiler_reference = "bad_instance_arg_value_not_found.reference"
********** ocamlc.byte
flags = "-parameter Semigroup"
module = "bad_ref_direct_imported.ml"
compiler_output = "bad_ref_direct_imported.output"
ocamlc_byte_exit_status = "2"
*********** check-ocamlc.byte-output
compiler_reference = "bad_ref_direct_imported.reference"
********** ocamlc.byte
flags = "-parameter Category"
module = "chain.mli chain.ml"
*********** ocamlc.byte
flags = "-parameter Category"
module = "category_utils.mli category_utils.ml"
************ ocamlc.byte
flags = "-parameter Monoid -as-argument-for Category"
module = "category_of_monoid.mli category_of_monoid.ml"
************* ocamlc.byte
flags = "-parameter List_element"
module = "bad_instance_arg_value_wrong_type.ml"
compiler_output = "bad_instance_arg_value_wrong_type.output"
ocamlc_byte_exit_status = "2"
************** check-ocamlc.byte-output
compiler_reference = "bad_instance_arg_value_wrong_type.reference"
************* ocamlc.byte
flags = "-parameter Semigroup -parameter List_element -w -misplaced-attribute"
module = "import.ml"
************** ocamlc.byte
flags = "-parameter Semigroup -parameter List_element -w -misplaced-attribute"
module = "main.mli"
*************** ocamlc.byte
flags = "-parameter Semigroup -parameter List_element -w -misplaced-attribute -i"
module = "main.ml"
**************** check-ocamlc.byte-output
compiler_reference = "main.reference"
*************** ocamlc.byte
module = "main.ml"
**************** ocamlobjinfo
program = "main.cmo main.cmi"
***************** check-program-output
* setup-ocamlopt.byte-build-env
** ocamlopt.byte
flags = "-as-parameter"
module = "monoid.mli"
*** ocamlopt.byte
flags = ""
module = "bad_ref_direct.ml"
compiler_output = "bad_ref_direct.output"
ocamlopt_byte_exit_status = "2"
**** check-ocamlopt.byte-output
compiler_reference = "bad_ref_direct.reference"
*** ocamlopt.byte
flags = "-as-argument-for Monoid"
module = "bad_arg_impl.ml"
compiler_output = "bad_arg_impl.output"
ocamlopt_byte_exit_status = "2"
**** check-ocamlopt.byte-output
compiler_reference = "bad_arg_impl.reference"
*** ocamlopt.byte
flags = "-as-argument-for Monoid"
module = "bad_arg_intf.mli"
compiler_output = "bad_arg_intf.output"
ocamlopt_byte_exit_status = "2"
**** check-ocamlopt.byte-output
compiler_reference = "bad_arg_intf.reference"
*** copy
src = "string_monoid.ml"
dst = "string_monoid_no_mli.ml"
**** ocamlopt.byte
flags = "-as-argument-for Monoid"
module = "string_monoid_no_mli.ml string_monoid.mli string_monoid.ml"
***** ocamlopt.byte
flags = ""
module = "test_direct_access.ml"
****** ocamlopt.byte
flags = ""
program = "${test_build_directory}/test_direct_access.exe"
module = ""
all_modules = "\
   string_monoid.cmx \
   string_monoid_no_mli.cmx \
   test_direct_access.cmx \
"
******* run
output = "test_direct_access.output"
exit_status = "0"
******** check-program-output
reference = "test_direct_access.reference"
*** ocamlopt.byte
module = "semigroup.mli"
**** ocamlopt.byte
module = "category.mli"
***** ocamlopt.byte
flags = "-parameter Semigroup -as-argument-for Monoid"
module = "monoid_of_semigroup.mli"
****** ocamlopt.byte
module = "monoid_of_semigroup.ml"
******* ocamlopt.byte
flags = "-as-parameter"
module = "list_element.mli"
******** ocamlopt.byte
flags = "-parameter List_element -as-argument-for Monoid"
module = "list_monoid.mli list_monoid.ml"
********* ocamlopt.byte
flags = "-parameter Monoid"
module = "monoid_utils.mli monoid_utils.ml"
********** ocamlopt.byte
flags = ""
module = "bad_ref_indirect.ml"
compiler_output = "bad_ref_indirect.output"
ocamlopt_byte_exit_status = "2"
*********** check-ocamlopt.byte-output
compiler_reference = "bad_ref_indirect.reference"
********** ocamlopt.byte
program = "${test_build_directory}/monoid_utils_as_program.exe"
module = ""
all_modules = "\
   monoid_utils.cmx \
"
*********** run
output = "monoid_utils_as_program.output"
exit_status = "2"
************ check-program-output
reference = "monoid_utils_as_program.reference"
********** ocamlopt.byte
flags = "-parameter List_element"
module = "bad_instance_arg_name_not_found.ml"
compiler_output = "bad_instance_arg_name_not_found.output"
ocamlopt_byte_exit_status = "2"
*********** check-ocamlopt.byte-output
compiler_reference = "bad_instance_arg_name_not_found.reference"
********** ocamlopt.byte
flags = "-parameter List_element"
module = "bad_instance_arg_value_not_arg.ml"
compiler_output = "bad_instance_arg_value_not_arg.output"
ocamlopt_byte_exit_status = "2"
*********** check-ocamlopt.byte-output
compiler_reference = "bad_instance_arg_value_not_arg.reference"
********** ocamlopt.byte
flags = "-parameter List_element"
module = "bad_instance_arg_value_not_found.ml"
compiler_output = "bad_instance_arg_value_not_found.output"
ocamlopt_byte_exit_status = "2"
*********** check-ocamlopt.byte-output
compiler_reference = "bad_instance_arg_value_not_found.reference"
********** ocamlopt.byte
flags = "-parameter Semigroup"
module = "bad_ref_direct_imported.ml"
compiler_output = "bad_ref_direct_imported.output"
ocamlopt_byte_exit_status = "2"
*********** check-ocamlopt.byte-output
compiler_reference = "bad_ref_direct_imported.reference"
********** ocamlopt.byte
flags = "-parameter Category"
module = "chain.mli chain.ml"
*********** ocamlopt.byte
flags = "-parameter Category"
module = "category_utils.mli category_utils.ml"
************ ocamlopt.byte
flags = "-parameter Monoid -as-argument-for Category"
module = "category_of_monoid.mli category_of_monoid.ml"
************* ocamlopt.byte
flags = "-parameter List_element"
module = "bad_instance_arg_value_wrong_type.ml"
compiler_output = "bad_instance_arg_value_wrong_type.output"
ocamlopt_byte_exit_status = "2"
************** check-ocamlopt.byte-output
compiler_reference = "bad_instance_arg_value_wrong_type.reference"
************* ocamlopt.byte
flags = "-parameter Semigroup -parameter List_element -w -misplaced-attribute"
module = "import.ml"
************** ocamlopt.byte
flags = "-parameter Semigroup -parameter List_element -w -misplaced-attribute"
module = "main.mli"
*************** ocamlopt.byte
flags = "-parameter Semigroup -parameter List_element -w -misplaced-attribute -i"
module = "main.ml"
**************** check-ocamlopt.byte-output
compiler_reference = "main.reference"
*************** ocamlopt.byte
module = "main.ml"
=======
       reference = "monoid_utils_as_program.reference";
       check-program-output;
     }
   }
 }
>>>>>>> 7b4bb090
*)<|MERGE_RESOLUTION|>--- conflicted
+++ resolved
@@ -2,10 +2,25 @@
  readonly_files = "\
    bad_arg_impl.ml bad_arg_impl.reference \
    bad_arg_intf.mli bad_arg_intf.reference \
+   bad_instance_arg_name_not_found.ml bad_instance_arg_name_not_found.reference \
+   bad_instance_arg_value_not_arg.ml bad_instance_arg_value_not_arg.reference \
+   bad_instance_arg_value_not_found.ml bad_instance_arg_value_not_found.reference \
+   bad_instance_arg_value_wrong_type.ml bad_instance_arg_value_wrong_type.reference \
    bad_ref_direct.ml bad_ref_direct.reference \
+   bad_ref_direct_imported.ml bad_ref_direct_imported.reference \
    bad_ref_indirect.ml bad_ref_indirect.reference \
+   category.ml category.mli \
+   category_of_monoid.ml category_of_monoid.mli \
+   category_utils.ml category_utils.mli \
+   chain.ml chain.mli \
+   import.ml \
+   list_element.mli \
+   list_monoid.ml list_monoid.mli \
+   main.ml main.mli main.reference \
    monoid.mli \
+   monoid_of_semigroup.ml monoid_of_semigroup.mli \
    monoid_utils.ml monoid_utils.mli monoid_utils_as_program.reference \
+   semigroup.mli \
    string_monoid.ml string_monoid.mli \
    test_direct_access.ml test_direct_access.reference \
  ";
@@ -73,6 +88,27 @@
      reference = "test_direct_access.reference";
      check-program-output;
    }{
+     module = "semigroup.mli";
+     ocamlc.byte;
+
+     module = "category.mli";
+     ocamlc.byte;
+
+     flags = "-parameter Semigroup -as-argument-for Monoid";
+     module = "monoid_of_semigroup.mli";
+     ocamlc.byte;
+
+     module = "monoid_of_semigroup.ml";
+     ocamlc.byte;
+
+     flags = "-as-parameter";
+     module = "list_element.mli";
+     ocamlc.byte;
+
+     flags = "-parameter List_element -as-argument-for Monoid";
+     module = "list_monoid.mli list_monoid.ml";
+     ocamlc.byte;
+
      flags = "-parameter Monoid";
      module = "monoid_utils.mli monoid_utils.ml";
      ocamlc.byte;
@@ -97,6 +133,88 @@
 
        reference = "monoid_utils_as_program.reference";
        check-program-output;
+     }{
+       flags = "-parameter List_element";
+       module = "bad_instance_arg_name_not_found.ml";
+       compiler_output = "bad_instance_arg_name_not_found.output";
+       ocamlc_byte_exit_status = "2";
+       ocamlc.byte;
+
+       compiler_reference = "bad_instance_arg_name_not_found.reference";
+       check-ocamlc.byte-output;
+     }{
+       flags = "-parameter List_element";
+       module = "bad_instance_arg_value_not_arg.ml";
+       compiler_output = "bad_instance_arg_value_not_arg.output";
+       ocamlc_byte_exit_status = "2";
+       ocamlc.byte;
+
+       compiler_reference = "bad_instance_arg_value_not_arg.reference";
+       check-ocamlc.byte-output;
+     }{
+       flags = "-parameter List_element";
+       module = "bad_instance_arg_value_not_found.ml";
+       compiler_output = "bad_instance_arg_value_not_found.output";
+       ocamlc_byte_exit_status = "2";
+       ocamlc.byte;
+
+       compiler_reference = "bad_instance_arg_value_not_found.reference";
+       check-ocamlc.byte-output;
+     }{
+       flags = "-parameter Semigroup";
+       module = "bad_ref_direct_imported.ml";
+       compiler_output = "bad_ref_direct_imported.output";
+       ocamlc_byte_exit_status = "2";
+       ocamlc.byte;
+
+       compiler_reference = "bad_ref_direct_imported.reference";
+       check-ocamlc.byte-output;
+     }{
+       flags = "-parameter Category";
+       module = "chain.mli chain.ml";
+       ocamlc.byte;
+
+       flags = "-parameter Category";
+       module = "category_utils.mli category_utils.ml";
+       ocamlc.byte;
+
+       flags = "-parameter Monoid -as-argument-for Category";
+       module = "category_of_monoid.mli category_of_monoid.ml";
+       ocamlc.byte;
+       {
+         flags = "-parameter List_element";
+         module = "bad_instance_arg_value_wrong_type.ml";
+         compiler_output = "bad_instance_arg_value_wrong_type.output";
+         ocamlc_byte_exit_status = "2";
+         ocamlc.byte;
+
+         compiler_reference = "bad_instance_arg_value_wrong_type.reference";
+         check-ocamlc.byte-output;
+       }{
+         flags = "-parameter Semigroup -parameter List_element -w -misplaced-attribute";
+         module = "import.ml";
+         ocamlc.byte;
+
+         flags = "-parameter Semigroup -parameter List_element -w -misplaced-attribute";
+         module = "main.mli";
+         ocamlc.byte;
+         {
+           flags = "-parameter Semigroup -parameter List_element -w -misplaced-attribute -i";
+           module = "main.ml";
+           ocamlc.byte;
+
+           compiler_reference = "main.reference";
+           check-ocamlc.byte-output;
+         }{
+           module = "main.ml";
+           ocamlc.byte;
+
+           program = "main.cmo main.cmi";
+           ocamlobjinfo;
+
+           check-program-output;
+         }
+       }
      }
    }
  }{
@@ -162,6 +280,27 @@
      reference = "test_direct_access.reference";
      check-program-output;
    }{
+     module = "semigroup.mli";
+     ocamlopt.byte;
+
+     module = "category.mli";
+     ocamlopt.byte;
+
+     flags = "-parameter Semigroup -as-argument-for Monoid";
+     module = "monoid_of_semigroup.mli";
+     ocamlopt.byte;
+
+     module = "monoid_of_semigroup.ml";
+     ocamlopt.byte;
+
+     flags = "-as-parameter";
+     module = "list_element.mli";
+     ocamlopt.byte;
+
+     flags = "-parameter List_element -as-argument-for Monoid";
+     module = "list_monoid.mli list_monoid.ml";
+     ocamlopt.byte;
+
      flags = "-parameter Monoid";
      module = "monoid_utils.mli monoid_utils.ml";
      ocamlopt.byte;
@@ -184,323 +323,86 @@
        exit_status = "2";
        run;
 
-<<<<<<< HEAD
-readonly_files = "\
-  bad_arg_impl.ml bad_arg_impl.reference \
-  bad_arg_intf.mli bad_arg_intf.reference \
-  bad_instance_arg_name_not_found.ml bad_instance_arg_name_not_found.reference \
-  bad_instance_arg_value_not_arg.ml bad_instance_arg_value_not_arg.reference \
-  bad_instance_arg_value_not_found.ml bad_instance_arg_value_not_found.reference \
-  bad_instance_arg_value_wrong_type.ml bad_instance_arg_value_wrong_type.reference \
-  bad_ref_direct.ml bad_ref_direct.reference \
-  bad_ref_direct_imported.ml bad_ref_direct_imported.reference \
-  bad_ref_indirect.ml bad_ref_indirect.reference \
-  category.ml category.mli \
-  category_of_monoid.ml category_of_monoid.mli \
-  category_utils.ml category_utils.mli \
-  chain.ml chain.mli \
-  import.ml \
-  list_element.mli \
-  list_monoid.ml list_monoid.mli \
-  main.ml main.mli main.reference \
-  monoid.mli \
-  monoid_of_semigroup.ml monoid_of_semigroup.mli \
-  monoid_utils.ml monoid_utils.mli monoid_utils_as_program.reference \
-  semigroup.mli \
-  string_monoid.ml string_monoid.mli \
-  test_direct_access.ml test_direct_access.reference \
-"
-
-* setup-ocamlc.byte-build-env
-** ocamlc.byte
-flags = "-as-parameter"
-module = "monoid.mli"
-*** ocamlc.byte
-flags = ""
-module = "bad_ref_direct.ml"
-compiler_output = "bad_ref_direct.output"
-ocamlc_byte_exit_status = "2"
-**** check-ocamlc.byte-output
-compiler_reference = "bad_ref_direct.reference"
-*** ocamlc.byte
-flags = "-as-argument-for Monoid"
-module = "bad_arg_impl.ml"
-compiler_output = "bad_arg_impl.output"
-ocamlc_byte_exit_status = "2"
-**** check-ocamlc.byte-output
-compiler_reference = "bad_arg_impl.reference"
-*** ocamlc.byte
-flags = "-as-argument-for Monoid"
-module = "bad_arg_intf.mli"
-compiler_output = "bad_arg_intf.output"
-ocamlc_byte_exit_status = "2"
-**** check-ocamlc.byte-output
-compiler_reference = "bad_arg_intf.reference"
-*** copy
-src = "string_monoid.ml"
-dst = "string_monoid_no_mli.ml"
-**** ocamlc.byte
-flags = "-as-argument-for Monoid"
-module = "string_monoid_no_mli.ml string_monoid.mli string_monoid.ml"
-***** ocamlc.byte
-flags = ""
-module = "test_direct_access.ml"
-****** ocamlc.byte
-flags = ""
-program = "${test_build_directory}/test_direct_access.bc"
-module = ""
-all_modules = "\
-   string_monoid.cmo \
-   string_monoid_no_mli.cmo \
-   test_direct_access.cmo \
-"
-******* run
-output = "test_direct_access.output"
-exit_status = "0"
-******** check-program-output
-reference = "test_direct_access.reference"
-*** ocamlc.byte
-module = "semigroup.mli"
-**** ocamlc.byte
-module = "category.mli"
-***** ocamlc.byte
-flags = "-parameter Semigroup -as-argument-for Monoid"
-module = "monoid_of_semigroup.mli"
-****** ocamlc.byte
-module = "monoid_of_semigroup.ml"
-******* ocamlc.byte
-flags = "-as-parameter"
-module = "list_element.mli"
-******** ocamlc.byte
-flags = "-parameter List_element -as-argument-for Monoid"
-module = "list_monoid.mli list_monoid.ml"
-********* ocamlc.byte
-flags = "-parameter Monoid"
-module = "monoid_utils.mli monoid_utils.ml"
-********** ocamlc.byte
-flags = ""
-module = "bad_ref_indirect.ml"
-compiler_output = "bad_ref_indirect.output"
-ocamlc_byte_exit_status = "2"
-*********** check-ocamlc.byte-output
-compiler_reference = "bad_ref_indirect.reference"
-********** ocamlc.byte
-program = "${test_build_directory}/monoid_utils_as_program.bc"
-module = ""
-all_modules = "\
-   monoid_utils.cmo \
-"
-*********** run
-output = "monoid_utils_as_program.output"
-exit_status = "2"
-************ check-program-output
-reference = "monoid_utils_as_program.reference"
-********** ocamlc.byte
-flags = "-parameter List_element"
-module = "bad_instance_arg_name_not_found.ml"
-compiler_output = "bad_instance_arg_name_not_found.output"
-ocamlc_byte_exit_status = "2"
-*********** check-ocamlc.byte-output
-compiler_reference = "bad_instance_arg_name_not_found.reference"
-********** ocamlc.byte
-flags = "-parameter List_element"
-module = "bad_instance_arg_value_not_arg.ml"
-compiler_output = "bad_instance_arg_value_not_arg.output"
-ocamlc_byte_exit_status = "2"
-*********** check-ocamlc.byte-output
-compiler_reference = "bad_instance_arg_value_not_arg.reference"
-********** ocamlc.byte
-flags = "-parameter List_element"
-module = "bad_instance_arg_value_not_found.ml"
-compiler_output = "bad_instance_arg_value_not_found.output"
-ocamlc_byte_exit_status = "2"
-*********** check-ocamlc.byte-output
-compiler_reference = "bad_instance_arg_value_not_found.reference"
-********** ocamlc.byte
-flags = "-parameter Semigroup"
-module = "bad_ref_direct_imported.ml"
-compiler_output = "bad_ref_direct_imported.output"
-ocamlc_byte_exit_status = "2"
-*********** check-ocamlc.byte-output
-compiler_reference = "bad_ref_direct_imported.reference"
-********** ocamlc.byte
-flags = "-parameter Category"
-module = "chain.mli chain.ml"
-*********** ocamlc.byte
-flags = "-parameter Category"
-module = "category_utils.mli category_utils.ml"
-************ ocamlc.byte
-flags = "-parameter Monoid -as-argument-for Category"
-module = "category_of_monoid.mli category_of_monoid.ml"
-************* ocamlc.byte
-flags = "-parameter List_element"
-module = "bad_instance_arg_value_wrong_type.ml"
-compiler_output = "bad_instance_arg_value_wrong_type.output"
-ocamlc_byte_exit_status = "2"
-************** check-ocamlc.byte-output
-compiler_reference = "bad_instance_arg_value_wrong_type.reference"
-************* ocamlc.byte
-flags = "-parameter Semigroup -parameter List_element -w -misplaced-attribute"
-module = "import.ml"
-************** ocamlc.byte
-flags = "-parameter Semigroup -parameter List_element -w -misplaced-attribute"
-module = "main.mli"
-*************** ocamlc.byte
-flags = "-parameter Semigroup -parameter List_element -w -misplaced-attribute -i"
-module = "main.ml"
-**************** check-ocamlc.byte-output
-compiler_reference = "main.reference"
-*************** ocamlc.byte
-module = "main.ml"
-**************** ocamlobjinfo
-program = "main.cmo main.cmi"
-***************** check-program-output
-* setup-ocamlopt.byte-build-env
-** ocamlopt.byte
-flags = "-as-parameter"
-module = "monoid.mli"
-*** ocamlopt.byte
-flags = ""
-module = "bad_ref_direct.ml"
-compiler_output = "bad_ref_direct.output"
-ocamlopt_byte_exit_status = "2"
-**** check-ocamlopt.byte-output
-compiler_reference = "bad_ref_direct.reference"
-*** ocamlopt.byte
-flags = "-as-argument-for Monoid"
-module = "bad_arg_impl.ml"
-compiler_output = "bad_arg_impl.output"
-ocamlopt_byte_exit_status = "2"
-**** check-ocamlopt.byte-output
-compiler_reference = "bad_arg_impl.reference"
-*** ocamlopt.byte
-flags = "-as-argument-for Monoid"
-module = "bad_arg_intf.mli"
-compiler_output = "bad_arg_intf.output"
-ocamlopt_byte_exit_status = "2"
-**** check-ocamlopt.byte-output
-compiler_reference = "bad_arg_intf.reference"
-*** copy
-src = "string_monoid.ml"
-dst = "string_monoid_no_mli.ml"
-**** ocamlopt.byte
-flags = "-as-argument-for Monoid"
-module = "string_monoid_no_mli.ml string_monoid.mli string_monoid.ml"
-***** ocamlopt.byte
-flags = ""
-module = "test_direct_access.ml"
-****** ocamlopt.byte
-flags = ""
-program = "${test_build_directory}/test_direct_access.exe"
-module = ""
-all_modules = "\
-   string_monoid.cmx \
-   string_monoid_no_mli.cmx \
-   test_direct_access.cmx \
-"
-******* run
-output = "test_direct_access.output"
-exit_status = "0"
-******** check-program-output
-reference = "test_direct_access.reference"
-*** ocamlopt.byte
-module = "semigroup.mli"
-**** ocamlopt.byte
-module = "category.mli"
-***** ocamlopt.byte
-flags = "-parameter Semigroup -as-argument-for Monoid"
-module = "monoid_of_semigroup.mli"
-****** ocamlopt.byte
-module = "monoid_of_semigroup.ml"
-******* ocamlopt.byte
-flags = "-as-parameter"
-module = "list_element.mli"
-******** ocamlopt.byte
-flags = "-parameter List_element -as-argument-for Monoid"
-module = "list_monoid.mli list_monoid.ml"
-********* ocamlopt.byte
-flags = "-parameter Monoid"
-module = "monoid_utils.mli monoid_utils.ml"
-********** ocamlopt.byte
-flags = ""
-module = "bad_ref_indirect.ml"
-compiler_output = "bad_ref_indirect.output"
-ocamlopt_byte_exit_status = "2"
-*********** check-ocamlopt.byte-output
-compiler_reference = "bad_ref_indirect.reference"
-********** ocamlopt.byte
-program = "${test_build_directory}/monoid_utils_as_program.exe"
-module = ""
-all_modules = "\
-   monoid_utils.cmx \
-"
-*********** run
-output = "monoid_utils_as_program.output"
-exit_status = "2"
-************ check-program-output
-reference = "monoid_utils_as_program.reference"
-********** ocamlopt.byte
-flags = "-parameter List_element"
-module = "bad_instance_arg_name_not_found.ml"
-compiler_output = "bad_instance_arg_name_not_found.output"
-ocamlopt_byte_exit_status = "2"
-*********** check-ocamlopt.byte-output
-compiler_reference = "bad_instance_arg_name_not_found.reference"
-********** ocamlopt.byte
-flags = "-parameter List_element"
-module = "bad_instance_arg_value_not_arg.ml"
-compiler_output = "bad_instance_arg_value_not_arg.output"
-ocamlopt_byte_exit_status = "2"
-*********** check-ocamlopt.byte-output
-compiler_reference = "bad_instance_arg_value_not_arg.reference"
-********** ocamlopt.byte
-flags = "-parameter List_element"
-module = "bad_instance_arg_value_not_found.ml"
-compiler_output = "bad_instance_arg_value_not_found.output"
-ocamlopt_byte_exit_status = "2"
-*********** check-ocamlopt.byte-output
-compiler_reference = "bad_instance_arg_value_not_found.reference"
-********** ocamlopt.byte
-flags = "-parameter Semigroup"
-module = "bad_ref_direct_imported.ml"
-compiler_output = "bad_ref_direct_imported.output"
-ocamlopt_byte_exit_status = "2"
-*********** check-ocamlopt.byte-output
-compiler_reference = "bad_ref_direct_imported.reference"
-********** ocamlopt.byte
-flags = "-parameter Category"
-module = "chain.mli chain.ml"
-*********** ocamlopt.byte
-flags = "-parameter Category"
-module = "category_utils.mli category_utils.ml"
-************ ocamlopt.byte
-flags = "-parameter Monoid -as-argument-for Category"
-module = "category_of_monoid.mli category_of_monoid.ml"
-************* ocamlopt.byte
-flags = "-parameter List_element"
-module = "bad_instance_arg_value_wrong_type.ml"
-compiler_output = "bad_instance_arg_value_wrong_type.output"
-ocamlopt_byte_exit_status = "2"
-************** check-ocamlopt.byte-output
-compiler_reference = "bad_instance_arg_value_wrong_type.reference"
-************* ocamlopt.byte
-flags = "-parameter Semigroup -parameter List_element -w -misplaced-attribute"
-module = "import.ml"
-************** ocamlopt.byte
-flags = "-parameter Semigroup -parameter List_element -w -misplaced-attribute"
-module = "main.mli"
-*************** ocamlopt.byte
-flags = "-parameter Semigroup -parameter List_element -w -misplaced-attribute -i"
-module = "main.ml"
-**************** check-ocamlopt.byte-output
-compiler_reference = "main.reference"
-*************** ocamlopt.byte
-module = "main.ml"
-=======
        reference = "monoid_utils_as_program.reference";
        check-program-output;
+     }{
+       flags = "-parameter List_element";
+       module = "bad_instance_arg_name_not_found.ml";
+       compiler_output = "bad_instance_arg_name_not_found.output";
+       ocamlopt_byte_exit_status = "2";
+       ocamlopt.byte;
+
+       compiler_reference = "bad_instance_arg_name_not_found.reference";
+       check-ocamlopt.byte-output;
+     }{
+       flags = "-parameter List_element";
+       module = "bad_instance_arg_value_not_arg.ml";
+       compiler_output = "bad_instance_arg_value_not_arg.output";
+       ocamlopt_byte_exit_status = "2";
+       ocamlopt.byte;
+
+       compiler_reference = "bad_instance_arg_value_not_arg.reference";
+       check-ocamlopt.byte-output;
+     }{
+       flags = "-parameter List_element";
+       module = "bad_instance_arg_value_not_found.ml";
+       compiler_output = "bad_instance_arg_value_not_found.output";
+       ocamlopt_byte_exit_status = "2";
+       ocamlopt.byte;
+
+       compiler_reference = "bad_instance_arg_value_not_found.reference";
+       check-ocamlopt.byte-output;
+     }{
+       flags = "-parameter Semigroup";
+       module = "bad_ref_direct_imported.ml";
+       compiler_output = "bad_ref_direct_imported.output";
+       ocamlopt_byte_exit_status = "2";
+       ocamlopt.byte;
+
+       compiler_reference = "bad_ref_direct_imported.reference";
+       check-ocamlopt.byte-output;
+     }{
+       flags = "-parameter Category";
+       module = "chain.mli chain.ml";
+       ocamlopt.byte;
+
+       flags = "-parameter Category";
+       module = "category_utils.mli category_utils.ml";
+       ocamlopt.byte;
+
+       flags = "-parameter Monoid -as-argument-for Category";
+       module = "category_of_monoid.mli category_of_monoid.ml";
+       ocamlopt.byte;
+       {
+         flags = "-parameter List_element";
+         module = "bad_instance_arg_value_wrong_type.ml";
+         compiler_output = "bad_instance_arg_value_wrong_type.output";
+         ocamlopt_byte_exit_status = "2";
+         ocamlopt.byte;
+
+         compiler_reference = "bad_instance_arg_value_wrong_type.reference";
+         check-ocamlopt.byte-output;
+       }{
+         flags = "-parameter Semigroup -parameter List_element -w -misplaced-attribute";
+         module = "import.ml";
+         ocamlopt.byte;
+
+         flags = "-parameter Semigroup -parameter List_element -w -misplaced-attribute";
+         module = "main.mli";
+         ocamlopt.byte;
+         {
+           flags = "-parameter Semigroup -parameter List_element -w -misplaced-attribute -i";
+           module = "main.ml";
+           ocamlopt.byte;
+
+           compiler_reference = "main.reference";
+           check-ocamlopt.byte-output;
+         }{
+           module = "main.ml";
+           ocamlopt.byte;
+         }
+       }
      }
    }
  }
->>>>>>> 7b4bb090
 *)