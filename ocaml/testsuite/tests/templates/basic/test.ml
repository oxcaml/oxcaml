(* TEST
 readonly_files = "\
   bad_arg_impl.ml bad_arg_impl.reference \
   bad_arg_intf.mli bad_arg_intf.reference \
   bad_instance_arg_name_not_found.ml bad_instance_arg_name_not_found.reference \
   bad_instance_arg_value_not_arg.ml bad_instance_arg_value_not_arg.reference \
   bad_instance_arg_value_not_found.ml bad_instance_arg_value_not_found.reference \
   bad_instance_arg_value_wrong_type.ml bad_instance_arg_value_wrong_type.reference \
<<<<<<< HEAD
   bad_instantiate_missing_arg.reference \
   bad_instantiate_no_such_param.reference \
   bad_instantiate_not_arg.reference \
   bad_instantiate_not_parameterised.reference \
   bad_instantiate_repeated_param.reference \
   bad_instantiate_wrong_target_name.reference \
=======
   bad_instance_repeated_arg_name.ml bad_instance_repeated_arg_name.reference \
   bad_param_param.mli bad_param_param.reference \
>>>>>>> 37bd46d8
   bad_ref_direct.ml bad_ref_direct.reference \
   bad_ref_direct_imported.ml bad_ref_direct_imported.reference \
   bad_ref_indirect.reference \
   category.ml category.mli \
   category_of_monoid.ml category_of_monoid.mli \
   category_utils.ml category_utils.mli \
   chain.ml chain.mli \
   float_list_element.ml float_list_element.mli \
   import.ml \
   int_list_element.ml int_list_element.mli \
   list_element.mli \
   list_monoid.ml list_monoid.mli \
   main.ml main.mli main.reference main-ocamlobjinfo.reference \
   monoid.mli \
   monoid_of_semigroup.ml monoid_of_semigroup.mli \
   monoid_utils.ml monoid_utils.mli monoid_utils_as_program.reference \
<<<<<<< HEAD
   run.ml \
=======
   ref_indirect.ml \
   ref_indirect.cmo.ocamlobjinfo.reference \
   ref_indirect.cmx.ocamlobjinfo.reference \
>>>>>>> 37bd46d8
   semigroup.mli \
   string_monoid.ml string_monoid.mli \
   string_semigroup.ml string_semigroup.mli \
   test.reference \
   test_direct_access.ml test_direct_access.reference \
   widget.ml widget.mli \
 ";
 {
   setup-ocamlc.byte-build-env;

   flags = "-as-parameter";
   module = "monoid.mli";
   ocamlc.byte;
   {
     flags = "";
     module = "bad_ref_direct.ml";
     compiler_output = "bad_ref_direct.output";
     ocamlc_byte_exit_status = "2";
     ocamlc.byte;

     compiler_reference = "bad_ref_direct.reference";
     check-ocamlc.byte-output;
   }{
     flags = "-parameter Monoid -as-parameter";
     module = "bad_param_param.mli";
     compiler_output = "bad_param_param.output";
     ocamlc_byte_exit_status = "2";
     ocamlc.byte;

     compiler_reference = "bad_param_param.reference";
     check-ocamlc.byte-output;
   }{
     flags = "-as-argument-for Monoid";
     module = "bad_arg_impl.ml";
     compiler_output = "bad_arg_impl.output";
     ocamlc_byte_exit_status = "2";
     ocamlc.byte;

     compiler_reference = "bad_arg_impl.reference";
     check-ocamlc.byte-output;
   }{
     flags = "-as-argument-for Monoid";
     module = "bad_arg_intf.mli";
     compiler_output = "bad_arg_intf.output";
     ocamlc_byte_exit_status = "2";
     ocamlc.byte;

     compiler_reference = "bad_arg_intf.reference";
     check-ocamlc.byte-output;
   }{
     src = "string_monoid.ml";
     dst = "string_monoid_no_mli.ml";
     copy;

     flags = "-as-argument-for Monoid";
     module = "string_monoid_no_mli.ml string_monoid.mli string_monoid.ml";
     ocamlc.byte;

     flags = "";
     module = "test_direct_access.ml";
     ocamlc.byte;

     flags = "";
     program = "${test_build_directory}/test_direct_access.bc";
     module = "";
     all_modules = "\
       string_monoid.cmo \
       string_monoid_no_mli.cmo \
       test_direct_access.cmo \
     ";
     ocamlc.byte;

     output = "test_direct_access.output";
     exit_status = "0";
     run;

     reference = "test_direct_access.reference";
     check-program-output;
   }{
     module = "semigroup.mli";
     ocamlc.byte;

     module = "category.mli";
     ocamlc.byte;

     flags = "-parameter Semigroup -as-argument-for Monoid";
     module = "monoid_of_semigroup.mli";
     ocamlc.byte;

     module = "monoid_of_semigroup.ml";
     ocamlc.byte;

     flags = "-as-parameter";
     module = "list_element.mli";
     ocamlc.byte;

     flags = "-parameter List_element -as-argument-for Monoid";
     module = "list_monoid.mli list_monoid.ml";
     ocamlc.byte;

     flags = "-parameter Monoid";
     module = "monoid_utils.mli monoid_utils.ml";
     ocamlc.byte;
     {
       src = "ref_indirect.ml";
       dst = "bad_ref_indirect.ml";
       copy;

       flags = "";
       module = "bad_ref_indirect.ml";
       compiler_output = "bad_ref_indirect.output";
       ocamlc_byte_exit_status = "2";
       ocamlc.byte;

       compiler_reference = "bad_ref_indirect.reference";
       check-ocamlc.byte-output;
     }{
<<<<<<< HEAD
       (* Linking an uninstantiated parameterised module is weird but should be harmless
          (it's just a module that exports a single functor). We should probably warn in
          this case, since it's probably not what the user meant to do. *)

=======
       flags = "-parameter Monoid";
       module = "ref_indirect.ml";
       ocamlc.byte;

       (* [-no-code] and [-no-approx] are currently unimplemented (see PR 2737), which
          sadly does make the reference file here a mite bloated and sensitive to
          random changes in flambda2. *)
       program = "-no-code -no-approx ref_indirect.cmo ref_indirect.cmi";
       output = "ref_indirect.cmo.ocamlobjinfo.output";
       ocamlobjinfo;

       reference = "ref_indirect.cmo.ocamlobjinfo.reference";
       check-program-output;
     }{
>>>>>>> 37bd46d8
       program = "${test_build_directory}/monoid_utils_as_program.bc";
       module = "";
       all_modules = "monoid_utils.cmo ";
       ocamlc.byte;

       output = "monoid_utils_as_program.output";
       run;

       reference = "monoid_utils_as_program.reference";
       check-program-output;
     }{
       flags = "-parameter Semigroup";
       module = "bad_instance_repeated_arg_name.ml";
       compiler_output = "bad_instance_repeated_arg_name.output";
       ocamlc_byte_exit_status = "2";
       ocamlc.byte;

       compiler_reference = "bad_instance_repeated_arg_name.reference";
       check-ocamlc.byte-output;
     }{
       flags = "-parameter List_element";
       module = "bad_instance_arg_name_not_found.ml";
       compiler_output = "bad_instance_arg_name_not_found.output";
       ocamlc_byte_exit_status = "2";
       ocamlc.byte;

       compiler_reference = "bad_instance_arg_name_not_found.reference";
       check-ocamlc.byte-output;
     }{
       flags = "-parameter List_element";
       module = "bad_instance_arg_value_not_arg.ml";
       compiler_output = "bad_instance_arg_value_not_arg.output";
       ocamlc_byte_exit_status = "2";
       ocamlc.byte;

       compiler_reference = "bad_instance_arg_value_not_arg.reference";
       check-ocamlc.byte-output;
     }{
       flags = "-parameter List_element";
       module = "bad_instance_arg_value_not_found.ml";
       compiler_output = "bad_instance_arg_value_not_found.output";
       ocamlc_byte_exit_status = "2";
       ocamlc.byte;

       compiler_reference = "bad_instance_arg_value_not_found.reference";
       check-ocamlc.byte-output;
     }{
       flags = "-parameter Semigroup";
       module = "bad_ref_direct_imported.ml";
       compiler_output = "bad_ref_direct_imported.output";
       ocamlc_byte_exit_status = "2";
       ocamlc.byte;

       compiler_reference = "bad_ref_direct_imported.reference";
       check-ocamlc.byte-output;
     }{
       flags = "-parameter Category";
       module = "chain.mli chain.ml";
       ocamlc.byte;

       flags = "-parameter Category";
       module = "category_utils.mli category_utils.ml";
       ocamlc.byte;

       flags = "-parameter Monoid -as-argument-for Category";
       module = "category_of_monoid.mli category_of_monoid.ml";
       ocamlc.byte;
       {
         flags = "-parameter List_element";
         module = "bad_instance_arg_value_wrong_type.ml";
         compiler_output = "bad_instance_arg_value_wrong_type.output";
         ocamlc_byte_exit_status = "2";
         ocamlc.byte;

         compiler_reference = "bad_instance_arg_value_wrong_type.reference";
         check-ocamlc.byte-output;
       }{
         flags = "-parameter Semigroup -parameter List_element -w -misplaced-attribute";
         module = "import.ml";
         ocamlc.byte;

         flags = "-as-argument-for Semigroup";
         module = "string_semigroup.mli";
         ocamlc.byte;

         module = "string_semigroup.ml";
         ocamlc.byte;

         module = "";
         flags = "-instantiate";
         program = "monoid_of_semigroup-String_semigroup.cmo";
         all_modules = "monoid_of_semigroup.cmo string_semigroup.cmo";
         ocamlc.byte;

         flags = "-as-argument-for List_element";
         module = "int_list_element.mli int_list_element.ml";
         ocamlc.byte;

         flags = "-as-argument-for List_element";
         module = "float_list_element.mli float_list_element.ml";
         ocamlc.byte;

         flags = "";
         module = "widget.mli widget.ml";
         ocamlc.byte;

         (* CR lmaurer: I'm indenting everything after these [bad_instantiate_*] tests
            under protest. See PR 2693 for a better way. *)

         {
           module = "";
           flags = "-instantiate";
           program = "int_list_element-String_semigroup.cmo";
           all_modules = "int_list_element.cmo string_semigroup.cmo";
           compiler_output = "bad_instantiate_not_parameterised.output";
           ocamlc_byte_exit_status = "2";
           ocamlc.byte;

           compiler_reference = "bad_instantiate_not_parameterised.reference";
           check-ocamlc.byte-output;
         }{
           module = "";
           flags = "-instantiate";
           program = "list_monoid-Widget.cmo";
           all_modules = "list_monoid.cmo widget.cmo";
           compiler_output = "bad_instantiate_not_arg.output";
           ocamlc_byte_exit_status = "2";
           ocamlc.byte;

           compiler_reference = "bad_instantiate_not_arg.reference";
           check-ocamlc.byte-output;
         }{
           module = "";
           flags = "-instantiate";
           program = "monoid_of_semigroup-Int_list_element-String_semigroup.cmo";
           all_modules =
             "monoid_of_semigroup.cmo int_list_element.cmo string_semigroup.cmo";
           compiler_output = "bad_instantiate_no_such_param.output";
           ocamlc_byte_exit_status = "2";
           ocamlc.byte;

           compiler_reference = "bad_instantiate_no_such_param.reference";
           check-ocamlc.byte-output;
         }{
           module = "";
           flags = "-instantiate";
           program = "import-Int_list_element.cmo";
           all_modules = "import.cmo int_list_element.cmo";
           compiler_output = "bad_instantiate_missing_arg.output";
           ocamlc_byte_exit_status = "2";
           ocamlc.byte;

           compiler_reference = "bad_instantiate_missing_arg.reference";
           check-ocamlc.byte-output;
         }{
           module = "";
           flags = "-instantiate";
           program = "list_monoid-Float_list_element-Int_list_element.cmo";
           all_modules = "list_monoid.cmo float_list_element.cmo int_list_element.cmo";
           compiler_output = "bad_instantiate_repeated_param.output";
           ocamlc_byte_exit_status = "2";
           ocamlc.byte;

           compiler_reference = "bad_instantiate_repeated_param.reference";
           check-ocamlc.byte-output;
         }{
           module = "";
           flags = "-instantiate";
           program = "not_the_correct_target_name.cmo";
           all_modules = "list_monoid.cmo int_list_element.cmo";
           compiler_output = "bad_instantiate_wrong_target_name.output";
           ocamlc_byte_exit_status = "2";
           ocamlc.byte;

           compiler_reference = "bad_instantiate_wrong_target_name.reference";
           check-ocamlc.byte-output;
         }{
           module = "";
           flags = "-instantiate -as-argument-for Monoid";
           program = "list_monoid-Int_list_element.cmo";
           all_modules = "list_monoid.cmo int_list_element.cmo";
           ocamlc.byte;

           module = "";
           flags = "-instantiate -as-argument-for Monoid";
           program = "monoid_of_semigroup-String_semigroup.cmo";
           all_modules = "monoid_of_semigroup.cmo string_semigroup.cmo";
           ocamlc.byte;

           module = "";
           flags = "-instantiate -as-argument-for Monoid";
           program = "monoid_utils-Monoid_of_semigroup--String_semigroup.cmo";
           all_modules = "monoid_utils.cmo monoid_of_semigroup-String_semigroup.cmo";
           ocamlc.byte;

           module = "";
           flags = "-instantiate -as-argument-for Category";
           program = "category_of_monoid-List_monoid--Int_list_element.cmo";
           all_modules = "category_of_monoid.cmo list_monoid-Int_list_element.cmo";
           ocamlc.byte;

           module = "";
           flags = "-instantiate -as-argument-for Category";
           program = "category_of_monoid-Monoid_of_semigroup--String_semigroup.cmo";
           all_modules = "category_of_monoid.cmo monoid_of_semigroup-String_semigroup.cmo";
           ocamlc.byte;

           module = "";
           flags = "-instantiate";
           program = "chain-Category_of_monoid--List_monoid---Int_list_element.cmo";
           all_modules = "chain.cmo category_of_monoid-List_monoid--Int_list_element.cmo";
           ocamlc.byte;

           module = "";
           flags = "-instantiate";
           program = "chain-Category_of_monoid--Monoid_of_semigroup---String_semigroup.cmo";
           all_modules = "chain.cmo category_of_monoid-Monoid_of_semigroup--String_semigroup.cmo";
           ocamlc.byte;

           module = "";
           flags = "-instantiate";
           program = "import-Int_list_element-String_semigroup.cmo";
           all_modules = "import.cmo int_list_element.cmo string_semigroup.cmo";
           ocamlc.byte;

           module = "";
           flags = "-instantiate";
           program = "category_utils-Category_of_monoid--List_monoid---Int_list_element.cmo";
           all_modules = "category_utils.cmo category_of_monoid-List_monoid--Int_list_element.cmo";
           ocamlc.byte;

           module = "";
           flags = "-instantiate";
           program = "category_utils-Category_of_monoid--Monoid_of_semigroup---String_semigroup.cmo";
           all_modules = "category_utils.cmo category_of_monoid-Monoid_of_semigroup--String_semigroup.cmo";
           ocamlc.byte;

           flags = "-parameter Semigroup -parameter List_element -w -misplaced-attribute";
           module = "main.mli";
           ocamlc.byte;
           {
             flags = "-parameter Semigroup -parameter List_element -w -misplaced-attribute -i";
             module = "main.ml";
             compiler_output = "main.output";
             ocamlc.byte;

             compiler_reference = "main.reference";
             check-ocamlc.byte-output;
           }{
             module = "main.ml";
             ocamlc.byte;
             {
               program = "main.cmo main.cmi";
               output = "main-ocamlobjinfo.output";
               ocamlobjinfo;

               reference = "main-ocamlobjinfo.reference";
               check-program-output;
             }{
               module = "";
               flags = "-instantiate";
               program = "main-Int_list_element-String_semigroup.cmo";
               all_modules = "main.cmo int_list_element.cmo string_semigroup.cmo";
               ocamlc.byte;

               flags = "-w -misplaced-attribute";
               module = "test.ml";
               ocamlc.byte;

               flags = "";
               program = "${test_build_directory}/test.bc";
               module = "";
               all_modules = "\
                  string_semigroup.cmo \
                  monoid_of_semigroup.cmo \
                  monoid_of_semigroup-String_semigroup.cmo \
                  monoid_utils.cmo \
                  monoid_utils-Monoid_of_semigroup--String_semigroup.cmo \
                  int_list_element.cmo \
                  list_monoid.cmo \
                  list_monoid-Int_list_element.cmo \
                  category_of_monoid.cmo \
                  category_of_monoid-List_monoid--Int_list_element.cmo \
                  category_of_monoid-Monoid_of_semigroup--String_semigroup.cmo \
                  chain.cmo \
                  chain-Category_of_monoid--List_monoid---Int_list_element.cmo \
                  chain-Category_of_monoid--Monoid_of_semigroup---String_semigroup.cmo \
                  category_utils.cmo \
                  category_utils-Category_of_monoid--List_monoid---Int_list_element.cmo \
                  category_utils-Category_of_monoid--Monoid_of_semigroup---String_semigroup.cmo \
                  import.cmo \
                  import-Int_list_element-String_semigroup.cmo \
                  main.cmo \
                  main-Int_list_element-String_semigroup.cmo \
                  test.cmo \
               ";
               ocamlc.byte;

               output = "test.output";
               exit_status = "0";
               run;

               reference = "test.reference";
               check-program-output;
             }
           }
         }
       }
     }
   }
 }{
   setup-ocamlopt.byte-build-env;

   flags = "-as-parameter";
   module = "monoid.mli";
   ocamlopt.byte;
   {
     flags = "";
     module = "bad_ref_direct.ml";
     compiler_output = "bad_ref_direct.output";
     ocamlopt_byte_exit_status = "2";
     ocamlopt.byte;

     compiler_reference = "bad_ref_direct.reference";
     check-ocamlopt.byte-output;
   }{
     flags = "-parameter Monoid -as-parameter";
     module = "bad_param_param.mli";
     compiler_output = "bad_param_param.output";
     ocamlopt_byte_exit_status = "2";
     ocamlopt.byte;

     compiler_reference = "bad_param_param.reference";
     check-ocamlopt.byte-output;
   }{
     flags = "-as-argument-for Monoid";
     module = "bad_arg_impl.ml";
     compiler_output = "bad_arg_impl.output";
     ocamlopt_byte_exit_status = "2";
     ocamlopt.byte;

     compiler_reference = "bad_arg_impl.reference";
     check-ocamlopt.byte-output;
   }{
     flags = "-as-argument-for Monoid";
     module = "bad_arg_intf.mli";
     compiler_output = "bad_arg_intf.output";
     ocamlopt_byte_exit_status = "2";
     ocamlopt.byte;

     compiler_reference = "bad_arg_intf.reference";
     check-ocamlopt.byte-output;
   }{
     src = "string_monoid.ml";
     dst = "string_monoid_no_mli.ml";
     copy;

     flags = "-as-argument-for Monoid";
     module = "string_monoid_no_mli.ml string_monoid.mli string_monoid.ml";
     ocamlopt.byte;

     flags = "";
     module = "test_direct_access.ml";
     ocamlopt.byte;

     flags = "";
     program = "${test_build_directory}/test_direct_access.exe";
     module = "";
     all_modules = "\
       string_monoid.cmx \
       string_monoid_no_mli.cmx \
       test_direct_access.cmx \
     ";
     ocamlopt.byte;

     output = "test_direct_access.output";
     exit_status = "0";
     run;

     reference = "test_direct_access.reference";
     check-program-output;
   }{
     module = "semigroup.mli";
     ocamlopt.byte;

     module = "category.mli";
     ocamlopt.byte;

     flags = "-parameter Semigroup -as-argument-for Monoid";
     module = "monoid_of_semigroup.mli";
     ocamlopt.byte;

     module = "monoid_of_semigroup.ml";
     ocamlopt.byte;

     flags = "-as-parameter";
     module = "list_element.mli";
     ocamlopt.byte;

     flags = "-parameter List_element -as-argument-for Monoid";
     module = "list_monoid.mli list_monoid.ml";
     ocamlopt.byte;

     flags = "-parameter Monoid";
     module = "monoid_utils.mli monoid_utils.ml";
     ocamlopt.byte;
     {
       src = "ref_indirect.ml";
       dst = "bad_ref_indirect.ml";
       copy;

       flags = "";
       module = "bad_ref_indirect.ml";
       compiler_output = "bad_ref_indirect.output";
       ocamlopt_byte_exit_status = "2";
       ocamlopt.byte;

       compiler_reference = "bad_ref_indirect.reference";
       check-ocamlopt.byte-output;
     }{
<<<<<<< HEAD
       (* Linking an uninstantiated parameterised module is weird but should be harmless
          (it's just a module that exports a single functor). We should probably warn in
          this case, since it's probably not what the user meant to do. *)

=======
       flags = "-parameter Monoid";
       module = "ref_indirect.ml";
       ocamlopt.byte;

       (* [-no-code] and [-no-approx] are currently unimplemented (see PR 2737), which
          sadly does make the reference file here a mite bloated and sensitive to
          random changes in flambda2. *)
       program = "-no-code -no-approx ref_indirect.cmx ref_indirect.cmi";
       output = "ref_indirect.cmx.ocamlobjinfo.output";
       ocamlobjinfo;

       reason = "sensitive to runtime4 vs. runtime5; will be fixed by PR 2737";
       skip;

       reference = "ref_indirect.cmx.ocamlobjinfo.reference";
       check-program-output;
     }{
>>>>>>> 37bd46d8
       program = "${test_build_directory}/monoid_utils_as_program.exe";
       module = "";
       all_modules = "monoid_utils.cmx ";
       ocamlopt.byte;

       output = "monoid_utils_as_program.output";
       run;

       reference = "monoid_utils_as_program.reference";
       check-program-output;
     }{
       flags = "-parameter Semigroup";
       module = "bad_instance_repeated_arg_name.ml";
       compiler_output = "bad_instance_repeated_arg_name.output";
       ocamlopt_byte_exit_status = "2";
       ocamlopt.byte;

       compiler_reference = "bad_instance_repeated_arg_name.reference";
       check-ocamlopt.byte-output;
     }{
       flags = "-parameter List_element";
       module = "bad_instance_arg_name_not_found.ml";
       compiler_output = "bad_instance_arg_name_not_found.output";
       ocamlopt_byte_exit_status = "2";
       ocamlopt.byte;

       compiler_reference = "bad_instance_arg_name_not_found.reference";
       check-ocamlopt.byte-output;
     }{
       flags = "-parameter List_element";
       module = "bad_instance_arg_value_not_arg.ml";
       compiler_output = "bad_instance_arg_value_not_arg.output";
       ocamlopt_byte_exit_status = "2";
       ocamlopt.byte;

       compiler_reference = "bad_instance_arg_value_not_arg.reference";
       check-ocamlopt.byte-output;
     }{
       flags = "-parameter List_element";
       module = "bad_instance_arg_value_not_found.ml";
       compiler_output = "bad_instance_arg_value_not_found.output";
       ocamlopt_byte_exit_status = "2";
       ocamlopt.byte;

       compiler_reference = "bad_instance_arg_value_not_found.reference";
       check-ocamlopt.byte-output;
     }{
       flags = "-parameter Semigroup";
       module = "bad_ref_direct_imported.ml";
       compiler_output = "bad_ref_direct_imported.output";
       ocamlopt_byte_exit_status = "2";
       ocamlopt.byte;

       compiler_reference = "bad_ref_direct_imported.reference";
       check-ocamlopt.byte-output;
     }{
       flags = "-parameter Category";
       module = "chain.mli chain.ml";
       ocamlopt.byte;

       flags = "-parameter Category";
       module = "category_utils.mli category_utils.ml";
       ocamlopt.byte;

       flags = "-parameter Monoid -as-argument-for Category";
       module = "category_of_monoid.mli category_of_monoid.ml";
       ocamlopt.byte;
       {
         flags = "-parameter List_element";
         module = "bad_instance_arg_value_wrong_type.ml";
         compiler_output = "bad_instance_arg_value_wrong_type.output";
         ocamlopt_byte_exit_status = "2";
         ocamlopt.byte;

         compiler_reference = "bad_instance_arg_value_wrong_type.reference";
         check-ocamlopt.byte-output;
       }{
         flags = "-parameter Semigroup -parameter List_element -w -misplaced-attribute";
         module = "import.ml";
         ocamlopt.byte;

         flags = "-as-argument-for Semigroup";
         module = "string_semigroup.mli";
         ocamlopt.byte;

         module = "string_semigroup.ml";
         ocamlopt.byte;

         module = "";
         flags = "-instantiate";
         program = "monoid_of_semigroup-String_semigroup.cmx";
         all_modules = "monoid_of_semigroup.cmx string_semigroup.cmx";
         ocamlopt.byte;

         flags = "-as-argument-for List_element";
         module = "int_list_element.mli int_list_element.ml";
         ocamlopt.byte;

         flags = "-as-argument-for List_element";
         module = "float_list_element.mli float_list_element.ml";
         ocamlopt.byte;

         flags = "";
         module = "widget.mli widget.ml";
         ocamlopt.byte;

         (* CR lmaurer: I'm indenting everything after these [bad_instantiate_*] tests
            under protest. See PR 2693 for a better way. *)

         {
           module = "";
           flags = "-instantiate";
           program = "int_list_element-String_semigroup.cmx";
           all_modules = "int_list_element.cmx string_semigroup.cmx";
           compiler_output = "bad_instantiate_not_parameterised.output";
           ocamlopt_byte_exit_status = "2";
           ocamlopt.byte;

           compiler_reference = "bad_instantiate_not_parameterised.reference";
           check-ocamlopt.byte-output;
         }{
           module = "";
           flags = "-instantiate";
           program = "list_monoid-Widget.cmx";
           all_modules = "list_monoid.cmx widget.cmx";
           compiler_output = "bad_instantiate_not_arg.output";
           ocamlopt_byte_exit_status = "2";
           ocamlopt.byte;

           compiler_reference = "bad_instantiate_not_arg.reference";
           check-ocamlopt.byte-output;
         }{
           module = "";
           flags = "-instantiate";
           program = "monoid_of_semigroup-Int_list_element-String_semigroup.cmx";
           all_modules =
             "monoid_of_semigroup.cmx int_list_element.cmx string_semigroup.cmx";
           compiler_output = "bad_instantiate_no_such_param.output";
           ocamlopt_byte_exit_status = "2";
           ocamlopt.byte;

           compiler_reference = "bad_instantiate_no_such_param.reference";
           check-ocamlopt.byte-output;
         }{
           module = "";
           flags = "-instantiate";
           program = "import-Int_list_element.cmx";
           all_modules = "import.cmx int_list_element.cmx";
           compiler_output = "bad_instantiate_missing_arg.output";
           ocamlopt_byte_exit_status = "2";
           ocamlopt.byte;

           compiler_reference = "bad_instantiate_missing_arg.reference";
           check-ocamlopt.byte-output;
         }{
           module = "";
           flags = "-instantiate";
           program = "list_monoid-Float_list_element-Int_list_element.cmx";
           all_modules = "list_monoid.cmx float_list_element.cmx int_list_element.cmx";
           compiler_output = "bad_instantiate_repeated_param.output";
           ocamlopt_byte_exit_status = "2";
           ocamlopt.byte;

           compiler_reference = "bad_instantiate_repeated_param.reference";
           check-ocamlopt.byte-output;
         }{
           module = "";
           flags = "-instantiate";
           program = "not_the_correct_target_name.cmx";
           all_modules = "list_monoid.cmx int_list_element.cmx";
           compiler_output = "bad_instantiate_wrong_target_name.output";
           ocamlopt_byte_exit_status = "2";
           ocamlopt.byte;

           compiler_reference = "bad_instantiate_wrong_target_name.reference";
           check-ocamlopt.byte-output;
         }{
           module = "";
           flags = "-instantiate -as-argument-for Monoid";
           program = "list_monoid-Int_list_element.cmx";
           all_modules = "list_monoid.cmx int_list_element.cmx";
           ocamlopt.byte;

           module = "";
           flags = "-instantiate -as-argument-for Monoid";
           program = "monoid_of_semigroup-String_semigroup.cmx";
           all_modules = "monoid_of_semigroup.cmx string_semigroup.cmx";
           ocamlopt.byte;

           module = "";
           flags = "-instantiate -as-argument-for Monoid";
           program = "monoid_utils-Monoid_of_semigroup--String_semigroup.cmx";
           all_modules = "monoid_utils.cmx monoid_of_semigroup-String_semigroup.cmx";
           ocamlopt.byte;

           module = "";
           flags = "-instantiate -as-argument-for Category";
           program = "category_of_monoid-List_monoid--Int_list_element.cmx";
           all_modules = "category_of_monoid.cmx list_monoid-Int_list_element.cmx";
           ocamlopt.byte;

           module = "";
           flags = "-instantiate -as-argument-for Category";
           program = "category_of_monoid-Monoid_of_semigroup--String_semigroup.cmx";
           all_modules = "category_of_monoid.cmx monoid_of_semigroup-String_semigroup.cmx";
           ocamlopt.byte;

           module = "";
           flags = "-instantiate";
           program = "chain-Category_of_monoid--List_monoid---Int_list_element.cmx";
           all_modules = "chain.cmx category_of_monoid-List_monoid--Int_list_element.cmx";
           ocamlopt.byte;

           module = "";
           flags = "-instantiate";
           program = "chain-Category_of_monoid--Monoid_of_semigroup---String_semigroup.cmx";
           all_modules = "chain.cmx category_of_monoid-Monoid_of_semigroup--String_semigroup.cmx";
           ocamlopt.byte;

           module = "";
           flags = "-instantiate";
           program = "import-Int_list_element-String_semigroup.cmx";
           all_modules = "import.cmx int_list_element.cmx string_semigroup.cmx";
           ocamlopt.byte;

           module = "";
           flags = "-instantiate";
           program = "category_utils-Category_of_monoid--List_monoid---Int_list_element.cmx";
           all_modules = "category_utils.cmx category_of_monoid-List_monoid--Int_list_element.cmx";
           ocamlopt.byte;

           module = "";
           flags = "-instantiate";
           program = "category_utils-Category_of_monoid--Monoid_of_semigroup---String_semigroup.cmx";
           all_modules = "category_utils.cmx category_of_monoid-Monoid_of_semigroup--String_semigroup.cmx";
           ocamlopt.byte;

           flags = "-parameter Semigroup -parameter List_element -w -misplaced-attribute";
           module = "main.mli";
           ocamlopt.byte;
           {
             flags = "-parameter Semigroup -parameter List_element -w -misplaced-attribute -i";
             module = "main.ml";
             compiler_output = "main.output";
             ocamlopt.byte;

             compiler_reference = "main.reference";
             check-ocamlopt.byte-output;
           }{
             module = "main.ml";
             ocamlopt.byte;

             module = "";
             flags = "-instantiate";
             program = "main-Int_list_element-String_semigroup.cmx";
             all_modules = "main.cmx int_list_element.cmx string_semigroup.cmx";
             ocamlopt.byte;

             flags = "-w -misplaced-attribute";
             module = "test.ml";
             ocamlopt.byte;

             flags = "";
             program = "${test_build_directory}/test.exe";
             module = "";
             all_modules = "\
                string_semigroup.cmx \
                monoid_of_semigroup.cmx \
                monoid_of_semigroup-String_semigroup.cmx \
                monoid_utils.cmx \
                monoid_utils-Monoid_of_semigroup--String_semigroup.cmx \
                int_list_element.cmx \
                list_monoid.cmx \
                list_monoid-Int_list_element.cmx \
                category_of_monoid.cmx \
                category_of_monoid-List_monoid--Int_list_element.cmx \
                category_of_monoid-Monoid_of_semigroup--String_semigroup.cmx \
                chain.cmx \
                chain-Category_of_monoid--List_monoid---Int_list_element.cmx \
                chain-Category_of_monoid--Monoid_of_semigroup---String_semigroup.cmx \
                category_utils.cmx \
                category_utils-Category_of_monoid--List_monoid---Int_list_element.cmx \
                category_utils-Category_of_monoid--Monoid_of_semigroup---String_semigroup.cmx \
                import.cmx \
                import-Int_list_element-String_semigroup.cmx \
                main.cmx \
                main-Int_list_element-String_semigroup.cmx \
                test.cmx \
             ";
             ocamlopt.byte;

             output = "test.output";
             exit_status = "0";
             run;

             reference = "test.reference";
             check-program-output;
           }
         }
       }
     }
   }
 }
*)

module M =
  Main(List_element)(Int_list_element)(Semigroup)(String_semigroup)
  [@jane.non_erasable.instances]

let ints =
  M.append3_lists
    [4; 8]
    (M.concat_lists [[15]; []])
    (M.concat_chain_lists [[]; [16; -1]; []; [23; 42]])

let greeting =
  match
    M.concat_string_options [Some "Hello "; None; Some "world"; Some "!\n"; None]
  with
  | Some greeting -> greeting
  | None -> assert false

let ints_line =
  List.map (fun i -> if i > 0 then Some (Format.sprintf " %i" i) else None) ints
  |> M.concat_semi

let s = M.append3_semi (Some greeting) ints_line None |> Option.get

let () = print_endline s<|MERGE_RESOLUTION|>--- conflicted
+++ resolved
@@ -6,17 +6,14 @@
    bad_instance_arg_value_not_arg.ml bad_instance_arg_value_not_arg.reference \
    bad_instance_arg_value_not_found.ml bad_instance_arg_value_not_found.reference \
    bad_instance_arg_value_wrong_type.ml bad_instance_arg_value_wrong_type.reference \
-<<<<<<< HEAD
+   bad_instance_repeated_arg_name.ml bad_instance_repeated_arg_name.reference \
    bad_instantiate_missing_arg.reference \
    bad_instantiate_no_such_param.reference \
    bad_instantiate_not_arg.reference \
    bad_instantiate_not_parameterised.reference \
    bad_instantiate_repeated_param.reference \
    bad_instantiate_wrong_target_name.reference \
-=======
-   bad_instance_repeated_arg_name.ml bad_instance_repeated_arg_name.reference \
    bad_param_param.mli bad_param_param.reference \
->>>>>>> 37bd46d8
    bad_ref_direct.ml bad_ref_direct.reference \
    bad_ref_direct_imported.ml bad_ref_direct_imported.reference \
    bad_ref_indirect.reference \
@@ -33,13 +30,10 @@
    monoid.mli \
    monoid_of_semigroup.ml monoid_of_semigroup.mli \
    monoid_utils.ml monoid_utils.mli monoid_utils_as_program.reference \
-<<<<<<< HEAD
-   run.ml \
-=======
    ref_indirect.ml \
    ref_indirect.cmo.ocamlobjinfo.reference \
    ref_indirect.cmx.ocamlobjinfo.reference \
->>>>>>> 37bd46d8
+   run.ml \
    semigroup.mli \
    string_monoid.ml string_monoid.mli \
    string_semigroup.ml string_semigroup.mli \
@@ -157,12 +151,6 @@
        compiler_reference = "bad_ref_indirect.reference";
        check-ocamlc.byte-output;
      }{
-<<<<<<< HEAD
-       (* Linking an uninstantiated parameterised module is weird but should be harmless
-          (it's just a module that exports a single functor). We should probably warn in
-          this case, since it's probably not what the user meant to do. *)
-
-=======
        flags = "-parameter Monoid";
        module = "ref_indirect.ml";
        ocamlc.byte;
@@ -177,7 +165,10 @@
        reference = "ref_indirect.cmo.ocamlobjinfo.reference";
        check-program-output;
      }{
->>>>>>> 37bd46d8
+       (* Linking an uninstantiated parameterised module is weird but should be harmless
+          (it's just a module that exports a single functor). We should probably warn in
+          this case, since it's probably not what the user meant to do. *)
+
        program = "${test_build_directory}/monoid_utils_as_program.bc";
        module = "";
        all_modules = "monoid_utils.cmo ";
@@ -598,12 +589,6 @@
        compiler_reference = "bad_ref_indirect.reference";
        check-ocamlopt.byte-output;
      }{
-<<<<<<< HEAD
-       (* Linking an uninstantiated parameterised module is weird but should be harmless
-          (it's just a module that exports a single functor). We should probably warn in
-          this case, since it's probably not what the user meant to do. *)
-
-=======
        flags = "-parameter Monoid";
        module = "ref_indirect.ml";
        ocamlopt.byte;
@@ -621,7 +606,10 @@
        reference = "ref_indirect.cmx.ocamlobjinfo.reference";
        check-program-output;
      }{
->>>>>>> 37bd46d8
+       (* Linking an uninstantiated parameterised module is weird but should be harmless
+          (it's just a module that exports a single functor). We should probably warn in
+          this case, since it's probably not what the user meant to do. *)
+
        program = "${test_build_directory}/monoid_utils_as_program.exe";
        module = "";
        all_modules = "monoid_utils.cmx ";
