(* TEST
<<<<<<< HEAD

readonly_files = "\
  bad_ref_direct.ml bad_ref_direct.reference \
  monoid.mli \
"

* setup-ocamlc.byte-build-env
** ocamlc.byte
flags = "-as-parameter"
module = "monoid.mli"
*** ocamlc.byte
module = "bad_ref_direct.ml"
compiler_output = "bad_ref_direct.output"
ocamlc_byte_exit_status = "2"
**** check-ocamlc.byte-output
compiler_reference = "bad_ref_direct.reference"
=======
 readonly_files = "bad_ref_direct.ml bad_ref_direct.reference monoid.mli ";
 setup-ocamlc.byte-build-env;
 flags = "-as-parameter";
 module = "monoid.mli";
 ocamlc.byte;
 module = "bad_ref_direct.ml";
 compiler_output = "bad_ref_direct.output";
 ocamlc_byte_exit_status = "2";
 ocamlc.byte;
 reason = "correct error message not yet implemented";
 skip;
 compiler_reference = "bad_ref_direct.reference";
 check-ocamlc.byte-output;
>>>>>>> 447c2dd9
*)<|MERGE_RESOLUTION|>--- conflicted
+++ resolved
@@ -1,22 +1,4 @@
 (* TEST
-<<<<<<< HEAD
-
-readonly_files = "\
-  bad_ref_direct.ml bad_ref_direct.reference \
-  monoid.mli \
-"
-
-* setup-ocamlc.byte-build-env
-** ocamlc.byte
-flags = "-as-parameter"
-module = "monoid.mli"
-*** ocamlc.byte
-module = "bad_ref_direct.ml"
-compiler_output = "bad_ref_direct.output"
-ocamlc_byte_exit_status = "2"
-**** check-ocamlc.byte-output
-compiler_reference = "bad_ref_direct.reference"
-=======
  readonly_files = "bad_ref_direct.ml bad_ref_direct.reference monoid.mli ";
  setup-ocamlc.byte-build-env;
  flags = "-as-parameter";
@@ -26,9 +8,6 @@
  compiler_output = "bad_ref_direct.output";
  ocamlc_byte_exit_status = "2";
  ocamlc.byte;
- reason = "correct error message not yet implemented";
- skip;
  compiler_reference = "bad_ref_direct.reference";
  check-ocamlc.byte-output;
->>>>>>> 447c2dd9
 *)