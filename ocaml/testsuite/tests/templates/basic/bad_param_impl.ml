--- conflicted
+++ resolved
@@ -1,20 +1,4 @@
 (* TEST
-<<<<<<< HEAD
-
-readonly_files = "bad_param_impl.mli bad_param_impl.reference"
-
-* setup-ocamlc.byte-build-env
-** ocamlc.byte
-flags = "-as-parameter"
-module = "bad_param_impl.mli"
-*** ocamlc.byte
-flags = ""
-module = "bad_param_impl.ml"
-ocamlc_byte_exit_status = "2"
-compiler_output = "bad_param_impl.output"
-**** check-ocamlc.byte-output
-compiler_reference = "bad_param_impl.reference"
-=======
  readonly_files = "bad_param_impl.mli bad_param_impl.reference";
  setup-ocamlc.byte-build-env;
  flags = "-as-parameter";
@@ -25,9 +9,6 @@
  ocamlc_byte_exit_status = "2";
  compiler_output = "bad_param_impl.output";
  ocamlc.byte;
- reason = "error broken, will be fixed by #1764";
- skip;
  compiler_reference = "bad_param_impl.reference";
  check-ocamlc.byte-output;
->>>>>>> 447c2dd9
 *)