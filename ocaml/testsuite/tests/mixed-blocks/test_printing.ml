--- conflicted
+++ resolved
@@ -1,15 +1,7 @@
 (* TEST
-<<<<<<< HEAD
-   flags = "-extension layouts_alpha"
-
-   * expect
- *)
-=======
  flags = "-extension layouts_alpha";
- runtime5;
  expect;
 *)
->>>>>>> 08d5aba9
 
 (* Test bytecode printing of values *)
 
