--- conflicted
+++ resolved
@@ -22,11 +22,7 @@
 
 let typecheck_with_extension ?(full_name = false) name =
   let success =
-<<<<<<< HEAD
-    match Typecore.type_expression Env.initial_safe_string
-=======
     match Typecore.type_expression (Lazy.force Env.initial_safe_string)
->>>>>>> 9289e84a
             extension_parsed_expression
     with
     | _ -> true
