Raised at Names.bang in file "names.ml", line 9, characters 29-39
<<<<<<< HEAD
Called from Names.nontailcall in file "names.ml", line 113, characters 2-6
Called from Names.lazy_ in file "names.ml", line 108, characters 41-45
Called from CamlinternalLazy.Lazy.<force>
Re-raised at CamlinternalLazy.Lazy.<force>
Called from Names.inline_object.object#othermeth in file "names.ml", line 103, characters 6-10
Called from Names.inline_object.object#meth in file "names.ml", line 101, characters 6-26
Called from Names.klass2#othermeth.(fun) in file "names.ml", line 95, characters 18-22
Called from Names.klass2#othermeth in file "names.ml", line 95, characters 4-30
Called from Names.klass#meth in file "names.ml", line 91, characters 4-27
Called from Names.nested.(fun) in file "names.ml", line 86, characters 54-57
Called from Names.flat in file "names.ml", line 85, characters 37-40
=======
Called from Names.nontailcall in file "names.ml", line 106, characters 2-6
Called from Names.lazy_ in file "names.ml", line 101, characters 41-45
Called from CamlinternalLazy.<force>
Re-raised at CamlinternalLazy.<force>
Called from Names.inline_object.object#othermeth in file "names.ml", line 96, characters 6-10
Called from Names.inline_object.object#meth in file "names.ml", line 94, characters 6-26
Called from Names.klass2#othermeth.(fun) in file "names.ml", line 88, characters 18-22
Called from Names.klass2#othermeth in file "names.ml", line 88, characters 4-30
Called from Names.klass#meth in file "names.ml", line 84, characters 4-27
>>>>>>> 107cd289
Called from Names.(+@+) in file "names.ml", line 79, characters 31-35
Called from Names.Rec2.fn in file "names.ml", line 76, characters 28-32
Called from Names.Rec1.fn in file "names.ml", line 71, characters 28-34
Called from Names.Functor.fn in file "names.ml", line 63, characters 28-32
Called from Names.local_module.N.foo in file "names.ml", line 57, characters 6-10
Called from Names.local_module.N in file "names.ml", line 58, characters 38-49
Called from Names.local_no_arg.inner in file "names.ml", line 47, characters 16-20
Called from Names.local_no_arg.(fun) in file "names.ml", line 48, characters 26-38
Called from Names.double_local.inner1.inner2 in file "names.ml", line 42, characters 20-24
Called from Names.double_local.inner1 in file "names.ml", line 43, characters 4-18
Called from Names.double_local in file "names.ml", line 44, characters 2-16
Called from Names.local.inner in file "names.ml", line 37, characters 32-36
Called from Names.local in file "names.ml", line 38, characters 2-15
Called from Names.double_anon.(fun) in file "names.ml", line 32, characters 6-10
Called from Names.anon.(fun) in file "names.ml", line 26, characters 25-29
Called from Names.Mod1.Nested.apply in file "names.ml", line 21, characters 33-37
Called from Names.fn_poly in file "names.ml", line 17, characters 2-5
Called from Names.fn_function in file "names.ml", line 14, characters 9-13
Called from Names.fn_multi in file "names.ml", line 11, characters 36-40
Called from Names in file "names.ml", line 118, characters 4-543<|MERGE_RESOLUTION|>--- conflicted
+++ resolved
@@ -1,9 +1,8 @@
 Raised at Names.bang in file "names.ml", line 9, characters 29-39
-<<<<<<< HEAD
 Called from Names.nontailcall in file "names.ml", line 113, characters 2-6
 Called from Names.lazy_ in file "names.ml", line 108, characters 41-45
-Called from CamlinternalLazy.Lazy.<force>
-Re-raised at CamlinternalLazy.Lazy.<force>
+Called from CamlinternalLazy.<force>
+Re-raised at CamlinternalLazy.<force>
 Called from Names.inline_object.object#othermeth in file "names.ml", line 103, characters 6-10
 Called from Names.inline_object.object#meth in file "names.ml", line 101, characters 6-26
 Called from Names.klass2#othermeth.(fun) in file "names.ml", line 95, characters 18-22
@@ -11,17 +10,6 @@
 Called from Names.klass#meth in file "names.ml", line 91, characters 4-27
 Called from Names.nested.(fun) in file "names.ml", line 86, characters 54-57
 Called from Names.flat in file "names.ml", line 85, characters 37-40
-=======
-Called from Names.nontailcall in file "names.ml", line 106, characters 2-6
-Called from Names.lazy_ in file "names.ml", line 101, characters 41-45
-Called from CamlinternalLazy.<force>
-Re-raised at CamlinternalLazy.<force>
-Called from Names.inline_object.object#othermeth in file "names.ml", line 96, characters 6-10
-Called from Names.inline_object.object#meth in file "names.ml", line 94, characters 6-26
-Called from Names.klass2#othermeth.(fun) in file "names.ml", line 88, characters 18-22
-Called from Names.klass2#othermeth in file "names.ml", line 88, characters 4-30
-Called from Names.klass#meth in file "names.ml", line 84, characters 4-27
->>>>>>> 107cd289
 Called from Names.(+@+) in file "names.ml", line 79, characters 31-35
 Called from Names.Rec2.fn in file "names.ml", line 76, characters 28-32
 Called from Names.Rec1.fn in file "names.ml", line 71, characters 28-34
