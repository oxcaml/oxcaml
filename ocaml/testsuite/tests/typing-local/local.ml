--- conflicted
+++ resolved
@@ -2510,8 +2510,6 @@
 Error: This value escapes its region
 |}]
 
-<<<<<<< HEAD
-=======
 (* Test of array.*)
 
 (* Immutable arrays are like tuples or normal record: local array contains local
@@ -2583,7 +2581,6 @@
 
 (* Mutable array, like references, is dangerous. They must contain global
     elements regardless of the array's mode. *)
->>>>>>> 9289e84a
 
 (* constructing local array from local elements is rejected *)
 let f (local_ x : string) = local_ [| x |]
