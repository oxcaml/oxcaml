--- conflicted
+++ resolved
@@ -1,18 +1,9 @@
 (* TEST
-<<<<<<< HEAD
-* bytecode
-* native
-=======
- include upstream_compatible;
- include stable;
- include beta;
- include alpha;
  {
    bytecode;
  }{
    native;
  }
->>>>>>> 261bc62b
 *)
 
 (* Check that extension library modules exist. *)