--- conflicted
+++ resolved
@@ -574,12 +574,7 @@
 346 |   external z : int64 -> int64 = "x" [@@poll error] (* rejected *)
                                              ^^^^
 Warning 53 [misplaced-attribute]: the "poll" attribute cannot appear in this context
-<<<<<<< HEAD
-File "w53.ml", line 359, characters 17-22:
-359 |   let f3 = fun [@boxed] (type a) (x : a) -> x (* rejected *)
-=======
 File "w53.ml", line 356, characters 17-22:
 356 |   let f2 = fun [@boxed] (type a) (x : a) -> x (* rejected *)
->>>>>>> 9289e84a
                        ^^^^^
 Warning 53 [misplaced-attribute]: the "boxed" attribute cannot appear in this context