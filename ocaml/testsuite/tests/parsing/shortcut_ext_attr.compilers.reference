--- conflicted
+++ resolved
@@ -696,12 +696,11 @@
             []
           core_type (shortcut_ext_attr.ml[85,1728+23]..[85,1728+24])
             Ptyp_any
+          modalities
           []
           [
             ""
           ]
-          modalities
-          []
     ]
   structure_item (shortcut_ext_attr.ml[86,1759+0]..[86,1759+21]) ghost
     Pstr_extension "foo"
@@ -801,11 +800,8 @@
                   core_type (shortcut_ext_attr.ml[98,1965+20]..[98,1965+21])
                     Ptyp_constr "t" (shortcut_ext_attr.ml[98,1965+20]..[98,1965+21])
                     []
+                  modalities
                   []
-<<<<<<< HEAD
-                  modalities
-=======
->>>>>>> b2f73409
                   []
             ]
           signature_item (shortcut_ext_attr.ml[99,1987+2]..[99,1987+31]) ghost
@@ -819,12 +815,11 @@
                   core_type (shortcut_ext_attr.ml[99,1987+25]..[99,1987+26])
                     Ptyp_constr "t" (shortcut_ext_attr.ml[99,1987+25]..[99,1987+26])
                     []
+                  modalities
                   []
                   [
                     ""
                   ]
-                  modalities
-                  []
             ]
           signature_item (shortcut_ext_attr.ml[101,2020+2]..[102,2045+20]) ghost
             Psig_extension "foo"
