--- conflicted
+++ resolved
@@ -298,11 +298,8 @@
                 core_type (extensions.ml[24,573+19]..[24,573+20])
                   Ptyp_constr "t" (extensions.ml[24,573+19]..[24,573+20])
                   []
-                []
-<<<<<<< HEAD
                 modalities
-=======
->>>>>>> b2f73409
+                []
                 []
             signature_item (extensions.ml[24,573+22]..[24,573+31])
               Psig_value
@@ -310,11 +307,8 @@
                 core_type (extensions.ml[24,573+30]..[24,573+31])
                   Ptyp_constr "t" (extensions.ml[24,573+30]..[24,573+31])
                   []
-                []
-<<<<<<< HEAD
                 modalities
-=======
->>>>>>> b2f73409
+                []
                 []
           ]
         expression (extensions.ml[25,606+4]..[25,606+23])
