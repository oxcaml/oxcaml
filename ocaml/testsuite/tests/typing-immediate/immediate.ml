(* TEST
   * expect
*)

module type S = sig type t [@@immediate] end;;
module F (M : S) : S = M;;
[%%expect{|
module type S = sig type t : immediate end
module F : functor (M : S) -> S
|}];;

(* VALID DECLARATIONS *)

module A = struct
  (* Abstract types can be immediate *)
  type t [@@immediate]

  (* [@@immediate] tag here is unnecessary but valid since t has it *)
  type s = t [@@immediate]

  (* Again, valid alias even without tag *)
  type r = s

  (* Mutually recursive declarations work as well *)
  type p = q [@@immediate]
  and q = int

  (* Variants with only constant constructors are immediate *)
  type o = Foo | Bar | Baz [@@immediate]

  (* Can declare with a weaker immediacy than necessary *)
  type m = int [@@immediate64]

  (* ... and yet use the stronger one by expansion later *)
  type n = m [@@immediate]
end;;
[%%expect{|
module A :
  sig
    type t : immediate
    type s = t
    type r = s
    type p = q
    and q = int
<<<<<<< HEAD
    type o = Foo | Bar | Baz [@@immediate]
    type m = int [@@immediate64]
    type n = m [@@immediate]
=======
    type o = Foo | Bar | Baz
    type m = int
    type n = m
>>>>>>> 9289e84a
  end
|}];;

(* Valid using with constraints *)
module type X = sig type t end;;
module Y = struct type t = int end;;
module Z = ((Y : X with type t = int) : sig type t [@@immediate] end);;
[%%expect{|
module type X = sig type t end
module Y : sig type t = int end
module Z : sig type t : immediate end
|}];;

(* Valid using an explicit signature *)
module M_valid : S = struct type t = int end;;
module FM_valid = F (struct type t = int end);;
[%%expect{|
module M_valid : S
module FM_valid : S
|}];;

(* Valid for empty types *)
module Empty_valid : S = struct type t = | end;;
[%%expect{|
module Empty_valid : S
|}];;

(* Valid when unboxed *)
module Unboxed_valid = struct
  type t = { x : int } [@@unboxed] [@@immediate]

  type u = { x : s } [@@unboxed] [@@immediate]
  and s = int
end;;
[%%expect{|
module Unboxed_valid :
  sig
<<<<<<< HEAD
    type t = { x : int; } [@@immediate] [@@unboxed]
    type u = { x : s; } [@@immediate] [@@unboxed]
=======
    type t : immediate = { x : int; } [@@unboxed]
    type u : immediate = { x : s; } [@@unboxed]
>>>>>>> 9289e84a
    and s = int
  end
|}];;

(* Practical usage over modules *)
module Foo : sig type t val x : t ref end = struct
  type t = int
  let x = ref 0
end;;
[%%expect{|
module Foo : sig type t val x : t ref end
|}];;

module Bar : sig type t [@@immediate] val x : t ref end = struct
  type t = int
  let x = ref 0
end;;
[%%expect{|
module Bar : sig type t : immediate val x : t ref end
|}];;

let test f =
  let start = Sys.time() in f ();
  (Sys.time() -. start);;
[%%expect{|
val test : (unit -> 'a) -> float = <fun>
|}];;

let test_foo () =
  for i = 0 to 100_000_000 do
    Foo.x := !Foo.x
  done;;
[%%expect{|
val test_foo : unit -> unit = <fun>
|}];;

let test_bar () =
  for i = 0 to 100_000_000 do
    Bar.x := !Bar.x
  done;;
[%%expect{|
val test_bar : unit -> unit = <fun>
|}];;

(* Uncomment these to test. Should see substantial speedup!
let () = Printf.printf "No @@immediate: %fs\n" (test test_foo)
let () = Printf.printf "With @@immediate: %fs\n" (test test_bar) *)


(* INVALID DECLARATIONS *)

(* Cannot directly declare a non-immediate type as immediate *)
module B = struct
  type t = string [@@immediate]
end;;
[%%expect{|
Line 2, characters 2-31:
2 |   type t = string [@@immediate]
      ^^^^^^^^^^^^^^^^^^^^^^^^^^^^^
Error: Type string has layout value, which is not a sublayout of immediate.
|}];;

(* Cannot directly declare a non-immediate type as immediate (variant) *)
module B = struct
  type t = Foo of int | Bar [@@immediate]
end;;
[%%expect{|
Line 2, characters 2-41:
2 |   type t = Foo of int | Bar [@@immediate]
      ^^^^^^^^^^^^^^^^^^^^^^^^^^^^^^^^^^^^^^^
Error: Type t has layout value, which is not a sublayout of immediate.
|}];;

(* Cannot directly declare a non-immediate type as immediate (record) *)
module B = struct
  type t = { foo : int } [@@immediate]
end;;
[%%expect{|
Line 2, characters 2-38:
2 |   type t = { foo : int } [@@immediate]
      ^^^^^^^^^^^^^^^^^^^^^^^^^^^^^^^^^^^^
Error: Type t has layout value, which is not a sublayout of immediate.
|}];;

(* Not guaranteed that t is immediate, so this is an invalid declaration *)
module C = struct
  type t
  type s = t [@@immediate]
end;;
[%%expect{|
Line 3, characters 2-26:
3 |   type s = t [@@immediate]
      ^^^^^^^^^^^^^^^^^^^^^^^^
Error: Type t has layout value, which is not a sublayout of immediate.
|}];;

(* Can't ascribe to an immediate type signature with a non-immediate type *)
module D : sig type t [@@immediate] end = struct
  type t = string
end;;
[%%expect{|
Lines 1-3, characters 42-3:
1 | ..........................................struct
2 |   type t = string
3 | end..
Error: Signature mismatch:
       Modules do not match:
         sig type t = string end
       is not included in
         sig type t : immediate end
       Type declarations do not match:
         type t = string
       is not included in
<<<<<<< HEAD
         type t [@@immediate]
=======
         type t : immediate
>>>>>>> 9289e84a
       the first has layout value, which is not a sublayout of immediate.
|}];;

(* Same as above but with explicit signature *)
module M_invalid : S = struct type t = string end;;
module FM_invalid = F (struct type t = string end);;
[%%expect{|
Line 1, characters 23-49:
1 | module M_invalid : S = struct type t = string end;;
                           ^^^^^^^^^^^^^^^^^^^^^^^^^^
Error: Signature mismatch:
       Modules do not match: sig type t = string end is not included in S
       Type declarations do not match:
         type t = string
       is not included in
<<<<<<< HEAD
         type t [@@immediate]
=======
         type t : immediate
>>>>>>> 9289e84a
       the first has layout value, which is not a sublayout of immediate.
|}];;

(* Can't use a non-immediate type even if mutually recursive *)
module E = struct
  type t = s [@@immediate]
  and s = string
end;;
[%%expect{|
Line 2, characters 2-26:
2 |   type t = s [@@immediate]
      ^^^^^^^^^^^^^^^^^^^^^^^^
Error: Type s has layout value, which is not a sublayout of immediate.
|}];;


(* Aliases should be expanded to check immediacy *)
type 'a id = 'a
type s = int id [@@immediate]
[%%expect{|
type 'a id = 'a
type s = int id
|}];;
module F (X : sig type t end) = X
module I = struct type t = int end
type t = F(I).t [@@immediate]
[%%expect{|
module F : functor (X : sig type t end) -> sig type t = X.t end
module I : sig type t = int end
type t = F(I).t
|}];;
module F (X : sig type t end) = X
module I : sig type t = private int end = struct type t = int end
type t = F(I).t [@@immediate]
[%%expect{|
module F : functor (X : sig type t end) -> sig type t = X.t end
module I : sig type t = private int end
type t = F(I).t
|}];;
module type T = sig type t type s = t end
module F (X : T with type t = int) = struct
  type t = X.s [@@immediate]
end
[%%expect{|
module type T = sig type t type s = t end
module F :
  functor (X : sig type t = int type s = t end) -> sig type t = X.s end
|}];;
module type T = sig type t type s = t end
module F (X : T with type t = private int) = struct
  type t = X.s [@@immediate]
end
[%%expect{|
module type T = sig type t type s = t end
module F :
  functor (X : sig type t = private int type s = t end) ->
    sig type t = X.s end
|}];;
type t = int s [@@immediate] and 'a s = 'a
[%%expect{|
type t = int s
and 'a s = 'a
|}];;<|MERGE_RESOLUTION|>--- conflicted
+++ resolved
@@ -42,15 +42,9 @@
     type r = s
     type p = q
     and q = int
-<<<<<<< HEAD
-    type o = Foo | Bar | Baz [@@immediate]
-    type m = int [@@immediate64]
-    type n = m [@@immediate]
-=======
     type o = Foo | Bar | Baz
     type m = int
     type n = m
->>>>>>> 9289e84a
   end
 |}];;
 
@@ -88,13 +82,8 @@
 [%%expect{|
 module Unboxed_valid :
   sig
-<<<<<<< HEAD
-    type t = { x : int; } [@@immediate] [@@unboxed]
-    type u = { x : s; } [@@immediate] [@@unboxed]
-=======
     type t : immediate = { x : int; } [@@unboxed]
     type u : immediate = { x : s; } [@@unboxed]
->>>>>>> 9289e84a
     and s = int
   end
 |}];;
@@ -208,11 +197,7 @@
        Type declarations do not match:
          type t = string
        is not included in
-<<<<<<< HEAD
-         type t [@@immediate]
-=======
          type t : immediate
->>>>>>> 9289e84a
        the first has layout value, which is not a sublayout of immediate.
 |}];;
 
@@ -228,11 +213,7 @@
        Type declarations do not match:
          type t = string
        is not included in
-<<<<<<< HEAD
-         type t [@@immediate]
-=======
          type t : immediate
->>>>>>> 9289e84a
        the first has layout value, which is not a sublayout of immediate.
 |}];;
 
