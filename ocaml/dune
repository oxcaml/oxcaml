;**************************************************************************
;*                                                                        *
;*                                 OCaml                                  *
;*                                                                        *
;*            Thomas Refis and Mark Shinwell, Jane Street Europe          *
;*                                                                        *
;*   Copyright 2018--2020 Jane Street Group LLC                           *
;*                                                                        *
;*   All rights reserved.  This file is distributed under the terms of    *
;*   the GNU Lesser General Public License version 2.1, with the          *
;*   special exception on linking described in the file LICENSE.          *
;*                                                                        *
;**************************************************************************


; set warning as error in release profile
(env
 (release (flags (:standard -w +a-4-9-40-41-42-44-45-48-66-67-70)))

 (main
  (flags
   (:standard -warn-error +A)))
 (dev
  (flags
   (:standard -w +a-4-9-40-41-42-44-45-48-66-67-70 -warn-error +A))))

(include dune.runtime_selection)

(copy_files# utils/*.ml{,i})
(copy_files# parsing/*.ml{,i})
(copy_files parsing/parser.mly)
(copy_files# typing/*.ml{,i})
(copy_files# bytecomp/*.ml{,i})
(copy_files# driver/*.ml{,i})
;(copy_files# asmcomp/*.ml{,i})
;(copy_files# asmcomp/debug/*.ml{,i})
(copy_files# file_formats/*.ml{,i})
(copy_files# lambda/*.ml{,i})
;(copy_files# middle_end/*.ml{,i})
;(copy_files# middle_end/closure/*.ml{,i})
;(copy_files# middle_end/flambda/*.ml{,i})
;(copy_files# middle_end/flambda/base_types/*.ml{,i})

(menhir
  (modules parser)
  (flags
    --lalr --explain --dump --require-aliases --strict
    --unused-token COMMENT --unused-token DOCSTRING --unused-token EOL --unused-token GREATERRBRACKET
    --fixed-exception --table
    --strategy simplified))

(library
 (name ocamlcommon)
 (wrapped false)
 (flags (
   -strict-sequence -principal -w +a-4-9-40-41-42-44-45-48-66-70
   -warn-error A -bin-annot -safe-string -strict-formats
   -w -67
   ; remove -w -67 by adding the camlinternalMenhirLib hack like the Makefile
 ))
 (ocamlopt_flags (:include %{project_root}/ocamlopt_flags.sexp))
 (preprocess
   (per_module
     ((action
        (progn
          (echo "module MenhirLib = CamlinternalMenhirLib")
          (run cat %{input-file})))
       parser)))
 (library_flags -linkall)
 (libraries flambda2_floats)
 (modules_without_implementation
   annot value_rec_types asttypes cmo_format outcometree parsetree debug_event solver_intf mode_intf)
 (modules
   ;; UTILS
   config build_path_prefix_map misc identifiable numbers arg_helper clflags
   debug profile terminfo ccomp warnings consistbl strongly_connected_components
   targetint load_path int_replace_polymorphic_compare domainstate binutils
   local_store target_system compilation_unit import_info linkage_name symbol
   lazy_backtrack diffing diffing_with_keys
   language_extension_kernel language_extension
   zero_alloc_utils zero_alloc_annotations

   ;; PARSING
   location longident docstrings printast syntaxerr ast_helper
   camlinternalMenhirLib ast_iterator parser lexer parse pprintast ast_mapper
   attr_helper builtin_attributes ast_invariants depend jane_syntax_parsing
   jane_syntax ; manual update: mli only files asttypes parsetree

   ;; TYPING
   ident path jkind primitive shape shape_reduce types btype oprint subst predef datarepr
   cmi_format persistent_env env errortrace mode jkind_types jkind_intf
   typedtree printtyped ctype printtyp includeclass mtype envaux includecore
   tast_iterator tast_mapper signature_group cmt_format cms_format untypeast
   includemod includemod_errorprinter
   typemode typetexp patterns printpat parmatch stypes typedecl typeopt
   value_rec_check typecore solver_intf solver mode_intf mode uniqueness_analysis
   typeclass typemod typedecl_variance typedecl_properties
   typedecl_separability cmt2annot
   ; manual update: mli only files
   annot outcometree

   ;; lambda/
   debuginfo lambda matching printlambda runtimedef runtimetags tmc simplif switch
   value_rec_compiler
   translmode
   transl_comprehension_utils
   transl_array_comprehension transl_list_comprehension
   translattribute translclass translcore translmod translobj translprim

   ;; bytecomp/
   debug_event meta opcodes bytesections dll symtable

   ;; some of COMP
   pparse main_args compenv compmisc makedepend compile_common
   ; manual update: mli only files
<<<<<<< HEAD
   annot asttypes cmo_format outcometree parsetree debug_event
=======
   annot value_rec_types  asttypes jane_asttypes cmo_format outcometree parsetree debug_event
>>>>>>> ee71ef29
 ))

(library
 (name ocamlbytecomp)
 (wrapped false)
 (flags (
   -strict-sequence -principal -w +a-4-9-40-41-42-44-45-48-66-70
   -warn-error A -bin-annot -safe-string -strict-formats
 ))
 (ocamlopt_flags (:include %{project_root}/ocamlopt_flags.sexp))
 (libraries ocamlcommon)
 (modules
    ;; bytecomp/
    bytegen bytelibrarian bytelink bytepackager emitcode printinstr
    instruct

    ;; driver/
    errors compile maindriver
 ))

(executable
 (name main)
 (modes byte)
 (flags (
   -strict-sequence -principal -w +a-4-9-40-41-42-44-45-48-66-70
   -warn-error A -bin-annot -safe-string -strict-formats
 ))
 (libraries ocamlbytecomp ocamlcommon)
 (modules main))

(executable
 (name main_native)
 (modes native)
 (flags (
   -strict-sequence -principal -w +a-4-9-40-41-42-44-45-48-66-70
   -warn-error A -bin-annot -safe-string -strict-formats
 ))
 (libraries ocamlbytecomp ocamlcommon)
 (modules main_native))

; Disabled since there can be only one (data_only_dirs) declaration
;(data_only_dirs yacc)
(include duneconf/dirs-to-ignore.inc)
(include duneconf/jst-extra.inc)

(rule
 (deps Makefile.build_config Makefile.config_if_required Makefile.common (source_tree yacc))
 (targets ocamlyacc)
 (action
 (no-infer
  (progn
   (chdir yacc (run make -s OCAMLYACC_INCLUDE_PATH=%{ocaml_where}))
   (copy yacc/ocamlyacc ocamlyacc)))))

(install
  (files
    ocamlyacc
  )
  (section bin)
  (package ocaml))

(alias
 (name world)
 (deps ocamlc_byte.bc
       debugger/ocamldebug.byte
       ocamldoc/ocamldoc.byte
       ocamltest/ocamltest.byte
       toplevel/byte
       toplevel/expunge.exe
       ))

(install
  (files
    (main.bc as ocamlc.byte)
    (main_native.exe as ocamlc.opt)
  )
  (section bin)
  (package ocaml))

; For the moment we don't install optmain.{cmo,cmx,o} and opttopstart.{cmx,o}.
; When built with Dune, these have the "dune exe" module prefixes, so won't
; be named as a client would expect.  There should also be a patch upstream
; now that moves the content of these files e.g. optmain -> optmaindriver,
; the latter being normal library files, which would not suffer from this
; "dune exe" prefix problem.

(install
  (files
    (ocamlbytecomp.a as compiler-libs/ocamlbytecomp.a)
    (ocamlcommon.a as compiler-libs/ocamlcommon.a)

    (ocamlbytecomp.cmxa as compiler-libs/ocamlbytecomp.cmxa)
    (ocamlcommon.cmxa as compiler-libs/ocamlcommon.cmxa)

    (ocamlbytecomp.cma as compiler-libs/ocamlbytecomp.cma)
    (ocamlcommon.cma as compiler-libs/ocamlcommon.cma)
  )
  (section lib)
  (package ocaml))

(install
  (files
    Makefile.build_config
    Makefile.config_if_required
    Makefile.config
    VERSION
  )
  (section lib)
  (package ocaml))

(install
  (section lib)
  (package ocaml)
  (files
    (bytegen.mli as compiler-libs/bytegen.mli)
    (bytelibrarian.mli as compiler-libs/bytelibrarian.mli)
    (bytelink.mli as compiler-libs/bytelink.mli)
    (bytepackager.mli as compiler-libs/bytepackager.mli)
    (emitcode.mli as compiler-libs/emitcode.mli)
    (compile.mli as compiler-libs/compile.mli)
    (errors.mli as compiler-libs/errors.mli)
    (printinstr.mli as compiler-libs/printinstr.mli)
    (instruct.mli as compiler-libs/instruct.mli)
    (opcodes.mli as compiler-libs/opcodes.mli)
  ))

(install
  (section lib)
  (package ocaml)
  (files
    (config.mli as compiler-libs/config.mli)
    (build_path_prefix_map.mli as compiler-libs/build_path_prefix_map.mli)
    (misc.mli as compiler-libs/misc.mli)
    (identifiable.mli as compiler-libs/identifiable.mli)
    (numbers.mli as compiler-libs/numbers.mli)
    (arg_helper.mli as compiler-libs/arg_helper.mli)
    (zero_alloc_annotations.mli as compiler-libs/zero_alloc_annotations.mli)
    (clflags.mli as compiler-libs/clflags.mli)
    (language_extension.mli as compiler-libs/language_extension.mli)
    (profile.mli as compiler-libs/profile.mli)
    (terminfo.mli as compiler-libs/terminfo.mli)
    (ccomp.mli as compiler-libs/ccomp.mli)
    (warnings.mli as compiler-libs/warnings.mli)
    (consistbl.mli as compiler-libs/consistbl.mli)
    (strongly_connected_components.mli as compiler-libs/strongly_connected_components.mli)
    (targetint.mli as compiler-libs/targetint.mli)
    (target_system.mli as compiler-libs/target_system.mli)
    (load_path.mli as compiler-libs/load_path.mli)
    (int_replace_polymorphic_compare.mli as compiler-libs/int_replace_polymorphic_compare.mli)
    (location.mli as compiler-libs/location.mli)
    (longident.mli as compiler-libs/longident.mli)
    (docstrings.mli as compiler-libs/docstrings.mli)
    (syntaxerr.mli as compiler-libs/syntaxerr.mli)
    (ast_helper.mli as compiler-libs/ast_helper.mli)
    (camlinternalMenhirLib.mli as compiler-libs/camlinternalMenhirLib.mli)
    (parser.mli as compiler-libs/parser.mli)
    (lexer.mli as compiler-libs/lexer.mli)
    (parse.mli as compiler-libs/parse.mli)
    (printast.mli as compiler-libs/printast.mli)
    (pprintast.mli as compiler-libs/pprintast.mli)
    (ast_mapper.mli as compiler-libs/ast_mapper.mli)
    (ast_iterator.mli as compiler-libs/ast_iterator.mli)
    (attr_helper.mli as compiler-libs/attr_helper.mli)
    (builtin_attributes.mli as compiler-libs/builtin_attributes.mli)
    (ast_invariants.mli as compiler-libs/ast_invariants.mli)
    (depend.mli as compiler-libs/depend.mli)
    (asttypes.mli as compiler-libs/asttypes.mli)
    (parsetree.mli as compiler-libs/parsetree.mli)
    (ident.mli as compiler-libs/ident.mli)
    (path.mli as compiler-libs/path.mli)
    (jkind.mli as compiler-libs/jkind.mli)
    (jkind_types.mli as compiler-libs/jkind_types.mli)
    (primitive.mli as compiler-libs/primitive.mli)
    (types.mli as compiler-libs/types.mli)
    (btype.mli as compiler-libs/btype.mli)
    (binutils.mli as compiler-libs/binutils.mli)
    (local_store.mli as compiler-libs/local_store.mli)
    (patterns.mli as compiler-libs/patterns.mli)
    (oprint.mli as compiler-libs/oprint.mli)
    (subst.mli as compiler-libs/subst.mli)
    (predef.mli as compiler-libs/predef.mli)
    (datarepr.mli as compiler-libs/datarepr.mli)
    (cmi_format.mli as compiler-libs/cmi_format.mli)
    (persistent_env.mli as compiler-libs/persistent_env.mli)
    (env.mli as compiler-libs/env.mli)
    (typedtree.mli as compiler-libs/typedtree.mli)
    (printtyped.mli as compiler-libs/printtyped.mli)
    (ctype.mli as compiler-libs/ctype.mli)
    (printtyp.mli as compiler-libs/printtyp.mli)
    (includeclass.mli as compiler-libs/includeclass.mli)
    (mtype.mli as compiler-libs/mtype.mli)
    (envaux.mli as compiler-libs/envaux.mli)
    (includecore.mli as compiler-libs/includecore.mli)
    (tast_iterator.mli as compiler-libs/tast_iterator.mli)
    (tast_mapper.mli as compiler-libs/tast_mapper.mli)
    (cmt_format.mli as compiler-libs/cmt_format.mli)
    (cms_format.mli as compiler-libs/cms_format.mli)
    (untypeast.mli as compiler-libs/untypeast.mli)
    (includemod.mli as compiler-libs/includemod.mli)
    (typemode.mli as compiler-libs/typemode.mli)
    (typetexp.mli as compiler-libs/typetexp.mli)
    (printpat.mli as compiler-libs/printpat.mli)
    (parmatch.mli as compiler-libs/parmatch.mli)
    (stypes.mli as compiler-libs/stypes.mli)
    (typedecl.mli as compiler-libs/typedecl.mli)
    (typeopt.mli as compiler-libs/typeopt.mli)
    (value_rec_check.mli as compiler-libs/value_rec_check.mli)
    (typecore.mli as compiler-libs/typecore.mli)
    (solver.mli as compiler-libs/solver.mli)
    (mode.mli as compiler-libs/mode.mli)
    (uniqueness_analysis.mli as compiler-libs/uniqueness_analysis.mli)
    (typeclass.mli as compiler-libs/typeclass.mli)
    (typemod.mli as compiler-libs/typemod.mli)
    (typedecl_variance.mli as compiler-libs/typedecl_variance.mli)
    (typedecl_properties.mli as compiler-libs/typedecl_properties.mli)
    (typedecl_separability.mli as compiler-libs/typedecl_separability.mli)
    (annot.mli as compiler-libs/annot.mli)
    (outcometree.mli as compiler-libs/outcometree.mli)
    (debuginfo.mli as compiler-libs/debuginfo.mli)
    (lambda.mli as compiler-libs/lambda.mli)
    (matching.mli as compiler-libs/matching.mli)
    (printlambda.mli as compiler-libs/printlambda.mli)
    (runtimedef.mli as compiler-libs/runtimedef.mli)
    (runtimetags.mli as compiler-libs/runtimetags.mli)
    (value_rec_compiler.mli as compiler-libs/value_rec_compiler.mli)
    (simplif.mli as compiler-libs/simplif.mli)
    (switch.mli as compiler-libs/switch.mli)
    (translmode.mli as compiler-libs/translmode.mli)
    (translattribute.mli as compiler-libs/translattribute.mli)
    (translclass.mli as compiler-libs/translclass.mli)
    (translcore.mli as compiler-libs/translcore.mli)
    (translmod.mli as compiler-libs/translmod.mli)
    (translobj.mli as compiler-libs/translobj.mli)
    (translprim.mli as compiler-libs/translprim.mli)
    (meta.mli as compiler-libs/meta.mli)
    (bytesections.mli as compiler-libs/bytesections.mli)
    (dll.mli as compiler-libs/dll.mli)
    (symtable.mli as compiler-libs/symtable.mli)
    (pparse.mli as compiler-libs/pparse.mli)
    (main_args.mli as compiler-libs/main_args.mli)
    (compenv.mli as compiler-libs/compenv.mli)
    (compmisc.mli as compiler-libs/compmisc.mli)
    (makedepend.mli as compiler-libs/makedepend.mli)
    (compile_common.mli as compiler-libs/compile_common.mli)
    (cmo_format.mli as compiler-libs/cmo_format.mli)
    (debug_event.mli as compiler-libs/debug_event.mli)
    (domainstate.mli as compiler-libs/domainstate.mli)
    (compilation_unit.mli as compiler-libs/compilation_unit.mli)
    (linkage_name.mli as compiler-libs/linkage_name.mli)
    (symbol.mli as compiler-libs/symbol.mli)
    (zero_alloc_utils.mli as compiler-libs/zero_alloc_utils.mli)

  ))<|MERGE_RESOLUTION|>--- conflicted
+++ resolved
@@ -113,11 +113,7 @@
    ;; some of COMP
    pparse main_args compenv compmisc makedepend compile_common
    ; manual update: mli only files
-<<<<<<< HEAD
-   annot asttypes cmo_format outcometree parsetree debug_event
-=======
-   annot value_rec_types  asttypes jane_asttypes cmo_format outcometree parsetree debug_event
->>>>>>> ee71ef29
+   annot value_rec_types asttypes cmo_format outcometree parsetree debug_event
  ))
 
 (library
