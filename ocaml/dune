--- conflicted
+++ resolved
@@ -63,11 +63,7 @@
    profile terminfo ccomp warnings consistbl strongly_connected_components
    targetint load_path int_replace_polymorphic_compare domainstate binutils
    local_store target_system compilation_unit import_info linkage_name symbol
-<<<<<<< HEAD
-   lazy_backtrack diffing diffing_with_keys language_extension
-=======
-   lazy_backtrack diffing diffing_with_keys global
->>>>>>> 2caadb29
+   lazy_backtrack diffing diffing_with_keys language_extension global
 
    ;; PARSING
    location longident docstrings syntaxerr ast_helper camlinternalMenhirLib
