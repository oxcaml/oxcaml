(**************************************************************************)
(*                                                                        *)
(*                                 OCaml                                  *)
(*                                                                        *)
(*             Xavier Leroy, projet Cristal, INRIA Rocquencourt           *)
(*                                                                        *)
(*   Copyright 1996 Institut National de Recherche en Informatique et     *)
(*     en Automatique.                                                    *)
(*                                                                        *)
(*   All rights reserved.  This file is distributed under the terms of    *)
(*   the GNU Lesser General Public License version 2.1, with the          *)
(*   special exception on linking described in the file LICENSE.          *)
(*                                                                        *)
(**************************************************************************)

(** System configuration

  {b Warning:} this module is unstable and part of
  {{!Compiler_libs}compiler-libs}.

*)

val version: string
(** The current version number of the system *)

val bindir: string
(** The directory containing the binary programs *)

val standard_library: string
(** The directory containing the standard libraries *)

val ccomp_type: string
(** The "kind" of the C compiler, assembler and linker used: one of
    "cc" (for Unix-style C compilers)
    "msvc" (for Microsoft Visual C++ and MASM) *)

val c_compiler: string
(** The compiler to use for compiling C files *)

val c_output_obj: string
(** Name of the option of the C compiler for specifying the output
    file *)

val c_has_debug_prefix_map : bool
(** Whether the C compiler supports -fdebug-prefix-map *)

val as_has_debug_prefix_map : bool
(** Whether the assembler supports --debug-prefix-map *)

val ocamlc_cflags : string
(** The flags ocamlc should pass to the C compiler *)

val ocamlc_cppflags : string
(** The flags ocamlc should pass to the C preprocessor *)

val ocamlopt_cflags : string
  [@@ocaml.deprecated "Use ocamlc_cflags instead."]
(** @deprecated {!ocamlc_cflags} should be used instead.
    The flags ocamlopt should pass to the C compiler *)

val ocamlopt_cppflags : string
  [@@ocaml.deprecated "Use ocamlc_cppflags instead."]
(** @deprecated {!ocamlc_cppflags} should be used instead.
    The flags ocamlopt should pass to the C preprocessor *)

val bytecomp_c_libraries: string
(** The C libraries to link with custom runtimes *)

val native_c_libraries: string
(** The C libraries to link with native-code programs *)

val native_pack_linker: string
(** The linker to use for packaging (ocamlopt -pack) and for partial
    links (ocamlopt -output-obj). *)

val mkdll: string
(** The linker command line to build dynamic libraries. *)

val mkexe: string
(** The linker command line to build executables. *)

val mkmaindll: string
(** The linker command line to build main programs as dlls. *)

val default_rpath: string
(** Option to add a directory to be searched for libraries at runtime
    (used by ocamlmklib) *)

val mksharedlibrpath: string
(** Option to add a directory to be searched for shared libraries at runtime
    (used by ocamlmklib) *)

val ar: string
(** Name of the ar command, or "" if not needed  (MSVC) *)

val interface_suffix: string ref
(** Suffix for interface file names *)

val exec_magic_number: string
(** Magic number for bytecode executable files *)

val cmi_magic_number: string
(** Magic number for compiled interface files *)

val cmo_magic_number: string
(** Magic number for object bytecode files *)

val cma_magic_number: string
(** Magic number for archive files *)

val cmx_magic_number: string
(** Magic number for compilation unit descriptions *)

val cmxa_magic_number: string
(** Magic number for libraries of compilation unit descriptions *)

val ast_intf_magic_number: string
(** Magic number for file holding an interface syntax tree *)

val ast_impl_magic_number: string
(** Magic number for file holding an implementation syntax tree *)

val cmxs_magic_number: string
(** Magic number for dynamically-loadable plugins *)

val cmt_magic_number: string
(** Magic number for compiled interface files *)

val cms_magic_number: string
(** Magic number for compiled shapes files *)

val linear_magic_number: string
(** Magic number for Linear internal representation files *)

val cfg_magic_number: string
(** Magic number for Cfg internal representation files *)

val max_tag: int
(** Biggest tag that can be stored in the header of a regular block. *)

val lazy_tag : int
(** Normally the same as Obj.lazy_tag.  Separate definition because
    of technical reasons for bootstrapping. *)

val max_young_wosize: int
(** Maximal size of arrays that are directly allocated in the
    minor heap *)

val stack_threshold: int
(** Size in words of safe area at bottom of VM stack,
    see runtime/caml/config.h *)

val stack_safety_margin: int
(** Size in words of the safety margin between the bottom of
    the stack and the stack pointer. This margin can be used by
    intermediate computations of some instructions, or the event
    handler. *)

val native_compiler: bool
(** Whether the native compiler is available or not

    @since 5.1 *)

val architecture: string
(** Name of processor type for the native-code compiler *)

val model: string
(** Name of processor submodel for the native-code compiler *)

val system: string
(** Name of operating system for the native-code compiler *)

val asm: string
(** The assembler (and flags) to use for assembling
    ocamlopt-generated code. *)

val asm_cfi_supported: bool
(** Whether assembler understands CFI directives *)

val with_frame_pointers : bool
(** Whether assembler should maintain frame pointers *)

val with_cpp_mangling : bool
(** Whether symbol names should be following the cpp mangling convention *)

val ext_obj: string
(** Extension for object files, e.g. [.o] under Unix. *)

val ext_asm: string
(** Extension for assembler files, e.g. [.s] under Unix. *)

val ext_lib: string
(** Extension for library files, e.g. [.a] under Unix. *)

val ext_dll: string
(** Extension for dynamically-loaded libraries, e.g. [.so] under Unix.*)

val ext_exe: string
(** Extension for executable programs, e.g. [.exe] under Windows.

    @since 4.12 *)

val default_executable_name: string
(** Name of executable produced by linking if none is given with -o,
    e.g. [a.out] under Unix. *)

val systhread_supported : bool
(** Whether the system thread library is implemented *)

val flexdll_dirs : string list
(** Directories needed for the FlexDLL objects *)

val host : string
(** Whether the compiler is a cross-compiler *)

val target : string
(** Whether the compiler is a cross-compiler *)

val flambda : bool
(** Whether the compiler was configured for Flambda 1 *)

val flambda2 : bool
(** Whether the compiler was configured for Flambda 2 *)

val flambda_backend : bool
(** [true] if the compiler was built in a Flambda backend repo, [false] if
    the compiler was built as per upstream. *)

val with_flambda_invariants : bool
(** Whether the invariants checks for flambda are enabled *)

val with_cmm_invariants : bool
(** Whether the invariants checks for Cmm are enabled *)

val reserved_header_bits : int
(** How many bits of a block's header are reserved. This is correct
   regardless of whether we're in runtime 4 or runtime 5.

   In runtime 5, this corresponds to the HEADER_RESERVED_BITS C preprocessor
<<<<<<< HEAD
   macro.  In runtime 4, this corresponds to the PROFINFO_WIDTH C preprocessor
   macro (and is controlled by the --with-profinfo and --enable-profinfo-width
   configure arguments), and is only set when WITH_PROFINFO is also true.
=======
   macro. In runtime 4, this corresponds to the PROFINFO_WIDTH C preprocessor
   macro. Both of these are unconditionally set to a constant by the configure
   script in order to enable mixed block support.
>>>>>>> 9d9a9a53
 *)

val custom_ops_struct_size : int
(** Size in bytes of the custom operations structure. *)

val flat_float_array : bool
(** Whether the compiler and runtime automagically flatten float
    arrays *)

val function_sections : bool
(** Whether the compiler was configured to generate
    each function in a separate section *)

val probes : bool
(** Whether the target supports tracing probes *)

val windows_unicode: bool
(** Whether Windows Unicode runtime is enabled *)

val naked_pointers : bool
(** Whether the runtime supports naked pointers

    @since 4.14 *)

val supports_shared_libraries: bool
(** Whether shared libraries are supported

    @since 4.08 *)

val native_dynlink: bool
(** Whether native shared libraries are supported

    @since 5.1 *)

val afl_instrument : bool
(** Whether afl-fuzz instrumentation is generated by default *)

val stack_allocation : bool
(** Whether to stack allocate local values *)

val poll_insertion : bool
(** Whether to insert poll points *)

val ar_supports_response_files: bool
(** Whether ar supports @FILE arguments. *)

val runtime5 : bool
(** [true] if using the OCaml 5.x runtime, [false] if using the
    OCaml 4.14 runtime. *)

(** Access to configuration values *)
val print_config : out_channel -> unit

val config_var : string -> string option
(** the configuration value of a variable, if it exists *)

(**/**)

val merlin : bool

(**/**)<|MERGE_RESOLUTION|>--- conflicted
+++ resolved
@@ -237,15 +237,9 @@
    regardless of whether we're in runtime 4 or runtime 5.
 
    In runtime 5, this corresponds to the HEADER_RESERVED_BITS C preprocessor
-<<<<<<< HEAD
-   macro.  In runtime 4, this corresponds to the PROFINFO_WIDTH C preprocessor
-   macro (and is controlled by the --with-profinfo and --enable-profinfo-width
-   configure arguments), and is only set when WITH_PROFINFO is also true.
-=======
    macro. In runtime 4, this corresponds to the PROFINFO_WIDTH C preprocessor
    macro. Both of these are unconditionally set to a constant by the configure
    script in order to enable mixed block support.
->>>>>>> 9d9a9a53
  *)
 
 val custom_ops_struct_size : int
