(** Language extensions provided by the Jane Street version of the OCaml
    compiler.

    This is the signature of the {!Language_extension_kernel} module that is
    directly imported into [ppxlib_jane].
*)

type maturity = Stable | Beta | Alpha

(** The type of language extensions. An ['a t] is an extension that can either
    be off or be set to have any value in ['a], so a [unit t] can be either on
    or off, while a [maturity t] can have different maturity settings. *)
type _ t =
  | Comprehensions : unit t
  | Mode : maturity t
  | Unique : unit t
  | Include_functor : unit t
  | Polymorphic_parameters : unit t
  | Immutable_arrays : unit t
  | Module_strengthening : unit t
  | Layouts : maturity t
  | SIMD : unit t
  | Labeled_tuples : unit t
<<<<<<< HEAD
  | Small_numbers : unit t
  | Instances : unit t
=======
  | Small_numbers : maturity t
>>>>>>> e7cd6f8f

module Exist : sig
  type 'a extn = 'a t
  type t = Pack : _ extn -> t

  val all : t list
end with type 'a extn := 'a t

module Exist_pair : sig
  type 'a extn = 'a t
  type t = Pair : 'a extn * 'a -> t
end with type 'a extn := 'a t

(** Print and parse language extensions; parsing is case-insensitive *)
val to_string : _ t -> string
val of_string : string -> Exist.t option
val pair_of_string : string -> Exist_pair.t option
val maturity_to_string : maturity -> string

(** Check if a language extension is "erasable", i.e. whether it can be
    harmlessly translated to attributes and compiled with the upstream
    compiler. *)
val is_erasable : _ t -> bool

module type Language_extension_for_jane_syntax = sig
  (** This module type defines the pieces of functionality used by
      {!Jane_syntax_parsing} and {!Jane_syntax} so that we can more easily
      import these modules into [ppxlib_jane], without also including all of the
      [Language_extension] machinery.

      It includes the stateful operations that {!Jane_syntax_parsing} relies on.
      This limits the number of bindings that [ppxlib_jane] needs to have mock
      implementations for.
  *)

  type nonrec 'a t = 'a t

  (** Check if a language extension is currently enabled. *)
  val is_enabled : _ t -> bool
  val is_at_least : 'a t -> 'a -> bool
end<|MERGE_RESOLUTION|>--- conflicted
+++ resolved
@@ -21,12 +21,8 @@
   | Layouts : maturity t
   | SIMD : unit t
   | Labeled_tuples : unit t
-<<<<<<< HEAD
-  | Small_numbers : unit t
+  | Small_numbers : maturity t
   | Instances : unit t
-=======
-  | Small_numbers : maturity t
->>>>>>> e7cd6f8f
 
 module Exist : sig
   type 'a extn = 'a t
