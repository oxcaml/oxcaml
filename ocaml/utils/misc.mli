(**************************************************************************)
(*                                                                        *)
(*                                 OCaml                                  *)
(*                                                                        *)
(*             Xavier Leroy, projet Cristal, INRIA Rocquencourt           *)
(*                                                                        *)
(*   Copyright 1996 Institut National de Recherche en Informatique et     *)
(*     en Automatique.                                                    *)
(*                                                                        *)
(*   All rights reserved.  This file is distributed under the terms of    *)
(*   the GNU Lesser General Public License version 2.1, with the          *)
(*   special exception on linking described in the file LICENSE.          *)
(*                                                                        *)
(**************************************************************************)

(** Miscellaneous useful types and functions

  {b Warning:} this module is unstable and part of
  {{!Compiler_libs}compiler-libs}.

*)

(** {1 Reporting fatal errors} *)

val fatal_error: string -> 'a
  (** Raise the [Fatal_error] exception with the given string. *)

val fatal_errorf: ('a, Format.formatter, unit, 'b) format4 -> 'a
  (** Format the arguments according to the given format string
      and raise [Fatal_error] with the resulting string. *)

exception Fatal_error

(** {1 Exceptions and finalization} *)

val try_finally :
  ?always:(unit -> unit) ->
  ?exceptionally:(unit -> unit) ->
  (unit -> 'a) -> 'a
(** [try_finally work ~always ~exceptionally] is designed to run code
    in [work] that may fail with an exception, and has two kind of
    cleanup routines: [always], that must be run after any execution
    of the function (typically, freeing system resources), and
    [exceptionally], that should be run only if [work] or [always]
    failed with an exception (typically, undoing user-visible state
    changes that would only make sense if the function completes
    correctly). For example:

    {[
      let objfile = outputprefix ^ ".cmo" in
      let oc = open_out_bin objfile in
      Misc.try_finally
        (fun () ->
           bytecode
           ++ Timings.(accumulate_time (Generate sourcefile))
               (Emitcode.to_file oc modulename objfile);
           Warnings.check_fatal ())
        ~always:(fun () -> close_out oc)
        ~exceptionally:(fun _exn -> remove_file objfile);
    ]}

    If [exceptionally] fail with an exception, it is propagated as
    usual.

    If [always] or [exceptionally] use exceptions internally for
    control-flow but do not raise, then [try_finally] is careful to
    preserve any exception backtrace coming from [work] or [always]
    for easier debugging.
*)

val reraise_preserving_backtrace : exn -> (unit -> unit) -> 'a
(** [reraise_preserving_backtrace e f] is (f (); raise e) except that the
    current backtrace is preserved, even if [f] uses exceptions internally. *)

(** {1 List operations} *)

val map_end: ('a -> 'b) -> 'a list -> 'b list -> 'b list
       (** [map_end f l t] is [map f l @ t], just more efficient. *)

val rev_map_end: ('a -> 'b) -> 'a list -> 'b list -> 'b list
       (** [rev_map_end f l t] is [map f (rev l) @ t], just more efficient. *)

val map_left_right: ('a -> 'b) -> 'a list -> 'b list
       (** Like [List.map], with guaranteed left-to-right evaluation order *)

val for_all2: ('a -> 'b -> bool) -> 'a list -> 'b list -> bool
       (** Same as [List.for_all] but for a binary predicate.
           In addition, this [for_all2] never fails: given two lists
           with different lengths, it returns false. *)

val replicate_list: 'a -> int -> 'a list
       (** [replicate_list elem n] is the list with [n] elements
           all identical to [elem]. *)

val list_remove: 'a -> 'a list -> 'a list
       (** [list_remove x l] returns a copy of [l] with the first
           element equal to [x] removed. *)

val split_last: 'a list -> 'a list * 'a
        (** Return the last element and the other elements of the given list. *)

val last : 'a list -> 'a option
        (** Return the last element of a list if it's nonempty *)

(** {1 Hash table operations} *)

val create_hashtable: int -> ('a * 'b) list -> ('a, 'b) Hashtbl.t
       (** Create a hashtable with the given initial size and fills it
           with the given bindings. *)

(** {1 Extensions to the standard library} *)

module Stdlib : sig

(** {2 Extensions to the List module} *)
  module List : sig
    type 'a t = 'a list

    val compare : ('a -> 'a -> int) -> 'a t -> 'a t -> int
    (** The lexicographic order supported by the provided order.
        There is no constraint on the relative lengths of the lists. *)

    val equal : ('a -> 'b -> bool) -> 'a t -> 'b t -> bool
    (** Returns [true] if and only if the given lists have the same length and
        content with respect to the given equality function. *)

    val some_if_all_elements_are_some : 'a option t -> 'a t option
    (** If all elements of the given list are [Some _] then [Some xs]
        is returned with the [xs] being the contents of those [Some]s, with
        order preserved.  Otherwise return [None]. *)

    val map2_prefix : ('a -> 'b -> 'c) -> 'a t -> 'b t -> ('c t * 'b t)
    (** [let r1, r2 = map2_prefix f l1 l2]
        If [l1] is of length n and [l2 = h2 @ t2] with h2 of length n,
        r1 is [List.map2 f l1 h1] and r2 is t2. *)

    val split_at : int -> 'a t -> 'a t * 'a t
    (** [split_at n l] returns the pair [before, after] where [before] is
        the [n] first elements of [l] and [after] the remaining ones.
        If [l] has less than [n] elements, raises Invalid_argument. *)

    val map_sharing : ('a -> 'a) -> 'a t -> 'a t
    (** [map_sharing f l] is [map f l]. If for all elements of the list
        [f e == e] then [map_sharing f l == l] *)

    val chunks_of : int -> 'a t -> 'a t t
    (** [chunks_of n t] returns a list of nonempty lists whose
        concatenation is equal to the original list. Every list has [n]
        elements, except for possibly the last list, which may have fewer.
        [chunks_of] raises if [n <= 0]. *)

    val is_prefix
       : equal:('a -> 'a -> bool)
      -> 'a list
      -> of_:'a list
      -> bool
    (** Returns [true] if and only if the given list, with respect to the given
        equality function on list members, is a prefix of the list [of_]. *)

    type 'a longest_common_prefix_result = private {
      longest_common_prefix : 'a list;
      first_without_longest_common_prefix : 'a list;
      second_without_longest_common_prefix : 'a list;
    }

    val find_and_chop_longest_common_prefix
       : equal:('a -> 'a -> bool)
      -> first:'a list
      -> second:'a list
      -> 'a longest_common_prefix_result
    (** Returns the longest list that, with respect to the provided equality
        function, is a prefix of both of the given lists.  The input lists,
        each with such longest common prefix removed, are also returned. *)

    val merge_iter
       : cmp:('a -> 'b -> int)
      -> left_only:('a -> unit)
      -> right_only:('b -> unit)
      -> both:('a -> 'b -> unit)
      -> 'a t
      -> 'b t
      -> unit

    val merge_map
       : cmp:('a -> 'b -> int)
      -> left_only:('a -> 'c)
      -> right_only:('b -> 'c)
      -> both:('a -> 'b -> 'c)
      -> 'a t
      -> 'b t
      -> 'c t
  end

(** {2 Extensions to the Option module} *)
  module Option : sig
    type 'a t = 'a option

    (* short circuits if the first argument really is a [Some] *)
    val first_some : 'a option -> (unit -> 'a option) -> 'a option

    val print
       : (Format.formatter -> 'a -> unit)
      -> Format.formatter
      -> 'a t
      -> unit
  end

(** {2 Extensions to the Array module} *)
  module Array : sig
    val exists2 : ('a -> 'b -> bool) -> 'a array -> 'b array -> bool
    (** Same as [Array.exists2] from the standard library. *)

    val fold_left2 :
      ('acc -> 'a -> 'b -> 'acc) -> 'acc -> 'a array -> 'b array -> 'acc
    (** [fold_left2 f init [|a1; ...; an|] [|b1; ...; bn|]] is
        [f (... (f (f init a1 b1) a2 b2) ...) an bn].
        @raise Invalid_argument if the two arrays are determined
        to have different lengths.
    *)

    val for_alli : (int -> 'a -> bool) -> 'a array -> bool
    (** Same as [Array.for_all] from the standard library, but the
        function is applied with the index of the element as first argument,
        and the element itself as second argument. *)

    val all_somes : 'a option array -> 'a array option

    val equal : ('a -> 'a -> bool) -> 'a array -> 'a array -> bool
    (** Compare two arrays for equality, using the supplied predicate for
        element equality *)

    val compare : ('a -> 'a -> int) -> 'a array -> 'a array -> int
    (** Compare two arrays, using the supplied predicate for element equality *)

    val map_sharing : ('a -> 'a) -> 'a array -> 'a array
    (** [map_sharing f a] is [map f a]. If for all elements of the array
        [f e == e] then [map_sharing f a == a] *)
  end

(** {2 Extensions to the String module} *)
  module String : sig
    include module type of String
    module Set : Set.S with type elt = string
    module Map : sig
      include Map.S with type key = string
      val of_seq_multi : (string * 'a) Seq.t -> 'a list t
    end
    module Tbl : Hashtbl.S with type key = string

    val print : Format.formatter -> t -> unit

    val for_all : (char -> bool) -> t -> bool

    val begins_with : ?from:int -> string -> prefix:string -> bool

    val split_on_string : string -> split_on:string -> string list

    val split_on_chars : string -> split_on:char list -> string list

    (** Splits on the last occurrence of the given character. *)
    val split_last_exn : string -> split_on:char -> string * string

    (** Splits on the first occurence of the given character. *)
    val split_first_exn : string -> split_on:char -> string * string

    val starts_with : prefix:string -> string -> bool
    val ends_with : suffix:string -> string -> bool
  end

  module Int : sig
    include module type of Int

    val min : t -> t -> t
    val max : t -> t -> t
  end

  external compare : 'a -> 'a -> int = "%compare"
end

(** {1 Operations on files and file paths} *)

val find_in_path: string list -> string -> string
       (** Search a file in a list of directories. *)

val find_in_path_rel: string list -> string -> string
       (** Search a relative file in a list of directories. *)

val find_in_path_uncap: string list -> string -> string
       (** Same, but search also for uncapitalized name, i.e.
           if name is [Foo.ml], allow [/path/Foo.ml] and [/path/foo.ml]
           to match. *)

val remove_file: string -> unit
       (** Delete the given file if it exists and is a regular file.
           Does nothing for other kinds of files.
           Never raises an error. *)

val expand_directory: string -> string -> string
       (** [expand_directory alt file] eventually expands a [+] at the
           beginning of file into [alt] (an alternate root directory) *)

val split_path_contents: ?sep:char -> string -> string list
      (** [split_path_contents ?sep s] interprets [s] as the value of
          a "PATH"-like variable and returns the corresponding list of
          directories. [s] is split using the platform-specific delimiter, or
          [~sep] if it is passed.

          Returns the empty list if [s] is empty. *)

val copy_file: in_channel -> out_channel -> unit
       (** [copy_file ic oc] reads the contents of file [ic] and copies
           them to [oc]. It stops when encountering EOF on [ic]. *)

val copy_file_chunk: in_channel -> out_channel -> int -> unit
       (** [copy_file_chunk ic oc n] reads [n] bytes from [ic] and copies
           them to [oc]. It raises [End_of_file] when encountering
           EOF on [ic]. *)

val string_of_file: in_channel -> string
       (** [string_of_file ic] reads the contents of file [ic] and copies
           them to a string. It stops when encountering EOF on [ic]. *)

val output_to_file_via_temporary:
      ?mode:open_flag list -> string -> (string -> out_channel -> 'a) -> 'a
       (** Produce output in temporary file, then rename it
           (as atomically as possible) to the desired output file name.
           [output_to_file_via_temporary filename fn] opens a temporary file
           which is passed to [fn] (name + output channel).  When [fn] returns,
           the channel is closed and the temporary file is renamed to
           [filename]. *)

val protect_writing_to_file
   : filename:string
  -> f:(out_channel -> 'a)
  -> 'a
      (** Open the given [filename] for writing (in binary mode), pass
          the [out_channel] to the given function, then close the
          channel. If the function raises an exception then [filename]
          will be removed. *)

val concat_null_terminated : string list -> string
(** [concat_null_terminated [x1;x2; ... xn]] is
    [x1 ^ "\000" ^ x2 ^ "\000" ^ ... ^ xn ^ "\000"] *)

val split_null_terminated : string -> string list
(** [split_null_terminated s] is similar
    [String.split_on_char '\000'] but ignores the trailing separator, if any *)

val chop_extensions: string -> string
       (** Return the given file name without its extensions. The extensions
           is the longest suffix starting with a period and not including
           a directory separator, [.xyz.uvw] for instance.

           Return the given name if it does not contain an extension. *)

(** {1 Integer operations} *)

val log2: int -> int
       (** [log2 n] returns [s] such that [n = 1 lsl s]
           if [n] is a power of 2*)

val align: int -> int -> int
       (** [align n a] rounds [n] upwards to a multiple of [a]
           (a power of 2). *)

val no_overflow_add: int -> int -> bool
       (** [no_overflow_add n1 n2] returns [true] if the computation of
           [n1 + n2] does not overflow. *)

val no_overflow_sub: int -> int -> bool
       (** [no_overflow_sub n1 n2] returns [true] if the computation of
           [n1 - n2] does not overflow. *)

val no_overflow_mul: int -> int -> bool
       (** [no_overflow_mul n1 n2] returns [true] if the computation of
           [n1 * n2] does not overflow. *)

val no_overflow_lsl: int -> int -> bool
       (** [no_overflow_lsl n k] returns [true] if the computation of
           [n lsl k] does not overflow. *)

module Int_literal_converter : sig
  val int : string -> int
    (** Convert a string to an integer.  Unlike {!Stdlib.int_of_string},
        this function accepts the string representation of [max_int + 1]
        and returns [min_int] in this case. *)

  val int32 : string -> int32
    (** Likewise, at type [int32] *)

  val int64 : string -> int64
    (** Likewise, at type [int64] *)

  val nativeint : string -> nativeint
    (** Likewise, at type [nativeint] *)

end

val find_first_mono : (int -> bool) -> int
  (**[find_first_mono p] takes an integer predicate [p : int -> bool]
     that we assume:
     1. is monotonic on natural numbers:
        if [a <= b] then [p a] implies [p b],
     2. is satisfied for some natural numbers in range [0; max_int]
        (this is equivalent to: [p max_int = true]).

     [find_first_mono p] is the smallest natural number N that satisfies [p],
     computed in O(log(N)) calls to [p].

     Our implementation supports two cases where the preconditions on [p]
     are not respected:
     - If [p] is always [false], we silently return [max_int]
       instead of looping or crashing.
     - If [p] is non-monotonic but eventually true,
       we return some satisfying value.
  *)

(** {1 String operations} *)

val search_substring: string -> string -> int -> int
       (** [search_substring pat str start] returns the position of the first
           occurrence of string [pat] in string [str].  Search starts
           at offset [start] in [str].  Raise [Not_found] if [pat]
           does not occur. *)

val replace_substring: before:string -> after:string -> string -> string
       (** [replace_substring ~before ~after str] replaces all
           occurrences of [before] with [after] in [str] and returns
           the resulting string. *)

val rev_split_words: string -> string list
       (** [rev_split_words s] splits [s] in blank-separated words, and returns
           the list of words in reverse order. *)

val cut_at : string -> char -> string * string
(** [String.cut_at s c] returns a pair containing the sub-string before
   the first occurrence of [c] in [s], and the sub-string after the
   first occurrence of [c] in [s].
   [let (before, after) = String.cut_at s c in
    before ^ String.make 1 c ^ after] is the identity if [s] contains [c].

   Raise [Not_found] if the character does not appear in the string
   @since 4.01
*)

val ordinal_suffix : int -> string
(** [ordinal_suffix n] is the appropriate suffix to append to the numeral [n] as
    an ordinal number: [1] -> ["st"], [2] -> ["nd"], [3] -> ["rd"],
    [4] -> ["th"], and so on.  Handles larger numbers (e.g., [42] -> ["nd"]) and
    the numbers 11--13 (which all get ["th"]) correctly. *)

val format_as_unboxed_literal : string -> string
(** [format_as_unboxed_literal constant_literal] converts [constant_literal] to its
    corresponding unboxed literal by either adding "#" in front or changing
    "-" to "-#".

    Examples:

      [0.1] to [#0.1]
      [-3] to [-#3]
      [0xa.cp-1] to [#0xa.cp-1] *)

val normalise_eol : string -> string
(** [normalise_eol s] returns a fresh copy of [s] with any '\r' characters
   removed. Intended for pre-processing text which will subsequently be printed
   on a channel which performs EOL transformations (i.e. Windows) *)

val delete_eol_spaces : string -> string
(** [delete_eol_spaces s] returns a fresh copy of [s] with any end of
   line spaces removed. Intended to normalize the output of the
   toplevel for tests. *)

(** {1 Operations on references} *)

type ref_and_value = R : 'a ref * 'a -> ref_and_value

val protect_refs : ref_and_value list -> (unit -> 'a) -> 'a
(** [protect_refs l f] temporarily sets [r] to [v] for each [R (r, v)] in [l]
    while executing [f]. The previous contents of the references is restored
    even if [f] raises an exception, without altering the exception backtrace.
*)

val get_ref: 'a list ref -> 'a list
       (** [get_ref lr] returns the content of the list reference [lr] and reset
           its content to the empty list. *)

val set_or_ignore : ('a -> 'b option) -> 'b option ref -> 'a -> unit
       (** [set_or_ignore f opt x] sets [opt] to [f x] if it returns [Some _],
           or leaves it unmodified if it returns [None]. *)

(** {1 Operations on triples and quadruples} *)

val fst3: 'a * 'b * 'c -> 'a
val snd3: 'a * 'b * 'c -> 'b
val thd3: 'a * 'b * 'c -> 'c

val fst4: 'a * 'b * 'c * 'd -> 'a
val snd4: 'a * 'b * 'c * 'd -> 'b
val thd4: 'a * 'b * 'c * 'd -> 'c
val for4: 'a * 'b * 'c * 'd -> 'd

(** {1 Long strings} *)

(** ``Long strings'' are mutable arrays of characters that are not limited
    in length to {!Sys.max_string_length}. *)

module LongString :
  sig
    type t = bytes array
    val create : int -> t
    val length : t -> int
    val get : t -> int -> char
    val set : t -> int -> char -> unit
    val blit : t -> int -> t -> int -> int -> unit
    val blit_string : string -> int -> t -> int -> int -> unit
    val output : out_channel -> t -> int -> int -> unit
    val input_bytes_into : t -> in_channel -> int -> unit
    val input_bytes : in_channel -> int -> t
  end

(** {1 Spell checking and ``did you mean'' suggestions} *)

val edit_distance : string -> string -> int -> int option
(** [edit_distance a b cutoff] computes the edit distance between
    strings [a] and [b]. To help efficiency, it uses a cutoff: if the
    distance [d] is smaller than [cutoff], it returns [Some d], else
    [None].

    The distance algorithm currently used is Damerau-Levenshtein: it
    computes the number of insertion, deletion, substitution of
    letters, or swapping of adjacent letters to go from one word to the
    other. The particular algorithm may change in the future.
*)

val spellcheck : string list -> string -> string list
(** [spellcheck env name] takes a list of names [env] that exist in
    the current environment and an erroneous [name], and returns a
    list of suggestions taken from [env], that are close enough to
    [name] that it may be a typo for one of them. *)

val did_you_mean : Format.formatter -> (unit -> string list) -> unit
(** [did_you_mean ppf get_choices] hints that the user may have meant
    one of the option returned by calling [get_choices]. It does nothing
    if the returned list is empty.

    The [unit -> ...] thunking is meant to delay any potentially-slow
    computation (typically computing edit-distance with many things
    from the current environment) to when the hint message is to be
    printed. You should print an understandable error message before
    calling [did_you_mean], so that users get a clear notification of
    the failure even if producing the hint is slow.
*)

(** {1 Colored terminal output } *)

module Color : sig
  type color =
    | Black
    | Red
    | Green
    | Yellow
    | Blue
    | Magenta
    | Cyan
    | White

  type style =
    | FG of color (* foreground *)
    | BG of color (* background *)
    | Bold
    | Reset
  type Format.stag += Style of style list

  val ansi_of_style_l : style list -> string
  (* ANSI escape sequence for the given style *)

  type styles = {
    error: style list;
    warning: style list;
    loc: style list;
    hint: style list;
  }

  val default_styles: styles
  val get_styles: unit -> styles
  val set_styles: styles -> unit

  type setting = Auto | Always | Never

  val default_setting : setting

  val setup : setting option -> unit
  (* [setup opt] will enable or disable color handling on standard formatters
     according to the value of color setting [opt].
     Only the first call to this function has an effect. *)

  val set_color_tag_handling : Format.formatter -> unit
  (* adds functions to support color tags to the given formatter. *)
end

(* See the -error-style option *)
module Error_style : sig
  type setting =
    | Contextual
    | Short

  val default_setting : setting
end

(** {1 Formatted output} *)

val print_if :
  Format.formatter -> bool ref -> (Format.formatter -> 'a -> unit) -> 'a -> 'a
(** [print_if ppf flag fmt x] prints [x] with [fmt] on [ppf] if [b] is true. *)

val pp_two_columns :
  ?sep:string -> ?max_lines:int ->
  Format.formatter -> (string * string) list -> unit
(** [pp_two_columns ?sep ?max_lines ppf l] prints the lines in [l] as two
   columns separated by [sep] ("|" by default). [max_lines] can be used to
   indicate a maximum number of lines to print -- an ellipsis gets inserted at
   the middle if the input has too many lines.

   Example:

    {v pp_two_columns ~max_lines:3 Format.std_formatter [
      "abc", "hello";
      "def", "zzz";
      "a"  , "bllbl";
      "bb" , "dddddd";
    ] v}

    prints

    {v
    abc | hello
    ...
    bb  | dddddd
    v}
*)

val print_see_manual : Format.formatter -> int list -> unit
(** See manual section *)

(** {1 Displaying configuration variables} *)

val show_config_and_exit : unit -> unit
  (** Display the values of all compiler configuration variables from module
      [Config], then exit the program with code 0. *)

val show_config_variable_and_exit : string -> unit
  (** Display the value of the given configuration variable,
      then exit the program with code 0. *)

(** {1 Handling of build maps} *)

(** Build maps cause the compiler to normalize file names embedded in
    object files, thus leading to more reproducible builds. *)

val get_build_path_prefix_map: unit -> Build_path_prefix_map.map option
(** Returns the map encoded in the [BUILD_PATH_PREFIX_MAP] environment
    variable. *)

val debug_prefix_map_flags: unit -> string list
(** Returns the list of [--debug-prefix-map] flags to be passed to the
    assembler, built from the [BUILD_PATH_PREFIX_MAP] environment variable. *)

<<<<<<< HEAD
val print_if :
  Format.formatter -> bool ref -> (Format.formatter -> 'a -> unit) -> 'a -> 'a
(** [print_if ppf flag fmt x] prints [x] with [fmt] on [ppf] if [b] is true. *)

val output_of_print :
  (Format.formatter -> 'a -> unit) -> out_channel -> 'a -> unit
(** [output_of_print print] produces an output function from a pretty printer.
    Note that naively using [Format.formatter_of_out_channel] typechecks but
    doesn't work because it fails to flush the formatter. *)


type filepath = string

type alerts = string Stdlib.String.Map.t

=======
>>>>>>> 3fd1d1e5
module Bitmap : sig
  type t
  val make : int -> t
  val set : t -> int -> unit
  val clear : t -> int -> unit
  val get : t -> int -> bool
  val iter : (int -> unit) -> t -> unit
end

(** {1 Handling of magic numbers} *)

module Magic_number : sig
  (** a typical magic number is "Caml1999I011"; it is formed of an
      alphanumeric prefix, here Caml1990I, followed by a version,
      here 011. The prefix identifies the kind of the versioned data:
      here the I indicates that it is the magic number for .cmi files.

      All magic numbers have the same byte length, [magic_length], and
      this is important for users as it gives them the number of bytes
      to read to obtain the byte sequence that should be a magic
      number. Typical user code will look like:
      {[
        let ic = open_in_bin path in
        let magic =
          try really_input_string ic Magic_number.magic_length
          with End_of_file -> ... in
        match Magic_number.parse magic with
        | Error parse_error -> ...
        | Ok info -> ...
      ]}

      A given compiler version expects one specific version for each
      kind of object file, and will fail if given an unsupported
      version. Because versions grow monotonically, you can compare
      the parsed version with the expected "current version" for
      a kind, to tell whether the wrong-magic object file comes from
      the past or from the future.

      An example of code block that expects the "currently supported version"
      of a given kind of magic numbers, here [Cmxa], is as follows:
      {[
        let ic = open_in_bin path in
        begin
          try Magic_number.(expect_current Cmxa (get_info ic)) with
          | Parse_error error -> ...
          | Unexpected error -> ...
        end;
        ...
      ]}

      Parse errors distinguish inputs that are [Not_a_magic_number str],
      which are likely to come from the file being completely
      different, and [Truncated str], raised by headers that are the
      (possibly empty) prefix of a valid magic number.

      Unexpected errors correspond to valid magic numbers that are not
      the one expected, either because it corresponds to a different
      kind, or to a newer or older version.

      The helper functions [explain_parse_error] and [explain_unexpected_error]
      will generate a textual explanation of each error,
      for use in error messages.

      @since 4.11
  *)

  type native_obj_config = {
    flambda : bool;
  }
  (** native object files have a format and magic number that depend
     on certain native-compiler configuration parameters. This
     configuration space is expressed by the [native_obj_config]
     type. *)

  val native_obj_config : native_obj_config
  (** the native object file configuration of the active/configured compiler. *)

  type version = int

  type kind =
    | Exec
    | Cmi | Cmo | Cma
    | Cmx of native_obj_config | Cmxa of native_obj_config
    | Cmxs
    | Cmt | Cms | Ast_impl | Ast_intf

  type info = {
    kind: kind;
    version: version;
    (** Note: some versions of the compiler use the same [version] suffix
        for all kinds, but others use different versions counters for different
        kinds. We may only assume that versions are growing monotonically
        (not necessarily always by one) between compiler versions. *)
  }

  type raw = string
  (** the type of raw magic numbers,
      such as "Caml1999A027" for the .cma files of OCaml 4.10 *)

  (** {3 Parsing magic numbers} *)

  type parse_error =
    | Truncated of string
    | Not_a_magic_number of string

  val explain_parse_error : kind option -> parse_error -> string
  (** Produces an explanation for a parse error. If no kind is provided,
      we use an unspecific formulation suggesting that any compiler-produced
      object file would have been satisfying. *)

  val parse : raw -> (info, parse_error) result
  (** Parses a raw magic number *)

  val read_info : in_channel -> (info, parse_error) result
  (** Read a raw magic number from an input channel.

      If the data read [str] is not a valid magic number, it can be
      recovered from the [Truncated str | Not_a_magic_number str]
      payload of the [Error parse_error] case.

      If parsing succeeds with an [Ok info] result, we know that
      exactly [magic_length] bytes have been consumed from the
      input_channel.

      If you also wish to enforce that the magic number
      is at the current version, see {!read_current_info} below.
   *)

  val magic_length : int
  (** all magic numbers take the same number of bytes *)


  (** {3 Checking that magic numbers are current} *)

  type 'a unexpected = { expected : 'a; actual : 'a }
  type unexpected_error =
    | Kind of kind unexpected
    | Version of kind * version unexpected

  val check_current : kind -> info -> (unit, unexpected_error) result
  (** [check_current kind info] checks that the provided magic [info]
      is the current version of [kind]'s magic header. *)

  val explain_unexpected_error : unexpected_error -> string
  (** Provides an explanation of the [unexpected_error]. *)

  type error =
    | Parse_error of parse_error
    | Unexpected_error of unexpected_error

  val read_current_info :
    expected_kind:kind option -> in_channel -> (info, error) result
  (** Read a magic number as [read_info],
      and check that it is the current version as its kind.
      If the [expected_kind] argument is [None], any kind is accepted. *)


  (** {3 Information on magic numbers} *)

  val string_of_kind : kind -> string
  (** a user-printable string for a kind, eg. "exec" or "cmo", to use
      in error messages. *)

  val human_name_of_kind : kind -> string
  (** a user-meaningful name for a kind, eg. "executable file" or
      "bytecode object file", to use in error messages. *)

  val current_raw : kind -> raw
  (** the current magic number of each kind *)

  val current_version : kind -> version
  (** the current version of each kind *)


  (** {3 Raw representations}

      Mainly for internal usage and testing. *)

  type raw_kind = string
  (** the type of raw magic numbers kinds,
      such as "Caml1999A" for .cma files *)

  val parse_kind : raw_kind -> kind option
  (** parse a raw kind into a kind *)

  val raw_kind : kind -> raw_kind
  (** the current raw representation of a kind.

      In some cases the raw representation of a kind has changed
      over compiler versions, so other files of the same kind
      may have different raw kinds.
      Note that all currently known cases are parsed correctly by [parse_kind].
  *)

  val raw : info -> raw
  (** A valid raw representation of the magic number.

      Due to past and future changes in the string representation of
      magic numbers, we cannot guarantee that the raw strings returned
      for past and future versions actually match the expectations of
      those compilers. The representation is accurate for current
      versions, and it is correctly parsed back into the desired
      version by the parsing functions above.
   *)

  val all_kinds : kind list
end

(** The result of a less-than-or-equal comparison *)
module Le_result : sig
  type t =
    | Equal
    | Less
    | Not_le

  val combine : t -> t -> t
  val combine_list : t list -> t

  val is_le : t -> bool
  val is_equal : t -> bool
end

(** Propositional equality *)
type (_, _) eq = Refl : ('a, 'a) eq

(** Utilities for module-level programming *)
module type T = sig
  type t
end

module type T1 = sig
  type 'a t
end

module type T2 = sig
  type ('a, 'b) t
end

module type T3 = sig
  type ('a, 'b, 'c) t
end

module type T4 = sig
  type ('a, 'b, 'c, 'd) t
end

(** {1 Miscellaneous type aliases} *)

type filepath = string

type alerts = string Stdlib.String.Map.t

val remove_double_underscores : string -> string<|MERGE_RESOLUTION|>--- conflicted
+++ resolved
@@ -642,47 +642,35 @@
 val print_see_manual : Format.formatter -> int list -> unit
 (** See manual section *)
 
-(** {1 Displaying configuration variables} *)
-
-val show_config_and_exit : unit -> unit
-  (** Display the values of all compiler configuration variables from module
-      [Config], then exit the program with code 0. *)
-
-val show_config_variable_and_exit : string -> unit
-  (** Display the value of the given configuration variable,
-      then exit the program with code 0. *)
-
-(** {1 Handling of build maps} *)
-
-(** Build maps cause the compiler to normalize file names embedded in
-    object files, thus leading to more reproducible builds. *)
-
-val get_build_path_prefix_map: unit -> Build_path_prefix_map.map option
-(** Returns the map encoded in the [BUILD_PATH_PREFIX_MAP] environment
-    variable. *)
-
-val debug_prefix_map_flags: unit -> string list
-(** Returns the list of [--debug-prefix-map] flags to be passed to the
-    assembler, built from the [BUILD_PATH_PREFIX_MAP] environment variable. *)
-
-<<<<<<< HEAD
-val print_if :
-  Format.formatter -> bool ref -> (Format.formatter -> 'a -> unit) -> 'a -> 'a
-(** [print_if ppf flag fmt x] prints [x] with [fmt] on [ppf] if [b] is true. *)
-
 val output_of_print :
   (Format.formatter -> 'a -> unit) -> out_channel -> 'a -> unit
 (** [output_of_print print] produces an output function from a pretty printer.
     Note that naively using [Format.formatter_of_out_channel] typechecks but
     doesn't work because it fails to flush the formatter. *)
 
-
-type filepath = string
-
-type alerts = string Stdlib.String.Map.t
-
-=======
->>>>>>> 3fd1d1e5
+(** {1 Displaying configuration variables} *)
+
+val show_config_and_exit : unit -> unit
+  (** Display the values of all compiler configuration variables from module
+      [Config], then exit the program with code 0. *)
+
+val show_config_variable_and_exit : string -> unit
+  (** Display the value of the given configuration variable,
+      then exit the program with code 0. *)
+
+(** {1 Handling of build maps} *)
+
+(** Build maps cause the compiler to normalize file names embedded in
+    object files, thus leading to more reproducible builds. *)
+
+val get_build_path_prefix_map: unit -> Build_path_prefix_map.map option
+(** Returns the map encoded in the [BUILD_PATH_PREFIX_MAP] environment
+    variable. *)
+
+val debug_prefix_map_flags: unit -> string list
+(** Returns the list of [--debug-prefix-map] flags to be passed to the
+    assembler, built from the [BUILD_PATH_PREFIX_MAP] environment variable. *)
+
 module Bitmap : sig
   type t
   val make : int -> t
