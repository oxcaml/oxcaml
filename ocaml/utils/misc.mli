--- conflicted
+++ resolved
@@ -627,11 +627,6 @@
 (** Returns the list of [--debug-prefix-map] flags to be passed to the
     assembler, built from the [BUILD_PATH_PREFIX_MAP] environment variable. *)
 
-<<<<<<< HEAD
-val print_if :
-  Format.formatter -> bool ref -> (Format.formatter -> 'a -> unit) -> 'a -> 'a
-(** [print_if ppf flag fmt x] prints [x] with [fmt] on [ppf] if [b] is true. *)
-
 val output_of_print :
   (Format.formatter -> 'a -> unit) -> out_channel -> 'a -> unit
 (** [output_of_print print] produces an output function from a pretty printer.
@@ -646,12 +641,6 @@
     return embedded newlines. *)
 
 
-type filepath = string
-
-type alerts = string Stdlib.String.Map.t
-
-=======
->>>>>>> dc7eeafc
 module Bitmap : sig
   type t
   val make : int -> t
