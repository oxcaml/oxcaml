--- conflicted
+++ resolved
@@ -180,7 +180,13 @@
         function, is a prefix of both of the given lists.  The input lists,
         each with such longest common prefix removed, are also returned. *)
 
-<<<<<<< HEAD
+     val iter_until_error
+       : f:('a -> (unit, 'b) Result.t)
+      -> 'a list
+      -> (unit, 'b) Result.t
+     (** [iter_until_error f l] applies [f] to each element of [l], in order,
+         short-circuiting in the case [f] returns [Error] on any element. *)
+
     val merge_iter
        : cmp:('a -> 'b -> int)
       -> left_only:('a -> unit)
@@ -203,14 +209,6 @@
       -> 'b t
       -> 'c t
     (** Like [merge_iter] but produces an output list. *)
-=======
-     val iter_until_error
-       : f:('a -> (unit, 'b) Result.t)
-      -> 'a list
-      -> (unit, 'b) Result.t
-     (** [iter_until_error f l] applies [f] to each element of [l], in order,
-         short-circuiting in the case [f] returns [Error] on any element. *)
->>>>>>> a54ec041
   end
 
 (** {2 Extensions to the Option module} *)
