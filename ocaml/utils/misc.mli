(**************************************************************************)
(*                                                                        *)
(*                                 OCaml                                  *)
(*                                                                        *)
(*             Xavier Leroy, projet Cristal, INRIA Rocquencourt           *)
(*                                                                        *)
(*   Copyright 1996 Institut National de Recherche en Informatique et     *)
(*     en Automatique.                                                    *)
(*                                                                        *)
(*   All rights reserved.  This file is distributed under the terms of    *)
(*   the GNU Lesser General Public License version 2.1, with the          *)
(*   special exception on linking described in the file LICENSE.          *)
(*                                                                        *)
(**************************************************************************)

(** Miscellaneous useful types and functions

  {b Warning:} this module is unstable and part of
  {{!Compiler_libs}compiler-libs}.

*)

(** {1 Reporting fatal errors} *)

val fatal_error: string -> 'a
  (** Raise the [Fatal_error] exception with the given string. *)

val fatal_errorf: ('a, Format.formatter, unit, 'b) format4 -> 'a
  (** Format the arguments according to the given format string
      and raise [Fatal_error] with the resulting string. *)

exception Fatal_error

(** {1 Exceptions and finalization} *)

val try_finally :
  ?always:(unit -> unit) ->
  ?exceptionally:(unit -> unit) ->
  (unit -> 'a) -> 'a
(** [try_finally work ~always ~exceptionally] is designed to run code
    in [work] that may fail with an exception, and has two kind of
    cleanup routines: [always], that must be run after any execution
    of the function (typically, freeing system resources), and
    [exceptionally], that should be run only if [work] or [always]
    failed with an exception (typically, undoing user-visible state
    changes that would only make sense if the function completes
    correctly). For example:

    {[
      let objfile = outputprefix ^ ".cmo" in
      let oc = open_out_bin objfile in
      Misc.try_finally
        (fun () ->
           bytecode
           ++ Timings.(accumulate_time (Generate sourcefile))
               (Emitcode.to_file oc modulename objfile);
           Warnings.check_fatal ())
        ~always:(fun () -> close_out oc)
        ~exceptionally:(fun _exn -> remove_file objfile);
    ]}

    If [exceptionally] fail with an exception, it is propagated as
    usual.

    If [always] or [exceptionally] use exceptions internally for
    control-flow but do not raise, then [try_finally] is careful to
    preserve any exception backtrace coming from [work] or [always]
    for easier debugging.
*)

val reraise_preserving_backtrace : exn -> (unit -> unit) -> 'a
(** [reraise_preserving_backtrace e f] is (f (); raise e) except that the
    current backtrace is preserved, even if [f] uses exceptions internally. *)

(** {1 List operations} *)

val map_end: ('a -> 'b) -> 'a list -> 'b list -> 'b list
       (** [map_end f l t] is [map f l @ t], just more efficient. *)

val rev_map_end: ('a -> 'b) -> 'a list -> 'b list -> 'b list
       (** [rev_map_end f l t] is [map f (rev l) @ t], just more efficient. *)

val map_left_right: ('a -> 'b) -> 'a list -> 'b list
       (** Like [List.map], with guaranteed left-to-right evaluation order *)

val for_all2: ('a -> 'b -> bool) -> 'a list -> 'b list -> bool
       (** Same as [List.for_all] but for a binary predicate.
           In addition, this [for_all2] never fails: given two lists
           with different lengths, it returns false. *)

val replicate_list: 'a -> int -> 'a list
       (** [replicate_list elem n] is the list with [n] elements
           all identical to [elem]. *)

val list_remove: 'a -> 'a list -> 'a list
       (** [list_remove x l] returns a copy of [l] with the first
           element equal to [x] removed. *)

val split_last: 'a list -> 'a list * 'a
        (** Return the last element and the other elements of the given list. *)

val last : 'a list -> 'a option
        (** Return the last element of a list if it's nonempty *)

(** {1 Hash table operations} *)

val create_hashtable: int -> ('a * 'b) list -> ('a, 'b) Hashtbl.t
       (** Create a hashtable with the given initial size and fills it
           with the given bindings. *)

(** {1 Extensions to the standard library} *)

module Stdlib : sig

(** {2 Extensions to the List module} *)
  module List : sig
    type 'a t = 'a list

    val compare : ('a -> 'a -> int) -> 'a t -> 'a t -> int
    (** The lexicographic order supported by the provided order.
        There is no constraint on the relative lengths of the lists. *)

    val equal : ('a -> 'b -> bool) -> 'a t -> 'b t -> bool
    (** Returns [true] if and only if the given lists have the same length and
        content with respect to the given equality function. *)

    val some_if_all_elements_are_some : 'a option t -> 'a t option
    (** If all elements of the given list are [Some _] then [Some xs]
        is returned with the [xs] being the contents of those [Some]s, with
        order preserved.  Otherwise return [None]. *)

    val map2_prefix : ('a -> 'b -> 'c) -> 'a t -> 'b t -> ('c t * 'b t)
    (** [let r1, r2 = map2_prefix f l1 l2]
        If [l1] is of length n and [l2 = h2 @ t2] with h2 of length n,
        r1 is [List.map2 f l1 h1] and r2 is t2. *)

    val split_at : int -> 'a t -> 'a t * 'a t
    (** [split_at n l] returns the pair [before, after] where [before] is
        the [n] first elements of [l] and [after] the remaining ones.
        If [l] has less than [n] elements, raises Invalid_argument. *)

    val map_sharing : ('a -> 'a) -> 'a t -> 'a t
    (** [map_sharing f l] is [map f l]. If for all elements of the list
        [f e == e] then [map_sharing f l == l] *)

    val chunks_of : int -> 'a t -> 'a t t
    (** [chunks_of n t] returns a list of nonempty lists whose
        concatenation is equal to the original list. Every list has [n]
        elements, except for possibly the last list, which may have fewer.
        [chunks_of] raises if [n <= 0]. *)

    val is_prefix
       : equal:('a -> 'a -> bool)
      -> 'a list
      -> of_:'a list
      -> bool
    (** Returns [true] if and only if the given list, with respect to the given
        equality function on list members, is a prefix of the list [of_]. *)

    type 'a longest_common_prefix_result = private {
      longest_common_prefix : 'a list;
      first_without_longest_common_prefix : 'a list;
      second_without_longest_common_prefix : 'a list;
    }

    val find_and_chop_longest_common_prefix
       : equal:('a -> 'a -> bool)
      -> first:'a list
      -> second:'a list
      -> 'a longest_common_prefix_result
    (** Returns the longest list that, with respect to the provided equality
        function, is a prefix of both of the given lists.  The input lists,
        each with such longest common prefix removed, are also returned. *)
  end

(** {2 Extensions to the Option module} *)
  module Option : sig
    type 'a t = 'a option

    (* short circuits if the first argument really is a [Some] *)
    val first_some : 'a option -> (unit -> 'a option) -> 'a option

    val print
       : (Format.formatter -> 'a -> unit)
      -> Format.formatter
      -> 'a t
      -> unit
  end

(** {2 Extensions to the Array module} *)
  module Array : sig
    val exists2 : ('a -> 'b -> bool) -> 'a array -> 'b array -> bool
    (** Same as [Array.exists2] from the standard library. *)

    val fold_left2 :
      ('acc -> 'a -> 'b -> 'acc) -> 'acc -> 'a array -> 'b array -> 'acc
    (** [fold_left2 f init [|a1; ...; an|] [|b1; ...; bn|]] is
        [f (... (f (f init a1 b1) a2 b2) ...) an bn].
        @raise Invalid_argument if the two arrays are determined
        to have different lengths.
    *)

    val for_alli : (int -> 'a -> bool) -> 'a array -> bool
    (** Same as [Array.for_all] from the standard library, but the
        function is applied with the index of the element as first argument,
        and the element itself as second argument. *)

    val all_somes : 'a option array -> 'a array option

    val equal : ('a -> 'a -> bool) -> 'a array -> 'a array -> bool
    (** Compare two arrays for equality, using the supplied predicate for
        element equality *)

<<<<<<< HEAD
    val compare : ('a -> 'a -> int) -> 'a array -> 'a array -> int
    (** Compare two arrays, using the supplied predicate for element equality *)
=======
    val map_sharing : ('a -> 'a) -> 'a array -> 'a array
    (** [map_sharing f a] is [map f a]. If for all elements of the array
        [f e == e] then [map_sharing f a == a] *)
>>>>>>> 47bba276
  end

(** {2 Extensions to the String module} *)
  module String : sig
    include module type of String
    module Set : Set.S with type elt = string
    module Map : sig
      include Map.S with type key = string
      val of_seq_multi : (string * 'a) Seq.t -> 'a list t
    end
    module Tbl : Hashtbl.S with type key = string

    val print : Format.formatter -> t -> unit

    val for_all : (char -> bool) -> t -> bool

    val begins_with : ?from:int -> string -> prefix:string -> bool

    val split_on_string : string -> split_on:string -> string list

    val split_on_chars : string -> split_on:char list -> string list

    (** Splits on the last occurrence of the given character. *)
    val split_last_exn : string -> split_on:char -> string * string

    val starts_with : prefix:string -> string -> bool
    val ends_with : suffix:string -> string -> bool
  end

  module Int : sig
    include module type of Int

    val min : t -> t -> t
    val max : t -> t -> t
  end

  external compare : 'a -> 'a -> int = "%compare"
end

(** {1 Operations on files and file paths} *)

val find_in_path: string list -> string -> string
       (** Search a file in a list of directories. *)

val find_in_path_rel: string list -> string -> string
       (** Search a relative file in a list of directories. *)

val find_in_path_uncap: string list -> string -> string
       (** Same, but search also for uncapitalized name, i.e.
           if name is [Foo.ml], allow [/path/Foo.ml] and [/path/foo.ml]
           to match. *)

val remove_file: string -> unit
       (** Delete the given file if it exists and is a regular file.
           Does nothing for other kinds of files.
           Never raises an error. *)

val expand_directory: string -> string -> string
       (** [expand_directory alt file] eventually expands a [+] at the
           beginning of file into [alt] (an alternate root directory) *)

val split_path_contents: ?sep:char -> string -> string list
      (** [split_path_contents ?sep s] interprets [s] as the value of
          a "PATH"-like variable and returns the corresponding list of
          directories. [s] is split using the platform-specific delimiter, or
          [~sep] if it is passed.

          Returns the empty list if [s] is empty. *)

val copy_file: in_channel -> out_channel -> unit
       (** [copy_file ic oc] reads the contents of file [ic] and copies
           them to [oc]. It stops when encountering EOF on [ic]. *)

val copy_file_chunk: in_channel -> out_channel -> int -> unit
       (** [copy_file_chunk ic oc n] reads [n] bytes from [ic] and copies
           them to [oc]. It raises [End_of_file] when encountering
           EOF on [ic]. *)

val string_of_file: in_channel -> string
       (** [string_of_file ic] reads the contents of file [ic] and copies
           them to a string. It stops when encountering EOF on [ic]. *)

val output_to_file_via_temporary:
      ?mode:open_flag list -> string -> (string -> out_channel -> 'a) -> 'a
       (** Produce output in temporary file, then rename it
           (as atomically as possible) to the desired output file name.
           [output_to_file_via_temporary filename fn] opens a temporary file
           which is passed to [fn] (name + output channel).  When [fn] returns,
           the channel is closed and the temporary file is renamed to
           [filename]. *)

val protect_writing_to_file
   : filename:string
  -> f:(out_channel -> 'a)
  -> 'a
      (** Open the given [filename] for writing (in binary mode), pass
          the [out_channel] to the given function, then close the
          channel. If the function raises an exception then [filename]
          will be removed. *)

val concat_null_terminated : string list -> string
(** [concat_null_terminated [x1;x2; ... xn]] is
    [x1 ^ "\000" ^ x2 ^ "\000" ^ ... ^ xn ^ "\000"] *)

val split_null_terminated : string -> string list
(** [split_null_terminated s] is similar
    [String.split_on_char '\000'] but ignores the trailing separator, if any *)

val chop_extensions: string -> string
       (** Return the given file name without its extensions. The extensions
           is the longest suffix starting with a period and not including
           a directory separator, [.xyz.uvw] for instance.

           Return the given name if it does not contain an extension. *)

(** {1 Integer operations} *)

val log2: int -> int
       (** [log2 n] returns [s] such that [n = 1 lsl s]
           if [n] is a power of 2*)

val align: int -> int -> int
       (** [align n a] rounds [n] upwards to a multiple of [a]
           (a power of 2). *)

val no_overflow_add: int -> int -> bool
       (** [no_overflow_add n1 n2] returns [true] if the computation of
           [n1 + n2] does not overflow. *)

val no_overflow_sub: int -> int -> bool
       (** [no_overflow_sub n1 n2] returns [true] if the computation of
           [n1 - n2] does not overflow. *)

val no_overflow_mul: int -> int -> bool
       (** [no_overflow_mul n1 n2] returns [true] if the computation of
           [n1 * n2] does not overflow. *)

val no_overflow_lsl: int -> int -> bool
       (** [no_overflow_lsl n k] returns [true] if the computation of
           [n lsl k] does not overflow. *)

module Int_literal_converter : sig
  val int : string -> int
    (** Convert a string to an integer.  Unlike {!Stdlib.int_of_string},
        this function accepts the string representation of [max_int + 1]
        and returns [min_int] in this case. *)

  val int32 : string -> int32
    (** Likewise, at type [int32] *)

  val int64 : string -> int64
    (** Likewise, at type [int64] *)

  val nativeint : string -> nativeint
    (** Likewise, at type [nativeint] *)

end

val find_first_mono : (int -> bool) -> int
  (**[find_first_mono p] takes an integer predicate [p : int -> bool]
     that we assume:
     1. is monotonic on natural numbers:
        if [a <= b] then [p a] implies [p b],
     2. is satisfied for some natural numbers in range [0; max_int]
        (this is equivalent to: [p max_int = true]).

     [find_first_mono p] is the smallest natural number N that satisfies [p],
     computed in O(log(N)) calls to [p].

     Our implementation supports two cases where the preconditions on [p]
     are not respected:
     - If [p] is always [false], we silently return [max_int]
       instead of looping or crashing.
     - If [p] is non-monotonic but eventually true,
       we return some satisfying value.
  *)

(** {1 String operations} *)

val search_substring: string -> string -> int -> int
       (** [search_substring pat str start] returns the position of the first
           occurrence of string [pat] in string [str].  Search starts
           at offset [start] in [str].  Raise [Not_found] if [pat]
           does not occur. *)

val replace_substring: before:string -> after:string -> string -> string
       (** [replace_substring ~before ~after str] replaces all
           occurrences of [before] with [after] in [str] and returns
           the resulting string. *)

val rev_split_words: string -> string list
       (** [rev_split_words s] splits [s] in blank-separated words, and returns
           the list of words in reverse order. *)

val cut_at : string -> char -> string * string
(** [String.cut_at s c] returns a pair containing the sub-string before
   the first occurrence of [c] in [s], and the sub-string after the
   first occurrence of [c] in [s].
   [let (before, after) = String.cut_at s c in
    before ^ String.make 1 c ^ after] is the identity if [s] contains [c].

   Raise [Not_found] if the character does not appear in the string
   @since 4.01
*)

val ordinal_suffix : int -> string
(** [ordinal_suffix n] is the appropriate suffix to append to the numeral [n] as
    an ordinal number: [1] -> ["st"], [2] -> ["nd"], [3] -> ["rd"],
    [4] -> ["th"], and so on.  Handles larger numbers (e.g., [42] -> ["nd"]) and
    the numbers 11--13 (which all get ["th"]) correctly. *)

val format_as_unboxed_literal : string -> string
(** [format_as_unboxed_literal constant_literal] converts [constant_literal] to its
    corresponding unboxed literal by either adding "#" in front or changing
    "-" to "-#".

    Examples:

      [0.1] to [#0.1]
      [-3] to [-#3]
      [0xa.cp-1] to [#0xa.cp-1] *)

val normalise_eol : string -> string
(** [normalise_eol s] returns a fresh copy of [s] with any '\r' characters
   removed. Intended for pre-processing text which will subsequently be printed
   on a channel which performs EOL transformations (i.e. Windows) *)

val delete_eol_spaces : string -> string
(** [delete_eol_spaces s] returns a fresh copy of [s] with any end of
   line spaces removed. Intended to normalize the output of the
   toplevel for tests. *)

(** {1 Operations on references} *)

type ref_and_value = R : 'a ref * 'a -> ref_and_value

val protect_refs : ref_and_value list -> (unit -> 'a) -> 'a
(** [protect_refs l f] temporarily sets [r] to [v] for each [R (r, v)] in [l]
    while executing [f]. The previous contents of the references is restored
    even if [f] raises an exception, without altering the exception backtrace.
*)

val get_ref: 'a list ref -> 'a list
       (** [get_ref lr] returns the content of the list reference [lr] and reset
           its content to the empty list. *)

val set_or_ignore : ('a -> 'b option) -> 'b option ref -> 'a -> unit
       (** [set_or_ignore f opt x] sets [opt] to [f x] if it returns [Some _],
           or leaves it unmodified if it returns [None]. *)

(** {1 Operations on triples and quadruples} *)

val fst3: 'a * 'b * 'c -> 'a
val snd3: 'a * 'b * 'c -> 'b
val thd3: 'a * 'b * 'c -> 'c

val fst4: 'a * 'b * 'c * 'd -> 'a
val snd4: 'a * 'b * 'c * 'd -> 'b
val thd4: 'a * 'b * 'c * 'd -> 'c
val for4: 'a * 'b * 'c * 'd -> 'd

(** {1 Long strings} *)

(** ``Long strings'' are mutable arrays of characters that are not limited
    in length to {!Sys.max_string_length}. *)

module LongString :
  sig
    type t = bytes array
    val create : int -> t
    val length : t -> int
    val get : t -> int -> char
    val set : t -> int -> char -> unit
    val blit : t -> int -> t -> int -> int -> unit
    val blit_string : string -> int -> t -> int -> int -> unit
    val output : out_channel -> t -> int -> int -> unit
    val input_bytes_into : t -> in_channel -> int -> unit
    val input_bytes : in_channel -> int -> t
  end

(** {1 Spell checking and ``did you mean'' suggestions} *)

val edit_distance : string -> string -> int -> int option
(** [edit_distance a b cutoff] computes the edit distance between
    strings [a] and [b]. To help efficiency, it uses a cutoff: if the
    distance [d] is smaller than [cutoff], it returns [Some d], else
    [None].

    The distance algorithm currently used is Damerau-Levenshtein: it
    computes the number of insertion, deletion, substitution of
    letters, or swapping of adjacent letters to go from one word to the
    other. The particular algorithm may change in the future.
*)

val spellcheck : string list -> string -> string list
(** [spellcheck env name] takes a list of names [env] that exist in
    the current environment and an erroneous [name], and returns a
    list of suggestions taken from [env], that are close enough to
    [name] that it may be a typo for one of them. *)

val did_you_mean : Format.formatter -> (unit -> string list) -> unit
(** [did_you_mean ppf get_choices] hints that the user may have meant
    one of the option returned by calling [get_choices]. It does nothing
    if the returned list is empty.

    The [unit -> ...] thunking is meant to delay any potentially-slow
    computation (typically computing edit-distance with many things
    from the current environment) to when the hint message is to be
    printed. You should print an understandable error message before
    calling [did_you_mean], so that users get a clear notification of
    the failure even if producing the hint is slow.
*)

(** {1 Colored terminal output } *)

module Color : sig
  type color =
    | Black
    | Red
    | Green
    | Yellow
    | Blue
    | Magenta
    | Cyan
    | White

  type style =
    | FG of color (* foreground *)
    | BG of color (* background *)
    | Bold
    | Reset
  type Format.stag += Style of style list

  val ansi_of_style_l : style list -> string
  (* ANSI escape sequence for the given style *)

  type styles = {
    error: style list;
    warning: style list;
    loc: style list;
    hint: style list;
  }

  val default_styles: styles
  val get_styles: unit -> styles
  val set_styles: styles -> unit

  type setting = Auto | Always | Never

  val default_setting : setting

  val setup : setting option -> unit
  (* [setup opt] will enable or disable color handling on standard formatters
     according to the value of color setting [opt].
     Only the first call to this function has an effect. *)

  val set_color_tag_handling : Format.formatter -> unit
  (* adds functions to support color tags to the given formatter. *)
end

(* See the -error-style option *)
module Error_style : sig
  type setting =
    | Contextual
    | Short

  val default_setting : setting
end

(** {1 Formatted output} *)

val print_if :
  Format.formatter -> bool ref -> (Format.formatter -> 'a -> unit) -> 'a -> 'a
(** [print_if ppf flag fmt x] prints [x] with [fmt] on [ppf] if [b] is true. *)

val pp_two_columns :
  ?sep:string -> ?max_lines:int ->
  Format.formatter -> (string * string) list -> unit
(** [pp_two_columns ?sep ?max_lines ppf l] prints the lines in [l] as two
   columns separated by [sep] ("|" by default). [max_lines] can be used to
   indicate a maximum number of lines to print -- an ellipsis gets inserted at
   the middle if the input has too many lines.

   Example:

    {v pp_two_columns ~max_lines:3 Format.std_formatter [
      "abc", "hello";
      "def", "zzz";
      "a"  , "bllbl";
      "bb" , "dddddd";
    ] v}

    prints

    {v
    abc | hello
    ...
    bb  | dddddd
    v}
*)

val print_see_manual : Format.formatter -> int list -> unit
(** See manual section *)

(** {1 Displaying configuration variables} *)

val show_config_and_exit : unit -> unit
  (** Display the values of all compiler configuration variables from module
      [Config], then exit the program with code 0. *)

val show_config_variable_and_exit : string -> unit
  (** Display the value of the given configuration variable,
      then exit the program with code 0. *)

(** {1 Handling of build maps} *)

(** Build maps cause the compiler to normalize file names embedded in
    object files, thus leading to more reproducible builds. *)

val get_build_path_prefix_map: unit -> Build_path_prefix_map.map option
(** Returns the map encoded in the [BUILD_PATH_PREFIX_MAP] environment
    variable. *)

val debug_prefix_map_flags: unit -> string list
(** Returns the list of [--debug-prefix-map] flags to be passed to the
    assembler, built from the [BUILD_PATH_PREFIX_MAP] environment variable. *)

module Bitmap : sig
  type t
  val make : int -> t
  val set : t -> int -> unit
  val clear : t -> int -> unit
  val get : t -> int -> bool
  val iter : (int -> unit) -> t -> unit
end

(** {1 Handling of magic numbers} *)

module Magic_number : sig
  (** a typical magic number is "Caml1999I011"; it is formed of an
      alphanumeric prefix, here Caml1990I, followed by a version,
      here 011. The prefix identifies the kind of the versioned data:
      here the I indicates that it is the magic number for .cmi files.

      All magic numbers have the same byte length, [magic_length], and
      this is important for users as it gives them the number of bytes
      to read to obtain the byte sequence that should be a magic
      number. Typical user code will look like:
      {[
        let ic = open_in_bin path in
        let magic =
          try really_input_string ic Magic_number.magic_length
          with End_of_file -> ... in
        match Magic_number.parse magic with
        | Error parse_error -> ...
        | Ok info -> ...
      ]}

      A given compiler version expects one specific version for each
      kind of object file, and will fail if given an unsupported
      version. Because versions grow monotonically, you can compare
      the parsed version with the expected "current version" for
      a kind, to tell whether the wrong-magic object file comes from
      the past or from the future.

      An example of code block that expects the "currently supported version"
      of a given kind of magic numbers, here [Cmxa], is as follows:
      {[
        let ic = open_in_bin path in
        begin
          try Magic_number.(expect_current Cmxa (get_info ic)) with
          | Parse_error error -> ...
          | Unexpected error -> ...
        end;
        ...
      ]}

      Parse errors distinguish inputs that are [Not_a_magic_number str],
      which are likely to come from the file being completely
      different, and [Truncated str], raised by headers that are the
      (possibly empty) prefix of a valid magic number.

      Unexpected errors correspond to valid magic numbers that are not
      the one expected, either because it corresponds to a different
      kind, or to a newer or older version.

      The helper functions [explain_parse_error] and [explain_unexpected_error]
      will generate a textual explanation of each error,
      for use in error messages.

      @since 4.11
  *)

  type native_obj_config = {
    flambda : bool;
  }
  (** native object files have a format and magic number that depend
     on certain native-compiler configuration parameters. This
     configuration space is expressed by the [native_obj_config]
     type. *)

  val native_obj_config : native_obj_config
  (** the native object file configuration of the active/configured compiler. *)

  type version = int

  type kind =
    | Exec
    | Cmi | Cmo | Cma
    | Cmx of native_obj_config | Cmxa of native_obj_config
    | Cmxs
    | Cmt | Cms | Ast_impl | Ast_intf

  type info = {
    kind: kind;
    version: version;
    (** Note: some versions of the compiler use the same [version] suffix
        for all kinds, but others use different versions counters for different
        kinds. We may only assume that versions are growing monotonically
        (not necessarily always by one) between compiler versions. *)
  }

  type raw = string
  (** the type of raw magic numbers,
      such as "Caml1999A027" for the .cma files of OCaml 4.10 *)

  (** {3 Parsing magic numbers} *)

  type parse_error =
    | Truncated of string
    | Not_a_magic_number of string

  val explain_parse_error : kind option -> parse_error -> string
  (** Produces an explanation for a parse error. If no kind is provided,
      we use an unspecific formulation suggesting that any compiler-produced
      object file would have been satisfying. *)

  val parse : raw -> (info, parse_error) result
  (** Parses a raw magic number *)

  val read_info : in_channel -> (info, parse_error) result
  (** Read a raw magic number from an input channel.

      If the data read [str] is not a valid magic number, it can be
      recovered from the [Truncated str | Not_a_magic_number str]
      payload of the [Error parse_error] case.

      If parsing succeeds with an [Ok info] result, we know that
      exactly [magic_length] bytes have been consumed from the
      input_channel.

      If you also wish to enforce that the magic number
      is at the current version, see {!read_current_info} below.
   *)

  val magic_length : int
  (** all magic numbers take the same number of bytes *)


  (** {3 Checking that magic numbers are current} *)

  type 'a unexpected = { expected : 'a; actual : 'a }
  type unexpected_error =
    | Kind of kind unexpected
    | Version of kind * version unexpected

  val check_current : kind -> info -> (unit, unexpected_error) result
  (** [check_current kind info] checks that the provided magic [info]
      is the current version of [kind]'s magic header. *)

  val explain_unexpected_error : unexpected_error -> string
  (** Provides an explanation of the [unexpected_error]. *)

  type error =
    | Parse_error of parse_error
    | Unexpected_error of unexpected_error

  val read_current_info :
    expected_kind:kind option -> in_channel -> (info, error) result
  (** Read a magic number as [read_info],
      and check that it is the current version as its kind.
      If the [expected_kind] argument is [None], any kind is accepted. *)


  (** {3 Information on magic numbers} *)

  val string_of_kind : kind -> string
  (** a user-printable string for a kind, eg. "exec" or "cmo", to use
      in error messages. *)

  val human_name_of_kind : kind -> string
  (** a user-meaningful name for a kind, eg. "executable file" or
      "bytecode object file", to use in error messages. *)

  val current_raw : kind -> raw
  (** the current magic number of each kind *)

  val current_version : kind -> version
  (** the current version of each kind *)


  (** {3 Raw representations}

      Mainly for internal usage and testing. *)

  type raw_kind = string
  (** the type of raw magic numbers kinds,
      such as "Caml1999A" for .cma files *)

  val parse_kind : raw_kind -> kind option
  (** parse a raw kind into a kind *)

  val raw_kind : kind -> raw_kind
  (** the current raw representation of a kind.

      In some cases the raw representation of a kind has changed
      over compiler versions, so other files of the same kind
      may have different raw kinds.
      Note that all currently known cases are parsed correctly by [parse_kind].
  *)

  val raw : info -> raw
  (** A valid raw representation of the magic number.

      Due to past and future changes in the string representation of
      magic numbers, we cannot guarantee that the raw strings returned
      for past and future versions actually match the expectations of
      those compilers. The representation is accurate for current
      versions, and it is correctly parsed back into the desired
      version by the parsing functions above.
   *)

  val all_kinds : kind list
end

(** The result of a less-than-or-equal comparison *)
module Le_result : sig
  type t =
    | Equal
    | Less
    | Not_le

  val combine : t -> t -> t
  val combine_list : t list -> t

  val is_le : t -> bool
  val is_equal : t -> bool
end

(** Propositional equality *)
type (_, _) eq = Refl : ('a, 'a) eq

(** Utilities for module-level programming *)
module type T = sig
  type t
end

module type T1 = sig
  type 'a t
end

module type T2 = sig
  type ('a, 'b) t
end

module type T3 = sig
  type ('a, 'b, 'c) t
end

module type T4 = sig
  type ('a, 'b, 'c, 'd) t
end

(** {1 Miscellaneous type aliases} *)

type filepath = string

type alerts = string Stdlib.String.Map.t<|MERGE_RESOLUTION|>--- conflicted
+++ resolved
@@ -211,14 +211,12 @@
     (** Compare two arrays for equality, using the supplied predicate for
         element equality *)
 
-<<<<<<< HEAD
     val compare : ('a -> 'a -> int) -> 'a array -> 'a array -> int
     (** Compare two arrays, using the supplied predicate for element equality *)
-=======
+
     val map_sharing : ('a -> 'a) -> 'a array -> 'a array
     (** [map_sharing f a] is [map f a]. If for all elements of the array
         [f e == e] then [map_sharing f a == a] *)
->>>>>>> 47bba276
   end
 
 (** {2 Extensions to the String module} *)
