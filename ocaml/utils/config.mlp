#2 "utils/config.mlp"
(**************************************************************************)
(*                                                                        *)
(*                                 OCaml                                  *)
(*                                                                        *)
(*             Xavier Leroy, projet Cristal, INRIA Rocquencourt           *)
(*                                                                        *)
(*   Copyright 1996 Institut National de Recherche en Informatique et     *)
(*     en Automatique.                                                    *)
(*                                                                        *)
(*   All rights reserved.  This file is distributed under the terms of    *)
(*   the GNU Lesser General Public License version 2.1, with the          *)
(*   special exception on linking described in the file LICENSE.          *)
(*                                                                        *)
(**************************************************************************)

(* The main OCaml version string has moved to ../build-aux/ocaml_version.m4 *)
let version = Sys.ocaml_version

let bindir = "%%BINDIR%%"

let standard_library_default = "%%LIBDIR%%"

let standard_library =
  try
    Sys.getenv "OCAMLLIB"
  with Not_found ->
  try
    Sys.getenv "CAMLLIB"
  with Not_found ->
    standard_library_default

let ccomp_type = "%%CCOMPTYPE%%"
let c_compiler = "%%CC%%"
let c_output_obj = "%%OUTPUTOBJ%%"
let c_has_debug_prefix_map = %%CC_HAS_DEBUG_PREFIX_MAP%%
let as_has_debug_prefix_map = %%AS_HAS_DEBUG_PREFIX_MAP%%
let ocamlc_cflags = "%%OCAMLC_CFLAGS%%"
let ocamlc_cppflags = "%%OCAMLC_CPPFLAGS%%"
(* #7678: ocamlopt uses these only to compile .c files, and the behaviour for
          the two drivers should be identical. *)
let ocamlopt_cflags = "%%OCAMLC_CFLAGS%%"
let ocamlopt_cppflags = "%%OCAMLOPT_CPPFLAGS%%"
let bytecomp_c_libraries = "%%BYTECCLIBS%%"
(* bytecomp_c_compiler and native_c_compiler have been supported for a
   long time and are retained for backwards compatibility.
   For programs that don't need compatibility with older OCaml releases
   the recommended approach is to use the constituent variables
   c_compiler, ocamlc_cflags, ocamlc_cppflags etc., directly.
*)
let bytecomp_c_compiler =
  c_compiler ^ " " ^ ocamlc_cflags ^ " " ^ ocamlc_cppflags
let native_c_compiler =
  c_compiler ^ " " ^ ocamlopt_cflags ^ " " ^ ocamlopt_cppflags
let native_c_libraries = "%%NATIVECCLIBS%%"
let native_pack_linker = "%%PACKLD%%"
let default_rpath = "%%RPATH%%"
let mksharedlibrpath = "%%MKSHAREDLIBRPATH%%"
let ar = "%%ARCMD%%"
let supports_shared_libraries = %%SUPPORTS_SHARED_LIBRARIES%%
let mkdll, mkexe, mkmaindll =
  (* @@DRA Cygwin - but only if shared libraries are enabled, which we
     should be able to detect? *)
  if Sys.win32 || Sys.cygwin && supports_shared_libraries then
    try
      let flexlink =
        let flexlink = Sys.getenv "OCAML_FLEXLINK" in
        let f i =
          let c = flexlink.[i] in
          if c = '/' && Sys.win32 then '\\' else c in
        (String.init (String.length flexlink) f) ^ " %%FLEXLINK_FLAGS%%" in
      flexlink ^ "%%FLEXLINK_DLL_LDFLAGS%%",
      flexlink ^ " -exe%%FLEXLINK_LDFLAGS%%",
      flexlink ^ " -maindll%%FLEXLINK_DLL_LDFLAGS%%"
    with Not_found ->
      "%%MKDLL%%", "%%MKEXE%%", "%%MKMAINDLL%%"
  else
    "%%MKDLL%%", "%%MKEXE%%", "%%MKMAINDLL%%"

let flambda = %%FLAMBDA%%
let flambda2 = %%FLAMBDA2%%
let with_flambda_invariants = %%WITH_FLAMBDA_INVARIANTS%%
let with_cmm_invariants = %%WITH_CMM_INVARIANTS%%
let flambda_backend = true
let safe_string = %%FORCE_SAFE_STRING%%
let default_safe_string = %%DEFAULT_SAFE_STRING%%
let windows_unicode = %%WINDOWS_UNICODE%% != 0
let naked_pointers = %%NAKED_POINTERS%%

let flat_float_array = %%FLAT_FLOAT_ARRAY%%

let function_sections = %%FUNCTION_SECTIONS%%
let probes = %%PROBES%%
let afl_instrument = %%AFL_INSTRUMENT%%

let stack_allocation = %%STACK_ALLOCATION%%
let poll_insertion = %%POLL_INSERTION%%

(* When artifacts are incompatible with upstream OCaml, ocaml-jst uses
   magic numbers ending in 5xx. (The AST remains
   compatible, so use upstream numbers) *)
<<<<<<< HEAD
let exec_magic_number = "Caml1999X508"
    (* exec_magic_number is duplicated in runtime/caml/exec.h *)
and cmi_magic_number = "Caml1999I509"
and cmo_magic_number = "Caml1999O509"
and cma_magic_number = "Caml1999A509"
and cmx_magic_number =
  if flambda || flambda2 then
    "Caml2021y511"
  else
    "Caml2021Y511"
and cmxa_magic_number =
  if flambda || flambda2 then
    "Caml2021z511"
  else
    "Caml2021Z511"
and ast_impl_magic_number = "Caml1999M031"
and ast_intf_magic_number = "Caml1999N031"
and cmxs_magic_number = "Caml1999D510"
and cmt_magic_number = "Caml1999T509"
and cms_magic_number = "Caml1999S507"
and linear_magic_number = "Caml1999L509"
and cfg_magic_number = "Caml2021G509"
=======
let exec_magic_number = "Caml1999X509"
    (* exec_magic_number is duplicated in runtime/caml/exec.h *)
and cmi_magic_number = "Caml1999I510"
and cmo_magic_number = "Caml1999O510"
and cma_magic_number = "Caml1999A510"
and cmx_magic_number =
  if flambda || flambda2 then
    "Caml2021y512"
  else
    "Caml2021Y512"
and cmxa_magic_number =
  if flambda || flambda2 then
    "Caml2021z512"
  else
    "Caml2021Z512"
and ast_impl_magic_number = "Caml1999M031"
and ast_intf_magic_number = "Caml1999N031"
and cmxs_magic_number = "Caml1999D511"
and cmt_magic_number = "Caml1999T510"
and cms_magic_number = "Caml1999S508"
and linear_magic_number = "Caml1999L510"
and cfg_magic_number = "Caml2021G510"
>>>>>>> 9289e84a

let interface_suffix = ref ".mli"

let max_tag = 245
(* This is normally the same as in obj.ml, but we have to define it
   separately because it can differ when we're in the middle of a
   bootstrapping phase. *)
let lazy_tag = 246

let max_young_wosize = 256
let stack_threshold = 256 (* see runtime/caml/config.h *)
let stack_safety_margin = 60

let architecture = "%%ARCH%%"
let model = "%%MODEL%%"
let system = "%%SYSTEM%%"

let asm = "%%ASM%%"
let asm_cfi_supported = %%ASM_CFI_SUPPORTED%%
let with_frame_pointers = %%WITH_FRAME_POINTERS%%
let with_cpp_mangling = %%WITH_CPP_MANGLING%%
let profinfo = %%WITH_PROFINFO%%
let profinfo_width = %%PROFINFO_WIDTH%%

let ext_exe = "%%EXE%%"
let ext_obj = "%%EXT_OBJ%%"
let ext_asm = "%%EXT_ASM%%"
let ext_lib = "%%EXT_LIB%%"
let ext_dll = "%%EXT_DLL%%"

let host = "%%HOST%%"
let target = "%%TARGET%%"

let default_executable_name =
  match Sys.os_type with
    "Unix" -> "a.out"
  | "Win32" | "Cygwin" -> "camlprog.exe"
  | _ -> "camlprog"

let systhread_supported = %%SYSTHREAD_SUPPORT%%;;

let flexdll_dirs = [%%FLEXDLL_DIR%%];;

type configuration_value =
  | String of string
  | Int of int
  | Bool of bool

let configuration_variables =
  let p x v = (x, String v) in
  let p_int x v = (x, Int v) in
  let p_bool x v = (x, Bool v) in
[
  p "version" version;
  p "standard_library_default" standard_library_default;
  p "standard_library" standard_library;
  p "ccomp_type" ccomp_type;
  p "c_compiler" c_compiler;
  p "ocamlc_cflags" ocamlc_cflags;
  p "ocamlc_cppflags" ocamlc_cppflags;
  p "ocamlopt_cflags" ocamlopt_cflags;
  p "ocamlopt_cppflags" ocamlopt_cppflags;
  p "bytecomp_c_compiler" bytecomp_c_compiler;
  p "native_c_compiler" native_c_compiler;
  p "bytecomp_c_libraries" bytecomp_c_libraries;
  p "native_c_libraries" native_c_libraries;
  p "native_pack_linker" native_pack_linker;
  p "architecture" architecture;
  p "model" model;
  p_int "int_size" Sys.int_size;
  p_int "word_size" Sys.word_size;
  p "system" system;
  p "asm" asm;
  p_bool "asm_cfi_supported" asm_cfi_supported;
  p_bool "with_frame_pointers" with_frame_pointers;
  p_bool "with_cpp_mangling" with_cpp_mangling;
  p "ext_exe" ext_exe;
  p "ext_obj" ext_obj;
  p "ext_asm" ext_asm;
  p "ext_lib" ext_lib;
  p "ext_dll" ext_dll;
  p "os_type" Sys.os_type;
  p "default_executable_name" default_executable_name;
  p_bool "systhread_supported" systhread_supported;
  p "host" host;
  p "target" target;
  p_bool "flambda" flambda;
  p_bool "flambda2" flambda2;
  p_bool "safe_string" safe_string;
  p_bool "default_safe_string" default_safe_string;
  p_bool "flat_float_array" flat_float_array;
  p_bool "function_sections" function_sections;
  p_bool "afl_instrument" afl_instrument;
  p_bool "windows_unicode" windows_unicode;
  p_bool "supports_shared_libraries" supports_shared_libraries;
  p_bool "naked_pointers" naked_pointers;

  p "exec_magic_number" exec_magic_number;
  p "cmi_magic_number" cmi_magic_number;
  p "cmo_magic_number" cmo_magic_number;
  p "cma_magic_number" cma_magic_number;
  p "cmx_magic_number" cmx_magic_number;
  p "cmxa_magic_number" cmxa_magic_number;
  p "ast_impl_magic_number" ast_impl_magic_number;
  p "ast_intf_magic_number" ast_intf_magic_number;
  p "cmxs_magic_number" cmxs_magic_number;
  p "cmt_magic_number" cmt_magic_number;
  p "cms_magic_number" cms_magic_number;
  p "linear_magic_number" linear_magic_number;

  p_bool "flambda_backend" flambda_backend;
  p_bool "probes" probes;
  p_bool "stack_allocation" stack_allocation;
]

let print_config_value oc = function
  | String s ->
      Printf.fprintf oc "%s" s
  | Int n ->
      Printf.fprintf oc "%d" n
  | Bool p ->
      Printf.fprintf oc "%B" p

let print_config oc =
  let print (x, v) =
    Printf.fprintf oc "%s: %a\n" x print_config_value v in
  List.iter print configuration_variables;
  flush oc;
;;

let config_var x =
  match List.assoc_opt x configuration_variables with
  | None -> None
  | Some v ->
      let s = match v with
        | String s -> s
        | Int n -> Int.to_string n
        | Bool b -> string_of_bool b
      in
      Some s

let merlin = false<|MERGE_RESOLUTION|>--- conflicted
+++ resolved
@@ -99,30 +99,6 @@
 (* When artifacts are incompatible with upstream OCaml, ocaml-jst uses
    magic numbers ending in 5xx. (The AST remains
    compatible, so use upstream numbers) *)
-<<<<<<< HEAD
-let exec_magic_number = "Caml1999X508"
-    (* exec_magic_number is duplicated in runtime/caml/exec.h *)
-and cmi_magic_number = "Caml1999I509"
-and cmo_magic_number = "Caml1999O509"
-and cma_magic_number = "Caml1999A509"
-and cmx_magic_number =
-  if flambda || flambda2 then
-    "Caml2021y511"
-  else
-    "Caml2021Y511"
-and cmxa_magic_number =
-  if flambda || flambda2 then
-    "Caml2021z511"
-  else
-    "Caml2021Z511"
-and ast_impl_magic_number = "Caml1999M031"
-and ast_intf_magic_number = "Caml1999N031"
-and cmxs_magic_number = "Caml1999D510"
-and cmt_magic_number = "Caml1999T509"
-and cms_magic_number = "Caml1999S507"
-and linear_magic_number = "Caml1999L509"
-and cfg_magic_number = "Caml2021G509"
-=======
 let exec_magic_number = "Caml1999X509"
     (* exec_magic_number is duplicated in runtime/caml/exec.h *)
 and cmi_magic_number = "Caml1999I510"
@@ -145,7 +121,6 @@
 and cms_magic_number = "Caml1999S508"
 and linear_magic_number = "Caml1999L510"
 and cfg_magic_number = "Caml2021G510"
->>>>>>> 9289e84a
 
 let interface_suffix = ref ".mli"
 
