include Language_extension_kernel

(* operations we want on every extension level *)
module type Extension_level = sig
  type t

  val compare : t -> t -> int

  val max : t -> t -> t

  val max_value : t

  val all : t list

  val to_command_line_suffix : t -> string
end

module Unit = struct
  type t = unit

  let compare = Unit.compare

  let max _ _ = ()

  let max_value = ()

  let all = [()]

  let to_command_line_suffix () = ""
end

module Maturity = struct
  type t = maturity =
    | Stable
    | Beta
    | Alpha

  let compare t1 t2 =
    let rank = function Stable -> 1 | Beta -> 2 | Alpha -> 3 in
    compare (rank t1) (rank t2)

  let max t1 t2 = if compare t1 t2 >= 0 then t1 else t2

  let max_value = Alpha

  let all = [Stable; Beta; Alpha]

  let to_command_line_suffix = function
    | Stable -> ""
    | Beta -> "_beta"
    | Alpha -> "_alpha"
end

let get_level_ops : type a. a t -> (module Extension_level with type t = a) =
  function
  | Comprehensions -> (module Unit)
  | Mode -> (module Maturity)
  | Unique -> (module Unit)
  | Include_functor -> (module Unit)
  | Polymorphic_parameters -> (module Unit)
  | Immutable_arrays -> (module Unit)
  | Module_strengthening -> (module Unit)
  | Layouts -> (module Maturity)
  | SIMD -> (module Unit)
  | Labeled_tuples -> (module Unit)
<<<<<<< HEAD
  | Small_numbers -> (module Unit)
  | Instances -> (module Unit)
=======
  | Small_numbers -> (module Maturity)
>>>>>>> e7cd6f8f

module Exist_pair = struct
  include Exist_pair

  let maturity : t -> Maturity.t = function
    | Pair (Comprehensions, ()) -> Beta
    | Pair (Mode, m) -> m
    | Pair (Unique, ()) -> Alpha
    | Pair (Include_functor, ()) -> Stable
    | Pair (Polymorphic_parameters, ()) -> Stable
    | Pair (Immutable_arrays, ()) -> Stable
    | Pair (Module_strengthening, ()) -> Stable
    | Pair (Layouts, m) -> m
    | Pair (SIMD, ()) -> Stable
    | Pair (Labeled_tuples, ()) -> Stable
<<<<<<< HEAD
    | Pair (Small_numbers, ()) -> Beta
    | Pair (Instances, ()) -> Stable
=======
    | Pair (Small_numbers, m) -> m
>>>>>>> e7cd6f8f

  let is_erasable : t -> bool = function Pair (ext, _) -> is_erasable ext

  let to_string = function
    | Pair (Layouts, m) -> to_string Layouts ^ "_" ^ maturity_to_string m
    | Pair (Mode, m) -> to_string Mode ^ "_" ^ maturity_to_string m
    | Pair (Small_numbers, m) ->
      to_string Small_numbers ^ "_" ^ maturity_to_string m
    | Pair
        ( (( Comprehensions | Unique | Include_functor | Polymorphic_parameters
<<<<<<< HEAD
           | Immutable_arrays | Module_strengthening | SIMD | Labeled_tuples
           | Small_numbers | Instances ) as ext),
=======
           | Immutable_arrays | Module_strengthening | SIMD | Labeled_tuples )
          as ext),
>>>>>>> e7cd6f8f
          _ ) ->
      to_string ext
end

type extn_pair = Exist_pair.t = Pair : 'a t * 'a -> extn_pair

type exist = Exist.t = Pack : _ t -> exist

(**********************************)
(* string conversions *)

let to_command_line_string : type a. a t -> a -> string =
 fun extn level ->
  let (module Ops) = get_level_ops extn in
  to_string extn ^ Ops.to_command_line_suffix level

let pair_of_string_exn extn_name =
  match pair_of_string extn_name with
  | Some pair -> pair
  | None ->
    raise (Arg.Bad (Printf.sprintf "Extension %s is not known" extn_name))

(************************************)
(* equality *)

let equal_t (type a b) (a : a t) (b : b t) : (a, b) Misc.eq option =
  match a, b with
  | Comprehensions, Comprehensions -> Some Refl
  | Mode, Mode -> Some Refl
  | Unique, Unique -> Some Refl
  | Include_functor, Include_functor -> Some Refl
  | Polymorphic_parameters, Polymorphic_parameters -> Some Refl
  | Immutable_arrays, Immutable_arrays -> Some Refl
  | Module_strengthening, Module_strengthening -> Some Refl
  | Layouts, Layouts -> Some Refl
  | SIMD, SIMD -> Some Refl
  | Labeled_tuples, Labeled_tuples -> Some Refl
  | Small_numbers, Small_numbers -> Some Refl
  | Instances, Instances -> Some Refl
  | ( ( Comprehensions | Mode | Unique | Include_functor
      | Polymorphic_parameters | Immutable_arrays | Module_strengthening
      | Layouts | SIMD | Labeled_tuples | Small_numbers | Instances ),
      _ ) ->
    None

let equal a b = Option.is_some (equal_t a b)

(*****************************)
(* extension universes *)

module Universe : sig
  type t =
    | No_extensions
    | Upstream_compatible
    | Stable
    | Beta
    | Alpha

  val all : t list

  val maximal : t

  val to_string : t -> string

  val of_string : string -> t option

  val get : unit -> t

  val set : t -> unit

  val is : t -> bool

  val check : extn_pair -> unit

  (* Allowed extensions, each with the greatest allowed level. *)
  val allowed_extensions_in : t -> extn_pair list
end = struct
  (** Which extensions can be enabled? *)
  type t =
    | No_extensions
    | Upstream_compatible
    | Stable
    | Beta
    | Alpha
  (* If you add a constructor, you should also add it to [all]. *)

  let all = [No_extensions; Upstream_compatible; Stable; Beta; Alpha]

  let maximal = Alpha

  let to_string = function
    | No_extensions -> "no_extensions"
    | Upstream_compatible -> "upstream_compatible"
    | Stable -> "stable"
    | Beta -> "beta"
    | Alpha -> "alpha"

  let of_string = function
    | "no_extensions" -> Some No_extensions
    | "upstream_compatible" -> Some Upstream_compatible
    | "stable" -> Some Stable
    | "beta" -> Some Beta
    | "alpha" -> Some Alpha
    | _ -> None

  let compare t1 t2 =
    let rank = function
      | No_extensions -> 0
      | Upstream_compatible -> 1
      | Stable -> 2
      | Beta -> 3
      | Alpha -> 4
    in
    compare (rank t1) (rank t2)

  (* For now, the default universe is set to [Alpha] but only a limited set of
     extensions is enabled. After the migration to extension universes, the
     default will be [No_extensions]. *)
  let universe = ref Alpha

  let get () = !universe

  let set new_universe = universe := new_universe

  let is u = compare u !universe = 0

  let compiler_options = function
    | No_extensions -> "flag -extension-universe no_extensions"
    | Upstream_compatible -> "flag -extension-universe upstream_compatible"
    | Stable -> "flag -extension-universe stable"
    | Beta -> "flag -extension-universe beta"
    | Alpha -> "flag -extension-universe alpha (default CLI option)"

  let is_allowed_in t extn_pair =
    match t with
    | No_extensions -> false
    | Upstream_compatible ->
      Exist_pair.is_erasable extn_pair
      && Maturity.compare (Exist_pair.maturity extn_pair) Stable <= 0
    | Stable -> Maturity.compare (Exist_pair.maturity extn_pair) Stable <= 0
    | Beta -> Maturity.compare (Exist_pair.maturity extn_pair) Beta <= 0
    | Alpha -> true

  let is_allowed extn_pair = is_allowed_in !universe extn_pair

  (* The terminating [()] argument helps protect against ignored arguments. See
     the documentation for [Base.failwithf]. *)
  let fail fmt = Format.ksprintf (fun str () -> raise (Arg.Bad str)) fmt

  let check extn_pair =
    if not (is_allowed extn_pair)
    then
      fail "Cannot enable extension %s: incompatible with %s"
        (Exist_pair.to_string extn_pair)
        (compiler_options !universe)
        ()

  let allowed_extensions_in t =
    let maximal_in_universe (Pack extn) =
      let (module Ops) = get_level_ops extn in
      let allowed_levels =
        Ops.all |> List.filter (fun lvl -> is_allowed_in t (Pair (extn, lvl)))
      in
      match allowed_levels with
      | [] -> None
      | lvl :: lvls ->
        let max_allowed_lvl = List.fold_left Ops.max lvl lvls in
        Some (Pair (extn, max_allowed_lvl))
    in
    List.filter_map maximal_in_universe Exist.all
end

(*****************************************)
(* enabling / disabling *)

(* Mutable state. Invariants:

   (1) [!extensions] contains at most one copy of each extension.

   (2) Every member of [!extensions] satisfies [Universe.is_allowed]. (For
   instance, [!universe = No_extensions] implies [!extensions = []]). *)

(* After the migration to extension universes, this will be an empty list. *)
let legacy_default_extensions : extn_pair list =
  Universe.allowed_extensions_in Stable

let extensions : extn_pair list ref = ref legacy_default_extensions

let set_worker (type a) (extn : a t) = function
  | Some value ->
    Universe.check (Pair (extn, value));
    let (module Ops) = get_level_ops extn in
    let rec update_extensions already_seen : extn_pair list -> extn_pair list =
      function
      | [] -> Pair (extn, value) :: already_seen
      | (Pair (extn', v) as e) :: es -> (
        match equal_t extn extn' with
        | None -> update_extensions (e :: already_seen) es
        | Some Refl ->
          Pair (extn, Ops.max v value) :: List.rev_append already_seen es)
    in
    extensions := update_extensions [] !extensions
  | None ->
    extensions
      := List.filter
           (fun (Pair (extn', _) : extn_pair) -> not (equal extn extn'))
           !extensions

let set extn ~enabled = set_worker extn (if enabled then Some () else None)

let enable extn value = set_worker extn (Some value)

let disable extn = set_worker extn None

(* This is similar to [Misc.protect_refs], but we don't have values to set
   [extensions] to. *)
let with_temporary_extensions f =
  let current_extensions = !extensions in
  Fun.protect ~finally:(fun () -> extensions := current_extensions) f

(* It might make sense to ban [set], [enable], [disable],
   [only_erasable_extensions], and [disallow_extensions] inside [f], but it's
   not clear that it's worth the hassle *)
let with_set_worker extn value f =
  with_temporary_extensions (fun () ->
      set_worker extn value;
      f ())

let with_set extn ~enabled =
  with_set_worker extn (if enabled then Some () else None)

let with_enabled extn value = with_set_worker extn (Some value)

let with_disabled extn = with_set_worker extn None

let enable_of_string_exn extn_name =
  match pair_of_string_exn extn_name with
  | Pair (extn, setting) -> enable extn setting

let disable_of_string_exn extn_name =
  match pair_of_string_exn extn_name with Pair (extn, _) -> disable extn

let disable_all () = extensions := []

let unconditionally_enable_maximal_without_checks () =
  let maximal_pair (Pack extn) =
    let (module Ops) = get_level_ops extn in
    Pair (extn, Ops.max_value)
  in
  extensions := List.map maximal_pair Exist.all

let erasable_extensions_only () =
  Universe.is No_extensions || Universe.is Upstream_compatible

let set_universe_and_enable_all u =
  Universe.set u;
  extensions := Universe.allowed_extensions_in (Universe.get ())

let set_universe_and_enable_all_of_string_exn univ_name =
  match Universe.of_string univ_name with
  | Some u -> set_universe_and_enable_all u
  | None ->
    raise (Arg.Bad (Printf.sprintf "Universe %s is not known" univ_name))

(********************************************)
(* checking an extension *)

let is_at_least (type a) (extn : a t) (value : a) =
  let rec check : extn_pair list -> bool = function
    | [] -> false
    | Pair (e, v) :: es -> (
      let (module Ops) = get_level_ops e in
      match equal_t e extn with
      | Some Refl -> Ops.compare v value >= 0
      | None -> check es)
  in
  check !extensions

let is_enabled extn =
  let rec check : extn_pair list -> bool = function
    | [] -> false
    | Pair (e, _) :: _ when equal e extn -> true
    | _ :: es -> check es
  in
  check !extensions

let get_command_line_string_if_enabled extn =
  let rec find = function
    | [] -> None
    | Pair (e, v) :: _ when equal e extn -> Some (to_command_line_string e v)
    | _ :: es -> find es
  in
  find !extensions

(********************************************)
(* existentially packed extension *)

module Exist = struct
  include Exist

  let to_command_line_strings (Pack extn) =
    let (module Ops) = get_level_ops extn in
    List.map (to_command_line_string extn) Ops.all

  let to_string : t -> string = function Pack extn -> to_string extn

  let is_enabled : t -> bool = function Pack extn -> is_enabled extn

  let is_erasable : t -> bool = function Pack extn -> is_erasable extn
end

(********************************************)
(* Special functionality for [Pprintast] *)

module For_pprintast = struct
  type printer_exporter =
    { print_with_maximal_extensions :
        'a. (Format.formatter -> 'a -> unit) -> Format.formatter -> 'a -> unit
    }

  let can_still_define_printers = ref true

  let make_printer_exporter () =
    if !can_still_define_printers
    then (
      can_still_define_printers := false;
      { print_with_maximal_extensions =
          (fun pp fmt item ->
            with_temporary_extensions (fun () ->
                (* It's safe to call this here without validating that the
                   extensions are enabled, because the [Pprintast] printers
                   should always print Jane syntax. *)
                unconditionally_enable_maximal_without_checks ();
                pp fmt item))
      })
    else
      Misc.fatal_error
        "Only Pprintast may use [Language_extension.For_pprintast]"
end<|MERGE_RESOLUTION|>--- conflicted
+++ resolved
@@ -63,12 +63,8 @@
   | Layouts -> (module Maturity)
   | SIMD -> (module Unit)
   | Labeled_tuples -> (module Unit)
-<<<<<<< HEAD
-  | Small_numbers -> (module Unit)
+  | Small_numbers -> (module Maturity)
   | Instances -> (module Unit)
-=======
-  | Small_numbers -> (module Maturity)
->>>>>>> e7cd6f8f
 
 module Exist_pair = struct
   include Exist_pair
@@ -84,12 +80,8 @@
     | Pair (Layouts, m) -> m
     | Pair (SIMD, ()) -> Stable
     | Pair (Labeled_tuples, ()) -> Stable
-<<<<<<< HEAD
-    | Pair (Small_numbers, ()) -> Beta
+    | Pair (Small_numbers, m) -> m
     | Pair (Instances, ()) -> Stable
-=======
-    | Pair (Small_numbers, m) -> m
->>>>>>> e7cd6f8f
 
   let is_erasable : t -> bool = function Pair (ext, _) -> is_erasable ext
 
@@ -100,13 +92,8 @@
       to_string Small_numbers ^ "_" ^ maturity_to_string m
     | Pair
         ( (( Comprehensions | Unique | Include_functor | Polymorphic_parameters
-<<<<<<< HEAD
            | Immutable_arrays | Module_strengthening | SIMD | Labeled_tuples
-           | Small_numbers | Instances ) as ext),
-=======
-           | Immutable_arrays | Module_strengthening | SIMD | Labeled_tuples )
-          as ext),
->>>>>>> e7cd6f8f
+           | Instances ) as ext),
           _ ) ->
       to_string ext
 end
