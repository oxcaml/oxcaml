--- conflicted
+++ resolved
@@ -62,11 +62,8 @@
   | Module_strengthening -> (module Unit)
   | Layouts -> (module Maturity)
   | SIMD -> (module Unit)
-<<<<<<< HEAD
+  | Labeled_tuples -> (module Unit)
   | Instances -> (module Unit)
-=======
-  | Labeled_tuples -> (module Unit)
->>>>>>> fa9a22e6
 
 type extn_pair = Exist_pair.t = Pair : 'a t * 'a -> extn_pair
 
@@ -100,17 +97,11 @@
   | Module_strengthening, Module_strengthening -> Some Refl
   | Layouts, Layouts -> Some Refl
   | SIMD, SIMD -> Some Refl
-<<<<<<< HEAD
+  | Labeled_tuples, Labeled_tuples -> Some Refl
   | Instances, Instances -> Some Refl
   | ( ( Comprehensions | Local | Unique | Include_functor
       | Polymorphic_parameters | Immutable_arrays | Module_strengthening
-      | Layouts | SIMD | Instances ),
-=======
-  | Labeled_tuples, Labeled_tuples -> Some Refl
-  | ( ( Comprehensions | Local | Unique | Include_functor
-      | Polymorphic_parameters | Immutable_arrays | Module_strengthening
-      | Layouts | SIMD | Labeled_tuples ),
->>>>>>> fa9a22e6
+      | Layouts | SIMD | Labeled_tuples | Instances ),
       _ ) ->
     None
 
@@ -206,11 +197,8 @@
     Pair (Include_functor, ());
     Pair (Polymorphic_parameters, ());
     Pair (Immutable_arrays, ());
-<<<<<<< HEAD
+    Pair (Labeled_tuples, ());
     Pair (Instances, ()) ]
-=======
-    Pair (Labeled_tuples, ()) ]
->>>>>>> fa9a22e6
 
 let extensions : extn_pair list ref = ref default_extensions
 
