<<<<<<< HEAD
(* operations we want on every extension level *)
module type Extension_level = sig
  type t
  val compare : t -> t -> int
  val max : t -> t -> t
  val max_value : t
  val all : t list
  val to_command_line_suffix : t -> string
end

module Unit = struct
  type t = unit
  let compare = Unit.compare
  let max _ _ = ()
  let max_value = ()
  let all = [()]
  let to_command_line_suffix () = ""
end

module Maturity = struct
  type t = Stable | Beta | Alpha

  let compare t1 t2 =
    let rank = function
      | Stable -> 1
      | Beta -> 2
      | Alpha -> 3
    in
    compare (rank t1) (rank t2)

  let max t1 t2 = if compare t1 t2 >= 0 then t1 else t2
  let max_value = Alpha

  let all = [ Stable; Beta; Alpha ]

  let to_command_line_suffix = function
    | Stable -> ""
    | Beta -> "_beta"
    | Alpha -> "_alpha"
end

type maturity = Maturity.t = Stable | Beta | Alpha

(* Remember to update [all] when changing this type. *)
type _ t =
  | Comprehensions : unit t
  | Local : unit t
  | Include_functor : unit t
  | Polymorphic_parameters : unit t
  | Immutable_arrays : unit t
  | Module_strengthening : unit t
  | Layouts : Maturity.t t
  | Instances : unit t

type exist =
  Pack : _ t -> exist

let all : exist list =
  [ Pack Comprehensions
  ; Pack Local
  ; Pack Include_functor
  ; Pack Polymorphic_parameters
  ; Pack Immutable_arrays
  ; Pack Module_strengthening
  ; Pack Layouts
  ; Pack Instances
  ]

type extn_pair =
  | Pair : 'a t * 'a -> extn_pair

let get_level_ops : type a. a t -> (module Extension_level with type t = a) =
  function
  | Comprehensions -> (module Unit)
  | Local -> (module Unit)
  | Include_functor -> (module Unit)
  | Polymorphic_parameters -> (module Unit)
  | Immutable_arrays -> (module Unit)
  | Module_strengthening -> (module Unit)
  | Layouts -> (module Maturity)
  | Instances -> (module Unit)

(**********************************)
(* string conversions *)

let to_string : type a. a t -> string = function
  | Comprehensions -> "comprehensions"
  | Local -> "local"
  | Include_functor -> "include_functor"
  | Polymorphic_parameters -> "polymorphic_parameters"
  | Immutable_arrays -> "immutable_arrays"
  | Module_strengthening -> "module_strengthening"
  | Layouts -> "layouts"
  | Instances -> "instances"

(* converts full extension names, like "layouts_alpha" to a pair of
   an extension and its setting *)
let pair_of_string extn_name : extn_pair option =
  match String.lowercase_ascii extn_name with
  | "comprehensions" -> Some (Pair (Comprehensions, ()))
  | "local" -> Some (Pair (Local, ()))
  | "include_functor" -> Some (Pair (Include_functor, ()))
  | "polymorphic_parameters" -> Some (Pair (Polymorphic_parameters, ()))
  | "immutable_arrays" -> Some (Pair (Immutable_arrays, ()))
  | "module_strengthening" -> Some (Pair (Module_strengthening, ()))
  | "layouts" -> Some (Pair (Layouts, (Stable : Maturity.t)))
  | "layouts_beta" -> Some (Pair (Layouts, (Beta : Maturity.t)))
  | "layouts_alpha" -> Some (Pair (Layouts, (Alpha : Maturity.t)))
  | "instances" -> Some (Pair (Instances, ()))
  | _ -> None
=======
include Language_extension_kernel

(* operations we want on every extension level *)
module type Extension_level = sig
  type t
  val compare : t -> t -> int
  val max : t -> t -> t
  val max_value : t
  val all : t list
  val to_command_line_suffix : t -> string
end

module Unit = struct
  type t = unit
  let compare = Unit.compare
  let max _ _ = ()
  let max_value = ()
  let all = [()]
  let to_command_line_suffix () = ""
end

module Maturity = struct
  type t = maturity = Stable | Beta | Alpha

  let compare t1 t2 =
    let rank = function
      | Stable -> 1
      | Beta -> 2
      | Alpha -> 3
    in
    compare (rank t1) (rank t2)

  let max t1 t2 = if compare t1 t2 >= 0 then t1 else t2
  let max_value = Alpha

  let all = [ Stable; Beta; Alpha ]

  let to_command_line_suffix = function
    | Stable -> ""
    | Beta -> "_beta"
    | Alpha -> "_alpha"
end

let get_level_ops : type a. a t -> (module Extension_level with type t = a) =
  function
  | Comprehensions -> (module Unit)
  | Local -> (module Unit)
  | Include_functor -> (module Unit)
  | Polymorphic_parameters -> (module Unit)
  | Immutable_arrays -> (module Unit)
  | Module_strengthening -> (module Unit)
  | Layouts -> (module Maturity)
  | SIMD -> (module Unit)

type extn_pair = Exist_pair.t = Pair : 'a t * 'a -> extn_pair
type exist = Exist.t = Pack : _ t -> exist

(**********************************)
(* string conversions *)

let to_command_line_string : type a. a t -> a -> string = fun extn level ->
  let (module Ops) = get_level_ops extn in
  to_string extn ^ Ops.to_command_line_suffix level
>>>>>>> 9289e84a

let pair_of_string_exn extn_name = match pair_of_string extn_name with
  | Some pair -> pair
  | None ->
    raise (Arg.Bad(Printf.sprintf "Extension %s is not known" extn_name))

<<<<<<< HEAD
let of_string extn_name =
  let pack (Pair (extn, _) : extn_pair) = Pack extn in
  Option.map pack (pair_of_string extn_name)

let maturity_to_string = function
  | Alpha -> "alpha"
  | Beta -> "beta"
  | Stable -> "stable"

=======
>>>>>>> 9289e84a
(************************************)
(* equality *)

let equal_t (type a b) (a : a t) (b : b t) : (a, b) Misc.eq option = match a, b with
  | Comprehensions, Comprehensions -> Some Refl
  | Local, Local -> Some Refl
  | Include_functor, Include_functor -> Some Refl
  | Polymorphic_parameters, Polymorphic_parameters -> Some Refl
  | Immutable_arrays, Immutable_arrays -> Some Refl
  | Module_strengthening, Module_strengthening -> Some Refl
  | Layouts, Layouts -> Some Refl
<<<<<<< HEAD
  | Instances, Instances -> Some Refl
  | (Comprehensions | Local | Include_functor | Polymorphic_parameters |
     Immutable_arrays | Module_strengthening | Layouts | Instances), _ -> None
=======
  | SIMD, SIMD -> Some Refl
  | (Comprehensions | Local | Include_functor | Polymorphic_parameters |
     Immutable_arrays | Module_strengthening | Layouts | SIMD), _ -> None
>>>>>>> 9289e84a

let equal a b = Option.is_some (equal_t a b)

(*****************************)
(* extension universes *)

<<<<<<< HEAD
(* We'll do this in a more principled way later. *)
(* CR layouts: Note that layouts is only "mostly" erasable, because of annoying
   interactions with the pre-layouts [@@immediate] attribute like:

     type ('a : immediate) t = 'a [@@immediate]

   But we've decided to punt on this issue in the short term.
*)
let is_erasable : type a. a t -> bool = function
  | Local
  | Layouts ->
      true
  | Comprehensions
  | Include_functor
  | Polymorphic_parameters
  | Immutable_arrays
  | Module_strengthening
  | Instances ->
      false

=======
>>>>>>> 9289e84a
module Universe : sig
  val is_allowed : 'a t -> bool
  val check : 'a t -> unit
  val check_maximal : unit -> unit

  type t =
    | No_extensions
    | Only_erasable
    | Any

  val set : t -> bool
end = struct
  (** Which extensions can be enabled? *)
  type t =
    | No_extensions
    | Only_erasable
    | Any

  let compare t1 t2 =
    let rank = function
      | No_extensions -> 1
      | Only_erasable -> 2
      | Any -> 3
    in
    compare (rank t1) (rank t2)

  let universe = ref Any

  let compiler_options = function
    | No_extensions -> "flag -disable-all-extensions"
    | Only_erasable -> "flag -only-erasable-extensions"
    | Any           -> "default options"

  let is_allowed ext = match !universe with
    | No_extensions -> false
    | Only_erasable -> is_erasable ext
    | Any           -> true

  (* are _all_ extensions allowed? *)
  let all_allowed () = match !universe with
    | Any -> true
    | No_extensions | Only_erasable -> false

  (* The terminating [()] argument helps protect against ignored arguments. See
     the documentation for [Base.failwithf]. *)
  let fail fmt =
    Format.ksprintf (fun str () -> raise (Arg.Bad str)) fmt

  let check extn =
    if not (is_allowed extn)
    then fail "Cannot enable extension %s: incompatible with %s"
           (to_string extn)
           (compiler_options !universe)
           ()

  let check_maximal () =
    if not (all_allowed ())
    then fail "Cannot enable all extensions: incompatible with %s"
           (compiler_options !universe)
           ()

  (* returns whether or not a change was actually made *)
  let set new_universe =
    let cmp = compare new_universe !universe in
    if cmp > 0
    then fail "Cannot specify %s: incompatible with %s"
           (compiler_options new_universe)
           (compiler_options !universe)
           ();
   universe := new_universe;
    cmp <> 0
end

(*****************************************)
(* enabling / disabling *)

(* Mutable state.  Invariants:

   (1) [!extensions] contains at most one copy of each extension.

   (2) Every member of [!extensions] satisfies [Universe.is_allowed].
       (For instance, [!universe = No_extensions] implies
       [!extensions = []]). *)

let default_extensions : extn_pair list =
  [ Pair (Local, ())
  ; Pair (Include_functor, ())
  ; Pair (Polymorphic_parameters, ())
<<<<<<< HEAD
  ; Pair (Instances, ())
=======
>>>>>>> 9289e84a
  ]
let extensions : extn_pair list ref = ref default_extensions

let set_worker (type a) (extn : a t) = function
  | Some value ->
    Universe.check extn;
    let (module Ops) = get_level_ops extn in
    let rec update_extensions already_seen : extn_pair list -> extn_pair list =
      function
      | [] -> Pair (extn, value) :: already_seen
      | ((Pair (extn', v) as e) :: es) ->
         match equal_t extn extn' with
         | None -> update_extensions (e :: already_seen) es
         | Some Refl ->
            Pair (extn, Ops.max v value) :: List.rev_append already_seen es
    in
    extensions := update_extensions [] !extensions
  | None ->
    extensions :=
      List.filter (fun (Pair (extn', _) : extn_pair) -> not (equal extn extn'))
        !extensions

let set extn ~enabled =
  set_worker extn (if enabled then Some () else None)
let enable extn value = set_worker extn (Some value)
let disable extn = set_worker extn None

(* It might make sense to ban [set], [enable], [disable],
   [only_erasable_extensions], and [disallow_extensions] inside [f], but it's
   not clear that it's worth the hassle *)
let with_set_worker extn value f =
  (* This is similar to [Misc.protect_refs], but we don't have values to set
     [extensions] to. *)
  let current_extensions = !extensions in
  Fun.protect
    ~finally:(fun () -> extensions := current_extensions)
    (fun () ->
       set_worker extn value;
       f ())

let with_set extn ~enabled =
  with_set_worker extn (if enabled then Some () else None)
let with_enabled extn value = with_set_worker extn (Some value)
let with_disabled extn = with_set_worker extn None

let enable_of_string_exn extn_name = match pair_of_string_exn extn_name with
  | Pair (extn, setting) -> enable extn setting

let disable_of_string_exn extn_name = match pair_of_string_exn extn_name with
  | Pair (extn, _) -> disable extn

let disable_all () =
  extensions := []

let enable_maximal () =
  Universe.check_maximal ();
  let maximal_pair (Pack extn) =
    let (module Ops) = get_level_ops extn in
    Pair (extn, Ops.max_value)
  in
<<<<<<< HEAD
  extensions := List.map maximal_pair all
=======
  extensions := List.map maximal_pair Exist.all
>>>>>>> 9289e84a

let restrict_to_erasable_extensions () =
  let changed = Universe.set Only_erasable in
  if changed
  then extensions :=
      List.filter (fun (Pair (extn, _)) -> Universe.is_allowed extn) !extensions

let disallow_extensions () =
  ignore (Universe.set No_extensions : bool);
  disable_all ()

(********************************************)
(* checking an extension *)

let is_at_least (type a) (extn : a t) (value : a) =
  let rec check : extn_pair list -> bool = function
    | [] -> false
    | (Pair (e, v) :: es) ->
      let (module Ops) = get_level_ops e in
      match equal_t e extn with
      | Some Refl -> Ops.compare v value >= 0
      | None -> check es
  in
  check !extensions

let is_enabled extn =
  let rec check : extn_pair list -> bool = function
    | [] -> false
    | (Pair (e, _) :: _) when equal e extn -> true
    | (_ :: es) -> check es
  in
  check !extensions

<<<<<<< HEAD

module Exist = struct
  type 'a extn = 'a t
  type t = exist =
    | Pack : 'a extn -> t

  let to_command_line_strings (Pack extn) =
    let (module Ops) = get_level_ops extn in
    List.map
      (fun level -> to_string extn ^ Ops.to_command_line_suffix level)
      Ops.all
=======
let get_command_line_string_if_enabled extn =
  let rec find = function
    | [] -> None
    | (Pair (e, v) :: _) when equal e extn -> Some (to_command_line_string e v)
    | (_ :: es) -> find es
  in
  find !extensions

(********************************************)
(* existentially packed extension *)

module Exist = struct
  include Exist

  let to_command_line_strings (Pack extn) =
    let (module Ops) = get_level_ops extn in
    List.map (to_command_line_string extn) Ops.all
>>>>>>> 9289e84a

  let to_string : t -> string = function
    | Pack extn -> to_string extn

  let is_enabled : t -> bool = function
    | Pack extn -> is_enabled extn

  let is_erasable : t -> bool = function
    | Pack extn -> is_erasable extn
<<<<<<< HEAD

  let all = all
=======
>>>>>>> 9289e84a
end<|MERGE_RESOLUTION|>--- conflicted
+++ resolved
@@ -1,115 +1,3 @@
-<<<<<<< HEAD
-(* operations we want on every extension level *)
-module type Extension_level = sig
-  type t
-  val compare : t -> t -> int
-  val max : t -> t -> t
-  val max_value : t
-  val all : t list
-  val to_command_line_suffix : t -> string
-end
-
-module Unit = struct
-  type t = unit
-  let compare = Unit.compare
-  let max _ _ = ()
-  let max_value = ()
-  let all = [()]
-  let to_command_line_suffix () = ""
-end
-
-module Maturity = struct
-  type t = Stable | Beta | Alpha
-
-  let compare t1 t2 =
-    let rank = function
-      | Stable -> 1
-      | Beta -> 2
-      | Alpha -> 3
-    in
-    compare (rank t1) (rank t2)
-
-  let max t1 t2 = if compare t1 t2 >= 0 then t1 else t2
-  let max_value = Alpha
-
-  let all = [ Stable; Beta; Alpha ]
-
-  let to_command_line_suffix = function
-    | Stable -> ""
-    | Beta -> "_beta"
-    | Alpha -> "_alpha"
-end
-
-type maturity = Maturity.t = Stable | Beta | Alpha
-
-(* Remember to update [all] when changing this type. *)
-type _ t =
-  | Comprehensions : unit t
-  | Local : unit t
-  | Include_functor : unit t
-  | Polymorphic_parameters : unit t
-  | Immutable_arrays : unit t
-  | Module_strengthening : unit t
-  | Layouts : Maturity.t t
-  | Instances : unit t
-
-type exist =
-  Pack : _ t -> exist
-
-let all : exist list =
-  [ Pack Comprehensions
-  ; Pack Local
-  ; Pack Include_functor
-  ; Pack Polymorphic_parameters
-  ; Pack Immutable_arrays
-  ; Pack Module_strengthening
-  ; Pack Layouts
-  ; Pack Instances
-  ]
-
-type extn_pair =
-  | Pair : 'a t * 'a -> extn_pair
-
-let get_level_ops : type a. a t -> (module Extension_level with type t = a) =
-  function
-  | Comprehensions -> (module Unit)
-  | Local -> (module Unit)
-  | Include_functor -> (module Unit)
-  | Polymorphic_parameters -> (module Unit)
-  | Immutable_arrays -> (module Unit)
-  | Module_strengthening -> (module Unit)
-  | Layouts -> (module Maturity)
-  | Instances -> (module Unit)
-
-(**********************************)
-(* string conversions *)
-
-let to_string : type a. a t -> string = function
-  | Comprehensions -> "comprehensions"
-  | Local -> "local"
-  | Include_functor -> "include_functor"
-  | Polymorphic_parameters -> "polymorphic_parameters"
-  | Immutable_arrays -> "immutable_arrays"
-  | Module_strengthening -> "module_strengthening"
-  | Layouts -> "layouts"
-  | Instances -> "instances"
-
-(* converts full extension names, like "layouts_alpha" to a pair of
-   an extension and its setting *)
-let pair_of_string extn_name : extn_pair option =
-  match String.lowercase_ascii extn_name with
-  | "comprehensions" -> Some (Pair (Comprehensions, ()))
-  | "local" -> Some (Pair (Local, ()))
-  | "include_functor" -> Some (Pair (Include_functor, ()))
-  | "polymorphic_parameters" -> Some (Pair (Polymorphic_parameters, ()))
-  | "immutable_arrays" -> Some (Pair (Immutable_arrays, ()))
-  | "module_strengthening" -> Some (Pair (Module_strengthening, ()))
-  | "layouts" -> Some (Pair (Layouts, (Stable : Maturity.t)))
-  | "layouts_beta" -> Some (Pair (Layouts, (Beta : Maturity.t)))
-  | "layouts_alpha" -> Some (Pair (Layouts, (Alpha : Maturity.t)))
-  | "instances" -> Some (Pair (Instances, ()))
-  | _ -> None
-=======
 include Language_extension_kernel
 
 (* operations we want on every extension level *)
@@ -163,6 +51,7 @@
   | Module_strengthening -> (module Unit)
   | Layouts -> (module Maturity)
   | SIMD -> (module Unit)
+  | Instances -> (module Unit)
 
 type extn_pair = Exist_pair.t = Pair : 'a t * 'a -> extn_pair
 type exist = Exist.t = Pack : _ t -> exist
@@ -173,25 +62,12 @@
 let to_command_line_string : type a. a t -> a -> string = fun extn level ->
   let (module Ops) = get_level_ops extn in
   to_string extn ^ Ops.to_command_line_suffix level
->>>>>>> 9289e84a
 
 let pair_of_string_exn extn_name = match pair_of_string extn_name with
   | Some pair -> pair
   | None ->
     raise (Arg.Bad(Printf.sprintf "Extension %s is not known" extn_name))
 
-<<<<<<< HEAD
-let of_string extn_name =
-  let pack (Pair (extn, _) : extn_pair) = Pack extn in
-  Option.map pack (pair_of_string extn_name)
-
-let maturity_to_string = function
-  | Alpha -> "alpha"
-  | Beta -> "beta"
-  | Stable -> "stable"
-
-=======
->>>>>>> 9289e84a
 (************************************)
 (* equality *)
 
@@ -203,44 +79,17 @@
   | Immutable_arrays, Immutable_arrays -> Some Refl
   | Module_strengthening, Module_strengthening -> Some Refl
   | Layouts, Layouts -> Some Refl
-<<<<<<< HEAD
+  | SIMD, SIMD -> Some Refl
   | Instances, Instances -> Some Refl
   | (Comprehensions | Local | Include_functor | Polymorphic_parameters |
-     Immutable_arrays | Module_strengthening | Layouts | Instances), _ -> None
-=======
-  | SIMD, SIMD -> Some Refl
-  | (Comprehensions | Local | Include_functor | Polymorphic_parameters |
-     Immutable_arrays | Module_strengthening | Layouts | SIMD), _ -> None
->>>>>>> 9289e84a
+     Immutable_arrays | Module_strengthening | Layouts | SIMD |
+     Instances), _ -> None
 
 let equal a b = Option.is_some (equal_t a b)
 
 (*****************************)
 (* extension universes *)
 
-<<<<<<< HEAD
-(* We'll do this in a more principled way later. *)
-(* CR layouts: Note that layouts is only "mostly" erasable, because of annoying
-   interactions with the pre-layouts [@@immediate] attribute like:
-
-     type ('a : immediate) t = 'a [@@immediate]
-
-   But we've decided to punt on this issue in the short term.
-*)
-let is_erasable : type a. a t -> bool = function
-  | Local
-  | Layouts ->
-      true
-  | Comprehensions
-  | Include_functor
-  | Polymorphic_parameters
-  | Immutable_arrays
-  | Module_strengthening
-  | Instances ->
-      false
-
-=======
->>>>>>> 9289e84a
 module Universe : sig
   val is_allowed : 'a t -> bool
   val check : 'a t -> unit
@@ -329,10 +178,7 @@
   [ Pair (Local, ())
   ; Pair (Include_functor, ())
   ; Pair (Polymorphic_parameters, ())
-<<<<<<< HEAD
   ; Pair (Instances, ())
-=======
->>>>>>> 9289e84a
   ]
 let extensions : extn_pair list ref = ref default_extensions
 
@@ -393,11 +239,7 @@
     let (module Ops) = get_level_ops extn in
     Pair (extn, Ops.max_value)
   in
-<<<<<<< HEAD
-  extensions := List.map maximal_pair all
-=======
   extensions := List.map maximal_pair Exist.all
->>>>>>> 9289e84a
 
 let restrict_to_erasable_extensions () =
   let changed = Universe.set Only_erasable in
@@ -431,19 +273,6 @@
   in
   check !extensions
 
-<<<<<<< HEAD
-
-module Exist = struct
-  type 'a extn = 'a t
-  type t = exist =
-    | Pack : 'a extn -> t
-
-  let to_command_line_strings (Pack extn) =
-    let (module Ops) = get_level_ops extn in
-    List.map
-      (fun level -> to_string extn ^ Ops.to_command_line_suffix level)
-      Ops.all
-=======
 let get_command_line_string_if_enabled extn =
   let rec find = function
     | [] -> None
@@ -461,7 +290,6 @@
   let to_command_line_strings (Pack extn) =
     let (module Ops) = get_level_ops extn in
     List.map (to_command_line_string extn) Ops.all
->>>>>>> 9289e84a
 
   let to_string : t -> string = function
     | Pack extn -> to_string extn
@@ -471,9 +299,4 @@
 
   let is_erasable : t -> bool = function
     | Pack extn -> is_erasable extn
-<<<<<<< HEAD
-
-  let all = all
-=======
->>>>>>> 9289e84a
 end