--- conflicted
+++ resolved
@@ -808,16 +808,11 @@
     if (Tag_val(v) == Closure_tag) {
       i = Start_env_closinfo(Closinfo_val(v));
     }
-<<<<<<< HEAD
     mlsize_t scannable_wosize =
       Is_mixed_block_reserved(Reserved_val(v))
       ? Mixed_block_scannable_wosize_reserved(Reserved_val(v))
       : Wosize_val(v);
     for (; i < scannable_wosize; i++) {
-=======
-    mlsize_t size = Wosize_val(v);
-    for (; i < size; i++) {
->>>>>>> 47bba276
       value f = Field(v, i);
       if (Is_block(f)) verify_push(st, f, Op_val(v)+i);
     }
