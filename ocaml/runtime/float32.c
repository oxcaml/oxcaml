--- conflicted
+++ resolved
@@ -420,10 +420,6 @@
   CAMLreturn (res);
 }
 
-<<<<<<< HEAD
-CAMLprim value caml_string_getf32(value str, value index)
-{
-=======
 /* The functions on bytes, strings, and bigstrings (ba_uint8) are only used
    in bytecode builds. Otherwise, the flambda-backend compiler translates
    the corresponding primitives directly to load/store instructions. */
@@ -434,90 +430,60 @@
   caml_failwith(
     "Raw float32 load/store is not supported on big-endian architectures.");
 #else
->>>>>>> c1749b6a
   intnat idx = Long_val(index);
   if (idx < 0 || idx + 3 >= caml_string_length(str)) caml_array_bound_error();
   float res = *(float*)&Byte_u(str, idx);
   return caml_copy_float32(res);
-<<<<<<< HEAD
-=======
-#endif
->>>>>>> c1749b6a
+#endif
 }
 
 CAMLprim value caml_bytes_getf32(value str, value index)
 {
-<<<<<<< HEAD
-  return caml_string_getf32(str,index);
-=======
   return caml_string_getf32(str, index);
->>>>>>> c1749b6a
 }
 
 CAMLprim value caml_bytes_setf32(value str, value index, value newval)
 {
-<<<<<<< HEAD
-=======
 #ifdef ARCH_BIG_ENDIAN
   caml_failwith(
     "Raw float32 load/store is not supported on big-endian architectures.");
 #else
->>>>>>> c1749b6a
   intnat idx = Long_val(index);
   if (idx < 0 || idx + 3 >= caml_string_length(str)) caml_array_bound_error();
   *(float*)&Byte_u(str, idx) = Float32_val(newval);
   return Val_unit;
-<<<<<<< HEAD
-=======
-#endif
->>>>>>> c1749b6a
+#endif
 }
 
 CAMLprim value caml_ba_uint8_getf32(value vb, value vind)
 {
-<<<<<<< HEAD
-=======
 #ifdef ARCH_BIG_ENDIAN
   caml_failwith(
     "Raw float32 load/store is not supported on big-endian architectures.");
 #else
->>>>>>> c1749b6a
   intnat idx = Long_val(vind);
   struct caml_ba_array * b = Caml_ba_array_val(vb);
   if (idx < 0 || idx >= b->dim[0] - 3) caml_array_bound_error();
   float res = *(float*)&Byte_u(b->data, idx);
   return caml_copy_float32(res);
-<<<<<<< HEAD
-=======
-#endif
->>>>>>> c1749b6a
+#endif
 }
 
 CAMLprim value caml_ba_uint8_setf32(value vb, value vind, value newval)
 {
-<<<<<<< HEAD
-=======
 #ifdef ARCH_BIG_ENDIAN
   caml_failwith(
     "Raw float32 load/store is not supported on big-endian architectures.");
 #else
->>>>>>> c1749b6a
   intnat idx = Long_val(vind);
   struct caml_ba_array * b = Caml_ba_array_val(vb);
   if (idx < 0 || idx >= b->dim[0] - 3) caml_array_bound_error();
   *(float*)&Byte_u(b->data, idx) = Float32_val(newval);
   return Val_unit;
-<<<<<<< HEAD
+#endif
 }
 
 /* Defined in bigarray.c */
-
-=======
-#endif
-}
-
-/* Defined in bigarray.c */
->>>>>>> c1749b6a
 CAMLextern intnat caml_ba_offset(struct caml_ba_array * b, intnat * index);
 
 static value caml_ba_float32_get_aux(value vb, volatile value * vind, int nind)
@@ -536,17 +502,10 @@
   offset = caml_ba_offset(b, index);
   /* Perform read */
   switch ((b->flags) & CAML_BA_KIND_MASK) {
-<<<<<<< HEAD
-  default:
-    caml_invalid_argument("Float32.Bigarray.get: wrong kind");
-  case CAML_BA_FLOAT32:
-    return caml_copy_float32(((float *) b->data)[offset]);
-=======
   case CAML_BA_FLOAT32:
     return caml_copy_float32(((float *) b->data)[offset]);
   default:
     caml_invalid_argument("Float32.Bigarray.get: wrong kind");
->>>>>>> c1749b6a
   }
 }
 
@@ -558,16 +517,6 @@
 CAMLprim value caml_ba_float32_get_2(value vb, value vind1, value vind2)
 {
   value vind[2];
-<<<<<<< HEAD
-  vind[0] = vind1; vind[1] = vind2;
-  return caml_ba_float32_get_aux(vb, vind, 2);
-}
-
-CAMLprim value caml_ba_float32_get_3(value vb, value vind1, value vind2, value vind3)
-{
-  value vind[3];
-  vind[0] = vind1; vind[1] = vind2; vind[2] = vind3;
-=======
   vind[0] = vind1;
   vind[1] = vind2;
   return caml_ba_float32_get_aux(vb, vind, 2);
@@ -580,16 +529,11 @@
   vind[0] = vind1;
   vind[1] = vind2;
   vind[2] = vind3;
->>>>>>> c1749b6a
   return caml_ba_float32_get_aux(vb, vind, 3);
 }
 
 static value caml_ba_float32_set_aux(value vb, volatile value * vind,
-<<<<<<< HEAD
-                             intnat nind, value newval)
-=======
                                      intnat nind, value newval)
->>>>>>> c1749b6a
 {
   struct caml_ba_array * b = Caml_ba_array_val(vb);
   intnat index[CAML_BA_MAX_NUM_DIMS];
@@ -605,18 +549,11 @@
   offset = caml_ba_offset(b, index);
   /* Perform write */
   switch (b->flags & CAML_BA_KIND_MASK) {
-<<<<<<< HEAD
-  default:
-    caml_invalid_argument("Float32.Bigarray.get: wrong kind");
-  case CAML_BA_FLOAT32:
-    ((float *) b->data)[offset] = Float32_val(newval); break;
-=======
   case CAML_BA_FLOAT32:
     ((float *) b->data)[offset] = Float32_val(newval);
     break;
   default:
     caml_invalid_argument("Float32.Bigarray.get: wrong kind");
->>>>>>> c1749b6a
   }
   return Val_unit;
 }
@@ -626,20 +563,6 @@
   return caml_ba_float32_set_aux(vb, &vind1, 1, newval);
 }
 
-<<<<<<< HEAD
-CAMLprim value caml_ba_float32_set_2(value vb, value vind1, value vind2, value newval)
-{
-  value vind[2];
-  vind[0] = vind1; vind[1] = vind2;
-  return caml_ba_float32_set_aux(vb, vind, 2, newval);
-}
-
-CAMLprim value caml_ba_float32_set_3(value vb, value vind1, value vind2, value vind3,
-                     value newval)
-{
-  value vind[3];
-  vind[0] = vind1; vind[1] = vind2; vind[2] = vind3;
-=======
 CAMLprim value caml_ba_float32_set_2(value vb, value vind1, value vind2,
                                      value newval)
 {
@@ -656,7 +579,6 @@
   vind[0] = vind1;
   vind[1] = vind2;
   vind[2] = vind3;
->>>>>>> c1749b6a
   return caml_ba_float32_set_aux(vb, vind, 3, newval);
 }
 
