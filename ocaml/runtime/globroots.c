--- conflicted
+++ resolved
@@ -264,14 +264,8 @@
   for (i = 0; caml_globals[i] != 0; i++) {
     for(glob = caml_globals[i]; *glob != 0; glob++) {
       glob_block = *glob;
-<<<<<<< HEAD
       compute_index_for_global_root_scan(&glob_block, &start, &stop);
-      for (j = start; j < stop; j++) {
-=======
-      compute_index_for_global_root_scan(&glob_block, &start);
-      mlsize_t size = Wosize_val(glob_block);
       for (j = start; j < size; j++) {
->>>>>>> 47bba276
         f(fdata, Field(glob_block, j), &Field(glob_block, j));
       }
     }
@@ -281,14 +275,8 @@
   iter_list(dyn_globals, lnk) {
     for(glob = (value *) lnk->data; *glob != 0; glob++) {
       glob_block = *glob;
-<<<<<<< HEAD
       compute_index_for_global_root_scan(&glob_block, &start, &stop);
       for (j = start; j < stop; j++) {
-=======
-      compute_index_for_global_root_scan(&glob_block, &start);
-      mlsize_t size = Wosize_val(glob_block);
-      for (j = start; j < size; j++) {
->>>>>>> 47bba276
         f(fdata, Field(glob_block, j), &Field(glob_block, j));
       }
     }
