--- conflicted
+++ resolved
@@ -348,40 +348,24 @@
        ~separability:Separability.Ind
        ~kind:(fun tvar ->
          variant [cstr ident_nil [];
-<<<<<<< HEAD
                   cstr ident_cons [unrestricted tvar;
                                    type_list tvar |> unrestricted]]
-           [| [| |]; [| list_argument_jkind;
-                        Jkind.value ~why:Boxed_variant |] |] )
-=======
-                  cstr ident_cons [tvar, Unrestricted;
-                                   type_list tvar, Unrestricted]]
            [| Constructor_uniform_value, [| |];
               Constructor_uniform_value,
                 [| list_argument_jkind;
                    Jkind.value ~why:Boxed_variant;
                 |];
            |] )
->>>>>>> 8a1a5d0b
        ~jkind:(Jkind.value ~why:Boxed_variant)
   |> add_type ident_nativeint
   |> add_type1 ident_option
        ~variance:Variance.covariant
        ~separability:Separability.Ind
        ~kind:(fun tvar ->
-<<<<<<< HEAD
-         variant
-           [
-            cstr ident_none [];
-            cstr ident_some [unrestricted tvar]
-           ]
-           [| [| |]; [| option_argument_jkind |] |])
-=======
-         variant [cstr ident_none []; cstr ident_some [tvar, Unrestricted]]
+         variant [cstr ident_none []; cstr ident_some [unrestricted tvar]]
            [| Constructor_uniform_value, [| |];
               Constructor_uniform_value, [| option_argument_jkind |];
            |])
->>>>>>> 8a1a5d0b
        ~jkind:(Jkind.value ~why:Boxed_variant)
   |> add_type ident_lexing_position
        ~kind:(
