(**************************************************************************)
(*                                                                        *)
(*                                 OCaml                                  *)
(*                                                                        *)
(*                        Alain Frisch, LexiFi                            *)
(*                                                                        *)
(*   Copyright 2015 Institut National de Recherche en Informatique et     *)
(*     en Automatique.                                                    *)
(*                                                                        *)
(*   All rights reserved.  This file is distributed under the terms of    *)
(*   the GNU Lesser General Public License version 2.1, with the          *)
(*   special exception on linking described in the file LICENSE.          *)
(*                                                                        *)
(**************************************************************************)

open Asttypes
open Typedtree

(* TODO: add 'methods' for location, attribute, extension,
   include_declaration, include_description *)

type mapper =
  {
    binding_op: mapper -> binding_op -> binding_op;
    case: 'k . mapper -> 'k case -> 'k case;
    class_declaration: mapper -> class_declaration -> class_declaration;
    class_description: mapper -> class_description -> class_description;
    class_expr: mapper -> class_expr -> class_expr;
    class_field: mapper -> class_field -> class_field;
    class_signature: mapper -> class_signature -> class_signature;
    class_structure: mapper -> class_structure -> class_structure;
    class_type: mapper -> class_type -> class_type;
    class_type_declaration: mapper -> class_type_declaration ->
      class_type_declaration;
    class_type_field: mapper -> class_type_field -> class_type_field;
    env: mapper -> Env.t -> Env.t;
    expr: mapper -> expression -> expression;
    extension_constructor: mapper -> extension_constructor ->
      extension_constructor;
    layout_annotation: mapper -> const_layout -> const_layout;
    module_binding: mapper -> module_binding -> module_binding;
    module_coercion: mapper -> module_coercion -> module_coercion;
    module_declaration: mapper -> module_declaration -> module_declaration;
    module_substitution: mapper -> module_substitution -> module_substitution;
    module_expr: mapper -> module_expr -> module_expr;
    module_type: mapper -> module_type -> module_type;
    module_type_declaration:
      mapper -> module_type_declaration -> module_type_declaration;
    package_type: mapper -> package_type -> package_type;
    pat: 'k . mapper -> 'k general_pattern -> 'k general_pattern;
    row_field: mapper -> row_field -> row_field;
    object_field: mapper -> object_field -> object_field;
    open_declaration: mapper -> open_declaration -> open_declaration;
    open_description: mapper -> open_description -> open_description;
    signature: mapper -> signature -> signature;
    signature_item: mapper -> signature_item -> signature_item;
    structure: mapper -> structure -> structure;
    structure_item: mapper -> structure_item -> structure_item;
    typ: mapper -> core_type -> core_type;
    type_declaration: mapper -> type_declaration -> type_declaration;
    type_declarations: mapper -> (rec_flag * type_declaration list)
      -> (rec_flag * type_declaration list);
    type_extension: mapper -> type_extension -> type_extension;
    type_exception: mapper -> type_exception -> type_exception;
    type_kind: mapper -> type_kind -> type_kind;
    value_binding: mapper -> value_binding -> value_binding;
    value_bindings: mapper -> (rec_flag * value_binding list) ->
      (rec_flag * value_binding list);
    value_description: mapper -> value_description -> value_description;
    with_constraint: mapper -> with_constraint -> with_constraint;
  }

let id x = x
let tuple2 f1 f2 (x, y) = (f1 x, f2 y)
let tuple3 f1 f2 f3 (x, y, z) = (f1 x, f2 y, f3 z)

let structure sub {str_items; str_type; str_final_env} =
  {
    str_items = List.map (sub.structure_item sub) str_items;
    str_final_env = sub.env sub str_final_env;
    str_type;
  }

let class_infos sub f x =
  {x with
   ci_params = List.map (tuple2 (sub.typ sub) id) x.ci_params;
   ci_expr = f x.ci_expr;
  }

let module_type_declaration sub x =
  let mtd_type = Option.map (sub.module_type sub) x.mtd_type in
  {x with mtd_type}

let module_declaration sub x =
  let md_type = sub.module_type sub x.md_type in
  {x with md_type}

let module_substitution _ x = x

let include_kind sub = function
  | Tincl_structure -> Tincl_structure
  | Tincl_functor ccs ->
      Tincl_functor
        (List.map (fun (nm, cc) -> (nm, sub.module_coercion sub cc)) ccs)
  | Tincl_gen_functor ccs ->
      Tincl_gen_functor
        (List.map (fun (nm, cc) -> (nm, sub.module_coercion sub cc)) ccs)

let str_include_infos sub x =
  { x with incl_mod = sub.module_expr sub x.incl_mod;
           incl_kind = include_kind sub x.incl_kind }

let class_type_declaration sub x =
  class_infos sub (sub.class_type sub) x

let class_declaration sub x =
  class_infos sub (sub.class_expr sub) x

let structure_item sub {str_desc; str_loc; str_env} =
  let str_env = sub.env sub str_env in
  let str_desc =
    match str_desc with
    | Tstr_eval (exp, layout, attrs) ->
        Tstr_eval (sub.expr sub exp, layout, attrs)
    | Tstr_value (rec_flag, list) ->
        let (rec_flag, list) = sub.value_bindings sub (rec_flag, list) in
        Tstr_value (rec_flag, list)
    | Tstr_primitive v -> Tstr_primitive (sub.value_description sub v)
    | Tstr_type (rec_flag, list) ->
        let (rec_flag, list) = sub.type_declarations sub (rec_flag, list) in
        Tstr_type (rec_flag, list)
    | Tstr_typext te -> Tstr_typext (sub.type_extension sub te)
    | Tstr_exception ext -> Tstr_exception (sub.type_exception sub ext)
    | Tstr_module mb -> Tstr_module (sub.module_binding sub mb)
    | Tstr_recmodule list ->
        Tstr_recmodule (List.map (sub.module_binding sub) list)
    | Tstr_modtype x -> Tstr_modtype (sub.module_type_declaration sub x)
    | Tstr_class list ->
        Tstr_class
          (List.map (tuple2 (sub.class_declaration sub) id) list)
    | Tstr_class_type list ->
        Tstr_class_type
          (List.map (tuple3 id id (sub.class_type_declaration sub)) list)
    | Tstr_include incl ->
        Tstr_include (str_include_infos sub incl)
    | Tstr_open od -> Tstr_open (sub.open_declaration sub od)
    | Tstr_attribute _ as d -> d
  in
  {str_desc; str_env; str_loc}

let value_description sub x =
  let val_desc = sub.typ sub x.val_desc in
  {x with val_desc}

let label_decl sub x =
  let ld_type = sub.typ sub x.ld_type in
  {x with ld_type}

let field_decl sub (ty, gf) =
  let ty = sub.typ sub ty in
  (ty, gf)

let constructor_args sub = function
  | Cstr_tuple l -> Cstr_tuple (List.map (field_decl sub) l)
  | Cstr_record l -> Cstr_record (List.map (label_decl sub) l)

let constructor_decl sub cd =
  let cd_args = constructor_args sub cd.cd_args in
  let cd_res = Option.map (sub.typ sub) cd.cd_res in
  {cd with cd_args; cd_res}

let type_kind sub = function
  | Ttype_abstract -> Ttype_abstract
  | Ttype_variant list -> Ttype_variant (List.map (constructor_decl sub) list)
  | Ttype_record list -> Ttype_record (List.map (label_decl sub) list)
  | Ttype_open -> Ttype_open

let type_declaration sub x =
  let typ_cstrs =
    List.map
      (tuple3 (sub.typ sub) (sub.typ sub) id)
      x.typ_cstrs
  in
  let typ_kind = sub.type_kind sub x.typ_kind in
  let typ_manifest = Option.map (sub.typ sub) x.typ_manifest in
  let typ_params = List.map (tuple2 (sub.typ sub) id) x.typ_params in
  {x with typ_cstrs; typ_kind; typ_manifest; typ_params}

let type_declarations sub (rec_flag, list) =
  (rec_flag, List.map (sub.type_declaration sub) list)

let type_extension sub x =
  let tyext_params = List.map (tuple2 (sub.typ sub) id) x.tyext_params in
  let tyext_constructors =
    List.map (sub.extension_constructor sub) x.tyext_constructors
  in
  {x with tyext_constructors; tyext_params}

let type_exception sub x =
  let tyexn_constructor =
    sub.extension_constructor sub x.tyexn_constructor
  in
  {x with tyexn_constructor}

let var_layout sub (v, l) = v, Option.map (sub.layout_annotation sub) l

let extension_constructor sub x =
  let ext_kind =
    match x.ext_kind with
      Text_decl(v, ctl, cto) ->
        Text_decl(List.map (var_layout sub) v,
                  constructor_args sub ctl, Option.map (sub.typ sub) cto)
    | Text_rebind _ as d -> d
  in
  {x with ext_kind}

let pat_extra sub = function
  | Tpat_type _
  | Tpat_unpack as d -> d
  | Tpat_open (path,loc,env) ->  Tpat_open (path, loc, sub.env sub env)
  | Tpat_constraint ct -> Tpat_constraint (sub.typ sub ct)

let pat
  : type k . mapper -> k general_pattern -> k general_pattern
  = fun sub x ->
  let pat_env = sub.env sub x.pat_env in
  let pat_extra = List.map (tuple3 (pat_extra sub) id id) x.pat_extra in
  let pat_desc : k pattern_desc =
    match x.pat_desc with
    | Tpat_any
    | Tpat_var _
    | Tpat_constant _ -> x.pat_desc
    | Tpat_tuple l -> Tpat_tuple (List.map (sub.pat sub) l)
    | Tpat_construct (loc, cd, l, vto) ->
        let vto = Option.map (fun (vl,cty) -> vl, sub.typ sub cty) vto in
        Tpat_construct (loc, cd, List.map (sub.pat sub) l, vto)
    | Tpat_variant (l, po, rd) ->
        Tpat_variant (l, Option.map (sub.pat sub) po, rd)
    | Tpat_record (l, closed) ->
        Tpat_record (List.map (tuple3 id id (sub.pat sub)) l, closed)
    | Tpat_array (am, l) -> Tpat_array (am, List.map (sub.pat sub) l)
    | Tpat_alias (p, id, s, m) -> Tpat_alias (sub.pat sub p, id, s, m)
    | Tpat_lazy p -> Tpat_lazy (sub.pat sub p)
    | Tpat_value p ->
       (as_computation_pattern (sub.pat sub (p :> pattern))).pat_desc
    | Tpat_exception p ->
       Tpat_exception (sub.pat sub p)
    | Tpat_or (p1, p2, rd) ->
        Tpat_or (sub.pat sub p1, sub.pat sub p2, rd)
  in
  {x with pat_extra; pat_desc; pat_env}

let expr sub x =
  let extra = function
    | Texp_constraint cty ->
        Texp_constraint (sub.typ sub cty)
    | Texp_coerce (cty1, cty2) ->
        Texp_coerce (Option.map (sub.typ sub) cty1, sub.typ sub cty2)
    | Texp_newtype _ as d -> d
    | Texp_poly cto -> Texp_poly (Option.map (sub.typ sub) cto)
  in
  let exp_extra = List.map (tuple3 extra id id) x.exp_extra in
  let exp_env = sub.env sub x.exp_env in
  let map_comprehension {comp_body; comp_clauses} =
    { comp_body =
        sub.expr sub comp_body
    ; comp_clauses =
        List.map
          (function
            | Texp_comp_for bindings ->
                Texp_comp_for
                  (List.map
                     (fun {comp_cb_iterator; comp_cb_attributes} ->
                        let comp_cb_iterator = match comp_cb_iterator with
                          | Texp_comp_range
                              { ident; pattern; start; stop; direction }
                            ->
                              Texp_comp_range
                                { ident
                                ; pattern
                                    (* Just mirroring [ident], ignored (see
                                       [Texp_for] *)
                                ; start = sub.expr sub start
                                ; stop  = sub.expr sub stop
                                ; direction }
                          | Texp_comp_in { pattern; sequence } ->
                              Texp_comp_in
                                { pattern = sub.pat sub pattern
                                ; sequence = sub.expr sub sequence }
                        in
                        {comp_cb_iterator; comp_cb_attributes})
                     bindings)
            | Texp_comp_when exp ->
              Texp_comp_when (sub.expr sub exp))
          comp_clauses
    }
  in
  let exp_desc =
    match x.exp_desc with
    | Texp_ident _
    | Texp_constant _ as d -> d
    | Texp_let (rec_flag, list, exp) ->
        let (rec_flag, list) = sub.value_bindings sub (rec_flag, list) in
        Texp_let (rec_flag, list, sub.expr sub exp)
    | Texp_function { arg_label; param; cases; partial; region; curry;
                      warnings; arg_mode; arg_sort; ret_sort; alloc_mode } ->
        let cases = List.map (sub.case sub) cases in
        Texp_function { arg_label; param; cases; partial; region; curry;
                        warnings; arg_mode; arg_sort; ret_sort; alloc_mode }
    | Texp_apply (exp, list, pos, am) ->
        Texp_apply (
          sub.expr sub exp,
          List.map (function
            | (lbl, Arg (exp, sort)) -> (lbl, Arg (sub.expr sub exp, sort))
            | (lbl, Omitted o) -> (lbl, Omitted o))
            list,
          pos, am
        )
    | Texp_match (exp, sort, cases, p) ->
        Texp_match (
          sub.expr sub exp,
          sort,
          List.map (sub.case sub) cases,
          p
        )
    | Texp_try (exp, cases) ->
        Texp_try (
          sub.expr sub exp,
          List.map (sub.case sub) cases
        )
    | Texp_tuple (list, am) ->
        Texp_tuple (List.map (sub.expr sub) list, am)
    | Texp_construct (lid, cd, args, am) ->
        Texp_construct (lid, cd, List.map (sub.expr sub) args, am)
    | Texp_variant (l, expo) ->
        Texp_variant (l, Option.map (fun (e, am) -> (sub.expr sub e, am)) expo)
    | Texp_record { fields; representation; extended_expression; alloc_mode } ->
        let fields = Array.map (function
            | label, Kept t -> label, Kept t
            | label, Overridden (lid, exp) ->
                label, Overridden (lid, sub.expr sub exp))
            fields
        in
        Texp_record {
          fields; representation;
          extended_expression = Option.map (sub.expr sub) extended_expression;
          alloc_mode
        }
    | Texp_field (exp, lid, ld, am) ->
        Texp_field (sub.expr sub exp, lid, ld, am)
    | Texp_setfield (exp1, am, lid, ld, exp2) ->
        Texp_setfield (
          sub.expr sub exp1,
          am,
          lid,
          ld,
          sub.expr sub exp2
        )
    | Texp_array (amut, list, alloc_mode) ->
        Texp_array (amut, List.map (sub.expr sub) list, alloc_mode)
    | Texp_list_comprehension comp ->
        Texp_list_comprehension (map_comprehension comp)
    | Texp_array_comprehension (amut, comp) ->
        Texp_array_comprehension (amut, map_comprehension comp)
    | Texp_ifthenelse (exp1, exp2, expo) ->
        Texp_ifthenelse (
          sub.expr sub exp1,
          sub.expr sub exp2,
          Option.map (sub.expr sub) expo
        )
    | Texp_sequence (exp1, layout, exp2) ->
        Texp_sequence (
          sub.expr sub exp1,
          layout,
          sub.expr sub exp2
        )
    | Texp_while wh ->
        Texp_while { wh_cond = sub.expr sub wh.wh_cond;
                     wh_body = sub.expr sub wh.wh_body;
<<<<<<< HEAD
                     wh_body_layout = wh.wh_body_layout
=======
                     wh_body_sort = wh.wh_body_sort
>>>>>>> 9289e84a
                   }
    | Texp_for tf ->
        Texp_for {tf with for_from = sub.expr sub tf.for_from;
                          for_to = sub.expr sub tf.for_to;
                          for_body = sub.expr sub tf.for_body}
    | Texp_send (exp, meth, ap, am) ->
        Texp_send
          (
            sub.expr sub exp,
            meth,
            ap,
            am
          )
    | Texp_new _
    | Texp_instvar _ as d -> d
    | Texp_setinstvar (path1, path2, id, exp) ->
        Texp_setinstvar (
          path1,
          path2,
          id,
          sub.expr sub exp
        )
    | Texp_override (path, list) ->
        Texp_override (
          path,
          List.map (tuple3 id id (sub.expr sub)) list
        )
    | Texp_letmodule (id, s, pres, mexpr, exp) ->
        Texp_letmodule (
          id,
          s,
          pres,
          sub.module_expr sub mexpr,
          sub.expr sub exp
        )
    | Texp_letexception (cd, exp) ->
        Texp_letexception (
          sub.extension_constructor sub cd,
          sub.expr sub exp
        )
    | Texp_assert exp ->
        Texp_assert (sub.expr sub exp)
    | Texp_lazy exp ->
        Texp_lazy (sub.expr sub exp)
    | Texp_object (cl, sl) ->
        Texp_object (sub.class_structure sub cl, sl)
    | Texp_pack mexpr ->
        Texp_pack (sub.module_expr sub mexpr)
    | Texp_letop {let_; ands; param; param_sort; body; body_sort; partial;
                  warnings} ->
        Texp_letop{
          let_ = sub.binding_op sub let_;
          ands = List.map (sub.binding_op sub) ands;
          param;
          param_sort;
          body = sub.case sub body;
          body_sort;
          partial;
          warnings
        }
    | Texp_unreachable ->
        Texp_unreachable
    | Texp_extension_constructor _ as e ->
        e
    | Texp_open (od, e) ->
        Texp_open (sub.open_declaration sub od, sub.expr sub e)
    | Texp_probe {name; handler; enabled_at_init;} ->
      Texp_probe {name; handler = sub.expr sub handler; enabled_at_init}
    | Texp_probe_is_enabled _ as e -> e
    | Texp_exclave exp ->
        Texp_exclave (sub.expr sub exp)
  in
  {x with exp_extra; exp_desc; exp_env}


let package_type sub x =
  let pack_fields = List.map (tuple2 id (sub.typ sub)) x.pack_fields in
  {x with pack_fields}

let binding_op sub x =
  { x with bop_exp = sub.expr sub x.bop_exp }

let signature sub x =
  let sig_final_env = sub.env sub x.sig_final_env in
  let sig_items = List.map (sub.signature_item sub) x.sig_items in
  {x with sig_items; sig_final_env}

let sig_include_infos sub x =
  { x with incl_mod = sub.module_type sub x.incl_mod;
           incl_kind = include_kind sub x.incl_kind }

let signature_item sub x =
  let sig_env = sub.env sub x.sig_env in
  let sig_desc =
    match x.sig_desc with
    | Tsig_value v ->
        Tsig_value (sub.value_description sub v)
    | Tsig_type (rec_flag, list) ->
        let (rec_flag, list) = sub.type_declarations sub (rec_flag, list) in
        Tsig_type (rec_flag, list)
    | Tsig_typesubst list ->
        let (_, list) = sub.type_declarations sub (Nonrecursive, list) in
        Tsig_typesubst list
    | Tsig_typext te ->
        Tsig_typext (sub.type_extension sub te)
    | Tsig_exception ext ->
        Tsig_exception (sub.type_exception sub ext)
    | Tsig_module x ->
        Tsig_module (sub.module_declaration sub x)
    | Tsig_modsubst x ->
        Tsig_modsubst (sub.module_substitution sub x)
    | Tsig_recmodule list ->
        Tsig_recmodule (List.map (sub.module_declaration sub) list)
    | Tsig_modtype x ->
        Tsig_modtype (sub.module_type_declaration sub x)
    | Tsig_modtypesubst x ->
        Tsig_modtypesubst (sub.module_type_declaration sub x)
    | Tsig_include incl ->
        Tsig_include (sig_include_infos sub incl)
    | Tsig_class list ->
        Tsig_class (List.map (sub.class_description sub) list)
    | Tsig_class_type list ->
        Tsig_class_type
          (List.map (sub.class_type_declaration sub) list)
    | Tsig_open od -> Tsig_open (sub.open_description sub od)
    | Tsig_attribute _ as d -> d
  in
  {x with sig_desc; sig_env}

let class_description sub x =
  class_infos sub (sub.class_type sub) x

let functor_parameter sub = function
  | Unit -> Unit
  | Named (id, s, mtype) -> Named (id, s, sub.module_type sub mtype)

let module_type sub x =
  let mty_env = sub.env sub x.mty_env in
  let mty_desc =
    match x.mty_desc with
    | Tmty_ident _
    | Tmty_alias _ as d -> d
    | Tmty_signature sg -> Tmty_signature (sub.signature sub sg)
    | Tmty_functor (arg, mtype2) ->
        Tmty_functor (functor_parameter sub arg, sub.module_type sub mtype2)
    | Tmty_with (mtype, list) ->
        Tmty_with (
          sub.module_type sub mtype,
          List.map (tuple3 id id (sub.with_constraint sub)) list
        )
    | Tmty_typeof mexpr ->
        Tmty_typeof (sub.module_expr sub mexpr)
  in
  {x with mty_desc; mty_env}

let with_constraint sub = function
  | Twith_type decl -> Twith_type (sub.type_declaration sub decl)
  | Twith_typesubst decl -> Twith_typesubst (sub.type_declaration sub decl)
  | Twith_modtype mty -> Twith_modtype (sub.module_type sub mty)
  | Twith_modtypesubst mty -> Twith_modtypesubst (sub.module_type sub mty)
  | Twith_module _
  | Twith_modsubst _ as d -> d

let open_description sub od =
  {od with open_env = sub.env sub od.open_env}

let open_declaration sub od =
  {od with open_expr = sub.module_expr sub od.open_expr;
           open_env = sub.env sub od.open_env}

let module_coercion sub = function
  | Tcoerce_none -> Tcoerce_none
  | Tcoerce_functor (c1,c2) ->
      Tcoerce_functor (sub.module_coercion sub c1, sub.module_coercion sub c2)
  | Tcoerce_alias (env, p, c1) ->
      Tcoerce_alias (sub.env sub env, p, sub.module_coercion sub c1)
  | Tcoerce_structure (l1, l2) ->
      let l1' = List.map (fun (i,c) -> i, sub.module_coercion sub c) l1 in
      let l2' =
        List.map (fun (id,i,c) -> id, i, sub.module_coercion sub c) l2
      in
      Tcoerce_structure (l1', l2')
  | Tcoerce_primitive pc ->
      Tcoerce_primitive {pc with pc_env = sub.env sub pc.pc_env}

let module_expr sub x =
  let mod_env = sub.env sub x.mod_env in
  let mod_desc =
    match x.mod_desc with
    | Tmod_ident _ as d -> d
    | Tmod_structure st -> Tmod_structure (sub.structure sub st)
    | Tmod_functor (arg, mexpr) ->
        Tmod_functor (functor_parameter sub arg, sub.module_expr sub mexpr)
    | Tmod_apply (mexp1, mexp2, c) ->
        Tmod_apply (
          sub.module_expr sub mexp1,
          sub.module_expr sub mexp2,
          sub.module_coercion sub c
        )
    | Tmod_constraint (mexpr, mt, Tmodtype_implicit, c) ->
        Tmod_constraint (sub.module_expr sub mexpr, mt, Tmodtype_implicit,
                         sub.module_coercion sub c)
    | Tmod_constraint (mexpr, mt, Tmodtype_explicit mtype, c) ->
        Tmod_constraint (
          sub.module_expr sub mexpr,
          mt,
          Tmodtype_explicit (sub.module_type sub mtype),
          sub.module_coercion sub c
        )
    | Tmod_unpack (exp, mty) ->
        Tmod_unpack
          (
            sub.expr sub exp,
            mty
          )
  in
  {x with mod_desc; mod_env}

let module_binding sub x =
  let mb_expr = sub.module_expr sub x.mb_expr in
  {x with mb_expr}

let class_expr sub x =
  let cl_env = sub.env sub x.cl_env in
  let cl_desc =
    match x.cl_desc with
    | Tcl_constraint (cl, clty, vals, meths, concrs) ->
        Tcl_constraint (
          sub.class_expr sub cl,
          Option.map (sub.class_type sub) clty,
          vals,
          meths,
          concrs
        )
    | Tcl_structure clstr ->
        Tcl_structure (sub.class_structure sub clstr)
    | Tcl_fun (label, pat, priv, cl, partial) ->
        Tcl_fun (
          label,
          sub.pat sub pat,
          List.map (tuple2 id (sub.expr sub)) priv,
          sub.class_expr sub cl,
          partial
        )
    | Tcl_apply (cl, args) ->
        Tcl_apply (
          sub.class_expr sub cl,
          List.map (function
            | (lbl, Arg (exp, sort)) -> (lbl, Arg (sub.expr sub exp, sort))
            | (lbl, Omitted o) -> (lbl, Omitted o))
            args
        )
    | Tcl_let (rec_flag, value_bindings, ivars, cl) ->
        let (rec_flag, value_bindings) =
          sub.value_bindings sub (rec_flag, value_bindings)
        in
        Tcl_let (
          rec_flag,
          value_bindings,
          List.map (tuple2 id (sub.expr sub)) ivars,
          sub.class_expr sub cl
        )
    | Tcl_ident (path, lid, tyl) ->
        Tcl_ident (path, lid, List.map (sub.typ sub) tyl)
    | Tcl_open (od, e) ->
        Tcl_open (sub.open_description sub od, sub.class_expr sub e)
  in
  {x with cl_desc; cl_env}

let class_type sub x =
  let cltyp_env = sub.env sub x.cltyp_env in
  let cltyp_desc =
    match x.cltyp_desc with
    | Tcty_signature csg -> Tcty_signature (sub.class_signature sub csg)
    | Tcty_constr (path, lid, list) ->
        Tcty_constr (
          path,
          lid,
          List.map (sub.typ sub) list
        )
    | Tcty_arrow (label, ct, cl) ->
        Tcty_arrow
          (label,
           sub.typ sub ct,
           sub.class_type sub cl
          )
    | Tcty_open (od, e) ->
        Tcty_open (sub.open_description sub od, sub.class_type sub e)
  in
  {x with cltyp_desc; cltyp_env}

let class_signature sub x =
  let csig_self = sub.typ sub x.csig_self in
  let csig_fields = List.map (sub.class_type_field sub) x.csig_fields in
  {x with csig_self; csig_fields}

let class_type_field sub x =
  let ctf_desc =
    match x.ctf_desc with
    | Tctf_inherit ct ->
        Tctf_inherit (sub.class_type sub ct)
    | Tctf_val (s, mut, virt, ct) ->
        Tctf_val (s, mut, virt, sub.typ sub ct)
    | Tctf_method (s, priv, virt, ct) ->
        Tctf_method (s, priv, virt, sub.typ sub ct)
    | Tctf_constraint  (ct1, ct2) ->
        Tctf_constraint (sub.typ sub ct1, sub.typ sub ct2)
    | Tctf_attribute _ as d -> d
  in
  {x with ctf_desc}

let typ sub x =
  let ctyp_env = sub.env sub x.ctyp_env in
  let ctyp_desc =
    match x.ctyp_desc with
    | Ttyp_var (_,None) as d -> d
    | Ttyp_var (s, Some layout) ->
        Ttyp_var (s, Some (sub.layout_annotation sub layout))
    | Ttyp_arrow (label, ct1, ct2) ->
        Ttyp_arrow (label, sub.typ sub ct1, sub.typ sub ct2)
    | Ttyp_tuple list -> Ttyp_tuple (List.map (sub.typ sub) list)
    | Ttyp_constr (path, lid, list) ->
        Ttyp_constr (path, lid, List.map (sub.typ sub) list)
    | Ttyp_object (list, closed) ->
        Ttyp_object ((List.map (sub.object_field sub) list), closed)
    | Ttyp_class (path, lid, list) ->
        Ttyp_class
          (path,
           lid,
           List.map (sub.typ sub) list
          )
    | Ttyp_alias (ct, s, layout) ->
        Ttyp_alias (sub.typ sub ct, s,
                    Option.map (sub.layout_annotation sub) layout)
    | Ttyp_variant (list, closed, labels) ->
        Ttyp_variant (List.map (sub.row_field sub) list, closed, labels)
    | Ttyp_poly (vars, ct) ->
        Ttyp_poly (List.map (var_layout sub) vars, sub.typ sub ct)
    | Ttyp_package pack ->
        Ttyp_package (sub.package_type sub pack)
  in
  {x with ctyp_desc; ctyp_env}

let class_structure sub x =
  let cstr_self = sub.pat sub x.cstr_self in
  let cstr_fields = List.map (sub.class_field sub) x.cstr_fields in
  {x with cstr_self; cstr_fields}

let row_field sub x =
  let rf_desc = match x.rf_desc with
    | Ttag (label, b, list) ->
        Ttag (label, b, List.map (sub.typ sub) list)
    | Tinherit ct -> Tinherit (sub.typ sub ct)
  in
  { x with rf_desc; }

let object_field sub x =
  let of_desc = match x.of_desc with
    | OTtag (label, ct) ->
        OTtag (label, (sub.typ sub ct))
    | OTinherit ct -> OTinherit (sub.typ sub ct)
  in
  { x with of_desc; }

let class_field_kind sub = function
  | Tcfk_virtual ct -> Tcfk_virtual (sub.typ sub ct)
  | Tcfk_concrete (ovf, e) -> Tcfk_concrete (ovf, sub.expr sub e)

let class_field sub x =
  let cf_desc =
    match x.cf_desc with
    | Tcf_inherit (ovf, cl, super, vals, meths) ->
        Tcf_inherit (ovf, sub.class_expr sub cl, super, vals, meths)
    | Tcf_constraint (cty, cty') ->
        Tcf_constraint (
          sub.typ sub cty,
          sub.typ sub cty'
        )
    | Tcf_val (s, mf, id, k, b) ->
        Tcf_val (s, mf, id, class_field_kind sub k, b)
    | Tcf_method (s, priv, k) ->
        Tcf_method (s, priv, class_field_kind sub k)
    | Tcf_initializer exp ->
        Tcf_initializer (sub.expr sub exp)
    | Tcf_attribute _ as d -> d
  in
  {x with cf_desc}

let value_bindings sub (rec_flag, list) =
  (rec_flag, List.map (sub.value_binding sub) list)

let case
  : type k . mapper -> k case -> k case
  = fun sub {c_lhs; c_guard; c_rhs} ->
  {
    c_lhs = sub.pat sub c_lhs;
    c_guard = Option.map (sub.expr sub) c_guard;
    c_rhs = sub.expr sub c_rhs;
  }

let value_binding sub x =
  let vb_pat = sub.pat sub x.vb_pat in
  let vb_expr = sub.expr sub x.vb_expr in
  {x with vb_pat; vb_expr}

let env _sub x = x

let layout_annotation _sub l = l

let default =
  {
    binding_op;
    case;
    class_declaration;
    class_description;
    class_expr;
    class_field;
    class_signature;
    class_structure;
    class_type;
    class_type_declaration;
    class_type_field;
    env;
    expr;
    extension_constructor;
    layout_annotation;
    module_binding;
    module_coercion;
    module_declaration;
    module_substitution;
    module_expr;
    module_type;
    module_type_declaration;
    package_type;
    pat;
    row_field;
    object_field;
    open_declaration;
    open_description;
    signature;
    signature_item;
    structure;
    structure_item;
    typ;
    type_declaration;
    type_declarations;
    type_extension;
    type_exception;
    type_kind;
    value_binding;
    value_bindings;
    value_description;
    with_constraint;
  }<|MERGE_RESOLUTION|>--- conflicted
+++ resolved
@@ -377,11 +377,7 @@
     | Texp_while wh ->
         Texp_while { wh_cond = sub.expr sub wh.wh_cond;
                      wh_body = sub.expr sub wh.wh_body;
-<<<<<<< HEAD
-                     wh_body_layout = wh.wh_body_layout
-=======
                      wh_body_sort = wh.wh_body_sort
->>>>>>> 9289e84a
                    }
     | Texp_for tf ->
         Texp_for {tf with for_from = sub.expr sub tf.for_from;
