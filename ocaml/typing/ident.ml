(**************************************************************************)
(*                                                                        *)
(*                                 OCaml                                  *)
(*                                                                        *)
(*             Xavier Leroy, projet Cristal, INRIA Rocquencourt           *)
(*                                                                        *)
(*   Copyright 1996 Institut National de Recherche en Informatique et     *)
(*     en Automatique.                                                    *)
(*                                                                        *)
(*   All rights reserved.  This file is distributed under the terms of    *)
(*   the GNU Lesser General Public License version 2.1, with the          *)
(*   special exception on linking described in the file LICENSE.          *)
(*                                                                        *)
(**************************************************************************)

open Local_store

let lowest_scope  = 0
let highest_scope = 100000000

type t =
  | Local of { name: string; stamp: int }
  | Scoped of { name: string; stamp: int; scope: int }
  | Global of string
  | Predef of { name: string; stamp: int }
      (* the stamp is here only for fast comparison, but the name of
         predefined identifiers is always unique. *)
  | Instance of global
      (* must have non-empty [args] *)
and global = Global.Name.t = private
  { head: string; args: (global * global) list }

(* A stamp of 0 denotes a persistent identifier *)

let currentstamp = s_ref 0
let predefstamp = s_ref 0

let create_scoped ~scope s =
  incr currentstamp;
  Scoped { name = s; stamp = !currentstamp; scope }

let create_local s =
  incr currentstamp;
  Local { name = s; stamp = !currentstamp }

let create_predef s =
  incr predefstamp;
  Predef { name = s; stamp = !predefstamp }

let create_persistent s =
  Global s

let create_global glob =
  match glob with
  | { head; args = [] } -> Global head
  | _ -> Instance glob

let create_local_binding_for_global glob =
  create_local (Global.Name.to_string glob)

let create_instance head args =
  create_global (Global.Name.create head args)

let global_name g = Format.asprintf "%a" Global.Name.print g

let name = function
  | Local { name; _ }
  | Scoped { name; _ }
  | Global name
  | Predef { name; _ } -> name
  | Instance g -> global_name g

let rename = function
  | Local { name; stamp = _ }
  | Scoped { name; stamp = _; scope = _ } ->
      incr currentstamp;
      Local { name; stamp = !currentstamp }
  | id ->
      Misc.fatal_errorf "Ident.rename %s" (name id)

let unique_name = function
  | Local { name; stamp }
  | Scoped { name; stamp } -> name ^ "_" ^ Int.to_string stamp
  | Global name ->
      (* we're adding a fake stamp, because someone could have named his unit
         [Foo_123] and since we're using unique_name to produce symbol names,
         we might clash with an ident [Local { "Foo"; 123 }]. *)
      name ^ "_0"
  | Predef { name; _ } ->
      (* we know that none of the predef names (currently) finishes in
         "_<some number>", and that their name is unique. *)
      name
  | Instance g -> global_name g

let unique_toplevel_name = function
  | Local { name; stamp }
  | Scoped { name; stamp } -> name ^ "/" ^ Int.to_string stamp
  | Global name
  | Predef { name; _ } -> name
  | Instance g -> global_name g

let equal i1 i2 =
  match i1, i2 with
  | Local { name = name1; _ }, Local { name = name2; _ }
  | Scoped { name = name1; _ }, Scoped { name = name2; _ }
  | Global name1, Global name2 ->
      name1 = name2
  | Predef { stamp = s1; _ }, Predef { stamp = s2 } ->
      (* if they don't have the same stamp, they don't have the same name *)
      s1 = s2
  | Instance g1, Instance g2 -> Global.Name.equal g1 g2
  | _ ->
      false

let same i1 i2 =
  match i1, i2 with
  | Local { stamp = s1; _ }, Local { stamp = s2; _ }
  | Scoped { stamp = s1; _ }, Scoped { stamp = s2; _ }
  | Predef { stamp = s1; _ }, Predef { stamp = s2 } ->
      s1 = s2
  | Global name1, Global name2 ->
      name1 = name2
  | Instance g1, Instance g2 -> Global.Name.equal g1 g2
  | _ ->
      false

let stamp = function
  | Local { stamp; _ }
  | Scoped { stamp; _ } -> stamp
  | _ -> 0

let scope = function
  | Scoped { scope; _ } -> scope
  | Local _ -> highest_scope
  | Global _ | Predef _ | Instance _ -> lowest_scope

let reinit_level = ref (-1)

let reinit () =
  if !reinit_level < 0
  then reinit_level := !currentstamp
  else currentstamp := !reinit_level

let is_global = function
  | Global _ -> true
  | Instance _ -> true
  | _ -> false

let is_global_or_predef = function
  | Local _
  | Scoped _ -> false
  | Global _
  | Predef _
  | Instance _ -> true

let is_predef = function
  | Predef _ -> true
  | _ -> false

let is_instance = function
  | Instance _ -> true
  | _ -> false

let to_global = function
  | Global head -> Some (Global.Name.create head [])
  | Instance g -> Some g
  | _ -> None

let print ~with_scope ppf =
  let open Format in
  function
  | Global name -> fprintf ppf "%s!" name
  | Predef { name; stamp = n } ->
      fprintf ppf "%s%s!" name
        (if !Clflags.unique_ids then sprintf "/%i" n else "")
  | Local { name; stamp = n } ->
      fprintf ppf "%s%s" name
        (if !Clflags.unique_ids then sprintf "/%i" n else "")
  | Scoped { name; stamp = n; scope } ->
      fprintf ppf "%s%s%s" name
        (if !Clflags.unique_ids then sprintf "/%i" n else "")
        (if with_scope then sprintf "[%i]" scope else "")
  | Instance g ->
      fprintf ppf "%a!" Global.Name.print g

let print_with_scope ppf id = print ~with_scope:true ppf id

let print ppf id = print ~with_scope:false ppf id

<<<<<<< HEAD
let to_global_exn id =
  match to_global id with
  | Some global -> global
  | None -> Misc.fatal_errorf "Not global: %a" print id

=======
(* For the documentation of ['a Ident.tbl], see ident.mli.

   The implementation is a copy-paste specialization of
   a balanced-tree implementation similar to Map.
     ['a tbl]
   is a slightly more compact version of
     [(Ident.t * 'a) list Map.Make(String)]

   This implementation comes from Caml Light where duplication was
   unavoidable in absence of functors. It works well enough, and so
   far we have not had strong incentives to do the deduplication work
   (implementation, tests, benchmarks, etc.).
*)
>>>>>>> dc7eeafc
type 'a tbl =
    Empty
  | Node of 'a tbl * 'a data * 'a tbl * int

and 'a data =
  { ident: t;
    data: 'a;
    previous: 'a data option }

let empty = Empty

(* Inline expansion of height for better speed
 * let height = function
 *     Empty -> 0
 *   | Node(_,_,_,h) -> h
 *)

let mknode l d r =
  let hl = match l with Empty -> 0 | Node(_,_,_,h) -> h
  and hr = match r with Empty -> 0 | Node(_,_,_,h) -> h in
  Node(l, d, r, (if hl >= hr then hl + 1 else hr + 1))

let balance l d r =
  let hl = match l with Empty -> 0 | Node(_,_,_,h) -> h
  and hr = match r with Empty -> 0 | Node(_,_,_,h) -> h in
  if hl > hr + 1 then
    match l with
    | Node (ll, ld, lr, _)
      when (match ll with Empty -> 0 | Node(_,_,_,h) -> h) >=
           (match lr with Empty -> 0 | Node(_,_,_,h) -> h) ->
        mknode ll ld (mknode lr d r)
    | Node (ll, ld, Node(lrl, lrd, lrr, _), _) ->
        mknode (mknode ll ld lrl) lrd (mknode lrr d r)
    | _ -> assert false
  else if hr > hl + 1 then
    match r with
    | Node (rl, rd, rr, _)
      when (match rr with Empty -> 0 | Node(_,_,_,h) -> h) >=
           (match rl with Empty -> 0 | Node(_,_,_,h) -> h) ->
        mknode (mknode l d rl) rd rr
    | Node (Node (rll, rld, rlr, _), rd, rr, _) ->
        mknode (mknode l d rll) rld (mknode rlr rd rr)
    | _ -> assert false
  else
    mknode l d r

let rec add id data = function
    Empty ->
      Node(Empty, {ident = id; data = data; previous = None}, Empty, 1)
  | Node(l, k, r, h) ->
      let c = String.compare (name id) (name k.ident) in
      if c = 0 then
        Node(l, {ident = id; data = data; previous = Some k}, r, h)
      else if c < 0 then
        balance (add id data l) k r
      else
        balance l k (add id data r)

let rec min_binding = function
    Empty -> raise Not_found
  | Node (Empty, d, _, _) -> d
  | Node (l, _, _, _) -> min_binding l

let rec remove_min_binding = function
    Empty -> invalid_arg "Map.remove_min_elt"
  | Node (Empty, _, r, _) -> r
  | Node (l, d, r, _) -> balance (remove_min_binding l) d r

let merge t1 t2 =
  match (t1, t2) with
    (Empty, t) -> t
  | (t, Empty) -> t
  | (_, _) ->
      let d = min_binding t2 in
      balance t1 d (remove_min_binding t2)

let rec remove id = function
    Empty ->
      Empty
  | (Node (l, k, r, h) as m) ->
      let c = String.compare (name id) (name k.ident) in
      if c = 0 then
        match k.previous with
        | None -> merge l r
        | Some k -> Node (l, k, r, h)
      else if c < 0 then
        let ll = remove id l in if l == ll then m else balance ll k r
      else
        let rr = remove id r in if r == rr then m else balance l k rr

let rec find_previous id = function
    None ->
      raise Not_found
  | Some k ->
      if same id k.ident then k.data else find_previous id k.previous

let rec find_same id = function
    Empty ->
      raise Not_found
  | Node(l, k, r, _) ->
      let c = String.compare (name id) (name k.ident) in
      if c = 0 then
        if same id k.ident
        then k.data
        else find_previous id k.previous
      else
        find_same id (if c < 0 then l else r)

let rec find_name n = function
    Empty ->
      raise Not_found
  | Node(l, k, r, _) ->
      let c = String.compare n (name k.ident) in
      if c = 0 then
        k.ident, k.data
      else
        find_name n (if c < 0 then l else r)

let rec get_all = function
  | None -> []
  | Some k -> (k.ident, k.data) :: get_all k.previous

let rec find_all n = function
    Empty ->
      []
  | Node(l, k, r, _) ->
      let c = String.compare n (name k.ident) in
      if c = 0 then
        (k.ident, k.data) :: get_all k.previous
      else
        find_all n (if c < 0 then l else r)

let get_all_seq k () =
  Seq.unfold (Option.map (fun k -> (k.ident, k.data), k.previous))
    k ()

let rec find_all_seq n tbl () =
  match tbl with
  | Empty -> Seq.Nil
  | Node(l, k, r, _) ->
      let c = String.compare n (name k.ident) in
      if c = 0 then
        Seq.Cons((k.ident, k.data), get_all_seq k.previous)
      else
        find_all_seq n (if c < 0 then l else r) ()


let rec fold_aux f stack accu = function
    Empty ->
      begin match stack with
        [] -> accu
      | a :: l -> fold_aux f l accu a
      end
  | Node(l, k, r, _) ->
      fold_aux f (l :: stack) (f k accu) r

let fold_name f tbl accu = fold_aux (fun k -> f k.ident k.data) [] accu tbl

let rec fold_data f d accu =
  match d with
    None -> accu
  | Some k -> f k.ident k.data (fold_data f k.previous accu)

let fold_all f tbl accu =
  fold_aux (fun k -> fold_data f (Some k)) [] accu tbl

(* let keys tbl = fold_name (fun k _ accu -> k::accu) tbl [] *)

let rec iter f = function
    Empty -> ()
  | Node(l, k, r, _) ->
      iter f l; f k.ident k.data; iter f r

(* Idents for sharing keys *)

(* They should be 'totally fresh' -> neg numbers *)
let key_name = ""

let make_key_generator () =
  let c = ref 1 in
  function
  | Local _
  | Scoped _ ->
      let stamp = !c in
      decr c ;
      Local { name = key_name; stamp = stamp }
  | global_id ->
      Misc.fatal_errorf "Ident.make_key_generator () %s" (name global_id)

let compare x y =
  match x, y with
  | Local x, Local y ->
      let c = x.stamp - y.stamp in
      if c <> 0 then c
      else compare x.name y.name
  | Local _, _ -> 1
  | _, Local _ -> (-1)
  | Scoped x, Scoped y ->
      let c = x.stamp - y.stamp in
      if c <> 0 then c
      else compare x.name y.name
  | Scoped _, _ -> 1
  | _, Scoped _ -> (-1)
  | Global x, Global y -> compare x y
  | Global _, _ -> 1
  | _, Global _ -> (-1)
  | Instance g1, Instance g2 -> Global.Name.compare g1 g2
  | Instance _, _ -> 1
  | _, Instance _ -> (-1)
  | Predef { stamp = s1; _ }, Predef { stamp = s2; _ } -> compare s1 s2

let output oc id = output_string oc (unique_name id)
let hash i = (Char.code (name i).[0]) lxor (stamp i)

let original_equal = equal
include Identifiable.Make (struct
  type nonrec t = t
  let compare = compare
  let output = output
  let print = print
  let hash = hash
  let equal = same
end)
let equal = original_equal<|MERGE_RESOLUTION|>--- conflicted
+++ resolved
@@ -187,13 +187,11 @@
 
 let print ppf id = print ~with_scope:false ppf id
 
-<<<<<<< HEAD
 let to_global_exn id =
   match to_global id with
   | Some global -> global
   | None -> Misc.fatal_errorf "Not global: %a" print id
 
-=======
 (* For the documentation of ['a Ident.tbl], see ident.mli.
 
    The implementation is a copy-paste specialization of
@@ -207,7 +205,6 @@
    far we have not had strong incentives to do the deduplication work
    (implementation, tests, benchmarks, etc.).
 *)
->>>>>>> dc7eeafc
 type 'a tbl =
     Empty
   | Node of 'a tbl * 'a data * 'a tbl * int
