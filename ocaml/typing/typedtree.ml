(**************************************************************************)
(*                                                                        *)
(*                                 OCaml                                  *)
(*                                                                        *)
(*             Xavier Leroy, projet Cristal, INRIA Rocquencourt           *)
(*                                                                        *)
(*   Copyright 1996 Institut National de Recherche en Informatique et     *)
(*     en Automatique.                                                    *)
(*                                                                        *)
(*   All rights reserved.  This file is distributed under the terms of    *)
(*   the GNU Lesser General Public License version 2.1, with the          *)
(*   special exception on linking described in the file LICENSE.          *)
(*                                                                        *)
(**************************************************************************)

(* Abstract syntax tree after typing *)

open Asttypes
open Layouts
open Types

(* Value expressions for the core language *)

type partial = Partial | Total

type attribute = Parsetree.attribute
type attributes = attribute list

type value = Value_pattern
type computation = Computation_pattern

type _ pattern_category =
| Value : value pattern_category
| Computation : computation pattern_category

type pattern = value general_pattern
and 'k general_pattern = 'k pattern_desc pattern_data

and 'a pattern_data =
  { pat_desc: 'a;
    pat_loc: Location.t;
    pat_extra : (pat_extra * Location.t * attribute list) list;
    pat_type: type_expr;
    pat_env: Env.t;
    pat_attributes: attribute list;
   }

and pat_extra =
  | Tpat_constraint of core_type
  | Tpat_type of Path.t * Longident.t loc
  | Tpat_open of Path.t * Longident.t loc * Env.t
  | Tpat_unpack

and 'k pattern_desc =
  (* value patterns *)
  | Tpat_any : value pattern_desc
  | Tpat_var : Ident.t * string loc * value_mode -> value pattern_desc
  | Tpat_alias :
      value general_pattern * Ident.t * string loc * value_mode -> value pattern_desc
  | Tpat_constant : constant -> value pattern_desc
  | Tpat_tuple : value general_pattern list -> value pattern_desc
  | Tpat_construct :
      Longident.t loc * constructor_description * value general_pattern list
      * (Ident.t loc list * core_type) option ->
      value pattern_desc
  | Tpat_variant :
      label * value general_pattern option * row_desc ref ->
      value pattern_desc
  | Tpat_record :
      (Longident.t loc * label_description * value general_pattern) list *
        closed_flag ->
      value pattern_desc
  | Tpat_array :
      mutable_flag * value general_pattern list -> value pattern_desc
  | Tpat_lazy : value general_pattern -> value pattern_desc
  (* computation patterns *)
  | Tpat_value : tpat_value_argument -> computation pattern_desc
  | Tpat_exception : value general_pattern -> computation pattern_desc
  (* generic constructions *)
  | Tpat_or :
      'k general_pattern * 'k general_pattern * row_desc option ->
      'k pattern_desc

and tpat_value_argument = value general_pattern

and expression =
  { exp_desc: expression_desc;
    exp_loc: Location.t;
    exp_extra: (exp_extra * Location.t * attribute list) list;
    exp_type: type_expr;
    exp_env: Env.t;
    exp_attributes: attribute list;
   }

and exp_extra =
  | Texp_constraint of core_type
  | Texp_coerce of core_type option * core_type
  | Texp_poly of core_type option
  | Texp_newtype of string * const_layout option


and fun_curry_state =
  | More_args of { partial_mode : Types.alloc_mode }
  | Final_arg of { partial_mode : Types.alloc_mode }

and expression_desc =
    Texp_ident of
      Path.t * Longident.t loc * Types.value_description * ident_kind
  | Texp_constant of constant
  | Texp_let of rec_flag * value_binding list * expression
  | Texp_function of { arg_label : arg_label; param : Ident.t;
      cases : value case list; partial : partial;
      region : bool; curry : fun_curry_state;
      warnings : Warnings.state;
      arg_mode : Types.alloc_mode;
      arg_sort : sort;
      ret_sort : sort;
      alloc_mode : Types.alloc_mode }
  | Texp_apply of expression * (arg_label * apply_arg) list * apply_position * Types.alloc_mode
  | Texp_match of expression * sort * computation case list * partial
  | Texp_try of expression * value case list
  | Texp_tuple of expression list * Types.alloc_mode
  | Texp_construct of
      Longident.t loc * constructor_description * expression list * Types.alloc_mode option
  | Texp_variant of label * (expression * Types.alloc_mode) option
  | Texp_record of {
      fields : ( Types.label_description * record_label_definition ) array;
      representation : Types.record_representation;
      extended_expression : expression option;
      alloc_mode : Types.alloc_mode option
    }
  | Texp_field of expression * Longident.t loc * label_description * Types.alloc_mode option
  | Texp_setfield of
      expression * Types.alloc_mode * Longident.t loc * label_description * expression
  | Texp_array of mutable_flag * expression list * Types.alloc_mode
  | Texp_list_comprehension of comprehension
  | Texp_array_comprehension of mutable_flag * comprehension
  | Texp_ifthenelse of expression * expression * expression option
<<<<<<< HEAD
  | Texp_sequence of expression * layout * expression
  | Texp_while of {
      wh_cond : expression;
      wh_body : expression;
      wh_body_layout : layout
=======
  | Texp_sequence of expression * sort * expression
  | Texp_while of {
      wh_cond : expression;
      wh_body : expression;
      wh_body_sort : sort
>>>>>>> 9289e84a
    }
  | Texp_for of {
      for_id  : Ident.t;
      for_pat : Parsetree.pattern;
      for_from : expression;
      for_to   : expression;
      for_dir  : direction_flag;
      for_body : expression;
<<<<<<< HEAD
      for_body_layout : Layouts.layout;
=======
      for_body_sort : sort;
>>>>>>> 9289e84a
    }
  | Texp_send of expression * meth * apply_position * Types.alloc_mode
  | Texp_new of
      Path.t * Longident.t loc * Types.class_declaration * apply_position
  | Texp_instvar of Path.t * Path.t * string loc
  | Texp_setinstvar of Path.t * Path.t * string loc * expression
  | Texp_override of Path.t * (Ident.t * string loc * expression) list
  | Texp_letmodule of
      Ident.t option * string option loc * Types.module_presence * module_expr *
        expression
  | Texp_letexception of extension_constructor * expression
  | Texp_assert of expression
  | Texp_lazy of expression
  | Texp_object of class_structure * string list
  | Texp_pack of module_expr
  | Texp_letop of {
      let_ : binding_op;
      ands : binding_op list;
      param : Ident.t;
      param_sort : sort;
      body : value case;
      body_sort : sort;
      partial : partial;
      warnings : Warnings.state;
    }
  | Texp_unreachable
  | Texp_extension_constructor of Longident.t loc * Path.t
  | Texp_open of open_declaration * expression
  | Texp_probe of { name:string; handler:expression; enabled_at_init:bool; }
  | Texp_probe_is_enabled of { name:string }
  | Texp_exclave of expression

and ident_kind = Id_value | Id_prim of Types.alloc_mode option

and meth =
  | Tmeth_name of string
  | Tmeth_val of Ident.t
  | Tmeth_ancestor of Ident.t * Path.t

and comprehension =
  {
    comp_body : expression;
    comp_clauses : comprehension_clause list
  }

and comprehension_clause =
  | Texp_comp_for of comprehension_clause_binding list
  | Texp_comp_when of expression

and comprehension_clause_binding =
  {
    comp_cb_iterator : comprehension_iterator;
    comp_cb_attributes : attribute list
  }

and comprehension_iterator =
  | Texp_comp_range of
      { ident     : Ident.t
      ; pattern   : Parsetree.pattern
      ; start     : expression
      ; stop      : expression
      ; direction : direction_flag }
  | Texp_comp_in of
      { pattern  : pattern
      ; sequence : expression }

and 'k case =
    {
     c_lhs: 'k general_pattern;
     c_guard: expression option;
     c_rhs: expression;
    }

and record_label_definition =
  | Kept of Types.type_expr
  | Overridden of Longident.t loc * expression

and binding_op =
  {
    bop_op_path : Path.t;
    bop_op_name : string loc;
    bop_op_val : Types.value_description;
    bop_op_type : Types.type_expr;
    bop_op_return_sort : sort;
    bop_exp : expression;
    bop_loc : Location.t;
  }

and ('a, 'b) arg_or_omitted =
  | Arg of 'a
  | Omitted of 'b

and omitted_parameter =
  { mode_closure : alloc_mode;
    mode_arg : alloc_mode;
    mode_ret : alloc_mode;
    sort_arg : sort }

and apply_arg = (expression * sort, omitted_parameter) arg_or_omitted

and apply_position =
  | Tail
  | Nontail
  | Default

(* Value expressions for the class language *)

and class_expr =
    {
     cl_desc: class_expr_desc;
     cl_loc: Location.t;
     cl_type: Types.class_type;
     cl_env: Env.t;
     cl_attributes: attribute list;
    }

and class_expr_desc =
    Tcl_ident of Path.t * Longident.t loc * core_type list
  | Tcl_structure of class_structure
  | Tcl_fun of
      arg_label * pattern * (Ident.t * expression) list
      * class_expr * partial
  | Tcl_apply of class_expr * (arg_label * apply_arg) list
  | Tcl_let of rec_flag * value_binding list *
                  (Ident.t * expression) list * class_expr
  | Tcl_constraint of
      class_expr * class_type option * string list * string list * MethSet.t
    (* Visible instance variables, methods and concrete methods *)
  | Tcl_open of open_description * class_expr

and class_structure =
  {
   cstr_self: pattern;
   cstr_fields: class_field list;
   cstr_type: Types.class_signature;
   cstr_meths: Ident.t Meths.t;
  }

and class_field =
   {
    cf_desc: class_field_desc;
    cf_loc: Location.t;
    cf_attributes: attribute list;
  }

and class_field_kind =
  | Tcfk_virtual of core_type
  | Tcfk_concrete of override_flag * expression

and class_field_desc =
    Tcf_inherit of
      override_flag * class_expr * string option * (string * Ident.t) list *
        (string * Ident.t) list
    (* Inherited instance variables and concrete methods *)
  | Tcf_val of string loc * mutable_flag * Ident.t * class_field_kind * bool
  | Tcf_method of string loc * private_flag * class_field_kind
  | Tcf_constraint of core_type * core_type
  | Tcf_initializer of expression
  | Tcf_attribute of attribute

(* Value expressions for the module language *)

and module_expr =
  { mod_desc: module_expr_desc;
    mod_loc: Location.t;
    mod_type: Types.module_type;
    mod_env: Env.t;
    mod_attributes: attribute list;
   }

and module_type_constraint =
  Tmodtype_implicit
| Tmodtype_explicit of module_type

and functor_parameter =
  | Unit
  | Named of Ident.t option * string option loc * module_type

and module_expr_desc =
    Tmod_ident of Path.t * Longident.t loc
  | Tmod_structure of structure
  | Tmod_functor of functor_parameter * module_expr
  | Tmod_apply of module_expr * module_expr * module_coercion
  | Tmod_constraint of
      module_expr * Types.module_type * module_type_constraint * module_coercion
  | Tmod_unpack of expression * Types.module_type

and structure = {
  str_items : structure_item list;
  str_type : Types.signature;
  str_final_env : Env.t;
}

and structure_item =
  { str_desc : structure_item_desc;
    str_loc : Location.t;
    str_env : Env.t
  }

and structure_item_desc =
    Tstr_eval of expression * sort * attributes
  | Tstr_value of rec_flag * value_binding list
  | Tstr_primitive of value_description
  | Tstr_type of rec_flag * type_declaration list
  | Tstr_typext of type_extension
  | Tstr_exception of type_exception
  | Tstr_module of module_binding
  | Tstr_recmodule of module_binding list
  | Tstr_modtype of module_type_declaration
  | Tstr_open of open_declaration
  | Tstr_class of (class_declaration * string list) list
  | Tstr_class_type of (Ident.t * string loc * class_type_declaration) list
  | Tstr_include of include_declaration
  | Tstr_attribute of attribute

and module_binding =
    {
     mb_id: Ident.t option;
     mb_name: string option loc;
     mb_presence: module_presence;
     mb_expr: module_expr;
     mb_attributes: attribute list;
     mb_loc: Location.t;
    }

and value_binding =
  {
    vb_pat: pattern;
    vb_expr: expression;
    vb_sort: sort;
    vb_attributes: attributes;
    vb_loc: Location.t;
  }

and module_coercion =
    Tcoerce_none
  | Tcoerce_structure of (int * module_coercion) list *
                         (Ident.t * int * module_coercion) list
  | Tcoerce_functor of module_coercion * module_coercion
  | Tcoerce_primitive of primitive_coercion
  | Tcoerce_alias of Env.t * Path.t * module_coercion

and module_type =
  { mty_desc: module_type_desc;
    mty_type : Types.module_type;
    mty_env : Env.t;
    mty_loc: Location.t;
    mty_attributes: attribute list;
   }

and module_type_desc =
    Tmty_ident of Path.t * Longident.t loc
  | Tmty_signature of signature
  | Tmty_functor of functor_parameter * module_type
  | Tmty_with of module_type * (Path.t * Longident.t loc * with_constraint) list
  | Tmty_typeof of module_expr
  | Tmty_alias of Path.t * Longident.t loc

(* Keep primitive type information for type-based lambda-code specialization *)
and primitive_coercion =
  {
    pc_desc: Primitive.description;
    pc_type: type_expr;
    pc_poly_mode: alloc_mode option;
    pc_env: Env.t;
    pc_loc : Location.t;
  }

and signature = {
  sig_items : signature_item list;
  sig_type : Types.signature;
  sig_final_env : Env.t;
}

and signature_item =
  { sig_desc: signature_item_desc;
    sig_env : Env.t; (* BINANNOT ADDED *)
    sig_loc: Location.t }

and signature_item_desc =
    Tsig_value of value_description
  | Tsig_type of rec_flag * type_declaration list
  | Tsig_typesubst of type_declaration list
  | Tsig_typext of type_extension
  | Tsig_exception of type_exception
  | Tsig_module of module_declaration
  | Tsig_modsubst of module_substitution
  | Tsig_recmodule of module_declaration list
  | Tsig_modtype of module_type_declaration
  | Tsig_modtypesubst of module_type_declaration
  | Tsig_open of open_description
  | Tsig_include of include_description
  | Tsig_class of class_description list
  | Tsig_class_type of class_type_declaration list
  | Tsig_attribute of attribute

and module_declaration =
    {
     md_id: Ident.t option;
     md_name: string option loc;
     md_presence: module_presence;
     md_type: module_type;
     md_attributes: attribute list;
     md_loc: Location.t;
    }

and module_substitution =
    {
     ms_id: Ident.t;
     ms_name: string loc;
     ms_manifest: Path.t;
     ms_txt: Longident.t loc;
     ms_attributes: attributes;
     ms_loc: Location.t;
    }

and module_type_declaration =
    {
     mtd_id: Ident.t;
     mtd_name: string loc;
     mtd_type: module_type option;
     mtd_attributes: attribute list;
     mtd_loc: Location.t;
    }

and 'a open_infos =
    {
     open_expr: 'a;
     open_bound_items: Types.signature;
     open_override: override_flag;
     open_env: Env.t;
     open_loc: Location.t;
     open_attributes: attribute list;
    }

and open_description = (Path.t * Longident.t loc) open_infos

and open_declaration = module_expr open_infos

and include_kind =
  | Tincl_structure
  | Tincl_functor of (Ident.t * module_coercion) list
  | Tincl_gen_functor of (Ident.t * module_coercion) list

and 'a include_infos =
    {
     incl_mod: 'a;
     incl_type: Types.signature;
     incl_loc: Location.t;
     incl_kind: include_kind;
     incl_attributes: attribute list;
    }

and include_description = module_type include_infos

and include_declaration = module_expr include_infos

and with_constraint =
    Twith_type of type_declaration
  | Twith_module of Path.t * Longident.t loc
  | Twith_modtype of module_type
  | Twith_typesubst of type_declaration
  | Twith_modsubst of Path.t * Longident.t loc
  | Twith_modtypesubst of module_type


and core_type =
(* mutable because of [Typeclass.declare_method] *)
  { mutable ctyp_desc : core_type_desc;
    mutable ctyp_type : type_expr;
    ctyp_env : Env.t; (* BINANNOT ADDED *)
    ctyp_loc : Location.t;
    ctyp_attributes: attribute list;
   }

and core_type_desc =
  | Ttyp_var of string option * const_layout option
  | Ttyp_arrow of arg_label * core_type * core_type
  | Ttyp_tuple of core_type list
  | Ttyp_constr of Path.t * Longident.t loc * core_type list
  | Ttyp_object of object_field list * closed_flag
  | Ttyp_class of Path.t * Longident.t loc * core_type list
  | Ttyp_alias of core_type * string option * const_layout option
  | Ttyp_variant of row_field list * closed_flag * label list option
  | Ttyp_poly of (string * const_layout option) list * core_type
  | Ttyp_package of package_type

and package_type = {
  pack_path : Path.t;
  pack_fields : (Longident.t loc * core_type) list;
  pack_type : Types.module_type;
  pack_txt : Longident.t loc;
}

and row_field = {
  rf_desc : row_field_desc;
  rf_loc : Location.t;
  rf_attributes : attributes;
}

and row_field_desc =
    Ttag of string loc * bool * core_type list
  | Tinherit of core_type

and object_field = {
  of_desc : object_field_desc;
  of_loc : Location.t;
  of_attributes : attributes;
}

and object_field_desc =
  | OTtag of string loc * core_type
  | OTinherit of core_type

and value_description =
  { val_id: Ident.t;
    val_name: string loc;
    val_desc: core_type;
    val_val: Types.value_description;
    val_prim: string list;
    val_loc: Location.t;
    val_attributes: attribute list;
    }

and type_declaration =
  { typ_id: Ident.t;
    typ_name: string loc;
    typ_params: (core_type * (variance * injectivity)) list;
    typ_type: Types.type_declaration;
    typ_cstrs: (core_type * core_type * Location.t) list;
    typ_kind: type_kind;
    typ_private: private_flag;
    typ_manifest: core_type option;
    typ_loc: Location.t;
    typ_attributes: attribute list;
    typ_layout_annotation: layout option;
   }

and type_kind =
    Ttype_abstract
  | Ttype_variant of constructor_declaration list
  | Ttype_record of label_declaration list
  | Ttype_open

and label_declaration =
    {
     ld_id: Ident.t;
     ld_name: string loc;
     ld_mutable: mutable_flag;
     ld_global: global_flag;
     ld_type: core_type;
     ld_loc: Location.t;
     ld_attributes: attribute list;
    }

and constructor_declaration =
    {
     cd_id: Ident.t;
     cd_name: string loc;
     cd_vars: (string * const_layout option) list;
     cd_args: constructor_arguments;
     cd_res: core_type option;
     cd_loc: Location.t;
     cd_attributes: attribute list;
    }

and constructor_arguments =
  | Cstr_tuple of (core_type * global_flag) list
  | Cstr_record of label_declaration list

and type_extension =
  {
    tyext_path: Path.t;
    tyext_txt: Longident.t loc;
    tyext_params: (core_type * (variance * injectivity)) list;
    tyext_constructors: extension_constructor list;
    tyext_private: private_flag;
    tyext_loc: Location.t;
    tyext_attributes: attribute list;
  }

and type_exception =
  {
    tyexn_constructor: extension_constructor;
    tyexn_loc: Location.t;
    tyexn_attributes: attribute list;
  }

and extension_constructor =
  {
    ext_id: Ident.t;
    ext_name: string loc;
    ext_type: Types.extension_constructor;
    ext_kind: extension_constructor_kind;
    ext_loc: Location.t;
    ext_attributes: attribute list;
  }

and extension_constructor_kind =
    Text_decl of (string * const_layout option) list *
                 constructor_arguments *
                 core_type option
  | Text_rebind of Path.t * Longident.t loc

and class_type =
    {
     cltyp_desc: class_type_desc;
     cltyp_type: Types.class_type;
     cltyp_env: Env.t;
     cltyp_loc: Location.t;
     cltyp_attributes: attribute list;
    }

and class_type_desc =
    Tcty_constr of Path.t * Longident.t loc * core_type list
  | Tcty_signature of class_signature
  | Tcty_arrow of arg_label * core_type * class_type
  | Tcty_open of open_description * class_type

and class_signature = {
    csig_self: core_type;
    csig_fields: class_type_field list;
    csig_type: Types.class_signature;
  }

and class_type_field = {
    ctf_desc: class_type_field_desc;
    ctf_loc: Location.t;
    ctf_attributes: attribute list;
  }

and class_type_field_desc =
  | Tctf_inherit of class_type
  | Tctf_val of (string * mutable_flag * virtual_flag * core_type)
  | Tctf_method of (string * private_flag * virtual_flag * core_type)
  | Tctf_constraint of (core_type * core_type)
  | Tctf_attribute of attribute

and class_declaration =
  class_expr class_infos

and class_description =
  class_type class_infos

and class_type_declaration =
  class_type class_infos

and 'a class_infos =
  { ci_virt: virtual_flag;
    ci_params: (core_type * (variance * injectivity)) list;
    ci_id_name: string loc;
    ci_id_class: Ident.t;
    ci_id_class_type: Ident.t;
    ci_id_object: Ident.t;
    ci_id_typehash: Ident.t;
    ci_expr: 'a;
    ci_decl: Types.class_declaration;
    ci_type_decl: Types.class_type_declaration;
    ci_loc: Location.t;
    ci_attributes: attribute list;
   }

type secondary_interface = {
  si_signature: Types.signature;
  si_coercion_from_primary: module_coercion;
}

type implementation = {
  structure: structure;
  coercion: module_coercion;
  signature: Types.signature;
  secondary_iface: secondary_interface option;
  shape: Shape.t;
}


(* Auxiliary functions over the a.s.t. *)

let as_computation_pattern (p : pattern) : computation general_pattern =
  {
    pat_desc = Tpat_value p;
    pat_loc = p.pat_loc;
    pat_extra = [];
    pat_type = p.pat_type;
    pat_env = p.pat_env;
    pat_attributes = [];
  }

let rec classify_pattern_desc : type k . k pattern_desc -> k pattern_category =
  function
  | Tpat_alias _ -> Value
  | Tpat_tuple _ -> Value
  | Tpat_construct _ -> Value
  | Tpat_variant _ -> Value
  | Tpat_record _ -> Value
  | Tpat_array _ -> Value
  | Tpat_lazy _ -> Value
  | Tpat_any -> Value
  | Tpat_var _ -> Value
  | Tpat_constant _ -> Value

  | Tpat_value _ -> Computation
  | Tpat_exception _ -> Computation

  | Tpat_or(p1, p2, _) ->
     begin match classify_pattern p1, classify_pattern p2 with
     | Value, Value -> Value
     | Computation, Computation -> Computation
     end

and classify_pattern
  : type k . k general_pattern -> k pattern_category
  = fun pat ->
  classify_pattern_desc pat.pat_desc

type pattern_action =
  { f : 'k . 'k general_pattern -> unit }
let shallow_iter_pattern_desc
  : type k . pattern_action -> k pattern_desc -> unit
  = fun f -> function
  | Tpat_alias(p, _, _, _) -> f.f p
  | Tpat_tuple patl -> List.iter f.f patl
  | Tpat_construct(_, _, patl, _) -> List.iter f.f patl
  | Tpat_variant(_, pat, _) -> Option.iter f.f pat
  | Tpat_record (lbl_pat_list, _) ->
      List.iter (fun (_, _, pat) -> f.f pat) lbl_pat_list
  | Tpat_array (_, patl) -> List.iter f.f patl
  | Tpat_lazy p -> f.f p
  | Tpat_any
  | Tpat_var _
  | Tpat_constant _ -> ()
  | Tpat_value p -> f.f p
  | Tpat_exception p -> f.f p
  | Tpat_or(p1, p2, _) -> f.f p1; f.f p2

type pattern_transformation =
  { f : 'k . 'k general_pattern -> 'k general_pattern }
let shallow_map_pattern_desc
  : type k . pattern_transformation -> k pattern_desc -> k pattern_desc
  = fun f d -> match d with
  | Tpat_alias (p1, id, s, m) ->
      Tpat_alias (f.f p1, id, s, m)
  | Tpat_tuple pats ->
      Tpat_tuple (List.map f.f pats)
  | Tpat_record (lpats, closed) ->
      Tpat_record (List.map (fun (lid, l,p) -> lid, l, f.f p) lpats, closed)
  | Tpat_construct (lid, c, pats, ty) ->
      Tpat_construct (lid, c, List.map f.f pats, ty)
  | Tpat_array (am, pats) ->
      Tpat_array (am, List.map f.f pats)
  | Tpat_lazy p1 -> Tpat_lazy (f.f p1)
  | Tpat_variant (x1, Some p1, x2) ->
      Tpat_variant (x1, Some (f.f p1), x2)
  | Tpat_var _
  | Tpat_constant _
  | Tpat_any
  | Tpat_variant (_,None,_) -> d
  | Tpat_value p -> Tpat_value (f.f p)
  | Tpat_exception p -> Tpat_exception (f.f p)
  | Tpat_or (p1,p2,path) ->
      Tpat_or (f.f p1, f.f p2, path)

let rec iter_general_pattern
  : type k . pattern_action -> k general_pattern -> unit
  = fun f p ->
  f.f p;
  shallow_iter_pattern_desc
    { f = fun p -> iter_general_pattern f p }
    p.pat_desc

let iter_pattern (f : pattern -> unit) =
  iter_general_pattern
    { f = fun (type k) (p : k general_pattern) ->
          match classify_pattern p with
          | Value -> f p
          | Computation -> () }

type pattern_predicate = { f : 'k . 'k general_pattern -> bool }
let exists_general_pattern (f : pattern_predicate) p =
  let exception Found in
  match
    iter_general_pattern
      { f = fun p -> if f.f p then raise Found else () }
      p
  with
  | exception Found -> true
  | () -> false

let exists_pattern (f : pattern -> bool) =
  exists_general_pattern
    { f = fun (type k) (p : k general_pattern) ->
          match classify_pattern p with
          | Value -> f p
          | Computation -> false }


(* List the identifiers bound by a pattern or a let *)

let rec iter_bound_idents
  : type k . _ -> k general_pattern -> _
  = fun f pat ->
  match pat.pat_desc with
  | Tpat_var (id, s, _mode) ->
     f (id,s,pat.pat_type)
  | Tpat_alias(p, id, s, _mode) ->
      iter_bound_idents f p;
      f (id,s,pat.pat_type)
  | Tpat_or(p1, _, _) ->
      (* Invariant : both arguments bind the same variables *)
      iter_bound_idents f p1
  | d ->
     shallow_iter_pattern_desc
       { f = fun p -> iter_bound_idents f p }
       d

type full_bound_ident_action =
  Ident.t -> string loc -> type_expr -> value_mode -> sort -> unit

(* The intent is that the sort should be the sort of the type of the pattern.
   It's used to avoid computing layouts from types.  `f` then gets passed
   the sorts of the variables.

   This is occasionally used in places where we don't actually know
   about the sort of the pattern but `f` doesn't care about the sorts. *)
let iter_pattern_full ~both_sides_of_or f sort pat =
  let rec loop :
    type k . full_bound_ident_action -> sort -> k general_pattern -> _ =
    fun f sort pat ->
      match pat.pat_desc with
      (* Cases where we push the sort inwards: *)
      | Tpat_var (id, s, mode) ->
          f id s pat.pat_type mode sort
      | Tpat_alias(p, id, s, mode) ->
          loop f sort p;
          f id s pat.pat_type mode sort
      | Tpat_or (p1, p2, _) ->
        if both_sides_of_or then (loop f sort p1; loop f sort p2)
        else loop f sort p1
      | Tpat_value p -> loop f sort p
      (* Cases where we compute the sort of the inner thing from the pattern *)
      | Tpat_construct(_, cstr, patl, _) ->
          let sorts =
            match cstr.cstr_repr with
            | Variant_unboxed -> [ sort ]
            | Variant_boxed _ | Variant_extensible ->
              Array.to_list (Array.map Layout.sort_of_layout
                                          cstr.cstr_arg_layouts)
          in
          List.iter2 (loop f) sorts patl
      | Tpat_record (lbl_pat_list, _) ->
          List.iter (fun (_, lbl, pat) ->
            (loop f) (Layout.sort_of_layout lbl.lbl_layout) pat)
            lbl_pat_list
      (* Cases where the inner things must be value: *)
      | Tpat_variant (_, pat, _) -> Option.iter (loop f Sort.value) pat
      | Tpat_tuple patl -> List.iter (loop f Sort.value) patl
        (* CR layouts v5: tuple case to change when we allow non-values in
           tuples *)
      | Tpat_array (_, patl) -> List.iter (loop f Sort.value) patl
      | Tpat_lazy p | Tpat_exception p -> loop f Sort.value p
      (* Cases without variables: *)
      | Tpat_any | Tpat_constant _ -> ()
  in
  loop f sort pat

let rev_pat_bound_idents_full sort pat =
  let idents_full = ref [] in
  let add id sloc typ _ sort =
    idents_full := (id, sloc, typ, sort) :: !idents_full
  in
  iter_pattern_full ~both_sides_of_or:false add sort pat;
  !idents_full

let rev_only_idents idents_full =
  List.rev_map (fun (id,_,_,_) -> id) idents_full
<<<<<<< HEAD

let rev_only_idents_and_types idents_full =
  List.rev_map (fun (id,_,ty,_) -> (id,ty)) idents_full

=======

let rev_only_idents_and_types idents_full =
  List.rev_map (fun (id,_,ty,_) -> (id,ty)) idents_full

>>>>>>> 9289e84a
let pat_bound_idents_full sort pat =
  List.rev (rev_pat_bound_idents_full sort pat)

(* In these two, we don't know the sort, but the sort information isn't used so
   it's fine to lie. *)
let pat_bound_idents_with_types pat =
  rev_only_idents_and_types (rev_pat_bound_idents_full Sort.value pat)
let pat_bound_idents pat =
  rev_only_idents (rev_pat_bound_idents_full Sort.value pat)

let rev_let_bound_idents_full bindings =
  let idents_full = ref [] in
  let add id_full = idents_full := id_full :: !idents_full in
  List.iter (fun vb -> iter_bound_idents add vb.vb_pat) bindings;
  !idents_full

let let_bound_idents_with_modes_and_sorts bindings =
  let modes_and_sorts = Ident.Tbl.create 3 in
  let f id sloc _ mode sort =
    Ident.Tbl.add modes_and_sorts id (sloc.loc, mode, sort)
  in
  List.iter (fun vb ->
    iter_pattern_full ~both_sides_of_or:true f vb.vb_sort vb.vb_pat)
    bindings;
  List.rev_map
    (fun (id, _, _) -> id, List.rev (Ident.Tbl.find_all modes_and_sorts id))
    (rev_let_bound_idents_full bindings)

let let_bound_idents_full bindings =
  List.rev (rev_let_bound_idents_full bindings)
let let_bound_idents pat =
  List.rev_map (fun (id,_,_) -> id) (rev_let_bound_idents_full pat)

let alpha_var env id = List.assoc id env

let rec alpha_pat
  : type k . _ -> k general_pattern -> k general_pattern
  = fun env p -> match p.pat_desc with
  | Tpat_var (id, s, mode) -> (* note the ``Not_found'' case *)
      {p with pat_desc =
       try Tpat_var (alpha_var env id, s, mode) with
       | Not_found -> Tpat_any}
  | Tpat_alias (p1, id, s, mode) ->
      let new_p =  alpha_pat env p1 in
      begin try
        {p with pat_desc = Tpat_alias (new_p, alpha_var env id, s, mode)}
      with
      | Not_found -> new_p
      end
  | d ->
     let pat_desc =
       shallow_map_pattern_desc { f = fun p -> alpha_pat env p } d in
     {p with pat_desc}

let mkloc = Location.mkloc
let mknoloc = Location.mknoloc

let split_pattern pat =
  let combine_opts merge p1 p2 =
    match p1, p2 with
    | None, None -> None
    | Some p, None
    | None, Some p ->
        Some p
    | Some p1, Some p2 ->
        Some (merge p1 p2)
  in
  let into pat p1 p2 =
    (* The third parameter of [Tpat_or] is [Some _] only for "#typ"
       patterns, which we do *not* expand. Hence we can put [None] here. *)
    { pat with pat_desc = Tpat_or (p1, p2, None) } in
  let rec split_pattern cpat =
    match cpat.pat_desc with
    | Tpat_value p ->
        Some p, None
    | Tpat_exception p ->
        None, Some p
    | Tpat_or (cp1, cp2, _) ->
        let vals1, exns1 = split_pattern cp1 in
        let vals2, exns2 = split_pattern cp2 in
        combine_opts (into cpat) vals1 vals2,
        (* We could change the pattern type for exception patterns to
           [Predef.exn], but it doesn't really matter. *)
        combine_opts (into cpat) exns1 exns2
  in
  split_pattern pat<|MERGE_RESOLUTION|>--- conflicted
+++ resolved
@@ -136,19 +136,11 @@
   | Texp_list_comprehension of comprehension
   | Texp_array_comprehension of mutable_flag * comprehension
   | Texp_ifthenelse of expression * expression * expression option
-<<<<<<< HEAD
-  | Texp_sequence of expression * layout * expression
-  | Texp_while of {
-      wh_cond : expression;
-      wh_body : expression;
-      wh_body_layout : layout
-=======
   | Texp_sequence of expression * sort * expression
   | Texp_while of {
       wh_cond : expression;
       wh_body : expression;
       wh_body_sort : sort
->>>>>>> 9289e84a
     }
   | Texp_for of {
       for_id  : Ident.t;
@@ -157,11 +149,7 @@
       for_to   : expression;
       for_dir  : direction_flag;
       for_body : expression;
-<<<<<<< HEAD
-      for_body_layout : Layouts.layout;
-=======
       for_body_sort : sort;
->>>>>>> 9289e84a
     }
   | Texp_send of expression * meth * apply_position * Types.alloc_mode
   | Texp_new of
@@ -597,7 +585,6 @@
     typ_manifest: core_type option;
     typ_loc: Location.t;
     typ_attributes: attribute list;
-    typ_layout_annotation: layout option;
    }
 
 and type_kind =
@@ -937,17 +924,10 @@
 
 let rev_only_idents idents_full =
   List.rev_map (fun (id,_,_,_) -> id) idents_full
-<<<<<<< HEAD
 
 let rev_only_idents_and_types idents_full =
   List.rev_map (fun (id,_,ty,_) -> (id,ty)) idents_full
 
-=======
-
-let rev_only_idents_and_types idents_full =
-  List.rev_map (fun (id,_,ty,_) -> (id,ty)) idents_full
-
->>>>>>> 9289e84a
 let pat_bound_idents_full sort pat =
   List.rev (rev_pat_bound_idents_full sort pat)
 
