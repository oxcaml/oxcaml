(**************************************************************************)
(*                                                                        *)
(*                                 OCaml                                  *)
(*                                                                        *)
(*             Xavier Leroy, projet Cristal, INRIA Rocquencourt           *)
(*                                                                        *)
(*   Copyright 1996 Institut National de Recherche en Informatique et     *)
(*     en Automatique.                                                    *)
(*                                                                        *)
(*   All rights reserved.  This file is distributed under the terms of    *)
(*   the GNU Lesser General Public License version 2.1, with the          *)
(*   special exception on linking described in the file LICENSE.          *)
(*                                                                        *)
(**************************************************************************)

(* Abstract syntax tree after typing *)

open Asttypes
open Types
open Mode

type constant =
    Const_int of int
  | Const_char of char
  | Const_string of string * Location.t * string option
  | Const_float of string
  | Const_float32 of string
  | Const_unboxed_float of string
  | Const_int32 of int32
  | Const_int64 of int64
  | Const_nativeint of nativeint
  | Const_unboxed_int32 of int32
  | Const_unboxed_int64 of int64
  | Const_unboxed_nativeint of nativeint

module Uid = Shape.Uid

(* Value expressions for the core language *)

type partial = Partial | Total

type attribute = Parsetree.attribute
type attributes = attribute list

type value = Value_pattern
type computation = Computation_pattern

type _ pattern_category =
| Value : value pattern_category
| Computation : computation pattern_category

type unique_barrier = Mode.Uniqueness.r option

type unique_use = Mode.Uniqueness.r * Mode.Linearity.l

type texp_field_boxing =
  | Boxing of Mode.Alloc.r * unique_use
  | Non_boxing of unique_use

let shared_many_use =
  ( Mode.Uniqueness.disallow_left Mode.Uniqueness.shared,
    Mode.Linearity.disallow_right Mode.Linearity.many )

type pattern = value general_pattern
and 'k general_pattern = 'k pattern_desc pattern_data

and 'a pattern_data =
  { pat_desc: 'a;
    pat_loc: Location.t;
    pat_extra : (pat_extra * Location.t * attribute list) list;
    pat_type: type_expr;
    pat_env: Env.t;
    pat_attributes: attribute list;
   }

and pat_extra =
  | Tpat_constraint of core_type
  | Tpat_type of Path.t * Longident.t loc
  | Tpat_open of Path.t * Longident.t loc * Env.t
  | Tpat_unpack

and 'k pattern_desc =
  (* value patterns *)
  | Tpat_any : value pattern_desc
  | Tpat_var : Ident.t * string loc * Uid.t * Mode.Value.l -> value pattern_desc
  | Tpat_alias :
      value general_pattern * Ident.t * string loc * Uid.t * Mode.Value.l -> value pattern_desc
  | Tpat_constant : constant -> value pattern_desc
  | Tpat_tuple : (string option * value general_pattern) list -> value pattern_desc
  | Tpat_construct :
      Longident.t loc * constructor_description * value general_pattern list
      * (Ident.t loc list * core_type) option ->
      value pattern_desc
  | Tpat_variant :
      label * value general_pattern option * row_desc ref ->
      value pattern_desc
  | Tpat_record :
      (Longident.t loc * label_description * value general_pattern) list *
        closed_flag ->
      value pattern_desc
  | Tpat_array :
      mutability * Jkind.sort * value general_pattern list -> value pattern_desc
  | Tpat_lazy : value general_pattern -> value pattern_desc
  (* computation patterns *)
  | Tpat_value : tpat_value_argument -> computation pattern_desc
  | Tpat_exception : value general_pattern -> computation pattern_desc
  (* generic constructions *)
  | Tpat_or :
      'k general_pattern * 'k general_pattern * row_desc option ->
      'k pattern_desc

and tpat_value_argument = value general_pattern

and expression =
  { exp_desc: expression_desc;
    exp_loc: Location.t;
    exp_extra: (exp_extra * Location.t * attribute list) list;
    exp_type: type_expr;
    exp_env: Env.t;
    exp_attributes: attribute list;
   }

and exp_extra =
  | Texp_constraint of core_type
  | Texp_coerce of core_type option * core_type
  | Texp_poly of core_type option
  | Texp_newtype of string * Jkind.annotation option
  | Texp_mode_coerce of Jane_syntax.Mode_expr.t

and arg_label = Types.arg_label =
  | Nolabel
  | Labelled of string
  | Optional of string
  | Position of string

and expression_desc =
    Texp_ident of
      Path.t * Longident.t loc * Types.value_description * ident_kind * unique_use
  | Texp_constant of constant
  | Texp_let of rec_flag * value_binding list * expression
  | Texp_function of
      { params : function_param list;
        body : function_body;
        region : bool;
        ret_mode : Mode.Alloc.l;
        ret_sort : Jkind.sort;
        alloc_mode : Mode.Alloc.r;
        zero_alloc : Builtin_attributes.check_attribute;
      }
  | Texp_apply of
      expression * (arg_label * apply_arg) list * apply_position *
        Mode.Locality.l * Zero_alloc_utils.Assume_info.t
  | Texp_match of expression * Jkind.sort * computation case list * partial
  | Texp_try of expression * value case list
  | Texp_tuple of (string option * expression) list * Mode.Alloc.r
  | Texp_construct of
      Longident.t loc * constructor_description * expression list * Mode.Alloc.r option
  | Texp_variant of label * (expression * Mode.Alloc.r) option
  | Texp_record of {
      fields : ( Types.label_description * record_label_definition ) array;
      representation : Types.record_representation;
      extended_expression : expression option;
      alloc_mode : Mode.Alloc.r option
    }
  | Texp_field of
      expression * Longident.t loc * label_description * texp_field_boxing
  | Texp_setfield of
      expression * Mode.Locality.l * Longident.t loc * label_description * expression
  | Texp_array of mutability * Jkind.Sort.t * expression list * Mode.Alloc.r
  | Texp_list_comprehension of comprehension
  | Texp_array_comprehension of mutability * Jkind.sort * comprehension
  | Texp_ifthenelse of expression * expression * expression option
  | Texp_sequence of expression * Jkind.sort * expression
  | Texp_while of {
      wh_cond : expression;
      wh_body : expression;
      wh_body_sort : Jkind.sort
    }
  | Texp_for of {
      for_id  : Ident.t;
      for_pat : Parsetree.pattern;
      for_from : expression;
      for_to   : expression;
      for_dir  : direction_flag;
      for_body : expression;
      for_body_sort : Jkind.sort;
    }
  | Texp_send of expression * meth * apply_position
  | Texp_new of
      Path.t * Longident.t loc * Types.class_declaration * apply_position
  | Texp_instvar of Path.t * Path.t * string loc
  | Texp_setinstvar of Path.t * Path.t * string loc * expression
  | Texp_override of Path.t * (Ident.t * string loc * expression) list
  | Texp_letmodule of
      Ident.t option * string option loc * Types.module_presence * module_expr *
        expression
  | Texp_letexception of extension_constructor * expression
  | Texp_assert of expression * Location.t
  | Texp_lazy of expression
  | Texp_object of class_structure * string list
  | Texp_pack of module_expr
  | Texp_letop of {
      let_ : binding_op;
      ands : binding_op list;
      param : Ident.t;
      param_sort : Jkind.sort;
      body : value case;
      body_sort : Jkind.sort;
      partial : partial;
    }
  | Texp_unreachable
  | Texp_extension_constructor of Longident.t loc * Path.t
  | Texp_open of open_declaration * expression
  | Texp_probe of { name:string; handler:expression; enabled_at_init:bool; }
  | Texp_probe_is_enabled of { name:string }
  | Texp_exclave of expression
  | Texp_src_pos

and function_curry =
  | More_args of { partial_mode : Mode.Alloc.l }
  | Final_arg

and function_param =
  {
    fp_arg_label: arg_label;
    fp_param: Ident.t;
    fp_partial: partial;
    fp_kind: function_param_kind;
    fp_sort: Jkind.sort;
    fp_mode: Mode.Alloc.l;
    fp_curry: function_curry;
    fp_newtypes: (string loc * Jkind.annotation option) list;
    fp_loc: Location.t;
  }

and function_param_kind =
  | Tparam_pat of pattern
  | Tparam_optional_default of pattern * expression * Jkind.sort

and function_body =
  | Tfunction_body of expression
  | Tfunction_cases of function_cases

and function_cases =
  { fc_cases: value case list;
    fc_arg_mode: Mode.Alloc.l;
    fc_arg_sort: Jkind.sort;
    fc_partial: partial;
    fc_param: Ident.t;
    fc_loc: Location.t;
    fc_exp_extra: exp_extra option;
    fc_attributes: attributes;
  }

and ident_kind =
  | Id_value
  | Id_prim of Mode.Locality.l option * Jkind.Sort.t option

and meth =
  | Tmeth_name of string
  | Tmeth_val of Ident.t
  | Tmeth_ancestor of Ident.t * Path.t

and comprehension =
  {
    comp_body : expression;
    comp_clauses : comprehension_clause list
  }

and comprehension_clause =
  | Texp_comp_for of comprehension_clause_binding list
  | Texp_comp_when of expression

and comprehension_clause_binding =
  {
    comp_cb_iterator : comprehension_iterator;
    comp_cb_attributes : attribute list
  }

and comprehension_iterator =
  | Texp_comp_range of
      { ident     : Ident.t
      ; pattern   : Parsetree.pattern
      ; start     : expression
      ; stop      : expression
      ; direction : direction_flag }
  | Texp_comp_in of
      { pattern  : pattern
      ; sequence : expression }

and 'k case =
    {
     c_lhs: 'k general_pattern;
     c_guard: expression option;
     c_rhs: expression;
    }

and record_label_definition =
  | Kept of Types.type_expr * mutability * unique_use
  | Overridden of Longident.t loc * expression

and binding_op =
  {
    bop_op_path : Path.t;
    bop_op_name : string loc;
    bop_op_val : Types.value_description;
    bop_op_type : Types.type_expr;
    bop_op_return_sort : Jkind.sort;
    bop_exp : expression;
    bop_exp_sort : Jkind.sort;
    bop_loc : Location.t;
  }

and ('a, 'b) arg_or_omitted =
  | Arg of 'a
  | Omitted of 'b

and omitted_parameter =
  { mode_closure : Mode.Alloc.r;
    mode_arg : Mode.Alloc.l;
    mode_ret : Mode.Alloc.l;
    sort_arg : Jkind.sort }

and apply_arg = (expression * Jkind.sort, omitted_parameter) arg_or_omitted

and apply_position =
  | Tail
  | Nontail
  | Default

(* Value expressions for the class language *)

and class_expr =
    {
     cl_desc: class_expr_desc;
     cl_loc: Location.t;
     cl_type: Types.class_type;
     cl_env: Env.t;
     cl_attributes: attribute list;
    }

and class_expr_desc =
    Tcl_ident of Path.t * Longident.t loc * core_type list
  | Tcl_structure of class_structure
  | Tcl_fun of
      arg_label * pattern * (Ident.t * expression) list
      * class_expr * partial
  | Tcl_apply of class_expr * (arg_label * apply_arg) list
  | Tcl_let of rec_flag * value_binding list *
                  (Ident.t * expression) list * class_expr
  | Tcl_constraint of
      class_expr * class_type option * string list * string list * MethSet.t
    (* Visible instance variables, methods and concrete methods *)
  | Tcl_open of open_description * class_expr

and class_structure =
  {
   cstr_self: pattern;
   cstr_fields: class_field list;
   cstr_type: Types.class_signature;
   cstr_meths: Ident.t Meths.t;
  }

and class_field =
   {
    cf_desc: class_field_desc;
    cf_loc: Location.t;
    cf_attributes: attribute list;
  }

and class_field_kind =
  | Tcfk_virtual of core_type
  | Tcfk_concrete of override_flag * expression

and class_field_desc =
    Tcf_inherit of
      override_flag * class_expr * string option * (string * Ident.t) list *
        (string * Ident.t) list
    (* Inherited instance variables and concrete methods *)
  | Tcf_val of string loc * mutable_flag * Ident.t * class_field_kind * bool
  | Tcf_method of string loc * private_flag * class_field_kind
  | Tcf_constraint of core_type * core_type
  | Tcf_initializer of expression
  | Tcf_attribute of attribute

(* Value expressions for the module language *)

and module_expr =
  { mod_desc: module_expr_desc;
    mod_loc: Location.t;
    mod_type: Types.module_type;
    mod_env: Env.t;
    mod_attributes: attribute list;
   }

and module_type_constraint =
  Tmodtype_implicit
| Tmodtype_explicit of module_type

and functor_parameter =
  | Unit
  | Named of Ident.t option * string option loc * module_type

and module_expr_desc =
    Tmod_ident of Path.t * Longident.t loc
  | Tmod_structure of structure
  | Tmod_functor of functor_parameter * module_expr
  | Tmod_apply of module_expr * module_expr * module_coercion
  | Tmod_apply_unit of module_expr
  | Tmod_constraint of
      module_expr * Types.module_type * module_type_constraint * module_coercion
  | Tmod_unpack of expression * Types.module_type

and structure = {
  str_items : structure_item list;
  str_type : Types.signature;
  str_final_env : Env.t;
}

and structure_item =
  { str_desc : structure_item_desc;
    str_loc : Location.t;
    str_env : Env.t
  }

and structure_item_desc =
    Tstr_eval of expression * Jkind.sort * attributes
  | Tstr_value of rec_flag * value_binding list
  | Tstr_primitive of value_description
  | Tstr_type of rec_flag * type_declaration list
  | Tstr_typext of type_extension
  | Tstr_exception of type_exception
  | Tstr_module of module_binding
  | Tstr_recmodule of module_binding list
  | Tstr_modtype of module_type_declaration
  | Tstr_open of open_declaration
  | Tstr_class of (class_declaration * string list) list
  | Tstr_class_type of (Ident.t * string loc * class_type_declaration) list
  | Tstr_include of include_declaration
  | Tstr_attribute of attribute

and module_binding =
    {
     mb_id: Ident.t option;
     mb_name: string option loc;
     mb_presence: module_presence;
     mb_expr: module_expr;
     mb_attributes: attribute list;
     mb_loc: Location.t;
    }

and value_binding =
  {
    vb_pat: pattern;
    vb_expr: expression;
    vb_sort: Jkind.sort;
    vb_attributes: attributes;
    vb_loc: Location.t;
  }

and module_coercion =
    Tcoerce_none
  | Tcoerce_structure of (int * module_coercion) list *
                         (Ident.t * int * module_coercion) list
  | Tcoerce_functor of module_coercion * module_coercion
  | Tcoerce_primitive of primitive_coercion
  | Tcoerce_alias of Env.t * Path.t * module_coercion

and module_type =
  { mty_desc: module_type_desc;
    mty_type : Types.module_type;
    mty_env : Env.t;
    mty_loc: Location.t;
    mty_attributes: attribute list;
   }

and module_type_desc =
    Tmty_ident of Path.t * Longident.t loc
  | Tmty_signature of signature
  | Tmty_functor of functor_parameter * module_type
  | Tmty_with of module_type * (Path.t * Longident.t loc * with_constraint) list
  | Tmty_typeof of module_expr
  | Tmty_alias of Path.t * Longident.t loc
  | Tmty_strengthen of module_type * Path.t * Longident.t loc

(* Keep primitive type information for type-based lambda-code specialization *)
and primitive_coercion =
  {
    pc_desc: Primitive.description;
    pc_type: type_expr;
    pc_poly_mode: Mode.Locality.l option;
    pc_poly_sort: Jkind.Sort.t option;
    pc_env: Env.t;
    pc_loc : Location.t;
  }

and signature = {
  sig_items : signature_item list;
  sig_type : Types.signature;
  sig_final_env : Env.t;
}

and signature_item =
  { sig_desc: signature_item_desc;
    sig_env : Env.t; (* BINANNOT ADDED *)
    sig_loc: Location.t }

and signature_item_desc =
    Tsig_value of value_description
  | Tsig_type of rec_flag * type_declaration list
  | Tsig_typesubst of type_declaration list
  | Tsig_typext of type_extension
  | Tsig_exception of type_exception
  | Tsig_module of module_declaration
  | Tsig_modsubst of module_substitution
  | Tsig_recmodule of module_declaration list
  | Tsig_modtype of module_type_declaration
  | Tsig_modtypesubst of module_type_declaration
  | Tsig_open of open_description
  | Tsig_include of include_description
  | Tsig_class of class_description list
  | Tsig_class_type of class_type_declaration list
  | Tsig_attribute of attribute

and module_declaration =
    {
     md_id: Ident.t option;
     md_name: string option loc;
     md_presence: module_presence;
     md_type: module_type;
     md_attributes: attribute list;
     md_loc: Location.t;
    }

and module_substitution =
    {
     ms_id: Ident.t;
     ms_name: string loc;
     ms_manifest: Path.t;
     ms_txt: Longident.t loc;
     ms_attributes: attributes;
     ms_loc: Location.t;
    }

and module_type_declaration =
    {
     mtd_id: Ident.t;
     mtd_name: string loc;
     mtd_type: module_type option;
     mtd_attributes: attribute list;
     mtd_loc: Location.t;
    }

and 'a open_infos =
    {
     open_expr: 'a;
     open_bound_items: Types.signature;
     open_override: override_flag;
     open_env: Env.t;
     open_loc: Location.t;
     open_attributes: attribute list;
    }

and open_description = (Path.t * Longident.t loc) open_infos

and open_declaration = module_expr open_infos

and include_kind =
  | Tincl_structure
  | Tincl_functor of (Ident.t * module_coercion) list
  | Tincl_gen_functor of (Ident.t * module_coercion) list

and 'a include_infos =
    {
     incl_mod: 'a;
     incl_type: Types.signature;
     incl_loc: Location.t;
     incl_kind: include_kind;
     incl_attributes: attribute list;
    }

and include_description = module_type include_infos

and include_declaration = module_expr include_infos

and with_constraint =
    Twith_type of type_declaration
  | Twith_module of Path.t * Longident.t loc
  | Twith_modtype of module_type
  | Twith_typesubst of type_declaration
  | Twith_modsubst of Path.t * Longident.t loc
  | Twith_modtypesubst of module_type


and core_type =
(* mutable because of [Typeclass.declare_method] *)
  { mutable ctyp_desc : core_type_desc;
    mutable ctyp_type : type_expr;
    ctyp_env : Env.t; (* BINANNOT ADDED *)
    ctyp_loc : Location.t;
    ctyp_attributes: attribute list;
   }

and core_type_desc =
  | Ttyp_var of string option * Jkind.annotation option
  | Ttyp_arrow of arg_label * core_type * core_type
  | Ttyp_tuple of (string option * core_type) list
  | Ttyp_constr of Path.t * Longident.t loc * core_type list
  | Ttyp_object of object_field list * closed_flag
  | Ttyp_class of Path.t * Longident.t loc * core_type list
  | Ttyp_alias of core_type * string option * Jkind.annotation option
  | Ttyp_variant of row_field list * closed_flag * label list option
  | Ttyp_poly of (string * Jkind.annotation option) list * core_type
  | Ttyp_package of package_type
  | Ttyp_call_pos

and package_type = {
  pack_path : Path.t;
  pack_fields : (Longident.t loc * core_type) list;
  pack_type : Types.module_type;
  pack_txt : Longident.t loc;
}

and row_field = {
  rf_desc : row_field_desc;
  rf_loc : Location.t;
  rf_attributes : attributes;
}

and row_field_desc =
    Ttag of string loc * bool * core_type list
  | Tinherit of core_type

and object_field = {
  of_desc : object_field_desc;
  of_loc : Location.t;
  of_attributes : attributes;
}

and object_field_desc =
  | OTtag of string loc * core_type
  | OTinherit of core_type

and value_description =
  { val_id: Ident.t;
    val_name: string loc;
    val_desc: core_type;
    val_val: Types.value_description;
    val_prim: string list;
    val_loc: Location.t;
    val_attributes: attribute list;
    }

and type_declaration =
  { typ_id: Ident.t;
    typ_name: string loc;
    typ_params: (core_type * (variance * injectivity)) list;
    typ_type: Types.type_declaration;
    typ_cstrs: (core_type * core_type * Location.t) list;
    typ_kind: type_kind;
    typ_private: private_flag;
    typ_manifest: core_type option;
    typ_loc: Location.t;
    typ_attributes: attribute list;
    typ_jkind_annotation: Jane_asttypes.jkind_annotation option;
   }

and type_kind =
    Ttype_abstract
  | Ttype_variant of constructor_declaration list
  | Ttype_record of label_declaration list
  | Ttype_open

and label_declaration =
    {
     ld_id: Ident.t;
     ld_name: string loc;
<<<<<<< HEAD
     ld_mutable: mutable_flag;
     ld_global: Global_flag.t loc;
=======
     ld_mutable: mutability;
     ld_global: Global_flag.t;
>>>>>>> 3f806c8a
     ld_type: core_type;
     ld_loc: Location.t;
     ld_attributes: attribute list;
    }

and constructor_declaration =
    {
     cd_id: Ident.t;
     cd_name: string loc;
     cd_vars: (string * Jkind.annotation option) list;
     cd_args: constructor_arguments;
     cd_res: core_type option;
     cd_loc: Location.t;
     cd_attributes: attribute list;
    }

and constructor_argument =
  {
    ca_global: Global_flag.t loc;
    ca_type: core_type;
    ca_loc: Location.t;
  }

and constructor_arguments =
  | Cstr_tuple of constructor_argument list
  | Cstr_record of label_declaration list

and type_extension =
  {
    tyext_path: Path.t;
    tyext_txt: Longident.t loc;
    tyext_params: (core_type * (variance * injectivity)) list;
    tyext_constructors: extension_constructor list;
    tyext_private: private_flag;
    tyext_loc: Location.t;
    tyext_attributes: attribute list;
  }

and type_exception =
  {
    tyexn_constructor: extension_constructor;
    tyexn_loc: Location.t;
    tyexn_attributes: attribute list;
  }

and extension_constructor =
  {
    ext_id: Ident.t;
    ext_name: string loc;
    ext_type: Types.extension_constructor;
    ext_kind: extension_constructor_kind;
    ext_loc: Location.t;
    ext_attributes: attribute list;
  }

and extension_constructor_kind =
    Text_decl of (string * Jkind.annotation option) list *
                 constructor_arguments *
                 core_type option
  | Text_rebind of Path.t * Longident.t loc

and class_type =
    {
     cltyp_desc: class_type_desc;
     cltyp_type: Types.class_type;
     cltyp_env: Env.t;
     cltyp_loc: Location.t;
     cltyp_attributes: attribute list;
    }

and class_type_desc =
    Tcty_constr of Path.t * Longident.t loc * core_type list
  | Tcty_signature of class_signature
  | Tcty_arrow of arg_label * core_type * class_type
  | Tcty_open of open_description * class_type

and class_signature = {
    csig_self: core_type;
    csig_fields: class_type_field list;
    csig_type: Types.class_signature;
  }

and class_type_field = {
    ctf_desc: class_type_field_desc;
    ctf_loc: Location.t;
    ctf_attributes: attribute list;
  }

and class_type_field_desc =
  | Tctf_inherit of class_type
  | Tctf_val of (string * mutable_flag * virtual_flag * core_type)
  | Tctf_method of (string * private_flag * virtual_flag * core_type)
  | Tctf_constraint of (core_type * core_type)
  | Tctf_attribute of attribute

and class_declaration =
  class_expr class_infos

and class_description =
  class_type class_infos

and class_type_declaration =
  class_type class_infos

and 'a class_infos =
  { ci_virt: virtual_flag;
    ci_params: (core_type * (variance * injectivity)) list;
    ci_id_name: string loc;
    ci_id_class: Ident.t;
    ci_id_class_type: Ident.t;
    ci_id_object: Ident.t;
    ci_expr: 'a;
    ci_decl: Types.class_declaration;
    ci_type_decl: Types.class_type_declaration;
    ci_loc: Location.t;
    ci_attributes: attribute list;
   }

type implementation = {
  structure: structure;
  coercion: module_coercion;
  signature: Types.signature;
  shape: Shape.t;
}


(* Auxiliary functions over the a.s.t. *)

let as_computation_pattern (p : pattern) : computation general_pattern =
  {
    pat_desc = Tpat_value p;
    pat_loc = p.pat_loc;
    pat_extra = [];
    pat_type = p.pat_type;
    pat_env = p.pat_env;
    pat_attributes = [];
  }

let rec classify_pattern_desc : type k . k pattern_desc -> k pattern_category =
  function
  | Tpat_alias _ -> Value
  | Tpat_tuple _ -> Value
  | Tpat_construct _ -> Value
  | Tpat_variant _ -> Value
  | Tpat_record _ -> Value
  | Tpat_array _ -> Value
  | Tpat_lazy _ -> Value
  | Tpat_any -> Value
  | Tpat_var _ -> Value
  | Tpat_constant _ -> Value

  | Tpat_value _ -> Computation
  | Tpat_exception _ -> Computation

  | Tpat_or(p1, p2, _) ->
     begin match classify_pattern p1, classify_pattern p2 with
     | Value, Value -> Value
     | Computation, Computation -> Computation
     end

and classify_pattern
  : type k . k general_pattern -> k pattern_category
  = fun pat ->
  classify_pattern_desc pat.pat_desc

type pattern_action =
  { f : 'k . 'k general_pattern -> unit }
let shallow_iter_pattern_desc
  : type k . pattern_action -> k pattern_desc -> unit
  = fun f -> function
  | Tpat_alias(p, _, _, _, _) -> f.f p
  | Tpat_tuple patl -> List.iter (fun (_, p) -> f.f p) patl
  | Tpat_construct(_, _, patl, _) -> List.iter f.f patl
  | Tpat_variant(_, pat, _) -> Option.iter f.f pat
  | Tpat_record (lbl_pat_list, _) ->
      List.iter (fun (_, _, pat) -> f.f pat) lbl_pat_list
  | Tpat_array (_, _, patl) -> List.iter f.f patl
  | Tpat_lazy p -> f.f p
  | Tpat_any
  | Tpat_var _
  | Tpat_constant _ -> ()
  | Tpat_value p -> f.f p
  | Tpat_exception p -> f.f p
  | Tpat_or(p1, p2, _) -> f.f p1; f.f p2

type pattern_transformation =
  { f : 'k . 'k general_pattern -> 'k general_pattern }
let shallow_map_pattern_desc
  : type k . pattern_transformation -> k pattern_desc -> k pattern_desc
  = fun f d -> match d with
  | Tpat_alias (p1, id, s, uid, m) ->
      Tpat_alias (f.f p1, id, s, uid, m)
  | Tpat_tuple pats ->
      Tpat_tuple (List.map (fun (label, pat) -> label, f.f pat) pats)
  | Tpat_record (lpats, closed) ->
      Tpat_record (List.map (fun (lid, l,p) -> lid, l, f.f p) lpats, closed)
  | Tpat_construct (lid, c, pats, ty) ->
      Tpat_construct (lid, c, List.map f.f pats, ty)
  | Tpat_array (am, arg_sort, pats) ->
      Tpat_array (am, arg_sort, List.map f.f pats)
  | Tpat_lazy p1 -> Tpat_lazy (f.f p1)
  | Tpat_variant (x1, Some p1, x2) ->
      Tpat_variant (x1, Some (f.f p1), x2)
  | Tpat_var _
  | Tpat_constant _
  | Tpat_any
  | Tpat_variant (_,None,_) -> d
  | Tpat_value p -> Tpat_value (f.f p)
  | Tpat_exception p -> Tpat_exception (f.f p)
  | Tpat_or (p1,p2,path) ->
      Tpat_or (f.f p1, f.f p2, path)

let rec iter_general_pattern
  : type k . pattern_action -> k general_pattern -> unit
  = fun f p ->
  f.f p;
  shallow_iter_pattern_desc
    { f = fun p -> iter_general_pattern f p }
    p.pat_desc

let iter_pattern (f : pattern -> unit) =
  iter_general_pattern
    { f = fun (type k) (p : k general_pattern) ->
          match classify_pattern p with
          | Value -> f p
          | Computation -> () }

type pattern_predicate = { f : 'k . 'k general_pattern -> bool }
let exists_general_pattern (f : pattern_predicate) p =
  let exception Found in
  match
    iter_general_pattern
      { f = fun p -> if f.f p then raise Found else () }
      p
  with
  | exception Found -> true
  | () -> false

let exists_pattern (f : pattern -> bool) =
  exists_general_pattern
    { f = fun (type k) (p : k general_pattern) ->
          match classify_pattern p with
          | Value -> f p
          | Computation -> false }


(* List the identifiers bound by a pattern or a let *)

let rec iter_bound_idents
  : type k . _ -> k general_pattern -> _
  = fun f pat ->
  match pat.pat_desc with
  | Tpat_var (id, s, uid, _mode) ->
     f (id,s,pat.pat_type, uid)
  | Tpat_alias(p, id, s, uid, _mode) ->
      iter_bound_idents f p;
      f (id,s,pat.pat_type, uid)
  | Tpat_or(p1, _, _) ->
      (* Invariant : both arguments bind the same variables *)
      iter_bound_idents f p1
  | d ->
     shallow_iter_pattern_desc
       { f = fun p -> iter_bound_idents f p }
       d

type full_bound_ident_action =
  Ident.t -> string loc -> type_expr -> Uid.t -> Mode.Value.l -> Jkind.sort -> unit

(* The intent is that the sort should be the sort of the type of the pattern.
   It's used to avoid computing jkinds from types.  `f` then gets passed
   the sorts of the variables.

   This is occasionally used in places where we don't actually know
   about the sort of the pattern but `f` doesn't care about the sorts. *)
let iter_pattern_full ~both_sides_of_or f sort pat =
  let rec loop :
    type k . full_bound_ident_action -> Jkind.sort -> k general_pattern -> _ =
    fun f sort pat ->
      match pat.pat_desc with
      (* Cases where we push the sort inwards: *)
      | Tpat_var (id, s, uid, mode) ->
          f id s pat.pat_type uid mode sort
      | Tpat_alias(p, id, s, uid, mode) ->
          loop f sort p;
          f id s pat.pat_type uid mode sort
      | Tpat_or (p1, p2, _) ->
        if both_sides_of_or then (loop f sort p1; loop f sort p2)
        else loop f sort p1
      | Tpat_value p -> loop f sort p
      (* Cases where we compute the sort of the inner thing from the pattern *)
      | Tpat_construct(_, cstr, patl, _) ->
          let sorts =
            match cstr.cstr_repr with
            | Variant_unboxed -> [ sort ]
            | Variant_boxed _ | Variant_extensible ->
              Array.to_list (Array.map Jkind.sort_of_jkind
                                          cstr.cstr_arg_jkinds)
          in
          List.iter2 (loop f) sorts patl
      | Tpat_record (lbl_pat_list, _) ->
          List.iter (fun (_, lbl, pat) ->
            (loop f) (Jkind.sort_of_jkind lbl.lbl_jkind) pat)
            lbl_pat_list
      (* Cases where the inner things must be value: *)
      | Tpat_variant (_, pat, _) -> Option.iter (loop f Jkind.Sort.value) pat
      | Tpat_tuple patl ->
        List.iter (fun (_, pat) -> loop f Jkind.Sort.value pat) patl
        (* CR layouts v5: tuple case to change when we allow non-values in
           tuples *)
      | Tpat_array (_, arg_sort, patl) -> List.iter (loop f arg_sort) patl
      | Tpat_lazy p | Tpat_exception p -> loop f Jkind.Sort.value p
      (* Cases without variables: *)
      | Tpat_any | Tpat_constant _ -> ()
  in
  loop f sort pat

let rev_pat_bound_idents_full sort pat =
  let idents_full = ref [] in
  let add id sloc typ _uid _ sort =
    idents_full := (id, sloc, typ, sort) :: !idents_full
  in
  iter_pattern_full ~both_sides_of_or:false add sort pat;
  !idents_full

let rev_only_idents idents_full =
  List.rev_map (fun (id,_,_,_) -> id) idents_full

let rev_only_idents_and_types idents_full =
  List.rev_map (fun (id,_,ty,_) -> (id,ty)) idents_full

let pat_bound_idents_full sort pat =
  List.rev (rev_pat_bound_idents_full sort pat)

(* In these two, we don't know the sort, but the sort information isn't used so
   it's fine to lie. *)
let pat_bound_idents_with_types pat =
  rev_only_idents_and_types (rev_pat_bound_idents_full Jkind.Sort.value pat)
let pat_bound_idents pat =
  rev_only_idents (rev_pat_bound_idents_full Jkind.Sort.value pat)

let rev_let_bound_idents_full bindings =
  let idents_full = ref [] in
  let add id_full = idents_full := id_full :: !idents_full in
  List.iter (fun vb -> iter_bound_idents add vb.vb_pat) bindings;
  !idents_full

let let_bound_idents_with_modes_and_sorts bindings =
  let modes_and_sorts = Ident.Tbl.create 3 in
  let f id sloc _ _uid mode sort =
    Ident.Tbl.add modes_and_sorts id (sloc.loc, mode, sort)
  in
  List.iter (fun vb ->
    iter_pattern_full ~both_sides_of_or:true f vb.vb_sort vb.vb_pat)
    bindings;
  List.rev_map
    (fun (id, _, _, _) -> id, List.rev (Ident.Tbl.find_all modes_and_sorts id))
    (rev_let_bound_idents_full bindings)

let let_bound_idents_full bindings =
  List.rev (rev_let_bound_idents_full bindings)
let let_bound_idents pat =
  List.rev_map (fun (id,_,_,_) -> id) (rev_let_bound_idents_full pat)

let alpha_var env id = List.assoc id env

let rec alpha_pat
  : type k . _ -> k general_pattern -> k general_pattern
  = fun env p -> match p.pat_desc with
  | Tpat_var (id, s, uid, mode) -> (* note the ``Not_found'' case *)
      {p with pat_desc =
       try Tpat_var (alpha_var env id, s, uid, mode) with
       | Not_found -> Tpat_any}
  | Tpat_alias (p1, id, s, uid, mode) ->
      let new_p =  alpha_pat env p1 in
      begin try
        {p with pat_desc = Tpat_alias (new_p, alpha_var env id, s, uid, mode)}
      with
      | Not_found -> new_p
      end
  | d ->
     let pat_desc =
       shallow_map_pattern_desc { f = fun p -> alpha_pat env p } d in
     {p with pat_desc}

let mkloc = Location.mkloc
let mknoloc = Location.mknoloc

let split_pattern pat =
  let combine_opts merge p1 p2 =
    match p1, p2 with
    | None, None -> None
    | Some p, None
    | None, Some p ->
        Some p
    | Some p1, Some p2 ->
        Some (merge p1 p2)
  in
  let into pat p1 p2 =
    (* The third parameter of [Tpat_or] is [Some _] only for "#typ"
       patterns, which we do *not* expand. Hence we can put [None] here. *)
    { pat with pat_desc = Tpat_or (p1, p2, None) } in
  let rec split_pattern cpat =
    match cpat.pat_desc with
    | Tpat_value p ->
        Some p, None
    | Tpat_exception p ->
        None, Some p
    | Tpat_or (cp1, cp2, _) ->
        let vals1, exns1 = split_pattern cp1 in
        let vals2, exns2 = split_pattern cp2 in
        combine_opts (into cpat) vals1 vals2,
        (* We could change the pattern type for exception patterns to
           [Predef.exn], but it doesn't really matter. *)
        combine_opts (into cpat) exns1 exns2
  in
  split_pattern pat

(* Expressions are considered nominal if they can be used as the subject of a
   sentence or action. In practice, we consider that an expression is nominal
   if they satisfy one of:
   - Similar to an identifier: words separated by '.' or '#'.
   - Do not contain spaces when printed.
  *)
let rec exp_is_nominal exp =
  match exp.exp_desc with
  | _ when exp.exp_attributes <> [] -> false
  | Texp_ident _ | Texp_instvar _ | Texp_constant _
  | Texp_variant (_, None)
  | Texp_construct (_, _, [], _) ->
      true
  | Texp_field (parent, _, _, _) | Texp_send (parent, _, _) ->
      exp_is_nominal parent
  | _ -> false<|MERGE_RESOLUTION|>--- conflicted
+++ resolved
@@ -675,13 +675,8 @@
     {
      ld_id: Ident.t;
      ld_name: string loc;
-<<<<<<< HEAD
-     ld_mutable: mutable_flag;
+     ld_mutable: mutability;
      ld_global: Global_flag.t loc;
-=======
-     ld_mutable: mutability;
-     ld_global: Global_flag.t;
->>>>>>> 3f806c8a
      ld_type: core_type;
      ld_loc: Location.t;
      ld_attributes: attribute list;
