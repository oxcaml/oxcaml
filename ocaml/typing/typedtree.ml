--- conflicted
+++ resolved
@@ -684,11 +684,7 @@
      ld_name: string loc;
      ld_uid: Uid.t;
      ld_mutable: mutability;
-<<<<<<< HEAD
-     ld_global: Global_flag.t loc;
-=======
      ld_modalities: Modality.Value.t;
->>>>>>> b2f73409
      ld_type: core_type;
      ld_loc: Location.t;
      ld_attributes: attribute list;
@@ -708,11 +704,7 @@
 
 and constructor_argument =
   {
-<<<<<<< HEAD
-    ca_global: Global_flag.t loc;
-=======
     ca_modalities: Modality.Value.t;
->>>>>>> b2f73409
     ca_type: core_type;
     ca_loc: Location.t;
   }
