--- conflicted
+++ resolved
@@ -685,11 +685,7 @@
      ld_name: string loc;
      ld_uid: Uid.t;
      ld_mutable: mutability;
-<<<<<<< HEAD
-     ld_global: Global_flag.t loc;
-=======
      ld_modalities: Modality.Value.t;
->>>>>>> 6f8f7038
      ld_type: core_type;
      ld_loc: Location.t;
      ld_attributes: attribute list;
@@ -709,17 +705,13 @@
 
 and constructor_argument =
   {
-    ca_global: Global_flag.t loc;
+    ca_modalities: Modality.Value.t;
     ca_type: core_type;
     ca_loc: Location.t;
   }
 
 and constructor_arguments =
-<<<<<<< HEAD
   | Cstr_tuple of constructor_argument list
-=======
-  | Cstr_tuple of (core_type * Modality.Value.t) list
->>>>>>> 6f8f7038
   | Cstr_record of label_declaration list
 
 and type_extension =
