(**************************************************************************)
(*                                                                        *)
(*                                 OCaml                                  *)
(*                                                                        *)
(*             Xavier Leroy, projet Cristal, INRIA Rocquencourt           *)
(*                                                                        *)
(*   Copyright 1996 Institut National de Recherche en Informatique et     *)
(*     en Automatique.                                                    *)
(*                                                                        *)
(*   All rights reserved.  This file is distributed under the terms of    *)
(*   the GNU Lesser General Public License version 2.1, with the          *)
(*   special exception on linking described in the file LICENSE.          *)
(*                                                                        *)
(**************************************************************************)

(** Abstract syntax tree after typing *)


(** By comparison with {!Parsetree}:
    - Every {!Longindent.t} is accompanied by a resolved {!Path.t}.

*)

open Asttypes

(* We define a new constant type that can represent unboxed values.
   This is currently used only in [Typedtree], but the long term goal
   is to share this definition with [Lambda] and completely replace the
   usage of [Asttypes.constant] *)
type constant =
    Const_int of int
  | Const_char of char
  | Const_string of string * Location.t * string option
  | Const_float of string
  | Const_float32 of string
  | Const_unboxed_float of string
  | Const_unboxed_float32 of string
  | Const_int32 of int32
  | Const_int64 of int64
  (* CR mshinwell: This should use [Targetint.t] not [nativeint] *)
  | Const_nativeint of nativeint
  | Const_unboxed_int32 of int32
  | Const_unboxed_int64 of int64
  | Const_unboxed_nativeint of nativeint

module Uid = Shape.Uid

(* Value expressions for the core language *)

type partial = Partial | Total

(** {1 Extension points} *)

type attribute = Parsetree.attribute
type attributes = attribute list

(** {1 Core language} *)

type value = Value_pattern
type computation = Computation_pattern

type _ pattern_category =
| Value : value pattern_category
| Computation : computation pattern_category

(* The following will be used in the future when overwriting is introduced and
  code-motion need to be checked. This will be associated to each field
  projection, and represents the usage of the record immediately after this
  projection. If it points to unique, that means this projection must be
  borrowed and cannot be moved *)
type unique_barrier = Mode.Uniqueness.r option

type unique_use = Mode.Uniqueness.r * Mode.Linearity.l

type texp_field_boxing =
  | Boxing of Mode.Alloc.r * unique_use
  (** Projection requires boxing. [unique_use] describes the usage of the
      unboxed field as argument to boxing. *)
  | Non_boxing of unique_use
  (** Projection does not require boxing. [unique_use] describes the usage of
      the field as the result of direct projection. *)

val shared_many_use : unique_use

type pattern = value general_pattern
and 'k general_pattern = 'k pattern_desc pattern_data

and 'a pattern_data =
  { pat_desc: 'a;
    pat_loc: Location.t;
    pat_extra : (pat_extra * Location.t * attributes) list;
    pat_type: Types.type_expr;
    pat_env: Env.t;
    pat_attributes: attributes;
   }

and pat_extra =
  | Tpat_constraint of core_type
        (** P : T          { pat_desc = P
                           ; pat_extra = (Tpat_constraint T, _, _) :: ... }
         *)
  | Tpat_type of Path.t * Longident.t loc
        (** #tconst        { pat_desc = disjunction
                           ; pat_extra = (Tpat_type (P, "tconst"), _, _) :: ...}

                           where [disjunction] is a [Tpat_or _] representing the
                           branches of [tconst].
         *)
  | Tpat_open of Path.t * Longident.t loc * Env.t
  | Tpat_unpack
        (** (module P)     { pat_desc  = Tpat_var "P"
                           ; pat_extra = (Tpat_unpack, _, _) :: ... }
            (module _)     { pat_desc  = Tpat_any
            ; pat_extra = (Tpat_unpack, _, _) :: ... }
         *)

and 'k pattern_desc =
  (* value patterns *)
  | Tpat_any : value pattern_desc
        (** _ *)
  | Tpat_var : Ident.t * string loc * Uid.t * Mode.Value.l -> value pattern_desc
        (** x *)
  | Tpat_alias :
      value general_pattern * Ident.t * string loc * Uid.t * Mode.Value.l
        -> value pattern_desc
        (** P as a *)
  | Tpat_constant : constant -> value pattern_desc
        (** 1, 'a', "true", 1.0, 1l, 1L, 1n *)
  | Tpat_tuple : (string option * value general_pattern) list -> value pattern_desc
        (** (P1, ..., Pn)                  [(None,P1); ...; (None,Pn)])
            (L1:P1, ... Ln:Pn)             [(Some L1,P1); ...; (Some Ln,Pn)])
            Any mix, e.g. (L1:P1, P2)      [(Some L1,P1); ...; (None,P2)])

            Invariant: n >= 2
         *)
  | Tpat_construct :
      Longident.t loc * Types.constructor_description *
        value general_pattern list * (Ident.t loc list * core_type) option ->
      value pattern_desc
        (** C                             ([], None)
            C P                           ([P], None)
            C (P1, ..., Pn)               ([P1; ...; Pn], None)
            C (P : t)                     ([P], Some ([], t))
            C (P1, ..., Pn : t)           ([P1; ...; Pn], Some ([], t))
            C (type a) (P : t)            ([P], Some ([a], t))
            C (type a) (P1, ..., Pn : t)  ([P1; ...; Pn], Some ([a], t))
          *)
  | Tpat_variant :
      label * value general_pattern option * Types.row_desc ref ->
      value pattern_desc
        (** `A             (None)
            `A P           (Some P)

            See {!Types.row_desc} for an explanation of the last parameter.
         *)
  | Tpat_record :
      (Longident.t loc * Types.label_description * value general_pattern) list *
        closed_flag ->
      value pattern_desc
        (** { l1=P1; ...; ln=Pn }     (flag = Closed)
            { l1=P1; ...; ln=Pn; _}   (flag = Open)

            Invariant: n > 0
         *)
  | Tpat_array :
      Types.mutability * Jkind.sort * value general_pattern list -> value pattern_desc
        (** [| P1; ...; Pn |]    (flag = Mutable)
            [: P1; ...; Pn :]    (flag = Immutable) *)
  | Tpat_lazy : value general_pattern -> value pattern_desc
        (** lazy P *)
  (* computation patterns *)
  | Tpat_value : tpat_value_argument -> computation pattern_desc
        (** P

            Invariant: Tpat_value pattern should not carry
            pat_attributes or pat_extra metadata coming from user
            syntax, which must be on the inner pattern node -- to
            facilitate searching for a certain value pattern
            constructor with a specific attributed.

            To enforce this restriction, we made the argument of
            the Tpat_value constructor a private synonym of [pattern],
            requiring you to use the [as_computation_pattern] function
            below instead of using the [Tpat_value] constructor directly.
         *)
  | Tpat_exception : value general_pattern -> computation pattern_desc
        (** exception P *)
  (* generic constructions *)
  | Tpat_or :
      'k general_pattern * 'k general_pattern * Types.row_desc option ->
      'k pattern_desc
        (** P1 | P2

            [row_desc] = [Some _] when translating [Ppat_type _],
                         [None] otherwise.
         *)

and tpat_value_argument = private value general_pattern

and expression =
  { exp_desc: expression_desc;
    exp_loc: Location.t;
    exp_extra: (exp_extra * Location.t * attributes) list;
    exp_type: Types.type_expr;
    exp_env: Env.t;
    exp_attributes: attributes;
   }

and exp_extra =
  | Texp_constraint of core_type
        (** E : T *)
  | Texp_coerce of core_type option * core_type
        (** E :> T           [Texp_coerce (None, T)]
            E : T0 :> T      [Texp_coerce (Some T0, T)]
         *)
  | Texp_poly of core_type option
        (** Used for method bodies. *)
  | Texp_newtype of string * Jkind.annotation option
        (** fun (type t : immediate) ->  *)
  | Texp_mode_coerce of Jane_syntax.Mode_expr.t
        (** local_ E *)

(* CR modes: Consider fusing [Texp_mode_coerce] and [Texp_constraint] when
   the syntax changes.
*)

and arg_label = Types.arg_label =
  | Nolabel
  | Labelled of string
  | Optional of string
  | Position of string

(** Jkinds in the typed tree: Compilation of the typed tree to lambda
    sometimes requires jkind information.  Our approach is to
    propagate jkind information inward during compilation.  This
    requires us to annotate places in the typed tree where the jkind
    of a type of a subexpression is not determined by the jkind of the
    type of the expression containing it.  For example, to the left of
    a semicolon, or in value_bindings.

    CR layouts v1.5: Some of these were mainly needed for void (e.g., left of a
    semicolon).  If we redo how void is compiled, perhaps we can drop those.  On
    the other hand, there are some places we're not annotating now (e.g.,
    function arguments) that will need annotations in the future because we'll
    allow other jkinds there.  Just do a rationalization pass on this.
*)
and expression_desc =
    Texp_ident of
      Path.t * Longident.t loc * Types.value_description * ident_kind * unique_use
        (** x
            M.x
         *)
  | Texp_constant of constant
        (** 1, 'a', "true", 1.0, 1l, 1L, 1n *)
  | Texp_let of rec_flag * value_binding list * expression
        (** let P1 = E1 and ... and Pn = EN in E       (flag = Nonrecursive)
            let rec P1 = E1 and ... and Pn = EN in E   (flag = Recursive)
         *)
  | Texp_function of
      { params : function_param list;
        body : function_body;
        region : bool;
        ret_mode : Mode.Alloc.l;
        (* Mode where the function allocates, ie local for a function of
           type 'a -> local_ 'b, and heap for a function of type 'a -> 'b *)
        ret_sort : Jkind.sort;
        alloc_mode : Mode.Alloc.r;
        (* Mode at which the closure is allocated *)
        zero_alloc : Builtin_attributes.zero_alloc_attribute
        (* zero-alloc attributes *)
      }
      (** fun P0 P1 -> function p1 -> e1 | p2 -> e2  (body = Tfunction_cases _)
          fun P0 P1 -> E                             (body = Tfunction_body _)
          This construct has the same arity as the originating
          {{!Jane_syntax.Expression.Jexp_n_ary_function}[Jexp_n_ary_function]}.
          Arity determines when side-effects for effectful parameters are run
          (e.g. optional argument defaults, matching against lazy patterns).
          Parameters' effects are run left-to-right when an n-ary function is
          saturated with n arguments.
      *)
  | Texp_apply of
      expression * (arg_label * apply_arg) list * apply_position *
        Mode.Locality.l * Zero_alloc_utils.Assume_info.t
        (** E0 ~l1:E1 ... ~ln:En

            The expression can be Omitted if the expression is abstracted over
            this argument. It currently appears when a label is applied.

            For example:
            let f x ~y = x + y in
            f ~y:3

            The resulting typedtree for the application is:
            Texp_apply (Texp_ident "f/1037",
                        [(Nolabel, Omitted _);
                         (Labelled "y", Some (Texp_constant Const_int 3))
                        ])

            The [Zero_alloc_utils.Assume_info.t] records the optional
            [@zero_alloc assume] attribute that may appear on applications.  If
            that attribute is absent, it is [Assume_info.none].
          *)
  | Texp_match of expression * Jkind.sort * computation case list * partial
        (** match E0 with
            | P1 -> E1
            | P2 | exception P3 -> E2
            | exception P4 -> E3

            [Texp_match (E0, sort_of_E0, [(P1, E1); (P2 | exception P3, E2);
                              (exception P4, E3)], _)]
         *)
  | Texp_try of expression * value case list
        (** try E with P1 -> E1 | ... | PN -> EN *)
  | Texp_tuple of (string option * expression) list * Mode.Alloc.r
        (** [Texp_tuple(el)] represents
            - [(E1, ..., En)]       when [el] is [(None, E1);...;(None, En)],
            - [(L1:E1, ..., Ln:En)] when [el] is [(Some L1, E1);...;(Some Ln, En)],
            - Any mix, e.g. [(L1: E1, E2)] when [el] is [(Some L1, E1); (None, E2)]
          *)
  | Texp_construct of
      Longident.t loc * Types.constructor_description *
      expression list * Mode.Alloc.r option
        (** C                []
            C E              [E]
            C (E1, ..., En)  [E1;...;En]

            [alloc_mode] is the allocation mode of the construct,
            or [None] if the constructor is [Cstr_unboxed] or [Cstr_constant],
            in which case it does not need allocation.
         *)
  | Texp_variant of label * (expression * Mode.Alloc.r) option
        (** [alloc_mode] is the allocation mode of the variant,
            or [None] if the variant has no argument,
            in which case it does not need allocation.
          *)
  | Texp_record of {
      fields : ( Types.label_description * record_label_definition ) array;
      representation : Types.record_representation;
      extended_expression : expression option;
      alloc_mode : Mode.Alloc.r option
    }
        (** { l1=P1; ...; ln=Pn }           (extended_expression = None)
            { E0 with l1=P1; ...; ln=Pn }   (extended_expression = Some E0)

            Invariant: n > 0

            If the type is { l1: t1; l2: t2 }, the expression
            { E0 with t2=P2 } is represented as
            Texp_record
              { fields = [| l1, Kept t1; l2 Override P2 |]; representation;
                extended_expression = Some E0 }
            [alloc_mode] is the allocation mode of the record,
            or [None] if it is [Record_unboxed],
            in which case it does not need allocation.
          *)
  | Texp_field of expression * Longident.t loc * Types.label_description *
      texp_field_boxing
    (** [texp_field_boxing] provides extra information depending on if the
        projection requires boxing. *)
  | Texp_setfield of
      expression * Mode.Locality.l * Longident.t loc *
      Types.label_description * expression
    (** [alloc_mode] translates to the [modify_mode] of the record *)
  | Texp_array of Types.mutability * Jkind.Sort.t * expression list * Mode.Alloc.r
  | Texp_list_comprehension of comprehension
  | Texp_array_comprehension of Types.mutability * Jkind.sort * comprehension
  | Texp_ifthenelse of expression * expression * expression option
  | Texp_sequence of expression * Jkind.sort * expression
  | Texp_while of {
      wh_cond : expression;
      wh_body : expression;
      wh_body_sort : Jkind.sort
    }
  | Texp_for of {
      for_id  : Ident.t;
      for_pat : Parsetree.pattern;
      for_from : expression;
      for_to   : expression;
      for_dir  : direction_flag;
      for_body : expression;
      for_body_sort : Jkind.sort;
    }
  | Texp_send of expression * meth * apply_position
  | Texp_new of
      Path.t * Longident.t loc * Types.class_declaration * apply_position
  | Texp_instvar of Path.t * Path.t * string loc
  | Texp_setinstvar of Path.t * Path.t * string loc * expression
  | Texp_override of Path.t * (Ident.t * string loc * expression) list
  | Texp_letmodule of
      Ident.t option * string option loc * Types.module_presence * module_expr *
        expression
  | Texp_letexception of extension_constructor * expression
  | Texp_assert of expression * Location.t
  | Texp_lazy of expression
  | Texp_object of class_structure * string list
  | Texp_pack of module_expr
  | Texp_letop of {
      let_ : binding_op;
      ands : binding_op list;
      param : Ident.t;
      param_sort : Jkind.sort;
      body : value case;
      body_sort : Jkind.sort;
      partial : partial;
    }
  | Texp_unreachable
  | Texp_extension_constructor of Longident.t loc * Path.t
  | Texp_open of open_declaration * expression
        (** let open[!] M in e *)
  | Texp_probe of { name:string; handler:expression; enabled_at_init:bool }
  | Texp_probe_is_enabled of { name:string }
  | Texp_exclave of expression
  | Texp_src_pos
    (* A source position value which has been automatically inferred, either
       as a result of [%call_pos] occuring in an expression, or omission of a
       Position argument in function application *)

and function_curry =
  | More_args of { partial_mode : Mode.Alloc.l }
  | Final_arg

and function_param =
  {
    fp_arg_label: arg_label;
    fp_param: Ident.t;
    (** [fp_param] is the identifier that is to be used to name the
        parameter of the function.
    *)
    fp_partial: partial;
    (**
       [fp_partial] =
       [Partial] if the pattern match is partial
       [Total] otherwise.
    *)
    fp_kind: function_param_kind;
    fp_sort: Jkind.sort;
    fp_mode: Mode.Alloc.l;
    fp_curry: function_curry;
    fp_newtypes: (string loc * Jkind.annotation option) list;
    (** [fp_newtypes] are the new type declarations that come *after* that
        parameter. The newtypes that come before the first parameter are
        placed as exp_extras on the Texp_function node. This is just used in
        {!Untypeast}. *)
    fp_loc: Location.t;
    (** [fp_loc] is the location of the entire value parameter, not including
        the [fp_newtypes].
    *)
  }

and function_param_kind =
  | Tparam_pat of pattern
  (** [Tparam_pat p] is a non-optional argument with pattern [p]. *)
  | Tparam_optional_default of pattern * expression * Jkind.sort
  (** [Tparam_optional_default (p, e, sort)] is an optional argument [p] with
      default value [e], i.e. [?x:(p = e)]. If the parameter is of type
      [a option], the pattern and expression are of type [a]. [sort] is the
      sort of [e]. *)

and function_body =
  | Tfunction_body of expression
  | Tfunction_cases of function_cases
(** The function body binds a final argument in [Tfunction_cases],
    and this argument is pattern-matched against the cases.
*)

and function_cases =
  { fc_cases: value case list;
    fc_env : Env.t;
    (** [fc_env] contains entries from all parameters except
        for the last one being matched by the cases.
    *)
    fc_arg_mode: Mode.Alloc.l;
    fc_arg_sort: Jkind.sort;
    fc_ret_type : Types.type_expr;
    fc_partial: partial;
    fc_param: Ident.t;
    fc_loc: Location.t;
    fc_exp_extra: exp_extra option;
    fc_attributes: attributes;
    (** [fc_attributes] is just used in untypeast. *)
  }

and ident_kind =
  | Id_value
  | Id_prim of Mode.Locality.l option * Jkind.Sort.t option

and meth =
    Tmeth_name of string
  | Tmeth_val of Ident.t
  | Tmeth_ancestor of Ident.t * Path.t

and comprehension =
  {
    comp_body : expression;
    comp_clauses : comprehension_clause list
  }

and comprehension_clause =
  | Texp_comp_for of comprehension_clause_binding list
  | Texp_comp_when of expression

and comprehension_clause_binding =
  {
    comp_cb_iterator : comprehension_iterator;
    comp_cb_attributes : attribute list
    (** No built-in attributes are meaningful here; this would correspond to
        [[body for[@attr] x in xs]], and there are no built-in attributes that
        would be efficacious there.  (The only ones that might make sense would
        be inlining, but you can't do that with list/array items that are being
        iterated over.) *)
  }
  (** We move the pattern into the [comprehension_iterator], compared to the
      untyped syntax tree, so that range-based iterators can have just an
      identifier instead of a full pattern *)

and comprehension_iterator =
  | Texp_comp_range of
      { ident     : Ident.t
      ; pattern   : Parsetree.pattern (** Redundant with [ident] *)
      ; start     : expression
      ; stop      : expression
      ; direction : direction_flag }
  | Texp_comp_in of
      { pattern  : pattern
      ; sequence : expression }

and 'k case =
    {
     c_lhs: 'k general_pattern;
     c_guard: expression option;
     c_rhs: expression;
    }

and record_label_definition =
  | Kept of Types.type_expr * Types.mutability * unique_use
  | Overridden of Longident.t loc * expression

and binding_op =
  {
    bop_op_path : Path.t;
    bop_op_name : string loc;
    bop_op_val : Types.value_description;
    bop_op_type : Types.type_expr;
    (* This is the type at which the operator was used.
       It is always an instance of [bop_op_val.val_type] *)
    bop_op_return_sort : Jkind.sort;
    bop_exp : expression;
    bop_exp_sort : Jkind.sort;
    bop_loc : Location.t;
  }

and ('a, 'b) arg_or_omitted =
  | Arg of 'a
  | Omitted of 'b

and omitted_parameter =
  { mode_closure : Mode.Alloc.r;
    mode_arg : Mode.Alloc.l;
    mode_ret : Mode.Alloc.l;
    sort_arg : Jkind.sort }

and apply_arg = (expression * Jkind.sort, omitted_parameter) arg_or_omitted

and apply_position =
  | Tail          (* must be tail-call optimised *)
  | Nontail       (* must not be tail-call optimised *)
  | Default       (* tail-call optimised if in tail position *)

(* Value expressions for the class language *)

and class_expr =
    {
     cl_desc: class_expr_desc;
     cl_loc: Location.t;
     cl_type: Types.class_type;
     cl_env: Env.t;
     cl_attributes: attributes;
    }

and class_expr_desc =
    Tcl_ident of Path.t * Longident.t loc * core_type list
  | Tcl_structure of class_structure
  | Tcl_fun of
      arg_label * pattern * (Ident.t * expression) list
      * class_expr * partial
  | Tcl_apply of class_expr * (arg_label * apply_arg) list
  | Tcl_let of rec_flag * value_binding list *
                  (Ident.t * expression) list * class_expr
  | Tcl_constraint of
      class_expr * class_type option * string list * string list
      * Types.MethSet.t
  (* Visible instance variables, methods and concrete methods *)
  | Tcl_open of open_description * class_expr

and class_structure =
  {
   cstr_self: pattern;
   cstr_fields: class_field list;
   cstr_type: Types.class_signature;
   cstr_meths: Ident.t Types.Meths.t;
  }

and class_field =
   {
    cf_desc: class_field_desc;
    cf_loc: Location.t;
    cf_attributes: attributes;
  }

and class_field_kind =
  | Tcfk_virtual of core_type
  | Tcfk_concrete of override_flag * expression

and class_field_desc =
    Tcf_inherit of
      override_flag * class_expr * string option * (string * Ident.t) list *
        (string * Ident.t) list
    (* Inherited instance variables and concrete methods *)
  | Tcf_val of string loc * mutable_flag * Ident.t * class_field_kind * bool
  | Tcf_method of string loc * private_flag * class_field_kind
  | Tcf_constraint of core_type * core_type
  | Tcf_initializer of expression
  | Tcf_attribute of attribute

(* Value expressions for the module language *)

and module_expr =
  { mod_desc: module_expr_desc;
    mod_loc: Location.t;
    mod_type: Types.module_type;
    mod_env: Env.t;
    mod_attributes: attributes;
   }

(** Annotations for [Tmod_constraint]. *)
and module_type_constraint =
  | Tmodtype_implicit
  (** The module type constraint has been synthesized during typechecking. *)
  | Tmodtype_explicit of module_type
  (** The module type was in the source file. *)

and functor_parameter =
  | Unit
  | Named of Ident.t option * string option loc * module_type

and module_expr_desc =
    Tmod_ident of Path.t * Longident.t loc
  | Tmod_structure of structure
  | Tmod_functor of functor_parameter * module_expr
  | Tmod_apply of module_expr * module_expr * module_coercion
  | Tmod_apply_unit of module_expr
  | Tmod_constraint of
      module_expr * Types.module_type * module_type_constraint * module_coercion
    (** ME          (constraint = Tmodtype_implicit)
        (ME : MT)   (constraint = Tmodtype_explicit MT)
     *)
  | Tmod_unpack of expression * Types.module_type

and structure = {
  str_items : structure_item list;
  str_type : Types.signature;
  str_final_env : Env.t;
}

and structure_item =
  { str_desc : structure_item_desc;
    str_loc : Location.t;
    str_env : Env.t
  }

and structure_item_desc =
    Tstr_eval of expression * Jkind.sort * attributes
  | Tstr_value of rec_flag * value_binding list
  | Tstr_primitive of value_description
  | Tstr_type of rec_flag * type_declaration list
  | Tstr_typext of type_extension
  | Tstr_exception of type_exception
  | Tstr_module of module_binding
  | Tstr_recmodule of module_binding list
  | Tstr_modtype of module_type_declaration
  | Tstr_open of open_declaration
  | Tstr_class of (class_declaration * string list) list
  | Tstr_class_type of (Ident.t * string loc * class_type_declaration) list
  | Tstr_include of include_declaration
  | Tstr_attribute of attribute

and module_binding =
    {
     mb_id: Ident.t option; (** [None] for [module _ = struct ... end] *)
     mb_name: string option loc;
     mb_uid: Uid.t;
     mb_presence: Types.module_presence;
     mb_expr: module_expr;
     mb_attributes: attributes;
     mb_loc: Location.t;
    }

and value_binding =
  {
    vb_pat: pattern;
    vb_expr: expression;
    vb_rec_kind: Value_rec_types.recursive_binding_kind;
    vb_sort: Jkind.sort;
    vb_attributes: attributes;
    vb_loc: Location.t;
  }

and module_coercion =
    Tcoerce_none
  | Tcoerce_structure of (int * module_coercion) list *
                         (Ident.t * int * module_coercion) list
  | Tcoerce_functor of module_coercion * module_coercion
  | Tcoerce_primitive of primitive_coercion
  (** External declaration coerced to a regular value.
      {[
        module M : sig val ext : a -> b end =
        struct external ext : a -> b = "my_c_function" end
      ]}
      Only occurs inside a [Tcoerce_structure] coercion. *)
  | Tcoerce_alias of Env.t * Path.t * module_coercion
  (** Module alias coerced to a regular module.
      {[
        module M : sig module Sub : T end =
        struct module Sub = Some_alias end
      ]}
      Only occurs inside a [Tcoerce_structure] coercion. *)

and module_type =
  { mty_desc: module_type_desc;
    mty_type : Types.module_type;
    mty_env : Env.t;
    mty_loc: Location.t;
    mty_attributes: attributes;
   }

and module_type_desc =
    Tmty_ident of Path.t * Longident.t loc
  | Tmty_signature of signature
  | Tmty_functor of functor_parameter * module_type
  | Tmty_with of module_type * (Path.t * Longident.t loc * with_constraint) list
  | Tmty_typeof of module_expr
  | Tmty_alias of Path.t * Longident.t loc
  | Tmty_strengthen of module_type * Path.t * Longident.t loc

and primitive_coercion =
  {
    pc_desc: Primitive.description;
    pc_type: Types.type_expr;
    pc_poly_mode: Mode.Locality.l option;
    pc_poly_sort: Jkind.Sort.t option;
    pc_env: Env.t;
    pc_loc : Location.t;
  }

and signature = {
  sig_items : signature_item list;
  sig_type : Types.signature;
  sig_final_env : Env.t;
}

and signature_item =
  { sig_desc: signature_item_desc;
    sig_env : Env.t; (* BINANNOT ADDED *)
    sig_loc: Location.t }

and signature_item_desc =
    Tsig_value of value_description
  | Tsig_type of rec_flag * type_declaration list
  | Tsig_typesubst of type_declaration list
  | Tsig_typext of type_extension
  | Tsig_exception of type_exception
  | Tsig_module of module_declaration
  | Tsig_modsubst of module_substitution
  | Tsig_recmodule of module_declaration list
  | Tsig_modtype of module_type_declaration
  | Tsig_modtypesubst of module_type_declaration
  | Tsig_open of open_description
  | Tsig_include of include_description
  | Tsig_class of class_description list
  | Tsig_class_type of class_type_declaration list
  | Tsig_attribute of attribute

and module_declaration =
    {
     md_id: Ident.t option;
     md_name: string option loc;
     md_uid: Uid.t;
     md_presence: Types.module_presence;
     md_type: module_type;
     md_attributes: attributes;
     md_loc: Location.t;
    }

and module_substitution =
    {
     ms_id: Ident.t;
     ms_name: string loc;
     ms_uid: Uid.t;
     ms_manifest: Path.t;
     ms_txt: Longident.t loc;
     ms_attributes: attributes;
     ms_loc: Location.t;
    }

and module_type_declaration =
    {
     mtd_id: Ident.t;
     mtd_name: string loc;
     mtd_uid: Uid.t;
     mtd_type: module_type option;
     mtd_attributes: attributes;
     mtd_loc: Location.t;
    }

and 'a open_infos =
    {
     open_expr: 'a;
     open_bound_items: Types.signature;
     open_override: override_flag;
     open_env: Env.t;
     open_loc: Location.t;
     open_attributes: attribute list;
    }

and open_description = (Path.t * Longident.t loc) open_infos

and open_declaration = module_expr open_infos

and include_kind =
  | Tincl_structure
  | Tincl_functor of (Ident.t * module_coercion) list
      (* S1 -> S2 *)
  | Tincl_gen_functor of (Ident.t * module_coercion) list
      (* S1 -> () -> S2 *)

and 'a include_infos =
    {
     incl_mod: 'a;
     incl_type: Types.signature;
     incl_loc: Location.t;
     incl_kind: include_kind;
     incl_attributes: attribute list;
    }

and include_description = module_type include_infos

and include_declaration = module_expr include_infos

and with_constraint =
    Twith_type of type_declaration
  | Twith_module of Path.t * Longident.t loc
  | Twith_modtype of module_type
  | Twith_typesubst of type_declaration
  | Twith_modsubst of Path.t * Longident.t loc
  | Twith_modtypesubst of module_type

and core_type =
  { mutable ctyp_desc : core_type_desc;
      (** mutable because of [Typeclass.declare_method] *)
    mutable ctyp_type : Types.type_expr;
      (** mutable because of [Typeclass.declare_method] *)
    ctyp_env : Env.t; (* BINANNOT ADDED *)
    ctyp_loc : Location.t;
    ctyp_attributes: attributes;
   }

and core_type_desc =
  | Ttyp_var of string option * Jkind.annotation option
  | Ttyp_arrow of arg_label * core_type * core_type
  | Ttyp_tuple of (string option * core_type) list
  | Ttyp_constr of Path.t * Longident.t loc * core_type list
  | Ttyp_object of object_field list * closed_flag
  | Ttyp_class of Path.t * Longident.t loc * core_type list
  | Ttyp_alias of core_type * string option * Jkind.annotation option
  | Ttyp_variant of row_field list * closed_flag * label list option
  | Ttyp_poly of (string * Jkind.annotation option) list * core_type
  | Ttyp_package of package_type
  | Ttyp_call_pos
      (** [Ttyp_call_pos] represents the type of the value of a Position
          argument ([lbl:[%call_pos] -> ...]). *)

and package_type = {
  pack_path : Path.t;
  pack_fields : (Longident.t loc * core_type) list;
  pack_type : Types.module_type;
  pack_txt : Longident.t loc;
}

and row_field = {
  rf_desc : row_field_desc;
  rf_loc : Location.t;
  rf_attributes : attributes;
}

and row_field_desc =
    Ttag of string loc * bool * core_type list
  | Tinherit of core_type

and object_field = {
  of_desc : object_field_desc;
  of_loc : Location.t;
  of_attributes : attributes;
}

and object_field_desc =
  | OTtag of string loc * core_type
  | OTinherit of core_type

and value_description =
  { val_id: Ident.t;
    val_name: string loc;
    val_desc: core_type;
    val_val: Types.value_description;
    val_prim: string list;
    val_loc: Location.t;
    val_attributes: attributes;
    }

and type_declaration =
  {
    typ_id: Ident.t;
    typ_name: string loc;
    typ_params: (core_type * (variance * injectivity)) list;
    typ_type: Types.type_declaration;
    typ_cstrs: (core_type * core_type * Location.t) list;
    typ_kind: type_kind;
    typ_private: private_flag;
    typ_manifest: core_type option;
    typ_loc: Location.t;
    typ_attributes: attributes;
    typ_jkind_annotation: Jane_syntax.Jkind.annotation option;
   }

and type_kind =
    Ttype_abstract
  | Ttype_variant of constructor_declaration list
  | Ttype_record of label_declaration list
  | Ttype_open

and label_declaration =
    {
     ld_id: Ident.t;
     ld_name: string loc;
     ld_uid: Uid.t;
     ld_mutable: Types.mutability;
<<<<<<< HEAD
     ld_global: Mode.Global_flag.t loc;
=======
     ld_modalities: Mode.Modality.Value.t;
>>>>>>> 6f8f7038
     ld_type: core_type;
     ld_loc: Location.t;
     ld_attributes: attributes;
    }

and constructor_declaration =
    {
     cd_id: Ident.t;
     cd_name: string loc;
     cd_uid: Uid.t;
     cd_vars: (string * Jkind.annotation option) list;
     cd_args: constructor_arguments;
     cd_res: core_type option;
     cd_loc: Location.t;
     cd_attributes: attributes;
    }

and constructor_argument =
  {
    ca_global: Mode.Global_flag.t loc;
    (** [ca_global]'s [loc] field is [Location.none] when its [txt] field is
        [Unrestricted] *)
    ca_type: core_type;
    ca_loc: Location.t;
  }

and constructor_arguments =
<<<<<<< HEAD
  | Cstr_tuple of constructor_argument list
=======
  | Cstr_tuple of (core_type * Mode.Modality.Value.t) list
>>>>>>> 6f8f7038
  | Cstr_record of label_declaration list

and type_extension =
  {
    tyext_path: Path.t;
    tyext_txt: Longident.t loc;
    tyext_params: (core_type * (variance * injectivity)) list;
    tyext_constructors: extension_constructor list;
    tyext_private: private_flag;
    tyext_loc: Location.t;
    tyext_attributes: attributes;
  }

and type_exception =
  {
    tyexn_constructor: extension_constructor;
    tyexn_loc: Location.t;
    tyexn_attributes: attribute list;
  }

and extension_constructor =
  {
    ext_id: Ident.t;
    ext_name: string loc;
    ext_type : Types.extension_constructor;
    ext_kind : extension_constructor_kind;
    ext_loc : Location.t;
    ext_attributes: attributes;
  }

and extension_constructor_kind =
    Text_decl of (string * Jkind.annotation option) list *
                 constructor_arguments *
                 core_type option
  | Text_rebind of Path.t * Longident.t loc

and class_type =
    {
     cltyp_desc: class_type_desc;
     cltyp_type: Types.class_type;
     cltyp_env: Env.t;
     cltyp_loc: Location.t;
     cltyp_attributes: attributes;
    }

and class_type_desc =
    Tcty_constr of Path.t * Longident.t loc * core_type list
  | Tcty_signature of class_signature
  | Tcty_arrow of arg_label * core_type * class_type
  | Tcty_open of open_description * class_type

and class_signature = {
    csig_self : core_type;
    csig_fields : class_type_field list;
    csig_type : Types.class_signature;
  }

and class_type_field = {
    ctf_desc: class_type_field_desc;
    ctf_loc: Location.t;
    ctf_attributes: attributes;
  }

and class_type_field_desc =
  | Tctf_inherit of class_type
  | Tctf_val of (string * mutable_flag * virtual_flag * core_type)
  | Tctf_method of (string * private_flag * virtual_flag * core_type)
  | Tctf_constraint of (core_type * core_type)
  | Tctf_attribute of attribute

and class_declaration =
  class_expr class_infos

and class_description =
  class_type class_infos

and class_type_declaration =
  class_type class_infos

and 'a class_infos =
  { ci_virt: virtual_flag;
    ci_params: (core_type * (variance * injectivity)) list;
    ci_id_name : string loc;
    ci_id_class: Ident.t;
    ci_id_class_type : Ident.t;
    ci_id_object : Ident.t;
    ci_expr: 'a;
    ci_decl: Types.class_declaration;
    ci_type_decl : Types.class_type_declaration;
    ci_loc: Location.t;
    ci_attributes: attributes;
   }

type implementation = {
  structure: structure;
  coercion: module_coercion;
  signature: Types.signature;
  shape: Shape.t;
}
(** A typechecked implementation including its module structure, its exported
    signature, and a coercion of the module against that signature.

    If an .mli file is present, the signature will come from that file and be
    the exported signature of the module.

    If there isn't one, the signature will be inferred from the module
    structure.
*)

type item_declaration =
  | Value of value_description
  | Value_binding of value_binding
  | Type of type_declaration
  | Constructor of constructor_declaration
  | Extension_constructor of extension_constructor
  | Label of label_declaration
  | Module of module_declaration
  | Module_substitution of module_substitution
  | Module_binding of module_binding
  | Module_type of module_type_declaration
  | Class of class_declaration
  | Class_type of class_type_declaration
(** [item_declaration] groups together items that correspond to the syntactic
    category of "declarations" which include types, values, modules, etc.
    declarations in signatures and their definitions in implementations. *)

(* Auxiliary functions over the a.s.t. *)

(** [as_computation_pattern p] is a computation pattern with description
    [Tpat_value p], which enforces a correct placement of pat_attributes
    and pat_extra metadata (on the inner value pattern, rather than on
    the computation pattern). *)
val as_computation_pattern: pattern -> computation general_pattern

val classify_pattern_desc: 'k pattern_desc -> 'k pattern_category
val classify_pattern: 'k general_pattern -> 'k pattern_category

type pattern_action =
  { f : 'k . 'k general_pattern -> unit }
val shallow_iter_pattern_desc:
    pattern_action -> 'k pattern_desc -> unit

type pattern_transformation =
  { f : 'k . 'k general_pattern -> 'k general_pattern }
val shallow_map_pattern_desc:
    pattern_transformation -> 'k pattern_desc -> 'k pattern_desc

val iter_general_pattern: pattern_action -> 'k general_pattern -> unit
val iter_pattern: (pattern -> unit) -> pattern -> unit

type pattern_predicate = { f : 'k . 'k general_pattern -> bool }
val exists_general_pattern: pattern_predicate -> 'k general_pattern -> bool
val exists_pattern: (pattern -> bool) -> pattern -> bool

val let_bound_idents: value_binding list -> Ident.t list
val let_bound_idents_full:
    value_binding list -> (Ident.t * string loc * Types.type_expr * Uid.t) list

(* [let_bound_idents_with_modes_sorts_and_checks] finds all the idents in the
   let bindings and computes their modes, sorts, and whether they have any check
   attributes (zero_alloc).

   Note that:
   * The list associated with each ident can only have more than one element in
     the case of or pattern, where the ident is bound on both sides.
   * We return just one check_attribute per identifier, because this attribute
     can only be something other than [Default_check] in the case of a simple
     variable pattern bound to a function (in which case the list will also
     have just one element).
*)
val let_bound_idents_with_modes_sorts_and_checks:
  value_binding list
  -> (Ident.t * (Location.t * Mode.Value.l * Jkind.sort) list
              * Builtin_attributes.zero_alloc_attribute) list

(** Alpha conversion of patterns *)
val alpha_pat:
  (Ident.t * Ident.t) list -> 'k general_pattern -> 'k general_pattern

val mknoloc: 'a -> 'a Asttypes.loc
val mkloc: 'a -> Location.t -> 'a Asttypes.loc

val pat_bound_idents: 'k general_pattern -> Ident.t list
val pat_bound_idents_with_types:
  'k general_pattern -> (Ident.t * Types.type_expr) list
val pat_bound_idents_full:
  Jkind.sort -> 'k general_pattern
  -> (Ident.t * string loc * Types.type_expr * Types.Uid.t * Jkind.sort) list

(** Splits an or pattern into its value (left) and exception (right) parts. *)
val split_pattern:
  computation general_pattern -> pattern option * pattern option

(** Whether an expression looks nice as the subject of a sentence in a error
    message. *)
val exp_is_nominal : expression -> bool

(** Calculates the syntactic arity of a function based on its parameters and body. *)
val function_arity : function_param list -> function_body -> int<|MERGE_RESOLUTION|>--- conflicted
+++ resolved
@@ -943,11 +943,7 @@
      ld_name: string loc;
      ld_uid: Uid.t;
      ld_mutable: Types.mutability;
-<<<<<<< HEAD
-     ld_global: Mode.Global_flag.t loc;
-=======
      ld_modalities: Mode.Modality.Value.t;
->>>>>>> 6f8f7038
      ld_type: core_type;
      ld_loc: Location.t;
      ld_attributes: attributes;
@@ -967,19 +963,13 @@
 
 and constructor_argument =
   {
-    ca_global: Mode.Global_flag.t loc;
-    (** [ca_global]'s [loc] field is [Location.none] when its [txt] field is
-        [Unrestricted] *)
+    ca_modalities: Mode.Modality.Value.t;
     ca_type: core_type;
     ca_loc: Location.t;
   }
 
 and constructor_arguments =
-<<<<<<< HEAD
   | Cstr_tuple of constructor_argument list
-=======
-  | Cstr_tuple of (core_type * Mode.Modality.Value.t) list
->>>>>>> 6f8f7038
   | Cstr_record of label_declaration list
 
 and type_extension =
