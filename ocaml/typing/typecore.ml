--- conflicted
+++ resolved
@@ -6167,12 +6167,8 @@
         exp_env = env;
       }
   | Pexp_lazy e ->
-<<<<<<< HEAD
+      submode ~loc ~env Value.legacy expected_mode;
       let ty = newgenvar (Jkind.Primitive.value ~why:Lazy_expression) in
-=======
-      submode ~loc ~env Value.legacy expected_mode;
-      let ty = newgenvar (Jkind.value ~why:Lazy_expression) in
->>>>>>> b2f73409
       let to_unify = Predef.type_lazy_t ty in
       with_explanation (fun () ->
         unify_exp_types loc env to_unify (generic_instance ty_expected));
