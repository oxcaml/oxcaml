(**************************************************************************)
(*                                                                        *)
(*                                 OCaml                                  *)
(*                                                                        *)
(*             Xavier Leroy, projet Cristal, INRIA Rocquencourt           *)
(*                                                                        *)
(*   Copyright 1996 Institut National de Recherche en Informatique et     *)
(*     en Automatique.                                                    *)
(*                                                                        *)
(*   All rights reserved.  This file is distributed under the terms of    *)
(*   the GNU Lesser General Public License version 2.1, with the          *)
(*   special exception on linking described in the file LICENSE.          *)
(*                                                                        *)
(**************************************************************************)

(* Typechecking for the core language *)

open Misc
open Asttypes
open Parsetree
open Layouts
open Types
open Typedtree
open Btype
open Ctype

type comprehension_type =
  | List_comprehension
  | Array_comprehension of mutable_flag

type type_forcing_context =
  | If_conditional
  | If_no_else_branch
  | While_loop_conditional
  | While_loop_body
  | For_loop_start_index
  | For_loop_stop_index
  | For_loop_body
  | Assert_condition
  | Sequence_left_hand_side
  | When_guard
  | Comprehension_in_iterator of comprehension_type
  | Comprehension_for_start
  | Comprehension_for_stop
  | Comprehension_when

type type_expected = {
  ty: type_expr;
  explanation: type_forcing_context option;
}

module Datatype_kind = struct
  type t = Record | Variant

  let type_name = function
    | Record -> "record"
    | Variant -> "variant"

  let label_name = function
    | Record -> "field"
    | Variant -> "constructor"
end

type wrong_name = {
  type_path: Path.t;
  kind: Datatype_kind.t;
  name: string loc;
  valid_names: string list;
}

type wrong_kind_context =
  | Pattern
  | Expression of type_forcing_context option

type wrong_kind_sort =
  | Constructor
  | Record
  | Boolean
  | List
  | Unit

let wrong_kind_sort_of_constructor (lid : Longident.t) =
  match lid with
  | Lident "true" | Lident "false" | Ldot(_, "true") | Ldot(_, "false") ->
      Boolean
  | Lident "[]" | Lident "::" | Ldot(_, "[]") | Ldot(_, "::") -> List
  | Lident "()" | Ldot(_, "()") -> Unit
  | _ -> Constructor

type existential_restriction =
  | At_toplevel (** no existential types at the toplevel *)
  | In_group (** nor with let ... and ... *)
  | In_rec (** or recursive definition *)
  | With_attributes (** or let[@any_attribute] = ... *)
  | In_class_args (** or in class arguments *)
  | In_class_def  (** or in [class c = let ... in ...] *)
  | In_self_pattern (** or in self pattern *)

type submode_reason =
  | Application of type_expr
  | Other

type error =
  | Constructor_arity_mismatch of Longident.t * int * int
  | Label_mismatch of Longident.t * Errortrace.unification_error
  | Pattern_type_clash :
      Errortrace.unification_error * _ pattern_desc option -> error
  | Or_pattern_type_clash of Ident.t * Errortrace.unification_error
  | Multiply_bound_variable of string
  | Orpat_vars of Ident.t * Ident.t list
  | Expr_type_clash of
      Errortrace.unification_error * type_forcing_context option
      * expression_desc option
  | Apply_non_function of type_expr
  | Apply_wrong_label of arg_label * type_expr * bool
  | Label_multiply_defined of string
  | Label_missing of Ident.t list
  | Label_not_mutable of Longident.t
  | Wrong_name of string * type_expected * wrong_name
  | Name_type_mismatch of
      Datatype_kind.t * Longident.t * (Path.t * Path.t) * (Path.t * Path.t) list
  | Invalid_format of string
  | Not_an_object of type_expr * type_forcing_context option
  | Not_a_value of Layout.Violation.t * type_forcing_context option
  | Undefined_method of type_expr * string * string list option
  | Undefined_self_method of string * string list
  | Virtual_class of Longident.t
  | Private_type of type_expr
  | Private_label of Longident.t * type_expr
  | Private_constructor of constructor_description * type_expr
  | Unbound_instance_variable of string * string list
  | Instance_variable_not_mutable of string
  | Not_subtype of Errortrace.Subtype.error
  | Outside_class
  | Value_multiply_overridden of string
  | Coercion_failure of
      Errortrace.expanded_type * Errortrace.unification_error * bool
  | Not_a_function of type_expr * type_forcing_context option
  | Too_many_arguments of type_expr * type_forcing_context option
  | Abstract_wrong_label of
      { got           : arg_label
      ; expected      : arg_label
      ; expected_type : type_expr
      ; explanation   : type_forcing_context option
      }
  | Scoping_let_module of string * type_expr
  | Not_a_polymorphic_variant_type of Longident.t
  | Incoherent_label_order
  | Less_general of string * Errortrace.unification_error
  | Modules_not_allowed
  | Cannot_infer_signature
  | Not_a_packed_module of type_expr
  | Unexpected_existential of existential_restriction * string * string list
  | Invalid_interval
  | Invalid_for_loop_index
  | Invalid_comprehension_for_range_iterator_index
  | No_value_clauses
  | Exception_pattern_disallowed
  | Mixed_value_and_exception_patterns_under_guard
  | Inlined_record_escape
  | Inlined_record_expected
  | Unrefuted_pattern of pattern
  | Invalid_extension_constructor_payload
  | Not_an_extension_constructor
  | Probe_format
  | Probe_name_format of string
  | Probe_name_undefined of string
  | Probe_is_enabled_format
  | Extension_not_enabled : _ Language_extension.t -> error
  | Literal_overflow of string
  | Unknown_literal of string * char
  | Illegal_letrec_pat
  | Illegal_letrec_expr
  | Illegal_class_expr
  | Letop_type_clash of string * Errortrace.unification_error
  | Andop_type_clash of string * Errortrace.unification_error
  | Bindings_type_clash of Errortrace.unification_error
  | Unbound_existential of Ident.t list * type_expr
  | Missing_type_constraint
  | Wrong_expected_kind of wrong_kind_sort * wrong_kind_context * type_expr
  | Expr_not_a_record_type of type_expr
  | Local_value_escapes of Value_mode.error * submode_reason * Env.escaping_context option
  | Local_application_complete of Asttypes.arg_label * [`Prefix|`Single_arg|`Entire_apply]
  | Param_mode_mismatch of type_expr
  | Uncurried_function_escapes
  | Local_return_annotation_mismatch of Location.t
  | Function_returns_local
  | Tail_call_local_returning
  | Bad_tail_annotation of [`Conflict|`Not_a_tailcall]
  | Optional_poly_param
  | Exclave_in_nontail_position
<<<<<<< HEAD
  | Layout_not_enabled of Layout.const
  | Unboxed_int_literals_not_supported
  | Unboxed_float_literals_not_supported
=======
  | Unboxed_int_literals_not_supported
  | Unboxed_float_literals_not_supported
  | Function_type_not_rep of type_expr * Layout.Violation.t
>>>>>>> 9289e84a

exception Error of Location.t * Env.t * error
exception Error_forward of Location.error

let error_of_filter_arrow_failure ~explanation in_function ty_fun
  : filter_arrow_failure -> _ = function
  | Unification_error unif_err ->
      Expr_type_clash(unif_err, explanation, None)
  | Label_mismatch { got; expected; expected_type} ->
      Abstract_wrong_label { got; expected; expected_type; explanation }
  | Not_a_function -> begin
      match in_function with
      | Some _ -> Too_many_arguments(ty_fun, explanation)
      | None   -> Not_a_function(ty_fun, explanation)
    end
  | Layout_error (ty, err) -> Function_type_not_rep (ty, err)

(* Forward declaration, to be filled in by Typemod.type_module *)

let type_module =
  ref ((fun _env _md -> assert false) :
       Env.t -> Parsetree.module_expr -> Typedtree.module_expr * Shape.t)

(* Forward declaration, to be filled in by Typemod.type_open *)

let type_open :
  (?used_slot:bool ref -> override_flag -> Env.t -> Location.t ->
   Longident.t loc -> Path.t * Env.t)
    ref =
  ref (fun ?used_slot:_ _ -> assert false)

let type_open_decl :
  (?used_slot:bool ref -> Env.t -> Parsetree.open_declaration
   -> open_declaration * Types.signature * Env.t)
    ref =
  ref (fun ?used_slot:_ _ -> assert false)

(* Forward declaration, to be filled in by Typemod.type_package *)

let type_package =
  ref (fun _ -> assert false)

(* Forward declaration, to be filled in by Typeclass.class_structure *)
let type_object =
  ref (fun _env _s -> assert false :
       Env.t -> Location.t -> Parsetree.class_structure ->
         Typedtree.class_structure * string list)

(*
  Saving and outputting type information.
  We keep these function names short, because they have to be
  called each time we create a record of type [Typedtree.expression]
  or [Typedtree.pattern] that will end up in the typed AST.
*)
let re node =
  Cmt_format.add_saved_type (Cmt_format.Partial_expression node);
  node
;;
let rp node =
  Cmt_format.add_saved_type (Cmt_format.Partial_pattern (Value, node));
  node
;;
let rcp node =
  Cmt_format.add_saved_type (Cmt_format.Partial_pattern (Computation, node));
  node
;;


(* Context for inline record arguments; see [type_ident] *)

type recarg =
  | Allowed
  | Required
  | Rejected

let probe_name_max_length = 100
let check_probe_name name loc env =
  if String.length name > probe_name_max_length then
    Location.prerr_warning loc (Warnings.Probe_name_too_long name);
  String.iter (fun c ->
    match c with
    | 'a'..'z' | 'A'..'Z' | '0'..'9' | '_' -> ()
    | _ -> raise (Error (loc, env, (Probe_name_format name)))
  ) name

let mk_expected ?explanation ty = { ty; explanation; }

let case lhs rhs =
  {c_lhs = lhs; c_guard = None; c_rhs = rhs}

<<<<<<< HEAD
type function_position = Tail | Nontail


type region_position =
=======
type position_in_function = FTail | FNontail


type position_in_region =
>>>>>>> 9289e84a
  (* not the tail of a region*)
  | RNontail
  (* tail of a region,
     together with the mode of that region,
     and whether it is also the tail of a function
     (for tail call escape detection) *)
<<<<<<< HEAD
  | RTail of Value_mode.t * function_position

type expected_mode =
  { position : region_position;
=======
  | RTail of Value_mode.t * position_in_function

type expected_mode =
  { position : position_in_region;
>>>>>>> 9289e84a
    escaping_context : Env.escaping_context option;
    (* the upper bound of mode*)
    mode : Value_mode.t;
    (* in some scnearios, the above `mode` will be the exact mode of the
        expression to be typed, indicated by the `exact` field.

    - In any case, there is no risk of miscompilation in taking an upper bound
    as exact. We might lose some range and trigger some false mode errors.

    - Taking an exact as upper bound could cause issues. In particular
    for the inner function of an uncurried function.


    Therefore, if we just take it as exact regardless of the `exact`
    field, we should be safe. Moreover, note that for most allocations, they
    want to use expected_mode.mode as exact anyway, because that would be the
    only constraint and they want to be as local as possible. The only exception
    is uncurried functions where the mode constraints are tricky.
    *)
    exact : bool;
    tuple_modes : Value_mode.t list;
    (* for t in tuple_modes, t <= regional_to_global mode *)
  }

<<<<<<< HEAD
let tail_call_escape = function
  | RTail (_, Tail) -> true
  | _ -> false

let apply_position env (expected_mode : expected_mode) sexp : apply_position =
  let fail err =
    raise (Error (sexp.pexp_loc, env, Bad_tail_annotation err))
  in
  match
    Builtin_attributes.tailcall sexp.pexp_attributes,
    tail_call_escape expected_mode.position
  with
  | Ok (None | Some `Tail_if_possible), false  -> Default
  | Ok (None | Some `Tail | Some `Tail_if_possible), true -> Tail
  | Ok (Some `Nontail), _ -> Nontail
  | Ok (Some `Tail), false -> fail `Not_a_tailcall
  | Error `Conflict, _ -> fail `Conflict
=======
type position_and_mode = {
  (* apply_position of the current application  *)
  apply_position : apply_position;
  (* [Some m] if [position] is [Tail], where m is the mode of the surrounding
     function's return mode *)
  region_mode : Value_mode.t option;
}

let position_and_mode_default = {
  apply_position = Default;
  region_mode = None;
}

(** The function produces two values, apply_position and region_mode.
    Invariant: if apply_position = Tail, then region_mode = Some ... *)
let position_and_mode env (expected_mode : expected_mode) sexp
  : position_and_mode =
  let fail err =
    raise (Error (sexp.pexp_loc, env, Bad_tail_annotation err))
  in
  let requested =
    match Builtin_attributes.tailcall sexp.pexp_attributes with
    | Ok r -> r
    | Error `Conflict -> fail `Conflict
  in
  match expected_mode.position with
  | RTail (m ,FTail) -> begin
      match requested with
      | Some `Tail | Some `Tail_if_possible | None ->
          {apply_position = Tail; region_mode = Some m}
      | Some `Nontail -> {apply_position = Nontail; region_mode = None}
    end
  | RNontail | RTail(_, FNontail) -> begin
      match requested with
      | None | Some `Tail_if_possible ->
          {apply_position = Default; region_mode = None}
      | Some `Nontail -> {apply_position = Nontail; region_mode = None}
      | Some `Tail -> fail `Not_a_tailcall
  end

(* ap_mode is the return mode of the current application *)
let check_tail_call_local_returning loc env ap_mode {region_mode; _} =
  match region_mode with
  | Some region_mode -> begin
    (* This application is at the tail of a function with a region;
        if ap_mode is local, funct_ret_mode needs to be local as well. *)
      match
        Value_mode.submode (Value_mode.of_alloc ap_mode) region_mode
      with
      | Ok () -> ()
      | Error _ -> raise (Error (loc, env, Tail_call_local_returning))
    end
  | None -> ()
>>>>>>> 9289e84a

let mode_default mode =
  { position = RNontail;
    escaping_context = None;
    mode = mode;
    exact = false;
    tuple_modes = [] }

(* used when entering a function;
mode is the mode of the function region *)
let mode_return mode =
  { (mode_default (Value_mode.local_to_regional mode)) with
<<<<<<< HEAD
    position = RTail (mode, Tail);
=======
    position = RTail (mode, FTail);
>>>>>>> 9289e84a
    escaping_context = Some Return;
  }

(* used when entering a region.*)
let mode_region mode =
  { (mode_default (Value_mode.local_to_regional mode)) with
<<<<<<< HEAD
    position = RTail (mode, Nontail);
=======
    position = RTail (mode, FNontail);
>>>>>>> 9289e84a
    escaping_context = None;
  }

let mode_local =
  mode_default Value_mode.local

let mode_local_with_position position =
  { mode_local with position }

let mode_global =
  mode_default Value_mode.global

let mode_subcomponent expected_mode =
  mode_default (Value_mode.regional_to_global expected_mode.mode)

let mode_tailcall_function mode =
  { (mode_default mode) with
    escaping_context = Some Tailcall_function }

let mode_tailcall_argument mode =
  { (mode_default mode) with
    escaping_context = Some Tailcall_argument }


let mode_partial_application expected_mode =
  { (mode_default (Value_mode.regional_to_global expected_mode.mode))
    with
    escaping_context = Some Partial_application }


let mode_trywith expected_mode =
  { expected_mode with position = RNontail }

let mode_tuple mode tuple_modes =
  { (mode_default mode) with
    tuple_modes }

let mode_exact mode =
  { (mode_default mode) with
    exact = true }

let mode_argument ~funct ~index ~position ~partial_app alloc_mode =
  let vmode = Value_mode.of_alloc alloc_mode in
  if partial_app then mode_default vmode
  else match funct.exp_desc, index, (position : apply_position) with
  | Texp_ident (_, _, {val_kind =
      Val_prim {Primitive.prim_name = ("%sequor"|"%sequand")}},
                Id_prim _), 1, Tail ->
     (* The second argument to (&&) and (||) is in
        tail position if the call is *)
      (* vmode is wrong; fine because of mode crossing on boolean *)
     mode_return vmode
  | Texp_ident (_, _, _, Id_prim _), _, _ ->
     (* Other primitives cannot be tail-called *)
     mode_default vmode
  | _, _, (Nontail | Default) ->
     mode_default vmode
  | _, _, Tail ->
     mode_tailcall_argument (Value_mode.local_to_regional vmode)

let mode_lazy =
  { mode_global with
<<<<<<< HEAD
    position = RTail (Value_mode.global, Tail) }
=======
    position = RTail (Value_mode.global, FTail) }
>>>>>>> 9289e84a


let submode ~loc ~env ~reason mode expected_mode =
  let res =
    match expected_mode.tuple_modes with
    | [] -> Value_mode.submode mode expected_mode.mode
    | ts -> Value_mode.submode_meet mode ts
  in
  match res with
  | Ok () -> ()
  | Error failure_reason ->
      let context = expected_mode.escaping_context in
      let error = Local_value_escapes(failure_reason, reason, context) in
      raise (Error(loc, env, error))

let escape ~loc ~env ~reason m =
  submode ~loc ~env ~reason m mode_global

let eqmode ~loc ~env m1 m2 err =
  match Alloc_mode.equate m1 m2 with
  | Ok () -> ()
  | Error () -> raise (Error(loc, env, err))

type expected_pat_mode =
  { mode : Value_mode.t;
    tuple_modes : Value_mode.t list; }

let simple_pat_mode mode =
  { mode; tuple_modes = [] }

let tuple_pat_mode mode tuple_modes =
  { mode; tuple_modes }

let allocations : Alloc_mode.t list ref = Local_store.s_ref []

let reset_allocations () = allocations := []

let register_allocation_mode alloc_mode =
  match alloc_mode with
  | Amode _const -> ()
  | Amodevar _ -> allocations := alloc_mode :: !allocations

let register_allocation_value_mode mode =
  let alloc_mode = Value_mode.regional_to_global_alloc mode in
  register_allocation_mode alloc_mode;
  alloc_mode

let register_allocation (expected_mode : expected_mode) =
  register_allocation_value_mode expected_mode.mode

let optimise_allocations () =
  List.iter
    (fun mode -> ignore (Alloc_mode.constrain_upper mode))
    !allocations;
  reset_allocations ()

(* Typing of constants *)

let type_constant = function
    Const_int _ -> instance Predef.type_int
  | Const_char _ -> instance Predef.type_char
  | Const_string _ -> instance Predef.type_string
  | Const_float _ -> instance Predef.type_float
  | Const_int32 _ -> instance Predef.type_int32
  | Const_int64 _ -> instance Predef.type_int64
  | Const_nativeint _ -> instance Predef.type_nativeint

let type_constant_unboxed env loc
<<<<<<< HEAD
    : Jane_syntax.Unboxed_constants.expression -> _ = function
  | Float _ -> instance Predef.type_float_unboxed
=======
    : Jane_syntax.Layouts.constant -> _ = function
  | Float _ -> raise (Error (loc, env, Unboxed_float_literals_not_supported))
    (* CR layouts v2.5: This should be [instance Predef.type_unboxed_float] *)
>>>>>>> 9289e84a
  | Integer _ -> raise (Error (loc, env, Unboxed_int_literals_not_supported))

let constant_integer i ~suffix : (Asttypes.constant, error) result =
  match suffix with
  | 'l' ->
    begin
      try Ok (Const_int32 (Misc.Int_literal_converter.int32 i))
      with Failure _ -> Error (Literal_overflow "int32")
    end
  | 'L' ->
    begin
      try Ok (Const_int64 (Misc.Int_literal_converter.int64 i))
      with Failure _ -> Error (Literal_overflow "int64")
    end
  | 'n' ->
    begin
      try Ok (Const_nativeint (Misc.Int_literal_converter.nativeint i))
      with Failure _ -> Error (Literal_overflow "nativeint")
    end
  | c -> Error (Unknown_literal (i, c))

let constant : Parsetree.constant -> (Asttypes.constant, error) result =
  function
  | Pconst_integer (i, Some suffix) -> constant_integer i ~suffix
  | Pconst_integer (i,None) ->
     begin
       try Ok (Const_int (Misc.Int_literal_converter.int i))
       with Failure _ -> Error (Literal_overflow "int")
     end
  | Pconst_char c -> Ok (Const_char c)
  | Pconst_string (s,loc,d) -> Ok (Const_string (s,loc,d))
  | Pconst_float (f,None)-> Ok (Const_float f)
  | Pconst_float (f,Some c) -> Error (Unknown_literal (f, c))

let constant_or_raise env loc cst =
  match constant cst with
  | Ok c -> c
  | Error err -> raise (Error (loc, env, err))

let unboxed_constant :
<<<<<<< HEAD
    type a. Jane_syntax.Unboxed_constants.expression -> (a, error) result
=======
    type a. Jane_syntax.Layouts.constant -> (a, error) result
>>>>>>> 9289e84a
  = function
  | Float (_, None) -> Error Unboxed_float_literals_not_supported
  | Float (x, Some c) -> Error (Unknown_literal ("#" ^ x, c))
  | Integer (_, _) -> Error Unboxed_int_literals_not_supported

<<<<<<< HEAD
(* CR layouts v2: this is missing the part where we actually typecheck
=======
(* CR layouts v2.5: this is missing the part where we actually typecheck
>>>>>>> 9289e84a
   unboxed literals.
*)
let unboxed_constant_or_raise env loc cst =
  let open struct
    type nothing = |
  end in
  match unboxed_constant cst with
  | Ok (_ : nothing) -> .
  | Error err -> raise (Error (loc, env, err))

(* Specific version of type_option, using newty rather than newgenty *)

let type_option ty =
  newty (Tconstr(Predef.path_option,[ty], ref Mnil))

let mkexp exp_desc exp_type exp_loc exp_env =
  { exp_desc; exp_type;
    exp_loc; exp_env; exp_extra = []; exp_attributes = [] }

let option_none env ty loc =
  let lid = Longident.Lident "None" in
  let cnone = Env.find_ident_constructor Predef.ident_none env in
  mkexp (Texp_construct(mknoloc lid, cnone, [], None)) ty loc env

let option_some env texp mode =
  let alloc_mode  = register_allocation_value_mode mode in
  let lid = Longident.Lident "Some" in
  let csome = Env.find_ident_constructor Predef.ident_some env in
  mkexp (Texp_construct(mknoloc lid , csome, [texp], Some alloc_mode))
    (type_option texp.exp_type) texp.exp_loc texp.exp_env

let extract_option_type env ty =
  match get_desc (expand_head env ty) with
    Tconstr(path, [ty], _) when Path.same path Predef.path_option -> ty
  | _ -> assert false

type record_extraction_result =
  | Record_type of Path.t * Path.t * Types.label_declaration list * record_representation
  | Not_a_record_type
  | Maybe_a_record_type

let extract_concrete_record env ty =
  match extract_concrete_typedecl env ty with
  | Typedecl(p0, p, {type_kind=Type_record (fields, repres)}) ->
    Record_type (p0, p, fields, repres)
  | Has_no_typedecl | Typedecl(_, _, _) -> Not_a_record_type
  | May_have_typedecl -> Maybe_a_record_type

type variant_extraction_result =
  | Variant_type of Path.t * Path.t * Types.constructor_declaration list
  | Not_a_variant_type
  | Maybe_a_variant_type

let extract_concrete_variant env ty =
  match extract_concrete_typedecl env ty with
  | Typedecl(p0, p, {type_kind=Type_variant (cstrs, _)}) ->
    Variant_type (p0, p, cstrs)
  | Typedecl(p0, p, {type_kind=Type_open}) ->
    Variant_type (p0, p, [])
  | Has_no_typedecl | Typedecl(_, _, _) -> Not_a_variant_type
  | May_have_typedecl -> Maybe_a_variant_type

let extract_label_names env ty =
  match extract_concrete_record env ty with
  | Record_type (_, _,fields, _) -> List.map (fun l -> l.Types.ld_id) fields
  | Not_a_record_type | Maybe_a_record_type -> assert false

let is_principal ty =
  not !Clflags.principal || get_level ty = generic_level

let has_local_attr loc attrs =
  match Builtin_attributes.has_local attrs with
  | Ok l -> l
  | Error () ->
     raise(Typetexp.Error(loc, Env.empty, Unsupported_extension Local))

let has_local_attr_pat ppat =
  has_local_attr ppat.ppat_loc ppat.ppat_attributes

let has_local_attr_exp pexp =
  has_local_attr pexp.pexp_loc pexp.pexp_attributes

let has_poly_constraint spat =
  match spat.ppat_desc with
  | Ppat_constraint(_, styp) -> begin
      match styp.ptyp_desc with
      | Ptyp_poly _ -> true
      | _ -> false
    end
  | _ -> false

let mode_cross env (ty : type_expr) =
  is_principal ty && is_always_global env ty

let mode_cross_to_global env ty mode =
  if mode_cross env ty then
    Value_mode.global
  else
    mode

let expect_mode_cross env ty (expected_mode : expected_mode) =
  if mode_cross env ty then
  {expected_mode with mode = Value_mode.local; exact = false}
  else expected_mode

(* Typing of patterns *)

(* unification inside type_exp and type_expect *)
let unify_exp_types loc env ty expected_ty =
  (* Format.eprintf "@[%a@ %a@]@." Printtyp.raw_type_expr exp.exp_type
    Printtyp.raw_type_expr expected_ty; *)
  try
    unify env ty expected_ty
  with
    Unify err ->
      raise(Error(loc, env, Expr_type_clash(err, None, None)))
  | Tags(l1,l2) ->
      raise(Typetexp.Error(loc, env, Typetexp.Variant_tags (l1, l2)))

(* level at which to create the local type declarations *)
let gadt_equations_level = ref None
let get_gadt_equations_level () =
  match !gadt_equations_level with
    Some y -> y
  | None -> assert false

let nothing_equated = TypePairs.create 0

(* unification inside type_pat*)
let unify_pat_types_return_equated_pairs ?(refine = None) loc env ty ty' =
  try
    match refine with
    | Some allow_recursive_equations ->
        unify_gadt ~equations_level:(get_gadt_equations_level ())
          ~allow_recursive_equations env ty ty'
    | None ->
        unify !env ty ty';
        nothing_equated
  with
  | Unify err ->
      raise(Error(loc, !env, Pattern_type_clash(err, None)))
  | Tags(l1,l2) ->
      raise(Typetexp.Error(loc, !env, Typetexp.Variant_tags (l1, l2)))

let unify_pat_types ?refine loc env ty ty' =
  ignore (unify_pat_types_return_equated_pairs ?refine loc env ty ty')

let unify_pat ?refine env pat expected_ty =
  try unify_pat_types ?refine pat.pat_loc env pat.pat_type expected_ty
  with Error (loc, env, Pattern_type_clash(err, None)) ->
    raise(Error(loc, env, Pattern_type_clash(err, Some pat.pat_desc)))

(* unification of a type with a Tconstr with freshly created arguments *)
let unify_head_only ~refine loc env ty constr =
  let path = cstr_type_path constr in
  let decl = Env.find_type path !env in
  let ty' = Ctype.newconstr path (Ctype.instance_list decl.type_params) in
  unify_pat_types ~refine loc env ty' ty

(* Creating new conjunctive types is not allowed when typing patterns *)
(* make all Reither present in open variants *)
let finalize_variant pat tag opat r =
  let row =
    match get_desc (expand_head pat.pat_env pat.pat_type) with
      Tvariant row -> r := row; row
    | _ -> assert false
  in
  let f = get_row_field tag row in
  begin match row_field_repr f with
  | Rabsent -> () (* assert false *)
  | Reither (true, [], _) when not (row_closed row) ->
      link_row_field_ext ~inside:f (rf_present None)
  | Reither (false, ty::tl, _) when not (row_closed row) ->
      link_row_field_ext ~inside:f (rf_present (Some ty));
      begin match opat with None -> assert false
      | Some pat ->
          let env = ref pat.pat_env in List.iter (unify_pat env pat) (ty::tl)
      end
  | Reither (c, _l, true) when not (has_fixed_explanation row) ->
      link_row_field_ext ~inside:f (rf_either [] ~no_arg:c ~matched:false)
  | _ -> ()
  end
  (* Force check of well-formedness   WHY? *)
  (* unify_pat pat.pat_env pat
    (newty(Tvariant{row_fields=[]; row_more=newvar(); row_closed=false;
                    row_bound=(); row_fixed=false; row_name=None})); *)

let has_variants p =
  exists_general_pattern
    { f = fun (type k) (p : k general_pattern) -> match p.pat_desc with
     | (Tpat_variant _) -> true
     | _ -> false } p

let finalize_variants p =
  iter_general_pattern
    { f = fun (type k) (p : k general_pattern) -> match p.pat_desc with
     | Tpat_variant(tag, opat, r) ->
        finalize_variant p tag opat r
     | _ -> () } p

(* pattern environment *)
type pattern_variable =
  {
    pv_id: Ident.t;
    pv_mode: Value_mode.t;
    pv_type: type_expr;
    pv_loc: Location.t;
    pv_as_var: bool;
    pv_attributes: attributes;
  }

type module_variable =
  {
    mv_id : Ident.t;
    mv_name: string Location.loc;
    mv_loc: Location.t;
    mv_uid: Uid.t
  }

(* Whether or not patterns of the form (module M) are accepted. (If they are,
   the idents will be created at the provided scope.) When module patterns are
   allowed, the caller should take care to check that the introduced module
   bindings' types don't escape their scope; see the callsites in [type_let]
   and [type_cases] for examples.

   [Modules_ignored] indicates that the typing of patterns should not accumulate
   a list of module patterns to unpack. It's no different than using
   [Modules_allowed] and then ignoring the accumulated [module_variables] list,
   but signals more clearly that the module patterns aren't used in an
   interesting way.
*)
type module_patterns_restriction =
  | Modules_allowed of { scope: int }
  | Modules_rejected
  | Modules_ignored

(* A parallel type to [module_patterns_restriction], though also
   tracking the module variables encountered.
*)
type module_variables =
  | Modvars_allowed of
      { scope: int;
        module_variables: module_variable list;
      }
  | Modvars_rejected
  | Modvars_ignored

type type_pat_state =
  { mutable tps_pattern_variables: pattern_variable list;
    mutable tps_pattern_force: (unit -> unit) list;
    mutable tps_module_variables: module_variables;
    (* Mutation will not change the constructor of [tps_module_variables], just
       the contained [module_variables] list. [module_variables] could be made
       mutable instead, but we felt this made the code more awkward.
    *)
  }

let create_type_pat_state allow_modules =
  let tps_module_variables =
    match allow_modules with
    | Modules_allowed { scope } ->
        Modvars_allowed { scope; module_variables = [] }
    | Modules_ignored -> Modvars_ignored
    | Modules_rejected -> Modvars_rejected
  in
  { tps_pattern_variables = [];
    tps_module_variables;
    tps_pattern_force = [];
  }

(* Copy mutable fields. Used in typechecking or-patterns. *)
let copy_type_pat_state
      { tps_pattern_variables;
        tps_module_variables;
        tps_pattern_force;
      }
  =
  { tps_pattern_variables;
    tps_module_variables;
    tps_pattern_force;
  }

let blit_type_pat_state ~src ~dst =
  dst.tps_pattern_variables <- src.tps_pattern_variables;
  dst.tps_module_variables <- src.tps_module_variables;
  dst.tps_pattern_force <- src.tps_pattern_force;
;;

let maybe_add_pattern_variables_ghost loc_let env pv =
  List.fold_right
    (fun {pv_id; _} env ->
       let name = Ident.name pv_id in
       if Env.bound_value name env then env
       else begin
         Env.enter_unbound_value name
           (Val_unbound_ghost_recursive loc_let) env
       end
    ) pv env

let iter_pattern_variables_type f : pattern_variable list -> unit =
  List.iter (fun {pv_type; _} -> f pv_type)

let add_pattern_variables ?check ?check_as env pv =
  List.fold_right
    (fun {pv_id; pv_mode; pv_type; pv_loc; pv_as_var; pv_attributes} env ->
       let check = if pv_as_var then check_as else check in
       Env.add_value ?check ~mode:pv_mode pv_id
         {val_type = pv_type; val_kind = Val_reg; Types.val_loc = pv_loc;
          val_attributes = pv_attributes;
          val_uid = Uid.mk ~current_unit:(Env.get_unit_name ());
         } env
    )
    pv env

let add_module_variables env module_variables =
  let module_variables_as_list =
    match module_variables with
    | Modvars_allowed mvs -> mvs.module_variables
    | Modvars_ignored | Modvars_rejected -> []
  in
  List.fold_left (fun env { mv_id; mv_loc; mv_name; mv_uid } ->
    Typetexp.TyVarEnv.with_local_scope begin fun () ->
      (* This code is parallel to the typing of Pexp_letmodule. However we
         omit the call to [Mtype.lower_nongen] as it's not necessary here.
         For Pexp_letmodule, the call to [type_module] is done in a raised
         level and so needs to be modified to have the correct, outer level.
         Here, on the other hand, we're calling [type_module] outside the
         raised level, so there's no extra step to take.
      *)
      let modl, md_shape =
        !type_module env
          Ast_helper.(
            Mod.unpack ~loc:mv_loc
              (Exp.ident ~loc:mv_name.loc
                  (mkloc (Longident.Lident mv_name.txt)
                    mv_name.loc)))
      in
      let pres =
        match modl.mod_type with
        | Mty_alias _ -> Mp_absent
        | _ -> Mp_present
      in
      let md =
        { md_type = modl.mod_type; md_attributes = [];
          md_loc = mv_name.loc;
          md_uid = mv_uid; }
      in
      Env.add_module_declaration ~shape:md_shape ~check:true mv_id pres md env
    end
  ) env module_variables_as_list

let enter_variable
      ?(is_module=false) ?(is_as_variable=false) tps loc name mode ty attrs =
  if List.exists (fun {pv_id; _} -> Ident.name pv_id = name.txt)
      tps.tps_pattern_variables
  then raise(Error(loc, Env.empty, Multiply_bound_variable name.txt));
  let id =
    if is_module then begin
      (* Unpack patterns result in both a module declaration and a value
         variable of the same name being entered into the environment. (The
         module is via [tps_module_variables], and the variable is via
         [tps_pattern_variables].) *)
      match tps.tps_module_variables with
      | Modvars_ignored -> Ident.create_local name.txt
      | Modvars_rejected ->
          raise (Error (loc, Env.empty, Modules_not_allowed));
      | Modvars_allowed { scope; module_variables } ->
          escape ~loc ~env:Env.empty ~reason:Other mode;
          let id = Ident.create_scoped name.txt ~scope in
          let module_variables =
            { mv_id = id;
              mv_name = name;
              mv_loc = loc;
              mv_uid = Uid.mk ~current_unit:(Env.get_unit_name ());
            } :: module_variables
          in
          tps.tps_module_variables <-
            Modvars_allowed { scope; module_variables; };
          id
    end else
      Ident.create_local name.txt
  in
  tps.tps_pattern_variables <-
    {pv_id = id;
     pv_mode = mode;
     pv_type = ty;
     pv_loc = loc;
     pv_as_var = is_as_variable;
     pv_attributes = attrs} :: tps.tps_pattern_variables;
  id

let sort_pattern_variables vs =
  List.sort
    (fun {pv_id = x; _} {pv_id = y; _} ->
      Stdlib.compare (Ident.name x) (Ident.name y))
    vs

let enter_orpat_variables loc env  p1_vs p2_vs =
  (* unify_vars operate on sorted lists *)

  let p1_vs = sort_pattern_variables p1_vs
  and p2_vs = sort_pattern_variables p2_vs in

  let rec unify_vars p1_vs p2_vs =
    let vars vs = List.map (fun {pv_id; _} -> pv_id) vs in
    match p1_vs, p2_vs with
      | ({pv_id = x1; pv_type = t1; pv_mode = m1; _} as pv1)::rem1,
        {pv_id = x2; pv_type = t2; pv_mode = m2; _}::rem2
        when Ident.equal x1 x2 ->
          if x1==x2 then
            let vars, alist = unify_vars rem1 rem2 in
            pv1 :: vars, alist
          else begin
            begin try
              unify_var env (newvar (Layout.any ~why:Dummy_layout)) t1;
              unify env t1 t2
            with
            | Unify err ->
                raise(Error(loc, env, Or_pattern_type_clash(x1, err)))
            end;
            let m = Value_mode.join [m1; m2] in
            let var = { pv1 with pv_mode = m } in
            let vars, alist = unify_vars rem1 rem2 in
            var :: vars, (x2, x1) :: alist
          end
      | [],[] -> [], []
      | {pv_id; _}::_, [] | [],{pv_id; _}::_ ->
          raise (Error (loc, env, Orpat_vars (pv_id, [])))
      | {pv_id = x; _}::_, {pv_id = y; _}::_ ->
          let err =
            if Ident.name x < Ident.name y
            then Orpat_vars (x, vars p2_vs)
            else Orpat_vars (y, vars p1_vs) in
          raise (Error (loc, env, err)) in
  unify_vars p1_vs p2_vs

let rec build_as_type_and_mode ~refine ~mode (env : Env.t ref) p =
  let as_ty, as_mode = build_as_type_aux ~refine ~mode env p in
  let as_ty =
    (* Cf. #1655 *)
    List.fold_left (fun as_ty (extra, _loc, _attrs) ->
      match extra with
      | Tpat_type _ | Tpat_open _ | Tpat_unpack -> as_ty
      | Tpat_constraint cty ->
        (* [generic_instance] can only be used if the variables of the original
           type ([cty.ctyp_type] here) are not at [generic_level], which they are
           here.
           If we used [generic_instance] we would lose the sharing between
           [instance ty] and [ty].  *)
        begin_def ();
        let ty = instance cty.ctyp_type in
        end_def ();
        generalize_structure ty;
        (* This call to unify can't fail since the pattern is well typed. *)
        unify_pat_types ~refine p.pat_loc env (instance as_ty) (instance ty);
        ty
    ) as_ty p.pat_extra
  in
  as_ty, as_mode

and build_as_type_aux ~refine ~mode (env : Env.t ref) p =
  let build_as_type env p =
    fst (build_as_type_and_mode ~refine ~mode env p) in
  match p.pat_desc with
    Tpat_alias(p1,_, _, _) -> build_as_type_and_mode ~refine ~mode env p1
  | Tpat_tuple pl ->
      let tyl = List.map (build_as_type env) pl in
      newty (Ttuple tyl), mode
  | Tpat_construct(_, cstr, pl, vto) ->
      let priv = (cstr.cstr_private = Private) in
      let mode =
        if priv || pl <> [] then mode
        else Value_mode.newvar ()
      in
      let keep =
        priv || cstr.cstr_existentials <> [] ||
        vto <> None (* be lazy and keep the type for node constraints *) in
      let ty =
        if keep then p.pat_type else
        let tyl = List.map (build_as_type env) pl in
        let ty_args, ty_res, _ = instance_constructor cstr in
        List.iter2 (fun (p,ty) (arg, _) -> unify_pat env {p with pat_type = ty} arg)
          (List.combine pl tyl) ty_args;
        ty_res
      in
      ty, mode
  | Tpat_variant(l, p', _) ->
      let ty = Option.map (build_as_type env) p' in
      let mode =
        if p' = None then Value_mode.newvar ()
        else mode
      in
      let ty =
        let fields = [l, rf_present ty] in
        newty (Tvariant (create_row ~fields
                           ~more:(newvar (Layout.value ~why:Row_variable))
                         ~name:None ~fixed:None ~closed:false))
      in
      ty, mode
  | Tpat_record (lpl,_) ->
      let lbl = snd3 (List.hd lpl) in
      if lbl.lbl_private = Private then p.pat_type, mode else
      (* The layout here is filled in via unification with [ty_res] in
         [unify_pat]. *)
<<<<<<< HEAD
      (* CR layouts v2: This should be a sort variable and could be now (but
         think about when it gets defaulted.) *)
=======
      (* XXX layouts v2: This should be a sort variable and could be now (but
         think about when it gets defaulted.)

         RAE: why? It looks fine as-is. *)
>>>>>>> 9289e84a
      let ty = newvar (Layout.any ~why:Dummy_layout) in
      let ppl = List.map (fun (_, l, p) -> l.lbl_num, p) lpl in
      let do_label lbl =
        let _, ty_arg, ty_res = instance_label false lbl in
        unify_pat ~refine env {p with pat_type = ty} ty_res;
        let refinable =
          lbl.lbl_mut = Immutable && List.mem_assoc lbl.lbl_num ppl &&
          match get_desc lbl.lbl_arg with Tpoly _ -> false | _ -> true in
        if refinable then begin
          let arg = List.assoc lbl.lbl_num ppl in
          unify_pat ~refine env
            {arg with pat_type = build_as_type env arg} ty_arg
        end else begin
          let _, ty_arg', ty_res' = instance_label false lbl in
          unify_pat_types ~refine p.pat_loc env ty_arg ty_arg';
          unify_pat ~refine env p ty_res'
        end in
      Array.iter do_label lbl.lbl_all;
      ty, mode
  | Tpat_or(p1, p2, row) ->
      begin match row with
        None ->
          let ty1, mode1 = build_as_type_and_mode ~refine ~mode env p1 in
          let ty2, mode2 = build_as_type_and_mode ~refine ~mode env p2 in
          unify_pat ~refine env {p2 with pat_type = ty2} ty1;
          ty1, Value_mode.join [mode1; mode2]
      | Some row ->
          let Row {fields; fixed; name} = row_repr row in
          let all_constant =
            List.for_all
              (fun (_,f) -> match row_field_repr f with
                | (Rpresent (Some _) | Reither (false, _, _)) -> false
                | _ -> true)
              fields
          in
          let mode =
            if all_constant then Value_mode.newvar ()
            else mode
          in
          let ty =
            newty (Tvariant (create_row ~fields ~fixed ~name
                               ~closed:false
                               ~more:(newvar
                                        (Layout.value ~why:Row_variable))))
          in
          ty, mode
      end
  | Tpat_constant _ ->
      let mode =
        if Ctype.is_always_global !env p.pat_type
        then Value_mode.newvar ()
        else mode
      in
      p.pat_type, mode
  | Tpat_any | Tpat_var _
  | Tpat_array _ | Tpat_lazy _ ->
      p.pat_type, mode

(* Constraint solving during typing of patterns *)

let solve_Ppat_alias ~refine ~mode env pat =
  begin_def ();
  let ty_var, mode = build_as_type_and_mode ~refine ~mode env pat in
  end_def ();
  generalize ty_var;
  ty_var, mode

let solve_Ppat_tuple (type a) ~refine ~alloc_mode loc env (args : a list) expected_ty =
  let arity = List.length args in
  assert (arity >= 2);
  let arg_modes =
    if List.compare_length_with alloc_mode.tuple_modes arity = 0 then
      alloc_mode.tuple_modes
    else
      List.init arity (fun _ -> alloc_mode.mode)
  in
  let ann =
    (* CR layouts v5: restriction to value here to be relaxed. *)
    List.map2
      (fun p mode -> (p, newgenvar (Layout.value ~why:Tuple_element),
                      simple_pat_mode mode))
      args arg_modes
  in
  let ty = newgenty (Ttuple (List.map snd3 ann)) in
  let expected_ty = generic_instance expected_ty in
  unify_pat_types ~refine loc env ty expected_ty;
  ann

let solve_constructor_annotation tps env name_list sty ty_args ty_ex =
  let expansion_scope = get_gadt_equations_level () in
  let ids =
    List.map
      (fun name ->
         (* CR layouts v1.5: I expect this needs to change when we allow layout
            annotations on explicitly quantified vars in gadt constructors.
            See: https://github.com/ocaml/ocaml/pull/9584/ *)
        let decl = new_local_type ~loc:name.loc
                     (Layout.value ~why:Existential_type_variable) in
        let (id, new_env) =
          Env.enter_type ~scope:expansion_scope name.txt decl !env in
        env := new_env;
        {name with txt = id})
      name_list
  in
  begin_def ();
  let cty, ty, force = Typetexp.transl_simple_type_delayed !env Global sty in
  end_def ();
  generalize_structure ty;
  tps.tps_pattern_force <- force :: tps.tps_pattern_force;
  let ty_args =
    let ty1 = instance ty and ty2 = instance ty in
    match ty_args with
      [] -> assert false
    | [ty_arg] ->
        unify_pat_types cty.ctyp_loc env ty1 ty_arg;
        [ty2]
    | _ ->
        unify_pat_types cty.ctyp_loc env ty1 (newty (Ttuple ty_args));
        match get_desc (expand_head !env ty2) with
          Ttuple tyl -> tyl
        | _ -> assert false
  in
  if ids <> [] then ignore begin
    let ids = List.map (fun x -> x.txt) ids in
    let rem =
      List.fold_left
        (fun rem tv ->
          match get_desc tv with
            Tconstr(Path.Pident id, [], _) when List.mem id rem ->
              list_remove id rem
          | _ ->
              raise (Error (cty.ctyp_loc, !env,
                            Unbound_existential (ids, ty))))
        ids ty_ex
    in
    if rem <> [] then
      raise (Error (cty.ctyp_loc, !env,
                    Unbound_existential (ids, ty)))
  end;
  ty_args, Some (ids, cty)

let solve_Ppat_construct ~refine tps env loc constr no_existentials
        existential_styp expected_ty =
  (* if constructor is gadt, we must verify that the expected type has the
     correct head *)
  if constr.cstr_generalized then
    unify_head_only ~refine loc env (instance expected_ty) constr;
  begin_def ();
  let expected_ty = instance expected_ty in
  (* PR#7214: do not use gadt unification for toplevel lets *)
  let unify_res ty_res =
    let refine =
      match refine, no_existentials with
      | None, None when constr.cstr_generalized -> Some false
      | _ -> refine
    in
    unify_pat_types_return_equated_pairs ~refine loc env ty_res expected_ty
  in
  let expansion_scope = get_gadt_equations_level () in
  let ty_args_ty, ty_args_gf, ty_res, equated_types, existential_ctyp =
    match existential_styp with
      None ->
        let ty_args, ty_res, _ =
          instance_constructor ~in_pattern:(env, expansion_scope) constr in
        let ty_args_ty, ty_args_gf = List.split ty_args in
        ty_args_ty, ty_args_gf, ty_res, unify_res ty_res, None
    | Some (name_list, sty) ->
        let in_pattern =
          if name_list = [] then Some (env, expansion_scope) else None in
        let ty_args, ty_res, ty_ex =
          instance_constructor ?in_pattern constr in
        let equated_types = unify_res ty_res in
        let ty_args_ty, ty_args_gf = List.split ty_args in
        let ty_args_ty, existential_ctyp =
          solve_constructor_annotation tps env name_list sty ty_args_ty ty_ex in
        ty_args_ty, ty_args_gf, ty_res, equated_types, existential_ctyp
  in
  if constr.cstr_existentials <> [] then
    lower_variables_only !env expansion_scope ty_res;
  end_def ();
  generalize_structure expected_ty;
  generalize_structure ty_res;
  List.iter generalize_structure ty_args_ty;
  if !Clflags.principal && refine = None then begin
    (* Do not warn for couter examples *)
    let exception Warn_only_once in
    try
      TypePairs.iter
        (fun (t1, t2) ->
          generalize_structure t1;
          generalize_structure t2;
          if not (fully_generic t1 && fully_generic t2) then
            let msg =
              Format.asprintf
                "typing this pattern requires considering@ %a@ and@ %a@ as \
                equal.@,\
                But the knowledge of these types"
                    Printtyp.type_expr t1
                    Printtyp.type_expr t2
            in
            Location.prerr_warning loc (Warnings.Not_principal msg);
            raise Warn_only_once)
        equated_types
    with Warn_only_once -> ()
  end;
  (ty_args_ty, ty_args_gf, existential_ctyp)

let solve_Ppat_record_field ~refine loc env label label_lid record_ty =
  begin_def ();
  let (_, ty_arg, ty_res) = instance_label false label in
  begin try
    unify_pat_types ~refine loc env ty_res (instance record_ty)
  with Error(_loc, _env, Pattern_type_clash(err, _)) ->
    raise(Error(label_lid.loc, !env,
                Label_mismatch(label_lid.txt, err)))
  end;
  end_def ();
  generalize_structure ty_res;
  generalize_structure ty_arg;
  ty_arg

let solve_Ppat_array ~refine loc env mutability expected_ty =
  let type_some_array = match mutability with
    | Immutable -> Predef.type_iarray
    | Mutable -> Predef.type_array
  in
  (* CR layouts v4: in the future we'll have arrays of other layouts *)
  let ty_elt = newgenvar (Layout.value ~why:Array_element) in
  let expected_ty = generic_instance expected_ty in
  unify_pat_types ~refine
    loc env (type_some_array ty_elt) expected_ty;
  ty_elt

let solve_Ppat_lazy  ~refine loc env expected_ty =
  let nv = newgenvar (Layout.value ~why:Lazy_expression) in
  unify_pat_types ~refine loc env (Predef.type_lazy_t nv)
    (generic_instance expected_ty);
  nv

let solve_Ppat_constraint ~refine tps loc env mode sty expected_ty =
  begin_def();
  let cty, ty, force = Typetexp.transl_simple_type_delayed !env mode sty in
  end_def();
  tps.tps_pattern_force <- force :: tps.tps_pattern_force;
  generalize_structure ty;
  let ty, expected_ty' = instance ty, ty in
  unify_pat_types ~refine loc env ty (instance expected_ty);
  let expected_ty' =
    match get_desc expected_ty' with
    | Tpoly (expected_ty', tl) ->
        snd (instance_poly ~keep_names:true false tl expected_ty')
    | _ -> expected_ty'
  in
  (cty, ty, expected_ty')

let solve_Ppat_variant ~refine loc env tag no_arg expected_ty =
  (* CR layouts v5: relax the restriction to value here. *)
  let arg_type =
    if no_arg
    then []
    else [newgenvar (Layout.value ~why:Polymorphic_variant_field)]
  in
  let fields = [tag, rf_either ~no_arg arg_type ~matched:true] in
  let make_row more =
    create_row ~fields ~closed:false ~more ~fixed:None ~name:None
  in
  let row = make_row (newgenvar (Layout.value ~why:Row_variable)) in
  let expected_ty = generic_instance expected_ty in
  (* PR#7404: allow some_private_tag blindly, as it would not unify with
     the abstract row variable *)
  if tag <> Parmatch.some_private_tag then
    unify_pat_types ~refine loc env (newgenty(Tvariant row)) expected_ty;
  (arg_type, make_row (newvar (Layout.value ~why:Row_variable)),
   instance expected_ty)

(* Building the or-pattern corresponding to a polymorphic variant type *)
let build_or_pat env loc lid =
  let path, decl = Env.lookup_type ~loc:lid.loc lid.txt env in
  (* CR layouts: the use of value here is wrong:
     there could be other layouts in a polymorphic variant argument;
     see Test 24 in tests/typing-layouts/basics_alpha.ml *)
  let tyl = List.map (fun _ -> newvar (Layout.value ~why:Type_argument))
              decl.type_params in
  let row0 =
    let ty = expand_head env (newty(Tconstr(path, tyl, ref Mnil))) in
    match get_desc ty with
      Tvariant row when static_row row -> row
    | _ -> raise(Error(lid.loc, env, Not_a_polymorphic_variant_type lid.txt))
  in
  let pats, fields =
    List.fold_left
      (fun (pats,fields) (l,f) ->
        match row_field_repr f with
          Rpresent None ->
            let f = rf_either [] ~no_arg:true ~matched:true in
            (l,None) :: pats,
            (l, f) :: fields
        | Rpresent (Some ty) ->
            let f = rf_either [ty] ~no_arg:false ~matched:true in
            (l, Some {pat_desc=Tpat_any; pat_loc=Location.none; pat_env=env;
                      pat_type=ty; pat_extra=[];
                      pat_attributes=[]})
            :: pats,
            (l, f) :: fields
        | _ -> pats, fields)
      ([],[]) (row_fields row0) in
  let fields = List.rev fields in
  let name = Some (path, tyl) in
  let make_row more =
    create_row ~fields ~more ~closed:false ~fixed:None ~name in
  let ty = newty (Tvariant (make_row
                              (newvar
                                 (Layout.value ~why:Row_variable))))
  in
  let gloc = Location.ghostify loc in
  let row' = ref (make_row (newvar (Layout.value ~why:Row_variable))) in
  let pats =
    List.map
      (fun (l,p) ->
        {pat_desc=Tpat_variant(l,p,row'); pat_loc=gloc;
         pat_env=env; pat_type=ty;
         pat_extra=[]; pat_attributes=[]})
      pats
  in
  match pats with
    [] ->
      (* empty polymorphic variants: not possible with the concrete language
         but valid at the ast level *)
      raise(Error(lid.loc, env, Not_a_polymorphic_variant_type lid.txt))
  | pat :: pats ->
      let r =
        List.fold_left
          (fun pat pat0 ->
            {pat_desc=Tpat_or(pat0,pat,Some row0); pat_extra=[];
             pat_loc=gloc; pat_env=env; pat_type=ty;
             pat_attributes=[]})
          pat pats in
      (path, rp { r with pat_loc = loc })

let split_cases env cases =
  let add_case lst case = function
    | None -> lst
    | Some c_lhs -> { case with c_lhs } :: lst
  in
  List.fold_right (fun ({ c_lhs; c_guard } as case) (vals, exns) ->
    match split_pattern c_lhs with
    | Some _, Some _ when c_guard <> None ->
      raise (Error (c_lhs.pat_loc, env,
                    Mixed_value_and_exception_patterns_under_guard))
    | vp, ep -> add_case vals case vp, add_case exns case ep
  ) cases ([], [])

(* When typing a for-loop index or similar, we need to restrict ourselves to the
   [Ppat_any] and [Ppat_var] cases, and construct a [pattern_variable] with
   consistent fields.  However, in the case where we're reifying a name for
   [Ppat_any], we don't need a pattern variable at all.  This function reifies
   that pattern match and construction: [any] controls what happens with the
   synthesized name for an [_] ([Ppat_any]), and [var] takes all the fields
   necessary for a [pattern_variable] so that one can be created or, similarly,
   so [enter_variable] can be called, depending on the usage. *)
let type_for_loop_like_index ~error ~loc ~env ~param ~any ~var =
  match param.ppat_desc with
  | Ppat_any -> any (Ident.create_local "_for")
  | Ppat_var name ->
      var ~name
          ~pv_mode:Value_mode.global
          ~pv_type:(instance Predef.type_int)
          ~pv_loc:loc
          ~pv_as_var:false
          ~pv_attributes:[]
  | _ ->
      raise (Error (param.ppat_loc, env, error))

let type_for_loop_index ~loc ~env ~param =
  type_for_loop_like_index
    ~error:Invalid_for_loop_index
    ~loc
    ~env
    ~param
    (* We don't add the synthesized name for [_] to the environment because it
       can't have been referenced later. *)
    ~any:(fun wildcard_name -> wildcard_name, env)
    ~var:(fun ~name:{txt; loc = _}
              ~pv_mode
              ~pv_type
              ~pv_loc
              ~pv_as_var
              ~pv_attributes
          ->
            let check s = Warnings.Unused_for_index s in
            let pv_id = Ident.create_local txt in
            let pv =
              { pv_id; pv_mode; pv_type; pv_loc; pv_as_var; pv_attributes }
            in
            pv_id, add_pattern_variables ~check ~check_as:check env [pv])

let type_comprehension_for_range_iterator_index ~loc ~env ~param tps =
  type_for_loop_like_index
    ~error:Invalid_comprehension_for_range_iterator_index
    ~loc
    ~env
    ~param
    (* We don't [enter_variable] the synthesized name for [_] to the environment
       because it can't have been referenced later so we don't need to track it
       for duplicates or anything else. *)
    ~any:Fun.id
    ~var:(fun ~name ~pv_mode ~pv_type ~pv_loc ~pv_as_var ~pv_attributes ->
            enter_variable
              ~is_as_variable:pv_as_var
              tps
              pv_loc
              name
              pv_mode
              pv_type
              pv_attributes)


(* Type paths *)

let rec expand_path env p =
  let decl =
    try Some (Env.find_type p env) with Not_found -> None
  in
  match decl with
    Some {type_manifest = Some ty} ->
      begin match get_desc ty with
        Tconstr(p,_,_) -> expand_path env p
      | _ -> assert false
      end
  | _ ->
      let p' = Env.normalize_type_path None env p in
      if Path.same p p' then p else expand_path env p'

let compare_type_path env tpath1 tpath2 =
  Path.same (expand_path env tpath1) (expand_path env tpath2)

(* Records *)
exception Wrong_name_disambiguation of Env.t * wrong_name

let get_constr_type_path ty =
  match get_desc ty with
  | Tconstr(p, _, _) -> p
  | _ -> assert false

module NameChoice(Name : sig
  type t
  type usage
  val kind: Datatype_kind.t
  val get_name: t -> string
  val get_type: t -> type_expr
  val lookup_all_from_type:
    Location.t -> usage -> Path.t -> Env.t -> (t * (unit -> unit)) list

  (** Some names (for example the fields of inline records) are not
      in the typing environment -- they behave as structural labels
      rather than nominal labels.*)
  val in_env: t -> bool
end) = struct
  open Name

  let get_type_path d = get_constr_type_path (get_type d)

  let lookup_from_type env type_path usage lid =
    let descrs = lookup_all_from_type lid.loc usage type_path env in
    match lid.txt with
    | Longident.Lident name -> begin
        match
          List.find (fun (nd, _) -> get_name nd = name) descrs
        with
        | descr, use ->
            use ();
            descr
        | exception Not_found ->
            let valid_names = List.map (fun (nd, _) -> get_name nd) descrs in
            raise (Wrong_name_disambiguation (env, {
                    type_path;
                    name = { lid with txt = name };
                    kind;
                    valid_names;
              }))
      end
    | _ -> raise Not_found

  let rec unique eq acc = function
      [] -> List.rev acc
    | x :: rem ->
        if List.exists (eq x) acc then unique eq acc rem
        else unique eq (x :: acc) rem

  let ambiguous_types env lbl others =
    let tpath = get_type_path lbl in
    let others =
      List.map (fun (lbl, _) -> get_type_path lbl) others in
    let tpaths = unique (compare_type_path env) [tpath] others in
    match tpaths with
      [_] -> []
    | _ -> let open Printtyp in
        wrap_printing_env ~error:true env (fun () ->
            reset(); strings_of_paths Type tpaths)

  let disambiguate_by_type env tpath lbls =
    match lbls with
    | (Error _ : _ result) -> raise Not_found
    | Ok lbls ->
        let check_type (lbl, _) =
          let lbl_tpath = get_type_path lbl in
          compare_type_path env tpath lbl_tpath
        in
        List.find check_type lbls

  (* warn if there are several distinct candidates in scope *)
  let warn_if_ambiguous warn lid env lbl rest =
    if Warnings.is_active (Ambiguous_name ([],[],false,"")) then begin
      Printtyp.Conflicts.reset ();
      let paths = ambiguous_types env lbl rest in
      let expansion =
        Format.asprintf "%t" Printtyp.Conflicts.print_explanations in
      if paths <> [] then
        warn lid.loc
          (Warnings.Ambiguous_name ([Longident.last lid.txt],
                                    paths, false, expansion))
    end

  (* a non-principal type was used for disambiguation *)
  let warn_non_principal warn lid =
    let name = Datatype_kind.label_name kind in
    warn lid.loc
      (Warnings.Not_principal
         ("this type-based " ^ name ^ " disambiguation"))

  (* we selected a name out of the lexical scope *)
  let warn_out_of_scope warn lid env tpath =
    if Warnings.is_active (Name_out_of_scope ("",[],false)) then begin
      let path_s =
        Printtyp.wrap_printing_env ~error:true env
          (fun () -> Printtyp.string_of_path tpath) in
      warn lid.loc
        (Warnings.Name_out_of_scope (path_s, [Longident.last lid.txt], false))
    end

  (* warn if the selected name is not the last introduced in scope
     -- in these cases the resolution is different from pre-disambiguation OCaml
     (this warning is not enabled by default, it is specifically for people
      wishing to write backward-compatible code).
   *)
  let warn_if_disambiguated_name warn lid lbl scope =
    match scope with
    | Ok ((lab1,_) :: _) when lab1 == lbl -> ()
    | _ ->
        warn lid.loc
          (Warnings.Disambiguated_name (get_name lbl))

  let force_error : ('a, _) result -> 'a = function
    | Ok lbls -> lbls
    | Error (loc', env', err) ->
       Env.lookup_error loc' env' err

  type candidate = t * (unit -> unit)
  type nonempty_candidate_filter =
    candidate list -> (candidate list, candidate list) result
  (** This type is used for candidate filtering functions.
      Filtering typically proceeds in several passes, filtering
      candidates through increasingly precise conditions.

      We assume that the input list is non-empty, and the output is one of
      - [Ok result] for a non-empty list [result] of valid candidates
      - [Error candidates] with there are no valid candidates,
        and [candidates] is a non-empty subset of the input, typically
        the result of the last non-empty filtering step.
   *)

  (** [disambiguate] selects a concrete description for [lid] using
     some contextual information:
     - An optional [expected_type].
     - A list of candidates labels in the current lexical scope,
       [candidates_in_scope], that is actually at the type
       [(label_descr list, lookup_error) result] so that the
       lookup error is only raised when necessary.
     - A filtering criterion on candidates in scope [filter_candidates],
       representing extra contextual information that can help
       candidate selection (see [disambiguate_label_by_ids]).
   *)
  let disambiguate
        ?(warn=Location.prerr_warning)
        ?(filter : nonempty_candidate_filter = Result.ok)
        usage lid env
        expected_type
        candidates_in_scope =
    let lbl = match expected_type with
    | None ->
        (* no expected type => no disambiguation *)
        begin match filter (force_error candidates_in_scope) with
        | Ok [] | Error [] -> assert false
        | Error((lbl, _use) :: _rest) -> lbl (* will fail later *)
        | Ok((lbl, use) :: rest) ->
            use ();
            warn_if_ambiguous warn lid env lbl rest;
            lbl
        end
    | Some(tpath0, tpath, principal) ->
       (* If [expected_type] is available, the candidate selected
          will correspond to the type-based resolution.
          There are two reasons to still check the lexical scope:
          - for warning purposes
          - for extension types, the type environment does not contain
            a list of constructors, so using only type-based selection
            would fail.
        *)
        (* note that [disambiguate_by_type] does not
           force [candidates_in_scope]: we just skip this case if there
           are no candidates in scope *)
        begin match disambiguate_by_type env tpath candidates_in_scope with
        | lbl, use ->
          use ();
          if not principal then begin
            (* Check if non-principal type is affecting result *)
            match (candidates_in_scope : _ result) with
            | Error _ -> warn_non_principal warn lid
            | Ok lbls ->
            match filter lbls with
            | Error _ -> warn_non_principal warn lid
            | Ok [] -> assert false
            | Ok ((lbl', _use') :: rest) ->
            let lbl_tpath = get_type_path lbl' in
            (* no principality warning if the non-principal
               type-based selection corresponds to the last
               definition in scope *)
            if not (compare_type_path env tpath lbl_tpath)
            then warn_non_principal warn lid
            else warn_if_ambiguous warn lid env lbl rest;
          end;
          lbl
        | exception Not_found ->
        (* look outside the lexical scope *)
        match lookup_from_type env tpath usage lid with
        | lbl ->
          (* warn only on nominal labels;
             structural labels cannot be qualified anyway *)
          if in_env lbl then warn_out_of_scope warn lid env tpath;
          if not principal then warn_non_principal warn lid;
          lbl
        | exception Not_found ->
        match filter (force_error candidates_in_scope) with
        | Ok lbls | Error lbls ->
        let tp = (tpath0, expand_path env tpath) in
        let tpl =
          List.map
            (fun (lbl, _) ->
               let tp0 = get_type_path lbl in
               let tp = expand_path env tp0 in
               (tp0, tp))
            lbls
        in
        raise (Error (lid.loc, env,
                      Name_type_mismatch (kind, lid.txt, tp, tpl)));
        end
    in
    (* warn only on nominal labels *)
    if in_env lbl then
      warn_if_disambiguated_name warn lid lbl candidates_in_scope;
    lbl
end

let wrap_disambiguate msg ty f x =
  try f x with
  | Wrong_name_disambiguation (env, wrong_name) ->
    raise (Error (wrong_name.name.loc, env, Wrong_name (msg, ty, wrong_name)))

module Label = NameChoice (struct
  type t = label_description
  type usage = Env.label_usage
  let kind = Datatype_kind.Record
  let get_name lbl = lbl.lbl_name
  let get_type lbl = lbl.lbl_res
  let lookup_all_from_type loc usage path env =
    Env.lookup_all_labels_from_type ~loc usage path env
  let in_env lbl =
    match lbl.lbl_repres with
    | Record_boxed _ | Record_float | Record_unboxed -> true
    | Record_inlined _ -> false
end)

(* In record-construction expressions and patterns, we have many labels
   at once; find a candidate type in the intersection of the candidates
   of each label. In the [closed] expression case, this candidate must
   contain exactly all the labels.

   If our successive refinements result in an empty list,
   return [Error] with the last non-empty list of candidates
   for use in error messages.
*)
let disambiguate_label_by_ids closed ids labels  : (_, _) result =
  let check_ids (lbl, _) =
    let lbls = Hashtbl.create 8 in
    Array.iter (fun lbl -> Hashtbl.add lbls lbl.lbl_name ()) lbl.lbl_all;
    List.for_all (Hashtbl.mem lbls) ids
  and check_closed (lbl, _) =
    (not closed || List.length ids = Array.length lbl.lbl_all)
  in
  match List.filter check_ids labels with
  | [] -> Error labels
  | labels ->
  match List.filter check_closed labels with
  | [] -> Error labels
  | labels ->
  Ok labels

(* Only issue warnings once per record constructor/pattern *)
let disambiguate_lid_a_list loc closed env usage expected_type lid_a_list =
  let ids = List.map (fun (lid, _) -> Longident.last lid.txt) lid_a_list in
  let w_pr = ref false and w_amb = ref []
  and w_scope = ref [] and w_scope_ty = ref "" in
  let warn loc msg =
    let open Warnings in
    match msg with
    | Not_principal _ -> w_pr := true
    | Ambiguous_name([s], l, _, ex) -> w_amb := (s, l, ex) :: !w_amb
    | Name_out_of_scope(ty, [s], _) ->
        w_scope := s :: !w_scope; w_scope_ty := ty
    | _ -> Location.prerr_warning loc msg
  in
  let process_label lid =
    let scope = Env.lookup_all_labels ~loc:lid.loc usage lid.txt env in
    let filter : Label.nonempty_candidate_filter =
      disambiguate_label_by_ids closed ids in
    Label.disambiguate ~warn ~filter usage lid env expected_type scope in
  let lbl_a_list =
    List.map (fun (lid,a) -> lid, process_label lid, a) lid_a_list in
  if !w_pr then
    Location.prerr_warning loc
      (Warnings.Not_principal "this type-based record disambiguation")
  else begin
    match List.rev !w_amb with
      (_,types,ex)::_ as amb ->
        let paths =
          List.map (fun (_,lbl,_) -> Label.get_type_path lbl) lbl_a_list in
        let path = List.hd paths in
        let fst3 (x,_,_) = x in
        if List.for_all (compare_type_path env path) (List.tl paths) then
          Location.prerr_warning loc
            (Warnings.Ambiguous_name (List.map fst3 amb, types, true, ex))
        else
          List.iter
            (fun (s,l,ex) -> Location.prerr_warning loc
                (Warnings.Ambiguous_name ([s],l,false, ex)))
            amb
    | _ -> ()
  end;
  if !w_scope <> [] then
    Location.prerr_warning loc
      (Warnings.Name_out_of_scope (!w_scope_ty, List.rev !w_scope, true));
  lbl_a_list

let rec find_record_qual = function
  | [] -> None
  | ({ txt = Longident.Ldot (modname, _) }, _) :: _ -> Some modname
  | _ :: rest -> find_record_qual rest

let map_fold_cont f xs k =
  List.fold_right (fun x k ys -> f x (fun y -> k (y :: ys)))
    xs (fun ys -> k (List.rev ys)) []

let type_label_a_list
      ?labels loc closed env usage type_lbl_a expected_type lid_a_list k =
  let lbl_a_list =
    match lid_a_list, labels with
      ({txt=Longident.Lident s}, _)::_, Some labels when Hashtbl.mem labels s ->
        (* Special case for rebuilt syntax trees *)
        List.map
          (function lid, a -> match lid.txt with
            Longident.Lident s -> lid, Hashtbl.find labels s, a
          | _ -> assert false)
          lid_a_list
    | _ ->
        let lid_a_list =
          match find_record_qual lid_a_list with
            None -> lid_a_list
          | Some modname ->
              List.map
                (fun (lid, a as lid_a) ->
                  match lid.txt with Longident.Lident s ->
                    {lid with txt=Longident.Ldot (modname, s)}, a
                  | _ -> lid_a)
                lid_a_list
        in
        disambiguate_lid_a_list loc closed env usage expected_type lid_a_list
  in
  (* Invariant: records are sorted in the typed tree *)
  let lbl_a_list =
    List.sort
      (fun (_,lbl1,_) (_,lbl2,_) -> compare lbl1.lbl_num lbl2.lbl_num)
      lbl_a_list
  in
  map_fold_cont type_lbl_a lbl_a_list k
;;

(* Checks over the labels mentioned in a record pattern:
   no duplicate definitions (error); properly closed (warning) *)

let check_recordpat_labels loc lbl_pat_list closed =
  match lbl_pat_list with
  | [] -> ()                            (* should not happen *)
  | (_, label1, _) :: _ ->
      let all = label1.lbl_all in
      let defined = Array.make (Array.length all) false in
      let check_defined (_, label, _) =
        if defined.(label.lbl_num)
        then raise(Error(loc, Env.empty, Label_multiply_defined label.lbl_name))
        else defined.(label.lbl_num) <- true in
      List.iter check_defined lbl_pat_list;
      if closed = Closed
      && Warnings.is_active (Warnings.Missing_record_field_pattern "")
      then begin
        let undefined = ref [] in
        for i = 0 to Array.length all - 1 do
          if not defined.(i) then undefined := all.(i).lbl_name :: !undefined
        done;
        if !undefined <> [] then begin
          let u = String.concat ", " (List.rev !undefined) in
          Location.prerr_warning loc (Warnings.Missing_record_field_pattern u)
        end
      end

(* Constructors *)

module Constructor = NameChoice (struct
  type t = constructor_description
  type usage = Env.constructor_usage
  let kind = Datatype_kind.Variant
  let get_name cstr = cstr.cstr_name
  let get_type cstr = cstr.cstr_res
  let lookup_all_from_type loc usage path env =
    match Env.lookup_all_constructors_from_type ~loc usage path env with
    | _ :: _ as x -> x
    | [] ->
        match (Env.find_type path env).type_kind with
        | Type_open ->
            (* Extension constructors cannot be found by looking at the type
               declaration.
               We scan the whole environment to get an accurate spellchecking
               hint in the subsequent error message *)
            let filter lbl =
              compare_type_path env
                path (get_constr_type_path @@ get_type lbl) in
            let add_valid x acc = if filter x then (x,ignore)::acc else acc in
            Env.fold_constructors add_valid None env []
        | _ -> []
  let in_env _ = true
end)

(* Typing of patterns *)

(* "half typed" cases are produced in [type_cases] when we've just typechecked
   the pattern but haven't type-checked the body yet.
   At this point we might have added some type equalities to the environment,
   but haven't yet added identifiers bound by the pattern. *)
type 'case_pattern half_typed_case =
  { typed_pat: 'case_pattern;
    pat_type_for_unif: type_expr;
    untyped_case: Parsetree.case;
    branch_env: Env.t;
    pat_vars: pattern_variable list;
    module_vars: module_variables;
    contains_gadt: bool; }

let rec has_literal_pattern p =
  match Jane_syntax.Pattern.of_ast p with
  | Some (jpat, _attrs) -> has_literal_pattern_jane_syntax jpat
  | None      -> match p.ppat_desc with
  | Ppat_constant _
  | Ppat_interval _ ->
     true
  | Ppat_any
  | Ppat_variant (_, None)
  | Ppat_construct (_, None)
  | Ppat_type _
  | Ppat_var _
  | Ppat_unpack _
  | Ppat_extension _ ->
     false
  | Ppat_exception p
  | Ppat_variant (_, Some p)
  | Ppat_construct (_, Some (_, p))
  | Ppat_constraint (p, _)
  | Ppat_alias (p, _)
  | Ppat_lazy p
  | Ppat_open (_, p) ->
     has_literal_pattern p
  | Ppat_tuple ps
  | Ppat_array ps ->
     List.exists has_literal_pattern ps
  | Ppat_record (ps, _) ->
     List.exists (fun (_,p) -> has_literal_pattern p) ps
  | Ppat_or (p, q) ->
     has_literal_pattern p || has_literal_pattern q
and has_literal_pattern_jane_syntax : Jane_syntax.Pattern.t -> _ = function
  | Jpat_immutable_array (Iapat_immutable_array ps) ->
     List.exists has_literal_pattern ps
<<<<<<< HEAD
  | Jpat_unboxed_constant _ -> true
=======
  | Jpat_layout (Lpat_constant _) -> true
>>>>>>> 9289e84a

let check_scope_escape loc env level ty =
  try Ctype.check_scope_escape env level ty
  with Escape esc ->
    (* We don't expand the type here because if we do, we might expand to the
       type that escaped, leading to confusing error messages. *)
    let trace = Errortrace.[Escape (map_escape trivial_expansion esc)] in
    raise (Error(loc,
                 env,
                 Pattern_type_clash(Errortrace.unification_error ~trace, None)))

type pattern_checking_mode =
  | Normal
  (** We are checking user code. *)
  | Counter_example of counter_example_checking_info
  (** In [Counter_example] mode, we are checking a counter-example
      candidate produced by Parmatch. This is a syntactic pattern that
      represents a set of values by using or-patterns (p_1 | ... | p_n)
      to enumerate all alternatives in the counter-example
      search. These or-patterns occur at every choice point, possibly
      deep inside the pattern.

      Parmatch does not use type information, so this pattern may
      exhibit two issues:
      - some parts of the pattern may be ill-typed due to GADTs, and
      - some wildcard patterns may not match any values: their type is
        empty.

      The aim of [type_pat] in the [Counter_example] mode is to refine
      this syntactic pattern into a well-typed pattern, and ensure
      that it matches at least one concrete value.
      - It filters ill-typed branches of or-patterns.
        (see {!splitting_mode} below)
      - It tries to check that wildcard patterns are non-empty.
        (see {!explosion_fuel})
  *)

and counter_example_checking_info = {
    explosion_fuel: int;
    splitting_mode: splitting_mode;
    constrs: (string, Types.constructor_description) Hashtbl.t;
    labels: (string, Types.label_description) Hashtbl.t;
  }
(**
    [explosion_fuel] controls the checking of wildcard patterns.  We
    eliminate potentially-empty wildcard patterns by exploding them
    into concrete sub-patterns, for example (K1 _ | K2 _) or
    { l1: _; l2: _ }. [explosion_fuel] is the depth limit on wildcard
    explosion. Such depth limit is required to avoid non-termination
    and compilation-time blowups.

    [splitting_mode] controls the handling of or-patterns.  In
    [Counter_example] mode, we only need to select one branch that
    leads to a well-typed pattern. Checking all branches is expensive,
    we use different search strategies (see {!splitting_mode}) to
    reduce the number of explored alternatives.

    [constrs] and [labels] contain metadata produced by [Parmatch] to
    type-check the given syntactic pattern. [Parmatch] produces
    counter-examples by turning typed patterns into
    [Parsetree.pattern]. In this process, constructor and label paths
    are lost, and are replaced by generated strings. [constrs] and
    [labels] map those synthetic names back to the typed descriptions
    of the original names.
 *)

(** Due to GADT constraints, an or-pattern produced within
    a counter-example may have ill-typed branches. Consider for example

    {[
      type _ tag = Int : int tag | Bool : bool tag
    ]}

    then [Parmatch] will propose the or-pattern [Int | Bool] whenever
    a pattern of type [tag] is required to form a counter-example. For
    example, a function expects a (int tag option) and only [None] is
    handled by the user-written pattern. [Some (Int | Bool)] is not
    well-typed in this context, only the sub-pattern [Some Int] is.
    In this example, the expected type coming from the context
    suffices to know which or-pattern branch must be chosen.

    In the general case, choosing a branch can have non-local effects
    on the typability of the term. For example, consider a tuple type
    ['a tag * ...'a...], where the first component is a GADT.  All
    constructor choices for this GADT lead to a well-typed branch in
    isolation (['a] is unconstrained), but choosing one of them adds
    a constraint on ['a] that may make the other tuple elements
    ill-typed.

    In general, after choosing each possible branch of the or-pattern,
    [type_pat] has to check the rest of the pattern to tell if this
    choice leads to a well-typed term. This may lead to an explosion
    of typing/search work -- the rest of the term may in turn contain
    alternatives.

    We use careful strategies to try to limit counterexample-checking
    time; [splitting_mode] represents those strategies.
*)
and splitting_mode =
  | Backtrack_or
  (** Always backtrack in or-patterns.

      [Backtrack_or] selects a single alternative from an or-pattern
      by using backtracking, trying to choose each branch in turn, and
      to complete it into a valid sub-pattern. We call this
      "splitting" the or-pattern.

      We use this mode when looking for unused patterns or sub-patterns,
      in particular to check a refutation clause (p -> .).
    *)
  | Refine_or of { inside_nonsplit_or: bool; }
  (** Only backtrack when needed.

      [Refine_or] tries another approach for refining or-pattern.

      Instead of always splitting each or-pattern, It first attempts to
      find branches that do not introduce new constraints (because they
      do not contain GADT constructors). Those branches are such that,
      if they fail, all other branches will fail.

      If we find one such branch, we attempt to complete the subpattern
      (checking what's outside the or-pattern), ignoring other
      branches -- we never consider another branch choice again. If all
      branches are constrained, it falls back to splitting the
      or-pattern.

      We use this mode when checking exhaustivity of pattern matching.
  *)

(** This exception is only used internally within [type_pat_aux], in
    counter-example mode, to jump back to the parent or-pattern in the
    [Refine_or] strategy.

    Such a parent exists precisely when [inside_nonsplit_or = true];
    it's an invariant that we always setup an exception handler for
    [Need_backtrack] when we set this flag. *)
exception Need_backtrack

(** This exception is only used internally within [type_pat_aux], in
    counter-example mode. We use it to discard counter-example candidates
    that do not match any value. *)
exception Empty_branch

type abort_reason = Adds_constraints | Empty

(** Remember current typing state for backtracking.
   No variable information, as we only backtrack on
   patterns without variables (cf. assert statements). *)
type state =
 { snapshot: snapshot;
   levels: Ctype.levels;
   env: Env.t; }
let save_state env =
  { snapshot = Btype.snapshot ();
    levels = Ctype.save_levels ();
    env = !env; }
let set_state s env =
  Btype.backtrack s.snapshot;
  Ctype.set_levels s.levels;
  env := s.env

(** Find the first alternative in the tree of or-patterns for which
   [f] does not raise an error. If all fail, the last error is
   propagated *)
let rec find_valid_alternative f pat =
  match pat.ppat_desc with
  | Ppat_or(p1,p2) ->
      (try find_valid_alternative f p1 with
       | Empty_branch | Error _ -> find_valid_alternative f p2
      )
  | _ -> f pat

let no_explosion = function
  | Normal -> Normal
  | Counter_example info ->
     Counter_example { info with explosion_fuel = 0 }

let get_splitting_mode = function
  | Normal -> None
  | Counter_example {splitting_mode} -> Some splitting_mode

let enter_nonsplit_or mode = match mode with
  | Normal -> Normal
  | Counter_example info ->
     let splitting_mode = match info.splitting_mode with
       | Backtrack_or ->
          (* in Backtrack_or mode, or-patterns are always split *)
          assert false
       | Refine_or _ ->
          Refine_or {inside_nonsplit_or = true}
     in Counter_example { info with splitting_mode }

(** The typedtree has two distinct syntactic categories for patterns,
   "value" patterns, matching on values, and "computation" patterns
   that match on the effect of a computation -- typically, exception
   patterns (exception p).

   On the other hand, the parsetree has an unstructured representation
   where all categories of patterns are mixed together. The
   decomposition according to the value/computation structure has to
   happen during type-checking.

   We don't want to duplicate the type-checking logic in two different
   functions, depending on the kind of pattern to be produced. In
   particular, there are both value and computation or-patterns, and
   the type-checking logic for or-patterns is horribly complex; having
   it in two different places would be twice as horirble.

   The solution is to pass a GADT tag to [type_pat] to indicate whether
   a value or computation pattern is expected. This way, there is a single
   place where [Ppat_or] nodes are type-checked, the checking logic is shared,
   and only at the end do we inspect the tag to decide to produce a value
   or computation pattern.
*)
let pure
  : type k . k pattern_category -> value general_pattern -> k general_pattern
  = fun category pat ->
  match category with
  | Value -> pat
  | Computation -> as_computation_pattern pat

let only_impure
  : type k . k pattern_category ->
             computation general_pattern -> k general_pattern
  = fun category pat ->
  match category with
  | Value ->
     (* LATER: this exception could be renamed/generalized *)
     raise (Error (pat.pat_loc, pat.pat_env,
                   Exception_pattern_disallowed))
  | Computation -> pat

let as_comp_pattern
  : type k . k pattern_category ->
             k general_pattern -> computation general_pattern
  = fun category pat ->
  match category with
  | Value -> as_computation_pattern pat
  | Computation -> pat

(* type_pat propagates the expected type.
   Unification may update the typing environment.

   In counter-example mode, [Empty_branch] is raised when the counter-example
   does not match any value.  *)
let rec type_pat
  : type k r . type_pat_state -> k pattern_category ->
      no_existentials: existential_restriction option ->
      mode: pattern_checking_mode -> alloc_mode:expected_pat_mode ->
      env: Env.t ref -> Parsetree.pattern ->
      type_expr -> (k general_pattern -> r) -> r
  = fun tps category ~no_existentials ~mode ~alloc_mode
        ~env sp expected_ty k ->
  Builtin_attributes.warning_scope sp.ppat_attributes
    (fun () ->
       type_pat_aux tps category ~no_existentials ~mode
         ~alloc_mode ~env sp expected_ty k
    )

and type_pat_aux
  : type k r . type_pat_state -> k pattern_category -> no_existentials:_
         -> mode:_ -> alloc_mode:expected_pat_mode -> env:_ -> _ -> _
         -> (k general_pattern -> r) -> r
  = fun tps category ~no_existentials ~mode
      ~alloc_mode ~env sp expected_ty k ->
  let type_pat tps category ?(mode=mode) ?(alloc_mode=alloc_mode) ?(env=env) =
    type_pat tps category ~no_existentials ~mode ~alloc_mode ~env
  in
  let loc = sp.ppat_loc in
  let refine =
    match mode with Normal -> None | Counter_example _ -> Some true in
  let solve_expected (x : pattern) : pattern =
    unify_pat ~refine env x (instance expected_ty);
    x
  in
  let rp x =
    let crp (x : k general_pattern) : k general_pattern =
      match category with
      | Value -> rp x
      | Computation -> rcp x in
    if mode = Normal then crp x else x in
  let rp k x = k (rp x)
  and rvp k x = k (rp (pure category x))
  and rcp k x = k (rp (only_impure category x)) in
  let construction_not_used_in_counterexamples = (mode = Normal) in
  let must_backtrack_on_gadt = match get_splitting_mode mode with
    | None -> false
    | Some Backtrack_or -> false
    | Some (Refine_or {inside_nonsplit_or}) -> inside_nonsplit_or
  in
  let type_pat_array mutability spl pat_attributes =
    (* Sharing the code between the two array cases means we're guaranteed to
       keep them in sync, at the cost of a worse diff with upstream; it
       shouldn't be too bad.  We can inline this when we upstream this code and
       combine the two array pattern constructors. *)
    let ty_elt = solve_Ppat_array ~refine loc env mutability expected_ty in
<<<<<<< HEAD
      map_fold_cont (fun p -> type_pat ~alloc_mode:(simple_pat_mode Value_mode.global)
       tps Value p ty_elt) spl (fun pl ->
        rvp k {
        pat_desc = Tpat_array (mutability, pl);
        pat_loc = loc; pat_extra=[];
        pat_type = instance expected_ty;
        pat_attributes;
        pat_env = !env })
=======
      map_fold_cont (fun p ->
        let alloc_mode =
          match mutability with
          | Mutable -> simple_pat_mode Value_mode.global
          | Immutable -> alloc_mode
        in
        type_pat ~alloc_mode tps Value p ty_elt) spl (fun pl ->
          rvp k {
          pat_desc = Tpat_array (mutability, pl);
          pat_loc = loc; pat_extra=[];
          pat_type = instance expected_ty;
          pat_attributes;
          pat_env = !env })
>>>>>>> 9289e84a
  in
  match Jane_syntax.Pattern.of_ast sp with
  | Some (jpat, attrs) -> begin
      (* Normally this would go to an auxiliary function, but this function
         takes so many parameters, has such a complex type, and uses so many
         local definitions, it seems better to just put the pattern matching
         here.  This shouldn't mess up the diff *too* much. *)
      match jpat with
      | Jpat_immutable_array (Iapat_immutable_array spl) ->
          type_pat_array Immutable spl attrs
<<<<<<< HEAD
      | Jpat_unboxed_constant cst ->
=======
      | Jpat_layout (Lpat_constant cst) ->
>>>>>>> 9289e84a
          let desc = unboxed_constant_or_raise !env loc cst in
          rvp k @@ solve_expected {
            pat_desc = desc;
            pat_loc = loc; pat_extra=[];
            pat_type = type_constant_unboxed !env loc cst;
            pat_attributes = attrs;
            pat_env = !env }
    end
  | None ->
  match sp.ppat_desc with
    Ppat_any ->
      let k' d = rvp k {
        pat_desc = d;
        pat_loc = loc; pat_extra=[];
        pat_type = instance expected_ty;
        pat_attributes = sp.ppat_attributes;
        pat_env = !env }
      in
      begin match mode with
      | Normal -> k' Tpat_any
      | Counter_example {explosion_fuel; _} when explosion_fuel <= 0 ->
          k' Tpat_any
      | Counter_example ({explosion_fuel; _} as info) ->
         let open Parmatch in
         begin match ppat_of_type !env expected_ty with
         | PT_empty -> raise Empty_branch
         | PT_any -> k' Tpat_any
         | PT_pattern (explosion, sp, constrs, labels) ->
            let explosion_fuel =
              match explosion with
              | PE_single -> explosion_fuel - 1
              | PE_gadt_cases ->
                  if must_backtrack_on_gadt then raise Need_backtrack;
                  explosion_fuel - 5
            in
            let mode =
              Counter_example { info with explosion_fuel; constrs; labels }
            in
            type_pat tps category ~mode sp expected_ty k
         end
      end
  | Ppat_var name ->
      let ty = instance expected_ty in
      let alloc_mode = mode_cross_to_global !env expected_ty alloc_mode.mode in
      let id = (* PR#7330 *)
        if name.txt = "*extension*" then
          Ident.create_local name.txt
        else
          enter_variable tps loc name alloc_mode ty sp.ppat_attributes
      in
      rvp k {
        pat_desc = Tpat_var (id, name, alloc_mode);
        pat_loc = loc; pat_extra=[];
        pat_type = ty;
        pat_attributes = sp.ppat_attributes;
        pat_env = !env }
  | Ppat_unpack name ->
      assert construction_not_used_in_counterexamples;
      let t = instance expected_ty in
      begin match name.txt with
      | None ->
          rvp k {
            pat_desc = Tpat_any;
            pat_loc = sp.ppat_loc;
            pat_extra=[Tpat_unpack, name.loc, sp.ppat_attributes];
            pat_type = t;
            pat_attributes = [];
            pat_env = !env }
      | Some s ->
          let v = { name with txt = s } in
          (* We're able to pass ~is_module:true here without an error because
             [Ppat_unpack] is a case identified by [may_contain_modules]. See
             the comment on [may_contain_modules]. *)
          let id = enter_variable tps loc v alloc_mode.mode
                     t ~is_module:true sp.ppat_attributes in
          rvp k {
            pat_desc = Tpat_var (id, v, alloc_mode.mode);
            pat_loc = sp.ppat_loc;
            pat_extra=[Tpat_unpack, loc, sp.ppat_attributes];
            pat_type = t;
            pat_attributes = [];
            pat_env = !env }
      end
  | Ppat_alias(sq, name) ->
      assert construction_not_used_in_counterexamples;
      type_pat tps Value sq expected_ty (fun q ->
        let ty_var, mode = solve_Ppat_alias ~refine ~mode:alloc_mode.mode env q in
        let mode = mode_cross_to_global !env expected_ty mode in
        let id =
          enter_variable ~is_as_variable:true tps loc name mode
            ty_var sp.ppat_attributes
        in
        rvp k {
          pat_desc = Tpat_alias(q, id, name, mode);
          pat_loc = loc; pat_extra=[];
          pat_type = q.pat_type;
          pat_attributes = sp.ppat_attributes;
          pat_env = !env })
  | Ppat_constant cst ->
      let cst = constant_or_raise !env loc cst in
      rvp k @@ solve_expected {
        pat_desc = Tpat_constant cst;
        pat_loc = loc; pat_extra=[];
        pat_type = type_constant cst;
        pat_attributes = sp.ppat_attributes;
        pat_env = !env }
  | Ppat_interval (Pconst_char c1, Pconst_char c2) ->
      let open Ast_helper.Pat in
      let gloc = Location.ghostify loc in
      let rec loop c1 c2 =
        if c1 = c2 then constant ~loc:gloc (Pconst_char c1)
        else
          or_ ~loc:gloc
            (constant ~loc:gloc (Pconst_char c1))
            (loop (Char.chr(Char.code c1 + 1)) c2)
      in
      let p = if c1 <= c2 then loop c1 c2 else loop c2 c1 in
      let p = {p with ppat_loc=loc} in
      type_pat tps category ~mode:(no_explosion mode) p expected_ty k
        (* TODO: record 'extra' to remember about interval *)
  | Ppat_interval _ ->
      raise (Error (loc, !env, Invalid_interval))
  | Ppat_tuple spl ->
      let spl_ann = solve_Ppat_tuple ~refine ~alloc_mode loc env spl expected_ty in
      map_fold_cont
        (fun (p,t,alloc_mode) -> type_pat tps Value ~alloc_mode p t)
        spl_ann
        (fun pl ->
        rvp k {
        pat_desc = Tpat_tuple pl;
        pat_loc = loc; pat_extra=[];
        pat_type = newty (Ttuple(List.map (fun p -> p.pat_type) pl));
        pat_attributes = sp.ppat_attributes;
        pat_env = !env })
  | Ppat_construct(lid, sarg) ->
      let expected_type =
        match extract_concrete_variant !env expected_ty with
        | Variant_type(p0, p, _) ->
            Some (p0, p, is_principal expected_ty)
        | Maybe_a_variant_type -> None
        | Not_a_variant_type ->
            let srt = wrong_kind_sort_of_constructor lid.txt in
            let error = Wrong_expected_kind(srt, Pattern, expected_ty) in
            raise (Error (loc, !env, error))
      in
      let constr =
        match lid.txt, mode with
        | Longident.Lident s, Counter_example {constrs; _} ->
           (* assert: cf. {!counter_example_checking_info} documentation *)
            assert (Hashtbl.mem constrs s);
            Hashtbl.find constrs s
        | _ ->
        let candidates =
          Env.lookup_all_constructors Env.Pattern ~loc:lid.loc lid.txt !env in
        wrap_disambiguate "This variant pattern is expected to have"
          (mk_expected expected_ty)
          (Constructor.disambiguate Env.Pattern lid !env expected_type)
          candidates
      in
      if constr.cstr_generalized && must_backtrack_on_gadt then
        raise Need_backtrack;
      begin match no_existentials, constr.cstr_existentials with
      | None, _ | _, [] -> ()
      | Some r, (_ :: _ as exs)  ->
          let exs = List.map (Ctype.existential_name constr) exs in
          let name = constr.cstr_name in
          raise (Error (loc, !env, Unexpected_existential (r, name, exs)))
      end;
      let sarg', existential_styp =
        match sarg with
          None -> None, None
        | Some (vl, {ppat_desc = Ppat_constraint (sp, sty)})
          when vl <> [] || constr.cstr_arity > 1 ->
            Some sp, Some (vl, sty)
        | Some ([], sp) ->
            Some sp, None
        | Some (_, sp) ->
            raise (Error (sp.ppat_loc, !env, Missing_type_constraint))
      in
      let sargs =
        match sarg' with
          None -> []
        | Some {ppat_desc = Ppat_tuple spl} when
            constr.cstr_arity > 1 ||
            Builtin_attributes.explicit_arity sp.ppat_attributes
          -> spl
        | Some({ppat_desc = Ppat_any} as sp) when
            constr.cstr_arity = 0 && existential_styp = None
          ->
            Location.prerr_warning sp.ppat_loc
              Warnings.Wildcard_arg_to_constant_constr;
            []
        | Some({ppat_desc = Ppat_any} as sp) when constr.cstr_arity > 1 ->
            replicate_list sp constr.cstr_arity
        | Some sp -> [sp] in
      if Builtin_attributes.warn_on_literal_pattern constr.cstr_attributes then
        begin match List.filter has_literal_pattern sargs with
        | sp :: _ ->
           Location.prerr_warning sp.ppat_loc Warnings.Fragile_literal_pattern
        | _ -> ()
        end;
      if List.length sargs <> constr.cstr_arity then
        raise(Error(loc, !env, Constructor_arity_mismatch(lid.txt,
                                     constr.cstr_arity, List.length sargs)));

      let (ty_args_ty, ty_args_gf, existential_ctyp) =
        solve_Ppat_construct ~refine tps env loc constr no_existentials
          existential_styp expected_ty
      in

      let rec check_non_escaping p =
        match p.ppat_desc with
        | Ppat_or (p1, p2) ->
            check_non_escaping p1;
            check_non_escaping p2
        | Ppat_alias (p, _) ->
            check_non_escaping p
        | Ppat_constraint _ ->
            raise (Error (p.ppat_loc, !env, Inlined_record_escape))
        | _ ->
            ()
      in
      if constr.cstr_inlined <> None then begin
        List.iter check_non_escaping sargs;
        Option.iter (fun (_, sarg) -> check_non_escaping sarg) sarg
      end;

      map_fold_cont
        (fun (p,(ty, gf)) ->
           let alloc_mode =
             match gf with
             | Global -> Value_mode.global
             | Unrestricted -> alloc_mode.mode
           in
           let alloc_mode = simple_pat_mode alloc_mode in
           type_pat ~alloc_mode tps Value p ty)
        (List.combine sargs (List.combine ty_args_ty ty_args_gf))
        (fun args ->
          rvp k {
            pat_desc=Tpat_construct(lid, constr, args, existential_ctyp);
            pat_loc = loc; pat_extra=[];
            pat_type = instance expected_ty;
            pat_attributes = sp.ppat_attributes;
            pat_env = !env })
  | Ppat_variant(tag, sarg) ->
      if tag = Parmatch.some_private_tag then
        assert (match mode with Normal -> false | Counter_example _ -> true);
      let constant = (sarg = None) in
      let arg_type, row, pat_type =
        solve_Ppat_variant ~refine loc env tag constant expected_ty in
      let k arg =
        rvp k {
        pat_desc = Tpat_variant(tag, arg, ref row);
        pat_loc = loc; pat_extra = [];
        pat_type = pat_type;
        pat_attributes = sp.ppat_attributes;
        pat_env = !env }
      in begin
        (* PR#6235: propagate type information *)
        match sarg, arg_type with
          Some p, [ty] -> type_pat tps Value p ty (fun p -> k (Some p))
        | _            -> k None
      end
  | Ppat_record(lid_sp_list, closed) ->
      assert (lid_sp_list <> []);
      let expected_type, record_ty =
        match extract_concrete_record !env expected_ty with
        | Record_type(p0, p, _, _) ->
            let ty = generic_instance expected_ty in
            Some (p0, p, is_principal expected_ty), ty
        | Maybe_a_record_type ->
          None, newvar (Layout.value ~why:Boxed_record)
        | Not_a_record_type ->
          let error = Wrong_expected_kind(Record, Pattern, expected_ty) in
          raise (Error (loc, !env, error))
      in
      let type_label_pat (label_lid, label, sarg) k =
        let ty_arg =
          solve_Ppat_record_field ~refine loc env label label_lid record_ty in
        let alloc_mode =
          match label.lbl_global with
          | Global -> Value_mode.global
          | Unrestricted -> alloc_mode.mode
        in
        let alloc_mode = simple_pat_mode alloc_mode in
        type_pat tps Value ~alloc_mode sarg ty_arg (fun arg ->
          k (label_lid, label, arg))
      in
      let make_record_pat lbl_pat_list =
        check_recordpat_labels loc lbl_pat_list closed;
        {
          pat_desc = Tpat_record (lbl_pat_list, closed);
          pat_loc = loc; pat_extra=[];
          pat_type = instance record_ty;
          pat_attributes = sp.ppat_attributes;
          pat_env = !env;
        }
      in
      let k' pat = rvp k @@ solve_expected pat in
      begin match mode with
      | Normal ->
          k' (wrap_disambiguate "This record pattern is expected to have"
               (mk_expected expected_ty)
               (type_label_a_list loc false !env Env.Projection
                  type_label_pat expected_type lid_sp_list)
               make_record_pat)
      | Counter_example {labels; _} ->
          type_label_a_list ~labels loc false !env Env.Projection
            type_label_pat expected_type lid_sp_list
            (fun lbl_pat_list -> k' (make_record_pat lbl_pat_list))
      end
  | Ppat_array spl ->
      type_pat_array Mutable spl sp.ppat_attributes
  | Ppat_or(sp1, sp2) ->
      begin match mode with
      | Normal ->
          (* Reset pattern forces for just [tps2] because later we append
             [tps1] and [tps2]'s pattern forces, and we don't want to
             duplicate [tps]'s pattern forces.
          *)
          let tps1 = copy_type_pat_state tps in
          let tps2 = {(copy_type_pat_state tps) with tps_pattern_force = []} in
          let equation_level = !gadt_equations_level in
          let outter_lev = get_current_level () in
          (* introduce a new scope *)
          begin_def ();
          let lev = get_current_level () in
          gadt_equations_level := Some lev;
          let type_pat_rec tps env sp =
            type_pat tps category sp expected_ty ~env (fun x -> x) in
          let env1 = ref !env in
          let p1 = type_pat_rec tps1 env1 sp1 in
          let env2 = ref !env in
          let p2 = type_pat_rec tps2 env2 sp2 in
          end_def ();
          gadt_equations_level := equation_level;
          let p1_variables = tps1.tps_pattern_variables in
          let p2_variables = tps2.tps_pattern_variables in
          (* Make sure no variable with an ambiguous type gets added to the
             environment. *)
          List.iter (fun { pv_type; pv_loc; _ } ->
            check_scope_escape pv_loc !env1 outter_lev pv_type
          ) p1_variables;
          List.iter (fun { pv_type; pv_loc; _ } ->
            check_scope_escape pv_loc !env2 outter_lev pv_type
          ) p2_variables;
          let vars, alpha_env =
            enter_orpat_variables loc !env p1_variables p2_variables in
          (* Propagate the outcome of checking the or-pattern back to
             the type_pat_state that the caller passed in.
          *)
          blit_type_pat_state
            ~src:
              { tps_pattern_variables = vars;
                (* We want to propagate all pattern forces, regardless of
                   which branch they were found in.
                *)
                tps_pattern_force =
                  tps2.tps_pattern_force @ tps1.tps_pattern_force;
                tps_module_variables = tps1.tps_module_variables;
              }
            ~dst:tps;
          let p2 = alpha_pat alpha_env p2 in
          rp k { pat_desc = Tpat_or (p1, p2, None);
                 pat_loc = loc; pat_extra = [];
                 pat_type = instance expected_ty;
                 pat_attributes = sp.ppat_attributes;
                 pat_env = !env }
      | Counter_example {splitting_mode; _} ->
          (* We are in counter-example mode, but try to avoid backtracking *)
          let must_split =
            match splitting_mode with
            | Backtrack_or -> true
            | Refine_or _ -> false in
          let state = save_state env in
          let split_or sp =
            let typ pat = type_pat tps category pat expected_ty k in
            find_valid_alternative (fun pat -> set_state state env; typ pat) sp
          in
          if must_split then split_or sp else
          let type_pat_result env sp : (_, abort_reason) result =
            let mode = enter_nonsplit_or mode in
            match
              type_pat tps category ~mode sp expected_ty ~env (fun x -> x)
            with
            | res -> Ok res
            | exception Need_backtrack -> Error Adds_constraints
            | exception Empty_branch -> Error Empty
          in
          let p1 = type_pat_result (ref !env) sp1 in
          let p2 = type_pat_result (ref !env) sp2 in
          match p1, p2 with
          | Error Empty, Error Empty ->
              raise Empty_branch
          | Error Adds_constraints, Error _
          | Error _, Error Adds_constraints ->
              let inside_nonsplit_or =
                match splitting_mode with
                | Backtrack_or -> false
                | Refine_or {inside_nonsplit_or} -> inside_nonsplit_or in
              if inside_nonsplit_or
              then raise Need_backtrack
              else split_or sp
          | Ok p, Error _
          | Error _, Ok p ->
              rp k p
          | Ok p1, Ok p2 ->
              rp k { pat_desc = Tpat_or (p1, p2, None);
                     pat_loc = loc; pat_extra = [];
                     pat_type = instance expected_ty;
                     pat_attributes = sp.ppat_attributes;
                     pat_env = !env }
      end
  | Ppat_lazy sp1 ->
      let nv = solve_Ppat_lazy ~refine loc env expected_ty in
      (* do not explode under lazy: PR#7421 *)
      type_pat tps Value ~mode:(no_explosion mode) sp1 nv (fun p1 ->
        rvp k {
        pat_desc = Tpat_lazy p1;
        pat_loc = loc; pat_extra=[];
        pat_type = instance expected_ty;
        pat_attributes = sp.ppat_attributes;
        pat_env = !env })
  | Ppat_constraint(sp', sty) ->
      assert construction_not_used_in_counterexamples;
      (* Pretend separate = true *)
      let type_mode =
        if has_local_attr_pat sp then Alloc_mode.Local
        else Alloc_mode.Global
      in
      let cty, ty, expected_ty' =
        solve_Ppat_constraint ~refine tps loc env type_mode sty expected_ty in
      type_pat ~alloc_mode tps category sp' expected_ty' (fun p ->
        (*Format.printf "%a@.%a@."
          Printtyp.raw_type_expr ty
          Printtyp.raw_type_expr p.pat_type;*)
        let extra = (Tpat_constraint cty, loc, sp'.ppat_attributes) in
        let p : k general_pattern =
          { p with pat_type = ty; pat_extra = extra::p.pat_extra }
        in k p)
  | Ppat_type lid ->
      assert construction_not_used_in_counterexamples;
      let (path, p) = build_or_pat !env loc lid in
      k @@ pure category @@ solve_expected
        { p with pat_extra = (Tpat_type (path, lid), loc, sp.ppat_attributes)
        :: p.pat_extra }
  | Ppat_open (lid,p) ->
      assert construction_not_used_in_counterexamples;
      let path, new_env =
        !type_open Asttypes.Fresh !env sp.ppat_loc lid in
      env := new_env;
      type_pat tps category ~env p expected_ty (fun p ->
        let new_env = !env in
        begin match Env.remove_last_open path new_env with
        | None -> assert false
        | Some closed_env -> env := closed_env
        end;
        k { p with pat_extra = (Tpat_open (path,lid,new_env),
                                loc, sp.ppat_attributes) :: p.pat_extra }
      )
  | Ppat_exception p ->
      let alloc_mode = simple_pat_mode Value_mode.global in
      type_pat tps Value ~alloc_mode p Predef.type_exn (fun p_exn ->
      rcp k {
        pat_desc = Tpat_exception p_exn;
        pat_loc = sp.ppat_loc;
        pat_extra = [];
        pat_type = expected_ty;
        pat_env = !env;
        pat_attributes = sp.ppat_attributes;
      })
  | Ppat_extension ext ->
      raise (Error_forward (Builtin_attributes.error_of_extension ext))

let type_pat tps category ?no_existentials ?(mode=Normal)
    ?(lev=get_current_level()) ~alloc_mode env sp expected_ty =
  Misc.protect_refs [Misc.R (gadt_equations_level, Some lev)] (fun () ->
        type_pat tps category ~no_existentials ~mode
          ~alloc_mode ~env sp expected_ty (fun x -> x)
    )

(* this function is passed to Partial.parmatch
   to type check gadt nonexhaustiveness *)
let partial_pred ~lev ~splitting_mode ?(explode=0)
      env expected_ty constrs labels p =
  let env = ref env in
  let state = save_state env in
  let mode =
    Counter_example {
        splitting_mode;
        explosion_fuel = explode;
        constrs; labels;
      } in
  try
    let tps = create_type_pat_state Modules_ignored in
    let alloc_mode = simple_pat_mode Value_mode.global in
    let typed_p = type_pat tps Value ~lev ~mode ~alloc_mode env p expected_ty in
    set_state state env;
    (* types are invalidated but we don't need them here *)
    Some typed_p
  with Error _ | Empty_branch ->
    set_state state env;
    None

let check_partial ?(lev=get_current_level ()) env expected_ty loc cases =
  let explode = match cases with [_] -> 5 | _ -> 0 in
  let splitting_mode = Refine_or {inside_nonsplit_or = false} in
  Parmatch.check_partial
    (partial_pred ~lev ~splitting_mode ~explode env expected_ty)
    loc cases

let check_unused ?(lev=get_current_level ()) env expected_ty cases =
  Parmatch.check_unused
    (fun refute constrs labels spat ->
      match
        partial_pred ~lev ~splitting_mode:Backtrack_or ~explode:5
          env expected_ty constrs labels spat
      with
        Some pat when refute ->
          raise (Error (spat.ppat_loc, env, Unrefuted_pattern pat))
      | r -> r)
    cases

let type_pattern category ~lev ~alloc_mode env spat expected_ty allow_modules =
  let tps = create_type_pat_state allow_modules in
  let new_env = ref env in
  let pat = type_pat tps category ~lev ~alloc_mode new_env spat expected_ty in
  let { tps_pattern_variables = pvs;
        tps_module_variables = mvs;
        tps_pattern_force = forces;
      } = tps in
  (pat, !new_env, forces, pvs, mvs)

let type_pattern_list
    category no_existentials env spatl expected_tys allow_modules
  =
  let tps = create_type_pat_state allow_modules in
  let new_env = ref env in
  let type_pat (attrs, pat_mode, exp_mode, pat) ty =
    Builtin_attributes.warning_scope ~ppwarning:false attrs
      (fun () ->
         exp_mode,
         type_pat tps category
           ~no_existentials ~alloc_mode:pat_mode new_env pat ty
      )
  in
  let patl = List.map2 type_pat spatl expected_tys in
  let { tps_pattern_variables = pvs;
        tps_module_variables = mvs;
        tps_pattern_force = forces;
      } = tps in
  (patl, !new_env, forces, pvs, mvs)

let type_class_arg_pattern cl_num val_env met_env l spat =
  if !Clflags.principal then Ctype.begin_def ();
  let tps = create_type_pat_state Modules_rejected in
  (* CR layouts: will change when we relax layout restrictions in classes. *)
  let nv = newvar (Layout.value ~why:Class_argument) in
  let alloc_mode = simple_pat_mode Value_mode.global in
  let pat =
    type_pat tps Value ~no_existentials:In_class_args ~alloc_mode
      (ref val_env) spat nv in
  if has_variants pat then begin
    Parmatch.pressure_variants val_env [pat];
    finalize_variants pat;
  end;
  List.iter (fun f -> f()) tps.tps_pattern_force;
  (* CR layouts v5: value restriction here to be relaxed *)
  if is_optional l then
    unify_pat (ref val_env) pat
      (type_option (newvar (Layout.value ~why:Type_argument)));
  let pvs = tps.tps_pattern_variables in
  if !Clflags.principal then begin
    Ctype.end_def ();
    iter_pattern_variables_type generalize_structure pvs;
  end;
  let (pv, val_env, met_env) =
    List.fold_right
      (fun {pv_id; pv_type; pv_loc; pv_as_var; pv_attributes}
        (pv, val_env, met_env) ->
         let check s =
           if pv_as_var then Warnings.Unused_var s
           else Warnings.Unused_var_strict s in
         let id' = Ident.rename pv_id in
         let val_uid = Uid.mk ~current_unit:(Env.get_unit_name ()) in
         let val_env =
          Env.add_value pv_id
            { val_type = pv_type
            ; val_kind = Val_reg
            ; val_attributes = pv_attributes
            ; val_loc = pv_loc
            ; val_uid
            }
            val_env
         in
         let met_env =
          Env.add_value id' ~check
            { val_type = pv_type
            ; val_kind = Val_ivar (Immutable, cl_num)
            ; val_attributes = pv_attributes
            ; val_loc = pv_loc
            ; val_uid
            }
            met_env
         in
         ((id', pv_id, pv_type)::pv, val_env, met_env))
      pvs ([], val_env, met_env)
  in
  (pat, pv, val_env, met_env)

let type_self_pattern env spat =
  let open Ast_helper in
  let spat = Pat.mk(Ppat_alias (spat, mknoloc "selfpat-*")) in
  let tps = create_type_pat_state Modules_rejected in
  let nv = newvar (Layout.value ~why:Object) in
  let alloc_mode = simple_pat_mode Value_mode.global in
  let pat =
    type_pat tps Value ~no_existentials:In_self_pattern ~alloc_mode
      (ref env) spat nv in
  List.iter (fun f -> f()) tps.tps_pattern_force;
  pat, tps.tps_pattern_variables

type pat_tuple_arity =
  | Not_local_tuple
  | Maybe_local_tuple
  | Local_tuple of int

let combine_pat_tuple_arity a b =
  match a, b with
  | Not_local_tuple, _ -> Not_local_tuple
  | _, Not_local_tuple -> Not_local_tuple
  | Maybe_local_tuple, Maybe_local_tuple -> Maybe_local_tuple
  | Maybe_local_tuple, Local_tuple _ -> b
  | Local_tuple _, Maybe_local_tuple -> a
  | Local_tuple ai, Local_tuple bi ->
      if ai = bi then a
      else Not_local_tuple

let rec pat_tuple_arity spat =
  match Jane_syntax.Pattern.of_ast spat with
  | Some (jpat, _attrs) -> pat_tuple_arity_jane_syntax jpat
  | None      ->
  match spat.ppat_desc with
  | Ppat_tuple args -> Local_tuple (List.length args)
  | Ppat_any | Ppat_exception _ | Ppat_var _ -> Maybe_local_tuple
  | Ppat_constant _
  | Ppat_interval _ | Ppat_construct _ | Ppat_variant _
  | Ppat_record _ | Ppat_array _ | Ppat_type _ | Ppat_lazy _
  | Ppat_unpack _ | Ppat_extension _ -> Not_local_tuple
  | Ppat_or(sp1, sp2) ->
      combine_pat_tuple_arity (pat_tuple_arity sp1) (pat_tuple_arity sp2)
  | Ppat_constraint(p, _) | Ppat_open(_, p) | Ppat_alias(p, _) -> pat_tuple_arity p
and pat_tuple_arity_jane_syntax : Jane_syntax.Pattern.t -> _ = function
  | Jpat_immutable_array (Iapat_immutable_array _) -> Not_local_tuple
<<<<<<< HEAD
  | Jpat_unboxed_constant _ -> Not_local_tuple
=======
  | Jpat_layout (Lpat_constant _) -> Not_local_tuple
>>>>>>> 9289e84a

let rec cases_tuple_arity cases =
  match cases with
  | [] -> Maybe_local_tuple
  | { pc_lhs; _ } :: rest ->
    match pat_tuple_arity pc_lhs with
    | Not_local_tuple -> Not_local_tuple
    | arity -> combine_pat_tuple_arity arity (cases_tuple_arity rest)

let delayed_checks = ref []
let reset_delayed_checks () = delayed_checks := []
let add_delayed_check f =
  delayed_checks := (f, Warnings.backup ()) :: !delayed_checks

let force_delayed_checks () =
  (* checks may change type levels *)
  let snap = Btype.snapshot () in
  let w_old = Warnings.backup () in
  List.iter
    (fun (f, w) -> Warnings.restore w; f ())
    (List.rev !delayed_checks);
  Warnings.restore w_old;
  reset_delayed_checks ();
  Btype.backtrack snap

let rec final_subexpression exp =
  match exp.exp_desc with
    Texp_let (_, _, e)
  | Texp_sequence (_, _, e)
  | Texp_try (e, _)
  | Texp_ifthenelse (_, e, _)
  | Texp_match (_, _, {c_rhs=e} :: _, _)
  | Texp_letmodule (_, _, _, _, e)
  | Texp_letexception (_, e)
  | Texp_open (_, e)
    -> final_subexpression e
  | _ -> exp

let is_prim ~name funct =
  match funct.exp_desc with
  | Texp_ident (_, _, {val_kind=Val_prim{Primitive.prim_name; _}}, Id_prim _) ->
      prim_name = name
  | _ -> false

(* List labels in a function type, and whether return type is a variable *)
let rec list_labels_aux env visited ls ty_fun =
  let ty = expand_head env ty_fun in
  if TypeSet.mem ty visited then
    List.rev ls, false
  else match get_desc ty with
    Tarrow ((l,_,_), _, ty_res, _) ->
      list_labels_aux env (TypeSet.add ty visited) (l::ls) ty_res
  | _ ->
      List.rev ls, is_Tvar ty

let list_labels env ty =
  wrap_trace_gadt_instances env (list_labels_aux env TypeSet.empty []) ty

(* Collecting arguments for function applications *)

type untyped_apply_arg =
  | Known_arg of
      { sarg : Parsetree.expression;
        ty_arg : type_expr;
        ty_arg0 : type_expr;
        sort_arg : sort;
        commuted : bool;
        mode_fun : Alloc_mode.t;
        mode_arg : Alloc_mode.t;
        wrapped_in_some : bool; }
  | Unknown_arg of
      { sarg : Parsetree.expression;
        ty_arg_mono : type_expr;
        sort_arg : sort;
        mode_fun : Alloc_mode.t;
        mode_arg : Alloc_mode.t; }
  | Eliminated_optional_arg of
      { mode_fun: Alloc_mode.t;
        ty_arg : type_expr;
        sort_arg : sort;
        mode_arg : Alloc_mode.t;
        level: int; }

type untyped_omitted_param =
  { mode_fun: Alloc_mode.t;
    ty_arg : type_expr;
    mode_arg : Alloc_mode.t;
    level: int;
    sort_arg : sort }

let is_partial_apply args =
  List.exists
    (fun (_, arg) ->
       match arg with
       | Omitted _ -> true
       | Arg _ -> false)
    args

let remaining_function_type ty_ret mode_ret rev_args =
  let ty_ret, _, _ =
    List.fold_left
      (fun (ty_ret, mode_ret, closed_args) (lbl, arg) ->
         match arg with
         | Arg (Unknown_arg { mode_arg; _ } | Known_arg { mode_arg; _ }) ->
             let closed_args = mode_arg :: closed_args in
             (ty_ret, mode_ret, closed_args)
         | Arg (Eliminated_optional_arg
                  { mode_fun; ty_arg; mode_arg; level })
         | Omitted { mode_fun; ty_arg; mode_arg; level } ->
             let arrow_desc = lbl, mode_arg, mode_ret in
             let ty_ret =
               newty2 ~level
                 (Tarrow (arrow_desc, ty_arg, ty_ret, commu_ok))
             in
             let mode_ret =
               Alloc_mode.join (mode_fun :: closed_args)
             in
             (ty_ret, mode_ret, closed_args))
      (ty_ret, mode_ret, []) rev_args
  in
  ty_ret

(* Check that within a single application, the return modes of curried arrows
   increase along the application. That is, check that this is not an
   unparenthesized over-application of a local function that returns a global
   function.

   This check is not required for soundness, but including it simplifies the
   principal types of applications, making the inferred types more sensible
   in ml files that lack an mli. *)
let check_local_application_complete ~env ~app_loc args =
  let arg_mode_fun (_lbl, arg) =
    match arg with
    | Arg ( Known_arg { mode_fun; _ }
          | Unknown_arg { mode_fun; _ }
          | Eliminated_optional_arg { mode_fun; _ })
    | Omitted { mode_fun; _ } -> mode_fun
  in
  let rec loop has_commuted = function
    | [] | [_] -> ()
    | (lbl, ( Arg ( Known_arg { mode_fun; mode_arg; _ }
                  | Unknown_arg { mode_fun; mode_arg; _ }
                  | Eliminated_optional_arg { mode_fun; mode_arg; _ })
            | Omitted { mode_fun; mode_arg; _ } as arg))
      :: ((next :: _) as rest) ->
      let mode_ret = arg_mode_fun next in
      let has_commuted =
        has_commuted ||
        match arg with
        | Arg (Known_arg { commuted }) -> commuted
        | _ -> false
      in
      let submode m1 m2 =
        match Alloc_mode.submode m1 m2 with
        | Ok () -> ()
        | Error () ->
          let loc, loc_kind =
            match arg with
            | Arg (Known_arg {sarg; _} | Unknown_arg {sarg; _}) ->
              if has_commuted then
                sarg.pexp_loc, `Single_arg
              else
                Location.{ loc_start = app_loc.loc_start;
                           loc_end = sarg.pexp_loc.loc_end;
                           loc_ghost = app_loc.loc_ghost || sarg.pexp_loc.loc_ghost },
                `Prefix
            | _ ->
              app_loc, `Entire_apply
          in
          raise (Error(loc, env, Local_application_complete (lbl, loc_kind)))
      in
      submode mode_fun mode_ret;
      submode mode_arg mode_ret;
      loop has_commuted rest
  in
  loop false args

let collect_unknown_apply_args env funct ty_fun mode_fun rev_args sargs ret_tvar =
  let labels_match ~param ~arg =
    param = arg
    || !Clflags.classic && arg = Nolabel && not (is_optional param)
  in
  let has_label l ty_fun =
    let ls, tvar = list_labels env ty_fun in
    tvar || List.mem l ls
  in
  let rec loop ty_fun mode_fun rev_args sargs =
    match sargs with
    | [] -> ty_fun, mode_fun, List.rev rev_args
    | (lbl, sarg) :: rest ->
        let (sort_arg, mode_arg, ty_arg_mono, mode_ret, ty_res) =
          let ty_fun = expand_head env ty_fun in
          match get_desc ty_fun with
          | Tvar _ ->
<<<<<<< HEAD
              let ty_arg_mono =
                newvar (Layout.of_new_sort_var ~why:Function_argument)
=======
              let sort_arg = Sort.new_var () in
              let ty_arg_mono =
                newvar (Layout.of_sort ~why:Function_argument sort_arg)
>>>>>>> 9289e84a
              in
              let ty_arg = newmono ty_arg_mono in
              let ty_res =
                newvar (Layout.of_new_sort_var ~why:Function_result)
              in
              if ret_tvar &&
                 not (is_prim ~name:"%identity" funct) &&
                 not (is_prim ~name:"%obj_magic" funct)
              then
                Location.prerr_warning sarg.pexp_loc
                  Warnings.Ignored_extra_argument;
              let mode_arg = Alloc_mode.newvar () in
              let mode_ret = Alloc_mode.newvar () in
              let kind = (lbl, mode_arg, mode_ret) in
              unify env ty_fun
                (newty (Tarrow(kind,ty_arg,ty_res,commu_var ())));
              (sort_arg, mode_arg, ty_arg_mono, mode_ret, ty_res)
        | Tarrow ((l, mode_arg, mode_ret), ty_arg, ty_res, _)
          when labels_match ~param:l ~arg:lbl ->
            let sort_arg =
              match type_sort ~why:Function_argument env ty_arg with
              | Ok sort -> sort
              | Error err -> raise(Error(funct.exp_loc, env,
                                         Function_type_not_rep (ty_arg,err)))
            in
            (sort_arg, mode_arg, tpoly_get_mono ty_arg, mode_ret, ty_res)
        | td ->
            let ty_fun = match td with Tarrow _ -> newty td | _ -> ty_fun in
            let ty_res = remaining_function_type ty_fun mode_fun rev_args in
            match get_desc ty_res with
            | Tarrow _ ->
                if !Clflags.classic || not (has_label lbl ty_fun) then
                  raise (Error(sarg.pexp_loc, env,
                               Apply_wrong_label(lbl, ty_res, false)))
                else
                  raise (Error(funct.exp_loc, env, Incoherent_label_order))
            | _ ->
                raise(Error(funct.exp_loc, env, Apply_non_function
                              (expand_head env funct.exp_type)))
        in
        let arg =
          Unknown_arg { sarg; ty_arg_mono; mode_fun; mode_arg; sort_arg }
        in
        loop ty_res mode_ret ((lbl, Arg arg) :: rev_args) rest
  in
  loop ty_fun mode_fun rev_args sargs

let collect_apply_args env funct ignore_labels ty_fun ty_fun0 mode_fun sargs ret_tvar =
  let warned = ref false in
  let rec loop ty_fun ty_fun0 mode_fun rev_args sargs =
    let ty_fun' = expand_head env ty_fun in
    match get_desc ty_fun', get_desc (expand_head env ty_fun0), sargs with
    | Tarrow (ad, ty_arg, ty_ret, com),
      Tarrow (_, ty_arg0, ty_ret0, _),
      (_, sarg1) :: _
      when is_commu_ok com ->
        let lv = get_level ty_fun' in
        let (l, mode_arg, mode_ret) = ad in
        let may_warn loc w =
          if not !warned && !Clflags.principal && lv <> generic_level
          then begin
            warned := true;
            Location.prerr_warning loc w
          end
        in
        let sort_arg = match type_sort ~why:Function_argument env ty_arg with
          | Ok sort -> sort
          | Error err -> raise(Error(sarg1.pexp_loc, env,
                                     Function_type_not_rep(ty_arg, err)))
        in
        let name = label_name l
        and optional = is_optional l in
        let use_arg ~commuted sarg l' =
          let wrapped_in_some = optional && not (is_optional l') in
          if wrapped_in_some then
            may_warn sarg.pexp_loc
              (Warnings.Not_principal "using an optional argument here");
          Arg (Known_arg
            { sarg; ty_arg; ty_arg0; commuted; sort_arg;
              mode_fun; mode_arg; wrapped_in_some })
        in
        let eliminate_optional_arg () =
          may_warn funct.exp_loc
            (Warnings.Non_principal_labels "eliminated optional argument");
          Arg
            (Eliminated_optional_arg
               { mode_fun; ty_arg; mode_arg; sort_arg; level = lv })
        in
        let remaining_sargs, arg =
          if ignore_labels then begin
            (* No reordering is allowed, process arguments in order *)
            match sargs with
            | [] -> assert false
            | (l', sarg) :: remaining_sargs ->
                if name = label_name l' || (not optional && l' = Nolabel) then
                  (remaining_sargs, use_arg ~commuted:false sarg l')
                else if
                  optional &&
                  not (List.exists (fun (l, _) -> name = label_name l)
                         remaining_sargs) &&
                  List.exists (function (Nolabel, _) -> true | _ -> false)
                    sargs
                then
                  (sargs, eliminate_optional_arg ())
                else
                  raise(Error(sarg.pexp_loc, env,
                              Apply_wrong_label(l', ty_fun', optional)))
          end else
            (* Arguments can be commuted, try to fetch the argument
               corresponding to the first parameter. *)
            match extract_label name sargs with
            | Some (l', sarg, commuted, remaining_sargs) ->
                if commuted then begin
                  may_warn sarg.pexp_loc
                    (Warnings.Not_principal "commuting this argument")
                end;
                if not optional && is_optional l' then
                  Location.prerr_warning sarg.pexp_loc
                    (Warnings.Nonoptional_label (Printtyp.string_of_label l));
                remaining_sargs, use_arg ~commuted sarg l'
            | None ->
                sargs,
                if optional && List.mem_assoc Nolabel sargs then
                  eliminate_optional_arg ()
                else begin
                  (* No argument was given for this parameter, we abstract over
                     it. *)
                  may_warn funct.exp_loc
                    (Warnings.Non_principal_labels "commuted an argument");
                  Omitted { mode_fun; ty_arg; mode_arg; level = lv; sort_arg }
                end
        in
        loop ty_ret ty_ret0 mode_ret ((l, arg) :: rev_args) remaining_sargs
    | _ ->
        (* We're not looking at a *known* function type anymore, or there are no
           arguments left. *)
        collect_unknown_apply_args env funct ty_fun0 mode_fun rev_args sargs ret_tvar
  in
  loop ty_fun ty_fun0 mode_fun [] sargs

let type_omitted_parameters expected_mode env ty_ret mode_ret args =
  let ty_ret, mode_ret, _, _, args =
    List.fold_left
      (fun (ty_ret, mode_ret, open_args, closed_args, args) (lbl, arg) ->
         match arg with
         | Arg (exp, exp_mode, sort) ->
             let open_args = (exp_mode, exp) :: open_args in
             let args = (lbl, Arg (exp, sort)) :: args in
             (ty_ret, mode_ret, open_args, closed_args, args)
         | Omitted { mode_fun; ty_arg; mode_arg; level; sort_arg } ->
             let arrow_desc = (lbl, mode_arg, mode_ret) in
             let ty_ret =
               newty2 ~level
                 (Tarrow (arrow_desc, ty_arg, ty_ret, commu_ok))
             in
             let new_closed_args =
               List.map
                 (fun (marg, exp) ->
                    submode ~loc:exp.exp_loc ~env ~reason:Other
                      marg (mode_partial_application expected_mode);
                    Value_mode.regional_to_local_alloc marg)
                 open_args
             in
             let closed_args = new_closed_args @ closed_args in
             let open_args = [] in
             let mode_closure = Alloc_mode.join (mode_fun :: closed_args) in
             register_allocation_mode mode_closure;
             let arg = Omitted { mode_closure; mode_arg; mode_ret; sort_arg } in
             let args = (lbl, arg) :: args in
             (ty_ret, mode_closure, open_args, closed_args, args))
      (ty_ret, mode_ret, [], [], []) (List.rev args)
  in
  ty_ret, mode_ret, args

(* Generalization criterion for expressions *)

let rec is_nonexpansive exp =
  match exp.exp_desc with
  | Texp_ident _
  | Texp_constant _
  | Texp_unreachable
  | Texp_function _
  | Texp_probe_is_enabled _
  | Texp_array (_, [], _) -> true
  | Texp_let(_rec_flag, pat_exp_list, body) ->
      List.for_all (fun vb -> is_nonexpansive vb.vb_expr) pat_exp_list &&
      is_nonexpansive body
  | Texp_apply(e, (_,Omitted _)::el, _, _) ->
      is_nonexpansive e && List.for_all is_nonexpansive_arg (List.map snd el)
  | Texp_match(e, _, cases, _) ->
     (* Not sure this is necessary, if [e] is nonexpansive then we shouldn't
         care if there are exception patterns. But the previous version enforced
         that there be none, so... *)
      let contains_exception_pat pat =
        exists_general_pattern { f = fun (type k) (p : k general_pattern) ->
          match p.pat_desc with
          | Tpat_exception _ -> true
          | _ -> false } pat
      in
      is_nonexpansive e &&
      List.for_all
        (fun {c_lhs; c_guard; c_rhs} ->
           is_nonexpansive_opt c_guard && is_nonexpansive c_rhs
           && not (contains_exception_pat c_lhs)
        ) cases
  | Texp_probe {handler} -> is_nonexpansive handler
  | Texp_tuple (el, _) ->
      List.for_all is_nonexpansive el
  | Texp_construct(_, _, el, _) ->
      List.for_all is_nonexpansive el
  | Texp_variant(_, arg) -> is_nonexpansive_opt (Option.map fst arg)
  | Texp_record { fields; extended_expression } ->
      Array.for_all
        (fun (lbl, definition) ->
           match definition with
           | Overridden (_, exp) ->
               lbl.lbl_mut = Immutable && is_nonexpansive exp
           | Kept _ -> true)
        fields
      && is_nonexpansive_opt extended_expression
  | Texp_field(exp, _, _, _) -> is_nonexpansive exp
  | Texp_ifthenelse(_cond, ifso, ifnot) ->
      is_nonexpansive ifso && is_nonexpansive_opt ifnot
  | Texp_sequence (_e1, _layout, e2) -> is_nonexpansive e2  (* PR#4354 *)
  | Texp_new (_, _, cl_decl, _) -> Btype.class_type_arity cl_decl.cty_type > 0
  (* Note: nonexpansive only means no _observable_ side effects *)
  | Texp_lazy e -> is_nonexpansive e
  | Texp_object ({cstr_fields=fields; cstr_type = { csig_vars=vars}}, _) ->
      let count = ref 0 in
      List.for_all
        (fun field -> match field.cf_desc with
            Tcf_method _ -> true
          | Tcf_val (_, _, _, Tcfk_concrete (_, e), _) ->
              incr count; is_nonexpansive e
          | Tcf_val (_, _, _, Tcfk_virtual _, _) ->
              incr count; true
          | Tcf_initializer e -> is_nonexpansive e
          | Tcf_constraint _ -> true
          | Tcf_inherit _ -> false
          | Tcf_attribute _ -> true)
        fields &&
      Vars.fold (fun _ (mut,_,_) b -> decr count; b && mut = Immutable)
        vars true &&
      !count = 0
  | Texp_letmodule (_, _, _, mexp, e)
  | Texp_open ({ open_expr = mexp; _}, e) ->
      is_nonexpansive_mod mexp && is_nonexpansive e
  | Texp_pack mexp ->
      is_nonexpansive_mod mexp
  (* Computations which raise exceptions are nonexpansive, since (raise e) is
     equivalent to (raise e; diverge), and a nonexpansive "diverge" can be
     produced using lazy values or the relaxed value restriction.
     See GPR#1142 *)
  | Texp_assert exp ->
      is_nonexpansive exp
  | Texp_apply (
      { exp_desc = Texp_ident (_, _, {val_kind =
             Val_prim {Primitive.prim_name =
                         ("%raise" | "%reraise" | "%raise_notrace")}},
             Id_prim _) },
      [Nolabel, Arg (e, _)], _, _) ->
     is_nonexpansive e
  | Texp_array (_, _ :: _, _)
  | Texp_apply _
  | Texp_try _
  | Texp_setfield _
  | Texp_list_comprehension _
  | Texp_array_comprehension _
  | Texp_while _
  | Texp_for _
  | Texp_send _
  | Texp_instvar _
  | Texp_setinstvar _
  | Texp_override _
  | Texp_letexception _
  | Texp_letop _
  | Texp_extension_constructor _ ->
    false
  | Texp_exclave e -> is_nonexpansive e

and is_nonexpansive_mod mexp =
  match mexp.mod_desc with
  | Tmod_ident _
  | Tmod_functor _ -> true
  | Tmod_unpack (e, _) -> is_nonexpansive e
  | Tmod_constraint (m, _, _, _) -> is_nonexpansive_mod m
  | Tmod_structure str ->
      List.for_all
        (fun item -> match item.str_desc with
          | Tstr_eval _ | Tstr_primitive _ | Tstr_type _
          | Tstr_modtype _ | Tstr_class_type _  -> true
          | Tstr_value (_, pat_exp_list) ->
              List.for_all (fun vb -> is_nonexpansive vb.vb_expr) pat_exp_list
          | Tstr_module {mb_expr=m;_}
          | Tstr_open {open_expr=m;_}
          | Tstr_include {incl_mod=m;_} -> is_nonexpansive_mod m
          | Tstr_recmodule id_mod_list ->
              List.for_all (fun {mb_expr=m;_} -> is_nonexpansive_mod m)
                id_mod_list
          | Tstr_exception {tyexn_constructor = {ext_kind = Text_decl _}} ->
              false (* true would be unsound *)
          | Tstr_exception {tyexn_constructor = {ext_kind = Text_rebind _}} ->
              true
          | Tstr_typext te ->
              List.for_all
                (function {ext_kind = Text_decl _} -> false
                        | {ext_kind = Text_rebind _} -> true)
                te.tyext_constructors
          | Tstr_class _ -> false (* could be more precise *)
          | Tstr_attribute _ -> true
        )
        str.str_items
  | Tmod_apply _ -> false

and is_nonexpansive_opt = function
  | None -> true
  | Some e -> is_nonexpansive e

and is_nonexpansive_arg = function
  | Omitted _ -> true
  | Arg (e, _) -> is_nonexpansive e

let maybe_expansive e = not (is_nonexpansive e)

let check_recursive_bindings env valbinds =
  let ids = let_bound_idents valbinds in
  List.iter
    (fun {vb_expr} ->
       if not (Rec_check.is_valid_recursive_expression ids vb_expr) then
         raise(Error(vb_expr.exp_loc, env, Illegal_letrec_expr))
    )
    valbinds

let check_recursive_class_bindings env ids exprs =
  List.iter
    (fun expr ->
       if not (Rec_check.is_valid_class_expr ids expr) then
         raise(Error(expr.cl_loc, env, Illegal_class_expr)))
    exprs

(* Is the return value annotated with "local_" *)
let is_local_returning_expr e =
  let combine (local1, loc1) (local2, loc2) =
    match local1, local2 with
    | true, true -> true, loc1
    | false, false -> false, loc1
    | false, true ->
        raise(Error(loc1, Env.empty, Local_return_annotation_mismatch loc2))
    | true, false ->
        raise(Error(loc2, Env.empty, Local_return_annotation_mismatch loc1))
  in
  let rec loop e =
    match Jane_syntax.Expression.of_ast e with
    | Some (jexp, _attrs) -> begin
        match jexp with
        | Jexp_comprehension   _ -> false, e.pexp_loc
        | Jexp_immutable_array _ -> false, e.pexp_loc
<<<<<<< HEAD
        | Jexp_unboxed_constant _ -> false, e.pexp_loc
=======
        | Jexp_layout (Lexp_constant _) -> false, e.pexp_loc
        | Jexp_layout (Lexp_newtype (_, _, e)) -> loop e
>>>>>>> 9289e84a
      end
    | None      ->
    match e.pexp_desc with
    | Pexp_apply
        ({ pexp_desc = Pexp_extension(
           {txt = "extension.local"|"ocaml.local"|"local"}, PStr []) },
         [Nolabel, _]) ->
        true, e.pexp_loc
    | Pexp_ident _ | Pexp_constant _ | Pexp_apply _ | Pexp_tuple _
    | Pexp_construct _ | Pexp_variant _ | Pexp_record _ | Pexp_field _
    | Pexp_setfield _ | Pexp_array _ | Pexp_while _ | Pexp_for _ | Pexp_send _
    | Pexp_new _ | Pexp_setinstvar _ | Pexp_override _ | Pexp_assert _
    | Pexp_lazy _ | Pexp_object _ | Pexp_pack _ | Pexp_function _ | Pexp_fun _
    | Pexp_letop _ | Pexp_extension _ | Pexp_unreachable ->
        false, e.pexp_loc
    | Pexp_let(_, _, e) | Pexp_sequence(_, e) | Pexp_constraint(e, _)
    | Pexp_coerce(e, _, _) | Pexp_letmodule(_, _, e) | Pexp_letexception(_, e)
    | Pexp_poly(e, _) | Pexp_newtype(_, e) | Pexp_open(_, e)
    | Pexp_ifthenelse(_, e, None)->
        loop e
    | Pexp_ifthenelse(_, e1, Some e2)-> combine (loop e1) (loop e2)
    | Pexp_match(_, cases) -> begin
        match cases with
        | [] -> false, e.pexp_loc
        | first :: rest ->
            List.fold_left
              (fun acc pc -> combine acc (loop pc.pc_rhs))
              (loop first.pc_rhs) rest
      end
    | Pexp_try(e, cases) ->
        List.fold_left
          (fun acc pc -> combine acc (loop pc.pc_rhs))
          (loop e) cases
  in
  let local, _ = loop e in
  local

let rec is_an_uncurried_function e =
  if Builtin_attributes.has_curry e.pexp_attributes then false
  else begin
    match e.pexp_desc, e.pexp_attributes with
    | (Pexp_fun _ | Pexp_function _), _ -> true
    | Pexp_poly (e, _), _
    | Pexp_newtype (_, e), _  (* also works correctly for Lexp_newtype *)
    | Pexp_coerce (e, _, _), _
    | Pexp_constraint (e, _), _ -> is_an_uncurried_function e
    | Pexp_let (Nonrecursive, _, e),
      [{Parsetree.attr_name = {txt="#default"};_}] ->
       is_an_uncurried_function e
    | _ -> false
  end

let is_local_returning_function cases =
  let rec loop_cases cases =
    match cases with
    | [] -> false
    | [{pc_lhs = _; pc_guard = None; pc_rhs = e}] ->
        loop_body e
    | cases ->
        List.for_all (fun case -> is_local_returning_expr case.pc_rhs) cases
  and loop_body e =
    if Builtin_attributes.has_curry e.pexp_attributes then
      is_local_returning_expr e
    else begin
      match e.pexp_desc, e.pexp_attributes with
      | Pexp_fun(_, _, _, e), _ -> loop_body e
      | Pexp_function cases, _ -> loop_cases cases
      | Pexp_constraint (e, _), _ -> loop_body e
      | Pexp_let (Nonrecursive, _, e),
          [{Parsetree.attr_name = {txt="#default"};_}] -> loop_body e
      | _ -> is_local_returning_expr e
    end
  in
  loop_cases cases

(* Approximate the type of an expression, for better recursion *)

(* CR layouts v5: This any is fine because we don't allow you to make types
   that could be matched on and have anys in them.  But once we do, this
   should probably be sort variable.  See Test 22 in typing-layouts/basics.ml
   (which mentions approx_type) for why it can't be value.  *)
(* CR layouts v2: RAE thinks this any is fine in perpetuity. Before changing
   this, let's talk. *)
let approx_type_default () = newvar (Layout.any ~why:Dummy_layout)

let rec approx_type env sty =
  match Jane_syntax.Core_type.of_ast sty with
  | Some (jty, attrs) -> approx_type_jst env attrs jty
  | None ->
  match sty.ptyp_desc with
  | Ptyp_arrow (p, ({ ptyp_desc = Ptyp_poly _ } as arg_sty), sty) ->
      (* CR layouts v5: value requirement here to be relaxed *)
      if is_optional p then newvar (Layout.value ~why:Type_argument)
      else begin
        let arg_mode = Typetexp.get_alloc_mode arg_sty in
        let arg_ty =
          (* Polymorphic types will only unify with types that match all of their
           polymorphic parts, so we need to fully translate the type here
           unlike in the monomorphic case *)
          Typetexp.transl_simple_type env ~closed:false arg_mode arg_sty
        in
        let ret = approx_type env sty in
        let marg = Alloc_mode.of_const arg_mode in
        let mret = Alloc_mode.newvar () in
        newty (Tarrow ((p,marg,mret), arg_ty.ctyp_type, ret, commu_ok))
      end
  | Ptyp_arrow (p, arg_sty, sty) ->
      let arg_mode = Typetexp.get_alloc_mode arg_sty in
      let arg =
        if is_optional p
        then type_option (newvar (Layout.value ~why:Type_argument))
        else newvar (Layout.of_new_sort_var ~why:Function_argument)
      in
      let ret = approx_type env sty in
      let marg = Alloc_mode.of_const arg_mode in
      let mret = Alloc_mode.newvar () in
      newty (Tarrow ((p,marg,mret), newmono arg, ret, commu_ok))
  | Ptyp_tuple args ->
      newty (Ttuple (List.map (approx_type env) args))
  | Ptyp_constr (lid, ctl) ->
      let path, decl = Env.lookup_type ~use:false ~loc:lid.loc lid.txt env in
      if List.length ctl <> decl.type_arity
      then newvar (Layout.any ~why:Dummy_layout)
      else begin
        let tyl = List.map (approx_type env) ctl in
        newconstr path tyl
      end
<<<<<<< HEAD
  (* CR layouts v2: This any is fine because we don't allow you to make types
     that could be matched on and have anys in them.  But once we do, this
     should probably be sort variable.  See Test21 in typing-layouts/basics.ml
     (which mentions approx_type) for why it can't be value.  *)
  | _ -> newvar (Layout.any ~why:Dummy_layout)

and approx_type_jst _env _attrs : Jane_syntax.Core_type.t -> _ = function
  | _ -> .

let type_pattern_approx_jane_syntax : Jane_syntax.Pattern.t -> _ = function
  | Jpat_immutable_array _
  | Jpat_unboxed_constant _ -> ()
=======
  | _ -> approx_type_default ()

and approx_type_jst _env _attrs : Jane_syntax.Core_type.t -> _ = function
  | Jtyp_layout (Ltyp_var _) -> approx_type_default ()
  | Jtyp_layout (Ltyp_poly _) -> approx_type_default ()
  | Jtyp_layout (Ltyp_alias _) -> approx_type_default ()

let type_pattern_approx_jane_syntax : Jane_syntax.Pattern.t -> _ = function
  | Jpat_immutable_array _
  | Jpat_layout (Lpat_constant _) -> ()
>>>>>>> 9289e84a

let type_pattern_approx env spat ty_expected =
  match Jane_syntax.Pattern.of_ast spat with
  | Some (jpat, _attrs) -> type_pattern_approx_jane_syntax jpat
  | None      ->
  match spat.ppat_desc with
  | Ppat_constraint(_, ({ptyp_desc=Ptyp_poly _} as sty)) ->
      let arg_type_mode =
        if has_local_attr_pat spat then Alloc_mode.Local
        else Alloc_mode.Global
      in
      let ty_pat =
        Typetexp.transl_simple_type env ~closed:false arg_type_mode sty
      in
      begin try unify env ty_pat.ctyp_type ty_expected with Unify trace ->
        raise(Error(spat.ppat_loc, env, Pattern_type_clash(trace, None)))
      end;
  | _ -> ()

let rec type_function_approx env loc label spato sexp in_function ty_expected =
  let has_local, has_poly =
    match spato with
    | None -> false, false
    | Some spat ->
        let has_local = has_local_attr_pat spat in
        let has_poly = has_poly_constraint spat in
        if has_poly && is_optional label then
          raise(Error(spat.ppat_loc, env, Optional_poly_param));
        has_local, has_poly
  in
  let loc_fun, ty_fun =
    match in_function with
    | Some (loc, ty) -> loc, ty
    | None -> loc, ty_expected
  in
  let { ty_arg; arg_mode; ty_ret; _ } =
    try filter_arrow env ty_expected label ~force_tpoly:(not has_poly)
    with Filter_arrow_failed err ->
      let err =
        error_of_filter_arrow_failure ~explanation:None in_function ty_fun err
      in
      raise (Error(loc_fun, env, err))
  in
  if has_local then
    eqmode ~loc ~env arg_mode Alloc_mode.local
      (Param_mode_mismatch ty_expected);
  if has_poly then begin
    match spato with
    | None -> ()
    | Some spat -> type_pattern_approx env spat ty_arg
  end;
  let in_function = Some (loc_fun, ty_fun) in
  type_approx_aux env sexp in_function ty_ret

and type_approx_aux env sexp in_function ty_expected =
  match Jane_syntax.Expression.of_ast sexp with
  | Some (jexp, _attrs) -> type_approx_aux_jane_syntax jexp
  | None      -> match sexp.pexp_desc with
    Pexp_let (_, _, e) -> type_approx_aux env e None ty_expected
  | Pexp_fun (l, _, p, e) ->
      type_function_approx env sexp.pexp_loc l (Some p) e
        in_function ty_expected
  | Pexp_function ({pc_rhs=e}::_) ->
      type_function_approx env sexp.pexp_loc Nolabel None e
        in_function ty_expected
  | Pexp_match (_, {pc_rhs=e}::_) -> type_approx_aux env e None ty_expected
  | Pexp_try (e, _) -> type_approx_aux env e None ty_expected
  | Pexp_tuple l ->
      let tys = List.map
                  (fun _ -> newvar (Layout.value ~why:Tuple_element)) l
      in
      let ty = newty (Ttuple tys) in
      begin try unify env ty ty_expected with Unify err ->
        raise(Error(sexp.pexp_loc, env, Expr_type_clash (err, None, None)))
      end;
      List.iter2
        (fun e ty -> type_approx_aux env e None ty)
        l tys
  | Pexp_ifthenelse (_,e,_) -> type_approx_aux env e None ty_expected
  | Pexp_sequence (_,e) -> type_approx_aux env e None ty_expected
  | Pexp_constraint (e, sty) ->
      let ty_expected' = approx_type env sty in
      begin try unify env ty_expected' ty_expected with Unify err ->
        raise(Error(sexp.pexp_loc, env, Expr_type_clash (err, None, None)))
      end;
      type_approx_aux env e None ty_expected'
  | Pexp_coerce (_, _, sty) ->
      let ty = approx_type env sty in
      begin try unify env ty ty_expected with Unify trace ->
        raise(Error(sexp.pexp_loc, env, Expr_type_clash (trace, None, None)))
      end
  | Pexp_apply
      ({ pexp_desc = Pexp_extension(
         {txt = "extension.local"|"ocaml.local"|"local"}, PStr []) },
       [Nolabel, e]) ->
    type_approx_aux env e None ty_expected
  | Pexp_apply
      ({ pexp_desc = Pexp_extension({txt = "extension.escape"}, PStr []) },
       [Nolabel, e]) ->
    type_approx_aux env e None ty_expected
  | _ -> ()

and type_approx_aux_jane_syntax : Jane_syntax.Expression.t -> _ = function
  | Jexp_comprehension _
  | Jexp_immutable_array _
<<<<<<< HEAD
  | Jexp_unboxed_constant _ -> ()
=======
  | Jexp_layout (Lexp_constant _)
  | Jexp_layout (Lexp_newtype _) -> ()
>>>>>>> 9289e84a

let type_approx env sexp ty =
  type_approx_aux env sexp None ty

(* Check that all univars are safe in a type. Both exp.exp_type and
   ty_expected should already be generalized. *)
let check_univars env kind exp ty_expected vars =
  let error ty ty_expected errs =
    let ty_expected = instance ty_expected in
    let trace =
      (Ctype.expanded_diff env ~got:ty ~expected:ty_expected) :: errs
    in
    raise (Error(exp.exp_loc, env,
                 Less_general(kind, Errortrace.unification_error ~trace)))
  in
  let pty = instance ty_expected in
  begin_def ();
  let exp_ty, vars =
    match get_desc pty with
      Tpoly (body, tl) ->
        (* Enforce scoping for type_let:
           since body is not generic,  instance_poly only makes
           copies of nodes that have a Tvar as descendant *)
        let univars, ty' = instance_poly true tl body in
        let vars, exp_ty = instance_parameterized_type vars exp.exp_type in
        List.iter2 (fun uvar var ->
          (* This checks that the term doesn't require more specific layouts
             than allowed by the univars. *)
          (* CR layouts: expand_head here is needed for examples like:

             type 'a t = 'a
             let id (x : 'a t) = x
             let foo : 'a . 'a -> 'a = fun x -> id x

             Here, while checking foo, ['a] gets unified with ['a t].  This is
             fine because ['a t] is actually just ['a], but it does mean we need
             to expand the var to find the variable with the layout we want to
             check.

             However, I should come back and think about his more carefully:
             1) [polyfy], which is called below, also does this expansion.
                It would be nice to just move the layout check there,
                but there was some reason I didn't do this originally (something
                about unifications statefully changing things between now and
                then).  Revisit.
             2) [polyfy] actually calls [expand_head] twice!  why?!
          *)
          match get_desc (expand_head env var) with
          | Tvar { layout = layout2; } -> begin
              match check_type_layout env uvar layout2 with
              | Ok _ -> ()
              | Error err ->
                error exp_ty ty_expected
                  [Errortrace.Bad_layout (uvar,err)]
            end
          | _ -> error exp_ty ty_expected [])
          univars vars;
        unify_exp_types exp.exp_loc env exp_ty ty';
        exp_ty, vars
    | _ -> assert false
  in
  end_def ();
  generalize exp_ty;
  List.iter generalize vars;
  let ty, complete = polyfy env exp_ty vars in
  if not complete then error ty ty_expected []

let generalize_and_check_univars env kind exp ty_expected vars =
  generalize exp.exp_type;
  generalize ty_expected;
  List.iter generalize vars;
  check_univars env kind exp ty_expected vars

(* [check_statement] implements the [non-unit-statement] check.

   This check is called in contexts where the value of the expression is known
   to be discarded (eg. the lhs of a sequence). We check that [exp] has type
   unit, or has an explicit type annotation; otherwise we raise the
   [non-unit-statement] warning. *)

let check_statement exp =
  let ty = get_desc (expand_head exp.exp_env exp.exp_type) in
  match ty with
  | Tconstr (p, _, _)  when Path.same p Predef.path_unit -> ()
  (* CR layouts v5: when we have unboxed unit, add a case here for it *)
  | Tvar _ -> ()
  | _ ->
      let rec loop {exp_loc; exp_desc; exp_extra; _} =
        match exp_desc with
        | Texp_let (_, _, e)
        | Texp_sequence (_, _, e)
        | Texp_letexception (_, e)
        | Texp_letmodule (_, _, _, _, e) ->
            loop e
        | _ ->
            let loc =
              match List.find_opt (function
                  | (Texp_constraint _, _, _) -> true
                  | _ -> false) exp_extra
              with
              | Some (_, loc, _) -> loc
              | None -> exp_loc
            in
            Location.prerr_warning loc Warnings.Non_unit_statement
      in
      loop exp


(* [check_partial_application] implements the [ignored-partial-application]
   warning (and if [statement] is [true], also [non-unit-statement]).

   If [exp] has a function type, we check that it is not syntactically the
   result of a function application, as this is often a bug in certain contexts
   (eg the rhs of a let-binding or in the argument of [ignore]). For example,
   [ignore (List.map print_int)] written by mistake instad of [ignore (List.map
   print_int li)].

   The check can be disabled by explicitly annotating the expression with a type
   constraint, eg [(e : _ -> _)].

   If [statement] is [true] and the [ignored-partial-application] is {em not}
   triggered, then the [non-unit-statement] check is performaed (see
   [check_statement]).

   If the type of [exp] is not known at the time this function is called, the
   check is retried again after typechecking. *)

let check_partial_application ~statement exp =
  let check_statement () = if statement then check_statement exp in
  let doit () =
    let ty = get_desc (expand_head exp.exp_env exp.exp_type) in
    match ty with
    | Tarrow _ ->
        let rec check {exp_desc; exp_loc; exp_extra; _} =
          if List.exists (function
              | (Texp_constraint _, _, _) -> true
              | _ -> false) exp_extra then check_statement ()
          else begin
            match exp_desc with
            | Texp_ident _ | Texp_constant _ | Texp_tuple _
            | Texp_construct _ | Texp_variant _ | Texp_record _
            | Texp_field _ | Texp_setfield _ | Texp_array _
            | Texp_list_comprehension _ | Texp_array_comprehension _
            | Texp_while _ | Texp_for _ | Texp_instvar _
            | Texp_setinstvar _ | Texp_override _ | Texp_assert _
            | Texp_lazy _ | Texp_object _ | Texp_pack _ | Texp_unreachable
            | Texp_extension_constructor _ | Texp_ifthenelse (_, _, None)
            | Texp_probe _ | Texp_probe_is_enabled _
            | Texp_function _ ->
                check_statement ()
            | Texp_match (_, _, cases, _) ->
                List.iter (fun {c_rhs; _} -> check c_rhs) cases
            | Texp_try (e, cases) ->
                check e; List.iter (fun {c_rhs; _} -> check c_rhs) cases
            | Texp_ifthenelse (_, e1, Some e2) ->
                check e1; check e2
            | Texp_let (_, _, e) | Texp_sequence (_, _, e) | Texp_open (_, e)
            | Texp_letexception (_, e) | Texp_letmodule (_, _, _, _, e)
            | Texp_exclave e ->
                check e
            | Texp_apply _ | Texp_send _ | Texp_new _ | Texp_letop _ ->
                Location.prerr_warning exp_loc
                  Warnings.Ignored_partial_application
          end
        in
        check exp
    | _ ->
        check_statement ()
  in
  let ty = get_desc (expand_head exp.exp_env exp.exp_type) in
  match ty with
  | Tvar _ ->
      (* The type of [exp] is not known. Delay the check until after
         typechecking in order to give a chance for the type to become known
         through unification. *)
      add_delayed_check doit
  | _ ->
      doit ()

(* Check that a type is generalizable at some level *)
let generalizable level ty =
  let rec check ty =
    if not_marked_node ty then
      if get_level ty <= level then raise Exit else
      (flip_mark_node ty; iter_type_expr check ty)
  in
  try check ty; unmark_type ty; true
  with Exit -> unmark_type ty; false

(* Hack to allow coercion of self. Will clean-up later. *)
let self_coercion = ref ([] : (Path.t * Location.t list ref) list)

(* Helpers for type_cases *)

let contains_variant_either ty =
  let rec loop ty =
    if try_mark_node ty then
      begin match get_desc ty with
        Tvariant row ->
          if not (is_fixed row) then
            List.iter
              (fun (_,f) ->
                match row_field_repr f with Reither _ -> raise Exit | _ -> ())
              (row_fields row);
          iter_row loop row
      | _ ->
          iter_type_expr loop ty
      end
  in
  try loop ty; unmark_type ty; false
  with Exit -> unmark_type ty; true

let shallow_iter_ppat_jane_syntax f : Jane_syntax.Pattern.t -> _ = function
  | Jpat_immutable_array (Iapat_immutable_array pats) -> List.iter f pats
<<<<<<< HEAD
  | Jpat_unboxed_constant _ -> ()
=======
  | Jpat_layout (Lpat_constant _) -> ()
>>>>>>> 9289e84a

let shallow_iter_ppat f p =
  match Jane_syntax.Pattern.of_ast p with
  | Some (jpat, _attrs) -> shallow_iter_ppat_jane_syntax f jpat
  | None      ->
  match p.ppat_desc with
  | Ppat_any | Ppat_var _ | Ppat_constant _ | Ppat_interval _
  | Ppat_construct (_, None)
  | Ppat_extension _
  | Ppat_type _ | Ppat_unpack _ -> ()
  | Ppat_array pats -> List.iter f pats
  | Ppat_or (p1,p2) -> f p1; f p2
  | Ppat_variant (_, arg) -> Option.iter f arg
  | Ppat_tuple lst ->  List.iter f lst
  | Ppat_construct (_, Some (_, p))
  | Ppat_exception p | Ppat_alias (p,_)
  | Ppat_open (_,p)
  | Ppat_constraint (p,_) | Ppat_lazy p -> f p
  | Ppat_record (args, _flag) -> List.iter (fun (_,p) -> f p) args

let exists_ppat f p =
  let exception Found in
  let rec loop p =
    if f p then raise Found else ();
    shallow_iter_ppat loop p in
  match loop p with
  | exception Found -> true
  | () -> false

let contains_polymorphic_variant p =
  exists_ppat
    (function
     | {ppat_desc = (Ppat_variant _ | Ppat_type _)} -> true
     | _ -> false)
    p

let contains_gadt p =
  exists_general_pattern { f = fun (type k) (p : k general_pattern) ->
     match p.pat_desc with
     | Tpat_construct (_, cd, _, _) when cd.cstr_generalized -> true
     | _ -> false } p

(* There are various things that we need to do in presence of GADT constructors
   that aren't required if there are none.
   However, because of disambiguation, we can't know for sure whether the
   patterns contain some GADT constructors. So we conservatively assume that
   any constructor might be a GADT constructor. *)
let may_contain_gadts p =
  exists_ppat
  (function
   | {ppat_desc = Ppat_construct _} -> true
   | _ -> false)
  p

(* There are various things that we need to do in presence of module patterns
   that aren't required if there are none. Most notably, we need to ensure the
   modules are entered at the appropriate scope. The caller should use
   [may_contain_modules] as an indication to set up the proper scope handling
   code (via [allow_modules]) to permit module patterns.

   The class of patterns identified here should stay in sync with the patterns
   whose typing involves [enter_variable ~is_module:true], as these calls
   will error if the scope handling isn't set up.
*)
let may_contain_modules p =
  exists_ppat
  (function
   | {ppat_desc = Ppat_unpack _} -> true
   | _ -> false)
  p

let check_absent_variant env =
  iter_general_pattern { f = fun (type k) (pat : k general_pattern) ->
    match pat.pat_desc with
    | Tpat_variant (s, arg, row) ->
      let row = !row in
      if List.exists (fun (s',fi) -> s = s' && row_field_repr fi <> Rabsent)
          (row_fields row)
      || not (is_fixed row) && not (static_row row)  (* same as Ctype.poly *)
      then () else
      let ty_arg =
        match arg with None -> [] | Some p -> [correct_levels p.pat_type] in
      let fields = [s, rf_either ty_arg ~no_arg:(arg=None) ~matched:true] in
      let row' =
        create_row ~fields
          ~more:(newvar (Layout.value ~why:Row_variable))
          ~closed:false ~fixed:None ~name:None
      in
      (* Should fail *)
      unify_pat (ref env) {pat with pat_type = newty (Tvariant row')}
                          (correct_levels pat.pat_type)
    | _ -> () }

(* Getting proper location of already typed expressions.

   Used to avoid confusing locations on type error messages in presence of
   type constraints.
   For example:

       (* Before patch *)
       # let x : string = (5 : int);;
                           ^
       (* After patch *)
       # let x : string = (5 : int);;
                          ^^^^^^^^^
*)
let proper_exp_loc exp =
  let rec aux = function
    | [] -> exp.exp_loc
    | ((Texp_constraint _ | Texp_coerce _), loc, _) :: _ -> loc
    | _ :: rest -> aux rest
  in
  aux exp.exp_extra

(* To find reasonable names for let-bound and lambda-bound idents *)

let rec name_pattern default = function
    [] -> Ident.create_local default
  | p :: rem ->
    match p.pat_desc with
      Tpat_var (id, _, _) -> id
    | Tpat_alias(_, id, _, _) -> id
    | _ -> name_pattern default rem

let name_cases default lst =
  name_pattern default (List.map (fun c -> c.c_lhs) lst)

(* Typing of expressions *)

let unify_exp env exp expected_ty =
  let loc = proper_exp_loc exp in
  try
    unify_exp_types loc env exp.exp_type expected_ty
  with Error(loc, env, Expr_type_clash(err, tfc, None)) ->
    raise (Error(loc, env, Expr_type_clash(err, tfc, Some exp.exp_desc)))

(* If [is_inferred e] is true, [e] will be typechecked without using
   the "expected type" provided by the context. *)

let rec is_inferred sexp =
  match Jane_syntax.Expression.of_ast sexp with
  | Some (jexp, _attrs) -> is_inferred_jane_syntax jexp
  | None      -> match sexp.pexp_desc with
  | Pexp_ident _ | Pexp_apply _ | Pexp_field _ | Pexp_constraint _
  | Pexp_coerce _ | Pexp_send _ | Pexp_new _ -> true
  | Pexp_sequence (_, e) | Pexp_open (_, e) -> is_inferred e
  | Pexp_ifthenelse (_, e1, Some e2) -> is_inferred e1 && is_inferred e2
  | _ -> false
and is_inferred_jane_syntax : Jane_syntax.Expression.t -> _ = function
  | Jexp_comprehension _
  | Jexp_immutable_array _
<<<<<<< HEAD
  | Jexp_unboxed_constant _ -> false
=======
  | Jexp_layout (Lexp_constant _ | Lexp_newtype _) -> false
>>>>>>> 9289e84a

(* check if the type of %apply or %revapply matches the type expected by
   the specialized typing rule for those primitives.
*)
type apply_prim =
  | Apply
  | Revapply
let check_apply_prim_type prim typ =
  match get_desc typ with
  | Tarrow ((Nolabel,_,_),a,b,_) when tpoly_is_mono a ->
      let a = tpoly_get_mono a in
      begin match get_desc b with
      | Tarrow((Nolabel,_,_),c,d,_) when tpoly_is_mono c ->
          let c = tpoly_get_mono c in
          let f, x, res =
            match prim with
            | Apply -> a, c, d
            | Revapply -> c, a, d
          in
          begin match get_desc f with
          | Tarrow((Nolabel,_,_),fl,fr,_) ->
              let fl = tpoly_get_mono fl in
              is_Tvar fl && is_Tvar fr && is_Tvar x && is_Tvar res
              && Types.eq_type fl x && Types.eq_type fr res
          | _ -> false
          end
      | _ -> false
      end
  | _ -> false

(* Merge explanation to type clash error *)

let with_explanation explanation f =
  match explanation with
  | None -> f ()
  | Some explanation ->
      try f ()
      with Error (loc', env', Expr_type_clash(err', None, exp'))
        when not loc'.Location.loc_ghost ->
        let err = Expr_type_clash(err', Some explanation, exp') in
        raise (Error (loc', env', err))

let rec type_exp ?recarg env expected_mode sexp =
  (* We now delegate everything to type_expect *)
  type_expect ?recarg env expected_mode sexp
    (mk_expected (newvar (Layout.any ~why:Dummy_layout)))

(* Typing of an expression with an expected type.
   This provide better error messages, and allows controlled
   propagation of return type information.
   In the principal case, [type_expected'] may be at generic_level.
 *)

and type_expect ?in_function ?recarg env
      (expected_mode : expected_mode) sexp ty_expected_explained =
  let previous_saved_types = Cmt_format.get_saved_types () in
  let exp =
    Builtin_attributes.warning_scope sexp.pexp_attributes
      (fun () ->
         type_expect_ ?in_function ?recarg env
           expected_mode sexp ty_expected_explained
      )
  in
  Cmt_format.set_saved_types
    (Cmt_format.Partial_expression exp :: previous_saved_types);
  exp

and type_expect_
    ?in_function ?(recarg=Rejected)
    env (expected_mode : expected_mode) sexp ty_expected_explained =
  let { ty = ty_expected; explanation } = ty_expected_explained in
  let loc = sexp.pexp_loc in
  (* Record the expression type before unifying it with the expected type *)
  let with_explanation = with_explanation explanation in
  let rue exp =
    with_explanation (fun () ->
      unify_exp env (re exp) (instance ty_expected));
    exp
  in
  let ruem ~mode ~expected_mode exp =
    let exp = rue exp in
    submode ~env ~loc:exp.exp_loc ~reason:Other mode expected_mode;
    exp
  in
  match Jane_syntax.Expression.of_ast sexp with
  | Some (jexp, attributes) ->
      type_expect_jane_syntax
        ~loc
        ~env
        ~expected_mode
        ~ty_expected
        ~explanation
<<<<<<< HEAD
        ~attributes
        jexp
  | None      -> match sexp.pexp_desc with
=======
        ~rue
        ~attributes
        jexp
  | None -> match sexp.pexp_desc with
>>>>>>> 9289e84a
  | Pexp_ident lid ->
      let path, mode, desc, kind = type_ident env ~recarg lid in
      let exp_desc =
        match desc.val_kind with
        | Val_ivar (_, cl_num) ->
            let (self_path, _) =
              Env.find_value_by_name
                (Longident.Lident ("self-" ^ cl_num)) env
            in
            Texp_instvar(self_path, path,
                         match lid.txt with
                             Longident.Lident txt -> { txt; loc = lid.loc }
                           | _ -> assert false)
        | Val_self (_, _, _, cl_num) ->
            let (path, _) =
              Env.find_value_by_name (Longident.Lident ("self-" ^ cl_num)) env
            in
            Texp_ident(path, lid, desc, kind)
        | _ ->
            Texp_ident(path, lid, desc, kind)
      in
      ruem ~mode ~expected_mode {
        exp_desc; exp_loc = loc; exp_extra = [];
        exp_type = desc.val_type;
        exp_attributes = sexp.pexp_attributes;
        exp_env = env }
  | Pexp_constant(Pconst_string (str, _, _) as cst) ->
      let cst = constant_or_raise env loc cst in
      (* Terrible hack for format strings *)
      let ty_exp = expand_head env ty_expected in
      let fmt6_path =
        Path.(Pdot (Pident (Ident.create_persistent "CamlinternalFormatBasics"),
                    "format6"))
      in
      let is_format = match get_desc ty_exp with
        | Tconstr(path, _, _) when Path.same path fmt6_path ->
          if !Clflags.principal && get_level ty_exp <> generic_level then
            Location.prerr_warning loc
              (Warnings.Not_principal "this coercion to format6");
          true
        | _ -> false
      in
      if is_format then begin
        let format_parsetree =
          { (type_format loc str env) with pexp_loc = sexp.pexp_loc }  in
        type_expect ?in_function env expected_mode
          format_parsetree ty_expected_explained
      end else begin
        rue {
          exp_desc = Texp_constant cst;
          exp_loc = loc; exp_extra = [];
          exp_type = instance Predef.type_string;
          exp_attributes = sexp.pexp_attributes;
          exp_env = env }
      end
  | Pexp_constant cst ->
      let cst = constant_or_raise env loc cst in
      rue {
        exp_desc = Texp_constant cst;
        exp_loc = loc; exp_extra = [];
        exp_type = type_constant cst;
        exp_attributes = sexp.pexp_attributes;
        exp_env = env }
  | Pexp_let(Nonrecursive,
             [{pvb_pat=spat; pvb_expr=sval; pvb_attributes=[]}], sbody)
    when may_contain_gadts spat ->
    (* TODO: allow non-empty attributes? *)
      type_expect ?in_function env expected_mode
        {sexp with
         pexp_desc = Pexp_match (sval, [Ast_helper.Exp.case spat sbody])}
        ty_expected_explained
  | Pexp_let(rec_flag, spat_sexp_list, sbody) ->
      let existential_context =
        if rec_flag = Recursive then In_rec
        else if List.compare_length_with spat_sexp_list 1 > 0 then In_group
        else With_attributes in
      let may_contain_modules =
        List.exists (fun pvb -> may_contain_modules pvb.pvb_pat) spat_sexp_list
      in
      (* If the patterns contain module unpacks, there is a possibility that
          the types of the let body or bound expressions mention types
          introduced by those unpacks. The below code checks for scope escape
          via both of these pathways (body, bound expressions).
      *)
      let outer_level = get_current_level () in
      let allow_modules =
        if may_contain_modules
        then begin
          begin_def ();
          let scope = create_scope () in
          Modules_allowed { scope }
        end else Modules_rejected
      in
      let (pat_exp_list, new_env) =
        type_let existential_context env rec_flag spat_sexp_list allow_modules
      in
      let in_function =
        match sexp.pexp_attributes with
        | [{Parsetree.attr_name = {txt="#default"};_}] -> in_function
        | _ -> None
      in
      let body =
        type_expect ?in_function
          new_env expected_mode sbody ty_expected_explained
      in
      let () =
        if rec_flag = Recursive then
          check_recursive_bindings env pat_exp_list
      in
      (* The "bound expressions" component of the scope escape check.

         This kind of scope escape is relevant only for recursive
         module definitions.
      *)
      if rec_flag = Recursive && may_contain_modules then begin
        List.iter
          (fun vb ->
             (* [type_let] already generalized bound expressions' types
                in-place. We first take an instance before checking scope
                escape at the outer level to avoid losing generality of
                types added to [new_env].
             *)
             let bound_exp = vb.vb_expr in
             let bound_exp_type = Ctype.instance bound_exp.exp_type in
             let loc = proper_exp_loc bound_exp in
             let outer_var =
               newvar2 outer_level (Layout.any ~why:Dummy_layout)
             in
             (* Checking unification within an environment extended with the
                module bindings allows us to correctly accept more programs.
                This environment allows unification to identify more cases where
                a type introduced by the module is equal to a type introduced at
                an outer scope. *)
             unify_exp_types loc new_env bound_exp_type outer_var)
          pat_exp_list
      end;
      if may_contain_modules then begin
        end_def ();
        (* The "body" component of the scope escape check. *)
        unify_exp new_env body (newvar (Layout.any ~why:Dummy_layout));
      end;
      re {
        exp_desc = Texp_let(rec_flag, pat_exp_list, body);
        exp_loc = loc; exp_extra = [];
        exp_type = body.exp_type;
        exp_attributes = sexp.pexp_attributes;
        exp_env = env }
  | Pexp_fun (l, Some default, spat, sbody) ->
      assert(is_optional l); (* default allowed only with optional argument *)
      let open Ast_helper in
      let default_loc = default.pexp_loc in
      (* Defaults are always global. They can be moved out of the function's
         region by Simplf.split_default_wrapper, or they could be evaluated
         later than expected by Translcore.push_defaults *)
      if has_poly_constraint spat then
        raise(Error(spat.ppat_loc, env, Optional_poly_param));
      let scases = [
        Exp.case
          (Pat.construct ~loc:default_loc
             (mknoloc (Longident.(Ldot (Lident "*predef*", "Some"))))
             (Some ([], Pat.var ~loc:default_loc (mknoloc "*sth*"))))
          (Exp.ident ~loc:default_loc (mknoloc (Longident.Lident "*sth*")));

        Exp.case
          (Pat.construct ~loc:default_loc
             (mknoloc (Longident.(Ldot (Lident "*predef*", "None"))))
             None)
          (Exp.apply ~loc:default_loc
             (Exp.extension (mknoloc "extension.escape", PStr []))
             [Nolabel, default]);
       ]
      in
      let sloc =
        { Location.loc_start = spat.ppat_loc.Location.loc_start;
          loc_end = default_loc.Location.loc_end;
          loc_ghost = true }
      in
      let smatch =
        Exp.match_ ~loc:sloc
          (Exp.ident ~loc (mknoloc (Longident.Lident "*opt*")))
          scases
      in
      let pat = Pat.var ~loc:sloc (mknoloc "*opt*") in
      let body =
        Exp.let_ ~loc Nonrecursive
          ~attrs:[Attr.mk (mknoloc "#default") (PStr [])]
          [Vb.mk spat smatch] sbody
      in
      let has_local = has_local_attr_pat spat in
      type_function ?in_function loc sexp.pexp_attributes env
                    expected_mode ty_expected_explained
                    l ~has_local ~has_poly:false [Exp.case pat body]
  | Pexp_fun (l, None, spat, sbody) ->
      let has_local = has_local_attr_pat spat in
      let has_poly = has_poly_constraint spat in
      if has_poly && is_optional l then
        raise(Error(spat.ppat_loc, env, Optional_poly_param));
      if has_poly
         && not (Language_extension.is_enabled Polymorphic_parameters) then
        raise (Typetexp.Error (loc, env,
          Unsupported_extension Polymorphic_parameters));
      type_function ?in_function loc sexp.pexp_attributes env
                    expected_mode ty_expected_explained l ~has_local
                    ~has_poly [Ast_helper.Exp.case spat sbody]
  | Pexp_function caselist ->
      type_function ?in_function
        loc sexp.pexp_attributes env expected_mode
        ty_expected_explained Nolabel ~has_local:false ~has_poly:false caselist
  | Pexp_apply
      ({ pexp_desc = Pexp_extension({txt = ("ocaml.local" | "local" | "extension.local" as txt)}, PStr []) },
       [Nolabel, sbody]) ->
      if txt = "extension.local" && not (Language_extension.is_enabled Local) then
        raise (Typetexp.Error (loc, Env.empty, Unsupported_extension Local));

      let mode = if mode_cross env ty_expected then
        (* when mode crosses, we check the inner expr with the most relaxed mode *)
        {expected_mode with mode = Value_mode.local; exact = false}
        (* moreover, because mode crosses, expected_mode is completely useless *)
      else begin
        (* if mode does not cross, expected.mode must be local *)
        submode ~loc ~env ~reason:Other Value_mode.local expected_mode;
        (* and we require the inner expr to be exact local *)
        {expected_mode with mode = Value_mode.local; exact = true}
      end
      in
      let exp =
        type_expect ?in_function ~recarg env mode sbody
          ty_expected_explained
      in
      { exp with exp_loc = loc }
  | Pexp_apply
      ({ pexp_desc = Pexp_extension({txt = "extension.escape"}, PStr []) },
       [Nolabel, sbody]) ->
      let exp =
        type_expect ?in_function ~recarg env mode_global sbody
          ty_expected_explained
      in
      { exp with exp_loc = loc }
  | Pexp_apply
      ({ pexp_desc = Pexp_extension({
         txt = "extension.exclave" | "ocaml.exclave" | "exclave" as txt}, PStr []) },
       [Nolabel, sbody]) ->
      if (txt = "extension.exclave") && not (Language_extension.is_enabled Local) then
          raise (Typetexp.Error (loc, Env.empty, Unsupported_extension Local));
      begin
        match expected_mode.position with
        | RNontail ->
          raise (Error (loc, env, Exclave_in_nontail_position))
        | RTail (mode, _) ->
          (* mode' is RNontail, because currently our language cannot construct
             region in the tail of another region.*)
<<<<<<< HEAD
          let mode' = mode_default mode in
=======
          let mode' = mode_exact mode in
>>>>>>> 9289e84a
          (* The middle-end relies on all functions which allocate into their
             parent's region having a return mode of local. *)
          submode ~loc ~env ~reason:Other Value_mode.local mode';
          let new_env = Env.add_exclave_lock env in
          let exp =
            type_expect ?in_function ~recarg new_env mode' sbody ty_expected_explained
          in
          submode ~loc ~env ~reason:Other Value_mode.regional expected_mode;
          { exp_desc = Texp_exclave exp;
            exp_loc = loc;
            exp_extra = [];
            exp_type = exp.exp_type;
            exp_env = env;
            exp_attributes = sexp.pexp_attributes;
          }
      end
  | Pexp_apply(sfunct, sargs) ->
      assert (sargs <> []);
      let pm = position_and_mode env expected_mode sexp in
      let funct_mode, funct_expected_mode =
        match pm.apply_position with
        | Tail ->
          let mode = Value_mode.local_to_regional (Value_mode.newvar ()) in
          mode, mode_tailcall_function mode
        | Nontail | Default ->
          let mode = Value_mode.newvar () in
          mode, mode_default mode
      in
      (* does the function return a tvar which is too generic? *)
      let rec ret_tvar seen ty_fun =
        let ty = expand_head env ty_fun in
        if TypeSet.mem ty seen then false else
          match get_desc ty with
            Tarrow (_l, ty_arg, ty_fun, _com) ->
              (try unify_var env
                     (newvar (Layout.any ~why:Dummy_layout)) ty_arg
               with Unify _ -> assert false);
              ret_tvar (TypeSet.add ty seen) ty_fun
          | Tvar _ ->
              let v = newvar (Layout.any ~why:Dummy_layout) in
              let rt = get_level ty > get_level v in
              unify_var env v ty;
              rt
          | _ ->
            let v = newvar (Layout.any ~why:Dummy_layout) in
            unify_var env v ty;
            false
      in
      let type_sfunct sfunct =
        begin_def (); (* one more level for non-returning functions *)
        if !Clflags.principal then begin_def ();
        let funct = type_exp env funct_expected_mode sfunct in
        if !Clflags.principal then begin
          end_def ();
          generalize_structure funct.exp_type
        end;
        let ty = instance funct.exp_type in
        end_def ();
        let rt = wrap_trace_gadt_instances env (ret_tvar TypeSet.empty) ty in
        rt, funct
      in
      let type_sfunct_args sfunct extra_args =
        match Jane_syntax.Expression.of_ast sfunct, sfunct.pexp_desc with
        | None, Pexp_apply (sfunct, args) ->
           type_sfunct sfunct, args @ extra_args
        | _ ->
           type_sfunct sfunct, extra_args
      in
      let (rt, funct), sargs =
        let rt, funct = type_sfunct sfunct in
        match funct.exp_desc, sargs with
        | Texp_ident (_, _, {val_kind = Val_prim {prim_name = "%revapply"}; val_type},
                      Id_prim _),
          [Nolabel, sarg; Nolabel, actual_sfunct]
          when is_inferred actual_sfunct
            && check_apply_prim_type Revapply val_type ->
            type_sfunct_args actual_sfunct [Nolabel, sarg]
        | Texp_ident (_, _, {val_kind = Val_prim {prim_name = "%apply"}; val_type},
                      Id_prim _),
          [Nolabel, actual_sfunct; Nolabel, sarg]
          when check_apply_prim_type Apply val_type ->
            type_sfunct_args actual_sfunct [Nolabel, sarg]
        | _ ->
            (rt, funct), sargs
      in
<<<<<<< HEAD
      let (args, ty_res, ap_mode, position) =
        type_application env loc expected_mode position funct funct_mode sargs rt
      in

      rue {
        exp_desc = Texp_apply(funct, args, position, ap_mode);
=======
      let (args, ty_res, ap_mode, pm) =
        type_application env loc expected_mode pm funct funct_mode sargs rt
      in

      rue {
        exp_desc = Texp_apply(funct, args, pm.apply_position, ap_mode);
>>>>>>> 9289e84a
        exp_loc = loc; exp_extra = [];
        exp_type = ty_res;
        exp_attributes = sexp.pexp_attributes;
        exp_env = env }
  | Pexp_match(sarg, caselist) ->
      let arg_pat_mode, arg_expected_mode =
        match cases_tuple_arity caselist with
        | Not_local_tuple | Maybe_local_tuple ->
          let mode = Value_mode.newvar () in
          simple_pat_mode mode, mode_default mode
        | Local_tuple arity ->
          let modes = List.init arity (fun _ -> Value_mode.newvar ()) in
          let mode = Value_mode.regional_to_local (Value_mode.join modes) in
          tuple_pat_mode mode modes, mode_tuple mode modes
      in
      begin_def ();
      let sort = Sort.new_var () in
      let arg =
        type_expect env arg_expected_mode sarg
          (mk_expected (newvar (Layout.of_sort ~why:Match sort)))
      in
      end_def ();
      if maybe_expansive arg then lower_contravariant env arg.exp_type;
      generalize arg.exp_type;
      let cases, partial =
        type_cases Computation env arg_pat_mode expected_mode
          arg.exp_type ty_expected_explained true loc caselist in
      re {
        exp_desc = Texp_match(arg, sort, cases, partial);
        exp_loc = loc; exp_extra = [];
        exp_type = instance ty_expected;
        exp_attributes = sexp.pexp_attributes;
        exp_env = env }
  | Pexp_try(sbody, caselist) ->
      let body =
        type_expect env (mode_trywith expected_mode)
          sbody ty_expected_explained
      in
      let arg_mode = simple_pat_mode Value_mode.global in
      let cases, _ =
        type_cases Value env arg_mode expected_mode
          Predef.type_exn ty_expected_explained false loc caselist in
      re {
        exp_desc = Texp_try(body, cases);
        exp_loc = loc; exp_extra = [];
        exp_type = body.exp_type;
        exp_attributes = sexp.pexp_attributes;
        exp_env = env }
  | Pexp_tuple sexpl ->
      let arity = List.length sexpl in
      assert (arity >= 2);
      let alloc_mode = register_allocation expected_mode in
      (* CR layouts v5: non-values in tuples *)
      let subtypes =
        List.map (fun _ -> newgenvar (Layout.value ~why:Tuple_element))
          sexpl
      in
      let to_unify = newgenty (Ttuple subtypes) in
      with_explanation (fun () ->
        unify_exp_types loc env to_unify (generic_instance ty_expected));
      let argument_modes =
        if List.compare_length_with expected_mode.tuple_modes arity = 0 then
          expected_mode.tuple_modes
        else begin
          let arg_mode = Value_mode.regional_to_global expected_mode.mode in
          List.init arity (fun _ -> arg_mode)
        end
      in
      let types_and_modes = List.combine subtypes argument_modes in
      let expl =
        List.map2
          (fun body (ty, argument_mode) ->
            let argument_mode = mode_default argument_mode in
            let argument_mode = expect_mode_cross env ty argument_mode in
             type_expect env argument_mode
               body (mk_expected ty))
          sexpl types_and_modes
      in
      re {
        exp_desc = Texp_tuple (expl, alloc_mode);
        exp_loc = loc; exp_extra = [];
        (* Keep sharing *)
        exp_type = newty (Ttuple (List.map (fun e -> e.exp_type) expl));
        exp_attributes = sexp.pexp_attributes;
        exp_env = env }
  | Pexp_construct(lid, sarg) ->
      type_construct env expected_mode loc lid
        sarg ty_expected_explained sexp.pexp_attributes
  | Pexp_variant(l, sarg) ->
      (* Keep sharing *)
      let ty_expected0 = instance ty_expected in
      let argument_mode = mode_subcomponent expected_mode in
      begin try match
        sarg, get_desc (expand_head env ty_expected),
        get_desc (expand_head env ty_expected0)
      with
      | Some sarg, Tvariant row, Tvariant row0 ->
          begin match
            row_field_repr (get_row_field l row),
            row_field_repr (get_row_field l row0)
          with
            Rpresent (Some ty), Rpresent (Some ty0) ->
              let arg = type_argument env argument_mode sarg ty ty0 in
              let alloc_mode = register_allocation expected_mode in
              re { exp_desc = Texp_variant(l, Some (arg, alloc_mode));
                   exp_loc = loc; exp_extra = [];
                   exp_type = ty_expected0;
                   exp_attributes = sexp.pexp_attributes;
                   exp_env = env }
          | _ -> raise Exit
          end
      | _ -> raise Exit
      with Exit ->
        let arg = match sarg with
        | None -> None
        | Some sarg ->
            let ty_expected =
              newvar (Layout.value ~why:Polymorphic_variant_field)
            in
            let arg =
              type_expect env argument_mode sarg (mk_expected ty_expected)
            in
            let alloc_mode = register_allocation expected_mode in
            Some (arg, alloc_mode)
        in
        let arg_type = Option.map (fun (arg, _) -> arg.exp_type) arg in
        let row =
          create_row
            ~fields: [l, rf_present arg_type]
            ~more:   (newvar (Layout.value ~why:Row_variable))
            ~closed: false
            ~fixed:  None
            ~name:   None
        in
        rue {
          exp_desc = Texp_variant(l, arg);
          exp_loc = loc; exp_extra = [];
          exp_type = newty (Tvariant row);
          exp_attributes = sexp.pexp_attributes;
          exp_env = env }
      end
  | Pexp_record(lid_sexp_list, opt_sexp) ->
      assert (lid_sexp_list <> []);
      let opt_exp =
        match opt_sexp with
          None -> None
        | Some sexp ->
            if !Clflags.principal then begin_def ();
            (* TODO: mode can be more relaxed than this if fields are global *)
            let exp = type_exp ~recarg env (mode_subcomponent expected_mode) sexp in
            if !Clflags.principal then begin
              end_def ();
              generalize_structure exp.exp_type
            end;
            Some exp
      in
      let ty_record, expected_type =
        let expected_opath =
          match extract_concrete_record env ty_expected with
          | Record_type (p0, p, _, _) -> Some (p0, p, is_principal ty_expected)
          | Maybe_a_record_type -> None
          | Not_a_record_type ->
            let error =
              Wrong_expected_kind(Record, Expression explanation, ty_expected)
            in
            raise (Error (loc, env, error))
        in
        let opt_exp_opath =
          match opt_exp with
          | None -> None
          | Some exp ->
            match extract_concrete_record env exp.exp_type with
            | Record_type (p0, p, _, _) -> Some (p0, p, is_principal exp.exp_type)
            | Maybe_a_record_type -> None
            | Not_a_record_type ->
              let error = Expr_not_a_record_type exp.exp_type in
              raise (Error (exp.exp_loc, env, error))
        in
        match expected_opath, opt_exp_opath with
        | None, None ->
          newvar (Layout.of_new_sort_var ~why:Record_projection), None
        | Some _, None -> ty_expected, expected_opath
        | Some(_, _, true), Some _ -> ty_expected, expected_opath
        | (None | Some (_, _, false)), Some (_, p', _) ->
            let decl = Env.find_type p' env in
            begin_def ();
            let ty = newconstr p' (instance_list decl.type_params) in
            end_def ();
            generalize_structure ty;
            ty, opt_exp_opath
      in
      let closed = (opt_sexp = None) in
      let lbl_exp_list =
        wrap_disambiguate "This record expression is expected to have"
          (mk_expected ty_record)
          (type_label_a_list loc closed env Env.Construct
             (fun e k -> k (type_label_exp true env expected_mode loc ty_record e))
             expected_type lid_sexp_list)
          (fun x -> x)
      in
      with_explanation (fun () ->
        unify_exp_types loc env (instance ty_record) (instance ty_expected));
      let alloc_mode =
        if List.exists
            (function
              | _, { lbl_repres = Record_unboxed; _ }, _ -> false
              | _ -> true)
            lbl_exp_list then
          Some (register_allocation expected_mode)
        else
          None
      in
      (* type_label_a_list returns a list of labels sorted by lbl_num *)
      (* note: check_duplicates would better be implemented in
         type_label_a_list directly *)
      let rec check_duplicates = function
        | (_, lbl1, _) :: (_, lbl2, _) :: _ when lbl1.lbl_num = lbl2.lbl_num ->
          raise(Error(loc, env, Label_multiply_defined lbl1.lbl_name))
        | _ :: rem ->
            check_duplicates rem
        | [] -> ()
      in
      check_duplicates lbl_exp_list;
      let opt_exp, label_definitions =
        let (_lid, lbl, _lbl_exp) = List.hd lbl_exp_list in
        let matching_label lbl =
          List.find
            (fun (_, lbl',_) -> lbl'.lbl_num = lbl.lbl_num)
            lbl_exp_list
        in
        match opt_exp with
          None ->
            let label_definitions =
              Array.map (fun lbl ->
                  match matching_label lbl with
                  | (lid, _lbl, lbl_exp) ->
                      Overridden (lid, lbl_exp)
                  | exception Not_found ->
                      let present_indices =
                        List.map (fun (_, lbl, _) -> lbl.lbl_num) lbl_exp_list
                      in
                      let label_names = extract_label_names env ty_expected in
                      let rec missing_labels n = function
                          [] -> []
                        | lbl :: rem ->
                            if List.mem n present_indices
                            then missing_labels (n + 1) rem
                            else lbl :: missing_labels (n + 1) rem
                      in
                      let missing = missing_labels 0 label_names in
                      raise(Error(loc, env, Label_missing missing)))
                lbl.lbl_all
            in
            None, label_definitions
        | Some exp ->
            let ty_exp = instance exp.exp_type in
            let unify_kept lbl =
              let _, ty_arg1, ty_res1 = instance_label false lbl in
              unify_exp_types exp.exp_loc env ty_exp ty_res1;
              match matching_label lbl with
              | lid, _lbl, lbl_exp ->
                  (* do not connect result types for overridden labels *)
                  Overridden (lid, lbl_exp)
              | exception Not_found -> begin
                  let _, ty_arg2, ty_res2 = instance_label false lbl in
                  unify_exp_types loc env ty_arg1 ty_arg2;
                  with_explanation (fun () ->
                    unify_exp_types loc env (instance ty_expected) ty_res2);
                  Kept ty_arg1
                end
            in
            let label_definitions = Array.map unify_kept lbl.lbl_all in
            Some {exp with exp_type = ty_exp}, label_definitions
      in
      let num_fields =
        match lbl_exp_list with [] -> assert false
        | (_, lbl,_)::_ -> Array.length lbl.lbl_all in
      if opt_sexp <> None && List.length lid_sexp_list = num_fields then
        Location.prerr_warning loc Warnings.Useless_record_with;
      let label_descriptions, representation =
        let (_, { lbl_all; lbl_repres }, _) = List.hd lbl_exp_list in
        lbl_all, lbl_repres
      in
      let fields =
        Array.map2 (fun descr def -> descr, def)
          label_descriptions label_definitions
      in
      re {
        exp_desc = Texp_record {
            fields; representation;
            extended_expression = opt_exp;
            alloc_mode
          };
        exp_loc = loc; exp_extra = [];
        exp_type = instance ty_expected;
        exp_attributes = sexp.pexp_attributes;
        exp_env = env }
  | Pexp_field(srecord, lid) ->
      let (record, rmode, label, _) =
        type_label_access env srecord Env.Projection lid
      in
      let alloc_mode = match label.lbl_repres with
      (* projecting out of packed-float-record needs allocation *)
        | Record_float -> Some (register_allocation expected_mode)
        | _ -> None
      in
      let mode =
        match label.lbl_global with
        | Global -> Value_mode.global
        | Unrestricted -> rmode
      in

      if !Clflags.principal then
        begin_def ();

      (* ty_arg is the type of field *)
      (* ty_res is the type of record *)
      (* they could share type variables *)
      (* which are now instantiated *)
      let (_, ty_arg, ty_res) = instance_label false label in

      (* we now link the two record types *)
      unify_exp env record ty_res;

      if !Clflags.principal then begin
          end_def ();
          generalize_structure ty_arg
        end;
      let mode = mode_cross_to_global env ty_arg mode in
      ruem ~mode ~expected_mode {
        exp_desc = Texp_field(record, lid, label, alloc_mode);
        exp_loc = loc; exp_extra = [];
        exp_type = ty_arg;
        exp_attributes = sexp.pexp_attributes;
        exp_env = env }
  | Pexp_setfield(srecord, lid, snewval) ->
      let (record, rmode, label, expected_type) =
        type_label_access env srecord Env.Mutation lid in
      let ty_record =
        if expected_type = None
        then newvar (Layout.of_new_sort_var ~why:Record_assignment)
        else record.exp_type
      in
      let (label_loc, label, newval) =
        type_label_exp false env (mode_default rmode) loc
          ty_record (lid, label, snewval) in
      unify_exp env record ty_record;
      if label.lbl_mut = Immutable then
        raise(Error(loc, env, Label_not_mutable lid.txt));
      rue {
        exp_desc = Texp_setfield(record,
          Value_mode.regional_to_local_alloc rmode,
          label_loc, label, newval);
        exp_loc = loc; exp_extra = [];
        exp_type = instance Predef.type_unit;
        exp_attributes = sexp.pexp_attributes;
        exp_env = env }
  | Pexp_array(sargl) ->
      type_generic_array
        ~loc
        ~env
        ~expected_mode
        ~ty_expected
        ~explanation
        ~mutability:Mutable
        ~attributes:sexp.pexp_attributes
        sargl
  | Pexp_ifthenelse(scond, sifso, sifnot) ->
      let cond =
        type_expect env mode_local scond
          (mk_expected ~explanation:If_conditional Predef.type_bool)
      in
      begin match sifnot with
        None ->
          let ifso =
            type_expect env expected_mode sifso
              (mk_expected ~explanation:If_no_else_branch Predef.type_unit) in
          rue {
            exp_desc = Texp_ifthenelse(cond, ifso, None);
            exp_loc = loc; exp_extra = [];
            exp_type = ifso.exp_type;
            exp_attributes = sexp.pexp_attributes;
            exp_env = env }
      | Some sifnot ->
          let ifso =
            type_expect env expected_mode sifso ty_expected_explained
          in
          let ifnot =
            type_expect env expected_mode sifnot ty_expected_explained
          in
          (* Keep sharing *)
          unify_exp env ifnot ifso.exp_type;
          re {
            exp_desc = Texp_ifthenelse(cond, ifso, Some ifnot);
            exp_loc = loc; exp_extra = [];
            exp_type = ifso.exp_type;
            exp_attributes = sexp.pexp_attributes;
            exp_env = env }
      end
  | Pexp_sequence(sexp1, sexp2) ->
      let exp1, sort1 =
        type_statement ~explanation:Sequence_left_hand_side env sexp1
      in
      let exp2 = type_expect env expected_mode sexp2 ty_expected_explained in
      let layout = type_layout env exp1.exp_type in
      re {
<<<<<<< HEAD
        exp_desc = Texp_sequence(exp1, layout, exp2);
=======
        exp_desc = Texp_sequence(exp1, sort1, exp2);
>>>>>>> 9289e84a
        exp_loc = loc; exp_extra = [];
        exp_type = exp2.exp_type;
        exp_attributes = sexp.pexp_attributes;
        exp_env = env }
  | Pexp_while(scond, sbody) ->
      let cond_env = Env.add_region_lock env in
      let mode = mode_region Value_mode.local in
      let wh_cond =
        type_expect cond_env mode scond
          (mk_expected ~explanation:While_loop_conditional Predef.type_bool)
      in
      let body_env = Env.add_region_lock env in
<<<<<<< HEAD
      let position = RTail (Value_mode.local, Nontail) in
      let wh_body =
=======
      let position = RTail (Value_mode.local, FNontail) in
      let wh_body, wh_body_sort =
>>>>>>> 9289e84a
        type_statement ~explanation:While_loop_body
          ~position body_env sbody
      in
      let wh_body_layout = Ctype.type_layout env wh_body.exp_type in
      rue {
        exp_desc =
<<<<<<< HEAD
          Texp_while {wh_cond; wh_body; wh_body_layout};
=======
          Texp_while {wh_cond; wh_body; wh_body_sort};
>>>>>>> 9289e84a
        exp_loc = loc; exp_extra = [];
        exp_type = instance Predef.type_unit;
        exp_attributes = sexp.pexp_attributes;
        exp_env = env }
  | Pexp_for(param, slow, shigh, dir, sbody) ->
      let for_from =
        type_expect env (mode_region Value_mode.local) slow
          (mk_expected ~explanation:For_loop_start_index Predef.type_int)
      in
      let for_to =
        type_expect env (mode_region Value_mode.local) shigh
          (mk_expected ~explanation:For_loop_stop_index Predef.type_int)
      in
      let for_id, new_env =
        type_for_loop_index ~loc ~env ~param
      in
      let new_env = Env.add_region_lock new_env in
<<<<<<< HEAD
      let position = RTail (Value_mode.local, Nontail) in
      let for_body =
=======
      let position = RTail (Value_mode.local, FNontail) in
      let for_body, for_body_sort =
>>>>>>> 9289e84a
        type_statement ~explanation:For_loop_body ~position new_env sbody
      in
      let for_body_layout = Ctype.type_layout env for_body.exp_type in
      rue {
        exp_desc = Texp_for {for_id; for_pat = param; for_from; for_to;
<<<<<<< HEAD
                             for_dir = dir; for_body; for_body_layout };
=======
                             for_dir = dir; for_body; for_body_sort };
>>>>>>> 9289e84a
        exp_loc = loc; exp_extra = [];
        exp_type = instance Predef.type_unit;
        exp_attributes = sexp.pexp_attributes;
        exp_env = env }
  | Pexp_constraint (sarg, sty) ->
     (* Pretend separate = true, 1% slowdown for lablgtk *)
      begin_def ();
      let type_mode =
        if has_local_attr_exp sexp then Alloc_mode.Local
        else Alloc_mode.Global
      in
      let cty = Typetexp.transl_simple_type env ~closed:false type_mode sty in
      let ty = cty.ctyp_type in
      end_def ();
      generalize_structure ty;
      let ty' = instance ty in
      let arg = type_argument env expected_mode sarg ty (instance ty) in
      rue {
        exp_desc = arg.exp_desc;
        exp_loc = arg.exp_loc;
        exp_type = ty';
        exp_attributes = arg.exp_attributes;
        exp_env = env;
        exp_extra =
          (Texp_constraint cty, loc, sexp.pexp_attributes) :: arg.exp_extra;
      }
  | Pexp_coerce(sarg, sty, sty') ->
      (* Pretend separate = true, 1% slowdown for lablgtk *)
      (* Also see PR#7199 for a problem with the following:
         let separate = !Clflags.principal || Env.has_local_constraints env in*)
      let type_mode =
        if has_local_attr_exp sexp then Alloc_mode.Local
        else Alloc_mode.Global
      in
      let (arg, ty',cty,cty') =
        match sty with
        | None ->
            let (cty', ty', force) =
              Typetexp.transl_simple_type_delayed env type_mode sty'
            in
            begin_def ();
            let arg = type_exp env expected_mode sarg in
            end_def ();
            let tv = newvar (Layout.any ~why:Dummy_layout) in
            let gen = generalizable (get_level tv) arg.exp_type in
            unify_var env tv arg.exp_type;
            begin match arg.exp_desc, !self_coercion, get_desc ty' with
              Texp_ident(_, _, {val_kind=Val_self _}, _), (path,r) :: _,
              Tconstr(path',_,_) when Path.same path path' ->
                (* prerr_endline "self coercion"; *)
                r := loc :: !r;
                force ()
            | _ when free_variables ~env arg.exp_type = []
                  && free_variables ~env ty' = [] ->
                if not gen && (* first try a single coercion *)
                  let snap = snapshot () in
                  let ty, _b = enlarge_type env ty' in
                  try
                    force (); Ctype.unify env arg.exp_type ty; true
                  with Unify _ ->
                    backtrack snap; false
                then ()
                else begin try
                  let force' = subtype env arg.exp_type ty' in
                  force (); force' ();
                  if not gen && !Clflags.principal then
                    Location.prerr_warning loc
                      (Warnings.Not_principal "this ground coercion");
                with Subtype err ->
                  (* prerr_endline "coercion failed"; *)
                  raise (Error(loc, env, Not_subtype err))
                end;
            | _ ->
                let ty, b = enlarge_type env ty' in
                force ();
                begin try Ctype.unify env arg.exp_type ty with Unify err ->
                  let expanded = full_expand ~may_forget_scope:true env ty' in
                  raise(Error(sarg.pexp_loc, env,
                              Coercion_failure({ty = ty'; expanded}, err, b)))
                end
            end;
            (arg, ty', None, cty')
        | Some sty ->
            begin_def ();
            let (cty, ty, force) =
              Typetexp.transl_simple_type_delayed env type_mode sty
            and (cty', ty', force') =
              Typetexp.transl_simple_type_delayed env type_mode sty'
            in
            end_def ();
            generalize_structure ty;
            generalize_structure ty';
            begin try
              let force'' = subtype env (instance ty) (instance ty') in
              force (); force' (); force'' ()
            with Subtype err ->
              raise (Error(loc, env, Not_subtype err))
            end;
            (type_argument env expected_mode sarg ty (instance ty),
             instance ty', Some cty, cty')
      in
      rue {
        exp_desc = arg.exp_desc;
        exp_loc = arg.exp_loc;
        exp_type = ty';
        exp_attributes = arg.exp_attributes;
        exp_env = env;
        exp_extra = (Texp_coerce (cty, cty'), loc, sexp.pexp_attributes) ::
                       arg.exp_extra;
      }
  | Pexp_send (e, {txt=met}) ->
      if !Clflags.principal then begin_def ();
      let obj = type_exp env mode_global e in
      let pm = position_and_mode env expected_mode sexp in
      let (meth, typ) =
        match obj.exp_desc with
        | Texp_ident(_, _, {val_kind = Val_self(sign, meths, _, _)}, _) ->
            let id, typ =
              match meths with
              | Self_concrete meths ->
                  let id =
                    match Meths.find met meths with
                    | id -> id
                    | exception Not_found ->
                        let valid_methods =
                          Meths.fold (fun lab _ acc -> lab :: acc) meths []
                        in
                        raise (Error(e.pexp_loc, env,
                          Undefined_self_method (met, valid_methods)))
                  in
                  let typ = Btype.method_type met sign in
                  id, typ
              | Self_virtual meths_ref -> begin
                  match Meths.find met !meths_ref with
                  | id -> id, Btype.method_type met sign
                  | exception Not_found ->
                      let id = Ident.create_local met in
                      let ty = newvar (Layout.value ~why:Object_field) in
                      meths_ref := Meths.add met id !meths_ref;
                      add_method env met Private Virtual ty sign;
                      Location.prerr_warning loc
                        (Warnings.Undeclared_virtual_method met);
                      id, ty
                end
            in
            Tmeth_val id, typ
        | Texp_ident(_, _, {val_kind = Val_anc (sign, meths, cl_num)}, _) ->
            let id =
              match Meths.find met meths with
              | id -> id
              | exception Not_found ->
                  let valid_methods =
                    Meths.fold (fun lab _ acc -> lab :: acc) meths []
                  in
                  raise (Error(e.pexp_loc, env,
                    Undefined_self_method (met, valid_methods)))
            in
            let typ = Btype.method_type met sign in
            let (self_path, _) =
              Env.find_value_by_name
                (Longident.Lident ("self-" ^ cl_num)) env
            in
            Tmeth_ancestor(id, self_path), typ
        | _ ->
            let ty =
              match filter_method env met obj.exp_type with
              | ty -> ty
              | exception Filter_method_failed err ->
                let error =
                  match err with
                  | Unification_error err ->
                      Expr_type_clash(err, explanation, None)
                  | Not_an_object ty ->
                      Not_an_object(ty, explanation)
                  | Not_a_method ->
                      let valid_methods =
                        match get_desc (expand_head env obj.exp_type) with
                        | Tobject (fields, _) ->
                            let (fields, _) = Ctype.flatten_fields fields in
                            let collect_fields li (meth, meth_kind, _meth_ty) =
                              if field_kind_repr meth_kind = Fpublic
                              then meth::li else li
                            in
                            Some (List.fold_left collect_fields [] fields)
                        | _ -> None
                      in
                      Undefined_method(obj.exp_type, met, valid_methods)
                  | Not_a_value err ->
                      Not_a_value (err, explanation)
                in
                raise (Error(e.pexp_loc, env, error))
            in
            Tmeth_name met, ty
      in
      if !Clflags.principal then begin
        end_def ();
        generalize_structure typ;
      end;
      let typ =
        match get_desc typ with
        | Tpoly (ty, []) ->
            instance ty
        | Tpoly (ty, tl) ->
            if !Clflags.principal && get_level typ <> generic_level then
              Location.prerr_warning loc
                (Warnings.Not_principal "this use of a polymorphic method");
            snd (instance_poly false tl ty)
        | Tvar _ ->
            let ty' = newvar (Layout.value ~why:Object_field) in
            unify env (instance typ) (newty(Tpoly(ty',[])));
            (* if not !Clflags.nolabels then
               Location.prerr_warning loc (Warnings.Unknown_method met); *)
            ty'
        | _ ->
            assert false
      in
      rue {
        exp_desc = Texp_send(obj, meth, pm.apply_position,
          register_allocation expected_mode
        );
        exp_loc = loc; exp_extra = [];
        exp_type = typ;
        exp_attributes = sexp.pexp_attributes;
        exp_env = env }
  | Pexp_new cl ->
      let (cl_path, cl_decl) = Env.lookup_class ~loc:cl.loc cl.txt env in
      let pm = position_and_mode env expected_mode sexp in
      begin match cl_decl.cty_new with
          None ->
            raise(Error(loc, env, Virtual_class cl.txt))
        | Some ty ->
            rue {
              exp_desc =
                Texp_new (cl_path, cl, cl_decl, pm.apply_position);
              exp_loc = loc; exp_extra = [];
              exp_type = instance ty;
              exp_attributes = sexp.pexp_attributes;
              exp_env = env }
        end
  | Pexp_setinstvar (lab, snewval) -> begin
      let (path, mut, cl_num, ty) =
        Env.lookup_instance_variable ~loc lab.txt env
      in
      match mut with
      | Mutable ->
          let newval =
            type_expect env mode_global snewval
              (mk_expected (instance ty))
          in
          let (path_self, _) =
            Env.find_value_by_name (Longident.Lident ("self-" ^ cl_num)) env
          in
          rue {
            exp_desc = Texp_setinstvar(path_self, path, lab, newval);
            exp_loc = loc; exp_extra = [];
            exp_type = instance Predef.type_unit;
            exp_attributes = sexp.pexp_attributes;
            exp_env = env }
      | _ ->
          raise(Error(loc, env, Instance_variable_not_mutable lab.txt))
    end
  | Pexp_override lst ->
      let _ =
       List.fold_right
        (fun (lab, _) l ->
           if List.exists (fun l -> l.txt = lab.txt) l then
             raise(Error(loc, env,
                         Value_multiply_overridden lab.txt));
           lab::l)
        lst
        [] in
      begin match
        try
          Env.find_value_by_name (Longident.Lident "selfpat-*") env,
          Env.find_value_by_name (Longident.Lident "self-*") env
        with Not_found ->
          raise(Error(loc, env, Outside_class))
      with
        (_, {val_type = self_ty; val_kind = Val_self (sign, _, vars, _)}),
        (path_self, _) ->
          let type_override (lab, snewval) =
            begin try
              let id = Vars.find lab.txt vars in
              let ty = Btype.instance_variable_type lab.txt sign in
              (id, lab, type_expect env mode_global snewval (mk_expected (instance ty)))
            with
              Not_found ->
                let vars = Vars.fold (fun var _ li -> var::li) vars [] in
                raise(Error(loc, env,
                            Unbound_instance_variable (lab.txt, vars)))
            end
          in
          let modifs = List.map type_override lst in
          rue {
            exp_desc = Texp_override(path_self, modifs);
            exp_loc = loc; exp_extra = [];
            exp_type = self_ty;
            exp_attributes = sexp.pexp_attributes;
            exp_env = env }
      | _ ->
          assert false
      end
  | Pexp_letmodule(name, smodl, sbody) ->
      let ty = newvar (Layout.any ~why:Dummy_layout) in
      (* remember original level *)
      begin_def ();
      let modl, pres, id, new_env = Typetexp.TyVarEnv.with_local_scope begin fun () ->
        let modl, md_shape = !type_module env smodl in
        Mtype.lower_nongen (get_level ty) modl.mod_type;
        let pres =
          match modl.mod_type with
          | Mty_alias _ -> Mp_absent
          | _ -> Mp_present
        in
        let scope = create_scope () in
        let md =
          { md_type = modl.mod_type; md_attributes = []; md_loc = name.loc;
            md_uid = Uid.mk ~current_unit:(Env.get_unit_name ()); }
        in
        let (id, new_env) =
          match name.txt with
          | None -> None, env
          | Some name ->
            let id, env =
              Env.enter_module_declaration ~scope ~shape:md_shape name pres md env
            in
            Some id, env
        in
        modl, pres, id, new_env
      end in
      (* ideally, we should catch Expr_type_clash errors
         in type_expect triggered by escaping identifiers from the local module
         and refine them into Scoping_let_module errors
      *)
      let body =
        type_expect new_env expected_mode sbody ty_expected_explained
      in
      (* go back to original level *)
      end_def ();
      Ctype.unify_var new_env ty body.exp_type;
      re {
        exp_desc = Texp_letmodule(id, name, pres, modl, body);
        exp_loc = loc; exp_extra = [];
        exp_type = ty;
        exp_attributes = sexp.pexp_attributes;
        exp_env = env }
  | Pexp_letexception(cd, sbody) ->
      let (cd, newenv) = Typedecl.transl_exception env cd in
      let body =
        type_expect newenv expected_mode sbody ty_expected_explained
      in
      re {
        exp_desc = Texp_letexception(cd, body);
        exp_loc = loc; exp_extra = [];
        exp_type = body.exp_type;
        exp_attributes = sexp.pexp_attributes;
        exp_env = env }

  | Pexp_assert (e) ->
      let cond =
        type_expect env mode_local e
          (mk_expected ~explanation:Assert_condition Predef.type_bool)
      in
      let exp_type =
        match cond.exp_desc with
        | Texp_construct(_, {cstr_name="false"}, _, _) ->
            instance ty_expected
        | _ ->
            instance Predef.type_unit
      in
      rue {
        exp_desc = Texp_assert cond;
        exp_loc = loc; exp_extra = [];
        exp_type;
        exp_attributes = sexp.pexp_attributes;
        exp_env = env;
      }
  | Pexp_lazy e ->
      let ty = newgenvar (Layout.value ~why:Lazy_expression) in
      let to_unify = Predef.type_lazy_t ty in
      with_explanation (fun () ->
        unify_exp_types loc env to_unify (generic_instance ty_expected));
      let env = Env.add_lock Alloc_mode.global env in
      let arg = type_expect env mode_lazy e (mk_expected ty) in
      re {
        exp_desc = Texp_lazy arg;
        exp_loc = loc; exp_extra = [];
        exp_type = instance ty_expected;
        exp_attributes = sexp.pexp_attributes;
        exp_env = env;
      }
  | Pexp_object s ->
      let desc, meths = !type_object env loc s in
      rue {
        exp_desc = Texp_object (desc, meths);
        exp_loc = loc; exp_extra = [];
        exp_type = desc.cstr_type.csig_self;
        exp_attributes = sexp.pexp_attributes;
        exp_env = env;
      }
  | Pexp_poly(sbody, sty) ->
      if !Clflags.principal then begin_def ();
      let ty, cty =
        match sty with None -> ty_expected, None
        | Some sty ->
            let sty = Ast_helper.Typ.force_poly sty in
            let cty = Typetexp.transl_simple_type env ~closed:false Global sty in
            cty.ctyp_type, Some cty
      in
      if !Clflags.principal then begin
        end_def ();
        generalize_structure ty
      end;
      if sty <> None then
        with_explanation (fun () ->
          unify_exp_types loc env (instance ty) (instance ty_expected));
      let exp =
        match get_desc (expand_head env ty) with
          Tpoly (ty', []) ->
            let exp = type_expect env expected_mode sbody (mk_expected ty') in
            { exp with exp_type = instance ty }
        | Tpoly (ty', tl) ->
            (* One more level to generalize locally *)
            begin_def ();
            if !Clflags.principal then begin_def ();
            let vars, ty'' = instance_poly true tl ty' in
            if !Clflags.principal then begin
              end_def ();
              generalize_structure ty''
            end;
            let exp = type_expect env expected_mode sbody (mk_expected ty'') in
            end_def ();
            generalize_and_check_univars env "method" exp ty_expected vars;
            { exp with exp_type = instance ty }
        | Tvar _ ->
            let exp = type_exp env expected_mode sbody in
            let exp = {exp with exp_type = newmono exp.exp_type} in
            unify_exp env exp ty;
            exp
        | _ -> assert false
      in
      re { exp with exp_extra =
             (Texp_poly cty, loc, sexp.pexp_attributes) :: exp.exp_extra }
  | Pexp_newtype({txt=name}, sbody) ->
<<<<<<< HEAD
      let layout =
        match Layout.of_attributes_default ~legacy_immediate:false
                ~reason:(Newtype_declaration name)
                ~default:(Layout.value ~why:Univar) sexp.pexp_attributes
        with
        | Ok l -> l
        | Error { loc; txt } ->
          raise (Error (loc, env, Layout_not_enabled txt))
      in
      let ty =
        if Typetexp.valid_tyvar_name name then
          newvar ~name layout
        else
          newvar layout
      in
      (* remember original level *)
      begin_def ();
      (* Create a fake abstract type declaration for name. *)
      let decl = new_local_type ~loc layout in
      let scope = create_scope () in
      let (id, new_env) = Env.enter_type ~scope name decl env in

      let body = type_exp new_env expected_mode sbody in
      (* Replace every instance of this type constructor in the resulting
         type. *)
      let seen = Hashtbl.create 8 in
      let rec replace t =
        if Hashtbl.mem seen (get_id t) then ()
        else begin
          Hashtbl.add seen (get_id t) ();
          match get_desc t with
          | Tconstr (Path.Pident id', _, _) when id == id' -> link_type t ty
          | _ -> Btype.iter_type_expr replace t
        end
      in
      let ety = Subst.type_expr Subst.identity body.exp_type in
      replace ety;
      (* back to original level *)
      end_def ();
      (* lower the levels of the result type *)
      (* unify_var env ty ety; *)

      (* non-expansive if the body is non-expansive, so we don't introduce
         any new extra node in the typed AST. *)
      rue { body with exp_loc = loc; exp_type = ety;
            exp_extra =
            (Texp_newtype name, loc, sexp.pexp_attributes) :: body.exp_extra }
=======
    type_newtype ~loc ~env ~expected_mode ~rue ~attributes:sexp.pexp_attributes
      name None sbody
>>>>>>> 9289e84a
  | Pexp_pack m ->
      let (p, fl) =
        match get_desc (Ctype.expand_head env (instance ty_expected)) with
          Tpackage (p, fl) ->
            if !Clflags.principal &&
              get_level (Ctype.expand_head env ty_expected)
                < Btype.generic_level
            then
              Location.prerr_warning loc
                (Warnings.Not_principal "this module packing");
            (p, fl)
        | Tvar _ ->
            raise (Error (loc, env, Cannot_infer_signature))
        | _ ->
            raise (Error (loc, env, Not_a_packed_module ty_expected))
      in
      let (modl, fl') = !type_package env m p fl in
      rue {
        exp_desc = Texp_pack modl;
        exp_loc = loc; exp_extra = [];
        exp_type = newty (Tpackage (p, fl'));
        exp_attributes = sexp.pexp_attributes;
        exp_env = env }
  | Pexp_open (od, e) ->
      let tv = newvar (Layout.any ~why:Dummy_layout) in
      let (od, _, newenv) = !type_open_decl env od in
      let exp = type_expect newenv expected_mode e ty_expected_explained in
      (* Force the return type to be well-formed in the original
         environment. *)
      unify_var newenv tv exp.exp_type;
      re {
        exp_desc = Texp_open (od, exp);
        exp_type = exp.exp_type;
        exp_loc = loc;
        exp_extra = [];
        exp_attributes = sexp.pexp_attributes;
        exp_env = env;
      }
  | Pexp_letop{ let_ = slet; ands = sands; body = sbody } ->
      let rec loop spat_acc ty_acc ty_acc_sort sands =
        match sands with
        | [] -> spat_acc, ty_acc, ty_acc_sort
        | { pbop_pat = spat; _} :: rest ->
            (* CR layouts v5: eliminate value requirement *)
            let ty = newvar (Layout.value ~why:Tuple_element) in
            let loc = Location.ghostify slet.pbop_op.loc in
            let spat_acc = Ast_helper.Pat.tuple ~loc [spat_acc; spat] in
            let ty_acc = newty (Ttuple [ty_acc; ty]) in
            loop spat_acc ty_acc Sort.value rest
      in
      if !Clflags.principal then begin_def ();
      let let_loc = slet.pbop_op.loc in
      let op_path, op_desc = type_binding_op_ident env slet.pbop_op in
      let op_type = instance op_desc.val_type in
<<<<<<< HEAD
      let spat_params, ty_params =
        let initial_layout = match sands with
          | [] -> Layout.of_new_sort_var ~why:Function_argument
          (* CR layouts v5: eliminate value requirement for tuple elements *)
          | _ -> Layout.value ~why:Tuple_element
        in
        loop slet.pbop_pat (newvar initial_layout) sands
      in
      let ty_func_result =
        newvar (Layout.of_new_sort_var ~why:Function_result)
=======
      let spat_params, ty_params, param_sort =
        let initial_layout, initial_sort = match sands with
          | [] ->
            let sort = Sort.new_var () in
            Layout.of_sort ~why:Function_argument sort, sort
          (* CR layouts v5: eliminate value requirement for tuple elements *)
          | _ -> Layout.value ~why:Tuple_element, Sort.value
        in
        loop slet.pbop_pat (newvar initial_layout) initial_sort sands
      in
      let body_sort = Sort.new_var () in
      let ty_func_result =
        newvar (Layout.of_sort ~why:Function_result body_sort)
>>>>>>> 9289e84a
      in
      let arrow_desc = Nolabel, Alloc_mode.global, Alloc_mode.global in
      let ty_func =
        newty (Tarrow(arrow_desc, newmono ty_params, ty_func_result, commu_ok))
      in
<<<<<<< HEAD
      let ty_result = newvar (Layout.of_new_sort_var ~why:Function_result) in
=======
      let op_result_sort = Sort.new_var () in
      let ty_result =
        newvar (Layout.of_sort ~why:Function_result op_result_sort)
      in
>>>>>>> 9289e84a
      let ty_andops = newvar (Layout.of_new_sort_var ~why:Function_argument) in
      let ty_op =
        newty (Tarrow(arrow_desc, newmono ty_andops,
          newty (Tarrow(arrow_desc, newmono ty_func,
            ty_result, commu_ok)), commu_ok))
      in
      begin try
        unify env op_type ty_op
      with Unify err ->
        raise(Error(let_loc, env, Letop_type_clash(slet.pbop_op.txt, err)))
      end;
      if !Clflags.principal then begin
        end_def ();
        generalize_structure ty_andops;
        generalize_structure ty_params;
        generalize_structure ty_func_result;
        generalize_structure ty_result
      end;
      let exp, ands =
        type_andops env slet.pbop_exp sands ty_andops
      in
      let body_env = Env.add_lock Alloc_mode.global env in
      let scase = Ast_helper.Exp.case spat_params sbody in
      let cases, partial =
        type_cases Value body_env
          (simple_pat_mode Value_mode.global)
          (mode_return Value_mode.global)
          ty_params (mk_expected ty_func_result) true loc [scase]
      in
      let body =
        match cases with
        | [case] -> case
        | _ -> assert false
      in
      let param = name_cases "param" cases in
      let let_ =
        { bop_op_name = slet.pbop_op;
          bop_op_path = op_path;
          bop_op_val = op_desc;
          bop_op_type = op_type;
          bop_op_return_sort = op_result_sort;
          bop_exp = exp;
          bop_loc = slet.pbop_loc; }
      in
      let warnings = Warnings.backup () in
      let desc =
        Texp_letop{let_; ands; param; param_sort; body; body_sort; partial;
                   warnings}
      in
      rue { exp_desc = desc;
            exp_loc = sexp.pexp_loc;
            exp_extra = [];
            exp_type = instance ty_result;
            exp_env = env;
            exp_attributes = sexp.pexp_attributes; }

  | Pexp_extension ({ txt = ("ocaml.extension_constructor"
                             |"extension_constructor"); _ },
                    payload) ->
      begin match payload with
      | PStr [ { pstr_desc =
                   Pstr_eval ({ pexp_desc = Pexp_construct (lid, None); _ }, _)
               } ] ->
          let path =
            let cd =
              Env.lookup_constructor Env.Positive ~loc:lid.loc lid.txt env
            in
            match cd.cstr_tag with
            | Extension (path,_) -> path
            | _ -> raise (Error (lid.loc, env, Not_an_extension_constructor))
          in
          rue {
            exp_desc = Texp_extension_constructor (lid, path);
            exp_loc = loc; exp_extra = [];
            exp_type = instance Predef.type_extension_constructor;
            exp_attributes = sexp.pexp_attributes;
            exp_env = env }
      | _ ->
          raise (Error (loc, env, Invalid_extension_constructor_payload))
      end
  | Pexp_extension ({ txt = ("probe" | "ocaml.probe"); _ }, payload) ->
    let name, name_loc, args =
      match payload with
      | PStr
          ([{ pstr_desc =
                Pstr_eval
                  ({ pexp_desc =
                       (Pexp_apply
                          ({ pexp_desc=
                               (Pexp_constant (Pconst_string(name,_,None)));
                             pexp_loc = name_loc;
                             _ }
                          , args))
                   ; _ }
                  , _)}]) -> name, name_loc, args
      | _ -> raise (Error (loc, env, Probe_format))
    in
    let bool_of_string = function
      | "true" -> true
      | "false" -> false
      | _ -> raise (Error (loc, env, Probe_format))
    in
    let arg, enabled_at_init =
      match args with
      | [Nolabel, arg] -> arg, false
      | [Labelled "enabled_at_init",
         { pexp_desc =
             Pexp_construct({ txt = Longident.Lident b; _ },
                            None); _ };
         Nolabel, arg] -> arg, bool_of_string b
      | _ -> raise (Error (loc, env, Probe_format))
    in
    check_probe_name name name_loc env;
    let env = Env.add_lock Alloc_mode.global env in
    Env.add_probe name;
    let exp = type_expect env mode_global arg
                (mk_expected Predef.type_unit) in
    rue {
      exp_desc = Texp_probe {name; handler=exp; enabled_at_init};
      exp_loc = loc; exp_extra = [];
      exp_type = instance Predef.type_unit;
      exp_attributes = sexp.pexp_attributes;
      exp_env = env }
  | Pexp_extension ({ txt = ("probe_is_enabled"
                            |"ocaml.probe_is_enabled"); _ }, payload) ->
      begin match payload with
      | PStr ([{ pstr_desc =
                   Pstr_eval
                     ({pexp_desc=(Pexp_constant (Pconst_string(name,_,None)));
                       pexp_loc = name_loc;
                       _ } ,
                      _)}]) ->
        check_probe_name name name_loc env;
        add_delayed_check
          (fun () ->
             if not (Env.has_probe name) then
               raise(Error(name_loc, env, (Probe_name_undefined name))));
        rue {
          exp_desc = Texp_probe_is_enabled {name};
          exp_loc = loc; exp_extra = [];
          exp_type = instance Predef.type_bool;
          exp_attributes = sexp.pexp_attributes;
          exp_env = env }
      | _ -> raise (Error (loc, env, Probe_is_enabled_format))
    end
  | Pexp_extension ext ->
    raise (Error_forward (Builtin_attributes.error_of_extension ext))

  | Pexp_unreachable ->
      re { exp_desc = Texp_unreachable;
           exp_loc = loc; exp_extra = [];
           exp_type = instance ty_expected;
           exp_attributes = sexp.pexp_attributes;
           exp_env = env }

and type_ident env ?(recarg=Rejected) lid =
  let (path, desc, mode) = Env.lookup_value ~loc:lid.loc lid.txt env in
  let is_recarg =
    match get_desc desc.val_type with
    | Tconstr(p, _, _) -> Path.is_constructor_typath p
    | _ -> false
  in
  begin match is_recarg, recarg, get_desc desc.val_type with
  | _, Allowed, _
  | true, Required, _
  | false, Rejected, _ -> ()
  | true, Rejected, _
  | false, Required, (Tvar _ | Tconstr _) ->
      raise (Error (lid.loc, env, Inlined_record_escape))
  | false, Required, _  -> () (* will fail later *)
  end;
  let val_type, kind =
    match desc.val_kind with
    | Val_prim prim ->
       let ty, mode = instance_prim_mode prim (instance desc.val_type) in
       begin match prim.prim_native_repr_res, mode with
       | (Prim_poly, _), Some mode -> register_allocation_mode mode
       | _ -> ()
       end;
       ty, Id_prim mode
    | _ ->
       instance desc.val_type, Id_value in
  path, mode, { desc with val_type }, kind

and type_binding_op_ident env s =
  let loc = s.loc in
  let lid = Location.mkloc (Longident.Lident s.txt) loc in
  let path, mode, desc, kind = type_ident env lid in
  submode ~env ~loc:lid.loc ~reason:Other mode mode_global;
  let path =
    match desc.val_kind with
    | Val_ivar _ ->
        fatal_error "Illegal name for instance variable"
    | Val_self (_, _, _, cl_num) ->
        let path, _ =
          Env.find_value_by_name (Longident.Lident ("self-" ^ cl_num)) env
        in
        path
    | _ -> path
  in
  (* FIXME is [external (let+)] valid? *)
  assert (kind = Id_value);
  path, desc

and type_function ?in_function loc attrs env (expected_mode : expected_mode)
      ty_expected_explained arg_label ~has_local ~has_poly caselist =
  let { ty = ty_expected; explanation } = ty_expected_explained in
  let alloc_mode = Value_mode.regional_to_global_alloc expected_mode.mode in
  let alloc_mode =
    if expected_mode.exact then
      (* expected_mode.mode is exact *)
      alloc_mode
    else
      (* expected_mode.mode is upper bound *)
      fst (Alloc_mode.newvar_below alloc_mode)
  in
  register_allocation_mode alloc_mode;
  let (loc_fun, ty_fun) =
    match in_function with
    | Some (loc_fun, ty_fun, _) -> (loc_fun, ty_fun)
    | None -> (loc, instance ty_expected)
  in
  let separate = !Clflags.principal || Env.has_local_constraints env in
  if separate then begin_def ();
  let uncurried_function =
    match caselist with
    | [{pc_lhs = _; pc_guard = None; pc_rhs = e}] ->
        is_an_uncurried_function e
    | _ -> false
  in
  let ty_expected' = instance ty_expected in
  let { ty_arg; arg_mode; arg_sort; ty_ret; ret_mode; ret_sort } =
    let force_tpoly =
      (* If [has_poly] is true then we rely on the later call to
         type_pat to enforce the invariant that the parameter type
         be a [Tpoly] node *)
      not has_poly
    in
    try filter_arrow env ty_expected' arg_label ~force_tpoly
    with Filter_arrow_failed err ->
      let err =
        error_of_filter_arrow_failure ~explanation in_function ty_fun err
      in
      raise (Error(loc_fun, env, err))
  in
  if has_local then
    eqmode ~loc ~env arg_mode Alloc_mode.local
      (Param_mode_mismatch ty_expected');
  if separate then begin
    end_def ();
    generalize_structure ty_arg;
    generalize_structure ty_ret
  end;
  if not has_poly && not (tpoly_is_mono ty_arg) && !Clflags.principal
       && get_level ty_arg < Btype.generic_level then begin
    let snap = Btype.snapshot () in
    let really_poly =
      try
        unify env (newmono (newvar (Layout.any ~why:Dummy_layout))) ty_arg;
        false
      with Unify _ -> true
    in
    Btype.backtrack snap;
    if really_poly then
      Location.prerr_warning loc
        (Warnings.Not_principal "this higher-rank function");
  end;
  let env, region_locked =
    match in_function with
    | Some (_, _, region_locked) -> env, region_locked
    | None ->
      let region_locked = not (is_local_returning_function caselist) in
      let env =
        Env.add_lock
          ?escaping_context:expected_mode.escaping_context
          alloc_mode
          env
      in
      let env =
        if region_locked then Env.add_region_lock env
        else env
      in
      env, region_locked
  in
  let arg_value_mode = Value_mode.of_alloc arg_mode in
  let arg_value_mode =
    if region_locked then Value_mode.local_to_regional arg_value_mode
    else arg_value_mode
  in
  let cases_expected_mode, curry =
    if uncurried_function then begin
      (* no need to check mode crossing in this case*)
      (* because ty_res always a function *)
      let inner_alloc_mode, _ = Alloc_mode.newvar_below ret_mode in
      begin match Alloc_mode.submode arg_mode inner_alloc_mode with
      | Ok () -> ()
      | Error () ->
        raise (Error(loc_fun, env, Uncurried_function_escapes))
      end;
      begin match Alloc_mode.submode alloc_mode inner_alloc_mode with
      | Ok () -> ()
      | Error () ->
        raise (Error(loc_fun, env, Uncurried_function_escapes))
      end;
      mode_exact (Value_mode.of_alloc inner_alloc_mode),
      More_args {partial_mode = inner_alloc_mode}
    end
    else begin
      let ret_value_mode = Value_mode.of_alloc ret_mode in
      let ret_value_mode =
        if region_locked then mode_return ret_value_mode
        else begin
          match Alloc_mode.submode Alloc_mode.local ret_mode with
          | Ok () -> mode_local
          | Error () -> raise (Error (loc_fun, env, Function_returns_local))
        end
      in
      let ret_value_mode = expect_mode_cross env ty_ret ret_value_mode in
      ret_value_mode,
      Final_arg { partial_mode = Alloc_mode.join [arg_mode; alloc_mode] }
    end
  in
  let in_function =
    if uncurried_function then
      Some (loc_fun, ty_fun, region_locked)
    else
      None
  in
  let ty_arg_mono =
    if has_poly then ty_arg
    else begin
      let ty, vars = tpoly_get_poly ty_arg in
      if vars = [] then ty
      else begin
        begin_def ();
        init_def generic_level;
        let _, ty_arg = instance_poly ~keep_names:true false vars ty in
        end_def ();
        ty_arg
      end
    end
  in
  let cases, partial =
    type_cases Value ?in_function env (simple_pat_mode arg_value_mode)
      cases_expected_mode ty_arg_mono (mk_expected ty_ret) true loc caselist in
  let not_nolabel_function ty =
    let ls, tvar = list_labels env ty in
    List.for_all ((<>) Nolabel) ls && not tvar
  in
  if is_optional arg_label && not_nolabel_function ty_ret then
    Location.prerr_warning (List.hd cases).c_lhs.pat_loc
      Warnings.Unerasable_optional_argument;
  let param = name_cases "param" cases in
  let region = region_locked && not uncurried_function in
  let warnings = Warnings.backup () in
  re {
    exp_desc =
      Texp_function
        { arg_label; param; cases; partial; region; curry; warnings;
          arg_mode; arg_sort; alloc_mode; ret_sort };
    exp_loc = loc; exp_extra = [];
    exp_type =
      instance (newgenty (Tarrow((arg_label,arg_mode,ret_mode),
                                 ty_arg, ty_ret, commu_ok)));
    exp_attributes = attrs;
    exp_env = env }


and type_label_access env srecord usage lid =
  if !Clflags.principal then begin_def ();
  let mode = Value_mode.newvar () in
  let record = type_exp ~recarg:Allowed env (mode_default mode) srecord in
  if !Clflags.principal then begin
    end_def ();
    generalize_structure record.exp_type
  end;
  let ty_exp = record.exp_type in
  let expected_type =
    match extract_concrete_record env ty_exp with
    | Record_type(p0, p, _, _) ->
        Some(p0, p, is_principal ty_exp)
    | Maybe_a_record_type -> None
    | Not_a_record_type ->
        let error = Expr_not_a_record_type ty_exp in
        raise (Error (record.exp_loc, env, error))
  in
  let labels = Env.lookup_all_labels ~loc:lid.loc usage lid.txt env in
  let label =
    wrap_disambiguate "This expression has" (mk_expected ty_exp)
      (Label.disambiguate usage lid env expected_type) labels in
  (record, mode, label, expected_type)

(* Typing format strings for printing or reading.
   These formats are used by functions in modules Printf, Format, and Scanf.
   (Handling of * modifiers contributed by Thorsten Ohl.) *)

and type_format loc str env =
  let loc = Location.ghostify loc in
  try
    CamlinternalFormatBasics.(CamlinternalFormat.(
      let mk_exp_loc pexp_desc = {
        pexp_desc = pexp_desc;
        pexp_loc = loc;
        pexp_loc_stack = [];
        pexp_attributes = [];
      } and mk_lid_loc lid = {
        txt = lid;
        loc = loc;
      } in
      let mk_constr name args =
        let lid = Longident.(Ldot(Lident "CamlinternalFormatBasics", name)) in
        let arg = match args with
          | []          -> None
          | [ e ]       -> Some e
          | _ :: _ :: _ -> Some (mk_exp_loc (Pexp_tuple args)) in
        mk_exp_loc (Pexp_construct (mk_lid_loc lid, arg)) in
      let mk_cst cst = mk_exp_loc (Pexp_constant cst) in
      let mk_int n = mk_cst (Pconst_integer (Int.to_string n, None))
      and mk_string str = mk_cst (Pconst_string (str, loc, None))
      and mk_char chr = mk_cst (Pconst_char chr) in
      let rec mk_formatting_lit fmting = match fmting with
        | Close_box ->
          mk_constr "Close_box" []
        | Close_tag ->
          mk_constr "Close_tag" []
        | Break (org, ns, ni) ->
          mk_constr "Break" [ mk_string org; mk_int ns; mk_int ni ]
        | FFlush ->
          mk_constr "FFlush" []
        | Force_newline ->
          mk_constr "Force_newline" []
        | Flush_newline ->
          mk_constr "Flush_newline" []
        | Magic_size (org, sz) ->
          mk_constr "Magic_size" [ mk_string org; mk_int sz ]
        | Escaped_at ->
          mk_constr "Escaped_at" []
        | Escaped_percent ->
          mk_constr "Escaped_percent" []
        | Scan_indic c ->
          mk_constr "Scan_indic" [ mk_char c ]
      and mk_formatting_gen : type a b c d e f .
          (a, b, c, d, e, f) formatting_gen -> Parsetree.expression =
        fun fmting -> match fmting with
        | Open_tag (Format (fmt', str')) ->
          mk_constr "Open_tag" [ mk_format fmt' str' ]
        | Open_box (Format (fmt', str')) ->
          mk_constr "Open_box" [ mk_format fmt' str' ]
      and mk_format : type a b c d e f .
          (a, b, c, d, e, f) CamlinternalFormatBasics.fmt -> string ->
          Parsetree.expression = fun fmt str ->
        mk_constr "Format" [ mk_fmt fmt; mk_string str ]
      and mk_side side = match side with
        | Left  -> mk_constr "Left"  []
        | Right -> mk_constr "Right" []
        | Zeros -> mk_constr "Zeros" []
      and mk_iconv iconv = match iconv with
        | Int_d  -> mk_constr "Int_d"  [] | Int_pd -> mk_constr "Int_pd" []
        | Int_sd -> mk_constr "Int_sd" [] | Int_i  -> mk_constr "Int_i"  []
        | Int_pi -> mk_constr "Int_pi" [] | Int_si -> mk_constr "Int_si" []
        | Int_x  -> mk_constr "Int_x"  [] | Int_Cx -> mk_constr "Int_Cx" []
        | Int_X  -> mk_constr "Int_X"  [] | Int_CX -> mk_constr "Int_CX" []
        | Int_o  -> mk_constr "Int_o"  [] | Int_Co -> mk_constr "Int_Co" []
        | Int_u  -> mk_constr "Int_u"  [] | Int_Cd -> mk_constr "Int_Cd" []
        | Int_Ci -> mk_constr "Int_Ci" [] | Int_Cu -> mk_constr "Int_Cu" []
      and mk_fconv fconv =
        let flag = match fst fconv with
        | Float_flag_ -> mk_constr "Float_flag_" []
        | Float_flag_p -> mk_constr "Float_flag_p" []
        | Float_flag_s -> mk_constr "Float_flag_s" [] in
        let kind = match snd fconv with
        | Float_f  -> mk_constr "Float_f"  []
        | Float_e  -> mk_constr "Float_e"  []
        | Float_E  -> mk_constr "Float_E"  []
        | Float_g  -> mk_constr "Float_g"  []
        | Float_G  -> mk_constr "Float_G"  []
        | Float_h  -> mk_constr "Float_h"  []
        | Float_H  -> mk_constr "Float_H"  []
        | Float_F  -> mk_constr "Float_F"  []
        | Float_CF -> mk_constr "Float_CF" [] in
        mk_exp_loc (Pexp_tuple [flag; kind])
      and mk_counter cnt = match cnt with
        | Line_counter  -> mk_constr "Line_counter"  []
        | Char_counter  -> mk_constr "Char_counter"  []
        | Token_counter -> mk_constr "Token_counter" []
      and mk_int_opt n_opt = match n_opt with
        | None ->
          let lid_loc = mk_lid_loc (Longident.Lident "None") in
          mk_exp_loc (Pexp_construct (lid_loc, None))
        | Some n ->
          let lid_loc = mk_lid_loc (Longident.Lident "Some") in
          mk_exp_loc (Pexp_construct (lid_loc, Some (mk_int n)))
      and mk_fmtty : type a b c d e f g h i j k l .
          (a, b, c, d, e, f, g, h, i, j, k, l) fmtty_rel -> Parsetree.expression
          =
      fun fmtty -> match fmtty with
        | Char_ty rest      -> mk_constr "Char_ty"      [ mk_fmtty rest ]
        | String_ty rest    -> mk_constr "String_ty"    [ mk_fmtty rest ]
        | Int_ty rest       -> mk_constr "Int_ty"       [ mk_fmtty rest ]
        | Int32_ty rest     -> mk_constr "Int32_ty"     [ mk_fmtty rest ]
        | Nativeint_ty rest -> mk_constr "Nativeint_ty" [ mk_fmtty rest ]
        | Int64_ty rest     -> mk_constr "Int64_ty"     [ mk_fmtty rest ]
        | Float_ty rest     -> mk_constr "Float_ty"     [ mk_fmtty rest ]
        | Bool_ty rest      -> mk_constr "Bool_ty"      [ mk_fmtty rest ]
        | Alpha_ty rest     -> mk_constr "Alpha_ty"     [ mk_fmtty rest ]
        | Theta_ty rest     -> mk_constr "Theta_ty"     [ mk_fmtty rest ]
        | Any_ty rest       -> mk_constr "Any_ty"       [ mk_fmtty rest ]
        | Reader_ty rest    -> mk_constr "Reader_ty"    [ mk_fmtty rest ]
        | Ignored_reader_ty rest ->
          mk_constr "Ignored_reader_ty" [ mk_fmtty rest ]
        | Format_arg_ty (sub_fmtty, rest) ->
          mk_constr "Format_arg_ty" [ mk_fmtty sub_fmtty; mk_fmtty rest ]
        | Format_subst_ty (sub_fmtty1, sub_fmtty2, rest) ->
          mk_constr "Format_subst_ty"
            [ mk_fmtty sub_fmtty1; mk_fmtty sub_fmtty2; mk_fmtty rest ]
        | End_of_fmtty -> mk_constr "End_of_fmtty" []
      and mk_ignored : type a b c d e f .
          (a, b, c, d, e, f) ignored -> Parsetree.expression =
      fun ign -> match ign with
        | Ignored_char ->
          mk_constr "Ignored_char" []
        | Ignored_caml_char ->
          mk_constr "Ignored_caml_char" []
        | Ignored_string pad_opt ->
          mk_constr "Ignored_string" [ mk_int_opt pad_opt ]
        | Ignored_caml_string pad_opt ->
          mk_constr "Ignored_caml_string" [ mk_int_opt pad_opt ]
        | Ignored_int (iconv, pad_opt) ->
          mk_constr "Ignored_int" [ mk_iconv iconv; mk_int_opt pad_opt ]
        | Ignored_int32 (iconv, pad_opt) ->
          mk_constr "Ignored_int32" [ mk_iconv iconv; mk_int_opt pad_opt ]
        | Ignored_nativeint (iconv, pad_opt) ->
          mk_constr "Ignored_nativeint" [ mk_iconv iconv; mk_int_opt pad_opt ]
        | Ignored_int64 (iconv, pad_opt) ->
          mk_constr "Ignored_int64" [ mk_iconv iconv; mk_int_opt pad_opt ]
        | Ignored_float (pad_opt, prec_opt) ->
          mk_constr "Ignored_float" [ mk_int_opt pad_opt; mk_int_opt prec_opt ]
        | Ignored_bool pad_opt ->
          mk_constr "Ignored_bool" [ mk_int_opt pad_opt ]
        | Ignored_format_arg (pad_opt, fmtty) ->
          mk_constr "Ignored_format_arg" [ mk_int_opt pad_opt; mk_fmtty fmtty ]
        | Ignored_format_subst (pad_opt, fmtty) ->
          mk_constr "Ignored_format_subst" [
            mk_int_opt pad_opt; mk_fmtty fmtty ]
        | Ignored_reader ->
          mk_constr "Ignored_reader" []
        | Ignored_scan_char_set (width_opt, char_set) ->
          mk_constr "Ignored_scan_char_set" [
            mk_int_opt width_opt; mk_string char_set ]
        | Ignored_scan_get_counter counter ->
          mk_constr "Ignored_scan_get_counter" [
            mk_counter counter
          ]
        | Ignored_scan_next_char ->
          mk_constr "Ignored_scan_next_char" []
      and mk_padding : type x y . (x, y) padding -> Parsetree.expression =
      fun pad -> match pad with
        | No_padding         -> mk_constr "No_padding" []
        | Lit_padding (s, w) -> mk_constr "Lit_padding" [ mk_side s; mk_int w ]
        | Arg_padding s      -> mk_constr "Arg_padding" [ mk_side s ]
      and mk_precision : type x y . (x, y) precision -> Parsetree.expression =
      fun prec -> match prec with
        | No_precision    -> mk_constr "No_precision" []
        | Lit_precision w -> mk_constr "Lit_precision" [ mk_int w ]
        | Arg_precision   -> mk_constr "Arg_precision" []
      and mk_fmt : type a b c d e f .
          (a, b, c, d, e, f) fmt -> Parsetree.expression =
      fun fmt -> match fmt with
        | Char rest ->
          mk_constr "Char" [ mk_fmt rest ]
        | Caml_char rest ->
          mk_constr "Caml_char" [ mk_fmt rest ]
        | String (pad, rest) ->
          mk_constr "String" [ mk_padding pad; mk_fmt rest ]
        | Caml_string (pad, rest) ->
          mk_constr "Caml_string" [ mk_padding pad; mk_fmt rest ]
        | Int (iconv, pad, prec, rest) ->
          mk_constr "Int" [
            mk_iconv iconv; mk_padding pad; mk_precision prec; mk_fmt rest ]
        | Int32 (iconv, pad, prec, rest) ->
          mk_constr "Int32" [
            mk_iconv iconv; mk_padding pad; mk_precision prec; mk_fmt rest ]
        | Nativeint (iconv, pad, prec, rest) ->
          mk_constr "Nativeint" [
            mk_iconv iconv; mk_padding pad; mk_precision prec; mk_fmt rest ]
        | Int64 (iconv, pad, prec, rest) ->
          mk_constr "Int64" [
            mk_iconv iconv; mk_padding pad; mk_precision prec; mk_fmt rest ]
        | Float (fconv, pad, prec, rest) ->
          mk_constr "Float" [
            mk_fconv fconv; mk_padding pad; mk_precision prec; mk_fmt rest ]
        | Bool (pad, rest) ->
          mk_constr "Bool" [ mk_padding pad; mk_fmt rest ]
        | Flush rest ->
          mk_constr "Flush" [ mk_fmt rest ]
        | String_literal (s, rest) ->
          mk_constr "String_literal" [ mk_string s; mk_fmt rest ]
        | Char_literal (c, rest) ->
          mk_constr "Char_literal" [ mk_char c; mk_fmt rest ]
        | Format_arg (pad_opt, fmtty, rest) ->
          mk_constr "Format_arg" [
            mk_int_opt pad_opt; mk_fmtty fmtty; mk_fmt rest ]
        | Format_subst (pad_opt, fmtty, rest) ->
          mk_constr "Format_subst" [
            mk_int_opt pad_opt; mk_fmtty fmtty; mk_fmt rest ]
        | Alpha rest ->
          mk_constr "Alpha" [ mk_fmt rest ]
        | Theta rest ->
          mk_constr "Theta" [ mk_fmt rest ]
        | Formatting_lit (fmting, rest) ->
          mk_constr "Formatting_lit" [ mk_formatting_lit fmting; mk_fmt rest ]
        | Formatting_gen (fmting, rest) ->
          mk_constr "Formatting_gen" [ mk_formatting_gen fmting; mk_fmt rest ]
        | Reader rest ->
          mk_constr "Reader" [ mk_fmt rest ]
        | Scan_char_set (width_opt, char_set, rest) ->
          mk_constr "Scan_char_set" [
            mk_int_opt width_opt; mk_string char_set; mk_fmt rest ]
        | Scan_get_counter (cnt, rest) ->
          mk_constr "Scan_get_counter" [ mk_counter cnt; mk_fmt rest ]
        | Scan_next_char rest ->
          mk_constr "Scan_next_char" [ mk_fmt rest ]
        | Ignored_param (ign, rest) ->
          mk_constr "Ignored_param" [ mk_ignored ign; mk_fmt rest ]
        | End_of_format ->
          mk_constr "End_of_format" []
        | Custom _ ->
          (* Custom formatters have no syntax so they will never appear
             in formats parsed from strings. *)
          assert false
      in
      let legacy_behavior = not !Clflags.strict_formats in
      let Fmt_EBB fmt = fmt_ebb_of_string ~legacy_behavior str in
      mk_constr "Format" [ mk_fmt fmt; mk_string str ]
    ))
  with Failure msg ->
    raise (Error (loc, env, Invalid_format msg))

and type_label_exp create env (expected_mode : expected_mode) loc ty_expected
          (lid, label, sarg) =
  (* Here also ty_expected may be at generic_level *)
  begin_def ();
  let separate = !Clflags.principal || Env.has_local_constraints env in
  if separate then (begin_def (); begin_def ());
  let (vars, ty_arg, ty_res) = instance_label true label in
  if separate then begin
    end_def ();
    (* Generalize label information *)
    generalize_structure ty_arg;
    generalize_structure ty_res
  end;
  begin try
    unify env (instance ty_res) (instance ty_expected)
  with Unify err ->
    raise (Error(lid.loc, env, Label_mismatch(lid.txt, err)))
  end;
  (* Instantiate so that we can generalize internal nodes *)
  let ty_arg = instance ty_arg in
  if separate then begin
    end_def ();
    (* Generalize information merged from ty_expected *)
    generalize_structure ty_arg
  end;
  if label.lbl_private = Private then
    if create then
      raise (Error(loc, env, Private_type ty_expected))
    else
      raise (Error(lid.loc, env, Private_label(lid.txt, ty_expected)));
  let arg =
    let snap = if vars = [] then None else Some (Btype.snapshot ()) in
    let rmode =
      match label.lbl_repres with
      | Record_unboxed | Record_inlined (_, Variant_unboxed) ->
        expected_mode
      | _ -> mode_subcomponent expected_mode
    in
    let arg_mode =
      match label.lbl_global with
      | Global ->
         mode_global
      | Unrestricted ->
         rmode
    in
    let arg =
      type_argument env arg_mode sarg ty_arg (instance ty_arg)
    in
    end_def ();
    try
      if (vars = []) then arg
      else begin
        if maybe_expansive arg then
          lower_contravariant env arg.exp_type;
        generalize_and_check_univars env "field value" arg label.lbl_arg vars;
        {arg with exp_type = instance arg.exp_type}
      end
    with exn when maybe_expansive arg -> try
      (* Try to retype without propagating ty_arg, cf PR#4862 *)
      Option.iter Btype.backtrack snap;
      begin_def ();
      let arg = type_exp env arg_mode sarg in
      end_def ();
      lower_contravariant env arg.exp_type;
      begin_def ();
      let arg = {arg with exp_type = instance arg.exp_type} in
      unify_exp env arg (instance ty_arg);
      end_def ();
      generalize_and_check_univars env "field value" arg label.lbl_arg vars;
      {arg with exp_type = instance arg.exp_type}
    with Error (_, _, Less_general _) as e -> raise e
    | _ -> raise exn    (* In case of failure return the first error *)
  in
  (lid, label, arg)

and type_argument ?explanation ?recarg env (mode : expected_mode) sarg
      ty_expected' ty_expected =
  (* ty_expected' may be generic *)
  let no_labels ty =
    let ls, tvar = list_labels env ty in
    not tvar && List.for_all ((=) Nolabel) ls
  in
  let inferred = is_inferred sarg in
  let rec loosen_ret_modes ty' ty =
    let expty = expand_head env ty in
    let expty' = expand_head env ty' in
    let lv = get_level expty in
    let lv' = get_level expty' in
    match get_desc expty', get_desc expty with
    | Tarrow((l, marg, mret), ty_arg', ty_res', _),
      Tarrow(_, ty_arg,  ty_res,  _)
      when lv' = generic_level || not !Clflags.principal ->
      let ty_res', ty_res, changed = loosen_ret_modes ty_res' ty_res in
      let mret, changed' = Alloc_mode.newvar_below mret in
      if changed || changed' then
        newty2 ~level:lv' (Tarrow((l, marg, mret), ty_arg', ty_res', commu_ok)),
        newty2 ~level:lv  (Tarrow((l, marg, mret), ty_arg,  ty_res,  commu_ok)),
        true
      else
        ty', ty, false
    | _ ->
      ty', ty, false
  in
  let ty_expected', ty_expected =
    if inferred then
      (* Do not expand local constraints unnecessarily (PR#10277) *)
      let snap =
        if Env.has_local_constraints env
        then Some (Btype.snapshot ())
        else None
      in
      let t', t, changed = loosen_ret_modes ty_expected' ty_expected in
      if not changed then Option.iter Btype.backtrack snap;
      t', t
    else
      ty_expected', ty_expected
  in
  let may_coerce =
    if not inferred then None else
    let work () =
      let te = expand_head env ty_expected' in
      match get_desc te with
        Tarrow((Nolabel,_,_),_,ty_res0,_) ->
          Some (no_labels ty_res0, get_level te)
      | _ -> None
    in
    (* Need to be careful not to expand local constraints here *)
    if Env.has_local_constraints env then
      let snap = Btype.snapshot () in
      try_finally ~always:(fun () -> Btype.backtrack snap) work
    else work ()
  in
  match may_coerce with
    Some (safe_expect, lv) ->
      (* apply optional arguments when expected type is "" *)
      (* we must be very careful about not breaking the semantics *)
      if !Clflags.principal then begin_def ();
      let exp_mode = Value_mode.newvar_below mode.mode in
      let texp = type_exp env {mode with mode = exp_mode} sarg in
      if !Clflags.principal then begin
        end_def ();
        generalize_structure texp.exp_type
      end;
      let rec make_args args ty_fun =
        match get_desc (expand_head env ty_fun) with
        | Tarrow ((l,_marg,_mret),ty_arg,ty_fun,_) when is_optional l ->
            let ty =
              option_none env (instance (tpoly_get_mono ty_arg))
                sarg.pexp_loc
            in
            (* CR layouts v5: change value assumption below when we allow
               non-values in structures. *)
            make_args ((l, Arg (ty, Sort.value)) :: args) ty_fun
        | Tarrow ((l,_,_),_,ty_res',_) when l = Nolabel || !Clflags.classic ->
            List.rev args, ty_fun, no_labels ty_res'
        | Tvar _ ->  List.rev args, ty_fun, false
        |  _ -> [], texp.exp_type, false
      in
      (* If make_args ends in Tvar, then simple_res is false, no_labels *)
      let args, ty_fun', simple_res = make_args [] texp.exp_type
      and texp = {texp with exp_type = instance texp.exp_type} in
      if not (simple_res || safe_expect) then begin
        unify_exp env texp ty_expected;
        texp
      end else begin
      let warn = !Clflags.principal &&
        (lv <> generic_level || get_level ty_fun' <> generic_level)
      and ty_fun = instance ty_fun' in
      let marg, ty_arg, mret, ty_res =
        match get_desc (expand_head env ty_expected') with
          Tarrow((Nolabel,marg,mret),ty_arg,ty_res,_) ->
           marg, ty_arg, mret, ty_res
        | _ -> assert false
      in
      unify_exp env {texp with exp_type = ty_fun} ty_expected;
      if args = [] then texp else begin
      (* In this case, we're allocating a new closure, so [sarg] needs
         to be valid at [mode_subcomponent mode], not just [mode] *)
      let alloc_mode = register_allocation mode in
      submode ~loc:sarg.pexp_loc ~env ~reason:Other
        exp_mode (mode_subcomponent mode);
      (* eta-expand to avoid side effects *)
      let var_pair ~mode name ty =
        let id = Ident.create_local name in
        let desc =
          { val_type = ty; val_kind = Val_reg;
            val_attributes = [];
            val_loc = Location.none;
            val_uid = Uid.mk ~current_unit:(Env.get_unit_name ());
          }
        in
        let exp_env = Env.add_value ~mode id desc env in
        {pat_desc = Tpat_var (id, mknoloc name, mode); pat_type = ty;pat_extra=[];
         pat_attributes = [];
         pat_loc = Location.none; pat_env = env},
        {exp_type = ty; exp_loc = Location.none; exp_env = exp_env;
         exp_extra = []; exp_attributes = [];
         exp_desc =
         Texp_ident(Path.Pident id, mknoloc (Longident.Lident name),
                    desc, Id_value)}
      in
      let eta_mode = Value_mode.local_to_regional (Value_mode.of_alloc marg) in
      let eta_pat, eta_var = var_pair ~mode:eta_mode "eta" ty_arg in
      (* CR layouts v10: When we add abstract layouts, the eta expansion here
         becomes impossible in some cases - we'll need better errors.  For test
         cases, look toward the end of
         typing-layouts-missing-cmi/function_arg.ml *)
      let type_sort ~why ty =
        match type_sort ~why env ty with
        | Ok sort -> sort
        | Error err ->
          raise(Error(sarg.pexp_loc, env, Function_type_not_rep (ty, err)))
      in
      let arg_sort = type_sort ~why:Function_argument ty_arg in
      let ret_sort = type_sort ~why:Function_result ty_res in
      let func texp =
        let ret_mode = Value_mode.of_alloc mret in
        let e =
          {texp with exp_type = ty_res; exp_desc =
           Texp_apply
             (texp,
              args @ [Nolabel, Arg (eta_var, arg_sort)], Nontail,
              Value_mode.regional_to_global_alloc ret_mode)}
        in
        let cases = [case eta_pat e] in
        let param = name_cases "param" cases in
        let partial_mode =
          Alloc_mode.join [marg; Value_mode.regional_to_global_alloc mode.mode]
        in
        let curry = Final_arg {partial_mode} in
        { texp with exp_type = ty_fun;
            exp_desc = Texp_function { arg_label = Nolabel; param; cases;
                                       partial = Total; region = false; curry;
                                       warnings = Warnings.backup ();
                                       arg_mode = marg; arg_sort; ret_sort;
                                       alloc_mode } }
      in
      Location.prerr_warning texp.exp_loc
        (Warnings.Eliminated_optional_arguments
           (List.map (fun (l, _) -> Printtyp.string_of_label l) args));
      if warn then Location.prerr_warning texp.exp_loc
          (Warnings.Non_principal_labels "eliminated optional argument");
      (* let-expand to have side effects *)
      let let_pat, let_var = var_pair ~mode:exp_mode "arg" texp.exp_type in
      (* CR layouts v2: `vb_sort=Sort.value` below to change when we allow
         non-value function arguments. *)
      re { texp with exp_type = ty_fun;
             exp_desc =
               Texp_let (Nonrecursive,
<<<<<<< HEAD
                         [{vb_pat=let_pat; vb_expr=texp; vb_sort=Sort.value;
=======
                         [{vb_pat=let_pat; vb_expr=texp; vb_sort=arg_sort;
>>>>>>> 9289e84a
                           vb_attributes=[]; vb_loc=Location.none;
                          }],
                         func let_var) }
      end
      end
  | None ->
      let mode = expect_mode_cross env ty_expected' mode in
      let texp = type_expect ?recarg env mode sarg
        (mk_expected ?explanation ty_expected') in
      unify_exp env texp ty_expected;
      texp

and type_apply_arg env ~app_loc ~funct ~index ~position ~partial_app (lbl, arg) =
  match arg with
  | Arg (Unknown_arg { sarg; ty_arg_mono; mode_arg; sort_arg }) ->
      let mode, _ = Alloc_mode.newvar_below mode_arg in
      let expected_mode =
        mode_argument ~funct ~index ~position ~partial_app mode in
      let arg =
        type_expect env expected_mode sarg (mk_expected ty_arg_mono)
      in
      if is_optional lbl then
        (* CR layouts v5: relax value requirement *)
        unify_exp env arg
          (type_option(newvar (Layout.value ~why:Type_argument)));
<<<<<<< HEAD
      (lbl, Arg (arg, expected_mode.mode))
=======
      (lbl, Arg (arg, expected_mode.mode, sort_arg))
>>>>>>> 9289e84a
  | Arg (Known_arg { sarg; ty_arg; ty_arg0;
                     mode_arg; wrapped_in_some; sort_arg }) ->
      let mode, _ = Alloc_mode.newvar_below mode_arg in
      let expected_mode =
        mode_argument ~funct ~index ~position ~partial_app mode in
      let ty_arg', vars = tpoly_get_poly ty_arg in
      let arg =
        if vars = [] then begin
          let ty_arg0' = tpoly_get_mono ty_arg0 in
          if wrapped_in_some then begin
            option_some env
              (type_argument env (mode_subcomponent expected_mode) sarg
                 (extract_option_type env ty_arg')
                 (extract_option_type env ty_arg0'))
              expected_mode.mode
          end else begin
            type_argument env expected_mode sarg ty_arg' ty_arg0'
          end
        end else begin
          if !Clflags.principal
             && get_level ty_arg < Btype.generic_level then begin
            let snap = Btype.snapshot () in
            let really_poly =
              try
                unify env (newmono (newvar (Layout.any ~why:Dummy_layout)))
                  ty_arg;
                false
              with Unify _ -> true
            in
            Btype.backtrack snap;
            if really_poly then
              Location.prerr_warning app_loc
                (Warnings.Not_principal "applying a higher-rank function here");
          end;
          begin_def ();
          let separate =
            !Clflags.principal || Env.has_local_constraints env
          in
          if separate then begin_def ();
          let vars, ty_arg' = instance_poly false vars ty_arg' in
          if separate then begin
            end_def ();
            generalize_structure ty_arg';
          end;
          let (ty_arg0', vars0) = tpoly_get_poly ty_arg0 in
          let vars0, ty_arg0' = instance_poly false vars0 ty_arg0' in
          List.iter2 (fun ty ty' -> unify_var env ty ty') vars vars0;
          let arg =
            type_argument env expected_mode sarg ty_arg' ty_arg0'
          in
          end_def ();
          if maybe_expansive arg then
            lower_contravariant env arg.exp_type;
          generalize_and_check_univars env "argument" arg ty_arg vars;
          {arg with exp_type = instance arg.exp_type}
        end
      in
      (lbl, Arg (arg, expected_mode.mode, sort_arg))
  | Arg (Eliminated_optional_arg { ty_arg; sort_arg; _ }) ->
      let arg = option_none env (instance ty_arg) Location.none in
      (lbl, Arg (arg, Value_mode.global, sort_arg))
  | Omitted _ as arg -> (lbl, arg)

and type_application env app_loc expected_mode pm
      funct funct_mode sargs ret_tvar =
  let is_ignore funct =
    is_prim ~name:"%ignore" funct &&
    (try ignore (filter_arrow_mono env (instance funct.exp_type) Nolabel); true
     with Filter_arrow_mono_failed -> false)
  in
  match sargs with
  | (* Special case for ignore: avoid discarding warning *)
    [Nolabel, sarg] when is_ignore funct ->
      if !Clflags.principal then begin_def () ;
      let {ty_arg; arg_mode; arg_sort; ty_ret; ret_mode} =
        filter_arrow_mono env (instance funct.exp_type) Nolabel
      in
      if !Clflags.principal then begin
        end_def ();
        generalize_structure ty_ret
      end;
<<<<<<< HEAD
      let ap_mode = mres in
=======
      let ap_mode = ret_mode in
>>>>>>> 9289e84a
      let mode_res =
        mode_cross_to_global env ty_ret (Value_mode.of_alloc ret_mode)
      in
      submode ~loc:app_loc ~env ~reason:Other
        mode_res expected_mode;
      let arg_mode =
        mode_argument ~funct ~index:0 ~position:(pm.apply_position)
          ~partial_app:false arg_mode
      in
      let exp = type_expect env arg_mode sarg (mk_expected ty_arg) in
      check_partial_application ~statement:false exp;
<<<<<<< HEAD
      ([Nolabel, Arg exp], ty_res, ap_mode, position)
=======
      ([Nolabel, Arg (exp, arg_sort)], ty_ret, ap_mode, pm)
>>>>>>> 9289e84a
  | _ ->
      let ty = funct.exp_type in
      let ignore_labels =
        !Clflags.classic ||
        begin
          let ls, tvar = list_labels env funct.exp_type in
          not tvar &&
          let labels = List.filter (fun l -> not (is_optional l)) ls in
          List.length labels = List.length sargs &&
          List.for_all (fun (l,_) -> l = Nolabel) sargs &&
          List.exists (fun l -> l <> Nolabel) labels &&
          (Location.prerr_warning
             funct.exp_loc
             (Warnings.Labels_omitted
                (List.map Printtyp.string_of_label
                          (List.filter ((<>) Nolabel) labels)));
           true)
        end
      in
      if !Clflags.principal then begin_def () ;
      let ty_ret, mode_ret, untyped_args =
        collect_apply_args env funct ignore_labels ty (instance ty)
          (Value_mode.regional_to_local_alloc funct_mode) sargs ret_tvar
      in
      let partial_app = is_partial_apply untyped_args in
      let pm = if partial_app then position_and_mode_default else pm in
      let args =
        List.mapi (fun index arg ->
            type_apply_arg env ~app_loc ~funct ~index
              ~position:(pm.apply_position) ~partial_app arg)
          untyped_args
      in
      let ty_ret, mode_ret, args =
        type_omitted_parameters expected_mode env ty_ret mode_ret args
      in
      check_local_application_complete ~env ~app_loc untyped_args;
      if !Clflags.principal then begin
        end_def () ;
        generalize_structure ty_ret
      end;
      let ap_mode = mode_ret in
      let mode_ret =
        mode_cross_to_global env ty_ret (Value_mode.of_alloc mode_ret)
      in
      submode ~loc:app_loc ~env ~reason:(Application ty_ret)
        mode_ret expected_mode;
<<<<<<< HEAD
      args, ty_ret, ap_mode, position
=======

      check_tail_call_local_returning app_loc env ap_mode pm;
      args, ty_ret, ap_mode, pm
>>>>>>> 9289e84a

and type_construct env (expected_mode : expected_mode) loc lid sarg
      ty_expected_explained attrs =
  let { ty = ty_expected; explanation } = ty_expected_explained in
  let expected_type =
    match extract_concrete_variant env ty_expected with
    | Variant_type(p0, p,_) ->
        Some(p0, p, is_principal ty_expected)
    | Maybe_a_variant_type -> None
    | Not_a_variant_type ->
        let srt = wrong_kind_sort_of_constructor lid.txt in
        let ctx = Expression explanation in
        let error = Wrong_expected_kind(srt, ctx, ty_expected) in
        raise (Error (loc, env, error))
  in
  let constrs =
    Env.lookup_all_constructors ~loc:lid.loc Env.Positive lid.txt env
  in
  let constr =
    wrap_disambiguate "This variant expression is expected to have"
      ty_expected_explained
      (Constructor.disambiguate Env.Positive lid env expected_type) constrs
  in
  let sargs =
    match sarg with
      None -> []
    | Some {pexp_desc = Pexp_tuple sel} when
        constr.cstr_arity > 1 || Builtin_attributes.explicit_arity attrs
      -> sel
    | Some se -> [se] in
  if List.length sargs <> constr.cstr_arity then
    raise(Error(loc, env, Constructor_arity_mismatch
                            (lid.txt, constr.cstr_arity, List.length sargs)));
  let separate = !Clflags.principal || Env.has_local_constraints env in
  if separate then (begin_def (); begin_def ());
  let (ty_args, ty_res, _) = instance_constructor constr in
  let texp =
    re {
      exp_desc = Texp_construct(lid, constr, [], None);
      exp_loc = loc; exp_extra = [];
      exp_type = ty_res;
      exp_attributes = attrs;
      exp_env = env } in
  if separate then begin
    end_def ();
    generalize_structure ty_res;
    with_explanation explanation (fun () ->
      unify_exp env {texp with exp_type = instance ty_res}
        (instance ty_expected));
    end_def ();
    List.iter (fun (arg, _) -> generalize_structure arg) ty_args;
    generalize_structure ty_res;
  end;
  let ty_args0, ty_res =
    match instance_list (ty_res :: (List.map fst ty_args)) with
      t :: tl -> tl, t
    | _ -> assert false
  in
  let texp = {texp with exp_type = ty_res} in
  if not separate then unify_exp env texp (instance ty_expected);
  let recarg =
    match constr.cstr_inlined with
    | None -> Rejected
    | Some _ ->
      begin match sargs with
      | [{pexp_desc =
            Pexp_ident _ |
            Pexp_record (_, (Some {pexp_desc = Pexp_ident _}| None))}] ->
        Required
      | _ ->
        raise (Error(loc, env, Inlined_record_expected))
      end
  in
  let (argument_mode, alloc_mode) =
    match constr.cstr_repr with
    | Variant_unboxed -> expected_mode, None
    | Variant_boxed _ when constr.cstr_constant -> expected_mode, None
    | Variant_boxed _ | Variant_extensible ->
       mode_subcomponent expected_mode,
       Some (register_allocation expected_mode)
  in
  let args =
    List.map2
      (fun e ((ty, gf),t0) ->
         let argument_mode =
           match gf with
           | Global ->
               mode_global
           | Unrestricted ->
               argument_mode
         in
         type_argument ~recarg env argument_mode e ty t0)
      sargs (List.combine ty_args ty_args0)
  in
  if constr.cstr_private = Private then
    begin match constr.cstr_repr with
    | Variant_extensible ->
        raise(Error(loc, env, Private_constructor (constr, ty_res)))
    | Variant_boxed _ | Variant_unboxed ->
        raise (Error(loc, env, Private_type ty_res));
    end;
  (* NOTE: shouldn't we call "re" on this final expression? -- AF *)
  { texp with
    exp_desc = Texp_construct(lid, constr, args, alloc_mode) }

(* Typing of statements (expressions whose values are discarded) *)

and type_statement ?explanation ?(position=RNontail) env sexp =
  begin_def();
  let exp = type_exp env (mode_local_with_position position) sexp in
  end_def();
<<<<<<< HEAD
  let ty = expand_head env exp.exp_type
  and tv = newvar (Layout.any ~why:Dummy_layout)
  in
=======
  let ty = expand_head env exp.exp_type in
  (* We're requiring the statement to have a representable layout.  But that
     doesn't actually rule out things like "assert false"---we'll just end up
     getting a sort variable for its layout. *)
  (* CR layouts v10: Abstract layouts will introduce cases where we really
     have [any] and can't get a sort here. *)
  let sort = Sort.new_var () in
  let tv = newvar (Layout.of_sort ~why:Statement sort) in
>>>>>>> 9289e84a
  if is_Tvar ty && get_level ty > get_level tv then
    Location.prerr_warning
      (final_subexpression exp).exp_loc
      Warnings.Nonreturning_statement;
  if !Clflags.strict_sequence then
    (* CR layouts v5: when we have unboxed unit, allow it for -strict-sequence *)
    let expected_ty = instance Predef.type_unit in
    with_explanation explanation (fun () ->
      unify_exp env exp expected_ty);
    exp, Sort.value
  else begin
    check_partial_application ~statement:true exp;
    unify_var env tv ty;
    exp, sort
  end

(* Typing of match cases *)
and type_cases
    : type k . k pattern_category ->
           ?in_function:_ -> _ -> _ -> _ -> _ -> _ -> _ -> _ -> Parsetree.case list ->
           k case list * partial
  = fun category ?in_function env pmode emode
        ty_arg ty_res_explained partial_flag loc caselist ->
  (* ty_arg is _fully_ generalized *)
  let { ty = ty_res; explanation } = ty_res_explained in
  let patterns = List.map (fun {pc_lhs=p} -> p) caselist in
  let contains_polyvars = List.exists contains_polymorphic_variant patterns in
  let erase_either = contains_polyvars && contains_variant_either ty_arg in
  let may_contain_gadts = List.exists may_contain_gadts patterns in
  let may_contain_modules = List.exists may_contain_modules patterns in
  let create_inner_level = may_contain_gadts || may_contain_modules in
  let ty_arg =
    if (may_contain_gadts || erase_either) && not !Clflags.principal
    then correct_levels ty_arg else ty_arg
  in
  let rec is_var spat =
    match spat.ppat_desc with
      Ppat_any | Ppat_var _ -> true
    | Ppat_alias (spat, _) -> is_var spat
    | _ -> false in
  let needs_exhaust_check =
    match caselist with
      [{pc_rhs = {pexp_desc = Pexp_unreachable}}] -> true
    | [{pc_lhs}] when is_var pc_lhs -> false
    | _ -> true
  in
  let outer_level = get_current_level () in
  if create_inner_level then begin_def ();
  let lev = get_current_level () in
  let allow_modules =
    if may_contain_modules then begin
      (* The corresponding check for scope escape is done together with the
         check for GADT-induced existentials. *)
      Modules_allowed { scope = lev }
    end else Modules_rejected
  in
  let take_partial_instance =
    if erase_either
    then Some false else None
  in
  begin_def (); (* propagation of the argument *)
  let pattern_force = ref [] in
(*  Format.printf "@[%i %i@ %a@]@." lev (get_current_level())
    Printtyp.raw_type_expr ty_arg; *)
  let half_typed_cases =
    List.map
      (fun ({pc_lhs; pc_guard = _; pc_rhs = _} as case) ->
        if !Clflags.principal then begin_def (); (* propagation of pattern *)
        begin_def ();
        let ty_arg = instance ?partial:take_partial_instance ty_arg in
        end_def ();
        generalize_structure ty_arg;
        let (pat, ext_env, force, pvs, mvs) =
          type_pattern category ~lev ~alloc_mode:pmode env pc_lhs ty_arg
            allow_modules
        in
        pattern_force := force @ !pattern_force;
        let pat =
          if !Clflags.principal then begin
            end_def ();
            iter_pattern_variables_type generalize_structure pvs;
            { pat with pat_type = instance pat.pat_type }
          end else pat
        in
        (* Ensure that no ambivalent pattern type escapes its branch *)
        check_scope_escape pat.pat_loc env outer_level ty_arg;
        { typed_pat = pat;
          pat_type_for_unif = ty_arg;
          untyped_case = case;
          branch_env = ext_env;
          pat_vars = pvs;
          module_vars = mvs;
          contains_gadt = contains_gadt (as_comp_pattern category pat); }
        )
      caselist in
  let patl = List.map (fun { typed_pat; _ } -> typed_pat) half_typed_cases in
  let does_contain_gadt =
    List.exists (fun { contains_gadt; _ } -> contains_gadt) half_typed_cases
  in
  let ty_res, do_copy_types =
    if does_contain_gadt && not !Clflags.principal then
      correct_levels ty_res, Env.make_copy_of_types env
    else ty_res, (fun env -> env)
  in
  (* Unify all cases (delayed to keep it order-free) *)
  let ty_arg' = newvar (Layout.any ~why:Dummy_layout) in
  let unify_pats ty =
    List.iter (fun { typed_pat = pat; pat_type_for_unif = pat_ty; _ } ->
      unify_pat_types pat.pat_loc (ref env) pat_ty ty
    ) half_typed_cases
  in
  unify_pats ty_arg';
  (* Check for polymorphic variants to close *)
  if List.exists has_variants patl then begin
      Parmatch.pressure_variants_in_computation_pattern env
        (List.map (as_comp_pattern category) patl);
      List.iter finalize_variants patl
  end;
  (* `Contaminating' unifications start here *)
  List.iter (fun f -> f()) !pattern_force;
  (* Post-processing and generalization *)
  if take_partial_instance <> None then unify_pats (instance ty_arg);
  List.iter (fun { pat_vars; _ } ->
    iter_pattern_variables_type
      (fun t -> unify_var env (newvar (Layout.any ~why:Dummy_layout)) t)
      pat_vars
  ) half_typed_cases;
  end_def ();
  generalize ty_arg';
  List.iter (fun { pat_vars; _ } ->
    iter_pattern_variables_type generalize pat_vars
  ) half_typed_cases;
  (* type bodies *)
  let in_function = if List.length caselist = 1 then in_function else None in
  let cases =
    List.map
      (fun { typed_pat = pat; branch_env = ext_env;
             pat_vars = pvs; module_vars = mvs;
             untyped_case = {pc_lhs = _; pc_guard; pc_rhs};
             contains_gadt; _ }  ->
        let ext_env =
          if contains_gadt then
            do_copy_types ext_env
          else
            ext_env
        in
        let ext_env =
          add_pattern_variables ext_env pvs
            ~check:(fun s -> Warnings.Unused_var_strict s)
            ~check_as:(fun s -> Warnings.Unused_var s)
        in
        let ext_env = add_module_variables ext_env mvs in
        let ty_res' =
          if !Clflags.principal then begin
            begin_def ();
            let ty = instance ~partial:true ty_res in
            end_def ();
            generalize_structure ty; ty
          end
          else if contains_gadt then
            (* allow propagation from preceding branches *)
            correct_levels ty_res
          else ty_res in
        let guard =
          match pc_guard with
          | None -> None
          | Some scond ->
              Some
                (type_expect ext_env mode_local scond
                   (mk_expected ~explanation:When_guard Predef.type_bool))
        in
        let exp =
          type_expect ?in_function ext_env emode
            pc_rhs (mk_expected ?explanation ty_res')
        in
        {
         c_lhs = pat;
         c_guard = guard;
         c_rhs = {exp with exp_type = instance ty_res'}
        }
      )
      half_typed_cases
  in
  if !Clflags.principal || does_contain_gadt then begin
    let ty_res' = instance ty_res in
    List.iter (fun c -> unify_exp env c.c_rhs ty_res') cases
  end;
  let do_init = may_contain_gadts || needs_exhaust_check in
  let ty_arg_check =
    if do_init then
      (* Hack: use the [Subst] machinery to copy types, even though
         we don't intend on persisting the type to disk.

         We added a new [Duplicate_variables] variant specifically for this
         callsite, but it's still a bit of a hack (e.g. the type IDs produced
         for duplicated nodes are all negative, like they are in cmi files).
      *)
      Subst.type_expr
        (Subst.with_additional_action Duplicate_variables Subst.identity)
        ty_arg'
    else ty_arg'
  in
  let val_cases, exn_cases =
    match category with
      | Value -> (cases : value case list), []
      | Computation -> split_cases env cases in
  if val_cases = [] && exn_cases <> [] then
    raise (Error (loc, env, No_value_clauses));
  let partial =
    if partial_flag then
      check_partial ~lev env ty_arg_check loc val_cases
    else
      Partial
  in
  let unused_check delayed =
    List.iter (fun { typed_pat; branch_env; _ } ->
      check_absent_variant branch_env (as_comp_pattern category typed_pat)
    ) half_typed_cases;
    if delayed then (begin_def (); init_def lev);
    check_unused ~lev env ty_arg_check val_cases ;
    check_unused ~lev env Predef.type_exn exn_cases ;
    if delayed then end_def ();
    Parmatch.check_ambiguous_bindings val_cases ;
    Parmatch.check_ambiguous_bindings exn_cases
  in
  if contains_polyvars then
    add_delayed_check (fun () -> unused_check true)
  else
    (* Check for unused cases, do not delay because of gadts *)
    unused_check false;
  if create_inner_level then begin
    end_def ();
    (* Ensure that existential types do not escape *)
    unify_exp_types loc env (instance ty_res)
      (newvar (Layout.any ~why:Dummy_layout));
  end;
  cases, partial

and type_newtype ~loc ~env ~expected_mode ~rue ~attributes
      name layout_annot_opt sbody =
  let layout =
    Layout.of_annotation_option_default ~context:(Newtype_declaration name)
      ~default:(Layout.value ~why:Univar) layout_annot_opt
  in
  let ty =
    if Typetexp.valid_tyvar_name name then
      newvar ~name layout
    else
      newvar layout
  in
  (* remember original level *)
  begin_def ();
  (* Create a fake abstract type declaration for name. *)
  let decl = new_local_type ~loc layout in
  let scope = create_scope () in
  let (id, new_env) = Env.enter_type ~scope name decl env in

  let body = type_exp new_env expected_mode sbody in
  (* Replace every instance of this type constructor in the resulting
     type. *)
  let seen = Hashtbl.create 8 in
  let rec replace t =
    if Hashtbl.mem seen (get_id t) then ()
    else begin
      Hashtbl.add seen (get_id t) ();
      match get_desc t with
      | Tconstr (Path.Pident id', _, _) when id == id' -> link_type t ty
      | _ -> Btype.iter_type_expr replace t
    end
  in
  let ety = Subst.type_expr Subst.identity body.exp_type in
  replace ety;
  (* back to original level *)
  end_def ();
  (* lower the levels of the result type *)
  (* unify_var env ty ety; *)

  (* non-expansive if the body is non-expansive, so we don't introduce
     any new extra node in the typed AST. *)
  rue { body with exp_loc = loc; exp_type = ety;
        exp_extra =
        (Texp_newtype (name, Option.map Location.get_txt layout_annot_opt),
         loc, attributes) :: body.exp_extra }

(* Typing of let bindings *)

and type_let
    ?(check = fun s -> Warnings.Unused_var s)
    ?(check_strict = fun s -> Warnings.Unused_var_strict s)
    ?(force_global = false)
    existential_context
    env rec_flag spat_sexp_list allow_modules =
  let open Ast_helper in
  begin_def();
  if !Clflags.principal then begin_def ();

  let is_fake_let =
    match spat_sexp_list with
    | [{pvb_expr={pexp_desc=Pexp_match(
           {pexp_desc=Pexp_ident({ txt = Longident.Lident "*opt*"})},_)}}] ->
        true (* the fake let-declaration introduced by fun ?(x = e) -> ... *)
    | _ ->
        false
  in
  let rec sexp_is_fun sexp =
    match Jane_syntax.Expression.of_ast sexp with
    | Some (jexp, _attrs) -> jexp_is_fun jexp
    | None      -> match sexp.pexp_desc with
    | Pexp_fun _ | Pexp_function _ -> true
    | Pexp_constraint (e, _)
    | Pexp_newtype (_, e)
    | Pexp_apply
      ({ pexp_desc = Pexp_extension(
          {txt = "extension.local"|"ocaml.local"|"local"}, PStr []) },
       [Nolabel, e]) -> sexp_is_fun e
    | _ -> false
  and jexp_is_fun : Jane_syntax.Expression.t -> _ = function
    | Jexp_comprehension _
    | Jexp_immutable_array _
<<<<<<< HEAD
    | Jexp_unboxed_constant _ -> false
=======
    | Jexp_layout (Lexp_constant _) -> false
    | Jexp_layout (Lexp_newtype (_, _, e)) -> sexp_is_fun e
>>>>>>> 9289e84a
  in
  let vb_is_fun { pvb_expr = sexp; _ } = sexp_is_fun sexp in
  let entirely_functions = List.for_all vb_is_fun spat_sexp_list in
  let check = if is_fake_let then check_strict else check in
  let rec_mode_var =
    match rec_flag with
    | Recursive when entirely_functions -> Some (Value_mode.newvar ())
    | Recursive -> Some Value_mode.global
    | Nonrecursive -> None
  in
  let spatl =
    List.map
      (fun {pvb_pat=spat; pvb_expr=sexp; pvb_attributes=attrs} ->
         let spat =
           match spat.ppat_desc, sexp.pexp_desc with
           | (Ppat_any | Ppat_constraint _), _ -> spat
           | _, Pexp_coerce (_, _, sty)
           | _, Pexp_constraint (_, sty) when !Clflags.principal ->
               (* propagate type annotation to pattern,
                  to allow it to be generalized in -principal mode *)
               Pat.constraint_
                 ~loc:(Location.ghostify spat.ppat_loc)
                 spat
                 sty
           | _ -> spat
         in
         let pat_mode, exp_mode =
           if force_global
           then simple_pat_mode Value_mode.global, mode_global
           else match rec_mode_var with
           | None -> begin
               match pat_tuple_arity spat with
               | Not_local_tuple | Maybe_local_tuple ->
                   let mode = Value_mode.newvar () in
                   simple_pat_mode mode, mode_default mode
               | Local_tuple arity ->
                   let modes =
                     List.init arity (fun _ -> Value_mode.newvar ())
                   in
                   let mode =
                     Value_mode.regional_to_local (Value_mode.join modes)
                   in
                   tuple_pat_mode mode modes, mode_tuple mode modes
             end
           | Some mode ->
               simple_pat_mode mode, mode_exact mode
         in
         attrs, pat_mode, exp_mode, spat)
      spat_sexp_list in
  let is_recursive = (rec_flag = Recursive) in
  let sorts = List.map (fun _ -> Sort.new_var ()) spatl in
  let nvs =
    List.map (fun s -> newvar (Layout.of_sort ~why:Let_binding s)) sorts
  in
  if is_recursive then begin_def ();
  let (pat_list, new_env, force, pvs, mvs) =
    type_pattern_list Value existential_context env spatl nvs allow_modules
  in
  (* Note [add_module_variables after checking expressions]
     ~~~~~~~~~~~~~~~~~~~~~~~~~~~~~~~~~~~~~~~~~~~~~~~~~~~~~~

     Don't call [add_module_variables] here, because its use of [type_module]
     will fail until after we have type-checked the expression of the let.
     Example: [let m : (module S) = ... in let (module M) = m in ...]
     We learn the signature [S] from the type of [m] in the RHS of the second
     let, and we need that knowledge for [type_module] to succeed. If we
     type-checked expressions before patterns, then we could call
     [add_module_variables] here.
  *)
  let new_env = add_pattern_variables new_env pvs in
  if is_recursive then begin
    end_def ();
    iter_pattern_variables_type generalize pvs
  end;
  let attrs_list = List.map (fun (attrs, _, _, _) -> attrs) spatl in
  (* If recursive, first unify with an approximation of the expression *)
  if is_recursive then
    List.iter2
      (fun (_, pat) binding ->
        let pat =
          match get_desc pat.pat_type with
          | Tpoly (ty, tl) ->
              {pat with pat_type =
               snd (instance_poly ~keep_names:true false tl ty)}
          | _ -> pat
        in
        type_approx env binding.pvb_expr pat.pat_type)
      pat_list spat_sexp_list;
  (* Polymorphic variant processing *)
  List.iter
    (fun (_, pat) ->
      if has_variants pat then begin
        Parmatch.pressure_variants env [pat];
        finalize_variants pat
      end)
    pat_list;
  (* Generalize the structure *)
  let pat_list =
    if !Clflags.principal then begin
      end_def ();
      iter_pattern_variables_type generalize_structure pvs;
      List.map (fun (m, pat) ->
        let ty = pat.pat_type in
        generalize_structure ty;
        m, {pat with pat_type = instance ty}, ty
      ) pat_list
    end else begin
      List.map (fun (m, pat) -> (m, pat, pat.pat_type)) pat_list
    end
  in
  (* Only bind pattern variables after generalizing *)
  List.iter (fun f -> f()) force;
  let exp_env =
    (* See Note [add_module_variables after checking expressions]

       We can't defer type-checking module variables with recursive definitions,
       so things like [let rec (module M) = m in ...] always fail, even if the
       type of [m] is known.
    *)
    if is_recursive then add_module_variables new_env mvs
    else if entirely_functions
    then begin
      (* Add ghost bindings to help detecting missing "rec" keywords.

         We only add those if the body of the definition is obviously a
         function. The rationale is that, in other cases, the hint is probably
         wrong (and the user is using "advanced features" anyway (lazy,
         recursive values...)).

         [pvb_loc] (below) is the location of the first let-binding (in case of
         a let .. and ..), and is where the missing "rec" hint suggests to add a
         "rec" keyword. *)
      match spat_sexp_list with
      | {pvb_loc; _} :: _ -> maybe_add_pattern_variables_ghost pvb_loc env pvs
      | _ -> assert false
    end
    else env in

  let current_slot = ref None in
  let rec_needed = ref false in
  let warn_about_unused_bindings =
    List.exists
      (fun attrs ->
         Builtin_attributes.warning_scope ~ppwarning:false attrs (fun () ->
           Warnings.is_active (check "") || Warnings.is_active (check_strict "")
           || (is_recursive && (Warnings.is_active Warnings.Unused_rec_flag))))
      attrs_list
  in
  let mode_typ_slot_list =
    (* Algorithm to detect unused declarations in recursive bindings:
       - During type checking of the definitions, we capture the 'value_used'
         events on the bound identifiers and record them in a slot corresponding
         to the current definition (!current_slot).
         In effect, this creates a dependency graph between definitions.

       - After type checking the definition (!current_slot = None),
         when one of the bound identifier is effectively used, we trigger
         again all the events recorded in the corresponding slot.
         The effect is to traverse the transitive closure of the graph created
         in the first step.

       We also keep track of whether *all* variables in a given pattern
       are unused. If this is the case, for local declarations, the issued
       warning is 26, not 27.
     *)
    List.map2
      (fun attrs (mode, pat, expected_ty) ->
         Builtin_attributes.warning_scope ~ppwarning:false attrs (fun () ->
           if not warn_about_unused_bindings then mode, expected_ty, None
           else
             let some_used = ref false in
             (* has one of the identifier of this pattern been used? *)
             let slot = ref [] in
             List.iter
               (fun id ->
                  let vd = Env.find_value (Path.Pident id) new_env in
                  (* note: Env.find_value does not trigger the value_used
                           event *)
                  let name = Ident.name id in
                  let used = ref false in
                  if not (name = "" || name.[0] = '_' || name.[0] = '#') then
                    add_delayed_check
                      (fun () ->
                         if not !used then
                           Location.prerr_warning vd.Subst.Lazy.val_loc
                             ((if !some_used then check_strict else check) name)
                      );
                  Env.set_value_used_callback
                    vd
                    (fun () ->
                       match !current_slot with
                       | Some slot ->
                         slot := vd.val_uid :: !slot; rec_needed := true
                       | None ->
                         List.iter Env.mark_value_used (get_ref slot);
                         used := true;
                         some_used := true
                    )
               )
               (Typedtree.pat_bound_idents pat);
             mode, expected_ty, Some slot
         ))
      attrs_list
      pat_list
  in
  let exp_list =
    List.map2
      (fun {pvb_expr=sexp; pvb_attributes; _} (mode, expected_ty, slot) ->
        if is_recursive then current_slot := slot;
        match get_desc expected_ty with
        | Tpoly (ty, tl) ->
            if !Clflags.principal then begin_def ();
            let vars, ty' = instance_poly ~keep_names:true true tl ty in
            if !Clflags.principal then begin
              end_def ();
              generalize_structure ty'
            end;
            let exp =
              Builtin_attributes.warning_scope pvb_attributes (fun () ->
                type_expect exp_env mode sexp (mk_expected ty'))
            in
            exp, Some vars
        | _ ->
            let exp =
              Builtin_attributes.warning_scope pvb_attributes (fun () ->
                type_expect exp_env mode sexp (mk_expected expected_ty))
            in
            exp, None)
      spat_sexp_list mode_typ_slot_list in
  current_slot := None;
  if is_recursive && not !rec_needed then begin
    let {pvb_pat; pvb_attributes} = List.hd spat_sexp_list in
    (* See PR#6677 *)
    Builtin_attributes.warning_scope ~ppwarning:false pvb_attributes
      (fun () ->
         Location.prerr_warning pvb_pat.ppat_loc Warnings.Unused_rec_flag
      )
  end;
  List.iter2
    (fun (_,pat,_) (attrs, exp) ->
       Builtin_attributes.warning_scope ~ppwarning:false attrs
         (fun () ->
            ignore(check_partial env pat.pat_type pat.pat_loc
                     [case pat exp] : Typedtree.partial)
         )
    )
    pat_list
    (List.map2 (fun (attrs, _, _, _) (e, _) -> attrs, e) spatl exp_list);
  let pvs = List.map (fun pv -> { pv with pv_type = instance pv.pv_type}) pvs in
  end_def();
  List.iter2
    (fun (_,pat,_) (exp, _) ->
       if maybe_expansive exp then
         lower_contravariant env pat.pat_type)
    pat_list exp_list;
  iter_pattern_variables_type generalize pvs;
  List.iter2
    (fun (_,_,expected_ty) (exp, vars) ->
       match vars with
       | None ->
         (* We generalize expressions even if they are not bound to a variable
            and do not have an expliclit polymorphic type annotation.  This is
            not needed in general, however those types may be shown by the
            interactive toplevel, for example:
            {[
              let _ = Array.get;;
              - : 'a array -> int -> 'a = <fun>
            ]}
            so we do it anyway. *)
         generalize exp.exp_type
       | Some vars ->
           if maybe_expansive exp then
             lower_contravariant env exp.exp_type;
           generalize_and_check_univars env "definition" exp expected_ty vars)
    pat_list exp_list;
  let l = List.combine pat_list exp_list in
  let l = List.combine sorts l in
  let l =
    List.map2
      (fun (s, ((_,p,_), (e, _))) pvb ->
        {vb_pat=p; vb_expr=e; vb_sort = s; vb_attributes=pvb.pvb_attributes;
         vb_loc=pvb.pvb_loc;
        })
      l spat_sexp_list
  in
  if is_recursive then
    List.iter
      (fun {vb_pat=pat} -> match pat.pat_desc with
           Tpat_var _ -> ()
         | _ -> raise(Error(pat.pat_loc, env, Illegal_letrec_pat)))
      l;
  List.iter (function
      | {vb_pat = {pat_desc = Tpat_any; pat_extra; _}; vb_expr; _} ->
          if not (List.exists (function (Tpat_constraint _, _, _) -> true
                                      | _ -> false) pat_extra) then
            check_partial_application ~statement:false vb_expr
      | _ -> ()) l;
  (* See Note [add_module_variables after checking expressions] *)
  let new_env = add_module_variables new_env mvs in
  (l, new_env)

and type_andops env sarg sands expected_ty =
  let rec loop env let_sarg rev_sands expected_ty =
    match rev_sands with
    | [] ->
        type_expect env mode_global let_sarg
          (mk_expected expected_ty),
        []
    | { pbop_op = sop; pbop_exp = sexp; pbop_loc = loc; _ } :: rest ->
        if !Clflags.principal then begin_def ();
        let op_path, op_desc = type_binding_op_ident env sop in
        let op_type = op_desc.val_type in
        let ty_arg = newvar (Layout.of_new_sort_var ~why:Function_argument) in
        let ty_rest = newvar (Layout.of_new_sort_var ~why:Function_argument) in
<<<<<<< HEAD
        let ty_result = newvar (Layout.of_new_sort_var ~why:Function_result) in
=======
        let op_result_sort = Sort.new_var () in
        let ty_result =
          newvar (Layout.of_sort ~why:Function_result op_result_sort)
        in
>>>>>>> 9289e84a
        let arrow_desc = (Nolabel,Alloc_mode.global,Alloc_mode.global) in
        let ty_rest_fun =
          newty (Tarrow(arrow_desc, newmono ty_arg, ty_result, commu_ok))
        in
        let ty_op =
          newty (Tarrow(arrow_desc, newmono ty_rest, ty_rest_fun, commu_ok))
        in
        begin try
          unify env op_type ty_op
        with Unify err ->
          raise(Error(sop.loc, env, Andop_type_clash(sop.txt, err)))
        end;
        if !Clflags.principal then begin
          end_def ();
          generalize_structure ty_rest;
          generalize_structure ty_arg;
          generalize_structure ty_result
        end;
        let let_arg, rest = loop env let_sarg rest ty_rest in
        let exp =
          type_expect env mode_global sexp (mk_expected ty_arg)
        in
        begin try
          unify env (instance ty_result) (instance expected_ty)
        with Unify err ->
          raise(Error(loc, env, Bindings_type_clash(err)))
        end;
        let andop =
          { bop_op_name = sop;
            bop_op_path = op_path;
            bop_op_val = op_desc;
            bop_op_type = op_type;
            bop_op_return_sort = op_result_sort;
            bop_exp = exp;
            bop_loc = loc }
        in
        let_arg, andop :: rest
  in
  let let_arg, rev_ands = loop env sarg (List.rev sands) expected_ty in
  let_arg, List.rev rev_ands

(* Can be re-inlined when we upstream immutable arrays *)
and type_generic_array
      ~loc
      ~env
      ~expected_mode
      ~ty_expected
      ~explanation
      ~mutability
      ~attributes
      sargl
  =
  let type_, base_argument_mode = match mutability with
    | Mutable -> Predef.type_array, mode_default Value_mode.global
    | Immutable -> Predef.type_iarray, mode_subcomponent expected_mode
  in
  let alloc_mode = register_allocation expected_mode in
  (* CR layouts v4: non-values in arrays *)
  let ty = newgenvar (Layout.value ~why:Array_element) in
  let to_unify = type_ ty in
  with_explanation explanation (fun () ->
    unify_exp_types loc env to_unify (generic_instance ty_expected));
  let argument_mode = expect_mode_cross env ty base_argument_mode in
  let argl =
    List.map
      (fun sarg -> type_expect env argument_mode sarg (mk_expected ty))
      sargl
  in
  re {
    exp_desc = Texp_array (mutability, argl, alloc_mode);
    exp_loc = loc; exp_extra = [];
    exp_type = instance ty_expected;
    exp_attributes = attributes;
    exp_env = env }

and type_expect_jane_syntax
<<<<<<< HEAD
      ~loc ~env ~expected_mode ~ty_expected ~explanation ~attributes
  : Jane_syntax.Expression.t -> _ = function
  | Jexp_comprehension x ->
      type_comprehension_expr
        ~loc ~env ~expected_mode ~ty_expected ~explanation ~attributes x
  | Jexp_immutable_array x ->
      type_immutable_array
        ~loc ~env ~expected_mode ~ty_expected ~explanation ~attributes x
  | Jexp_unboxed_constant x ->
      type_unboxed_constant
        ~loc ~env ~expected_mode ~ty_expected ~explanation ~attributes x
=======
      ~loc ~env ~expected_mode ~ty_expected ~explanation ~rue ~attributes
  : Jane_syntax.Expression.t -> _ = function
  | Jexp_comprehension x ->
      type_comprehension_expr
        ~loc ~env ~expected_mode ~ty_expected ~explanation ~rue ~attributes x
  | Jexp_immutable_array x ->
      type_immutable_array
        ~loc ~env ~expected_mode ~ty_expected ~explanation ~rue ~attributes x
  | Jexp_layout x ->
      type_layout_expr
        ~loc ~env ~expected_mode ~ty_expected ~explanation ~rue ~attributes x
>>>>>>> 9289e84a

(* What modes should comprehensions use?  Let us be generic over the sequence
   type we use for comprehensions, calling it [sequence] (standing for either
   [list] or [array]) and writing [[? ... ?]].  If we ignore modes, we may
   consider a comprehension as having been typechecked per the following
   modeless rule:

   {[
     G |- a type
     G |- b type
     G |- seq : a sequence
     G |- low : int
     G |- high : int
     G, x : a, i : int |- cond : bool
     G, x : a, i : int |- body : b
     -----------------------------------------------------------------------
     G |- [? body for x in seq and i = low to high when cond ?] : b sequence
   ]}

   To reason about modes, we have to separately consider the modes of [body],
   [x], [seq], [i], [low], [high], [cond], and the entire comprehension.

   - The modes of [i], [low], [high], and [cond] are simple: We may be
     *polymorphic* in each of them individually.  As [int] and [bool] are
     immediates, values of these types may freely be used at any mode.  We thus
     don't need to consider these modes any further.

   - The modes of [x] and [seq] must be *the same as each other*, as we do not
     distinguish between the "spine mode" and the "value mode" for types; a list
     or array must be as local or as global as its elements are.  (If these were
     separate concepts, we could unconditionally allocate a list or array
     "spine-locally", and handle [x]'s mode separately.)  We'll refer to this as
     the "input mode" below.

   - By the same token, the modes of [body] and the entire comprehension must be
     *the same as each other*, as we are generating a sequence made up of the
     result of evaluating [body] repeatedly.  We'll refer to this as the "output
     mode" below.

   - The input mode must be *below* the output mode.  Clearly, the two can be
     the same as each other; and if the input is local, then the output surely
     cannot be global, as it can refer to the input and we cannot have heap
     pointers pointing into the stack.  However, if the input is global, then it
     is perfectly safe for a local sequence to contain references to it, and so
     there is no harm in allowing the output to be local.

   Thus, the question turns on what mode we are to use for the output, the mode
   of [body] and the entire comprehension.  While it would be nice to be
   polymorphic here, *we are unfortunately currently constrained to check
   comprehensions at global mode*.  This is not a fundamental limitation, and
   would just require updating the translation code to be layout-aware as it
   happens after inference.  The changes this would require for list and array
   comprehensions are different:

   - For list comprehensions: List comprehensions are desugared in terms of
     functions and types from [CamlinternalComprehension]; as part of regular
     OCaml, they cannot cannot have the desired (or any) mode polymorphism.
     However, as there are only two modes, we could duplicate the module to
     contain two nearly-identical copies of the code: one that operates on the
     current spine-local but element-global intermediate type and constructs a
     global list at th end; and the other that operates on a very similar spine-
     *and* element-local intermediate type and constructs a local list at the
     end.

   - For array comprehensions: We currently only have global arrays, and do not
     currently allow there to be such a thing as a local array at all.  If this
     changed, we could add mode-directed support for allocating the resulting
     array apropriately.

   Until we make either of these changes, we do not pass modes to other
   functions for typechecking comprehensions.

   In order to understand the reasoning about modes for comprehensions, anywhere
   we need to provide modes while typechecking comprehensions, we will reference
   this comment by its incipit (the initial question, right at the start). *)

and type_comprehension_expr
<<<<<<< HEAD
      ~loc ~env ~expected_mode:_ ~ty_expected ~explanation:_ ~attributes cexpr =
=======
      ~loc ~env ~expected_mode:_ ~ty_expected ~explanation:_ ~rue:_~attributes
      cexpr =
>>>>>>> 9289e84a
  let open Jane_syntax.Comprehensions in
  (* - [comprehension_type]:
         For printing nicer error messages.
     - [container_type]:
         For type checking [for]-[in] iterators and the type of the whole
         comprehension.
     - [make_texp]:
         For building the final typedtree node containing the translated
         comprehension.
     - [{body = sbody; clauses}]:
         The actual comprehension to be translated. *)
  let comprehension_type, container_type, make_texp,
      {body = sbody; clauses}, reason =
    match cexpr with
    | Cexp_list_comprehension comp ->
        List_comprehension,
        Predef.type_list,
        (fun tcomp -> Texp_list_comprehension tcomp),
        comp,
        Layout.Type_argument
    | Cexp_array_comprehension (amut, comp) ->
        let container_type = match amut with
          | Mutable   -> Predef.type_array
          | Immutable -> Predef.type_iarray
        in
        Array_comprehension amut,
        container_type,
        (fun tcomp -> Texp_array_comprehension (amut, tcomp)),
        comp,
        Layout.Array_element
  in
  if !Clflags.principal then begin_def ();
<<<<<<< HEAD
=======
  (* CR layouts v4: When this changes from [value], you will also have to
     update the use of [transl_exp] in transl_array_comprehension.ml. See
     a companion CR layouts v4 at the point of interest in that file. *)
>>>>>>> 9289e84a
  let element_ty = newvar (Layout.value ~why:reason) in
  unify_exp_types
    loc
    env
    (instance (container_type element_ty))
    (instance ty_expected);
  if !Clflags.principal then begin
    end_def();
    generalize_structure element_ty;
  end;
  let new_env, comp_clauses =
    (* To understand why we don't provide modes here, see "What modes should
       comprehensions use?", above *)
    type_comprehension_clauses
      ~loc ~env ~comprehension_type ~container_type clauses
  in
  let comp_body =
    (* To understand why comprehension bodies are checked at [mode_global], see
       "What modes should comprehensions use?", above *)
    type_expect new_env mode_global sbody (mk_expected element_ty)
  in
  re { exp_desc       = make_texp { comp_body ; comp_clauses }
     ; exp_loc        = loc
     ; exp_extra      = []
     ; exp_type       = instance (container_type comp_body.exp_type)
     ; exp_attributes = attributes
     ; exp_env        = env }

and type_comprehension_clauses
      ~loc ~env ~comprehension_type ~container_type clauses =
  List.fold_left_map
    (type_comprehension_clause ~loc ~comprehension_type ~container_type)
    env
    clauses

(* Calls [reset_pattern] *)
and type_comprehension_clause ~loc ~comprehension_type ~container_type env
  : Jane_syntax.Comprehensions.clause -> _ = function
  | For bindings ->
      (* TODO: fix handling of first-class module patterns *)
      let tps = create_type_pat_state Modules_rejected in
      let tbindings =
        List.map
          (type_comprehension_binding
             ~loc ~comprehension_type ~container_type ~env tps)
          bindings
      in
      let env =
        let check s = Warnings.Unused_var s in
        let pvs = tps.tps_pattern_variables in
        add_pattern_variables ~check ~check_as:check env pvs
      in
      env, Texp_comp_for tbindings
  | When cond ->
      let tcond =
        (* To understand why [when] conditions can be checked at an arbitrary
           mode, see "What modes should comprehensions use?" in
           [type_comprehension_expr]*)
        type_expect
          env
          mode_local
          cond
          (mk_expected ~explanation:Comprehension_when Predef.type_bool)
      in
      env, Texp_comp_when tcond

and type_comprehension_binding
      ~loc
      ~comprehension_type
      ~container_type
      ~env
      tps
      Jane_syntax.Comprehensions.{ pattern; iterator; attributes } =
  { comp_cb_iterator =
      type_comprehension_iterator
        ~loc ~env ~comprehension_type ~container_type tps pattern iterator
  ; comp_cb_attributes =
      attributes
  }

and type_comprehension_iterator
      ~loc ~env ~comprehension_type ~container_type tps pattern
  : Jane_syntax.Comprehensions.iterator -> _ = function
  | Range { start; stop; direction } ->
      let tbound ~explanation bound =
        (* To understand why [for ... = ...] iterator range endpoints can be
           checked at an arbitrary mode, see "What modes should comprehensions
           use?" in [type_comprehension_expr]*)
        type_expect
          env
          mode_local
          bound
          (mk_expected ~explanation Predef.type_int)
      in
      let start = tbound ~explanation:Comprehension_for_start start in
      let stop  = tbound ~explanation:Comprehension_for_stop  stop  in
      let ident =
        type_comprehension_for_range_iterator_index
          tps
          ~loc
          ~env
          ~param:pattern
      in
      Texp_comp_range { ident; pattern; start; stop; direction }
  | In seq ->
      let item_ty = newvar (Layout.any ~why:Dummy_layout) in
      let seq_ty = container_type item_ty in
      let sequence =
        (* To understand why we can currently only iterate over [mode_global]
           (and not local) sequences, see "What modes should comprehensions
           use?" in [type_comprehension_expr]*)
        type_expect
          env
          mode_global
          seq
          (mk_expected
             ~explanation:(Comprehension_in_iterator comprehension_type)
             seq_ty)
      in
      let pattern =
        (* To understand why we can currently only provide [global] bindings for
           the contents of sequences comprehensions iterate over, see "What
           modes should comprehensions use?" in [type_comprehension_expr]*)
        type_pat
          tps
          Value
          ~no_existentials:In_self_pattern
          ~alloc_mode:(simple_pat_mode Value_mode.global)
          (ref env)
          pattern
          item_ty
      in
      Texp_comp_in { pattern; sequence }

and type_immutable_array
<<<<<<< HEAD
      ~loc ~env ~expected_mode ~ty_expected ~explanation ~attributes
=======
      ~loc ~env ~expected_mode ~ty_expected ~explanation ~rue:_ ~attributes
>>>>>>> 9289e84a
    : Jane_syntax.Immutable_arrays.expression -> _ = function
  | Iaexp_immutable_array elts ->
      type_generic_array
        ~loc
        ~env
        ~expected_mode
        ~ty_expected
        ~explanation
        ~mutability:Immutable
        ~attributes
        elts

<<<<<<< HEAD
and type_unboxed_constant
      ~loc ~env ~expected_mode:_ ~ty_expected ~explanation ~attributes cst
  =
  let rue exp =
    with_explanation explanation (fun () ->
      unify_exp env (re exp) (instance ty_expected));
    exp
  in
=======
and type_layout_expr
      ~loc ~env ~expected_mode ~ty_expected:_ ~explanation:_ ~rue ~attributes
  : Jane_syntax.Layouts.expression -> _ = function
  | Lexp_constant x -> type_unboxed_constant ~loc ~env ~rue ~attributes x
  | Lexp_newtype ({txt=name}, layout_annot, sbody) ->
    type_newtype ~loc ~env ~expected_mode ~rue ~attributes
      name (Some layout_annot) sbody

and type_unboxed_constant ~loc ~env ~rue ~attributes cst =
>>>>>>> 9289e84a
  rue {
    exp_desc = unboxed_constant_or_raise env loc cst;
    exp_loc = loc;
    exp_extra = [];
    exp_type = type_constant_unboxed env loc cst;
    exp_attributes = attributes;
    exp_env = env }


(* Typing of toplevel bindings *)

let type_binding env rec_flag ?force_global spat_sexp_list =
  Typetexp.TyVarEnv.reset ();
  let (pat_exp_list, new_env) =
    type_let
      ~check:(fun s -> Warnings.Unused_value_declaration s)
      ~check_strict:(fun s -> Warnings.Unused_value_declaration s)
      ?force_global
      At_toplevel
      env rec_flag spat_sexp_list Modules_rejected
  in
  (pat_exp_list, new_env)

let type_let existential_ctx env rec_flag spat_sexp_list =
  let (pat_exp_list, new_env) =
    type_let existential_ctx env rec_flag spat_sexp_list Modules_rejected
  in
  (pat_exp_list, new_env)

(* Typing of toplevel expressions *)

let type_expression env layout sexp =
  Typetexp.TyVarEnv.reset ();
  begin_def();
  let expected = mk_expected (newvar layout) in
  let exp = type_expect env mode_global sexp expected in
  end_def();
  if maybe_expansive exp then lower_contravariant env exp.exp_type;
  generalize exp.exp_type;
  match sexp.pexp_desc with
    Pexp_ident lid ->
      let loc = sexp.pexp_loc in
      (* Special case for keeping type variables when looking-up a variable *)
      let (_path, desc, _mode) =
        Env.lookup_value ~use:false ~loc lid.txt env
      in
      {exp with exp_type = desc.val_type}
  | _ -> exp

let type_representable_expression ~why env sexp =
  let sort = Sort.new_var () in
  let exp = type_expression env (Layout.of_sort ~why sort) sexp in
  exp, sort

let type_expression env sexp =
  type_expression env (Layout.any ~why:Type_expression_call) sexp

(* Error report *)

let spellcheck ppf unbound_name valid_names =
  Misc.did_you_mean ppf (fun () ->
    Misc.spellcheck valid_names unbound_name
  )

let spellcheck_idents ppf unbound valid_idents =
  spellcheck ppf (Ident.name unbound) (List.map Ident.name valid_idents)

open Format

let longident = Printtyp.longident

(* Returns the first diff of the trace *)
let type_clash_of_trace trace =
  Errortrace.(explain trace (fun ~prev:_ -> function
    | Diff diff -> Some diff
    | _ -> None
  ))

(* Hint on type error on integer literals
   To avoid confusion, it is disabled on float literals
   and when the expected type is `int` *)
(* CR layouts v2.5: Should we add a case here for float#?  Test it, if so. *)
let report_literal_type_constraint expected_type const =
  let const_str = match const with
    | Const_int n -> Some (Int.to_string n)
    | Const_int32 n -> Some (Int32.to_string n)
    | Const_int64 n -> Some (Int64.to_string n)
    | Const_nativeint n -> Some (Nativeint.to_string n)
    | _ -> None
  in
  let suffix =
    if Path.same expected_type Predef.path_int32 then
      Some 'l'
    else if Path.same expected_type Predef.path_int64 then
      Some 'L'
    else if Path.same expected_type Predef.path_nativeint then
      Some 'n'
    else if Path.same expected_type Predef.path_float then
      Some '.'
    else None
  in
  match const_str, suffix with
  | Some c, Some s -> [ Location.msg "@[Hint: Did you mean `%s%c'?@]" c s ]
  | _, _ -> []

let report_literal_type_constraint const = function
  | Some tr ->
      begin match get_desc Errortrace.(tr.expected.ty) with
        Tconstr (typ, [], _) ->
          report_literal_type_constraint typ const
      | _ -> []
      end
  | None -> []

let report_partial_application = function
  | Some tr -> begin
      match get_desc tr.Errortrace.got.Errortrace.expanded with
      | Tarrow _ ->
          [ Location.msg
              "@[Hint: This function application is partial,@ \
               maybe some arguments are missing.@]" ]
      | _ -> []
    end
  | None -> []

let report_expr_type_clash_hints exp diff =
  match exp with
  | Some (Texp_constant const) -> report_literal_type_constraint const diff
  | Some (Texp_apply _) -> report_partial_application diff
  | _ -> []

let report_pattern_type_clash_hints
      (type k) (pat : k pattern_desc option) diff =
  match pat with
  | Some (Tpat_constant const) -> report_literal_type_constraint const diff
  | _ -> []

let report_type_expected_explanation expl ppf =
  let because expl_str = fprintf ppf "@ because it is in %s" expl_str in
  match expl with
  | If_conditional ->
      because "the condition of an if-statement"
  | If_no_else_branch ->
      because "the result of a conditional with no else branch"
  | While_loop_conditional ->
      because "the condition of a while-loop"
  | While_loop_body ->
      because "the body of a while-loop"
  | For_loop_start_index ->
      because "a for-loop start index"
  | For_loop_stop_index ->
      because "a for-loop stop index"
  | For_loop_body ->
      because "the body of a for-loop"
  | Assert_condition ->
      because "the condition of an assertion"
  | Sequence_left_hand_side ->
      because "the left-hand side of a sequence"
  | When_guard ->
      because "a when-guard"
  | Comprehension_in_iterator comp_ty ->
      let a_comp_ty =
        match comp_ty with
        | List_comprehension            -> "a list"
        | Array_comprehension Mutable   -> "an array"
        | Array_comprehension Immutable -> "an immutable array"
      in
      because ("a for-in iterator in " ^ a_comp_ty ^ " comprehension")
  | Comprehension_for_start ->
      because "a range-based for iterator start index in a comprehension"
  | Comprehension_for_stop ->
      because "a range-based for iterator stop index in a comprehension"
  | Comprehension_when ->
      because "a when-clause in a comprehension"

let escaping_hint failure_reason submode_reason
      (context : Env.escaping_context option) =
  begin match failure_reason, context with
  | `Locality, Some Return ->
      [ Location.msg
          "@[Hint: Cannot return local value without an explicit@ \
           \"local_\" annotation@]" ]
  | `Locality, Some Tailcall_argument ->
      [ Location.msg
          "@[Hint: This argument cannot be local, because this is a tail call@]" ]
  | `Locality, Some Tailcall_function ->
      [ Location.msg
          "@[Hint: This function cannot be local, because this is a tail call@]" ]
  | `Regionality, Some Partial_application ->
      [ Location.msg
          "@[Hint: It is captured by a partial application@]" ]
  | _, _ -> []
  end
  @
  begin match submode_reason with
  | Application result_ty ->
    (* [get_non_local_arity ty] returns [Some (n_args, sureness)] iff [ty] is a
       function type with [n_args] arguments and its return type is
       local. [sureness] <=> the return type is definitely local. *)
    let get_non_local_arity ty =
      let rec loop sureness n ty =
        match get_desc ty with
        | Tarrow ((_, _, res_mode), _, res_ty, _) ->
          begin match Alloc_mode.check_const res_mode with
          | Some Global ->
            Some (n+1, true)
          | (None | Some Local) as res_mode ->
            let sureness = sureness && Option.is_some res_mode in
            loop sureness (n+1) res_ty
          end
        | _ ->
          if n = 0
          then None
          else Some (n, sureness)
      in
      loop true 0 ty
    in
    begin match get_non_local_arity result_ty with
    | Some (n, sure) ->
      let args = if n = 1 then "argument" else "arguments" in
      let qualifier = if sure then "will" else "may" in
      [ Location.msg
          "Hint: @[This is a partial application@,\
                   Adding %d more %s %s make the value non-local@]"
          n args qualifier ]
    | None -> []
    end
  | Other -> []
  end

let report_type_expected_explanation_opt expl ppf =
  match expl with
  | None -> ()
  | Some expl -> report_type_expected_explanation expl ppf

let report_unification_error ~loc ?sub env err
    ?type_expected_explanation txt1 txt2 =
  Location.error_of_printer ~loc ?sub (fun ppf () ->
    Printtyp.report_unification_error ppf env err
      ?type_expected_explanation txt1 txt2
  ) ()

let report_error ~loc env = function
  | Constructor_arity_mismatch(lid, expected, provided) ->
      Location.errorf ~loc
       "@[The constructor %a@ expects %i argument(s),@ \
        but is applied here to %i argument(s)@]"
       longident lid expected provided
  | Label_mismatch(lid, err) ->
      report_unification_error ~loc env err
        (function ppf ->
           fprintf ppf "The record field %a@ belongs to the type"
                   longident lid)
        (function ppf ->
           fprintf ppf "but is mixed here with fields of type")
  | Pattern_type_clash (err, pat) ->
      let diff = type_clash_of_trace err.trace in
      let sub = report_pattern_type_clash_hints pat diff in
      report_unification_error ~loc ~sub env err
        (function ppf ->
          fprintf ppf "This pattern matches values of type")
        (function ppf ->
          fprintf ppf "but a pattern was expected which matches values of \
                       type");
  | Or_pattern_type_clash (id, err) ->
      report_unification_error ~loc env err
        (function ppf ->
          fprintf ppf "The variable %s on the left-hand side of this \
                       or-pattern has type" (Ident.name id))
        (function ppf ->
          fprintf ppf "but on the right-hand side it has type")
  | Multiply_bound_variable name ->
      Location.errorf ~loc
        "Variable %s is bound several times in this matching"
        name
  | Orpat_vars (id, valid_idents) ->
      Location.error_of_printer ~loc (fun ppf () ->
        fprintf ppf
          "Variable %s must occur on both sides of this | pattern"
          (Ident.name id);
        spellcheck_idents ppf id valid_idents
      ) ()
  | Expr_type_clash (err, explanation, exp) ->
      let diff = type_clash_of_trace err.trace in
      let sub = report_expr_type_clash_hints exp diff in
      report_unification_error ~loc ~sub env err
        ~type_expected_explanation:
          (report_type_expected_explanation_opt explanation)
        (function ppf ->
           fprintf ppf "This expression has type")
        (function ppf ->
           fprintf ppf "but an expression was expected of type");
  | Apply_non_function typ ->
      begin match get_desc typ with
        Tarrow _ ->
          Location.errorf ~loc
            "@[<v>@[<2>This function has type@ %a@]\
             @ @[It is applied to too many arguments;@ %s@]@]"
            Printtyp.type_expr typ "maybe you forgot a `;'.";
      | _ ->
          Location.errorf ~loc "@[<v>@[<2>This expression has type@ %a@]@ %s@]"
            Printtyp.type_expr typ
            "This is not a function; it cannot be applied."
      end
  | Apply_wrong_label (l, ty, extra_info) ->
      let print_label ppf = function
        | Nolabel -> fprintf ppf "without label"
        | l -> fprintf ppf "with label %s" (prefixed_label_name l)
      in
      let extra_info =
        if not extra_info then
          []
        else
          [ Location.msg
              "Since OCaml 4.11, optional arguments do not commute when \
               -nolabels is given" ]
      in
      Location.errorf ~loc ~sub:extra_info
        "@[<v>@[<2>The function applied to this argument has type@ %a@]@.\
         This argument cannot be applied %a@]"
        Printtyp.type_expr ty print_label l
  | Label_multiply_defined s ->
      Location.errorf ~loc "The record field label %s is defined several times"
        s
  | Label_missing labels ->
      let print_labels ppf =
        List.iter (fun lbl -> fprintf ppf "@ %s" (Ident.name lbl)) in
      Location.errorf ~loc "@[<hov>Some record fields are undefined:%a@]"
        print_labels labels
  | Label_not_mutable lid ->
      Location.errorf ~loc "The record field %a is not mutable" longident lid
  | Wrong_name (eorp, ty_expected, { type_path; kind; name; valid_names; }) ->
      Location.error_of_printer ~loc (fun ppf () ->
        Printtyp.wrap_printing_env ~error:true env (fun () ->
          let { ty; explanation } = ty_expected in
          if Path.is_constructor_typath type_path then begin
            fprintf ppf
              "@[The field %s is not part of the record \
               argument for the %a constructor@]"
              name.txt
              Printtyp.type_path type_path;
          end else begin
            fprintf ppf
              "@[@[<2>%s type@ %a%t@]@ \
               There is no %s %s within type %a@]"
              eorp Printtyp.type_expr ty
              (report_type_expected_explanation_opt explanation)
              (Datatype_kind.label_name kind)
              name.txt (*kind*) Printtyp.type_path type_path;
          end;
          spellcheck ppf name.txt valid_names
      )) ()
  | Name_type_mismatch (kind, lid, tp, tpl) ->
      let type_name = Datatype_kind.type_name kind in
      let name = Datatype_kind.label_name kind in
      Location.error_of_printer ~loc (fun ppf () ->
        Printtyp.report_ambiguous_type_error ppf env tp tpl
          (function ppf ->
             fprintf ppf "The %s %a@ belongs to the %s type"
               name longident lid type_name)
          (function ppf ->
             fprintf ppf "The %s %a@ belongs to one of the following %s types:"
               name longident lid type_name)
          (function ppf ->
             fprintf ppf "but a %s was expected belonging to the %s type"
               name type_name)
      ) ()
  | Invalid_format msg ->
      Location.errorf ~loc "%s" msg
  | Not_an_object (ty, explanation) ->
    Location.error_of_printer ~loc (fun ppf () ->
      fprintf ppf "This expression is not an object;@ \
                   it has type %a"
        Printtyp.type_expr ty;
      report_type_expected_explanation_opt explanation ppf
    ) ()
  | Not_a_value (err, explanation) ->
    Location.error_of_printer ~loc (fun ppf () ->
      fprintf ppf "Methods must have layout value.@ %a"
        (Layout.Violation.report_with_name ~name:"This expression")
        err;
      report_type_expected_explanation_opt explanation ppf)
      ()
  | Undefined_method (ty, me, valid_methods) ->
      Location.error_of_printer ~loc (fun ppf () ->
        Printtyp.wrap_printing_env ~error:true env (fun () ->
          fprintf ppf
            "@[<v>@[This expression has type@;<1 2>%a@]@,\
             It has no method %s@]" Printtyp.type_expr ty me;
          begin match valid_methods with
            | None -> ()
            | Some valid_methods -> spellcheck ppf me valid_methods
          end
      )) ()
  | Undefined_self_method (me, valid_methods) ->
      Location.error_of_printer ~loc (fun ppf () ->
        fprintf ppf "This expression has no method %s" me;
        spellcheck ppf me valid_methods;
      ) ()
  | Virtual_class cl ->
      Location.errorf ~loc "Cannot instantiate the virtual class %a"
        longident cl
  | Unbound_instance_variable (var, valid_vars) ->
      Location.error_of_printer ~loc (fun ppf () ->
        fprintf ppf "Unbound instance variable %s" var;
        spellcheck ppf var valid_vars;
      ) ()
  | Instance_variable_not_mutable v ->
      Location.errorf ~loc "The instance variable %s is not mutable" v
  | Not_subtype err ->
      Location.error_of_printer ~loc (fun ppf () ->
        Printtyp.Subtype.report_error ppf env err "is not a subtype of"
      ) ()
  | Outside_class ->
      Location.errorf ~loc
        "This object duplication occurs outside a method definition"
  | Value_multiply_overridden v ->
      Location.errorf ~loc
        "The instance variable %s is overridden several times"
        v
  | Coercion_failure (ty_exp, err, b) ->
      Location.error_of_printer ~loc (fun ppf () ->
        Printtyp.report_unification_error ppf env err
          (function ppf ->
             let ty_exp = Printtyp.prepare_expansion ty_exp in
             fprintf ppf "This expression cannot be coerced to type@;<1 2>%a;@ \
                          it has type"
             (Printtyp.type_expansion Type) ty_exp)
          (function ppf ->
             fprintf ppf "but is here used with type");
        if b then
          fprintf ppf ".@.@[<hov>%s@ %s@ %s@]"
            "This simple coercion was not fully general."
            "Hint: Consider using a fully explicit coercion"
            "of the form: `(foo : ty1 :> ty2)'."
      ) ()
  | Not_a_function (ty, explanation) ->
      Location.errorf ~loc
        "This expression should not be a function,@ \
         the expected type is@ %a%t"
        Printtyp.type_expr ty
        (report_type_expected_explanation_opt explanation)
  | Too_many_arguments (ty, explanation) ->
      Location.errorf ~loc
        "This function expects too many arguments,@ \
         it should have type@ %a%t"
        Printtyp.type_expr ty
        (report_type_expected_explanation_opt explanation)
  | Abstract_wrong_label {got; expected; expected_type; explanation} ->
      let label ~long = function
        | Nolabel -> "unlabeled"
        | l       -> (if long then "labeled " else "") ^ prefixed_label_name l
      in
      let second_long = match got, expected with
        | Nolabel, _ | _, Nolabel -> true
        | _                       -> false
      in
      Location.errorf ~loc
        "@[<v>@[<2>This function should have type@ %a%t@]@,\
         @[but its first argument is %s@ instead of %s%s@]@]"
        Printtyp.type_expr expected_type
        (report_type_expected_explanation_opt explanation)
        (label ~long:true got)
        (if second_long then "being " else "")
        (label ~long:second_long expected)
  | Scoping_let_module(id, ty) ->
      Location.errorf ~loc
        "This `let module' expression has type@ %a@ \
         In this type, the locally bound module name %s escapes its scope"
        Printtyp.type_expr ty id
  | Private_type ty ->
      Location.errorf ~loc "Cannot create values of the private type %a"
        Printtyp.type_expr ty
  | Private_label (lid, ty) ->
      Location.errorf ~loc "Cannot assign field %a of the private type %a"
        longident lid Printtyp.type_expr ty
  | Private_constructor (constr, ty) ->
      Location.errorf ~loc
        "Cannot use private constructor %s to create values of type %a"
        constr.cstr_name Printtyp.type_expr ty
  | Not_a_polymorphic_variant_type lid ->
      Location.errorf ~loc "The type %a@ is not a variant type" longident lid
  | Incoherent_label_order ->
      Location.errorf ~loc
        "This function is applied to arguments@ \
        in an order different from other calls.@ \
        This is only allowed when the real type is known."
  | Less_general (kind, err) ->
      report_unification_error ~loc env err
        (fun ppf -> fprintf ppf "This %s has type" kind)
        (fun ppf -> fprintf ppf "which is less general than")
  | Modules_not_allowed ->
      Location.errorf ~loc "Modules are not allowed in this pattern."
  | Cannot_infer_signature ->
      Location.errorf ~loc
        "The signature for this packaged module couldn't be inferred."
  | Not_a_packed_module ty ->
      Location.errorf ~loc
        "This expression is packed module, but the expected type is@ %a"
        Printtyp.type_expr ty
  | Unexpected_existential (reason, name, types) ->
      let reason_str =
        match reason with
        | In_class_args ->
            "Existential types are not allowed in class arguments"
        | In_class_def ->
            "Existential types are not allowed in bindings inside \
             class definition"
        | In_self_pattern ->
            "Existential types are not allowed in self patterns"
        | At_toplevel ->
            "Existential types are not allowed in toplevel bindings"
        | In_group ->
            "Existential types are not allowed in \"let ... and ...\" bindings"
        | In_rec ->
            "Existential types are not allowed in recursive bindings"
        | With_attributes ->
            "Existential types are not allowed in presence of attributes"
      in
      begin match List.find (fun ty -> ty <> "$" ^ name) types with
      | example ->
          Location.errorf ~loc
            "%s,@ but this pattern introduces the existential type %s."
            reason_str example
      | exception Not_found ->
          Location.errorf ~loc
            "%s,@ but the constructor %s introduces existential types."
            reason_str name
      end
  | Invalid_interval ->
      Location.errorf ~loc
        "@[Only character intervals are supported in patterns.@]"
  | Invalid_for_loop_index ->
      Location.errorf ~loc
        "@[Invalid for-loop index: only variables and _ are allowed.@]"
  | Invalid_comprehension_for_range_iterator_index ->
      Location.errorf ~loc
        "@[Invalid pattern in comprehension for-range iterator: \
         only variables and _ are allowed.@]"
  | No_value_clauses ->
      Location.errorf ~loc
        "None of the patterns in this 'match' expression match values."
  | Exception_pattern_disallowed ->
      Location.errorf ~loc
        "@[Exception patterns are not allowed in this position.@]"
  | Mixed_value_and_exception_patterns_under_guard ->
      Location.errorf ~loc
        "@[Mixing value and exception patterns under when-guards is not \
         supported.@]"
  | Inlined_record_escape ->
      Location.errorf ~loc
        "@[This form is not allowed as the type of the inlined record could \
         escape.@]"
  | Inlined_record_expected ->
      Location.errorf ~loc
        "@[This constructor expects an inlined record argument.@]"
  | Unrefuted_pattern pat ->
      Location.errorf ~loc
        "@[%s@ %s@ %a@]"
        "This match case could not be refuted."
        "Here is an example of a value that would reach it:"
        Printpat.top_pretty pat
  | Invalid_extension_constructor_payload ->
      Location.errorf ~loc
        "Invalid [%%extension_constructor] payload, a constructor is expected."
  | Not_an_extension_constructor ->
      Location.errorf ~loc
        "This constructor is not an extension constructor."
  | Probe_name_format name ->
      Location.errorf ~loc
        "Illegal characters in probe name `%s'. \
         Probe names may only contain alphanumeric characters or \
         underscores."
        name
  | Probe_name_undefined name ->
      Location.errorf ~loc
        "Undefined probe name `%s' used in %%probe_is_enabled. \
         Not found [%%probe \"%s\" ...] in the same compilation unit."
        name name
  | Probe_format ->
      Location.errorf ~loc
        "Probe points must consist of a name, as a string literal, \
         optionally followed by ~enabled_at_init:true or ~enabled_at_init:false, \
         followed by a single expression of type unit."
  | Probe_is_enabled_format ->
      Location.errorf ~loc
        "%%probe_is_enabled points must specify a single probe name as a \
         string literal"
  | Extension_not_enabled ext ->
    let name = Language_extension.to_string ext in
    Location.errorf ~loc
        "Extension %s must be enabled to use this feature." name
  | Literal_overflow ty ->
      Location.errorf ~loc
        "Integer literal exceeds the range of representable integers of type %s"
        ty
  | Unknown_literal (n, m) ->
      Location.errorf ~loc "Unknown modifier '%c' for literal %s%c" m n m
  | Illegal_letrec_pat ->
      Location.errorf ~loc
        "Only variables are allowed as left-hand side of `let rec'"
  | Illegal_letrec_expr ->
      Location.errorf ~loc
        "This kind of expression is not allowed as right-hand side of `let rec'"
  | Illegal_class_expr ->
      Location.errorf ~loc
        "This kind of recursive class expression is not allowed"
  | Letop_type_clash(name, err) ->
      report_unification_error ~loc env err
        (function ppf ->
          fprintf ppf "The operator %s has type" name)
        (function ppf ->
          fprintf ppf "but it was expected to have type")
  | Andop_type_clash(name, err) ->
      report_unification_error ~loc env err
        (function ppf ->
          fprintf ppf "The operator %s has type" name)
        (function ppf ->
          fprintf ppf "but it was expected to have type")
  | Bindings_type_clash(err) ->
      report_unification_error ~loc env err
        (function ppf ->
          fprintf ppf "These bindings have type")
        (function ppf ->
          fprintf ppf "but bindings were expected of type")
  | Unbound_existential (ids, ty) ->
      Location.errorf ~loc
        "@[<2>%s:@ @[type %s.@ %a@]@]"
        "This type does not bind all existentials in the constructor"
        (String.concat " " (List.map Ident.name ids))
        Printtyp.type_expr ty
  | Missing_type_constraint ->
      Location.errorf ~loc
        "@[%s@ %s@]"
        "Existential types introduced in a constructor pattern"
        "must be bound by a type constraint on the argument."
  | Wrong_expected_kind(sort, ctx, ty) ->
      let ctx, explanation =
        match ctx with
        | Expression explanation -> "expression", explanation
        | Pattern -> "pattern", None
      in
      let sort =
        match sort with
        | Constructor -> "constructor"
        | Boolean -> "boolean literal"
        | List -> "list literal"
        | Unit -> "unit literal"
        | Record -> "record"
      in
      Location.errorf ~loc
        "This %s should not be a %s,@ \
         the expected type is@ %a%t"
        ctx sort Printtyp.type_expr ty
        (report_type_expected_explanation_opt explanation)
  | Expr_not_a_record_type ty ->
      Location.errorf ~loc
        "This expression has type %a@ \
         which is not a record type."
        Printtyp.type_expr ty
  | Local_value_escapes(failure_reason, submode_reason, context) ->
      let sub = escaping_hint failure_reason submode_reason context in
      let mode =
        match failure_reason with
        | `Locality -> "local "
        | `Regionality -> ""
      in
      Location.errorf ~loc ~sub "This %svalue escapes its region" mode
  | Local_application_complete (lbl, loc_kind) ->
      let sub =
        match loc_kind with
        | `Prefix ->
          [Location.msg
             "@[Hint: Try wrapping the marked application in parentheses.@]"]
        | `Single_arg ->
          [Location.msg
             "@[Hint: Try splitting the application in two. The arguments that come@ \
              after this one in the function's type should be applied separately.@]"]
        | `Entire_apply ->
          let lbl =
            match lbl with
            | Nolabel -> "_"
            | Labelled s | Optional s -> s
          in
          [Location.msg
             "@[Hint: Try splitting the application in two. The arguments that come@ \
              after %s in the function's type should be applied separately.@]" lbl]
      in
      Location.errorf ~loc ~sub
        "@[This application is complete, but surplus arguments were provided afterwards.@ \
         When passing or calling a local value, extra arguments are passed in a separate application.@]"
  | Param_mode_mismatch ty ->
      Location.errorf ~loc
        "@[This function has a local parameter, but was expected to have type:@ %a@]"
        Printtyp.type_expr ty
  | Uncurried_function_escapes ->
      Location.errorf ~loc
        "This function or one of its parameters escape their region@ \
         when it is partially applied"
  | Local_return_annotation_mismatch _ ->
      Location.errorf ~loc
        "This function return is not annotated with \"local_\"@ \
         whilst other returns were."
  | Bad_tail_annotation err ->
      Location.errorf ~loc
        "The tail-call annotation on this application %s."
        (match err with
         | `Conflict -> "is contradictory"
         | `Not_a_tailcall -> "is not on a tail call")
  | Exclave_in_nontail_position ->
    Location.errorf ~loc
        "Exclave expression should only be in tail position of the current region"
  | Optional_poly_param ->
      Location.errorf ~loc
        "Optional parameters cannot be polymorphic"
  | Function_returns_local ->
      Location.errorf ~loc
<<<<<<< HEAD
        "This function is local returning, but was expected otherwise"
  | Layout_not_enabled c ->
      Location.errorf ~loc
        "@[Layout %s is used here, but the appropriate layouts extension is \
         not enabled@]"
        (Layout.string_of_const c)
=======
        "This function is local-returning, but was expected otherwise"
  | Tail_call_local_returning ->
      Location.errorf ~loc
        "@[This application is local-returning, but is at the tail @ \
          position of a function that is not local-returning@]"
>>>>>>> 9289e84a
  | Unboxed_int_literals_not_supported ->
      Location.errorf ~loc
        "@[Unboxed int literals aren't supported yet.@]"
  | Unboxed_float_literals_not_supported ->
      Location.errorf ~loc
        "@[Unboxed float literals aren't supported yet.@]"
<<<<<<< HEAD
=======
  | Function_type_not_rep (ty,violation) ->
      Location.errorf ~loc
        "@[Function arguments and returns must be representable.@]@ %a"
        (Layout.Violation.report_with_offender
           ~offender:(fun ppf -> Printtyp.type_expr ppf ty)) violation
>>>>>>> 9289e84a

let report_error ~loc env err =
  Printtyp.wrap_printing_env ~error:true env
    (fun () -> report_error ~loc env err)

let () =
  Location.register_error_of_exn
    (function
      | Error (loc, env, err) ->
        Some (report_error ~loc env err)
      | Error_forward err ->
        Some err
      | _ ->
        None
    )

let () =
  Persistent_env.add_delayed_check_forward := add_delayed_check;
  Env.add_delayed_check_forward := add_delayed_check;
  ()

(* drop unnecessary arguments from the external API *)
let type_expect env e ty = type_expect env mode_global e ty
let type_exp env e = type_exp env mode_global e
let type_argument env e t1 t2 = type_argument env mode_global e t1 t2<|MERGE_RESOLUTION|>--- conflicted
+++ resolved
@@ -189,15 +189,9 @@
   | Bad_tail_annotation of [`Conflict|`Not_a_tailcall]
   | Optional_poly_param
   | Exclave_in_nontail_position
-<<<<<<< HEAD
-  | Layout_not_enabled of Layout.const
-  | Unboxed_int_literals_not_supported
-  | Unboxed_float_literals_not_supported
-=======
   | Unboxed_int_literals_not_supported
   | Unboxed_float_literals_not_supported
   | Function_type_not_rep of type_expr * Layout.Violation.t
->>>>>>> 9289e84a
 
 exception Error of Location.t * Env.t * error
 exception Error_forward of Location.error
@@ -288,34 +282,20 @@
 let case lhs rhs =
   {c_lhs = lhs; c_guard = None; c_rhs = rhs}
 
-<<<<<<< HEAD
-type function_position = Tail | Nontail
-
-
-type region_position =
-=======
 type position_in_function = FTail | FNontail
 
 
 type position_in_region =
->>>>>>> 9289e84a
   (* not the tail of a region*)
   | RNontail
   (* tail of a region,
      together with the mode of that region,
      and whether it is also the tail of a function
      (for tail call escape detection) *)
-<<<<<<< HEAD
-  | RTail of Value_mode.t * function_position
-
-type expected_mode =
-  { position : region_position;
-=======
   | RTail of Value_mode.t * position_in_function
 
 type expected_mode =
   { position : position_in_region;
->>>>>>> 9289e84a
     escaping_context : Env.escaping_context option;
     (* the upper bound of mode*)
     mode : Value_mode.t;
@@ -340,25 +320,6 @@
     (* for t in tuple_modes, t <= regional_to_global mode *)
   }
 
-<<<<<<< HEAD
-let tail_call_escape = function
-  | RTail (_, Tail) -> true
-  | _ -> false
-
-let apply_position env (expected_mode : expected_mode) sexp : apply_position =
-  let fail err =
-    raise (Error (sexp.pexp_loc, env, Bad_tail_annotation err))
-  in
-  match
-    Builtin_attributes.tailcall sexp.pexp_attributes,
-    tail_call_escape expected_mode.position
-  with
-  | Ok (None | Some `Tail_if_possible), false  -> Default
-  | Ok (None | Some `Tail | Some `Tail_if_possible), true -> Tail
-  | Ok (Some `Nontail), _ -> Nontail
-  | Ok (Some `Tail), false -> fail `Not_a_tailcall
-  | Error `Conflict, _ -> fail `Conflict
-=======
 type position_and_mode = {
   (* apply_position of the current application  *)
   apply_position : apply_position;
@@ -412,7 +373,6 @@
       | Error _ -> raise (Error (loc, env, Tail_call_local_returning))
     end
   | None -> ()
->>>>>>> 9289e84a
 
 let mode_default mode =
   { position = RNontail;
@@ -425,22 +385,14 @@
 mode is the mode of the function region *)
 let mode_return mode =
   { (mode_default (Value_mode.local_to_regional mode)) with
-<<<<<<< HEAD
-    position = RTail (mode, Tail);
-=======
     position = RTail (mode, FTail);
->>>>>>> 9289e84a
     escaping_context = Some Return;
   }
 
 (* used when entering a region.*)
 let mode_region mode =
   { (mode_default (Value_mode.local_to_regional mode)) with
-<<<<<<< HEAD
-    position = RTail (mode, Nontail);
-=======
     position = RTail (mode, FNontail);
->>>>>>> 9289e84a
     escaping_context = None;
   }
 
@@ -503,11 +455,7 @@
 
 let mode_lazy =
   { mode_global with
-<<<<<<< HEAD
-    position = RTail (Value_mode.global, Tail) }
-=======
     position = RTail (Value_mode.global, FTail) }
->>>>>>> 9289e84a
 
 
 let submode ~loc ~env ~reason mode expected_mode =
@@ -576,14 +524,9 @@
   | Const_nativeint _ -> instance Predef.type_nativeint
 
 let type_constant_unboxed env loc
-<<<<<<< HEAD
-    : Jane_syntax.Unboxed_constants.expression -> _ = function
-  | Float _ -> instance Predef.type_float_unboxed
-=======
     : Jane_syntax.Layouts.constant -> _ = function
   | Float _ -> raise (Error (loc, env, Unboxed_float_literals_not_supported))
     (* CR layouts v2.5: This should be [instance Predef.type_unboxed_float] *)
->>>>>>> 9289e84a
   | Integer _ -> raise (Error (loc, env, Unboxed_int_literals_not_supported))
 
 let constant_integer i ~suffix : (Asttypes.constant, error) result =
@@ -624,21 +567,13 @@
   | Error err -> raise (Error (loc, env, err))
 
 let unboxed_constant :
-<<<<<<< HEAD
-    type a. Jane_syntax.Unboxed_constants.expression -> (a, error) result
-=======
     type a. Jane_syntax.Layouts.constant -> (a, error) result
->>>>>>> 9289e84a
   = function
   | Float (_, None) -> Error Unboxed_float_literals_not_supported
   | Float (x, Some c) -> Error (Unknown_literal ("#" ^ x, c))
   | Integer (_, _) -> Error Unboxed_int_literals_not_supported
 
-<<<<<<< HEAD
-(* CR layouts v2: this is missing the part where we actually typecheck
-=======
 (* CR layouts v2.5: this is missing the part where we actually typecheck
->>>>>>> 9289e84a
    unboxed literals.
 *)
 let unboxed_constant_or_raise env loc cst =
@@ -1143,15 +1078,10 @@
       if lbl.lbl_private = Private then p.pat_type, mode else
       (* The layout here is filled in via unification with [ty_res] in
          [unify_pat]. *)
-<<<<<<< HEAD
-      (* CR layouts v2: This should be a sort variable and could be now (but
-         think about when it gets defaulted.) *)
-=======
       (* XXX layouts v2: This should be a sort variable and could be now (but
          think about when it gets defaulted.)
 
          RAE: why? It looks fine as-is. *)
->>>>>>> 9289e84a
       let ty = newvar (Layout.any ~why:Dummy_layout) in
       let ppl = List.map (fun (_, l, p) -> l.lbl_num, p) lpl in
       let do_label lbl =
@@ -2050,11 +1980,7 @@
 and has_literal_pattern_jane_syntax : Jane_syntax.Pattern.t -> _ = function
   | Jpat_immutable_array (Iapat_immutable_array ps) ->
      List.exists has_literal_pattern ps
-<<<<<<< HEAD
-  | Jpat_unboxed_constant _ -> true
-=======
   | Jpat_layout (Lpat_constant _) -> true
->>>>>>> 9289e84a
 
 let check_scope_escape loc env level ty =
   try Ctype.check_scope_escape env level ty
@@ -2351,16 +2277,6 @@
        shouldn't be too bad.  We can inline this when we upstream this code and
        combine the two array pattern constructors. *)
     let ty_elt = solve_Ppat_array ~refine loc env mutability expected_ty in
-<<<<<<< HEAD
-      map_fold_cont (fun p -> type_pat ~alloc_mode:(simple_pat_mode Value_mode.global)
-       tps Value p ty_elt) spl (fun pl ->
-        rvp k {
-        pat_desc = Tpat_array (mutability, pl);
-        pat_loc = loc; pat_extra=[];
-        pat_type = instance expected_ty;
-        pat_attributes;
-        pat_env = !env })
-=======
       map_fold_cont (fun p ->
         let alloc_mode =
           match mutability with
@@ -2374,7 +2290,6 @@
           pat_type = instance expected_ty;
           pat_attributes;
           pat_env = !env })
->>>>>>> 9289e84a
   in
   match Jane_syntax.Pattern.of_ast sp with
   | Some (jpat, attrs) -> begin
@@ -2385,11 +2300,7 @@
       match jpat with
       | Jpat_immutable_array (Iapat_immutable_array spl) ->
           type_pat_array Immutable spl attrs
-<<<<<<< HEAD
-      | Jpat_unboxed_constant cst ->
-=======
       | Jpat_layout (Lpat_constant cst) ->
->>>>>>> 9289e84a
           let desc = unboxed_constant_or_raise !env loc cst in
           rvp k @@ solve_expected {
             pat_desc = desc;
@@ -3044,11 +2955,7 @@
   | Ppat_constraint(p, _) | Ppat_open(_, p) | Ppat_alias(p, _) -> pat_tuple_arity p
 and pat_tuple_arity_jane_syntax : Jane_syntax.Pattern.t -> _ = function
   | Jpat_immutable_array (Iapat_immutable_array _) -> Not_local_tuple
-<<<<<<< HEAD
-  | Jpat_unboxed_constant _ -> Not_local_tuple
-=======
   | Jpat_layout (Lpat_constant _) -> Not_local_tuple
->>>>>>> 9289e84a
 
 let rec cases_tuple_arity cases =
   match cases with
@@ -3243,14 +3150,9 @@
           let ty_fun = expand_head env ty_fun in
           match get_desc ty_fun with
           | Tvar _ ->
-<<<<<<< HEAD
-              let ty_arg_mono =
-                newvar (Layout.of_new_sort_var ~why:Function_argument)
-=======
               let sort_arg = Sort.new_var () in
               let ty_arg_mono =
                 newvar (Layout.of_sort ~why:Function_argument sort_arg)
->>>>>>> 9289e84a
               in
               let ty_arg = newmono ty_arg_mono in
               let ty_res =
@@ -3608,12 +3510,8 @@
         match jexp with
         | Jexp_comprehension   _ -> false, e.pexp_loc
         | Jexp_immutable_array _ -> false, e.pexp_loc
-<<<<<<< HEAD
-        | Jexp_unboxed_constant _ -> false, e.pexp_loc
-=======
         | Jexp_layout (Lexp_constant _) -> false, e.pexp_loc
         | Jexp_layout (Lexp_newtype (_, _, e)) -> loop e
->>>>>>> 9289e84a
       end
     | None      ->
     match e.pexp_desc with
@@ -3741,20 +3639,6 @@
         let tyl = List.map (approx_type env) ctl in
         newconstr path tyl
       end
-<<<<<<< HEAD
-  (* CR layouts v2: This any is fine because we don't allow you to make types
-     that could be matched on and have anys in them.  But once we do, this
-     should probably be sort variable.  See Test21 in typing-layouts/basics.ml
-     (which mentions approx_type) for why it can't be value.  *)
-  | _ -> newvar (Layout.any ~why:Dummy_layout)
-
-and approx_type_jst _env _attrs : Jane_syntax.Core_type.t -> _ = function
-  | _ -> .
-
-let type_pattern_approx_jane_syntax : Jane_syntax.Pattern.t -> _ = function
-  | Jpat_immutable_array _
-  | Jpat_unboxed_constant _ -> ()
-=======
   | _ -> approx_type_default ()
 
 and approx_type_jst _env _attrs : Jane_syntax.Core_type.t -> _ = function
@@ -3765,7 +3649,6 @@
 let type_pattern_approx_jane_syntax : Jane_syntax.Pattern.t -> _ = function
   | Jpat_immutable_array _
   | Jpat_layout (Lpat_constant _) -> ()
->>>>>>> 9289e84a
 
 let type_pattern_approx env spat ty_expected =
   match Jane_syntax.Pattern.of_ast spat with
@@ -3871,12 +3754,8 @@
 and type_approx_aux_jane_syntax : Jane_syntax.Expression.t -> _ = function
   | Jexp_comprehension _
   | Jexp_immutable_array _
-<<<<<<< HEAD
-  | Jexp_unboxed_constant _ -> ()
-=======
   | Jexp_layout (Lexp_constant _)
   | Jexp_layout (Lexp_newtype _) -> ()
->>>>>>> 9289e84a
 
 let type_approx env sexp ty =
   type_approx_aux env sexp None ty
@@ -4091,11 +3970,7 @@
 
 let shallow_iter_ppat_jane_syntax f : Jane_syntax.Pattern.t -> _ = function
   | Jpat_immutable_array (Iapat_immutable_array pats) -> List.iter f pats
-<<<<<<< HEAD
-  | Jpat_unboxed_constant _ -> ()
-=======
   | Jpat_layout (Lpat_constant _) -> ()
->>>>>>> 9289e84a
 
 let shallow_iter_ppat f p =
   match Jane_syntax.Pattern.of_ast p with
@@ -4247,11 +4122,7 @@
 and is_inferred_jane_syntax : Jane_syntax.Expression.t -> _ = function
   | Jexp_comprehension _
   | Jexp_immutable_array _
-<<<<<<< HEAD
-  | Jexp_unboxed_constant _ -> false
-=======
   | Jexp_layout (Lexp_constant _ | Lexp_newtype _) -> false
->>>>>>> 9289e84a
 
 (* check if the type of %apply or %revapply matches the type expected by
    the specialized typing rule for those primitives.
@@ -4344,16 +4215,10 @@
         ~expected_mode
         ~ty_expected
         ~explanation
-<<<<<<< HEAD
-        ~attributes
-        jexp
-  | None      -> match sexp.pexp_desc with
-=======
         ~rue
         ~attributes
         jexp
   | None -> match sexp.pexp_desc with
->>>>>>> 9289e84a
   | Pexp_ident lid ->
       let path, mode, desc, kind = type_ident env ~recarg lid in
       let exp_desc =
@@ -4605,11 +4470,7 @@
         | RTail (mode, _) ->
           (* mode' is RNontail, because currently our language cannot construct
              region in the tail of another region.*)
-<<<<<<< HEAD
-          let mode' = mode_default mode in
-=======
           let mode' = mode_exact mode in
->>>>>>> 9289e84a
           (* The middle-end relies on all functions which allocate into their
              parent's region having a return mode of local. *)
           submode ~loc ~env ~reason:Other Value_mode.local mode';
@@ -4695,21 +4556,12 @@
         | _ ->
             (rt, funct), sargs
       in
-<<<<<<< HEAD
-      let (args, ty_res, ap_mode, position) =
-        type_application env loc expected_mode position funct funct_mode sargs rt
-      in
-
-      rue {
-        exp_desc = Texp_apply(funct, args, position, ap_mode);
-=======
       let (args, ty_res, ap_mode, pm) =
         type_application env loc expected_mode pm funct funct_mode sargs rt
       in
 
       rue {
         exp_desc = Texp_apply(funct, args, pm.apply_position, ap_mode);
->>>>>>> 9289e84a
         exp_loc = loc; exp_extra = [];
         exp_type = ty_res;
         exp_attributes = sexp.pexp_attributes;
@@ -5114,13 +4966,8 @@
         type_statement ~explanation:Sequence_left_hand_side env sexp1
       in
       let exp2 = type_expect env expected_mode sexp2 ty_expected_explained in
-      let layout = type_layout env exp1.exp_type in
       re {
-<<<<<<< HEAD
-        exp_desc = Texp_sequence(exp1, layout, exp2);
-=======
         exp_desc = Texp_sequence(exp1, sort1, exp2);
->>>>>>> 9289e84a
         exp_loc = loc; exp_extra = [];
         exp_type = exp2.exp_type;
         exp_attributes = sexp.pexp_attributes;
@@ -5133,24 +4980,14 @@
           (mk_expected ~explanation:While_loop_conditional Predef.type_bool)
       in
       let body_env = Env.add_region_lock env in
-<<<<<<< HEAD
-      let position = RTail (Value_mode.local, Nontail) in
-      let wh_body =
-=======
       let position = RTail (Value_mode.local, FNontail) in
       let wh_body, wh_body_sort =
->>>>>>> 9289e84a
         type_statement ~explanation:While_loop_body
           ~position body_env sbody
       in
-      let wh_body_layout = Ctype.type_layout env wh_body.exp_type in
       rue {
         exp_desc =
-<<<<<<< HEAD
-          Texp_while {wh_cond; wh_body; wh_body_layout};
-=======
           Texp_while {wh_cond; wh_body; wh_body_sort};
->>>>>>> 9289e84a
         exp_loc = loc; exp_extra = [];
         exp_type = instance Predef.type_unit;
         exp_attributes = sexp.pexp_attributes;
@@ -5168,23 +5005,13 @@
         type_for_loop_index ~loc ~env ~param
       in
       let new_env = Env.add_region_lock new_env in
-<<<<<<< HEAD
-      let position = RTail (Value_mode.local, Nontail) in
-      let for_body =
-=======
       let position = RTail (Value_mode.local, FNontail) in
       let for_body, for_body_sort =
->>>>>>> 9289e84a
         type_statement ~explanation:For_loop_body ~position new_env sbody
       in
-      let for_body_layout = Ctype.type_layout env for_body.exp_type in
       rue {
         exp_desc = Texp_for {for_id; for_pat = param; for_from; for_to;
-<<<<<<< HEAD
-                             for_dir = dir; for_body; for_body_layout };
-=======
                              for_dir = dir; for_body; for_body_sort };
->>>>>>> 9289e84a
         exp_loc = loc; exp_extra = [];
         exp_type = instance Predef.type_unit;
         exp_attributes = sexp.pexp_attributes;
@@ -5629,58 +5456,8 @@
       re { exp with exp_extra =
              (Texp_poly cty, loc, sexp.pexp_attributes) :: exp.exp_extra }
   | Pexp_newtype({txt=name}, sbody) ->
-<<<<<<< HEAD
-      let layout =
-        match Layout.of_attributes_default ~legacy_immediate:false
-                ~reason:(Newtype_declaration name)
-                ~default:(Layout.value ~why:Univar) sexp.pexp_attributes
-        with
-        | Ok l -> l
-        | Error { loc; txt } ->
-          raise (Error (loc, env, Layout_not_enabled txt))
-      in
-      let ty =
-        if Typetexp.valid_tyvar_name name then
-          newvar ~name layout
-        else
-          newvar layout
-      in
-      (* remember original level *)
-      begin_def ();
-      (* Create a fake abstract type declaration for name. *)
-      let decl = new_local_type ~loc layout in
-      let scope = create_scope () in
-      let (id, new_env) = Env.enter_type ~scope name decl env in
-
-      let body = type_exp new_env expected_mode sbody in
-      (* Replace every instance of this type constructor in the resulting
-         type. *)
-      let seen = Hashtbl.create 8 in
-      let rec replace t =
-        if Hashtbl.mem seen (get_id t) then ()
-        else begin
-          Hashtbl.add seen (get_id t) ();
-          match get_desc t with
-          | Tconstr (Path.Pident id', _, _) when id == id' -> link_type t ty
-          | _ -> Btype.iter_type_expr replace t
-        end
-      in
-      let ety = Subst.type_expr Subst.identity body.exp_type in
-      replace ety;
-      (* back to original level *)
-      end_def ();
-      (* lower the levels of the result type *)
-      (* unify_var env ty ety; *)
-
-      (* non-expansive if the body is non-expansive, so we don't introduce
-         any new extra node in the typed AST. *)
-      rue { body with exp_loc = loc; exp_type = ety;
-            exp_extra =
-            (Texp_newtype name, loc, sexp.pexp_attributes) :: body.exp_extra }
-=======
     type_newtype ~loc ~env ~expected_mode ~rue ~attributes:sexp.pexp_attributes
       name None sbody
->>>>>>> 9289e84a
   | Pexp_pack m ->
       let (p, fl) =
         match get_desc (Ctype.expand_head env (instance ty_expected)) with
@@ -5735,18 +5512,6 @@
       let let_loc = slet.pbop_op.loc in
       let op_path, op_desc = type_binding_op_ident env slet.pbop_op in
       let op_type = instance op_desc.val_type in
-<<<<<<< HEAD
-      let spat_params, ty_params =
-        let initial_layout = match sands with
-          | [] -> Layout.of_new_sort_var ~why:Function_argument
-          (* CR layouts v5: eliminate value requirement for tuple elements *)
-          | _ -> Layout.value ~why:Tuple_element
-        in
-        loop slet.pbop_pat (newvar initial_layout) sands
-      in
-      let ty_func_result =
-        newvar (Layout.of_new_sort_var ~why:Function_result)
-=======
       let spat_params, ty_params, param_sort =
         let initial_layout, initial_sort = match sands with
           | [] ->
@@ -5760,20 +5525,15 @@
       let body_sort = Sort.new_var () in
       let ty_func_result =
         newvar (Layout.of_sort ~why:Function_result body_sort)
->>>>>>> 9289e84a
       in
       let arrow_desc = Nolabel, Alloc_mode.global, Alloc_mode.global in
       let ty_func =
         newty (Tarrow(arrow_desc, newmono ty_params, ty_func_result, commu_ok))
       in
-<<<<<<< HEAD
-      let ty_result = newvar (Layout.of_new_sort_var ~why:Function_result) in
-=======
       let op_result_sort = Sort.new_var () in
       let ty_result =
         newvar (Layout.of_sort ~why:Function_result op_result_sort)
       in
->>>>>>> 9289e84a
       let ty_andops = newvar (Layout.of_new_sort_var ~why:Function_argument) in
       let ty_op =
         newty (Tarrow(arrow_desc, newmono ty_andops,
@@ -6656,16 +6416,10 @@
           (Warnings.Non_principal_labels "eliminated optional argument");
       (* let-expand to have side effects *)
       let let_pat, let_var = var_pair ~mode:exp_mode "arg" texp.exp_type in
-      (* CR layouts v2: `vb_sort=Sort.value` below to change when we allow
-         non-value function arguments. *)
       re { texp with exp_type = ty_fun;
              exp_desc =
                Texp_let (Nonrecursive,
-<<<<<<< HEAD
-                         [{vb_pat=let_pat; vb_expr=texp; vb_sort=Sort.value;
-=======
                          [{vb_pat=let_pat; vb_expr=texp; vb_sort=arg_sort;
->>>>>>> 9289e84a
                            vb_attributes=[]; vb_loc=Location.none;
                           }],
                          func let_var) }
@@ -6691,11 +6445,7 @@
         (* CR layouts v5: relax value requirement *)
         unify_exp env arg
           (type_option(newvar (Layout.value ~why:Type_argument)));
-<<<<<<< HEAD
-      (lbl, Arg (arg, expected_mode.mode))
-=======
       (lbl, Arg (arg, expected_mode.mode, sort_arg))
->>>>>>> 9289e84a
   | Arg (Known_arg { sarg; ty_arg; ty_arg0;
                      mode_arg; wrapped_in_some; sort_arg }) ->
       let mode, _ = Alloc_mode.newvar_below mode_arg in
@@ -6777,11 +6527,7 @@
         end_def ();
         generalize_structure ty_ret
       end;
-<<<<<<< HEAD
-      let ap_mode = mres in
-=======
       let ap_mode = ret_mode in
->>>>>>> 9289e84a
       let mode_res =
         mode_cross_to_global env ty_ret (Value_mode.of_alloc ret_mode)
       in
@@ -6793,11 +6539,7 @@
       in
       let exp = type_expect env arg_mode sarg (mk_expected ty_arg) in
       check_partial_application ~statement:false exp;
-<<<<<<< HEAD
-      ([Nolabel, Arg exp], ty_res, ap_mode, position)
-=======
       ([Nolabel, Arg (exp, arg_sort)], ty_ret, ap_mode, pm)
->>>>>>> 9289e84a
   | _ ->
       let ty = funct.exp_type in
       let ignore_labels =
@@ -6844,13 +6586,9 @@
       in
       submode ~loc:app_loc ~env ~reason:(Application ty_ret)
         mode_ret expected_mode;
-<<<<<<< HEAD
-      args, ty_ret, ap_mode, position
-=======
 
       check_tail_call_local_returning app_loc env ap_mode pm;
       args, ty_ret, ap_mode, pm
->>>>>>> 9289e84a
 
 and type_construct env (expected_mode : expected_mode) loc lid sarg
       ty_expected_explained attrs =
@@ -6962,11 +6700,6 @@
   begin_def();
   let exp = type_exp env (mode_local_with_position position) sexp in
   end_def();
-<<<<<<< HEAD
-  let ty = expand_head env exp.exp_type
-  and tv = newvar (Layout.any ~why:Dummy_layout)
-  in
-=======
   let ty = expand_head env exp.exp_type in
   (* We're requiring the statement to have a representable layout.  But that
      doesn't actually rule out things like "assert false"---we'll just end up
@@ -6975,7 +6708,6 @@
      have [any] and can't get a sort here. *)
   let sort = Sort.new_var () in
   let tv = newvar (Layout.of_sort ~why:Statement sort) in
->>>>>>> 9289e84a
   if is_Tvar ty && get_level ty > get_level tv then
     Location.prerr_warning
       (final_subexpression exp).exp_loc
@@ -7295,12 +7027,8 @@
   and jexp_is_fun : Jane_syntax.Expression.t -> _ = function
     | Jexp_comprehension _
     | Jexp_immutable_array _
-<<<<<<< HEAD
-    | Jexp_unboxed_constant _ -> false
-=======
     | Jexp_layout (Lexp_constant _) -> false
     | Jexp_layout (Lexp_newtype (_, _, e)) -> sexp_is_fun e
->>>>>>> 9289e84a
   in
   let vb_is_fun { pvb_expr = sexp; _ } = sexp_is_fun sexp in
   let entirely_functions = List.for_all vb_is_fun spat_sexp_list in
@@ -7615,14 +7343,10 @@
         let op_type = op_desc.val_type in
         let ty_arg = newvar (Layout.of_new_sort_var ~why:Function_argument) in
         let ty_rest = newvar (Layout.of_new_sort_var ~why:Function_argument) in
-<<<<<<< HEAD
-        let ty_result = newvar (Layout.of_new_sort_var ~why:Function_result) in
-=======
         let op_result_sort = Sort.new_var () in
         let ty_result =
           newvar (Layout.of_sort ~why:Function_result op_result_sort)
         in
->>>>>>> 9289e84a
         let arrow_desc = (Nolabel,Alloc_mode.global,Alloc_mode.global) in
         let ty_rest_fun =
           newty (Tarrow(arrow_desc, newmono ty_arg, ty_result, commu_ok))
@@ -7699,19 +7423,6 @@
     exp_env = env }
 
 and type_expect_jane_syntax
-<<<<<<< HEAD
-      ~loc ~env ~expected_mode ~ty_expected ~explanation ~attributes
-  : Jane_syntax.Expression.t -> _ = function
-  | Jexp_comprehension x ->
-      type_comprehension_expr
-        ~loc ~env ~expected_mode ~ty_expected ~explanation ~attributes x
-  | Jexp_immutable_array x ->
-      type_immutable_array
-        ~loc ~env ~expected_mode ~ty_expected ~explanation ~attributes x
-  | Jexp_unboxed_constant x ->
-      type_unboxed_constant
-        ~loc ~env ~expected_mode ~ty_expected ~explanation ~attributes x
-=======
       ~loc ~env ~expected_mode ~ty_expected ~explanation ~rue ~attributes
   : Jane_syntax.Expression.t -> _ = function
   | Jexp_comprehension x ->
@@ -7723,7 +7434,6 @@
   | Jexp_layout x ->
       type_layout_expr
         ~loc ~env ~expected_mode ~ty_expected ~explanation ~rue ~attributes x
->>>>>>> 9289e84a
 
 (* What modes should comprehensions use?  Let us be generic over the sequence
    type we use for comprehensions, calling it [sequence] (standing for either
@@ -7801,12 +7511,8 @@
    this comment by its incipit (the initial question, right at the start). *)
 
 and type_comprehension_expr
-<<<<<<< HEAD
-      ~loc ~env ~expected_mode:_ ~ty_expected ~explanation:_ ~attributes cexpr =
-=======
       ~loc ~env ~expected_mode:_ ~ty_expected ~explanation:_ ~rue:_~attributes
       cexpr =
->>>>>>> 9289e84a
   let open Jane_syntax.Comprehensions in
   (* - [comprehension_type]:
          For printing nicer error messages.
@@ -7839,12 +7545,9 @@
         Layout.Array_element
   in
   if !Clflags.principal then begin_def ();
-<<<<<<< HEAD
-=======
   (* CR layouts v4: When this changes from [value], you will also have to
      update the use of [transl_exp] in transl_array_comprehension.ml. See
      a companion CR layouts v4 at the point of interest in that file. *)
->>>>>>> 9289e84a
   let element_ty = newvar (Layout.value ~why:reason) in
   unify_exp_types
     loc
@@ -7980,11 +7683,7 @@
       Texp_comp_in { pattern; sequence }
 
 and type_immutable_array
-<<<<<<< HEAD
-      ~loc ~env ~expected_mode ~ty_expected ~explanation ~attributes
-=======
       ~loc ~env ~expected_mode ~ty_expected ~explanation ~rue:_ ~attributes
->>>>>>> 9289e84a
     : Jane_syntax.Immutable_arrays.expression -> _ = function
   | Iaexp_immutable_array elts ->
       type_generic_array
@@ -7997,16 +7696,6 @@
         ~attributes
         elts
 
-<<<<<<< HEAD
-and type_unboxed_constant
-      ~loc ~env ~expected_mode:_ ~ty_expected ~explanation ~attributes cst
-  =
-  let rue exp =
-    with_explanation explanation (fun () ->
-      unify_exp env (re exp) (instance ty_expected));
-    exp
-  in
-=======
 and type_layout_expr
       ~loc ~env ~expected_mode ~ty_expected:_ ~explanation:_ ~rue ~attributes
   : Jane_syntax.Layouts.expression -> _ = function
@@ -8016,7 +7705,6 @@
       name (Some layout_annot) sbody
 
 and type_unboxed_constant ~loc ~env ~rue ~attributes cst =
->>>>>>> 9289e84a
   rue {
     exp_desc = unboxed_constant_or_raise env loc cst;
     exp_loc = loc;
@@ -8734,34 +8422,22 @@
         "Optional parameters cannot be polymorphic"
   | Function_returns_local ->
       Location.errorf ~loc
-<<<<<<< HEAD
-        "This function is local returning, but was expected otherwise"
-  | Layout_not_enabled c ->
-      Location.errorf ~loc
-        "@[Layout %s is used here, but the appropriate layouts extension is \
-         not enabled@]"
-        (Layout.string_of_const c)
-=======
         "This function is local-returning, but was expected otherwise"
   | Tail_call_local_returning ->
       Location.errorf ~loc
         "@[This application is local-returning, but is at the tail @ \
           position of a function that is not local-returning@]"
->>>>>>> 9289e84a
   | Unboxed_int_literals_not_supported ->
       Location.errorf ~loc
         "@[Unboxed int literals aren't supported yet.@]"
   | Unboxed_float_literals_not_supported ->
       Location.errorf ~loc
         "@[Unboxed float literals aren't supported yet.@]"
-<<<<<<< HEAD
-=======
   | Function_type_not_rep (ty,violation) ->
       Location.errorf ~loc
         "@[Function arguments and returns must be representable.@]@ %a"
         (Layout.Violation.report_with_offender
            ~offender:(fun ppf -> Printtyp.type_expr ppf ty)) violation
->>>>>>> 9289e84a
 
 let report_error ~loc env err =
   Printtyp.wrap_printing_env ~error:true env
