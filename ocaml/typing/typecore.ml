(**************************************************************************)
(*                                                                        *)
(*                                 OCaml                                  *)
(*                                                                        *)
(*             Xavier Leroy, projet Cristal, INRIA Rocquencourt           *)
(*                                                                        *)
(*   Copyright 1996 Institut National de Recherche en Informatique et     *)
(*     en Automatique.                                                    *)
(*                                                                        *)
(*   All rights reserved.  This file is distributed under the terms of    *)
(*   the GNU Lesser General Public License version 2.1, with the          *)
(*   special exception on linking described in the file LICENSE.          *)
(*                                                                        *)
(**************************************************************************)

(* Typechecking for the core language *)

open Misc
open Asttypes
open Parsetree
open Types
open Mode
open Typedtree
open Btype
open Ctype
open Uniqueness_analysis

type comprehension_type =
  | List_comprehension
  | Array_comprehension of mutability

type type_forcing_context =
  | If_conditional
  | If_no_else_branch
  | While_loop_conditional
  | While_loop_body
  | For_loop_start_index
  | For_loop_stop_index
  | For_loop_body
  | Assert_condition
  | Sequence_left_hand_side
  | When_guard
  | Comprehension_in_iterator of comprehension_type
  | Comprehension_for_start
  | Comprehension_for_stop
  | Comprehension_when
  | Error_message_attr of string

type type_expected = {
  ty: type_expr;
  explanation: type_forcing_context option;
}

module Datatype_kind = struct
  type t = Record | Variant

  let type_name = function
    | Record -> "record"
    | Variant -> "variant"

  let label_name = function
    | Record -> "field"
    | Variant -> "constructor"
end

type wrong_name = {
  type_path: Path.t;
  kind: Datatype_kind.t;
  name: string loc;
  valid_names: string list;
}

type wrong_kind_context =
  | Pattern
  | Expression of type_forcing_context option

type wrong_kind_sort =
  | Constructor
  | Record
  | Boolean
  | List
  | Unit

type contains_gadt =
  | Contains_gadt
  | No_gadt

let wrong_kind_sort_of_constructor (lid : Longident.t) =
  match lid with
  | Lident "true" | Lident "false" | Ldot(_, "true") | Ldot(_, "false") ->
      Boolean
  | Lident "[]" | Lident "::" | Ldot(_, "[]") | Ldot(_, "::") -> List
  | Lident "()" | Ldot(_, "()") -> Unit
  | _ -> Constructor

type existential_restriction =
  | At_toplevel (** no existential types at the toplevel *)
  | In_group (** nor with let ... and ... *)
  | In_rec (** or recursive definition *)
  | With_attributes (** or let[@any_attribute] = ... *)
  | In_class_args (** or in class arguments *)
  | In_class_def  (** or in [class c = let ... in ...] *)
  | In_self_pattern (** or in self pattern *)

type submode_reason =
  | Application of type_expr
  | Other

type error =
  | Constructor_arity_mismatch of Longident.t * int * int
  | Constructor_labeled_arg
  | Partial_tuple_pattern_bad_type
  | Extra_tuple_label of string option * type_expr
  | Missing_tuple_label of string option * type_expr
  | Label_mismatch of Longident.t * Errortrace.unification_error
  | Pattern_type_clash :
      Errortrace.unification_error * Parsetree.pattern_desc option -> error
  | Or_pattern_type_clash of Ident.t * Errortrace.unification_error
  | Multiply_bound_variable of string
  | Orpat_vars of Ident.t * Ident.t list
  | Expr_type_clash of
      Errortrace.unification_error * type_forcing_context option
      * Parsetree.expression_desc option
  | Function_arity_type_clash of
      { syntactic_arity :  int;
        type_constraint : type_expr;
        trace : Errortrace.unification_error;
      }
  (* [Function_arity_type_clash { syntactic_arity = n; type_constraint; trace }]
     is the type error for the specific case where an n-ary function is
     constrained at a type with an arity less than n, e.g.:
     {[
       type (_, _) eq = Eq : ('a, 'a) eq
       let bad : type a. ?opt:(a, int -> int) eq -> unit -> a =
         fun ?opt:(Eq = assert false) () x -> x + 1
     ]}
     [type_constraint] is the user-written polymorphic type (in this example
     [?opt:(a, int -> int) eq -> unit -> a]) that causes this type clash, and
     [trace] is the unification error that signaled the issue.
  *)
  | Apply_non_function of {
      funct : Typedtree.expression;
      func_ty : type_expr;
      res_ty : type_expr;
      previous_arg_loc : Location.t;
      extra_arg_loc : Location.t;
    }
  | Apply_wrong_label of arg_label * type_expr * bool
  | Label_multiply_defined of string
  | Label_missing of Ident.t list
  | Label_not_mutable of Longident.t
  | Wrong_name of string * type_expected * wrong_name
  | Name_type_mismatch of
      Datatype_kind.t * Longident.t * (Path.t * Path.t) * (Path.t * Path.t) list
  | Invalid_format of string
  | Not_an_object of type_expr * type_forcing_context option
  | Not_a_value of Jkind.Violation.t * type_forcing_context option
  | Undefined_method of type_expr * string * string list option
  | Undefined_self_method of string * string list
  | Virtual_class of Longident.t
  | Private_type of type_expr
  | Private_label of Longident.t * type_expr
  | Private_constructor of constructor_description * type_expr
  | Unbound_instance_variable of string * string list
  | Instance_variable_not_mutable of string
  | Not_subtype of Errortrace.Subtype.error
  | Outside_class
  | Value_multiply_overridden of string
  | Coercion_failure of
      Errortrace.expanded_type * Errortrace.unification_error * bool
  | Not_a_function of type_expr * type_forcing_context option
  | Too_many_arguments of type_expr * type_forcing_context option
  | Abstract_wrong_label of
      { got           : arg_label
      ; expected      : arg_label
      ; expected_type : type_expr
      ; explanation   : type_forcing_context option
      }
  | Scoping_let_module of string * type_expr
  | Not_a_polymorphic_variant_type of Longident.t
  | Incoherent_label_order
  | Less_general of string * Errortrace.unification_error
  | Modules_not_allowed
  | Cannot_infer_signature
  | Not_a_packed_module of type_expr
  | Unexpected_existential of existential_restriction * string * string list
  | Invalid_interval
  | Invalid_for_loop_index
  | Invalid_comprehension_for_range_iterator_index
  | No_value_clauses
  | Exception_pattern_disallowed
  | Mixed_value_and_exception_patterns_under_guard
  | Inlined_record_escape
  | Inlined_record_expected
  | Unrefuted_pattern of pattern
  | Invalid_extension_constructor_payload
  | Not_an_extension_constructor
  | Probe_format
  | Probe_name_format of string
  | Probe_name_undefined of string
  | Probe_is_enabled_format
  | Extension_not_enabled : _ Language_extension.t -> error
  | Literal_overflow of string
  | Unknown_literal of string * char
  | Illegal_letrec_pat
  | Illegal_letrec_expr
  | Illegal_class_expr
  | Letop_type_clash of string * Errortrace.unification_error
  | Andop_type_clash of string * Errortrace.unification_error
  | Bindings_type_clash of Errortrace.unification_error
  | Unbound_existential of Ident.t list * type_expr
  | Missing_type_constraint
  | Wrong_expected_kind of wrong_kind_sort * wrong_kind_context * type_expr
  | Expr_not_a_record_type of type_expr
  | Submode_failed of
      Value.error * submode_reason *
      Env.closure_context option *
      Env.shared_context option
  | Local_application_complete of arg_label * [`Prefix|`Single_arg|`Entire_apply]
  | Param_mode_mismatch of Alloc.equate_error
  | Uncurried_function_escapes of Alloc.error
  | Local_return_annotation_mismatch of Location.t
  | Function_returns_local
  | Tail_call_local_returning
  | Bad_tail_annotation of [`Conflict|`Not_a_tailcall]
  | Optional_poly_param
  | Exclave_in_nontail_position
  | Exclave_returns_not_local
  | Unboxed_int_literals_not_supported
  | Function_type_not_rep of type_expr * Jkind.Violation.t
  | Modes_on_pattern
  | Invalid_label_for_src_pos of arg_label

exception Error of Location.t * Env.t * error
exception Error_forward of Location.error

type in_function =
  { ty_fun: type_expected;
    loc_fun: Location.t;
    (** [region_locked] is whether the function has its own region. *)
    region_locked: bool;
  }

let error_of_filter_arrow_failure ~explanation ~first ty_fun
  : filter_arrow_failure -> _ = function
  | Unification_error unif_err ->
      Expr_type_clash(unif_err, explanation, None)
  | Label_mismatch { got; expected; expected_type} ->
      Abstract_wrong_label { got; expected; expected_type; explanation }
  | Not_a_function -> begin
      if first
      then Not_a_function(ty_fun, explanation)
      else Too_many_arguments(ty_fun, explanation)
    end
  | Jkind_error (ty, err) -> Function_type_not_rep (ty, err)

(* Forward declaration, to be filled in by Typemod.type_module *)

let type_module =
  ref ((fun _env _md -> assert false) :
       Env.t -> Parsetree.module_expr -> Typedtree.module_expr * Shape.t)

(* Forward declaration, to be filled in by Typemod.type_open *)

let type_open :
  (?used_slot:bool ref -> override_flag -> Env.t -> Location.t ->
   Longident.t loc -> Path.t * Env.t)
    ref =
  ref (fun ?used_slot:_ _ -> assert false)

let type_open_decl :
  (?used_slot:bool ref -> Env.t -> Parsetree.open_declaration
   -> open_declaration * Types.signature * Env.t)
    ref =
  ref (fun ?used_slot:_ _ -> assert false)

(* Forward declaration, to be filled in by Typemod.type_package *)

let type_package =
  ref (fun _ -> assert false)

(* Forward declaration, to be filled in by Typeclass.class_structure *)
let type_object =
  ref (fun _env _s -> assert false :
       Env.t -> Location.t -> Parsetree.class_structure ->
         Typedtree.class_structure * string list)

(*
  Saving and outputting type information.
  We keep these function names short, because they have to be
  called each time we create a record of type [Typedtree.expression]
  or [Typedtree.pattern] that will end up in the typed AST.
*)
let re node =
  Cmt_format.add_saved_type (Cmt_format.Partial_expression node);
  node

let rp node =
  Cmt_format.add_saved_type (Cmt_format.Partial_pattern (Value, node));
  node

let rcp node =
  Cmt_format.add_saved_type (Cmt_format.Partial_pattern (Computation, node));
  node


(* Context for inline record arguments; see [type_ident] *)

type recarg =
  | Allowed
  | Required
  | Rejected

let probe_name_max_length = 100
let check_probe_name name loc env =
  if String.length name > probe_name_max_length then
    Location.prerr_warning loc (Warnings.Probe_name_too_long name);
  String.iter (fun c ->
    match c with
    | 'a'..'z' | 'A'..'Z' | '0'..'9' | '_' -> ()
    | _ -> raise (Error (loc, env, (Probe_name_format name)))
  ) name

let mk_expected ?explanation ty = { ty; explanation; }

let case lhs rhs =
  {c_lhs = lhs; c_guard = None; c_rhs = rhs}

type position_in_function = FTail | FNontail


type position_in_region =
  (* not the tail of a region*)
  | RNontail
  (* tail of a region,
     together with the mode of that region,
     and whether it is also the tail of a function
     (for tail call escape detection) *)
  | RTail of Regionality.r * position_in_function

type expected_mode =
  { position : position_in_region;
    closure_context : Env.closure_context option;

    mode : Value.r;
    (** The upper bound, hence r (right) *)

    strictly_local : bool;
    (** Indicates that the expression was directly annotated with [local], which
    should force any allocations to be on the stack. No invariant between this
    field and [mode]: this field being [true] while [mode] being [global] is
    sensible, but not very useful as it will fail all expressions. *)

    tuple_modes : Value.r list;
    (** For t in tuple_modes, t <= regional_to_global mode *)
  }

type position_and_mode = {
  apply_position : apply_position;
  (** Runtime tail call behaviour of the application *)
  region_mode : Regionality.r option;
  (** INVARIANT: [Some m] iff [apply_position] is [Tail], where [m] is the mode
     of the surrounding region *)
}

let position_and_mode_default = {
  apply_position = Default;
  region_mode = None;
}

(** Decides the runtime tail call behaviour based on lexical structures and user
    annotation. *)
let position_and_mode env (expected_mode : expected_mode) sexp
  : position_and_mode =
  let fail err =
    raise (Error (sexp.pexp_loc, env, Bad_tail_annotation err))
  in
  let requested =
    match Builtin_attributes.tailcall sexp.pexp_attributes with
    | Ok r -> r
    | Error `Conflict -> fail `Conflict
  in
  match expected_mode.position with
  | RTail (m ,FTail) -> begin
      match requested with
      | Some `Tail | Some `Tail_if_possible | None ->
          {apply_position = Tail; region_mode = Some m}
      | Some `Nontail -> {apply_position = Nontail; region_mode = None}
    end
  | RNontail | RTail(_, FNontail) -> begin
      match requested with
      | None | Some `Tail_if_possible ->
          {apply_position = Default; region_mode = None}
      | Some `Nontail -> {apply_position = Nontail; region_mode = None}
      | Some `Tail -> fail `Not_a_tailcall
  end

(* ap_mode is the return mode of the current application *)
let check_tail_call_local_returning loc env ap_mode {region_mode; _} =
  match region_mode with
  | Some region_mode -> begin
    (* This application will be performed after the current region is closed; if
       ap_mode is local, the application allocates in the outer
       region, and thus [region_mode] needs to be marked local as well*)
      match
        Regionality.submode (locality_as_regionality ap_mode) region_mode
      with
      | Ok () -> ()
      | Error _ -> raise (Error (loc, env, Tail_call_local_returning))
    end
  | None -> ()

let meet_regional mode =
  let mode = Value.disallow_left mode in
  Value.meet [mode; (Value.max_with (Comonadic Areality) Regionality.regional)]

let meet_global mode =
  Value.meet [mode; (Value.max_with (Comonadic Areality) Regionality.global)]

let meet_many mode =
  Value.meet [mode; (Value.max_with (Comonadic Linearity) Linearity.many)]

let join_shared mode =
  Value.join [mode; Value.min_with (Monadic Uniqueness) Uniqueness.shared]

let value_regional_to_local mode =
  mode
  |> value_to_alloc_r2l
  |> alloc_as_value

(* Describes how a modality affects field projection. Returns the mode
   of the projection given the mode of the record. *)
let modality_unbox_left global_flag mode =
  let mode = Value.disallow_right mode in
  match global_flag with
  | Global_flag.Global ->
      mode
      |> Value.meet_with (Comonadic Areality) Regionality.Const.Global
      |> join_shared
      |> Value.meet_with (Comonadic Linearity) Linearity.Const.Many
  | Global_flag.Unrestricted -> mode

(* Describes how a modality affects record construction. Gives the
   expected mode of the field given the expected mode of the record. *)
let modality_box_right global_flag mode =
  match global_flag with
  | Global_flag.Global ->
      mode
      |> meet_global
      |> Value.join_with (Monadic Uniqueness) Uniqueness.Const.max
      |> meet_many
  | Global_flag.Unrestricted -> mode

let mode_default mode =
  { position = RNontail;
    closure_context = None;
    mode = Value.disallow_left mode;
    strictly_local = false;
    tuple_modes = [] }

let mode_legacy = mode_default Value.legacy

let mode_modality modality expected_mode =
  expected_mode.mode
  |> modality_box_right modality
  |> mode_default

(* used when entering a function;
mode is the mode of the function region *)
let mode_return mode =
  { (mode_default (meet_regional mode)) with
    position = RTail (Regionality.disallow_left
      (Value.proj (Comonadic Areality) mode), FTail);
    closure_context = Some Return;
  }

(* used when entering a region.*)
let mode_region mode =
  { (mode_default (meet_regional mode)) with
    position =
      RTail (Regionality.disallow_left
        (Value.proj (Comonadic Areality) mode), FNontail);
    closure_context = None;
  }

let mode_max =
  mode_default Value.max

let mode_with_position mode position =
  { (mode_default mode) with position }

let mode_max_with_position position =
  { mode_max with position }

let mode_global expected_mode =
  let mode = meet_global expected_mode.mode in
  {expected_mode with mode}

let mode_exclave expected_mode =
  let mode =
    Value.join_with (Comonadic Areality)
      Regionality.Const.Local expected_mode.mode
  in
  { (mode_default mode)
    with strictly_local = true
  }

let mode_strictly_local expected_mode =
  { expected_mode
    with strictly_local = true
  }

let mode_coerce mode expected_mode =
  let mode = Value.meet [expected_mode.mode; mode] in
  { expected_mode with mode; tuple_modes = [] }

let mode_tailcall_function mode =
  { (mode_default mode) with
    closure_context = Some Tailcall_function }

let mode_tailcall_argument mode =
  { (mode_default mode) with
    closure_context = Some Tailcall_argument }


let mode_partial_application expected_mode =
  let mode = alloc_as_value (value_to_alloc_r2g expected_mode.mode) in
  { expected_mode with
    mode;
    closure_context = Some Partial_application }


let mode_trywith expected_mode =
  { expected_mode with position = RNontail }

let mode_tuple mode tuple_modes =
  let tuple_modes = Value.List.disallow_left tuple_modes in
  { (mode_default mode) with
    tuple_modes }

(** Takes [marg:Alloc.lr] extracted from the arrow type and returns the real
mode of argument, after taking into consideration partial application and
tail-call. Returns [expected_mode] and [Value.lr] which are backed by the same
mode variable. We encode extra position information in the former. We need the
latter to the both left and right mode because of how it will be used. *)
let mode_argument ~funct ~index ~position_and_mode ~partial_app marg =
  let vmode , _ = Value.newvar_below (alloc_as_value marg) in
  if partial_app then mode_default vmode, vmode
  else match funct.exp_desc, index, position_and_mode.apply_position with
  | Texp_ident (_, _, {val_kind =
      Val_prim {Primitive.prim_name = ("%sequor"|"%sequand")}},
                Id_prim _, _), 1, Tail ->
     (* RHS of (&&) and (||) is at the tail of function region if the
        application is. The argument mode is not constrained otherwise. *)
     mode_with_position vmode (RTail (Option.get position_and_mode.region_mode, FTail)),
     vmode
  | Texp_ident (_, _, _, Id_prim _, _), _, _ ->
     (* Other primitives cannot be tail-called *)
     mode_default vmode, vmode
  | _, _, (Nontail | Default) ->
     mode_default vmode, vmode
  | _, _, Tail -> begin
    Regionality.submode_exn (Value.proj (Comonadic Areality) vmode)
      Regionality.regional;
    mode_tailcall_argument vmode, vmode
  end

let mode_lazy expected_mode =
  { (mode_global expected_mode) with
    position = RTail (Regionality.disallow_left Regionality.global, FTail) }

(* expected_mode.closure_context explains why expected_mode.mode is low;
   shared_context explains why mode.uniqueness is high *)
let submode ~loc ~env ?(reason = Other) ?shared_context mode expected_mode =
  let res =
    match expected_mode.tuple_modes with
    | [] -> Value.submode mode expected_mode.mode
    | ts -> Value.submode mode (Value.meet ts)
  in
  match res with
  | Ok () -> ()
  | Error failure_reason ->
      let closure_context = expected_mode.closure_context in
      let error =
        Submode_failed(failure_reason, reason, closure_context, shared_context)
      in
      raise (Error(loc, env, error))

let escape ~loc ~env ~reason m =
  submode ~loc ~env ~reason m mode_legacy

type expected_pat_mode =
  { mode : Value.l;
    tuple_modes : Value.l list; }

let simple_pat_mode mode =
  { mode = Value.disallow_right mode; tuple_modes = [] }

let tuple_pat_mode mode tuple_modes =
  let mode = Value.disallow_right mode in
  let tuple_modes = Value.List.disallow_right tuple_modes in
  { mode; tuple_modes }

let allocations : Alloc.r list ref = Local_store.s_ref []

let reset_allocations () = allocations := []

let register_allocation_mode alloc_mode =
  let alloc_mode = Alloc.disallow_left alloc_mode in
  allocations := alloc_mode :: !allocations

let register_allocation_value_mode mode =
  let alloc_mode = value_to_alloc_r2g mode in
  register_allocation_mode alloc_mode;
  let mode = alloc_as_value alloc_mode in
  alloc_mode, mode

(** Register as allocation the expression constrained by the given
    [expected_mode]. Returns the mode of the allocation, and the expected mode
    of potential subcomponents. *)
let register_allocation (expected_mode : expected_mode) =
  let alloc_mode, mode = register_allocation_value_mode expected_mode.mode in
  alloc_mode, mode_default mode

let optimise_allocations () =
  List.iter
    (fun mode -> ignore (Alloc.zap_to_ceil mode))
    !allocations;
  reset_allocations ()

(* Typing of constants *)

let type_constant: Typedtree.constant -> type_expr = function
    Const_int _ -> instance Predef.type_int
  | Const_char _ -> instance Predef.type_char
  | Const_string _ -> instance Predef.type_string
  | Const_float _ -> instance Predef.type_float
  | Const_float32 _ -> instance Predef.type_float32
  | Const_unboxed_float _ -> instance Predef.type_unboxed_float
  | Const_int32 _ -> instance Predef.type_int32
  | Const_int64 _ -> instance Predef.type_int64
  | Const_nativeint _ -> instance Predef.type_nativeint
  | Const_unboxed_int32 _ -> instance Predef.type_unboxed_int32
  | Const_unboxed_int64 _ -> instance Predef.type_unboxed_int64
  | Const_unboxed_nativeint _ -> instance Predef.type_unboxed_nativeint

type constant_integer_result =
  | Int32 of int32
  | Int64 of int64
  | Nativeint of nativeint

type constant_integer_error =
  | Int32_literal_overflow
  | Int64_literal_overflow
  | Nativeint_literal_overflow
  | Unknown_constant_literal

let constant_integer i ~suffix :
    (constant_integer_result, constant_integer_error) result =
  match suffix with
  | 'l' ->
    begin
      try Ok (Int32 (Misc.Int_literal_converter.int32 i))
      with Failure _ -> Error Int32_literal_overflow
    end
  | 'L' ->
    begin
      try Ok (Int64 (Misc.Int_literal_converter.int64 i))
      with Failure _ -> Error Int64_literal_overflow
    end
  | 'n' ->
    begin
      try Ok (Nativeint (Misc.Int_literal_converter.nativeint i))
      with Failure _ -> Error Nativeint_literal_overflow
    end
  | _ -> Error Unknown_constant_literal

let constant : Parsetree.constant -> (Typedtree.constant, error) result =
  function
  | Pconst_integer (i, Some suffix) ->
    begin match constant_integer i ~suffix with
      | Ok (Int32 v) -> Ok (Const_int32 v)
      | Ok (Int64 v) -> Ok (Const_int64 v)
      | Ok (Nativeint v) -> Ok (Const_nativeint v)
      | Error Int32_literal_overflow -> Error (Literal_overflow "int32")
      | Error Int64_literal_overflow -> Error (Literal_overflow "int64")
      | Error Nativeint_literal_overflow -> Error (Literal_overflow "nativeint")
      | Error Unknown_constant_literal -> Error (Unknown_literal (i, suffix))
    end
  | Pconst_integer (i,None) ->
     begin
       try Ok (Const_int (Misc.Int_literal_converter.int i))
       with Failure _ -> Error (Literal_overflow "int")
     end
  | Pconst_char c -> Ok (Const_char c)
  | Pconst_string (s,loc,d) -> Ok (Const_string (s,loc,d))
  | Pconst_float (f,None)-> Ok (Const_float f)
  | Pconst_float (f,Some c) -> Error (Unknown_literal (f, c))

let constant_or_raise env loc cst =
  match constant cst with
  | Ok c -> c
  | Error err -> raise (Error (loc, env, err))

let unboxed_constant : Jane_syntax.Layouts.constant -> (Typedtree.constant, error) result
  = function
  | Float (f, None) -> Ok (Const_unboxed_float f)
  | Float (x, Some c) -> Error (Unknown_literal (Misc.format_as_unboxed_literal x, c))
  | Integer (i, suffix) ->
    begin match constant_integer i ~suffix with
      | Ok (Int32 v) -> Ok (Const_unboxed_int32 v)
      | Ok (Int64 v) -> Ok (Const_unboxed_int64 v)
      | Ok (Nativeint v) -> Ok (Const_unboxed_nativeint v)
      | Error Int32_literal_overflow -> Error (Literal_overflow "int32#")
      | Error Int64_literal_overflow -> Error (Literal_overflow "int64#")
      | Error Nativeint_literal_overflow -> Error (Literal_overflow "nativeint#")
      | Error Unknown_constant_literal ->
        Error (Unknown_literal (Misc.format_as_unboxed_literal i, suffix))
    end

let unboxed_constant_or_raise env loc cst =
  match unboxed_constant cst with
  | Ok c -> c
  | Error err -> raise (Error (loc, env, err))

(* Specific version of type_option, using newty rather than newgenty *)

let type_option ty =
  newty (Tconstr(Predef.path_option,[ty], ref Mnil))

let mkexp exp_desc exp_type exp_loc exp_env =
  { exp_desc; exp_type;
    exp_loc; exp_env; exp_extra = []; exp_attributes = [] }

let type_option_none env ty loc =
  let lid = Longident.Lident "None" in
  let cnone = Env.find_ident_constructor Predef.ident_none env in
  mkexp (Texp_construct(mknoloc lid, cnone, [], None)) ty loc env

let extract_option_type env ty =
  match get_desc (expand_head env ty) with
    Tconstr(path, [ty], _) when Path.same path Predef.path_option -> ty
  | _ -> assert false

let protect_expansion env ty =
  if Env.has_local_constraints env then generic_instance ty else ty

let src_pos loc attrs env =
  { exp_desc = Texp_src_pos
  ; exp_loc = loc
  ; exp_extra = []
  ; exp_type = instance Predef.type_lexing_position
  ; exp_attributes = attrs
  ; exp_env = env
  }

type record_extraction_result =
  | Record_type of Path.t * Path.t * Types.label_declaration list * record_representation
  | Not_a_record_type
  | Maybe_a_record_type

let extract_concrete_typedecl_protected env ty =
  extract_concrete_typedecl env (protect_expansion env ty)

let extract_concrete_record env ty =
  match extract_concrete_typedecl_protected env ty with
  | Typedecl(p0, p, {type_kind=Type_record (fields, repres)}) ->
    Record_type (p0, p, fields, repres)
  | Has_no_typedecl | Typedecl(_, _, _) -> Not_a_record_type
  | May_have_typedecl -> Maybe_a_record_type

type variant_extraction_result =
  | Variant_type of Path.t * Path.t * Types.constructor_declaration list
  | Not_a_variant_type
  | Maybe_a_variant_type

let extract_concrete_variant env ty =
  match extract_concrete_typedecl_protected env ty with
  | Typedecl(p0, p, {type_kind=Type_variant (cstrs, _)}) ->
    Variant_type (p0, p, cstrs)
  | Typedecl(p0, p, {type_kind=Type_open}) ->
    Variant_type (p0, p, [])
  | Has_no_typedecl | Typedecl(_, _, _) -> Not_a_variant_type
  | May_have_typedecl -> Maybe_a_variant_type

let extract_label_names env ty =
  match extract_concrete_record env ty with
  | Record_type (_, _,fields, _) -> List.map (fun l -> l.Types.ld_id) fields
  | Not_a_record_type | Maybe_a_record_type -> assert false

let has_poly_constraint spat =
  match spat.ppat_desc with
  | Ppat_constraint(_, styp) -> begin
      match styp.ptyp_desc with
      | Ptyp_poly _ -> true
      | _ -> false
    end
  | _ -> false

(** Mode cross a left mode *)
let mode_cross_left env ty mode =
  if not (is_principal ty) then Value.disallow_right mode else
  let jkind = type_jkind_purely env ty in
  let upper_bounds = Jkind.get_modal_upper_bounds jkind in
  let upper_bounds = Const.alloc_as_value upper_bounds in
  Value.meet_const upper_bounds mode

(** Mode cross a mode whose monadic fragment is a right mode, and whose comonadic
    fragment is a left mode. *)
let alloc_mode_cross_to_max_min env ty { monadic; comonadic } =
  let monadic = Alloc.Monadic.disallow_left monadic in
  let comonadic = Alloc.Comonadic.disallow_right comonadic in
  if not (is_principal ty) then { monadic; comonadic } else
  let jkind = type_jkind_purely env ty in
  let upper_bounds = Jkind.get_modal_upper_bounds jkind in
  let upper_bounds = Alloc.Const.split upper_bounds in
  let comonadic = Alloc.Comonadic.meet_const upper_bounds.comonadic comonadic in
  let monadic = Alloc.Monadic.imply upper_bounds.monadic monadic in
  { monadic; comonadic }

(** Mode cross a right mode *)
let expect_mode_cross env ty (expected_mode : expected_mode) =
  if not (is_principal ty) then expected_mode else
  let jkind = type_jkind_purely env ty in
  let upper_bounds = Jkind.get_modal_upper_bounds jkind in
  let upper_bounds = Const.alloc_as_value upper_bounds in
  let mode = Value.imply upper_bounds expected_mode.mode in
  (* - [strict_local] doesn't need to be updated, because it's only relavant for
     functions, which don't cross locality.
     - [mode_tuples] doesn't need to be updated, because [mode] being higher
     won't violate the invariant. *)
  { expected_mode with mode }

(* Value binding elaboration can insert alloc mode attributes on the forged
   [Pexp_constraint] node. Use this function to detect
   and remove these inserted attributes.
*)
let alloc_mode_from_pexp_constraint_typ_attrs styp =
  let modes, ptyp_attributes =
    Jane_syntax.Mode_expr.of_attrs styp.ptyp_attributes
  in
  Typemode.transl_alloc_mode modes, { styp with ptyp_attributes }

let alloc_mode_from_ppat_constraint_typ_attrs styp =
  let modes, ptyp_attributes =
    Jane_syntax.Mode_expr.of_attrs styp.ptyp_attributes
  in
  Typemode.transl_alloc_mode modes, { styp with ptyp_attributes }

let mode_annots_from_pat_attrs pat =
  let modes, ppat_attributes =
    Jane_syntax.Mode_expr.of_attrs pat.ppat_attributes
  in
  Typemode.transl_mode_annots modes, {pat with ppat_attributes}

let apply_mode_annots ~loc ~env (m : Alloc.Const.Option.t) mode =
  let error axis =
    raise (Error(loc, env, Param_mode_mismatch axis))
  in
  let min = Alloc.Const.Option.value ~default:Alloc.Const.min m in
  let max = Alloc.Const.Option.value ~default:Alloc.Const.max m in
  (match Alloc.submode (Alloc.of_const min) mode with
  | Ok () -> ()
  | Error e -> error (Left_le_right, e));
  (match Alloc.submode mode (Alloc.of_const max) with
  | Ok () -> ()
  | Error e -> error (Right_le_left, e))

(** Given the parameter [m0] on mutable, return the mode of future writes. *)
let mutable_mode m0 =
  let m0 =
    Alloc.Const.merge
      {comonadic = m0;
       monadic = Alloc.Monadic.Const.min}
  in
  m0 |> Const.alloc_as_value |> Value.of_const

(** Takes the mutability on a field, and expected mode of the record (adjusted
    for allocation), check that the construction would be allowed. *)
let check_construct_mutability mutability (argument_mode : expected_mode) =
  match mutability with
  | Immutable -> ()
  | Mutable m0 ->
      let m0 = mutable_mode m0 in
      match Value.submode m0 argument_mode.mode with
      | Ok () -> ()
      | Error _ ->
          Misc.fatal_error
            "mutable defaults to Comonadic.legacy, \
            which is min, so this call cannot fail."

(* Typing of patterns *)

(* unification inside type_exp and type_expect *)
let unify_exp_types loc env ty expected_ty =
  (* Format.eprintf "@[%a@ %a@]@." Printtyp.raw_type_expr exp.exp_type
    Printtyp.raw_type_expr expected_ty; *)
  try
    unify env ty expected_ty
  with
    Unify err ->
      raise(Error(loc, env, Expr_type_clash(err, None, None)))
  | Tags(l1,l2) ->
      raise(Typetexp.Error(loc, env, Typetexp.Variant_tags (l1, l2)))

(* level at which to create the local type declarations *)
let gadt_equations_level = ref None
let get_gadt_equations_level () =
  match !gadt_equations_level with
    Some y -> y
  | None -> assert false

let nothing_equated = TypePairs.create 0

(* unification inside type_pat*)
let unify_pat_types_return_equated_pairs ?(refine = None) loc env ty ty' =
  try
    match refine with
    | Some allow_recursive_equations ->
        unify_gadt ~equations_level:(get_gadt_equations_level ())
          ~allow_recursive_equations env ty ty'
    | None ->
        unify !env ty ty';
        nothing_equated
  with
  | Unify err ->
      raise(Error(loc, !env, Pattern_type_clash(err, None)))
  | Tags(l1,l2) ->
      raise(Typetexp.Error(loc, !env, Typetexp.Variant_tags (l1, l2)))

let unify_pat_types ?refine loc env ty ty' =
  ignore (unify_pat_types_return_equated_pairs ?refine loc env ty ty')


(** [sdesc_for_hint] is used by error messages to report literals in their
    original formatting *)
let unify_pat ?refine ?sdesc_for_hint env pat expected_ty =
  try unify_pat_types ?refine pat.pat_loc env pat.pat_type expected_ty
  with Error (loc, env, Pattern_type_clash(err, None)) ->
    raise(Error(loc, env, Pattern_type_clash(err, sdesc_for_hint)))

(* unification of a type with a Tconstr with freshly created arguments *)
let unify_head_only ~refine loc env ty constr =
  let path = cstr_type_path constr in
  let decl = Env.find_type path !env in
  let ty' = Ctype.newconstr path (Ctype.instance_list decl.type_params) in
  unify_pat_types ~refine loc env ty' ty

(* Creating new conjunctive types is not allowed when typing patterns *)
(* make all Reither present in open variants *)
let finalize_variant pat tag opat r =
  let row =
    match get_desc (expand_head pat.pat_env pat.pat_type) with
      Tvariant row -> r := row; row
    | _ -> assert false
  in
  let f = get_row_field tag row in
  begin match row_field_repr f with
  | Rabsent -> () (* assert false *)
  | Reither (true, [], _) when not (row_closed row) ->
      link_row_field_ext ~inside:f (rf_present None)
  | Reither (false, ty::tl, _) when not (row_closed row) ->
      link_row_field_ext ~inside:f (rf_present (Some ty));
      begin match opat with None -> assert false
      | Some pat ->
          let env = ref pat.pat_env in List.iter (unify_pat env pat) (ty::tl)
      end
  | Reither (c, _l, true) when not (has_fixed_explanation row) ->
      link_row_field_ext ~inside:f (rf_either [] ~no_arg:c ~matched:false)
  | _ -> ()
  end
  (* Force check of well-formedness   WHY? *)
  (* unify_pat pat.pat_env pat
    (newty(Tvariant{row_fields=[]; row_more=newvar(); row_closed=false;
                    row_bound=(); row_fixed=false; row_name=None})); *)

let has_variants p =
  exists_general_pattern
    { f = fun (type k) (p : k general_pattern) -> match p.pat_desc with
     | (Tpat_variant _) -> true
     | _ -> false } p

let finalize_variants p =
  iter_general_pattern
    { f = fun (type k) (p : k general_pattern) -> match p.pat_desc with
     | Tpat_variant(tag, opat, r) ->
        finalize_variant p tag opat r
     | _ -> () } p

(* pattern environment *)
type pattern_variable =
  {
    pv_id: Ident.t;
    pv_uid: Uid.t;
    pv_mode: Value.l;
    pv_type: type_expr;
    pv_loc: Location.t;
    pv_as_var: bool;
    pv_attributes: attributes;
  }

type module_variable =
  {
    mv_id: Ident.t;
    mv_name: string Location.loc;
    mv_loc: Location.t;
    mv_uid: Uid.t
  }

(* Whether or not patterns of the form (module M) are accepted. (If they are,
   the idents will be created at the provided scope.) When module patterns are
   allowed, the caller should take care to check that the introduced module
   bindings' types don't escape their scope; see the callsites in [type_let]
   and [type_cases] for examples.
   [Modules_ignored] indicates that the typing of patterns should not accumulate
   a list of module patterns to unpack. It's no different than using
   [Modules_allowed] and then ignoring the accumulated [module_variables] list,
   but signals more clearly that the module patterns aren't used in an
   interesting way.
*)
type module_patterns_restriction =
  | Modules_allowed of { scope: int }
  | Modules_rejected
  | Modules_ignored

(* A parallel type to [module_patterns_restriction], though also
   tracking the module variables encountered.
*)
type module_variables =
  | Modvars_allowed of
      { scope: int;
        module_variables: module_variable list;
      }
  | Modvars_rejected
  | Modvars_ignored

type type_pat_state =
  { mutable tps_pattern_variables: pattern_variable list;
    mutable tps_pattern_force: (unit -> unit) list;
    mutable tps_module_variables: module_variables;
    (* Mutation will not change the constructor of [tps_module_variables], just
       the contained [module_variables] list. [module_variables] could be made
       mutable instead, but we felt this made the code more awkward.
    *)
  }

let create_type_pat_state allow_modules =
  let tps_module_variables =
    match allow_modules with
    | Modules_allowed { scope } ->
        Modvars_allowed { scope; module_variables = [] }
    | Modules_ignored -> Modvars_ignored
    | Modules_rejected -> Modvars_rejected
  in
  { tps_pattern_variables = [];
    tps_module_variables;
    tps_pattern_force = [];
  }

(* Copy mutable fields. Used in typechecking or-patterns. *)
let copy_type_pat_state
      { tps_pattern_variables;
        tps_module_variables;
        tps_pattern_force;
      }
  =
  { tps_pattern_variables;
    tps_module_variables;
    tps_pattern_force;
  }

let blit_type_pat_state ~src ~dst =
  dst.tps_pattern_variables <- src.tps_pattern_variables;
  dst.tps_module_variables <- src.tps_module_variables;
  dst.tps_pattern_force <- src.tps_pattern_force;
;;

let maybe_add_pattern_variables_ghost loc_let env pv =
  List.fold_right
    (fun {pv_id; _} env ->
       let name = Ident.name pv_id in
       if Env.bound_value name env then env
       else begin
         Env.enter_unbound_value name
           (Val_unbound_ghost_recursive loc_let) env
       end
    ) pv env

let iter_pattern_variables_type f : pattern_variable list -> unit =
  List.iter (fun {pv_type; _} -> f pv_type)

let add_pattern_variables ?check ?check_as env pv =
  List.fold_right
    (fun {pv_id; pv_uid; pv_mode; pv_type; pv_loc; pv_as_var; pv_attributes} env ->
       let check = if pv_as_var then check_as else check in
       Env.add_value ?check ~mode:pv_mode pv_id
         {val_type = pv_type; val_kind = Val_reg; Types.val_loc = pv_loc;
          val_attributes = pv_attributes;
          val_uid = pv_uid
         } env
    )
    pv env

let add_module_variables env module_variables =
  let module_variables_as_list =
    match module_variables with
    | Modvars_allowed mvs -> mvs.module_variables
    | Modvars_ignored | Modvars_rejected -> []
  in
  List.fold_left (fun env { mv_id; mv_loc; mv_name; mv_uid } ->
    Typetexp.TyVarEnv.with_local_scope begin fun () ->
      (* This code is parallel to the typing of Pexp_letmodule. However we
         omit the call to [Mtype.lower_nongen] as it's not necessary here.
         For Pexp_letmodule, the call to [type_module] is done in a raised
         level and so needs to be modified to have the correct, outer level.
         Here, on the other hand, we're calling [type_module] outside the
         raised level, so there's no extra step to take.
      *)
      let modl, md_shape =
        !type_module env
          Ast_helper.(
            Mod.unpack ~loc:mv_loc
              (Exp.ident ~loc:mv_name.loc
                  (mkloc (Longident.Lident mv_name.txt)
                    mv_name.loc)))
      in
      let pres =
        match modl.mod_type with
        | Mty_alias _ -> Mp_absent
        | _ -> Mp_present
      in
      let md =
        { md_type = modl.mod_type; md_attributes = [];
          md_loc = mv_name.loc;
          md_uid = mv_uid; }
      in
      Env.add_module_declaration ~shape:md_shape ~check:true mv_id pres md env
    end
  ) env module_variables_as_list

let enter_variable
      ?(is_module=false) ?(is_as_variable=false) tps loc name mode ty attrs =
  if List.exists (fun {pv_id; _} -> Ident.name pv_id = name.txt)
      tps.tps_pattern_variables
  then raise(Error(loc, Env.empty, Multiply_bound_variable name.txt));
  let id =
    if is_module then begin
      (* Unpack patterns result in both a module declaration and a value
         variable of the same name being entered into the environment. (The
         module is via [tps_module_variables], and the variable is via
         [tps_pattern_variables].) *)
      match tps.tps_module_variables with
      | Modvars_ignored -> Ident.create_local name.txt
      | Modvars_rejected ->
          raise (Error (loc, Env.empty, Modules_not_allowed));
      | Modvars_allowed { scope; module_variables } ->
          escape ~loc ~env:Env.empty ~reason:Other mode;
          let id = Ident.create_scoped name.txt ~scope in
          let module_variables =
            { mv_id = id;
              mv_name = name;
              mv_loc = loc;
              mv_uid = Uid.mk ~current_unit:(Env.get_unit_name ());
            } :: module_variables
          in
          tps.tps_module_variables <-
            Modvars_allowed { scope; module_variables; };
          id
    end else
      Ident.create_local name.txt
  in
  let pv_uid = Uid.mk ~current_unit:(Env.get_unit_name ()) in
  tps.tps_pattern_variables <-
    {pv_id = id;
     pv_uid;
     pv_mode = Value.disallow_right mode;
     pv_type = ty;
     pv_loc = loc;
     pv_as_var = is_as_variable;
     pv_attributes = attrs} :: tps.tps_pattern_variables;
  id, pv_uid

let sort_pattern_variables vs =
  List.sort
    (fun {pv_id = x; _} {pv_id = y; _} ->
      Stdlib.compare (Ident.name x) (Ident.name y))
    vs

let enter_orpat_variables loc env  p1_vs p2_vs =
  (* unify_vars operate on sorted lists *)

  let p1_vs = sort_pattern_variables p1_vs
  and p2_vs = sort_pattern_variables p2_vs in

  let rec unify_vars p1_vs p2_vs =
    let vars vs = List.map (fun {pv_id; _} -> pv_id) vs in
    match p1_vs, p2_vs with
      | ({pv_id = x1; pv_type = t1; pv_mode = m1; _} as pv1)::rem1,
        {pv_id = x2; pv_type = t2; pv_mode = m2; _}::rem2
        when Ident.equal x1 x2 ->
          if x1==x2 then
            let vars, alist = unify_vars rem1 rem2 in
            pv1 :: vars, alist
          else begin
            begin try
              unify_var env (newvar (Jkind.any ~why:Dummy_jkind)) t1;
              unify env t1 t2
            with
            | Unify err ->
                raise(Error(loc, env, Or_pattern_type_clash(x1, err)))
            end;
            let m = Value.join [m1; m2] in
            let var = { pv1 with pv_mode = m } in
            let vars, alist = unify_vars rem1 rem2 in
            var :: vars, (x2, x1) :: alist
          end
      | [],[] -> [], []
      | {pv_id; _}::_, [] | [],{pv_id; _}::_ ->
          raise (Error (loc, env, Orpat_vars (pv_id, [])))
      | {pv_id = x; _}::_, {pv_id = y; _}::_ ->
          let err =
            if Ident.name x < Ident.name y
            then Orpat_vars (x, vars p2_vs)
            else Orpat_vars (y, vars p1_vs) in
          raise (Error (loc, env, err)) in
  unify_vars p1_vs p2_vs

let rec build_as_type_and_mode ~refine ~mode (env : Env.t ref) p =
  let as_ty, as_mode = build_as_type_aux ~refine ~mode env p in
  let as_ty =
    (* Cf. #1655 *)
    List.fold_left (fun as_ty (extra, _loc, _attrs) ->
      match extra with
      | Tpat_type _ | Tpat_open _ | Tpat_unpack -> as_ty
      | Tpat_constraint cty ->
        (* [generic_instance] can only be used if the variables of the original
           type ([cty.ctyp_type] here) are not at [generic_level], which they are
           here.
           If we used [generic_instance] we would lose the sharing between
           [instance ty] and [ty].  *)
        let ty =
          with_local_level ~post:generalize_structure
            (fun () -> instance cty.ctyp_type)
        in
        (* This call to unify can't fail since the pattern is well typed. *)
        unify_pat_types ~refine p.pat_loc env (instance as_ty) (instance ty);
        ty
    ) as_ty p.pat_extra
  in
  as_ty, as_mode

and build_as_type_aux ~refine ~mode (env : Env.t ref) p =
  let build_as_type env p =
    fst (build_as_type_and_mode ~refine ~mode env p) in
  match p.pat_desc with
    Tpat_alias(p1,_, _, _, _) -> build_as_type_and_mode ~refine ~mode env p1
  | Tpat_tuple pl ->
      let labeled_tyl =
        List.map (fun (label, p) -> label, build_as_type env p) pl in
      newty (Ttuple labeled_tyl), mode
  | Tpat_construct(_, cstr, pl, vto) ->
      let priv = (cstr.cstr_private = Private) in
      let mode =
        if priv || pl <> [] then mode
        else Value.newvar ()
      in
      let keep =
        priv || cstr.cstr_existentials <> [] ||
        vto <> None (* be lazy and keep the type for node constraints *) in
      let ty =
        if keep then p.pat_type else
        let tyl = List.map (build_as_type env) pl in
        let ty_args, ty_res, _ =
          instance_constructor Keep_existentials_flexible cstr
        in
        List.iter2
          (fun (p,ty) {Types.ca_type=arg; _} ->
             unify_pat ~refine env {p with pat_type = ty} arg)
          (List.combine pl tyl) ty_args;
        ty_res
      in
      ty, mode
  | Tpat_variant(l, p', _) ->
      let ty = Option.map (build_as_type env) p' in
      let mode =
        if p' = None then Value.newvar ()
        else mode
      in
      let ty =
        let fields = [l, rf_present ty] in
        newty (Tvariant (create_row ~fields
                           ~more:(newvar (Jkind.value ~why:Row_variable))
                         ~name:None ~fixed:None ~closed:false))
      in
      ty, mode
  | Tpat_record (lpl,_) ->
      let lbl = snd3 (List.hd lpl) in
      if lbl.lbl_private = Private then p.pat_type, mode else
      (* The jkind here is filled in via unification with [ty_res] in
         [unify_pat]. *)
      (* XXX layouts v2: This should be a sort variable and could be now (but
         think about when it gets defaulted.)

         RAE: why? It looks fine as-is. *)
      let ty = newvar (Jkind.any ~why:Dummy_jkind) in
      let ppl = List.map (fun (_, l, p) -> l.lbl_num, p) lpl in
      let do_label lbl =
        let _, ty_arg, ty_res = instance_label false lbl in
        unify_pat ~refine env {p with pat_type = ty} ty_res;
        let refinable =
          lbl.lbl_mut = Immutable && List.mem_assoc lbl.lbl_num ppl &&
          match get_desc lbl.lbl_arg with Tpoly _ -> false | _ -> true in
        if refinable then begin
          let arg = List.assoc lbl.lbl_num ppl in
          unify_pat ~refine env
            {arg with pat_type = build_as_type env arg} ty_arg
        end else begin
          let _, ty_arg', ty_res' = instance_label false lbl in
          unify_pat_types ~refine p.pat_loc env ty_arg ty_arg';
          unify_pat ~refine env p ty_res'
        end in
      Array.iter do_label lbl.lbl_all;
      ty, mode
  | Tpat_or(p1, p2, row) ->
      begin match row with
        None ->
          let ty1, mode1 = build_as_type_and_mode ~refine ~mode env p1 in
          let ty2, mode2 = build_as_type_and_mode ~refine ~mode env p2 in
          unify_pat ~refine env {p2 with pat_type = ty2} ty1;
          ty1, Value.join [mode1; mode2]
      | Some row ->
          let Row {fields; fixed; name} = row_repr row in
          let all_constant =
            List.for_all
              (fun (_,f) -> match row_field_repr f with
                | (Rpresent (Some _) | Reither (false, _, _)) -> false
                | _ -> true)
              fields
          in
          let mode =
            if all_constant then Value.newvar ()
            else mode
          in
          let ty =
            newty (Tvariant (create_row ~fields ~fixed ~name
                               ~closed:false
                               ~more:(newvar
                                        (Jkind.value ~why:Row_variable))))
          in
          ty, mode
      end
  | Tpat_constant _
  | Tpat_any | Tpat_var _
  | Tpat_array _ | Tpat_lazy _ ->
      p.pat_type, mode

(* Constraint solving during typing of patterns *)

let solve_Ppat_alias ~refine ~mode env pat =
  with_local_level ~post:(fun (ty_var, _) -> generalize ty_var)
    (fun () -> build_as_type_and_mode ~refine ~mode env pat)

(* Extracts the first element from a list matching a label. Roughly:
     pat <- List.assoc_opt label patl;
     return (pat, List.remove_assoc label patl)
  *)
let extract_pat label patl =
  let rec extract_pat_aux acc = function
  | [] -> None
  | ((label', t) as pat) :: rest ->
      if Option.equal String.equal label label' then
        Some (t, List.rev_append acc rest)
      else
        extract_pat_aux (pat::acc) rest
  in
  extract_pat_aux [] patl

let extract_or_mk_pat label rem closed =
  match extract_pat label rem, closed with
  (* Take the first match from patl *)
  | (Some _ as pat_and_rem), _ -> pat_and_rem
  (* No match, but the partial pattern allows us to generate a _ *)
  | None, Open -> Some (Ast_helper.Pat.mk Ppat_any, rem)
  | None, Closed -> None

(* Reorders [patl] to match the label order in [labeled_tl], erroring if [patl]
   is missing a label or has an a extra label (unlabeled components morally
   share the same special label).

   If [closed] is [Open], then no "missing label" errors are possible; instead,
   [_] patterns will be generated for those labels. An unnecessarily [Open]
   pattern results in a warning.

   (Note: an alternative approach to creating [_] patterns could be to add a
    [closed] flag to the typedtree)
   *)
let reorder_pat loc env patl closed labeled_tl expected_ty =
  let take_next (taken, rem) (label, _) =
    match extract_or_mk_pat label rem closed with
    | Some (pat, rem) -> (label, pat) :: taken, rem
    | None ->
      raise (Error (loc, !env, Missing_tuple_label(label, expected_ty)))
  in
  match List.fold_left take_next ([], patl) labeled_tl with
  | taken, [] ->
    if closed = Open
        && Int.equal (List.length labeled_tl) (List.length patl) then
      Location.prerr_warning loc Warnings.Unnecessarily_partial_tuple_pattern;
    List.rev taken
  | _, (extra_label, _) :: _ ->
    raise
      (Error (loc, !env, Extra_tuple_label(extra_label, expected_ty)))

(* This assumes the [args] have already been reordered according to the
   [expected_ty], if needed.  *)
let solve_Ppat_tuple ~refine ~alloc_mode loc env args expected_ty =
  let arity = List.length args in
  let arg_modes =
    if List.compare_length_with alloc_mode.tuple_modes arity = 0 then
      alloc_mode.tuple_modes
    else
      List.init arity (fun _ -> alloc_mode.mode)
  in
  let ann =
    (* CR layouts v5: restriction to value here to be relaxed. *)
    List.map2
      (fun (label, p) mode ->
        ( label,
          p,
          newgenvar (Jkind.value ~why:Tuple_element),
          simple_pat_mode mode ))
      args arg_modes
  in
  let ty = newgenty (Ttuple (List.map (fun (lbl, _, t, _) -> lbl, t) ann)) in
  let expected_ty = generic_instance expected_ty in
  unify_pat_types ~refine loc env ty expected_ty;
  ann

let solve_constructor_annotation tps env name_list sty ty_args ty_ex =
  let expansion_scope = get_gadt_equations_level () in
  let ids =
    List.map
      (fun name ->
         (* CR layouts v1.5: I expect this needs to change when we allow jkind
            annotations on explicitly quantified vars in gadt constructors.
            See: https://github.com/ocaml/ocaml/pull/9584/ *)
        let decl = new_local_type ~loc:name.loc
                     ~jkind_annot:None
                     (Jkind.value ~why:Existential_type_variable) in
        let (id, new_env) =
          Env.enter_type ~scope:expansion_scope name.txt decl !env in
        env := new_env;
        {name with txt = id})
      name_list
  in
  let cty, ty, force =
    with_local_level ~post:(fun (_,ty,_) -> generalize_structure ty)
      (fun () ->
         Typetexp.transl_simple_type_delayed !env Alloc.Const.legacy sty)
  in
  tps.tps_pattern_force <- force :: tps.tps_pattern_force;
  let ty_args =
    let ty1 = instance ty and ty2 = instance ty in
    match ty_args with
      [] -> assert false
    | [ty_arg] ->
        unify_pat_types cty.ctyp_loc env ty1 ty_arg;
        [ty2]
    | _ ->
        unify_pat_types cty.ctyp_loc env ty1
          (newty (Ttuple (List.map (fun t -> None, t) ty_args)));
        match get_desc (expand_head !env ty2) with
          Ttuple tyl -> (List.map snd tyl)
        | _ -> assert false
  in
  if ids <> [] then ignore begin
    let ids = List.map (fun x -> x.txt) ids in
    let rem =
      List.fold_left
        (fun rem tv ->
          match get_desc tv with
            Tconstr(Path.Pident id, [], _) when List.mem id rem ->
              list_remove id rem
          | _ ->
              raise (Error (cty.ctyp_loc, !env,
                            Unbound_existential (ids, ty))))
        ids ty_ex
    in
    if rem <> [] then
      raise (Error (cty.ctyp_loc, !env,
                    Unbound_existential (ids, ty)))
  end;
  ty_args, Some (ids, cty)

let solve_Ppat_construct ~refine tps env loc constr no_existentials
        existential_styp expected_ty =
  (* if constructor is gadt, we must verify that the expected type has the
     correct head *)
  if constr.cstr_generalized then
    unify_head_only ~refine loc env (instance expected_ty) constr;

  (* PR#7214: do not use gadt unification for toplevel lets *)
  let unify_res ty_res expected_ty =
    let refine =
      match refine, no_existentials with
      | None, None when constr.cstr_generalized -> Some false
      | _ -> refine
    in
    unify_pat_types_return_equated_pairs ~refine loc env ty_res expected_ty
  in

  let ty_args_ty, ty_args_gf, equated_types, existential_ctyp =
    with_local_level_iter ~post: generalize_structure begin fun () ->
      let expected_ty = instance expected_ty in
      let expansion_scope = get_gadt_equations_level () in
      let ty_args_ty, ty_args_gf, ty_res, equated_types, existential_ctyp =
        match existential_styp with
          None ->
            let ty_args, ty_res, _ =
              instance_constructor
                (Make_existentials_abstract { env; scope = expansion_scope })
                constr
            in
            let ty_args_ty, ty_args_gf =
              List.split
                (List.map (fun ca -> ca.Types.ca_type, ca.Types.ca_global.txt) ty_args)
            in
            ty_args_ty, ty_args_gf, ty_res, unify_res ty_res expected_ty, None
        | Some (name_list, sty) ->
            let existential_treatment =
              if name_list = [] then
                Make_existentials_abstract { env; scope = expansion_scope }
              else
                (* we will unify them (in solve_constructor_annotation) with the
                   local types provided by the user *)
                Keep_existentials_flexible
            in
            let ty_args, ty_res, ty_ex =
              instance_constructor existential_treatment constr
            in
            let equated_types = unify_res ty_res expected_ty in
            let ty_args_ty, ty_args_gf =
              List.split
                (List.map (fun ca -> ca.Types.ca_type, ca.Types.ca_global.txt) ty_args)
            in
            let ty_args_ty, existential_ctyp =
              solve_constructor_annotation tps env name_list sty ty_args_ty
                ty_ex
            in
            ty_args_ty, ty_args_gf, ty_res, equated_types, existential_ctyp
      in
      if constr.cstr_existentials <> [] then
        lower_variables_only !env expansion_scope ty_res;
      ((ty_args_ty, ty_args_gf, equated_types, existential_ctyp),
       expected_ty :: ty_res :: ty_args_ty)
    end
  in
  if !Clflags.principal && refine = None then begin
    (* Do not warn for counter-examples *)
    let exception Warn_only_once in
    try
      TypePairs.iter
        (fun (t1, t2) ->
          generalize_structure t1;
          generalize_structure t2;
          if not (fully_generic t1 && fully_generic t2) then
            let msg =
              Format.asprintf
                "typing this pattern requires considering@ %a@ and@ %a@ as \
                equal.@,\
                But the knowledge of these types"
                    Printtyp.type_expr t1
                    Printtyp.type_expr t2
            in
            Location.prerr_warning loc (Warnings.Not_principal msg);
            raise Warn_only_once)
        equated_types
    with Warn_only_once -> ()
  end;
  (ty_args_ty, ty_args_gf, existential_ctyp)

let solve_Ppat_record_field ~refine loc env label label_lid record_ty =
  with_local_level_iter ~post:generalize_structure begin fun () ->
    let (_, ty_arg, ty_res) = instance_label false label in
    begin try
      unify_pat_types ~refine loc env ty_res (instance record_ty)
    with Error(_loc, _env, Pattern_type_clash(err, _)) ->
      raise(Error(label_lid.loc, !env,
                  Label_mismatch(label_lid.txt, err)))
    end;
    (ty_arg, [ty_res; ty_arg])
  end

let solve_Ppat_array ~refine loc env mutability expected_ty =
  let type_some_array =
    if Types.is_mutable mutability then Predef.type_array
    else Predef.type_iarray
  in
  let jkind, arg_sort = Jkind.of_new_sort_var ~why:Array_element in
  let ty_elt = newgenvar jkind in
  let expected_ty = generic_instance expected_ty in
  unify_pat_types ~refine
    loc env (type_some_array ty_elt) expected_ty;
  ty_elt, arg_sort

let solve_Ppat_lazy  ~refine loc env expected_ty =
  let nv = newgenvar (Jkind.value ~why:Lazy_expression) in
  unify_pat_types ~refine loc env (Predef.type_lazy_t nv)
    (generic_instance expected_ty);
  nv

let solve_Ppat_constraint ~refine tps loc env mode sty expected_ty =
  let cty, ty, force =
    with_local_level ~post:(fun (_, ty, _) -> generalize_structure ty)
      (fun () -> Typetexp.transl_simple_type_delayed !env mode sty)
  in
  tps.tps_pattern_force <- force :: tps.tps_pattern_force;
  let ty, expected_ty' = instance ty, ty in
  unify_pat_types ~refine loc env ty (instance expected_ty);
  let expected_ty' =
    match get_desc expected_ty' with
    | Tpoly (expected_ty', tl) ->
        snd (instance_poly ~keep_names:true false tl expected_ty')
    | _ -> expected_ty'
  in
  (cty, ty, expected_ty')

let solve_Ppat_variant ~refine loc env tag no_arg expected_ty =
  (* CR layouts v5: relax the restriction to value here. *)
  let arg_type =
    if no_arg
    then []
    else [newgenvar (Jkind.value ~why:Polymorphic_variant_field)]
  in
  let fields = [tag, rf_either ~no_arg arg_type ~matched:true] in
  let make_row more =
    create_row ~fields ~closed:false ~more ~fixed:None ~name:None
  in
  let row = make_row (newgenvar (Jkind.value ~why:Row_variable)) in
  let expected_ty = generic_instance expected_ty in
  (* PR#7404: allow some_private_tag blindly, as it would not unify with
     the abstract row variable *)
  if tag <> Parmatch.some_private_tag then
    unify_pat_types ~refine loc env (newgenty(Tvariant row)) expected_ty;
  (arg_type, make_row (newvar (Jkind.value ~why:Row_variable)),
   instance expected_ty)

(* Building the or-pattern corresponding to a polymorphic variant type *)
let build_or_pat env loc lid =
  let path, decl = Env.lookup_type ~loc:lid.loc lid.txt env in
  (* CR layouts: the use of value here is wrong:
     there could be other jkinds in a polymorphic variant argument;
     see Test 24 in tests/typing-layouts/basics_alpha.ml *)
  let arity = List.length decl.type_params in
  let tyl = List.mapi (fun i _ ->
    newvar (Jkind.value ~why:(Type_argument {parent_path = path; position = i+1; arity}))
  ) decl.type_params in
  let row0 =
    let ty = expand_head env (newty(Tconstr(path, tyl, ref Mnil))) in
    match get_desc ty with
      Tvariant row when static_row row -> row
    | _ -> raise(Error(lid.loc, env, Not_a_polymorphic_variant_type lid.txt))
  in
  let pats, fields =
    List.fold_left
      (fun (pats,fields) (l,f) ->
        match row_field_repr f with
          Rpresent None ->
            let f = rf_either [] ~no_arg:true ~matched:true in
            (l,None) :: pats,
            (l, f) :: fields
        | Rpresent (Some ty) ->
            let f = rf_either [ty] ~no_arg:false ~matched:true in
            (l, Some {pat_desc=Tpat_any; pat_loc=Location.none; pat_env=env;
                      pat_type=ty; pat_extra=[];
                      pat_attributes=[]})
            :: pats,
            (l, f) :: fields
        | _ -> pats, fields)
      ([],[]) (row_fields row0) in
  let fields = List.rev fields in
  let name = Some (path, tyl) in
  let make_row more =
    create_row ~fields ~more ~closed:false ~fixed:None ~name in
  let ty = newty (Tvariant (make_row
                              (newvar
                                 (Jkind.value ~why:Row_variable))))
  in
  let gloc = Location.ghostify loc in
  let row' = ref (make_row (newvar (Jkind.value ~why:Row_variable))) in
  let pats =
    List.map
      (fun (l,p) ->
        {pat_desc=Tpat_variant(l,p,row'); pat_loc=gloc;
         pat_env=env; pat_type=ty;
         pat_extra=[]; pat_attributes=[]})
      pats
  in
  match pats with
    [] ->
      (* empty polymorphic variants: not possible with the concrete language
         but valid at the ast level *)
      raise(Error(lid.loc, env, Not_a_polymorphic_variant_type lid.txt))
  | pat :: pats ->
      let r =
        List.fold_left
          (fun pat pat0 ->
            {pat_desc=Tpat_or(pat0,pat,Some row0); pat_extra=[];
             pat_loc=gloc; pat_env=env; pat_type=ty;
             pat_attributes=[]})
          pat pats in
      (path, rp { r with pat_loc = loc })

(* When typing a for-loop index or similar, we need to restrict ourselves to the
   [Ppat_any] and [Ppat_var] cases, and construct a [pattern_variable] with
   consistent fields.  However, in the case where we're reifying a name for
   [Ppat_any], we don't need a pattern variable at all.  This function reifies
   that pattern match and construction: [any] controls what happens with the
   synthesized name for an [_] ([Ppat_any]), and [var] takes all the fields
   necessary for a [pattern_variable] so that one can be created or, similarly,
   so [enter_variable] can be called, depending on the usage. *)
let type_for_loop_like_index ~error ~loc ~env ~param ~any ~var =
  match param.ppat_desc with
  | Ppat_any ->
    any (Ident.create_local "_for", Uid.mk ~current_unit:(Env.get_unit_name ()))
  | Ppat_var name ->
      var ~name
          ~pv_mode:Value.min
          ~pv_type:(instance Predef.type_int)
          ~pv_loc:loc
          ~pv_as_var:false
          ~pv_attributes:[]
  | _ ->
      raise (Error (param.ppat_loc, env, error))

let type_for_loop_index ~loc ~env ~param =
  type_for_loop_like_index
    ~error:Invalid_for_loop_index
    ~loc
    ~env
    ~param
    (* We don't add the synthesized name for [_] to the environment because it
       can't have been referenced later. *)
    ~any:(fun wildcard_name -> wildcard_name, env)
    ~var:(fun ~name:{txt; loc = _}
              ~pv_mode
              ~pv_type
              ~pv_loc
              ~pv_as_var
              ~pv_attributes
          ->
            let check s = Warnings.Unused_for_index s in
            let pv_id = Ident.create_local txt in
            let pv_uid = Uid.mk ~current_unit:(Env.get_unit_name ()) in
            let pv =
              { pv_id; pv_uid; pv_mode=Value.disallow_right pv_mode; pv_type; pv_loc; pv_as_var; pv_attributes }
            in
            (pv_id, pv_uid), add_pattern_variables ~check ~check_as:check env [pv])

let type_comprehension_for_range_iterator_index ~loc ~env ~param tps =
  type_for_loop_like_index
    ~error:Invalid_comprehension_for_range_iterator_index
    ~loc
    ~env
    ~param
    (* We don't [enter_variable] the synthesized name for [_] to the environment
       because it can't have been referenced later so we don't need to track it
       for duplicates or anything else. *)
    ~any:Fun.id
    ~var:(fun ~name ~pv_mode ~pv_type ~pv_loc ~pv_as_var ~pv_attributes ->
          enter_variable
            ~is_as_variable:pv_as_var
            tps
            pv_loc
            name
            pv_mode
            pv_type
            pv_attributes)


(* Type paths *)

let rec expand_path env p =
  let decl =
    try Some (Env.find_type p env) with Not_found -> None
  in
  match decl with
    Some {type_manifest = Some ty} ->
      begin match get_desc ty with
        Tconstr(p,_,_) -> expand_path env p
      | _ -> assert false
      end
  | _ ->
      let p' = Env.normalize_type_path None env p in
      if Path.same p p' then p else expand_path env p'

let compare_type_path env tpath1 tpath2 =
  Path.same (expand_path env tpath1) (expand_path env tpath2)

(* Records *)
exception Wrong_name_disambiguation of Env.t * wrong_name

let get_constr_type_path ty =
  match get_desc ty with
  | Tconstr(p, _, _) -> p
  | _ -> assert false

module NameChoice(Name : sig
  type t
  type usage
  val kind: Datatype_kind.t
  val get_name: t -> string
  val get_type: t -> type_expr
  val lookup_all_from_type:
    Location.t -> usage -> Path.t -> Env.t -> (t * (unit -> unit)) list

  (** Some names (for example the fields of inline records) are not
      in the typing environment -- they behave as structural labels
      rather than nominal labels.*)
  val in_env: t -> bool
end) = struct
  open Name

  let get_type_path d = get_constr_type_path (get_type d)

  let lookup_from_type env type_path usage lid =
    let descrs = lookup_all_from_type lid.loc usage type_path env in
    match lid.txt with
    | Longident.Lident name -> begin
        match
          List.find (fun (nd, _) -> get_name nd = name) descrs
        with
        | descr, use ->
            use ();
            descr
        | exception Not_found ->
            let valid_names = List.map (fun (nd, _) -> get_name nd) descrs in
            raise (Wrong_name_disambiguation (env, {
                    type_path;
                    name = { lid with txt = name };
                    kind;
                    valid_names;
              }))
      end
    | _ -> raise Not_found

  let rec unique eq acc = function
      [] -> List.rev acc
    | x :: rem ->
        if List.exists (eq x) acc then unique eq acc rem
        else unique eq (x :: acc) rem

  let ambiguous_types env lbl others =
    let tpath = get_type_path lbl in
    let others =
      List.map (fun (lbl, _) -> get_type_path lbl) others in
    let tpaths = unique (compare_type_path env) [tpath] others in
    match tpaths with
      [_] -> []
    | _ -> let open Printtyp in
        wrap_printing_env ~error:true env (fun () ->
            reset(); strings_of_paths (Some Type) tpaths)

  let disambiguate_by_type env tpath lbls =
    match lbls with
    | (Error _ : _ result) -> raise Not_found
    | Ok lbls ->
        let check_type (lbl, _) =
          let lbl_tpath = get_type_path lbl in
          compare_type_path env tpath lbl_tpath
        in
        List.find check_type lbls

  (* warn if there are several distinct candidates in scope *)
  let warn_if_ambiguous warn lid env lbl rest =
    if Warnings.is_active (Ambiguous_name ([],[],false,"")) then begin
      Printtyp.Conflicts.reset ();
      let paths = ambiguous_types env lbl rest in
      let expansion =
        Format.asprintf "%t" Printtyp.Conflicts.print_explanations in
      if paths <> [] then
        warn lid.loc
          (Warnings.Ambiguous_name ([Longident.last lid.txt],
                                    paths, false, expansion))
    end

  (* a non-principal type was used for disambiguation *)
  let warn_non_principal warn lid =
    let name = Datatype_kind.label_name kind in
    warn lid.loc
      (Warnings.Not_principal
         ("this type-based " ^ name ^ " disambiguation"))

  (* we selected a name out of the lexical scope *)
  let warn_out_of_scope warn lid env tpath =
    if Warnings.is_active (Name_out_of_scope ("",[],false)) then begin
      let path_s =
        Printtyp.wrap_printing_env ~error:true env
          (fun () -> Printtyp.string_of_path tpath) in
      warn lid.loc
        (Warnings.Name_out_of_scope (path_s, [Longident.last lid.txt], false))
    end

  (* warn if the selected name is not the last introduced in scope
     -- in these cases the resolution is different from pre-disambiguation OCaml
     (this warning is not enabled by default, it is specifically for people
      wishing to write backward-compatible code).
   *)
  let warn_if_disambiguated_name warn lid lbl scope =
    match scope with
    | Ok ((lab1,_) :: _) when lab1 == lbl -> ()
    | _ ->
        warn lid.loc
          (Warnings.Disambiguated_name (get_name lbl))

  let force_error : ('a, _) result -> 'a = function
    | Ok lbls -> lbls
    | Error (loc', env', err) ->
       Env.lookup_error loc' env' err

  type candidate = t * (unit -> unit)
  type nonempty_candidate_filter =
    candidate list -> (candidate list, candidate list) result
  (** This type is used for candidate filtering functions.
      Filtering typically proceeds in several passes, filtering
      candidates through increasingly precise conditions.

      We assume that the input list is non-empty, and the output is one of
      - [Ok result] for a non-empty list [result] of valid candidates
      - [Error candidates] with there are no valid candidates,
        and [candidates] is a non-empty subset of the input, typically
        the result of the last non-empty filtering step.
   *)

  (** [disambiguate] selects a concrete description for [lid] using
     some contextual information:
     - An optional [expected_type].
     - A list of candidates labels in the current lexical scope,
       [candidates_in_scope], that is actually at the type
       [(label_descr list, lookup_error) result] so that the
       lookup error is only raised when necessary.
     - A filtering criterion on candidates in scope [filter_candidates],
       representing extra contextual information that can help
       candidate selection (see [disambiguate_label_by_ids]).
   *)
  let disambiguate
        ?(warn=Location.prerr_warning)
        ?(filter : nonempty_candidate_filter = Result.ok)
        usage lid env
        expected_type
        candidates_in_scope =
    let lbl = match expected_type with
    | None ->
        (* no expected type => no disambiguation *)
        begin match filter (force_error candidates_in_scope) with
        | Ok [] | Error [] -> assert false
        | Error((lbl, _use) :: _rest) -> lbl (* will fail later *)
        | Ok((lbl, use) :: rest) ->
            use ();
            warn_if_ambiguous warn lid env lbl rest;
            lbl
        end
    | Some(tpath0, tpath, principal) ->
       (* If [expected_type] is available, the candidate selected
          will correspond to the type-based resolution.
          There are two reasons to still check the lexical scope:
          - for warning purposes
          - for extension types, the type environment does not contain
            a list of constructors, so using only type-based selection
            would fail.
        *)
        (* note that [disambiguate_by_type] does not
           force [candidates_in_scope]: we just skip this case if there
           are no candidates in scope *)
        begin match disambiguate_by_type env tpath candidates_in_scope with
        | lbl, use ->
          use ();
          if not principal then begin
            (* Check if non-principal type is affecting result *)
            match (candidates_in_scope : _ result) with
            | Error _ -> warn_non_principal warn lid
            | Ok lbls ->
            match filter lbls with
            | Error _ -> warn_non_principal warn lid
            | Ok [] -> assert false
            | Ok ((lbl', _use') :: rest) ->
            let lbl_tpath = get_type_path lbl' in
            (* no principality warning if the non-principal
               type-based selection corresponds to the last
               definition in scope *)
            if not (compare_type_path env tpath lbl_tpath)
            then warn_non_principal warn lid
            else warn_if_ambiguous warn lid env lbl rest;
          end;
          lbl
        | exception Not_found ->
        (* look outside the lexical scope *)
        match lookup_from_type env tpath usage lid with
        | lbl ->
          (* warn only on nominal labels;
             structural labels cannot be qualified anyway *)
          if in_env lbl then warn_out_of_scope warn lid env tpath;
          if not principal then warn_non_principal warn lid;
          lbl
        | exception Not_found ->
        match filter (force_error candidates_in_scope) with
        | Ok lbls | Error lbls ->
        let tp = (tpath0, expand_path env tpath) in
        let tpl =
          List.map
            (fun (lbl, _) ->
               let tp0 = get_type_path lbl in
               let tp = expand_path env tp0 in
               (tp0, tp))
            lbls
        in
        raise (Error (lid.loc, env,
                      Name_type_mismatch (kind, lid.txt, tp, tpl)));
        end
    in
    (* warn only on nominal labels *)
    if in_env lbl then
      warn_if_disambiguated_name warn lid lbl candidates_in_scope;
    lbl
end

let wrap_disambiguate msg ty f x =
  try f x with
  | Wrong_name_disambiguation (env, wrong_name) ->
    raise (Error (wrong_name.name.loc, env, Wrong_name (msg, ty, wrong_name)))

module Label = NameChoice (struct
  type t = label_description
  type usage = Env.label_usage
  let kind = Datatype_kind.Record
  let get_name lbl = lbl.lbl_name
  let get_type lbl = lbl.lbl_res
  let lookup_all_from_type loc usage path env =
    Env.lookup_all_labels_from_type ~loc usage path env
  let in_env lbl =
    match lbl.lbl_repres with
    | Record_boxed _ | Record_float | Record_ufloat | Record_unboxed
    | Record_mixed _ -> true
    | Record_inlined _ -> false
end)

(* In record-construction expressions and patterns, we have many labels
   at once; find a candidate type in the intersection of the candidates
   of each label. In the [closed] expression case, this candidate must
   contain exactly all the labels.

   If our successive refinements result in an empty list,
   return [Error] with the last non-empty list of candidates
   for use in error messages.
*)
let disambiguate_label_by_ids closed ids labels  : (_, _) result =
  let check_ids (lbl, _) =
    let lbls = Hashtbl.create 8 in
    Array.iter (fun lbl -> Hashtbl.add lbls lbl.lbl_name ()) lbl.lbl_all;
    List.for_all (Hashtbl.mem lbls) ids
  and check_closed (lbl, _) =
    (not closed || List.length ids = Array.length lbl.lbl_all)
  in
  match List.filter check_ids labels with
  | [] -> Error labels
  | labels ->
  match List.filter check_closed labels with
  | [] -> Error labels
  | labels ->
  Ok labels

(* Only issue warnings once per record constructor/pattern *)
let disambiguate_sort_lid_a_list loc closed env usage expected_type lid_a_list =
  let ids = List.map (fun (lid, _) -> Longident.last lid.txt) lid_a_list in
  let w_pr = ref false and w_amb = ref []
  and w_scope = ref [] and w_scope_ty = ref "" in
  let warn loc msg =
    let open Warnings in
    match msg with
    | Not_principal _ -> w_pr := true
    | Ambiguous_name([s], l, _, ex) -> w_amb := (s, l, ex) :: !w_amb
    | Name_out_of_scope(ty, [s], _) ->
        w_scope := s :: !w_scope; w_scope_ty := ty
    | _ -> Location.prerr_warning loc msg
  in
  let process_label lid =
    let scope = Env.lookup_all_labels ~loc:lid.loc usage lid.txt env in
    let filter : Label.nonempty_candidate_filter =
      disambiguate_label_by_ids closed ids in
    Label.disambiguate ~warn ~filter usage lid env expected_type scope in
  let lbl_a_list =
    (* If one label is qualified [{ foo = ...; M.bar = ... }],
       we will disambiguate all labels using one of the qualifying modules,
       as if the user had written [{ M.foo = ...; M.bar = ... }].

       #11630: It is important to process first the
       user-qualified labels, instead of processing all labels in
       order, so that error messages coming from the lookup of
       M (maybe no such module/path exists) are shown to the user
       in context of a qualified field [M.bar] they wrote
       themselves, instead of the "ghost" qualification [M.foo]
       that does not come from the source program. *)
    let lbl_list =
      List.map (fun (lid, _) ->
          match lid.txt with
          | Longident.Ldot _ -> Some (process_label lid)
          | _ -> None
        ) lid_a_list
    in
    (* Find a module prefix (if any) to qualify unqualified labels *)
    let qual =
      List.find_map (function
          | {txt = Longident.Ldot (modname, _); _}, _ -> Some modname
          | _ -> None
        ) lid_a_list
    in
    (* Prefix unqualified labels with [qual] and resolve them.

       Prefixing unqualified labels does not change the final
       disambiguation result, it restricts the set of candidates
       without removing any valid choice.
       It matters if users activated warnings for ambiguous or
       out-of-scope resolutions -- they get less warnings by
       qualifying at least one of the fields. *)
    List.map2 (fun lid_a lbl ->
        match lbl, lid_a with
        | Some lbl, (lid, a) -> lid, lbl, a
        | None, (lid, a) ->
            let qual_lid =
              match qual, lid.txt with
              | Some modname, Longident.Lident s ->
                  {lid with txt = Longident.Ldot (modname, s)}
              | _ -> lid
            in
            lid, process_label qual_lid, a
      ) lid_a_list lbl_list
  in
  if !w_pr then
    Location.prerr_warning loc
      (Warnings.Not_principal "this type-based record disambiguation")
  else begin
    match List.rev !w_amb with
      (_,types,ex)::_ as amb ->
        let paths =
          List.map (fun (_,lbl,_) -> Label.get_type_path lbl) lbl_a_list in
        let path = List.hd paths in
        let fst3 (x,_,_) = x in
        if List.for_all (compare_type_path env path) (List.tl paths) then
          Location.prerr_warning loc
            (Warnings.Ambiguous_name (List.map fst3 amb, types, true, ex))
        else
          List.iter
            (fun (s,l,ex) -> Location.prerr_warning loc
                (Warnings.Ambiguous_name ([s],l,false, ex)))
            amb
    | _ -> ()
  end;
  if !w_scope <> [] then
    Location.prerr_warning loc
      (Warnings.Name_out_of_scope (!w_scope_ty, List.rev !w_scope, true));
  (* Invariant: records are sorted in the typed tree *)
  List.sort
    (fun (_,lbl1,_) (_,lbl2,_) -> compare lbl1.lbl_num lbl2.lbl_num)
    lbl_a_list

let map_fold_cont f xs k =
  List.fold_right (fun x k ys -> f x (fun y -> k (y :: ys)))
    xs (fun ys -> k (List.rev ys)) []

(* Checks over the labels mentioned in a record pattern:
   no duplicate definitions (error); properly closed (warning) *)

let check_recordpat_labels loc lbl_pat_list closed =
  match lbl_pat_list with
  | [] -> ()                            (* should not happen *)
  | (_, label1, _) :: _ ->
      let all = label1.lbl_all in
      let defined = Array.make (Array.length all) false in
      let check_defined (_, label, _) =
        if defined.(label.lbl_num)
        then raise(Error(loc, Env.empty, Label_multiply_defined label.lbl_name))
        else defined.(label.lbl_num) <- true in
      List.iter check_defined lbl_pat_list;
      if closed = Closed
      && Warnings.is_active (Warnings.Missing_record_field_pattern "")
      then begin
        let undefined = ref [] in
        for i = 0 to Array.length all - 1 do
          if not defined.(i) then undefined := all.(i).lbl_name :: !undefined
        done;
        if !undefined <> [] then begin
          let u = String.concat ", " (List.rev !undefined) in
          Location.prerr_warning loc (Warnings.Missing_record_field_pattern u)
        end
      end

(* Constructors *)

module Constructor = NameChoice (struct
  type t = constructor_description
  type usage = Env.constructor_usage
  let kind = Datatype_kind.Variant
  let get_name cstr = cstr.cstr_name
  let get_type cstr = cstr.cstr_res
  let lookup_all_from_type loc usage path env =
    match Env.lookup_all_constructors_from_type ~loc usage path env with
    | _ :: _ as x -> x
    | [] ->
        match (Env.find_type path env).type_kind with
        | Type_open ->
            (* Extension constructors cannot be found by looking at the type
               declaration.
               We scan the whole environment to get an accurate spellchecking
               hint in the subsequent error message *)
            let filter lbl =
              compare_type_path env
                path (get_constr_type_path @@ get_type lbl) in
            let add_valid x acc = if filter x then (x,ignore)::acc else acc in
            Env.fold_constructors add_valid None env []
        | _ -> []
  let in_env _ = true
end)

(* Typing of patterns *)

(* "untyped" cases are prior to checking the pattern. *)
type untyped_case = Parsetree.pattern Parmatch.parmatch_case

(* "half typed" cases are produced in [map_half_typed_cases] when we've just
   typechecked the pattern but haven't type-checked the body yet. At this point
   we might have added some type equalities to the environment, but haven't yet
   added identifiers bound by the pattern. *)
type ('case_pattern, 'case_data) half_typed_case =
  { typed_pat: 'case_pattern;
    pat_type_for_unif: type_expr;
    untyped_case: untyped_case;
    case_data : 'case_data;
    branch_env: Env.t;
    pat_vars: pattern_variable list;
    module_vars: module_variables;
    contains_gadt: bool; }

(* Used to split patterns into value cases and exception cases. *)
let split_half_typed_cases env zipped_cases =
  let add_case lst htc data = function
    | None -> lst
    | Some split_pat ->
        ({ htc.untyped_case with pattern = split_pat }, data) :: lst
  in
  List.fold_right (fun (htc, data) (vals, exns) ->
      let pat = htc.typed_pat in
      match split_pattern pat with
      | Some _, Some _ when htc.untyped_case.has_guard ->
          raise (Error (pat.pat_loc, env,
                        Mixed_value_and_exception_patterns_under_guard))
      | vp, ep -> add_case vals htc data vp, add_case exns htc data ep
    ) zipped_cases ([], [])

let rec has_literal_pattern p =
  match Jane_syntax.Pattern.of_ast p with
  | Some (jpat, _attrs) -> has_literal_pattern_jane_syntax jpat
  | None      -> match p.ppat_desc with
  | Ppat_constant _
  | Ppat_interval _ ->
     true
  | Ppat_any
  | Ppat_variant (_, None)
  | Ppat_construct (_, None)
  | Ppat_type _
  | Ppat_var _
  | Ppat_unpack _
  | Ppat_extension _ ->
     false
  | Ppat_exception p
  | Ppat_variant (_, Some p)
  | Ppat_construct (_, Some (_, p))
  | Ppat_constraint (p, _)
  | Ppat_alias (p, _)
  | Ppat_lazy p
  | Ppat_open (_, p) ->
     has_literal_pattern p
  | Ppat_tuple ps
  | Ppat_array ps ->
     List.exists has_literal_pattern ps
  | Ppat_record (ps, _) ->
     List.exists (fun (_,p) -> has_literal_pattern p) ps
  | Ppat_or (p, q) ->
     has_literal_pattern p || has_literal_pattern q
and has_literal_pattern_jane_syntax : Jane_syntax.Pattern.t -> _ = function
  | Jpat_immutable_array (Iapat_immutable_array ps) ->
     List.exists has_literal_pattern ps
  | Jpat_layout (Lpat_constant _) -> true
  | Jpat_tuple (labeled_ps, _) ->
     List.exists (fun (_, p) -> has_literal_pattern p) labeled_ps

let check_scope_escape loc env level ty =
  try Ctype.check_scope_escape env level ty
  with Escape esc ->
    (* We don't expand the type here because if we do, we might expand to the
       type that escaped, leading to confusing error messages. *)
    let trace = Errortrace.[Escape (map_escape trivial_expansion esc)] in
    raise (Error(loc,
                 env,
                 Pattern_type_clash(Errortrace.unification_error ~trace, None)))


(** The typedtree has two distinct syntactic categories for patterns,
   "value" patterns, matching on values, and "computation" patterns
   that match on the effect of a computation -- typically, exception
   patterns (exception p).

   On the other hand, the parsetree has an unstructured representation
   where all categories of patterns are mixed together. The
   decomposition according to the value/computation structure has to
   happen during type-checking.

   We don't want to duplicate the type-checking logic in two different
   functions, depending on the kind of pattern to be produced. In
   particular, there are both value and computation or-patterns, and
   the type-checking logic for or-patterns is horribly complex; having
   it in two different places would be twice as horirble.

   The solution is to pass a GADT tag to [type_pat] to indicate whether
   a value or computation pattern is expected. This way, there is a single
   place where [Ppat_or] nodes are type-checked, the checking logic is shared,
   and only at the end do we inspect the tag to decide to produce a value
   or computation pattern.
*)
let pure
  : type k . k pattern_category -> value general_pattern -> k general_pattern
  = fun category pat ->
  match category with
  | Value -> pat
  | Computation -> as_computation_pattern pat

let only_impure
  : type k . k pattern_category ->
             computation general_pattern -> k general_pattern
  = fun category pat ->
  match category with
  | Value ->
     (* LATER: this exception could be renamed/generalized *)
     raise (Error (pat.pat_loc, pat.pat_env,
                   Exception_pattern_disallowed))
  | Computation -> pat

let as_comp_pattern
  : type k . k pattern_category ->
             k general_pattern -> computation general_pattern
  = fun category pat ->
  match category with
  | Value -> as_computation_pattern pat
  | Computation -> pat

(** [type_pat] propagates the expected type, and
    unification may update the typing environment. *)
let rec type_pat
  : type k . type_pat_state -> k pattern_category ->
      no_existentials: existential_restriction option ->
      alloc_mode:expected_pat_mode ->
      env: Env.t ref -> Parsetree.pattern -> type_expr -> k general_pattern
  = fun tps category ~no_existentials ~alloc_mode ~env sp expected_ty ->
  Builtin_attributes.warning_scope sp.ppat_attributes
    (fun () ->
       type_pat_aux tps category ~no_existentials
         ~alloc_mode ~env sp expected_ty
    )

and type_pat_aux
  : type k . type_pat_state -> k pattern_category -> no_existentials:_ ->
         alloc_mode:expected_pat_mode -> env:_ -> _ -> _ -> k general_pattern
  = fun tps category ~no_existentials ~alloc_mode ~env sp expected_ty ->
  let type_pat tps category ?(alloc_mode=alloc_mode) ?(env=env) =
    type_pat tps category ~no_existentials ~alloc_mode ~env
  in
  let loc = sp.ppat_loc in
  let refine = None in
  let solve_expected (x : pattern) : pattern =
    unify_pat ~refine ~sdesc_for_hint:sp.ppat_desc env x (instance expected_ty);
    x
  in
  let crp (x : k general_pattern) : k general_pattern =
    match category with
    | Value -> rp x
    | Computation -> rcp x
  in
  (* record {general,value,computation} pattern *)
  let rp = crp
  and rvp x = crp (pure category x)
  and rcp x = crp (only_impure category x) in
  let type_pat_array mutability spl pat_attributes =
    (* Sharing the code between the two array cases means we're guaranteed to
       keep them in sync, at the cost of a worse diff with upstream; it
       shouldn't be too bad.  We can inline this when we upstream this code and
       combine the two array pattern constructors. *)
    let ty_elt, arg_sort = solve_Ppat_array ~refine loc env mutability expected_ty in
    let modalities : Global_flag.t =
      (* CR zqian: decouple mutable and global modality *)
      if Types.is_mutable mutability then Global else Unrestricted
    in
    let alloc_mode = modality_unbox_left modalities alloc_mode.mode in
    let alloc_mode = simple_pat_mode alloc_mode in
    let pl = List.map (fun p -> type_pat ~alloc_mode tps Value p ty_elt) spl in
    rvp {
      pat_desc = Tpat_array (mutability, arg_sort, pl);
      pat_loc = loc; pat_extra=[];
      pat_type = instance expected_ty;
      pat_attributes;
      pat_env = !env }
  in
  let type_tuple_pat spl closed =
    let args =
      match get_desc (expand_head !env expected_ty) with
      (* If it's a principally-known tuple pattern, try to reorder *)
      | Ttuple labeled_tl when is_principal expected_ty ->
        reorder_pat loc env spl closed labeled_tl expected_ty
      (* If not, it's not allowed to be open (partial) *)
      | _ ->
        match closed with
        | Open -> raise (Error (loc, !env, Partial_tuple_pattern_bad_type))
        | Closed -> spl
    in
    let spl_ann =
      solve_Ppat_tuple ~refine ~alloc_mode loc env args expected_ty
    in
    let pl =
      List.map (fun (lbl, p, t, alloc_mode) ->
        lbl, type_pat tps Value ~alloc_mode p t)
        spl_ann
    in
    rvp {
      pat_desc = Tpat_tuple pl;
      pat_loc = loc; pat_extra=[];
      pat_type = newty (Ttuple (List.map (fun (lbl, p) -> lbl, p.pat_type) pl));
      pat_attributes = sp.ppat_attributes;
      pat_env = !env }
  in
  match Jane_syntax.Mode_expr.maybe_of_attrs sp.ppat_attributes with
  | Some modes, _ -> raise (Error (modes.loc, !env, Modes_on_pattern))
  | None, _ ->
  match Jane_syntax.Pattern.of_ast sp with
  | Some (jpat, attrs) -> begin
      (* Normally this would go to an auxiliary function, but this function
         takes so many parameters, has such a complex type, and uses so many
         local definitions, it seems better to just put the pattern matching
         here.  This shouldn't mess up the diff *too* much. *)
      match jpat with
      | Jpat_immutable_array (Iapat_immutable_array spl) ->
          type_pat_array Immutable spl attrs
      | Jpat_layout (Lpat_constant cst) ->
          let cst = unboxed_constant_or_raise !env loc cst in
          rvp @@ solve_expected {
            pat_desc = Tpat_constant cst;
            pat_loc = loc; pat_extra=[];
            pat_type = type_constant cst;
            pat_attributes = attrs;
            pat_env = !env }
      | Jpat_tuple (spl, closed) ->
          type_tuple_pat spl closed
    end
  | None ->
  match sp.ppat_desc with
    Ppat_any ->
      rvp {
        pat_desc = Tpat_any;
        pat_loc = loc; pat_extra=[];
        pat_type = instance expected_ty;
        pat_attributes = sp.ppat_attributes;
        pat_env = !env }
  | Ppat_var name ->
      let ty = instance expected_ty in
      let alloc_mode = mode_cross_left !env expected_ty alloc_mode.mode in
      let id, uid =
        enter_variable tps loc name alloc_mode ty sp.ppat_attributes
      in
      rvp {
        pat_desc = Tpat_var (id, name, uid, alloc_mode);
        pat_loc = loc; pat_extra=[];
        pat_type = ty;
        pat_attributes = sp.ppat_attributes;
        pat_env = !env }
  | Ppat_unpack name ->
      let t = instance expected_ty in
      begin match name.txt with
      | None ->
          rvp {
            pat_desc = Tpat_any;
            pat_loc = sp.ppat_loc;
            pat_extra=[Tpat_unpack, name.loc, sp.ppat_attributes];
            pat_type = t;
            pat_attributes = [];
            pat_env = !env }
      | Some s ->
          let v = { name with txt = s } in
          (* We're able to pass ~is_module:true here without an error because
             [Ppat_unpack] is a case identified by [may_contain_modules]. See
             the comment on [may_contain_modules]. *)
          let id, uid = enter_variable tps loc v alloc_mode.mode
                          t ~is_module:true sp.ppat_attributes in
          rvp {
            pat_desc = Tpat_var (id, v, uid, alloc_mode.mode);
            pat_loc = sp.ppat_loc;
            pat_extra=[Tpat_unpack, loc, sp.ppat_attributes];
            pat_type = t;
            pat_attributes = [];
            pat_env = !env }
      end
  | Ppat_alias(sq, name) ->
      let q = type_pat tps Value sq expected_ty in
      let ty_var, mode = solve_Ppat_alias ~refine ~mode:alloc_mode.mode env q in
      let mode = mode_cross_left !env expected_ty mode in
      let id, uid =
        enter_variable ~is_as_variable:true tps name.loc name mode ty_var
          sp.ppat_attributes
      in
      rvp { pat_desc = Tpat_alias(q, id, name, uid, mode);
            pat_loc = loc; pat_extra=[];
            pat_type = q.pat_type;
            pat_attributes = sp.ppat_attributes;
            pat_env = !env }
  | Ppat_constant cst ->
      let cst = constant_or_raise !env loc cst in
      rvp @@ solve_expected {
        pat_desc = Tpat_constant cst;
        pat_loc = loc; pat_extra=[];
        pat_type = type_constant cst;
        pat_attributes = sp.ppat_attributes;
        pat_env = !env }
  | Ppat_interval (Pconst_char c1, Pconst_char c2) ->
      let open Ast_helper.Pat in
      let gloc = Location.ghostify loc in
      let rec loop c1 c2 =
        if c1 = c2 then constant ~loc:gloc (Pconst_char c1)
        else
          or_ ~loc:gloc
            (constant ~loc:gloc (Pconst_char c1))
            (loop (Char.chr(Char.code c1 + 1)) c2)
      in
      let p = if c1 <= c2 then loop c1 c2 else loop c2 c1 in
      let p = {p with ppat_loc=loc} in
      type_pat tps category p expected_ty
        (* TODO: record 'extra' to remember about interval *)
  | Ppat_interval _ ->
      raise (Error (loc, !env, Invalid_interval))
  | Ppat_tuple spl ->
      type_tuple_pat (List.map (fun sp -> None, sp) spl) Closed
  | Ppat_construct(lid, sarg) ->
      let expected_type =
        match extract_concrete_variant !env expected_ty with
        | Variant_type(p0, p, _) ->
            Some (p0, p, is_principal expected_ty)
        | Maybe_a_variant_type -> None
        | Not_a_variant_type ->
            let srt = wrong_kind_sort_of_constructor lid.txt in
            let error = Wrong_expected_kind(srt, Pattern, expected_ty) in
            raise (Error (loc, !env, error))
      in
      let constr =
        let candidates =
          Env.lookup_all_constructors Env.Pattern ~loc:lid.loc lid.txt !env in
        wrap_disambiguate "This variant pattern is expected to have"
          (mk_expected expected_ty)
          (Constructor.disambiguate Env.Pattern lid !env expected_type)
          candidates
      in
      begin match no_existentials, constr.cstr_existentials with
      | None, _ | _, [] -> ()
      | Some r, (_ :: _ as exs)  ->
          let exs = List.map (Ctype.existential_name constr) exs in
          let name = constr.cstr_name in
          raise (Error (loc, !env, Unexpected_existential (r, name, exs)))
      end;
      let sarg', existential_styp =
        match sarg with
          None -> None, None
        | Some (vl, {ppat_desc = Ppat_constraint (sp, sty)})
          when vl <> [] || constr.cstr_arity > 1 ->
            Some sp, Some (vl, sty)
        | Some ([], sp) ->
            Some sp, None
        | Some (_, sp) ->
            raise (Error (sp.ppat_loc, !env, Missing_type_constraint))
      in
      let sargs =
        match sarg' with
          None -> []
        | Some sarg' ->
        match Jane_syntax.Pattern.of_ast sarg' with
        | Some (Jpat_tuple (_, _), attrs) when
            constr.cstr_arity > 1 || Builtin_attributes.explicit_arity attrs
          -> raise (Error(loc, !env, Constructor_labeled_arg))
        | Some ((Jpat_immutable_array _, _)
               | (Jpat_layout _, _)
               | (Jpat_tuple _, _)) -> [sarg']
        | None -> match sarg' with
        | {ppat_desc = Ppat_tuple spl} as sp when
            constr.cstr_arity > 1 ||
            Builtin_attributes.explicit_arity sp.ppat_attributes
          -> spl
        | {ppat_desc = Ppat_any} as sp when
            constr.cstr_arity = 0 && existential_styp = None
          ->
            Location.prerr_warning sp.ppat_loc
              Warnings.Wildcard_arg_to_constant_constr;
            []
        | {ppat_desc = Ppat_any} as sp when constr.cstr_arity > 1 ->
            replicate_list sp constr.cstr_arity
        | sp -> [sp] in
      if Builtin_attributes.warn_on_literal_pattern constr.cstr_attributes then
        begin match List.filter has_literal_pattern sargs with
        | sp :: _ ->
           Location.prerr_warning sp.ppat_loc Warnings.Fragile_literal_pattern
        | _ -> ()
        end;
      if List.length sargs <> constr.cstr_arity then
        raise(Error(loc, !env, Constructor_arity_mismatch(lid.txt,
                                     constr.cstr_arity, List.length sargs)));

      let (ty_args_ty, ty_args_gf, existential_ctyp) =
        solve_Ppat_construct ~refine tps env loc constr no_existentials
          existential_styp expected_ty
      in

      let rec check_non_escaping p =
        match p.ppat_desc with
        | Ppat_or (p1, p2) ->
            check_non_escaping p1;
            check_non_escaping p2
        | Ppat_alias (p, _) ->
            check_non_escaping p
        | Ppat_constraint _ ->
            raise (Error (p.ppat_loc, !env, Inlined_record_escape))
        | _ ->
            ()
      in
      if constr.cstr_inlined <> None then begin
        List.iter check_non_escaping sargs;
        Option.iter (fun (_, sarg) -> check_non_escaping sarg) sarg
      end;

      let args =
        List.map2
          (fun p (ty, gf) ->
             let alloc_mode = modality_unbox_left gf alloc_mode.mode in
             let alloc_mode = simple_pat_mode alloc_mode in
             type_pat ~alloc_mode tps Value p ty)
          sargs (List.combine ty_args_ty ty_args_gf)
      in
      rvp { pat_desc=Tpat_construct(lid, constr, args, existential_ctyp);
            pat_loc = loc; pat_extra=[];
            pat_type = instance expected_ty;
            pat_attributes = sp.ppat_attributes;
            pat_env = !env }
  | Ppat_variant(tag, sarg) ->
      assert (tag <> Parmatch.some_private_tag);
      let constant = (sarg = None) in
      let arg_type, row, pat_type =
        solve_Ppat_variant ~refine loc env tag constant expected_ty in
      let arg =
        (* PR#6235: propagate type information *)
        match sarg, arg_type with
          Some sp, [ty] -> Some (type_pat tps Value sp ty)
        | _             -> None
      in
      rvp {
        pat_desc = Tpat_variant(tag, arg, ref row);
        pat_loc = loc; pat_extra = [];
        pat_type = pat_type;
        pat_attributes = sp.ppat_attributes;
        pat_env = !env }
  | Ppat_record(lid_sp_list, closed) ->
      assert (lid_sp_list <> []);
      let expected_type, record_ty =
        match extract_concrete_record !env expected_ty with
        | Record_type(p0, p, _, _) ->
            let ty = generic_instance expected_ty in
            Some (p0, p, is_principal expected_ty), ty
        | Maybe_a_record_type ->
          None, newvar (Jkind.value ~why:Boxed_record)
        | Not_a_record_type ->
          let error = Wrong_expected_kind(Record, Pattern, expected_ty) in
          raise (Error (loc, !env, error))
      in
      let type_label_pat (label_lid, label, sarg) =
        let ty_arg =
          solve_Ppat_record_field ~refine loc env label label_lid record_ty in
<<<<<<< HEAD
        let mode = project_field label.lbl_mut label.lbl_global.txt alloc_mode.mode in
=======
        let mode = modality_unbox_left label.lbl_global alloc_mode.mode in
>>>>>>> 08d5aba9
        let alloc_mode = simple_pat_mode mode in
        (label_lid, label, type_pat tps Value ~alloc_mode sarg ty_arg)
      in
      let make_record_pat lbl_pat_list =
        check_recordpat_labels loc lbl_pat_list closed;
        {
          pat_desc = Tpat_record (lbl_pat_list, closed);
          pat_loc = loc; pat_extra=[];
          pat_type = instance record_ty;
          pat_attributes = sp.ppat_attributes;
          pat_env = !env;
        }
      in
      let lbl_a_list =
        wrap_disambiguate "This record pattern is expected to have"
          (mk_expected expected_ty)
          (disambiguate_sort_lid_a_list loc false !env Env.Projection expected_type)
          lid_sp_list
      in
      let lbl_a_list = List.map type_label_pat lbl_a_list in
      rvp @@ solve_expected (make_record_pat lbl_a_list)
  | Ppat_array spl ->
      type_pat_array (Mutable Alloc.Comonadic.Const.legacy) spl sp.ppat_attributes
  | Ppat_or(sp1, sp2) ->
      (* Reset pattern forces for just [tps2] because later we append
         [tps1] and [tps2]'s pattern forces, and we don't want to
         duplicate [tps]'s pattern forces.
      *)
      let tps1 = copy_type_pat_state tps in
      let tps2 = {(copy_type_pat_state tps) with tps_pattern_force = []} in
      let equation_level = !gadt_equations_level in
      let outter_lev = get_current_level () in
      (* Introduce a new scope using with_local_level without generalizations *)
      let env1, p1, env2, p2 =
        with_local_level begin fun () ->
          let lev = get_current_level () in
          gadt_equations_level := Some lev;
          let type_pat_rec tps env sp =
            type_pat tps category sp expected_ty ~env
          in
          let env1 = ref !env in
          let p1 = type_pat_rec tps1 env1 sp1 in
          let env2 = ref !env in
          let p2 = type_pat_rec tps2 env2 sp2 in
          (env1, p1, env2, p2)
        end ~post:(fun _ -> gadt_equations_level := equation_level)
      in
      let p1_variables = tps1.tps_pattern_variables in
      let p2_variables = tps2.tps_pattern_variables in
      (* Make sure no variable with an ambiguous type gets added to the
         environment. *)
      List.iter (fun { pv_type; pv_loc; _ } ->
        check_scope_escape pv_loc !env1 outter_lev pv_type
      ) p1_variables;
      List.iter (fun { pv_type; pv_loc; _ } ->
        check_scope_escape pv_loc !env2 outter_lev pv_type
      ) p2_variables;
      let vars, alpha_env =
        enter_orpat_variables loc !env p1_variables p2_variables in
      (* Propagate the outcome of checking the or-pattern back to
         the type_pat_state that the caller passed in.
      *)
      blit_type_pat_state
        ~src:
          { tps_pattern_variables = vars;
            (* We want to propagate all pattern forces, regardless of
               which branch they were found in.
            *)
            tps_pattern_force =
              tps2.tps_pattern_force @ tps1.tps_pattern_force;
            tps_module_variables = tps1.tps_module_variables;
          }
        ~dst:tps;
      let p2 = alpha_pat alpha_env p2 in
      rp { pat_desc = Tpat_or (p1, p2, None);
           pat_loc = loc; pat_extra = [];
           pat_type = instance expected_ty;
           pat_attributes = sp.ppat_attributes;
           pat_env = !env }
  | Ppat_lazy sp1 ->
      let nv = solve_Ppat_lazy ~refine loc env expected_ty in
      let p1 = type_pat tps Value sp1 nv in
      rvp {
        pat_desc = Tpat_lazy p1;
        pat_loc = loc; pat_extra=[];
        pat_type = instance expected_ty;
        pat_attributes = sp.ppat_attributes;
        pat_env = !env }
  | Ppat_constraint(sp_constrained, sty) ->
      (* Pretend separate = true *)
      let cty, ty, expected_ty' =
        let type_modes, sty = alloc_mode_from_ppat_constraint_typ_attrs sty in
        solve_Ppat_constraint ~refine tps loc env type_modes sty expected_ty
      in
      let p = type_pat ~alloc_mode tps category sp_constrained expected_ty' in
      let extra = (Tpat_constraint cty, loc, sp_constrained.ppat_attributes) in
      { p with pat_type = ty; pat_extra = extra::p.pat_extra }
  | Ppat_type lid ->
      let (path, p) = build_or_pat !env loc lid in
      pure category @@ solve_expected
        { p with pat_extra = (Tpat_type (path, lid), loc, sp.ppat_attributes)
        :: p.pat_extra }
  | Ppat_open (lid,p) ->
      let path, new_env =
        !type_open Asttypes.Fresh !env sp.ppat_loc lid in
      env := new_env;
      let p = type_pat tps category ~env p expected_ty in
      let new_env = !env in
      begin match Env.remove_last_open path new_env with
      | None -> assert false
      | Some closed_env -> env := closed_env
      end;
      { p with pat_extra = (Tpat_open (path,lid,new_env),
                                loc, sp.ppat_attributes) :: p.pat_extra }
  | Ppat_exception p ->
      let alloc_mode = simple_pat_mode Value.legacy in
      let p_exn = type_pat tps Value ~alloc_mode p Predef.type_exn in
      rcp {
        pat_desc = Tpat_exception p_exn;
        pat_loc = sp.ppat_loc;
        pat_extra = [];
        pat_type = expected_ty;
        pat_env = !env;
        pat_attributes = sp.ppat_attributes;
      }
  | Ppat_extension ext ->
      raise (Error_forward (Builtin_attributes.error_of_extension ext))

let type_pat tps category ?no_existentials
    ?(lev=get_current_level()) ~alloc_mode env sp expected_ty =
  Misc.protect_refs [Misc.R (gadt_equations_level, Some lev)] (fun () ->
        type_pat tps category ~no_existentials ~alloc_mode ~env sp expected_ty
    )

let type_pattern category ~lev ~alloc_mode env spat expected_ty allow_modules =
  let tps = create_type_pat_state allow_modules in
  let new_env = ref env in
  let pat = type_pat tps category ~lev ~alloc_mode new_env spat expected_ty in
  let { tps_pattern_variables = pvs;
        tps_module_variables = mvs;
        tps_pattern_force = forces;
      } = tps in
  (pat, !new_env, forces, pvs, mvs)

let type_pattern_list
    category no_existentials env spatl expected_tys allow_modules
  =
  let tps = create_type_pat_state allow_modules in
  let new_env = ref env in
  let type_pat (attrs, pat_mode, exp_mode, pat) ty =
    Builtin_attributes.warning_scope ~ppwarning:false attrs
      (fun () ->
         exp_mode,
         type_pat tps category
           ~no_existentials ~alloc_mode:pat_mode new_env pat ty
      )
  in
  let patl = List.map2 type_pat spatl expected_tys in
  let { tps_pattern_variables = pvs;
        tps_module_variables = mvs;
        tps_pattern_force = forces;
      } = tps in
  (patl, !new_env, forces, pvs, mvs)

let type_class_arg_pattern cl_num val_env met_env l spat =
  let pvs, pat =
    with_local_level_if_principal begin fun () ->
      let tps = create_type_pat_state Modules_rejected in
      let nv = newvar (Jkind.value ~why:Class_term_argument) in
      let alloc_mode = simple_pat_mode Value.legacy in
      let pat =
        type_pat tps Value ~no_existentials:In_class_args ~alloc_mode
          (ref val_env) spat nv in
      if has_variants pat then begin
        Parmatch.pressure_variants val_env [pat];
        finalize_variants pat;
      end;
      List.iter (fun f -> f()) tps.tps_pattern_force;
      (* CR layouts v5: value restriction here to be relaxed *)
      if is_optional l then
        unify_pat (ref val_env) pat
          (type_option (newvar Predef.option_argument_jkind));
      tps.tps_pattern_variables, pat
    end
      ~post:(fun (pvs, _) -> iter_pattern_variables_type generalize_structure
                               pvs)
  in
  let (pv, val_env, met_env) =
    List.fold_right
      (fun {pv_id; pv_uid; pv_type; pv_loc; pv_as_var; pv_attributes}
        (pv, val_env, met_env) ->
         let check s =
           if pv_as_var then Warnings.Unused_var s
           else Warnings.Unused_var_strict s in
         let id' = Ident.rename pv_id in
         let val_env =
          Env.add_value pv_id
            { val_type = pv_type
            ; val_kind = Val_reg
            ; val_attributes = pv_attributes
            ; val_loc = pv_loc
            ; val_uid = pv_uid
            }
            val_env
         in
         let met_env =
          Env.add_value id' ~check
            { val_type = pv_type
            ; val_kind = Val_ivar (Immutable, cl_num)
            ; val_attributes = pv_attributes
            ; val_loc = pv_loc
            ; val_uid = pv_uid
            }
            met_env
         in
         ((id', pv_id, pv_type)::pv, val_env, met_env))
      pvs ([], val_env, met_env)
  in
  (pat, pv, val_env, met_env)

let type_self_pattern env spat =
  let open Ast_helper in
  let spat = Pat.mk(Ppat_alias (spat, mknoloc "selfpat-*")) in
  let tps = create_type_pat_state Modules_rejected in
  let nv = newvar (Jkind.value ~why:Object) in
  let alloc_mode = simple_pat_mode Value.legacy in
  let pat =
    type_pat tps Value ~no_existentials:In_self_pattern ~alloc_mode
      (ref env) spat nv in
  List.iter (fun f -> f()) tps.tps_pattern_force;
  pat, tps.tps_pattern_variables

type pat_tuple_arity =
  | Not_local_tuple
  | Maybe_local_tuple
  | Local_tuple of int

let combine_pat_tuple_arity a b =
  match a, b with
  | Not_local_tuple, _ -> Not_local_tuple
  | _, Not_local_tuple -> Not_local_tuple
  | Maybe_local_tuple, Maybe_local_tuple -> Maybe_local_tuple
  | Maybe_local_tuple, Local_tuple _ -> b
  | Local_tuple _, Maybe_local_tuple -> a
  | Local_tuple ai, Local_tuple bi ->
      if ai = bi then a
      else Not_local_tuple

let rec pat_tuple_arity spat =
  match Jane_syntax.Pattern.of_ast spat with
  | Some (jpat, _attrs) -> pat_tuple_arity_jane_syntax jpat
  | None      ->
  match spat.ppat_desc with
  | Ppat_tuple args -> Local_tuple (List.length args)
  | Ppat_any | Ppat_exception _ | Ppat_var _ -> Maybe_local_tuple
  | Ppat_constant _
  | Ppat_interval _ | Ppat_construct _ | Ppat_variant _
  | Ppat_record _ | Ppat_array _ | Ppat_type _ | Ppat_lazy _
  | Ppat_unpack _ | Ppat_extension _ -> Not_local_tuple
  | Ppat_or(sp1, sp2) ->
      combine_pat_tuple_arity (pat_tuple_arity sp1) (pat_tuple_arity sp2)
  | Ppat_constraint(p, _) | Ppat_open(_, p) | Ppat_alias(p, _) -> pat_tuple_arity p

and pat_tuple_arity_jane_syntax : Jane_syntax.Pattern.t -> _ = function
  | Jpat_immutable_array (Iapat_immutable_array _) -> Not_local_tuple
  | Jpat_layout (Lpat_constant _) -> Not_local_tuple
  | Jpat_tuple (args, _) -> Local_tuple (List.length args)

let rec cases_tuple_arity cases =
  match cases with
  | [] -> Maybe_local_tuple
  | { pc_lhs; _ } :: rest ->
    match pat_tuple_arity pc_lhs with
    | Not_local_tuple -> Not_local_tuple
    | arity -> combine_pat_tuple_arity arity (cases_tuple_arity rest)


(** In [check_counter_example_pat], we will check a counter-example candidate
    produced by Parmatch. This is a pattern that represents a set of values by
    using or-patterns (p_1 | ... | p_n) to enumerate all alternatives in the
    counter-example search. These or-patterns occur at every choice point,
    possibly deep inside the pattern.

    Parmatch does not use type information, so this pattern may
    exhibit two issues:
    - some parts of the pattern may be ill-typed due to GADTs, and
    - some wildcard patterns may not match any values: their type is
      empty.

    The aim of [check_counter_example_pat] is to refine this untyped pattern
    into a well-typed pattern, and ensure that it matches at least one
    concrete value.
    - It filters ill-typed branches of or-patterns.
      (see {!splitting_mode} below)
    - It tries to check that wildcard patterns are non-empty.
      (see {!explosion_fuel})
  *)

type counter_example_checking_info = {
    explosion_fuel: int;
    splitting_mode: splitting_mode;
  }
(**
    [explosion_fuel] controls the checking of wildcard patterns.  We
    eliminate potentially-empty wildcard patterns by exploding them
    into concrete sub-patterns, for example (K1 _ | K2 _) or
    { l1: _; l2: _ }. [explosion_fuel] is the depth limit on wildcard
    explosion. Such depth limit is required to avoid non-termination
    and compilation-time blowups.

    [splitting_mode] controls the handling of or-patterns.  In
    [Counter_example] mode, we only need to select one branch that
    leads to a well-typed pattern. Checking all branches is expensive,
    we use different search strategies (see {!splitting_mode}) to
    reduce the number of explored alternatives.
 *)

(** Due to GADT constraints, an or-pattern produced within
    a counter-example may have ill-typed branches. Consider for example

    {[
      type _ tag = Int : int tag | Bool : bool tag
    ]}

    then [Parmatch] will propose the or-pattern [Int | Bool] whenever
    a pattern of type [tag] is required to form a counter-example. For
    example, a function expects a (int tag option) and only [None] is
    handled by the user-written pattern. [Some (Int | Bool)] is not
    well-typed in this context, only the sub-pattern [Some Int] is.
    In this example, the expected type coming from the context
    suffices to know which or-pattern branch must be chosen.

    In the general case, choosing a branch can have non-local effects
    on the typability of the term. For example, consider a tuple type
    ['a tag * ...'a...], where the first component is a GADT.  All
    constructor choices for this GADT lead to a well-typed branch in
    isolation (['a] is unconstrained), but choosing one of them adds
    a constraint on ['a] that may make the other tuple elements
    ill-typed.

    In general, after choosing each possible branch of the or-pattern,
    [check_counter_example_pat] has to check the rest of the pattern to
    tell if this choice leads to a well-typed term. This may lead to an
    explosion of typing/search work -- the rest of the term may in turn
    contain alternatives.

    We use careful strategies to try to limit counterexample-checking
    time; [splitting_mode] represents those strategies.
*)
and splitting_mode =
  | Backtrack_or
  (** Always backtrack in or-patterns.

      [Backtrack_or] selects a single alternative from an or-pattern
      by using backtracking, trying to choose each branch in turn, and
      to complete it into a valid sub-pattern. We call this
      "splitting" the or-pattern.

      We use this mode when looking for unused patterns or sub-patterns,
      in particular to check a refutation clause (p -> .).
    *)
  | Refine_or of { inside_nonsplit_or: bool; }
  (** Only backtrack when needed.

      [Refine_or] tries another approach for refining or-pattern.

      Instead of always splitting each or-pattern, It first attempts to
      find branches that do not introduce new constraints (because they
      do not contain GADT constructors). Those branches are such that,
      if they fail, all other branches will fail.

      If we find one such branch, we attempt to complete the subpattern
      (checking what's outside the or-pattern), ignoring other
      branches -- we never consider another branch choice again. If all
      branches are constrained, it falls back to splitting the
      or-pattern.

      We use this mode when checking exhaustivity of pattern matching.
  *)

(** This exception is only used internally within [check_counter_example_pat],
    to jump back to the parent or-pattern in the [Refine_or] strategy.

    Such a parent exists precisely when [inside_nonsplit_or = true];
    it's an invariant that we always setup an exception handler for
    [Need_backtrack] when we set this flag. *)
exception Need_backtrack

(** This exception is only used internally within [check_counter_example_pat].
    We use it to discard counter-example candidates that do not match any
    value. *)
exception Empty_branch

type abort_reason = Adds_constraints | Empty

(** Remember current typing state for backtracking.
    No variable information, as we only backtrack on
    patterns without variables (cf. assert statements).
    In the GADT mode, [env] may be extended by unification,
    and therefore it needs to be saved along with a [snapshot]. *)
type unification_state =
 { snapshot: snapshot;
   env: Env.t; }
let save_state env =
  { snapshot = Btype.snapshot ();
    env = !env; }
let set_state s env =
  Btype.backtrack s.snapshot;
  env := s.env

(** Find the first alternative in the tree of or-patterns for which
    [f] does not raise an error. If all fail, the last error is
    propagated *)
let rec find_valid_alternative f pat =
  match pat.pat_desc with
  | Tpat_or(p1,p2,_) ->
      (try find_valid_alternative f p1 with
       | Empty_branch | Error _ -> find_valid_alternative f p2
      )
  | _ -> f pat

let no_explosion info = { info with explosion_fuel = 0 }

let enter_nonsplit_or info =
  let splitting_mode = match info.splitting_mode with
  | Backtrack_or ->
      (* in Backtrack_or mode, or-patterns are always split *)
      assert false
  | Refine_or _ ->
      Refine_or {inside_nonsplit_or = true}
  in { info with splitting_mode }

let rec check_counter_example_pat
          ~info ~env type_pat_state tp expected_ty k =
  let check_rec ?(info=info) ?(env=env) =
    check_counter_example_pat ~info ~env type_pat_state in
  let loc = tp.pat_loc in
  let refine = Some true in
  let alloc_mode = simple_pat_mode Value.min in
  let solve_expected (x : pattern) : pattern =
    unify_pat ~refine env x (instance expected_ty);
    x
  in
  (* "make pattern" and "make pattern then continue" *)
  let mp ?(pat_type = expected_ty) desc =
    { pat_desc = desc; pat_loc = loc; pat_extra=[];
      pat_type = instance pat_type; pat_attributes = []; pat_env = !env } in
  let mkp k ?pat_type desc = k (mp ?pat_type desc) in
  let must_backtrack_on_gadt =
    match info.splitting_mode with
    | Backtrack_or -> false
    | Refine_or {inside_nonsplit_or} -> inside_nonsplit_or
  in
  match tp.pat_desc with
    Tpat_any | Tpat_var _ ->
      let k' () = mkp k tp.pat_desc in
      if info.explosion_fuel <= 0 then k' () else
      let decrease n = {info with explosion_fuel = info.explosion_fuel - n} in
      begin match Parmatch.pats_of_type !env expected_ty with
      | [] -> raise Empty_branch
      | [{pat_desc = Tpat_any}] -> k' ()
      | [tp] -> check_rec ~info:(decrease 1) tp expected_ty k
      | tp :: tpl ->
          if must_backtrack_on_gadt then raise Need_backtrack;
          let tp =
            List.fold_left
              (fun tp tp' -> {tp with pat_desc = Tpat_or (tp, tp', None)})
              tp tpl
          in
          check_rec ~info:(decrease 5) tp expected_ty k
      end
  | Tpat_alias (p, _, _, _, _) -> check_rec ~info p expected_ty k
  | Tpat_constant cst ->
      let cst =
        match Untypeast.constant cst with
        | `Parsetree cst -> constant_or_raise !env loc cst
        | `Jane_syntax cst -> unboxed_constant_or_raise !env loc cst
      in
      k @@ solve_expected (mp (Tpat_constant cst) ~pat_type:(type_constant cst))
  | Tpat_tuple tpl ->
      let tpl_ann =
        solve_Ppat_tuple ~refine ~alloc_mode loc env tpl
          expected_ty
      in
      map_fold_cont (fun (l,p,t,_) k -> check_rec p t (fun p -> k (l, p)))
        tpl_ann
        (fun pl ->
           mkp k (Tpat_tuple pl)
             ~pat_type:(newty (Ttuple (List.map (fun (l,p) -> (l,p.pat_type))
                                         pl))))
  | Tpat_construct(cstr_lid, constr, targs, _) ->
      if constr.cstr_generalized && must_backtrack_on_gadt then
        raise Need_backtrack;
      let (ty_args, _, existential_ctyp) =
        solve_Ppat_construct ~refine type_pat_state env loc constr None None
          expected_ty
      in
      map_fold_cont
        (fun (p,t) -> check_rec p t)
        (List.combine targs ty_args)
        (fun args ->
          mkp k (Tpat_construct(cstr_lid, constr, args, existential_ctyp)))
  | Tpat_variant(tag, targ, _) ->
      let constant = (targ = None) in
      let arg_type, row, pat_type =
        solve_Ppat_variant ~refine loc env tag constant expected_ty in
      let k arg =
        mkp k ~pat_type (Tpat_variant(tag, arg, ref row))
      in begin
        (* PR#6235: propagate type information *)
        match targ, arg_type with
          Some p, [ty] -> check_rec p ty (fun p -> k (Some p))
        | _            -> k None
      end
  | Tpat_record(fields, closed) ->
      let record_ty = generic_instance expected_ty in
      let type_label_pat (label_lid, label, targ) k =
        let ty_arg =
          solve_Ppat_record_field ~refine loc env label label_lid record_ty in
        check_rec targ ty_arg (fun arg -> k (label_lid, label, arg))
      in
      map_fold_cont type_label_pat fields
        (fun fields -> mkp k (Tpat_record (fields, closed)))
  | Tpat_array (mut, original_arg_sort, tpl) ->
      let ty_elt, arg_sort = solve_Ppat_array ~refine loc env mut expected_ty in
      assert (Jkind.Sort.equate original_arg_sort arg_sort);
      map_fold_cont (fun p -> check_rec p ty_elt) tpl
        (fun pl -> mkp k (Tpat_array (mut, arg_sort, pl)))
  | Tpat_or(tp1, tp2, _) ->
      (* We are in counter-example mode, but try to avoid backtracking *)
      let must_split =
        match info.splitting_mode with
        | Backtrack_or -> true
        | Refine_or _ -> false in
      let state = save_state env in
      let split_or tp =
        let type_alternative pat =
          set_state state env; check_rec pat expected_ty k in
        find_valid_alternative type_alternative tp
      in
      if must_split then split_or tp else
      let check_rec_result env tp : (_, abort_reason) result =
        let info = enter_nonsplit_or info in
        match check_rec ~info tp expected_ty ~env (fun x -> x) with
        | res -> Ok res
        | exception Need_backtrack -> Error Adds_constraints
        | exception Empty_branch -> Error Empty
      in
      let p1 = check_rec_result (ref !env) tp1 in
      let p2 = check_rec_result (ref !env) tp2 in
      begin match p1, p2 with
      | Error Empty, Error Empty ->
          raise Empty_branch
      | Error Adds_constraints, Error _
      | Error _, Error Adds_constraints ->
          let inside_nonsplit_or =
            match info.splitting_mode with
            | Backtrack_or -> false
            | Refine_or {inside_nonsplit_or} -> inside_nonsplit_or in
          if inside_nonsplit_or
          then raise Need_backtrack
          else split_or tp
      | Ok p, Error _
      | Error _, Ok p ->
          k p
      | Ok p1, Ok p2 ->
          mkp k (Tpat_or (p1, p2, None))
      end
  | Tpat_lazy tp1 ->
      let nv = solve_Ppat_lazy ~refine loc env expected_ty in
      (* do not explode under lazy: PR#7421 *)
      check_rec ~info:(no_explosion info) tp1 nv
        (fun p1 -> mkp k (Tpat_lazy p1))

let check_counter_example_pat ~counter_example_args
    ?(lev=get_current_level()) env tp expected_ty =
  (* [check_counter_example_pat] doesn't use [type_pat_state] in an interesting
     way -- one of the functions it calls writes an entry into
     [tps_pattern_forces] -- so we can just ignore module patterns. *)
  let type_pat_state = create_type_pat_state Modules_ignored in
  Misc.protect_refs [Misc.R (gadt_equations_level, Some lev)] (fun () ->
    check_counter_example_pat
      ~info:counter_example_args ~env type_pat_state tp expected_ty (fun x -> x)
    )

(* this function is passed to Partial.parmatch
   to type check gadt nonexhaustiveness *)
let partial_pred ~lev ~splitting_mode ?(explode=0)
      env expected_ty p =
  let env = ref env in
  let state = save_state env in
  let counter_example_args =
      {
        splitting_mode;
        explosion_fuel = explode;
      } in
  try
    let typed_p =
      check_counter_example_pat ~lev ~counter_example_args env p
        expected_ty
    in
    set_state state env;
    (* types are invalidated but we don't need them here *)
    Some typed_p
  with Error _ | Empty_branch ->
    set_state state env;
    None

let check_partial
      ?(lev=get_current_level ()) env expected_ty loc cases
  =
  let explode = match cases with [_] -> 5 | _ -> 0 in
  let splitting_mode = Refine_or {inside_nonsplit_or = false} in
  Parmatch.check_partial
    (partial_pred ~lev ~splitting_mode ~explode env expected_ty)
    loc cases

let check_unused
      ?(lev=get_current_level ()) env expected_ty cases
  =
  Parmatch.check_unused
    (fun refute pat ->
      match
        partial_pred ~lev ~splitting_mode:Backtrack_or ~explode:5
          env expected_ty pat
      with
        Some pat' when refute ->
          raise (Error (pat.pat_loc, env, Unrefuted_pattern pat'))
      | r -> r)
    cases

(** Some delayed checks, to be executed after typing the whole
    compilation unit or toplevel phrase *)
let delayed_checks = ref []
let reset_delayed_checks () = delayed_checks := []
let add_delayed_check f =
  delayed_checks := (f, Warnings.backup ()) :: !delayed_checks

let force_delayed_checks () =
  (* checks may change type levels *)
  let snap = Btype.snapshot () in
  let w_old = Warnings.backup () in
  List.iter
    (fun (f, w) -> Warnings.restore w; f ())
    (List.rev !delayed_checks);
  Warnings.restore w_old;
  reset_delayed_checks ();
  Btype.backtrack snap

let rec final_subexpression exp =
  match exp.exp_desc with
    Texp_let (_, _, e)
  | Texp_sequence (_, _, e)
  | Texp_try (e, _)
  | Texp_ifthenelse (_, e, _)
  | Texp_match (_, _, {c_rhs=e} :: _, _)
  | Texp_letmodule (_, _, _, _, e)
  | Texp_letexception (_, e)
  | Texp_open (_, e)
    -> final_subexpression e
  | _ -> exp

let is_prim ~name funct =
  match funct.exp_desc with
  | Texp_ident (_, _, {val_kind=Val_prim{Primitive.prim_name; _}}, Id_prim _, _) ->
      prim_name = name
  | _ -> false

(* List labels in a function type, and whether return type is a variable *)
let rec list_labels_aux env visited ls ty_fun =
  let ty = expand_head env ty_fun in
  if TypeSet.mem ty visited then
    List.rev ls, false
  else match get_desc ty with
    Tarrow ((l,_,_), _, ty_res, _) ->
      list_labels_aux env (TypeSet.add ty visited) (l::ls) ty_res
  | _ ->
      List.rev ls, is_Tvar ty

let list_labels env ty =
  wrap_trace_gadt_instances env (list_labels_aux env TypeSet.empty []) ty

(* Collecting arguments for function applications *)

type untyped_apply_arg =
  | Known_arg of
      { sarg : Parsetree.expression;
        ty_arg : type_expr;
        ty_arg0 : type_expr;
        sort_arg : Jkind.sort;
        commuted : bool;
        mode_fun : Alloc.lr;
        mode_arg : Alloc.lr;
        wrapped_in_some : bool; }
  | Unknown_arg of
      { sarg : Parsetree.expression;
        ty_arg_mono : type_expr;
        sort_arg : Jkind.sort;
        mode_fun : Alloc.lr;
        mode_arg : Alloc.lr}
  | Eliminated_optional_arg of
      { expected_label: arg_label;
        mode_fun: Alloc.lr;
        ty_arg : type_expr;
        sort_arg : Jkind.sort;
        mode_arg : Alloc.lr;
        level: int; }

type untyped_omitted_param =
  { mode_fun: Alloc.lr;
    ty_arg : type_expr;
    mode_arg : Alloc.lr;
    level: int;
    sort_arg : Jkind.sort }

let is_partial_apply args =
  List.exists
    (fun (_, arg) ->
       match arg with
       | Omitted _ -> true
       | Arg _ -> false)
    args

let remaining_function_type ty_ret mode_ret rev_args =
  let ty_ret, _, _ =
    List.fold_left
      (fun (ty_ret, mode_ret, closed_args) (lbl, arg) ->
         match arg with
         | Arg (Unknown_arg { mode_arg; _ } | Known_arg { mode_arg; _ }) ->
             let closed_args = mode_arg :: closed_args in
             (ty_ret, mode_ret, closed_args)
         | Arg (Eliminated_optional_arg
                  { mode_fun; ty_arg; mode_arg; level; _ })
         | Omitted { mode_fun; ty_arg; mode_arg; level } ->
             let arrow_desc = lbl, mode_arg, mode_ret in
             let ty_ret =
               newty2 ~level
                 (Tarrow (arrow_desc, ty_arg, ty_ret, commu_ok))
             in
             let mode_ret, _ =
               Alloc.newvar_above (Alloc.join (mode_fun :: closed_args))
             in
             (ty_ret, mode_ret, closed_args))
      (ty_ret, mode_ret, []) rev_args
  in
  ty_ret

(* Check that within a single application, the return modes of curried arrows
   increase along the application. That is, check that this is not an
   unparenthesized over-application of a local function that returns a global
   function.

   This check is not required for soundness, but including it simplifies the
   principal types of applications, making the inferred types more sensible
   in ml files that lack an mli. *)
let check_local_application_complete ~env ~app_loc args =
  let arg_mode_fun (_lbl, arg) =
    match arg with
    | Arg ( Known_arg { mode_fun; _ }
          | Unknown_arg { mode_fun; _ }
          | Eliminated_optional_arg { mode_fun; _ })
    | Omitted { mode_fun; _ } -> mode_fun
  in
  let rec loop has_commuted = function
    | [] | [_] -> ()
    | (lbl, ( Arg ( Known_arg { mode_fun; mode_arg; _ }
                  | Unknown_arg { mode_fun; mode_arg; _ }
                  | Eliminated_optional_arg { mode_fun; mode_arg; _ })
            | Omitted { mode_fun; mode_arg; _ } as arg))
      :: ((next :: _) as rest) ->
      let mode_ret = arg_mode_fun next in
      let has_commuted =
        has_commuted ||
        match arg with
        | Arg (Known_arg { commuted }) -> commuted
        | _ -> false
      in
      let submode m1 m2 =
        match Alloc.submode m1 m2 with
        | Ok () -> ()
        | Error _ ->
          let loc, loc_kind =
            match arg with
            | Arg (Known_arg {sarg; _} | Unknown_arg {sarg; _}) ->
              if has_commuted then
                sarg.pexp_loc, `Single_arg
              else
                Location.{ loc_start = app_loc.loc_start;
                           loc_end = sarg.pexp_loc.loc_end;
                           loc_ghost = app_loc.loc_ghost || sarg.pexp_loc.loc_ghost },
                `Prefix
            | _ ->
              app_loc, `Entire_apply
          in
          raise (Error(loc, env, Local_application_complete (lbl, loc_kind)))
      in
      submode mode_fun mode_ret;
      submode mode_arg mode_ret;
      loop has_commuted rest
  in
  loop false args

let collect_unknown_apply_args env funct ty_fun mode_fun rev_args sargs ret_tvar =
  let labels_match ~param ~arg =
    param = arg
    || !Clflags.classic && arg = Nolabel && not (is_omittable param)
  in
  let has_label l ty_fun =
    let ls, tvar = list_labels env ty_fun in
    tvar || List.mem l ls
  in
  let rec loop ty_fun mode_fun rev_args sargs =
    match sargs with
    | [] -> ty_fun, mode_fun, List.rev rev_args
    | (lbl, sarg) :: rest ->
        let (sort_arg, mode_arg, ty_arg_mono, mode_ret, ty_res) =
          let ty_fun = expand_head env ty_fun in
          match get_desc ty_fun with
          | Tvar _ ->
              let ty_arg_mono, sort_arg = new_rep_var ~why:Function_argument () in
              let ty_arg = newmono ty_arg_mono in
              let ty_res =
                newvar (Jkind.of_new_sort ~why:Function_result)
              in
              if ret_tvar &&
                 not (is_prim ~name:"%identity" funct) &&
                 not (is_prim ~name:"%obj_magic" funct)
              then
                Location.prerr_warning sarg.pexp_loc
                  Warnings.Ignored_extra_argument;
              let mode_arg = Alloc.newvar () in
              let mode_ret = Alloc.newvar () in
              let kind = (lbl, mode_arg, mode_ret) in
              unify env ty_fun
                (newty (Tarrow(kind,ty_arg,ty_res,commu_var ())));
              (sort_arg, mode_arg, ty_arg_mono, mode_ret, ty_res)
        | Tarrow ((l, mode_arg, mode_ret), ty_arg, ty_res, _)
          when labels_match ~param:l ~arg:lbl ->
            let sort_arg =
              match type_sort ~why:Function_argument env ty_arg with
              | Ok sort -> sort
              | Error err -> raise(Error(funct.exp_loc, env,
                                         Function_type_not_rep (ty_arg,err)))
            in
            (sort_arg, mode_arg, tpoly_get_mono ty_arg, mode_ret, ty_res)
        | td ->
            let ty_fun = match td with Tarrow _ -> newty td | _ -> ty_fun in
            let ty_res = remaining_function_type ty_fun mode_fun rev_args in
            match get_desc ty_res with
            | Tarrow _ ->
                if !Clflags.classic || not (has_label lbl ty_fun) then
                  raise (Error(sarg.pexp_loc, env,
                               Apply_wrong_label(lbl, ty_res, false)))
                else
                  raise (Error(funct.exp_loc, env, Incoherent_label_order))
            | _ ->
                let previous_arg_loc =
                  (* [rev_args] is the arguments typed until now, in reverse
                     order of appearance. Not all arguments have a location
                     attached (eg. an optional argument that is not passed). *)
                  (* CR ccasinghino: the above comment is confusing - these
                     arguments are in reverse order according to the function
                     type, but not according to their positions in the source
                     program.  We diverge from upstream here by not trying to
                     provide a good location in the [Eliminated_optional_arg]
                     case - maybe fix one day if it is noticeable. *)
                  rev_args
                  |> List.find_map
                       (function
                         | (_, Arg ( Known_arg { sarg; _ }
                                   | Unknown_arg { sarg; _ })) ->
                           Some sarg.pexp_loc
                         | (_, Arg (Eliminated_optional_arg _))
                         | (_, Omitted _) -> None)
                  |> Option.value ~default:funct.exp_loc
                in
                raise(Error(funct.exp_loc, env, Apply_non_function {
                    funct;
                    func_ty = expand_head env funct.exp_type;
                    res_ty = expand_head env ty_res;
                    previous_arg_loc;
                    extra_arg_loc = sarg.pexp_loc; }))
        in
        let arg =
          Unknown_arg { sarg; ty_arg_mono; mode_fun; mode_arg; sort_arg }
        in
        loop ty_res mode_ret ((lbl, Arg arg) :: rev_args) rest
  in
  loop ty_fun mode_fun rev_args sargs

let collect_apply_args env funct ignore_labels ty_fun ty_fun0 mode_fun sargs ret_tvar =
  let warned = ref false in
  let rec loop ty_fun ty_fun0 mode_fun rev_args sargs =
    let type_unknown_args () =
      (* We're not looking at a *known* function type anymore, or there are no
         arguments left. *)
      collect_unknown_apply_args env funct ty_fun0 mode_fun rev_args sargs ret_tvar
    in
    if sargs = [] then type_unknown_args () else
    let ty_fun' = expand_head env ty_fun in
    match get_desc ty_fun', get_desc (expand_head env ty_fun0), sargs with
    | Tarrow (ad, ty_arg, ty_ret, com),
      Tarrow (_, ty_arg0, ty_ret0, _),
      (_, sarg1) :: _
      when is_commu_ok com ->
        let lv = get_level ty_fun' in
        let (l, mode_arg, mode_ret) = ad in
        let may_warn loc w =
          if not !warned && !Clflags.principal && lv <> generic_level
          then begin
            warned := true;
            Location.prerr_warning loc w
          end
        in
        let sort_arg = match type_sort ~why:Function_argument env ty_arg with
          | Ok sort -> sort
          | Error err -> raise(Error(sarg1.pexp_loc, env,
                                     Function_type_not_rep(ty_arg, err)))
        in
        let name = label_name l
        and optional = is_optional l
        and omittable = is_omittable l in
        let use_arg ~commuted sarg l' =
          let wrapped_in_some = optional && not (is_optional l') in
          if wrapped_in_some then
            may_warn sarg.pexp_loc
              (Warnings.Not_principal "using an optional argument here");
          Arg (Known_arg
            { sarg; ty_arg; ty_arg0; commuted; sort_arg;
              mode_fun; mode_arg; wrapped_in_some })
        in
        let eliminate_omittable_arg expected_label =
          may_warn funct.exp_loc
            (Warnings.Non_principal_labels "eliminated omittable argument");
          Arg
            (Eliminated_optional_arg
               { mode_fun; ty_arg; mode_arg
               ; sort_arg; level = lv; expected_label})
        in
        let remaining_sargs, arg =
          if ignore_labels then begin
            (* No reordering is allowed, process arguments in order *)
            match sargs with
            | [] -> assert false
            | (l', sarg) :: remaining_sargs ->
                if name = label_name l' || (not omittable && l' = Nolabel) then
                  (remaining_sargs, use_arg ~commuted:false sarg l')
                else if
                  omittable &&
                  not (List.exists (fun (l, _) -> name = label_name l)
                         remaining_sargs) &&
                  List.exists (function (Nolabel, _) -> true | _ -> false)
                    sargs
                then
                  (sargs, eliminate_omittable_arg l)
                else
                  raise(Error(sarg.pexp_loc, env,
                              Apply_wrong_label(l', ty_fun', omittable)))
          end else
            (* Arguments can be commuted, try to fetch the argument
               corresponding to the first parameter. *)
            match extract_label name sargs with
            | Some (l', sarg, commuted, remaining_sargs) ->
                if commuted then begin
                  may_warn sarg.pexp_loc
                    (Warnings.Not_principal "commuting this argument")
                end;
                if not optional && is_optional l' then
                  Location.prerr_warning sarg.pexp_loc
                    (Warnings.Nonoptional_label (Printtyp.string_of_label l));
                remaining_sargs, use_arg ~commuted sarg l'
            | None ->
                sargs,
                if omittable && List.mem_assoc Nolabel sargs then
                  eliminate_omittable_arg l
                else begin
                  (* No argument was given for this parameter, we abstract over
                     it. *)
                  may_warn funct.exp_loc
                    (Warnings.Non_principal_labels "commuted an argument");
                  Omitted { mode_fun; ty_arg; mode_arg; level = lv; sort_arg }
                end
        in
        loop ty_ret ty_ret0 mode_ret ((l, arg) :: rev_args) remaining_sargs
    | _ ->
        type_unknown_args ()
  in
  loop ty_fun ty_fun0 mode_fun [] sargs

let type_omitted_parameters expected_mode env ty_ret mode_ret args =
  let ty_ret, mode_ret, _, _, args =
    List.fold_left
      (fun (ty_ret, mode_ret, open_args, closed_args, args) (lbl, arg) ->
         match arg with
         | Arg (exp, marg, sort) ->
             let open_args = (exp, marg) :: open_args in
             let args = (lbl, Arg (exp, sort)) :: args in
             (ty_ret, mode_ret, open_args, closed_args, args)
         | Omitted { mode_fun; ty_arg; mode_arg; level; sort_arg } ->
             let arrow_desc = (lbl, mode_arg, mode_ret) in
             let ty_ret =
               newty2 ~level
                 (Tarrow (arrow_desc, ty_arg, ty_ret, commu_ok))
             in
             let new_closed_args =
               List.map
                 (fun (exp, marg) ->
                    submode ~loc:exp.exp_loc ~env ~reason:Other
                      marg (mode_partial_application expected_mode);
                    value_to_alloc_r2l marg)
                 open_args
             in
             let closed_args = new_closed_args @ closed_args in
             let open_args = [] in
             let mode_closed_args = List.map Alloc.close_over closed_args in
             let mode_partial_fun = Alloc.partial_apply mode_fun in
             let mode_closure, _ =
               Alloc.newvar_above (Alloc.join
                (mode_partial_fun:: mode_closed_args))
             in
             register_allocation_mode mode_closure;
             let arg =
              Omitted {
                mode_closure = Alloc.disallow_left mode_closure;
                mode_arg = Alloc.disallow_right mode_arg;
                mode_ret = Alloc.disallow_right mode_ret; sort_arg }
             in
             let args = (lbl, arg) :: args in
             (ty_ret, mode_closure, open_args, closed_args, args))
      (ty_ret, mode_ret, [], [], []) (List.rev args)
  in
  ty_ret, mode_ret, args

(* Generalization criterion for expressions *)

let rec is_nonexpansive exp =
  match exp.exp_desc with
  | Texp_ident _
  | Texp_constant _
  | Texp_unreachable
  | Texp_function _
  | Texp_probe_is_enabled _
  | Texp_src_pos
  | Texp_array (_, _, [], _) -> true
  | Texp_let(_rec_flag, pat_exp_list, body) ->
      List.for_all (fun vb -> is_nonexpansive vb.vb_expr) pat_exp_list &&
      is_nonexpansive body
  | Texp_apply(e, (_,Omitted _)::el, _, _, _) ->
      is_nonexpansive e && List.for_all is_nonexpansive_arg (List.map snd el)
  | Texp_match(e, _, cases, _) ->
     (* Not sure this is necessary, if [e] is nonexpansive then we shouldn't
         care if there are exception patterns. But the previous version enforced
         that there be none, so... *)
      let contains_exception_pat pat =
        exists_general_pattern { f = fun (type k) (p : k general_pattern) ->
          match p.pat_desc with
          | Tpat_exception _ -> true
          | _ -> false } pat
      in
      is_nonexpansive e &&
      List.for_all
        (fun {c_lhs; c_guard; c_rhs} ->
           is_nonexpansive_opt c_guard && is_nonexpansive c_rhs
           && not (contains_exception_pat c_lhs)
        ) cases
  | Texp_probe {handler} -> is_nonexpansive handler
  | Texp_tuple (el, _) ->
      List.for_all (fun (_,e) -> is_nonexpansive e) el
  | Texp_construct(_, _, el, _) ->
      List.for_all is_nonexpansive el
  | Texp_variant(_, arg) -> is_nonexpansive_opt (Option.map fst arg)
  | Texp_record { fields; extended_expression } ->
      Array.for_all
        (fun (lbl, definition) ->
           match definition with
           | Overridden (_, exp) ->
               lbl.lbl_mut = Immutable && is_nonexpansive exp
           | Kept _ -> true)
        fields
      && is_nonexpansive_opt extended_expression
  | Texp_field(exp, _, _, _) -> is_nonexpansive exp
  | Texp_ifthenelse(_cond, ifso, ifnot) ->
      is_nonexpansive ifso && is_nonexpansive_opt ifnot
  | Texp_sequence (_e1, _jkind, e2) -> is_nonexpansive e2  (* PR#4354 *)
  | Texp_new (_, _, cl_decl, _) -> Btype.class_type_arity cl_decl.cty_type > 0
  (* Note: nonexpansive only means no _observable_ side effects *)
  | Texp_lazy e -> is_nonexpansive e
  | Texp_object ({cstr_fields=fields; cstr_type = { csig_vars=vars}}, _) ->
      let count = ref 0 in
      List.for_all
        (fun field -> match field.cf_desc with
            Tcf_method _ -> true
          | Tcf_val (_, _, _, Tcfk_concrete (_, e), _) ->
              incr count; is_nonexpansive e
          | Tcf_val (_, _, _, Tcfk_virtual _, _) ->
              incr count; true
          | Tcf_initializer e -> is_nonexpansive e
          | Tcf_constraint _ -> true
          | Tcf_inherit _ -> false
          | Tcf_attribute _ -> true)
        fields &&
      Vars.fold (fun _ (mut,_,_) b -> decr count; b && mut = Asttypes.Immutable)
        vars true &&
      !count = 0
  | Texp_letmodule (_, _, _, mexp, e)
  | Texp_open ({ open_expr = mexp; _}, e) ->
      is_nonexpansive_mod mexp && is_nonexpansive e
  | Texp_pack mexp ->
      is_nonexpansive_mod mexp
  (* Computations which raise exceptions are nonexpansive, since (raise e) is
     equivalent to (raise e; diverge), and a nonexpansive "diverge" can be
     produced using lazy values or the relaxed value restriction.
     See GPR#1142 *)
  | Texp_assert (exp, _) ->
      is_nonexpansive exp
  | Texp_apply (
      { exp_desc = Texp_ident (_, _, {val_kind =
             Val_prim {Primitive.prim_name =
                         ("%raise" | "%reraise" | "%raise_notrace")}},
             Id_prim _, _) },
      [Nolabel, Arg (e, _)], _, _, _) ->
     is_nonexpansive e
  | Texp_array (_, _, _ :: _, _)
  | Texp_apply _
  | Texp_try _
  | Texp_setfield _
  | Texp_list_comprehension _
  | Texp_array_comprehension _
  | Texp_while _
  | Texp_for _
  | Texp_send _
  | Texp_instvar _
  | Texp_setinstvar _
  | Texp_override _
  | Texp_letexception _
  | Texp_letop _
  | Texp_extension_constructor _ ->
    false
  | Texp_exclave e -> is_nonexpansive e

and is_nonexpansive_mod mexp =
  match mexp.mod_desc with
  | Tmod_ident _
  | Tmod_functor _ -> true
  | Tmod_unpack (e, _) -> is_nonexpansive e
  | Tmod_constraint (m, _, _, _) -> is_nonexpansive_mod m
  | Tmod_structure str ->
      List.for_all
        (fun item -> match item.str_desc with
          | Tstr_eval _ | Tstr_primitive _ | Tstr_type _
          | Tstr_modtype _ | Tstr_class_type _  -> true
          | Tstr_value (_, pat_exp_list) ->
              List.for_all (fun vb -> is_nonexpansive vb.vb_expr) pat_exp_list
          | Tstr_module {mb_expr=m;_}
          | Tstr_open {open_expr=m;_}
          | Tstr_include {incl_mod=m;_} -> is_nonexpansive_mod m
          | Tstr_recmodule id_mod_list ->
              List.for_all (fun {mb_expr=m;_} -> is_nonexpansive_mod m)
                id_mod_list
          | Tstr_exception {tyexn_constructor = {ext_kind = Text_decl _}} ->
              false (* true would be unsound *)
          | Tstr_exception {tyexn_constructor = {ext_kind = Text_rebind _}} ->
              true
          | Tstr_typext te ->
              List.for_all
                (function {ext_kind = Text_decl _} -> false
                        | {ext_kind = Text_rebind _} -> true)
                te.tyext_constructors
          | Tstr_class _ -> false (* could be more precise *)
          | Tstr_attribute _ -> true
        )
        str.str_items
  | Tmod_apply _ | Tmod_apply_unit _ -> false

and is_nonexpansive_opt = function
  | None -> true
  | Some e -> is_nonexpansive e

and is_nonexpansive_arg = function
  | Omitted _ -> true
  | Arg (e, _) -> is_nonexpansive e

let maybe_expansive e = not (is_nonexpansive e)

let check_recursive_bindings env valbinds =
  let ids = let_bound_idents valbinds in
  List.iter
    (fun {vb_expr} ->
       if not (Rec_check.is_valid_recursive_expression ids vb_expr) then
         raise(Error(vb_expr.exp_loc, env, Illegal_letrec_expr))
    )
    valbinds

let check_recursive_class_bindings env ids exprs =
  List.iter
    (fun expr ->
       if not (Rec_check.is_valid_class_expr ids expr) then
         raise(Error(expr.cl_loc, env, Illegal_class_expr)))
    exprs

module Is_local_returning : sig
  val function_body : Jane_syntax.N_ary_functions.function_body -> bool
end = struct

  (* Is the return value annotated with "local_"?
     [assert false] can work either way *)

  type local_returning_flag =
    | Local of Location.t  (* location of a local return *)
    | Not of Location.t  (* location of a non-local return *)
    | Either

  let combine flag1 flag2 =
    match flag1, flag2 with
    | (Local _ as flag), Local _
    | (Local _ as flag), Either
    | (Not _ as flag), Not _
    | (Not _ as flag), Either
    | Either, (Local _ as flag)
    | Either, (Not _ as flag)
    | (Either as flag), Either ->
      flag

    | Local local_loc, Not not_local_loc
    | Not not_local_loc, Local local_loc ->
       raise(Error(not_local_loc, Env.empty,
                   Local_return_annotation_mismatch local_loc))

  let expr e =
    let rec loop e =
      match Jane_syntax.Expression.of_ast e with
      | Some (jexp, _attrs) -> begin
          match jexp with
          | Jexp_comprehension   _ -> Not e.pexp_loc
          | Jexp_immutable_array _ -> Not e.pexp_loc
          | Jexp_layout (Lexp_constant _) -> Not e.pexp_loc
          | Jexp_layout (Lexp_newtype (_, _, e)) -> loop e
          | Jexp_n_ary_function _ -> Not e.pexp_loc
          | Jexp_tuple _ -> Not e.pexp_loc
          | Jexp_modes (Coerce (modes, exp)) ->
              if List.exists
                  (fun m ->
                     let {txt; _} =
                       (m : Jane_syntax.Mode_expr.Const.t :> _ Location.loc)
                     in
                     txt = "local")
                  modes.txt
              then Local e.pexp_loc
              else loop exp
        end
      | None      ->
      match e.pexp_desc with
      | Pexp_assert { pexp_desc = Pexp_construct ({ txt = Lident "false" },
                                                  None) } ->
          Either
      | Pexp_ident _ | Pexp_constant _ | Pexp_apply _ | Pexp_tuple _
      | Pexp_construct _ | Pexp_variant _ | Pexp_record _ | Pexp_field _
      | Pexp_setfield _ | Pexp_array _ | Pexp_while _ | Pexp_for _ | Pexp_send _
      | Pexp_new _ | Pexp_setinstvar _ | Pexp_override _ | Pexp_assert _
      | Pexp_lazy _ | Pexp_object _ | Pexp_pack _ | Pexp_function _ | Pexp_fun _
      | Pexp_letop _ | Pexp_extension _ | Pexp_unreachable ->
          Not e.pexp_loc
      | Pexp_let(_, _, e) | Pexp_sequence(_, e) | Pexp_constraint(e, _)
      | Pexp_coerce(e, _, _) | Pexp_letmodule(_, _, e) | Pexp_letexception(_, e)
      | Pexp_poly(e, _) | Pexp_newtype(_, e) | Pexp_open(_, e)
      | Pexp_ifthenelse(_, e, None)->
          loop e
      | Pexp_ifthenelse(_, e1, Some e2)-> combine (loop e1) (loop e2)
      | Pexp_match(_, cases) -> begin
          match cases with
          | [] -> Not e.pexp_loc
          | first :: rest ->
              List.fold_left
                (fun acc pc -> combine acc (loop pc.pc_rhs))
                (loop first.pc_rhs) rest
        end
      | Pexp_try(e, cases) ->
          List.fold_left
            (fun acc pc -> combine acc (loop pc.pc_rhs))
            (loop e) cases
    in
    loop e

  let cases cs =
    match cs with
    | [] -> Either
    | case :: cases ->
        let is_local_returning_case case =
          expr case.pc_rhs
        in
        List.fold_left
          (fun acc case -> combine acc (is_local_returning_case case))
          (is_local_returning_case case) cases

  let function_body (body : Jane_syntax.N_ary_functions.function_body) =
    match body with
    | Pfunction_body body -> expr body
    | Pfunction_cases (cs, _, _) -> cases cs

  let is_strictly_local = function
    | Local _ -> true
    | Either | Not _ -> false
        (* [fun _ -> assert false] must not be local-returning for
          backward compatibility *)

  (* for exporting from this module *)

  let function_body body = is_strictly_local (function_body body)
end

(* The "rest of the function" extends from the start of the first parameter
   to the end of the overall function. The parser does not construct such
   a location so we forge one for type errors.
*)
let loc_rest_of_function
    ~(loc_function : Location.t) params_suffix body : Location.t
  =
  let open Jane_syntax.N_ary_functions in
  match params_suffix, body with
  | { pparam_loc } :: _, _ ->
      let loc_start = pparam_loc.loc_start in
      { loc_start; loc_end = loc_function.loc_end; loc_ghost = true }
  | [], Pfunction_body pexp -> pexp.pexp_loc
  | [], Pfunction_cases (_, loc_cases, _) -> loc_cases

(* Approximate the type of an expression, for better recursion *)

(* CR layouts v5: This any is fine because we don't allow you to make types
   that could be matched on and have anys in them.  But once we do, this
   should probably be sort variable.  See Test 22 in typing-layouts/basics.ml
   (which mentions approx_type) for why it can't be value.  *)
(* CR layouts v2: RAE thinks this any is fine in perpetuity. Before changing
   this, let's talk. *)
let approx_type_default () = newvar (Jkind.any ~why:Dummy_jkind)

let rec approx_type env sty =
  match Jane_syntax.Core_type.of_ast sty with
  | Some (jty, attrs) -> approx_type_jst env attrs jty
  | None ->
  match sty.ptyp_desc with
  | Ptyp_arrow (p, ({ ptyp_desc = Ptyp_poly _ } as arg_sty), sty) ->
      let p = Typetexp.transl_label p (Some arg_sty) in
      (* CR layouts v5: value requirement here to be relaxed *)
      if is_optional p then newvar Predef.option_argument_jkind
      else begin
        let arg_mode = Typetexp.get_alloc_mode arg_sty in
        let arg_ty =
          (* Polymorphic types will only unify with types that match all of their
           polymorphic parts, so we need to fully translate the type here
           unlike in the monomorphic case *)
          Typetexp.transl_simple_type ~new_var_jkind:Any env ~closed:false arg_mode arg_sty
        in
        let ret = approx_type env sty in
        let marg = Alloc.of_const arg_mode in
        let mret = Alloc.newvar () in
        newty (Tarrow ((p,marg,mret), arg_ty.ctyp_type, ret, commu_ok))
      end
  | Ptyp_arrow (p, arg_sty, sty) ->
      let arg_mode = Typetexp.get_alloc_mode arg_sty in
      let p = Typetexp.transl_label p (Some arg_sty) in
      let arg =
        if is_optional p
        then type_option (newvar Predef.option_argument_jkind)
        else newvar (Jkind.any ~why:Inside_of_Tarrow)
      in
      let ret = approx_type env sty in
      let marg = Alloc.of_const arg_mode in
      let mret = Alloc.newvar () in
      newty (Tarrow ((p,marg,mret), newmono arg, ret, commu_ok))
  | Ptyp_tuple args ->
      newty (Ttuple (List.map (fun t -> None, approx_type env t) args))
  | Ptyp_constr (lid, ctl) ->
      let path, decl = Env.lookup_type ~use:false ~loc:lid.loc lid.txt env in
      if List.length ctl <> decl.type_arity
      then newvar (Jkind.any ~why:Dummy_jkind)
      else begin
        let tyl = List.map (approx_type env) ctl in
        newconstr path tyl
      end
  | _ -> approx_type_default ()

and approx_type_jst env _attrs : Jane_syntax.Core_type.t -> _ = function
  | Jtyp_layout (Ltyp_var _) -> approx_type_default ()
  | Jtyp_layout (Ltyp_poly _) -> approx_type_default ()
  | Jtyp_layout (Ltyp_alias _) -> approx_type_default ()
  | Jtyp_tuple args ->
      newty
        (Ttuple (List.map (fun (label, t) -> label, approx_type env t) args))

let type_pattern_approx_jane_syntax : Jane_syntax.Pattern.t -> _ = function
  | Jpat_immutable_array _
  | Jpat_layout (Lpat_constant _) -> ()
  | Jpat_tuple _
    -> ()

let type_pattern_approx env spat ty_expected =
  match Jane_syntax.Pattern.of_ast spat with
  | Some (jpat, _attrs) -> type_pattern_approx_jane_syntax jpat
  | None      ->
  match spat.ppat_desc with
  | Ppat_constraint(_, ({ptyp_desc=Ptyp_poly _} as sty)) ->
      let arg_type_mode, sty = alloc_mode_from_ppat_constraint_typ_attrs sty in
      let ty_pat =
        Typetexp.transl_simple_type ~new_var_jkind:Any env ~closed:false arg_type_mode sty
      in
      begin try unify env ty_pat.ctyp_type ty_expected with Unify trace ->
        raise(Error(spat.ppat_loc, env, Pattern_type_clash(trace, None)))
      end;
  | _ -> ()

let type_approx_constraint ~loc env constraint_ ty_expected =
  let open Jane_syntax.N_ary_functions in
  match constraint_ with
  | Pconstraint sty ->
      let ty_expected' = approx_type env sty in
      begin try unify env ty_expected' ty_expected with Unify err ->
        raise (Error (loc, env, Expr_type_clash (err, None, None)))
      end;
      ty_expected'
  | Pcoerce (_sty1, sty2) ->
      let ty = approx_type env sty2 in
      begin try unify env ty ty_expected with Unify trace ->
        raise (Error (loc, env, Expr_type_clash (trace, None, None)))
      end;
      ty_expected

let type_approx_constraint_opt ~loc env constraint_ ty_expected =
  let open Jane_syntax.N_ary_functions in
  match constraint_ with
  | None -> ty_expected
  | Some { type_constraint; mode_annotations = _ } ->
      type_approx_constraint ~loc env type_constraint ty_expected

let type_approx_fun_one_param
    env loc label spato ty_expected ~first ~in_function
  =
  let mode_annots, has_poly =
    match spato with
    | None -> None, false
    | Some spat ->
        let mode_annots, spat = mode_annots_from_pat_attrs spat in
        let has_poly = has_poly_constraint spat in
        if has_poly && is_optional label then
          raise(Error(spat.ppat_loc, env, Optional_poly_param));
        Some mode_annots, has_poly
  in
  let loc_fun, ty_fun = in_function in
  let { ty_arg; arg_mode; ty_ret; _ } =
    try filter_arrow env ty_expected label ~force_tpoly:(not has_poly)
    with Filter_arrow_failed err ->
      let err =
        error_of_filter_arrow_failure ~explanation:None ty_fun err ~first
      in
      raise (Error(loc_fun, env, err))
  in
  Option.iter
    (fun mode_annots ->
      apply_mode_annots ~loc ~env mode_annots arg_mode)
    mode_annots;
  if has_poly then begin
    match spato with
    | None -> ()
    | Some spat -> type_pattern_approx env spat ty_arg
  end;
  ty_ret

let rec type_approx env sexp ty_expected =
  let loc = sexp.pexp_loc in
  match Jane_syntax.Expression.of_ast sexp with
  | Some (jexp, _attrs) -> type_approx_aux_jane_syntax ~loc env jexp ty_expected
  | None      -> match sexp.pexp_desc with
    Pexp_let (_, _, e) -> type_approx env e ty_expected
  | Pexp_fun _ | Pexp_function _ ->
      Misc.fatal_error
        "Unexpected [Pexp_fun]/[Pexp_function] outside of Jane Syntax construct"
  | Pexp_match (_, {pc_rhs=e}::_) -> type_approx env e ty_expected
  | Pexp_try (e, _) -> type_approx env e ty_expected
  | Pexp_tuple l ->
    type_tuple_approx env sexp.pexp_loc ty_expected
      (List.map (fun e -> None, e) l)
  | Pexp_ifthenelse (_,e,_) -> type_approx env e ty_expected
  | Pexp_sequence (_,e) -> type_approx env e ty_expected
  | Pexp_constraint (e, sty) ->
      let ty_expected =
        type_approx_constraint env (Pconstraint sty) ty_expected ~loc
      in
      type_approx env e ty_expected
  | Pexp_coerce (_, sty1, sty2) ->
      ignore
        (type_approx_constraint env (Pcoerce (sty1, sty2)) ty_expected ~loc
           : type_expr)
  | Pexp_apply
      ({ pexp_desc = Pexp_extension({txt = "extension.escape"}, PStr []) },
       [Nolabel, e]) ->
    type_approx env e ty_expected
  | _ -> ()

and type_approx_aux_jane_syntax
    ~loc
    env
    (jexp : Jane_syntax.Expression.t)
    ty_expected
  =
  match jexp with
  | Jexp_comprehension _
  | Jexp_immutable_array _
  | Jexp_layout (Lexp_constant _)
  | Jexp_layout (Lexp_newtype _) -> ()
  | Jexp_n_ary_function (params, c, body) ->
      type_approx_function ~loc env params c body ty_expected
  | Jexp_tuple l ->
      type_tuple_approx env loc ty_expected l
  | Jexp_modes (Coerce (_, e)) -> type_approx env e ty_expected

and type_tuple_approx (env: Env.t) loc ty_expected l =
  let labeled_tys = List.map
    (fun (label, _) -> label, newvar (Jkind.value ~why:Tuple_element)) l
  in
  let ty = newty (Ttuple labeled_tys) in
  begin try unify env ty ty_expected with Unify err ->
    raise(Error(loc, env, Expr_type_clash (err, None, None)))
  end;
  List.iter2
    (fun (_, e) (_, ty) -> type_approx env e ty)
    l labeled_tys

and type_approx_function =
  let rec loop env params c body ty_expected ~in_function ~first =
    let open Jane_syntax.N_ary_functions in
    let loc_function, _ = in_function in
    let loc = loc_rest_of_function ~loc_function params body in
    (* We can approximate types up to the first newtype parameter, whereupon
      we give up.
    *)
    match params with
    | { pparam_desc = Pparam_newtype _ } :: _ -> ()
    | { pparam_desc = Pparam_val (label, _, pat) } :: params ->
        let label, pat = Typetexp.transl_label_from_pat label pat in
        let ty_res =
          type_approx_fun_one_param env loc label (Some pat) ty_expected
            ~first ~in_function
        in
        loop env params c body ty_res ~in_function ~first:false
    | [] ->
        (* In the [Pconstraint] case, we override the [ty_expected] that
           gets passed to the approximating of the rest of the type.
        *)
        let ty_expected =
          type_approx_constraint_opt env c ty_expected ~loc
        in
        match body with
        | Pfunction_body body ->
            type_approx env body ty_expected
        | Pfunction_cases ({pc_rhs = e} :: _, _, _) ->
            let ty_res =
              type_approx_fun_one_param env loc Nolabel None ty_expected
                ~in_function ~first
            in
            type_approx env e ty_res
        | Pfunction_cases ([], _, _) -> ()
  in
  fun ~loc env params c body ty_expected : unit ->
    loop env params c body ty_expected
      ~in_function:(loc, ty_expected) ~first:true

(* Check that all univars are safe in a type. Both exp.exp_type and
   ty_expected should already be generalized. *)
let check_univars env kind exp ty_expected vars =
  let error ty ty_expected errs =
    let ty_expected = instance ty_expected in
    let trace =
      (Ctype.expanded_diff env ~got:ty ~expected:ty_expected) :: errs
    in
    raise (Error(exp.exp_loc, env,
                 Less_general(kind, Errortrace.unification_error ~trace)))
  in
  let pty = instance ty_expected in
  let exp_ty, vars =
    with_local_level_iter ~post:generalize begin fun () ->
      match get_desc pty with
        Tpoly (body, tl) ->
          (* Enforce scoping for type_let:
             since body is not generic,  instance_poly only makes
             copies of nodes that have a Tunivar as descendant *)
          let univars, ty' = instance_poly true tl body in
          let vars, exp_ty = instance_parameterized_type vars exp.exp_type in
          List.iter2 (fun uvar var ->
            (* This checks that the term doesn't require more specific jkinds
               than allowed by the univars. *)
            (* CR layouts: expand_head here is needed for examples like:

               type 'a t = 'a
               let id (x : 'a t) = x
               let foo : 'a . 'a -> 'a = fun x -> id x

               Here, while checking foo, ['a] gets unified with ['a t].  This is
               fine because ['a t] is actually just ['a], but it does mean we need
               to expand the var to find the variable with the jkind we want to
               check.

               However, I should come back and think about his more carefully:
               1) [polyfy], which is called below, also does this expansion.
                  It would be nice to just move the jkind check there,
                  but there was some reason I didn't do this originally (something
                  about unifications statefully changing things between now and
                  then).  Revisit.
               2) [polyfy] actually calls [expand_head] twice!  why?!
            *)
            match get_desc (expand_head env var) with
            | Tvar { jkind = jkind2; } -> begin
                match check_type_jkind env uvar jkind2 with
                | Ok _ -> ()
                | Error err ->
                  error exp_ty ty_expected
                    [Errortrace.Bad_jkind (uvar,err)]
              end
            | _ ->
              (* It would be semantically correct for this case to error. But
                 these errors are caught below anyway, and erroring earlier
                 results in small differences in error messages vs upstream. *)
              ())
            univars vars;
          unify_exp_types exp.exp_loc env exp_ty ty';
          ((exp_ty, vars), exp_ty::vars)
      | _ -> assert false
    end
  in
  let ty, complete = polyfy env exp_ty vars in
  if not complete then error ty ty_expected []

let generalize_and_check_univars env kind exp ty_expected vars =
  generalize exp.exp_type;
  generalize ty_expected;
  List.iter generalize vars;
  check_univars env kind exp ty_expected vars

(* [check_statement] implements the [non-unit-statement] check.

   This check is called in contexts where the value of the expression is known
   to be discarded (eg. the lhs of a sequence). We check that [exp] has type
   unit, or has an explicit type annotation; otherwise we raise the
   [non-unit-statement] warning. *)

let check_statement exp =
  let ty = get_desc (expand_head exp.exp_env exp.exp_type) in
  match ty with
  | Tconstr (p, _, _)  when Path.same p Predef.path_unit -> ()
  (* CR layouts v5: when we have unboxed unit, add a case here for it *)
  | Tvar _ -> ()
  | _ ->
      let rec loop {exp_loc; exp_desc; exp_extra; _} =
        match exp_desc with
        | Texp_let (_, _, e)
        | Texp_sequence (_, _, e)
        | Texp_letexception (_, e)
        | Texp_letmodule (_, _, _, _, e) ->
            loop e
        | _ ->
            let loc =
              match List.find_opt (function
                  | (Texp_constraint _, _, _) -> true
                  | _ -> false) exp_extra
              with
              | Some (_, loc, _) -> loc
              | None -> exp_loc
            in
            Location.prerr_warning loc Warnings.Non_unit_statement
      in
      loop exp


(* [check_partial_application] implements the [ignored-partial-application]
   warning (and if [statement] is [true], also [non-unit-statement]).

   If [exp] has a function type, we check that it is not syntactically the
   result of a function application, as this is often a bug in certain contexts
   (eg the rhs of a let-binding or in the argument of [ignore]). For example,
   [ignore (List.map print_int)] written by mistake instead of [ignore (List.map
   print_int li)].

   The check can be disabled by explicitly annotating the expression with a type
   constraint, eg [(e : _ -> _)].

   If [statement] is [true] and the [ignored-partial-application] is {em not}
   triggered, then the [non-unit-statement] check is performed (see
   [check_statement]).

   If the type of [exp] is not known at the time this function is called, the
   check is retried again after typechecking. *)

let check_partial_application ~statement exp =
  let check_statement () = if statement then check_statement exp in
  let doit () =
    let ty = get_desc (expand_head exp.exp_env exp.exp_type) in
    match ty with
    | Tarrow _ ->
        let rec check {exp_desc; exp_loc; exp_extra; _} =
          if List.exists (function
              | (Texp_constraint _, _, _) -> true
              | _ -> false) exp_extra then check_statement ()
          else begin
            match exp_desc with
            | Texp_ident _ | Texp_constant _ | Texp_tuple _
            | Texp_construct _ | Texp_variant _ | Texp_record _
            | Texp_field _ | Texp_setfield _ | Texp_array _
            | Texp_list_comprehension _ | Texp_array_comprehension _
            | Texp_while _ | Texp_for _ | Texp_instvar _
            | Texp_setinstvar _ | Texp_override _ | Texp_assert _
            | Texp_lazy _ | Texp_object _ | Texp_pack _ | Texp_unreachable
            | Texp_extension_constructor _ | Texp_ifthenelse (_, _, None)
            | Texp_probe _ | Texp_probe_is_enabled _ | Texp_src_pos
            | Texp_function _ ->
                check_statement ()
            | Texp_match (_, _, cases, _) ->
                List.iter (fun {c_rhs; _} -> check c_rhs) cases
            | Texp_try (e, cases) ->
                check e; List.iter (fun {c_rhs; _} -> check c_rhs) cases
            | Texp_ifthenelse (_, e1, Some e2) ->
                check e1; check e2
            | Texp_let (_, _, e) | Texp_sequence (_, _, e) | Texp_open (_, e)
            | Texp_letexception (_, e) | Texp_letmodule (_, _, _, _, e)
            | Texp_exclave e ->
                check e
            | Texp_apply _ | Texp_send _ | Texp_new _ | Texp_letop _ ->
                Location.prerr_warning exp_loc
                  Warnings.Ignored_partial_application
          end
        in
        check exp
    | _ ->
        check_statement ()
  in
  let ty = get_desc (expand_head exp.exp_env exp.exp_type) in
  match ty with
  | Tvar _ ->
      (* The type of [exp] is not known. Delay the check until after
         typechecking in order to give a chance for the type to become known
         through unification. *)
      add_delayed_check doit
  | _ ->
      doit ()

let pattern_needs_partial_application_check p =
  let rec check : type a. a general_pattern -> bool = fun p ->
    not (List.exists (function (Tpat_constraint _, _, _) -> true | _ -> false)
          p.pat_extra) &&
    match p.pat_desc with
    | Tpat_any -> true
    | Tpat_exception _ -> true
    | Tpat_or (p1, p2, _) -> check p1 && check p2
    | Tpat_value p -> check (p :> value general_pattern)
    | _ -> false
  in
  check p

(* Check that a type is generalizable at some level *)
let generalizable level ty =
  let rec check ty =
    if not_marked_node ty then
      if get_level ty <= level then raise Exit else
      (flip_mark_node ty; iter_type_expr check ty)
  in
  try check ty; unmark_type ty; true
  with Exit -> unmark_type ty; false

(* Hack to allow coercion of self. Will clean-up later. *)
let self_coercion = ref ([] : (Path.t * Location.t list ref) list)

(* Helpers for type_cases *)

let contains_variant_either ty =
  let rec loop ty =
    if try_mark_node ty then
      begin match get_desc ty with
        Tvariant row ->
          if not (is_fixed row) then
            List.iter
              (fun (_,f) ->
                match row_field_repr f with Reither _ -> raise Exit | _ -> ())
              (row_fields row);
          iter_row loop row
      | _ ->
          iter_type_expr loop ty
      end
  in
  try loop ty; unmark_type ty; false
  with Exit -> unmark_type ty; true

let shallow_iter_ppat_jane_syntax f : Jane_syntax.Pattern.t -> _ = function
  | Jpat_immutable_array (Iapat_immutable_array pats) -> List.iter f pats
  | Jpat_layout (Lpat_constant _) -> ()
  | Jpat_tuple (lst, _) ->  List.iter (fun (_,p) -> f p) lst

let shallow_iter_ppat f p =
  match Jane_syntax.Pattern.of_ast p with
  | Some (jpat, _attrs) -> shallow_iter_ppat_jane_syntax f jpat
  | None      ->
  match p.ppat_desc with
  | Ppat_any | Ppat_var _ | Ppat_constant _ | Ppat_interval _
  | Ppat_construct (_, None)
  | Ppat_extension _
  | Ppat_type _ | Ppat_unpack _ -> ()
  | Ppat_array pats -> List.iter f pats
  | Ppat_or (p1,p2) -> f p1; f p2
  | Ppat_variant (_, arg) -> Option.iter f arg
  | Ppat_tuple lst -> List.iter f lst
  | Ppat_construct (_, Some (_, p))
  | Ppat_exception p | Ppat_alias (p,_)
  | Ppat_open (_,p)
  | Ppat_constraint (p,_) | Ppat_lazy p -> f p
  | Ppat_record (args, _flag) -> List.iter (fun (_,p) -> f p) args

let exists_ppat f p =
  let exception Found in
  let rec loop p =
    if f p then raise Found else ();
    shallow_iter_ppat loop p in
  match loop p with
  | exception Found -> true
  | () -> false

let contains_polymorphic_variant p =
  exists_ppat
    (function
     | {ppat_desc = (Ppat_variant _ | Ppat_type _)} -> true
     | _ -> false)
    p

let contains_gadt p =
  exists_general_pattern { f = fun (type k) (p : k general_pattern) ->
     match p.pat_desc with
     | Tpat_construct (_, cd, _, _) when cd.cstr_generalized -> true
     | _ -> false } p

(* There are various things that we need to do in presence of GADT constructors
   that aren't required if there are none.
   However, because of disambiguation, we can't know for sure whether the
   patterns contain some GADT constructors. So we conservatively assume that
   any constructor might be a GADT constructor. *)
let may_contain_gadts p =
  exists_ppat
  (function
   | {ppat_desc = Ppat_construct _} -> true
   | _ -> false)
  p

(* One of the things we do in the presence of GADT constructors (see above
   definition) is treat `let p = e in ...` as a match `match e with p -> ...`.
   This changes the way type inference works to check the expression first, and
   using its type in the checking of the pattern.  We want that behavior for
   labeled tuple patterns as well.  *)
let turn_let_into_match p =
  exists_ppat (fun p ->
    match Jane_syntax.Pattern.of_ast p with
    | Some (Jpat_tuple (_, _), _) -> true
    | Some ((Jpat_layout _ | Jpat_immutable_array _), _) -> false
    | None -> match p.ppat_desc with
    | Ppat_construct _ -> true
    | _ -> false) p

(* There are various things that we need to do in presence of module patterns
   that aren't required if there are none. Most notably, we need to ensure the
   modules are entered at the appropriate scope. The caller should use
   [may_contain_modules] as an indication to set up the proper scope handling
   code (via [allow_modules]) to permit module patterns.
   The class of patterns identified here should stay in sync with the patterns
   whose typing involves [enter_variable ~is_module:true], as these calls
   will error if the scope handling isn't set up.
*)
let may_contain_modules p =
  exists_ppat
  (function
   | {ppat_desc = Ppat_unpack _} -> true
   | _ -> false)
  p

let check_absent_variant env =
  iter_general_pattern { f = fun (type k) (pat : k general_pattern) ->
    match pat.pat_desc with
    | Tpat_variant (s, arg, row) ->
      let row = !row in
      if List.exists (fun (s',fi) -> s = s' && row_field_repr fi <> Rabsent)
          (row_fields row)
      || not (is_fixed row) && not (static_row row)  (* same as Ctype.poly *)
      then () else
      let ty_arg =
        match arg with None -> [] | Some p -> [correct_levels p.pat_type] in
      let fields = [s, rf_either ty_arg ~no_arg:(arg=None) ~matched:true] in
      let row' =
        create_row ~fields
          ~more:(newvar (Jkind.value ~why:Row_variable))
          ~closed:false ~fixed:None ~name:None
      in
      (* Should fail *)
      unify_pat (ref env) {pat with pat_type = newty (Tvariant row')}
                          (correct_levels pat.pat_type)
    | _ -> () }

(* Getting proper location of already typed expressions.

   Used to avoid confusing locations on type error messages in presence of
   type constraints.
   For example:

       (* Before patch *)
       # let x : string = (5 : int);;
                           ^
       (* After patch *)
       # let x : string = (5 : int);;
                          ^^^^^^^^^
*)
let proper_exp_loc exp =
  let rec aux = function
    | [] -> exp.exp_loc
    | ((Texp_constraint _ | Texp_coerce _), loc, _) :: _ -> loc
    | _ :: rest -> aux rest
  in
  aux exp.exp_extra

(* To find reasonable names for let-bound and lambda-bound idents *)

let rec name_pattern default = function
    [] -> Ident.create_local default
  | p :: rem ->
    match p.pat_desc with
      Tpat_var (id, _, _, _) -> id
    | Tpat_alias(_, id, _, _, _) -> id
    | _ -> name_pattern default rem

let name_cases default lst =
  name_pattern default (List.map (fun c -> c.c_lhs) lst)

(* Typing of expressions *)

(** [sdesc_for_hint] is used by error messages to report literals in their
    original formatting *)
let unify_exp ?sdesc_for_hint env exp expected_ty =
  let loc = proper_exp_loc exp in
  try
    unify_exp_types loc env exp.exp_type expected_ty
  with Error(loc, env, Expr_type_clash(err, tfc, None)) ->
    raise (Error(loc, env, Expr_type_clash(err, tfc, sdesc_for_hint)))

(* If [is_inferred e] is true, [e] will be typechecked without using
   the "expected type" provided by the context. *)

let rec is_inferred sexp =
  match Jane_syntax.Expression.of_ast sexp with
  | Some (jexp, _attrs) -> is_inferred_jane_syntax jexp
  | None      -> match sexp.pexp_desc with
  | Pexp_ident _ | Pexp_apply _ | Pexp_field _ | Pexp_constraint _
  | Pexp_coerce _ | Pexp_send _ | Pexp_new _ -> true
  | Pexp_sequence (_, e) | Pexp_open (_, e) -> is_inferred e
  | Pexp_ifthenelse (_, e1, Some e2) -> is_inferred e1 && is_inferred e2
  | _ -> false

and is_inferred_jane_syntax : Jane_syntax.Expression.t -> _ = function
  | Jexp_comprehension _
  | Jexp_immutable_array _
  | Jexp_layout (Lexp_constant _ | Lexp_newtype _) -> false
  | Jexp_n_ary_function _ -> false
  | Jexp_tuple _ -> false
  | Jexp_modes (Coerce (_, exp)) -> is_inferred exp

(* check if the type of %apply or %revapply matches the type expected by
   the specialized typing rule for those primitives.
*)
type apply_prim =
  | Apply
  | Revapply
let check_apply_prim_type prim typ =
  match get_desc typ with
  | Tarrow ((Nolabel,_,_),a,b,_) when tpoly_is_mono a ->
      let a = tpoly_get_mono a in
      begin match get_desc b with
      | Tarrow((Nolabel,_,_),c,d,_) when tpoly_is_mono c ->
          let c = tpoly_get_mono c in
          let f, x, res =
            match prim with
            | Apply -> a, c, d
            | Revapply -> c, a, d
          in
          begin match get_desc f with
          | Tarrow((Nolabel,_,_),fl,fr,_) ->
              let fl = tpoly_get_mono fl in
              is_Tvar fl && is_Tvar fr && is_Tvar x && is_Tvar res
              && Types.eq_type fl x && Types.eq_type fr res
          | _ -> false
          end
      | _ -> false
      end
  | _ -> false

(* Merge explanation to type clash error *)

let with_explanation explanation f =
  match explanation with
  | None -> f ()
  | Some explanation ->
      try f ()
      with Error (loc', env', Expr_type_clash(err', None, exp'))
        when not loc'.Location.loc_ghost ->
        let err = Expr_type_clash(err', Some explanation, exp') in
        raise (Error (loc', env', err))

let unique_use ~loc ~env mode_l mode_r  =
  let uniqueness = Uniqueness.disallow_left (Value.proj (Monadic Uniqueness) mode_r) in
  let linearity = Linearity.disallow_right (Value.proj (Comonadic Linearity) mode_l) in
  if not (Language_extension.is_enabled Unique) then begin
    (* if unique extension is not enabled, we will not run uniqueness analysis;
       instead, we force all uses to be shared and many. This is equivalent to
       running a UA which forces everything *)
    (match Uniqueness.submode Uniqueness.shared uniqueness with
    | Ok () -> ()
    | Error e ->
        let e : Mode.Value.error = Error (Monadic Uniqueness, e) in
        raise (Error(loc, env, Submode_failed(e, Other, None, None)))
    );
    (match Linearity.submode linearity Linearity.many with
    | Ok () -> ()
    | Error e ->
        let e : Mode.Value.error = Error (Comonadic Linearity, e) in
        raise (Error (loc, env, Submode_failed(e, Other, None, None)))
    );
    (Uniqueness.disallow_left Uniqueness.shared,
     Linearity.disallow_right Linearity.many)
  end
  else (uniqueness, linearity)

(** The body of a constraint or coercion. The "body" may be either an expression
    or a list of function cases. This type is polymorphic in the data returned
    out of typing so that typing an expression body can return an expression
    and typing a function cases body can return the cases.
*)
type 'ret constraint_arg =
  { type_without_constraint: Env.t -> expected_mode -> 'ret * type_expr;
    (** [type_without_constraint] types a body (e :> t) where there is no
        constraint.
    *)
    type_with_constraint: Env.t -> expected_mode -> type_expr -> 'ret;
    (** [type_with_constraint] types a body (e : t) or (e : t :> t') in
        the presence of a constraint.
    *)
    is_self: 'ret -> bool;
  }

(* The result of splitting a function type into its argument/return types along
   with some extra information relevant to typechecking. The "extra information"
   is documented on the fields of [t] below.

   As a running example, we'll suppose the type of a function
   [f = fun x_1 ... x_n -> e] is [a_1 -> a_2 -> ... -> a_n -> b], and we're
   currently typechecking [a_i -> a_{i+1} -> ... -> b] for [i <= n].
 *)
type split_function_ty =
  { (* The result of calling [Ctype.filter_arrow] on
       [a_i -> a_{i+1} -> ... -> b].
    *)
    filtered_arrow: filtered_arrow;
    arg_sort : Jkind.sort;
    ret_sort : Jkind.sort;
    (* An instance of [a_i], unless [x_i] is annotated as polymorphic,
       in which case it's just [a_i] (not an instance).
    *)
    ty_arg_mono: type_expr;
    (* [expected_pat_mode] and [expected_inner_mode] are the arguments you
       should pass to [type_cases]. (As opposed to, say, using
       [filtered_arrow.arg_mode] and [filtered_arrow.ret_mode].) They are
       related to the [filtered_arrow] modes, but also consult whether mode
       crossing is available or if the function has a region.
      *)
    expected_pat_mode: expected_pat_mode;
    expected_inner_mode: expected_mode;
    (* [alloc_mode] is the mode of [fun x_i ... x_n -> e].
       This needs to be a left mode for the construction of the [fp_curry] field
       of the outer function. *)
    alloc_mode: Mode.Alloc.lr;
  }

(** Return the updated environment (e.g. it may have a closure lock)
    as well as the split function type. This function is called for
    each value parameter of a function.

    The mode, type, and location arguments are for the "rest of the
    function"; i.e., the rest of the parameter list (starting at the current
    parameter) followed by the body.

    @param arg_label label for the relevant parameter
    @param has_poly whether the parameter has a polymorphic type annotation
    @param mode_annots mode annotations placed on the function parameter
    @param in_function Information about the [Pexp_function] node that's in
      the process of being typechecked (its overall type and its location).
*)
let split_function_ty
    env (expected_mode : expected_mode) ty_expected loc ~arg_label ~has_poly
    ~mode_annots ~in_function ~is_first_val_param ~is_final_val_param
  =
  let alloc_mode =
      (* Unlike most allocations which can be the highest mode allowed by
         [expected_mode] and their [alloc_mode] identical to [expected_mode] ,
         functions have more constraints. For example, an outer function needs
         to be made global if its inner function is global. As a result, a
         function deserves a separate allocation mode.
      *)
      let mode, _ = Value.newvar_below expected_mode.mode in
      fst (register_allocation_value_mode mode)
  in
  if expected_mode.strictly_local then
    Locality.submode_exn Locality.local (Alloc.proj (Comonadic Areality) alloc_mode);
  let { ty_fun = { ty = ty_fun; explanation }; loc_fun; region_locked } =
    in_function
  in
  let separate = !Clflags.principal || Env.has_local_constraints env in
  let { ty_arg; ty_ret; arg_mode; ret_mode } as filtered_arrow =
    with_local_level_if separate begin fun () ->
      let force_tpoly =
        (* If [has_poly] is true then we rely on the later call to
           type_pat to enforce the invariant that the parameter type
           be a [Tpoly] node *)
        not has_poly
      in
      try filter_arrow env (instance ty_expected) arg_label ~force_tpoly
      with Filter_arrow_failed err ->
        let err =
          error_of_filter_arrow_failure ~explanation ~first:is_first_val_param
            ty_fun err
        in
        raise (Error(loc_fun, env, err))
    end
      ~post:(fun {ty_arg; ty_ret; _} ->
          generalize_structure ty_arg;
          generalize_structure ty_ret)
  in
  apply_mode_annots ~loc:loc_fun ~env mode_annots arg_mode;
  if not has_poly && not (tpoly_is_mono ty_arg) && !Clflags.principal
      && get_level ty_arg < Btype.generic_level then begin
    let snap = Btype.snapshot () in
    let really_poly =
      try
        unify env (newmono (newvar (Jkind.any ~why:Dummy_jkind))) ty_arg;
        false
      with Unify _ -> true
    in
    Btype.backtrack snap;
    if really_poly then
      Location.prerr_warning loc
        (Warnings.Not_principal "this higher-rank function");
  end;
  let env =
    match is_first_val_param with
    | false -> env
    | true ->
        let env =
          Env.add_closure_lock
            ?closure_context:expected_mode.closure_context
            (alloc_as_value alloc_mode).comonadic
            env
        in
        if region_locked then Env.add_region_lock env
        else env
  in
  let ret_value_mode = alloc_as_value ret_mode in
  let expected_inner_mode =
    if not is_final_val_param then
      (* no need to check mode crossing in this case because ty_res always a
      function *)
      mode_default ret_value_mode
    else
      let ret_value_mode =
        if region_locked then mode_return ret_value_mode
        else begin
          (* if the function has no region, we force the ret_mode to be local *)
          match
            Locality.submode Locality.local (Alloc.proj (Comonadic Areality) ret_mode)
          with
          | Ok () -> mode_default ret_value_mode
          | Error _ -> raise (Error (loc_fun, env, Function_returns_local))
        end
      in
      let ret_value_mode = expect_mode_cross env ty_ret ret_value_mode in
      ret_value_mode
  in
  let ty_arg_mono =
    if has_poly then ty_arg
    else begin
      let ty, vars = tpoly_get_poly ty_arg in
      if vars = [] then ty
      else begin
        with_level ~level:generic_level
          (fun () -> snd (instance_poly ~keep_names:true false vars ty))
      end
    end
  in
  let arg_value_mode =
    if region_locked then alloc_to_value_l2r arg_mode
    else Value.disallow_right (alloc_as_value arg_mode)
  in
  let expected_pat_mode = simple_pat_mode arg_value_mode in
  let type_sort ~why ty =
    match Ctype.type_sort ~why env ty with
    | Ok sort -> sort
    | Error err -> raise (Error (loc_fun, env, Function_type_not_rep (ty, err)))
  in
  let arg_sort = type_sort ~why:Function_argument ty_arg in
  let ret_sort = type_sort ~why:Function_result ty_ret in
  env,
  { filtered_arrow; arg_sort; ret_sort;
    alloc_mode; ty_arg_mono;
    expected_inner_mode; expected_pat_mode
  }

type type_function_result_param =
  { param : function_param;
    has_poly : bool;
  }

(* The result of calling [type_function]. For the outer call to
   [type_function], it's the result of typechecking the entire function;
   for recursive calls to [type_function], it's the result of typechecking
   the "rest of the function": the parameter suffix followed by the body.
*)
type type_function_result =
  { function_ :
      type_expr * type_function_result_param list * function_body;
    (* The uninterrupted prefix of newtypes of the parameter suffix. *)
    newtypes: (string loc * Jkind.annotation option) list;
    (* Whether any of the value parameters contains a GADT pattern. *)
    params_contain_gadt: contains_gadt;
    (* The alloc mode of the "rest of the function". None only for recursive
       calls to [type_function] when there are no parameters left. This needs to
       be a left mode for the construction of the [fp_curry] field of the outer
       function.
    *)
    fun_alloc_mode: Mode.Alloc.lr option;
    (* Information about the return of the function. None only for
       recursive calls to [type_function] when there are no parameters
       left.
    *)
    ret_info: type_function_ret_info option;
  }

and type_function_ret_info =
  { (* The mode the function returns at. *)
    ret_mode: Mode.Alloc.l;
    (* The sort returned by the function. *)
    ret_sort: Jkind.sort;
  }

(* Generalize expressions *)
let generalize_structure_exp exp = generalize_structure exp.exp_type
let may_lower_contravariant_then_generalize env exp =
  if maybe_expansive exp then lower_contravariant env exp.exp_type;
  generalize exp.exp_type

(* This added mode attribute is read and removed by
    [alloc_mode_from_pexp_constraint_typ_attrs] or
    [alloc_mode_from_ppat_constraint_typ_attrs]. *)
let add_mode_annot_attrs mode_annot_attr typ =
  match mode_annot_attr with
  | None -> typ
  | Some attr -> { typ with ptyp_attributes = attr :: typ.ptyp_attributes }

(* value binding elaboration *)

let vb_exp_constraint {pvb_expr=expr; pvb_pat=pat; pvb_constraint=ct; pvb_attributes=attrs; _ } =
  let open Ast_helper in
  let mode_annot_attr, _ = Jane_syntax.Mode_expr.extract_attr attrs in
  match ct with
  | None -> expr
  | Some (Pvc_constraint { locally_abstract_univars=[]; typ }) ->
      begin match typ.ptyp_desc with
      | Ptyp_poly _ -> expr
      | _ ->
          let loc = { expr.pexp_loc with Location.loc_ghost = true } in
          Exp.constraint_ ~loc expr (add_mode_annot_attrs mode_annot_attr typ)
      end
  | Some (Pvc_coercion { ground; coercion}) ->
      let loc = { expr.pexp_loc with Location.loc_ghost = true } in
      Exp.coerce ~loc expr ground coercion
  | Some (Pvc_constraint { locally_abstract_univars=vars;typ}) ->
      let loc_start = pat.ppat_loc.Location.loc_start in
      let loc = { expr.pexp_loc with loc_start; loc_ghost=true } in
      let expr = Exp.constraint_ ~loc expr (add_mode_annot_attrs mode_annot_attr typ) in
      List.fold_right (Exp.newtype ~loc) vars expr

let vb_pat_constraint
      ({pvb_pat=pat; pvb_expr = exp; pvb_attributes = attrs; _ } as vb) =
  let mode_annot_attr, _ = Jane_syntax.Mode_expr.extract_attr attrs in
  let spat =
    let open Ast_helper in
    match vb.pvb_constraint, pat.ppat_desc, exp.pexp_desc with
    | Some (Pvc_constraint {locally_abstract_univars=[]; typ}
           | Pvc_coercion { coercion=typ; _ }),
      _, _ ->
        let typ = add_mode_annot_attrs mode_annot_attr typ in
        Pat.constraint_ ~loc:{pat.ppat_loc with Location.loc_ghost=true} pat typ
    | Some (Pvc_constraint {locally_abstract_univars=vars; typ }), _, _ ->
        let varified = Typ.varify_constructors vars typ in
        let t = Typ.poly ~loc:typ.ptyp_loc vars varified in
        let loc_end = typ.ptyp_loc.Location.loc_end in
        let loc =  { pat.ppat_loc with loc_end; loc_ghost=true } in
        let t = add_mode_annot_attrs mode_annot_attr t in
        Pat.constraint_ ~loc pat t
    | None, (Ppat_any | Ppat_constraint _), _ -> pat
    | None, _, Pexp_coerce (_, _, sty)
    | None, _, Pexp_constraint (_, sty) when !Clflags.principal ->
        (* propagate type annotation to pattern,
           to allow it to be generalized in -principal mode *)
        let sty = add_mode_annot_attrs mode_annot_attr sty in
        Pat.constraint_ ~loc:{pat.ppat_loc with Location.loc_ghost=true} pat sty
    | _ -> pat
  in
  vb.pvb_attributes, spat

let pat_modes ~force_toplevel rec_mode_var (attrs, spat) =
  let pat_mode, exp_mode =
    if force_toplevel
    then simple_pat_mode Value.legacy, mode_legacy
    else match rec_mode_var with
    | None -> begin
        match pat_tuple_arity spat with
        | Not_local_tuple | Maybe_local_tuple ->
            let mode = Value.newvar () in
            simple_pat_mode mode, mode_default mode
        | Local_tuple arity ->
            let modes = List.init arity (fun _ -> Value.newvar ()) in
            let mode =
              value_regional_to_local (fst (Value.newvar_above (Value.join modes)))
            in
            tuple_pat_mode mode modes, mode_tuple mode modes
      end
    | Some mode ->
        simple_pat_mode mode, mode_default mode
  in
  attrs, pat_mode, exp_mode, spat

let add_check_attribute expr attributes =
  let open Builtin_attributes in
  let to_string = function
    | Zero_alloc -> "zero_alloc"
  in
  let to_string : check_attribute -> string = function
    | Check { property; strict; loc = _} ->
      Printf.sprintf "assert %s%s"
        (to_string property)
        (if strict then " strict" else "")
    | Assume { property; strict; loc = _} ->
      Printf.sprintf "assume %s%s"
        (to_string property)
        (if strict then " strict" else "")
    | Ignore_assert_all property ->
      Printf.sprintf "ignore %s" (to_string property)
    | Default_check -> assert false
  in
  match expr.exp_desc with
  | Texp_function fn ->
    begin match get_property_attribute attributes Zero_alloc with
    | Default_check -> expr
    | (Ignore_assert_all _ | Check _ | Assume _) as check ->
      begin match fn.zero_alloc with
      | Default_check -> ()
      | Ignore_assert_all _ | Assume _ | Check _ ->
        Location.prerr_warning expr.exp_loc
          (Warnings.Duplicated_attribute (to_string fn.zero_alloc));
      end;
      let exp_desc = Texp_function { fn with zero_alloc = check } in
      { expr with exp_desc }
    end
  | _ -> expr

let rec type_exp ?recarg env expected_mode sexp =
  (* We now delegate everything to type_expect *)
  type_expect ?recarg env expected_mode sexp
    (mk_expected (newvar (Jkind.any ~why:Dummy_jkind)))

(* Typing of an expression with an expected type.
   This provide better error messages, and allows controlled
   propagation of return type information.
   In the principal case, structural nodes of [type_expected_explained] may be
   at [generic_level] (but its variables no higher than [!current_level]).
 *)

and type_expect ?recarg env
      (expected_mode : expected_mode) sexp ty_expected_explained =
  let previous_saved_types = Cmt_format.get_saved_types () in
  let exp =
    Builtin_attributes.warning_scope sexp.pexp_attributes
      (fun () ->
         type_expect_ ?recarg env expected_mode sexp ty_expected_explained
      )
  in
  Cmt_format.set_saved_types
    (Cmt_format.Partial_expression exp :: previous_saved_types);
  exp

and type_expect_
    ?(recarg=Rejected)
    env (expected_mode : expected_mode) sexp ty_expected_explained =
  let { ty = ty_expected; explanation } = ty_expected_explained in
  let loc = sexp.pexp_loc in
  let desc = sexp.pexp_desc in
  (* Record the expression type before unifying it with the expected type *)
  let with_explanation = with_explanation explanation in
  (* Unify the result with [ty_expected], enforcing the current level *)
  let rue exp =
    with_explanation (fun () ->
      unify_exp ~sdesc_for_hint:desc env (re exp) (instance ty_expected));
    exp
  in
  match Jane_syntax.Expression.of_ast sexp with
  | Some (jexp, attributes) ->
      type_expect_jane_syntax
        ~loc
        ~env
        ~expected_mode
        ~ty_expected
        ~explanation
        ~rue
        ~attributes
        jexp
  | None -> match desc with
  | Pexp_ident lid ->
      let path, mode, shared_context, desc, kind = type_ident env ~recarg lid in
      let exp_desc =
        match desc.val_kind with
        | Val_ivar (_, cl_num) ->
            let (self_path, _) =
              Env.find_value_by_name
                (Longident.Lident ("self-" ^ cl_num)) env
            in
            Texp_instvar(self_path, path,
                         match lid.txt with
                             Longident.Lident txt -> { txt; loc = lid.loc }
                           | _ -> assert false)
        | Val_self (_, _, _, cl_num) ->
            let (path, _) =
              Env.find_value_by_name (Longident.Lident ("self-" ^ cl_num)) env
            in
            Texp_ident(path, lid, desc, kind,
              unique_use ~loc ~env mode expected_mode.mode)
        | _ ->
            Texp_ident(path, lid, desc, kind,
              unique_use ~loc ~env mode expected_mode.mode)
      in
      let exp = rue {
        exp_desc; exp_loc = loc; exp_extra = [];
        exp_type = desc.val_type;
        exp_attributes = sexp.pexp_attributes;
        exp_env = env }
      in
      submode ~loc ~env ?shared_context mode expected_mode;
      exp
  | Pexp_constant(Pconst_string (str, _, _) as cst) -> (
      let cst = constant_or_raise env loc cst in
      (* Terrible hack for format strings *)
      let ty_exp = expand_head env (protect_expansion env ty_expected) in
      let fmt6_path =
        Path.(Pdot (Pident (Ident.create_persistent "CamlinternalFormatBasics"),
                    "format6"))
      in
      let is_format = match get_desc ty_exp with
        | Tconstr(path, _, _) when Path.same path fmt6_path ->
          if !Clflags.principal && get_level ty_exp <> generic_level then
            Location.prerr_warning loc
              (Warnings.Not_principal "this coercion to format6");
          true
        | _ -> false
      in
      if is_format then
        let format_parsetree =
          { (type_format loc str env) with pexp_loc = sexp.pexp_loc }  in
        type_expect env expected_mode
          format_parsetree ty_expected_explained
      else
        rue {
          exp_desc = Texp_constant cst;
          exp_loc = loc; exp_extra = [];
          exp_type = instance Predef.type_string;
          exp_attributes = sexp.pexp_attributes;
          exp_env = env }
  )
  | Pexp_constant cst ->
      let cst = constant_or_raise env loc cst in
      rue {
        exp_desc = Texp_constant cst;
        exp_loc = loc; exp_extra = [];
        exp_type = type_constant cst;
        exp_attributes = sexp.pexp_attributes;
        exp_env = env }
  | Pexp_let(Nonrecursive,
             [{pvb_pat=spat; pvb_attributes=[]; _ } as vb], sbody)
    when turn_let_into_match spat ->
      (* TODO: allow non-empty attributes? *)
      let sval = vb_exp_constraint vb in
      type_expect env expected_mode
        {sexp with
         pexp_desc = Pexp_match (sval, [Ast_helper.Exp.case spat sbody])}
        ty_expected_explained
  | Pexp_let(rec_flag, spat_sexp_list, sbody) ->
      let existential_context =
        if rec_flag = Recursive then In_rec
        else if List.compare_length_with spat_sexp_list 1 > 0 then In_group
        else With_attributes in
      let may_contain_modules =
        List.exists (fun pvb -> may_contain_modules pvb.pvb_pat) spat_sexp_list
      in
      let outer_level = get_current_level () in
      let (pat_exp_list, body, _new_env) =
        (* If the patterns contain module unpacks, there is a possibility that
           the types of the let body or bound expressions mention types
           introduced by those unpacks. The below code checks for scope escape
           via both of these pathways (body, bound expressions).
        *)
        with_local_level_if may_contain_modules begin fun () ->
          let allow_modules =
            if may_contain_modules
            then
              let scope = create_scope () in
              Modules_allowed { scope }
            else Modules_rejected
          in
          let (pat_exp_list, new_env) =
            type_let existential_context env rec_flag spat_sexp_list
              allow_modules
          in
          let body =
            type_expect
              new_env expected_mode sbody ty_expected_explained
          in
          let () =
            if rec_flag = Recursive then
              check_recursive_bindings env pat_exp_list
          in
          (* The "bound expressions" component of the scope escape check.

             This kind of scope escape is relevant only for recursive
             module definitions.
          *)
          if rec_flag = Recursive && may_contain_modules then begin
            List.iter
              (fun vb ->
                 (* [type_let] already generalized bound expressions' types
                    in-place. We first take an instance before checking scope
                    escape at the outer level to avoid losing generality of
                    types added to [new_env].
                 *)
                let bound_exp = vb.vb_expr in
                let bound_exp_type = Ctype.instance bound_exp.exp_type in
                let loc = proper_exp_loc bound_exp in
                let outer_var =
                  newvar2 outer_level (Jkind.any ~why:Dummy_jkind)
                in
                (* Checking unification within an environment extended with the
                   module bindings allows us to correctly accept more programs.
                   This environment allows unification to identify more cases
                   where a type introduced by the module is equal to a type
                   introduced at an outer scope. *)
                unify_exp_types loc new_env bound_exp_type outer_var)
              pat_exp_list
          end;
          (pat_exp_list, body, new_env)
        end
        ~post:(fun (_pat_exp_list, body, new_env) ->
          (* The "body" component of the scope escape check. *)
          unify_exp new_env body (newvar (Jkind.any ~why:Dummy_jkind)))
      in
      re {
        exp_desc = Texp_let(rec_flag, pat_exp_list, body);
        exp_loc = loc; exp_extra = [];
        exp_type = body.exp_type;
        exp_attributes = sexp.pexp_attributes;
        exp_env = env }
  | Pexp_fun _ ->
      Misc.fatal_error "non-Jane-Syntax [Pexp_fun] made it to typechecking"
  | Pexp_function _ ->
      Misc.fatal_error "non-Jane-Syntax [Pexp_function] made it to typechecking"
  | Pexp_apply
      ({ pexp_desc = Pexp_extension({txt = "extension.escape"}, PStr []) },
       [Nolabel, sbody]) ->
      submode ~loc ~env ~reason:Other Value.legacy expected_mode;
      let exp =
        type_expect ~recarg env mode_legacy sbody
          ty_expected_explained
      in
      {exp with exp_loc = loc}
  | Pexp_apply
      ({ pexp_desc = Pexp_extension({
         txt = "extension.exclave" | "ocaml.exclave" | "exclave" as txt}, PStr []) },
       [Nolabel, sbody]) ->
      if (txt = "extension.exclave") && not (Language_extension.is_enabled Mode) then
          raise (Typetexp.Error (loc, Env.empty, Unsupported_extension Mode));
      begin
        match expected_mode.position with
        | RNontail ->
          raise (Error (loc, env, Exclave_in_nontail_position))
        | RTail (regionality, _) ->
          (* The middle-end relies on all functions which allocate into their
             parent's region having a return mode of local. *)
          (match Regionality.submode Regionality.local regionality with
          | Ok () -> ()
          | Error _ -> raise (Error(loc, env, Exclave_returns_not_local))
          );
          (* mode' is RNontail, because currently our language cannot construct
             region in the tail of another region.*)
          let mode' = mode_exclave expected_mode in
          let new_env = Env.add_exclave_lock env in
          let exp =
            type_expect ~recarg new_env mode' sbody ty_expected_explained
          in
          submode ~loc ~env ~reason:Other
            (Value.min_with (Comonadic Areality) Regionality.regional) expected_mode;
          { exp_desc = Texp_exclave exp;
            exp_loc = loc;
            exp_extra = [];
            exp_type = exp.exp_type;
            exp_env = env;
            exp_attributes = sexp.pexp_attributes;
          }
      end
  | Pexp_apply(sfunct, sargs) ->
      assert (sargs <> []);
      let pm = position_and_mode env expected_mode sexp in
      let funct_mode, funct_expected_mode =
        match pm.apply_position with
        | Tail ->
          let mode, _ =
            Value.newvar_below
              (Value.max_with (Comonadic Areality) Regionality.regional)
          in
          mode, mode_tailcall_function mode
        | Nontail | Default ->
          let mode = Value.newvar () in
          mode, mode_default mode
      in
      (* does the function return a tvar which is too generic? *)
      let rec ret_tvar seen ty_fun =
        let ty = expand_head env ty_fun in
        if TypeSet.mem ty seen then false else
          match get_desc ty with
            Tarrow (_l, ty_arg, ty_fun, _com) ->
              (try enforce_current_level env ty_arg
               with Unify _ -> assert false);
              ret_tvar (TypeSet.add ty seen) ty_fun
          | Tvar _ ->
              let v = newvar (Jkind.any ~why:Dummy_jkind) in
              let rt = get_level ty > get_level v in
              unify_var env v ty;
              rt
          | _ ->
            let v = newvar (Jkind.any ~why:Dummy_jkind) in
            unify_var env v ty;
            false
      in
      let type_sfunct sfunct =
        (* one more level for warning on non-returning functions *)
        let funct, ty =
          with_local_level
            begin fun () ->
              let funct =
                with_local_level_if_principal
                  (fun () -> type_exp env funct_expected_mode sfunct)
                  ~post: generalize_structure_exp
              in
              let ty = instance funct.exp_type in
              (funct, ty)
            end
        in
        let rt = wrap_trace_gadt_instances env (ret_tvar TypeSet.empty) ty in
        rt, funct
      in
      let type_sfunct_args sfunct extra_args =
        match Jane_syntax.Expression.of_ast sfunct, sfunct.pexp_desc with
        | None, Pexp_apply (sfunct, args) ->
           type_sfunct sfunct, args @ extra_args
        | _ ->
           type_sfunct sfunct, extra_args
      in
      let (rt, funct), sargs =
        let rt, funct = type_sfunct sfunct in
        match funct.exp_desc, sargs with
        | Texp_ident (_, _, {val_kind = Val_prim {prim_name = "%revapply"}; val_type},
                      Id_prim _, _),
          [Nolabel, sarg; Nolabel, actual_sfunct]
          when is_inferred actual_sfunct
            && check_apply_prim_type Revapply val_type ->
            type_sfunct_args actual_sfunct [Nolabel, sarg]
        | Texp_ident (_, _, {val_kind = Val_prim {prim_name = "%apply"}; val_type},
                      Id_prim _, _),
          [Nolabel, actual_sfunct; Nolabel, sarg]
          when check_apply_prim_type Apply val_type ->
            type_sfunct_args actual_sfunct [Nolabel, sarg]
        | _ ->
            (rt, funct), sargs
      in
      let (args, ty_res, ap_mode, pm) =
        type_application env loc expected_mode pm funct funct_mode sargs rt
      in
      let assume_zero_alloc =
        let zero_alloc =
          Builtin_attributes.get_property_attribute sfunct.pexp_attributes
            Zero_alloc
        in
        Builtin_attributes.assume_zero_alloc ~is_check_allowed:false zero_alloc
      in

      rue {
        exp_desc = Texp_apply(funct, args, pm.apply_position, ap_mode,
                              assume_zero_alloc);
        exp_loc = loc; exp_extra = [];
        exp_type = ty_res;
        exp_attributes = sexp.pexp_attributes;
        exp_env = env }
  | Pexp_match(sarg, caselist) ->
      let arg_pat_mode, arg_expected_mode =
        match cases_tuple_arity caselist with
        | Not_local_tuple | Maybe_local_tuple ->
          let mode = Value.newvar () in
          simple_pat_mode mode, mode_default mode
        | Local_tuple arity ->
          let modes = List.init arity (fun _ -> Value.newvar ()) in
          let mode, _ = Value.newvar_above (Value.join modes) in
          let mode = value_regional_to_local mode in
          tuple_pat_mode mode modes, mode_tuple mode modes
      in
      let arg, sort =
        with_local_level begin fun () ->
          let expected_ty, sort = new_rep_var ~why:Match () in
          let arg =
            type_expect env arg_expected_mode sarg (mk_expected expected_ty)
          in
          arg, sort
        end ~post:(fun (arg, _) ->
          may_lower_contravariant_then_generalize env arg)
      in
      let cases, partial =
        type_cases Computation env arg_pat_mode expected_mode
          arg.exp_type ty_expected_explained
          ~check_if_total:true loc caselist in
      if
        List.for_all (fun c -> pattern_needs_partial_application_check c.c_lhs)
          cases
      then check_partial_application ~statement:false arg;
      re {
        exp_desc = Texp_match(arg, sort, cases, partial);
        exp_loc = loc; exp_extra = [];
        exp_type = instance ty_expected;
        exp_attributes = sexp.pexp_attributes;
        exp_env = env }
  | Pexp_try(sbody, caselist) ->
      let body =
        type_expect env (mode_trywith expected_mode)
          sbody ty_expected_explained
      in
      let arg_mode = simple_pat_mode Value.legacy in
      let cases, _ =
        type_cases Value env arg_mode expected_mode
          Predef.type_exn ty_expected_explained
          ~check_if_total:false loc caselist in
      re {
        exp_desc = Texp_try(body, cases);
        exp_loc = loc; exp_extra = [];
        exp_type = body.exp_type;
        exp_attributes = sexp.pexp_attributes;
        exp_env = env }
  | Pexp_tuple sexpl ->
      type_tuple ~loc ~env ~expected_mode ~ty_expected ~explanation
        ~attributes:sexp.pexp_attributes (List.map (fun e -> None, e) sexpl)
  | Pexp_construct(lid, sarg) ->
      type_construct env expected_mode loc lid
        sarg ty_expected_explained sexp.pexp_attributes
  | Pexp_variant(l, sarg) ->
      (* Keep sharing *)
      let ty_expected1 = protect_expansion env ty_expected in
      let ty_expected0 = instance ty_expected in
      begin try match
        sarg, get_desc (expand_head env ty_expected1),
        get_desc (expand_head env ty_expected0)
      with
      | Some sarg, Tvariant row, Tvariant row0 ->
          begin match
            row_field_repr (get_row_field l row),
            row_field_repr (get_row_field l row0)
          with
            Rpresent (Some ty), Rpresent (Some ty0) ->
              let alloc_mode, argument_mode = register_allocation expected_mode in
              let arg = type_argument env argument_mode sarg ty ty0 in
              re { exp_desc = Texp_variant(l, Some (arg, alloc_mode));
                   exp_loc = loc; exp_extra = [];
                   exp_type = ty_expected0;
                   exp_attributes = sexp.pexp_attributes;
                   exp_env = env }
          | _ -> raise Exit
          end
      | _ -> raise Exit
      with Exit ->
        let arg = match sarg with
        | None -> None
        | Some sarg ->
            let ty_expected =
              newvar (Jkind.value ~why:Polymorphic_variant_field)
            in
            let alloc_mode, argument_mode = register_allocation expected_mode in
            let arg =
              type_expect env argument_mode sarg (mk_expected ty_expected)
            in
            Some (arg, alloc_mode)
        in
        let arg_type = Option.map (fun (arg, _) -> arg.exp_type) arg in
        let row =
          create_row
            ~fields: [l, rf_present arg_type]
            ~more:   (newvar (Jkind.value ~why:Row_variable))
            ~closed: false
            ~fixed:  None
            ~name:   None
        in
        rue {
          exp_desc = Texp_variant(l, arg);
          exp_loc = loc; exp_extra = [];
          exp_type = newty (Tvariant row);
          exp_attributes = sexp.pexp_attributes;
          exp_env = env }
      end
  | Pexp_record(lid_sexp_list, opt_sexp) ->
      assert (lid_sexp_list <> []);
      let opt_exp =
        match opt_sexp with
          None -> None
        | Some sexp ->
            let exp, mode =
              with_local_level_if_principal begin fun () ->
                let mode = Value.newvar () in
                let exp = type_exp ~recarg env (mode_default mode) sexp in
                exp, mode
              end ~post:(fun (exp, _) -> generalize_structure_exp exp)
            in
            Some (exp, mode)
      in
      let ty_record, expected_type =
        let expected_opath =
          match extract_concrete_record env ty_expected with
          | Record_type (p0, p, _, _) -> Some (p0, p, is_principal ty_expected)
          | Maybe_a_record_type -> None
          | Not_a_record_type ->
            let error =
              Wrong_expected_kind(Record, Expression explanation, ty_expected)
            in
            raise (Error (loc, env, error))
        in
        let opt_exp_opath =
          match opt_exp with
          | None -> None
          | Some (exp, _) ->
            match extract_concrete_record env exp.exp_type with
            | Record_type (p0, p, _, _) -> Some (p0, p, is_principal exp.exp_type)
            | Maybe_a_record_type -> None
            | Not_a_record_type ->
              let error = Expr_not_a_record_type exp.exp_type in
              raise (Error (exp.exp_loc, env, error))
        in
        match expected_opath, opt_exp_opath with
        | None, None ->
          newvar (Jkind.of_new_sort ~why:Record_projection), None
        | Some _, None -> ty_expected, expected_opath
        | Some(_, _, true), Some _ -> ty_expected, expected_opath
        | (None | Some (_, _, false)), Some (_, p', _) ->
            let decl = Env.find_type p' env in
            let ty =
              with_local_level ~post:generalize_structure
                (fun () -> newconstr p' (instance_list decl.type_params))
            in
            ty, opt_exp_opath
      in
      let closed = (opt_sexp = None) in
      let lbl_a_list =
        wrap_disambiguate "This record expression is expected to have"
          (mk_expected ty_record)
          (disambiguate_sort_lid_a_list loc closed env Env.Construct expected_type)
          lid_sexp_list
      in
      let alloc_mode, argument_mode =
        if List.exists
            (fun (_, {lbl_repres; _}, _) ->
              match lbl_repres with
              | Record_unboxed | Record_inlined (_, Variant_unboxed) -> false
              | _ -> true)
            lbl_a_list then
          let alloc_mode, argument_mode = register_allocation expected_mode in
          Some alloc_mode, argument_mode
        else
          None, expected_mode
      in
      let type_label_exp ((_, label, _) as x) =
<<<<<<< HEAD
        let argument_mode = construct_field label.lbl_mut label.lbl_global.txt argument_mode in
=======
        check_construct_mutability label.lbl_mut argument_mode;
        let argument_mode = mode_modality label.lbl_global argument_mode in
>>>>>>> 08d5aba9
        type_label_exp true env argument_mode loc ty_record x
      in
      let lbl_exp_list = List.map type_label_exp lbl_a_list in
      with_explanation (fun () ->
        unify_exp_types loc env (instance ty_record) (instance ty_expected));
      (* note: check_duplicates would better be implemented in
         disambiguate_sort_lid_a_list directly *)
      let rec check_duplicates = function
        | (_, lbl1, _) :: (_, lbl2, _) :: _ when lbl1.lbl_num = lbl2.lbl_num ->
          raise(Error(loc, env, Label_multiply_defined lbl1.lbl_name))
        | _ :: rem ->
            check_duplicates rem
        | [] -> ()
      in
      check_duplicates lbl_exp_list;
      let opt_exp, label_definitions =
        let (_lid, lbl, _lbl_exp) = List.hd lbl_exp_list in
        let matching_label lbl =
          List.find
            (fun (_, lbl',_) -> lbl'.lbl_num = lbl.lbl_num)
            lbl_exp_list
        in
        match opt_exp with
          None ->
            let label_definitions =
              Array.map (fun lbl ->
                  match matching_label lbl with
                  | (lid, _lbl, lbl_exp) ->
                      Overridden (lid, lbl_exp)
                  | exception Not_found ->
                      let present_indices =
                        List.map (fun (_, lbl, _) -> lbl.lbl_num) lbl_exp_list
                      in
                      let label_names = extract_label_names env ty_expected in
                      let rec missing_labels n = function
                          [] -> []
                        | lbl :: rem ->
                            if List.mem n present_indices
                            then missing_labels (n + 1) rem
                            else lbl :: missing_labels (n + 1) rem
                      in
                      let missing = missing_labels 0 label_names in
                      raise(Error(loc, env, Label_missing missing)))
                lbl.lbl_all
            in
            None, label_definitions
        | Some (exp, mode) ->
            let ty_exp = instance exp.exp_type in
            let unify_kept lbl =
              let _, ty_arg1, ty_res1 = instance_label false lbl in
              unify_exp_types exp.exp_loc env ty_exp ty_res1;
              match matching_label lbl with
              | lid, _lbl, lbl_exp ->
                  (* do not connect result types for overridden labels *)
                  Overridden (lid, lbl_exp)
              | exception Not_found -> begin
                  let _, ty_arg2, ty_res2 = instance_label false lbl in
                  unify_exp_types loc env ty_arg1 ty_arg2;
                  with_explanation (fun () ->
                    unify_exp_types loc env (instance ty_expected) ty_res2);
<<<<<<< HEAD
                  let mode = project_field lbl.lbl_mut lbl.lbl_global.txt mode in
                  let argument_mode = construct_field lbl.lbl_mut lbl.lbl_global.txt argument_mode in
=======
                  let mode = modality_unbox_left lbl.lbl_global mode in
                  check_construct_mutability lbl.lbl_mut argument_mode;
                  let argument_mode =
                    mode_modality lbl.lbl_global argument_mode
                  in
>>>>>>> 08d5aba9
                  submode ~loc ~env mode argument_mode;
                  Kept (ty_arg1, lbl.lbl_mut,
                        unique_use ~loc ~env mode argument_mode.mode)
                end
            in
            let label_definitions = Array.map unify_kept lbl.lbl_all in
            Some {exp with exp_type = ty_exp}, label_definitions
      in
      let num_fields =
        match lbl_exp_list with [] -> assert false
        | (_, lbl,_)::_ -> Array.length lbl.lbl_all in
      if opt_sexp <> None && List.length lid_sexp_list = num_fields then
        Location.prerr_warning loc Warnings.Useless_record_with;
      let label_descriptions, representation =
        let (_, { lbl_all; lbl_repres }, _) = List.hd lbl_exp_list in
        lbl_all, lbl_repres
      in
      let fields =
        Array.map2 (fun descr def -> descr, def)
          label_descriptions label_definitions
      in
      re {
        exp_desc = Texp_record {
            fields; representation;
            extended_expression = opt_exp;
            alloc_mode
          };
        exp_loc = loc; exp_extra = [];
        exp_type = instance ty_expected;
        exp_attributes = sexp.pexp_attributes;
        exp_env = env }
  | Pexp_field(srecord, lid) ->
      let (record, rmode, label, _) =
        type_label_access env srecord Env.Projection lid
      in
      let ty_arg =
        with_local_level_if_principal begin fun () ->
          (* [ty_arg] is the type of field, [ty_res] is the type of record, they
           could share type variables, which are now instantiated *)
          let (_, ty_arg, ty_res) = instance_label false label in
          (* we now link the two record types *)
          unify_exp env record ty_res;
          ty_arg
        end ~post:generalize_structure
      in
<<<<<<< HEAD
      let mode = project_field label.lbl_mut label.lbl_global.txt rmode in
=======
      let mode = modality_unbox_left label.lbl_global rmode in
>>>>>>> 08d5aba9
      let boxing : texp_field_boxing =
        let is_float_boxing =
          match label.lbl_repres with
          | Record_float -> true
          | Record_mixed mixed -> begin
              match Types.get_mixed_record_element mixed label.lbl_num with
              | Flat_suffix Float -> true
              | Flat_suffix (Float64 | Imm) -> false
              | Value_prefix -> false
            end
          | _ -> false
        in
        match is_float_boxing with
        | true ->
          let alloc_mode, argument_mode = register_allocation expected_mode in
          let mode = mode_cross_left env Predef.type_unboxed_float mode in
          submode ~loc ~env mode argument_mode;
          let uu = unique_use ~loc ~env mode argument_mode.mode in
          Boxing (alloc_mode, uu)
        | false ->
          let mode = mode_cross_left env ty_arg mode in
          submode ~loc ~env mode expected_mode;
          let uu = unique_use ~loc ~env mode expected_mode.mode in
          Non_boxing uu
      in
      rue {
        exp_desc = Texp_field(record, lid, label, boxing);
        exp_loc = loc; exp_extra = [];
        exp_type = ty_arg;
        exp_attributes = sexp.pexp_attributes;
        exp_env = env }
  | Pexp_setfield(srecord, lid, snewval) ->
      let (record, rmode, label, expected_type) =
        type_label_access env srecord Env.Mutation lid in
      let ty_record =
        if expected_type = None
        then newvar (Jkind.of_new_sort ~why:Record_assignment)
        else record.exp_type
      in
      let (label_loc, label, newval) =
        match label.lbl_mut with
        | Mutable m0 ->
<<<<<<< HEAD
          let mode = mutate_mutable m0 in
          let mode = modality_box_right label.lbl_global.txt mode in
          type_label_exp false env (mode_default mode) loc
            ty_record (lid, label, snewval)
=======
          let mode = mutable_mode m0 |> mode_default in
          let mode = mode_modality label.lbl_global mode in
          type_label_exp false env mode loc ty_record (lid, label, snewval)
>>>>>>> 08d5aba9
        | Immutable ->
          raise(Error(loc, env, Label_not_mutable lid.txt))
      in
      unify_exp env record ty_record;
      rue {
        exp_desc = Texp_setfield(record,
          Locality.disallow_right (regional_to_local
            (Value.proj (Comonadic Areality) rmode)),
          label_loc, label, newval);
        exp_loc = loc; exp_extra = [];
        exp_type = instance Predef.type_unit;
        exp_attributes = sexp.pexp_attributes;
        exp_env = env }
  | Pexp_array(sargl) ->
      type_generic_array
        ~loc
        ~env
        ~expected_mode
        ~ty_expected
        ~explanation
        ~mutability:(Mutable Alloc.Comonadic.Const.legacy)
        ~attributes:sexp.pexp_attributes
        sargl
  | Pexp_ifthenelse(scond, sifso, sifnot) ->
      let cond =
        type_expect env mode_max scond
          (mk_expected ~explanation:If_conditional Predef.type_bool)
      in
      begin match sifnot with
        None ->
          let ifso =
            type_expect env expected_mode sifso
              (mk_expected ~explanation:If_no_else_branch Predef.type_unit) in
          rue {
            exp_desc = Texp_ifthenelse(cond, ifso, None);
            exp_loc = loc; exp_extra = [];
            exp_type = ifso.exp_type;
            exp_attributes = sexp.pexp_attributes;
            exp_env = env }
      | Some sifnot ->
          let ifso =
            type_expect env expected_mode sifso ty_expected_explained
          in
          let ifnot =
            type_expect env expected_mode sifnot ty_expected_explained
          in
          (* Keep sharing *)
          unify_exp env ifnot ifso.exp_type;
          re {
            exp_desc = Texp_ifthenelse(cond, ifso, Some ifnot);
            exp_loc = loc; exp_extra = [];
            exp_type = ifso.exp_type;
            exp_attributes = sexp.pexp_attributes;
            exp_env = env }
      end
  | Pexp_sequence(sexp1, sexp2) ->
      let exp1, sort1 =
        type_statement ~explanation:Sequence_left_hand_side env sexp1
      in
      let exp2 = type_expect env expected_mode sexp2 ty_expected_explained in
      re {
        exp_desc = Texp_sequence(exp1, sort1, exp2);
        exp_loc = loc; exp_extra = [];
        exp_type = exp2.exp_type;
        exp_attributes = sexp.pexp_attributes;
        exp_env = env }
  | Pexp_while(scond, sbody) ->
      let env = Env.add_share_lock While_loop env in
      let cond_env = Env.add_region_lock env in
      let mode = mode_region Value.max in
      let wh_cond =
        type_expect cond_env mode scond
          (mk_expected ~explanation:While_loop_conditional Predef.type_bool)
      in
      let body_env = Env.add_region_lock env in
      let position = RTail (Regionality.disallow_left Regionality.local, FNontail) in
      let wh_body, wh_body_sort =
        type_statement ~explanation:While_loop_body
          ~position body_env sbody
      in
      rue {
        exp_desc =
          Texp_while {wh_cond; wh_body; wh_body_sort};
        exp_loc = loc; exp_extra = [];
        exp_type = instance Predef.type_unit;
        exp_attributes = sexp.pexp_attributes;
        exp_env = env }
  | Pexp_for(param, slow, shigh, dir, sbody) ->
      let for_from =
        type_expect env (mode_region Value.max) slow
          (mk_expected ~explanation:For_loop_start_index Predef.type_int)
      in
      let for_to =
        type_expect env (mode_region Value.max) shigh
          (mk_expected ~explanation:For_loop_stop_index Predef.type_int)
      in
      let env = Env.add_share_lock For_loop env in
      (* When we'll want to add Uid to for loops, we can take it from here. *)
      let (for_id, _for_uid), new_env =
        type_for_loop_index ~loc ~env ~param
      in
      let new_env = Env.add_region_lock new_env in
      let position = RTail (Regionality.disallow_left Regionality.local, FNontail) in
      let for_body, for_body_sort =
        type_statement ~explanation:For_loop_body ~position new_env sbody
      in
      rue {
        exp_desc = Texp_for {for_id; for_pat = param; for_from; for_to;
                             for_dir = dir; for_body; for_body_sort };
        exp_loc = loc; exp_extra = [];
        exp_type = instance Predef.type_unit;
        exp_attributes = sexp.pexp_attributes;
        exp_env = env }
  | Pexp_constraint (sarg, sty) ->
      let type_mode, sty = alloc_mode_from_pexp_constraint_typ_attrs sty in
      let (ty, exp_extra) =
        type_constraint env sty type_mode
      in
      let ty' = instance ty in
      let error_message_attr_opt =
        Builtin_attributes.error_message_attr sexp.pexp_attributes in
      let explanation = Option.map (fun msg -> Error_message_attr msg)
                          error_message_attr_opt in
      let arg = type_argument ?explanation env expected_mode sarg ty (instance ty) in
      rue {
        exp_desc = arg.exp_desc;
        exp_loc = arg.exp_loc;
        exp_type = ty';
        exp_attributes = arg.exp_attributes;
        exp_env = env;
        exp_extra = (exp_extra, loc, sexp.pexp_attributes) :: arg.exp_extra;
      }
  | Pexp_coerce(sarg, sty, sty') ->
      let arg, ty', exp_extra =
        type_coerce (expression_constraint sarg) env expected_mode loc sty sty'
          (* CR modes: We could consider changing value binding elaboration to
             put modes on forged [Pexp_coerce] nodes, as we do for
             [Pexp_constraint]. Then we could use that mode here instead of
             legacy.
          *)
          Alloc.Const.legacy  ~loc_arg:sarg.pexp_loc
      in
      rue {
        exp_desc = arg.exp_desc;
        exp_loc = arg.exp_loc;
        exp_type = ty';
        exp_attributes = arg.exp_attributes;
        exp_env = env;
        exp_extra = (exp_extra, loc, sexp.pexp_attributes) :: arg.exp_extra;
      }
  | Pexp_send (e, {txt=met}) ->
      let pm = position_and_mode env expected_mode sexp in
      let (obj,meth,typ) =
        with_local_level_if_principal
          (fun () -> type_send env loc explanation e met)
          ~post:(fun (_,_,typ) -> generalize_structure typ)
      in
      let typ =
        match get_desc typ with
        | Tpoly (ty, []) ->
            instance ty
        | Tpoly (ty, tl) ->
            if !Clflags.principal && get_level typ <> generic_level then
              Location.prerr_warning loc
                (Warnings.Not_principal "this use of a polymorphic method");
            snd (instance_poly false tl ty)
        | Tvar _ ->
            let ty' = newvar (Jkind.value ~why:Object_field) in
            unify env (instance typ) (newty(Tpoly(ty',[])));
            (* if not !Clflags.nolabels then
               Location.prerr_warning loc (Warnings.Unknown_method met); *)
            ty'
        | _ ->
            assert false
      in
      rue {
        exp_desc = Texp_send(obj, meth, pm.apply_position);
        exp_loc = loc; exp_extra = [];
        exp_type = typ;
        exp_attributes = sexp.pexp_attributes;
        exp_env = env }
  | Pexp_new cl ->
      let (cl_path, cl_decl) = Env.lookup_class ~loc:cl.loc cl.txt env in
      let pm = position_and_mode env expected_mode sexp in
      begin match cl_decl.cty_new with
          None ->
            raise(Error(loc, env, Virtual_class cl.txt))
        | Some ty ->
            rue {
              exp_desc =
                Texp_new (cl_path, cl, cl_decl, pm.apply_position);
              exp_loc = loc; exp_extra = [];
              exp_type = instance ty;
              exp_attributes = sexp.pexp_attributes;
              exp_env = env }
        end
  | Pexp_setinstvar (lab, snewval) -> begin
      let (path, mut, cl_num, ty) =
        Env.lookup_instance_variable ~loc lab.txt env
      in
      match mut with
      | Mutable ->
          let newval =
            type_expect env mode_legacy snewval
              (mk_expected (instance ty))
          in
          let (path_self, _) =
            Env.find_value_by_name (Longident.Lident ("self-" ^ cl_num)) env
          in
          rue {
            exp_desc = Texp_setinstvar(path_self, path, lab, newval);
            exp_loc = loc; exp_extra = [];
            exp_type = instance Predef.type_unit;
            exp_attributes = sexp.pexp_attributes;
            exp_env = env }
      | _ ->
          raise(Error(loc, env, Instance_variable_not_mutable lab.txt))
    end
  | Pexp_override lst ->
      let _ =
       List.fold_right
        (fun (lab, _) l ->
           if List.exists (fun l -> l.txt = lab.txt) l then
             raise(Error(loc, env,
                         Value_multiply_overridden lab.txt));
           lab::l)
        lst
        [] in
      begin match
        try
          Env.find_value_by_name (Longident.Lident "selfpat-*") env,
          Env.find_value_by_name (Longident.Lident "self-*") env
        with Not_found ->
          raise(Error(loc, env, Outside_class))
      with
        (_, {val_type = self_ty; val_kind = Val_self (sign, _, vars, _)}),
        (path_self, _) ->
          let type_override (lab, snewval) =
            begin try
              let id = Vars.find lab.txt vars in
              let ty = Btype.instance_variable_type lab.txt sign in
              (id, lab, type_expect env mode_legacy snewval (mk_expected (instance ty)))
            with
              Not_found ->
                let vars = Vars.fold (fun var _ li -> var::li) vars [] in
                raise(Error(loc, env,
                            Unbound_instance_variable (lab.txt, vars)))
            end
          in
          let modifs = List.map type_override lst in
          rue {
            exp_desc = Texp_override(path_self, modifs);
            exp_loc = loc; exp_extra = [];
            exp_type = self_ty;
            exp_attributes = sexp.pexp_attributes;
            exp_env = env }
      | _ ->
          assert false
      end
  | Pexp_letmodule(name, smodl, sbody) ->
      let lv = get_current_level () in
      let (id, pres, modl, _, body) =
        with_local_level begin fun () ->
          let modl, pres, id, new_env =
            Typetexp.TyVarEnv.with_local_scope begin fun () ->
              let modl, md_shape = !type_module env smodl in
              Mtype.lower_nongen lv modl.mod_type;
              let pres =
                match modl.mod_type with
                | Mty_alias _ -> Mp_absent
                | _ -> Mp_present
              in
              let scope = create_scope () in
              let md_uid = Uid.mk ~current_unit:(Env.get_unit_name ()) in
              let md_shape = Shape.set_uid_if_none md_shape md_uid in
              let md =
                { md_type = modl.mod_type; md_attributes = [];
                  md_loc = name.loc;
                  md_uid; }
              in
              let (id, new_env) =
                match name.txt with
                | None -> None, env
                | Some name ->
                    let id, env =
                      Env.enter_module_declaration
                        ~scope ~shape:md_shape name pres md env
                    in
                    Some id, env
              in
              modl, pres, id, new_env
            end
          in
          (* Ideally, we should catch Expr_type_clash errors
             in type_expect triggered by escaping identifiers
             from the local module and refine them into
             Scoping_let_module errors
           *)
          let body = type_expect new_env expected_mode sbody ty_expected_explained in
          (id, pres, modl, new_env, body)
        end
        ~post: begin fun (_id, _pres, _modl, new_env, body) ->
          (* Ensure that local definitions do not leak. *)
          (* required for implicit unpack *)
          enforce_current_level new_env body.exp_type
        end
      in
      re {
        exp_desc = Texp_letmodule(id, name, pres, modl, body);
        exp_loc = loc; exp_extra = [];
        exp_type = body.exp_type;
        exp_attributes = sexp.pexp_attributes;
        exp_env = env }
  | Pexp_letexception(cd, sbody) ->
      let (cd, newenv, _shape) = Typedecl.transl_exception env cd in
      let body =
        type_expect newenv expected_mode sbody ty_expected_explained
      in
      re {
        exp_desc = Texp_letexception(cd, body);
        exp_loc = loc; exp_extra = [];
        exp_type = body.exp_type;
        exp_attributes = sexp.pexp_attributes;
        exp_env = env }

  | Pexp_assert (e) ->
      let cond =
        type_expect env mode_max e
          (mk_expected ~explanation:Assert_condition Predef.type_bool)
      in
      let exp_type =
        match cond.exp_desc with
        | Texp_construct(_, {cstr_name="false"}, _, _) ->
            instance ty_expected
        | _ ->
            instance Predef.type_unit
      in
      let rec innermost_location loc_stack =
        match loc_stack with
        | [] -> loc
        | [l] -> l
        | _ :: s -> innermost_location s
      in
      rue {
        exp_desc = Texp_assert (cond, innermost_location sexp.pexp_loc_stack);
        exp_loc = loc; exp_extra = [];
        exp_type;
        exp_attributes = sexp.pexp_attributes;
        exp_env = env;
      }
  | Pexp_lazy e ->
      let ty = newgenvar (Jkind.value ~why:Lazy_expression) in
      let to_unify = Predef.type_lazy_t ty in
      with_explanation (fun () ->
        unify_exp_types loc env to_unify (generic_instance ty_expected));
      let env = Env.add_escape_lock Lazy env in
      let env = Env.add_share_lock Lazy env in
      let arg = type_expect env (mode_lazy expected_mode) e (mk_expected ty) in
      re {
        exp_desc = Texp_lazy arg;
        exp_loc = loc; exp_extra = [];
        exp_type = instance ty_expected;
        exp_attributes = sexp.pexp_attributes;
        exp_env = env;
      }
  | Pexp_object s ->
      let desc, meths = !type_object env loc s in
      rue {
        exp_desc = Texp_object (desc, meths);
        exp_loc = loc; exp_extra = [];
        exp_type = desc.cstr_type.csig_self;
        exp_attributes = sexp.pexp_attributes;
        exp_env = env;
      }
  | Pexp_poly(sbody, sty) ->
      let ty, cty =
        with_local_level_if_principal
          ~post:(fun (ty,_) -> generalize_structure ty)
          begin fun () ->
            match sty with None -> protect_expansion env ty_expected, None
            | Some sty ->
                let sty = Ast_helper.Typ.force_poly sty in
                let cty =
                  Typetexp.transl_simple_type ~new_var_jkind:Any env ~closed:false
                    Alloc.Const.legacy sty
                in
                cty.ctyp_type, Some cty
          end
      in
      if sty <> None then
        with_explanation (fun () ->
          unify_exp_types loc env (instance ty) (instance ty_expected));
      let exp =
        match get_desc (expand_head env ty) with
          Tpoly (ty', []) ->
            let exp = type_expect env expected_mode sbody (mk_expected ty') in
            { exp with exp_type = instance ty }
        | Tpoly (ty', tl) ->
            (* One more level to generalize locally *)
            let (exp,_) =
              with_local_level begin fun () ->
                let vars, ty'' =
                  with_local_level_if_principal
                    (fun () -> instance_poly true tl ty')
                    ~post:(fun (_,ty'') -> generalize_structure ty'')
                in
                let exp = type_expect env expected_mode sbody (mk_expected ty'') in
                (exp, vars)
              end
              ~post: begin fun (exp,vars) ->
                generalize_and_check_univars env "method" exp ty_expected vars
              end
            in
            { exp with exp_type = instance ty }
        | Tvar _ ->
            let exp = type_exp env expected_mode sbody in
            let exp = {exp with exp_type = newmono exp.exp_type} in
            unify_exp env exp ty;
            exp
        | _ -> assert false
      in
      re { exp with exp_extra =
             (Texp_poly cty, loc, sexp.pexp_attributes) :: exp.exp_extra }
  | Pexp_newtype({txt=name}, sbody) ->
    type_newtype_expr ~loc ~env ~expected_mode ~rue ~attributes:sexp.pexp_attributes
      name None sbody
  | Pexp_pack m ->
      let (p, fl) =
        match get_desc (Ctype.expand_head env (instance ty_expected)) with
          Tpackage (p, fl) ->
            if !Clflags.principal &&
              get_level (Ctype.expand_head env
                           (protect_expansion env ty_expected))
                < Btype.generic_level
            then
              Location.prerr_warning loc
                (Warnings.Not_principal "this module packing");
            (p, fl)
        | Tvar _ ->
            raise (Error (loc, env, Cannot_infer_signature))
        | _ ->
            raise (Error (loc, env, Not_a_packed_module ty_expected))
      in
      let (modl, fl') = !type_package env m p fl in
      rue {
        exp_desc = Texp_pack modl;
        exp_loc = loc; exp_extra = [];
        exp_type = newty (Tpackage (p, fl'));
        exp_attributes = sexp.pexp_attributes;
        exp_env = env }
  | Pexp_open (od, e) ->
      let tv = newvar (Jkind.any ~why:Dummy_jkind) in
      let (od, _, newenv) = !type_open_decl env od in
      let exp = type_expect newenv expected_mode e ty_expected_explained in
      (* Force the return type to be well-formed in the original
         environment. *)
      unify_var newenv tv exp.exp_type;
      re {
        exp_desc = Texp_open (od, exp);
        exp_type = exp.exp_type;
        exp_loc = loc;
        exp_extra = [];
        exp_attributes = sexp.pexp_attributes;
        exp_env = env;
      }
  | Pexp_letop{ let_ = slet; ands = sands; body = sbody } ->
      let rec loop spat_acc ty_acc ty_acc_sort sands =
        match sands with
        | [] -> spat_acc, ty_acc, ty_acc_sort
        | { pbop_pat = spat; _} :: rest ->
            (* CR layouts v5: eliminate value requirement *)
            let ty = newvar (Jkind.value ~why:Tuple_element) in
            let loc = Location.ghostify slet.pbop_op.loc in
            let spat_acc = Ast_helper.Pat.tuple ~loc [spat_acc; spat] in
            let ty_acc = newty (Ttuple [None, ty_acc; None, ty]) in
            loop spat_acc ty_acc Jkind.Sort.value rest
      in
      let op_path, op_desc, op_type, spat_params, ty_params, param_sort,
          ty_func_result, body_sort, ty_result, op_result_sort,
          ty_andops, sort_andops =
        with_local_level_iter_if_principal
          ~post:generalize_structure begin fun () ->
          let let_loc = slet.pbop_op.loc in
          let op_path, op_desc = type_binding_op_ident env slet.pbop_op in
          let op_type = op_desc.val_type in
          let spat_params, ty_params, param_sort =
            let initial_jkind, initial_sort = match sands with
              | [] ->
                Jkind.of_new_sort_var ~why:Function_argument
              (* CR layouts v5: eliminate value requirement for tuple elements *)
              | _ -> Jkind.value ~why:Tuple_element, Jkind.Sort.value
            in
            loop slet.pbop_pat (newvar initial_jkind) initial_sort sands
          in
          let ty_func_result, body_sort = new_rep_var ~why:Function_result () in
          let arrow_desc = Nolabel, Alloc.legacy, Alloc.legacy in
          let ty_func =
            newty (Tarrow(arrow_desc, newmono ty_params, ty_func_result,
                          commu_ok))
          in
          let ty_result, op_result_sort = new_rep_var ~why:Function_result () in
          let ty_andops, sort_andops = new_rep_var ~why:Function_argument () in
          let ty_op =
            newty (Tarrow(arrow_desc, newmono ty_andops,
              newty (Tarrow(arrow_desc, newmono ty_func, ty_result, commu_ok)),
                     commu_ok))
          in
          begin try
            unify env op_type ty_op
          with Unify err ->
            raise(Error(let_loc, env, Letop_type_clash(slet.pbop_op.txt, err)))
          end;
          ((op_path, op_desc, op_type, spat_params, ty_params, param_sort,
            ty_func_result, body_sort, ty_result, op_result_sort,
            ty_andops, sort_andops),
           [ty_andops; ty_params; ty_func_result; ty_result])
        end
      in
      let exp, exp_sort, ands =
        type_andops env slet.pbop_exp sands sort_andops ty_andops
      in
      let body_env = Env.add_escape_lock Letop env in
      let body_env = Env.add_share_lock Letop body_env in
      let scase = Ast_helper.Exp.case spat_params sbody in
      let cases, partial =
        type_cases Value body_env
          (simple_pat_mode Value.legacy) (mode_return Value.legacy)
          ty_params (mk_expected ty_func_result)
          ~check_if_total:true loc [scase]
      in
      let body =
        match cases with
        | [case] -> case
        | _ -> assert false
      in
      let param = name_cases "param" cases in
      let let_ =
        { bop_op_name = slet.pbop_op;
          bop_op_path = op_path;
          bop_op_val = op_desc;
          bop_op_type = op_type;
          bop_op_return_sort = op_result_sort;
          bop_exp = exp;
          bop_exp_sort = exp_sort;
          bop_loc = slet.pbop_loc; }
      in
      let desc =
        Texp_letop{let_; ands; param; param_sort; body; body_sort; partial}
      in
      rue { exp_desc = desc;
            exp_loc = sexp.pexp_loc;
            exp_extra = [];
            exp_type = instance ty_result;
            exp_env = env;
            exp_attributes = sexp.pexp_attributes; }

  | Pexp_extension ({ txt = ("ocaml.extension_constructor"
                             |"extension_constructor"); _ },
                    payload) ->
      begin match payload with
      | PStr [ { pstr_desc =
                   Pstr_eval ({ pexp_desc = Pexp_construct (lid, None); _ }, _)
               } ] ->
          let path =
            let cd =
              Env.lookup_constructor Env.Positive ~loc:lid.loc lid.txt env
            in
            match cd.cstr_tag with
            | Extension (path,_) -> path
            | _ -> raise (Error (lid.loc, env, Not_an_extension_constructor))
          in
          rue {
            exp_desc = Texp_extension_constructor (lid, path);
            exp_loc = loc; exp_extra = [];
            exp_type = instance Predef.type_extension_constructor;
            exp_attributes = sexp.pexp_attributes;
            exp_env = env }
      | _ ->
          raise (Error (loc, env, Invalid_extension_constructor_payload))
      end
  | Pexp_extension ({ txt = ("probe" | "ocaml.probe"); _ }, payload) ->
    let name, name_loc, args =
      match payload with
      | PStr
          ([{ pstr_desc =
                Pstr_eval
                  ({ pexp_desc =
                       (Pexp_apply
                          ({ pexp_desc=
                               (Pexp_constant (Pconst_string(name,_,None)));
                             pexp_loc = name_loc;
                             _ }
                          , args))
                   ; _ }
                  , _)}]) -> name, name_loc, args
      | _ -> raise (Error (loc, env, Probe_format))
    in
    let bool_of_string = function
      | "true" -> true
      | "false" -> false
      | _ -> raise (Error (loc, env, Probe_format))
    in
    let arg, enabled_at_init =
      match args with
      | [Nolabel, arg] -> arg, false
      | [Labelled "enabled_at_init",
         { pexp_desc =
             Pexp_construct({ txt = Longident.Lident b; _ },
                            None); _ };
         Nolabel, arg] -> arg, bool_of_string b
      | _ -> raise (Error (loc, env, Probe_format))
    in
    check_probe_name name name_loc env;
    let env = Env.add_escape_lock Probe env in
    let env = Env.add_share_lock Probe env in
    Env.add_probe name;
    let exp = type_expect env mode_legacy arg
                (mk_expected Predef.type_unit) in
    rue {
      exp_desc = Texp_probe {name; handler=exp; enabled_at_init};
      exp_loc = loc; exp_extra = [];
      exp_type = instance Predef.type_unit;
      exp_attributes = sexp.pexp_attributes;
      exp_env = env }
  | Pexp_extension ({ txt = ("probe_is_enabled"
                            |"ocaml.probe_is_enabled"); _ }, payload) ->
      begin match payload with
      | PStr ([{ pstr_desc =
                   Pstr_eval
                     ({pexp_desc=(Pexp_constant (Pconst_string(name,_,None)));
                       pexp_loc = name_loc;
                       _ } ,
                      _)}]) ->
        check_probe_name name name_loc env;
        add_delayed_check
          (fun () ->
             if not (Env.has_probe name) then
               raise(Error(name_loc, env, (Probe_name_undefined name))));
        rue {
          exp_desc = Texp_probe_is_enabled {name};
          exp_loc = loc; exp_extra = [];
          exp_type = instance Predef.type_bool;
          exp_attributes = sexp.pexp_attributes;
          exp_env = env }
      | _ -> raise (Error (loc, env, Probe_is_enabled_format))
    end
  | Pexp_extension ({ txt = "src_pos"; _ }, _) ->
      rue (src_pos loc sexp.pexp_attributes env)
  | Pexp_extension ext ->
    raise (Error_forward (Builtin_attributes.error_of_extension ext))

  | Pexp_unreachable ->
      re { exp_desc = Texp_unreachable;
           exp_loc = loc; exp_extra = [];
           exp_type = instance ty_expected;
           exp_attributes = sexp.pexp_attributes;
           exp_env = env }

and expression_constraint pexp =
  { type_without_constraint = (fun env expected_mode ->
        let expr = type_exp env expected_mode pexp in
        expr, expr.exp_type);
    type_with_constraint =
      (fun env expected_mode ty ->
         type_argument env expected_mode pexp ty (instance ty));
    is_self =
      (fun expr ->
         match expr.exp_desc with
         | Texp_ident (_, _, { val_kind = Val_self _ }, _, _) -> true
         | _ -> false);
  }

(** Types a body in the scope of a coercion (with an optional constraint)
    and returns the inferred type. See the comment on {!constraint_arg} for
    an explanation of how this typechecking is polymorphic in the body.
*)
and type_coerce
  : type a. a constraint_arg -> _ -> _ -> _ -> _ -> _ -> _ -> loc_arg:_
         -> a * type_expr * exp_extra =
  fun constraint_arg env expected_mode loc sty sty' type_mode ~loc_arg ->
  (* Pretend separate = true, 1% slowdown for lablgtk *)
  (* Also see PR#7199 for a problem with the following:
      let separate = !Clflags.principal || Env.has_local_constraints env in*)
  let { is_self; type_with_constraint; type_without_constraint } =
    constraint_arg
  in
  match sty with
  | None ->
    let (cty', ty', force) =
      Typetexp.transl_simple_type_delayed env type_mode sty'
    in
    let arg, arg_type, gen =
      let lv = get_current_level () in
      with_local_level begin fun () ->
          let arg, arg_type = type_without_constraint env expected_mode in
          arg, arg_type, generalizable lv arg_type
        end
        ~post:(fun (_, arg_type, _) -> enforce_current_level env arg_type)
    in
    begin match !self_coercion, get_desc ty' with
      | ((path, r) :: _, Tconstr (path', _, _))
        when is_self arg && Path.same path path' ->
          (* prerr_endline "self coercion"; *)
          r := loc :: !r;
          force ()
      | _ when free_variables ~env arg_type = []
            && free_variables ~env ty' = [] ->
          if not gen && (* first try a single coercion *)
            let snap = snapshot () in
            let ty, _b = enlarge_type env ty' in
            try
              force (); Ctype.unify env arg_type ty; true
            with Unify _ ->
              backtrack snap; false
          then ()
          else begin try
            let force' = subtype env arg_type ty' in
            force (); force' ();
            if not gen && !Clflags.principal then
              Location.prerr_warning loc
                (Warnings.Not_principal "this ground coercion");
          with Subtype err ->
            (* prerr_endline "coercion failed"; *)
            raise (Error (loc, env, Not_subtype err))
          end;
      | _ ->
          let ty, b = enlarge_type env ty' in
          force ();
          begin try Ctype.unify env arg_type ty with Unify err ->
            let expanded = full_expand ~may_forget_scope:true env ty' in
            raise(Error(loc_arg, env,
                        Coercion_failure ({ ty = ty'; expanded }, err, b)))
          end
      end;
      (arg, ty', Texp_coerce (None, cty'))
  | Some sty ->
      let cty, ty, force, cty', ty', force' =
        with_local_level_iter ~post:generalize_structure begin fun () ->
          let (cty, ty, force) =
            Typetexp.transl_simple_type_delayed env type_mode sty
          and (cty', ty', force') =
            Typetexp.transl_simple_type_delayed env type_mode sty'
          in
          ((cty, ty, force, cty', ty', force'),
           [ ty; ty' ])
        end
      in
      begin try
        let force'' = subtype env (instance ty) (instance ty') in
        force (); force' (); force'' ()
      with Subtype err ->
        raise (Error (loc, env, Not_subtype err))
      end;
      (type_with_constraint env expected_mode ty,
       instance ty', Texp_coerce (Some cty, cty'))

and type_constraint env sty type_mode =
  (* Pretend separate = true, 1% slowdown for lablgtk *)
  let cty =
    with_local_level begin fun () ->
      Typetexp.transl_simple_type ~new_var_jkind:Any env ~closed:false type_mode sty
    end
      ~post:(fun cty -> generalize_structure cty.ctyp_type)
  in
  cty.ctyp_type, Texp_constraint cty

(** Types a body in the scope of a coercion (:>) or a constraint (:), and
    unifies the inferred type with the expected type.
    @param loc the location of the overall constraint
    @param loc_arg the location of the thing being constrained
*)
and type_constraint_expect
  : type a. a constraint_arg -> _ -> _ -> _ -> loc_arg:_ -> _ -> _ -> a * _ * _
  =
  fun constraint_arg env expected_mode loc ~loc_arg constraint_ ty_expected ->
  let ret, ty, exp_extra =
    let open Jane_syntax.N_ary_functions in
    let { type_constraint = constraint_; mode_annotations } = constraint_ in
    let type_mode = Typemode.transl_alloc_mode mode_annotations in
    match constraint_ with
    | Pcoerce (ty_constrain, ty_coerce) ->
        type_coerce constraint_arg env expected_mode loc ty_constrain ty_coerce
          type_mode ~loc_arg
    | Pconstraint ty_constrain ->
        let ty, exp_extra = type_constraint env ty_constrain type_mode in
        constraint_arg.type_with_constraint env expected_mode ty, ty, exp_extra
  in
  unify_exp_types loc env ty (instance ty_expected);
  ret, ty, exp_extra

and type_ident env ?(recarg=Rejected) lid =
  let (path, desc, mode, reason) = Env.lookup_value ~loc:lid.loc lid.txt env in
  (* Mode crossing here is needed only because of the strange behaviour of
  [type_let] - it checks the LHS before RHS. Had it checks the RHS before LHS,
  identifiers would be mode crossed when being added to the environment. *)
  let mode = mode_cross_left env desc.val_type mode in
  let is_recarg =
    match get_desc desc.val_type with
    | Tconstr(p, _, _) -> Path.is_constructor_typath p
    | _ -> false
  in
  begin match is_recarg, recarg, get_desc desc.val_type with
  | _, Allowed, _
  | true, Required, _
  | false, Rejected, _ -> ()
  | true, Rejected, _
  | false, Required, (Tvar _ | Tconstr _) ->
      raise (Error (lid.loc, env, Inlined_record_escape))
  | false, Required, _  -> () (* will fail later *)
  end;
  let val_type, kind =
    match desc.val_kind with
    | Val_prim prim ->
       let ty, mode, sort = instance_prim prim desc.val_type in
       let ty = instance ty in
       begin match prim.prim_native_repr_res, mode with
       (* if the locality of returned value of the primitive is poly
          we then register allocation for further optimization *)
       | (Prim_poly, _), Some mode ->
           register_allocation_mode
             (Alloc.meet [Alloc.max_with (Comonadic Areality) mode;
                          Alloc.max_with (Comonadic Linearity) Linearity.many])
       | _ -> ()
       end;
       ty, Id_prim (Option.map Locality.disallow_right mode, sort)
    | _ ->
       instance desc.val_type, Id_value in
  path, mode, reason, { desc with val_type }, kind

and type_binding_op_ident env s =
  let loc = s.loc in
  let lid = Location.mkloc (Longident.Lident s.txt) loc in
  let path, mode, _reason, desc, kind = type_ident env lid in
  submode ~env ~loc:lid.loc ~reason:Other mode mode_legacy;
  let path =
    match desc.val_kind with
    | Val_ivar _ ->
        fatal_error "Illegal name for instance variable"
    | Val_self (_, _, _, cl_num) ->
        let path, _ =
          Env.find_value_by_name (Longident.Lident ("self-" ^ cl_num)) env
        in
        path
    | _ -> path
  in
  (* FIXME is [external (let+)] valid? *)
  assert (kind = Id_value);
  path, desc

(* Typecheck parameters one at a time followed by the body. Later parameters
   are checked in the scope of earlier ones. That's necessary to support
   constructs like [fun (type a) (x : a) -> ...] and
   [fun (module M : S) (x : M.t) -> ...].

   Operates like [type_expect] in that it unifies the "type of the remaining
   function params + body" with [ty_expected], and returns out the inferred
   type.

   See [split_function_ty] for the meaning of [first] and [in_function].

   See [type_function_result] for the meaning of the returned type.
*)
and type_function
      env (expected_mode : expected_mode) ty_expected
      params_suffix body_constraint body ~first ~in_function
  : type_function_result
  =
  let open Jane_syntax.N_ary_functions in
  let { ty_fun; loc_fun; _ } = in_function in
  (* The "rest of the function" extends from the start of the first parameter
     to the end of the overall function. The parser does not construct such
     a location so we forge one for type errors.
  *)
  let loc : Location.t =
    match params_suffix, body with
    | param :: _, _ ->
        { loc_start = param.pparam_loc.loc_start;
          loc_end = loc_fun.loc_end;
          loc_ghost = true;
        }
    | [], Pfunction_body pexp -> pexp.pexp_loc
    | [], Pfunction_cases (_, loc_cases, _) -> loc_cases
  in
  match params_suffix with
  | { pparam_desc = Pparam_newtype (newtype_var, jkind_annot) } :: rest ->
      (* Check everything else in the scope of (type a). *)
      let (params, body, newtypes, contains_gadt, fun_alloc_mode, ret_info),
          exp_type, jkind_annot =
        type_newtype loc env newtype_var.txt jkind_annot (fun env ->
          let { function_ = exp_type, params, body;
                newtypes; params_contain_gadt = contains_gadt;
                fun_alloc_mode; ret_info;
              }
            =
            (* mimic the typing of Pexp_newtype by minting a new type var,
                like [type_exp].
            *)
            type_function env expected_mode
              (newvar (Jkind.any ~why:Dummy_jkind))
              rest body_constraint body ~in_function ~first
          in
          (params, body, newtypes, contains_gadt, fun_alloc_mode, ret_info),
          exp_type)
      in
      let newtype = newtype_var, jkind_annot in
      with_explanation ty_fun.explanation (fun () ->
          unify_exp_types loc env exp_type (instance ty_expected));
      { function_ = exp_type, params, body;
        params_contain_gadt = contains_gadt; newtypes = newtype :: newtypes;
        fun_alloc_mode; ret_info;
      }
  | { pparam_desc = Pparam_val (arg_label, default_arg, pat); pparam_loc }
      :: rest
    ->
      let typed_arg_label, pat =
        Typetexp.transl_label_from_pat arg_label pat
      in
      let mode_annots, pat = mode_annots_from_pat_attrs pat in
      let has_poly = has_poly_constraint pat in
      if has_poly && is_optional_parsetree arg_label then
        raise(Error(pat.ppat_loc, env, Optional_poly_param));
      if has_poly
      && not (Language_extension.is_enabled Polymorphic_parameters) then
        raise (Typetexp.Error (loc, env,
                               Unsupported_extension Polymorphic_parameters));
      let is_final_val_param =
        match body with
        | Pfunction_cases _ -> false
        | Pfunction_body _ ->
            (* This may appear quadratic but it's actually linear when amortized
               over the outer call to [type_function], as we visit each
               [Pparam_newtype] only once. *)
            List.for_all
              (fun { pparam_desc } ->
                match pparam_desc with
                | Pparam_val _ -> false
                | Pparam_newtype _ -> true)
              rest
      in
      let env,
          { filtered_arrow = { ty_arg; arg_mode; ty_ret; ret_mode };
            arg_sort; ret_sort;
            ty_arg_mono; expected_pat_mode; expected_inner_mode;
            alloc_mode;
          } =
        split_function_ty env expected_mode ty_expected loc
          ~is_first_val_param:first ~is_final_val_param
          ~arg_label:typed_arg_label ~in_function ~has_poly ~mode_annots
      in
      (* [ty_arg_internal] is the type of the parameter viewed internally
         to the function. This is different than [ty_arg_mono] exactly for
         optional arguments with defaults, where the external [ty_arg_mono]
         is optional and the internal view is not optional.
      *)
      let ty_arg_internal, default_arg =
        match default_arg with
        | None -> ty_arg_mono, None
        | Some default ->
            let arg_label =
              match arg_label with
              | Optional arg_label -> arg_label
              | Nolabel | Labelled _ ->
                Misc.fatal_error "[default] allowed only with optional argument"
            in
            let default_arg_jkind, default_arg_sort =
              Jkind.of_new_sort_var ~why:Optional_arg_default
            in
            let ty_default_arg = newvar default_arg_jkind in
            begin
              try unify env (type_option ty_default_arg) ty_arg_mono
              with Unify _ -> assert false;
            end;
            (* Issue#12668: Retain type-directed disambiguation of
               ?x:(y : Variant.t = Constr)
            *)
            let default =
              match pat.ppat_desc with
              | Ppat_constraint (_, sty) ->
                  let gloc = { default.pexp_loc with loc_ghost = true } in
                  Ast_helper.Exp.constraint_ default sty ~loc:gloc
              | _ -> default
            in
            (* Defaults are always global. They can be moved out of the
               function's region by Simplf.split_default_wrapper. *)
            let default_arg =
              type_expect env mode_legacy default (mk_expected ty_default_arg)
            in
            ty_default_arg, Some (default_arg, arg_label, default_arg_sort)
      in
      let (pat, params, body, ret_info, newtypes, contains_gadt, curry), partial =
        (* Check everything else in the scope of the parameter. *)
        map_half_typed_cases Value env expected_pat_mode
          ty_arg_internal ty_ret pat.ppat_loc
          ~check_if_total:true
          (* We don't make use of [case_data] here so we pass unit. *)
          [ { pattern = pat; has_guard = false; needs_refute = false }, () ]
          ~type_body:begin
            fun () pat ~ext_env ~ty_expected ~ty_infer:_
              ~contains_gadt:param_contains_gadt ->
              let { function_ = _, params_suffix, body;
                    newtypes; params_contain_gadt = suffix_contains_gadt;
                    fun_alloc_mode; ret_info;
                  }
                =
                type_function ext_env expected_inner_mode ty_expected
                  rest body_constraint body
                  ~in_function ~first:false
              in
              let contains_gadt =
                if param_contains_gadt then
                  Contains_gadt
                else
                  suffix_contains_gadt
              in
              let curry =
                match fun_alloc_mode with
                (* See the comment on the [fun_alloc_mode] field for its
                   corralation to [is_final_val_param]. *)
                | None ->
                  assert(is_final_val_param);
                  Final_arg
                | Some fun_alloc_mode ->
                  assert(not is_final_val_param);
                  (* Handle mode crossing of [arg_mode]. Note that [close_over]
                     uses the [arg_mode.comonadic] as a left mode, and
                     [arg_mode.monadic] as a right mode, hence they need to be
                     mode-crossed differently. *)
                  let arg_mode = alloc_mode_cross_to_max_min env ty_arg arg_mode in
                  begin match
                    Alloc.submode (Alloc.close_over arg_mode) fun_alloc_mode
                  with
                    | Ok () -> ()
                    | Error e ->
                      raise (Error(loc_fun, env, Uncurried_function_escapes e))
                  end;
                  begin match
                    Alloc.submode (Alloc.partial_apply alloc_mode) fun_alloc_mode
                  with
                    | Ok () -> ()
                    | Error e ->
                      raise (Error(loc_fun, env, Uncurried_function_escapes e))
                  end;
                  More_args {partial_mode = Alloc.disallow_right fun_alloc_mode}
              in
              pat, params_suffix, body, ret_info, newtypes, contains_gadt, curry
          end
        |> function
          (* The result must be a singleton because we passed a singleton
             list above. *)
        | [ result ], partial -> result, partial
        | ([] | _ :: _ :: _), _ -> assert false
      in
      let exp_type =
        instance
          (newgenty
             (Tarrow
                ((typed_arg_label, arg_mode, ret_mode), ty_arg, ty_ret, commu_ok)))
      in
      (* This is quadratic, as it operates over the entire tail of the
         type for each new parameter. Now that functions are n-ary, we
         could possibly run this once.
      *)
      with_explanation ty_fun.explanation (fun () ->
          unify_exp_types loc env exp_type (instance ty_expected));
      (* This is quadratic, as it extracts all of the parameters from an arrow
         type for each parameter that's added. Now that functions are n-ary,
         there might be an opportunity to improve this.
      *)
      let not_nolabel_function ty =
        (* [list_labels] does expansion and is potentially expensive; only
           call this when necessary. *)
        let ls, tvar = list_labels env ty in
        List.for_all (( <> ) Nolabel) ls && not tvar
      in
      if is_optional typed_arg_label && not_nolabel_function ty_ret then
        Location.prerr_warning pat.pat_loc
          Warnings.Unerasable_optional_argument
      else if is_position typed_arg_label && not_nolabel_function ty_ret then
        Location.prerr_warning pat.pat_loc
          Warnings.Unerasable_position_argument;
      let fp_kind, fp_param =
        match default_arg with
        | None ->
            let param = name_pattern "param" [ pat ] in
            Tparam_pat pat, param
        | Some (default_arg, arg_label, default_arg_sort) ->
            let param = Ident.create_local ("*opt*" ^ arg_label) in
            Tparam_optional_default (pat, default_arg, default_arg_sort), param
      in
      let param =
        { has_poly;
          param =
            { fp_kind;
              fp_arg_label = typed_arg_label;
              fp_param;
              fp_partial = partial;
              fp_newtypes = newtypes;
              fp_sort = arg_sort;
              fp_mode = Alloc.disallow_right arg_mode;
              fp_curry = curry;
              fp_loc = pparam_loc;
            };
        }
      in
      let ret_info =
        match ret_info with
        | Some _ as x -> x
        | None -> Some { ret_sort; ret_mode = Alloc.disallow_right ret_mode }
      in
      { function_ = exp_type, param :: params, body;
        newtypes = []; params_contain_gadt = contains_gadt;
        ret_info; fun_alloc_mode = Some alloc_mode;
      }
  | [] ->
    let exp_type, body, fun_alloc_mode, ret_info =
      match body with
      | Pfunction_body body ->
          let body =
            match body_constraint with
            | None -> type_expect env expected_mode body (mk_expected ty_expected)
            | Some constraint_ ->
                let body_loc = body.pexp_loc in
                let body, exp_type, exp_extra =
                  type_constraint_expect (expression_constraint body)
                    env expected_mode body_loc ~loc_arg:body_loc constraint_ ty_expected
                in
                { body with
                    exp_extra = (exp_extra, body_loc, []) :: body.exp_extra;
                    exp_type;
                }
          in
          body.exp_type, Tfunction_body body, None, None
      | Pfunction_cases (cases, _, attributes) ->
          let type_cases_expect env expected_mode ty_expected =
            type_function_cases_expect
              env expected_mode ty_expected loc cases attributes ~in_function
              ~first
          in
          let (cases, exp_type, fun_alloc_mode, ret_info), exp_extra =
            match body_constraint with
            | None -> type_cases_expect env expected_mode ty_expected, None
            | Some constraint_ ->
              (* The typing of function case coercions/constraints is
                  analogous to the typing of expression coercions/constraints.

                  - [type_with_constraint]: If there is a constraint, then call
                    [type_argument] on the cases, and discard the cases'
                    inferred type in favor of the constrained type. (Function
                    cases aren't inferred, so [type_argument] would just call
                    [type_expect] straightaway, so we do the same here.)
                  - [type_without_constraint]: If there is just a coercion and
                    no constraint, call [type_exp] on the cases and surface the
                    cases' inferred type to [type_constraint_expect]. *)
              let function_cases_constraint_arg =
                { is_self = (fun _ -> false);
                  type_with_constraint = (fun env expected_mode ty ->
                    let cases, _, fun_alloc_mode, ret_info =
                      type_cases_expect env expected_mode ty
                    in
                    cases, fun_alloc_mode, ret_info);
                  type_without_constraint = (fun env expected_mode ->
                    let cases, ty_fun, fun_alloc_mode, ret_info =
                      (* The analogy to [type_exp] for expressions. *)
                      type_cases_expect env expected_mode
                        (newvar (Jkind.any ~why:Dummy_jkind))
                    in
                    (cases, fun_alloc_mode, ret_info), ty_fun);
                }
              in
              let (body, fun_alloc_mode, ret_info), exp_type, exp_extra =
                type_constraint_expect function_cases_constraint_arg
                  env expected_mode loc constraint_ ty_expected ~loc_arg:loc
              in
              (body, exp_type, fun_alloc_mode, ret_info), Some exp_extra
          in
          let cases =
            match exp_extra with
            | None -> cases
            | Some _ as fc_exp_extra -> { cases with fc_exp_extra }
          in
          exp_type, Tfunction_cases cases, Some fun_alloc_mode, Some ret_info
     in
     { function_ = exp_type, [], body; newtypes = [];
     (* [No_gadt] is fine because this return value is only meant to indicate
        whether [params] (here, the empty list) contains any GADT, not whether
        the body is a [Tfunction_cases] whose patterns include a GADT.
     *)
       params_contain_gadt = No_gadt;
       ret_info; fun_alloc_mode;
     }

and type_label_access env srecord usage lid =
  let mode = Value.newvar () in
  let record =
    with_local_level_if_principal ~post:generalize_structure_exp
      (fun () -> type_exp ~recarg:Allowed env (mode_default mode) srecord)
  in
  let ty_exp = record.exp_type in
  let expected_type =
    match extract_concrete_record env ty_exp with
    | Record_type(p0, p, _, _) ->
        Some(p0, p, is_principal ty_exp)
    | Maybe_a_record_type -> None
    | Not_a_record_type ->
        let error = Expr_not_a_record_type ty_exp in
        raise (Error (record.exp_loc, env, error))
  in
  let labels = Env.lookup_all_labels ~loc:lid.loc usage lid.txt env in
  let label =
    wrap_disambiguate "This expression has" (mk_expected ty_exp)
      (Label.disambiguate usage lid env expected_type) labels in
  (record, mode, label, expected_type)

(* Typing format strings for printing or reading.
   These formats are used by functions in modules Printf, Format, and Scanf.
   (Handling of * modifiers contributed by Thorsten Ohl.) *)

and type_format loc str env =
  let loc = Location.ghostify loc in
  try
    CamlinternalFormatBasics.(CamlinternalFormat.(
      let mk_exp_loc pexp_desc = {
        pexp_desc = pexp_desc;
        pexp_loc = loc;
        pexp_loc_stack = [];
        pexp_attributes = [];
      } and mk_lid_loc lid = {
        txt = lid;
        loc = loc;
      } in
      let mk_constr name args =
        let lid = Longident.(Ldot(Lident "CamlinternalFormatBasics", name)) in
        let arg = match args with
          | []          -> None
          | [ e ]       -> Some e
          | _ :: _ :: _ -> Some (mk_exp_loc (Pexp_tuple args)) in
        mk_exp_loc (Pexp_construct (mk_lid_loc lid, arg)) in
      let mk_cst cst = mk_exp_loc (Pexp_constant cst) in
      let mk_int n = mk_cst (Pconst_integer (Int.to_string n, None))
      and mk_string str = mk_cst (Pconst_string (str, loc, None))
      and mk_char chr = mk_cst (Pconst_char chr) in
      let rec mk_formatting_lit fmting = match fmting with
        | Close_box ->
          mk_constr "Close_box" []
        | Close_tag ->
          mk_constr "Close_tag" []
        | Break (org, ns, ni) ->
          mk_constr "Break" [ mk_string org; mk_int ns; mk_int ni ]
        | FFlush ->
          mk_constr "FFlush" []
        | Force_newline ->
          mk_constr "Force_newline" []
        | Flush_newline ->
          mk_constr "Flush_newline" []
        | Magic_size (org, sz) ->
          mk_constr "Magic_size" [ mk_string org; mk_int sz ]
        | Escaped_at ->
          mk_constr "Escaped_at" []
        | Escaped_percent ->
          mk_constr "Escaped_percent" []
        | Scan_indic c ->
          mk_constr "Scan_indic" [ mk_char c ]
      and mk_formatting_gen : type a b c d e f .
          (a, b, c, d, e, f) formatting_gen -> Parsetree.expression =
        fun fmting -> match fmting with
        | Open_tag (Format (fmt', str')) ->
          mk_constr "Open_tag" [ mk_format fmt' str' ]
        | Open_box (Format (fmt', str')) ->
          mk_constr "Open_box" [ mk_format fmt' str' ]
      and mk_format : type a b c d e f .
          (a, b, c, d, e, f) CamlinternalFormatBasics.fmt -> string ->
          Parsetree.expression = fun fmt str ->
        mk_constr "Format" [ mk_fmt fmt; mk_string str ]
      and mk_side side = match side with
        | Left  -> mk_constr "Left"  []
        | Right -> mk_constr "Right" []
        | Zeros -> mk_constr "Zeros" []
      and mk_iconv iconv = match iconv with
        | Int_d  -> mk_constr "Int_d"  [] | Int_pd -> mk_constr "Int_pd" []
        | Int_sd -> mk_constr "Int_sd" [] | Int_i  -> mk_constr "Int_i"  []
        | Int_pi -> mk_constr "Int_pi" [] | Int_si -> mk_constr "Int_si" []
        | Int_x  -> mk_constr "Int_x"  [] | Int_Cx -> mk_constr "Int_Cx" []
        | Int_X  -> mk_constr "Int_X"  [] | Int_CX -> mk_constr "Int_CX" []
        | Int_o  -> mk_constr "Int_o"  [] | Int_Co -> mk_constr "Int_Co" []
        | Int_u  -> mk_constr "Int_u"  [] | Int_Cd -> mk_constr "Int_Cd" []
        | Int_Ci -> mk_constr "Int_Ci" [] | Int_Cu -> mk_constr "Int_Cu" []
      and mk_fconv fconv =
        let flag = match fst fconv with
        | Float_flag_ -> mk_constr "Float_flag_" []
        | Float_flag_p -> mk_constr "Float_flag_p" []
        | Float_flag_s -> mk_constr "Float_flag_s" [] in
        let kind = match snd fconv with
        | Float_f  -> mk_constr "Float_f"  []
        | Float_e  -> mk_constr "Float_e"  []
        | Float_E  -> mk_constr "Float_E"  []
        | Float_g  -> mk_constr "Float_g"  []
        | Float_G  -> mk_constr "Float_G"  []
        | Float_h  -> mk_constr "Float_h"  []
        | Float_H  -> mk_constr "Float_H"  []
        | Float_F  -> mk_constr "Float_F"  []
        | Float_CF -> mk_constr "Float_CF" [] in
        mk_exp_loc (Pexp_tuple [flag; kind])
      and mk_counter cnt = match cnt with
        | Line_counter  -> mk_constr "Line_counter"  []
        | Char_counter  -> mk_constr "Char_counter"  []
        | Token_counter -> mk_constr "Token_counter" []
      and mk_int_opt n_opt = match n_opt with
        | None ->
          let lid_loc = mk_lid_loc (Longident.Lident "None") in
          mk_exp_loc (Pexp_construct (lid_loc, None))
        | Some n ->
          let lid_loc = mk_lid_loc (Longident.Lident "Some") in
          mk_exp_loc (Pexp_construct (lid_loc, Some (mk_int n)))
      and mk_fmtty : type a b c d e f g h i j k l .
          (a, b, c, d, e, f, g, h, i, j, k, l) fmtty_rel -> Parsetree.expression
          =
      fun fmtty -> match fmtty with
        | Char_ty rest      -> mk_constr "Char_ty"      [ mk_fmtty rest ]
        | String_ty rest    -> mk_constr "String_ty"    [ mk_fmtty rest ]
        | Int_ty rest       -> mk_constr "Int_ty"       [ mk_fmtty rest ]
        | Int32_ty rest     -> mk_constr "Int32_ty"     [ mk_fmtty rest ]
        | Nativeint_ty rest -> mk_constr "Nativeint_ty" [ mk_fmtty rest ]
        | Int64_ty rest     -> mk_constr "Int64_ty"     [ mk_fmtty rest ]
        | Float_ty rest     -> mk_constr "Float_ty"     [ mk_fmtty rest ]
        | Bool_ty rest      -> mk_constr "Bool_ty"      [ mk_fmtty rest ]
        | Alpha_ty rest     -> mk_constr "Alpha_ty"     [ mk_fmtty rest ]
        | Theta_ty rest     -> mk_constr "Theta_ty"     [ mk_fmtty rest ]
        | Any_ty rest       -> mk_constr "Any_ty"       [ mk_fmtty rest ]
        | Reader_ty rest    -> mk_constr "Reader_ty"    [ mk_fmtty rest ]
        | Ignored_reader_ty rest ->
          mk_constr "Ignored_reader_ty" [ mk_fmtty rest ]
        | Format_arg_ty (sub_fmtty, rest) ->
          mk_constr "Format_arg_ty" [ mk_fmtty sub_fmtty; mk_fmtty rest ]
        | Format_subst_ty (sub_fmtty1, sub_fmtty2, rest) ->
          mk_constr "Format_subst_ty"
            [ mk_fmtty sub_fmtty1; mk_fmtty sub_fmtty2; mk_fmtty rest ]
        | End_of_fmtty -> mk_constr "End_of_fmtty" []
      and mk_ignored : type a b c d e f .
          (a, b, c, d, e, f) ignored -> Parsetree.expression =
      fun ign -> match ign with
        | Ignored_char ->
          mk_constr "Ignored_char" []
        | Ignored_caml_char ->
          mk_constr "Ignored_caml_char" []
        | Ignored_string pad_opt ->
          mk_constr "Ignored_string" [ mk_int_opt pad_opt ]
        | Ignored_caml_string pad_opt ->
          mk_constr "Ignored_caml_string" [ mk_int_opt pad_opt ]
        | Ignored_int (iconv, pad_opt) ->
          mk_constr "Ignored_int" [ mk_iconv iconv; mk_int_opt pad_opt ]
        | Ignored_int32 (iconv, pad_opt) ->
          mk_constr "Ignored_int32" [ mk_iconv iconv; mk_int_opt pad_opt ]
        | Ignored_nativeint (iconv, pad_opt) ->
          mk_constr "Ignored_nativeint" [ mk_iconv iconv; mk_int_opt pad_opt ]
        | Ignored_int64 (iconv, pad_opt) ->
          mk_constr "Ignored_int64" [ mk_iconv iconv; mk_int_opt pad_opt ]
        | Ignored_float (pad_opt, prec_opt) ->
          mk_constr "Ignored_float" [ mk_int_opt pad_opt; mk_int_opt prec_opt ]
        | Ignored_bool pad_opt ->
          mk_constr "Ignored_bool" [ mk_int_opt pad_opt ]
        | Ignored_format_arg (pad_opt, fmtty) ->
          mk_constr "Ignored_format_arg" [ mk_int_opt pad_opt; mk_fmtty fmtty ]
        | Ignored_format_subst (pad_opt, fmtty) ->
          mk_constr "Ignored_format_subst" [
            mk_int_opt pad_opt; mk_fmtty fmtty ]
        | Ignored_reader ->
          mk_constr "Ignored_reader" []
        | Ignored_scan_char_set (width_opt, char_set) ->
          mk_constr "Ignored_scan_char_set" [
            mk_int_opt width_opt; mk_string char_set ]
        | Ignored_scan_get_counter counter ->
          mk_constr "Ignored_scan_get_counter" [
            mk_counter counter
          ]
        | Ignored_scan_next_char ->
          mk_constr "Ignored_scan_next_char" []
      and mk_padding : type x y . (x, y) padding -> Parsetree.expression =
      fun pad -> match pad with
        | No_padding         -> mk_constr "No_padding" []
        | Lit_padding (s, w) -> mk_constr "Lit_padding" [ mk_side s; mk_int w ]
        | Arg_padding s      -> mk_constr "Arg_padding" [ mk_side s ]
      and mk_precision : type x y . (x, y) precision -> Parsetree.expression =
      fun prec -> match prec with
        | No_precision    -> mk_constr "No_precision" []
        | Lit_precision w -> mk_constr "Lit_precision" [ mk_int w ]
        | Arg_precision   -> mk_constr "Arg_precision" []
      and mk_fmt : type a b c d e f .
          (a, b, c, d, e, f) fmt -> Parsetree.expression =
      fun fmt -> match fmt with
        | Char rest ->
          mk_constr "Char" [ mk_fmt rest ]
        | Caml_char rest ->
          mk_constr "Caml_char" [ mk_fmt rest ]
        | String (pad, rest) ->
          mk_constr "String" [ mk_padding pad; mk_fmt rest ]
        | Caml_string (pad, rest) ->
          mk_constr "Caml_string" [ mk_padding pad; mk_fmt rest ]
        | Int (iconv, pad, prec, rest) ->
          mk_constr "Int" [
            mk_iconv iconv; mk_padding pad; mk_precision prec; mk_fmt rest ]
        | Int32 (iconv, pad, prec, rest) ->
          mk_constr "Int32" [
            mk_iconv iconv; mk_padding pad; mk_precision prec; mk_fmt rest ]
        | Nativeint (iconv, pad, prec, rest) ->
          mk_constr "Nativeint" [
            mk_iconv iconv; mk_padding pad; mk_precision prec; mk_fmt rest ]
        | Int64 (iconv, pad, prec, rest) ->
          mk_constr "Int64" [
            mk_iconv iconv; mk_padding pad; mk_precision prec; mk_fmt rest ]
        | Float (fconv, pad, prec, rest) ->
          mk_constr "Float" [
            mk_fconv fconv; mk_padding pad; mk_precision prec; mk_fmt rest ]
        | Bool (pad, rest) ->
          mk_constr "Bool" [ mk_padding pad; mk_fmt rest ]
        | Flush rest ->
          mk_constr "Flush" [ mk_fmt rest ]
        | String_literal (s, rest) ->
          mk_constr "String_literal" [ mk_string s; mk_fmt rest ]
        | Char_literal (c, rest) ->
          mk_constr "Char_literal" [ mk_char c; mk_fmt rest ]
        | Format_arg (pad_opt, fmtty, rest) ->
          mk_constr "Format_arg" [
            mk_int_opt pad_opt; mk_fmtty fmtty; mk_fmt rest ]
        | Format_subst (pad_opt, fmtty, rest) ->
          mk_constr "Format_subst" [
            mk_int_opt pad_opt; mk_fmtty fmtty; mk_fmt rest ]
        | Alpha rest ->
          mk_constr "Alpha" [ mk_fmt rest ]
        | Theta rest ->
          mk_constr "Theta" [ mk_fmt rest ]
        | Formatting_lit (fmting, rest) ->
          mk_constr "Formatting_lit" [ mk_formatting_lit fmting; mk_fmt rest ]
        | Formatting_gen (fmting, rest) ->
          mk_constr "Formatting_gen" [ mk_formatting_gen fmting; mk_fmt rest ]
        | Reader rest ->
          mk_constr "Reader" [ mk_fmt rest ]
        | Scan_char_set (width_opt, char_set, rest) ->
          mk_constr "Scan_char_set" [
            mk_int_opt width_opt; mk_string char_set; mk_fmt rest ]
        | Scan_get_counter (cnt, rest) ->
          mk_constr "Scan_get_counter" [ mk_counter cnt; mk_fmt rest ]
        | Scan_next_char rest ->
          mk_constr "Scan_next_char" [ mk_fmt rest ]
        | Ignored_param (ign, rest) ->
          mk_constr "Ignored_param" [ mk_ignored ign; mk_fmt rest ]
        | End_of_format ->
          mk_constr "End_of_format" []
        | Custom _ ->
          (* Custom formatters have no syntax so they will never appear
             in formats parsed from strings. *)
          assert false
      in
      let legacy_behavior = not !Clflags.strict_formats in
      let Fmt_EBB fmt = fmt_ebb_of_string ~legacy_behavior str in
      mk_constr "Format" [ mk_fmt fmt; mk_string str ]
    ))
  with Failure msg ->
    raise (Error (loc, env, Invalid_format msg))

and type_option_some env expected_mode sarg ty ty0 =
  let ty' = extract_option_type env ty in
  let ty0' = extract_option_type env ty0 in
  let alloc_mode, argument_mode = register_allocation expected_mode in
  let arg = type_argument env argument_mode sarg ty' ty0' in
  let lid = Longident.Lident "Some" in
  let csome = Env.find_ident_constructor Predef.ident_some env in
  mkexp (Texp_construct(mknoloc lid , csome, [arg], Some alloc_mode))
    (type_option arg.exp_type) arg.exp_loc arg.exp_env

(* [expected_mode] is the expected mode of the field. It's already adjusted for
   allocation, mutation and modalities. *)
and type_label_exp create env (arg_mode : expected_mode) loc ty_expected
          (lid, label, sarg) =
  (* Here also ty_expected may be at generic_level *)
  let separate = !Clflags.principal || Env.has_local_constraints env in
  (* #4682: we try two type-checking approaches for [arg] using backtracking:
     - first try: we try with [ty_arg] as expected type;
     - second try; if that fails, we backtrack and try without
  *)
  let (vars, ty_arg, snap, arg) =
    (* try the first approach *)
    with_local_level begin fun () ->
      let (vars, ty_arg) =
        with_local_level_iter_if separate begin fun () ->
          let (vars, ty_arg, ty_res) =
            with_local_level_iter_if separate ~post:generalize_structure
              begin fun () ->
                let ((_, ty_arg, ty_res) as r) = instance_label true label in
                (r, [ty_arg; ty_res])
              end
          in
          begin try
            unify env (instance ty_res) (instance ty_expected)
          with Unify err ->
            raise (Error(lid.loc, env, Label_mismatch(lid.txt, err)))
          end;
          (* Instantiate so that we can generalize internal nodes *)
          let ty_arg = instance ty_arg in
          ((vars, ty_arg), [ty_arg])
        end
        ~post:generalize_structure
      in
      if label.lbl_private = Private then
        if create then
          raise (Error(loc, env, Private_type ty_expected))
        else
          raise (Error(lid.loc, env, Private_label(lid.txt, ty_expected)));
      let snap = if vars = [] then None else Some (Btype.snapshot ()) in
      let arg = type_argument env arg_mode sarg ty_arg (instance ty_arg) in
      (vars, ty_arg, snap, arg)
    end
    (* Note: there is no generalization logic here as could be expected,
       because it is part of the backtracking logic below. *)
  in
  let arg =
    try
      if (vars = []) then arg
      else begin
        (* We detect if the first try failed here,
           during generalization. *)
        if maybe_expansive arg then
          lower_contravariant env arg.exp_type;
        generalize_and_check_univars env "field value" arg label.lbl_arg vars;
        {arg with exp_type = instance arg.exp_type}
      end
    with first_try_exn when maybe_expansive arg -> try
      (* backtrack and try the second approach *)
      Option.iter Btype.backtrack snap;
      let arg = with_local_level (fun () -> type_exp env arg_mode sarg)
          ~post:(fun arg -> lower_contravariant env arg.exp_type)
      in
      let arg =
        with_local_level begin fun () ->
          let arg = {arg with exp_type = instance arg.exp_type} in
          unify_exp env arg (instance ty_arg);
          arg
        end
        ~post: begin fun arg ->
          generalize_and_check_univars env "field value" arg label.lbl_arg vars
        end
      in
      {arg with exp_type = instance arg.exp_type}
    with Error (_, _, Less_general _) as e -> raise e
    | _ -> raise first_try_exn
  in
  (lid, label, arg)

and type_argument ?explanation ?recarg env (mode : expected_mode) sarg
      ty_expected' ty_expected =
  (* ty_expected' may be generic *)
  let no_labels ty =
    let ls, tvar = list_labels env ty in
    not tvar && List.for_all ((=) Nolabel) ls
  in
  let inferred = is_inferred sarg in
  let rec loosen_arrow_modes ty' ty =
    let expty = expand_head env ty in
    let expty' = expand_head env ty' in
    let lv = get_level expty in
    let lv' = get_level expty' in
    match get_desc expty', get_desc expty with
    | Tarrow((l, marg, mret), ty_arg', ty_res', _),
      Tarrow(_, ty_arg,  ty_res,  _)
      when lv' = generic_level || not !Clflags.principal ->
      let ty_res', ty_res, changed = loosen_arrow_modes ty_res' ty_res in
      let {comonadic; monadic} = mret in
      let comonadic, changed' = Alloc.Comonadic.newvar_below comonadic in
      let mret = {comonadic; monadic} in
      let marg, changed'' = Alloc.newvar_above marg in
      if changed || changed' || changed'' then
        newty2 ~level:lv' (Tarrow((l, marg, mret), ty_arg', ty_res', commu_ok)),
        newty2 ~level:lv  (Tarrow((l, marg, mret), ty_arg,  ty_res,  commu_ok)),
        true
      else
        ty', ty, false
    | _ ->
      ty', ty, false
  in
  let ty_expected', ty_expected =
    if inferred then
      (* Do not expand local constraints unnecessarily (PR#10277) *)
      let snap =
        if Env.has_local_constraints env
        then Some (Btype.snapshot ())
        else None
      in
      let t', t, changed = loosen_arrow_modes ty_expected' ty_expected in
      if not changed then Option.iter Btype.backtrack snap;
      t', t
    else
      ty_expected', ty_expected
  in
  let may_coerce =
    if not inferred then None else
    let work () =
      let te = expand_head env ty_expected' in
      match get_desc te with
        Tarrow((Nolabel,_,_),_,ty_res0,_) ->
          Some (no_labels ty_res0, get_level te)
      | _ -> None
    in
    (* Need to be careful not to expand local constraints here *)
    if Env.has_local_constraints env then
      let snap = Btype.snapshot () in
      try_finally ~always:(fun () -> Btype.backtrack snap) work
    else work ()
  in
  match may_coerce with
    Some (safe_expect, lv) ->
      (* apply omittable arguments when expected type is "" *)
      (* we must be very careful about not breaking the semantics *)
      let exp_mode, _ = Value.newvar_below mode.mode in
      let texp =
        with_local_level_if_principal ~post:generalize_structure_exp
          (fun () -> type_exp env {mode with mode = Value.disallow_left exp_mode} sarg)
      in
      let rec make_args args ty_fun =
        match get_desc (expand_head env ty_fun) with
        | Tarrow ((l,_marg,_mret),ty_arg,ty_fun,_) when is_optional l ->
            let ty =
              type_option_none env (instance (tpoly_get_mono ty_arg))
                sarg.pexp_loc
            in
            (* CR layouts v5: change value assumption below when we allow
               non-values in structures. *)
            make_args ((l, Arg (ty, Jkind.Sort.value)) :: args) ty_fun
        | Tarrow ((l,_marg,_mret),_,ty_fun,_) when is_position l ->
            let arg = src_pos (Location.ghostify sarg.pexp_loc) [] env in
            make_args ((l, Arg (arg, Jkind.Sort.value)) :: args) ty_fun
        | Tarrow ((l,_,_),_,ty_res',_) when l = Nolabel || !Clflags.classic ->
            List.rev args, ty_fun, no_labels ty_res'
        | Tvar _ ->  List.rev args, ty_fun, false
        |  _ -> [], texp.exp_type, false
      in
      (* If make_args ends in Tvar, then simple_res is false, no_labels *)
      let args, ty_fun', simple_res = make_args [] texp.exp_type
      and texp = {texp with exp_type = instance texp.exp_type} in
      if not (simple_res || safe_expect) then begin
        unify_exp env texp ty_expected;
        texp
      end else begin
      let warn = !Clflags.principal &&
        (lv <> generic_level || get_level ty_fun' <> generic_level)
      and ty_fun = instance ty_fun' in
      let marg, ty_arg, mret, ty_res =
        match get_desc (expand_head env ty_expected) with
          Tarrow((Nolabel,marg,mret),ty_arg,ty_res,_) ->
           marg, ty_arg, mret, ty_res
        | _ -> assert false
      in
      unify_exp env {texp with exp_type = ty_fun} ty_expected;
      if args = [] then texp else begin
      let alloc_mode, mode_subcomponent = register_allocation mode in
      submode ~loc:sarg.pexp_loc ~env ~reason:Other
        exp_mode mode_subcomponent;
      (* eta-expand to avoid side effects *)
      let var_pair ~(mode : Value.lr) name ty =
        let id = Ident.create_local name in
        let desc =
          { val_type = ty; val_kind = Val_reg;
            val_attributes = [];
            val_loc = Location.none;
            val_uid = Uid.mk ~current_unit:(Env.get_unit_name ());
          }
        in
        let exp_env = Env.add_value ~mode id desc env in
        let uu = unique_use ~loc:sarg.pexp_loc ~env mode mode in
        {pat_desc = Tpat_var (id, mknoloc name, desc.val_uid, Value.disallow_right mode);
         pat_type = ty;
         pat_extra=[];
         pat_attributes = [];
         pat_loc = Location.none; pat_env = env},
        {exp_type = ty; exp_loc = Location.none; exp_env = exp_env;
         exp_extra = []; exp_attributes = [];
         exp_desc =
         Texp_ident(Path.Pident id, mknoloc (Longident.Lident name),
                    desc, Id_value, uu)}
      in
      let eta_mode, _ = Value.newvar_below (alloc_as_value marg) in
      Regionality.submode_exn
        (Value.proj (Comonadic Areality) eta_mode) Regionality.regional;
      let eta_pat, eta_var = var_pair ~mode:eta_mode "eta" ty_arg in
      (* CR layouts v10: When we add abstract jkinds, the eta expansion here
         becomes impossible in some cases - we'll need better errors.  For test
         cases, look toward the end of
         typing-layouts-missing-cmi/function_arg.ml *)
      let type_sort ~why ty =
        match type_sort ~why env ty with
        | Ok sort -> sort
        | Error err ->
          raise(Error(sarg.pexp_loc, env, Function_type_not_rep (ty, err)))
      in
      let arg_sort = type_sort ~why:Function_argument ty_arg in
      let ret_sort = type_sort ~why:Function_result ty_res in
      let func texp =
        let ret_mode = alloc_as_value mret in
        let e =
          {texp with exp_type = ty_res; exp_desc =
           Texp_apply
             (texp,
              args @ [Nolabel, Arg (eta_var, arg_sort)], Nontail,
              ret_mode
              |> Value.proj (Comonadic Areality)
              |> regional_to_global
              |> Locality.disallow_right,
              Zero_alloc_utils.Assume_info.none)}
        in
        let cases = [ case eta_pat e ] in
        let cases_loc = { texp.exp_loc with loc_ghost = true } in
        let param = name_cases "param" cases in
        { texp with exp_type = ty_fun; exp_desc =
          Texp_function
            { params = [];
              body =
                Tfunction_cases
                  { fc_cases = cases; fc_partial = Total; fc_param = param;
                    fc_env = env; fc_ret_type = ty_res;
                    fc_loc = cases_loc; fc_exp_extra = None;
                    fc_attributes = []; fc_arg_mode = Alloc.disallow_right marg;
                    fc_arg_sort = arg_sort;
                  };
              ret_mode = Alloc.disallow_right mret;
              ret_sort;
              alloc_mode;
              region = false;
              zero_alloc = Default_check
            }
        }
      in
      Location.prerr_warning texp.exp_loc
        (Warnings.Eliminated_optional_arguments
           (List.map (fun (l, _) -> Printtyp.string_of_label l) args));
      if warn then Location.prerr_warning texp.exp_loc
          (Warnings.Non_principal_labels "eliminated omittable argument");
      (* let-expand to have side effects *)
      let let_pat, let_var = var_pair ~mode:exp_mode "arg" texp.exp_type in
      re { texp with exp_type = ty_fun;
             exp_desc =
               Texp_let (Nonrecursive,
                         [{vb_pat=let_pat; vb_expr=texp; vb_sort=arg_sort;
                           vb_attributes=[]; vb_loc=Location.none;
                          }],
                         func let_var) }
      end
      end
  | None ->
      let mode = expect_mode_cross env ty_expected' mode in
      let texp = type_expect ?recarg env mode sarg
        (mk_expected ?explanation ty_expected') in
      unify_exp env texp ty_expected;
      texp

and type_apply_arg env ~app_loc ~funct ~index ~position_and_mode ~partial_app (lbl, arg) =
  match arg with
  | Arg (Unknown_arg { sarg; ty_arg_mono; mode_arg; sort_arg }) ->
      let expected_mode, mode_arg =
        mode_argument ~funct ~index ~position_and_mode ~partial_app mode_arg in
      let arg =
        type_expect env expected_mode sarg (mk_expected ty_arg_mono)
      in
      if is_optional lbl then
        (* CR layouts v5: relax value requirement *)
        unify_exp env arg
          (type_option(newvar Predef.option_argument_jkind));
      (lbl, Arg (arg, mode_arg, sort_arg))
  | Arg (Known_arg { sarg; ty_arg; ty_arg0;
                     mode_arg; wrapped_in_some; sort_arg }) ->
      let expected_mode, mode_arg =
        mode_argument ~funct ~index ~position_and_mode ~partial_app mode_arg in
      let ty_arg', vars = tpoly_get_poly ty_arg in
      let arg =
        if vars = [] then begin
          let ty_arg0' = tpoly_get_mono ty_arg0 in
          if wrapped_in_some then begin
            type_option_some env expected_mode sarg ty_arg' ty_arg0'
          end else begin
            type_argument env expected_mode sarg ty_arg' ty_arg0'
          end
        end else begin
          if !Clflags.principal
             && get_level ty_arg < Btype.generic_level then begin
            let snap = Btype.snapshot () in
            let really_poly =
              try
                unify env (newmono (newvar (Jkind.any ~why:Dummy_jkind)))
                  ty_arg;
                false
              with Unify _ -> true
            in
            Btype.backtrack snap;
            if really_poly then
              Location.prerr_warning app_loc
                (Warnings.Not_principal "applying a higher-rank function here");
          end;
          let separate =
            !Clflags.principal || Env.has_local_constraints env
          in
          let arg, _, _ =
            with_local_level begin fun () ->
              let vars, ty_arg' =
                with_local_level_if separate begin fun () ->
                  instance_poly false vars ty_arg'
                end ~post:(fun (_, ty_arg') -> generalize_structure ty_arg')
              in
              let (ty_arg0', vars0) = tpoly_get_poly ty_arg0 in
              let vars0, ty_arg0' = instance_poly false vars0 ty_arg0' in
              List.iter2 (fun ty ty' -> unify_var env ty ty') vars vars0;
              let arg =
                type_argument env expected_mode sarg ty_arg' ty_arg0'
              in
              arg, ty_arg, vars
            end
            ~post:(fun (arg, ty_arg, vars) ->
              if maybe_expansive arg then
                lower_contravariant env arg.exp_type;
              generalize_and_check_univars env "argument" arg ty_arg vars);
          in
          {arg with exp_type = instance arg.exp_type}
        end
      in
      (lbl, Arg (arg, mode_arg, sort_arg))
  | Arg (Eliminated_optional_arg { ty_arg; sort_arg; expected_label; _ }) ->
      (match expected_label with
      | Optional _ ->
          let arg = type_option_none env (instance ty_arg) Location.none in
          (lbl, Arg (arg, Mode.Value.legacy, sort_arg))
      | Position _ ->
          let arg = src_pos (Location.ghostify app_loc) [] env in
          (lbl, Arg (arg, Mode.Value.legacy, sort_arg))
      | Labelled _ | Nolabel -> assert false)
  | Omitted _ as arg -> (lbl, arg)

and type_application env app_loc expected_mode position_and_mode
      funct funct_mode sargs ret_tvar =
  let is_ignore funct =
    is_prim ~name:"%ignore" funct &&
    (try ignore (filter_arrow_mono env (instance funct.exp_type) Nolabel); true
     with Filter_arrow_mono_failed -> false)
  in
  match sargs with
  | (* Special case for ignore: avoid discarding warning *)
    [Parsetree.Nolabel, sarg] when is_ignore funct ->
      let {ty_arg; arg_mode; ty_ret; ret_mode} =
        with_local_level_if_principal (fun () ->
          filter_arrow_mono env (instance funct.exp_type) Nolabel
        ) ~post:(fun {ty_ret; _} -> generalize_structure ty_ret)
      in
      let type_sort ~why ty =
        match Ctype.type_sort ~why env ty with
        | Ok sort -> sort
        | Error err -> raise (Error (app_loc, env, Function_type_not_rep (ty, err)))
      in
      let arg_sort = type_sort ~why:Function_argument ty_arg in
      let ap_mode = Locality.disallow_right (Alloc.proj (Comonadic Areality) ret_mode) in
      let mode_res =
        mode_cross_left env ty_ret (alloc_as_value ret_mode)
      in
      submode ~loc:app_loc ~env ~reason:Other
        mode_res expected_mode;
      let arg_mode, _ =
        mode_argument ~funct ~index:0 ~position_and_mode
          ~partial_app:false arg_mode
      in
      let exp = type_expect env arg_mode sarg (mk_expected ty_arg) in
      check_partial_application ~statement:false exp;
      ([Nolabel, Arg (exp, arg_sort)], ty_ret, ap_mode, position_and_mode)
  | _ ->
      let ty = funct.exp_type in
      let ignore_labels =
        !Clflags.classic ||
        begin
          let ls, tvar = list_labels env funct.exp_type in
          not tvar &&
          let labels = List.filter (fun l -> not (is_omittable l)) ls in
          List.length labels = List.length sargs &&
          List.for_all (fun (l,_) -> l = Parsetree.Nolabel) sargs &&
          List.exists (fun l -> l <> Nolabel) labels &&
          (Location.prerr_warning
             funct.exp_loc
             (Warnings.Labels_omitted
                (List.map Printtyp.string_of_label
                          (List.filter ((<>) Nolabel) labels)));
           true)
        end
      in
      let ty_ret, mode_ret, args, position_and_mode =
        with_local_level_if_principal begin fun () ->
          let sargs = List.map
            (* Application will never contain Position labels, so no need to pass
               argument type here. When checking against the function type,
               Labelled arguments will be matched up to Position parameters
               based on label names *)
            (fun (label, e) -> Typetexp.transl_label label None, e) sargs
          in
          let ty_ret, mode_ret, untyped_args =
            collect_apply_args env funct ignore_labels ty (instance ty)
              (value_to_alloc_r2l funct_mode) sargs ret_tvar
          in
          let partial_app = is_partial_apply untyped_args in
          let position_and_mode =
            if partial_app then position_and_mode_default else position_and_mode
          in
          let args =
            List.mapi (fun index arg ->
                type_apply_arg env ~app_loc ~funct ~index
                  ~position_and_mode ~partial_app arg)
              untyped_args
          in
          let ty_ret, mode_ret, args =
            type_omitted_parameters expected_mode env ty_ret mode_ret args
          in
          check_local_application_complete ~env ~app_loc untyped_args;
          ty_ret, mode_ret, args, position_and_mode
        end ~post:(fun (ty_ret, _, _, _) -> generalize_structure ty_ret)
      in
      let ap_mode = Locality.disallow_right (Alloc.proj (Comonadic Areality) mode_ret) in
      let mode_ret =
        mode_cross_left env ty_ret (alloc_as_value mode_ret)
      in
      submode ~loc:app_loc ~env ~reason:(Application ty_ret)
        mode_ret expected_mode;

      check_tail_call_local_returning app_loc env ap_mode position_and_mode;
      args, ty_ret, ap_mode, position_and_mode

and type_tuple ~loc ~env ~(expected_mode : expected_mode) ~ty_expected
    ~explanation ~attributes sexpl =
  let arity = List.length sexpl in
  assert (arity >= 2);
  let alloc_mode, argument_mode = register_allocation_value_mode expected_mode.mode in
  (* CR layouts v5: non-values in tuples *)
  let labeled_subtypes =
    List.map (fun (label, _) -> label,
                                newgenvar (Jkind.value ~why:Tuple_element))
    sexpl
  in
  let to_unify = newgenty (Ttuple labeled_subtypes) in
  with_explanation explanation (fun () ->
    unify_exp_types loc env to_unify (generic_instance ty_expected));
  let argument_modes =
    if List.compare_length_with expected_mode.tuple_modes arity = 0 then
      expected_mode.tuple_modes
    else List.init arity (fun _ -> argument_mode)
  in
  let types_and_modes = List.combine labeled_subtypes argument_modes in
  let expl =
    List.map2
      (fun (label, body) ((_, ty), argument_mode) ->
        let argument_mode = mode_default argument_mode in
        let argument_mode = expect_mode_cross env ty argument_mode in
          (label, type_expect env argument_mode body (mk_expected ty)))
      sexpl types_and_modes
  in
  re {
    exp_desc = Texp_tuple (expl, alloc_mode);
    exp_loc = loc; exp_extra = [];
    (* Keep sharing *)
    exp_type = newty (Ttuple (List.map (fun (label, e) -> label, e.exp_type) expl));
    exp_attributes = attributes;
    exp_env = env }

and type_construct env (expected_mode : expected_mode) loc lid sarg
      ty_expected_explained attrs =
  let { ty = ty_expected; explanation } = ty_expected_explained in
  let expected_type =
    match extract_concrete_variant env ty_expected with
    | Variant_type(p0, p,_) ->
        Some(p0, p, is_principal ty_expected)
    | Maybe_a_variant_type -> None
    | Not_a_variant_type ->
        let srt = wrong_kind_sort_of_constructor lid.txt in
        let ctx = Expression explanation in
        let error = Wrong_expected_kind(srt, ctx, ty_expected) in
        raise (Error (loc, env, error))
  in
  let constrs =
    Env.lookup_all_constructors ~loc:lid.loc Env.Positive lid.txt env
  in
  let constr =
    wrap_disambiguate "This variant expression is expected to have"
      ty_expected_explained
      (Constructor.disambiguate Env.Positive lid env expected_type) constrs
  in
  let sargs =
    match sarg with
    | None -> []
    | Some se -> begin
        match Jane_syntax.Expression.of_ast se with
        | Some (Jexp_tuple (_ : _ list), _) when
            constr.cstr_arity > 1 || Builtin_attributes.explicit_arity attrs ->
          raise(Error(loc, env, Constructor_labeled_arg))
        | Some (( Jexp_tuple _
                | Jexp_comprehension _
                | Jexp_immutable_array _
                | Jexp_n_ary_function _
                | Jexp_layout _
                | Jexp_modes _ ), _) -> [se]
        | None -> match se.pexp_desc with
        | Pexp_tuple sel when
            constr.cstr_arity > 1 || Builtin_attributes.explicit_arity attrs
          -> sel
        | _ -> [se]
      end
  in
  if List.length sargs <> constr.cstr_arity then
    raise(Error(loc, env, Constructor_arity_mismatch
                            (lid.txt, constr.cstr_arity, List.length sargs)));
  let separate = !Clflags.principal || Env.has_local_constraints env in
  let ty_args, ty_res, texp =
    with_local_level_if separate begin fun () ->
      let ty_args, ty_res, texp =
        with_local_level_if separate begin fun () ->
          let (ty_args, ty_res, _) =
            instance_constructor Keep_existentials_flexible constr
          in
          let texp =
            re {
            exp_desc = Texp_construct(lid, constr, [], None);
            exp_loc = loc; exp_extra = [];
            exp_type = ty_res;
            exp_attributes = attrs;
            exp_env = env } in
          (ty_args, ty_res, texp)
        end
        ~post: begin fun (_, ty_res, texp) ->
          generalize_structure ty_res;
          with_explanation explanation (fun () ->
            unify_exp env {texp with exp_type = instance ty_res}
              (instance ty_expected));
        end
      in
      (ty_args, ty_res, texp)
    end
      ~post:(fun (ty_args, ty_res, _) ->
        generalize_structure ty_res;
        List.iter (fun {Types.ca_type=ty; _} -> generalize_structure ty) ty_args)
  in
  let ty_args0, ty_res =
    match instance_list (ty_res :: (List.map (fun ca -> ca.Types.ca_type) ty_args)) with
      t :: tl -> tl, t
    | _ -> assert false
  in
  let texp = {texp with exp_type = ty_res} in
  if not separate then unify_exp env texp (instance ty_expected);
  let recarg =
    match constr.cstr_inlined with
    | None -> Rejected
    | Some _ ->
      begin match sargs with
      | [{pexp_desc =
            Pexp_ident _ |
            Pexp_record (_, (Some {pexp_desc = Pexp_ident _}| None))}] ->
        Required
      | _ ->
        raise (Error(loc, env, Inlined_record_expected))
      end
  in
  let (argument_mode, alloc_mode) =
    match constr.cstr_repr with
    | Variant_unboxed -> expected_mode, None
    | Variant_boxed _ when constr.cstr_constant -> expected_mode, None
    | Variant_boxed _ | Variant_extensible ->
       let alloc_mode, argument_mode = register_allocation expected_mode in
       argument_mode, Some alloc_mode
  in
  let args =
    List.map2
<<<<<<< HEAD
      (fun e (ca,t0) ->
         let argument_mode = construct_field Immutable ca.Types.ca_global.txt argument_mode in
         type_argument ~recarg env argument_mode e ca.Types.ca_type t0)
=======
      (fun e ((ty, gf),t0) ->
         let argument_mode = mode_modality gf argument_mode in
         type_argument ~recarg env argument_mode e ty t0)
>>>>>>> 08d5aba9
      sargs (List.combine ty_args ty_args0)
  in
  if constr.cstr_private = Private then
    begin match constr.cstr_repr with
    | Variant_extensible ->
        raise(Error(loc, env, Private_constructor (constr, ty_res)))
    | Variant_boxed _ | Variant_unboxed ->
        raise (Error(loc, env, Private_type ty_res));
    end;
  (* NOTE: shouldn't we call "re" on this final expression? -- AF *)
  { texp with
    exp_desc = Texp_construct(lid, constr, args, alloc_mode) }

(* Typing of statements (expressions whose values are discarded) *)

and type_statement ?explanation ?(position=RNontail) env sexp =
  (* Raise the current level to detect non-returning functions *)
  let exp =
    with_local_level
      (fun () -> type_exp env (mode_max_with_position position) sexp)
  in
  let ty = expand_head env exp.exp_type in
  if is_Tvar ty && get_level ty > get_current_level () then
    Location.prerr_warning
      (final_subexpression exp).exp_loc
      Warnings.Nonreturning_statement;
  if !Clflags.strict_sequence then
    (* CR layouts v5: when we have unboxed unit, allow it for -strict-sequence *)
    let expected_ty = instance Predef.type_unit in
    with_explanation explanation (fun () ->
      unify_exp env exp expected_ty);
    exp, Jkind.Sort.value
  else begin
    (* We're requiring the statement to have a representable jkind.  But that
       doesn't actually rule out things like "assert false"---we'll just end up
       getting a sort variable for its jkind. *)
    (* CR layouts v10: Abstract jkinds will introduce cases where we really have
       [any] and can't get a sort here. *)
    let tv, sort = new_rep_var ~why:Statement () in
    check_partial_application ~statement:true exp;
    with_explanation explanation (fun () ->
      try unify_var env ty tv
      with Unify err ->
        raise(Error(exp.exp_loc, env,
          Expr_type_clash(err, None, Some sexp.pexp_desc))));
    exp, sort
  end

(* Most of the arguments are the same as [type_cases].

   Takes a callback which is responsible for typing the body of the case.
   The arguments are documented inline in the type signature.

   It takes a callback rather than returning the half-typed cases directly
   because the typing of the body must take place at an increased level.

   The overall function returns:
     - The data returned by the callback
     - Whether the cases' patterns are partial or total
*)
and map_half_typed_cases
  : type k ret case_data.
    ?additional_checks_for_split_cases:((_ * ret) list -> unit)
    -> k pattern_category -> _ -> _ -> _ -> _ -> _
    -> (untyped_case * case_data) list
    -> type_body:(
        case_data
        -> k general_pattern (* the typed pattern *)
        -> ext_env:_ (* environment with module variables / pattern variables *)
        -> ty_expected:_ (* type to check body in scope of *)
        -> ty_infer:_ (* type to infer for the body *)
        -> contains_gadt:_ (* whether the pattern contains a GADT *)
        -> ret)
    -> check_if_total:bool
    -> ret list * partial
  = fun ?additional_checks_for_split_cases
    category env pat_mode
    ty_arg ty_res loc caselist ~type_body ~check_if_total ->
  let patterns = List.map (fun ((x : untyped_case), _) -> x.pattern) caselist in
  let contains_polyvars = List.exists contains_polymorphic_variant patterns in
  let erase_either = contains_polyvars && contains_variant_either ty_arg in
  let may_contain_gadts = List.exists may_contain_gadts patterns in
  let may_contain_modules = List.exists may_contain_modules patterns in
  let create_inner_level = may_contain_gadts || may_contain_modules in
  let ty_arg =
    if (may_contain_gadts || erase_either) && not !Clflags.principal
    then correct_levels ty_arg else ty_arg
  in
  let rec is_var spat =
    match spat.ppat_desc with
      Ppat_any | Ppat_var _ -> true
    | Ppat_alias (spat, _) -> is_var spat
    | _ -> false in
  let needs_exhaust_check =
    match caselist with
      [ ({ needs_refute = true }, _) ] -> true
    | [ ({ pattern }, _) ] when is_var pattern -> false
    | _ -> true
  in
  let outer_level = get_current_level () in
  with_local_level_iter_if create_inner_level begin fun () ->
  let lev = get_current_level () in
  let allow_modules =
    if may_contain_modules
    then
      (* The corresponding check for scope escape is done together with
         the check for GADT-induced existentials by
         [with_local_level_iter_if create_inner_level].
      *)
      Modules_allowed { scope = lev }
    else Modules_rejected
  in
  let take_partial_instance =
    if erase_either
    then Some false else None
  in
  let half_typed_cases, ty_res, do_copy_types, ty_arg' =
   (* propagation of the argument *)
    with_local_level begin fun () ->
      let pattern_force = ref [] in
      (*  Format.printf "@[%i %i@ %a@]@." lev (get_current_level())
          Printtyp.raw_type_expr ty_arg; *)
      let half_typed_cases =
        List.map
        (fun ({ Parmatch.pattern; _ } as untyped_case, case_data) ->
          let htc =
            with_local_level_if_principal begin fun () ->
              let ty_arg =
                (* propagation of pattern *)
                with_local_level ~post:generalize_structure
                  (fun () -> instance ?partial:take_partial_instance ty_arg)
              in
              let (pat, ext_env, force, pvs, mvs) =
                type_pattern category ~lev ~alloc_mode:pat_mode env pattern ty_arg
                allow_modules
              in
              pattern_force := force @ !pattern_force;
              { typed_pat = pat;
                pat_type_for_unif = ty_arg;
                untyped_case;
                case_data;
                branch_env = ext_env;
                pat_vars = pvs;
                module_vars = mvs;
                contains_gadt = contains_gadt (as_comp_pattern category pat); }
            end
            ~post: begin fun htc ->
              iter_pattern_variables_type generalize_structure htc.pat_vars;
            end
          in
          (* Ensure that no ambivalent pattern type escapes its branch *)
          check_scope_escape htc.typed_pat.pat_loc env outer_level
            htc.pat_type_for_unif;
          let pat = htc.typed_pat in
          {htc with typed_pat = { pat with pat_type = instance pat.pat_type }}
        )
        caselist in
      let patl =
        List.map (fun { typed_pat; _ } -> typed_pat) half_typed_cases in
      let does_contain_gadt =
        List.exists (fun { contains_gadt; _ } -> contains_gadt) half_typed_cases
      in
      let ty_res, do_copy_types =
        if does_contain_gadt && not !Clflags.principal then
          correct_levels ty_res, Env.make_copy_of_types env
        else ty_res, (fun env -> env)
      in
      (* Unify all cases (delayed to keep it order-free) *)
      let ty_arg' = newvar (Jkind.any ~why:Dummy_jkind) in
      let unify_pats ty =
        List.iter (fun { typed_pat = pat; pat_type_for_unif = pat_ty; _ } ->
          unify_pat_types pat.pat_loc (ref env) pat_ty ty
        ) half_typed_cases
      in
      unify_pats ty_arg';
      (* Check for polymorphic variants to close *)
      if List.exists has_variants patl then begin
        Parmatch.pressure_variants_in_computation_pattern env
          (List.map (as_comp_pattern category) patl);
        List.iter finalize_variants patl
      end;
      (* `Contaminating' unifications start here *)
      List.iter (fun f -> f()) !pattern_force;
      (* Post-processing and generalization *)
      if take_partial_instance <> None then unify_pats (instance ty_arg);
      List.iter (fun { pat_vars; _ } ->
        iter_pattern_variables_type (enforce_current_level env) pat_vars
      ) half_typed_cases;
      (half_typed_cases, ty_res, do_copy_types, ty_arg')
    end
    ~post: begin fun (half_typed_cases, _, _, ty_arg') ->
      generalize ty_arg';
      List.iter (fun { pat_vars; _ } ->
        iter_pattern_variables_type generalize pat_vars
      ) half_typed_cases
    end
  in
  (* type bodies *)
  let ty_res' = instance ty_res in
  let result = with_local_level_if_principal ~post:ignore begin fun () ->
    List.map
      (fun { typed_pat = pat; branch_env = ext_env;
             pat_vars = pvs; module_vars = mvs;
             case_data; contains_gadt; _ }
        ->
        let ext_env =
          if contains_gadt then
            do_copy_types ext_env
          else
            ext_env
        in
        (* Before handing off the cases to the callback, first set up the the
           branch environments by adding the variables (and module variables)
           from the patterns.
        *)
        let ext_env =
          add_pattern_variables ext_env pvs
            ~check:(fun s -> Warnings.Unused_var_strict s)
            ~check_as:(fun s -> Warnings.Unused_var s)
        in
        let ext_env = add_module_variables ext_env mvs in
        let ty_expected =
          if contains_gadt && not !Clflags.principal then
            (* Take a generic copy of [ty_res] again to allow propagation of
               type information from preceding branches *)
            correct_levels ty_res
          else ty_res in
        type_body case_data pat ~ext_env ~ty_expected ~ty_infer:ty_res'
          ~contains_gadt)
      half_typed_cases
  end in
  let do_init = may_contain_gadts || needs_exhaust_check in
  let ty_arg_check =
    if do_init then
      (* Hack: use the [Subst] machinery to copy types, even though
         we don't intend on persisting the type to disk.

         We added a new [Duplicate_variables] variant specifically for this
         callsite, but it's still a bit of a hack (e.g. the type IDs produced
         for duplicated nodes are all negative, like they are in cmi files).
      *)
      Subst.type_expr
        (Subst.with_additional_action Duplicate_variables Subst.identity)
        ty_arg'
    else ty_arg'
  in
  (* Split the cases into val and exn cases so we can do the appropriate checks
     for exhaustivity and unused variables.
     The caller of this function can define custom checks. For some of these
     checks, the half-typed case doesn't provide enough info on its own -- for
     instance, the check for ambiguous bindings in when guards needs to know the
     case body's expression -- so the code pairs each case with its
     corresponding element in [result] before handing it off to the caller's
     custom checks.
  *)
  let val_cases_with_result, exn_cases_with_result =
    match category with
    | Value ->
        let val_cases =
          List.map2
            (fun htc res ->
               { htc.untyped_case with pattern = htc.typed_pat }, res)
            half_typed_cases
            result
        in
        (val_cases : (pattern Parmatch.parmatch_case * ret) list), []
    | Computation ->
        split_half_typed_cases env (List.combine half_typed_cases result)
  in
  let val_cases = List.map fst val_cases_with_result in
  let exn_cases = List.map fst exn_cases_with_result in
  if val_cases = [] && exn_cases <> [] then
    raise (Error (loc, env, No_value_clauses));
  let partial =
    if check_if_total then
      check_partial ~lev env ty_arg_check loc val_cases
    else
      Partial
  in
  let unused_check delayed =
    List.iter (fun { typed_pat; branch_env; _ } ->
      check_absent_variant branch_env (as_comp_pattern category typed_pat)
    ) half_typed_cases;
    with_level_if delayed ~level:lev begin fun () ->
      check_unused ~lev env ty_arg_check val_cases ;
      check_unused ~lev env Predef.type_exn exn_cases ;
    end;
  in
  if contains_polyvars then
    add_delayed_check (fun () -> unused_check true)
  else
    (* Check for unused cases, do not delay because of gadts *)
    unused_check false;
  begin
    match additional_checks_for_split_cases with
    | None -> ()
    | Some check ->
        check val_cases_with_result;
        check exn_cases_with_result;
  end;
  (result, partial), [ty_res']
  end
  (* Ensure that existential types do not escape *)
  ~post:(fun ty_res' -> enforce_current_level env ty_res')

(* Typing of match cases *)
and type_cases
    : type k . k pattern_category ->
           _ -> _ -> _ -> _ -> _ -> check_if_total:bool -> _ -> Parsetree.case list ->
           k case list * partial
  = fun category env pat_mode expr_mode
        ty_arg ty_res_explained ~check_if_total loc caselist ->
  let { ty = ty_res; explanation } = ty_res_explained in
  let caselist =
    List.map (fun case -> Parmatch.untyped_case case, case) caselist
  in
  (* Most of the work is done by [map_half_typed_cases]. All that's left
     is to typecheck the guards and the cases, and then to check for some
     warnings that can fire in the presence of guards.
  *)
  map_half_typed_cases category env pat_mode ty_arg ty_res loc caselist ~check_if_total
    ~type_body:begin
      fun { pc_guard; pc_rhs } pat ~ext_env ~ty_expected ~ty_infer
          ~contains_gadt:_ ->
        let guard =
          match pc_guard with
          | None -> None
          | Some scond ->
            Some
              (type_expect ext_env mode_max scond
                (mk_expected ~explanation:When_guard Predef.type_bool))
        in
        let exp =
          type_expect ext_env expr_mode pc_rhs (mk_expected ?explanation ty_expected)
        in
        {
          c_lhs = pat;
          c_guard = guard;
          c_rhs = {exp with exp_type = ty_infer}
        }
    end
    ~additional_checks_for_split_cases:(fun cases ->
      let cases =
        List.map
          (fun (case_with_pat, case) ->
             { case with c_lhs = case_with_pat.Parmatch.pattern }) cases
      in
      Parmatch.check_ambiguous_bindings cases)


(** A version of [type_expect], but that operates over function cases instead
    of expressions. The input type is like the [ty_expected] argument to
    [type_expect], and the returned type is like the [exp_type] of the
    expression returned by [type_expect].

    See [split_function_ty] for the meaning of [first] and [in_function].
*)
and type_function_cases_expect
    env expected_mode ty_expected loc cases attrs ~first ~in_function =
  Builtin_attributes.warning_scope attrs begin fun () ->
    let env,
        { filtered_arrow = { ty_arg; ty_ret; arg_mode; ret_mode };
          arg_sort; ret_sort;
          ty_arg_mono; expected_pat_mode; expected_inner_mode; alloc_mode;
        } =
      split_function_ty env expected_mode ty_expected loc ~arg_label:Nolabel
        ~in_function ~has_poly:false ~mode_annots:Mode.Alloc.Const.Option.none
        ~is_first_val_param:first ~is_final_val_param:true
    in
    let cases, partial =
      type_cases Value env
        expected_pat_mode expected_inner_mode ty_arg_mono (mk_expected ty_ret)
        ~check_if_total:true loc cases
    in
    let ty_fun =
      instance
        (newgenty
           (Tarrow ((Nolabel, arg_mode, ret_mode), ty_arg, ty_ret, commu_ok)))
    in
    unify_exp_types loc env ty_fun (instance ty_expected);
    let param = name_cases "param" cases in
    let cases =
      { fc_cases = cases;
        fc_partial = partial;
        fc_param = param;
        fc_loc = loc;
        fc_exp_extra = None;
        fc_env = env;
        fc_ret_type = ty_ret;
        fc_attributes = [];
        fc_arg_mode = Alloc.disallow_right arg_mode;
        fc_arg_sort = arg_sort;
      }
    in
    cases, ty_fun, alloc_mode,
      { ret_sort;
        ret_mode = Alloc.disallow_right ret_mode }
  end

(** Typecheck the body of a newtype. The "body" of a newtype may be:
    - an expression
    - a suffix of function parameters together with a function body
      That's why this function is polymorphic over the body.

      @param type_body A function that produces a type for the body given the
      environment. When typechecking an expression, this is [type_exp].
      @return The type returned by [type_body] but with the Tconstr
      nodes for the newtype properly linked, and the jkind annotation written
      by the user.
*)
and type_newtype
  : type a. _ -> _ -> _ -> _ -> (Env.t -> a * type_expr)
    -> a * type_expr * Jkind.annotation option =
  fun loc env name jkind_annot_opt type_body  ->
  let jkind, jkind_annot =
    Jkind.of_annotation_option_default ~context:(Newtype_declaration name)
      ~default:(Jkind.value ~why:Univar) jkind_annot_opt
  in
  let ty =
    if Typetexp.valid_tyvar_name name then
      newvar ~name jkind
    else
      newvar jkind
  in
  (* Use [with_local_level] just for scoping *)
  with_local_level begin fun () ->
    (* Create a fake abstract type declaration for name. *)
    let decl = new_local_type ~loc jkind ~jkind_annot in
    let scope = create_scope () in
    let (id, new_env) = Env.enter_type ~scope name decl env in

    let result, exp_type = type_body new_env in
    (* Replace every instance of this type constructor in the resulting
       type. *)
    let seen = Hashtbl.create 8 in
    let rec replace t =
      if Hashtbl.mem seen (get_id t) then ()
      else begin
        Hashtbl.add seen (get_id t) ();
        match get_desc t with
        | Tconstr (Path.Pident id', _, _) when id == id' -> link_type t ty
        | _ -> Btype.iter_type_expr replace t
      end
    in
    let ety = Subst.type_expr Subst.identity exp_type in
    replace ety;
    (result, ety, jkind_annot)
  end

(** [type_newtype] where the "body" is just an expression. *)
and type_newtype_expr
    ~loc ~env ~expected_mode ~rue ~attributes name jkind_annot_opt sbody =
  let body, ety, jkind_annot =
    type_newtype loc env name jkind_annot_opt (fun env ->
      let expr = type_exp env expected_mode sbody in
      expr, expr.exp_type)
  in
  (* non-expansive if the body is non-expansive, so we don't introduce
     any new extra node in the typed AST. *)
  rue { body with exp_loc = loc; exp_type = ety;
        exp_extra =
        (Texp_newtype (name, jkind_annot),
         loc, attributes) :: body.exp_extra }

(* Typing of let bindings *)

and type_let ?check ?check_strict ?(force_toplevel = false)
    existential_context env rec_flag spat_sexp_list allow_modules =
  let rec sexp_is_fun sexp =
    match Jane_syntax.Expression.of_ast sexp with
    | Some (jexp, _attrs) -> jexp_is_fun jexp
    | None      -> match sexp.pexp_desc with
    | Pexp_fun _ | Pexp_function _ -> true
    | Pexp_constraint (e, _)
    | Pexp_newtype (_, e) -> sexp_is_fun e
    | _ -> false
  and jexp_is_fun : Jane_syntax.Expression.t -> _ = function
    | Jexp_comprehension _
    | Jexp_immutable_array _
    | Jexp_layout (Lexp_constant _) -> false
    | Jexp_layout (Lexp_newtype (_, _, e)) -> sexp_is_fun e
    | Jexp_n_ary_function _ -> true
    | Jexp_tuple _ -> false
    | Jexp_modes (Coerce (_, e)) -> sexp_is_fun e
  in
  let vb_is_fun { pvb_expr = sexp; _ } = sexp_is_fun sexp in
  let entirely_functions = List.for_all vb_is_fun spat_sexp_list in
  let rec_mode_var =
    match rec_flag with
    | Recursive when entirely_functions -> Some (Value.newvar ())
    | Recursive -> Some Value.legacy
    | Nonrecursive -> None
  in
  let spatl = List.map vb_pat_constraint spat_sexp_list in
  let spatl = List.map (pat_modes ~force_toplevel rec_mode_var) spatl in
  let attrs_list = List.map (fun (attrs, _, _, _) -> attrs) spatl in
  let is_recursive = (rec_flag = Recursive) in

  let (pat_list, exp_list, new_env, mvs, sorts, _pvs) =
    with_local_level begin fun () ->
      if existential_context = At_toplevel then Typetexp.TyVarEnv.reset ();
      let (pat_list, new_env, force, pvs, mvs), sorts =
        with_local_level_if_principal begin fun () ->
          let nvs, sorts =
            List.split (List.map (fun _ -> new_rep_var ~why:Let_binding ())
                          spatl)
          in
          let (pat_list, _new_env, _force, _pvs, _mvs as res) =
            with_local_level_if is_recursive (fun () ->
              type_pattern_list Value existential_context env spatl nvs
                allow_modules
            ) ~post:(fun (_, _, _, pvs, _) ->
                       iter_pattern_variables_type generalize pvs)
          in
          (* If recursive, first unify with an approximation of the
             expression *)
          if is_recursive then
            List.iter2
              (fun (_, pat) binding ->
                let pat =
                  match get_desc pat.pat_type with
                  | Tpoly (ty, tl) ->
                      {pat with pat_type =
                       snd (instance_poly ~keep_names:true false tl ty)}
                  | _ -> pat
                in
                let bound_expr = vb_exp_constraint binding in
                type_approx env bound_expr pat.pat_type)
              pat_list spat_sexp_list;
          (* Polymorphic variant processing *)
          List.iter
            (fun (_, pat) ->
              if has_variants pat then begin
                Parmatch.pressure_variants env [pat];
                finalize_variants pat
              end)
            pat_list;
          res, sorts
        end
        ~post: begin fun ((pat_list, _, _, pvs, _), _) ->
          (* Generalize the structure *)
          iter_pattern_variables_type generalize_structure pvs;
          List.iter (fun (_, pat) -> generalize_structure pat.pat_type) pat_list
        end
      in
      (* Note [add_module_variables after checking expressions]
         ~~~~~~~~~~~~~~~~~~~~~~~~~~~~~~~~~~~~~~~~~~~~~~~~~~~~~~
         Don't call [add_module_variables] here, because its use of
         [type_module] will fail until after we have type-checked the expression
         of the let. Example: [let m : (module S) = ... in let (module M) = m in
         ...] We learn the signature [S] from the type of [m] in the RHS of the
         second let, and we need that knowledge for [type_module] to succeed. If
         we type-checked expressions before patterns, then we could call
         [add_module_variables] here.
      *)
      let new_env = add_pattern_variables new_env pvs in
      let mode_pat_typ_list =
        List.map
          (fun (m, pat) ->
             let ty = pat.pat_type in
             m, {pat with pat_type = instance ty}, ty)
          pat_list
      in
      (* Only bind pattern variables after generalizing *)
      List.iter (fun f -> f()) force;

      let exp_list =
        (* See Note [add_module_variables after checking expressions]
           We can't defer type-checking module variables with recursive
           definitions, so things like [let rec (module M) = m in ...] always
           fail, even if the type of [m] is known.
        *)
        let exp_env =
          if is_recursive then add_module_variables new_env mvs else env
        in
        type_let_def_wrap_warnings ?check ?check_strict ~is_recursive
          ~entirely_functions
          ~exp_env ~new_env ~spat_sexp_list ~attrs_list ~mode_pat_typ_list ~pvs
          (fun exp_env ({pvb_attributes; _} as vb) mode expected_ty ->
            let sexp = vb_exp_constraint vb in
            match get_desc expected_ty with
            | Tpoly (ty, tl) ->
                let vars, ty' =
                  with_local_level_if_principal
                    ~post:(fun (_,ty') -> generalize_structure ty')
                    (fun () -> instance_poly ~keep_names:true true tl ty)
                in
                let exp =
                  Builtin_attributes.warning_scope pvb_attributes (fun () ->
                    type_expect exp_env mode sexp (mk_expected ty'))
                in
                exp, Some vars
            | _ ->
                let exp =
                  Builtin_attributes.warning_scope pvb_attributes (fun () ->
                    type_expect exp_env mode sexp (mk_expected expected_ty))
                in
                exp, None)
      in
      List.iter2
        (fun (_, pat, _) (attrs, exp) ->
          Builtin_attributes.warning_scope ~ppwarning:false attrs
            (fun () ->
              let case = Parmatch.typed_case (case pat exp) in
              ignore(check_partial env pat.pat_type pat.pat_loc
                       [case] : Typedtree.partial)
            )
        )
        mode_pat_typ_list
        (List.map2 (fun (attrs, _, _, _) (e, _) -> attrs, e) spatl exp_list);
      (mode_pat_typ_list, exp_list, new_env, mvs, sorts,
       List.map (fun pv -> { pv with pv_type = instance pv.pv_type}) pvs)
    end
    ~post: begin fun (mode_pat_typ_list, exp_list, _, _, _, pvs) ->
      List.iter2
        (fun (_, pat, _) (exp, _) ->
          if maybe_expansive exp then lower_contravariant env pat.pat_type)
        mode_pat_typ_list exp_list;
      iter_pattern_variables_type generalize pvs;
      (* update pattern variable jkind reasons *)
      List.iter
        (fun pv ->
          Ctype.check_and_update_generalized_ty_jkind
            ~name:pv.pv_id ~loc:pv.pv_loc pv.pv_type)
        pvs;
      List.iter2
        (fun (_, _, expected_ty) (exp, vars) ->
          match vars with
          | None ->
          (* We generalize expressions even if they are not bound to a variable
             and do not have an expliclit polymorphic type annotation.  This is
             not needed in general, however those types may be shown by the
             interactive toplevel, for example:
             {[
               let _ = Array.get;;
               - : 'a array -> int -> 'a = <fun>
             ]}
             so we do it anyway. *)
              generalize exp.exp_type
          | Some vars ->
              if maybe_expansive exp then
                lower_contravariant env exp.exp_type;
              generalize_and_check_univars env "definition"
                exp expected_ty vars)
        mode_pat_typ_list exp_list;
      let update_exp_jkind (_, p, _) (exp, _) =
        let pat_name =
          match p.pat_desc with
            Tpat_var (id, _, _, _) -> Some id
          | Tpat_alias(_, id, _, _, _) -> Some id
          | _ -> None in
        Ctype.check_and_update_generalized_ty_jkind
          ?name:pat_name ~loc:exp.exp_loc exp.exp_type
      in
      List.iter2 update_exp_jkind mode_pat_typ_list exp_list;
    end
  in
  let l = List.combine pat_list exp_list in
  let l = List.combine sorts l in
  let l =
    List.map2
      (fun (s, ((_,p,_), (e, _))) pvb ->
        (* We check for [zero_alloc] attributes written on the [let] and move
           them to the function. *)
        let e = add_check_attribute e pvb.pvb_attributes in
        {vb_pat=p; vb_expr=e; vb_sort = s; vb_attributes=pvb.pvb_attributes;
         vb_loc=pvb.pvb_loc;
        })
      l spat_sexp_list
  in
  if is_recursive then
    List.iter
      (fun {vb_pat=pat} -> match pat.pat_desc with
           Tpat_var _ -> ()
         | _ -> raise(Error(pat.pat_loc, env, Illegal_letrec_pat)))
      l;
  List.iter (fun vb ->
      if pattern_needs_partial_application_check vb.vb_pat then
        check_partial_application ~statement:false vb.vb_expr
    ) l;
  (* See Note [add_module_variables after checking expressions] *)
  let new_env = add_module_variables new_env mvs in
  (l, new_env)

and type_let_def_wrap_warnings
    ?(check = fun s -> Warnings.Unused_var s)
    ?(check_strict = fun s -> Warnings.Unused_var_strict s)
    ~is_recursive ~entirely_functions ~exp_env ~new_env ~spat_sexp_list
    ~attrs_list ~mode_pat_typ_list ~pvs
    type_def =
  let is_fake_let =
    match spat_sexp_list with
    | [{pvb_expr={pexp_desc=Pexp_match(
           {pexp_desc=Pexp_ident({ txt = Longident.Lident name})},_)}}]
      when String.starts_with ~prefix:"*opt" name ->
        true (* the fake let-declaration introduced by fun ?(x = e) -> ... *)
    | _ ->
        false
  in
  let check = if is_fake_let then check_strict else check in
  let warn_about_unused_bindings =
    List.exists
      (fun attrs ->
         Builtin_attributes.warning_scope ~ppwarning:false attrs (fun () ->
           Warnings.is_active (check "") || Warnings.is_active (check_strict "")
           || (is_recursive && (Warnings.is_active Warnings.Unused_rec_flag))))
      attrs_list
  in
  let exp_env =
    if not is_recursive && entirely_functions then begin
      (* Add ghost bindings to help detecting missing "rec" keywords.

         We only add those if the body of the definition is obviously a
         function. The rationale is that, in other cases, the hint is probably
         wrong (and the user is using "advanced features" anyway (lazy,
         recursive values...)).

         [pvb_loc] (below) is the location of the first let-binding (in case of
         a let .. and ..), and is where the missing "rec" hint suggests to add a
         "rec" keyword. *)
      match spat_sexp_list with
      | {pvb_loc; _} :: _ ->
          maybe_add_pattern_variables_ghost pvb_loc exp_env pvs
      | _ -> assert false
    end
    else exp_env
  in
  (* Algorithm to detect unused declarations in recursive bindings:
     - During type checking of the definitions, we capture the 'value_used'
       events on the bound identifiers and record them in a slot corresponding
       to the current definition (!current_slot).
       In effect, this creates a dependency graph between definitions.

     - After type checking the definition (!current_slot = None),
       when one of the bound identifier is effectively used, we trigger
       again all the events recorded in the corresponding slot.
       The effect is to traverse the transitive closure of the graph created
       in the first step.

     We also keep track of whether *all* variables in a given pattern
     are unused. If this is the case, for local declarations, the issued
     warning is 26, not 27.
   *)
  let current_slot = ref None in
  let rec_needed = ref false in
  let mode_typ_slot_list =
    List.map2
      (fun attrs (mode, pat, expected_ty) ->
        Builtin_attributes.warning_scope ~ppwarning:false attrs (fun () ->
          if not warn_about_unused_bindings then mode, expected_ty, None
          else
            let some_used = ref false in
            (* has one of the identifier of this pattern been used? *)
            let slot = ref [] in
            List.iter
              (fun id ->
                let vd = Env.find_value (Path.Pident id) new_env in
                (* note: Env.find_value does not trigger the value_used
                   event *)
                let name = Ident.name id in
                let used = ref false in
                if not (name = "" || name.[0] = '_' || name.[0] = '#') then
                  add_delayed_check
                    (fun () ->
                      if not !used then
                        Location.prerr_warning vd.Subst.Lazy.val_loc
                          ((if !some_used then check_strict else check) name)
                    );
                Env.set_value_used_callback
                  vd
                  (fun () ->
                    match !current_slot with
                    | Some slot ->
                        slot := vd.val_uid :: !slot; rec_needed := true
                    | None ->
                        List.iter Env.mark_value_used (get_ref slot);
                        used := true;
                        some_used := true
                  )
              )
              (Typedtree.pat_bound_idents pat);
            mode, expected_ty, Some slot
           ))
      attrs_list
      mode_pat_typ_list
  in
  let exp_list =
    List.map2
      (fun case (mode, expected_ty, slot) ->
        if is_recursive then current_slot := slot;
        type_def exp_env case mode expected_ty)
      spat_sexp_list mode_typ_slot_list
  in
  current_slot := None;
  if is_recursive && not !rec_needed then begin
    let {pvb_pat; pvb_attributes} = List.hd spat_sexp_list in
    (* See PR#6677 *)
    Builtin_attributes.warning_scope ~ppwarning:false pvb_attributes
      (fun () ->
         Location.prerr_warning pvb_pat.ppat_loc Warnings.Unused_rec_flag
      )
  end;
  exp_list

and type_andops env sarg sands expected_sort expected_ty =
  (* Pass arguments to [loop] to avoid allocating closure; [env] and [let_sarg]
     get passed down unchanged. *)
  let rec loop env let_sarg rev_sands expected_sort expected_ty =
    match rev_sands with
    | [] ->
        type_expect env mode_legacy let_sarg
          (mk_expected expected_ty),
        expected_sort,
        []
    | { pbop_op = sop; pbop_exp = sexp; pbop_loc = loc; _ } :: rest ->
        let op_path, op_desc, op_type, ty_arg, sort_arg, ty_rest, sort_rest,
            ty_result, op_result_sort =
          with_local_level_iter_if_principal begin fun () ->
            let op_path, op_desc = type_binding_op_ident env sop in
            let op_type = op_desc.val_type in
            let ty_arg, sort_arg = new_rep_var ~why:Function_argument () in
            let ty_rest, sort_rest = new_rep_var ~why:Function_argument () in
            let ty_result, op_result_sort =
              new_rep_var ~why:Function_result ()
            in
            let arrow_desc = (Nolabel, Alloc.legacy, Alloc.legacy) in
            let ty_rest_fun =
              newty (Tarrow(arrow_desc, newmono ty_arg, ty_result, commu_ok)) in
            let ty_op =
              newty (Tarrow(arrow_desc, newmono ty_rest, ty_rest_fun, commu_ok)) in
            begin try
              unify env op_type ty_op
            with Unify err ->
              raise(Error(sop.loc, env, Andop_type_clash(sop.txt, err)))
            end;
            ((op_path, op_desc, op_type, ty_arg, sort_arg, ty_rest, sort_rest,
              ty_result, op_result_sort),
             [ty_rest; ty_arg; ty_result])
          end
          ~post:generalize_structure
        in
        let let_arg, sort_let_arg, rest =
          loop env let_sarg rest sort_rest ty_rest
        in
        let exp = type_expect env mode_legacy sexp (mk_expected ty_arg) in
        begin try
          unify env (instance ty_result) (instance expected_ty)
        with Unify err ->
          raise(Error(loc, env, Bindings_type_clash(err)))
        end;
        let andop =
          { bop_op_name = sop;
            bop_op_path = op_path;
            bop_op_val = op_desc;
            bop_op_type = op_type;
            bop_op_return_sort = op_result_sort;
            bop_exp = exp;
            bop_exp_sort = sort_arg;
            bop_loc = loc }
        in
        let_arg, sort_let_arg, andop :: rest
  in
  let let_arg, sort_let_arg, rev_ands =
    loop env sarg (List.rev sands) expected_sort expected_ty
  in
  let_arg, sort_let_arg, List.rev rev_ands

(* Can be re-inlined when we upstream immutable arrays *)
and type_generic_array
      ~loc
      ~env
      ~(expected_mode : expected_mode)
      ~ty_expected
      ~explanation
      ~mutability
      ~attributes
      sargl
  =
  let alloc_mode, argument_mode = register_allocation expected_mode in
  let type_, modalities =
    (* CR zqian: decouple mutable and global *)
    if Types.is_mutable mutability then
      Predef.type_array, Global_flag.Global
    else
      Predef.type_iarray, Global_flag.Unrestricted
  in
  check_construct_mutability mutability argument_mode;
  let argument_mode = mode_modality modalities argument_mode in
  let jkind, elt_sort = Jkind.of_new_sort_var ~why:Array_element in
  let ty = newgenvar jkind in
  let to_unify = type_ ty in
  with_explanation explanation (fun () ->
    unify_exp_types loc env to_unify (generic_instance ty_expected));
  let argument_mode = expect_mode_cross env ty argument_mode in
  let argl =
    List.map
      (fun sarg -> type_expect env argument_mode sarg (mk_expected ty))
      sargl
  in
  re {
    exp_desc = Texp_array (mutability, elt_sort, argl, alloc_mode);
    exp_loc = loc; exp_extra = [];
    exp_type = instance ty_expected;
    exp_attributes = attributes;
    exp_env = env }

and type_expect_jane_syntax
      ~loc ~env ~expected_mode ~ty_expected ~explanation ~rue ~attributes
  : Jane_syntax.Expression.t -> _ = function
  | Jexp_comprehension x ->
      type_comprehension_expr
        ~loc ~env ~expected_mode ~ty_expected ~explanation ~rue ~attributes x
  | Jexp_immutable_array x ->
      type_immutable_array
        ~loc ~env ~expected_mode ~ty_expected ~explanation ~rue ~attributes x
  | Jexp_layout x ->
      type_jkind_expr
        ~loc ~env ~expected_mode ~ty_expected ~explanation ~rue ~attributes x
  | Jexp_n_ary_function x ->
      type_n_ary_function
        ~loc ~env ~expected_mode ~ty_expected ~explanation ~attributes x
  | Jexp_tuple x ->
      type_tuple
        ~loc ~env ~expected_mode ~ty_expected ~explanation ~attributes x
  | Jexp_modes x ->
      type_mode_expr
        ~loc ~env ~expected_mode ~ty_expected ~explanation ~attributes x

and type_mode_expr
    ~loc ~env ~expected_mode ~ty_expected ~explanation ~attributes
  : Jane_syntax.Modes.expression -> _ = function
  | Coerce (m, sbody) ->
    let modes = Typemode.transl_mode_annots m in
    let min = Alloc.Const.Option.value ~default:Alloc.Const.min modes |> Const.alloc_as_value in
    let max = Alloc.Const.Option.value ~default:Alloc.Const.max modes |> Const.alloc_as_value in
    submode ~loc ~env ~reason:Other (Value.of_const min) expected_mode;
    let expected_mode = mode_coerce (Value.of_const max) expected_mode in
    let expected_mode =
      match modes.locality with
      | Some Local -> mode_strictly_local expected_mode
      | _ -> expected_mode
    in
    let exp =
      type_expect env expected_mode sbody (mk_expected ty_expected ?explanation)
    in
    {exp with
     (* CR modes: We should consider not overriding [exp_loc] here -- that would
        be more consistent to the typing of [Pexp_constraint].
     *)
     exp_loc = loc;
     exp_extra = (Texp_mode_coerce m, loc, attributes) :: exp.exp_extra}

and type_n_ary_function
      ~loc ~env ~(expected_mode : expected_mode) ~ty_expected
      ~explanation ~attributes
      ((params, constraint_, body) : Jane_syntax.N_ary_functions.expression)
    =
    let region_locked = not (Is_local_returning.function_body body) in
    let in_function =
      { ty_fun = mk_expected (instance ty_expected) ?explanation;
        loc_fun = loc;
        region_locked;
      }
    in
    let { function_ = exp_type, params, body;
          newtypes; params_contain_gadt = contains_gadt;
          ret_info; fun_alloc_mode;
        } =
      type_function env expected_mode ty_expected params constraint_ body
        ~in_function ~first:true
    in
    let fun_alloc_mode, { ret_mode; ret_sort } =
      match fun_alloc_mode, ret_info with
      | Some x, Some y -> x, y
      | None, _ ->
          Misc.fatal_error
            "[fun_alloc_mode] can't be None -- that indicates a function with \
             no parameters."
      | _, None ->
          Misc.fatal_error
            "[ret_info] can't be None -- that indicates a function with \
             no parameters."
    in
    (* Require that the n-ary function is known to have at least n arrows
        in the type. This prevents GADT equations introduced by the parameters
        from hiding arrows from the resulting type.
        Performance hack: Only do this check when any of [params] contains a
        GADT, as this is the only opportunity for arrows to be hidden from the
        resulting type.
    *)
    begin match contains_gadt with
    | No_gadt -> ()
    | Contains_gadt ->
        (* Assert that [ty] is a function, and return its return type. *)
        let filter_ty_ret_exn ty arg_label ~force_tpoly =
          match filter_arrow env ty arg_label ~force_tpoly with
          | { ty_ret; _ } -> ty_ret
          | exception (Filter_arrow_failed error) ->
              let trace =
                match error with
                | Unification_error trace -> trace
                | Not_a_function ->
                    let tarrow =
                      let new_ty_var why = newvar (Jkind.of_new_sort ~why) in
                      let new_mode_var () = Mode.Alloc.newvar () in
                      (newty
                         (Tarrow
                            ( (arg_label, new_mode_var (), new_mode_var ())
                            , new_ty_var Function_argument
                            , new_ty_var Function_result
                            , commu_ok )));
                    in
                    (* We go to some trouble to try to generate a unification
                       error to help the error printing code's heuristic to
                       identify the type equation at fault.
                    *)
                    (try
                       unify env tarrow ty;
                       fatal_error "unification unexpectedly succeeded"
                     with Unify trace -> trace)
                | Label_mismatch _ ->
                    fatal_error
                      "Label_mismatch not expected as this point; this should \
                       have been caught when the function was typechecked."
                | Jkind_error _ ->
                    fatal_error
                      "Jkind_error not expected as this point; this should \
                       have been caught when the function was typechecked."
              in
              let syntactic_arity =
                List.length params +
                (match body with
                | Tfunction_body _ -> 0
                | Tfunction_cases _ -> 1)
              in
              let err =
                Function_arity_type_clash
                  { syntactic_arity;
                    type_constraint = exp_type;
                    trace;
                  }
              in
              raise (Error (loc, env, err))
        in
        let ret_ty =
          List.fold_left (fun ret_ty { param; has_poly } ->
              filter_ty_ret_exn ret_ty param.fp_arg_label
                ~force_tpoly:(not has_poly))
            exp_type
            params
        in
        match body with
        | Tfunction_body _ -> ()
        | Tfunction_cases _ ->
            ignore
              (filter_ty_ret_exn ret_ty Nolabel ~force_tpoly:true : type_expr)
    end;
    let params = List.map (fun { param } -> param) params in
    let zero_alloc =
      Builtin_attributes.get_property_attribute attributes Zero_alloc
    in
    re
      { exp_desc =
          Texp_function
            { params; body; region = region_locked; ret_sort;
              alloc_mode = Mode.Alloc.disallow_left fun_alloc_mode; ret_mode;
              zero_alloc
            };
        exp_loc = loc;
        exp_extra =
          List.map
            (fun ({ txt; loc }, layout) -> Texp_newtype (txt, layout), loc, [])
            newtypes;
        exp_type;
        exp_attributes = attributes;
        exp_env = env;
      }

(* What modes should comprehensions use?  Let us be generic over the sequence
   type we use for comprehensions, calling it [sequence] (standing for either
   [list] or [array]) and writing [[? ... ?]].  If we ignore modes, we may
   consider a comprehension as having been typechecked per the following
   modeless rule:

   {[
     G |- a type
     G |- b type
     G |- seq : a sequence
     G |- low : int
     G |- high : int
     G, x : a, i : int |- cond : bool
     G, x : a, i : int |- body : b
     -----------------------------------------------------------------------
     G |- [? body for x in seq and i = low to high when cond ?] : b sequence
   ]}

   To reason about modes, we have to separately consider the modes of [body],
   [x], [seq], [i], [low], [high], [cond], and the entire comprehension.

   - The modes of [i], [low], [high], and [cond] are simple: We may be
     *polymorphic* in each of them individually.  As [int] and [bool] are
     immediates, values of these types may freely be used at any mode.  We thus
     don't need to consider these modes any further.

   - The modes of [x] and [seq] must be *the same as each other*, as we do not
     distinguish between the "spine mode" and the "value mode" for types; a list
     or array must be as local or as global as its elements are.  (If these were
     separate concepts, we could unconditionally allocate a list or array
     "spine-locally", and handle [x]'s mode separately.)  We'll refer to this as
     the "input mode" below.

   - By the same token, the modes of [body] and the entire comprehension must be
     *the same as each other*, as we are generating a sequence made up of the
     result of evaluating [body] repeatedly.  We'll refer to this as the "output
     mode" below.

   - The input mode must be *below* the output mode.  Clearly, the two can be
     the same as each other; and if the input is local, then the output surely
     cannot be global, as it can refer to the input and we cannot have heap
     pointers pointing into the stack.  However, if the input is global, then it
     is perfectly safe for a local sequence to contain references to it, and so
     there is no harm in allowing the output to be local.

   Thus, the question turns on what mode we are to use for the output, the mode
   of [body] and the entire comprehension.  While it would be nice to be
   polymorphic here, *we are unfortunately currently constrained to check
   comprehensions at global mode*.  This is not a fundamental limitation, and
   would just require updating the translation code to be jkind-aware as it
   happens after inference.  The changes this would require for list and array
   comprehensions are different:

   - For list comprehensions: List comprehensions are desugared in terms of
     functions and types from [CamlinternalComprehension]; as part of regular
     OCaml, they cannot cannot have the desired (or any) mode polymorphism.
     However, as there are only two modes, we could duplicate the module to
     contain two nearly-identical copies of the code: one that operates on the
     current spine-local but element-global intermediate type and constructs a
     global list at th end; and the other that operates on a very similar spine-
     *and* element-local intermediate type and constructs a local list at the
     end.

   - For array comprehensions: We currently only have global arrays, and do not
     currently allow there to be such a thing as a local array at all.  If this
     changed, we could add mode-directed support for allocating the resulting
     array apropriately.

   Until we make either of these changes, we do not pass modes to other
   functions for typechecking comprehensions.

   In order to understand the reasoning about modes for comprehensions, anywhere
   we need to provide modes while typechecking comprehensions, we will reference
   this comment by its incipit (the initial question, right at the start). *)

and type_comprehension_expr
      ~loc ~env ~expected_mode:_ ~ty_expected ~explanation:_ ~rue:_~attributes
      cexpr =
  let open Jane_syntax.Comprehensions in
  (* - [comprehension_type]:
         For printing nicer error messages.
     - [container_type]:
         For type checking [for]-[in] iterators and the type of the whole
         comprehension.
     - [make_texp]:
         For building the final typedtree node containing the translated
         comprehension.
     - [{body = sbody; clauses}]:
         The actual comprehension to be translated. *)
  let comprehension_type, container_type, make_texp,
      {body = sbody; clauses}, jkind =
    match cexpr with
    | Cexp_list_comprehension comp ->
        List_comprehension,
        Predef.type_list,
        (fun tcomp -> Texp_list_comprehension tcomp),
        comp,
        Predef.list_argument_jkind
    | Cexp_array_comprehension (amut, comp) ->
        let container_type, mut = match amut with
          | Mutable   -> Predef.type_array, Mutable Alloc.Comonadic.Const.legacy
          | Immutable -> Predef.type_iarray, Immutable
        in
        Array_comprehension mut,
        container_type,
        (fun tcomp ->
          Texp_array_comprehension
            (mut, Jkind.Sort.for_array_comprehension_element, tcomp)),
        comp,
        (* CR layouts v4: When this changes from [value], you will also have to
           update the use of [transl_exp] in transl_array_comprehension.ml. See
           a companion CR layouts v4 at the point of interest in that file. *)
        Jkind.value ~why:Jkind.Array_comprehension_element
  in
  let element_ty =
    with_local_level_if_principal begin fun () ->
      let element_ty = newvar jkind in
      unify_exp_types
        loc
        env
        (instance (container_type element_ty))
        (instance ty_expected);
      element_ty
    end ~post:generalize_structure
  in
  let new_env, comp_clauses =
    (* To understand why we don't provide modes here, see "What modes should
       comprehensions use?", above *)
    type_comprehension_clauses
      ~loc ~env ~comprehension_type ~container_type clauses
  in
  let comp_body =
    (* To understand why comprehension bodies are checked at [mode_global], see
       "What modes should comprehensions use?", above *)
    type_expect new_env mode_legacy sbody (mk_expected element_ty)
  in
  re { exp_desc       = make_texp { comp_body ; comp_clauses }
     ; exp_loc        = loc
     ; exp_extra      = []
     ; exp_type       = instance (container_type comp_body.exp_type)
     ; exp_attributes = attributes
     ; exp_env        = env }

and type_comprehension_clauses
      ~loc ~env ~comprehension_type ~container_type clauses =
  List.fold_left_map
    (type_comprehension_clause ~loc ~comprehension_type ~container_type)
    env
    clauses

(* Calls [reset_pattern] *)
and type_comprehension_clause ~loc ~comprehension_type ~container_type env
  : Jane_syntax.Comprehensions.clause -> _ = function
  | For bindings ->
      (* TODO: fix handling of first-class module patterns *)
      let tps = create_type_pat_state Modules_rejected in
      let tbindings =
        List.map
          (type_comprehension_binding
             ~loc ~comprehension_type ~container_type ~env tps)
          bindings
      in
      let env =
        let check s = Warnings.Unused_var s in
        let pvs = tps.tps_pattern_variables in
        add_pattern_variables ~check ~check_as:check env pvs
      in
      env, Texp_comp_for tbindings
  | When cond ->
      let tcond =
        (* To understand why [when] conditions can be checked at an arbitrary
           mode, see "What modes should comprehensions use?" in
           [type_comprehension_expr]*)
        type_expect
          env
          mode_max
          cond
          (mk_expected ~explanation:Comprehension_when Predef.type_bool)
      in
      env, Texp_comp_when tcond

and type_comprehension_binding
      ~loc
      ~comprehension_type
      ~container_type
      ~env
      tps
      Jane_syntax.Comprehensions.{ pattern; iterator; attributes } =
  { comp_cb_iterator =
      type_comprehension_iterator
        ~loc ~env ~comprehension_type ~container_type tps pattern iterator
  ; comp_cb_attributes =
      attributes
  }

and type_comprehension_iterator
      ~loc ~env ~comprehension_type ~container_type tps pattern
  : Jane_syntax.Comprehensions.iterator -> _ = function
  | Range { start; stop; direction } ->
      let tbound ~explanation bound =
        (* To understand why [for ... = ...] iterator range endpoints can be
           checked at an arbitrary mode, see "What modes should comprehensions
           use?" in [type_comprehension_expr]*)
        type_expect
          env
          mode_max
          bound
          (mk_expected ~explanation Predef.type_int)
      in
      let start = tbound ~explanation:Comprehension_for_start start in
      let stop  = tbound ~explanation:Comprehension_for_stop  stop  in
      (* When we'll want to add Uid to comprehension bindings,
         we can take it from here. *)
      let (ident, _uid) =
        type_comprehension_for_range_iterator_index
          tps
          ~loc
          ~env
          ~param:pattern
      in
      Texp_comp_range { ident; pattern; start; stop; direction }
  | In seq ->
      let item_ty = newvar (Jkind.any ~why:Dummy_jkind) in
      let seq_ty = container_type item_ty in
      let sequence =
        (* To understand why we can currently only iterate over [mode_global]
           (and not local) sequences, see "What modes should comprehensions
           use?" in [type_comprehension_expr]*)
        type_expect
          env
          mode_legacy
          seq
          (mk_expected
             ~explanation:(Comprehension_in_iterator comprehension_type)
             seq_ty)
      in
      let pattern =
        (* To understand why we can currently only provide [global] bindings for
           the contents of sequences comprehensions iterate over, see "What
           modes should comprehensions use?" in [type_comprehension_expr]*)
        type_pat
          tps
          Value
          ~no_existentials:In_self_pattern
          ~alloc_mode:(simple_pat_mode Value.legacy)
          (ref env)
          pattern
          item_ty
      in
      Texp_comp_in { pattern; sequence }

and type_immutable_array
      ~loc ~env ~expected_mode ~ty_expected ~explanation ~rue:_ ~attributes
    : Jane_syntax.Immutable_arrays.expression -> _ = function
  | Iaexp_immutable_array elts ->
      type_generic_array
        ~loc
        ~env
        ~expected_mode
        ~ty_expected
        ~explanation
        ~mutability:Immutable
        ~attributes
        elts

and type_jkind_expr
      ~loc ~env ~expected_mode ~ty_expected:_ ~explanation:_ ~rue ~attributes
  : Jane_syntax.Layouts.expression -> _ = function
  | Lexp_constant x -> type_unboxed_constant ~loc ~env ~rue ~attributes x
  | Lexp_newtype ({txt=name}, jkind_annot, sbody) ->
    type_newtype_expr ~loc ~env ~expected_mode ~rue ~attributes
      name (Some jkind_annot) sbody

and type_unboxed_constant ~loc ~env ~rue ~attributes cst =
  let cst = unboxed_constant_or_raise env loc cst in
  rue {
    exp_desc = Texp_constant cst;
    exp_loc = loc;
    exp_extra = [];
    exp_type = type_constant cst;
    exp_attributes = attributes;
    exp_env = env }

(* Typing of method call *)
and type_send env loc explanation e met =
  let obj = type_exp env mode_legacy e in
  let (meth, typ) =
    match obj.exp_desc with
    | Texp_ident(_, _, {val_kind = Val_self(sign, meths, _, _)}, _, _) ->
        let id, typ =
          match meths with
          | Self_concrete meths ->
              let id =
                match Meths.find met meths with
                | id -> id
                | exception Not_found ->
                    let valid_methods =
                      Meths.fold (fun lab _ acc -> lab :: acc) meths []
                    in
                    raise (Error(e.pexp_loc, env,
                                 Undefined_self_method (met, valid_methods)))
              in
              let typ = Btype.method_type met sign in
              id, typ
          | Self_virtual meths_ref -> begin
              match Meths.find met !meths_ref with
              | id -> id, Btype.method_type met sign
              | exception Not_found ->
                  let id = Ident.create_local met in
                  let ty = newvar (Jkind.value ~why:Object_field) in
                  meths_ref := Meths.add met id !meths_ref;
                  add_method env met Private Virtual ty sign;
                  Location.prerr_warning loc
                    (Warnings.Undeclared_virtual_method met);
                  id, ty
          end
        in
        Tmeth_val id, typ
    | Texp_ident(_, _, {val_kind = Val_anc (sign, meths, cl_num)}, _, _) ->
        let id =
          match Meths.find met meths with
          | id -> id
          | exception Not_found ->
              let valid_methods =
                Meths.fold (fun lab _ acc -> lab :: acc) meths []
              in
              raise (Error(e.pexp_loc, env,
                           Undefined_self_method (met, valid_methods)))
        in
        let typ = Btype.method_type met sign in
        let (self_path, _) =
          Env.find_value_by_name
            (Longident.Lident ("self-" ^ cl_num)) env
        in
        Tmeth_ancestor(id, self_path), typ
    | _ ->
        let ty =
          match filter_method env met obj.exp_type with
          | ty -> ty
          | exception Filter_method_failed err ->
              let error =
                match err with
                | Unification_error err ->
                    Expr_type_clash(err, explanation, None)
                | Not_an_object ty ->
                    Not_an_object(ty, explanation)
                | Not_a_method ->
                    let valid_methods =
                      match get_desc (expand_head env obj.exp_type) with
                      | Tobject (fields, _) ->
                          let (fields, _) = Ctype.flatten_fields fields in
                          let collect_fields li (meth, meth_kind, _meth_ty) =
                            if field_kind_repr meth_kind = Fpublic
                            then meth::li else li
                          in
                          Some (List.fold_left collect_fields [] fields)
                      | _ -> None
                    in
                    Undefined_method(obj.exp_type, met, valid_methods)
                | Not_a_value err ->
                    Not_a_value (err, explanation)
              in
              raise (Error(e.pexp_loc, env, error))
        in
        Tmeth_name met, ty
  in
  (obj,meth,typ)


let maybe_check_uniqueness_exp exp =
  if Language_extension.is_enabled Unique then
    check_uniqueness_exp exp

let maybe_check_uniqueness_value_bindings vbl =
  if Language_extension.is_enabled Unique then
    check_uniqueness_value_bindings vbl

(* Typing of toplevel bindings *)

let type_binding env rec_flag ?force_toplevel spat_sexp_list =
  let (pat_exp_list, new_env) =
    type_let
      ~check:(fun s -> Warnings.Unused_value_declaration s)
      ~check_strict:(fun s -> Warnings.Unused_value_declaration s)
      ?force_toplevel
      At_toplevel
      env rec_flag spat_sexp_list Modules_rejected
  in
  maybe_check_uniqueness_value_bindings pat_exp_list;
  (pat_exp_list, new_env)

let type_let existential_ctx env rec_flag spat_sexp_list =
  let (pat_exp_list, new_env) =
    type_let existential_ctx env rec_flag spat_sexp_list Modules_rejected
  in
  maybe_check_uniqueness_value_bindings pat_exp_list;
  (pat_exp_list, new_env)

(* Typing of toplevel expressions *)

let type_expression env jkind sexp =
  let exp =
    with_local_level begin fun () ->
      Typetexp.TyVarEnv.reset ();
      let expected = mk_expected (newvar jkind) in
      type_expect env mode_legacy sexp expected
    end
    ~post:(may_lower_contravariant_then_generalize env)
  in
  let exp =
    match sexp.pexp_desc with
      Pexp_ident lid ->
        let loc = sexp.pexp_loc in
        (* Special case for keeping type variables when looking-up a variable *)
        let (_path, desc, _mode, _reasons) =
          Env.lookup_value ~use:false ~loc lid.txt env
        in
        {exp with exp_type = desc.val_type}
    | _ -> exp
  in
  maybe_check_uniqueness_exp exp; exp

let type_representable_expression ~why env sexp =
  let jkind, sort = Jkind.of_new_sort_var ~why in
  let exp = type_expression env jkind sexp in
  exp, sort

let type_expression env sexp =
  type_expression env (Jkind.any ~why:Type_expression_call) sexp

(* Error report *)

let spellcheck ppf unbound_name valid_names =
  Misc.did_you_mean ppf (fun () ->
    Misc.spellcheck valid_names unbound_name
  )

let spellcheck_idents ppf unbound valid_idents =
  spellcheck ppf (Ident.name unbound) (List.map Ident.name valid_idents)

open Format

let longident = Printtyp.longident

let tuple_component ~print_article ppf lbl =
  let article =
    match print_article, lbl with
    | true, Some _ -> "a "
    | true, None -> "an "
    | false, _ -> ""
  in
  match lbl with
  | Some s -> fprintf ppf "%scomponent with label %s" article s
  | None -> fprintf ppf "%sunlabeled component" article

(* Returns the first diff of the trace *)
let type_clash_of_trace trace =
  Errortrace.(explain trace (fun ~prev:_ -> function
    | Diff diff -> Some diff
    | _ -> None
  ))

(* Hint on type error on integer literals
   To avoid confusion, it is disabled on float literals
   and when the expected type is `int` *)
(* CR layouts v2.5: Should we add a case here for float#?  Test it, if so. *)
let report_literal_type_constraint expected_type const =
  let const_str = match const with
    | Pconst_integer (s, _) -> Some s
    | _ -> None
  in
  let suffix =
    if Path.same expected_type Predef.path_int32 then
      Some 'l'
    else if Path.same expected_type Predef.path_int64 then
      Some 'L'
    else if Path.same expected_type Predef.path_nativeint then
      Some 'n'
    else if Path.same expected_type Predef.path_float32 then
      Some 's'
    else if Path.same expected_type Predef.path_float then
      Some '.'
    else None
  in
  match const_str, suffix with
  | Some c, Some s -> [ Location.msg "@[@{<hint>Hint@}: Did you \
                                      mean `%s%c'?@]" c s ]
  | _, _ -> []

let report_literal_type_constraint const = function
  | Some tr ->
      begin match get_desc Errortrace.(tr.expected.ty) with
        Tconstr (typ, [], _) ->
          report_literal_type_constraint typ const
      | _ -> []
      end
  | None -> []

let report_partial_application = function
  | Some tr -> begin
      match get_desc tr.Errortrace.got.Errortrace.expanded with
      | Tarrow _ ->
          [ Location.msg
              "@[@{<hint>Hint@}: This function application is partial,@ \
               maybe some arguments are missing.@]" ]
      | _ -> []
    end
  | None -> []

let report_expr_type_clash_hints exp diff =
  match exp with
  | Some (Pexp_constant const) -> report_literal_type_constraint const diff
  | Some (Pexp_apply _) -> report_partial_application diff
  | _ -> []

let report_pattern_type_clash_hints pat diff =
  match pat with
  | Some (Ppat_constant const) -> report_literal_type_constraint const diff
  | _ -> []

let report_type_expected_explanation expl ppf =
  let because expl_str = fprintf ppf "@ because it is in %s" expl_str in
  match expl with
  | If_conditional ->
      because "the condition of an if-statement"
  | If_no_else_branch ->
      because "the result of a conditional with no else branch"
  | While_loop_conditional ->
      because "the condition of a while-loop"
  | While_loop_body ->
      because "the body of a while-loop"
  | For_loop_start_index ->
      because "a for-loop start index"
  | For_loop_stop_index ->
      because "a for-loop stop index"
  | For_loop_body ->
      because "the body of a for-loop"
  | Assert_condition ->
      because "the condition of an assertion"
  | Sequence_left_hand_side ->
      because "the left-hand side of a sequence"
  | When_guard ->
      because "a when-guard"
  | Comprehension_in_iterator comp_ty ->
      let a_comp_ty =
        match comp_ty with
        | List_comprehension            -> "a list"
        | Array_comprehension (Mutable _)   -> "an array"
        | Array_comprehension Immutable -> "an immutable array"
      in
      because ("a for-in iterator in " ^ a_comp_ty ^ " comprehension")
  | Comprehension_for_start ->
      because "a range-based for iterator start index in a comprehension"
  | Comprehension_for_stop ->
      because "a range-based for iterator stop index in a comprehension"
  | Comprehension_when ->
      because "a when-clause in a comprehension"
  | Error_message_attr msg ->
      fprintf ppf "@\n@[%s@]" msg

let escaping_hint (failure_reason : Value.error) submode_reason
      (context : Env.closure_context option) =
  begin match failure_reason, context with
  | Error (Comonadic Areality, e), Some h ->
    begin match e, h with
    | {left=Local; right=Regional}, Return ->
      (* Only hint to use exclave_, when the user wants to return local, but
         expected mode is regional. If the expected mode is as strict as
         global, then exclave_ won't solve the problem. *)
      [ Location.msg
          "@[Hint: Cannot return a local value without an@ \
           \"exclave_\" annotation.@]" ]
    | _, Return -> []
    | _, Tailcall_argument ->
      [ Location.msg
          "@[Hint: This argument cannot be local,@ \
           because it is an argument in a tail call.@]" ]
    | _, Tailcall_function ->
      [ Location.msg
          "@[Hint: This function cannot be local,@ \
           because it is the function in a tail call.@]" ]
    | _, Partial_application ->
      [ Location.msg
          "@[Hint: It is captured by a partial application.@]" ]
    end
  | _, _ -> []
  end
  @
  begin match submode_reason with
  (* TODO: generalize this to other axis as well *)
  | Application result_ty ->
    (* [get_non_local_arity ty] returns [Some (n_args, sureness)] iff [ty] is a
       function type with [n_args] arguments and its return type is
       local. [sureness] <=> the return type is definitely local. *)
    let get_non_local_arity ty =
      let rec loop sureness n ty =
        match get_desc ty with
        | Tarrow ((_, _, res_mode), _, res_ty, _) ->
          begin match
            Locality.Guts.check_const (Alloc.proj (Comonadic Areality) res_mode)
          with
          | Some Global ->
            Some (n+1, true)
          | (None | Some Local) as res_mode ->
            let sureness = sureness && Option.is_some res_mode in
            loop sureness (n+1) res_ty
          end
        | _ ->
          if n = 0
          then None
          else Some (n, sureness)
      in
      loop true 0 ty
    in
    begin match get_non_local_arity result_ty with
    | Some (n, sure) ->
      let args = if n = 1 then "argument" else "arguments" in
      let qualifier = if sure then "will" else "may" in
      [ Location.msg
          "Hint: @[This is a partial application@,\
                   Adding %d more %s %s make the value non-local@]"
          n args qualifier ]
    | None -> []
    end
  | Other -> []
  end

let sharedness_hint _fail_reason submode_reason context =
  (match context with
  | None -> []
  | Some Env.For_loop ->
    [Location.msg
        "@[Hint: This identifier cannot be used uniquely,@ \
          because it was defined outside of the for-loop.@]"]
  | Some Env.While_loop ->
    [Location.msg
        "@[Hint: This identifier cannot be used uniquely,@ \
          because it was defined outside of the while-loop.@]"]
  | Some Env.Comprehension ->
    [Location.msg
        "@[Hint: This identifier cannot be used uniquely,@ \
          because it was defined outside of the comprehension.@]"]
  | Some Env.Letop ->
    [Location.msg
        "@[Hint: This identifier cannot be used uniquely,@ \
          because it was defined outside of the let-op.@]"]
  | Some Env.Class ->
    [Location.msg
        "@[Hint: This identifier cannot be used uniquely,@ \
          because it is defined in a class.@]"]
  | Some Env.Closure ->
    [Location.msg
        "@[Hint: This identifier was defined outside of the current closure.@ \
          Either this closure has to be once, or the identifier can be used only@ \
          as shared.@]"]
  | Some Env.Module ->
    [Location.msg
        "@[Hint: This identifier cannot be used uniquely,@ \
          because it is defined in a module.@]"]
  | Some Env.Probe ->
    [Location.msg
        "@[Hint: This identifier cannot be used uniquely,@ \
          because it is defined outside of the probe.@]"]
  | Some Env.Lazy ->
    [Location.msg
        "@[Hint: This identifier cannot be used uniquely,@ \
          because it is defined outside of the lazy expression.@]"]
  )
  @
  match submode_reason with
  | Application _ | Other -> []

let report_type_expected_explanation_opt expl ppf =
  match expl with
  | None -> ()
  | Some expl -> report_type_expected_explanation expl ppf

let report_unification_error ~loc ?sub env err
    ?type_expected_explanation txt1 txt2 =
  Location.error_of_printer ~loc ?sub (fun ppf () ->
    Printtyp.report_unification_error ppf env err
      ?type_expected_explanation txt1 txt2
  ) ()

let report_this_function ppf funct =
  if Typedtree.exp_is_nominal funct then
    let pexp = Untypeast.untype_expression funct in
    Format.fprintf ppf "The function '%a'" Pprintast.expression pexp
  else Format.fprintf ppf "This function"

let report_too_many_arg_error ~funct ~func_ty ~previous_arg_loc
    ~extra_arg_loc ~returns_unit loc =
  let open Location in
  let cnum_offset off (pos : Lexing.position) =
    { pos with pos_cnum = pos.pos_cnum + off }
  in
  let app_loc =
    (* Span the application, including the extra argument. *)
    { loc_start = loc.loc_start;
      loc_end = extra_arg_loc.loc_end;
      loc_ghost = false }
  and tail_loc =
    (* Possible location for a ';'. The location is widened to overlap the end
       of the argument. *)
    let arg_end = previous_arg_loc.loc_end in
    { loc_start = cnum_offset ~-1 arg_end;
      loc_end = cnum_offset ~+1 arg_end;
      loc_ghost = false }
  in
  let hint_semicolon = if returns_unit then [
      msg ~loc:tail_loc "@{<hint>Hint@}: Did you forget a ';'?";
    ] else [] in
  let sub = hint_semicolon @ [
    msg ~loc:extra_arg_loc "This extra argument is not expected.";
  ] in
  errorf ~loc:app_loc ~sub
    "@[<v>@[<2>%a has type@ %a@]\
     @ It is applied to too many arguments@]"
    report_this_function funct Printtyp.type_expr func_ty

let report_error ~loc env = function
  | Constructor_arity_mismatch(lid, expected, provided) ->
      Location.errorf ~loc
       "@[The constructor %a@ expects %i argument(s),@ \
        but is applied here to %i argument(s)@]"
       longident lid expected provided
  | Constructor_labeled_arg ->
      Location.errorf ~loc
       "Constructors cannot have labeled arguments. \
        Consider using an inline record instead."
  | Partial_tuple_pattern_bad_type ->
      Location.errorf ~loc
        "Could not determine the type of this partial tuple pattern."
  | Extra_tuple_label (lbl, typ) ->
      Location.errorf ~loc
        "This pattern was expected to match values of type@ %a,@ but it \
         contains an extra %a."
        Printtyp.type_expr typ
        (tuple_component ~print_article:false) lbl;
  | Missing_tuple_label (lbl, typ) ->
      let hint ppf () =
        (* We only hint if the missing component is labeled.  This is
           unlikely to be a correct fix for traditional tuples. *)
        match lbl with
        | Some _ -> fprintf ppf "@ Hint: use .. to ignore some components."
        | None -> ()
      in
      Location.errorf ~loc
        "This pattern was expected to match values of type@ %a,@ but it is \
         missing %a.%a"
        Printtyp.type_expr typ
        (tuple_component ~print_article:true) lbl
        hint ()
  | Label_mismatch(lid, err) ->
      report_unification_error ~loc env err
        (function ppf ->
           fprintf ppf "The record field %a@ belongs to the type"
                   longident lid)
        (function ppf ->
           fprintf ppf "but is mixed here with fields of type")
  | Pattern_type_clash (err, pat) ->
      let diff = type_clash_of_trace err.trace in
      let sub = report_pattern_type_clash_hints pat diff in
      report_unification_error ~loc ~sub env err
        (function ppf ->
          fprintf ppf "This pattern matches values of type")
        (function ppf ->
          fprintf ppf "but a pattern was expected which matches values of \
                       type");
  | Or_pattern_type_clash (id, err) ->
      report_unification_error ~loc env err
        (function ppf ->
          fprintf ppf "The variable %s on the left-hand side of this \
                       or-pattern has type" (Ident.name id))
        (function ppf ->
          fprintf ppf "but on the right-hand side it has type")
  | Multiply_bound_variable name ->
      Location.errorf ~loc
        "Variable %s is bound several times in this matching"
        name
  | Orpat_vars (id, valid_idents) ->
      Location.error_of_printer ~loc (fun ppf () ->
        fprintf ppf
          "Variable %s must occur on both sides of this | pattern"
          (Ident.name id);
        spellcheck_idents ppf id valid_idents
      ) ()
  | Expr_type_clash (err, explanation, exp) ->
      let diff = type_clash_of_trace err.trace in
      let sub = report_expr_type_clash_hints exp diff in
      report_unification_error ~loc ~sub env err
        ~type_expected_explanation:
          (report_type_expected_explanation_opt explanation)
        (function ppf ->
           fprintf ppf "This expression has type")
        (function ppf ->
           fprintf ppf "but an expression was expected of type");
  | Function_arity_type_clash {
      syntactic_arity; type_constraint; trace = { trace };
    } ->
    (* The last diff's expected type will be the locally-abstract type
       that the GADT pattern introduced an equation on.
    *)
    let type_with_local_equation =
      let last_diff =
        List.find_map
          (function Errortrace.Diff diff -> Some diff | _ -> None)
          (List.rev trace)
      in
      match last_diff with
      | None -> None
      | Some diff -> Some diff.expected.ty
    in
    (* [syntactic_arity>1] for this error, so "arguments" is always plural. *)
    Location.errorf ~loc
      "@[\
       @[\
       The syntactic arity of the function doesn't match the type constraint:@ \
       @[<2>\
       This function has %d syntactic arguments, but its type is constrained \
       to@ %a.\
       @]@ \
       @]@ \
       @[\
       @[<2>@{<hint>Hint@}: \
       consider splitting the function definition into@ %s@ \
       where %s is the pattern with the GADT constructor that@ \
       introduces the local type equation%t.\
       @]"
      syntactic_arity
      Printtyp.type_expr type_constraint
      "fun ... gadt_pat -> fun ..."
      "gadt_pat"
      (fun ppf ->
         Option.iter
           (fprintf ppf " on %a" Printtyp.type_expr)
           type_with_local_equation)
  | Apply_non_function {
      funct; func_ty; res_ty; previous_arg_loc; extra_arg_loc
    } ->
      begin match get_desc func_ty with
        Tarrow _ ->
          let returns_unit = match get_desc res_ty with
            | Tconstr (p, _, _) -> Path.same p Predef.path_unit
            | _ -> false
          in
          report_too_many_arg_error ~funct ~func_ty ~previous_arg_loc
            ~extra_arg_loc ~returns_unit loc
      | _ ->
          Location.errorf ~loc "@[<v>@[<2>This expression has type@ %a@]@ %s@]"
            Printtyp.type_expr func_ty
            "This is not a function; it cannot be applied."
      end
  | Apply_wrong_label (l, ty, extra_info) ->
      let print_label ppf = function
        | Nolabel -> fprintf ppf "without label"
        |(Labelled _ | Optional _) as l -> fprintf ppf "with label %s"
                                           (prefixed_label_name l)
        | Position _ -> assert false
          (* Since Position labels never occur in function applications,
             this case is never run *)
      in
      let extra_info =
        if not extra_info then
          []
        else
          [ Location.msg
              "Since OCaml 4.11, optional arguments do not commute when \
               -nolabels is given" ]
      in
      Location.errorf ~loc ~sub:extra_info
        "@[<v>@[<2>The function applied to this argument has type@ %a@]@.\
         This argument cannot be applied %a@]"
        Printtyp.type_expr ty print_label l
  | Label_multiply_defined s ->
      Location.errorf ~loc "The record field label %s is defined several times"
        s
  | Label_missing labels ->
      let print_labels ppf =
        List.iter (fun lbl -> fprintf ppf "@ %s" (Ident.name lbl)) in
      Location.errorf ~loc "@[<hov>Some record fields are undefined:%a@]"
        print_labels labels
  | Label_not_mutable lid ->
      Location.errorf ~loc "The record field %a is not mutable" longident lid
  | Wrong_name (eorp, ty_expected, { type_path; kind; name; valid_names; }) ->
      Location.error_of_printer ~loc (fun ppf () ->
        Printtyp.wrap_printing_env ~error:true env (fun () ->
          let { ty; explanation } = ty_expected in
          if Path.is_constructor_typath type_path then begin
            fprintf ppf
              "@[The field %s is not part of the record \
               argument for the %a constructor@]"
              name.txt
              Printtyp.type_path type_path;
          end else begin
            fprintf ppf
              "@[@[<2>%s type@ %a%t@]@ \
               There is no %s %s within type %a@]"
              eorp Printtyp.type_expr ty
              (report_type_expected_explanation_opt explanation)
              (Datatype_kind.label_name kind)
              name.txt (*kind*) Printtyp.type_path type_path;
          end;
          spellcheck ppf name.txt valid_names
      )) ()
  | Name_type_mismatch (kind, lid, tp, tpl) ->
      let type_name = Datatype_kind.type_name kind in
      let name = Datatype_kind.label_name kind in
      Location.error_of_printer ~loc (fun ppf () ->
        Printtyp.report_ambiguous_type_error ppf env tp tpl
          (function ppf ->
             fprintf ppf "The %s %a@ belongs to the %s type"
               name longident lid type_name)
          (function ppf ->
             fprintf ppf "The %s %a@ belongs to one of the following %s types:"
               name longident lid type_name)
          (function ppf ->
             fprintf ppf "but a %s was expected belonging to the %s type"
               name type_name)
      ) ()
  | Invalid_format msg ->
      Location.errorf ~loc "%s" msg
  | Not_an_object (ty, explanation) ->
    Location.error_of_printer ~loc (fun ppf () ->
      fprintf ppf "This expression is not an object;@ \
                   it has type %a"
        Printtyp.type_expr ty;
      report_type_expected_explanation_opt explanation ppf
    ) ()
  | Not_a_value (err, explanation) ->
    Location.error_of_printer ~loc (fun ppf () ->
      fprintf ppf "Object types must have layout value.@ %a"
        (Jkind.Violation.report_with_name ~name:"the type of this expression")
        err;
      report_type_expected_explanation_opt explanation ppf)
      ()
  | Undefined_method (ty, me, valid_methods) ->
      Location.error_of_printer ~loc (fun ppf () ->
        Printtyp.wrap_printing_env ~error:true env (fun () ->
          fprintf ppf
            "@[<v>@[This expression has type@;<1 2>%a@]@,\
             It has no method %s@]" Printtyp.type_expr ty me;
          begin match valid_methods with
            | None -> ()
            | Some valid_methods -> spellcheck ppf me valid_methods
          end
      )) ()
  | Undefined_self_method (me, valid_methods) ->
      Location.error_of_printer ~loc (fun ppf () ->
        fprintf ppf "This expression has no method %s" me;
        spellcheck ppf me valid_methods;
      ) ()
  | Virtual_class cl ->
      Location.errorf ~loc "Cannot instantiate the virtual class %a"
        longident cl
  | Unbound_instance_variable (var, valid_vars) ->
      Location.error_of_printer ~loc (fun ppf () ->
        fprintf ppf "Unbound instance variable %s" var;
        spellcheck ppf var valid_vars;
      ) ()
  | Instance_variable_not_mutable v ->
      Location.errorf ~loc "The instance variable %s is not mutable" v
  | Not_subtype err ->
      Location.error_of_printer ~loc (fun ppf () ->
        Printtyp.Subtype.report_error ppf env err "is not a subtype of"
      ) ()
  | Outside_class ->
      Location.errorf ~loc
        "This object duplication occurs outside a method definition"
  | Value_multiply_overridden v ->
      Location.errorf ~loc
        "The instance variable %s is overridden several times"
        v
  | Coercion_failure (ty_exp, err, b) ->
      Location.error_of_printer ~loc (fun ppf () ->
        Printtyp.report_unification_error ppf env err
          (function ppf ->
             let ty_exp = Printtyp.prepare_expansion ty_exp in
             fprintf ppf "This expression cannot be coerced to type@;<1 2>%a;@ \
                          it has type"
             (Printtyp.type_expansion Type) ty_exp)
          (function ppf ->
             fprintf ppf "but is here used with type");
        if b then
          fprintf ppf ".@.@[<hov>%s@ @{<hint>Hint@}: Consider using a fully \
                      explicit coercion@ %s@]"
            "This simple coercion was not fully general."
            "of the form: `(foo : ty1 :> ty2)'."
      ) ()
  | Not_a_function (ty, explanation) ->
      Location.errorf ~loc
        "This expression should not be a function,@ \
         the expected type is@ %a%t"
        Printtyp.type_expr ty
        (report_type_expected_explanation_opt explanation)
  | Too_many_arguments (ty, explanation) ->
      Location.errorf ~loc
        "This function expects too many arguments,@ \
         it should have type@ %a%t"
        Printtyp.type_expr ty
        (report_type_expected_explanation_opt explanation)
  | Abstract_wrong_label {got; expected; expected_type; explanation} ->
      let label ~long l =
        match l with
        | Nolabel -> "unlabeled"
        | Position l -> sprintf "~(%s:[%%call_pos])" l
        | Labelled _ | Optional _ ->
            (if long then "labeled " else "") ^ prefixed_label_name l
      in
      let second_long = match got, expected with
        | Nolabel, _ | _, Nolabel -> true
        | _                       -> false
      in
      let maybe_positional_argument_hint =
        match got, expected with
        | Labelled _, Position _ ->
          "\nHint: Consider explicitly annotating the label with '[%call_pos]'"
        | _ -> ""
      in
      Location.errorf ~loc
        "@[<v>@[<2>This function should have type@ %a%t@]@,\
         @[but its first argument is %s@ instead of %s%s@]%s@]"
        Printtyp.type_expr expected_type
        (report_type_expected_explanation_opt explanation)
        (label ~long:true got)
        (if second_long then "being " else "")
        (label ~long:second_long expected)
        maybe_positional_argument_hint
  | Scoping_let_module(id, ty) ->
      Location.errorf ~loc
        "This `let module' expression has type@ %a@ \
         In this type, the locally bound module name %s escapes its scope"
        Printtyp.type_expr ty id
  | Private_type ty ->
      Location.errorf ~loc "Cannot create values of the private type %a"
        Printtyp.type_expr ty
  | Private_label (lid, ty) ->
      Location.errorf ~loc "Cannot assign field %a of the private type %a"
        longident lid Printtyp.type_expr ty
  | Private_constructor (constr, ty) ->
      Location.errorf ~loc
        "Cannot use private constructor %s to create values of type %a"
        constr.cstr_name Printtyp.type_expr ty
  | Not_a_polymorphic_variant_type lid ->
      Location.errorf ~loc "The type %a@ is not a variant type" longident lid
  | Incoherent_label_order ->
      Location.errorf ~loc
        "This function is applied to arguments@ \
        in an order different from other calls.@ \
        This is only allowed when the real type is known."
  | Less_general (kind, err) ->
      report_unification_error ~loc env err
        (fun ppf -> fprintf ppf "This %s has type" kind)
        (fun ppf -> fprintf ppf "which is less general than")
  | Modules_not_allowed ->
      Location.errorf ~loc "Modules are not allowed in this pattern."
  | Cannot_infer_signature ->
      Location.errorf ~loc
        "The signature for this packaged module couldn't be inferred."
  | Not_a_packed_module ty ->
      Location.errorf ~loc
        "This expression is packed module, but the expected type is@ %a"
        Printtyp.type_expr ty
  | Unexpected_existential (reason, name, types) ->
      let reason_str =
        match reason with
        | In_class_args ->
            "Existential types are not allowed in class arguments"
        | In_class_def ->
            "Existential types are not allowed in bindings inside \
             class definition"
        | In_self_pattern ->
            "Existential types are not allowed in self patterns"
        | At_toplevel ->
            "Existential types are not allowed in toplevel bindings"
        | In_group ->
            "Existential types are not allowed in \"let ... and ...\" bindings"
        | In_rec ->
            "Existential types are not allowed in recursive bindings"
        | With_attributes ->
            "Existential types are not allowed in presence of attributes"
      in
      begin match List.find (fun ty -> ty <> "$" ^ name) types with
      | example ->
          Location.errorf ~loc
            "%s,@ but this pattern introduces the existential type %s."
            reason_str example
      | exception Not_found ->
          Location.errorf ~loc
            "%s,@ but the constructor %s introduces existential types."
            reason_str name
      end
  | Invalid_interval ->
      Location.errorf ~loc
        "@[Only character intervals are supported in patterns.@]"
  | Invalid_for_loop_index ->
      Location.errorf ~loc
        "@[Invalid for-loop index: only variables and _ are allowed.@]"
  | Invalid_comprehension_for_range_iterator_index ->
      Location.errorf ~loc
        "@[Invalid pattern in comprehension for-range iterator: \
         only variables and _ are allowed.@]"
  | No_value_clauses ->
      Location.errorf ~loc
        "None of the patterns in this 'match' expression match values."
  | Exception_pattern_disallowed ->
      Location.errorf ~loc
        "@[Exception patterns are not allowed in this position.@]"
  | Mixed_value_and_exception_patterns_under_guard ->
      Location.errorf ~loc
        "@[Mixing value and exception patterns under when-guards is not \
         supported.@]"
  | Inlined_record_escape ->
      Location.errorf ~loc
        "@[This form is not allowed as the type of the inlined record could \
         escape.@]"
  | Inlined_record_expected ->
      Location.errorf ~loc
        "@[This constructor expects an inlined record argument.@]"
  | Unrefuted_pattern pat ->
      Location.errorf ~loc
        "@[%s@ %s@ %a@]"
        "This match case could not be refuted."
        "Here is an example of a value that would reach it:"
        Printpat.top_pretty pat
  | Invalid_extension_constructor_payload ->
      Location.errorf ~loc
        "Invalid [%%extension_constructor] payload, a constructor is expected."
  | Not_an_extension_constructor ->
      Location.errorf ~loc
        "This constructor is not an extension constructor."
  | Probe_name_format name ->
      Location.errorf ~loc
        "Illegal characters in probe name `%s'. \
         Probe names may only contain alphanumeric characters or \
         underscores."
        name
  | Probe_name_undefined name ->
      Location.errorf ~loc
        "Undefined probe name `%s' used in %%probe_is_enabled. \
         Not found [%%probe \"%s\" ...] in the same compilation unit."
        name name
  | Probe_format ->
      Location.errorf ~loc
        "Probe points must consist of a name, as a string literal, \
         optionally followed by ~enabled_at_init:true or ~enabled_at_init:false, \
         followed by a single expression of type unit."
  | Probe_is_enabled_format ->
      Location.errorf ~loc
        "%%probe_is_enabled points must specify a single probe name as a \
         string literal"
  | Extension_not_enabled ext ->
    let name = Language_extension.to_string ext in
    Location.errorf ~loc
        "Extension %s must be enabled to use this feature." name
  | Literal_overflow ty ->
      Location.errorf ~loc
        "Integer literal exceeds the range of representable integers of type %s"
        ty
  | Unknown_literal (n, m) ->
      Location.errorf ~loc "Unknown modifier '%c' for literal %s%c" m n m
  | Illegal_letrec_pat ->
      Location.errorf ~loc
        "Only variables are allowed as left-hand side of `let rec'"
  | Illegal_letrec_expr ->
      Location.errorf ~loc
        "This kind of expression is not allowed as right-hand side of `let rec'"
  | Illegal_class_expr ->
      Location.errorf ~loc
        "This kind of recursive class expression is not allowed"
  | Letop_type_clash(name, err) ->
      report_unification_error ~loc env err
        (function ppf ->
          fprintf ppf "The operator %s has type" name)
        (function ppf ->
          fprintf ppf "but it was expected to have type")
  | Andop_type_clash(name, err) ->
      report_unification_error ~loc env err
        (function ppf ->
          fprintf ppf "The operator %s has type" name)
        (function ppf ->
          fprintf ppf "but it was expected to have type")
  | Bindings_type_clash(err) ->
      report_unification_error ~loc env err
        (function ppf ->
          fprintf ppf "These bindings have type")
        (function ppf ->
          fprintf ppf "but bindings were expected of type")
  | Unbound_existential (ids, ty) ->
      Location.errorf ~loc
        "@[<2>%s:@ @[type %s.@ %a@]@]"
        "This type does not bind all existentials in the constructor"
        (String.concat " " (List.map Ident.name ids))
        Printtyp.type_expr ty
  | Missing_type_constraint ->
      Location.errorf ~loc
        "@[%s@ %s@]"
        "Existential types introduced in a constructor pattern"
        "must be bound by a type constraint on the argument."
  | Wrong_expected_kind(sort, ctx, ty) ->
      let ctx, explanation =
        match ctx with
        | Expression explanation -> "expression", explanation
        | Pattern -> "pattern", None
      in
      let sort =
        match sort with
        | Constructor -> "constructor"
        | Boolean -> "boolean literal"
        | List -> "list literal"
        | Unit -> "unit literal"
        | Record -> "record"
      in
      Location.errorf ~loc
        "This %s should not be a %s,@ \
         the expected type is@ %a%t"
        ctx sort Printtyp.type_expr ty
        (report_type_expected_explanation_opt explanation)
  | Expr_not_a_record_type ty ->
      Location.errorf ~loc
        "This expression has type %a@ \
         which is not a record type."
        Printtyp.type_expr ty
  | Submode_failed(fail_reason, submode_reason, closure_context, shared_context)
     ->
      let sub =
        match fail_reason with
        | Error (Comonadic Linearity, _) | Error (Monadic Uniqueness, _) ->
          sharedness_hint fail_reason submode_reason shared_context
        | Error (Comonadic Areality, _) ->
          escaping_hint fail_reason submode_reason closure_context
      in
      Location.errorf ~loc ~sub "@[%t@]" begin
        match fail_reason with
        | Error (Comonadic Areality, _) ->
            Format.dprintf "This value escapes its region."
        | Error (ax, {left; right}) ->
            Format.dprintf "This value is %a but expected to be %a."
              (Value.Const.print_axis ax) left (Value.Const.print_axis ax) right
        end
  | Local_application_complete (lbl, loc_kind) ->
      let sub =
        match loc_kind with
        | `Prefix ->
          [Location.msg
             "@[Hint: Try wrapping the marked application in parentheses.@]"]
        | `Single_arg ->
          [Location.msg
             "@[Hint: Try splitting the application in two. The arguments that come@ \
              after this one in the function's type should be applied separately.@]"]
        | `Entire_apply ->
          let lbl =
            match lbl with
            | Nolabel -> "_"
            | Labelled s | Optional s | Position s -> s
          in
          [Location.msg
             "@[Hint: Try splitting the application in two. The arguments that come@ \
              after %s in the function's type should be applied separately.@]" lbl]
      in
      Location.errorf ~loc ~sub
        "@[This application is complete, but surplus arguments were provided afterwards.@ \
         When passing or calling a local value, extra arguments are passed in a separate application.@]"
  | Param_mode_mismatch (s, Error (ax, {left; right})) ->
      let actual, expected =
        match s with
        | Left_le_right -> left, right
        | Right_le_left -> right, left
      in
      Location.errorf ~loc
        "@[This function takes a parameter which is %a,@ \
        but was expected to take a parameter which is %a.@]"
        (Alloc.Const.print_axis ax) actual (Alloc.Const.print_axis ax) expected
  | Uncurried_function_escapes e -> begin
      match e with
      | Error (Comonadic Areality, _) ->
          Location.errorf ~loc
            "This function or one of its parameters escape their region@ \
            when it is partially applied."
      | Error (Monadic Uniqueness, _) -> assert false
      | Error (Comonadic Linearity, {left; right}) ->
          Location.errorf ~loc
            "This function when partially applied returns a value which is %a,@ \
              but expected to be %a."
            Linearity.Const.print left
            Linearity.Const.print right
    end
  | Local_return_annotation_mismatch _ ->
      Location.errorf ~loc
        "This function return is not annotated with \"local_\"@ \
         whilst other returns were."
  | Bad_tail_annotation err ->
      Location.errorf ~loc
        "The tail-call annotation on this application %s."
        (match err with
         | `Conflict -> "is contradictory"
         | `Not_a_tailcall -> "is not on a tail call")
  | Exclave_in_nontail_position ->
      Location.errorf ~loc
        "Exclave expression should only be in tail position of the current region."
  | Exclave_returns_not_local ->
      Location.errorf ~loc
        "This expression was expected to be not local, but is an exclave expression,@ \
         which must be local."
  | Optional_poly_param ->
      Location.errorf ~loc
        "Optional parameters cannot be polymorphic"
  | Function_returns_local ->
      Location.errorf ~loc
        "This function is local-returning, but was expected otherwise."
  | Tail_call_local_returning ->
      Location.errorf ~loc
        "@[This application is local-returning, but is at the tail@ \
          position of a function that is not local-returning.@]"
  | Unboxed_int_literals_not_supported ->
      Location.errorf ~loc
        "@[Unboxed int literals aren't supported yet.@]"
  | Function_type_not_rep (ty,violation) ->
      Location.errorf ~loc
        "@[Function arguments and returns must be representable.@]@ %a"
        (Jkind.Violation.report_with_offender
           ~offender:(fun ppf -> Printtyp.type_expr ppf ty)) violation
  | Modes_on_pattern ->
      Location.errorf ~loc
        "@[Mode annotations on patterns are not supported yet.@]"
  | Invalid_label_for_src_pos arg_label ->
      Location.errorf ~loc
        "A position argument must not be %s."
        (match arg_label with
        | Nolabel -> "unlabelled"
        | Optional _ -> "optional"
        | Labelled _ | Position _ -> assert false )

let report_error ~loc env err =
  Printtyp.wrap_printing_env ~error:true env
    (fun () -> report_error ~loc env err)

let () =
  Location.register_error_of_exn
    (function
      | Error (loc, env, err) ->
        Some (report_error ~loc env err)
      | Error_forward err ->
        Some err
      | _ ->
        None
    )

let () =
  Persistent_env.add_delayed_check_forward := add_delayed_check;
  Env.add_delayed_check_forward := add_delayed_check;
  ()

(* drop the need to call [Parmatch.typed_case] from the external API *)
let check_partial ?lev a b c cases =
  check_partial ?lev a b c (List.map Parmatch.typed_case cases)

(* drop unnecessary arguments from the external API
   and check for uniqueness *)
let type_expect env e ty =
  let exp = type_expect env mode_legacy e ty in
  maybe_check_uniqueness_exp exp; exp

let type_exp env e =
  let exp = type_exp env mode_legacy e in
  maybe_check_uniqueness_exp exp; exp

let type_argument env e t1 t2 =
  let exp = type_argument env mode_legacy e t1 t2 in
  maybe_check_uniqueness_exp exp; exp

let type_option_some env e t1 t2 =
  let exp = type_option_some env mode_legacy e t1 t2 in
  maybe_check_uniqueness_exp exp; exp<|MERGE_RESOLUTION|>--- conflicted
+++ resolved
@@ -1523,7 +1523,7 @@
             in
             let ty_args_ty, ty_args_gf =
               List.split
-                (List.map (fun ca -> ca.Types.ca_type, ca.Types.ca_global.txt) ty_args)
+                (List.map (fun ca -> ca.Types.ca_type, ca.Types.ca_global) ty_args)
             in
             ty_args_ty, ty_args_gf, ty_res, unify_res ty_res expected_ty, None
         | Some (name_list, sty) ->
@@ -1541,7 +1541,7 @@
             let equated_types = unify_res ty_res expected_ty in
             let ty_args_ty, ty_args_gf =
               List.split
-                (List.map (fun ca -> ca.Types.ca_type, ca.Types.ca_global.txt) ty_args)
+                (List.map (fun ca -> ca.Types.ca_type, ca.Types.ca_global) ty_args)
             in
             let ty_args_ty, existential_ctyp =
               solve_constructor_annotation tps env name_list sty ty_args_ty
@@ -2684,11 +2684,7 @@
       let type_label_pat (label_lid, label, sarg) =
         let ty_arg =
           solve_Ppat_record_field ~refine loc env label label_lid record_ty in
-<<<<<<< HEAD
-        let mode = project_field label.lbl_mut label.lbl_global.txt alloc_mode.mode in
-=======
         let mode = modality_unbox_left label.lbl_global alloc_mode.mode in
->>>>>>> 08d5aba9
         let alloc_mode = simple_pat_mode mode in
         (label_lid, label, type_pat tps Value ~alloc_mode sarg ty_arg)
       in
@@ -5582,12 +5578,8 @@
           None, expected_mode
       in
       let type_label_exp ((_, label, _) as x) =
-<<<<<<< HEAD
-        let argument_mode = construct_field label.lbl_mut label.lbl_global.txt argument_mode in
-=======
         check_construct_mutability label.lbl_mut argument_mode;
         let argument_mode = mode_modality label.lbl_global argument_mode in
->>>>>>> 08d5aba9
         type_label_exp true env argument_mode loc ty_record x
       in
       let lbl_exp_list = List.map type_label_exp lbl_a_list in
@@ -5648,16 +5640,11 @@
                   unify_exp_types loc env ty_arg1 ty_arg2;
                   with_explanation (fun () ->
                     unify_exp_types loc env (instance ty_expected) ty_res2);
-<<<<<<< HEAD
-                  let mode = project_field lbl.lbl_mut lbl.lbl_global.txt mode in
-                  let argument_mode = construct_field lbl.lbl_mut lbl.lbl_global.txt argument_mode in
-=======
                   let mode = modality_unbox_left lbl.lbl_global mode in
                   check_construct_mutability lbl.lbl_mut argument_mode;
                   let argument_mode =
                     mode_modality lbl.lbl_global argument_mode
                   in
->>>>>>> 08d5aba9
                   submode ~loc ~env mode argument_mode;
                   Kept (ty_arg1, lbl.lbl_mut,
                         unique_use ~loc ~env mode argument_mode.mode)
@@ -5703,11 +5690,7 @@
           ty_arg
         end ~post:generalize_structure
       in
-<<<<<<< HEAD
-      let mode = project_field label.lbl_mut label.lbl_global.txt rmode in
-=======
       let mode = modality_unbox_left label.lbl_global rmode in
->>>>>>> 08d5aba9
       let boxing : texp_field_boxing =
         let is_float_boxing =
           match label.lbl_repres with
@@ -5750,16 +5733,9 @@
       let (label_loc, label, newval) =
         match label.lbl_mut with
         | Mutable m0 ->
-<<<<<<< HEAD
-          let mode = mutate_mutable m0 in
-          let mode = modality_box_right label.lbl_global.txt mode in
-          type_label_exp false env (mode_default mode) loc
-            ty_record (lid, label, snewval)
-=======
           let mode = mutable_mode m0 |> mode_default in
           let mode = mode_modality label.lbl_global mode in
           type_label_exp false env mode loc ty_record (lid, label, snewval)
->>>>>>> 08d5aba9
         | Immutable ->
           raise(Error(loc, env, Label_not_mutable lid.txt))
       in
@@ -7827,15 +7803,9 @@
   in
   let args =
     List.map2
-<<<<<<< HEAD
-      (fun e (ca,t0) ->
-         let argument_mode = construct_field Immutable ca.Types.ca_global.txt argument_mode in
-         type_argument ~recarg env argument_mode e ca.Types.ca_type t0)
-=======
-      (fun e ((ty, gf),t0) ->
+      (fun e ({Types.ca_type=ty; ca_global=gf; _},t0) ->
          let argument_mode = mode_modality gf argument_mode in
          type_argument ~recarg env argument_mode e ty t0)
->>>>>>> 08d5aba9
       sargs (List.combine ty_args ty_args0)
   in
   if constr.cstr_private = Private then
