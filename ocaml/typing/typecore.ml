(**************************************************************************)
(*                                                                        *)
(*                                 OCaml                                  *)
(*                                                                        *)
(*             Xavier Leroy, projet Cristal, INRIA Rocquencourt           *)
(*                                                                        *)
(*   Copyright 1996 Institut National de Recherche en Informatique et     *)
(*     en Automatique.                                                    *)
(*                                                                        *)
(*   All rights reserved.  This file is distributed under the terms of    *)
(*   the GNU Lesser General Public License version 2.1, with the          *)
(*   special exception on linking described in the file LICENSE.          *)
(*                                                                        *)
(**************************************************************************)

(* Typechecking for the core language *)

[@@@ocaml.warning "-60"] module Str = Ast_helper.Str (* For ocamldep *)
[@@@ocaml.warning "+60"]

open Misc
open Asttypes
open Parsetree
open Types
open Mode
open Typedtree
open Btype
open Ctype
open Uniqueness_analysis

type comprehension_type =
  | List_comprehension
  | Array_comprehension of mutability

module Style = Misc.Style

type type_forcing_context =
  | If_conditional
  | If_no_else_branch
  | While_loop_conditional
  | While_loop_body
  | For_loop_start_index
  | For_loop_stop_index
  | For_loop_body
  | Assert_condition
  | Sequence_left_hand_side
  | When_guard
  | Comprehension_in_iterator of comprehension_type
  | Comprehension_for_start
  | Comprehension_for_stop
  | Comprehension_when
  | Error_message_attr of string

type type_expected = {
  ty: type_expr;
  explanation: type_forcing_context option;
}

module Datatype_kind = struct
  type t = Record | Variant

  let type_name = function
    | Record -> "record"
    | Variant -> "variant"

  let label_name = function
    | Record -> "field"
    | Variant -> "constructor"
end

type wrong_name = {
  type_path: Path.t;
  kind: Datatype_kind.t;
  name: string loc;
  valid_names: string list;
}

type wrong_kind_context =
  | Pattern
  | Expression of type_forcing_context option

type wrong_kind_sort =
  | Constructor
  | Record
  | Boolean
  | List
  | Unit

type contains_gadt =
  | Contains_gadt
  | No_gadt

let wrong_kind_sort_of_constructor (lid : Longident.t) =
  match lid with
  | Lident "true" | Lident "false" | Ldot(_, "true") | Ldot(_, "false") ->
      Boolean
  | Lident "[]" | Lident "::" | Ldot(_, "[]") | Ldot(_, "::") -> List
  | Lident "()" | Ldot(_, "()") -> Unit
  | _ -> Constructor

type existential_restriction =
  | At_toplevel (** no existential types at the toplevel *)
  | In_group (** nor with let ... and ... *)
  | In_rec (** or recursive definition *)
  | With_attributes (** or let[@any_attribute] = ... *)
  | In_class_args (** or in class arguments *)
  | In_class_def  (** or in [class c = let ... in ...] *)
  | In_self_pattern (** or in self pattern *)

type submode_reason =
  | Application of type_expr
  | Other

type contention_context =
  | Read_mutable
  | Write_mutable
  | Force_lazy

type unsupported_stack_allocation =
  | Lazy
  | Module
  | Object
  | List_comprehension
  | Array_comprehension

let print_unsupported_stack_allocation ppf = function
  | Lazy -> Format.fprintf ppf "lazy expressions"
  | Module -> Format.fprintf ppf "modules"
  | Object -> Format.fprintf ppf "objects"
  | List_comprehension -> Format.fprintf ppf "list comprehensions"
  | Array_comprehension -> Format.fprintf ppf "array comprehensions"

type error =
  | Constructor_arity_mismatch of Longident.t * int * int
  | Constructor_labeled_arg
  | Partial_tuple_pattern_bad_type
  | Extra_tuple_label of string option * type_expr
  | Missing_tuple_label of string option * type_expr
  | Label_mismatch of Longident.t * Errortrace.unification_error
  | Pattern_type_clash :
      Errortrace.unification_error * Parsetree.pattern_desc option -> error
  | Or_pattern_type_clash of Ident.t * Errortrace.unification_error
  | Multiply_bound_variable of string
  | Orpat_vars of Ident.t * Ident.t list
  | Expr_type_clash of
      Errortrace.unification_error * type_forcing_context option
      * Parsetree.expression_desc option
  | Function_arity_type_clash of
      { syntactic_arity :  int;
        type_constraint : type_expr;
        trace : Errortrace.unification_error;
      }
  (* [Function_arity_type_clash { syntactic_arity = n; type_constraint; trace }]
     is the type error for the specific case where an n-ary function is
     constrained at a type with an arity less than n, e.g.:
     {[
       type (_, _) eq = Eq : ('a, 'a) eq
       let bad : type a. ?opt:(a, int -> int) eq -> unit -> a =
         fun ?opt:(Eq = assert false) () x -> x + 1
     ]}

     [type_constraint] is the user-written polymorphic type (in this example
     [?opt:(a, int -> int) eq -> unit -> a]) that causes this type clash, and
     [trace] is the unification error that signaled the issue.
  *)
  | Apply_non_function of {
      funct : Typedtree.expression;
      func_ty : type_expr;
      res_ty : type_expr;
      previous_arg_loc : Location.t;
      extra_arg_loc : Location.t;
    }
  | Apply_wrong_label of arg_label * type_expr * bool
  | Label_multiply_defined of string
  | Label_missing of Ident.t list
  | Label_not_mutable of Longident.t
  | Wrong_name of string * type_expected * wrong_name
  | Name_type_mismatch of
      Datatype_kind.t * Longident.t * (Path.t * Path.t) * (Path.t * Path.t) list
  | Invalid_format of string
  | Not_an_object of type_expr * type_forcing_context option
  | Non_value_object of Jkind.Violation.t * type_forcing_context option
  | Non_value_let_rec of Jkind.Violation.t * type_expr
  | Undefined_method of type_expr * string * string list option
  | Undefined_self_method of string * string list
  | Virtual_class of Longident.t
  | Private_type of type_expr
  | Private_label of Longident.t * type_expr
  | Private_constructor of constructor_description * type_expr
  | Unbound_instance_variable of string * string list
  | Instance_variable_not_mutable of string
  | Not_subtype of Errortrace.Subtype.error
  | Outside_class
  | Value_multiply_overridden of string
  | Coercion_failure of
      Errortrace.expanded_type * Errortrace.unification_error * bool
  | Not_a_function of type_expr * type_forcing_context option
  | Too_many_arguments of type_expr * type_forcing_context option
  | Abstract_wrong_label of
      { got           : arg_label
      ; expected      : arg_label
      ; expected_type : type_expr
      ; explanation   : type_forcing_context option
      }
  | Scoping_let_module of string * type_expr
  | Not_a_polymorphic_variant_type of Longident.t
  | Incoherent_label_order
  | Less_general of string * Errortrace.unification_error
  | Modules_not_allowed
  | Cannot_infer_signature
  | Not_a_packed_module of type_expr
  | Unexpected_existential of existential_restriction * string
  | Invalid_interval
  | Invalid_for_loop_index
  | Invalid_comprehension_for_range_iterator_index
  | No_value_clauses
  | Exception_pattern_disallowed
  | Mixed_value_and_exception_patterns_under_guard
  | Inlined_record_escape
  | Inlined_record_expected
  | Unrefuted_pattern of pattern
  | Invalid_extension_constructor_payload
  | Not_an_extension_constructor
  | Probe_format
  | Probe_name_format of string
  | Probe_name_undefined of string
  | Probe_is_enabled_format
  | Extension_not_enabled : _ Language_extension.t -> error
  | Literal_overflow of string
  | Unknown_literal of string * char
  | Float32_literal of string
  | Illegal_letrec_pat
  | Illegal_letrec_expr
  | Illegal_class_expr
  | Letop_type_clash of string * Errortrace.unification_error
  | Andop_type_clash of string * Errortrace.unification_error
  | Bindings_type_clash of Errortrace.unification_error
  | Unbound_existential of Ident.t list * type_expr
  | Missing_type_constraint
  | Wrong_expected_kind of wrong_kind_sort * wrong_kind_context * type_expr
  | Expr_not_a_record_type of type_expr
  | Submode_failed of
      Value.error * submode_reason *
      Env.locality_context option *
      contention_context option *
      Env.shared_context option
  | Curried_application_complete of
      arg_label * Mode.Alloc.error * [`Prefix|`Single_arg|`Entire_apply]
  | Param_mode_mismatch of Alloc.equate_error
  | Uncurried_function_escapes of Alloc.error
  | Local_return_annotation_mismatch of Location.t
  | Function_returns_local
  | Tail_call_local_returning
  | Bad_tail_annotation of [`Conflict|`Not_a_tailcall]
  | Optional_poly_param
  | Exclave_in_nontail_position
  | Exclave_returns_not_local
  | Unboxed_int_literals_not_supported
  | Function_type_not_rep of type_expr * Jkind.Violation.t
  | Invalid_label_for_src_pos of arg_label
  | Nonoptional_call_pos_label of string
  | Cannot_stack_allocate of Env.locality_context option
  | Unsupported_stack_allocation of unsupported_stack_allocation
  | Not_allocation

exception Error of Location.t * Env.t * error
exception Error_forward of Location.error

let error_of_filter_arrow_failure ~explanation ~first ty_fun
  : filter_arrow_failure -> _ = function
  | Unification_error unif_err ->
      Expr_type_clash(unif_err, explanation, None)
  | Label_mismatch { got; expected; expected_type} ->
      Abstract_wrong_label { got; expected; expected_type; explanation }
  | Not_a_function -> begin
      if first
      then Not_a_function(ty_fun, explanation)
      else Too_many_arguments(ty_fun, explanation)
    end
  | Jkind_error (ty, err) -> Function_type_not_rep (ty, err)

(* Forward declaration, to be filled in by Typemod.type_module *)

let type_module =
  ref ((fun _env _md -> assert false) :
       Env.t -> Parsetree.module_expr -> Typedtree.module_expr * Shape.t)

(* Forward declaration, to be filled in by Typemod.type_open *)

let type_open :
  (?used_slot:bool ref -> override_flag -> Env.t -> Location.t ->
   Longident.t loc -> Path.t * Env.t)
    ref =
  ref (fun ?used_slot:_ _ -> assert false)

let type_open_decl :
  (?used_slot:bool ref -> Env.t -> Parsetree.open_declaration
   -> open_declaration * Types.signature * Env.t)
    ref =
  ref (fun ?used_slot:_ _ -> assert false)

(* Forward declaration, to be filled in by Typemod.type_package *)

let type_package =
  ref (fun _ -> assert false)

(* Forward declaration, to be filled in by Typeclass.class_structure *)
let type_object =
  ref (fun _env _s -> assert false :
       Env.t -> Location.t -> Parsetree.class_structure ->
         Typedtree.class_structure * string list)

(*
  Saving and outputting type information.
  We keep these function names short, because they have to be
  called each time we create a record of type [Typedtree.expression]
  or [Typedtree.pattern] that will end up in the typed AST.
*)
let re node =
  Cmt_format.add_saved_type (Cmt_format.Partial_expression node);
  node

let rp node =
  Cmt_format.add_saved_type (Cmt_format.Partial_pattern (Value, node));
  node

let rcp node =
  Cmt_format.add_saved_type (Cmt_format.Partial_pattern (Computation, node));
  node


(* Context for inline record arguments; see [type_ident] *)

type recarg =
  | Allowed
  | Required
  | Rejected

let probe_name_max_length = 100
let check_probe_name name loc env =
  if String.length name > probe_name_max_length then
    Location.prerr_warning loc (Warnings.Probe_name_too_long name);
  String.iter (fun c ->
    match c with
    | 'a'..'z' | 'A'..'Z' | '0'..'9' | '_' -> ()
    | _ -> raise (Error (loc, env, (Probe_name_format name)))
  ) name

let mk_expected ?explanation ty = { ty; explanation; }

let case lhs rhs =
  {c_lhs = lhs; c_guard = None; c_rhs = rhs}

type position_in_function = FTail | FNontail


type position_in_region =
  (* not the tail of a region*)
  | RNontail
  (* tail of a region,
     together with the mode of that region,
     and whether it is also the tail of a function
     (for tail call escape detection) *)
  | RTail of Regionality.r * position_in_function

(* CR mode-hint: unify the mode error hinting. *)
type expected_mode =
  { position : position_in_region;

    locality_context : Env.locality_context option;
    (** Explains why regionality axis of [mode] is low. *)

    contention_context : contention_context option;
    (** Explains why contention axis of [mode] is low. *)

    mode : Value.r;
    (** The upper bound, hence r (right) *)

    strictly_local : bool;
    (** Indicates that the expression was directly annotated with [local], which
    should force any allocations to be on the stack. No invariant between this
    field and [mode]: this field being [true] while [mode] being [global] is
    sensible, but not very useful as it will fail all expressions. *)

    tuple_modes : Value.r list option;
    (** No invariant between this and [mode]. It is UNSOUND to ignore this
        field. If this is [Some [x0; x1; ..]]:

        - For a general expression [e], we check [e <= x0] and [e <= x1] and so
          on; we also check [e <= mode].

        - Specifically for [Pexp_tuple [e0; e1; ..]], a finer-grained check is
          performed instead: we check [e0 <= x0] and [e1 <= x1] and so on; we
          also check [regional_to_local(join(e0, e1, ..)) <= mode]. *)
  }

type position_and_mode = {
  apply_position : apply_position;
  (** Runtime tail call behaviour of the application *)
  region_mode : Regionality.r option;
  (** INVARIANT: [Some m] iff [apply_position] is [Tail], where [m] is the mode
     of the surrounding region *)
}

let position_and_mode_default = {
  apply_position = Default;
  region_mode = None;
}

(** Decides the runtime tail call behaviour based on lexical structures and user
    annotation. *)
let position_and_mode env (expected_mode : expected_mode) sexp
  : position_and_mode =
  let fail err =
    raise (Error (sexp.pexp_loc, env, Bad_tail_annotation err))
  in
  let requested =
    match Builtin_attributes.tailcall sexp.pexp_attributes with
    | Ok r -> r
    | Error `Conflict -> fail `Conflict
  in
  match expected_mode.position with
  | RTail (m ,FTail) -> begin
      match requested with
      | Some `Tail | Some `Tail_if_possible | None ->
          {apply_position = Tail; region_mode = Some m}
      | Some `Nontail -> {apply_position = Nontail; region_mode = None}
    end
  | RNontail | RTail(_, FNontail) -> begin
      match requested with
      | None | Some `Tail_if_possible ->
          {apply_position = Default; region_mode = None}
      | Some `Nontail -> {apply_position = Nontail; region_mode = None}
      | Some `Tail -> fail `Not_a_tailcall
  end

(* ap_mode is the return mode of the current application *)
let check_tail_call_local_returning loc env ap_mode {region_mode; _} =
  match region_mode with
  | Some region_mode -> begin
    (* This application will be performed after the current region is closed; if
       ap_mode is local, the application allocates in the outer
       region, and thus [region_mode] needs to be marked local as well*)
      match
        Regionality.submode (locality_as_regionality ap_mode) region_mode
      with
      | Ok () -> ()
      | Error _ -> raise (Error (loc, env, Tail_call_local_returning))
    end
  | None -> ()

let meet_regional mode =
  let mode = Value.disallow_left mode in
  Value.meet_with (Comonadic Areality) Regionality.Const.Regional mode

let mode_default mode =
  { position = RNontail;
    locality_context = None;
    contention_context = None;
    mode = Value.disallow_left mode;
    strictly_local = false;
    tuple_modes = None }

let mode_legacy = mode_default Value.legacy

let as_single_mode {mode; tuple_modes; _} =
  match tuple_modes with
  | Some l -> Value.meet (mode :: l)
  | None -> mode

let mode_morph f expected_mode =
  let mode = as_single_mode expected_mode in
  let mode = f mode |> Mode.Value.disallow_left in
  let tuple_modes = None in
  {expected_mode with mode; tuple_modes}

let mode_modality modality expected_mode =
  as_single_mode expected_mode
  |> Modality.Value.Const.apply modality
  |> mode_default

(* used when entering a function;
mode is the mode of the function region *)
let mode_return mode =
  { (mode_default (meet_regional mode)) with
    position = RTail (Regionality.disallow_left
      (Value.proj (Comonadic Areality) mode), FTail);
    locality_context = Some Return;
  }

(* used when entering a region.*)
let mode_region mode =
  { (mode_default (meet_regional mode)) with
    position =
      RTail (Regionality.disallow_left
        (Value.proj (Comonadic Areality) mode), FNontail);
    locality_context = None;
  }

let mode_max =
  mode_default Value.max

let mode_with_position mode position =
  { (mode_default mode) with position }

let mode_max_with_position position =
  { mode_max with position }

let mode_exclave expected_mode =
  let mode =
    Value.join_with (Comonadic Areality)
      Regionality.Const.Local (as_single_mode expected_mode)
  in
  { (mode_default mode)
    with strictly_local = true
  }

let mode_strictly_local expected_mode =
  { expected_mode
    with strictly_local = true
  }

let mode_coerce mode expected_mode =
  mode_morph (fun m -> Value.meet [m; mode]) expected_mode

let mode_lazy expected_mode =
  let expected_mode =
    mode_coerce (Value.max_with (Comonadic Areality) Regionality.global)
      expected_mode
  in
  let closure_mode =
    expected_mode
    |> as_single_mode
    (* The thunk is evaluated only once, so we only require it to be [once],
       even if the [lazy] is [many]. *)
    |> Value.join_with (Comonadic Linearity) Linearity.Const.Once
  in
  {expected_mode with locality_context = Some Lazy }, closure_mode

let mode_tailcall_function mode =
  { (mode_default mode) with
    locality_context = Some Tailcall_function }

let mode_tailcall_argument mode =
  { (mode_default mode) with
    locality_context = Some Tailcall_argument }

let mode_partial_application expected_mode =
  let expected_mode =
    mode_morph (fun mode -> alloc_as_value (value_to_alloc_r2g mode))
      expected_mode
  in
  { expected_mode with
    locality_context = Some Partial_application }

let mode_trywith expected_mode =
  { expected_mode with position = RNontail }

let mode_tuple mode tuple_modes =
  let tuple_modes = Some (Value.List.disallow_left tuple_modes) in
  { (mode_default mode) with
    tuple_modes }

(** Takes [marg:Alloc.lr] extracted from the arrow type and returns the real
mode of argument, after taking into consideration partial application and
tail-call. Returns [expected_mode] and [Value.lr] which are backed by the same
mode variable. We encode extra position information in the former. We need the
latter to the both left and right mode because of how it will be used. *)
let mode_argument ~funct ~index ~position_and_mode ~partial_app marg =
  let vmode , _ = Value.newvar_below (alloc_as_value marg) in
  if partial_app then mode_default vmode, vmode
  else match funct.exp_desc, index, position_and_mode.apply_position with
  | Texp_ident (_, _, {val_kind =
      Val_prim {Primitive.prim_name = ("%sequor"|"%sequand")}},
                Id_prim _, _), 1, Tail ->
     (* RHS of (&&) and (||) is at the tail of function region if the
        application is. The argument mode is not constrained otherwise. *)
     mode_with_position vmode (RTail (Option.get position_and_mode.region_mode, FTail)),
     vmode
  | Texp_ident (_, _, _, Id_prim _, _), _, _ ->
     (* Other primitives cannot be tail-called *)
     mode_default vmode, vmode
  | _, _, (Nontail | Default) ->
     mode_default vmode, vmode
  | _, _, Tail -> begin
    Regionality.submode_exn (Value.proj (Comonadic Areality) vmode)
      Regionality.regional;
    mode_tailcall_argument vmode, vmode
  end

(* expected_mode.locality_context explains why expected_mode.mode is low;
   shared_context explains why mode.uniqueness is high *)
let submode ~loc ~env ?(reason = Other) ?shared_context mode expected_mode =
  let res = Value.submode mode (as_single_mode expected_mode) in
  match res with
  | Ok () -> ()
  | Error failure_reason ->
      let locality_context = expected_mode.locality_context in
      let contention_context = expected_mode.contention_context in
      let error =
        Submode_failed(failure_reason, reason, locality_context,
          contention_context, shared_context)
      in
      raise (Error(loc, env, error))

let actual_submode ~loc ~env ?reason (actual_mode : Env.actual_mode)
    expected_mode =
  submode ~loc ~env ?reason ?shared_context:actual_mode.context actual_mode.mode
    expected_mode

let escape ~loc ~env ~reason m =
  submode ~loc ~env ~reason m mode_legacy

type expected_pat_mode =
  { mode : Value.l;
    (** The mode of the current pattern. *)

    tuple_modes : Value.l list option;
    (** If the current pattern is [Ppat_tuple], the sub-patterns will have these
        modes. It is sound to ignore this field and get weaker modes. *)
    }

let simple_pat_mode mode =
  { mode = Value.disallow_right mode; tuple_modes = None }

let tuple_pat_mode mode tuple_modes =
  let mode = Value.disallow_right mode in
  let tuple_modes = Some (Value.List.disallow_right tuple_modes) in
  { mode; tuple_modes }

let global_pat_mode {mode; _}=
  let mode =
    Value.meet_with (Comonadic Areality) Regionality.Const.Global mode
  in
  simple_pat_mode mode

let allocations : Alloc.r list ref = Local_store.s_ref []

let reset_allocations () = allocations := []

let register_allocation_mode alloc_mode =
  let alloc_mode = Alloc.disallow_left alloc_mode in
  allocations := alloc_mode :: !allocations

let register_allocation_value_mode mode =
  let alloc_mode = value_to_alloc_r2g mode in
  register_allocation_mode alloc_mode;
  let mode = alloc_as_value alloc_mode in
  alloc_mode, mode

(** Register as allocation the expression constrained by the given
    [expected_mode]. Returns the mode of the allocation, and the expected mode
    of potential subcomponents. *)
let register_allocation (expected_mode : expected_mode) =
  let alloc_mode, mode =
    register_allocation_value_mode (as_single_mode expected_mode)
  in
  let alloc_mode : alloc_mode =
    { mode = alloc_mode;
      locality_context = expected_mode.locality_context }
  in
  alloc_mode, mode_default mode

let optimise_allocations () =
  (* CR zqian: Ideally we want to optimise all axes relavant to allocation. For
  example, pushing an allocation to [contended] is useful to the middle-end.
  However, a [contended] value in a module causes extra modality in printing.
  Therefore, here we only optimise allocation for stack/heap. Proper solutions:
  - Remove [Contention] axis from [Alloc].
  - Add it back when middle-end can really utilize this information. *)
  List.iter
    (fun mode ->
      Locality.zap_to_ceil (Alloc.proj (Comonadic Areality) mode)
      |> ignore)
    !allocations;
  reset_allocations ()

(* Typing of constants *)

let type_constant: Typedtree.constant -> type_expr = function
    Const_int _ -> instance Predef.type_int
  | Const_char _ -> instance Predef.type_char
  | Const_string _ -> instance Predef.type_string
  | Const_float _ -> instance Predef.type_float
  | Const_float32 _ -> instance Predef.type_float32
  | Const_unboxed_float _ -> instance Predef.type_unboxed_float
  | Const_unboxed_float32 _ -> instance Predef.type_unboxed_float32
  | Const_int32 _ -> instance Predef.type_int32
  | Const_int64 _ -> instance Predef.type_int64
  | Const_nativeint _ -> instance Predef.type_nativeint
  | Const_unboxed_int32 _ -> instance Predef.type_unboxed_int32
  | Const_unboxed_int64 _ -> instance Predef.type_unboxed_int64
  | Const_unboxed_nativeint _ -> instance Predef.type_unboxed_nativeint

type constant_integer_result =
  | Int32 of int32
  | Int64 of int64
  | Nativeint of nativeint

type constant_integer_error =
  | Int32_literal_overflow
  | Int64_literal_overflow
  | Nativeint_literal_overflow
  | Unknown_constant_literal

let constant_integer i ~suffix :
    (constant_integer_result, constant_integer_error) result =
  match suffix with
  | 'l' ->
    begin
      try Ok (Int32 (Misc.Int_literal_converter.int32 i))
      with Failure _ -> Error Int32_literal_overflow
    end
  | 'L' ->
    begin
      try Ok (Int64 (Misc.Int_literal_converter.int64 i))
      with Failure _ -> Error Int64_literal_overflow
    end
  | 'n' ->
    begin
      try Ok (Nativeint (Misc.Int_literal_converter.nativeint i))
      with Failure _ -> Error Nativeint_literal_overflow
    end
  | _ -> Error Unknown_constant_literal

let constant : Parsetree.constant -> (Typedtree.constant, error) result =
  function
  | Pconst_integer (i, Some suffix) ->
    begin match constant_integer i ~suffix with
      | Ok (Int32 v) -> Ok (Const_int32 v)
      | Ok (Int64 v) -> Ok (Const_int64 v)
      | Ok (Nativeint v) -> Ok (Const_nativeint v)
      | Error Int32_literal_overflow -> Error (Literal_overflow "int32")
      | Error Int64_literal_overflow -> Error (Literal_overflow "int64")
      | Error Nativeint_literal_overflow -> Error (Literal_overflow "nativeint")
      | Error Unknown_constant_literal -> Error (Unknown_literal (i, suffix))
    end
  | Pconst_integer (i,None) ->
     begin
       try Ok (Const_int (Misc.Int_literal_converter.int i))
       with Failure _ -> Error (Literal_overflow "int")
     end
  | Pconst_char c -> Ok (Const_char c)
  | Pconst_string (s,loc,d) -> Ok (Const_string (s,loc,d))
  | Pconst_float (f,None)-> Ok (Const_float f)
  | Pconst_float (f,Some 's') ->
    if Language_extension.is_enabled Small_numbers then Ok (Const_float32 f)
    else Error (Float32_literal f)
  | Pconst_float (f,Some c) -> Error (Unknown_literal (f, c))

let constant_or_raise env loc cst =
  match constant cst with
  | Ok c -> c
  | Error err -> raise (Error (loc, env, err))

let unboxed_constant : Jane_syntax.Layouts.constant -> (Typedtree.constant, error) result
  = function
  | Float (f, None) -> Ok (Const_unboxed_float f)
  | Float (f, Some 's') ->
    if Language_extension.is_enabled Small_numbers then Ok (Const_unboxed_float32 f)
    else Error (Float32_literal (Misc.format_as_unboxed_literal f))
  | Float (x, Some c) ->
    Error (Unknown_literal (Misc.format_as_unboxed_literal x, c))
  | Integer (i, suffix) ->
    begin match constant_integer i ~suffix with
      | Ok (Int32 v) -> Ok (Const_unboxed_int32 v)
      | Ok (Int64 v) -> Ok (Const_unboxed_int64 v)
      | Ok (Nativeint v) -> Ok (Const_unboxed_nativeint v)
      | Error Int32_literal_overflow -> Error (Literal_overflow "int32#")
      | Error Int64_literal_overflow -> Error (Literal_overflow "int64#")
      | Error Nativeint_literal_overflow -> Error (Literal_overflow "nativeint#")
      | Error Unknown_constant_literal ->
        Error (Unknown_literal (Misc.format_as_unboxed_literal i, suffix))
    end

let unboxed_constant_or_raise env loc cst =
  match unboxed_constant cst with
  | Ok c -> c
  | Error err -> raise (Error (loc, env, err))

(* Specific version of type_option, using newty rather than newgenty *)

let type_option ty =
  newty (Tconstr(Predef.path_option,[ty], ref Mnil))

let mkexp exp_desc exp_type exp_loc exp_env =
  { exp_desc; exp_type;
    exp_loc; exp_env; exp_extra = []; exp_attributes = [] }

let type_option_none env ty loc =
  let lid = Longident.Lident "None" in
  let cnone = Env.find_ident_constructor Predef.ident_none env in
  mkexp (Texp_construct(mknoloc lid, cnone, [], None)) ty loc env

let extract_option_type env ty =
  match get_desc (expand_head env ty) with
    Tconstr(path, [ty], _) when Path.same path Predef.path_option -> ty
  | _ -> assert false

let protect_expansion env ty =
  if Env.has_local_constraints env then generic_instance ty else ty

let src_pos loc attrs env =
  { exp_desc = Texp_src_pos
  ; exp_loc = loc
  ; exp_extra = []
  ; exp_type = instance Predef.type_lexing_position
  ; exp_attributes = attrs
  ; exp_env = env
  }

type record_extraction_result =
  | Record_type of Path.t * Path.t * Types.label_declaration list * record_representation
  | Not_a_record_type
  | Maybe_a_record_type

let extract_concrete_typedecl_protected env ty =
  extract_concrete_typedecl env (protect_expansion env ty)

let extract_concrete_record env ty =
  match extract_concrete_typedecl_protected env ty with
  | Typedecl(p0, p, {type_kind=Type_record (fields, repres)}) ->
    Record_type (p0, p, fields, repres)
  | Has_no_typedecl | Typedecl(_, _, _) -> Not_a_record_type
  | May_have_typedecl -> Maybe_a_record_type

type variant_extraction_result =
  | Variant_type of Path.t * Path.t * Types.constructor_declaration list
  | Not_a_variant_type
  | Maybe_a_variant_type

let extract_concrete_variant env ty =
  match extract_concrete_typedecl_protected env ty with
  | Typedecl(p0, p, {type_kind=Type_variant (cstrs, _)}) ->
    Variant_type (p0, p, cstrs)
  | Typedecl(p0, p, {type_kind=Type_open}) ->
    Variant_type (p0, p, [])
  | Has_no_typedecl | Typedecl(_, _, _) -> Not_a_variant_type
  | May_have_typedecl -> Maybe_a_variant_type

let extract_label_names env ty =
  match extract_concrete_record env ty with
  | Record_type (_, _,fields, _) -> List.map (fun l -> l.Types.ld_id) fields
  | Not_a_record_type | Maybe_a_record_type -> assert false

let has_poly_constraint spat =
  match spat.ppat_desc with
  | Ppat_constraint(_, Some styp, _) -> begin
      match styp.ptyp_desc with
      | Ptyp_poly _ -> true
      | _ -> false
    end
  | _ -> false

(** Mode cross a left mode *)
(* This is very similar to Ctype.mode_cross_left_alloc. Any bugs here are likely
   bugs there, too. *)
let mode_cross_left_value env ty mode =
  let mode =
    if not (is_principal ty) then mode else
    let jkind = type_jkind_purely env ty in
    let upper_bounds = Jkind.get_modal_upper_bounds jkind in
    let upper_bounds = Const.alloc_as_value upper_bounds in
    Value.meet_const upper_bounds mode
  in
  mode |> Value.disallow_right

let actual_mode_cross_left env ty (actual_mode : Env.actual_mode)
  : Env.actual_mode =
  let mode = mode_cross_left_value env ty actual_mode.mode in
  {actual_mode with mode}

(** Mode cross a mode whose monadic fragment is a right mode, and whose comonadic
    fragment is a left mode. *)
let alloc_mode_cross_to_max_min env ty { monadic; comonadic } =
  let monadic = Alloc.Monadic.disallow_left monadic in
  let comonadic = Alloc.Comonadic.disallow_right comonadic in
  if not (is_principal ty) then { monadic; comonadic } else
  let jkind = type_jkind_purely env ty in
  let upper_bounds = Jkind.get_modal_upper_bounds jkind in
  let upper_bounds = Alloc.Const.split upper_bounds in
  let comonadic = Alloc.Comonadic.meet_const upper_bounds.comonadic comonadic in
  let monadic = Alloc.Monadic.imply upper_bounds.monadic monadic in
  { monadic; comonadic }

(** Mode cross a right mode *)
(* This is very similar to Ctype.mode_cross_right. Any bugs here are likely bugs
   there, too. *)
let expect_mode_cross env ty (expected_mode : expected_mode) =
  if not (is_principal ty) then expected_mode else
  let jkind = type_jkind_purely env ty in
  let upper_bounds = Jkind.get_modal_upper_bounds jkind in
  let upper_bounds = Const.alloc_as_value upper_bounds in
  mode_morph (Value.imply upper_bounds) expected_mode

let mode_annots_from_pat pat =
  let modes =
    match pat.ppat_desc with
    | Ppat_constraint (_, _, modes) -> modes
    | _ -> []
  in
  Typemode.transl_mode_annots modes

let apply_mode_annots ~loc ~env (m : Alloc.Const.Option.t) mode =
  let error axis =
    raise (Error(loc, env, Param_mode_mismatch axis))
  in
  let min = Alloc.Const.Option.value ~default:Alloc.Const.min m in
  let max = Alloc.Const.Option.value ~default:Alloc.Const.max m in
  (match Alloc.submode (Alloc.of_const min) mode with
  | Ok () -> ()
  | Error e -> error (Left_le_right, e));
  (match Alloc.submode mode (Alloc.of_const max) with
  | Ok () -> ()
  | Error e -> error (Right_le_left, e))

(** Given the parameter [m0] on mutable, return the mode of future writes. *)
let mutable_mode m0 =
  let m0 =
    Alloc.Const.merge
      {comonadic = m0;
       monadic = Alloc.Monadic.Const.min}
  in
  m0 |> Const.alloc_as_value |> Value.of_const

(** Takes the mutability on a field, and expected mode of the record (adjusted
    for allocation), check that the construction would be allowed. *)
let check_construct_mutability ~loc ~env mutability argument_mode =
  match mutability with
  | Immutable -> ()
  | Mutable m0 ->
      let m0 = mutable_mode m0 in
      submode ~loc ~env m0 argument_mode

(** The [expected_mode] of the record when projecting a mutable field. *)
let mode_project_mutable =
  let mode =
    Contention.Const.Shared
    |> Contention.of_const
    |> Value.max_with (Monadic Contention)
  in
  { (mode_default mode) with
    contention_context = Some Read_mutable }

(** The [expected_mode] of the record when mutating a mutable field. *)
let mode_mutate_mutable =
  let mode =
    Contention.Const.Uncontended
    |> Contention.of_const
    |> Value.max_with (Monadic Contention)
  in
  { (mode_default mode) with
    contention_context = Some Write_mutable }

(** The [expected_mode] of the lazy expression when forcing it. *)
let mode_force_lazy =
  let mode =
    Contention.Const.Uncontended
    |> Contention.of_const
    |> Value.max_with (Monadic Contention)
  in
  { (mode_default mode) with
    contention_context = Some Force_lazy }

let check_project_mutability ~loc ~env mutability mode =
  if Types.is_mutable mutability then
    submode ~loc ~env mode mode_project_mutable

(* Typing of patterns *)

(* unification inside type_exp and type_expect *)
let unify_exp_types loc env ty expected_ty =
  (* Format.eprintf "@[%a@ %a@]@." Printtyp.raw_type_expr exp.exp_type
    Printtyp.raw_type_expr expected_ty; *)
  try
    unify env ty expected_ty
  with
    Unify err ->
      raise(Error(loc, env, Expr_type_clash(err, None, None)))
  | Tags(l1,l2) ->
      raise(Typetexp.Error(loc, env, Typetexp.Variant_tags (l1, l2)))

(* helper notation for Pattern_env.t *)
let (!!) (penv : Pattern_env.t) = penv.env

(* Unification inside type_pat *)
let unify_pat_types loc env ty ty' =
  try unify env ty ty' with
  | Unify err ->
      raise(Error(loc, env, Pattern_type_clash(err, None)))
  | Tags(l1,l2) ->
      raise(Typetexp.Error(loc, env, Typetexp.Variant_tags (l1, l2)))

(* GADT unification inside solve_Ppat_construct and check_counter_example_pat *)
let nothing_equated = TypePairs.create 0
let unify_pat_types_return_equated_pairs ~refine loc penv ty ty' =
  try
    if refine then unify_gadt penv ty ty'
    else (unify !!penv ty ty'; nothing_equated)
  with
  | Unify err ->
      raise(Error(loc, !!penv, Pattern_type_clash(err, None)))
  | Tags(l1,l2) ->
      raise(Typetexp.Error(loc, !!penv, Typetexp.Variant_tags (l1, l2)))

let unify_pat_types_refine ~refine loc penv ty ty' =
  ignore (unify_pat_types_return_equated_pairs ~refine loc penv ty ty')

(** [sdesc_for_hint] is used by error messages to report literals in their
    original formatting *)
let unify_pat ?sdesc_for_hint env pat expected_ty =
  try unify_pat_types pat.pat_loc env pat.pat_type expected_ty
  with Error (loc, env, Pattern_type_clash(err, None)) ->
    raise(Error(loc, env, Pattern_type_clash(err, sdesc_for_hint)))

(* unification of a type with a Tconstr with freshly created arguments *)
let unify_head_only ~refine loc penv ty constr =
  let path = cstr_type_path constr in
  let decl = Env.find_type path !!penv in
  let ty' = Ctype.newconstr path (Ctype.instance_list decl.type_params) in
  unify_pat_types_refine ~refine loc penv ty' ty

(* Creating new conjunctive types is not allowed when typing patterns *)
(* make all Reither present in open variants *)
let finalize_variant pat tag opat r =
  let row =
    match get_desc (expand_head pat.pat_env pat.pat_type) with
      Tvariant row -> r := row; row
    | _ -> assert false
  in
  let f = get_row_field tag row in
  begin match row_field_repr f with
  | Rabsent -> () (* assert false *)
  | Reither (true, [], _) when not (row_closed row) ->
      link_row_field_ext ~inside:f (rf_present None)
  | Reither (false, ty::tl, _) when not (row_closed row) ->
      link_row_field_ext ~inside:f (rf_present (Some ty));
      begin match opat with None -> assert false
      | Some pat -> List.iter (unify_pat pat.pat_env pat) (ty::tl)
      end
  | Reither (c, _l, true) when not (has_fixed_explanation row) ->
      link_row_field_ext ~inside:f (rf_either [] ~no_arg:c ~matched:false)
  | _ -> ()
  end
  (* Force check of well-formedness   WHY? *)
  (* unify_pat pat.pat_env pat
    (newty(Tvariant{row_fields=[]; row_more=newvar(); row_closed=false;
                    row_bound=(); row_fixed=false; row_name=None})); *)

let has_variants p =
  exists_general_pattern
    { f = fun (type k) (p : k general_pattern) -> match p.pat_desc with
     | (Tpat_variant _) -> true
     | _ -> false } p

let finalize_variants p =
  iter_general_pattern
    { f = fun (type k) (p : k general_pattern) -> match p.pat_desc with
     | Tpat_variant(tag, opat, r) ->
        finalize_variant p tag opat r
     | _ -> () } p

(* [type_pat_state] and related types for pattern environment;
   these should not be confused with Pattern_env.t, which is a part of the
   interface to unification functions in [Ctype] *)
type pattern_variable =
  {
    pv_id: Ident.t;
    pv_uid: Uid.t;
    pv_mode: Value.l;
    pv_type: type_expr;
    pv_loc: Location.t;
    pv_as_var: bool;
    pv_attributes: attributes;
  }

type module_variable =
  {
    mv_id: Ident.t;
    mv_name: string Location.loc;
    mv_loc: Location.t;
    mv_uid: Uid.t
  }

(* Whether or not patterns of the form (module M) are accepted. (If they are,
   the idents will be created at the provided scope.) When module patterns are
   allowed, the caller should take care to check that the introduced module
   bindings' types don't escape their scope; see the callsites in [type_let]
   and [type_cases] for examples.
   [Modules_ignored] indicates that the typing of patterns should not accumulate
   a list of module patterns to unpack. It's no different than using
   [Modules_allowed] and then ignoring the accumulated [module_variables] list,
   but signals more clearly that the module patterns aren't used in an
   interesting way.
*)
type module_patterns_restriction =
  | Modules_allowed of { scope: int }
  | Modules_rejected
  | Modules_ignored

(* A parallel type to [module_patterns_restriction], though also
   tracking the module variables encountered.
*)
type module_variables =
  | Modvars_allowed of
      { scope: int;
        module_variables: module_variable list;
      }
  | Modvars_rejected
  | Modvars_ignored

type type_pat_state =
  { mutable tps_pattern_variables: pattern_variable list;
    mutable tps_pattern_force: (unit -> unit) list;
    mutable tps_module_variables: module_variables;
    (* Mutation will not change the constructor of [tps_module_variables], just
       the contained [module_variables] list. [module_variables] could be made
       mutable instead, but we felt this made the code more awkward.
    *)
  }

let create_type_pat_state allow_modules =
  let tps_module_variables =
    match allow_modules with
    | Modules_allowed { scope } ->
        Modvars_allowed { scope; module_variables = [] }
    | Modules_ignored -> Modvars_ignored
    | Modules_rejected -> Modvars_rejected
  in
  { tps_pattern_variables = [];
    tps_module_variables;
    tps_pattern_force = [];
  }

(* Copy mutable fields. Used in typechecking or-patterns. *)
let copy_type_pat_state
      { tps_pattern_variables;
        tps_module_variables;
        tps_pattern_force;
      }
  =
  { tps_pattern_variables;
    tps_module_variables;
    tps_pattern_force;
  }

let blit_type_pat_state ~src ~dst =
  dst.tps_pattern_variables <- src.tps_pattern_variables;
  dst.tps_module_variables <- src.tps_module_variables;
  dst.tps_pattern_force <- src.tps_pattern_force;
;;

let maybe_add_pattern_variables_ghost loc_let env pv =
  List.fold_right
    (fun {pv_id; _} env ->
       let name = Ident.name pv_id in
       if Env.bound_value name env then env
       else begin
         Env.enter_unbound_value name
           (Val_unbound_ghost_recursive loc_let) env
       end
    ) pv env

let iter_pattern_variables_type f : pattern_variable list -> unit =
  List.iter (fun {pv_type; _} -> f pv_type)

let add_pattern_variables ?check ?check_as env pv =
  List.fold_right
    (fun {pv_id; pv_mode; pv_type; pv_loc; pv_as_var; pv_attributes; pv_uid}
      env ->
       let check = if pv_as_var then check_as else check in
       Env.add_value ?check ~mode:pv_mode pv_id
         {val_type = pv_type; val_kind = Val_reg; Types.val_loc = pv_loc;
          val_attributes = pv_attributes; val_modalities = Modality.Value.id;
          val_zero_alloc = Zero_alloc.default;
          val_uid = pv_uid
         } env
    )
    pv env

let add_module_variables env module_variables =
  let module_variables_as_list =
    match module_variables with
    | Modvars_allowed mvs -> mvs.module_variables
    | Modvars_ignored | Modvars_rejected -> []
  in
  List.fold_left (fun env { mv_id; mv_loc; mv_name; mv_uid } ->
    Typetexp.TyVarEnv.with_local_scope begin fun () ->
      (* This code is parallel to the typing of Pexp_letmodule. However we
         omit the call to [Mtype.lower_nongen] as it's not necessary here.
         For Pexp_letmodule, the call to [type_module] is done in a raised
         level and so needs to be modified to have the correct, outer level.
         Here, on the other hand, we're calling [type_module] outside the
         raised level, so there's no extra step to take.
      *)
      let modl, md_shape =
        !type_module env
          Ast_helper.(
            Mod.unpack ~loc:mv_loc
              (Exp.ident ~loc:mv_name.loc
                  (mkloc (Longident.Lident mv_name.txt)
                    mv_name.loc)))
      in
      let pres =
        match modl.mod_type with
        | Mty_alias _ -> Mp_absent
        | _ -> Mp_present
      in
      let md =
        { md_type = modl.mod_type; md_attributes = [];
          md_loc = mv_name.loc;
          md_uid = mv_uid; }
      in
      Env.add_module_declaration ~shape:md_shape ~check:true mv_id pres md env
    end
  ) env module_variables_as_list

let enter_variable ?(is_module=false) ?(is_as_variable=false) tps loc name mode
    ty attrs =
  if List.exists (fun {pv_id; _} -> Ident.name pv_id = name.txt)
      tps.tps_pattern_variables
  then raise(Error(loc, Env.empty, Multiply_bound_variable name.txt));
  let id =
    if is_module then begin
      (* Unpack patterns result in both a module declaration and a value
         variable of the same name being entered into the environment. (The
         module is via [tps_module_variables], and the variable is via
         [tps_pattern_variables].) *)
      match tps.tps_module_variables with
      | Modvars_ignored -> Ident.create_local name.txt
      | Modvars_rejected ->
          raise (Error (loc, Env.empty, Modules_not_allowed));
      | Modvars_allowed { scope; module_variables } ->
          escape ~loc ~env:Env.empty ~reason:Other mode;
          let id = Ident.create_scoped name.txt ~scope in
          let module_variables =
            { mv_id = id;
              mv_name = name;
              mv_loc = loc;
              mv_uid = Uid.mk ~current_unit:(Env.get_unit_name ());
            } :: module_variables
          in
          tps.tps_module_variables <-
            Modvars_allowed { scope; module_variables; };
          id
    end else
      Ident.create_local name.txt
  in
  let pv_uid = Uid.mk ~current_unit:(Env.get_unit_name ()) in
  tps.tps_pattern_variables <-
    {pv_id = id;
     pv_mode = Value.disallow_right mode;
     pv_type = ty;
     pv_loc = loc;
     pv_as_var = is_as_variable;
     pv_attributes = attrs;
     pv_uid} :: tps.tps_pattern_variables;
  id, pv_uid

let sort_pattern_variables vs =
  List.sort
    (fun {pv_id = x; _} {pv_id = y; _} ->
      Stdlib.compare (Ident.name x) (Ident.name y))
    vs

let enter_orpat_variables loc env  p1_vs p2_vs =
  (* unify_vars operate on sorted lists *)

  let p1_vs = sort_pattern_variables p1_vs
  and p2_vs = sort_pattern_variables p2_vs in

  let rec unify_vars p1_vs p2_vs =
    let vars vs = List.map (fun {pv_id; _} -> pv_id) vs in
    match p1_vs, p2_vs with
      | ({pv_id = x1; pv_type = t1; pv_mode = m1; _} as pv1)::rem1,
        {pv_id = x2; pv_type = t2; pv_mode = m2; _}::rem2
        when Ident.equal x1 x2 ->
          if x1==x2 then
            let vars, alist = unify_vars rem1 rem2 in
            pv1 :: vars, alist
          else begin
            begin try
              unify_var env (newvar (Jkind.Builtin.any ~why:Dummy_jkind)) t1;
              unify env t1 t2
            with
            | Unify err ->
                raise(Error(loc, env, Or_pattern_type_clash(x1, err)))
            end;
            let m = Value.join [m1; m2] in
            let var = { pv1 with pv_mode = m } in
            let vars, alist = unify_vars rem1 rem2 in
            var :: vars, (x2, x1) :: alist
          end
      | [],[] -> [], []
      | {pv_id; _}::_, [] | [],{pv_id; _}::_ ->
          raise (Error (loc, env, Orpat_vars (pv_id, [])))
      | {pv_id = x; _}::_, {pv_id = y; _}::_ ->
          let err =
            if Ident.name x < Ident.name y
            then Orpat_vars (x, vars p2_vs)
            else Orpat_vars (y, vars p1_vs) in
          raise (Error (loc, env, err)) in
  unify_vars p1_vs p2_vs

let rec build_as_type_and_mode (env : Env.t) p ~mode =
  build_as_type_and_mode_extra env p p.pat_extra ~mode

and build_as_type_and_mode_extra env p ~mode : _ -> _ * _ = function
  | [] -> build_as_type_aux env p ~mode
  | ((Tpat_type _ | Tpat_open _ | Tpat_unpack), _, _) :: rest ->
      build_as_type_and_mode_extra env p rest ~mode
  | (Tpat_constraint {ctyp_type = ty; _}, _, _) :: rest ->
      (* If the type constraint is ground, then this is the best type
         we can return, so just return an instance (cf. #12313) *)
      if closed_type_expr ty then instance ty, mode else
      (* Otherwise we combine the inferred type for the pattern with
         then non-ground constraint in a non-ambivalent way *)
      let as_ty, as_mode = build_as_type_and_mode_extra env p rest ~mode in
      (* [generic_instance] can only be used if the variables of the original
         type ([cty.ctyp_type] here) are not at [generic_level], which they are
         here.
         If we used [generic_instance] we would lose the sharing between
         [instance ty] and [ty].  *)
      let ty =
        with_local_level ~post:generalize_structure (fun () -> instance ty)
      in
      (* This call to unify may only fail due to missing GADT equations *)
      unify_pat_types p.pat_loc env (instance as_ty) (instance ty);
      ty, as_mode

and build_as_type_aux (env : Env.t) p ~mode =
  let build_as_type env p = fst (build_as_type_and_mode env p ~mode) in
  match p.pat_desc with
    Tpat_alias(p1,_, _, _, _) -> build_as_type_and_mode env p1 ~mode
  | Tpat_tuple pl ->
      let labeled_tyl =
        List.map (fun (label, p) -> label, build_as_type env p) pl in
      newty (Ttuple labeled_tyl), mode
  | Tpat_unboxed_tuple pl ->
      let labeled_tyl =
        List.map (fun (label, p, _) -> label, build_as_type env p) pl in
      newty (Tunboxed_tuple labeled_tyl), mode
  | Tpat_construct(_, cstr, pl, vto) ->
      let priv = (cstr.cstr_private = Private) in
      let mode =
        if priv || pl <> [] then mode
        else Value.newvar ()
      in
      let keep =
        priv || cstr.cstr_existentials <> [] ||
        vto <> None (* be lazy and keep the type for node constraints *) in
      let ty =
        if keep then p.pat_type else
        let tyl = List.map (build_as_type env) pl in
        let ty_args, ty_res, _ =
          instance_constructor Keep_existentials_flexible cstr
        in
        List.iter2
          (fun (p,ty) {Types.ca_type=arg; _} ->
             unify_pat env {p with pat_type = ty} arg)
          (List.combine pl tyl) ty_args;
        ty_res
      in
      ty, mode
  | Tpat_variant(l, p', _) ->
      let ty = Option.map (build_as_type env) p' in
      let mode =
        if p' = None then Value.newvar ()
        else mode
      in
      let ty =
        let fields = [l, rf_present ty] in
        newty (Tvariant (create_row ~fields
                           ~more:(newvar (Jkind.Builtin.value ~why:Row_variable))
                         ~name:None ~fixed:None ~closed:false))
      in
      ty, mode
  | Tpat_record (lpl,_) ->
      let lbl = snd3 (List.hd lpl) in
      if lbl.lbl_private = Private then p.pat_type, mode else
      (* The jkind here is filled in via unification with [ty_res] in
         [unify_pat]. *)
      (* XXX layouts v2: This should be a sort variable and could be now (but
         think about when it gets defaulted.)

         RAE: why? It looks fine as-is. *)
      let ty = newvar (Jkind.Builtin.any ~why:Dummy_jkind) in
      let ppl = List.map (fun (_, l, p) -> l.lbl_num, p) lpl in
      let do_label lbl =
        let _, ty_arg, ty_res = instance_label ~fixed:false lbl in
        unify_pat env {p with pat_type = ty} ty_res;
        let refinable =
          lbl.lbl_mut = Immutable && List.mem_assoc lbl.lbl_num ppl &&
          match get_desc lbl.lbl_arg with Tpoly _ -> false | _ -> true in
        if refinable then begin
          let arg = List.assoc lbl.lbl_num ppl in
          unify_pat env
            {arg with pat_type = build_as_type env arg} ty_arg
        end else begin
          let _, ty_arg', ty_res' = instance_label ~fixed:false lbl in
          unify_pat_types p.pat_loc env ty_arg ty_arg';
          unify_pat env p ty_res'
        end in
      Array.iter do_label lbl.lbl_all;
      ty, mode
  | Tpat_or(p1, p2, row) ->
      begin match row with
        None ->
          let ty1, mode1 = build_as_type_and_mode ~mode env p1 in
          let ty2, mode2 = build_as_type_and_mode ~mode env p2 in
          unify_pat env {p2 with pat_type = ty2} ty1;
          ty1, Value.join [mode1; mode2]
      | Some row ->
          let Row {fields; fixed; name} = row_repr row in
          let all_constant =
            List.for_all
              (fun (_,f) -> match row_field_repr f with
                | (Rpresent (Some _) | Reither (false, _, _)) -> false
                | _ -> true)
              fields
          in
          let mode =
            if all_constant then Value.newvar ()
            else mode
          in
          let ty =
            newty (Tvariant (create_row ~fields ~fixed ~name
                               ~closed:false
                               ~more:(newvar
                                        (Jkind.Builtin.value ~why:Row_variable))))
          in
          ty, mode
      end
  | Tpat_constant _
  | Tpat_any | Tpat_var _
  | Tpat_array _ | Tpat_lazy _ ->
      p.pat_type, mode

(* Constraint solving during typing of patterns *)

let solve_Ppat_alias ~mode env pat =
  with_local_level ~post:(fun (ty_var, _) -> generalize ty_var)
    (fun () -> build_as_type_and_mode ~mode env pat)

(* Extracts the first element from a list matching a label. Roughly:
     pat <- List.assoc_opt label patl;
     return (pat, List.remove_assoc label patl)
  *)
let extract_pat label patl =
  let rec extract_pat_aux acc = function
  | [] -> None
  | ((label', t) as pat) :: rest ->
      if Option.equal String.equal label label' then
        Some (t, List.rev_append acc rest)
      else
        extract_pat_aux (pat::acc) rest
  in
  extract_pat_aux [] patl

let extract_or_mk_pat label rem closed =
  match extract_pat label rem, closed with
  (* Take the first match from patl *)
  | (Some _ as pat_and_rem), _ -> pat_and_rem
  (* No match, but the partial pattern allows us to generate a _ *)
  | None, Open -> Some (Ast_helper.Pat.mk Ppat_any, rem)
  | None, Closed -> None

(* Reorders [patl] to match the label order in [labeled_tl], erroring if [patl]
   is missing a label or has an a extra label (unlabeled components morally
   share the same special label).

   If [closed] is [Open], then no "missing label" errors are possible; instead,
   [_] patterns will be generated for those labels. An unnecessarily [Open]
   pattern results in a warning.

   (Note: an alternative approach to creating [_] patterns could be to add a
    [closed] flag to the typedtree)
   *)
let reorder_pat loc penv patl closed labeled_tl expected_ty =
  let take_next (taken, rem) (label, _) =
    match extract_or_mk_pat label rem closed with
    | Some (pat, rem) -> (label, pat) :: taken, rem
    | None ->
      raise (Error (loc, !!penv, Missing_tuple_label(label, expected_ty)))
  in
  match List.fold_left take_next ([], patl) labeled_tl with
  | taken, [] ->
    if closed = Open
        && Int.equal (List.length labeled_tl) (List.length patl) then
      Location.prerr_warning loc Warnings.Unnecessarily_partial_tuple_pattern;
    List.rev taken
  | _, (extra_label, _) :: _ ->
    raise
      (Error (loc, !!penv, Extra_tuple_label(extra_label, expected_ty)))

(* This assumes the [args] have already been reordered according to the
   [expected_ty], if needed.  *)
let solve_Ppat_tuple ~refine ~alloc_mode loc env args expected_ty =
  (* CR layouts v5: consider sharing code with [solve_Ppat_unboxed_tuple] below
     when we allow non-values in boxed tuples. *)
  let arity = List.length args in
  let arg_modes =
    match alloc_mode.tuple_modes with
    (* CR zqian: improve the modes of opened labeled tuple pattern. *)
    | Some l when List.compare_length_with l arity = 0 -> l
    | _ -> List.init arity (fun _ -> alloc_mode.mode)
  in
  let ann =
    (* CR layouts v5: restriction to value here to be relaxed. *)
    List.map2
      (fun (label, p) mode ->
        ( label,
          p,
          newgenvar (Jkind.Builtin.value_or_null ~why:Tuple_element),
          simple_pat_mode mode ))
      args arg_modes
  in
  let ty = newgenty (Ttuple (List.map (fun (lbl, _, t, _) -> lbl, t) ann)) in
  let expected_ty = generic_instance expected_ty in
  unify_pat_types_refine ~refine loc env ty expected_ty;
  ann

(* This assumes the [args] have already been reordered according to the
   [expected_ty], if needed.  *)
let solve_Ppat_unboxed_tuple ~refine ~alloc_mode loc env args expected_ty =
  let arity = List.length args in
  let arg_modes =
    match alloc_mode.tuple_modes with
    (* CR zqian: improve the modes of opened labeled tuple pattern. *)
    | Some l when List.compare_length_with l arity = 0 -> l
    | _ -> List.init arity (fun _ -> alloc_mode.mode)
  in
  let ann =
    List.map2
      (fun (label, p) mode ->
         let jkind, sort =
           Jkind.of_new_sort_var ~why:Jkind.History.Unboxed_tuple_element
         in
        ( label,
          p,
          newgenvar jkind,
          simple_pat_mode mode,
          sort
        ))
      args arg_modes
  in
  let ty =
    newgenty (Tunboxed_tuple (List.map (fun (lbl, _, t, _, _) -> lbl, t) ann))
  in
  let expected_ty = generic_instance expected_ty in
  unify_pat_types_refine ~refine loc env ty expected_ty;
  ann

let solve_constructor_annotation
    tps (penv : Pattern_env.t) name_list sty ty_args ty_ex =
  let expansion_scope = penv.equations_scope in
  let ids =
    List.map
      (fun name ->
         (* CR layouts v1.5: I expect this needs to change when we allow jkind
            annotations on explicitly quantified vars in gadt constructors.
            See: https://github.com/ocaml/ocaml/pull/9584/ *)
        let decl = new_local_type ~loc:name.loc
                     ~jkind_annot:None
                     Definition
                     (Jkind.Builtin.value ~why:Existential_type_variable) in
        let (id, new_env) =
          Env.enter_type ~scope:expansion_scope name.txt decl !!penv in
        Pattern_env.set_env penv new_env;
        {name with txt = id})
      name_list
  in
  let cty, ty, force =
    with_local_level ~post:(fun (_,ty,_) -> generalize_structure ty)
      (fun () ->
         Typetexp.transl_simple_type_delayed !!penv Alloc.Const.legacy sty)
  in
  tps.tps_pattern_force <- force :: tps.tps_pattern_force;
  let ty_args =
    let ty1 = instance ty and ty2 = instance ty in
    match ty_args with
      [] -> assert false
    | [ty_arg] ->
        unify_pat_types cty.ctyp_loc !!penv ty1 ty_arg;
        [ty2]
    | _ ->
        unify_pat_types cty.ctyp_loc !!penv ty1
          (newty (Ttuple (List.map (fun t -> None, t) ty_args)));
        match get_desc (expand_head !!penv ty2) with
          Ttuple tyl -> (List.map snd tyl)
        | _ -> assert false
  in
  if ids <> [] then ignore begin
    let ids = List.map (fun x -> x.txt) ids in
    let rem =
      List.fold_left
        (fun rem tv ->
          match get_desc tv with
            Tconstr(Path.Pident id, [], _) when List.mem id rem ->
              list_remove id rem
          | _ ->
              raise (Error (cty.ctyp_loc, !!penv,
                            Unbound_existential (ids, ty))))
        ids ty_ex
    in
    if rem <> [] then
      raise (Error (cty.ctyp_loc, !!penv,
                    Unbound_existential (ids, ty)))
  end;
  ty_args, Some (ids, cty)

let solve_Ppat_construct ~refine tps penv loc constr no_existentials
        existential_styp expected_ty =
  (* if constructor is gadt, we must verify that the expected type has the
     correct head *)
  if constr.cstr_generalized then
    unify_head_only ~refine loc penv (instance expected_ty) constr;

  (* PR#7214: do not use gadt unification for toplevel lets *)
  let unify_res ty_res expected_ty =
    let refine =
      refine || constr.cstr_generalized && no_existentials = None in
    unify_pat_types_return_equated_pairs ~refine loc penv ty_res expected_ty
  in

  let ty_args_ty, ty_args_gf, equated_types, existential_ctyp =
    with_local_level_iter ~post: generalize_structure begin fun () ->
      let expected_ty = instance expected_ty in
      let ty_args_ty, ty_args_gf, ty_res, equated_types, existential_ctyp =
        match existential_styp with
          None ->
            let ty_args, ty_res, _ =
              instance_constructor (Make_existentials_abstract penv) constr
            in
            let ty_args_ty, ty_args_gf =
              List.split
                (List.map (fun ca -> ca.Types.ca_type, ca.Types.ca_modalities) ty_args)
            in
            ty_args_ty, ty_args_gf, ty_res, unify_res ty_res expected_ty, None
        | Some (name_list, sty) ->
            let existential_treatment =
              if name_list = [] then
                Make_existentials_abstract penv
              else
                (* we will unify them (in solve_constructor_annotation) with the
                   local types provided by the user *)
                Keep_existentials_flexible
            in
            let ty_args, ty_res, ty_ex =
              instance_constructor existential_treatment constr
            in
            let equated_types = unify_res ty_res expected_ty in
            let ty_args_ty, ty_args_gf =
              List.split
                (List.map (fun ca -> ca.Types.ca_type, ca.Types.ca_modalities) ty_args)
            in
            let ty_args_ty, existential_ctyp =
              solve_constructor_annotation tps penv name_list sty ty_args_ty
                ty_ex
            in
            ty_args_ty, ty_args_gf, ty_res, equated_types, existential_ctyp
      in
      if constr.cstr_existentials <> [] then
        lower_variables_only !!penv penv.Pattern_env.equations_scope ty_res;
      ((ty_args_ty, ty_args_gf, equated_types, existential_ctyp),
       expected_ty :: ty_res :: ty_args_ty)
    end
  in
  if !Clflags.principal && not refine then begin
    (* Do not warn for counter-examples *)
    let exception Warn_only_once in
    try
      TypePairs.iter
        (fun (t1, t2) ->
          generalize_structure t1;
          generalize_structure t2;
          if not (fully_generic t1 && fully_generic t2) then
            let msg =
              Format.asprintf
                "typing this pattern requires considering@ %a@ and@ %a@ as \
                equal.@,\
                But the knowledge of these types"
                    Printtyp.type_expr t1
                    Printtyp.type_expr t2
            in
            Location.prerr_warning loc (Warnings.Not_principal msg);
            raise Warn_only_once)
        equated_types
    with Warn_only_once -> ()
  end;
  (ty_args_ty, ty_args_gf, existential_ctyp)

let solve_Ppat_record_field ~refine loc penv label label_lid record_ty =
  with_local_level_iter ~post:generalize_structure begin fun () ->
    let (_, ty_arg, ty_res) = instance_label ~fixed:false label in
    begin try
      unify_pat_types_refine ~refine loc penv ty_res (instance record_ty)
    with Error(_loc, _env, Pattern_type_clash(err, _)) ->
      raise(Error(label_lid.loc, !!penv,
                  Label_mismatch(label_lid.txt, err)))
    end;
    (ty_arg, [ty_res; ty_arg])
  end

let solve_Ppat_array ~refine loc env mutability expected_ty =
  let type_some_array =
    if Types.is_mutable mutability then Predef.type_array
    else Predef.type_iarray
  in
  let jkind, arg_sort = Jkind.of_new_legacy_sort_var ~why:Array_element in
  let ty_elt = newgenvar jkind in
  let expected_ty = generic_instance expected_ty in
  unify_pat_types_refine ~refine
    loc env (type_some_array ty_elt) expected_ty;
  ty_elt, arg_sort

let solve_Ppat_lazy  ~refine loc env expected_ty =
  let nv = newgenvar (Jkind.Builtin.value ~why:Lazy_expression) in
  unify_pat_types_refine ~refine loc env (Predef.type_lazy_t nv)
    (generic_instance expected_ty);
  nv

let solve_Ppat_constraint tps loc env mode sty expected_ty =
  let cty, ty, force =
    with_local_level ~post:(fun (_, ty, _) -> generalize_structure ty)
      (fun () -> Typetexp.transl_simple_type_delayed env mode sty)
  in
  tps.tps_pattern_force <- force :: tps.tps_pattern_force;
  let ty, expected_ty' = instance ty, ty in
  unify_pat_types loc env ty (instance expected_ty);
  let expected_ty' =
    match get_desc expected_ty' with
    | Tpoly (expected_ty', tl) ->
        snd (instance_poly ~keep_names:true ~fixed:false tl expected_ty')
    | _ -> expected_ty'
  in
  (cty, ty, expected_ty')

let solve_Ppat_variant ~refine loc env tag no_arg expected_ty =
  (* CR layouts v5: relax the restriction to value here. *)
  let arg_type =
    if no_arg
    then []
    else [newgenvar (Jkind.Builtin.value_or_null ~why:Polymorphic_variant_field)]
  in
  let fields = [tag, rf_either ~no_arg arg_type ~matched:true] in
  let make_row more =
    create_row ~fields ~closed:false ~more ~fixed:None ~name:None
  in
  let row = make_row (newgenvar (Jkind.Builtin.value ~why:Row_variable)) in
  let expected_ty = generic_instance expected_ty in
  (* PR#7404: allow some_private_tag blindly, as it would not unify with
     the abstract row variable *)
  if tag <> Parmatch.some_private_tag then
    unify_pat_types_refine ~refine loc env (newgenty(Tvariant row)) expected_ty;
  (arg_type, make_row (newvar (Jkind.Builtin.value ~why:Row_variable)),
   instance expected_ty)

(* Building the or-pattern corresponding to a polymorphic variant type *)
let build_or_pat env loc lid =
  let path, decl = Env.lookup_type ~loc:lid.loc lid.txt env in
  (* CR layouts: the use of value here is wrong:
     there could be other jkinds in a polymorphic variant argument;
     see Test 24 in tests/typing-layouts/basics_alpha.ml *)
  let arity = List.length decl.type_params in
  let tyl = List.mapi (fun i _ ->
    newvar (Jkind.Builtin.value ~why:(Type_argument {parent_path = path; position = i+1; arity}))
  ) decl.type_params in
  let row0 =
    let ty = expand_head env (newty(Tconstr(path, tyl, ref Mnil))) in
    match get_desc ty with
      Tvariant row when static_row row -> row
    | _ -> raise(Error(lid.loc, env, Not_a_polymorphic_variant_type lid.txt))
  in
  let pats, fields =
    List.fold_left
      (fun (pats,fields) (l,f) ->
        match row_field_repr f with
          Rpresent None ->
            let f = rf_either [] ~no_arg:true ~matched:true in
            (l,None) :: pats,
            (l, f) :: fields
        | Rpresent (Some ty) ->
            let f = rf_either [ty] ~no_arg:false ~matched:true in
            (l, Some {pat_desc=Tpat_any; pat_loc=Location.none; pat_env=env;
                      pat_type=ty; pat_extra=[];
                      pat_attributes=[];pat_unique_barrier=Unique_barrier.not_computed () })
            :: pats,
            (l, f) :: fields
        | _ -> pats, fields)
      ([],[]) (row_fields row0) in
  let fields = List.rev fields in
  let name = Some (path, tyl) in
  let make_row more =
    create_row ~fields ~more ~closed:false ~fixed:None ~name in
  let ty = newty (Tvariant (make_row
                              (newvar
                                 (Jkind.Builtin.value ~why:Row_variable))))
  in
  let gloc = Location.ghostify loc in
  let row' = ref (make_row (newvar (Jkind.Builtin.value ~why:Row_variable))) in
  let pats =
    List.map
      (fun (l,p) ->
        {pat_desc=Tpat_variant(l,p,row'); pat_loc=gloc;
         pat_env=env; pat_type=ty;
         pat_extra=[]; pat_attributes=[];
         pat_unique_barrier=Unique_barrier.not_computed () })
      pats
  in
  match pats with
    [] ->
      (* empty polymorphic variants: not possible with the concrete language
         but valid at the ast level *)
      raise(Error(lid.loc, env, Not_a_polymorphic_variant_type lid.txt))
  | pat :: pats ->
      let r =
        List.fold_left
          (fun pat pat0 ->
            {pat_desc=Tpat_or(pat0,pat,Some row0); pat_extra=[];
             pat_loc=gloc; pat_env=env; pat_type=ty;
             pat_attributes=[]; pat_unique_barrier=Unique_barrier.not_computed () })
          pat pats in
      (path, rp { r with pat_loc = loc })

(* When typing a for-loop index or similar, we need to restrict ourselves to the
   [Ppat_any] and [Ppat_var] cases, and construct a [pattern_variable] with
   consistent fields.  However, in the case where we're reifying a name for
   [Ppat_any], we don't need a pattern variable at all.  This function reifies
   that pattern match and construction: [any] controls what happens with the
   synthesized name for an [_] ([Ppat_any]), and [var] takes all the fields
   necessary for a [pattern_variable] so that one can be created or, similarly,
   so [enter_variable] can be called, depending on the usage. *)
let type_for_loop_like_index ~error ~loc ~env ~param ~any ~var =
  match param.ppat_desc with
  | Ppat_any ->
    any (Ident.create_local "_for", Uid.mk ~current_unit:(Env.get_unit_name ()))
  | Ppat_var name ->
      var ~name
          ~pv_mode:Value.min
          ~pv_type:(instance Predef.type_int)
          ~pv_loc:loc
          ~pv_as_var:false
          ~pv_attributes:[]
  | _ ->
      raise (Error (param.ppat_loc, env, error))

let type_for_loop_index ~loc ~env ~param =
  type_for_loop_like_index
    ~error:Invalid_for_loop_index
    ~loc
    ~env
    ~param
    (* We don't add the synthesized name for [_] to the environment because it
       can't have been referenced later. *)
    ~any:(fun wildcard_name -> wildcard_name, env)
    ~var:(fun ~name:{txt; loc = _}
              ~pv_mode
              ~pv_type
              ~pv_loc
              ~pv_as_var
              ~pv_attributes
          ->
            let check s = Warnings.Unused_for_index s in
            let pv_id = Ident.create_local txt in
            let pv_uid = Uid.mk ~current_unit:(Env.get_unit_name ()) in
            let pv =
              { pv_id; pv_uid; pv_mode=Value.disallow_right pv_mode; pv_type; pv_loc; pv_as_var; pv_attributes }
            in
            (pv_id, pv_uid), add_pattern_variables ~check ~check_as:check env [pv])

let type_comprehension_for_range_iterator_index ~loc ~env ~param tps =
  type_for_loop_like_index
    ~error:Invalid_comprehension_for_range_iterator_index
    ~loc
    ~env
    ~param
    (* We don't [enter_variable] the synthesized name for [_] to the environment
       because it can't have been referenced later so we don't need to track it
       for duplicates or anything else. *)
    ~any:Fun.id
    ~var:(fun ~name ~pv_mode ~pv_type ~pv_loc ~pv_as_var ~pv_attributes ->
          enter_variable
            ~is_as_variable:pv_as_var
            tps
            pv_loc
            name
            pv_mode
            pv_type
            pv_attributes)


(* Type paths *)

let rec expand_path env p =
  let decl =
    try Some (Env.find_type p env) with Not_found -> None
  in
  match decl with
    Some {type_manifest = Some ty} ->
      begin match get_desc ty with
        Tconstr(p,_,_) -> expand_path env p
      | _ -> assert false
      end
  | _ ->
      let p' = Env.normalize_type_path None env p in
      if Path.same p p' then p else expand_path env p'

let compare_type_path env tpath1 tpath2 =
  Path.same (expand_path env tpath1) (expand_path env tpath2)

(* Records *)
exception Wrong_name_disambiguation of Env.t * wrong_name

let get_constr_type_path ty =
  match get_desc ty with
  | Tconstr(p, _, _) -> p
  | _ -> assert false

module NameChoice(Name : sig
  type t
  type usage
  val kind: Datatype_kind.t
  val get_name: t -> string
  val get_type: t -> type_expr
  val lookup_all_from_type:
    Location.t -> usage -> Path.t -> Env.t -> (t * (unit -> unit)) list

  (** Some names (for example the fields of inline records) are not
      in the typing environment -- they behave as structural labels
      rather than nominal labels.*)
  val in_env: t -> bool
end) = struct
  open Name

  let get_type_path d = get_constr_type_path (get_type d)

  let lookup_from_type env type_path usage lid =
    let descrs = lookup_all_from_type lid.loc usage type_path env in
    match lid.txt with
    | Longident.Lident name -> begin
        match
          List.find (fun (nd, _) -> get_name nd = name) descrs
        with
        | descr, use ->
            use ();
            descr
        | exception Not_found ->
            let valid_names = List.map (fun (nd, _) -> get_name nd) descrs in
            raise (Wrong_name_disambiguation (env, {
                    type_path;
                    name = { lid with txt = name };
                    kind;
                    valid_names;
              }))
      end
    | _ -> raise Not_found

  let rec unique eq acc = function
      [] -> List.rev acc
    | x :: rem ->
        if List.exists (eq x) acc then unique eq acc rem
        else unique eq (x :: acc) rem

  let ambiguous_types env lbl others =
    let tpath = get_type_path lbl in
    let others =
      List.map (fun (lbl, _) -> get_type_path lbl) others in
    let tpaths = unique (compare_type_path env) [tpath] others in
    match tpaths with
      [_] -> []
    | _ -> let open Printtyp in
        wrap_printing_env ~error:true env (fun () ->
            reset(); strings_of_paths (Some Type) tpaths)

  let disambiguate_by_type env tpath lbls =
    match lbls with
    | (Error _ : _ result) -> raise Not_found
    | Ok lbls ->
        let check_type (lbl, _) =
          let lbl_tpath = get_type_path lbl in
          compare_type_path env tpath lbl_tpath
        in
        List.find check_type lbls

  (* warn if there are several distinct candidates in scope *)
  let warn_if_ambiguous warn lid env lbl rest =
    if Warnings.is_active (Ambiguous_name ([],[],false,"")) then begin
      Printtyp.Conflicts.reset ();
      let paths = ambiguous_types env lbl rest in
      let expansion =
        Format.asprintf "%t" Printtyp.Conflicts.print_explanations in
      if paths <> [] then
        warn lid.loc
          (Warnings.Ambiguous_name ([Longident.last lid.txt],
                                    paths, false, expansion))
    end

  (* a non-principal type was used for disambiguation *)
  let warn_non_principal warn lid =
    let name = Datatype_kind.label_name kind in
    warn lid.loc
      (Warnings.Not_principal
         ("this type-based " ^ name ^ " disambiguation"))

  (* we selected a name out of the lexical scope *)
  let warn_out_of_scope warn lid env tpath =
    if Warnings.is_active (Name_out_of_scope ("",[],false)) then begin
      let path_s =
        Printtyp.wrap_printing_env ~error:true env
          (fun () -> Printtyp.string_of_path tpath) in
      warn lid.loc
        (Warnings.Name_out_of_scope (path_s, [Longident.last lid.txt], false))
    end

  (* warn if the selected name is not the last introduced in scope
     -- in these cases the resolution is different from pre-disambiguation OCaml
     (this warning is not enabled by default, it is specifically for people
      wishing to write backward-compatible code).
   *)
  let warn_if_disambiguated_name warn lid lbl scope =
    match scope with
    | Ok ((lab1,_) :: _) when lab1 == lbl -> ()
    | _ ->
        warn lid.loc
          (Warnings.Disambiguated_name (get_name lbl))

  let force_error : ('a, _) result -> 'a = function
    | Ok lbls -> lbls
    | Error (loc', env', err) ->
       Env.lookup_error loc' env' err

  type candidate = t * (unit -> unit)
  type nonempty_candidate_filter =
    candidate list -> (candidate list, candidate list) result
  (** This type is used for candidate filtering functions.
      Filtering typically proceeds in several passes, filtering
      candidates through increasingly precise conditions.

      We assume that the input list is non-empty, and the output is one of
      - [Ok result] for a non-empty list [result] of valid candidates
      - [Error candidates] with there are no valid candidates,
        and [candidates] is a non-empty subset of the input, typically
        the result of the last non-empty filtering step.
   *)

  (** [disambiguate] selects a concrete description for [lid] using
     some contextual information:
     - An optional [expected_type].
     - A list of candidates labels in the current lexical scope,
       [candidates_in_scope], that is actually at the type
       [(label_descr list, lookup_error) result] so that the
       lookup error is only raised when necessary.
     - A filtering criterion on candidates in scope [filter_candidates],
       representing extra contextual information that can help
       candidate selection (see [disambiguate_label_by_ids]).
   *)
  let disambiguate
        ?(warn=Location.prerr_warning)
        ?(filter : nonempty_candidate_filter = Result.ok)
        usage lid env
        expected_type
        candidates_in_scope =
    let lbl = match expected_type with
    | None ->
        (* no expected type => no disambiguation *)
        begin match filter (force_error candidates_in_scope) with
        | Ok [] | Error [] -> assert false
        | Error((lbl, _use) :: _rest) -> lbl (* will fail later *)
        | Ok((lbl, use) :: rest) ->
            use ();
            warn_if_ambiguous warn lid env lbl rest;
            lbl
        end
    | Some(tpath0, tpath, principal) ->
       (* If [expected_type] is available, the candidate selected
          will correspond to the type-based resolution.
          There are two reasons to still check the lexical scope:
          - for warning purposes
          - for extension types, the type environment does not contain
            a list of constructors, so using only type-based selection
            would fail.
        *)
        (* note that [disambiguate_by_type] does not
           force [candidates_in_scope]: we just skip this case if there
           are no candidates in scope *)
        begin match disambiguate_by_type env tpath candidates_in_scope with
        | lbl, use ->
          use ();
          if not principal then begin
            (* Check if non-principal type is affecting result *)
            match (candidates_in_scope : _ result) with
            | Error _ -> warn_non_principal warn lid
            | Ok lbls ->
            match filter lbls with
            | Error _ -> warn_non_principal warn lid
            | Ok [] -> assert false
            | Ok ((lbl', _use') :: rest) ->
            let lbl_tpath = get_type_path lbl' in
            (* no principality warning if the non-principal
               type-based selection corresponds to the last
               definition in scope *)
            if not (compare_type_path env tpath lbl_tpath)
            then warn_non_principal warn lid
            else warn_if_ambiguous warn lid env lbl rest;
          end;
          lbl
        | exception Not_found ->
        (* look outside the lexical scope *)
        match lookup_from_type env tpath usage lid with
        | lbl ->
          (* warn only on nominal labels;
             structural labels cannot be qualified anyway *)
          if in_env lbl then warn_out_of_scope warn lid env tpath;
          if not principal then warn_non_principal warn lid;
          lbl
        | exception Not_found ->
        match filter (force_error candidates_in_scope) with
        | Ok lbls | Error lbls ->
        let tp = (tpath0, expand_path env tpath) in
        let tpl =
          List.map
            (fun (lbl, _) ->
               let tp0 = get_type_path lbl in
               let tp = expand_path env tp0 in
               (tp0, tp))
            lbls
        in
        raise (Error (lid.loc, env,
                      Name_type_mismatch (kind, lid.txt, tp, tpl)));
        end
    in
    (* warn only on nominal labels *)
    if in_env lbl then
      warn_if_disambiguated_name warn lid lbl candidates_in_scope;
    lbl
end

let wrap_disambiguate msg ty f x =
  try f x with
  | Wrong_name_disambiguation (env, wrong_name) ->
    raise (Error (wrong_name.name.loc, env, Wrong_name (msg, ty, wrong_name)))

module Label = NameChoice (struct
  type t = label_description
  type usage = Env.label_usage
  let kind = Datatype_kind.Record
  let get_name lbl = lbl.lbl_name
  let get_type lbl = lbl.lbl_res
  let lookup_all_from_type loc usage path env =
    Env.lookup_all_labels_from_type ~loc usage path env
  let in_env lbl =
    match lbl.lbl_repres with
    | Record_boxed _ | Record_float | Record_ufloat | Record_unboxed
    | Record_mixed _ -> true
    | Record_inlined _ -> false
end)

(* In record-construction expressions and patterns, we have many labels
   at once; find a candidate type in the intersection of the candidates
   of each label. In the [closed] expression case, this candidate must
   contain exactly all the labels.

   If our successive refinements result in an empty list,
   return [Error] with the last non-empty list of candidates
   for use in error messages.
*)
let disambiguate_label_by_ids closed ids labels  : (_, _) result =
  let check_ids (lbl, _) =
    let lbls = Hashtbl.create 8 in
    Array.iter (fun lbl -> Hashtbl.add lbls lbl.lbl_name ()) lbl.lbl_all;
    List.for_all (Hashtbl.mem lbls) ids
  and check_closed (lbl, _) =
    (not closed || List.length ids = Array.length lbl.lbl_all)
  in
  match List.filter check_ids labels with
  | [] -> Error labels
  | labels ->
  match List.filter check_closed labels with
  | [] -> Error labels
  | labels ->
  Ok labels

(* Only issue warnings once per record constructor/pattern *)
let disambiguate_sort_lid_a_list loc closed env usage expected_type lid_a_list =
  let ids = List.map (fun (lid, _) -> Longident.last lid.txt) lid_a_list in
  let w_pr = ref false and w_amb = ref []
  and w_scope = ref [] and w_scope_ty = ref "" in
  let warn loc msg =
    let open Warnings in
    match msg with
    | Not_principal _ -> w_pr := true
    | Ambiguous_name([s], l, _, ex) -> w_amb := (s, l, ex) :: !w_amb
    | Name_out_of_scope(ty, [s], _) ->
        w_scope := s :: !w_scope; w_scope_ty := ty
    | _ -> Location.prerr_warning loc msg
  in
  let process_label lid =
    let scope = Env.lookup_all_labels ~loc:lid.loc usage lid.txt env in
    let filter : Label.nonempty_candidate_filter =
      disambiguate_label_by_ids closed ids in
    Label.disambiguate ~warn ~filter usage lid env expected_type scope in
  let lbl_a_list =
    (* If one label is qualified [{ foo = ...; M.bar = ... }],
       we will disambiguate all labels using one of the qualifying modules,
       as if the user had written [{ M.foo = ...; M.bar = ... }].

       #11630: It is important to process first the
       user-qualified labels, instead of processing all labels in
       order, so that error messages coming from the lookup of
       M (maybe no such module/path exists) are shown to the user
       in context of a qualified field [M.bar] they wrote
       themselves, instead of the "ghost" qualification [M.foo]
       that does not come from the source program. *)
    let lbl_list =
      List.map (fun (lid, _) ->
          match lid.txt with
          | Longident.Ldot _ -> Some (process_label lid)
          | _ -> None
        ) lid_a_list
    in
    (* Find a module prefix (if any) to qualify unqualified labels *)
    let qual =
      List.find_map (function
          | {txt = Longident.Ldot (modname, _); _}, _ -> Some modname
          | _ -> None
        ) lid_a_list
    in
    (* Prefix unqualified labels with [qual] and resolve them.

       Prefixing unqualified labels does not change the final
       disambiguation result, it restricts the set of candidates
       without removing any valid choice.
       It matters if users activated warnings for ambiguous or
       out-of-scope resolutions -- they get less warnings by
       qualifying at least one of the fields. *)
    List.map2 (fun lid_a lbl ->
        match lbl, lid_a with
        | Some lbl, (lid, a) -> lid, lbl, a
        | None, (lid, a) ->
            let qual_lid =
              match qual, lid.txt with
              | Some modname, Longident.Lident s ->
                  {lid with txt = Longident.Ldot (modname, s)}
              | _ -> lid
            in
            lid, process_label qual_lid, a
      ) lid_a_list lbl_list
  in
  if !w_pr then
    Location.prerr_warning loc
      (Warnings.Not_principal "this type-based record disambiguation")
  else begin
    match List.rev !w_amb with
      (_,types,ex)::_ as amb ->
        let paths =
          List.map (fun (_,lbl,_) -> Label.get_type_path lbl) lbl_a_list in
        let path = List.hd paths in
        let fst3 (x,_,_) = x in
        if List.for_all (compare_type_path env path) (List.tl paths) then
          Location.prerr_warning loc
            (Warnings.Ambiguous_name (List.map fst3 amb, types, true, ex))
        else
          List.iter
            (fun (s,l,ex) -> Location.prerr_warning loc
                (Warnings.Ambiguous_name ([s],l,false, ex)))
            amb
    | _ -> ()
  end;
  if !w_scope <> [] then
    Location.prerr_warning loc
      (Warnings.Name_out_of_scope (!w_scope_ty, List.rev !w_scope, true));
  (* Invariant: records are sorted in the typed tree *)
  List.sort
    (fun (_,lbl1,_) (_,lbl2,_) -> compare lbl1.lbl_num lbl2.lbl_num)
    lbl_a_list

let map_fold_cont f xs k =
  List.fold_right (fun x k ys -> f x (fun y -> k (y :: ys)))
    xs (fun ys -> k (List.rev ys)) []

(* Checks over the labels mentioned in a record pattern:
   no duplicate definitions (error); properly closed (warning) *)

let check_recordpat_labels loc lbl_pat_list closed =
  match lbl_pat_list with
  | [] -> ()                            (* should not happen *)
  | (_, label1, _) :: _ ->
      let all = label1.lbl_all in
      let defined = Array.make (Array.length all) false in
      let check_defined (_, label, _) =
        if defined.(label.lbl_num)
        then raise(Error(loc, Env.empty, Label_multiply_defined label.lbl_name))
        else defined.(label.lbl_num) <- true in
      List.iter check_defined lbl_pat_list;
      if closed = Closed
      && Warnings.is_active (Warnings.Missing_record_field_pattern "")
      then begin
        let undefined = ref [] in
        for i = 0 to Array.length all - 1 do
          if not defined.(i) then undefined := all.(i).lbl_name :: !undefined
        done;
        if !undefined <> [] then begin
          let u = String.concat ", " (List.rev !undefined) in
          Location.prerr_warning loc (Warnings.Missing_record_field_pattern u)
        end
      end

(* Constructors *)

module Constructor = NameChoice (struct
  type t = constructor_description
  type usage = Env.constructor_usage
  let kind = Datatype_kind.Variant
  let get_name cstr = cstr.cstr_name
  let get_type cstr = cstr.cstr_res
  let lookup_all_from_type loc usage path env =
    match Env.lookup_all_constructors_from_type ~loc usage path env with
    | _ :: _ as x -> x
    | [] ->
        match (Env.find_type path env).type_kind with
        | Type_open ->
            (* Extension constructors cannot be found by looking at the type
               declaration.
               We scan the whole environment to get an accurate spellchecking
               hint in the subsequent error message *)
            let filter lbl =
              compare_type_path env
                path (get_constr_type_path @@ get_type lbl) in
            let add_valid x acc = if filter x then (x,ignore)::acc else acc in
            Env.fold_constructors add_valid None env []
        | _ -> []
  let in_env _ = true
end)

(* Typing of patterns *)

(* "untyped" cases are prior to checking the pattern. *)
type untyped_case = Parsetree.pattern Parmatch.parmatch_case

(* "half typed" cases are produced in [map_half_typed_cases] when we've just
   typechecked the pattern but haven't type-checked the body yet. At this point
   we might have added some type equalities to the environment, but haven't yet
   added identifiers bound by the pattern. *)
type ('case_pattern, 'case_data) half_typed_case =
  { typed_pat: 'case_pattern;
    pat_type_for_unif: type_expr;
    untyped_case : untyped_case;
    case_data : 'case_data;
    branch_env: Env.t;
    pat_vars: pattern_variable list;
    module_vars: module_variables;
    contains_gadt: bool; }

(* Used to split patterns into value cases and exception cases. *)
let split_half_typed_cases env zipped_cases =
  let add_case lst htc data = function
    | None -> lst
    | Some split_pat ->
        ({ htc.untyped_case with pattern = split_pat }, data) :: lst
  in
  List.fold_right (fun (htc, data) (vals, exns) ->
      let pat = htc.typed_pat in
      match split_pattern pat with
      | Some _, Some _ when htc.untyped_case.has_guard ->
          raise (Error (pat.pat_loc, env,
                        Mixed_value_and_exception_patterns_under_guard))
      | vp, ep -> add_case vals htc data vp, add_case exns htc data ep
    ) zipped_cases ([], [])

let rec has_literal_pattern p =
  match Jane_syntax.Pattern.of_ast p with
  | Some (jpat, _attrs) -> has_literal_pattern_jane_syntax jpat
  | None      -> match p.ppat_desc with
  | Ppat_constant _
  | Ppat_interval _ ->
     true
  | Ppat_any
  | Ppat_variant (_, None)
  | Ppat_construct (_, None)
  | Ppat_type _
  | Ppat_var _
  | Ppat_unpack _
  | Ppat_extension _ ->
     false
  | Ppat_exception p
  | Ppat_variant (_, Some p)
  | Ppat_construct (_, Some (_, p))
  | Ppat_constraint (p, _, _)
  | Ppat_alias (p, _)
  | Ppat_lazy p
  | Ppat_open (_, p) ->
     has_literal_pattern p
  | Ppat_tuple (ps, _) -> has_literal_pattern_labeled_tuple ps
  | Ppat_array ps ->
     List.exists has_literal_pattern ps
  | Ppat_unboxed_tuple (ps, _) -> has_literal_pattern_labeled_tuple ps
  | Ppat_record (ps, _) ->
     List.exists (fun (_,p) -> has_literal_pattern p) ps
  | Ppat_or (p, q) ->
     has_literal_pattern p || has_literal_pattern q

and has_literal_pattern_jane_syntax : Jane_syntax.Pattern.t -> _ = function
  | Jpat_immutable_array (Iapat_immutable_array ps) ->
     List.exists has_literal_pattern ps
  | Jpat_layout (Lpat_constant _) -> true

and has_literal_pattern_labeled_tuple labeled_ps =
     List.exists (fun (_, p) -> has_literal_pattern p) labeled_ps

let check_scope_escape loc env level ty =
  try Ctype.check_scope_escape env level ty
  with Escape esc ->
    (* We don't expand the type here because if we do, we might expand to the
       type that escaped, leading to confusing error messages. *)
    let trace = Errortrace.[Escape (map_escape trivial_expansion esc)] in
    raise (Error(loc,
                 env,
                 Pattern_type_clash(Errortrace.unification_error ~trace, None)))


(** The typedtree has two distinct syntactic categories for patterns,
   "value" patterns, matching on values, and "computation" patterns
   that match on the effect of a computation -- typically, exception
   patterns (exception p).

   On the other hand, the parsetree has an unstructured representation
   where all categories of patterns are mixed together. The
   decomposition according to the value/computation structure has to
   happen during type-checking.

   We don't want to duplicate the type-checking logic in two different
   functions, depending on the kind of pattern to be produced. In
   particular, there are both value and computation or-patterns, and
   the type-checking logic for or-patterns is horribly complex; having
   it in two different places would be twice as horirble.

   The solution is to pass a GADT tag to [type_pat] to indicate whether
   a value or computation pattern is expected. This way, there is a single
   place where [Ppat_or] nodes are type-checked, the checking logic is aliased,
   and only at the end do we inspect the tag to decide to produce a value
   or computation pattern.
*)
let pure
  : type k . k pattern_category -> value general_pattern -> k general_pattern
  = fun category pat ->
  match category with
  | Value -> pat
  | Computation -> as_computation_pattern pat

let only_impure
  : type k . k pattern_category ->
             computation general_pattern -> k general_pattern
  = fun category pat ->
  match category with
  | Value ->
     (* LATER: this exception could be renamed/generalized *)
     raise (Error (pat.pat_loc, pat.pat_env,
                   Exception_pattern_disallowed))
  | Computation -> pat

let as_comp_pattern
  : type k . k pattern_category ->
             k general_pattern -> computation general_pattern
  = fun category pat ->
  match category with
  | Value -> as_computation_pattern pat
  | Computation -> pat

let components_have_label (labeled_components : (string option * 'a) list) =
  List.exists (function Some _, _ -> true | _ -> false) labeled_components

(** [type_pat] propagates the expected type, and
    unification may update the typing environment. *)
let rec type_pat
  : type k . type_pat_state -> k pattern_category ->
      no_existentials: existential_restriction option ->
      alloc_mode:expected_pat_mode ->
      penv: Pattern_env.t -> Parsetree.pattern -> type_expr ->
      k general_pattern
  = fun tps category ~no_existentials ~alloc_mode ~penv sp expected_ty ->
  Builtin_attributes.warning_scope sp.ppat_attributes
    (fun () ->
       type_pat_aux tps category ~no_existentials
         ~alloc_mode ~penv sp expected_ty
    )

and type_pat_aux
  : type k . type_pat_state -> k pattern_category -> no_existentials:_ ->
         alloc_mode:expected_pat_mode -> penv:_ -> _ -> _ -> k general_pattern
  = fun tps category ~no_existentials ~alloc_mode ~penv sp expected_ty ->
  let type_pat tps category ?(alloc_mode=alloc_mode) ?(penv=penv) =
    type_pat tps category ~no_existentials ~alloc_mode ~penv
  in
  let loc = sp.ppat_loc in
  let solve_expected (x : pattern) : pattern =
    unify_pat ~sdesc_for_hint:sp.ppat_desc !!penv x (instance expected_ty);
    x
  in
  let crp (x : k general_pattern) : k general_pattern =
    match category with
    | Value -> rp x
    | Computation -> rcp x
  in
  (* record {general,value,computation} pattern *)
  let rp = crp
  and rvp x = crp (pure category x)
  and rcp x = crp (only_impure category x) in
  let type_pat_array mutability spl pat_attributes =
    (* Sharing the code between the two array cases means we're guaranteed to
       keep them in sync, at the cost of a worse diff with upstream; it
       shouldn't be too bad.  We can inline this when we upstream this code and
       combine the two array pattern constructors. *)
    let ty_elt, arg_sort =
      solve_Ppat_array ~refine:false loc penv mutability expected_ty
    in
    let modalities =
      Typemode.transl_modalities ~maturity:Stable mutability [] []
    in
    check_project_mutability ~loc ~env:!!penv mutability alloc_mode.mode;
    let alloc_mode = Modality.Value.Const.apply modalities alloc_mode.mode in
    let alloc_mode = simple_pat_mode alloc_mode in
    let pl = List.map (fun p -> type_pat ~alloc_mode tps Value p ty_elt) spl in
    rvp {
      pat_desc = Tpat_array (mutability, arg_sort, pl);
      pat_loc = loc; pat_extra=[];
      pat_type = instance expected_ty;
      pat_attributes;
<<<<<<< HEAD
      pat_env = !env;
      pat_unique_barrier = Unique_barrier.not_computed () }
=======
      pat_env = !!penv }
>>>>>>> df98cac6
  in
  let type_tuple_pat spl closed =
    (* CR layouts v5: consider sharing code with [type_unboxed_tuple_pat] below
       when we allow non-values in boxed tuples. *)
    let args =
      match get_desc (expand_head !!penv expected_ty) with
      (* If it's a principally-known tuple pattern, try to reorder *)
      | Ttuple labeled_tl when is_principal expected_ty ->
        begin match closed with
        | Open -> Jane_syntax_parsing.assert_extension_enabled ~loc
                    Language_extension.Labeled_tuples ()
        | Closed -> ()
        end;
        reorder_pat loc penv spl closed labeled_tl expected_ty
      (* If not, it's not allowed to be open (partial) *)
      | _ ->
        match closed with
        | Open -> raise (Error (loc, !!penv, Partial_tuple_pattern_bad_type))
        | Closed -> spl
    in
    let spl_ann =
      solve_Ppat_tuple ~refine:false ~alloc_mode loc penv args expected_ty
    in
    let pl =
      List.map (fun (lbl, p, t, alloc_mode) ->
        Option.iter (fun _ -> Jane_syntax_parsing.assert_extension_enabled ~loc
                                Language_extension.Labeled_tuples ()) lbl;
        lbl, type_pat tps Value ~alloc_mode p t)
        spl_ann
    in
    rvp {
      pat_desc = Tpat_tuple pl;
      pat_loc = loc; pat_extra=[];
      pat_type = newty (Ttuple (List.map (fun (lbl, p) -> lbl, p.pat_type) pl));
      pat_attributes = sp.ppat_attributes;
<<<<<<< HEAD
      pat_env = !env;
      pat_unique_barrier = Unique_barrier.not_computed () }
=======
      pat_env = !!penv }
>>>>>>> df98cac6
  in
  let type_unboxed_tuple_pat spl closed =
    Jane_syntax_parsing.assert_extension_enabled ~loc Layouts
      Language_extension.Beta;
    let args =
      match get_desc (expand_head !!penv expected_ty) with
      (* If it's a principally-known tuple pattern, try to reorder *)
      | Tunboxed_tuple labeled_tl when is_principal expected_ty ->
                begin match closed with
        | Open -> Jane_syntax_parsing.assert_extension_enabled ~loc
                    Language_extension.Labeled_tuples ()
        | Closed -> ()
        end;
        reorder_pat loc penv spl closed labeled_tl expected_ty
      (* If not, it's not allowed to be open (partial) *)
      | _ ->
        match closed with
        | Open -> raise (Error (loc, !!penv, Partial_tuple_pattern_bad_type))
        | Closed -> spl
    in
    let spl_ann =
      solve_Ppat_unboxed_tuple ~refine:false ~alloc_mode loc penv args
        expected_ty
    in
    let pl =
      List.map (fun (lbl, p, t, alloc_mode, sort) ->
        Option.iter (fun _ -> Jane_syntax_parsing.assert_extension_enabled ~loc
                                Language_extension.Labeled_tuples ()) lbl;
        lbl, type_pat tps Value ~alloc_mode p t, sort)
        spl_ann
    in
    let ty =
      newty (Tunboxed_tuple (List.map (fun (lbl, p, _) -> lbl, p.pat_type) pl))
    in
    rvp {
      pat_desc = Tpat_unboxed_tuple pl;
      pat_loc = loc; pat_extra=[];
      pat_type = ty;
      pat_attributes = sp.ppat_attributes;
<<<<<<< HEAD
      pat_env = !env;
      pat_unique_barrier = Unique_barrier.not_computed () }
=======
      pat_env = !!penv }
>>>>>>> df98cac6
  in
  match Jane_syntax.Pattern.of_ast sp with
  | Some (jpat, attrs) -> begin
      (* Normally this would go to an auxiliary function, but this function
         takes so many parameters, has such a complex type, and uses so many
         local definitions, it seems better to just put the pattern matching
         here.  This shouldn't mess up the diff *too* much. *)
      match jpat with
      | Jpat_immutable_array (Iapat_immutable_array spl) ->
          type_pat_array Immutable spl attrs
      | Jpat_layout (Lpat_constant cst) ->
          let cst = unboxed_constant_or_raise !!penv loc cst in
          rvp @@ solve_expected {
            pat_desc = Tpat_constant cst;
            pat_loc = loc; pat_extra=[];
            pat_type = type_constant cst;
            pat_attributes = attrs;
<<<<<<< HEAD
            pat_env = !env;
            pat_unique_barrier = Unique_barrier.not_computed () }
      | Jpat_tuple (spl, closed) ->
          type_tuple_pat spl closed
=======
            pat_env = !!penv }
>>>>>>> df98cac6
    end
  | None ->
  match sp.ppat_desc with
    Ppat_any ->
      rvp {
        pat_desc = Tpat_any;
        pat_loc = loc; pat_extra=[];
        pat_type = instance expected_ty;
        pat_attributes = sp.ppat_attributes;
<<<<<<< HEAD
        pat_env = !env;
        pat_unique_barrier = Unique_barrier.not_computed () }
=======
        pat_env = !!penv }
>>>>>>> df98cac6
  | Ppat_var name ->
      let ty = instance expected_ty in
      let alloc_mode =
        mode_cross_left_value !!penv expected_ty alloc_mode.mode
      in
      let id, uid =
        enter_variable tps loc name alloc_mode ty sp.ppat_attributes
      in
      rvp {
        pat_desc = Tpat_var (id, name, uid, alloc_mode);
        pat_loc = loc; pat_extra=[];
        pat_type = ty;
        pat_attributes = sp.ppat_attributes;
<<<<<<< HEAD
        pat_env = !env;
        pat_unique_barrier = Unique_barrier.not_computed () }
=======
        pat_env = !!penv }
>>>>>>> df98cac6
  | Ppat_unpack name ->
      let t = instance expected_ty in
      begin match name.txt with
      | None ->
          rvp {
            pat_desc = Tpat_any;
            pat_loc = sp.ppat_loc;
            pat_extra=[Tpat_unpack, name.loc, sp.ppat_attributes];
            pat_type = t;
            pat_attributes = [];
<<<<<<< HEAD
            pat_env = !env;
            pat_unique_barrier = Unique_barrier.not_computed () }
=======
            pat_env = !!penv }
>>>>>>> df98cac6
      | Some s ->
          let v = { name with txt = s } in
          (* We're able to pass ~is_module:true here without an error because
             [Ppat_unpack] is a case identified by [may_contain_modules]. See
             the comment on [may_contain_modules]. *)
          let id, uid = enter_variable tps loc v alloc_mode.mode
                          t ~is_module:true sp.ppat_attributes in
          rvp {
            pat_desc = Tpat_var (id, v, uid, alloc_mode.mode);
            pat_loc = sp.ppat_loc;
            pat_extra=[Tpat_unpack, loc, sp.ppat_attributes];
            pat_type = t;
            pat_attributes = [];
<<<<<<< HEAD
            pat_env = !env;
            pat_unique_barrier = Unique_barrier.not_computed () }
=======
            pat_env = !!penv }
>>>>>>> df98cac6
      end
  | Ppat_alias(sq, name) ->
      let q = type_pat tps Value sq expected_ty in
      let ty_var, mode = solve_Ppat_alias ~mode:alloc_mode.mode !!penv q in
      let mode = mode_cross_left_value !!penv expected_ty mode in
      let id, uid =
        enter_variable ~is_as_variable:true tps name.loc name mode ty_var
          sp.ppat_attributes
      in
      rvp { pat_desc = Tpat_alias(q, id, name, uid, mode);
            pat_loc = loc; pat_extra=[];
            pat_type = q.pat_type;
            pat_attributes = sp.ppat_attributes;
<<<<<<< HEAD
            pat_env = !env;
            pat_unique_barrier = Unique_barrier.not_computed () }
=======
            pat_env = !!penv }
>>>>>>> df98cac6
  | Ppat_constant cst ->
      let cst = constant_or_raise !!penv loc cst in
      rvp @@ solve_expected {
        pat_desc = Tpat_constant cst;
        pat_loc = loc; pat_extra=[];
        pat_type = type_constant cst;
        pat_attributes = sp.ppat_attributes;
<<<<<<< HEAD
        pat_env = !env;
        pat_unique_barrier = Unique_barrier.not_computed () }
=======
        pat_env = !!penv }
>>>>>>> df98cac6
  | Ppat_interval (Pconst_char c1, Pconst_char c2) ->
      let open Ast_helper.Pat in
      let gloc = Location.ghostify loc in
      let rec loop c1 c2 =
        if c1 = c2 then constant ~loc:gloc (Pconst_char c1)
        else
          or_ ~loc:gloc
            (constant ~loc:gloc (Pconst_char c1))
            (loop (Char.chr(Char.code c1 + 1)) c2)
      in
      let p = if c1 <= c2 then loop c1 c2 else loop c2 c1 in
      let p = {p with ppat_loc=loc} in
      type_pat tps category p expected_ty
        (* TODO: record 'extra' to remember about interval *)
  | Ppat_interval _ ->
      raise (Error (loc, !!penv, Invalid_interval))
  | Ppat_tuple (spl, closed) ->
      type_tuple_pat spl closed
  | Ppat_unboxed_tuple (spl, oc) ->
      type_unboxed_tuple_pat spl oc
  | Ppat_construct(lid, sarg) ->
      let expected_type =
        match extract_concrete_variant !!penv expected_ty with
        | Variant_type(p0, p, _) ->
            Some (p0, p, is_principal expected_ty)
        | Maybe_a_variant_type -> None
        | Not_a_variant_type ->
            let srt = wrong_kind_sort_of_constructor lid.txt in
            let error = Wrong_expected_kind(srt, Pattern, expected_ty) in
            raise (Error (loc, !!penv, error))
      in
      let constr =
        let candidates =
          Env.lookup_all_constructors Env.Pattern ~loc:lid.loc lid.txt !!penv in
        wrap_disambiguate "This variant pattern is expected to have"
          (mk_expected expected_ty)
          (Constructor.disambiguate Env.Pattern lid !!penv expected_type)
          candidates
      in
      begin match no_existentials, constr.cstr_existentials with
      | None, _ | _, [] -> ()
      | Some r, (_ :: _) ->
          let name = constr.cstr_name in
          raise (Error (loc, !!penv, Unexpected_existential (r, name)))
      end;
      let sarg', existential_styp =
        match sarg with
          None -> None, None
        | Some (vl, {ppat_desc = Ppat_constraint (sp, Some sty, _)})
          when vl <> [] || constr.cstr_arity > 1 ->
            Some sp, Some (vl, sty)
        | Some ([], sp) ->
            Some sp, None
        | Some (_, sp) ->
            raise (Error (sp.ppat_loc, !!penv, Missing_type_constraint))
      in
      let sargs =
        match sarg' with
          None -> []
        | Some sarg' ->
        match Jane_syntax.Pattern.of_ast sarg' with
        | Some ((Jpat_immutable_array _, _)
               | (Jpat_layout _, _)) -> [sarg']
        | None -> match sarg' with
        | {ppat_desc = Ppat_tuple (spl, _)} as sp when
            constr.cstr_arity > 1 ||
            Builtin_attributes.explicit_arity sp.ppat_attributes
          ->
          if components_have_label spl then
            raise (Error(loc, !!penv, Constructor_labeled_arg))
          else
            List.map snd spl
        | {ppat_desc = Ppat_any} as sp when
            constr.cstr_arity = 0 && existential_styp = None
          ->
            Location.prerr_warning sp.ppat_loc
              Warnings.Wildcard_arg_to_constant_constr;
            []
        | {ppat_desc = Ppat_any} as sp when constr.cstr_arity > 1 ->
            replicate_list sp constr.cstr_arity
        | sp -> [sp] in
      if Builtin_attributes.warn_on_literal_pattern constr.cstr_attributes then
        begin match List.filter has_literal_pattern sargs with
        | sp :: _ ->
           Location.prerr_warning sp.ppat_loc Warnings.Fragile_literal_pattern
        | _ -> ()
        end;
      if List.length sargs <> constr.cstr_arity then
        raise(Error(loc, !!penv, Constructor_arity_mismatch(lid.txt,
                                     constr.cstr_arity, List.length sargs)));

      let (ty_args_ty, ty_args_gf, existential_ctyp) =
        solve_Ppat_construct ~refine:false tps penv loc constr no_existentials
          existential_styp expected_ty
      in

      let rec check_non_escaping p =
        match p.ppat_desc with
        | Ppat_or (p1, p2) ->
            check_non_escaping p1;
            check_non_escaping p2
        | Ppat_alias (p, _) ->
            check_non_escaping p
        | Ppat_constraint _ ->
            raise (Error (p.ppat_loc, !!penv, Inlined_record_escape))
        | _ ->
            ()
      in
      if constr.cstr_inlined <> None then begin
        List.iter check_non_escaping sargs;
        Option.iter (fun (_, sarg) -> check_non_escaping sarg) sarg
      end;

      let args =
        List.map2
          (fun p (ty, gf) ->
             let alloc_mode = Modality.Value.Const.apply gf alloc_mode.mode in
             let alloc_mode = simple_pat_mode alloc_mode in
             type_pat ~alloc_mode tps Value p ty)
          sargs (List.combine ty_args_ty ty_args_gf)
      in
      rvp { pat_desc=Tpat_construct(lid, constr, args, existential_ctyp);
            pat_loc = loc; pat_extra=[];
            pat_type = instance expected_ty;
            pat_attributes = sp.ppat_attributes;
<<<<<<< HEAD
            pat_env = !env;
            pat_unique_barrier = Unique_barrier.not_computed () }
=======
            pat_env = !!penv }
>>>>>>> df98cac6
  | Ppat_variant(tag, sarg) ->
      assert (tag <> Parmatch.some_private_tag);
      let constant = (sarg = None) in
      let arg_type, row, pat_type =
        solve_Ppat_variant ~refine:false loc penv tag constant expected_ty in
      let arg =
        (* PR#6235: propagate type information *)
        match sarg, arg_type with
          Some sp, [ty] -> Some (type_pat tps Value sp ty)
        | _             -> None
      in
      rvp {
        pat_desc = Tpat_variant(tag, arg, ref row);
        pat_loc = loc; pat_extra = [];
        pat_type = pat_type;
        pat_attributes = sp.ppat_attributes;
<<<<<<< HEAD
        pat_env = !env;
        pat_unique_barrier = Unique_barrier.not_computed () }
=======
        pat_env = !!penv }
>>>>>>> df98cac6
  | Ppat_record(lid_sp_list, closed) ->
      assert (lid_sp_list <> []);
      let expected_type, record_ty =
        match extract_concrete_record !!penv expected_ty with
        | Record_type(p0, p, _, _) ->
            let ty = generic_instance expected_ty in
            Some (p0, p, is_principal expected_ty), ty
        | Maybe_a_record_type ->
          None, newvar (Jkind.Builtin.value ~why:Boxed_record)
        | Not_a_record_type ->
          let error = Wrong_expected_kind(Record, Pattern, expected_ty) in
          raise (Error (loc, !!penv, error))
      in
      let type_label_pat (label_lid, label, sarg) =
        let ty_arg =
          solve_Ppat_record_field ~refine:false loc penv label label_lid
            record_ty in
        check_project_mutability ~loc ~env:!!penv label.lbl_mut alloc_mode.mode;
        let mode =
          Modality.Value.Const.apply label.lbl_modalities alloc_mode.mode
        in
        let alloc_mode = simple_pat_mode mode in
        (label_lid, label, type_pat tps Value ~alloc_mode sarg ty_arg)
      in
      let make_record_pat lbl_pat_list =
        check_recordpat_labels loc lbl_pat_list closed;
        {
          pat_desc = Tpat_record (lbl_pat_list, closed);
          pat_loc = loc; pat_extra=[];
          pat_type = instance record_ty;
          pat_attributes = sp.ppat_attributes;
<<<<<<< HEAD
          pat_env = !env;
          pat_unique_barrier = Unique_barrier.not_computed ();
=======
          pat_env = !!penv;
>>>>>>> df98cac6
        }
      in
      let lbl_a_list =
        wrap_disambiguate "This record pattern is expected to have"
          (mk_expected expected_ty)
          (disambiguate_sort_lid_a_list loc false !!penv Env.Projection
             expected_type)
          lid_sp_list
      in
      let lbl_a_list = List.map type_label_pat lbl_a_list in
      rvp @@ solve_expected (make_record_pat lbl_a_list)
  | Ppat_array spl ->
      type_pat_array (Mutable Alloc.Comonadic.Const.legacy)
         spl sp.ppat_attributes
  | Ppat_or(sp1, sp2) ->
      (* Reset pattern forces for just [tps2] because later we append [tps1] and
         [tps2]'s pattern forces, and we don't want to duplicate [tps]'s pattern
         forces. *)
      let tps1 = copy_type_pat_state tps in
      let tps2 = {(copy_type_pat_state tps) with tps_pattern_force = []} in
      (* Introduce a new scope using with_local_level without generalizations *)
      let env1, p1, env2, p2 =
        with_local_level begin fun () ->
          let type_pat_rec tps penv sp =
            type_pat tps category sp expected_ty ~penv
          in
          let penv1 =
            Pattern_env.copy ~equations_scope:(get_current_level ()) penv in
          let penv2 = Pattern_env.copy penv1 in
          let p1 = type_pat_rec tps1 penv1 sp1 in
          let p2 = type_pat_rec tps2 penv2 sp2 in
          (penv1.env, p1, penv2.env, p2)
        end
      in
      let p1_variables = tps1.tps_pattern_variables in
      let p2_variables = tps2.tps_pattern_variables in
      (* Make sure no variable with an ambiguous type gets added to the
         environment. *)
      let outer_lev = get_current_level () in
      List.iter (fun { pv_type; pv_loc; _ } ->
        check_scope_escape pv_loc env1 outer_lev pv_type
      ) p1_variables;
      List.iter (fun { pv_type; pv_loc; _ } ->
        check_scope_escape pv_loc env2 outer_lev pv_type
      ) p2_variables;
      let vars, alpha_env =
        enter_orpat_variables loc !!penv p1_variables p2_variables in
      (* Propagate the outcome of checking the or-pattern back to
         the type_pat_state that the caller passed in.
      *)
      blit_type_pat_state
        ~src:
          { tps_pattern_variables = vars;
            (* We want to propagate all pattern forces, regardless of
               which branch they were found in.
            *)
            tps_pattern_force =
              tps2.tps_pattern_force @ tps1.tps_pattern_force;
            tps_module_variables = tps1.tps_module_variables;
          }
        ~dst:tps;
      let p2 = alpha_pat alpha_env p2 in
      rp { pat_desc = Tpat_or (p1, p2, None);
           pat_loc = loc; pat_extra = [];
           pat_type = instance expected_ty;
           pat_attributes = sp.ppat_attributes;
<<<<<<< HEAD
           pat_env = !env;
           pat_unique_barrier = Unique_barrier.not_computed () }
=======
           pat_env = !!penv }
>>>>>>> df98cac6
  | Ppat_lazy sp1 ->
      submode ~loc ~env:!!penv alloc_mode.mode mode_force_lazy;
      let nv = solve_Ppat_lazy ~refine:false loc penv expected_ty in
      let alloc_mode = global_pat_mode alloc_mode in
      let p1 = type_pat ~alloc_mode tps Value sp1 nv in
      rvp {
        pat_desc = Tpat_lazy p1;
        pat_loc = loc; pat_extra=[];
        pat_type = instance expected_ty;
        pat_attributes = sp.ppat_attributes;
<<<<<<< HEAD
        pat_env = !env;
        pat_unique_barrier = Unique_barrier.not_computed () }
=======
        pat_env = !!penv }
>>>>>>> df98cac6
  | Ppat_constraint(sp_constrained, sty, ms) ->
      (* Pretend separate = true *)
      begin match sty with
      | Some sty ->
        let cty, ty, expected_ty' =
          let type_modes = Typemode.transl_alloc_mode ms in
          solve_Ppat_constraint tps loc !!penv type_modes sty expected_ty
        in
        let p = type_pat ~alloc_mode tps category sp_constrained expected_ty' in
        let extra = (Tpat_constraint cty, loc, sp_constrained.ppat_attributes) in
        { p with pat_type = ty; pat_extra = extra::p.pat_extra }
      | None ->
        type_pat ~alloc_mode tps category sp_constrained expected_ty
      end
  | Ppat_type lid ->
      let (path, p) = build_or_pat !!penv loc lid in
      pure category @@ solve_expected
        { p with pat_extra = (Tpat_type (path, lid), loc, sp.ppat_attributes)
        :: p.pat_extra }
  | Ppat_open (lid,p) ->
      let path, new_env =
        !type_open Asttypes.Fresh !!penv sp.ppat_loc lid in
      Pattern_env.set_env penv new_env;
      let p = type_pat tps category ~penv p expected_ty in
      let new_env = !!penv in
      begin match Env.remove_last_open path new_env with
      | None -> assert false
      | Some closed_env -> Pattern_env.set_env penv closed_env
      end;
      { p with pat_extra = (Tpat_open (path,lid,new_env),
                                loc, sp.ppat_attributes) :: p.pat_extra }
  | Ppat_exception p ->
      let alloc_mode = simple_pat_mode Value.legacy in
      let p_exn = type_pat tps Value ~alloc_mode p Predef.type_exn in
      rcp {
        pat_desc = Tpat_exception p_exn;
        pat_loc = sp.ppat_loc;
        pat_extra = [];
        pat_type = expected_ty;
        pat_env = !!penv;
        pat_attributes = sp.ppat_attributes;
        pat_unique_barrier = Unique_barrier.not_computed ();
      }
  | Ppat_extension ext ->
      raise (Error_forward (Builtin_attributes.error_of_extension ext))

let type_pat tps category ?no_existentials penv =
  type_pat tps category ~no_existentials ~penv

let type_pattern category ~lev ~alloc_mode env spat expected_ty allow_modules =
  let tps = create_type_pat_state allow_modules in
  let new_penv = Pattern_env.make env
      ~equations_scope:lev ~allow_recursive_equations:false in
  let pat = type_pat tps category ~alloc_mode new_penv spat expected_ty in
  let { tps_pattern_variables = pvs;
        tps_module_variables = mvs;
        tps_pattern_force = forces;
      } = tps in
  (pat, !!new_penv, forces, pvs, mvs)

let type_pattern_list
    category no_existentials env spatl expected_tys allow_modules
  =
  let tps = create_type_pat_state allow_modules in
  let equations_scope = get_current_level () in
  let new_penv = Pattern_env.make env
      ~equations_scope ~allow_recursive_equations:false in
  let type_pat (attrs, pat_mode, exp_mode, pat) ty =
    Builtin_attributes.warning_scope ~ppwarning:false attrs
      (fun () ->
         exp_mode,
         type_pat tps category
           ~no_existentials ~alloc_mode:pat_mode new_penv pat ty
      )
  in
  let patl = List.map2 type_pat spatl expected_tys in
  let { tps_pattern_variables = pvs;
        tps_module_variables = mvs;
        tps_pattern_force = forces;
      } = tps in
  (patl, !!new_penv, forces, pvs, mvs)

let type_class_arg_pattern cl_num val_env met_env l spat =
  let pvs, pat =
    with_local_level_if_principal begin fun () ->
      let tps = create_type_pat_state Modules_rejected in
      let nv = newvar (Jkind.Builtin.value ~why:Class_term_argument) in
      let alloc_mode = simple_pat_mode Value.legacy in
      let equations_scope = get_current_level () in
      let new_penv = Pattern_env.make val_env
          ~equations_scope ~allow_recursive_equations:false in
      let pat =
        type_pat tps Value ~no_existentials:In_class_args ~alloc_mode
          new_penv spat nv in
      if has_variants pat then begin
        Parmatch.pressure_variants val_env [pat];
        finalize_variants pat;
      end;
      List.iter (fun f -> f()) tps.tps_pattern_force;
      (* CR layouts v5: value restriction here to be relaxed *)
      if is_optional l then
        unify_pat val_env pat
          (type_option (newvar Predef.option_argument_jkind));
      tps.tps_pattern_variables, pat
    end
      ~post:(fun (pvs, _) -> iter_pattern_variables_type generalize_structure
                               pvs)
  in
  let (pv, val_env, met_env) =
    List.fold_right
      (fun {pv_id; pv_uid; pv_type; pv_loc; pv_as_var; pv_attributes}
        (pv, val_env, met_env) ->
         let check s =
           if pv_as_var then Warnings.Unused_var s
           else Warnings.Unused_var_strict s in
         let id' = Ident.rename pv_id in
         let val_env =
          Env.add_value ~mode:Mode.Value.legacy pv_id
            { val_type = pv_type
            ; val_kind = Val_reg
            ; val_attributes = pv_attributes
            ; val_zero_alloc = Zero_alloc.default
            ; val_modalities = Modality.Value.id
            ; val_loc = pv_loc
            ; val_uid = pv_uid
            }
            val_env
         in
         let met_env =
          Env.add_value ~mode:Mode.Value.legacy id' ~check
            { val_type = pv_type
            ; val_kind = Val_ivar (Immutable, cl_num)
            ; val_attributes = pv_attributes
            ; val_zero_alloc = Zero_alloc.default
            ; val_modalities = Modality.Value.id
            ; val_loc = pv_loc
            ; val_uid = pv_uid
            }
            met_env
         in
         ((id', pv_id, pv_type)::pv, val_env, met_env))
      pvs ([], val_env, met_env)
  in
  (pat, pv, val_env, met_env)

let type_self_pattern env spat =
  let open Ast_helper in
  let spat = Pat.mk(Ppat_alias (spat, mknoloc "selfpat-*")) in
  let tps = create_type_pat_state Modules_rejected in
  let nv = newvar (Jkind.Builtin.value ~why:Object) in
  let alloc_mode = simple_pat_mode Value.legacy in
  let equations_scope = get_current_level () in
  let new_penv = Pattern_env.make env
      ~equations_scope ~allow_recursive_equations:false in
  let pat =
    type_pat tps Value ~no_existentials:In_self_pattern ~alloc_mode
      new_penv spat nv in
  List.iter (fun f -> f()) tps.tps_pattern_force;
  pat, tps.tps_pattern_variables

type pat_tuple_arity =
  | Not_local_tuple
  | Maybe_local_tuple
  | Local_tuple of int

let combine_pat_tuple_arity a b =
  match a, b with
  | Not_local_tuple, _ -> Not_local_tuple
  | _, Not_local_tuple -> Not_local_tuple
  | Maybe_local_tuple, Maybe_local_tuple -> Maybe_local_tuple
  | Maybe_local_tuple, Local_tuple _ -> b
  | Local_tuple _, Maybe_local_tuple -> a
  | Local_tuple ai, Local_tuple bi ->
      if ai = bi then a
      else Not_local_tuple

let rec pat_tuple_arity spat =
  match Jane_syntax.Pattern.of_ast spat with
  | Some (jpat, _attrs) -> pat_tuple_arity_jane_syntax jpat
  | None      ->
  match spat.ppat_desc with
  | Ppat_tuple (args, _) -> Local_tuple (List.length args)
  | Ppat_unboxed_tuple (args,_c) -> Local_tuple (List.length args)
  | Ppat_any | Ppat_exception _ | Ppat_var _ -> Maybe_local_tuple
  | Ppat_constant _
  | Ppat_interval _ | Ppat_construct _ | Ppat_variant _
  | Ppat_record _ | Ppat_array _ | Ppat_type _ | Ppat_lazy _
  | Ppat_unpack _ | Ppat_extension _ -> Not_local_tuple
  | Ppat_or(sp1, sp2) ->
      combine_pat_tuple_arity (pat_tuple_arity sp1) (pat_tuple_arity sp2)
  | Ppat_constraint(p, _, _) | Ppat_open(_, p) | Ppat_alias(p, _) -> pat_tuple_arity p

and pat_tuple_arity_jane_syntax : Jane_syntax.Pattern.t -> _ = function
  | Jpat_immutable_array (Iapat_immutable_array _) -> Not_local_tuple
  | Jpat_layout (Lpat_constant _) -> Not_local_tuple

let rec cases_tuple_arity cases =
  match cases with
  | [] -> Maybe_local_tuple
  | { pc_lhs; _ } :: rest ->
    match pat_tuple_arity pc_lhs with
    | Not_local_tuple -> Not_local_tuple
    | arity -> combine_pat_tuple_arity arity (cases_tuple_arity rest)


(** In [check_counter_example_pat], we will check a counter-example candidate
    produced by Parmatch. This is a pattern that represents a set of values by
    using or-patterns (p_1 | ... | p_n) to enumerate all alternatives in the
    counter-example search. These or-patterns occur at every choice point,
    possibly deep inside the pattern.

    Parmatch does not use type information, so this pattern may
    exhibit two issues:
    - some parts of the pattern may be ill-typed due to GADTs, and
    - some wildcard patterns may not match any values: their type is
      empty.

    The aim of [check_counter_example_pat] is to refine this untyped pattern
    into a well-typed pattern, and ensure that it matches at least one
    concrete value.
    - It filters ill-typed branches of or-patterns.
      (see {!splitting_mode} below)
    - It tries to check that wildcard patterns are non-empty.
      (see {!explosion_fuel})
  *)

type counter_example_checking_info = {
    explosion_fuel: int;
    splitting_mode: splitting_mode;
  }
(**
    [explosion_fuel] controls the checking of wildcard patterns.  We
    eliminate potentially-empty wildcard patterns by exploding them
    into concrete sub-patterns, for example (K1 _ | K2 _) or
    { l1: _; l2: _ }. [explosion_fuel] is the depth limit on wildcard
    explosion. Such depth limit is required to avoid non-termination
    and compilation-time blowups.

    [splitting_mode] controls the handling of or-patterns.  In
    [Counter_example] mode, we only need to select one branch that
    leads to a well-typed pattern. Checking all branches is expensive,
    we use different search strategies (see {!splitting_mode}) to
    reduce the number of explored alternatives.
 *)

(** Due to GADT constraints, an or-pattern produced within
    a counter-example may have ill-typed branches. Consider for example

    {[
      type _ tag = Int : int tag | Bool : bool tag
    ]}

    then [Parmatch] will propose the or-pattern [Int | Bool] whenever
    a pattern of type [tag] is required to form a counter-example. For
    example, a function expects a (int tag option) and only [None] is
    handled by the user-written pattern. [Some (Int | Bool)] is not
    well-typed in this context, only the sub-pattern [Some Int] is.
    In this example, the expected type coming from the context
    suffices to know which or-pattern branch must be chosen.

    In the general case, choosing a branch can have non-local effects
    on the typability of the term. For example, consider a tuple type
    ['a tag * ...'a...], where the first component is a GADT.  All
    constructor choices for this GADT lead to a well-typed branch in
    isolation (['a] is unconstrained), but choosing one of them adds
    a constraint on ['a] that may make the other tuple elements
    ill-typed.

    In general, after choosing each possible branch of the or-pattern,
    [check_counter_example_pat] has to check the rest of the pattern to
    tell if this choice leads to a well-typed term. This may lead to an
    explosion of typing/search work -- the rest of the term may in turn
    contain alternatives.

    We use careful strategies to try to limit counterexample-checking
    time; [splitting_mode] represents those strategies.
*)
and splitting_mode =
  | Backtrack_or
  (** Always backtrack in or-patterns.

      [Backtrack_or] selects a single alternative from an or-pattern
      by using backtracking, trying to choose each branch in turn, and
      to complete it into a valid sub-pattern. We call this
      "splitting" the or-pattern.

      We use this mode when looking for unused patterns or sub-patterns,
      in particular to check a refutation clause (p -> .).
    *)
  | Refine_or of { inside_nonsplit_or: bool; }
  (** Only backtrack when needed.

      [Refine_or] tries another approach for refining or-pattern.

      Instead of always splitting each or-pattern, It first attempts to
      find branches that do not introduce new constraints (because they
      do not contain GADT constructors). Those branches are such that,
      if they fail, all other branches will fail.

      If we find one such branch, we attempt to complete the subpattern
      (checking what's outside the or-pattern), ignoring other
      branches -- we never consider another branch choice again. If all
      branches are constrained, it falls back to splitting the
      or-pattern.

      We use this mode when checking exhaustivity of pattern matching.
  *)

(** This exception is only used internally within [check_counter_example_pat],
    to jump back to the parent or-pattern in the [Refine_or] strategy.

    Such a parent exists precisely when [inside_nonsplit_or = true];
    it's an invariant that we always setup an exception handler for
    [Need_backtrack] when we set this flag. *)
exception Need_backtrack

(** This exception is only used internally within [check_counter_example_pat].
    We use it to discard counter-example candidates that do not match any
    value. *)
exception Empty_branch

type abort_reason = Adds_constraints | Empty

(** Remember current typing state for backtracking.
    No variable information, as we only backtrack on
    patterns without variables (cf. assert statements).
    In the GADT mode, [env] may be extended by unification,
    and therefore it needs to be saved along with a [snapshot]. *)
type unification_state =
 { snapshot: snapshot;
   env: Env.t; }
let save_state penv =
  { snapshot = Btype.snapshot ();
    env = !!penv; }
let set_state s penv =
  Btype.backtrack s.snapshot;
  Pattern_env.set_env penv s.env

(** Find the first alternative in the tree of or-patterns for which
    [f] does not raise an error. If all fail, the last error is
    propagated *)
let rec find_valid_alternative f pat =
  match pat.pat_desc with
  | Tpat_or(p1,p2,_) ->
      (try find_valid_alternative f p1 with
       | Empty_branch | Error _ -> find_valid_alternative f p2
      )
  | _ -> f pat

let no_explosion info = { info with explosion_fuel = 0 }

let enter_nonsplit_or info =
  let splitting_mode = match info.splitting_mode with
  | Backtrack_or ->
      (* in Backtrack_or mode, or-patterns are always split *)
      assert false
  | Refine_or _ ->
      Refine_or {inside_nonsplit_or = true}
  in { info with splitting_mode }

let rec check_counter_example_pat
    ~info ~(penv : Pattern_env.t) type_pat_state tp expected_ty k =
  let check_rec ?(info=info) ?(penv=penv) =
    check_counter_example_pat ~info ~penv type_pat_state in
  let loc = tp.pat_loc in
  let refine = true in
  let alloc_mode = simple_pat_mode Value.min in
  let solve_expected (x : pattern) : pattern =
    unify_pat_types_refine ~refine x.pat_loc penv x.pat_type
      (instance expected_ty);
    x
  in
  (* "make pattern" and "make pattern then continue" *)
  let mp ?(pat_type = expected_ty) desc =
    { pat_desc = desc; pat_loc = loc; pat_extra=[];
<<<<<<< HEAD
      pat_type = instance pat_type; pat_attributes = []; pat_env = !env;
      pat_unique_barrier = Unique_barrier.not_computed () } in
=======
      pat_type = instance pat_type; pat_attributes = []; pat_env = !!penv } in
>>>>>>> df98cac6
  let mkp k ?pat_type desc = k (mp ?pat_type desc) in
  let must_backtrack_on_gadt =
    match info.splitting_mode with
    | Backtrack_or -> false
    | Refine_or {inside_nonsplit_or} -> inside_nonsplit_or
  in
  match tp.pat_desc with
    Tpat_any | Tpat_var _ ->
      let k' () = mkp k tp.pat_desc in
      if info.explosion_fuel <= 0 then k' () else
      let decrease n = {info with explosion_fuel = info.explosion_fuel - n} in
      begin match Parmatch.pats_of_type !!penv expected_ty with
      | [] -> raise Empty_branch
      | [{pat_desc = Tpat_any}] -> k' ()
      | [tp] -> check_rec ~info:(decrease 1) tp expected_ty k
      | tp :: tpl ->
          if must_backtrack_on_gadt then raise Need_backtrack;
          let tp =
            List.fold_left
              (fun tp tp' -> {tp with pat_desc = Tpat_or (tp, tp', None)})
              tp tpl
          in
          check_rec ~info:(decrease 5) tp expected_ty k
      end
  | Tpat_alias (p, _, _, _, _) -> check_rec ~info p expected_ty k
  | Tpat_constant cst ->
      let cst =
        match Untypeast.constant cst with
        | `Parsetree cst -> constant_or_raise !!penv loc cst
        | `Jane_syntax cst -> unboxed_constant_or_raise !!penv loc cst
      in
      k @@ solve_expected (mp (Tpat_constant cst) ~pat_type:(type_constant cst))
  | Tpat_tuple tpl ->
      let tpl_ann =
        solve_Ppat_tuple ~refine ~alloc_mode loc penv tpl
          expected_ty
      in
      map_fold_cont (fun (l,p,t,_) k -> check_rec p t (fun p -> k (l, p)))
        tpl_ann
        (fun pl ->
           mkp k (Tpat_tuple pl)
             ~pat_type:(newty (Ttuple (List.map (fun (l,p) -> (l,p.pat_type))
                                         pl))))
  | Tpat_unboxed_tuple tpl ->
      let tpl_ann =
        solve_Ppat_unboxed_tuple ~refine ~alloc_mode loc penv
          (List.map (fun (l,t,_) -> l, t) tpl)
          expected_ty
      in
      List.iter2
        (fun (_, _, orig_sort) (_, _, _, _, sort) ->
           (* Sanity check *)
           assert (Jkind.Sort.equate orig_sort sort))
        tpl tpl_ann;
      map_fold_cont
        (fun (l,p,t,_,sort) k -> check_rec p t (fun p -> k (l, p, sort)))
        tpl_ann
        (fun pl ->
           mkp k (Tpat_unboxed_tuple pl)
             ~pat_type:(newty (Tunboxed_tuple
                                 (List.map (fun (l,p,_) -> (l,p.pat_type))
                                    pl))))
  | Tpat_construct(cstr_lid, constr, targs, _) ->
      if constr.cstr_generalized && must_backtrack_on_gadt then
        raise Need_backtrack;
      let (ty_args, _, existential_ctyp) =
        solve_Ppat_construct ~refine type_pat_state penv loc constr None None
          expected_ty
      in
      map_fold_cont
        (fun (p,t) -> check_rec p t)
        (List.combine targs ty_args)
        (fun args ->
          mkp k (Tpat_construct(cstr_lid, constr, args, existential_ctyp)))
  | Tpat_variant(tag, targ, _) ->
      let constant = (targ = None) in
      let arg_type, row, pat_type =
        solve_Ppat_variant ~refine loc penv tag constant expected_ty in
      let k arg =
        mkp k ~pat_type (Tpat_variant(tag, arg, ref row))
      in begin
        (* PR#6235: propagate type information *)
        match targ, arg_type with
          Some p, [ty] -> check_rec p ty (fun p -> k (Some p))
        | _            -> k None
      end
  | Tpat_record(fields, closed) ->
      let record_ty = generic_instance expected_ty in
      let type_label_pat (label_lid, label, targ) k =
        let ty_arg =
          solve_Ppat_record_field ~refine loc penv label label_lid record_ty in
        check_rec targ ty_arg (fun arg -> k (label_lid, label, arg))
      in
      map_fold_cont type_label_pat fields
        (fun fields -> mkp k (Tpat_record (fields, closed)))
  | Tpat_array (mut, original_arg_sort, tpl) ->
      let ty_elt, arg_sort = solve_Ppat_array ~refine loc penv mut expected_ty in
      assert (Jkind.Sort.equate original_arg_sort arg_sort);
      map_fold_cont (fun p -> check_rec p ty_elt) tpl
        (fun pl -> mkp k (Tpat_array (mut, arg_sort, pl)))
  | Tpat_or(tp1, tp2, _) ->
      (* We are in counter-example mode, but try to avoid backtracking *)
      let must_split =
        match info.splitting_mode with
        | Backtrack_or -> true
        | Refine_or _ -> false in
      let state = save_state penv in
      let split_or tp =
        let type_alternative pat =
          set_state state penv; check_rec pat expected_ty k in
        find_valid_alternative type_alternative tp
      in
      if must_split then split_or tp else
      let check_rec_result penv tp : (_, abort_reason) result =
        let info = enter_nonsplit_or info in
        match check_rec ~info tp expected_ty ~penv (fun x -> x) with
        | res -> Ok res
        | exception Need_backtrack -> Error Adds_constraints
        | exception Empty_branch -> Error Empty
      in
      let p1 = check_rec_result (Pattern_env.copy penv) tp1 in
      let p2 = check_rec_result (Pattern_env.copy penv) tp2 in
      begin match p1, p2 with
      | Error Empty, Error Empty ->
          raise Empty_branch
      | Error Adds_constraints, Error _
      | Error _, Error Adds_constraints ->
          let inside_nonsplit_or =
            match info.splitting_mode with
            | Backtrack_or -> false
            | Refine_or {inside_nonsplit_or} -> inside_nonsplit_or in
          if inside_nonsplit_or
          then raise Need_backtrack
          else split_or tp
      | Ok p, Error _
      | Error _, Ok p ->
          k p
      | Ok p1, Ok p2 ->
          mkp k (Tpat_or (p1, p2, None))
      end
  | Tpat_lazy tp1 ->
      let nv = solve_Ppat_lazy ~refine loc penv expected_ty in
      (* do not explode under lazy: PR#7421 *)
      check_rec ~info:(no_explosion info) tp1 nv
        (fun p1 -> mkp k (Tpat_lazy p1))

let check_counter_example_pat ~counter_example_args penv tp expected_ty =
  (* [check_counter_example_pat] doesn't use [type_pat_state] in an interesting
     way -- one of the functions it calls writes an entry into
     [tps_pattern_forces] -- so we can just ignore module patterns. *)
  let type_pat_state = create_type_pat_state Modules_ignored in
  check_counter_example_pat
    ~info:counter_example_args ~penv type_pat_state tp expected_ty (fun x -> x)

(* this function is passed to Partial.parmatch
   to type check gadt nonexhaustiveness *)
let partial_pred ~lev ~splitting_mode ?(explode=0) env expected_ty p =
  let penv = Pattern_env.make env
      ~equations_scope:lev ~allow_recursive_equations:true in
  let state = save_state penv in
  let counter_example_args =
      {
        splitting_mode;
        explosion_fuel = explode;
      } in
  try
    let typed_p =
      check_counter_example_pat ~counter_example_args penv p expected_ty
    in
    set_state state penv;
    (* types are invalidated but we don't need them here *)
    Some typed_p
  with Error _ | Empty_branch ->
    set_state state penv;
    None

let check_partial
      ?(lev=get_current_level ()) env expected_ty loc cases
  =
  let explode = match cases with [_] -> 5 | _ -> 0 in
  let splitting_mode = Refine_or {inside_nonsplit_or = false} in
  Parmatch.check_partial
    (partial_pred ~lev ~splitting_mode ~explode env expected_ty)
    loc cases

let check_unused
      ?(lev=get_current_level ()) env expected_ty cases
  =
  Parmatch.check_unused
    (fun refute pat ->
      match
        partial_pred ~lev ~splitting_mode:Backtrack_or ~explode:5
          env expected_ty pat
      with
        Some pat' when refute ->
          raise (Error (pat.pat_loc, env, Unrefuted_pattern pat'))
      | r -> r)
    cases

(** Some delayed checks, to be executed after typing the whole
    compilation unit or toplevel phrase *)
let delayed_checks = ref []
let reset_delayed_checks () = delayed_checks := []
let add_delayed_check f =
  delayed_checks := (f, Warnings.backup ()) :: !delayed_checks

let force_delayed_checks () =
  (* checks may change type levels *)
  let snap = Btype.snapshot () in
  let w_old = Warnings.backup () in
  List.iter
    (fun (f, w) -> Warnings.restore w; f ())
    (List.rev !delayed_checks);
  Warnings.restore w_old;
  reset_delayed_checks ();
  Btype.backtrack snap

let rec final_subexpression exp =
  match exp.exp_desc with
    Texp_let (_, _, e)
  | Texp_sequence (_, _, e)
  | Texp_try (e, _)
  | Texp_ifthenelse (_, e, _)
  | Texp_match (_, _, {c_rhs=e} :: _, _)
  | Texp_letmodule (_, _, _, _, e)
  | Texp_letexception (_, e)
  | Texp_open (_, e)
    -> final_subexpression e
  | _ -> exp

let is_prim ~name funct =
  match funct.exp_desc with
  | Texp_ident (_, _, {val_kind=Val_prim{Primitive.prim_name; _}}, Id_prim _, _) ->
      prim_name = name
  | _ -> false

(* List labels in a function type, and whether return type is a variable *)
let rec list_labels_aux env visited ls ty_fun =
  let ty = expand_head env ty_fun in
  if TypeSet.mem ty visited then
    List.rev ls, false
  else match get_desc ty with
    Tarrow ((l,_,_), _, ty_res, _) ->
      list_labels_aux env (TypeSet.add ty visited) (l::ls) ty_res
  | _ ->
      List.rev ls, is_Tvar ty

let list_labels env ty =
  wrap_trace_gadt_instances env (list_labels_aux env TypeSet.empty []) ty

(* Collecting arguments for function applications *)

type untyped_apply_arg =
  | Known_arg of
      { sarg : Parsetree.expression;
        ty_arg : type_expr;
        ty_arg0 : type_expr;
        sort_arg : Jkind.sort;
        commuted : bool;
        mode_fun : Alloc.lr;
        mode_arg : Alloc.lr;
        wrapped_in_some : bool; }
  | Unknown_arg of
      { sarg : Parsetree.expression;
        ty_arg_mono : type_expr;
        sort_arg : Jkind.sort;
        mode_fun : Alloc.lr;
        mode_arg : Alloc.lr}
  | Eliminated_optional_arg of
      { expected_label: arg_label;
        mode_fun: Alloc.lr;
        ty_arg : type_expr;
        sort_arg : Jkind.sort;
        mode_arg : Alloc.lr;
        level: int; }

type untyped_omitted_param =
  { mode_fun: Alloc.lr;
    ty_arg : type_expr;
    mode_arg : Alloc.lr;
    level: int;
    sort_arg : Jkind.sort }

let is_partial_apply args =
  List.exists
    (fun (_, arg) ->
       match arg with
       | Omitted _ -> true
       | Arg _ -> false)
    args

let remaining_function_type ty_ret mode_ret rev_args =
  let ty_ret, _, _ =
    List.fold_left
      (fun (ty_ret, mode_ret, closed_args) (lbl, arg) ->
         match arg with
         | Arg (Unknown_arg { mode_arg; _ } | Known_arg { mode_arg; _ }) ->
             let closed_args = mode_arg :: closed_args in
             (ty_ret, mode_ret, closed_args)
         | Arg (Eliminated_optional_arg
                  { mode_fun; ty_arg; mode_arg; level; _ })
         | Omitted { mode_fun; ty_arg; mode_arg; level } ->
             let arrow_desc = lbl, mode_arg, mode_ret in
             let ty_ret =
               newty2 ~level
                 (Tarrow (arrow_desc, ty_arg, ty_ret, commu_ok))
             in
             let mode_ret, _ =
               Alloc.newvar_above (Alloc.join (mode_fun :: closed_args))
             in
             (ty_ret, mode_ret, closed_args))
      (ty_ret, mode_ret, []) rev_args
  in
  ty_ret

(** Within a single application, constrain the curried arrow type as given by
   [close_over] and [partial_apply]. This constraint is not required for
   soundness, but useful in the lack of a signature, in which case the
   variance-blind defaulting logic will push modes towards undesirable
   direction. *)
let check_curried_application_complete ~env ~app_loc args =
  let arg_mode_fun (_lbl, arg) =
    match arg with
    | Arg ( Known_arg { mode_fun; _ }
          | Unknown_arg { mode_fun; _ }
          | Eliminated_optional_arg { mode_fun; _ })
    | Omitted { mode_fun; _ } -> mode_fun
  in
  let rec loop has_commuted = function
    | [] | [_] -> ()
    | (lbl, ( Arg ( Known_arg { mode_fun; mode_arg; _ }
                  | Unknown_arg { mode_fun; mode_arg; _ }
                  | Eliminated_optional_arg { mode_fun; mode_arg; _ })
            | Omitted { mode_fun; mode_arg; _ } as arg))
      :: ((next :: _) as rest) ->
      let mode_ret = arg_mode_fun next in
      let has_commuted =
        has_commuted ||
        match arg with
        | Arg (Known_arg { commuted }) -> commuted
        | _ -> false
      in
      let submode m1 m2 =
        match Alloc.submode m1 m2 with
        | Ok () -> ()
        | Error e ->
          let loc, loc_kind =
            match arg with
            | Arg (Known_arg {sarg; _} | Unknown_arg {sarg; _}) ->
              if has_commuted then
                sarg.pexp_loc, `Single_arg
              else
                Location.{ loc_start = app_loc.loc_start;
                           loc_end = sarg.pexp_loc.loc_end;
                           loc_ghost = app_loc.loc_ghost || sarg.pexp_loc.loc_ghost },
                `Prefix
            | Arg (Eliminated_optional_arg _) | Omitted _ ->
              app_loc, `Entire_apply
          in
          raise (Error(loc, env, Curried_application_complete (lbl, e, loc_kind)))
      in
      submode (Alloc.partial_apply mode_fun) mode_ret;
      submode (Alloc.close_over mode_arg) mode_ret;
      loop has_commuted rest
  in
  loop false args

let collect_unknown_apply_args env funct ty_fun mode_fun rev_args sargs ret_tvar =
  let labels_match ~param ~arg =
    param = arg
    || !Clflags.classic && arg = Nolabel && not (is_omittable param)
  in
  let has_label l ty_fun =
    let ls, tvar = list_labels env ty_fun in
    tvar || List.mem l ls
  in
  let rec loop ty_fun mode_fun rev_args sargs =
    match sargs with
    | [] -> ty_fun, mode_fun, List.rev rev_args
    | (lbl, sarg) :: rest ->
        let (sort_arg, mode_arg, ty_arg_mono, mode_ret, ty_res) =
          let ty_fun = expand_head env ty_fun in
          match get_desc ty_fun with
          | Tvar _ ->
              let ty_arg_mono, sort_arg = new_rep_var ~why:Function_argument () in
              let ty_arg = newmono ty_arg_mono in
              let ty_res =
                newvar (Jkind.of_new_sort ~why:Function_result)
              in
              if ret_tvar &&
                 not (is_prim ~name:"%identity" funct) &&
                 not (is_prim ~name:"%obj_magic" funct)
              then
                Location.prerr_warning sarg.pexp_loc
                  Warnings.Ignored_extra_argument;
              let mode_arg = Alloc.newvar () in
              let mode_ret = Alloc.newvar () in
              let kind = (lbl, mode_arg, mode_ret) in
              unify env ty_fun
                (newty (Tarrow(kind,ty_arg,ty_res,commu_var ())));
              (sort_arg, mode_arg, ty_arg_mono, mode_ret, ty_res)
        | Tarrow ((l, mode_arg, mode_ret), ty_arg, ty_res, _)
          when labels_match ~param:l ~arg:lbl ->
            let sort_arg =
              match type_sort ~why:Function_argument ~fixed:false env ty_arg with
              | Ok sort -> sort
              | Error err -> raise(Error(funct.exp_loc, env,
                                         Function_type_not_rep (ty_arg,err)))
            in
            (sort_arg, mode_arg, tpoly_get_mono ty_arg, mode_ret, ty_res)
        | td ->
            let ty_fun = match td with Tarrow _ -> newty td | _ -> ty_fun in
            let ty_res = remaining_function_type ty_fun mode_fun rev_args in
            match get_desc ty_res with
            | Tarrow _ ->
                if !Clflags.classic || not (has_label lbl ty_fun) then
                  raise (Error(sarg.pexp_loc, env,
                               Apply_wrong_label(lbl, ty_res, false)))
                else
                  raise (Error(funct.exp_loc, env, Incoherent_label_order))
            | _ ->
                let previous_arg_loc =
                  (* [rev_args] is the arguments typed until now, in reverse
                     order of appearance. Not all arguments have a location
                     attached (eg. an optional argument that is not passed). *)
                  (* CR ccasinghino: the above comment is confusing - these
                     arguments are in reverse order according to the function
                     type, but not according to their positions in the source
                     program.  We diverge from upstream here by not trying to
                     provide a good location in the [Eliminated_optional_arg]
                     case - maybe fix one day if it is noticeable. *)
                  rev_args
                  |> List.find_map
                       (function
                         | (_, Arg ( Known_arg { sarg; _ }
                                   | Unknown_arg { sarg; _ })) ->
                           Some sarg.pexp_loc
                         | (_, Arg (Eliminated_optional_arg _))
                         | (_, Omitted _) -> None)
                  |> Option.value ~default:funct.exp_loc
                in
                raise(Error(funct.exp_loc, env, Apply_non_function {
                    funct;
                    func_ty = expand_head env funct.exp_type;
                    res_ty = expand_head env ty_res;
                    previous_arg_loc;
                    extra_arg_loc = sarg.pexp_loc; }))
        in
        let arg =
          Unknown_arg { sarg; ty_arg_mono; mode_fun; mode_arg; sort_arg }
        in
        loop ty_res mode_ret ((lbl, Arg arg) :: rev_args) rest
  in
  loop ty_fun mode_fun rev_args sargs

let collect_apply_args env funct ignore_labels ty_fun ty_fun0 mode_fun sargs ret_tvar =
  let warned = ref false in
  let rec loop ty_fun ty_fun0 mode_fun rev_args sargs =
    let type_unknown_args () =
      (* We're not looking at a *known* function type anymore, or there are no
         arguments left. *)
      collect_unknown_apply_args env funct ty_fun0 mode_fun rev_args sargs ret_tvar
    in
    if sargs = [] then type_unknown_args () else
    let ty_fun' = expand_head env ty_fun in
    match get_desc ty_fun', get_desc (expand_head env ty_fun0), sargs with
    | Tarrow (ad, ty_arg, ty_ret, com),
      Tarrow (_, ty_arg0, ty_ret0, _),
      (_, sarg1) :: _
      when is_commu_ok com ->
        let lv = get_level ty_fun' in
        let (l, mode_arg, mode_ret) = ad in
        let may_warn loc w =
          if not !warned && !Clflags.principal && lv <> generic_level
          then begin
            warned := true;
            Location.prerr_warning loc w
          end
        in
        let sort_arg =
          match type_sort ~why:Function_argument ~fixed:false env ty_arg with
          | Ok sort -> sort
          | Error err -> raise(Error(sarg1.pexp_loc, env,
                                     Function_type_not_rep(ty_arg, err)))
        in
        let name = label_name l
        and optional = is_optional l
        and omittable = is_omittable l in
        let use_arg ~commuted sarg l' =
          let wrapped_in_some = optional && not (is_optional l') in
          if wrapped_in_some then
            may_warn sarg.pexp_loc
              (Warnings.Not_principal "using an optional argument here");
          Arg (Known_arg
            { sarg; ty_arg; ty_arg0; commuted; sort_arg;
              mode_fun; mode_arg; wrapped_in_some })
        in
        let eliminate_omittable_arg expected_label =
          may_warn funct.exp_loc
            (Warnings.Non_principal_labels "eliminated omittable argument");
          Arg
            (Eliminated_optional_arg
               { mode_fun; ty_arg; mode_arg
               ; sort_arg; level = lv; expected_label})
        in
        let remaining_sargs, arg =
          if ignore_labels then begin
            (* No reordering is allowed, process arguments in order *)
            match sargs with
            | [] -> assert false
            | (l', sarg) :: remaining_sargs ->
                if name = label_name l' || (not omittable && l' = Nolabel) then
                  (remaining_sargs, use_arg ~commuted:false sarg l')
                else if
                  omittable &&
                  not (List.exists (fun (l, _) -> name = label_name l)
                         remaining_sargs) &&
                  List.exists (function (Nolabel, _) -> true | _ -> false)
                    sargs
                then
                  (sargs, eliminate_omittable_arg l)
                else
                  raise(Error(sarg.pexp_loc, env,
                              Apply_wrong_label(l', ty_fun', omittable)))
          end else
            (* Arguments can be commuted, try to fetch the argument
               corresponding to the first parameter. *)
            match extract_label name sargs with
            | Some (l', sarg, commuted, remaining_sargs) ->
                if commuted then begin
                  may_warn sarg.pexp_loc
                    (Warnings.Not_principal "commuting this argument")
                end;
                if not optional && is_optional l' then (
                  let label = Printtyp.string_of_label l in
                  if is_position l
                  then
                    raise
                      (Error
                         ( sarg.pexp_loc
                         , env
                         , Nonoptional_call_pos_label label))
                  else
                    Location.prerr_warning
                      sarg.pexp_loc
                      (Warnings.Nonoptional_label label));
                remaining_sargs, use_arg ~commuted sarg l'
            | None ->
                sargs,
                if omittable && List.mem_assoc Nolabel sargs then
                  eliminate_omittable_arg l
                else begin
                  (* No argument was given for this parameter, we abstract over
                     it. *)
                  may_warn funct.exp_loc
                    (Warnings.Non_principal_labels "commuted an argument");
                  Omitted { mode_fun; ty_arg; mode_arg; level = lv; sort_arg }
                end
        in
        loop ty_ret ty_ret0 mode_ret ((l, arg) :: rev_args) remaining_sargs
    | _ ->
        type_unknown_args ()
  in
  loop ty_fun ty_fun0 mode_fun [] sargs

let type_omitted_parameters expected_mode env ty_ret mode_ret args =
  let ty_ret, mode_ret, _, _, args =
    List.fold_left
      (fun (ty_ret, mode_ret, open_args, closed_args, args) (lbl, arg) ->
         match arg with
         | Arg (exp, marg, sort) ->
             let open_args = (exp, marg) :: open_args in
             let args = (lbl, Arg (exp, sort)) :: args in
             (ty_ret, mode_ret, open_args, closed_args, args)
         | Omitted { mode_fun; ty_arg; mode_arg; level; sort_arg } ->
             let arrow_desc = (lbl, mode_arg, mode_ret) in
             let ty_ret =
               newty2 ~level
                 (Tarrow (arrow_desc, ty_arg, ty_ret, commu_ok))
             in
             let new_closed_args =
               List.map
                 (fun (exp, marg) ->
                    submode ~loc:exp.exp_loc ~env ~reason:Other
                      marg (mode_partial_application expected_mode);
                    value_to_alloc_r2l marg)
                 open_args
             in
             let closed_args = new_closed_args @ closed_args in
             let open_args = [] in
             let mode_closed_args = List.map Alloc.close_over closed_args in
             let mode_partial_fun = Alloc.partial_apply mode_fun in
             let mode_closure, _ =
               Alloc.newvar_above (Alloc.join
                (mode_partial_fun:: mode_closed_args))
             in
             register_allocation_mode mode_closure;
             let arg =
              Omitted {
                mode_closure = Alloc.disallow_left mode_closure;
                mode_arg = Alloc.disallow_right mode_arg;
                mode_ret = Alloc.disallow_right mode_ret; sort_arg }
             in
             let args = (lbl, arg) :: args in
             (ty_ret, mode_closure, open_args, closed_args, args))
      (ty_ret, mode_ret, [], [], []) (List.rev args)
  in
  ty_ret, mode_ret, args

(* Generalization criterion for expressions *)

let rec is_nonexpansive exp =
  match exp.exp_desc with
  | Texp_ident _
  | Texp_constant _
  | Texp_unreachable
  | Texp_function _
  | Texp_probe_is_enabled _
  | Texp_src_pos
  | Texp_array (_, _, [], _) -> true
  | Texp_let(_rec_flag, pat_exp_list, body) ->
      List.for_all (fun vb -> is_nonexpansive vb.vb_expr) pat_exp_list &&
      is_nonexpansive body
  | Texp_apply(e, (_,Omitted _)::el, _, _, _) ->
      is_nonexpansive e && List.for_all is_nonexpansive_arg (List.map snd el)
  | Texp_match(e, _, cases, _) ->
     (* Not sure this is necessary, if [e] is nonexpansive then we shouldn't
         care if there are exception patterns. But the previous version enforced
         that there be none, so... *)
      let contains_exception_pat pat =
        exists_general_pattern { f = fun (type k) (p : k general_pattern) ->
          match p.pat_desc with
          | Tpat_exception _ -> true
          | _ -> false } pat
      in
      is_nonexpansive e &&
      List.for_all
        (fun {c_lhs; c_guard; c_rhs} ->
           is_nonexpansive_opt c_guard && is_nonexpansive c_rhs
           && not (contains_exception_pat c_lhs)
        ) cases
  | Texp_probe {handler} -> is_nonexpansive handler
  | Texp_tuple (el, _) ->
      List.for_all (fun (_,e) -> is_nonexpansive e) el
  | Texp_unboxed_tuple el ->
      List.for_all (fun (_,e,_) -> is_nonexpansive e) el
  | Texp_construct(_, _, el, _) ->
      List.for_all is_nonexpansive el
  | Texp_variant(_, arg) -> is_nonexpansive_opt (Option.map fst arg)
  | Texp_record { fields; extended_expression } ->
      Array.for_all
        (fun (lbl, definition) ->
           match definition with
           | Overridden (_, exp) ->
               lbl.lbl_mut = Immutable && is_nonexpansive exp
           | Kept _ -> true)
        fields
      && is_nonexpansive_opt (Option.map fst extended_expression)
  | Texp_field(exp, _, _, _, _) -> is_nonexpansive exp
  | Texp_ifthenelse(_cond, ifso, ifnot) ->
      is_nonexpansive ifso && is_nonexpansive_opt ifnot
  | Texp_sequence (_e1, _jkind, e2) -> is_nonexpansive e2  (* PR#4354 *)
  | Texp_new (_, _, cl_decl, _) -> Btype.class_type_arity cl_decl.cty_type > 0
  (* Note: nonexpansive only means no _observable_ side effects *)
  | Texp_lazy e -> is_nonexpansive e
  | Texp_object ({cstr_fields=fields; cstr_type = { csig_vars=vars}}, _) ->
      let count = ref 0 in
      List.for_all
        (fun field -> match field.cf_desc with
            Tcf_method _ -> true
          | Tcf_val (_, _, _, Tcfk_concrete (_, e), _) ->
              incr count; is_nonexpansive e
          | Tcf_val (_, _, _, Tcfk_virtual _, _) ->
              incr count; true
          | Tcf_initializer e -> is_nonexpansive e
          | Tcf_constraint _ -> true
          | Tcf_inherit _ -> false
          | Tcf_attribute _ -> true)
        fields &&
      Vars.fold (fun _ (mut,_,_) b -> decr count; b && mut = Asttypes.Immutable)
        vars true &&
      !count = 0
  | Texp_letmodule (_, _, _, mexp, e)
  | Texp_open ({ open_expr = mexp; _}, e) ->
      is_nonexpansive_mod mexp && is_nonexpansive e
  | Texp_pack mexp ->
      is_nonexpansive_mod mexp
  (* Computations which raise exceptions are nonexpansive, since (raise e) is
     equivalent to (raise e; diverge), and a nonexpansive "diverge" can be
     produced using lazy values or the relaxed value restriction.
     See GPR#1142 *)
  | Texp_assert (exp, _) ->
      is_nonexpansive exp
  | Texp_apply (
      { exp_desc = Texp_ident (_, _, {val_kind =
             Val_prim {Primitive.prim_name =
                         ("%raise" | "%reraise" | "%raise_notrace")}},
             Id_prim _, _) },
      [Nolabel, Arg (e, _)], _, _, _) ->
     is_nonexpansive e
  | Texp_array (_, _, _ :: _, _)
  | Texp_apply _
  | Texp_try _
  | Texp_setfield _
  | Texp_list_comprehension _
  | Texp_array_comprehension _
  | Texp_while _
  | Texp_for _
  | Texp_send _
  | Texp_instvar _
  | Texp_setinstvar _
  | Texp_override _
  | Texp_letexception _
  | Texp_letop _
  | Texp_extension_constructor _ ->
    false
  | Texp_exclave e -> is_nonexpansive e

and is_nonexpansive_mod mexp =
  match mexp.mod_desc with
  | Tmod_ident _
  | Tmod_functor _ -> true
  | Tmod_unpack (e, _) -> is_nonexpansive e
  | Tmod_constraint (m, _, _, _) -> is_nonexpansive_mod m
  | Tmod_structure str ->
      List.for_all
        (fun item -> match item.str_desc with
          | Tstr_eval _ | Tstr_primitive _ | Tstr_type _
          | Tstr_modtype _ | Tstr_class_type _  -> true
          | Tstr_value (_, pat_exp_list) ->
              List.for_all (fun vb -> is_nonexpansive vb.vb_expr) pat_exp_list
          | Tstr_module {mb_expr=m;_}
          | Tstr_open {open_expr=m;_}
          | Tstr_include {incl_mod=m;_} -> is_nonexpansive_mod m
          | Tstr_recmodule id_mod_list ->
              List.for_all (fun {mb_expr=m;_} -> is_nonexpansive_mod m)
                id_mod_list
          | Tstr_exception {tyexn_constructor = {ext_kind = Text_decl _}} ->
              false (* true would be unsound *)
          | Tstr_exception {tyexn_constructor = {ext_kind = Text_rebind _}} ->
              true
          | Tstr_typext te ->
              List.for_all
                (function {ext_kind = Text_decl _} -> false
                        | {ext_kind = Text_rebind _} -> true)
                te.tyext_constructors
          | Tstr_class _ -> false (* could be more precise *)
          | Tstr_attribute _ -> true
        )
        str.str_items
  | Tmod_apply _ | Tmod_apply_unit _ -> false

and is_nonexpansive_opt = function
  | None -> true
  | Some e -> is_nonexpansive e

and is_nonexpansive_arg = function
  | Omitted _ -> true
  | Arg (e, _) -> is_nonexpansive e

let maybe_expansive e = not (is_nonexpansive e)

let annotate_recursive_bindings env valbinds =
  let ids = let_bound_idents valbinds in
  List.map
    (fun {vb_pat; vb_expr; vb_rec_kind = _; vb_sort; vb_attributes; vb_loc} ->
       match (Value_rec_check.is_valid_recursive_expression ids vb_expr) with
       | None ->
         raise(Error(vb_expr.exp_loc, env, Illegal_letrec_expr))
       | Some vb_rec_kind ->
         { vb_pat; vb_expr; vb_rec_kind; vb_sort; vb_attributes; vb_loc})
    valbinds

let check_recursive_class_bindings env ids exprs =
  List.iter
    (fun expr ->
       if not (Value_rec_check.is_valid_class_expr ids expr) then
         raise(Error(expr.cl_loc, env, Illegal_class_expr)))
    exprs

(* The "rest of the function" extends from the start of the first parameter
   to the end of the overall function. The parser does not construct such
   a location so we forge one for type errors.
*)
let loc_rest_of_function
    ~(loc_function : Location.t) ~first params_suffix body : Location.t
  =
  match params_suffix, body with
  | { pparam_loc } :: _, _ ->
      if first then loc_function else
        let loc_start = pparam_loc.loc_start in
        { loc_start; loc_end = loc_function.loc_end; loc_ghost = true }
  | [], Pfunction_body pexp -> pexp.pexp_loc
  | [], Pfunction_cases (_, loc_cases, _) -> loc_cases

(* Approximate the type of an expression, for better recursion *)

(* CR layouts v5: This any is fine because we don't allow you to make types
   that could be matched on and have anys in them.  But once we do, this
   should probably be sort variable.  See Test 22 in typing-layouts/basics.ml
   (which mentions approx_type) for why it can't be value.  *)
(* CR layouts v2: RAE thinks this any is fine in perpetuity. Before changing
   this, let's talk. *)
let approx_type_default () = newvar (Jkind.Builtin.any ~why:Dummy_jkind)

let rec approx_type env sty =
  match Jane_syntax.Core_type.of_ast sty with
  | Some (jty, attrs) -> approx_type_jst env attrs jty
  | None ->
  match sty.ptyp_desc with
  | Ptyp_arrow (p, ({ ptyp_desc = Ptyp_poly _ } as arg_sty), sty, arg_mode, _) ->
      let p = Typetexp.transl_label p (Some arg_sty) in
      (* CR layouts v5: value requirement here to be relaxed *)
      if is_optional p then newvar Predef.option_argument_jkind
      else begin
        let arg_mode = Typemode.transl_alloc_mode arg_mode in
        let arg_ty =
          (* Polymorphic types will only unify with types that match all of their
           polymorphic parts, so we need to fully translate the type here
           unlike in the monomorphic case *)
          Typetexp.transl_simple_type ~new_var_jkind:Any env ~closed:false arg_mode arg_sty
        in
        let ret = approx_type env sty in
        let marg = Alloc.of_const arg_mode in
        let mret = Alloc.newvar () in
        newty (Tarrow ((p,marg,mret), arg_ty.ctyp_type, ret, commu_ok))
      end
  | Ptyp_arrow (p, arg_sty, sty, arg_mode, _) ->
      let arg_mode = Typemode.transl_alloc_mode arg_mode in
      let p = Typetexp.transl_label p (Some arg_sty) in
      let arg =
        if is_optional p
        then type_option (newvar Predef.option_argument_jkind)
        else newvar (Jkind.Builtin.any ~why:Inside_of_Tarrow)
      in
      let ret = approx_type env sty in
      let marg = Alloc.of_const arg_mode in
      let mret = Alloc.newvar () in
      newty (Tarrow ((p,marg,mret), newmono arg, ret, commu_ok))
  | Ptyp_tuple args ->
      newty (Ttuple (List.map (fun (label, t) -> label, approx_type env t) args))
  | Ptyp_constr (lid, ctl) ->
      let path, decl = Env.lookup_type ~use:false ~loc:lid.loc lid.txt env in
      if List.length ctl <> decl.type_arity
      then newvar (Jkind.Builtin.any ~why:Dummy_jkind)
      else begin
        let tyl = List.map (approx_type env) ctl in
        newconstr path tyl
      end
  | _ -> approx_type_default ()

and approx_type_jst _env _attrs : Jane_syntax.Core_type.t -> _ = function
  | Jtyp_layout (Ltyp_var _) -> approx_type_default ()
  | Jtyp_layout (Ltyp_poly _) -> approx_type_default ()
  | Jtyp_layout (Ltyp_alias _) -> approx_type_default ()

let type_pattern_approx_jane_syntax : Jane_syntax.Pattern.t -> _ = function
  | Jpat_immutable_array _
  | Jpat_layout (Lpat_constant _) -> ()

let type_pattern_approx env spat ty_expected =
  match Jane_syntax.Pattern.of_ast spat with
  | Some (jpat, _attrs) -> type_pattern_approx_jane_syntax jpat
  | None      ->
  match spat.ppat_desc with
  | Ppat_constraint(_, Some sty, arg_type_mode) ->
      let inferred_ty =
        match sty with
        | {ptyp_desc=Ptyp_poly _} ->
          let arg_type_mode = Typemode.transl_alloc_mode arg_type_mode in
          let inferred_ty =
            Typetexp.transl_simple_type ~new_var_jkind:Any env ~closed:false
              arg_type_mode sty
          in
          inferred_ty.ctyp_type
        | _ -> approx_type env sty
      in
      begin try unify env inferred_ty ty_expected with Unify trace ->
        raise(Error(spat.ppat_loc, env, Pattern_type_clash(trace, None)))
      end;
  | _ -> ()

let type_approx_constraint ~loc env constraint_ ty_expected =
  match constraint_ with
  | Pconstraint sty ->
      let ty_expected' = approx_type env sty in
      begin try unify env ty_expected' ty_expected with Unify err ->
        raise (Error (loc, env, Expr_type_clash (err, None, None)))
      end;
      ty_expected'
  | Pcoerce (_sty1, sty2) ->
      let ty = approx_type env sty2 in
      begin try unify env ty ty_expected with Unify trace ->
        raise (Error (loc, env, Expr_type_clash (trace, None, None)))
      end;
      ty_expected

let type_approx_constraint_opt ~loc env constraint_ ty_expected =
  match constraint_ with
  | None -> ty_expected
  | Some { type_constraint; mode_annotations = _ } ->
      type_approx_constraint ~loc env type_constraint ty_expected

let type_approx_fun_one_param
    env loc label spato ty_expected ~first ~in_function
  =
  let mode_annots, has_poly =
    match spato with
    | None -> None, false
    | Some spat ->
        let mode_annots = mode_annots_from_pat spat in
        let has_poly = has_poly_constraint spat in
        if has_poly && is_optional label then
          raise(Error(spat.ppat_loc, env, Optional_poly_param));
        Some mode_annots, has_poly
  in
  let loc_fun, ty_fun = in_function in
  let { ty_arg; arg_mode; ty_ret; _ } =
    try filter_arrow env ty_expected label ~force_tpoly:(not has_poly)
    with Filter_arrow_failed err ->
      let err =
        error_of_filter_arrow_failure ~explanation:None ty_fun err ~first
      in
      raise (Error(loc_fun, env, err))
  in
  Option.iter
    (fun mode_annots ->
      apply_mode_annots ~loc ~env mode_annots arg_mode)
    mode_annots;
  if has_poly then begin
    match spato with
    | None -> ()
    | Some spat -> type_pattern_approx env spat ty_arg
  end;
  ty_ret

let rec type_approx env sexp ty_expected =
  let loc = sexp.pexp_loc in
  match Jane_syntax.Expression.of_ast sexp with
  | Some (jexp, _attrs) -> type_approx_aux_jane_syntax jexp
  | None      -> match sexp.pexp_desc with
    Pexp_let (_, _, e) -> type_approx env e ty_expected
  | Pexp_function (params, c, body) ->
      type_approx_function env params c body ty_expected ~loc
  | Pexp_match (_, {pc_rhs=e}::_) -> type_approx env e ty_expected
  | Pexp_try (e, _) -> type_approx env e ty_expected
  | Pexp_tuple l ->
      type_tuple_approx env sexp.pexp_loc ty_expected l
  | Pexp_ifthenelse (_,e,_) -> type_approx env e ty_expected
  | Pexp_sequence (_,e) -> type_approx env e ty_expected
  | Pexp_constraint (e, Some sty, _) ->
      let ty_expected =
        type_approx_constraint env (Pconstraint sty) ty_expected ~loc
      in
      type_approx env e ty_expected
  | Pexp_coerce (_, sty1, sty2) ->
      ignore
        (type_approx_constraint env (Pcoerce (sty1, sty2)) ty_expected ~loc
           : type_expr)
  | Pexp_apply
      ({ pexp_desc = Pexp_extension({txt = "extension.escape"}, PStr []) },
       [Nolabel, e]) ->
    type_approx env e ty_expected
  | _ -> ()

and type_approx_aux_jane_syntax
    (jexp : Jane_syntax.Expression.t)
  =
  match jexp with
  | Jexp_comprehension _
  | Jexp_immutable_array _
  | Jexp_layout (Lexp_constant _)
  | Jexp_layout (Lexp_newtype _) -> ()

and type_tuple_approx (env: Env.t) loc ty_expected l =
  let labeled_tys = List.map
    (fun (label, _) -> label, newvar (Jkind.Builtin.value_or_null ~why:Tuple_element)) l
  in
  let ty = newty (Ttuple labeled_tys) in
  begin try unify env ty ty_expected with Unify err ->
    raise(Error(loc, env, Expr_type_clash (err, None, None)))
  end;
  List.iter2
    (fun (_, e) (_, ty) -> type_approx env e ty)
    l labeled_tys

and type_approx_function =
  let rec loop env params c body ty_expected ~in_function ~first =
    let loc_function, _ = in_function in
    let loc = loc_rest_of_function ~first ~loc_function params body in
    (* We can approximate types up to the first newtype parameter, whereupon
      we give up.
    *)
    match params with
    | { pparam_desc = Pparam_newtype _ } :: _ -> ()
    | { pparam_desc = Pparam_val (label, _, pat) } :: params ->
        let label, pat = Typetexp.transl_label_from_pat label pat in
        let ty_res =
          type_approx_fun_one_param env loc label (Some pat) ty_expected
            ~first ~in_function
        in
        loop env params c body ty_res ~in_function ~first:false
    | [] ->
        (* In the [Pconstraint] case, we override the [ty_expected] that
           gets passed to the approximating of the rest of the type.
        *)
        let ty_expected =
          type_approx_constraint_opt env c ty_expected ~loc
        in
        match body with
        | Pfunction_body body ->
            type_approx env body ty_expected
        | Pfunction_cases ({pc_rhs = e} :: _, _, _) ->
            let ty_res =
              type_approx_fun_one_param env loc Nolabel None ty_expected
                ~in_function ~first
            in
            type_approx env e ty_res
        | Pfunction_cases ([], _, _) -> ()
  in
  fun ~loc env params c body ty_expected : unit ->
    loop env params c body ty_expected
      ~in_function:(loc, ty_expected) ~first:true

(* Check that all univars are safe in a type. Both exp.exp_type and
   ty_expected should already be generalized. *)
let check_univars env kind exp ty_expected vars =
  let error ty ty_expected errs =
    let ty_expected = instance ty_expected in
    let trace =
      (Ctype.expanded_diff env ~got:ty ~expected:ty_expected) :: errs
    in
    raise (Error(exp.exp_loc, env,
                 Less_general(kind, Errortrace.unification_error ~trace)))
  in
  let pty = instance ty_expected in
  let exp_ty, vars =
    with_local_level_iter ~post:generalize begin fun () ->
      match get_desc pty with
        Tpoly (body, tl) ->
          (* Enforce scoping for type_let:
             since body is not generic,  instance_poly only makes
             copies of nodes that have a Tunivar as descendant *)
          let univars, ty' = instance_poly ~fixed:true tl body in
          let vars, exp_ty = instance_parameterized_type vars exp.exp_type in
          List.iter2 (fun uvar var ->
            (* This checks that the term doesn't require more specific jkinds
               than allowed by the univars. *)
            (* CR layouts: expand_head here is needed for examples like:

               type 'a t = 'a
               let id (x : 'a t) = x
               let foo : 'a . 'a -> 'a = fun x -> id x

               Here, while checking foo, ['a] gets unified with ['a t].  This is
               fine because ['a t] is actually just ['a], but it does mean we need
               to expand the var to find the variable with the jkind we want to
               check.

               However, I should come back and think about his more carefully:
               1) [polyfy], which is called below, also does this expansion.
                  It would be nice to just move the jkind check there,
                  but there was some reason I didn't do this originally (something
                  about unifications statefully changing things between now and
                  then).  Revisit.
               2) [polyfy] actually calls [expand_head] twice!  why?!
            *)
            match get_desc (expand_head env var) with
            | Tvar { jkind = jkind2; } -> begin
                match check_type_jkind env uvar (Jkind.disallow_left jkind2) with
                | Ok _ -> ()
                | Error err ->
                  error exp_ty ty_expected
                    [Errortrace.Bad_jkind (uvar,err)]
              end
            | _ ->
              (* It would be semantically correct for this case to error. But
                 these errors are caught below anyway, and erroring earlier
                 results in small differences in error messages vs upstream. *)
              ())
            univars vars;
          unify_exp_types exp.exp_loc env exp_ty ty';
          ((exp_ty, vars), exp_ty::vars)
      | _ -> assert false
    end
  in
  let ty, complete = polyfy env exp_ty vars in
  if not complete then error ty ty_expected []

let generalize_and_check_univars env kind exp ty_expected vars =
  generalize exp.exp_type;
  generalize ty_expected;
  List.iter generalize vars;
  check_univars env kind exp ty_expected vars

(* [check_statement] implements the [non-unit-statement] check.

   This check is called in contexts where the value of the expression is known
   to be discarded (eg. the lhs of a sequence). We check that [exp] has type
   unit, or has an explicit type annotation; otherwise we raise the
   [non-unit-statement] warning. *)

let check_statement exp =
  let ty = get_desc (expand_head exp.exp_env exp.exp_type) in
  match ty with
  | Tconstr (p, _, _)  when Path.same p Predef.path_unit -> ()
  (* CR layouts v5: when we have unboxed unit, add a case here for it *)
  | Tvar _ -> ()
  | _ ->
      let rec loop {exp_loc; exp_desc; exp_extra; _} =
        match exp_desc with
        | Texp_let (_, _, e)
        | Texp_sequence (_, _, e)
        | Texp_letexception (_, e)
        | Texp_letmodule (_, _, _, _, e) ->
            loop e
        | _ ->
            let loc =
              match List.find_opt (function
                  | (Texp_constraint _, _, _) -> true
                  | _ -> false) exp_extra
              with
              | Some (_, loc, _) -> loc
              | None -> exp_loc
            in
            Location.prerr_warning loc Warnings.Non_unit_statement
      in
      loop exp


(* [check_partial_application] implements the [ignored-partial-application]
   warning (and if [statement] is [true], also [non-unit-statement]).

   If [exp] has a function type, we check that it is not syntactically the
   result of a function application, as this is often a bug in certain contexts
   (eg the rhs of a let-binding or in the argument of [ignore]). For example,
   [ignore (List.map print_int)] written by mistake instead of [ignore (List.map
   print_int li)].

   The check can be disabled by explicitly annotating the expression with a type
   constraint, eg [(e : _ -> _)].

   If [statement] is [true] and the [ignored-partial-application] is {em not}
   triggered, then the [non-unit-statement] check is performed (see
   [check_statement]).

   If the type of [exp] is not known at the time this function is called, the
   check is retried again after typechecking. *)

let check_partial_application ~statement exp =
  let check_statement () = if statement then check_statement exp in
  let doit () =
    let ty = get_desc (expand_head exp.exp_env exp.exp_type) in
    match ty with
    | Tarrow _ ->
        let rec check {exp_desc; exp_loc; exp_extra; _} =
          if List.exists (function
              | (Texp_constraint _, _, _) -> true
              | _ -> false) exp_extra then check_statement ()
          else begin
            match exp_desc with
            | Texp_ident _ | Texp_constant _ | Texp_tuple _
            | Texp_unboxed_tuple _
            | Texp_construct _ | Texp_variant _ | Texp_record _
            | Texp_field _ | Texp_setfield _ | Texp_array _
            | Texp_list_comprehension _ | Texp_array_comprehension _
            | Texp_while _ | Texp_for _ | Texp_instvar _
            | Texp_setinstvar _ | Texp_override _ | Texp_assert _
            | Texp_lazy _ | Texp_object _ | Texp_pack _ | Texp_unreachable
            | Texp_extension_constructor _ | Texp_ifthenelse (_, _, None)
            | Texp_probe _ | Texp_probe_is_enabled _ | Texp_src_pos
            | Texp_function _ ->
                check_statement ()
            | Texp_match (_, _, cases, _) ->
                List.iter (fun {c_rhs; _} -> check c_rhs) cases
            | Texp_try (e, cases) ->
                check e; List.iter (fun {c_rhs; _} -> check c_rhs) cases
            | Texp_ifthenelse (_, e1, Some e2) ->
                check e1; check e2
            | Texp_let (_, _, e) | Texp_sequence (_, _, e) | Texp_open (_, e)
            | Texp_letexception (_, e) | Texp_letmodule (_, _, _, _, e)
            | Texp_exclave e ->
                check e
            | Texp_apply _ | Texp_send _ | Texp_new _ | Texp_letop _ ->
                Location.prerr_warning exp_loc
                  Warnings.Ignored_partial_application
          end
        in
        check exp
    | _ ->
        check_statement ()
  in
  let ty = get_desc (expand_head exp.exp_env exp.exp_type) in
  match ty with
  | Tvar _ ->
      (* The type of [exp] is not known. Delay the check until after
         typechecking in order to give a chance for the type to become known
         through unification. *)
      add_delayed_check doit
  | _ ->
      doit ()

let pattern_needs_partial_application_check p =
  let rec check : type a. a general_pattern -> bool = fun p ->
    not (List.exists (function (Tpat_constraint _, _, _) -> true | _ -> false)
          p.pat_extra) &&
    match p.pat_desc with
    | Tpat_any -> true
    | Tpat_exception _ -> true
    | Tpat_or (p1, p2, _) -> check p1 && check p2
    | Tpat_value p -> check (p :> value general_pattern)
    | _ -> false
  in
  check p

(* Check that a type is generalizable at some level *)
let generalizable level ty =
  let rec check ty =
    if not_marked_node ty then
      if get_level ty <= level then raise Exit else
      (flip_mark_node ty; iter_type_expr check ty)
  in
  try check ty; unmark_type ty; true
  with Exit -> unmark_type ty; false

(* Hack to allow coercion of self. Will clean-up later. *)
let self_coercion = ref ([] : (Path.t * Location.t list ref) list)

(* Helpers for type_cases *)

let contains_variant_either ty =
  let rec loop ty =
    if try_mark_node ty then
      begin match get_desc ty with
        Tvariant row ->
          if not (is_fixed row) then
            List.iter
              (fun (_,f) ->
                match row_field_repr f with Reither _ -> raise Exit | _ -> ())
              (row_fields row);
          iter_row loop row
      | _ ->
          iter_type_expr loop ty
      end
  in
  try loop ty; unmark_type ty; false
  with Exit -> unmark_type ty; true

let shallow_iter_ppat_labeled_tuple f lst = List.iter (fun (_,p) -> f p) lst

let shallow_iter_ppat_jane_syntax f : Jane_syntax.Pattern.t -> _ = function
  | Jpat_immutable_array (Iapat_immutable_array pats) -> List.iter f pats
  | Jpat_layout (Lpat_constant _) -> ()

let shallow_iter_ppat f p =
  match Jane_syntax.Pattern.of_ast p with
  | Some (jpat, _attrs) -> shallow_iter_ppat_jane_syntax f jpat
  | None      ->
  match p.ppat_desc with
  | Ppat_any | Ppat_var _ | Ppat_constant _ | Ppat_interval _
  | Ppat_construct (_, None)
  | Ppat_extension _
  | Ppat_type _ | Ppat_unpack _ -> ()
  | Ppat_array pats -> List.iter f pats
  | Ppat_or (p1,p2) -> f p1; f p2
  | Ppat_variant (_, arg) -> Option.iter f arg
  | Ppat_tuple (lst, _) ->  List.iter (fun (_,p) -> f p) lst
  | Ppat_unboxed_tuple (lst, _) -> shallow_iter_ppat_labeled_tuple f lst
  | Ppat_construct (_, Some (_, p))
  | Ppat_exception p | Ppat_alias (p,_)
  | Ppat_open (_,p)
  | Ppat_constraint (p,_,_) | Ppat_lazy p -> f p
  | Ppat_record (args, _flag) -> List.iter (fun (_,p) -> f p) args

let exists_ppat f p =
  let exception Found in
  let rec loop p =
    if f p then raise Found else ();
    shallow_iter_ppat loop p in
  match loop p with
  | exception Found -> true
  | () -> false

let contains_polymorphic_variant p =
  exists_ppat
    (function
     | {ppat_desc = (Ppat_variant _ | Ppat_type _)} -> true
     | _ -> false)
    p

let contains_gadt p =
  exists_general_pattern { f = fun (type k) (p : k general_pattern) ->
     match p.pat_desc with
     | Tpat_construct (_, cd, _, _) when cd.cstr_generalized -> true
     | _ -> false } p

(* There are various things that we need to do in presence of GADT constructors
   that aren't required if there are none.
   However, because of disambiguation, we can't know for sure whether the
   patterns contain some GADT constructors. So we conservatively assume that
   any constructor might be a GADT constructor. *)
let may_contain_gadts p =
  exists_ppat
  (function
   | {ppat_desc = Ppat_construct _} -> true
   | _ -> false)
  p

(* One of the things we do in the presence of GADT constructors (see above
   definition) is treat `let p = e in ...` as a match `match e with p -> ...`.
   This changes the way type inference works to check the expression first, and
   using its type in the checking of the pattern.  We want that behavior for
   labeled tuple patterns as well.  *)
let turn_let_into_match p =
  exists_ppat (fun p ->
    match Jane_syntax.Pattern.of_ast p with
    | Some ((Jpat_layout _ | Jpat_immutable_array _), _) -> false
    | None -> match p.ppat_desc with
    | Ppat_construct _ -> true
    | Ppat_tuple (_, Open) -> true
    | Ppat_tuple (ps, _) when components_have_label ps -> true
    | _ -> false) p

(* There are various things that we need to do in presence of module patterns
   that aren't required if there are none. Most notably, we need to ensure the
   modules are entered at the appropriate scope. The caller should use
   [may_contain_modules] as an indication to set up the proper scope handling
   code (via [allow_modules]) to permit module patterns.
   The class of patterns identified here should stay in sync with the patterns
   whose typing involves [enter_variable ~is_module:true], as these calls
   will error if the scope handling isn't set up.
*)
let may_contain_modules p =
  exists_ppat
  (function
   | {ppat_desc = Ppat_unpack _} -> true
   | _ -> false)
  p

let check_absent_variant env =
  iter_general_pattern { f = fun (type k) (pat : k general_pattern) ->
    match pat.pat_desc with
    | Tpat_variant (s, arg, row) ->
      let row = !row in
      if List.exists (fun (s',fi) -> s = s' && row_field_repr fi <> Rabsent)
          (row_fields row)
      || not (is_fixed row) && not (static_row row)  (* same as Ctype.poly *)
      then () else
      let ty_arg =
        match arg with None -> [] | Some p -> [correct_levels p.pat_type] in
      let fields = [s, rf_either ty_arg ~no_arg:(arg=None) ~matched:true] in
      let row' =
        create_row ~fields
          ~more:(newvar (Jkind.Builtin.value ~why:Row_variable))
          ~closed:false ~fixed:None ~name:None
      in
      (* Should fail *)
      unify_pat env {pat with pat_type = newty (Tvariant row')}
                     (correct_levels pat.pat_type)
    | _ -> () }

(* Getting proper location of already typed expressions.

   Used to avoid confusing locations on type error messages in presence of
   type constraints.
   For example:

       (* Before patch *)
       # let x : string = (5 : int);;
                           ^
       (* After patch *)
       # let x : string = (5 : int);;
                          ^^^^^^^^^
*)
let proper_exp_loc exp =
  let rec aux = function
    | [] -> exp.exp_loc
    | ((Texp_constraint _ | Texp_coerce _), loc, _) :: _ -> loc
    | _ :: rest -> aux rest
  in
  aux exp.exp_extra

(* To find reasonable names for let-bound and lambda-bound idents *)

let rec name_pattern default = function
    [] -> Ident.create_local default
  | p :: rem ->
    match p.pat_desc with
      Tpat_var (id, _, _, _) -> id
    | Tpat_alias(_, id, _, _, _) -> id
    | _ -> name_pattern default rem

let name_cases default lst =
  name_pattern default (List.map (fun c -> c.c_lhs) lst)

(* Typing of expressions *)

(** [sdesc_for_hint] is used by error messages to report literals in their
    original formatting *)
let unify_exp ?sdesc_for_hint env exp expected_ty =
  let loc = proper_exp_loc exp in
  try
    unify_exp_types loc env exp.exp_type expected_ty
  with Error(loc, env, Expr_type_clash(err, tfc, None)) ->
    raise (Error(loc, env, Expr_type_clash(err, tfc, sdesc_for_hint)))

let is_exclave_extension_node = function
  | "extension.exclave" | "ocaml.exclave" | "exclave" -> true
  | _ -> false

(* If [is_inferred e] is true, [e] will be typechecked without using
   the "expected type" provided by the context. *)

let rec is_inferred sexp =
  match Jane_syntax.Expression.of_ast sexp with
  | Some (jexp, _attrs) -> is_inferred_jane_syntax jexp
  | None      -> match sexp.pexp_desc with
  | Pexp_apply
      ({ pexp_desc = Pexp_extension({ txt }, PStr []) },
        [Nolabel, sbody]) when is_exclave_extension_node txt ->
      is_inferred sbody
  | Pexp_ident _ | Pexp_apply _ | Pexp_field _ | Pexp_constraint (_, Some _, _)
  | Pexp_coerce _ | Pexp_send _ | Pexp_new _ -> true
  | Pexp_sequence (_, e) | Pexp_open (_, e) | Pexp_constraint (e, None, _) ->
      is_inferred e
  | Pexp_ifthenelse (_, e1, Some e2) -> is_inferred e1 && is_inferred e2
  | _ -> false

and is_inferred_jane_syntax : Jane_syntax.Expression.t -> _ = function
  | Jexp_comprehension _
  | Jexp_immutable_array _
  | Jexp_layout (Lexp_constant _ | Lexp_newtype _) -> false

(* check if the type of %apply or %revapply matches the type expected by
   the specialized typing rule for those primitives.
*)
type apply_prim =
  | Apply
  | Revapply
let check_apply_prim_type prim typ =
  match get_desc typ with
  | Tarrow ((Nolabel,_,_),a,b,_) when tpoly_is_mono a ->
      let a = tpoly_get_mono a in
      begin match get_desc b with
      | Tarrow((Nolabel,_,_),c,d,_) when tpoly_is_mono c ->
          let c = tpoly_get_mono c in
          let f, x, res =
            match prim with
            | Apply -> a, c, d
            | Revapply -> c, a, d
          in
          begin match get_desc f with
          | Tarrow((Nolabel,_,_),fl,fr,_) ->
              let fl = tpoly_get_mono fl in
              is_Tvar fl && is_Tvar fr && is_Tvar x && is_Tvar res
              && Types.eq_type fl x && Types.eq_type fr res
          | _ -> false
          end
      | _ -> false
      end
  | _ -> false

(* The explanation is suppressed if the location is ghost (e.g. the construct is
   in ppx-generated code), unless the explanation originates from the
   [@error_message] attribute, which a ppx may reasonably have inserted itself
   to get a better error message.
*)
let should_show_explanation ~explanation ~loc =
  if not loc.Location.loc_ghost then true
  else
    match explanation with
    | Error_message_attr _ -> true
    | _ -> false

(* Merge explanation to type clash error *)

let with_explanation explanation f =
  match explanation with
  | None -> f ()
  | Some explanation ->
      try f ()
      with Error (loc', env', Expr_type_clash(err', None, exp'))
        when should_show_explanation ~loc:loc' ~explanation ->
        let err = Expr_type_clash(err', Some explanation, exp') in
        raise (Error (loc', env', err))

let unique_use ~loc ~env mode_l mode_r  =
  let uniqueness = Uniqueness.disallow_left (Value.proj (Monadic Uniqueness) mode_r) in
  let linearity = Linearity.disallow_right (Value.proj (Comonadic Linearity) mode_l) in
  if not (Language_extension.is_enabled Unique) then begin
    (* if unique extension is not enabled, we will not run uniqueness analysis;
       instead, we force all uses to be aliased and many. This is equivalent to
       running a UA which forces everything *)
    (match Uniqueness.submode Uniqueness.aliased uniqueness with
    | Ok () -> ()
    | Error e ->
        let e : Mode.Value.error = Error (Monadic Uniqueness, e) in
        raise (Error(loc, env, Submode_failed(e, Other, None, None, None)))
    );
    (match Linearity.submode linearity Linearity.many with
    | Ok () -> ()
    | Error e ->
        let e : Mode.Value.error = Error (Comonadic Linearity, e) in
        raise (Error (loc, env, Submode_failed(e, Other, None, None, None)))
    );
    (Uniqueness.disallow_left Uniqueness.aliased,
     Linearity.disallow_right Linearity.many)
  end
  else (uniqueness, linearity)

(** The body of a constraint or coercion. The "body" may be either an expression
    or a list of function cases. This type is polymorphic in the data returned
    out of typing so that typing an expression body can return an expression
    and typing a function cases body can return the cases.
*)
type 'ret constraint_arg =
  { type_without_constraint: Env.t -> expected_mode -> 'ret * type_expr;
    (** [type_without_constraint] types a body (e :> t) where there is no
        constraint.
    *)
    type_with_constraint: Env.t -> expected_mode -> type_expr -> 'ret;
    (** [type_with_constraint] types a body (e : t) or (e : t :> t') in
        the presence of a constraint.
    *)
    is_self: 'ret -> bool;
  }

(* The result of splitting a function type into its argument/return types along
   with some extra information relevant to typechecking. The "extra information"
   is documented on the fields of [t] below.

   As a running example, we'll suppose the type of a function
   [f = fun x_1 ... x_n -> e] is [a_1 -> a_2 -> ... -> a_n -> b], and we're
   currently typechecking [a_i -> a_{i+1} -> ... -> b] for [i <= n].
 *)
type split_function_ty =
  { (* The result of calling [Ctype.filter_arrow] on
       [a_i -> a_{i+1} -> ... -> b].
    *)
    filtered_arrow: filtered_arrow;
    arg_sort : Jkind.sort;
    ret_sort : Jkind.sort;
    (* An instance of [a_i], unless [x_i] is annotated as polymorphic,
       in which case it's just [a_i] (not an instance).
    *)
    ty_arg_mono: type_expr;
    (* [expected_pat_mode] and [expected_inner_mode] are the arguments you
       should pass to [type_cases]. (As opposed to, say, using
       [filtered_arrow.arg_mode] and [filtered_arrow.ret_mode].) They are
       related to the [filtered_arrow] modes, but also consult whether mode
       crossing is available or if the function has a region.
      *)
    expected_pat_mode: expected_pat_mode;
    expected_inner_mode: expected_mode;
    (* [alloc_mode] is the mode of [fun x_i ... x_n -> e].
       This needs to be a left mode for the construction of the [fp_curry] field
       of the outer function. *)
    alloc_mode: Mode.Alloc.lr;
  }

(** Return the updated environment (e.g. it may have a closure lock)
    as well as the split function type. This function is called for
    each value parameter of a function.

    The mode, type, and location arguments are for the "rest of the
    function"; i.e., the rest of the parameter list (starting at the current
    parameter) followed by the body.

    @param arg_label label for the relevant parameter
    @param has_poly whether the parameter has a polymorphic type annotation
    @param mode_annots mode annotations placed on the function parameter
    @param in_function Information about the [Pexp_function] node that's in
      the process of being typechecked (its overall type and its location).
*)
let split_function_ty
    env (expected_mode : expected_mode) ty_expected loc ~arg_label ~has_poly
    ~mode_annots ~in_function ~is_first_val_param ~is_final_val_param
  =
  let alloc_mode =
      (* Unlike most allocations which can be the highest mode allowed by
         [expected_mode] and their [alloc_mode] identical to [expected_mode] ,
         functions have more constraints. For example, an outer function needs
         to be made global if its inner function is global. As a result, a
         function deserves a separate allocation mode.
      *)
      let mode, _ = Value.newvar_below (as_single_mode expected_mode) in
      fst (register_allocation_value_mode mode)
  in
  if expected_mode.strictly_local then
    Locality.submode_exn Locality.local (Alloc.proj (Comonadic Areality) alloc_mode);
  let { ty = ty_fun; explanation }, loc_fun = in_function in
  let separate = !Clflags.principal || Env.has_local_constraints env in
  let { ty_arg; ty_ret; arg_mode; ret_mode } as filtered_arrow =
    with_local_level_if separate begin fun () ->
      let force_tpoly =
        (* If [has_poly] is true then we rely on the later call to
           type_pat to enforce the invariant that the parameter type
           be a [Tpoly] node *)
        not has_poly
      in
      try filter_arrow env (instance ty_expected) arg_label ~force_tpoly
      with Filter_arrow_failed err ->
        let err =
          error_of_filter_arrow_failure ~explanation ~first:is_first_val_param
            ty_fun err
        in
        raise (Error(loc_fun, env, err))
    end
      ~post:(fun {ty_arg; ty_ret; _} ->
          generalize_structure ty_arg;
          generalize_structure ty_ret)
  in
  apply_mode_annots ~loc:loc_fun ~env mode_annots arg_mode;
  if not has_poly && not (tpoly_is_mono ty_arg) && !Clflags.principal
      && get_level ty_arg < Btype.generic_level then begin
    let snap = Btype.snapshot () in
    let really_poly =
      try
        unify env (newmono (newvar (Jkind.Builtin.any ~why:Dummy_jkind))) ty_arg;
        false
      with Unify _ -> true
    in
    Btype.backtrack snap;
    if really_poly then
      Location.prerr_warning loc
        (Warnings.Not_principal "this higher-rank function");
  end;
  let env =
    match is_first_val_param with
    | false -> env
    | true ->
        let env =
          Env.add_closure_lock
            (Function expected_mode.locality_context)
            (alloc_as_value alloc_mode).comonadic
            env
        in
        Env.add_region_lock env
  in
  let ret_value_mode = alloc_as_value ret_mode in
  let expected_inner_mode =
    if not is_final_val_param then
      (* no need to check mode crossing in this case because ty_res always a
      function *)
      mode_default ret_value_mode
    else
      let ret_value_mode = mode_return ret_value_mode in
      let ret_value_mode = expect_mode_cross env ty_ret ret_value_mode in
      ret_value_mode
  in
  let ty_arg_mono =
    if has_poly then ty_arg
    else begin
      let ty, vars = tpoly_get_poly ty_arg in
      if vars = [] then ty
      else begin
        with_level ~level:generic_level
          (fun () -> snd (instance_poly ~keep_names:true ~fixed:false vars ty))
      end
    end
  in
  let arg_value_mode = alloc_to_value_l2r arg_mode in
  let expected_pat_mode = simple_pat_mode arg_value_mode in
  let type_sort ~why ty =
    match Ctype.type_sort ~why ~fixed:false env ty with
    | Ok sort -> sort
    | Error err -> raise (Error (loc_fun, env, Function_type_not_rep (ty, err)))
  in
  let arg_sort = type_sort ~why:Function_argument ty_arg in
  let ret_sort = type_sort ~why:Function_result ty_ret in
  env,
  { filtered_arrow; arg_sort; ret_sort;
    alloc_mode; ty_arg_mono;
    expected_inner_mode; expected_pat_mode
  }

type type_function_result_param =
  { param : function_param;
    has_poly : bool;
  }

(* The result of calling [type_function]. For the outer call to
   [type_function], it's the result of typechecking the entire function;
   for recursive calls to [type_function], it's the result of typechecking
   the "rest of the function": the parameter suffix followed by the body.
*)
type type_function_result =
  { function_ :
      type_expr * type_function_result_param list * function_body;
    (* The uninterrupted prefix of newtypes of the parameter suffix. *)
    newtypes: (string loc * Jkind.annotation option) list;
    (* Whether any of the value parameters contains a GADT pattern. *)
    params_contain_gadt: contains_gadt;
    (* The alloc mode of the "rest of the function". None only for recursive
       calls to [type_function] when there are no parameters left. This needs to
       be a left mode for the construction of the [fp_curry] field of the outer
       function.
    *)
    fun_alloc_mode: Mode.Alloc.lr option;
    (* Information about the return of the function. None only for
       recursive calls to [type_function] when there are no parameters
       left.
    *)
    ret_info: type_function_ret_info option;
  }

and type_function_ret_info =
  { (* The mode the function returns at. *)
    ret_mode: Mode.Alloc.l;
    (* The sort returned by the function. *)
    ret_sort: Jkind.sort;
  }

(* Generalize expressions *)
let generalize_structure_exp exp = generalize_structure exp.exp_type
let may_lower_contravariant_then_generalize env exp =
  if maybe_expansive exp then lower_contravariant env exp.exp_type;
  generalize exp.exp_type

(* value binding elaboration *)

let vb_exp_constraint {pvb_expr=expr; pvb_pat=pat; pvb_constraint=ct; pvb_modes=modes; _ } =
  let open Ast_helper in
  let loc =
    Location.merge (pat.ppat_loc :: expr.pexp_loc :: List.map (fun m -> m.loc) modes)
  in
  let maybe_add_modes_constraint expr =
    match modes with
    | [] -> expr
    | _ -> Exp.constraint_ ~loc expr None modes
  in
  match ct with
  | None -> maybe_add_modes_constraint expr
  | Some (Pvc_constraint { locally_abstract_univars=[]; typ }) ->
      begin match typ.ptyp_desc with
      | Ptyp_poly _ -> maybe_add_modes_constraint expr
      | _ ->
          Exp.constraint_ ~loc expr (Some typ) modes
      end
  | Some (Pvc_coercion { ground; coercion}) ->
      Exp.coerce ~loc expr ground coercion |> maybe_add_modes_constraint
  | Some (Pvc_constraint { locally_abstract_univars;typ}) ->
      let loc = Location.merge [ loc; pat.ppat_loc ] in
      let expr = Exp.constraint_ ~loc expr (Some typ) modes in
      List.fold_right (Exp.newtype ~loc) locally_abstract_univars expr

let vb_pat_constraint
      ({pvb_pat=pat; pvb_expr = exp; pvb_modes = modes; _ } as vb) =
  let spat =
    let open Ast_helper in
    let loc =
      Location.merge (pat.ppat_loc :: List.map (fun m -> m.loc) modes)
    in
    let maybe_add_modes_constraint expr =
      match modes with
      | [] -> expr
      | _ -> Pat.constraint_ ~loc pat None modes
    in
    match vb.pvb_constraint, pat.ppat_desc, exp.pexp_desc with
    | Some (Pvc_constraint {locally_abstract_univars=[]; typ}
           | Pvc_coercion { coercion=typ; _ }),
      _, _ ->
        Pat.constraint_ ~loc pat (Some typ) modes
    | Some (Pvc_constraint {locally_abstract_univars=vars; typ }), _, _ ->
        let varified = Typ.varify_constructors vars typ in
        let t = Typ.poly ~loc:typ.ptyp_loc vars varified in
        let loc =  Location.merge [ loc; t.ptyp_loc ] in
        Pat.constraint_ ~loc pat (Some t) modes
    | None, (Ppat_any | Ppat_constraint _), _ -> maybe_add_modes_constraint pat
    | None, _, Pexp_coerce (_, _, sty)
    | None, _, Pexp_constraint (_, Some sty, _) when !Clflags.principal ->
        (* propagate type annotation to pattern,
           to allow it to be generalized in -principal mode *)
        Pat.constraint_ ~loc pat (Some sty) modes
    | _ -> maybe_add_modes_constraint pat
  in
  vb.pvb_attributes, spat

let pat_modes ~force_toplevel rec_mode_var (attrs, spat) =
  let pat_mode, exp_mode =
    if force_toplevel
    then simple_pat_mode Value.legacy, mode_legacy
    else match rec_mode_var with
    | None -> begin
        match pat_tuple_arity spat with
        | Not_local_tuple | Maybe_local_tuple ->
            let mode = Value.newvar () in
            simple_pat_mode mode, mode_default mode
        | Local_tuple arity ->
            let modes = List.init arity (fun _ -> Value.newvar ()) in
            let mode = Value.newvar () in
            tuple_pat_mode mode modes, mode_tuple mode modes
      end
    | Some mode ->
        simple_pat_mode mode, mode_default mode
  in
  attrs, pat_mode, exp_mode, spat

let add_zero_alloc_attribute expr attributes =
  let open Builtin_attributes in
  let to_string : zero_alloc_attribute -> string = function
    | Check { strict; loc = _} ->
      Printf.sprintf "assert_zero_alloc%s"
        (if strict then " strict" else "")
    | Assume { strict; loc = _} ->
      Printf.sprintf "assume_zero_alloc%s"
        (if strict then " strict" else "")
    | Ignore_assert_all ->
      "ignore_zero_alloc"
    | Default_zero_alloc -> assert false
  in
  match expr.exp_desc with
  | Texp_function fn ->
    let default_arity = function_arity fn.params fn.body in
    let za =
      get_zero_alloc_attribute ~in_signature:false ~default_arity attributes
    in
    begin match za with
    | Default_zero_alloc -> expr
    | Ignore_assert_all | Check _ | Assume _ ->
      begin match Zero_alloc.get fn.zero_alloc with
      | Default_zero_alloc -> ()
      | Ignore_assert_all | Assume _ | Check _ ->
        Location.prerr_warning expr.exp_loc
          (Warnings.Duplicated_attribute (to_string za));
      end;
      (* Here, we may be throwing away a zero_alloc variable. There's no need
         to set it, because it can't have gotten anywhere else yet. *)
      let zero_alloc = Zero_alloc.create_const za in
      let exp_desc = Texp_function { fn with zero_alloc } in
      { expr with exp_desc }
    end
  | _ -> expr

let rec type_exp ?recarg env expected_mode sexp =
  (* We now delegate everything to type_expect *)
  type_expect ?recarg env expected_mode sexp
    (mk_expected (newvar (Jkind.Builtin.any ~why:Dummy_jkind)))

(* Typing of an expression with an expected type.
   This provide better error messages, and allows controlled
   propagation of return type information.
   In the principal case, structural nodes of [type_expected_explained] may be
   at [generic_level] (but its variables no higher than [!current_level]).
 *)

and type_expect ?recarg env
      (expected_mode : expected_mode) sexp ty_expected_explained =
  let previous_saved_types = Cmt_format.get_saved_types () in
  let exp =
    Builtin_attributes.warning_scope sexp.pexp_attributes
      (fun () ->
         type_expect_ ?recarg env expected_mode sexp ty_expected_explained
      )
  in
  Cmt_format.set_saved_types
    (Cmt_format.Partial_expression exp :: previous_saved_types);
  exp

and type_expect_
    ?(recarg=Rejected)
    env (expected_mode : expected_mode) sexp ty_expected_explained =
  let { ty = ty_expected; explanation } = ty_expected_explained in
  let loc = sexp.pexp_loc in
  let desc = sexp.pexp_desc in
  (* Record the expression type before unifying it with the expected type *)
  let with_explanation = with_explanation explanation in
  (* Unify the result with [ty_expected], enforcing the current level *)
  let rue exp =
    with_explanation (fun () ->
      unify_exp ~sdesc_for_hint:desc env (re exp) (instance ty_expected));
    exp
  in
  match Jane_syntax.Expression.of_ast sexp with
  | Some (jexp, attributes) ->
      type_expect_jane_syntax
        ~loc
        ~env
        ~expected_mode
        ~ty_expected
        ~explanation
        ~rue
        ~attributes
        jexp
  | None -> match desc with
  | Pexp_ident lid ->
      let path, (actual_mode : Env.actual_mode), desc, kind =
        type_ident env ~recarg lid
      in
      let exp_desc =
        match desc.val_kind with
        | Val_ivar (_, cl_num) ->
            let (self_path, _) =
              Env.find_value_by_name
                (Longident.Lident ("self-" ^ cl_num)) env
            in
            Texp_instvar(self_path, path,
                         match lid.txt with
                             Longident.Lident txt -> { txt; loc = lid.loc }
                           | _ -> assert false)
        | Val_self (_, _, _, cl_num) ->
            let (path, _) =
              Env.find_value_by_name (Longident.Lident ("self-" ^ cl_num)) env
            in
            Texp_ident(path, lid, desc, kind,
              unique_use ~loc ~env actual_mode.mode
                (as_single_mode expected_mode))
        | _ ->
            Texp_ident(path, lid, desc, kind,
              unique_use ~loc ~env actual_mode.mode
                (as_single_mode expected_mode))
      in
      let exp = rue {
        exp_desc; exp_loc = loc; exp_extra = [];
        exp_type = desc.val_type;
        exp_attributes = sexp.pexp_attributes;
        exp_env = env }
      in
      actual_submode ~loc ~env actual_mode expected_mode;
      exp
  | Pexp_constant(Pconst_string (str, _, _) as cst) -> (
      let cst = constant_or_raise env loc cst in
      (* Terrible hack for format strings *)
      let ty_exp = expand_head env (protect_expansion env ty_expected) in
      let fmt6_path =
        Path.(Pdot (Pident (Ident.create_persistent "CamlinternalFormatBasics"),
                    "format6"))
      in
      let is_format = match get_desc ty_exp with
        | Tconstr(path, _, _) when Path.same path fmt6_path ->
          if !Clflags.principal && get_level ty_exp <> generic_level then
            Location.prerr_warning loc
              (Warnings.Not_principal "this coercion to format6");
          true
        | _ -> false
      in
      if is_format then
        let format_parsetree =
          { (type_format loc str env) with pexp_loc = sexp.pexp_loc }  in
        type_expect env expected_mode
          format_parsetree ty_expected_explained
      else
        rue {
          exp_desc = Texp_constant cst;
          exp_loc = loc; exp_extra = [];
          exp_type = instance Predef.type_string;
          exp_attributes = sexp.pexp_attributes;
          exp_env = env }
  )
  | Pexp_constant cst ->
      let cst = constant_or_raise env loc cst in
      rue {
        exp_desc = Texp_constant cst;
        exp_loc = loc; exp_extra = [];
        exp_type = type_constant cst;
        exp_attributes = sexp.pexp_attributes;
        exp_env = env }
  | Pexp_let(Nonrecursive,
             [{pvb_pat=spat; pvb_attributes=[]; _ } as vb], sbody)
    when turn_let_into_match spat ->
      (* TODO: allow non-empty attributes? *)
      let sval = vb_exp_constraint vb in
      type_expect env expected_mode
        {sexp with
         pexp_desc = Pexp_match (sval, [Ast_helper.Exp.case spat sbody])}
        ty_expected_explained
  | Pexp_let(rec_flag, spat_sexp_list, sbody) ->
      let existential_context =
        if rec_flag = Recursive then In_rec
        else if List.compare_length_with spat_sexp_list 1 > 0 then In_group
        else With_attributes in
      let may_contain_modules =
        List.exists (fun pvb -> may_contain_modules pvb.pvb_pat) spat_sexp_list
      in
      let outer_level = get_current_level () in
      let (pat_exp_list, body, _new_env) =
        (* If the patterns contain module unpacks, there is a possibility that
           the types of the let body or bound expressions mention types
           introduced by those unpacks. The below code checks for scope escape
           via both of these pathways (body, bound expressions).
        *)
        with_local_level_if may_contain_modules begin fun () ->
          let allow_modules =
            if may_contain_modules
            then
              let scope = create_scope () in
              Modules_allowed { scope }
            else Modules_rejected
          in
          let (pat_exp_list, new_env) =
            type_let existential_context env rec_flag spat_sexp_list
              allow_modules
          in
          let body =
            type_expect
              new_env expected_mode sbody ty_expected_explained
          in
          let pat_exp_list = match rec_flag with
            | Recursive -> annotate_recursive_bindings env pat_exp_list
            | Nonrecursive -> pat_exp_list
          in
          (* The "bound expressions" component of the scope escape check.

             This kind of scope escape is relevant only for recursive
             module definitions.
          *)
          if rec_flag = Recursive && may_contain_modules then begin
            List.iter
              (fun vb ->
                 (* [type_let] already generalized bound expressions' types
                    in-place. We first take an instance before checking scope
                    escape at the outer level to avoid losing generality of
                    types added to [new_env].
                 *)
                let bound_exp = vb.vb_expr in
                let bound_exp_type = Ctype.instance bound_exp.exp_type in
                let loc = proper_exp_loc bound_exp in
                let outer_var =
                  newvar2 outer_level (Jkind.Builtin.any ~why:Dummy_jkind)
                in
                (* Checking unification within an environment extended with the
                   module bindings allows us to correctly accept more programs.
                   This environment allows unification to identify more cases
                   where a type introduced by the module is equal to a type
                   introduced at an outer scope. *)
                unify_exp_types loc new_env bound_exp_type outer_var)
              pat_exp_list
          end;
          (pat_exp_list, body, new_env)
        end
        ~post:(fun (_pat_exp_list, body, new_env) ->
          (* The "body" component of the scope escape check. *)
          unify_exp new_env body (newvar (Jkind.Builtin.any ~why:Dummy_jkind)))
      in
      re {
        exp_desc = Texp_let(rec_flag, pat_exp_list, body);
        exp_loc = loc; exp_extra = [];
        exp_type = body.exp_type;
        exp_attributes = sexp.pexp_attributes;
        exp_env = env }
  | Pexp_function (params, body_constraint, body) ->
      type_n_ary_function ~loc ~env ~expected_mode ~ty_expected ~explanation
        ~attributes:sexp.pexp_attributes (params, body_constraint, body)
  | Pexp_apply
      ({ pexp_desc = Pexp_extension({txt = "extension.escape"}, PStr []) },
       [Nolabel, sbody]) ->
      submode ~loc ~env ~reason:Other Value.legacy expected_mode;
      let exp =
        type_expect ~recarg env mode_legacy sbody
          ty_expected_explained
      in
      {exp with exp_loc = loc}
  | Pexp_apply
      ({ pexp_desc = Pexp_extension({ txt }, PStr []) },
       [Nolabel, sbody]) when is_exclave_extension_node txt ->
      if (txt = "extension.exclave") && not (Language_extension.is_enabled Mode) then
          raise (Typetexp.Error (loc, Env.empty, Unsupported_extension Mode));
      begin
        match expected_mode.position with
        | RNontail ->
          raise (Error (loc, env, Exclave_in_nontail_position))
        | RTail (regionality, _) ->
          (* The middle-end relies on all functions which allocate into their
             parent's region having a return mode of local. *)
          (match Regionality.submode Regionality.local regionality with
          | Ok () -> ()
          | Error _ -> raise (Error(loc, env, Exclave_returns_not_local))
          );
          (* mode' is RNontail, because currently our language cannot construct
             region in the tail of another region.*)
          let mode' = mode_exclave expected_mode in
          let new_env = Env.add_exclave_lock env in
          let exp =
            type_expect ~recarg new_env mode' sbody ty_expected_explained
          in
          submode ~loc ~env ~reason:Other
            (Value.min_with (Comonadic Areality) Regionality.regional) expected_mode;
          { exp_desc = Texp_exclave exp;
            exp_loc = loc;
            exp_extra = [];
            exp_type = exp.exp_type;
            exp_env = env;
            exp_attributes = sexp.pexp_attributes;
          }
      end
  | Pexp_apply(sfunct, sargs) ->
      assert (sargs <> []);
      let pm = position_and_mode env expected_mode sexp in
      let funct_mode, funct_expected_mode =
        match pm.apply_position with
        | Tail ->
          let mode, _ =
            Value.newvar_below
              (Value.max_with (Comonadic Areality) Regionality.regional)
          in
          mode, mode_tailcall_function mode
        | Nontail | Default ->
          let mode = Value.newvar () in
          mode, mode_default mode
      in
      (* does the function return a tvar which is too generic? *)
      let rec ret_tvar seen ty_fun =
        let ty = expand_head env ty_fun in
        if TypeSet.mem ty seen then false else
          match get_desc ty with
            Tarrow (_l, ty_arg, ty_fun, _com) ->
              (try enforce_current_level env ty_arg
               with Unify _ -> assert false);
              ret_tvar (TypeSet.add ty seen) ty_fun
          | Tvar _ ->
              let v = newvar (Jkind.Builtin.any ~why:Dummy_jkind) in
              let rt = get_level ty > get_level v in
              unify_var env v ty;
              rt
          | _ ->
            let v = newvar (Jkind.Builtin.any ~why:Dummy_jkind) in
            unify_var env v ty;
            false
      in
      let type_sfunct sfunct =
        (* one more level for warning on non-returning functions *)
        let funct, ty =
          with_local_level
            begin fun () ->
              let funct =
                with_local_level_if_principal
                  (fun () -> type_exp env funct_expected_mode sfunct)
                  ~post: generalize_structure_exp
              in
              let ty = instance funct.exp_type in
              (funct, ty)
            end
        in
        let rt = wrap_trace_gadt_instances env (ret_tvar TypeSet.empty) ty in
        rt, funct
      in
      let type_sfunct_args sfunct extra_args =
        match Jane_syntax.Expression.of_ast sfunct, sfunct.pexp_desc with
        | None, Pexp_apply (sfunct, args) ->
           type_sfunct sfunct, args @ extra_args
        | _ ->
           type_sfunct sfunct, extra_args
      in
      let (rt, funct), sargs =
        let rt, funct = type_sfunct sfunct in
        match funct.exp_desc, sargs with
        | Texp_ident (_, _, {val_kind = Val_prim {prim_name = "%revapply"}; val_type},
                      Id_prim _, _),
          [Nolabel, sarg; Nolabel, actual_sfunct]
          when is_inferred actual_sfunct
            && check_apply_prim_type Revapply val_type ->
            type_sfunct_args actual_sfunct [Nolabel, sarg]
        | Texp_ident (_, _, {val_kind = Val_prim {prim_name = "%apply"}; val_type},
                      Id_prim _, _),
          [Nolabel, actual_sfunct; Nolabel, sarg]
          when check_apply_prim_type Apply val_type ->
            type_sfunct_args actual_sfunct [Nolabel, sarg]
        | _ ->
            (rt, funct), sargs
      in
      let (args, ty_res, ap_mode, pm) =
        type_application env loc expected_mode pm funct funct_mode sargs rt
      in
      let zero_alloc =
        Builtin_attributes.get_zero_alloc_attribute ~in_signature:false
          ~default_arity:(List.length args) sfunct.pexp_attributes
        |> Builtin_attributes.zero_alloc_attribute_only_assume_allowed
      in

      rue {
        exp_desc = Texp_apply(funct, args, pm.apply_position, ap_mode,
                              zero_alloc);
        exp_loc = loc; exp_extra = [];
        exp_type = ty_res;
        exp_attributes = sexp.pexp_attributes;
        exp_env = env }
  | Pexp_match(sarg, caselist) ->
      let arg_pat_mode, arg_expected_mode =
        match cases_tuple_arity caselist with
        | Not_local_tuple | Maybe_local_tuple ->
          let mode = Value.newvar () in
          simple_pat_mode mode, mode_default mode
        | Local_tuple arity ->
          let modes = List.init arity (fun _ -> Value.newvar ()) in
          let mode = Value.newvar () in
          tuple_pat_mode mode modes, mode_tuple mode modes
      in
      let arg, sort =
        with_local_level begin fun () ->
          let expected_ty, sort = new_rep_var ~why:Match () in
          let arg =
            type_expect env arg_expected_mode sarg (mk_expected expected_ty)
          in
          arg, sort
        end ~post:(fun (arg, _) ->
          may_lower_contravariant_then_generalize env arg)
      in
      let cases, partial =
        type_cases Computation env arg_pat_mode expected_mode
          arg.exp_type ty_expected_explained
          ~check_if_total:true loc caselist in
      if
        List.for_all (fun c -> pattern_needs_partial_application_check c.c_lhs)
          cases
      then check_partial_application ~statement:false arg;
      re {
        exp_desc = Texp_match(arg, sort, cases, partial);
        exp_loc = loc; exp_extra = [];
        exp_type = instance ty_expected;
        exp_attributes = sexp.pexp_attributes;
        exp_env = env }
  | Pexp_try(sbody, caselist) ->
      let body =
        type_expect env (mode_trywith expected_mode)
          sbody ty_expected_explained
      in
      let arg_mode = simple_pat_mode Value.legacy in
      let cases, _ =
        type_cases Value env arg_mode expected_mode
          Predef.type_exn ty_expected_explained
          ~check_if_total:false loc caselist in
      re {
        exp_desc = Texp_try(body, cases);
        exp_loc = loc; exp_extra = [];
        exp_type = body.exp_type;
        exp_attributes = sexp.pexp_attributes;
        exp_env = env }
  | Pexp_tuple sexpl ->
      type_tuple ~loc ~env ~expected_mode ~ty_expected ~explanation
        ~attributes:sexp.pexp_attributes sexpl
  | Pexp_unboxed_tuple sexpl ->
      type_unboxed_tuple ~loc ~env ~expected_mode ~ty_expected ~explanation
        ~attributes:sexp.pexp_attributes sexpl
  | Pexp_construct(lid, sarg) ->
      type_construct env expected_mode loc lid
        sarg ty_expected_explained sexp.pexp_attributes
  | Pexp_variant(l, sarg) ->
      (* Keep sharing *)
      let ty_expected1 = protect_expansion env ty_expected in
      let ty_expected0 = instance ty_expected in
      begin try match
        sarg, get_desc (expand_head env ty_expected1),
        get_desc (expand_head env ty_expected0)
      with
      | Some sarg, Tvariant row, Tvariant row0 ->
          begin match
            row_field_repr (get_row_field l row),
            row_field_repr (get_row_field l row0)
          with
            Rpresent (Some ty), Rpresent (Some ty0) ->
              let alloc_mode, argument_mode = register_allocation expected_mode in
              let arg = type_argument env argument_mode sarg ty ty0 in
              re { exp_desc = Texp_variant(l, Some (arg, alloc_mode));
                   exp_loc = loc; exp_extra = [];
                   exp_type = ty_expected0;
                   exp_attributes = sexp.pexp_attributes;
                   exp_env = env }
          | _ -> raise Exit
          end
      | _ -> raise Exit
      with Exit ->
        let arg = match sarg with
        | None -> None
        | Some sarg ->
            let ty_expected =
              newvar (Jkind.Builtin.value_or_null ~why:Polymorphic_variant_field)
            in
            let alloc_mode, argument_mode = register_allocation expected_mode in
            let arg =
              type_expect env argument_mode sarg (mk_expected ty_expected)
            in
            Some (arg, alloc_mode)
        in
        let arg_type = Option.map (fun (arg, _) -> arg.exp_type) arg in
        let row =
          create_row
            ~fields: [l, rf_present arg_type]
            ~more:   (newvar (Jkind.Builtin.value ~why:Row_variable))
            ~closed: false
            ~fixed:  None
            ~name:   None
        in
        rue {
          exp_desc = Texp_variant(l, arg);
          exp_loc = loc; exp_extra = [];
          exp_type = newty (Tvariant row);
          exp_attributes = sexp.pexp_attributes;
          exp_env = env }
      end
  | Pexp_record(lid_sexp_list, opt_sexp) ->
      assert (lid_sexp_list <> []);
      let opt_exp =
        match opt_sexp with
          None -> None
        | Some sexp ->
            let exp, mode =
              with_local_level_if_principal begin fun () ->
                let mode = Value.newvar () in
                let exp = type_exp ~recarg env (mode_default mode) sexp in
                exp, mode
              end ~post:(fun (exp, _) -> generalize_structure_exp exp)
            in
            Some (exp, mode)
      in
      let ty_record, expected_type =
        let expected_opath =
          match extract_concrete_record env ty_expected with
          | Record_type (p0, p, _, _) -> Some (p0, p, is_principal ty_expected)
          | Maybe_a_record_type -> None
          | Not_a_record_type ->
            let error =
              Wrong_expected_kind(Record, Expression explanation, ty_expected)
            in
            raise (Error (loc, env, error))
        in
        let opt_exp_opath =
          match opt_exp with
          | None -> None
          | Some (exp, _) ->
            match extract_concrete_record env exp.exp_type with
            | Record_type (p0, p, _, _) -> Some (p0, p, is_principal exp.exp_type)
            | Maybe_a_record_type -> None
            | Not_a_record_type ->
              let error = Expr_not_a_record_type exp.exp_type in
              raise (Error (exp.exp_loc, env, error))
        in
        match expected_opath, opt_exp_opath with
        | None, None ->
          newvar (Jkind.of_new_sort ~why:Record_projection), None
        | Some _, None -> ty_expected, expected_opath
        | Some(_, _, true), Some _ -> ty_expected, expected_opath
        | (None | Some (_, _, false)), Some (_, p', _) ->
            let decl = Env.find_type p' env in
            let ty =
              with_local_level ~post:generalize_structure
                (fun () -> newconstr p' (instance_list decl.type_params))
            in
            ty, opt_exp_opath
      in
      let closed = (opt_sexp = None) in
      let lbl_a_list =
        wrap_disambiguate "This record expression is expected to have"
          (mk_expected ty_record)
          (disambiguate_sort_lid_a_list loc closed env Env.Construct expected_type)
          lid_sexp_list
      in
      let alloc_mode, argument_mode =
        if List.exists
            (fun (_, {lbl_repres; _}, _) ->
              match lbl_repres with
              | Record_unboxed | Record_inlined (_, _, Variant_unboxed) -> false
              | _ -> true)
            lbl_a_list then
          let alloc_mode, argument_mode = register_allocation expected_mode in
          Some alloc_mode, argument_mode
        else
          None, expected_mode
      in
      let type_label_exp ((_, label, _) as x) =
        check_construct_mutability ~loc ~env label.lbl_mut argument_mode;
        let argument_mode = mode_modality label.lbl_modalities argument_mode in
        type_label_exp true env argument_mode loc ty_record x
      in
      let lbl_exp_list = List.map type_label_exp lbl_a_list in
      with_explanation (fun () ->
        unify_exp_types loc env (instance ty_record) (instance ty_expected));
      (* note: check_duplicates would better be implemented in
         disambiguate_sort_lid_a_list directly *)
      let rec check_duplicates = function
        | (_, lbl1, _) :: (_, lbl2, _) :: _ when lbl1.lbl_num = lbl2.lbl_num ->
          raise(Error(loc, env, Label_multiply_defined lbl1.lbl_name))
        | _ :: rem ->
            check_duplicates rem
        | [] -> ()
      in
      check_duplicates lbl_exp_list;
      let opt_exp, label_definitions =
        let (_lid, lbl, _lbl_exp) = List.hd lbl_exp_list in
        let matching_label lbl =
          List.find
            (fun (_, lbl',_) -> lbl'.lbl_num = lbl.lbl_num)
            lbl_exp_list
        in
        match opt_exp with
          None ->
            let label_definitions =
              Array.map (fun lbl ->
                  match matching_label lbl with
                  | (lid, _lbl, lbl_exp) ->
                      Overridden (lid, lbl_exp)
                  | exception Not_found ->
                      let present_indices =
                        List.map (fun (_, lbl, _) -> lbl.lbl_num) lbl_exp_list
                      in
                      let label_names = extract_label_names env ty_expected in
                      let rec missing_labels n = function
                          [] -> []
                        | lbl :: rem ->
                            if List.mem n present_indices
                            then missing_labels (n + 1) rem
                            else lbl :: missing_labels (n + 1) rem
                      in
                      let missing = missing_labels 0 label_names in
                      raise(Error(loc, env, Label_missing missing)))
                lbl.lbl_all
            in
            None, label_definitions
        | Some (exp, mode) ->
            let ty_exp = instance exp.exp_type in
            let unify_kept lbl =
              let _, ty_arg1, ty_res1 = instance_label ~fixed:false lbl in
              unify_exp_types exp.exp_loc env ty_exp ty_res1;
              match matching_label lbl with
              | lid, _lbl, lbl_exp ->
                  (* do not connect result types for overridden labels *)
                  Overridden (lid, lbl_exp)
              | exception Not_found -> begin
                  let _, ty_arg2, ty_res2 = instance_label ~fixed:false lbl in
                  unify_exp_types loc env ty_arg1 ty_arg2;
                  with_explanation (fun () ->
                    unify_exp_types loc env (instance ty_expected) ty_res2);
                  check_project_mutability ~loc:exp.exp_loc ~env lbl.lbl_mut mode;
                  let mode = Modality.Value.Const.apply lbl.lbl_modalities mode in
                  check_construct_mutability ~loc ~env lbl.lbl_mut argument_mode;
                  let argument_mode =
                    mode_modality lbl.lbl_modalities argument_mode
                  in
                  submode ~loc ~env mode argument_mode;
                  Kept (ty_arg1, lbl.lbl_mut,
                        unique_use ~loc ~env mode
                          (as_single_mode argument_mode))
                end
            in
            let label_definitions = Array.map unify_kept lbl.lbl_all in
            let ubr = Unique_barrier.not_computed () in
            Some ({exp with exp_type = ty_exp}, ubr), label_definitions
      in
      let num_fields =
        match lbl_exp_list with [] -> assert false
        | (_, lbl,_)::_ -> Array.length lbl.lbl_all in
      if opt_sexp <> None && List.length lid_sexp_list = num_fields then
        Location.prerr_warning loc Warnings.Useless_record_with;
      let label_descriptions, representation =
        let (_, { lbl_all; lbl_repres }, _) = List.hd lbl_exp_list in
        lbl_all, lbl_repres
      in
      let fields =
        Array.map2 (fun descr def -> descr, def)
          label_descriptions label_definitions
      in
      re {
        exp_desc = Texp_record {
            fields; representation;
            extended_expression = opt_exp;
            alloc_mode;
          };
        exp_loc = loc; exp_extra = [];
        exp_type = instance ty_expected;
        exp_attributes = sexp.pexp_attributes;
        exp_env = env }
  | Pexp_field(srecord, lid) ->
      let (record, rmode, label, _) =
        type_label_access env srecord Env.Projection lid
      in
      let ty_arg =
        with_local_level_if_principal begin fun () ->
          (* [ty_arg] is the type of field, [ty_res] is the type of record, they
           could share type variables, which are now instantiated *)
          let (_, ty_arg, ty_res) = instance_label ~fixed:false label in
          (* we now link the two record types *)
          unify_exp env record ty_res;
          ty_arg
        end ~post:generalize_structure
      in
      check_project_mutability ~loc:record.exp_loc ~env label.lbl_mut rmode;
      let mode = Modality.Value.Const.apply label.lbl_modalities rmode in
      let boxing : texp_field_boxing =
        let is_float_boxing =
          match label.lbl_repres with
          | Record_float -> true
          | Record_mixed mixed -> begin
              match Types.get_mixed_product_element mixed label.lbl_num with
              | Flat_suffix Float_boxed -> true
              | Flat_suffix (Float64 | Float32 | Imm | Bits32 | Bits64 | Word) -> false
              | Value_prefix -> false
            end
          | _ -> false
        in
        match is_float_boxing with
        | true ->
          let alloc_mode, argument_mode = register_allocation expected_mode in
          let mode = mode_cross_left_value env Predef.type_unboxed_float mode in
          submode ~loc ~env mode argument_mode;
          let uu =
            unique_use ~loc ~env mode (as_single_mode argument_mode)
          in
          Boxing (alloc_mode, uu)
        | false ->
          let mode = mode_cross_left_value env ty_arg mode in
          submode ~loc ~env mode expected_mode;
          let uu = unique_use ~loc ~env mode (as_single_mode expected_mode) in
          Non_boxing uu
      in
      rue {
        exp_desc = Texp_field(record, lid, label, boxing, Unique_barrier.not_computed ());
        exp_loc = loc; exp_extra = [];
        exp_type = ty_arg;
        exp_attributes = sexp.pexp_attributes;
        exp_env = env }
  | Pexp_setfield(srecord, lid, snewval) ->
      let (record, rmode, label, expected_type) =
        type_label_access env srecord Env.Mutation lid in
      let ty_record =
        if expected_type = None
        then newvar (Jkind.of_new_sort ~why:Record_assignment)
        else record.exp_type
      in
      let (label_loc, label, newval) =
        match label.lbl_mut with
        | Mutable m0 ->
          submode ~loc:record.exp_loc ~env rmode mode_mutate_mutable;
          let mode = mutable_mode m0 |> mode_default in
          let mode = mode_modality label.lbl_modalities mode in
          type_label_exp false env mode loc ty_record (lid, label, snewval)
        | Immutable ->
          raise(Error(loc, env, Label_not_mutable lid.txt))
      in
      unify_exp env record ty_record;
      rue {
        exp_desc = Texp_setfield(record,
          Locality.disallow_right (regional_to_local
            (Value.proj (Comonadic Areality) rmode)),
          label_loc, label, newval);
        exp_loc = loc; exp_extra = [];
        exp_type = instance Predef.type_unit;
        exp_attributes = sexp.pexp_attributes;
        exp_env = env }
  | Pexp_array(sargl) ->
      type_generic_array
        ~loc
        ~env
        ~expected_mode
        ~ty_expected
        ~explanation
        ~mutability:(Mutable Alloc.Comonadic.Const.legacy)
        ~attributes:sexp.pexp_attributes
        sargl
  | Pexp_ifthenelse(scond, sifso, sifnot) ->
      let cond =
        type_expect env mode_max scond
          (mk_expected ~explanation:If_conditional Predef.type_bool)
      in
      begin match sifnot with
        None ->
          let ifso =
            type_expect env expected_mode sifso
              (mk_expected ~explanation:If_no_else_branch Predef.type_unit) in
          rue {
            exp_desc = Texp_ifthenelse(cond, ifso, None);
            exp_loc = loc; exp_extra = [];
            exp_type = ifso.exp_type;
            exp_attributes = sexp.pexp_attributes;
            exp_env = env }
      | Some sifnot ->
          let ifso =
            type_expect env expected_mode sifso ty_expected_explained
          in
          let ifnot =
            type_expect env expected_mode sifnot ty_expected_explained
          in
          (* Keep sharing *)
          unify_exp env ifnot ifso.exp_type;
          re {
            exp_desc = Texp_ifthenelse(cond, ifso, Some ifnot);
            exp_loc = loc; exp_extra = [];
            exp_type = ifso.exp_type;
            exp_attributes = sexp.pexp_attributes;
            exp_env = env }
      end
  | Pexp_sequence(sexp1, sexp2) ->
      let exp1, sort1 =
        type_statement ~explanation:Sequence_left_hand_side env sexp1
      in
      let exp2 = type_expect env expected_mode sexp2 ty_expected_explained in
      re {
        exp_desc = Texp_sequence(exp1, sort1, exp2);
        exp_loc = loc; exp_extra = [];
        exp_type = exp2.exp_type;
        exp_attributes = sexp.pexp_attributes;
        exp_env = env }
  | Pexp_while(scond, sbody) ->
      let env = Env.add_share_lock While_loop env in
      let cond_env = Env.add_region_lock env in
      let mode = mode_region Value.max in
      let wh_cond =
        type_expect cond_env mode scond
          (mk_expected ~explanation:While_loop_conditional Predef.type_bool)
      in
      let body_env = Env.add_region_lock env in
      let position = RTail (Regionality.disallow_left Regionality.local, FNontail) in
      let exp_type =
        match wh_cond.exp_desc with
        | Texp_construct(_, {cstr_name="true"}, _, _) -> instance ty_expected
        | _ -> instance Predef.type_unit
      in
      let wh_body, wh_body_sort =
        type_statement ~explanation:While_loop_body
          ~position body_env sbody
      in
      rue {
        exp_desc =
          Texp_while {wh_cond; wh_body; wh_body_sort};
        exp_loc = loc; exp_extra = [];
        exp_type;
        exp_attributes = sexp.pexp_attributes;
        exp_env = env }
  | Pexp_for(param, slow, shigh, dir, sbody) ->
      let for_from =
        type_expect env (mode_region Value.max) slow
          (mk_expected ~explanation:For_loop_start_index Predef.type_int)
      in
      let for_to =
        type_expect env (mode_region Value.max) shigh
          (mk_expected ~explanation:For_loop_stop_index Predef.type_int)
      in
      let env = Env.add_share_lock For_loop env in
      (* When we'll want to add Uid to for loops, we can take it from here. *)
      let (for_id, _for_uid), new_env =
        type_for_loop_index ~loc ~env ~param
      in
      let new_env = Env.add_region_lock new_env in
      let position = RTail (Regionality.disallow_left Regionality.local, FNontail) in
      let for_body, for_body_sort =
        type_statement ~explanation:For_loop_body ~position new_env sbody
      in
      rue {
        exp_desc = Texp_for {for_id; for_pat = param; for_from; for_to;
                             for_dir = dir; for_body; for_body_sort };
        exp_loc = loc; exp_extra = [];
        exp_type = instance Predef.type_unit;
        exp_attributes = sexp.pexp_attributes;
        exp_env = env }
  | Pexp_constraint (sarg, None, modes) ->
      let modes = Typemode.transl_mode_annots modes in
      let expected_mode = type_expect_mode ~loc ~env ~modes expected_mode in
      let exp = type_expect env expected_mode sarg (mk_expected ty_expected ?explanation) in
      { exp with exp_loc = loc }
  | Pexp_constraint (sarg, Some sty, modes) ->
      let modes = Typemode.transl_mode_annots modes in
      let (ty, extra_cty) =
        let alloc_mode =
          Mode.Alloc.Const.Option.value modes ~default:Mode.Alloc.Const.legacy
        in
        type_constraint env sty alloc_mode
      in
      let expected_mode = type_expect_mode ~loc ~env ~modes expected_mode in
      let ty' = instance ty in
      let error_message_attr_opt =
        Builtin_attributes.error_message_attr sexp.pexp_attributes in
      let explanation = Option.map (fun msg -> Error_message_attr msg)
                          error_message_attr_opt in
      let arg = type_argument ?explanation env expected_mode sarg ty (instance ty) in
      rue {
        exp_desc = arg.exp_desc;
        exp_loc = arg.exp_loc;
        exp_type = ty';
        exp_attributes = arg.exp_attributes;
        exp_env = env;
        exp_extra =
          (Texp_constraint (Some extra_cty, modes),
           loc,
           sexp.pexp_attributes) :: arg.exp_extra;
      }
  | Pexp_coerce(sarg, sty, sty') ->
      let arg, ty', exp_extra =
        type_coerce (expression_constraint sarg) env expected_mode loc sty sty'
          (* CR modes: We could consider changing value binding elaboration to
             put modes on forged [Pexp_coerce] nodes, as we do for
             [Pexp_constraint]. Then we could use that mode here instead of
             legacy.
          *)
          Alloc.Const.legacy  ~loc_arg:sarg.pexp_loc
      in
      rue {
        exp_desc = arg.exp_desc;
        exp_loc = arg.exp_loc;
        exp_type = ty';
        exp_attributes = arg.exp_attributes;
        exp_env = env;
        exp_extra = (exp_extra, loc, sexp.pexp_attributes) :: arg.exp_extra;
      }
  | Pexp_send (e, {txt=met}) ->
      submode ~loc ~env Mode.Value.legacy expected_mode;
      let pm = position_and_mode env expected_mode sexp in
      let (obj,meth,typ) =
        with_local_level_if_principal
          (fun () -> type_send env loc explanation e met)
          ~post:(fun (_,_,typ) -> generalize_structure typ)
      in
      let typ =
        match get_desc typ with
        | Tpoly (ty, []) ->
            instance ty
        | Tpoly (ty, tl) ->
            if !Clflags.principal && get_level typ <> generic_level then
              Location.prerr_warning loc
                (Warnings.Not_principal "this use of a polymorphic method");
            snd (instance_poly ~fixed:false tl ty)
        | Tvar _ ->
            let ty' = newvar (Jkind.Builtin.value ~why:Object_field) in
            unify env (instance typ) (newty(Tpoly(ty',[])));
            (* if not !Clflags.nolabels then
               Location.prerr_warning loc (Warnings.Unknown_method met); *)
            ty'
        | _ ->
            assert false
      in
      rue {
        exp_desc = Texp_send(obj, meth, pm.apply_position);
        exp_loc = loc; exp_extra = [];
        exp_type = typ;
        exp_attributes = sexp.pexp_attributes;
        exp_env = env }
  | Pexp_new cl ->
      submode ~loc ~env Value.legacy expected_mode;
      let (cl_path, cl_decl, cl_mode) =
        Env.lookup_class ~loc:cl.loc cl.txt env
      in
      Value.submode_exn cl_mode Value.legacy;
      let pm = position_and_mode env expected_mode sexp in
      begin match cl_decl.cty_new with
          None ->
            raise(Error(loc, env, Virtual_class cl.txt))
        | Some ty ->
            rue {
              exp_desc =
                Texp_new (cl_path, cl, cl_decl, pm.apply_position);
              exp_loc = loc; exp_extra = [];
              exp_type = instance ty;
              exp_attributes = sexp.pexp_attributes;
              exp_env = env }
        end
  | Pexp_setinstvar (lab, snewval) -> begin
      let (path, mut, cl_num, ty) =
        Env.lookup_instance_variable ~loc lab.txt env
      in
      match mut with
      | Mutable ->
          let newval =
            type_expect env mode_legacy snewval
              (mk_expected (instance ty))
          in
          let (path_self, _) =
            Env.find_value_by_name (Longident.Lident ("self-" ^ cl_num)) env
          in
          rue {
            exp_desc = Texp_setinstvar(path_self, path, lab, newval);
            exp_loc = loc; exp_extra = [];
            exp_type = instance Predef.type_unit;
            exp_attributes = sexp.pexp_attributes;
            exp_env = env }
      | _ ->
          raise(Error(loc, env, Instance_variable_not_mutable lab.txt))
    end
  | Pexp_override lst ->
      submode ~loc ~env Value.legacy expected_mode;
      let _ =
       List.fold_right
        (fun (lab, _) l ->
           if List.exists (fun l -> l.txt = lab.txt) l then
             raise(Error(loc, env,
                         Value_multiply_overridden lab.txt));
           lab::l)
        lst
        [] in
      begin match
        try
          Env.find_value_by_name (Longident.Lident "selfpat-*") env,
          Env.find_value_by_name (Longident.Lident "self-*") env
        with Not_found ->
          raise(Error(loc, env, Outside_class))
      with
        (_, {val_type = self_ty; val_kind = Val_self (sign, _, vars, _)}),
        (path_self, _) ->
          let type_override (lab, snewval) =
            begin try
              let id = Vars.find lab.txt vars in
              let ty = Btype.instance_variable_type lab.txt sign in
              (id, lab, type_expect env mode_legacy snewval (mk_expected (instance ty)))
            with
              Not_found ->
                let vars = Vars.fold (fun var _ li -> var::li) vars [] in
                raise(Error(loc, env,
                            Unbound_instance_variable (lab.txt, vars)))
            end
          in
          let modifs = List.map type_override lst in
          rue {
            exp_desc = Texp_override(path_self, modifs);
            exp_loc = loc; exp_extra = [];
            exp_type = self_ty;
            exp_attributes = sexp.pexp_attributes;
            exp_env = env }
      | _ ->
          assert false
      end
  | Pexp_letmodule(name, smodl, sbody) ->
      let lv = get_current_level () in
      let (id, pres, modl, _, body) =
        with_local_level begin fun () ->
          let modl, pres, id, new_env =
            Typetexp.TyVarEnv.with_local_scope begin fun () ->
              let modl, md_shape = !type_module env smodl in
              Mtype.lower_nongen lv modl.mod_type;
              let pres =
                match modl.mod_type with
                | Mty_alias _ -> Mp_absent
                | _ -> Mp_present
              in
              let scope = create_scope () in
              let md_uid = Uid.mk ~current_unit:(Env.get_unit_name ()) in
              let md_shape = Shape.set_uid_if_none md_shape md_uid in
              let md =
                { md_type = modl.mod_type; md_attributes = [];
                  md_loc = name.loc;
                  md_uid; }
              in
              let (id, new_env) =
                match name.txt with
                | None -> None, env
                | Some name ->
                    let id, env =
                      Env.enter_module_declaration
                        ~scope ~shape:md_shape name pres md env
                    in
                    Some id, env
              in
              modl, pres, id, new_env
            end
          in
          (* Ideally, we should catch Expr_type_clash errors
             in type_expect triggered by escaping identifiers
             from the local module and refine them into
             Scoping_let_module errors
           *)
          let body = type_expect new_env expected_mode sbody ty_expected_explained in
          (id, pres, modl, new_env, body)
        end
        ~post: begin fun (_id, _pres, _modl, new_env, body) ->
          (* Ensure that local definitions do not leak. *)
          (* required for implicit unpack *)
          enforce_current_level new_env body.exp_type
        end
      in
      re {
        exp_desc = Texp_letmodule(id, name, pres, modl, body);
        exp_loc = loc; exp_extra = [];
        exp_type = body.exp_type;
        exp_attributes = sexp.pexp_attributes;
        exp_env = env }
  | Pexp_letexception(cd, sbody) ->
      let (cd, newenv, _shape) = Typedecl.transl_exception env cd in
      let body =
        type_expect newenv expected_mode sbody ty_expected_explained
      in
      re {
        exp_desc = Texp_letexception(cd, body);
        exp_loc = loc; exp_extra = [];
        exp_type = body.exp_type;
        exp_attributes = sexp.pexp_attributes;
        exp_env = env }

  | Pexp_assert (e) ->
      let cond =
        type_expect env mode_max e
          (mk_expected ~explanation:Assert_condition Predef.type_bool)
      in
      let exp_type =
        match cond.exp_desc with
        | Texp_construct(_, {cstr_name="false"}, _, _) ->
            instance ty_expected
        | _ ->
            instance Predef.type_unit
      in
      let rec innermost_location loc_stack =
        match loc_stack with
        | [] -> loc
        | [l] -> l
        | _ :: s -> innermost_location s
      in
      rue {
        exp_desc = Texp_assert (cond, innermost_location sexp.pexp_loc_stack);
        exp_loc = loc; exp_extra = [];
        exp_type;
        exp_attributes = sexp.pexp_attributes;
        exp_env = env;
      }
  | Pexp_lazy e ->
      let expected_mode, closure_mode = mode_lazy expected_mode in
      let ty = newgenvar (Jkind.Builtin.value ~why:Lazy_expression) in
      let to_unify = Predef.type_lazy_t ty in
      with_explanation (fun () ->
        unify_exp_types loc env to_unify (generic_instance ty_expected));
      let env = Env.add_closure_lock Lazy closure_mode.comonadic env in
      let arg = type_expect env expected_mode e (mk_expected ty) in
      re {
        exp_desc = Texp_lazy arg;
        exp_loc = loc; exp_extra = [];
        exp_type = instance ty_expected;
        exp_attributes = sexp.pexp_attributes;
        exp_env = env;
      }
  | Pexp_object s ->
      submode ~loc ~env Value.legacy expected_mode;
      let desc, meths = !type_object env loc s in
      rue {
        exp_desc = Texp_object (desc, meths);
        exp_loc = loc; exp_extra = [];
        exp_type = desc.cstr_type.csig_self;
        exp_attributes = sexp.pexp_attributes;
        exp_env = env;
      }
  | Pexp_poly(sbody, sty) ->
      let ty, cty =
        with_local_level_if_principal
          ~post:(fun (ty,_) -> generalize_structure ty)
          begin fun () ->
            match sty with None -> protect_expansion env ty_expected, None
            | Some sty ->
                let sty = Ast_helper.Typ.force_poly sty in
                let cty =
                  Typetexp.transl_simple_type ~new_var_jkind:Any env ~closed:false
                    Alloc.Const.legacy sty
                in
                cty.ctyp_type, Some cty
          end
      in
      if sty <> None then
        with_explanation (fun () ->
          unify_exp_types loc env (instance ty) (instance ty_expected));
      let exp =
        match get_desc (expand_head env ty) with
          Tpoly (ty', []) ->
            let exp = type_expect env expected_mode sbody (mk_expected ty') in
            { exp with exp_type = instance ty }
        | Tpoly (ty', tl) ->
            (* One more level to generalize locally *)
            let (exp,_) =
              with_local_level begin fun () ->
                let vars, ty'' =
                  with_local_level_if_principal
                    (fun () -> instance_poly ~fixed:true tl ty')
                    ~post:(fun (_,ty'') -> generalize_structure ty'')
                in
                let exp = type_expect env expected_mode sbody (mk_expected ty'') in
                (exp, vars)
              end
              ~post: begin fun (exp,vars) ->
                generalize_and_check_univars env "method" exp ty_expected vars
              end
            in
            { exp with exp_type = instance ty }
        | Tvar _ ->
            let exp = type_exp env expected_mode sbody in
            let exp = {exp with exp_type = newmono exp.exp_type} in
            unify_exp env exp ty;
            exp
        | _ -> assert false
      in
      re { exp with exp_extra =
             (Texp_poly cty, loc, sexp.pexp_attributes) :: exp.exp_extra }
  | Pexp_newtype(name, sbody) ->
    type_newtype_expr ~loc ~env ~expected_mode ~rue ~attributes:sexp.pexp_attributes
      name None sbody
  | Pexp_pack m ->
      (* CR zqian: pass [expected_mode] to [type_package] *)
      submode ~loc ~env Value.legacy expected_mode;
      let (p, fl) =
        match get_desc (Ctype.expand_head env (instance ty_expected)) with
          Tpackage (p, fl) ->
            if !Clflags.principal &&
              get_level (Ctype.expand_head env
                           (protect_expansion env ty_expected))
                < Btype.generic_level
            then
              Location.prerr_warning loc
                (Warnings.Not_principal "this module packing");
            (p, fl)
        | Tvar _ ->
            raise (Error (loc, env, Cannot_infer_signature))
        | _ ->
            raise (Error (loc, env, Not_a_packed_module ty_expected))
      in
      let (modl, fl') = !type_package env m p fl in
      rue {
        exp_desc = Texp_pack modl;
        exp_loc = loc; exp_extra = [];
        exp_type = newty (Tpackage (p, fl'));
        exp_attributes = sexp.pexp_attributes;
        exp_env = env }
  | Pexp_open (od, e) ->
      let tv = newvar (Jkind.Builtin.any ~why:Dummy_jkind) in
      let (od, _, newenv) = !type_open_decl env od in
      let exp = type_expect newenv expected_mode e ty_expected_explained in
      (* Force the return type to be well-formed in the original
         environment. *)
      unify_var newenv tv exp.exp_type;
      re {
        exp_desc = Texp_open (od, exp);
        exp_type = exp.exp_type;
        exp_loc = loc;
        exp_extra = [];
        exp_attributes = sexp.pexp_attributes;
        exp_env = env;
      }
  | Pexp_letop{ let_ = slet; ands = sands; body = sbody } ->
      submode ~loc ~env Value.legacy expected_mode;
      let rec loop spat_acc ty_acc ty_acc_sort sands =
        match sands with
        | [] -> spat_acc, ty_acc, ty_acc_sort
        | { pbop_pat = spat; _} :: rest ->
            (* CR layouts v5: eliminate value requirement *)
            let ty = newvar (Jkind.Builtin.value_or_null ~why:Tuple_element) in
            let loc = Location.ghostify slet.pbop_op.loc in
            let spat_acc = Ast_helper.Pat.tuple ~loc [None, spat_acc; None, spat] Closed in
            let ty_acc = newty (Ttuple [None, ty_acc; None, ty]) in
            loop spat_acc ty_acc Jkind.Sort.value rest
      in
      let op_path, op_desc, op_type, spat_params, ty_params, param_sort,
          ty_func_result, body_sort, ty_result, op_result_sort,
          ty_andops, sort_andops =
        with_local_level_iter_if_principal
          ~post:generalize_structure begin fun () ->
          let let_loc = slet.pbop_op.loc in
          let op_path, op_desc = type_binding_op_ident env slet.pbop_op in
          let op_type = op_desc.val_type in
          let spat_params, ty_params, param_sort =
            let initial_jkind, initial_sort = match sands with
              | [] ->
                Jkind.of_new_sort_var ~why:Function_argument
              (* CR layouts v5: eliminate value requirement for tuple elements *)
              | _ -> Jkind.Builtin.value_or_null ~why:Tuple_element, Jkind.Sort.value
            in
            loop slet.pbop_pat (newvar initial_jkind) initial_sort sands
          in
          let ty_func_result, body_sort = new_rep_var ~why:Function_result () in
          let arrow_desc = Nolabel, Alloc.legacy, Alloc.legacy in
          let ty_func =
            newty (Tarrow(arrow_desc, newmono ty_params, ty_func_result,
                          commu_ok))
          in
          let ty_result, op_result_sort = new_rep_var ~why:Function_result () in
          let ty_andops, sort_andops = new_rep_var ~why:Function_argument () in
          let ty_op =
            newty (Tarrow(arrow_desc, newmono ty_andops,
              newty (Tarrow(arrow_desc, newmono ty_func, ty_result, commu_ok)),
                     commu_ok))
          in
          begin try
            unify env op_type ty_op
          with Unify err ->
            raise(Error(let_loc, env, Letop_type_clash(slet.pbop_op.txt, err)))
          end;
          ((op_path, op_desc, op_type, spat_params, ty_params, param_sort,
            ty_func_result, body_sort, ty_result, op_result_sort,
            ty_andops, sort_andops),
           [ty_andops; ty_params; ty_func_result; ty_result])
        end
      in
      let exp, exp_sort, ands =
        type_andops env slet.pbop_exp sands sort_andops ty_andops
      in
      let body_env = Env.add_escape_lock Letop env in
      let body_env = Env.add_share_lock Letop body_env in
      let scase = Ast_helper.Exp.case spat_params sbody in
      let cases, partial =
        type_cases Value body_env
          (simple_pat_mode Value.legacy) (mode_return Value.legacy)
          ty_params (mk_expected ty_func_result)
          ~check_if_total:true loc [scase]
      in
      let body =
        match cases with
        | [case] -> case
        | _ -> assert false
      in
      let param = name_cases "param" cases in
      let let_ =
        { bop_op_name = slet.pbop_op;
          bop_op_path = op_path;
          bop_op_val = op_desc;
          bop_op_type = op_type;
          bop_op_return_sort = op_result_sort;
          bop_exp = exp;
          bop_exp_sort = exp_sort;
          bop_loc = slet.pbop_loc; }
      in
      let desc =
        Texp_letop{let_; ands; param; param_sort; body; body_sort; partial}
      in
      rue { exp_desc = desc;
            exp_loc = sexp.pexp_loc;
            exp_extra = [];
            exp_type = instance ty_result;
            exp_env = env;
            exp_attributes = sexp.pexp_attributes; }

  | Pexp_extension ({ txt = ("ocaml.extension_constructor"
                             |"extension_constructor"); _ },
                    payload) ->
      begin match payload with
      | PStr [ { pstr_desc =
                   Pstr_eval ({ pexp_desc = Pexp_construct (lid, None); _ }, _)
               } ] ->
          let path =
            let cd =
              Env.lookup_constructor Env.Positive ~loc:lid.loc lid.txt env
            in
            match cd.cstr_tag with
            | Extension (path,_) -> path
            | _ -> raise (Error (lid.loc, env, Not_an_extension_constructor))
          in
          rue {
            exp_desc = Texp_extension_constructor (lid, path);
            exp_loc = loc; exp_extra = [];
            exp_type = instance Predef.type_extension_constructor;
            exp_attributes = sexp.pexp_attributes;
            exp_env = env }
      | _ ->
          raise (Error (loc, env, Invalid_extension_constructor_payload))
      end
  | Pexp_extension ({ txt = ("probe" | "ocaml.probe"); _ }, payload) ->
    begin match Builtin_attributes.get_tracing_probe_payload payload with
    | Error () -> raise (Error (loc, env, Probe_format))
    | Ok { name; name_loc; enabled_at_init; arg; } ->
        check_probe_name name name_loc env;
        Env.add_probe name;
        let exp = type_expect env mode_legacy arg
                    (mk_expected Predef.type_unit) in
        rue {
          exp_desc = Texp_probe {name; handler=exp; enabled_at_init};
          exp_loc = loc; exp_extra = [];
          exp_type = instance Predef.type_unit;
          exp_attributes = sexp.pexp_attributes;
          exp_env = env }
    end
  | Pexp_extension ({ txt = ("probe_is_enabled"
                            |"ocaml.probe_is_enabled"); _ }, payload) ->
      begin match payload with
      | PStr ([{ pstr_desc =
                   Pstr_eval
                     ({pexp_desc=(Pexp_constant (Pconst_string(name,_,None)));
                       pexp_loc = name_loc;
                       _ } ,
                      _)}]) ->
        check_probe_name name name_loc env;
        add_delayed_check
          (fun () ->
             if not (Env.has_probe name) then
               raise(Error(name_loc, env, (Probe_name_undefined name))));
        rue {
          exp_desc = Texp_probe_is_enabled {name};
          exp_loc = loc; exp_extra = [];
          exp_type = instance Predef.type_bool;
          exp_attributes = sexp.pexp_attributes;
          exp_env = env }
      | _ -> raise (Error (loc, env, Probe_is_enabled_format))
    end
  | Pexp_extension ({ txt = "src_pos"; _ }, _) ->
      rue (src_pos loc sexp.pexp_attributes env)
  | Pexp_extension ext ->
    raise (Error_forward (Builtin_attributes.error_of_extension ext))

  | Pexp_unreachable ->
      re { exp_desc = Texp_unreachable;
           exp_loc = loc; exp_extra = [];
           exp_type = instance ty_expected;
           exp_attributes = sexp.pexp_attributes;
           exp_env = env }
  | Pexp_stack e ->
      let exp = type_expect env expected_mode e ty_expected_explained in
      let unsupported category =
        raise (Error (exp.exp_loc, env, Unsupported_stack_allocation category))
      in
      begin match exp.exp_desc with
      | Texp_function { alloc_mode; _} | Texp_tuple (_, alloc_mode)
      | Texp_construct (_, _, _, Some alloc_mode)
      | Texp_variant (_, Some (_, alloc_mode))
      | Texp_record {alloc_mode = Some alloc_mode; _}
      | Texp_array (_, _, _, alloc_mode)
      | Texp_field (_, _, _, Boxing (alloc_mode, _), _) ->
        begin match Locality.submode Locality.local
          (Alloc.proj (Comonadic Areality) alloc_mode.mode) with
        | Ok () -> ()
        | Error _ -> raise (Error (exp.exp_loc, env,
            Cannot_stack_allocate alloc_mode.locality_context))
        end
      | Texp_list_comprehension _ -> unsupported List_comprehension
      | Texp_array_comprehension _ -> unsupported Array_comprehension
      | Texp_new _ -> unsupported Object
      | Texp_override _ -> unsupported Object
      | Texp_lazy _ -> unsupported Lazy
      | Texp_object _ -> unsupported Object
      | Texp_pack _ -> unsupported Module
      | _ ->
        raise (Error (exp.exp_loc, env, Not_allocation))
      end;
      let exp_extra = (Texp_stack, loc, []) :: exp.exp_extra in
      {exp with exp_extra}

and expression_constraint pexp =
  { type_without_constraint = (fun env expected_mode ->
        let expr = type_exp env expected_mode pexp in
        expr, expr.exp_type);
    type_with_constraint =
      (fun env expected_mode ty ->
         type_argument env expected_mode pexp ty (instance ty));
    is_self =
      (fun expr ->
         match expr.exp_desc with
         | Texp_ident (_, _, { val_kind = Val_self _ }, _, _) -> true
         | _ -> false);
  }

(** Types a body in the scope of a coercion (with an optional constraint)
    and returns the inferred type. See the comment on {!constraint_arg} for
    an explanation of how this typechecking is polymorphic in the body.
*)
and type_coerce
  : type a. a constraint_arg -> _ -> _ -> _ -> _ -> _ -> _ -> loc_arg:_
         -> a * type_expr * exp_extra =
  fun constraint_arg env expected_mode loc sty sty' type_mode ~loc_arg ->
  (* Pretend separate = true, 1% slowdown for lablgtk *)
  (* Also see PR#7199 for a problem with the following:
      let separate = !Clflags.principal || Env.has_local_constraints env in*)
  let { is_self; type_with_constraint; type_without_constraint } =
    constraint_arg
  in
  match sty with
  | None ->
    let (cty', ty', force) =
      with_local_level begin fun () ->
        Typetexp.transl_simple_type_delayed env type_mode sty'
      end
      ~post:(fun (_, ty, _) -> generalize_structure ty)
    in
    let arg, arg_type, gen =
      let lv = get_current_level () in
      with_local_level begin fun () ->
          let arg, arg_type = type_without_constraint env expected_mode in
          arg, arg_type, generalizable lv arg_type
        end
        ~post:(fun (_, arg_type, _) -> enforce_current_level env arg_type)
    in
    begin match !self_coercion, get_desc ty' with
      | ((path, r) :: _, Tconstr (path', _, _))
        when is_self arg && Path.same path path' ->
          (* prerr_endline "self coercion"; *)
          r := loc :: !r;
          force ()
      | _ when closed_type_expr ~env arg_type
            && closed_type_expr ~env ty' ->
          if not gen && (* first try a single coercion *)
            let snap = snapshot () in
            let ty, _b = enlarge_type env ty' in
            try
              force (); Ctype.unify env arg_type ty; true
            with Unify _ ->
              backtrack snap; false
          then ()
          else begin try
            let force' = subtype env arg_type ty' in
            force (); force' ();
            if not gen && !Clflags.principal then
              Location.prerr_warning loc
                (Warnings.Not_principal "this ground coercion");
          with Subtype err ->
            (* prerr_endline "coercion failed"; *)
            raise (Error (loc, env, Not_subtype err))
          end;
      | _ ->
          let ty, b = enlarge_type env ty' in
          force ();
          begin try Ctype.unify env arg_type ty with Unify err ->
            let expanded = full_expand ~may_forget_scope:true env ty' in
            raise(Error(loc_arg, env,
                        Coercion_failure ({ ty = ty'; expanded }, err, b)))
          end
      end;
      (arg, ty', Texp_coerce (None, cty'))
  | Some sty ->
      let cty, ty, force, cty', ty', force' =
        with_local_level_iter ~post:generalize_structure begin fun () ->
          let (cty, ty, force) =
            Typetexp.transl_simple_type_delayed env type_mode sty
          and (cty', ty', force') =
            Typetexp.transl_simple_type_delayed env type_mode sty'
          in
          ((cty, ty, force, cty', ty', force'),
           [ ty; ty' ])
        end
      in
      begin try
        let force'' =
          subtype env (generic_instance ty) (generic_instance ty')
        in
        force (); force' (); force'' ()
      with Subtype err ->
        raise (Error (loc, env, Not_subtype err))
      end;
      (type_with_constraint env expected_mode ty,
       instance ty', Texp_coerce (Some cty, cty'))

and type_constraint env sty type_mode =
  (* Pretend separate = true, 1% slowdown for lablgtk *)
  let cty =
    with_local_level begin fun () ->
      Typetexp.transl_simple_type ~new_var_jkind:Any env ~closed:false type_mode sty
    end
      ~post:(fun cty -> generalize_structure cty.ctyp_type)
  in
  cty.ctyp_type, cty

(** Types a body in the scope of a coercion (:>) or a constraint (:), and
    unifies the inferred type with the expected type.
    @param loc the location of the overall constraint
    @param loc_arg the location of the thing being constrained
*)
and type_constraint_expect
  : type a. a constraint_arg -> _ -> _ -> _ -> loc_arg:_ -> _ -> _ -> a * _ * _
  =
  fun constraint_arg env expected_mode loc ~loc_arg constraint_ ty_expected ->
  let ret, ty, exp_extra =
    let { type_constraint = constraint_; mode_annotations } = constraint_ in
    let type_mode = Typemode.transl_alloc_mode mode_annotations in
    match constraint_ with
    | Pcoerce (ty_constrain, ty_coerce) ->
        type_coerce constraint_arg env expected_mode loc ty_constrain ty_coerce
          type_mode ~loc_arg
    | Pconstraint ty_constrain ->
        let ty, extra_cty = type_constraint env ty_constrain type_mode in
        constraint_arg.type_with_constraint env expected_mode ty,
        ty,
        Texp_constraint (Some extra_cty, Mode.Alloc.Const.Option.none)
  in
  unify_exp_types loc env ty (instance ty_expected);
  ret, ty, exp_extra

and type_ident env ?(recarg=Rejected) lid =
  let path, desc, actual_mode = Env.lookup_value ~loc:lid.loc lid.txt env in
  (* Mode crossing here is needed only because of the strange behaviour of
  [type_let] - it checks the LHS before RHS. Had it checks the RHS before LHS,
  identifiers would be mode crossed when being added to the environment. *)
  let actual_mode = actual_mode_cross_left env desc.val_type actual_mode in
  let is_recarg =
    match get_desc desc.val_type with
    | Tconstr(p, _, _) -> Path.is_constructor_typath p
    | _ -> false
  in
  begin match is_recarg, recarg, get_desc desc.val_type with
  | _, Allowed, _
  | true, Required, _
  | false, Rejected, _ -> ()
  | true, Rejected, _
  | false, Required, (Tvar _ | Tconstr _) ->
      raise (Error (lid.loc, env, Inlined_record_escape))
  | false, Required, _  -> () (* will fail later *)
  end;
  let val_type, kind =
    match desc.val_kind with
    | Val_prim prim ->
       let ty, mode, sort = instance_prim prim desc.val_type in
       let ty = instance ty in
       begin match prim.prim_native_repr_res, mode with
       (* if the locality of returned value of the primitive is poly
          we then register allocation for further optimization *)
       | (Prim_poly, _), Some mode ->
           register_allocation_mode (Alloc.max_with (Comonadic Areality) mode)
       | _ -> ()
       end;
       ty, Id_prim (Option.map Locality.disallow_right mode, sort)
    | _ ->
       instance desc.val_type, Id_value in
  path, actual_mode, { desc with val_type }, kind

and type_binding_op_ident env s =
  let loc = s.loc in
  let lid = Location.mkloc (Longident.Lident s.txt) loc in
  let path, actual_mode, desc, kind = type_ident env lid in
  actual_submode ~env ~loc:lid.loc ~reason:Other actual_mode mode_legacy;
  let path =
    match desc.val_kind with
    | Val_ivar _ ->
        fatal_error "Illegal name for instance variable"
    | Val_self (_, _, _, cl_num) ->
        let path, _ =
          Env.find_value_by_name (Longident.Lident ("self-" ^ cl_num)) env
        in
        path
    | _ -> path
  in
  (* FIXME is [external (let+)] valid? *)
  assert (kind = Id_value);
  path, desc

(* Typecheck parameters one at a time followed by the body. Later parameters
   are checked in the scope of earlier ones. That's necessary to support
   constructs like [fun (type a) (x : a) -> ...] and
   [fun (module M : S) (x : M.t) -> ...].

   Operates like [type_expect] in that it unifies the "type of the remaining
   function params + body" with [ty_expected], and returns out the inferred
   type.

   See [split_function_ty] for the meaning of [first] and [in_function].

   See [type_function_result] for the meaning of the returned type.
*)
and type_function
      env (expected_mode : expected_mode) ty_expected
      params_suffix body_constraint body ~first ~in_function
  : type_function_result
  =
  let ty_fun, (loc_fun : Location.t) = in_function in
  let loc =
    loc_rest_of_function ~first ~loc_function:loc_fun params_suffix body
  in
  match params_suffix with
  | { pparam_desc = Pparam_newtype (newtype_var, jkind_annot) } :: rest ->
      (* Check everything else in the scope of (type a). *)
      let (params, body, newtypes, contains_gadt, fun_alloc_mode, ret_info),
          exp_type, jkind_annot =
        type_newtype env newtype_var jkind_annot (fun env ->
          let { function_ = exp_type, params, body;
                newtypes; params_contain_gadt = contains_gadt;
                fun_alloc_mode; ret_info;
              }
            =
            (* mimic the typing of Pexp_newtype by minting a new type var,
                like [type_exp].
            *)
            type_function env expected_mode
              (newvar (Jkind.Builtin.any ~why:Dummy_jkind))
              rest body_constraint body ~in_function ~first
          in
          (params, body, newtypes, contains_gadt, fun_alloc_mode, ret_info),
          exp_type)
      in
      let newtype = newtype_var, jkind_annot in
      with_explanation ty_fun.explanation (fun () ->
          unify_exp_types loc env exp_type (instance ty_expected));
      { function_ = exp_type, params, body;
        params_contain_gadt = contains_gadt; newtypes = newtype :: newtypes;
        fun_alloc_mode; ret_info;
      }
  | { pparam_desc = Pparam_val (arg_label, default_arg, pat); pparam_loc }
      :: rest
    ->
      let typed_arg_label, pat =
        Typetexp.transl_label_from_pat arg_label pat
      in
      let mode_annots = mode_annots_from_pat pat in
      let has_poly = has_poly_constraint pat in
      if has_poly && is_optional_parsetree arg_label then
        raise(Error(pat.ppat_loc, env, Optional_poly_param));
      if has_poly
      && not (Language_extension.is_enabled Polymorphic_parameters) then
        raise (Typetexp.Error (loc, env,
                               Unsupported_extension Polymorphic_parameters));
      let is_final_val_param =
        match body with
        | Pfunction_cases _ -> false
        | Pfunction_body _ ->
            (* This may appear quadratic but it's actually linear when amortized
               over the outer call to [type_function], as we visit each
               [Pparam_newtype] only once. *)
            List.for_all
              (fun { pparam_desc } ->
                match pparam_desc with
                | Pparam_val _ -> false
                | Pparam_newtype _ -> true)
              rest
      in
      let env,
          { filtered_arrow = { ty_arg; arg_mode; ty_ret; ret_mode };
            arg_sort; ret_sort;
            ty_arg_mono; expected_pat_mode; expected_inner_mode;
            alloc_mode;
          } =
        split_function_ty env expected_mode ty_expected loc
          ~is_first_val_param:first ~is_final_val_param
          ~arg_label:typed_arg_label ~in_function ~has_poly ~mode_annots
      in
      (* [ty_arg_internal] is the type of the parameter viewed internally
         to the function. This is different than [ty_arg_mono] exactly for
         optional arguments with defaults, where the external [ty_arg_mono]
         is optional and the internal view is not optional.
      *)
      let ty_arg_internal, default_arg =
        match default_arg with
        | None -> ty_arg_mono, None
        | Some default ->
            let arg_label =
              match arg_label with
              | Optional arg_label -> arg_label
              | Nolabel | Labelled _ ->
                Misc.fatal_error "[default] allowed only with optional argument"
            in
            let default_arg_jkind, default_arg_sort =
              Jkind.of_new_sort_var ~why:Optional_arg_default
            in
            let ty_default_arg = newvar default_arg_jkind in
            begin
              try unify env (type_option ty_default_arg) ty_arg_mono
              with Unify _ -> assert false;
            end;
            (* Issue#12668: Retain type-directed disambiguation of
               ?x:(y : Variant.t = Constr)
            *)
            let default =
              match pat.ppat_desc with
              | Ppat_constraint (_, Some sty, _) ->
                  let gloc = { default.pexp_loc with loc_ghost = true } in
                  Ast_helper.Exp.constraint_ default (Some sty) ~loc:gloc []
              | _ -> default
            in
            (* Defaults are always global. They can be moved out of the
               function's region by Simplf.split_default_wrapper. *)
            let default_arg =
              type_expect env mode_legacy default (mk_expected ty_default_arg)
            in
            ty_default_arg, Some (default_arg, arg_label, default_arg_sort)
      in
      let (pat, params, body, ret_info, newtypes, contains_gadt, curry), partial =
        (* Check everything else in the scope of the parameter. *)
        map_half_typed_cases Value env expected_pat_mode
          ty_arg_internal ty_ret pat.ppat_loc
          ~check_if_total:true
          (* We don't make use of [case_data] here so we pass unit. *)
          [ { pattern = pat; has_guard = false; needs_refute = false }, () ]
          ~type_body:begin
            fun () pat ~ext_env ~ty_expected ~ty_infer:_
              ~contains_gadt:param_contains_gadt ->
              let { function_ = _, params_suffix, body;
                    newtypes; params_contain_gadt = suffix_contains_gadt;
                    fun_alloc_mode; ret_info;
                  }
                =
                type_function ext_env expected_inner_mode ty_expected
                  rest body_constraint body
                  ~in_function ~first:false
              in
              let contains_gadt =
                if param_contains_gadt then
                  Contains_gadt
                else
                  suffix_contains_gadt
              in
              let curry =
                match fun_alloc_mode with
                (* See the comment on the [fun_alloc_mode] field for its
                   corralation to [is_final_val_param]. *)
                | None ->
                  assert(is_final_val_param);
                  Final_arg
                | Some fun_alloc_mode ->
                  assert(not is_final_val_param);
                  (* Handle mode crossing of [arg_mode]. Note that [close_over]
                     uses the [arg_mode.comonadic] as a left mode, and
                     [arg_mode.monadic] as a right mode, hence they need to be
                     mode-crossed differently. *)
                  let arg_mode = alloc_mode_cross_to_max_min env ty_arg arg_mode in
                  begin match
                    Alloc.submode (Alloc.close_over arg_mode) fun_alloc_mode
                  with
                    | Ok () -> ()
                    | Error e ->
                      raise (Error(loc_fun, env, Uncurried_function_escapes e))
                  end;
                  begin match
                    Alloc.submode (Alloc.partial_apply alloc_mode) fun_alloc_mode
                  with
                    | Ok () -> ()
                    | Error e ->
                      raise (Error(loc_fun, env, Uncurried_function_escapes e))
                  end;
                  More_args {partial_mode = Alloc.disallow_right fun_alloc_mode}
              in
              pat, params_suffix, body, ret_info, newtypes, contains_gadt, curry
          end
        |> function
          (* The result must be a singleton because we passed a singleton
             list above. *)
        | [ result ], partial -> result, partial
        | ([] | _ :: _ :: _), _ -> assert false
      in
      let exp_type =
        instance
          (newgenty
             (Tarrow
                ((typed_arg_label, arg_mode, ret_mode), ty_arg, ty_ret, commu_ok)))
      in
      (* This is quadratic, as it operates over the entire tail of the
         type for each new parameter. Now that functions are n-ary, we
         could possibly run this once.
      *)
      with_explanation ty_fun.explanation (fun () ->
          unify_exp_types loc env exp_type (instance ty_expected));
      (* This is quadratic, as it extracts all of the parameters from an arrow
         type for each parameter that's added. Now that functions are n-ary,
         there might be an opportunity to improve this.
      *)
      let not_nolabel_function ty =
        (* [list_labels] does expansion and is potentially expensive; only
           call this when necessary. *)
        let ls, tvar = list_labels env ty in
        List.for_all (( <> ) Nolabel) ls && not tvar
      in
      if is_optional typed_arg_label && not_nolabel_function ty_ret then
        Location.prerr_warning pat.pat_loc
          Warnings.Unerasable_optional_argument
      else if is_position typed_arg_label && not_nolabel_function ty_ret then
        Location.prerr_warning pat.pat_loc
          Warnings.Unerasable_position_argument;
      let fp_kind, fp_param =
        match default_arg with
        | None ->
            let param = name_pattern "param" [ pat ] in
            Tparam_pat pat, param
        | Some (default_arg, arg_label, default_arg_sort) ->
            let param = Ident.create_local ("*opt*" ^ arg_label) in
            Tparam_optional_default (pat, default_arg, default_arg_sort), param
      in
      let param =
        { has_poly;
          param =
            { fp_kind;
              fp_arg_label = typed_arg_label;
              fp_param;
              fp_partial = partial;
              fp_newtypes = newtypes;
              fp_sort = arg_sort;
              fp_mode = Alloc.disallow_right arg_mode;
              fp_curry = curry;
              fp_loc = pparam_loc;
            };
        }
      in
      let ret_info =
        match ret_info with
        | Some _ as x -> x
        | None -> Some { ret_sort; ret_mode = Alloc.disallow_right ret_mode }
      in
      { function_ = exp_type, param :: params, body;
        newtypes = []; params_contain_gadt = contains_gadt;
        ret_info; fun_alloc_mode = Some alloc_mode;
      }
  | [] ->
    let exp_type, body, fun_alloc_mode, ret_info =
      match body with
      | Pfunction_body body ->
          let body =
            match body_constraint with
            | None -> type_expect env expected_mode body (mk_expected ty_expected)
            | Some constraint_ ->
                let body_loc = body.pexp_loc in
                let body, exp_type, exp_extra =
                  type_constraint_expect (expression_constraint body)
                    env expected_mode body_loc ~loc_arg:body_loc constraint_ ty_expected
                in
                { body with
                    exp_extra = (exp_extra, body_loc, []) :: body.exp_extra;
                    exp_type;
                }
          in
          body.exp_type, Tfunction_body body, None, None
      | Pfunction_cases (cases, _, attributes) ->
          let type_cases_expect env expected_mode ty_expected =
            type_function_cases_expect
              env expected_mode ty_expected loc cases attributes ~in_function
              ~first
          in
          let (cases, exp_type, fun_alloc_mode, ret_info), exp_extra =
            match body_constraint with
            | None -> type_cases_expect env expected_mode ty_expected, None
            | Some constraint_ ->
              (* The typing of function case coercions/constraints is
                  analogous to the typing of expression coercions/constraints.

                  - [type_with_constraint]: If there is a constraint, then call
                    [type_argument] on the cases, and discard the cases'
                    inferred type in favor of the constrained type. (Function
                    cases aren't inferred, so [type_argument] would just call
                    [type_expect] straightaway, so we do the same here.)
                  - [type_without_constraint]: If there is just a coercion and
                    no constraint, call [type_exp] on the cases and surface the
                    cases' inferred type to [type_constraint_expect]. *)
              let function_cases_constraint_arg =
                { is_self = (fun _ -> false);
                  type_with_constraint = (fun env expected_mode ty ->
                    let cases, _, fun_alloc_mode, ret_info =
                      type_cases_expect env expected_mode ty
                    in
                    cases, fun_alloc_mode, ret_info);
                  type_without_constraint = (fun env expected_mode ->
                    let cases, ty_fun, fun_alloc_mode, ret_info =
                      (* The analogy to [type_exp] for expressions. *)
                      type_cases_expect env expected_mode
                        (newvar (Jkind.Builtin.any ~why:Dummy_jkind))
                    in
                    (cases, fun_alloc_mode, ret_info), ty_fun);
                }
              in
              let (body, fun_alloc_mode, ret_info), exp_type, exp_extra =
                type_constraint_expect function_cases_constraint_arg
                  env expected_mode loc constraint_ ty_expected ~loc_arg:loc
              in
              (body, exp_type, fun_alloc_mode, ret_info), Some exp_extra
          in
          let cases =
            match exp_extra with
            | None -> cases
            | Some _ as fc_exp_extra -> { cases with fc_exp_extra }
          in
          exp_type, Tfunction_cases cases, Some fun_alloc_mode, Some ret_info
     in
     { function_ = exp_type, [], body; newtypes = [];
     (* [No_gadt] is fine because this return value is only meant to indicate
        whether [params] (here, the empty list) contains any GADT, not whether
        the body is a [Tfunction_cases] whose patterns include a GADT.
     *)
       params_contain_gadt = No_gadt;
       ret_info; fun_alloc_mode;
     }

and type_label_access env srecord usage lid =
  let mode = Value.newvar () in
  let record =
    with_local_level_if_principal ~post:generalize_structure_exp
      (fun () -> type_exp ~recarg:Allowed env (mode_default mode) srecord)
  in
  let ty_exp = record.exp_type in
  let expected_type =
    match extract_concrete_record env ty_exp with
    | Record_type(p0, p, _, _) ->
        Some(p0, p, is_principal ty_exp)
    | Maybe_a_record_type -> None
    | Not_a_record_type ->
        let error = Expr_not_a_record_type ty_exp in
        raise (Error (record.exp_loc, env, error))
  in
  let labels = Env.lookup_all_labels ~loc:lid.loc usage lid.txt env in
  let label =
    wrap_disambiguate "This expression has" (mk_expected ty_exp)
      (Label.disambiguate usage lid env expected_type) labels in
  (record, mode, label, expected_type)

(* Typing format strings for printing or reading.
   These formats are used by functions in modules Printf, Format, and Scanf.
   (Handling of * modifiers contributed by Thorsten Ohl.) *)

and type_format loc str env =
  let loc = Location.ghostify loc in
  try
    CamlinternalFormatBasics.(CamlinternalFormat.(
      let mk_exp_loc pexp_desc = {
        pexp_desc = pexp_desc;
        pexp_loc = loc;
        pexp_loc_stack = [];
        pexp_attributes = [];
      } and mk_lid_loc lid = {
        txt = lid;
        loc = loc;
      } in
      let mk_constr name args =
        let lid = Longident.(Ldot(Lident "CamlinternalFormatBasics", name)) in
        let arg = match args with
          | []          -> None
          | [ e ]       -> Some e
          | _ :: _ :: _ ->
            Some (mk_exp_loc (Pexp_tuple (List.map (fun e -> None, e) args))) in
        mk_exp_loc (Pexp_construct (mk_lid_loc lid, arg)) in
      let mk_cst cst = mk_exp_loc (Pexp_constant cst) in
      let mk_int n = mk_cst (Pconst_integer (Int.to_string n, None))
      and mk_string str = mk_cst (Pconst_string (str, loc, None))
      and mk_char chr = mk_cst (Pconst_char chr) in
      let rec mk_formatting_lit fmting = match fmting with
        | Close_box ->
          mk_constr "Close_box" []
        | Close_tag ->
          mk_constr "Close_tag" []
        | Break (org, ns, ni) ->
          mk_constr "Break" [ mk_string org; mk_int ns; mk_int ni ]
        | FFlush ->
          mk_constr "FFlush" []
        | Force_newline ->
          mk_constr "Force_newline" []
        | Flush_newline ->
          mk_constr "Flush_newline" []
        | Magic_size (org, sz) ->
          mk_constr "Magic_size" [ mk_string org; mk_int sz ]
        | Escaped_at ->
          mk_constr "Escaped_at" []
        | Escaped_percent ->
          mk_constr "Escaped_percent" []
        | Scan_indic c ->
          mk_constr "Scan_indic" [ mk_char c ]
      and mk_formatting_gen : type a b c d e f .
          (a, b, c, d, e, f) formatting_gen -> Parsetree.expression =
        fun fmting -> match fmting with
        | Open_tag (Format (fmt', str')) ->
          mk_constr "Open_tag" [ mk_format fmt' str' ]
        | Open_box (Format (fmt', str')) ->
          mk_constr "Open_box" [ mk_format fmt' str' ]
      and mk_format : type a b c d e f .
          (a, b, c, d, e, f) CamlinternalFormatBasics.fmt -> string ->
          Parsetree.expression = fun fmt str ->
        mk_constr "Format" [ mk_fmt fmt; mk_string str ]
      and mk_side side = match side with
        | Left  -> mk_constr "Left"  []
        | Right -> mk_constr "Right" []
        | Zeros -> mk_constr "Zeros" []
      and mk_iconv iconv = match iconv with
        | Int_d  -> mk_constr "Int_d"  [] | Int_pd -> mk_constr "Int_pd" []
        | Int_sd -> mk_constr "Int_sd" [] | Int_i  -> mk_constr "Int_i"  []
        | Int_pi -> mk_constr "Int_pi" [] | Int_si -> mk_constr "Int_si" []
        | Int_x  -> mk_constr "Int_x"  [] | Int_Cx -> mk_constr "Int_Cx" []
        | Int_X  -> mk_constr "Int_X"  [] | Int_CX -> mk_constr "Int_CX" []
        | Int_o  -> mk_constr "Int_o"  [] | Int_Co -> mk_constr "Int_Co" []
        | Int_u  -> mk_constr "Int_u"  [] | Int_Cd -> mk_constr "Int_Cd" []
        | Int_Ci -> mk_constr "Int_Ci" [] | Int_Cu -> mk_constr "Int_Cu" []
      and mk_fconv fconv =
        let flag = match fst fconv with
        | Float_flag_ -> mk_constr "Float_flag_" []
        | Float_flag_p -> mk_constr "Float_flag_p" []
        | Float_flag_s -> mk_constr "Float_flag_s" [] in
        let kind = match snd fconv with
        | Float_f  -> mk_constr "Float_f"  []
        | Float_e  -> mk_constr "Float_e"  []
        | Float_E  -> mk_constr "Float_E"  []
        | Float_g  -> mk_constr "Float_g"  []
        | Float_G  -> mk_constr "Float_G"  []
        | Float_h  -> mk_constr "Float_h"  []
        | Float_H  -> mk_constr "Float_H"  []
        | Float_F  -> mk_constr "Float_F"  []
        | Float_CF -> mk_constr "Float_CF" [] in
        mk_exp_loc (Pexp_tuple [None, flag; None, kind])
      and mk_counter cnt = match cnt with
        | Line_counter  -> mk_constr "Line_counter"  []
        | Char_counter  -> mk_constr "Char_counter"  []
        | Token_counter -> mk_constr "Token_counter" []
      and mk_int_opt n_opt = match n_opt with
        | None ->
          let lid_loc = mk_lid_loc (Longident.Lident "None") in
          mk_exp_loc (Pexp_construct (lid_loc, None))
        | Some n ->
          let lid_loc = mk_lid_loc (Longident.Lident "Some") in
          mk_exp_loc (Pexp_construct (lid_loc, Some (mk_int n)))
      and mk_fmtty : type a b c d e f g h i j k l .
          (a, b, c, d, e, f, g, h, i, j, k, l) fmtty_rel -> Parsetree.expression
          =
      fun fmtty -> match fmtty with
        | Char_ty rest      -> mk_constr "Char_ty"      [ mk_fmtty rest ]
        | String_ty rest    -> mk_constr "String_ty"    [ mk_fmtty rest ]
        | Int_ty rest       -> mk_constr "Int_ty"       [ mk_fmtty rest ]
        | Int32_ty rest     -> mk_constr "Int32_ty"     [ mk_fmtty rest ]
        | Nativeint_ty rest -> mk_constr "Nativeint_ty" [ mk_fmtty rest ]
        | Int64_ty rest     -> mk_constr "Int64_ty"     [ mk_fmtty rest ]
        | Float_ty rest     -> mk_constr "Float_ty"     [ mk_fmtty rest ]
        | Bool_ty rest      -> mk_constr "Bool_ty"      [ mk_fmtty rest ]
        | Alpha_ty rest     -> mk_constr "Alpha_ty"     [ mk_fmtty rest ]
        | Theta_ty rest     -> mk_constr "Theta_ty"     [ mk_fmtty rest ]
        | Any_ty rest       -> mk_constr "Any_ty"       [ mk_fmtty rest ]
        | Reader_ty rest    -> mk_constr "Reader_ty"    [ mk_fmtty rest ]
        | Ignored_reader_ty rest ->
          mk_constr "Ignored_reader_ty" [ mk_fmtty rest ]
        | Format_arg_ty (sub_fmtty, rest) ->
          mk_constr "Format_arg_ty" [ mk_fmtty sub_fmtty; mk_fmtty rest ]
        | Format_subst_ty (sub_fmtty1, sub_fmtty2, rest) ->
          mk_constr "Format_subst_ty"
            [ mk_fmtty sub_fmtty1; mk_fmtty sub_fmtty2; mk_fmtty rest ]
        | End_of_fmtty -> mk_constr "End_of_fmtty" []
      and mk_ignored : type a b c d e f .
          (a, b, c, d, e, f) ignored -> Parsetree.expression =
      fun ign -> match ign with
        | Ignored_char ->
          mk_constr "Ignored_char" []
        | Ignored_caml_char ->
          mk_constr "Ignored_caml_char" []
        | Ignored_string pad_opt ->
          mk_constr "Ignored_string" [ mk_int_opt pad_opt ]
        | Ignored_caml_string pad_opt ->
          mk_constr "Ignored_caml_string" [ mk_int_opt pad_opt ]
        | Ignored_int (iconv, pad_opt) ->
          mk_constr "Ignored_int" [ mk_iconv iconv; mk_int_opt pad_opt ]
        | Ignored_int32 (iconv, pad_opt) ->
          mk_constr "Ignored_int32" [ mk_iconv iconv; mk_int_opt pad_opt ]
        | Ignored_nativeint (iconv, pad_opt) ->
          mk_constr "Ignored_nativeint" [ mk_iconv iconv; mk_int_opt pad_opt ]
        | Ignored_int64 (iconv, pad_opt) ->
          mk_constr "Ignored_int64" [ mk_iconv iconv; mk_int_opt pad_opt ]
        | Ignored_float (pad_opt, prec_opt) ->
          mk_constr "Ignored_float" [ mk_int_opt pad_opt; mk_int_opt prec_opt ]
        | Ignored_bool pad_opt ->
          mk_constr "Ignored_bool" [ mk_int_opt pad_opt ]
        | Ignored_format_arg (pad_opt, fmtty) ->
          mk_constr "Ignored_format_arg" [ mk_int_opt pad_opt; mk_fmtty fmtty ]
        | Ignored_format_subst (pad_opt, fmtty) ->
          mk_constr "Ignored_format_subst" [
            mk_int_opt pad_opt; mk_fmtty fmtty ]
        | Ignored_reader ->
          mk_constr "Ignored_reader" []
        | Ignored_scan_char_set (width_opt, char_set) ->
          mk_constr "Ignored_scan_char_set" [
            mk_int_opt width_opt; mk_string char_set ]
        | Ignored_scan_get_counter counter ->
          mk_constr "Ignored_scan_get_counter" [
            mk_counter counter
          ]
        | Ignored_scan_next_char ->
          mk_constr "Ignored_scan_next_char" []
      and mk_padding : type x y . (x, y) padding -> Parsetree.expression =
      fun pad -> match pad with
        | No_padding         -> mk_constr "No_padding" []
        | Lit_padding (s, w) -> mk_constr "Lit_padding" [ mk_side s; mk_int w ]
        | Arg_padding s      -> mk_constr "Arg_padding" [ mk_side s ]
      and mk_precision : type x y . (x, y) precision -> Parsetree.expression =
      fun prec -> match prec with
        | No_precision    -> mk_constr "No_precision" []
        | Lit_precision w -> mk_constr "Lit_precision" [ mk_int w ]
        | Arg_precision   -> mk_constr "Arg_precision" []
      and mk_fmt : type a b c d e f .
          (a, b, c, d, e, f) fmt -> Parsetree.expression =
      fun fmt -> match fmt with
        | Char rest ->
          mk_constr "Char" [ mk_fmt rest ]
        | Caml_char rest ->
          mk_constr "Caml_char" [ mk_fmt rest ]
        | String (pad, rest) ->
          mk_constr "String" [ mk_padding pad; mk_fmt rest ]
        | Caml_string (pad, rest) ->
          mk_constr "Caml_string" [ mk_padding pad; mk_fmt rest ]
        | Int (iconv, pad, prec, rest) ->
          mk_constr "Int" [
            mk_iconv iconv; mk_padding pad; mk_precision prec; mk_fmt rest ]
        | Int32 (iconv, pad, prec, rest) ->
          mk_constr "Int32" [
            mk_iconv iconv; mk_padding pad; mk_precision prec; mk_fmt rest ]
        | Nativeint (iconv, pad, prec, rest) ->
          mk_constr "Nativeint" [
            mk_iconv iconv; mk_padding pad; mk_precision prec; mk_fmt rest ]
        | Int64 (iconv, pad, prec, rest) ->
          mk_constr "Int64" [
            mk_iconv iconv; mk_padding pad; mk_precision prec; mk_fmt rest ]
        | Float (fconv, pad, prec, rest) ->
          mk_constr "Float" [
            mk_fconv fconv; mk_padding pad; mk_precision prec; mk_fmt rest ]
        | Bool (pad, rest) ->
          mk_constr "Bool" [ mk_padding pad; mk_fmt rest ]
        | Flush rest ->
          mk_constr "Flush" [ mk_fmt rest ]
        | String_literal (s, rest) ->
          mk_constr "String_literal" [ mk_string s; mk_fmt rest ]
        | Char_literal (c, rest) ->
          mk_constr "Char_literal" [ mk_char c; mk_fmt rest ]
        | Format_arg (pad_opt, fmtty, rest) ->
          mk_constr "Format_arg" [
            mk_int_opt pad_opt; mk_fmtty fmtty; mk_fmt rest ]
        | Format_subst (pad_opt, fmtty, rest) ->
          mk_constr "Format_subst" [
            mk_int_opt pad_opt; mk_fmtty fmtty; mk_fmt rest ]
        | Alpha rest ->
          mk_constr "Alpha" [ mk_fmt rest ]
        | Theta rest ->
          mk_constr "Theta" [ mk_fmt rest ]
        | Formatting_lit (fmting, rest) ->
          mk_constr "Formatting_lit" [ mk_formatting_lit fmting; mk_fmt rest ]
        | Formatting_gen (fmting, rest) ->
          mk_constr "Formatting_gen" [ mk_formatting_gen fmting; mk_fmt rest ]
        | Reader rest ->
          mk_constr "Reader" [ mk_fmt rest ]
        | Scan_char_set (width_opt, char_set, rest) ->
          mk_constr "Scan_char_set" [
            mk_int_opt width_opt; mk_string char_set; mk_fmt rest ]
        | Scan_get_counter (cnt, rest) ->
          mk_constr "Scan_get_counter" [ mk_counter cnt; mk_fmt rest ]
        | Scan_next_char rest ->
          mk_constr "Scan_next_char" [ mk_fmt rest ]
        | Ignored_param (ign, rest) ->
          mk_constr "Ignored_param" [ mk_ignored ign; mk_fmt rest ]
        | End_of_format ->
          mk_constr "End_of_format" []
        | Custom _ ->
          (* Custom formatters have no syntax so they will never appear
             in formats parsed from strings. *)
          assert false
      in
      let legacy_behavior = not !Clflags.strict_formats in
      let Fmt_EBB fmt = fmt_ebb_of_string ~legacy_behavior str in
      mk_constr "Format" [ mk_fmt fmt; mk_string str ]
    ))
  with Failure msg ->
    raise (Error (loc, env, Invalid_format msg))

and type_option_some env expected_mode sarg ty ty0 =
  let ty' = extract_option_type env ty in
  let ty0' = extract_option_type env ty0 in
  let alloc_mode, argument_mode = register_allocation expected_mode in
  let arg = type_argument env argument_mode sarg ty' ty0' in
  let lid = Longident.Lident "Some" in
  let csome = Env.find_ident_constructor Predef.ident_some env in
  mkexp (Texp_construct(mknoloc lid , csome, [arg], Some alloc_mode))
    (type_option arg.exp_type) arg.exp_loc arg.exp_env

(* [expected_mode] is the expected mode of the field. It's already adjusted for
   allocation, mutation and modalities. *)
and type_label_exp create env (arg_mode : expected_mode) loc ty_expected
          (lid, label, sarg) =
  (* Here also ty_expected may be at generic_level *)
  let separate = !Clflags.principal || Env.has_local_constraints env in
  (* #4682: we try two type-checking approaches for [arg] using backtracking:
     - first try: we try with [ty_arg] as expected type;
     - second try; if that fails, we backtrack and try without
  *)
  let (vars, ty_arg, snap, arg) =
    (* try the first approach *)
    with_local_level begin fun () ->
      let (vars, ty_arg) =
        with_local_level_iter_if separate begin fun () ->
          let (vars, ty_arg, ty_res) =
            with_local_level_iter_if separate ~post:generalize_structure
              begin fun () ->
                let ((_, ty_arg, ty_res) as r) =
                  instance_label ~fixed:true label in
                (r, [ty_arg; ty_res])
              end
          in
          begin try
            unify env (instance ty_res) (instance ty_expected)
          with Unify err ->
            raise (Error(lid.loc, env, Label_mismatch(lid.txt, err)))
          end;
          (* Instantiate so that we can generalize internal nodes *)
          let ty_arg = instance ty_arg in
          ((vars, ty_arg), [ty_arg])
        end
        ~post:generalize_structure
      in
      if label.lbl_private = Private then
        if create then
          raise (Error(loc, env, Private_type ty_expected))
        else
          raise (Error(lid.loc, env, Private_label(lid.txt, ty_expected)));
      let snap = if vars = [] then None else Some (Btype.snapshot ()) in
      let arg = type_argument env arg_mode sarg ty_arg (instance ty_arg) in
      (vars, ty_arg, snap, arg)
    end
    (* Note: there is no generalization logic here as could be expected,
       because it is part of the backtracking logic below. *)
  in
  let arg =
    try
      if (vars = []) then arg
      else begin
        (* We detect if the first try failed here,
           during generalization. *)
        if maybe_expansive arg then
          lower_contravariant env arg.exp_type;
        generalize_and_check_univars env "field value" arg label.lbl_arg vars;
        {arg with exp_type = instance arg.exp_type}
      end
    with first_try_exn when maybe_expansive arg -> try
      (* backtrack and try the second approach *)
      Option.iter Btype.backtrack snap;
      let arg = with_local_level (fun () -> type_exp env arg_mode sarg)
          ~post:(fun arg -> lower_contravariant env arg.exp_type)
      in
      let arg =
        with_local_level begin fun () ->
          let arg = {arg with exp_type = instance arg.exp_type} in
          unify_exp env arg (instance ty_arg);
          arg
        end
        ~post: begin fun arg ->
          generalize_and_check_univars env "field value" arg label.lbl_arg vars
        end
      in
      {arg with exp_type = instance arg.exp_type}
    with Error (_, _, Less_general _) as e -> raise e
    | _ -> raise first_try_exn
  in
  (lid, label, arg)

and type_argument ?explanation ?recarg env (mode : expected_mode) sarg
      ty_expected' ty_expected =
  (* ty_expected' may be generic *)
  let no_labels ty =
    let ls, tvar = list_labels env ty in
    not tvar && List.for_all ((=) Nolabel) ls
  in
  let inferred = is_inferred sarg in
  let rec loosen_arrow_modes ty' ty =
    let expty = expand_head env ty in
    let expty' = expand_head env ty' in
    let lv = get_level expty in
    let lv' = get_level expty' in
    match get_desc expty', get_desc expty with
    | Tarrow((l, marg, mret), ty_arg', ty_res', _),
      Tarrow(_, ty_arg,  ty_res,  _)
      when lv' = generic_level || not !Clflags.principal ->
      let ty_res', ty_res, changed = loosen_arrow_modes ty_res' ty_res in
      let mret, changed' = Alloc.newvar_below mret in
      let marg, changed'' = Alloc.newvar_above marg in
      if changed || changed' || changed'' then
        newty2 ~level:lv' (Tarrow((l, marg, mret), ty_arg', ty_res', commu_ok)),
        newty2 ~level:lv  (Tarrow((l, marg, mret), ty_arg,  ty_res,  commu_ok)),
        true
      else
        ty', ty, false
    | _ ->
      ty', ty, false
  in
  let ty_expected', ty_expected =
    if inferred then
      (* Do not expand local constraints unnecessarily (PR#10277) *)
      let snap =
        if Env.has_local_constraints env
        then Some (Btype.snapshot ())
        else None
      in
      let t', t, changed = loosen_arrow_modes ty_expected' ty_expected in
      if not changed then Option.iter Btype.backtrack snap;
      t', t
    else
      ty_expected', ty_expected
  in
  let may_coerce =
    if not inferred then None else
    let work () =
      let te = expand_head env ty_expected' in
      match get_desc te with
        Tarrow((Nolabel,_,_),_,ty_res0,_) ->
          Some (no_labels ty_res0, get_level te)
      | _ -> None
    in
    (* Need to be careful not to expand local constraints here *)
    if Env.has_local_constraints env then
      let snap = Btype.snapshot () in
      try_finally ~always:(fun () -> Btype.backtrack snap) work
    else work ()
  in
  match may_coerce with
    Some (safe_expect, lv) ->
      (* apply omittable arguments when expected type is "" *)
      (* we must be very careful about not breaking the semantics *)
      let exp_mode, _ = Value.newvar_below (as_single_mode mode) in
      let texp =
        with_local_level_if_principal ~post:generalize_structure_exp
          (fun () ->
            let expected_mode =
              mode
              |> mode_morph (fun _mode -> exp_mode)
              |> expect_mode_cross env ty_expected'
            in
            type_exp env expected_mode sarg)
      in
      let rec make_args args ty_fun =
        match get_desc (expand_head env ty_fun) with
        | Tarrow ((l,_marg,_mret),ty_arg,ty_fun,_) when is_optional l ->
            let ty =
              type_option_none env (instance (tpoly_get_mono ty_arg))
                sarg.pexp_loc
            in
            (* CR layouts v5: change value assumption below when we allow
               non-values in structures. *)
            make_args ((l, Arg (ty, Jkind.Sort.value)) :: args) ty_fun
        | Tarrow ((l,_marg,_mret),_,ty_fun,_) when is_position l ->
            let arg = src_pos (Location.ghostify sarg.pexp_loc) [] env in
            make_args ((l, Arg (arg, Jkind.Sort.value)) :: args) ty_fun
        | Tarrow ((l,_,_),_,ty_res',_) when l = Nolabel || !Clflags.classic ->
            List.rev args, ty_fun, no_labels ty_res'
        | Tvar _ ->  List.rev args, ty_fun, false
        |  _ -> [], texp.exp_type, false
      in
      (* If make_args ends in Tvar, then simple_res is false, no_labels *)
      let args, ty_fun', simple_res = make_args [] texp.exp_type
      and texp = {texp with exp_type = instance texp.exp_type} in
      if not (simple_res || safe_expect) then begin
        unify_exp env texp ty_expected;
        texp
      end else begin
      let warn = !Clflags.principal &&
        (lv <> generic_level || get_level ty_fun' <> generic_level)
      and ty_fun = instance ty_fun' in
      let marg, ty_arg, mret, ty_res =
        match get_desc (expand_head env ty_expected) with
          Tarrow((Nolabel,marg,mret),ty_arg,ty_res,_) ->
           marg, ty_arg, mret, ty_res
        | _ -> assert false
      in
      unify_exp env {texp with exp_type = ty_fun} ty_expected;
      if args = [] then texp else begin
      let alloc_mode, mode_subcomponent = register_allocation mode in
      submode ~loc:sarg.pexp_loc ~env ~reason:Other
        exp_mode mode_subcomponent;
      (* eta-expand to avoid side effects *)
      let var_pair ~(mode : Value.lr) name ty =
        let id = Ident.create_local name in
        let desc =
          { val_type = ty; val_kind = Val_reg;
            val_attributes = [];
            val_zero_alloc = Zero_alloc.default;
            val_modalities = Modality.Value.id;
            val_loc = Location.none;
            val_uid = Uid.mk ~current_unit:(Env.get_unit_name ());
          }
        in
        let exp_env = Env.add_value ~mode id desc env in
        let uu = unique_use ~loc:sarg.pexp_loc ~env mode mode in
        {pat_desc = Tpat_var (id, mknoloc name, desc.val_uid, Value.disallow_right mode);
         pat_type = ty;
         pat_extra=[];
         pat_attributes = [];
         pat_loc = Location.none; pat_env = env;
         pat_unique_barrier = Unique_barrier.not_computed () },
        {exp_type = ty; exp_loc = Location.none; exp_env = exp_env;
         exp_extra = []; exp_attributes = [];
         exp_desc =
         Texp_ident(Path.Pident id, mknoloc (Longident.Lident name),
                    desc, Id_value, uu)}
      in
      let eta_mode, _ = Value.newvar_below (alloc_as_value marg) in
      Regionality.submode_exn
        (Value.proj (Comonadic Areality) eta_mode) Regionality.regional;
      let eta_pat, eta_var = var_pair ~mode:eta_mode "eta" ty_arg in
      (* CR layouts v10: When we add abstract jkinds, the eta expansion here
         becomes impossible in some cases - we'll need better errors.  For test
         cases, look toward the end of
         typing-layouts-missing-cmi/function_arg.ml *)
      let type_sort ~why ty =
        match type_sort ~why ~fixed:false env ty with
        | Ok sort -> sort
        | Error err ->
          raise(Error(sarg.pexp_loc, env, Function_type_not_rep (ty, err)))
      in
      let arg_sort = type_sort ~why:Function_argument ty_arg in
      let ret_sort = type_sort ~why:Function_result ty_res in
      let func texp =
        let ret_mode = alloc_as_value mret in
        let e =
          {texp with exp_type = ty_res; exp_desc =
           Texp_apply
             (texp,
              args @ [Nolabel, Arg (eta_var, arg_sort)], Nontail,
              ret_mode
              |> Value.proj (Comonadic Areality)
              |> regional_to_global
              |> Locality.disallow_right,
              None)}
        in
        let e = {texp with exp_type = ty_res; exp_desc = Texp_exclave e} in
        let cases = [ case eta_pat e ] in
        let cases_loc = { texp.exp_loc with loc_ghost = true } in
        let param = name_cases "param" cases in
        { texp with exp_type = ty_fun; exp_desc =
          Texp_function
            { params = [];
              body =
                Tfunction_cases
                  { fc_cases = cases; fc_partial = Total; fc_param = param;
                    fc_env = env; fc_ret_type = ty_res;
                    fc_loc = cases_loc; fc_exp_extra = None;
                    fc_attributes = []; fc_arg_mode = Alloc.disallow_right marg;
                    fc_arg_sort = arg_sort;
                  };
              ret_mode = Alloc.disallow_right mret;
              ret_sort;
              alloc_mode;
              zero_alloc = Zero_alloc.default
            }
        }
      in
      Location.prerr_warning texp.exp_loc
        (Warnings.Eliminated_optional_arguments
           (List.map (fun (l, _) -> Printtyp.string_of_label l) args));
      if warn then Location.prerr_warning texp.exp_loc
          (Warnings.Non_principal_labels "eliminated omittable argument");
      (* let-expand to have side effects *)
      let let_pat, let_var = var_pair ~mode:exp_mode "arg" texp.exp_type in
      re { texp with exp_type = ty_fun;
             exp_desc =
               Texp_let (Nonrecursive,
                         [{vb_pat=let_pat; vb_expr=texp; vb_sort=arg_sort;
                           vb_attributes=[]; vb_loc=Location.none;
                           vb_rec_kind = Dynamic;
                          }],
                         func let_var) }
      end
      end
  | None ->
      let mode = expect_mode_cross env ty_expected' mode in
      let texp = type_expect ?recarg env mode sarg
        (mk_expected ?explanation ty_expected') in
      unify_exp env texp ty_expected;
      texp

and type_apply_arg env ~app_loc ~funct ~index ~position_and_mode ~partial_app (lbl, arg) =
  match arg with
  | Arg (Unknown_arg { sarg; ty_arg_mono; mode_arg; sort_arg }) ->
      let expected_mode, mode_arg =
        mode_argument ~funct ~index ~position_and_mode ~partial_app mode_arg in
      let arg =
        type_expect env expected_mode sarg (mk_expected ty_arg_mono)
      in
      if is_optional lbl then
        (* CR layouts v5: relax value requirement *)
        unify_exp env arg
          (type_option(newvar Predef.option_argument_jkind));
      (lbl, Arg (arg, mode_arg, sort_arg))
  | Arg (Known_arg { sarg; ty_arg; ty_arg0;
                     mode_arg; wrapped_in_some; sort_arg }) ->
      let expected_mode, mode_arg =
        mode_argument ~funct ~index ~position_and_mode ~partial_app mode_arg in
      let ty_arg', vars = tpoly_get_poly ty_arg in
      let arg =
        if vars = [] then begin
          let ty_arg0' = tpoly_get_mono ty_arg0 in
          if wrapped_in_some then begin
            type_option_some env expected_mode sarg ty_arg' ty_arg0'
          end else begin
            type_argument env expected_mode sarg ty_arg' ty_arg0'
          end
        end else begin
          if !Clflags.principal
             && get_level ty_arg < Btype.generic_level then begin
            let snap = Btype.snapshot () in
            let really_poly =
              try
                unify env (newmono (newvar (Jkind.Builtin.any ~why:Dummy_jkind)))
                  ty_arg;
                false
              with Unify _ -> true
            in
            Btype.backtrack snap;
            if really_poly then
              Location.prerr_warning app_loc
                (Warnings.Not_principal "applying a higher-rank function here");
          end;
          let separate =
            !Clflags.principal || Env.has_local_constraints env
          in
          let arg, _, _ =
            with_local_level begin fun () ->
              let vars, ty_arg' =
                with_local_level_if separate begin fun () ->
                  instance_poly ~fixed:false vars ty_arg'
                end ~post:(fun (_, ty_arg') -> generalize_structure ty_arg')
              in
              let (ty_arg0', vars0) = tpoly_get_poly ty_arg0 in
              let vars0, ty_arg0' = instance_poly ~fixed:false vars0 ty_arg0' in
              List.iter2 (fun ty ty' -> unify_var env ty ty') vars vars0;
              let arg =
                type_argument env expected_mode sarg ty_arg' ty_arg0'
              in
              arg, ty_arg, vars
            end
            ~post:(fun (arg, ty_arg, vars) ->
              if maybe_expansive arg then
                lower_contravariant env arg.exp_type;
              generalize_and_check_univars env "argument" arg ty_arg vars);
          in
          {arg with exp_type = instance arg.exp_type}
        end
      in
      (lbl, Arg (arg, mode_arg, sort_arg))
  | Arg (Eliminated_optional_arg { ty_arg; sort_arg; expected_label; _ }) ->
      (match expected_label with
      | Optional _ ->
          let arg = type_option_none env (instance ty_arg) Location.none in
          (lbl, Arg (arg, Mode.Value.legacy, sort_arg))
      | Position _ ->
          let arg = src_pos (Location.ghostify funct.exp_loc) [] env in
          (lbl, Arg (arg, Mode.Value.legacy, sort_arg))
      | Labelled _ | Nolabel -> assert false)
  | Omitted _ as arg -> (lbl, arg)

and type_application env app_loc expected_mode position_and_mode
      funct funct_mode sargs ret_tvar =
  let is_ignore funct =
    is_prim ~name:"%ignore" funct &&
    (try ignore (filter_arrow_mono env (instance funct.exp_type) Nolabel); true
     with Filter_arrow_mono_failed -> false)
  in
  match sargs with
  | (* Special case for ignore: avoid discarding warning *)
    [Parsetree.Nolabel, sarg] when is_ignore funct ->
      let {ty_arg; arg_mode; ty_ret; ret_mode} =
        with_local_level_if_principal (fun () ->
          filter_arrow_mono env (instance funct.exp_type) Nolabel
        ) ~post:(fun {ty_ret; _} -> generalize_structure ty_ret)
      in
      let type_sort ~why ty =
        match Ctype.type_sort ~why ~fixed:false env ty with
        | Ok sort -> sort
        | Error err -> raise (Error (app_loc, env, Function_type_not_rep (ty, err)))
      in
      let arg_sort = type_sort ~why:Function_argument ty_arg in
      let ap_mode = Locality.disallow_right (Alloc.proj (Comonadic Areality) ret_mode) in
      let mode_res =
        mode_cross_left_value env ty_ret (alloc_as_value ret_mode)
      in
      submode ~loc:app_loc ~env ~reason:Other
        mode_res expected_mode;
      let arg_mode, _ =
        mode_argument ~funct ~index:0 ~position_and_mode
          ~partial_app:false arg_mode
      in
      let exp = type_expect env arg_mode sarg (mk_expected ty_arg) in
      check_partial_application ~statement:false exp;
      ([Nolabel, Arg (exp, arg_sort)], ty_ret, ap_mode, position_and_mode)
  | _ ->
      let ty = funct.exp_type in
      let ignore_labels =
        !Clflags.classic ||
        begin
          let ls, tvar = list_labels env funct.exp_type in
          not tvar &&
          let labels = List.filter (fun l -> not (is_omittable l)) ls in
          List.length labels = List.length sargs &&
          List.for_all (fun (l,_) -> l = Parsetree.Nolabel) sargs &&
          List.exists (fun l -> l <> Nolabel) labels &&
          (Location.prerr_warning
             funct.exp_loc
             (Warnings.Labels_omitted
                (List.map Printtyp.string_of_label
                          (List.filter ((<>) Nolabel) labels)));
           true)
        end
      in
      let ty_ret, mode_ret, args, position_and_mode =
        with_local_level_if_principal begin fun () ->
          let sargs = List.map
            (* Application will never contain Position labels, so no need to pass
               argument type here. When checking against the function type,
               Labelled arguments will be matched up to Position parameters
               based on label names *)
            (fun (label, e) -> Typetexp.transl_label label None, e) sargs
          in
          let ty_ret, mode_ret, untyped_args =
            collect_apply_args env funct ignore_labels ty (instance ty)
              (value_to_alloc_r2l funct_mode) sargs ret_tvar
          in
          let partial_app = is_partial_apply untyped_args in
          let position_and_mode =
            if partial_app then position_and_mode_default else position_and_mode
          in
          let args =
            List.mapi (fun index arg ->
                type_apply_arg env ~app_loc ~funct ~index
                  ~position_and_mode ~partial_app arg)
              untyped_args
          in
          let ty_ret, mode_ret, args =
            type_omitted_parameters expected_mode env ty_ret mode_ret args
          in
          check_curried_application_complete ~env ~app_loc untyped_args;
          ty_ret, mode_ret, args, position_and_mode
        end ~post:(fun (ty_ret, _, _, _) -> generalize_structure ty_ret)
      in
      let ap_mode = Locality.disallow_right (Alloc.proj (Comonadic Areality) mode_ret) in
      let mode_ret =
        mode_cross_left_value env ty_ret (alloc_as_value mode_ret)
      in
      submode ~loc:app_loc ~env ~reason:(Application ty_ret)
        mode_ret expected_mode;

      check_tail_call_local_returning app_loc env ap_mode position_and_mode;
      args, ty_ret, ap_mode, position_and_mode

and type_tuple ~loc ~env ~(expected_mode : expected_mode) ~ty_expected
    ~explanation ~attributes sexpl =
  (* CR layouts v5: consider sharing code with [type_unboxed_tuple] below when
     we allow non-values in boxed tuples. *)
  let arity = List.length sexpl in
  assert (arity >= 2);
  let alloc_mode, argument_mode = register_allocation_value_mode expected_mode.mode in
  let alloc_mode =
    { mode = alloc_mode;
      locality_context = expected_mode.locality_context }
  in
  (* CR layouts v5: non-values in tuples *)
  let labeled_subtypes =
    List.map (fun (label, _) -> label,
                                newgenvar (Jkind.Builtin.value_or_null ~why:Tuple_element))
    sexpl
  in
  let to_unify = newgenty (Ttuple labeled_subtypes) in
  with_explanation explanation (fun () ->
    unify_exp_types loc env to_unify (generic_instance ty_expected));
  let argument_modes =
    match expected_mode.tuple_modes with
    (* CR zqian: improve the modes of opened labeled tuple pattern. *)
    | Some tuple_modes when List.compare_length_with tuple_modes arity = 0 ->
        List.map (fun mode -> Value.meet [mode; argument_mode])
          tuple_modes
    | Some tuple_modes ->
        (* If the pattern and the expression have different tuple length, it
          should be an type error. Here, we give the sound mode anyway. *)
        let tuple_modes =
          List.map (fun mode -> snd (register_allocation_value_mode mode)) tuple_modes
        in
        let argument_mode = Value.meet (argument_mode :: tuple_modes) in
        List.init arity (fun _ -> argument_mode)
    | None ->
        List.init arity (fun _ -> argument_mode)
  in
  let types_and_modes = List.combine labeled_subtypes argument_modes in
  let expl =
    List.map2
      (fun (label, body) ((_, ty), argument_mode) ->
        Option.iter (fun _ -> Jane_syntax_parsing.assert_extension_enabled ~loc
                                Language_extension.Labeled_tuples ()) label;
        let argument_mode = mode_default argument_mode in
        let argument_mode = expect_mode_cross env ty argument_mode in
          (label, type_expect env argument_mode body (mk_expected ty)))
      sexpl types_and_modes
  in
  re {
    exp_desc = Texp_tuple (expl, alloc_mode);
    exp_loc = loc; exp_extra = [];
    (* Keep sharing *)
    exp_type = newty (Ttuple (List.map (fun (label, e) -> label, e.exp_type) expl));
    exp_attributes = attributes;
    exp_env = env }

and type_unboxed_tuple ~loc ~env ~(expected_mode : expected_mode) ~ty_expected
      ~explanation ~attributes sexpl =
  Jane_syntax_parsing.assert_extension_enabled ~loc Layouts
    Language_extension.Beta;
  let arity = List.length sexpl in
  assert (arity >= 2);
  let argument_mode = expected_mode.mode in
  (* elements must be representable *)
  let labels_types_and_sorts =
    List.map (fun (label, _) ->
      let jkind, sort = Jkind.of_new_sort_var ~why:Unboxed_tuple_element in
      label, newgenvar jkind, sort)
    sexpl
  in
  let labeled_subtypes =
    List.map (fun (l, t, _) -> (l, t)) labels_types_and_sorts
  in
  let to_unify = newgenty (Tunboxed_tuple labeled_subtypes) in
  with_explanation explanation (fun () ->
    unify_exp_types loc env to_unify (generic_instance ty_expected));

  let argument_modes =
    match expected_mode.tuple_modes with
    (* CR zqian: improve the modes of opened labeled tuple pattern. *)
    | Some tuple_modes when List.compare_length_with tuple_modes arity = 0 ->
        List.map (fun mode -> Value.meet [mode; argument_mode])
          tuple_modes
    | Some tuple_modes ->
        (* If the pattern and the expression have different tuple length, it
          should be an type error. Here, we give the sound mode anyway. *)
        let argument_mode = Value.meet (argument_mode :: tuple_modes) in
        List.init arity (fun _ -> argument_mode)
    | None ->
        List.init arity (fun _ -> argument_mode)
  in
  let types_sorts_and_modes =
    List.combine labels_types_and_sorts argument_modes
  in
  let expl =
    List.map2
      (fun (label, body) ((_, ty, sort), argument_mode) ->
        Option.iter (fun _ -> Jane_syntax_parsing.assert_extension_enabled ~loc
                                Language_extension.Labeled_tuples ()) label;
        let argument_mode = mode_default argument_mode in
        let argument_mode = expect_mode_cross env ty argument_mode in
          (label, type_expect env argument_mode body (mk_expected ty), sort))
      sexpl types_sorts_and_modes
  in
  re {
    exp_desc = Texp_unboxed_tuple expl;
    exp_loc = loc; exp_extra = [];
    (* Keep sharing *)
    exp_type =
      newty (Tunboxed_tuple
               (List.map (fun (label, e, _) -> label, e.exp_type) expl));
    exp_attributes = attributes;
    exp_env = env }

and type_construct env (expected_mode : expected_mode) loc lid sarg
      ty_expected_explained attrs =
  let { ty = ty_expected; explanation } = ty_expected_explained in
  let expected_type =
    match extract_concrete_variant env ty_expected with
    | Variant_type(p0, p,_) ->
        Some(p0, p, is_principal ty_expected)
    | Maybe_a_variant_type -> None
    | Not_a_variant_type ->
        let srt = wrong_kind_sort_of_constructor lid.txt in
        let ctx = Expression explanation in
        let error = Wrong_expected_kind(srt, ctx, ty_expected) in
        raise (Error (loc, env, error))
  in
  let constrs =
    Env.lookup_all_constructors ~loc:lid.loc Env.Positive lid.txt env
  in
  let constr =
    wrap_disambiguate "This variant expression is expected to have"
      ty_expected_explained
      (Constructor.disambiguate Env.Positive lid env expected_type) constrs
  in
  let sargs =
    match sarg with
    | None -> []
    | Some se -> begin
        match Jane_syntax.Expression.of_ast se with
        | Some (( Jexp_comprehension _
                | Jexp_immutable_array _
                | Jexp_layout _), _) -> [se]
        | None -> match se.pexp_desc with
        | Pexp_tuple sel when
            constr.cstr_arity > 1 || Builtin_attributes.explicit_arity attrs
          ->
          if components_have_label sel then
            raise(Error(loc, env, Constructor_labeled_arg))
          else
            List.map (fun (_, e) -> e) sel
        | _ -> [se]
      end
  in
  if List.length sargs <> constr.cstr_arity then
    raise(Error(loc, env, Constructor_arity_mismatch
                            (lid.txt, constr.cstr_arity, List.length sargs)));
  let separate = !Clflags.principal || Env.has_local_constraints env in
  let ty_args, ty_res, texp =
    with_local_level_if separate begin fun () ->
      let ty_args, ty_res, texp =
        with_local_level_if separate begin fun () ->
          let (ty_args, ty_res, _) =
            instance_constructor Keep_existentials_flexible constr
          in
          let texp =
            re {
            exp_desc = Texp_construct(lid, constr, [], None);
            exp_loc = loc; exp_extra = [];
            exp_type = ty_res;
            exp_attributes = attrs;
            exp_env = env } in
          (ty_args, ty_res, texp)
        end
        ~post: begin fun (_, ty_res, texp) ->
          generalize_structure ty_res;
          with_explanation explanation (fun () ->
            unify_exp env {texp with exp_type = instance ty_res}
              (instance ty_expected));
        end
      in
      (ty_args, ty_res, texp)
    end
      ~post:(fun (ty_args, ty_res, _) ->
        generalize_structure ty_res;
        List.iter (fun {Types.ca_type=ty; _} -> generalize_structure ty) ty_args)
  in
  let ty_args0, ty_res =
    match instance_list (ty_res :: (List.map (fun ca -> ca.Types.ca_type) ty_args)) with
      t :: tl -> tl, t
    | _ -> assert false
  in
  let texp = {texp with exp_type = ty_res} in
  if not separate then unify_exp env texp (instance ty_expected);
  let recarg =
    match constr.cstr_inlined with
    | None -> Rejected
    | Some _ ->
      begin match sargs with
      | [{pexp_desc =
            Pexp_ident _ |
            Pexp_record (_, (Some {pexp_desc = Pexp_ident _}| None))}] ->
        Required
      | _ ->
        raise (Error(loc, env, Inlined_record_expected))
      end
  in
  let (argument_mode, alloc_mode) =
    match constr.cstr_repr with
    | Variant_unboxed -> expected_mode, None
    | Variant_boxed _ when constr.cstr_constant -> expected_mode, None
    | Variant_boxed _ | Variant_extensible ->
       let alloc_mode, argument_mode = register_allocation expected_mode in
       argument_mode, Some alloc_mode
  in
  let args =
    List.map2
      (fun e ({Types.ca_type=ty; ca_modalities=gf; _},t0) ->
         let argument_mode = mode_modality gf argument_mode in
         type_argument ~recarg env argument_mode e ty t0)
      sargs (List.combine ty_args ty_args0)
  in
  if constr.cstr_private = Private then
    begin match constr.cstr_repr with
    | Variant_extensible ->
        raise(Error(loc, env, Private_constructor (constr, ty_res)))
    | Variant_boxed _ | Variant_unboxed ->
        raise (Error(loc, env, Private_type ty_res));
    end;
  (* NOTE: shouldn't we call "re" on this final expression? -- AF *)
  { texp with
    exp_desc = Texp_construct(lid, constr, args, alloc_mode) }

(* Typing of statements (expressions whose values are discarded) *)

and type_statement ?explanation ?(position=RNontail) env sexp =
  (* OCaml 5.2.0 changed the type of 'while' to give 'while true do e done'
     a polymorphic type.  The change has the potential to trigger a
     nonreturning-statement warning in existing code that follows
     'while true' with some other statement, e.g.

         while true do e done; assert false

    To avoid this issue, we disable the warning in this particular case.
    We might consider re-enabling it at a point when most users have
    migrated to OCaml 5.2.0 or later. *)
  let allow_polymorphic e = match e.exp_desc with
    | Texp_while _ -> true
    | _ -> false
  in
  (* Raise the current level to detect non-returning functions *)
  let exp =
    with_local_level
      (fun () -> type_exp env (mode_max_with_position position) sexp)
  in
  let subexp = final_subexpression exp in
  let ty = expand_head env exp.exp_type in
  if is_Tvar ty
     && get_level ty > get_current_level ()
     && not (allow_polymorphic subexp) then
    Location.prerr_warning
      subexp.exp_loc
      Warnings.Nonreturning_statement;
  if !Clflags.strict_sequence then
    (* CR layouts v5: when we have unboxed unit, allow it for -strict-sequence *)
    let expected_ty = instance Predef.type_unit in
    with_explanation explanation (fun () ->
      unify_exp env exp expected_ty);
    exp, Jkind.Sort.value
  else begin
    (* We're requiring the statement to have a representable jkind.  But that
       doesn't actually rule out things like "assert false"---we'll just end up
       getting a sort variable for its jkind. *)
    (* CR layouts v10: Abstract jkinds will introduce cases where we really have
       [any] and can't get a sort here. *)
    let tv, sort = new_rep_var ~why:Statement () in
    check_partial_application ~statement:true exp;
    with_explanation explanation (fun () ->
      try unify_var env ty tv
      with Unify err ->
        raise(Error(exp.exp_loc, env,
          Expr_type_clash(err, None, Some sexp.pexp_desc))));
    exp, sort
  end

(* Most of the arguments are the same as [type_cases].

   Takes a callback which is responsible for typing the body of the case.
   The arguments are documented inline in the type signature.

   It takes a callback rather than returning the half-typed cases directly
   because the typing of the body must take place at an increased level.

   The overall function returns:
     - The data returned by the callback
     - Whether the cases' patterns are partial or total
*)
and map_half_typed_cases
  : type k ret case_data.
    ?additional_checks_for_split_cases:((_ * ret) list -> unit)
    -> k pattern_category -> _ -> _ -> _ -> _ -> _
    -> (untyped_case * case_data) list
    -> type_body:(
        case_data
        -> k general_pattern (* the typed pattern *)
        -> ext_env:_ (* environment with module variables / pattern variables *)
        -> ty_expected:_ (* type to check body in scope of *)
        -> ty_infer:_ (* type to infer for body *)
        -> contains_gadt:_ (* whether the pattern contains a GADT *)
        -> ret)
    -> check_if_total:bool (* if false, assume Partial right away *)
    -> ret list * partial
  = fun ?additional_checks_for_split_cases
    category env pat_mode
    ty_arg ty_res loc caselist ~type_body ~check_if_total ->
  (* ty_arg is _fully_ generalized *)
  let patterns = List.map (fun ((x : untyped_case), _) -> x.pattern) caselist in
  let contains_polyvars = List.exists contains_polymorphic_variant patterns in
  let erase_either = contains_polyvars && contains_variant_either ty_arg in
  let may_contain_gadts = List.exists may_contain_gadts patterns in
  let may_contain_modules = List.exists may_contain_modules patterns in
  let create_inner_level = may_contain_gadts || may_contain_modules in
  let ty_arg =
    if (may_contain_gadts || erase_either) && not !Clflags.principal
    then correct_levels ty_arg else ty_arg
  in
  let rec is_var spat =
    match spat.ppat_desc with
      Ppat_any | Ppat_var _ -> true
    | Ppat_alias (spat, _) -> is_var spat
    | _ -> false in
  let needs_exhaust_check =
    match caselist with
      [ ({ needs_refute = true }, _) ] -> true
    | [ ({ pattern }, _) ] when is_var pattern -> false
    | _ -> true
  in
  let outer_level = get_current_level () in
  with_local_level_iter_if create_inner_level begin fun () ->
  let lev = get_current_level () in
  let allow_modules =
    if may_contain_modules
    then
      (* The corresponding check for scope escape is done together with
         the check for GADT-induced existentials by
         [with_local_level_iter_if create_inner_level].
      *)
      Modules_allowed { scope = lev }
    else Modules_rejected
  in
  let take_partial_instance =
    if erase_either
    then Some false else None
  in
  let half_typed_cases, ty_res, do_copy_types, ty_arg' =
   (* propagation of the argument *)
    with_local_level begin fun () ->
      let pattern_force = ref [] in
      (*  Format.printf "@[%i %i@ %a@]@." lev (get_current_level())
          Printtyp.raw_type_expr ty_arg; *)
      let half_typed_cases =
        List.map
        (fun ({ Parmatch.pattern; _ } as untyped_case, case_data) ->
          let htc =
            with_local_level_if_principal begin fun () ->
              let ty_arg =
                (* propagation of pattern *)
                with_local_level ~post:generalize_structure
                  (fun () -> instance ?partial:take_partial_instance ty_arg)
              in
              let (pat, ext_env, force, pvs, mvs) =
                type_pattern category ~lev ~alloc_mode:pat_mode env pattern ty_arg
                allow_modules
              in
              pattern_force := force @ !pattern_force;
              { typed_pat = pat;
                pat_type_for_unif = ty_arg;
                untyped_case;
                case_data;
                branch_env = ext_env;
                pat_vars = pvs;
                module_vars = mvs;
                contains_gadt = contains_gadt (as_comp_pattern category pat);
              }
            end
            ~post: begin fun htc ->
              iter_pattern_variables_type generalize_structure htc.pat_vars;
            end
          in
          (* Ensure that no ambivalent pattern type escapes its branch *)
          check_scope_escape htc.typed_pat.pat_loc env outer_level
            htc.pat_type_for_unif;
          let pat = htc.typed_pat in
          {htc with typed_pat = { pat with pat_type = instance pat.pat_type }}
        )
        caselist in
      let patl =
        List.map (fun { typed_pat; _ } -> typed_pat) half_typed_cases in
      let does_contain_gadt =
        List.exists (fun { contains_gadt; _ } -> contains_gadt) half_typed_cases
      in
      let ty_res, do_copy_types =
        if does_contain_gadt && not !Clflags.principal then
          correct_levels ty_res, Env.make_copy_of_types env
        else ty_res, (fun env -> env)
      in
      (* Unify all cases (delayed to keep it order-free) *)
      let ty_arg' = newvar (Jkind.Builtin.any ~why:Dummy_jkind) in
      let unify_pats ty =
        List.iter (fun { typed_pat = pat; pat_type_for_unif = pat_ty; _ } ->
          unify_pat_types pat.pat_loc env pat_ty ty
        ) half_typed_cases
      in
      unify_pats ty_arg';
      (* Check for polymorphic variants to close *)
      if List.exists has_variants patl then begin
        Parmatch.pressure_variants_in_computation_pattern env
          (List.map (as_comp_pattern category) patl);
        List.iter finalize_variants patl
      end;
      (* `Contaminating' unifications start here *)
      List.iter (fun f -> f()) !pattern_force;
      (* Post-processing and generalization *)
      if take_partial_instance <> None then unify_pats (instance ty_arg);
      List.iter (fun { pat_vars; _ } ->
        iter_pattern_variables_type (enforce_current_level env) pat_vars
      ) half_typed_cases;
      (half_typed_cases, ty_res, do_copy_types, ty_arg')
    end
    ~post: begin fun (half_typed_cases, _, _, ty_arg') ->
      generalize ty_arg';
      List.iter (fun { pat_vars; _ } ->
        iter_pattern_variables_type generalize pat_vars
      ) half_typed_cases
    end
  in
  (* type bodies *)
  let ty_res' = instance ty_res in
  let result = with_local_level_if_principal ~post:ignore begin fun () ->
    List.map
    (fun { typed_pat = pat; branch_env = ext_env;
            pat_vars = pvs; module_vars = mvs;
            case_data; contains_gadt; _ }
        ->
        let ext_env =
          if contains_gadt then
            do_copy_types ext_env
          else
            ext_env
        in
        (* Before handing off the cases to the callback, first set up the the
           branch environments by adding the variables (and module variables)
           from the patterns.
        *)
        let ext_env =
          add_pattern_variables ext_env pvs
            ~check:(fun s -> Warnings.Unused_var_strict s)
            ~check_as:(fun s -> Warnings.Unused_var s)
        in
        let ext_env = add_module_variables ext_env mvs in
        let ty_expected =
          if contains_gadt && not !Clflags.principal then
            (* Take a generic copy of [ty_res] again to allow propagation of
                type information from preceding branches *)
            correct_levels ty_res
          else ty_res in
        type_body case_data pat ~ext_env ~ty_expected ~ty_infer:ty_res'
          ~contains_gadt)
    half_typed_cases
  end in
  let do_init = may_contain_gadts || needs_exhaust_check in
  let ty_arg_check =
    if do_init then
      (* Hack: use the [Subst] machinery to copy types, even though
         we don't intend on persisting the type to disk.

         We added a new [Duplicate_variables] variant specifically for this
         callsite, but it's still a bit of a hack (e.g. the type IDs produced
         for duplicated nodes are all negative, like they are in cmi files).
      *)
      Subst.type_expr
        (Subst.with_additional_action Duplicate_variables Subst.identity)
        ty_arg'
    else ty_arg'
  in
  (* Split the cases into val and exn cases so we can do the appropriate checks
     for exhaustivity and unused variables.

     The caller of this function can define custom checks. For some of these
     checks, the half-typed case doesn't provide enough info on its own -- for
     instance, the check for ambiguous bindings in when guards needs to know the
     case body's expression -- so the code pairs each case with its
     corresponding element in [result] before handing it off to the caller's
     custom checks.
  *)
  let val_cases_with_result, exn_cases_with_result =
    match category with
    | Value ->
        let val_cases =
          List.map2
            (fun htc res ->
               { htc.untyped_case with pattern = htc.typed_pat }, res)
            half_typed_cases
            result
        in
        (val_cases : (pattern Parmatch.parmatch_case * ret) list), []
    | Computation ->
        split_half_typed_cases env (List.combine half_typed_cases result)
  in
  let val_cases = List.map fst val_cases_with_result in
  let exn_cases = List.map fst exn_cases_with_result in
  if val_cases = [] && exn_cases <> [] then
    raise (Error (loc, env, No_value_clauses));
  let partial =
    if check_if_total then
      check_partial ~lev env ty_arg_check loc val_cases
    else
      Partial
  in
  let unused_check delayed =
    List.iter (fun { typed_pat; branch_env; _ } ->
      check_absent_variant branch_env (as_comp_pattern category typed_pat)
    ) half_typed_cases;
    with_level_if delayed ~level:lev begin fun () ->
      check_unused ~lev env ty_arg_check val_cases ;
      check_unused ~lev env Predef.type_exn exn_cases ;
    end;
  in
  if contains_polyvars then
    add_delayed_check (fun () -> unused_check true)
  else
    (* Check for unused cases, do not delay because of gadts *)
    unused_check false;
  begin
    match additional_checks_for_split_cases with
    | None -> ()
    | Some check ->
        check val_cases_with_result;
        check exn_cases_with_result;
  end;
  (result, partial), [ty_res']
  end
  (* Ensure that existential types do not escape *)
  ~post:(fun ty_res' -> enforce_current_level env ty_res')

(** Typecheck the body of a newtype. The "body" of a newtype may be:
    - an expression
    - a suffix of function parameters together with a function body
      That's why this function is polymorphic over the body.

      @param type_body A function that produces a type for the body given the
      environment. When typechecking an expression, this is [type_exp].
      @return The type returned by [type_body] but with the Tconstr
      nodes for the newtype properly linked, and the jkind annotation written
      by the user.
*)
and type_newtype
  : type a. _ -> _ -> _ -> (Env.t -> a * type_expr)
    -> a * type_expr * Jkind.annotation option =
  fun env name jkind_annot_opt type_body  ->
  let { txt = name; loc = name_loc } : _ Location.loc = name in
  let jkind, jkind_annot =
    Jkind.of_annotation_option_default ~context:(Newtype_declaration name)
      ~default:(Jkind.Builtin.value ~why:Univar) jkind_annot_opt
  in
  let ty =
    if Typetexp.valid_tyvar_name name then
      newvar ~name jkind
    else
      newvar jkind
  in
  (* Use [with_local_level] just for scoping *)
  with_local_level begin fun () ->
    (* Create a fake abstract type declaration for name. *)
    let decl = new_local_type ~loc:name_loc Definition jkind ~jkind_annot in
    let scope = create_scope () in
    let (id, new_env) = Env.enter_type ~scope name decl env in

    let result, exp_type = type_body new_env in
    (* Replace every instance of this type constructor in the resulting
       type. *)
    let seen = Hashtbl.create 8 in
    let rec replace t =
      if Hashtbl.mem seen (get_id t) then ()
      else begin
        Hashtbl.add seen (get_id t) ();
        match get_desc t with
        | Tconstr (Path.Pident id', _, _) when id == id' -> link_type t ty
        | _ -> Btype.iter_type_expr replace t
      end
    in
    let ety = Subst.type_expr Subst.identity exp_type in
    replace ety;
    (result, ety, jkind_annot)
  end

(** [type_newtype] where the "body" is just an expression. *)
and type_newtype_expr
    ~loc ~env ~expected_mode ~rue ~attributes name jkind_annot_opt sbody =
  let body, ety, jkind_annot =
    type_newtype env name jkind_annot_opt (fun env ->
      let expr = type_exp env expected_mode sbody in
      expr, expr.exp_type)
  in
  (* non-expansive if the body is non-expansive, so we don't introduce
     any new extra node in the typed AST. *)
  rue { body with exp_loc = loc; exp_type = ety;
        exp_extra =
        (Texp_newtype (name.txt, jkind_annot),
         loc, attributes) :: body.exp_extra }

(* Typing of match cases *)
and type_cases
    : type k . k pattern_category ->
           _ -> _ -> _ -> _ -> _ -> check_if_total:bool -> _ -> Parsetree.case list ->
           k case list * partial
  = fun category env pat_mode expr_mode
        ty_arg ty_res_explained ~check_if_total loc caselist ->
  let { ty = ty_res; explanation } = ty_res_explained in
  let caselist =
    List.map (fun case -> Parmatch.untyped_case case, case) caselist
  in
  (* Most of the work is done by [map_half_typed_cases]. All that's left
     is to typecheck the guards and the cases, and then to check for some
     warnings that can fire in the presence of guards.
  *)
  map_half_typed_cases category env pat_mode ty_arg ty_res loc caselist ~check_if_total
    ~type_body:begin
      fun { pc_guard; pc_rhs } pat ~ext_env ~ty_expected ~ty_infer
          ~contains_gadt:_ ->
        let guard =
          match pc_guard with
          | None -> None
          | Some scond ->
            Some
              (type_expect ext_env mode_max scond
                (mk_expected ~explanation:When_guard Predef.type_bool))
        in
        let exp =
          type_expect ext_env expr_mode pc_rhs (mk_expected ?explanation ty_expected)
        in
        {
          c_lhs = pat;
          c_guard = guard;
          c_rhs = {exp with exp_type = ty_infer}
        }
    end
    ~additional_checks_for_split_cases:(fun cases ->
      let cases =
        List.map
          (fun (case_with_pat, case) ->
             { case with c_lhs = case_with_pat.Parmatch.pattern }) cases
      in
      Parmatch.check_ambiguous_bindings cases)


(** A version of [type_expect], but that operates over function cases instead
    of expressions. The input type is like the [ty_expected] argument to
    [type_expect], and the returned type is like the [exp_type] of the
    expression returned by [type_expect].

    See [split_function_ty] for the meaning of [first] and [in_function].
*)
and type_function_cases_expect
    env expected_mode ty_expected loc cases attrs ~first ~in_function =
  Builtin_attributes.warning_scope attrs begin fun () ->
    let env,
        { filtered_arrow = { ty_arg; ty_ret; arg_mode; ret_mode };
          arg_sort; ret_sort;
          ty_arg_mono; expected_pat_mode; expected_inner_mode; alloc_mode;
        } =
      split_function_ty env expected_mode ty_expected loc ~arg_label:Nolabel
        ~in_function ~has_poly:false ~mode_annots:Mode.Alloc.Const.Option.none
        ~is_first_val_param:first ~is_final_val_param:true
    in
    let cases, partial =
      type_cases Value env
        expected_pat_mode expected_inner_mode ty_arg_mono (mk_expected ty_ret)
        ~check_if_total:true loc cases
    in
    let ty_fun =
      instance
        (newgenty
           (Tarrow ((Nolabel, arg_mode, ret_mode), ty_arg, ty_ret, commu_ok)))
    in
    unify_exp_types loc env ty_fun (instance ty_expected);
    let param = name_cases "param" cases in
    let cases =
      { fc_cases = cases;
        fc_partial = partial;
        fc_param = param;
        fc_loc = loc;
        fc_exp_extra = None;
        fc_env = env;
        fc_ret_type = ty_ret;
        fc_attributes = [];
        fc_arg_mode = Alloc.disallow_right arg_mode;
        fc_arg_sort = arg_sort;
      }
    in
    cases, ty_fun, alloc_mode,
      { ret_sort;
        ret_mode = Alloc.disallow_right ret_mode }
  end

(* Typing of let bindings *)

and type_let ?check ?check_strict ?(force_toplevel = false)
    existential_context env rec_flag spat_sexp_list allow_modules =
  let rec sexp_is_fun sexp =
    match Jane_syntax.Expression.of_ast sexp with
    | Some (jexp, _attrs) -> jexp_is_fun jexp
    | None      -> match sexp.pexp_desc with
    | Pexp_function _ -> true
    | Pexp_constraint (e, _, _)
    | Pexp_newtype (_, e) -> sexp_is_fun e
    | _ -> false
  and jexp_is_fun : Jane_syntax.Expression.t -> _ = function
    | Jexp_comprehension _
    | Jexp_immutable_array _
    | Jexp_layout (Lexp_constant _) -> false
    | Jexp_layout (Lexp_newtype (_, _, e)) -> sexp_is_fun e
  in
  let vb_is_fun { pvb_expr = sexp; _ } = sexp_is_fun sexp in
  let entirely_functions = List.for_all vb_is_fun spat_sexp_list in
  let rec_mode_var =
    match rec_flag with
    | Recursive when entirely_functions -> Some (Value.newvar ())
    | Recursive ->
        (* If the definitions are not purely functions, this involves multiple
           allocations pointing to each other. For this to be safe, they are all
           heap-allocated. *)
        (* CR zqian: the multiple allocations should enjoy their own modes. *)
        let m, _ =
          Value.newvar_below (Value.max_with (Comonadic Areality)
            Regionality.global)
        in
        Some m
    | Nonrecursive -> None
  in
  let spatl = List.map vb_pat_constraint spat_sexp_list in
  let spatl = List.map (pat_modes ~force_toplevel rec_mode_var) spatl in
  let attrs_list = List.map (fun (attrs, _, _, _) -> attrs) spatl in
  let is_recursive = (rec_flag = Recursive) in

  let (pat_list, exp_list, new_env, mvs, sorts, _pvs) =
    with_local_level begin fun () ->
      if existential_context = At_toplevel then Typetexp.TyVarEnv.reset ();
      let (pat_list, new_env, force, pvs, mvs), sorts =
        with_local_level_if_principal begin fun () ->
          let nvs, sorts =
            List.split (List.map (fun _ -> new_rep_var ~why:Let_binding ())
                          spatl)
          in
          let (pat_list, _new_env, _force, pvs, _mvs as res) =
            with_local_level_if is_recursive (fun () ->
              type_pattern_list Value existential_context env spatl nvs
                allow_modules
            ) ~post:(fun (_, _, _, pvs, _) ->
                       iter_pattern_variables_type generalize pvs)
          in
          (* If recursive, first unify with an approximation of the
             expression *)
          if is_recursive then
            List.iter2
              (fun (_, pat) binding ->
                let pat =
                  match get_desc pat.pat_type with
                  | Tpoly (ty, tl) ->
                      {pat with pat_type =
                       snd (instance_poly ~keep_names:true ~fixed:false tl ty)}
                  | _ -> pat
                in
                let bound_expr = vb_exp_constraint binding in
                type_approx env bound_expr pat.pat_type)
              pat_list spat_sexp_list;
          (* If recursive, all pattern variables must have layout value. This
             could be relaxed in some cases, like let recs that aren't actually
             recusive. But, if making that change, delete [Lambda.layout_letrec]
             and route the appropriate sorts through to its uses. *)
          if is_recursive then begin
            List.iter (fun { pv_id; pv_loc; pv_type; _ } ->
              let value = Jkind.Builtin.value ~why:(Let_rec_variable pv_id) in
              match constrain_type_jkind env pv_type value with
              | Ok () -> ()
              | Error e ->
                raise (Error(pv_loc, env, Non_value_let_rec (e, pv_type)))
            ) pvs
          end;
          (* Polymorphic variant processing *)
          List.iter
            (fun (_, pat) ->
              if has_variants pat then begin
                Parmatch.pressure_variants env [pat];
                finalize_variants pat
              end)
            pat_list;
          res, sorts
        end
        ~post: begin fun ((pat_list, _, _, pvs, _), _) ->
          (* Generalize the structure *)
          iter_pattern_variables_type generalize_structure pvs;
          List.iter (fun (_, pat) -> generalize_structure pat.pat_type) pat_list
        end
      in
      (* Note [add_module_variables after checking expressions]
         ~~~~~~~~~~~~~~~~~~~~~~~~~~~~~~~~~~~~~~~~~~~~~~~~~~~~~~
         Don't call [add_module_variables] here, because its use of
         [type_module] will fail until after we have type-checked the expression
         of the let. Example: [let m : (module S) = ... in let (module M) = m in
         ...] We learn the signature [S] from the type of [m] in the RHS of the
         second let, and we need that knowledge for [type_module] to succeed. If
         we type-checked expressions before patterns, then we could call
         [add_module_variables] here.
      *)
      let new_env = add_pattern_variables new_env pvs in
      let mode_pat_typ_list =
        List.map
          (fun (m, pat) ->
             let ty = pat.pat_type in
             m, {pat with pat_type = instance ty}, ty)
          pat_list
      in
      (* Only bind pattern variables after generalizing *)
      List.iter (fun f -> f()) force;

      let exp_list =
        (* See Note [add_module_variables after checking expressions]
           We can't defer type-checking module variables with recursive
           definitions, so things like [let rec (module M) = m in ...] always
           fail, even if the type of [m] is known.
        *)
        let exp_env =
          if is_recursive then add_module_variables new_env mvs else env
        in
        type_let_def_wrap_warnings ?check ?check_strict ~is_recursive
          ~entirely_functions
          ~exp_env ~new_env ~spat_sexp_list ~attrs_list ~mode_pat_typ_list ~pvs
          (fun exp_env ({pvb_attributes; _} as vb) mode expected_ty ->
            let sexp = vb_exp_constraint vb in
            match get_desc expected_ty with
            | Tpoly (ty, tl) ->
                let vars, ty' =
                  with_local_level_if_principal
                    ~post:(fun (_,ty') -> generalize_structure ty')
                    (fun () -> instance_poly ~keep_names:true ~fixed:true tl ty)
                in
                let exp =
                  Builtin_attributes.warning_scope pvb_attributes (fun () ->
                    type_expect exp_env mode sexp (mk_expected ty'))
                in
                exp, Some vars
            | _ ->
                let exp =
                  Builtin_attributes.warning_scope pvb_attributes (fun () ->
                    type_expect exp_env mode sexp (mk_expected expected_ty))
                in
                exp, None)
      in
      List.iter2
        (fun (_, pat, _) (attrs, exp) ->
          Builtin_attributes.warning_scope ~ppwarning:false attrs
            (fun () ->
              let case = Parmatch.typed_case (case pat exp) in
              ignore(check_partial env pat.pat_type pat.pat_loc
                       [case] : Typedtree.partial)
            )
        )
        mode_pat_typ_list
        (List.map2 (fun (attrs, _, _, _) (e, _) -> attrs, e) spatl exp_list);
      (mode_pat_typ_list, exp_list, new_env, mvs, sorts,
       List.map (fun pv -> { pv with pv_type = instance pv.pv_type}) pvs)
    end
    ~post: begin fun (mode_pat_typ_list, exp_list, _, _, _, pvs) ->
      List.iter2
        (fun (_, pat, _) (exp, _) ->
          if maybe_expansive exp then lower_contravariant env pat.pat_type)
        mode_pat_typ_list exp_list;
      iter_pattern_variables_type generalize pvs;
      (* update pattern variable jkind reasons *)
      List.iter
        (fun pv ->
          Ctype.check_and_update_generalized_ty_jkind
            ~name:pv.pv_id ~loc:pv.pv_loc pv.pv_type)
        pvs;
      List.iter2
        (fun (_, _, expected_ty) (exp, vars) ->
          match vars with
          | None ->
          (* We generalize expressions even if they are not bound to a variable
             and do not have an expliclit polymorphic type annotation.  This is
             not needed in general, however those types may be shown by the
             interactive toplevel, for example:
             {[
               let _ = Array.get;;
               - : 'a array -> int -> 'a = <fun>
             ]}
             so we do it anyway. *)
              generalize exp.exp_type
          | Some vars ->
              if maybe_expansive exp then
                lower_contravariant env exp.exp_type;
              generalize_and_check_univars env "definition"
                exp expected_ty vars)
        mode_pat_typ_list exp_list;
      let update_exp_jkind (_, p, _) (exp, _) =
        let pat_name =
          match p.pat_desc with
            Tpat_var (id, _, _, _) -> Some id
          | Tpat_alias(_, id, _, _, _) -> Some id
          | _ -> None in
        Ctype.check_and_update_generalized_ty_jkind
          ?name:pat_name ~loc:exp.exp_loc exp.exp_type
      in
      List.iter2 update_exp_jkind mode_pat_typ_list exp_list;
    end
  in
  let l = List.combine pat_list exp_list in
  let l = List.combine sorts l in
  let l =
    List.map2
      (fun (s, ((_,p,_), (e, _))) pvb ->
        (* We check for [zero_alloc] attributes written on the [let] and move
           them to the function. *)
        let e = add_zero_alloc_attribute e pvb.pvb_attributes in
        (* vb_rec_kind will be computed later for recursive bindings *)
        {vb_pat=p; vb_expr=e; vb_sort = s; vb_attributes=pvb.pvb_attributes;
         vb_loc=pvb.pvb_loc; vb_rec_kind = Dynamic;
        })
      l spat_sexp_list
  in
  if is_recursive then
    List.iter
      (fun {vb_pat=pat} -> match pat.pat_desc with
           Tpat_var _ -> ()
         | _ -> raise(Error(pat.pat_loc, env, Illegal_letrec_pat)))
      l;
  List.iter (fun vb ->
      if pattern_needs_partial_application_check vb.vb_pat then
        check_partial_application ~statement:false vb.vb_expr
    ) l;
  (* See Note [add_module_variables after checking expressions] *)
  let new_env = add_module_variables new_env mvs in
  (l, new_env)

and type_let_def_wrap_warnings
    ?(check = fun s -> Warnings.Unused_var s)
    ?(check_strict = fun s -> Warnings.Unused_var_strict s)
    ~is_recursive ~entirely_functions ~exp_env ~new_env ~spat_sexp_list
    ~attrs_list ~mode_pat_typ_list ~pvs
    type_def =
  let is_fake_let =
    match spat_sexp_list with
    | [{pvb_expr={pexp_desc=Pexp_match(
           {pexp_desc=Pexp_ident({ txt = Longident.Lident name})},_)}}]
      when String.starts_with ~prefix:"*opt" name ->
        true (* the fake let-declaration introduced by fun ?(x = e) -> ... *)
    | _ ->
        false
  in
  let check = if is_fake_let then check_strict else check in
  let warn_about_unused_bindings =
    List.exists
      (fun attrs ->
         Builtin_attributes.warning_scope ~ppwarning:false attrs (fun () ->
           Warnings.is_active (check "") || Warnings.is_active (check_strict "")
           || (is_recursive && (Warnings.is_active Warnings.Unused_rec_flag))))
      attrs_list
  in
  let exp_env =
    if not is_recursive && entirely_functions then begin
      (* Add ghost bindings to help detecting missing "rec" keywords.

         We only add those if the body of the definition is obviously a
         function. The rationale is that, in other cases, the hint is probably
         wrong (and the user is using "advanced features" anyway (lazy,
         recursive values...)).

         [pvb_loc] (below) is the location of the first let-binding (in case of
         a let .. and ..), and is where the missing "rec" hint suggests to add a
         "rec" keyword. *)
      match spat_sexp_list with
      | {pvb_loc; _} :: _ ->
          maybe_add_pattern_variables_ghost pvb_loc exp_env pvs
      | _ -> assert false
    end
    else exp_env
  in
  (* Algorithm to detect unused declarations in recursive bindings:
     - During type checking of the definitions, we capture the 'value_used'
       events on the bound identifiers and record them in a slot corresponding
       to the current definition (!current_slot).
       In effect, this creates a dependency graph between definitions.

     - After type checking the definition (!current_slot = None),
       when one of the bound identifier is effectively used, we trigger
       again all the events recorded in the corresponding slot.
       The effect is to traverse the transitive closure of the graph created
       in the first step.

     We also keep track of whether *all* variables in a given pattern
     are unused. If this is the case, for local declarations, the issued
     warning is 26, not 27.
   *)
  let current_slot = ref None in
  let rec_needed = ref false in
  let mode_typ_slot_list =
    List.map2
      (fun attrs (mode, pat, expected_ty) ->
        Builtin_attributes.warning_scope ~ppwarning:false attrs (fun () ->
          if not warn_about_unused_bindings then mode, expected_ty, None
          else
            let some_used = ref false in
            (* has one of the identifier of this pattern been used? *)
            let slot = ref [] in
            List.iter
              (fun id ->
                let vd = Env.find_value (Path.Pident id) new_env in
                (* note: Env.find_value does not trigger the value_used
                   event *)
                let name = Ident.name id in
                let used = ref false in
                if not (name = "" || name.[0] = '_' || name.[0] = '#') then
                  add_delayed_check
                    (fun () ->
                      if not !used then
                        Location.prerr_warning vd.Subst.Lazy.val_loc
                          ((if !some_used then check_strict else check) name)
                    );
                Env.set_value_used_callback
                  vd
                  (fun () ->
                    match !current_slot with
                    | Some slot ->
                        slot := vd.val_uid :: !slot; rec_needed := true
                    | None ->
                        List.iter Env.mark_value_used (get_ref slot);
                        used := true;
                        some_used := true
                  )
              )
              (Typedtree.pat_bound_idents pat);
            mode, expected_ty, Some slot
           ))
      attrs_list
      mode_pat_typ_list
  in
  let exp_list =
    List.map2
      (fun case (mode, expected_ty, slot) ->
        if is_recursive then current_slot := slot;
        type_def exp_env case mode expected_ty)
      spat_sexp_list mode_typ_slot_list
  in
  current_slot := None;
  if is_recursive && not !rec_needed then begin
    let {pvb_pat; pvb_attributes} = List.hd spat_sexp_list in
    (* See PR#6677 *)
    Builtin_attributes.warning_scope ~ppwarning:false pvb_attributes
      (fun () ->
         Location.prerr_warning pvb_pat.ppat_loc Warnings.Unused_rec_flag
      )
  end;
  exp_list

and type_andops env sarg sands expected_sort expected_ty =
  (* Pass arguments to [loop] to avoid allocating closure; [env] and [let_sarg]
     get passed down unchanged. *)
  let rec loop env let_sarg rev_sands expected_sort expected_ty =
    match rev_sands with
    | [] ->
        type_expect env mode_legacy let_sarg
          (mk_expected expected_ty),
        expected_sort,
        []
    | { pbop_op = sop; pbop_exp = sexp; pbop_loc = loc; _ } :: rest ->
        let op_path, op_desc, op_type, ty_arg, sort_arg, ty_rest, sort_rest,
            ty_result, op_result_sort =
          with_local_level_iter_if_principal begin fun () ->
            let op_path, op_desc = type_binding_op_ident env sop in
            let op_type = op_desc.val_type in
            let ty_arg, sort_arg = new_rep_var ~why:Function_argument () in
            let ty_rest, sort_rest = new_rep_var ~why:Function_argument () in
            let ty_result, op_result_sort =
              new_rep_var ~why:Function_result ()
            in
            let arrow_desc = (Nolabel, Alloc.legacy, Alloc.legacy) in
            let ty_rest_fun =
              newty (Tarrow(arrow_desc, newmono ty_arg, ty_result, commu_ok)) in
            let ty_op =
              newty (Tarrow(arrow_desc, newmono ty_rest, ty_rest_fun, commu_ok)) in
            begin try
              unify env op_type ty_op
            with Unify err ->
              raise(Error(sop.loc, env, Andop_type_clash(sop.txt, err)))
            end;
            ((op_path, op_desc, op_type, ty_arg, sort_arg, ty_rest, sort_rest,
              ty_result, op_result_sort),
             [ty_rest; ty_arg; ty_result])
          end
          ~post:generalize_structure
        in
        let let_arg, sort_let_arg, rest =
          loop env let_sarg rest sort_rest ty_rest
        in
        let exp = type_expect env mode_legacy sexp (mk_expected ty_arg) in
        begin try
          unify env (instance ty_result) (instance expected_ty)
        with Unify err ->
          raise(Error(loc, env, Bindings_type_clash(err)))
        end;
        let andop =
          { bop_op_name = sop;
            bop_op_path = op_path;
            bop_op_val = op_desc;
            bop_op_type = op_type;
            bop_op_return_sort = op_result_sort;
            bop_exp = exp;
            bop_exp_sort = sort_arg;
            bop_loc = loc }
        in
        let_arg, sort_let_arg, andop :: rest
  in
  let let_arg, sort_let_arg, rev_ands =
    loop env sarg (List.rev sands) expected_sort expected_ty
  in
  let_arg, sort_let_arg, List.rev rev_ands

(* Can be re-inlined when we upstream immutable arrays *)
and type_generic_array
      ~loc
      ~env
      ~(expected_mode : expected_mode)
      ~ty_expected
      ~explanation
      ~mutability
      ~attributes
      sargl
  =
  let alloc_mode, argument_mode = register_allocation expected_mode in
  let type_ =
    if Types.is_mutable mutability then Predef.type_array
    else Predef.type_iarray
  in
  let modalities =
    Typemode.transl_modalities ~maturity:Stable mutability [] []
  in
  check_construct_mutability ~loc ~env mutability argument_mode;
  let argument_mode = mode_modality modalities argument_mode in
  let jkind, elt_sort = Jkind.of_new_legacy_sort_var ~why:Array_element in
  let ty = newgenvar jkind in
  let to_unify = type_ ty in
  with_explanation explanation (fun () ->
    unify_exp_types loc env to_unify (generic_instance ty_expected));
  let argument_mode = expect_mode_cross env ty argument_mode in
  let argl =
    List.map
      (fun sarg -> type_expect env argument_mode sarg (mk_expected ty))
      sargl
  in
  re {
    exp_desc = Texp_array (mutability, elt_sort, argl, alloc_mode);
    exp_loc = loc; exp_extra = [];
    exp_type = instance ty_expected;
    exp_attributes = attributes;
    exp_env = env }

and type_expect_jane_syntax
      ~loc ~env ~expected_mode ~ty_expected ~explanation ~rue ~attributes
  : Jane_syntax.Expression.t -> _ = function
  | Jexp_comprehension x ->
      type_comprehension_expr
        ~loc ~env ~expected_mode ~ty_expected ~explanation ~rue ~attributes x
  | Jexp_immutable_array x ->
      type_immutable_array
        ~loc ~env ~expected_mode ~ty_expected ~explanation ~rue ~attributes x
  | Jexp_layout x ->
      type_jkind_expr
        ~loc ~env ~expected_mode ~ty_expected ~explanation ~rue ~attributes x

and type_expect_mode ~loc ~env ~(modes : Alloc.Const.Option.t) expected_mode =
    let min = Alloc.Const.Option.value ~default:Alloc.Const.min modes |> Const.alloc_as_value in
    let max = Alloc.Const.Option.value ~default:Alloc.Const.max modes |> Const.alloc_as_value in
    submode ~loc ~env ~reason:Other (Value.of_const min) expected_mode;
    let expected_mode = mode_coerce (Value.of_const max) expected_mode in
    let expected_mode =
      match modes.areality with
      | Some Local -> mode_strictly_local expected_mode
      | _ -> expected_mode
    in
    expected_mode

and type_n_ary_function
      ~loc ~env ~(expected_mode : expected_mode) ~ty_expected
      ~explanation ~attributes
      (params, constraint_, body)
    =
    let in_function = mk_expected (instance ty_expected) ?explanation, loc in
    let { function_ = exp_type, result_params, body;
          newtypes; params_contain_gadt = contains_gadt;
          ret_info; fun_alloc_mode;
        } =
      type_function env expected_mode ty_expected params constraint_ body
        ~in_function ~first:true
    in
    let fun_alloc_mode, { ret_mode; ret_sort } =
      match fun_alloc_mode, ret_info with
      | Some x, Some y -> x, y
      | None, _ ->
          Misc.fatal_error
            "[fun_alloc_mode] can't be None -- that indicates a function with \
             no parameters."
      | _, None ->
          Misc.fatal_error
            "[ret_info] can't be None -- that indicates a function with \
             no parameters."
    in
    let params = List.map (fun { param } -> param) result_params in
    let syntactic_arity = function_arity params body in
    (* Require that the n-ary function is known to have at least n arrows
        in the type. This prevents GADT equations introduced by the parameters
        from hiding arrows from the resulting type.
        Performance hack: Only do this check when any of [params] contains a
        GADT, as this is the only opportunity for arrows to be hidden from the
        resulting type.
    *)
    begin match contains_gadt with
    | No_gadt -> ()
    | Contains_gadt ->
        (* Assert that [ty] is a function, and return its return type. *)
        let filter_ty_ret_exn ty arg_label ~force_tpoly =
          match filter_arrow env ty arg_label ~force_tpoly with
          | { ty_ret; _ } -> ty_ret
          | exception (Filter_arrow_failed error) ->
              let trace =
                match error with
                | Unification_error trace -> trace
                | Not_a_function ->
                    let tarrow =
                      let new_ty_var why = newvar (Jkind.of_new_sort ~why) in
                      let new_mode_var () = Mode.Alloc.newvar () in
                      (newty
                         (Tarrow
                            ( (arg_label, new_mode_var (), new_mode_var ())
                            , new_ty_var Function_argument
                            , new_ty_var Function_result
                            , commu_ok )));
                    in
                    (* We go to some trouble to try to generate a unification
                       error to help the error printing code's heuristic to
                       identify the type equation at fault.
                    *)
                    (try
                       unify env tarrow ty;
                       fatal_error "unification unexpectedly succeeded"
                     with Unify trace -> trace)
                | Label_mismatch _ ->
                    fatal_error
                      "Label_mismatch not expected as this point; this should \
                       have been caught when the function was typechecked."
                | Jkind_error _ ->
                    fatal_error
                      "Jkind_error not expected as this point; this should \
                       have been caught when the function was typechecked."
              in
              let err =
                Function_arity_type_clash
                  { syntactic_arity;
                    type_constraint = exp_type;
                    trace;
                  }
              in
              raise (Error (loc, env, err))
        in
        let ret_ty =
          List.fold_left (fun ret_ty { param; has_poly } ->
              filter_ty_ret_exn ret_ty param.fp_arg_label
                ~force_tpoly:(not has_poly))
            exp_type
            result_params
        in
        match body with
        | Tfunction_body _ -> ()
        | Tfunction_cases _ ->
            ignore
              (filter_ty_ret_exn ret_ty Nolabel ~force_tpoly:true : type_expr)
    end;
    let zero_alloc =
      Builtin_attributes.get_zero_alloc_attribute ~in_signature:false
        ~default_arity:syntactic_arity attributes
    in
    let zero_alloc =
      match zero_alloc with
      | Default_zero_alloc -> Zero_alloc.create_var loc syntactic_arity
      | (Check _ | Assume _ | Ignore_assert_all) ->
        Zero_alloc.create_const zero_alloc
    in
    let alloc_mode =
      { mode = Mode.Alloc.disallow_left fun_alloc_mode;
        locality_context = expected_mode.locality_context }
    in
    re
      { exp_desc =
          Texp_function
            { params; body; ret_sort;
              alloc_mode; ret_mode;
              zero_alloc
            };
        exp_loc = loc;
        exp_extra =
          List.map
            (fun ({ txt; loc }, layout) -> Texp_newtype (txt, layout), loc, [])
            newtypes;
        exp_type;
        exp_attributes = attributes;
        exp_env = env;
      }

(* What modes should comprehensions use?  Let us be generic over the sequence
   type we use for comprehensions, calling it [sequence] (standing for either
   [list] or [array]) and writing [[? ... ?]].  If we ignore modes, we may
   consider a comprehension as having been typechecked per the following
   modeless rule:

   {[
     G |- a type
     G |- b type
     G |- seq : a sequence
     G |- low : int
     G |- high : int
     G, x : a, i : int |- cond : bool
     G, x : a, i : int |- body : b
     -----------------------------------------------------------------------
     G |- [? body for x in seq and i = low to high when cond ?] : b sequence
   ]}

   To reason about modes, we have to separately consider the modes of [body],
   [x], [seq], [i], [low], [high], [cond], and the entire comprehension.

   - The modes of [i], [low], [high], and [cond] are simple: We may be
     *polymorphic* in each of them individually.  As [int] and [bool] are
     immediates, values of these types may freely be used at any mode.  We thus
     don't need to consider these modes any further.

   - The modes of [x] and [seq] must be *the same as each other*, as we do not
     distinguish between the "spine mode" and the "value mode" for types; a list
     or array must be as local or as global as its elements are.  (If these were
     separate concepts, we could unconditionally allocate a list or array
     "spine-locally", and handle [x]'s mode separately.)  We'll refer to this as
     the "input mode" below.

   - By the same token, the modes of [body] and the entire comprehension must be
     *the same as each other*, as we are generating a sequence made up of the
     result of evaluating [body] repeatedly.  We'll refer to this as the "output
     mode" below.

   - The input mode must be *below* the output mode.  Clearly, the two can be
     the same as each other; and if the input is local, then the output surely
     cannot be global, as it can refer to the input and we cannot have heap
     pointers pointing into the stack.  However, if the input is global, then it
     is perfectly safe for a local sequence to contain references to it, and so
     there is no harm in allowing the output to be local.

   Thus, the question turns on what mode we are to use for the output, the mode
   of [body] and the entire comprehension.  While it would be nice to be
   polymorphic here, *we are unfortunately currently constrained to check
   comprehensions at global mode*.  This is not a fundamental limitation, and
   would just require updating the translation code to be jkind-aware as it
   happens after inference.  The changes this would require for list and array
   comprehensions are different:

   - For list comprehensions: List comprehensions are desugared in terms of
     functions and types from [CamlinternalComprehension]; as part of regular
     OCaml, they cannot cannot have the desired (or any) mode polymorphism.
     However, as there are only two modes, we could duplicate the module to
     contain two nearly-identical copies of the code: one that operates on the
     current spine-local but element-global intermediate type and constructs a
     global list at th end; and the other that operates on a very similar spine-
     *and* element-local intermediate type and constructs a local list at the
     end.

   - For array comprehensions: We currently only have global arrays, and do not
     currently allow there to be such a thing as a local array at all.  If this
     changed, we could add mode-directed support for allocating the resulting
     array apropriately.

   Until we make either of these changes, we do not pass modes to other
   functions for typechecking comprehensions.

   In order to understand the reasoning about modes for comprehensions, anywhere
   we need to provide modes while typechecking comprehensions, we will reference
   this comment by its incipit (the initial question, right at the start). *)

and type_comprehension_expr
      ~loc ~env ~expected_mode:_ ~ty_expected ~explanation:_ ~rue:_~attributes
      cexpr =
  let open Jane_syntax.Comprehensions in
  (* - [comprehension_type]:
         For printing nicer error messages.
     - [container_type]:
         For type checking [for]-[in] iterators and the type of the whole
         comprehension.
     - [make_texp]:
         For building the final typedtree node containing the translated
         comprehension.
     - [{body = sbody; clauses}]:
         The actual comprehension to be translated. *)
  let comprehension_type, container_type, make_texp,
      {body = sbody; clauses}, jkind =
    match cexpr with
    | Cexp_list_comprehension comp ->
        (List_comprehension : comprehension_type),
        Predef.type_list,
        (fun tcomp -> Texp_list_comprehension tcomp),
        comp,
        Predef.list_argument_jkind
    | Cexp_array_comprehension (amut, comp) ->
        let container_type, mut = match amut with
          | Mutable   -> Predef.type_array, Mutable Alloc.Comonadic.Const.legacy
          | Immutable -> Predef.type_iarray, Immutable
        in
        (Array_comprehension mut : comprehension_type),
        container_type,
        (fun tcomp ->
          Texp_array_comprehension
            (mut, Jkind.Sort.for_array_comprehension_element, tcomp)),
        comp,
        (* CR layouts v4: When this changes from [value], you will also have to
           update the use of [transl_exp] in transl_array_comprehension.ml. See
           a companion CR layouts v4 at the point of interest in that file. *)
        Jkind.Builtin.value ~why:Jkind.History.Array_comprehension_element
  in
  let element_ty =
    with_local_level_if_principal begin fun () ->
      let element_ty = newvar jkind in
      unify_exp_types
        loc
        env
        (instance (container_type element_ty))
        (instance ty_expected);
      element_ty
    end ~post:generalize_structure
  in
  let new_env, comp_clauses =
    (* To understand why we don't provide modes here, see "What modes should
       comprehensions use?", above *)
    type_comprehension_clauses
      ~loc ~env ~comprehension_type ~container_type clauses
  in
  let comp_body =
    (* To understand why comprehension bodies are checked at [mode_global], see
       "What modes should comprehensions use?", above *)
    type_expect new_env mode_legacy sbody (mk_expected element_ty)
  in
  re { exp_desc       = make_texp { comp_body ; comp_clauses }
     ; exp_loc        = loc
     ; exp_extra      = []
     ; exp_type       = instance (container_type comp_body.exp_type)
     ; exp_attributes = attributes
     ; exp_env        = env }

and type_comprehension_clauses
      ~loc ~env ~comprehension_type ~container_type clauses =
  List.fold_left_map
    (type_comprehension_clause ~loc ~comprehension_type ~container_type)
    env
    clauses

(* Calls [reset_pattern] *)
and type_comprehension_clause ~loc ~comprehension_type ~container_type env
  : Jane_syntax.Comprehensions.clause -> _ = function
  | For bindings ->
      (* TODO: fix handling of first-class module patterns *)
      let tps = create_type_pat_state Modules_rejected in
      let tbindings =
        List.map
          (type_comprehension_binding
             ~loc ~comprehension_type ~container_type ~env tps)
          bindings
      in
      let env =
        let check s = Warnings.Unused_var s in
        let pvs = tps.tps_pattern_variables in
        add_pattern_variables ~check ~check_as:check env pvs
      in
      env, Texp_comp_for tbindings
  | When cond ->
      let tcond =
        (* To understand why [when] conditions can be checked at an arbitrary
           mode, see "What modes should comprehensions use?" in
           [type_comprehension_expr]*)
        type_expect
          env
          mode_max
          cond
          (mk_expected ~explanation:Comprehension_when Predef.type_bool)
      in
      env, Texp_comp_when tcond

and type_comprehension_binding
      ~loc
      ~comprehension_type
      ~container_type
      ~env
      tps
      Jane_syntax.Comprehensions.{ pattern; iterator; attributes } =
  { comp_cb_iterator =
      type_comprehension_iterator
        ~loc ~env ~comprehension_type ~container_type tps pattern iterator
  ; comp_cb_attributes =
      attributes
  }

and type_comprehension_iterator
      ~loc ~env ~comprehension_type ~container_type tps pattern
  : Jane_syntax.Comprehensions.iterator -> _ = function
  | Range { start; stop; direction } ->
      let tbound ~explanation bound =
        (* To understand why [for ... = ...] iterator range endpoints can be
           checked at an arbitrary mode, see "What modes should comprehensions
           use?" in [type_comprehension_expr]*)
        type_expect
          env
          mode_max
          bound
          (mk_expected ~explanation Predef.type_int)
      in
      let start = tbound ~explanation:Comprehension_for_start start in
      let stop  = tbound ~explanation:Comprehension_for_stop  stop  in
      (* When we'll want to add Uid to comprehension bindings,
         we can take it from here. *)
      let (ident, _uid) =
        type_comprehension_for_range_iterator_index
          tps
          ~loc
          ~env
          ~param:pattern
      in
      Texp_comp_range { ident; pattern; start; stop; direction }
  | In seq ->
      let item_ty = newvar (Jkind.Builtin.any ~why:Dummy_jkind) in
      let seq_ty = container_type item_ty in
      let sequence =
        (* To understand why we can currently only iterate over [mode_global]
           (and not local) sequences, see "What modes should comprehensions
           use?" in [type_comprehension_expr]*)
        type_expect
          env
          mode_legacy
          seq
          (mk_expected
             ~explanation:(Comprehension_in_iterator comprehension_type)
             seq_ty)
      in
      let penv =
        Pattern_env.make env
          ~equations_scope:(get_current_level ())
          ~allow_recursive_equations:false
      in
      let pattern =
        (* To understand why we can currently only provide [global] bindings for
           the contents of sequences comprehensions iterate over, see "What
           modes should comprehensions use?" in [type_comprehension_expr]*)
        type_pat
          tps
          Value
          ~no_existentials:In_self_pattern
          ~alloc_mode:(simple_pat_mode Value.legacy)
          penv
          pattern
          item_ty
      in
      Texp_comp_in { pattern; sequence }

and type_immutable_array
      ~loc ~env ~expected_mode ~ty_expected ~explanation ~rue:_ ~attributes
    : Jane_syntax.Immutable_arrays.expression -> _ = function
  | Iaexp_immutable_array elts ->
      type_generic_array
        ~loc
        ~env
        ~expected_mode
        ~ty_expected
        ~explanation
        ~mutability:Immutable
        ~attributes
        elts

and type_jkind_expr
      ~loc ~env ~expected_mode ~ty_expected:_ ~explanation:_ ~rue ~attributes
  : Jane_syntax.Layouts.expression -> _ = function
  | Lexp_constant x -> type_unboxed_constant ~loc ~env ~rue ~attributes x
  | Lexp_newtype (name, jkind_annot, sbody) ->
    type_newtype_expr ~loc ~env ~expected_mode ~rue ~attributes
      name (Some jkind_annot) sbody

and type_unboxed_constant ~loc ~env ~rue ~attributes cst =
  let cst = unboxed_constant_or_raise env loc cst in
  rue {
    exp_desc = Texp_constant cst;
    exp_loc = loc;
    exp_extra = [];
    exp_type = type_constant cst;
    exp_attributes = attributes;
    exp_env = env }

(* Typing of method call *)
and type_send env loc explanation e met =
  let obj = type_exp env mode_legacy e in
  let (meth, typ) =
    match obj.exp_desc with
    | Texp_ident(_, _, {val_kind = Val_self(sign, meths, _, _)}, _, _) ->
        let id, typ =
          match meths with
          | Self_concrete meths ->
              let id =
                match Meths.find met meths with
                | id -> id
                | exception Not_found ->
                    let valid_methods =
                      Meths.fold (fun lab _ acc -> lab :: acc) meths []
                    in
                    raise (Error(e.pexp_loc, env,
                                 Undefined_self_method (met, valid_methods)))
              in
              let typ = Btype.method_type met sign in
              id, typ
          | Self_virtual meths_ref -> begin
              match Meths.find met !meths_ref with
              | id -> id, Btype.method_type met sign
              | exception Not_found ->
                  let id = Ident.create_local met in
                  let ty = newvar (Jkind.Builtin.value ~why:Object_field) in
                  meths_ref := Meths.add met id !meths_ref;
                  add_method env met Private Virtual ty sign;
                  Location.prerr_warning loc
                    (Warnings.Undeclared_virtual_method met);
                  id, ty
          end
        in
        Tmeth_val id, typ
    | Texp_ident(_, _, {val_kind = Val_anc (sign, meths, cl_num)}, _, _) ->
        let id =
          match Meths.find met meths with
          | id -> id
          | exception Not_found ->
              let valid_methods =
                Meths.fold (fun lab _ acc -> lab :: acc) meths []
              in
              raise (Error(e.pexp_loc, env,
                           Undefined_self_method (met, valid_methods)))
        in
        let typ = Btype.method_type met sign in
        let (self_path, _) =
          Env.find_value_by_name
            (Longident.Lident ("self-" ^ cl_num)) env
        in
        Tmeth_ancestor(id, self_path), typ
    | _ ->
        let ty =
          match filter_method env met obj.exp_type with
          | ty -> ty
          | exception Filter_method_failed err ->
              let error =
                match err with
                | Unification_error err ->
                    Expr_type_clash(err, explanation, None)
                | Not_an_object ty ->
                    Not_an_object(ty, explanation)
                | Not_a_method ->
                    let valid_methods =
                      match get_desc (expand_head env obj.exp_type) with
                      | Tobject (fields, _) ->
                          let (fields, _) = Ctype.flatten_fields fields in
                          let collect_fields li (meth, meth_kind, _meth_ty) =
                            if field_kind_repr meth_kind = Fpublic
                            then meth::li else li
                          in
                          Some (List.fold_left collect_fields [] fields)
                      | _ -> None
                    in
                    Undefined_method(obj.exp_type, met, valid_methods)
                | Not_a_value err ->
                    Non_value_object (err, explanation)
              in
              raise (Error(e.pexp_loc, env, error))
        in
        Tmeth_name met, ty
  in
  (obj,meth,typ)


let maybe_check_uniqueness_exp exp =
  if Language_extension.is_enabled Unique then
    check_uniqueness_exp exp

let maybe_check_uniqueness_value_bindings vbl =
  if Language_extension.is_enabled Unique then
    check_uniqueness_value_bindings vbl

(* Typing of toplevel bindings *)

let type_binding env rec_flag ?force_toplevel spat_sexp_list =
  let (pat_exp_list, new_env) =
    type_let
      ~check:(fun s -> Warnings.Unused_value_declaration s)
      ~check_strict:(fun s -> Warnings.Unused_value_declaration s)
      ?force_toplevel
      At_toplevel
      env rec_flag spat_sexp_list Modules_rejected
  in
  maybe_check_uniqueness_value_bindings pat_exp_list;
  (pat_exp_list, new_env)

let type_let existential_ctx env rec_flag spat_sexp_list =
  let (pat_exp_list, new_env) =
    type_let existential_ctx env rec_flag spat_sexp_list Modules_rejected
  in
  maybe_check_uniqueness_value_bindings pat_exp_list;
  (pat_exp_list, new_env)

(* Typing of toplevel expressions *)

let type_expression env jkind sexp =
  let exp =
    with_local_level begin fun () ->
      Typetexp.TyVarEnv.reset ();
      let expected = mk_expected (newvar jkind) in
      type_expect env mode_legacy sexp expected
    end
    ~post:(may_lower_contravariant_then_generalize env)
  in
  let exp =
    match sexp.pexp_desc with
      Pexp_ident lid ->
        let loc = sexp.pexp_loc in
        (* Special case for keeping type variables when looking-up a variable *)
        let (_path, desc, _actual_mode) =
          Env.lookup_value ~use:false ~loc lid.txt env
        in
        {exp with exp_type = desc.val_type}
    | _ -> exp
  in
  maybe_check_uniqueness_exp exp; exp

let type_representable_expression ~why env sexp =
  let jkind, sort = Jkind.of_new_sort_var ~why in
  let exp = type_expression env jkind sexp in
  exp, sort

let type_expression env sexp =
  type_expression env (Jkind.Builtin.any ~why:Type_expression_call) sexp

(* Error report *)

let spellcheck ppf unbound_name valid_names =
  Misc.did_you_mean ppf (fun () ->
    Misc.spellcheck valid_names unbound_name
  )

let spellcheck_idents ppf unbound valid_idents =
  spellcheck ppf (Ident.name unbound) (List.map Ident.name valid_idents)

open Format

let longident = Printtyp.longident

let tuple_component ~print_article ppf lbl =
  let article =
    match print_article, lbl with
    | true, Some _ -> "a "
    | true, None -> "an "
    | false, _ -> ""
  in
  match lbl with
  | Some s ->
      fprintf ppf "%scomponent with label %a" article Style.inline_code s
  | None -> fprintf ppf "%sunlabeled component" article

(* Returns the first diff of the trace *)
let type_clash_of_trace trace =
  Errortrace.(explain trace (fun ~prev:_ -> function
    | Diff diff -> Some diff
    | _ -> None
  ))

(* Hint on type error on integer literals
   To avoid confusion, it is disabled on float literals
   and when the expected type is `int` *)
(* CR layouts v2.5: Should we add a case here for float#?  Test it, if so. *)
let report_literal_type_constraint expected_type const =
  let const_str = match const with
    | Pconst_integer (s, _) -> Some s
    | _ -> None
  in
  let suffix =
    if Path.same expected_type Predef.path_int32 then
      Some 'l'
    else if Path.same expected_type Predef.path_int64 then
      Some 'L'
    else if Path.same expected_type Predef.path_nativeint then
      Some 'n'
    else if Path.same expected_type Predef.path_float32 then
      Some 's'
    else if Path.same expected_type Predef.path_float then
      Some '.'
    else None
  in
  let pp_const ppf (c,s) = Format.fprintf ppf "%s%c" c s in
  match const_str, suffix with
  | Some c, Some s -> [
      Location.msg
        "@[@{<hint>Hint@}: Did you mean %a?@]"
        (Style.as_inline_code pp_const) (c,s)
    ]
  | _, _ -> []

let report_literal_type_constraint const = function
  | Some tr ->
      begin match get_desc Errortrace.(tr.expected.ty) with
        Tconstr (typ, [], _) ->
          report_literal_type_constraint typ const
      | _ -> []
      end
  | None -> []

let report_partial_application = function
  | Some tr -> begin
      match get_desc tr.Errortrace.got.Errortrace.expanded with
      | Tarrow _ ->
          [ Location.msg
              "@[@{<hint>Hint@}: This function application is partial,@ \
               maybe some arguments are missing.@]" ]
      | _ -> []
    end
  | None -> []

let report_expr_type_clash_hints exp diff =
  match exp with
  | Some (Pexp_constant const) -> report_literal_type_constraint const diff
  | Some (Pexp_apply _) -> report_partial_application diff
  | _ -> []

let report_pattern_type_clash_hints pat diff =
  match pat with
  | Some (Ppat_constant const) -> report_literal_type_constraint const diff
  | _ -> []

let report_type_expected_explanation expl ppf =
  let because expl_str = fprintf ppf "@ because it is in %s" expl_str in
  match expl with
  | If_conditional ->
      because "the condition of an if-statement"
  | If_no_else_branch ->
      because "the result of a conditional with no else branch"
  | While_loop_conditional ->
      because "the condition of a while-loop"
  | While_loop_body ->
      because "the body of a while-loop"
  | For_loop_start_index ->
      because "a for-loop start index"
  | For_loop_stop_index ->
      because "a for-loop stop index"
  | For_loop_body ->
      because "the body of a for-loop"
  | Assert_condition ->
      because "the condition of an assertion"
  | Sequence_left_hand_side ->
      because "the left-hand side of a sequence"
  | When_guard ->
      because "a when-guard"
  | Comprehension_in_iterator comp_ty ->
      let a_comp_ty =
        match comp_ty with
        | List_comprehension            -> "a list"
        | Array_comprehension (Mutable _)   -> "an array"
        | Array_comprehension Immutable -> "an immutable array"
      in
      because ("a for-in iterator in " ^ a_comp_ty ^ " comprehension")
  | Comprehension_for_start ->
      because "a range-based for iterator start index in a comprehension"
  | Comprehension_for_stop ->
      because "a range-based for iterator stop index in a comprehension"
  | Comprehension_when ->
      because "a when-clause in a comprehension"
  | Error_message_attr msg ->
      fprintf ppf "@\n@[%s@]" msg

let stack_hint (context : Env.locality_context option) =
  match context with
  | Some Return -> []
  | Some Tailcall_argument ->
    [ Location.msg
        "@[Hint: This argument cannot be stack-allocated,@ \
         because it is an argument in a tail call.@]" ]
  | Some Tailcall_function ->
    [ Location.msg
        "@[Hint: This function cannot be stack-allocated,@ \
         because it is the function in a tail call.@]" ]
  | Some Lazy ->
    [ Location.msg
        "@[Hint: This expression cannot be stack-allocated,@ \
         because it is the result of a lazy expression.@]" ]
  | Some Partial_application -> assert false
  | None -> []

let escaping_hint (failure_reason : Value.error) submode_reason
      (context : Env.locality_context option) =
  begin match failure_reason, context with
  | Error (Comonadic Areality, e), Some h ->
    begin match e, h with
    | {left=Local; right=Regional}, Return ->
      (* Only hint to use exclave_, when the user wants to return local, but
         expected mode is regional. If the expected mode is as strict as
         global, then exclave_ won't solve the problem. *)
      [ Location.msg
          "@[Hint: Cannot return a local value without an@ \
           \"exclave_\" annotation.@]" ]
    | _, Return -> []
    | _, Tailcall_argument ->
      [ Location.msg
          "@[Hint: This argument cannot be local,@ \
           because it is an argument in a tail call.@]" ]
    | _, Tailcall_function ->
      [ Location.msg
          "@[Hint: This function cannot be local,@ \
           because it is the function in a tail call.@]" ]
    | _, Partial_application ->
      [ Location.msg
          "@[Hint: It is captured by a partial application.@]" ]
    | _, Lazy ->
      [ Location.msg
          "@[Hint: It is the result of a lazy expression.@]" ]
    end
  | _, _ -> []
  end
  @
  begin match submode_reason with
  (* TODO: generalize this to other axis as well *)
  | Application result_ty ->
    (* [get_non_local_arity ty] returns [Some (n_args, sureness)] iff [ty] is a
       function type with [n_args] arguments and its return type is
       local. [sureness] <=> the return type is definitely local. *)
    let get_non_local_arity ty =
      let rec loop sureness n ty =
        match get_desc ty with
        | Tarrow ((_, _, res_mode), _, res_ty, _) ->
          begin match
            Locality.Guts.check_const (Alloc.proj (Comonadic Areality) res_mode)
          with
          | Some Global ->
            Some (n+1, true)
          | (None | Some Local) as res_mode ->
            let sureness = sureness && Option.is_some res_mode in
            loop sureness (n+1) res_ty
          end
        | _ ->
          if n = 0
          then None
          else Some (n, sureness)
      in
      loop true 0 ty
    in
    begin match get_non_local_arity result_ty with
    | Some (n, sure) ->
      let args = if n = 1 then "argument" else "arguments" in
      let qualifier = if sure then "will" else "may" in
      [ Location.msg
          "Hint: @[This is a partial application@,\
                   Adding %d more %s %s make the value non-local@]"
          n args qualifier ]
    | None -> []
    end
  | Other -> []
  end


let contention_hint _fail_reason _submode_reason context =
  match context with
  | Some Read_mutable ->
      [Location.msg
        "@[Hint: In order to read from the mutable fields,@ \
        this record needs to be at least shared.@]"]
  | Some Write_mutable ->
      [Location.msg
        "@[Hint: In order to write into the mutable fields,@ \
        this record needs to be uncontended.@]"]
  | Some Force_lazy ->
      [Location.msg
        "@[Hint: In order to force the lazy expression,@ \
        the lazy needs to be uncontended.@]"]
  | None -> []

let report_type_expected_explanation_opt expl ppf =
  match expl with
  | None -> ()
  | Some expl -> report_type_expected_explanation expl ppf

let report_unification_error ~loc ?sub env err
    ?type_expected_explanation txt1 txt2 =
  Location.error_of_printer ~loc ?sub (fun ppf () ->
    Printtyp.report_unification_error ppf env err
      ?type_expected_explanation txt1 txt2
  ) ()

let report_this_function ppf funct =
  if Typedtree.exp_is_nominal funct then
    let pexp = Untypeast.untype_expression funct in
    Format.fprintf ppf "The function %a"
      (Style.as_inline_code Pprintast.expression) pexp
  else Format.fprintf ppf "This function"

let report_too_many_arg_error ~funct ~func_ty ~previous_arg_loc
    ~extra_arg_loc ~returns_unit loc =
  let open Location in
  let cnum_offset off (pos : Lexing.position) =
    { pos with pos_cnum = pos.pos_cnum + off }
  in
  let app_loc =
    (* Span the application, including the extra argument. *)
    { loc_start = loc.loc_start;
      loc_end = extra_arg_loc.loc_end;
      loc_ghost = false }
  and tail_loc =
    (* Possible location for a ';'. The location is widened to overlap the end
       of the argument. *)
    let arg_end = previous_arg_loc.loc_end in
    { loc_start = cnum_offset ~-1 arg_end;
      loc_end = cnum_offset ~+1 arg_end;
      loc_ghost = false }
  in
  let hint_semicolon = if returns_unit then [
      msg ~loc:tail_loc "@{<hint>Hint@}: Did you forget a ';'?";
    ] else [] in
  let sub = hint_semicolon @ [
    msg ~loc:extra_arg_loc "This extra argument is not expected.";
  ] in
  errorf ~loc:app_loc ~sub
    "@[<v>@[<2>%a has type@ %a@]\
     @ It is applied to too many arguments@]"
    report_this_function funct Printtyp.type_expr func_ty

let report_error ~loc env = function
  | Constructor_arity_mismatch(lid, expected, provided) ->
      Location.errorf ~loc
       "@[The constructor %a@ expects %i argument(s),@ \
        but is applied here to %i argument(s)@]"
       (Style.as_inline_code longident) lid expected provided
  | Constructor_labeled_arg ->
      Location.errorf ~loc
       "Constructors cannot have labeled arguments. \
        Consider using an inline record instead."
  | Partial_tuple_pattern_bad_type ->
      Location.errorf ~loc
        "Could not determine the type of this partial tuple pattern."
  | Extra_tuple_label (lbl, typ) ->
      Location.errorf ~loc
        "This pattern was expected to match values of type@ %a,@ but it \
         contains an extra %a."
        (Style.as_inline_code Printtyp.type_expr) typ
        (tuple_component ~print_article:false) lbl;
  | Missing_tuple_label (lbl, typ) ->
      let hint ppf () =
        (* We only hint if the missing component is labeled.  This is
           unlikely to be a correct fix for traditional tuples. *)
        match lbl with
        | Some _ -> fprintf ppf "@ Hint: use %a to ignore some components."
                      Style.inline_code ".."
        | None -> ()
      in
      Location.errorf ~loc
        "This pattern was expected to match values of type@ %a,@ but it is \
         missing %a.%a"
        (Style.as_inline_code Printtyp.type_expr) typ
        (tuple_component ~print_article:true) lbl
        hint ()
  | Label_mismatch(lid, err) ->
      report_unification_error ~loc env err
        (function ppf ->
           fprintf ppf "The record field %a@ belongs to the type"
                   (Style.as_inline_code longident) lid)
        (function ppf ->
           fprintf ppf "but is mixed here with fields of type")
  | Pattern_type_clash (err, pat) ->
      let diff = type_clash_of_trace err.trace in
      let sub = report_pattern_type_clash_hints pat diff in
      report_unification_error ~loc ~sub env err
        (function ppf ->
          fprintf ppf "This pattern matches values of type")
        (function ppf ->
          fprintf ppf "but a pattern was expected which matches values of \
                       type");
  | Or_pattern_type_clash (id, err) ->
      report_unification_error ~loc env err
        (function ppf ->
          fprintf ppf "The variable %a on the left-hand side of this \
                       or-pattern has type" Style.inline_code (Ident.name id))
        (function ppf ->
          fprintf ppf "but on the right-hand side it has type")
  | Multiply_bound_variable name ->
      Location.errorf ~loc
        "Variable %a is bound several times in this matching"
        Style.inline_code name
  | Orpat_vars (id, valid_idents) ->
      Location.error_of_printer ~loc (fun ppf () ->
        fprintf ppf
          "Variable %a must occur on both sides of this %a pattern"
          Style.inline_code (Ident.name id)
          Style.inline_code "|"
        ;
        spellcheck_idents ppf id valid_idents
      ) ()
  | Expr_type_clash (err, explanation, exp) ->
      let diff = type_clash_of_trace err.trace in
      let sub = report_expr_type_clash_hints exp diff in
      report_unification_error ~loc ~sub env err
        ~type_expected_explanation:
          (report_type_expected_explanation_opt explanation)
        (function ppf ->
           fprintf ppf "This expression has type")
        (function ppf ->
           fprintf ppf "but an expression was expected of type");
  | Function_arity_type_clash {
      syntactic_arity; type_constraint; trace = { trace };
    } ->
    (* The last diff's expected type will be the locally-abstract type
       that the GADT pattern introduced an equation on.
    *)
    let type_with_local_equation =
      let last_diff =
        List.find_map
          (function Errortrace.Diff diff -> Some diff | _ -> None)
          (List.rev trace)
      in
      match last_diff with
      | None -> None
      | Some diff -> Some diff.expected.ty
    in
    (* [syntactic_arity>1] for this error, so "arguments" is always plural. *)
    Location.errorf ~loc
      "@[\
       @[\
       The syntactic arity of the function doesn't match the type constraint:@ \
       @[<2>\
       This function has %d syntactic arguments, but its type is constrained \
       to@ %a.\
       @]@ \
       @]@ \
       @[\
       @[<2>@{<hint>Hint@}: \
       consider splitting the function definition into@ %a@ \
       where %a is the pattern with the GADT constructor that@ \
       introduces the local type equation%t.\
       @]"
      syntactic_arity
      (Style.as_inline_code Printtyp.type_expr) type_constraint
      Style.inline_code "fun ... gadt_pat -> fun ..."
      Style.inline_code "gadt_pat"
      (fun ppf ->
         Option.iter
           (fprintf ppf " on %a" (Style.as_inline_code Printtyp.type_expr))
           type_with_local_equation)
  | Apply_non_function {
      funct; func_ty; res_ty; previous_arg_loc; extra_arg_loc
    } ->
      begin match get_desc func_ty with
        Tarrow _ ->
          let returns_unit = match get_desc res_ty with
            | Tconstr (p, _, _) -> Path.same p Predef.path_unit
            | _ -> false
          in
          report_too_many_arg_error ~funct ~func_ty ~previous_arg_loc
            ~extra_arg_loc ~returns_unit loc
      | _ ->
          Location.errorf ~loc "@[<v>@[<2>This expression has type@ %a@]@ %s@]"
            (Style.as_inline_code Printtyp.type_expr) func_ty
            "This is not a function; it cannot be applied."
      end
  | Apply_wrong_label (l, ty, extra_info) ->
      let print_label ppf = function
        | Nolabel -> fprintf ppf "without label"
        |(Labelled _ | Optional _) as l ->
            fprintf ppf "with label %a"
              Style.inline_code (prefixed_label_name l)
        | Position _ -> assert false
          (* Since Position labels never occur in function applications,
             this case is never run *)
      in
      let extra_info =
        if not extra_info then
          []
        else
          [ Location.msg
              "Since OCaml 4.11, optional arguments do not commute when \
               -nolabels is given" ]
      in
      Location.errorf ~loc ~sub:extra_info
        "@[<v>@[<2>The function applied to this argument has type@ %a@]@.\
         This argument cannot be applied %a@]"
        Printtyp.type_expr ty print_label l
  | Label_multiply_defined s ->
      Location.errorf ~loc "The record field label %s is defined several times"
        s
  | Label_missing labels ->
      let print_label ppf lbl = Style.inline_code ppf (Ident.name lbl) in
      let print_labels ppf = List.iter (fprintf ppf "@ %a" print_label) in
      Location.errorf ~loc "@[<hov>Some record fields are undefined:%a@]"
        print_labels labels
  | Label_not_mutable lid ->
      Location.errorf ~loc "The record field %a is not mutable"
        (Style.as_inline_code longident) lid
  | Wrong_name (eorp, ty_expected, { type_path; kind; name; valid_names; }) ->
      Location.error_of_printer ~loc (fun ppf () ->
        Printtyp.wrap_printing_env ~error:true env (fun () ->
          let { ty; explanation } = ty_expected in
          if Path.is_constructor_typath type_path then begin
            fprintf ppf
              "@[The field %a is not part of the record \
               argument for the %a constructor@]"
              Style.inline_code name.txt
              (Style.as_inline_code Printtyp.type_path) type_path;
          end else begin
            fprintf ppf
              "@[@[<2>%s type@ %a%t@]@ \
               There is no %s %a within type %a@]"
              eorp (Style.as_inline_code Printtyp.type_expr) ty
              (report_type_expected_explanation_opt explanation)
              (Datatype_kind.label_name kind)
              Style.inline_code name.txt
              (Style.as_inline_code Printtyp.type_path) type_path;
          end;
          spellcheck ppf name.txt valid_names
      )) ()
  | Name_type_mismatch (kind, lid, tp, tpl) ->
      let type_name = Datatype_kind.type_name kind in
      let name = Datatype_kind.label_name kind in
      Location.error_of_printer ~loc (fun ppf () ->
        Printtyp.report_ambiguous_type_error ppf env tp tpl
          (function ppf ->
             fprintf ppf "The %s %a@ belongs to the %s type"
               name (Style.as_inline_code longident) lid
              type_name)
          (function ppf ->
             fprintf ppf "The %s %a@ belongs to one of the following %s types:"
               name (Style.as_inline_code longident) lid type_name)
          (function ppf ->
             fprintf ppf "but a %s was expected belonging to the %s type"
               name type_name)
      ) ()
  | Invalid_format msg ->
      Location.errorf ~loc "%s" msg
  | Not_an_object (ty, explanation) ->
    Location.error_of_printer ~loc (fun ppf () ->
      fprintf ppf "This expression is not an object;@ \
                   it has type %a"
        (Style.as_inline_code Printtyp.type_expr) ty;
      report_type_expected_explanation_opt explanation ppf
    ) ()
  | Non_value_object (err, explanation) ->
    Location.error_of_printer ~loc (fun ppf () ->
      fprintf ppf "Object types must have layout value.@ %a"
        (Jkind.Violation.report_with_name ~name:"the type of this expression")
        err;
      report_type_expected_explanation_opt explanation ppf)
      ()
  | Non_value_let_rec (err, ty) ->
    Location.error_of_printer ~loc (fun ppf () ->
      fprintf ppf "Variables bound in a \"let rec\" must have layout value.@ %a"
        (Jkind.Violation.report_with_offender
           ~offender:(fun ppf -> Printtyp.type_expr ppf ty)) err)
      ()
  | Undefined_method (ty, me, valid_methods) ->
      Location.error_of_printer ~loc (fun ppf () ->
        Printtyp.wrap_printing_env ~error:true env (fun () ->
          fprintf ppf
            "@[<v>@[This expression has type@;<1 2>%a@]@,\
             It has no method %a@]"
            (Style.as_inline_code Printtyp.type_expr) ty
            Style.inline_code me;
          begin match valid_methods with
            | None -> ()
            | Some valid_methods -> spellcheck ppf me valid_methods
          end
      )) ()
  | Undefined_self_method (me, valid_methods) ->
      Location.error_of_printer ~loc (fun ppf () ->
        fprintf ppf "This expression has no method %a" Style.inline_code me;
        spellcheck ppf me valid_methods;
      ) ()
  | Virtual_class cl ->
      Location.errorf ~loc "Cannot instantiate the virtual class %a"
        (Style.as_inline_code longident) cl
  | Unbound_instance_variable (var, valid_vars) ->
      Location.error_of_printer ~loc (fun ppf () ->
        fprintf ppf "Unbound instance variable %a" Style.inline_code var;
        spellcheck ppf var valid_vars;
      ) ()
  | Instance_variable_not_mutable v ->
      Location.errorf ~loc "The instance variable %a is not mutable"
        Style.inline_code v
  | Not_subtype err ->
      Location.error_of_printer ~loc (fun ppf () ->
        Printtyp.Subtype.report_error ppf env err "is not a subtype of"
      ) ()
  | Outside_class ->
      Location.errorf ~loc
        "This object duplication occurs outside a method definition"
  | Value_multiply_overridden v ->
      Location.errorf ~loc
        "The instance variable %a is overridden several times"
        Style.inline_code v
  | Coercion_failure (ty_exp, err, b) ->
      Location.error_of_printer ~loc (fun ppf () ->
        Printtyp.report_unification_error ppf env err
          (function ppf ->
             let ty_exp = Printtyp.prepare_expansion ty_exp in
             fprintf ppf "This expression cannot be coerced to type@;<1 2>%a;@ \
                          it has type"
             (Style.as_inline_code @@ Printtyp.type_expansion Type) ty_exp)
          (function ppf ->
             fprintf ppf "but is here used with type");
        if b then
          fprintf ppf
            ".@.@[<hov>This simple coercion was not fully general.@ \
             @{<hint>Hint@}: Consider using a fully explicit coercion@ \
             of the form: %a@]"
            Style.inline_code "(foo : ty1 :> ty2)"
      ) ()
  | Not_a_function (ty, explanation) ->
      Location.errorf ~loc
        "This expression should not be a function,@ \
         the expected type is@ %a%t"
        (Style.as_inline_code Printtyp.type_expr) ty
        (report_type_expected_explanation_opt explanation)
  | Too_many_arguments (ty, explanation) ->
      Location.errorf ~loc
        "This function expects too many arguments,@ \
         it should have type@ %a%t"
        (Style.as_inline_code Printtyp.type_expr) ty
        (report_type_expected_explanation_opt explanation)
  | Abstract_wrong_label {got; expected; expected_type; explanation} ->
      let label ~long ppf = function
        | Nolabel -> fprintf ppf "unlabeled"
        | Position l -> Style.inline_code ppf (sprintf "~(%s:[%%call_pos])" l)
        | (Labelled _ | Optional _) as l ->
            if long then
              fprintf ppf "labeled %a" Style.inline_code (prefixed_label_name l)
            else
              Style.inline_code ppf (prefixed_label_name l)
      in
      let second_long = match got, expected with
        | Nolabel, _ | _, Nolabel -> true
        | _                       -> false
      in
      let maybe_positional_argument_hint =
        match got, expected with
        | Labelled _, Position _ ->
            dprintf
          "\nHint: Consider explicitly annotating the label with %a"
          Style.inline_code "[%call_pos]"
        | _ -> dprintf ""
      in
      Location.errorf ~loc
        "@[<v>@[<2>This function should have type@ %a%t@]@,\
         @[but its first argument is %a@ instead of %s%a@]%t@]"
        (Style.as_inline_code Printtyp.type_expr) expected_type
        (report_type_expected_explanation_opt explanation)
        (label ~long:true) got
        (if second_long then "being " else "")
        (label ~long:second_long) expected
        maybe_positional_argument_hint
  | Scoping_let_module(id, ty) ->
      Location.errorf ~loc
        "This %a expression has type@ %a@ \
         In this type, the locally bound module name %a escapes its scope"
        Style.inline_code "let module"
        (Style.as_inline_code Printtyp.type_expr) ty
        Style.inline_code id
  | Private_type ty ->
      Location.errorf ~loc "Cannot create values of the private type %a"
        (Style.as_inline_code Printtyp.type_expr) ty
  | Private_label (lid, ty) ->
      Location.errorf ~loc "Cannot assign field %a of the private type %a"
        (Style.as_inline_code longident) lid
        (Style.as_inline_code Printtyp.type_expr) ty
  | Private_constructor (constr, ty) ->
      Location.errorf ~loc
        "Cannot use private constructor %a to create values of type %a"
        Style.inline_code constr.cstr_name
        (Style.as_inline_code Printtyp.type_expr) ty
  | Not_a_polymorphic_variant_type lid ->
      Location.errorf ~loc "The type %a@ is not a variant type"
        (Style.as_inline_code longident) lid
  | Incoherent_label_order ->
      Location.errorf ~loc
        "This function is applied to arguments@ \
        in an order different from other calls.@ \
        This is only allowed when the real type is known."
  | Less_general (kind, err) ->
      report_unification_error ~loc env err
        (fun ppf -> fprintf ppf "This %s has type" kind)
        (fun ppf -> fprintf ppf "which is less general than")
  | Modules_not_allowed ->
      Location.errorf ~loc "Modules are not allowed in this pattern."
  | Cannot_infer_signature ->
      Location.errorf ~loc
        "The signature for this packaged module couldn't be inferred."
  | Not_a_packed_module ty ->
      Location.errorf ~loc
        "This expression is packed module, but the expected type is@ %a"
        (Style.as_inline_code Printtyp.type_expr) ty
  | Unexpected_existential (reason, name) ->
      let reason_str =
         match reason with
        | In_class_args ->
            dprintf "Existential types are not allowed in class arguments"
        | In_class_def ->
            dprintf "Existential types are not allowed in bindings inside \
             class definition"
        | In_self_pattern ->
            dprintf "Existential types are not allowed in self patterns"
        | At_toplevel ->
            dprintf "Existential types are not allowed in toplevel bindings"
        | In_group ->
            dprintf "Existential types are not allowed in %a bindings"
              Style.inline_code "let ... and ..."
        | In_rec ->
            dprintf "Existential types are not allowed in recursive bindings"
        | With_attributes ->
            dprintf
              "Existential types are not allowed in presence of attributes"
      in
      Location.errorf ~loc
        "%t,@ but the constructor %a introduces existential types."
        reason_str Style.inline_code name
  | Invalid_interval ->
      Location.errorf ~loc
        "@[Only character intervals are supported in patterns.@]"
  | Invalid_for_loop_index ->
      Location.errorf ~loc
        "@[Invalid for-loop index: only variables and %a are allowed.@]"
        Style.inline_code "_"
  | Invalid_comprehension_for_range_iterator_index ->
      Location.errorf ~loc
        "@[Invalid pattern in comprehension for-range iterator: \
         only variables and %a are allowed.@]"
        Style.inline_code "_"
  | No_value_clauses ->
      Location.errorf ~loc
        "None of the patterns in this %a expression match values."
        Style.inline_code "match"
  | Exception_pattern_disallowed ->
      Location.errorf ~loc
        "@[Exception patterns are not allowed in this position.@]"
  | Mixed_value_and_exception_patterns_under_guard ->
      Location.errorf ~loc
        "@[Mixing value and exception patterns under when-guards is not \
         supported.@]"
  | Inlined_record_escape ->
      Location.errorf ~loc
        "@[This form is not allowed as the type of the inlined record could \
         escape.@]"
  | Inlined_record_expected ->
      Location.errorf ~loc
        "@[This constructor expects an inlined record argument.@]"
  | Unrefuted_pattern pat ->
      Location.errorf ~loc
        "@[%s@ %s@ @[%a@]@]"
        "This match case could not be refuted."
        "Here is an example of a value that would reach it:"
        (Style.as_inline_code Printpat.pretty_val) pat
  | Invalid_extension_constructor_payload ->
      Location.errorf ~loc
        "Invalid %a payload, a constructor is expected."
        Style.inline_code "[%extension_constructor]"
  | Not_an_extension_constructor ->
      Location.errorf ~loc
        "This constructor is not an extension constructor."
  | Probe_name_format name ->
      Location.errorf ~loc
        "Illegal characters in probe name `%s'. \
         Probe names may only contain alphanumeric characters or \
         underscores."
        name
  | Probe_name_undefined name ->
      Location.errorf ~loc
        "Undefined probe name `%s' used in %%probe_is_enabled. \
         Not found [%%probe \"%s\" ...] in the same compilation unit."
        name name
  | Probe_format ->
      Location.errorf ~loc
        "Probe points must consist of a name, as a string literal, \
         optionally followed by ~enabled_at_init:true or ~enabled_at_init:false, \
         followed by a single expression of type unit."
  | Probe_is_enabled_format ->
      Location.errorf ~loc
        "%%probe_is_enabled points must specify a single probe name as a \
         string literal"
  | Extension_not_enabled ext ->
    let name = Language_extension.to_string ext in
    Location.errorf ~loc
        "Extension %s must be enabled to use this feature." name
  | Literal_overflow ty ->
      Location.errorf ~loc
        "Integer literal exceeds the range of representable integers of type %a"
        Style.inline_code ty
  | Unknown_literal (n, m) ->
      let pp_lit ppf (n,m) = fprintf ppf "%s%c" n m in
      Location.errorf ~loc "Unknown modifier %a for literal %a"
        (Style.as_inline_code pp_print_char) m
        (Style.as_inline_code pp_lit) (n,m)
  | Float32_literal f ->
      Location.errorf ~loc "Found 32-bit float literal %ss, but float32 is not enabled. \
                            You must enable -extension small_numbers to use this feature." f
  | Illegal_letrec_pat ->
      Location.errorf ~loc
        "Only variables are allowed as left-hand side of %a"
        Style.inline_code "let rec"
  | Illegal_letrec_expr ->
      Location.errorf ~loc
        "This kind of expression is not allowed as right-hand side of %a"
        Style.inline_code "let rec"
  | Illegal_class_expr ->
      Location.errorf ~loc
        "This kind of recursive class expression is not allowed"
  | Letop_type_clash(name, err) ->
      report_unification_error ~loc env err
        (function ppf ->
          fprintf ppf "The operator %a has type" Style.inline_code name)
        (function ppf ->
          fprintf ppf "but it was expected to have type")
  | Andop_type_clash(name, err) ->
      report_unification_error ~loc env err
        (function ppf ->
          fprintf ppf "The operator %a has type" Style.inline_code name)
        (function ppf ->
          fprintf ppf "but it was expected to have type")
  | Bindings_type_clash(err) ->
      report_unification_error ~loc env err
        (function ppf ->
          fprintf ppf "These bindings have type")
        (function ppf ->
          fprintf ppf "but bindings were expected of type")
  | Unbound_existential (ids, ty) ->
      let pp_ident ppf id = pp_print_string ppf (Ident.name id) in
      let pp_type ppf (ids,ty)=
        fprintf ppf "@[type %a.@ %a@]@]"
          (pp_print_list ~pp_sep:pp_print_space pp_ident) ids
          Printtyp.type_expr ty
      in
      Location.errorf ~loc
        "@[<2>%s:@ %a@]"
        "This type does not bind all existentials in the constructor"
        (Style.as_inline_code pp_type) (ids, ty)
  | Missing_type_constraint ->
      Location.errorf ~loc
        "@[%s@ %s@]"
        "Existential types introduced in a constructor pattern"
        "must be bound by a type constraint on the argument."
  | Wrong_expected_kind(sort, ctx, ty) ->
      let ctx, explanation =
        match ctx with
        | Expression explanation -> "expression", explanation
        | Pattern -> "pattern", None
      in
      let sort =
        match sort with
        | Constructor -> "constructor"
        | Boolean -> "boolean literal"
        | List -> "list literal"
        | Unit -> "unit literal"
        | Record -> "record"
      in
      Location.errorf ~loc
        "This %s should not be a %s,@ \
         the expected type is@ %a%t"
        ctx sort (Style.as_inline_code Printtyp.type_expr) ty
        (report_type_expected_explanation_opt explanation)
  | Expr_not_a_record_type ty ->
      Location.errorf ~loc
        "This expression has type %a@ \
         which is not a record type."
        (Style.as_inline_code Printtyp.type_expr) ty
  | Submode_failed(fail_reason, submode_reason, locality_context,
      contention_context, shared_context)
     ->
      let sub =
        match fail_reason with
        | Error (Comonadic Linearity, _) | Error (Monadic Uniqueness, _) ->
            shared_context
          |> Option.map
              (fun context -> Location.mknoloc
                (fun ppf -> Env.sharedness_hint ppf context))
          |> Option.to_list
        | Error (Comonadic Areality, _) ->
          escaping_hint fail_reason submode_reason locality_context
        | Error (Monadic Contention, _ ) ->
          contention_hint fail_reason submode_reason contention_context
        | Error (Comonadic Portability, _ ) -> []
      in
      Location.errorf ~loc ~sub "@[%t@]" begin
        match fail_reason with
        | Error (Comonadic Areality, _) ->
            Format.dprintf "This value escapes its region."
        | Error (ax, {left; right}) ->
            Format.dprintf "This value is %a but expected to be %a."
              (Style.as_inline_code (Value.Const.print_axis ax)) left
              (Style.as_inline_code (Value.Const.print_axis ax)) right
        end
  | Curried_application_complete (lbl, Error (ax, {left; _}), loc_kind) ->
      let sub =
        match loc_kind with
        | `Prefix ->
          [Location.msg
             "@[Hint: Try wrapping the marked application in parentheses.@]"]
        | `Single_arg ->
          [Location.msg
             "@[Hint: Try splitting the application in two. The arguments that come@ \
              after this one in the function's type should be applied separately.@]"]
        | `Entire_apply ->
          let lbl =
            match lbl with
            | Nolabel -> "_"
            | Labelled s | Optional s | Position s -> s
          in
          [Location.msg
             "@[Hint: Try splitting the application in two. The arguments that come@ \
              after %s in the function's type should be applied separately.@]" lbl]
      in
      Location.errorf ~loc ~sub
        "@[This application is complete, but surplus arguments were provided afterwards.@ \
         When passing or calling %a values, extra arguments are passed in a separate application.@]"
         (Alloc.Const.print_axis ax) left
  | Param_mode_mismatch (s, Error (ax, {left; right})) ->
      let actual, expected =
        match s with
        | Left_le_right -> left, right
        | Right_le_left -> right, left
      in
      Location.errorf ~loc
        "@[This function takes a parameter which is %a,@ \
        but was expected to take a parameter which is %a.@]"
        (Style.as_inline_code (Alloc.Const.print_axis ax)) actual
        (Style.as_inline_code (Alloc.Const.print_axis ax)) expected
  | Uncurried_function_escapes e -> begin
      match e with
      | Error (Comonadic Areality, _) ->
          Location.errorf ~loc
            "This function or one of its parameters escape their region@ \
            when it is partially applied."
      | Error (ax, {left; right}) ->
          Location.errorf ~loc
            "This function when partially applied returns a value which is %a,@ \
              but expected to be %a."
            (Style.as_inline_code (Alloc.Const.print_axis ax)) left
            (Style.as_inline_code (Alloc.Const.print_axis ax)) right
    end
  | Local_return_annotation_mismatch _ ->
      Location.errorf ~loc
        "This function return is not annotated with \"local_\"@ \
         whilst other returns were."
  | Bad_tail_annotation err ->
      Location.errorf ~loc
        "The tail-call annotation on this application %s."
        (match err with
         | `Conflict -> "is contradictory"
         | `Not_a_tailcall -> "is not on a tail call")
  | Exclave_in_nontail_position ->
      Location.errorf ~loc
        "Exclave expression should only be in tail position of the current region."
  | Exclave_returns_not_local ->
      Location.errorf ~loc
        "@[This expression is local because it is an exclave,@ \
          but was expected otherwise.@]"
  | Optional_poly_param ->
      Location.errorf ~loc
        "Optional parameters cannot be polymorphic"
  | Function_returns_local ->
      Location.errorf ~loc
        "This function is local-returning, but was expected otherwise."
  | Tail_call_local_returning ->
      Location.errorf ~loc
        "@[This application is local-returning, but is at the tail@ \
          position of a function that is not local-returning.@]"
  | Unboxed_int_literals_not_supported ->
      Location.errorf ~loc
        "@[Unboxed int literals aren't supported yet.@]"
  | Function_type_not_rep (ty,violation) ->
      Location.errorf ~loc
        "@[Function arguments and returns must be representable.@]@ %a"
        (Jkind.Violation.report_with_offender
           ~offender:(fun ppf -> Printtyp.type_expr ppf ty)) violation
  | Invalid_label_for_src_pos arg_label ->
      Location.errorf ~loc
        "A position argument must not be %s."
        (match arg_label with
        | Nolabel -> "unlabelled"
        | Optional _ -> "optional"
        | Labelled _ | Position _ -> assert false )
  | Nonoptional_call_pos_label label ->
    Location.errorf ~loc
      "@[the argument labeled %a is a %a argument, filled in @ \
         automatically if omitted. It cannot be passed with '?'.@]"
      Style.inline_code label
      Style.inline_code "[%call_pos]"
  | Cannot_stack_allocate locality_context ->
      let sub = stack_hint locality_context in
      Location.errorf ~loc ~sub "@[This allocation cannot be on the stack.@]"
  | Unsupported_stack_allocation category ->
    Location.errorf ~loc "@[Stack allocating %a is unsupported yet.@]"
      print_unsupported_stack_allocation category
  | Not_allocation ->
      Location.errorf ~loc "This expression is not an allocation site."

let report_error ~loc env err =
  Printtyp.wrap_printing_env_error env
    (fun () -> report_error ~loc env err)

let () =
  Location.register_error_of_exn
    (function
      | Error (loc, env, err) ->
        Some (report_error ~loc env err)
      | Error_forward err ->
        Some err
      | _ ->
        None
    )

let () =
  Persistent_env.add_delayed_check_forward := add_delayed_check;
  Env.add_delayed_check_forward := add_delayed_check;
  ()

(* drop the need to call [Parmatch.typed_case] from the external API *)
let check_partial ?lev a b c cases =
  check_partial ?lev a b c (List.map Parmatch.typed_case cases)

(* drop unnecessary arguments from the external API
   and check for uniqueness *)
let type_expect env e ty =
  let exp = type_expect env mode_legacy e ty in
  maybe_check_uniqueness_exp exp; exp

let type_exp env e =
  let exp = type_exp env mode_legacy e in
  maybe_check_uniqueness_exp exp; exp

let type_argument env e t1 t2 =
  let exp = type_argument env mode_legacy e t1 t2 in
  maybe_check_uniqueness_exp exp; exp

let type_option_some env e t1 t2 =
  let exp = type_option_some env mode_legacy e t1 t2 in
  maybe_check_uniqueness_exp exp; exp<|MERGE_RESOLUTION|>--- conflicted
+++ resolved
@@ -2526,12 +2526,8 @@
       pat_loc = loc; pat_extra=[];
       pat_type = instance expected_ty;
       pat_attributes;
-<<<<<<< HEAD
-      pat_env = !env;
+      pat_env = !!penv;
       pat_unique_barrier = Unique_barrier.not_computed () }
-=======
-      pat_env = !!penv }
->>>>>>> df98cac6
   in
   let type_tuple_pat spl closed =
     (* CR layouts v5: consider sharing code with [type_unboxed_tuple_pat] below
@@ -2567,12 +2563,8 @@
       pat_loc = loc; pat_extra=[];
       pat_type = newty (Ttuple (List.map (fun (lbl, p) -> lbl, p.pat_type) pl));
       pat_attributes = sp.ppat_attributes;
-<<<<<<< HEAD
-      pat_env = !env;
+      pat_env = !!penv;
       pat_unique_barrier = Unique_barrier.not_computed () }
-=======
-      pat_env = !!penv }
->>>>>>> df98cac6
   in
   let type_unboxed_tuple_pat spl closed =
     Jane_syntax_parsing.assert_extension_enabled ~loc Layouts
@@ -2612,12 +2604,8 @@
       pat_loc = loc; pat_extra=[];
       pat_type = ty;
       pat_attributes = sp.ppat_attributes;
-<<<<<<< HEAD
-      pat_env = !env;
+      pat_env = !!penv;
       pat_unique_barrier = Unique_barrier.not_computed () }
-=======
-      pat_env = !!penv }
->>>>>>> df98cac6
   in
   match Jane_syntax.Pattern.of_ast sp with
   | Some (jpat, attrs) -> begin
@@ -2635,14 +2623,8 @@
             pat_loc = loc; pat_extra=[];
             pat_type = type_constant cst;
             pat_attributes = attrs;
-<<<<<<< HEAD
-            pat_env = !env;
+            pat_env = !!penv;
             pat_unique_barrier = Unique_barrier.not_computed () }
-      | Jpat_tuple (spl, closed) ->
-          type_tuple_pat spl closed
-=======
-            pat_env = !!penv }
->>>>>>> df98cac6
     end
   | None ->
   match sp.ppat_desc with
@@ -2652,12 +2634,8 @@
         pat_loc = loc; pat_extra=[];
         pat_type = instance expected_ty;
         pat_attributes = sp.ppat_attributes;
-<<<<<<< HEAD
-        pat_env = !env;
+        pat_env = !!penv;
         pat_unique_barrier = Unique_barrier.not_computed () }
-=======
-        pat_env = !!penv }
->>>>>>> df98cac6
   | Ppat_var name ->
       let ty = instance expected_ty in
       let alloc_mode =
@@ -2671,12 +2649,8 @@
         pat_loc = loc; pat_extra=[];
         pat_type = ty;
         pat_attributes = sp.ppat_attributes;
-<<<<<<< HEAD
-        pat_env = !env;
+        pat_env = !!penv;
         pat_unique_barrier = Unique_barrier.not_computed () }
-=======
-        pat_env = !!penv }
->>>>>>> df98cac6
   | Ppat_unpack name ->
       let t = instance expected_ty in
       begin match name.txt with
@@ -2687,12 +2661,8 @@
             pat_extra=[Tpat_unpack, name.loc, sp.ppat_attributes];
             pat_type = t;
             pat_attributes = [];
-<<<<<<< HEAD
-            pat_env = !env;
+            pat_env = !!penv;
             pat_unique_barrier = Unique_barrier.not_computed () }
-=======
-            pat_env = !!penv }
->>>>>>> df98cac6
       | Some s ->
           let v = { name with txt = s } in
           (* We're able to pass ~is_module:true here without an error because
@@ -2706,12 +2676,8 @@
             pat_extra=[Tpat_unpack, loc, sp.ppat_attributes];
             pat_type = t;
             pat_attributes = [];
-<<<<<<< HEAD
-            pat_env = !env;
+            pat_env = !!penv;
             pat_unique_barrier = Unique_barrier.not_computed () }
-=======
-            pat_env = !!penv }
->>>>>>> df98cac6
       end
   | Ppat_alias(sq, name) ->
       let q = type_pat tps Value sq expected_ty in
@@ -2725,12 +2691,8 @@
             pat_loc = loc; pat_extra=[];
             pat_type = q.pat_type;
             pat_attributes = sp.ppat_attributes;
-<<<<<<< HEAD
-            pat_env = !env;
+            pat_env = !!penv;
             pat_unique_barrier = Unique_barrier.not_computed () }
-=======
-            pat_env = !!penv }
->>>>>>> df98cac6
   | Ppat_constant cst ->
       let cst = constant_or_raise !!penv loc cst in
       rvp @@ solve_expected {
@@ -2738,12 +2700,8 @@
         pat_loc = loc; pat_extra=[];
         pat_type = type_constant cst;
         pat_attributes = sp.ppat_attributes;
-<<<<<<< HEAD
-        pat_env = !env;
+        pat_env = !!penv;
         pat_unique_barrier = Unique_barrier.not_computed () }
-=======
-        pat_env = !!penv }
->>>>>>> df98cac6
   | Ppat_interval (Pconst_char c1, Pconst_char c2) ->
       let open Ast_helper.Pat in
       let gloc = Location.ghostify loc in
@@ -2869,12 +2827,8 @@
             pat_loc = loc; pat_extra=[];
             pat_type = instance expected_ty;
             pat_attributes = sp.ppat_attributes;
-<<<<<<< HEAD
-            pat_env = !env;
+            pat_env = !!penv;
             pat_unique_barrier = Unique_barrier.not_computed () }
-=======
-            pat_env = !!penv }
->>>>>>> df98cac6
   | Ppat_variant(tag, sarg) ->
       assert (tag <> Parmatch.some_private_tag);
       let constant = (sarg = None) in
@@ -2891,12 +2845,8 @@
         pat_loc = loc; pat_extra = [];
         pat_type = pat_type;
         pat_attributes = sp.ppat_attributes;
-<<<<<<< HEAD
-        pat_env = !env;
+        pat_env = !!penv;
         pat_unique_barrier = Unique_barrier.not_computed () }
-=======
-        pat_env = !!penv }
->>>>>>> df98cac6
   | Ppat_record(lid_sp_list, closed) ->
       assert (lid_sp_list <> []);
       let expected_type, record_ty =
@@ -2928,12 +2878,8 @@
           pat_loc = loc; pat_extra=[];
           pat_type = instance record_ty;
           pat_attributes = sp.ppat_attributes;
-<<<<<<< HEAD
-          pat_env = !env;
+          pat_env = !!penv;
           pat_unique_barrier = Unique_barrier.not_computed ();
-=======
-          pat_env = !!penv;
->>>>>>> df98cac6
         }
       in
       let lbl_a_list =
@@ -3000,12 +2946,8 @@
            pat_loc = loc; pat_extra = [];
            pat_type = instance expected_ty;
            pat_attributes = sp.ppat_attributes;
-<<<<<<< HEAD
-           pat_env = !env;
+           pat_env = !!penv;
            pat_unique_barrier = Unique_barrier.not_computed () }
-=======
-           pat_env = !!penv }
->>>>>>> df98cac6
   | Ppat_lazy sp1 ->
       submode ~loc ~env:!!penv alloc_mode.mode mode_force_lazy;
       let nv = solve_Ppat_lazy ~refine:false loc penv expected_ty in
@@ -3016,12 +2958,8 @@
         pat_loc = loc; pat_extra=[];
         pat_type = instance expected_ty;
         pat_attributes = sp.ppat_attributes;
-<<<<<<< HEAD
-        pat_env = !env;
+        pat_env = !!penv;
         pat_unique_barrier = Unique_barrier.not_computed () }
-=======
-        pat_env = !!penv }
->>>>>>> df98cac6
   | Ppat_constraint(sp_constrained, sty, ms) ->
       (* Pretend separate = true *)
       begin match sty with
@@ -3397,12 +3335,8 @@
   (* "make pattern" and "make pattern then continue" *)
   let mp ?(pat_type = expected_ty) desc =
     { pat_desc = desc; pat_loc = loc; pat_extra=[];
-<<<<<<< HEAD
-      pat_type = instance pat_type; pat_attributes = []; pat_env = !env;
+      pat_type = instance pat_type; pat_attributes = []; pat_env = !!penv;
       pat_unique_barrier = Unique_barrier.not_computed () } in
-=======
-      pat_type = instance pat_type; pat_attributes = []; pat_env = !!penv } in
->>>>>>> df98cac6
   let mkp k ?pat_type desc = k (mp ?pat_type desc) in
   let must_backtrack_on_gadt =
     match info.splitting_mode with
