--- conflicted
+++ resolved
@@ -3923,114 +3923,6 @@
          raise(Error(expr.cl_loc, env, Illegal_class_expr)))
     exprs
 
-<<<<<<< HEAD
-module Is_local_returning : sig
-  val function_body : Parsetree.function_body -> bool
-end = struct
-
-  (* Is the return value annotated with "local_"?
-     [assert false] can work either way *)
-
-  type local_returning_flag =
-    | Local of Location.t  (* location of a local return *)
-    | Not of Location.t  (* location of a non-local return *)
-    | Either
-
-  let combine flag1 flag2 =
-    match flag1, flag2 with
-    | (Local _ as flag), Local _
-    | (Local _ as flag), Either
-    | (Not _ as flag), Not _
-    | (Not _ as flag), Either
-    | Either, (Local _ as flag)
-    | Either, (Not _ as flag)
-    | (Either as flag), Either ->
-      flag
-
-    | Local local_loc, Not not_local_loc
-    | Not not_local_loc, Local local_loc ->
-       raise(Error(not_local_loc, Env.empty,
-                   Local_return_annotation_mismatch local_loc))
-
-  let expr e =
-    let rec loop e =
-      match Jane_syntax.Expression.of_ast e with
-      | Some (jexp, _attrs) -> begin
-          match jexp with
-          | Jexp_comprehension   _ -> Not e.pexp_loc
-          | Jexp_immutable_array _ -> Not e.pexp_loc
-          | Jexp_layout (Lexp_constant _) -> Not e.pexp_loc
-          | Jexp_layout (Lexp_newtype (_, _, e)) -> loop e
-          | Jexp_tuple _ -> Not e.pexp_loc
-          | Jexp_modes (Coerce (modes, exp)) ->
-              if List.exists
-                  (fun { Location.txt; _ } -> txt = "local")
-                  modes.txt
-              then Local e.pexp_loc
-              else loop exp
-        end
-      | None      ->
-      match e.pexp_desc with
-      | Pexp_assert { pexp_desc = Pexp_construct ({ txt = Lident "false" },
-                                                  None) } ->
-          Either
-      | Pexp_ident _ | Pexp_constant _ | Pexp_apply _ | Pexp_tuple _
-      | Pexp_construct _ | Pexp_variant _ | Pexp_record _ | Pexp_field _
-      | Pexp_setfield _ | Pexp_array _ | Pexp_while _ | Pexp_for _ | Pexp_send _
-      | Pexp_new _ | Pexp_setinstvar _ | Pexp_override _ | Pexp_assert _
-      | Pexp_lazy _ | Pexp_object _ | Pexp_pack _ | Pexp_function _
-      | Pexp_letop _ | Pexp_extension _ | Pexp_unreachable ->
-          Not e.pexp_loc
-      | Pexp_let(_, _, e) | Pexp_sequence(_, e) | Pexp_constraint(e, _)
-      | Pexp_coerce(e, _, _) | Pexp_letmodule(_, _, e) | Pexp_letexception(_, e)
-      | Pexp_poly(e, _) | Pexp_newtype(_, e) | Pexp_open(_, e)
-      | Pexp_ifthenelse(_, e, None)->
-          loop e
-      | Pexp_ifthenelse(_, e1, Some e2)-> combine (loop e1) (loop e2)
-      | Pexp_match(_, cases) -> begin
-          match cases with
-          | [] -> Not e.pexp_loc
-          | first :: rest ->
-              List.fold_left
-                (fun acc pc -> combine acc (loop pc.pc_rhs))
-                (loop first.pc_rhs) rest
-        end
-      | Pexp_try(e, cases) ->
-          List.fold_left
-            (fun acc pc -> combine acc (loop pc.pc_rhs))
-            (loop e) cases
-    in
-    loop e
-
-  let cases cs =
-    match cs with
-    | [] -> Either
-    | case :: cases ->
-        let is_local_returning_case case =
-          expr case.pc_rhs
-        in
-        List.fold_left
-          (fun acc case -> combine acc (is_local_returning_case case))
-          (is_local_returning_case case) cases
-
-  let function_body body =
-    match body with
-    | Pfunction_body body -> expr body
-    | Pfunction_cases (cs, _, _) -> cases cs
-
-  let is_strictly_local = function
-    | Local _ -> true
-    | Either | Not _ -> false
-        (* [fun _ -> assert false] must not be local-returning for
-          backward compatibility *)
-
-  (* for exporting from this module *)
-
-  let function_body body = is_strictly_local (function_body body)
-end
-
-=======
->>>>>>> 4846e6c7
 (* The "rest of the function" extends from the start of the first parameter
    to the end of the overall function. The parser does not construct such
    a location so we forge one for type errors.
@@ -6622,27 +6514,9 @@
       params_suffix body_constraint body ~first ~in_function
   : type_function_result
   =
-<<<<<<< HEAD
-  let { ty_fun; loc_fun; _ } = in_function in
+  let ty_fun, (loc_fun : Location.t) = in_function in
   let loc =
     loc_rest_of_function ~first ~loc_function:loc_fun params_suffix body
-=======
-  let open Jane_syntax.N_ary_functions in
-  let ty_fun, (loc_fun : Location.t) = in_function in
-  (* The "rest of the function" extends from the start of the first parameter
-     to the end of the overall function. The parser does not construct such
-     a location so we forge one for type errors.
-  *)
-  let loc : Location.t =
-    match params_suffix, body with
-    | param :: _, _ ->
-        { loc_start = param.pparam_loc.loc_start;
-          loc_end = loc_fun.loc_end;
-          loc_ghost = true;
-        }
-    | [], Pfunction_body pexp -> pexp.pexp_loc
-    | [], Pfunction_cases (_, loc_cases, _) -> loc_cases
->>>>>>> 4846e6c7
   in
   match params_suffix with
   | { pparam_desc = Pparam_newtype (newtype_var, jkind_annot) } :: rest ->
