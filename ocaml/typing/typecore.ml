--- conflicted
+++ resolved
@@ -1494,12 +1494,8 @@
             See: https://github.com/ocaml/ocaml/pull/9584/ *)
         let decl = new_local_type ~loc:name.loc
                      ~jkind_annot:None
-<<<<<<< HEAD
                      Definition
-                     (Jkind.Primitive.value ~why:Existential_type_variable) in
-=======
                      (Jkind.Builtin.value ~why:Existential_type_variable) in
->>>>>>> b532dff7
         let (id, new_env) =
           Env.enter_type ~scope:expansion_scope name.txt decl !!penv in
         Pattern_env.set_env penv new_env;
@@ -1651,13 +1647,8 @@
   ty_elt, arg_sort
 
 let solve_Ppat_lazy  ~refine loc env expected_ty =
-<<<<<<< HEAD
-  let nv = newgenvar (Jkind.Primitive.value ~why:Lazy_expression) in
+  let nv = newgenvar (Jkind.Builtin.value ~why:Lazy_expression) in
   unify_pat_types_refine ~refine loc env (Predef.type_lazy_t nv)
-=======
-  let nv = newgenvar (Jkind.Builtin.value ~why:Lazy_expression) in
-  unify_pat_types ~refine loc env (Predef.type_lazy_t nv)
->>>>>>> b532dff7
     (generic_instance expected_ty);
   nv
 
@@ -1693,13 +1684,8 @@
   (* PR#7404: allow some_private_tag blindly, as it would not unify with
      the abstract row variable *)
   if tag <> Parmatch.some_private_tag then
-<<<<<<< HEAD
     unify_pat_types_refine ~refine loc env (newgenty(Tvariant row)) expected_ty;
-  (arg_type, make_row (newvar (Jkind.Primitive.value ~why:Row_variable)),
-=======
-    unify_pat_types ~refine loc env (newgenty(Tvariant row)) expected_ty;
   (arg_type, make_row (newvar (Jkind.Builtin.value ~why:Row_variable)),
->>>>>>> b532dff7
    instance expected_ty)
 
 (* Building the or-pattern corresponding to a polymorphic variant type *)
@@ -8154,7 +8140,7 @@
   let { txt = name; loc = name_loc } : _ Location.loc = name in
   let jkind, jkind_annot =
     Jkind.of_annotation_option_default ~context:(Newtype_declaration name)
-      ~default:(Jkind.Primitive.value ~why:Univar) jkind_annot_opt
+      ~default:(Jkind.Builtin.value ~why:Univar) jkind_annot_opt
   in
   let ty =
     if Typetexp.valid_tyvar_name name then
@@ -8296,75 +8282,6 @@
         ret_mode = Alloc.disallow_right ret_mode }
   end
 
-<<<<<<< HEAD
-=======
-(** Typecheck the body of a newtype. The "body" of a newtype may be:
-    - an expression
-    - a suffix of function parameters together with a function body
-      That's why this function is polymorphic over the body.
-
-      @param type_body A function that produces a type for the body given the
-      environment. When typechecking an expression, this is [type_exp].
-      @return The type returned by [type_body] but with the Tconstr
-      nodes for the newtype properly linked, and the jkind annotation written
-      by the user.
-*)
-and type_newtype
-  : type a. _ -> _ -> _ -> (Env.t -> a * type_expr)
-    -> a * type_expr * Jkind.annotation option =
-  fun env name jkind_annot_opt type_body  ->
-  let { txt = name; loc = name_loc } : _ Location.loc = name in
-  let jkind, jkind_annot =
-    Jkind.of_annotation_option_default ~context:(Newtype_declaration name)
-      ~default:(Jkind.Builtin.value ~why:Univar) jkind_annot_opt
-  in
-  let ty =
-    if Typetexp.valid_tyvar_name name then
-      newvar ~name jkind
-    else
-      newvar jkind
-  in
-  (* Use [with_local_level] just for scoping *)
-  with_local_level begin fun () ->
-    (* Create a fake abstract type declaration for name. *)
-    let decl = new_local_type ~loc:name_loc jkind ~jkind_annot in
-    let scope = create_scope () in
-    let (id, new_env) = Env.enter_type ~scope name decl env in
-
-    let result, exp_type = type_body new_env in
-    (* Replace every instance of this type constructor in the resulting
-       type. *)
-    let seen = Hashtbl.create 8 in
-    let rec replace t =
-      if Hashtbl.mem seen (get_id t) then ()
-      else begin
-        Hashtbl.add seen (get_id t) ();
-        match get_desc t with
-        | Tconstr (Path.Pident id', _, _) when id == id' -> link_type t ty
-        | _ -> Btype.iter_type_expr replace t
-      end
-    in
-    let ety = Subst.type_expr Subst.identity exp_type in
-    replace ety;
-    (result, ety, jkind_annot)
-  end
-
-(** [type_newtype] where the "body" is just an expression. *)
-and type_newtype_expr
-    ~loc ~env ~expected_mode ~rue ~attributes name jkind_annot_opt sbody =
-  let body, ety, jkind_annot =
-    type_newtype env name jkind_annot_opt (fun env ->
-      let expr = type_exp env expected_mode sbody in
-      expr, expr.exp_type)
-  in
-  (* non-expansive if the body is non-expansive, so we don't introduce
-     any new extra node in the typed AST. *)
-  rue { body with exp_loc = loc; exp_type = ety;
-        exp_extra =
-        (Texp_newtype (name.txt, jkind_annot),
-         loc, attributes) :: body.exp_extra }
-
->>>>>>> b532dff7
 (* Typing of let bindings *)
 
 and type_let ?check ?check_strict ?(force_toplevel = false)
