(**************************************************************************)
(*                                                                        *)
(*                                 OCaml                                  *)
(*                                                                        *)
(*             Xavier Leroy, projet Cristal, INRIA Rocquencourt           *)
(*                                                                        *)
(*   Copyright 1996 Institut National de Recherche en Informatique et     *)
(*     en Automatique.                                                    *)
(*                                                                        *)
(*   All rights reserved.  This file is distributed under the terms of    *)
(*   the GNU Lesser General Public License version 2.1, with the          *)
(*   special exception on linking described in the file LICENSE.          *)
(*                                                                        *)
(**************************************************************************)

(* Compute constructor and label descriptions from type declarations,
   determining their representation. *)

open Asttypes
open Types
open Btype

(* Simplified version of Ctype.free_vars *)
let free_vars ?(param=false) ty =
  let ret = ref TypeSet.empty in
  let rec loop ty =
    if try_mark_node ty then
      match get_desc ty with
      | Tvar _ ->
          ret := TypeSet.add ty !ret
      | Tvariant row ->
          iter_row loop row;
          if not (static_row row) then begin
            match get_desc (row_more row) with
            | Tvar _ when param -> ret := TypeSet.add ty !ret
            | _ -> loop (row_more row)
          end
      (* XXX: What about Tobject ? *)
      | _ ->
          iter_type_expr loop ty
  in
  loop ty;
  unmark_type ty;
  !ret

let newgenconstr path tyl = newgenty (Tconstr (path, tyl, ref Mnil))

let constructor_existentials cd_args cd_res =
  let tyl = tys_of_constr_args cd_args in
  let existentials =
    match cd_res with
    | None -> []
    | Some type_ret ->
        let arg_vars_set =
          free_vars (newgenty (Ttuple (List.map (fun ty -> None, ty) tyl)))
        in
        let res_vars = free_vars type_ret in
        TypeSet.elements (TypeSet.diff arg_vars_set res_vars)
  in
  (tyl, existentials)

let constructor_args ~current_unit priv cd_args cd_res path rep =
  let tyl, existentials = constructor_existentials cd_args cd_res in
  match cd_args with
  | Cstr_tuple l -> existentials, l, None
  | Cstr_record lbls ->
      let arg_vars_set =
        free_vars ~param:true
          (newgenty (Ttuple (List.map (fun ty -> None, ty) tyl)))
      in
      let type_params = TypeSet.elements arg_vars_set in
      let arity = List.length type_params in
      let is_void_label lbl = Jkind.is_void_defaulting lbl.ld_jkind in
      let jkind =
        Jkind.for_boxed_record ~all_void:(List.for_all is_void_label lbls)
      in
      let tdecl =
        {
          type_params;
          type_arity = arity;
          type_kind = Type_record (lbls, rep);
          type_jkind = jkind;
          type_jkind_annotation = None;
          type_private = priv;
          type_manifest = None;
          type_variance = Variance.unknown_signature ~injective:true ~arity;
          type_separability = Types.Separability.default_signature ~arity;
          type_is_newtype = false;
          type_expansion_scope = Btype.lowest_level;
          type_loc = Location.none;
          type_attributes = [];
          type_unboxed_default = false;
          type_uid = Uid.mk ~current_unit;
        }
      in
      existentials,
      [
        {
          ca_type = newgenconstr path type_params;
<<<<<<< HEAD
          ca_global = Mode.Global_flag.unrestricted_with_loc;
=======
          ca_global = Unrestricted;
>>>>>>> 56b17fd8
          ca_loc = Location.none
        }
      ],
      Some tdecl

let constructor_descrs ~current_unit ty_path decl cstrs rep =
  let ty_res = newgenconstr ty_path decl.type_params in
  let cstr_arg_jkinds : Jkind.t array array =
    match rep with
    | Variant_extensible -> assert false
    | Variant_boxed jkinds -> jkinds
    | Variant_unboxed -> [| [| decl.type_jkind |] |]
  in
  let all_void jkinds = Array.for_all Jkind.is_void_defaulting jkinds in
  let num_consts = ref 0 and num_nonconsts = ref 0 in
  let cstr_constant =
    Array.map
      (fun jkinds ->
         let all_void = all_void jkinds in
         if all_void then incr num_consts else incr num_nonconsts;
         all_void)
      cstr_arg_jkinds
  in
  let describe_constructor (src_index, const_tag, nonconst_tag, acc)
        {cd_id; cd_args; cd_res; cd_loc; cd_attributes; cd_uid} =
    let cstr_name = Ident.name cd_id in
    let cstr_res =
      match cd_res with
      | Some ty_res' -> ty_res'
      | None -> ty_res
    in
    let cstr_arg_jkinds = cstr_arg_jkinds.(src_index) in
    let cstr_constant = cstr_constant.(src_index) in
    let runtime_tag, const_tag, nonconst_tag =
      if cstr_constant
      then const_tag, 1 + const_tag, nonconst_tag
      else nonconst_tag, const_tag, 1 + nonconst_tag
    in
    let cstr_tag = Ordinary {src_index; runtime_tag} in
    let cstr_existentials, cstr_args, cstr_inlined =
      (* This is the representation of the inner record, IF there is one *)
      let record_repr = Record_inlined (cstr_tag, rep) in
      constructor_args ~current_unit decl.type_private cd_args cd_res
        Path.(Pextra_ty (ty_path, Pcstr_ty cstr_name)) record_repr
    in
    let cstr =
      { cstr_name;
        cstr_res;
        cstr_existentials;
        cstr_args;
        cstr_arg_jkinds;
        cstr_arity = List.length cstr_args;
        cstr_tag;
        cstr_repr = rep;
        cstr_constant;
        cstr_consts = !num_consts;
        cstr_nonconsts = !num_nonconsts;
        cstr_generalized = cd_res <> None;
        cstr_private = decl.type_private;
        cstr_loc = cd_loc;
        cstr_attributes = cd_attributes;
        cstr_inlined;
        cstr_uid = cd_uid;
      } in
    (src_index+1, const_tag, nonconst_tag, (cd_id, cstr) :: acc)
  in
  let (_,_,_,cstrs) = List.fold_left describe_constructor (0,0,0,[]) cstrs in
  List.rev cstrs

let extension_descr ~current_unit path_ext ext =
  let ty_res =
    match ext.ext_ret_type with
        Some type_ret -> type_ret
      | None -> newgenconstr ext.ext_type_path ext.ext_type_params
  in
  let cstr_tag = Extension (path_ext, ext.ext_arg_jkinds) in
  let existentials, cstr_args, cstr_inlined =
    constructor_args ~current_unit ext.ext_private ext.ext_args ext.ext_ret_type
      Path.(Pextra_ty (path_ext, Pext_ty))
      (Record_inlined (cstr_tag, Variant_extensible))
  in
    { cstr_name = Path.last path_ext;
      cstr_res = ty_res;
      cstr_existentials = existentials;
      cstr_args;
      cstr_arg_jkinds = ext.ext_arg_jkinds;
      cstr_arity = List.length cstr_args;
      cstr_tag;
      cstr_repr = Variant_extensible;
      cstr_constant = ext.ext_constant;
      cstr_consts = -1;
      cstr_nonconsts = -1;
      cstr_private = ext.ext_private;
      cstr_generalized = ext.ext_ret_type <> None;
      cstr_loc = ext.ext_loc;
      cstr_attributes = ext.ext_attributes;
      cstr_inlined;
      cstr_uid = ext.ext_uid;
    }

let none =
  create_expr (Ttuple []) ~level:(-1) ~scope:Btype.generic_level ~id:(-1)
    (* Clearly ill-formed type *)

let dummy_label =
  { lbl_name = ""; lbl_res = none; lbl_arg = none;
    lbl_mut = Immutable; lbl_global = Global_flag.unrestricted_with_loc;
    lbl_jkind = Jkind.any ~why:Dummy_jkind;
    lbl_num = -1; lbl_pos = -1; lbl_all = [||];
    lbl_repres = Record_unboxed;
    lbl_private = Public;
    lbl_loc = Location.none;
    lbl_attributes = [];
    lbl_uid = Uid.internal_not_actually_unique;
  }

let label_descrs ty_res lbls repres priv =
  let all_labels = Array.make (List.length lbls) dummy_label in
  let rec describe_labels num pos = function
      [] -> []
    | l :: rest ->
        let is_void = Jkind.is_void_defaulting l.ld_jkind  in
        let lbl =
          { lbl_name = Ident.name l.ld_id;
            lbl_res = ty_res;
            lbl_arg = l.ld_type;
            lbl_mut = l.ld_mutable;
            lbl_global = l.ld_global;
            lbl_jkind = l.ld_jkind;
            lbl_pos = if is_void then lbl_pos_void else pos;
            lbl_num = num;
            lbl_all = all_labels;
            lbl_repres = repres;
            lbl_private = priv;
            lbl_loc = l.ld_loc;
            lbl_attributes = l.ld_attributes;
            lbl_uid = l.ld_uid;
          } in
        all_labels.(num) <- lbl;
        let pos = if is_void then pos else pos+1 in
        (l.ld_id, lbl) :: describe_labels (num+1) pos rest in
  describe_labels 0 0 lbls

exception Constr_not_found

let find_constr ~constant tag cstrs =
  try
    List.find
      (function
        | ({cstr_tag=Ordinary {runtime_tag=tag'}; cstr_constant},_) ->
          tag' = tag && cstr_constant = constant
        | ({cstr_tag=Extension _},_) -> false)
      cstrs
  with
  | Not_found -> raise Constr_not_found

let find_constr_by_tag ~constant tag cstrlist =
  fst (find_constr ~constant tag cstrlist)

let constructors_of_type ~current_unit ty_path decl =
  match decl.type_kind with
  | Type_variant (cstrs,rep) ->
     constructor_descrs ~current_unit ty_path decl cstrs rep
  | Type_record _ | Type_abstract _ | Type_open -> []

let labels_of_type ty_path decl =
  match decl.type_kind with
  | Type_record(labels, rep) ->
      label_descrs (newgenconstr ty_path decl.type_params)
        labels rep decl.type_private
  | Type_variant _ | Type_abstract _ | Type_open -> []<|MERGE_RESOLUTION|>--- conflicted
+++ resolved
@@ -97,11 +97,7 @@
       [
         {
           ca_type = newgenconstr path type_params;
-<<<<<<< HEAD
-          ca_global = Mode.Global_flag.unrestricted_with_loc;
-=======
           ca_global = Unrestricted;
->>>>>>> 56b17fd8
           ca_loc = Location.none
         }
       ],
@@ -208,7 +204,7 @@
 
 let dummy_label =
   { lbl_name = ""; lbl_res = none; lbl_arg = none;
-    lbl_mut = Immutable; lbl_global = Global_flag.unrestricted_with_loc;
+    lbl_mut = Immutable; lbl_global = Unrestricted;
     lbl_jkind = Jkind.any ~why:Dummy_jkind;
     lbl_num = -1; lbl_pos = -1; lbl_all = [||];
     lbl_repres = Record_unboxed;
