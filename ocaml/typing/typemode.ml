--- conflicted
+++ resolved
@@ -31,8 +31,6 @@
           match acc.linearity with
           | None -> { acc with linearity = Some Once }
           | Some _ -> raise (Error (loc, Duplicated_mode Linearity)))
-<<<<<<< HEAD
-=======
         | "nonportable" -> (
           match acc.portability with
           | None -> { acc with portability = Some Nonportable }
@@ -49,45 +47,17 @@
           match acc.contention with
           | None -> { acc with contention = Some Contended }
           | Some _ -> raise (Error (loc, Duplicated_mode Contention)))
-        | "global" ->
-          (* CR zqian: global modality might leak to here by ppxes.
-             This is a dirty fix that needs to be fixed ASAP. *)
-          acc
->>>>>>> 6f8f7038
         | s -> raise (Error (loc, Unrecognized_mode s))
       in
       loop acc rest
   in
   loop Alloc.Const.Option.none modes.txt
 
-<<<<<<< HEAD
-let transl_global_flags modalities =
-  let rec loop (acc : Global_flag.t Location.loc) = function
-    | [] -> acc
-    | m :: rest ->
-      let ({ txt; loc }) = (m : Parsetree.modality Location.loc) in
-      let acc : Global_flag.t Location.loc =
-        let (Modality txt) = txt in
-        match txt with
-        | "global" -> (
-          match acc.txt with
-          | Unrestricted -> { txt = Global; loc }
-          (* Duplicated modality is not an error, just silly and thus a warning.
-             As we introduce more modalities, it might be in general difficult
-             to detect all redundant modalities, but we should do our best. *)
-          | Global ->
-            Location.prerr_warning loc (Warnings.Redundant_modality txt);
-            acc)
-        | s -> raise (Error (loc, Unrecognized_modality s))
-      in
-      loop acc rest
-  in
-  loop { txt = Unrestricted; loc = Location.none } modalities
-=======
 let transl_modality m : Modality.t =
-  let { txt; loc } = (m : Mode_expr.Const.t :> _ Location.loc) in
+  let { txt; loc } = m in
+  let Parsetree.Modality s = txt in
   Jane_syntax_parsing.assert_extension_enabled ~loc Mode ();
-  match txt with
+  match s with
   | "global" -> Atom (Comonadic Areality, Meet_with Regionality.Const.Global)
   | "local" -> Atom (Comonadic Areality, Meet_with Regionality.Const.Local)
   | "many" -> Atom (Comonadic Linearity, Meet_with Linearity.Const.Many)
@@ -121,14 +91,13 @@
   List.mem m mutable_implied_modalities
 
 let transl_modalities mut modalities =
-  let modalities = List.map transl_modality modalities.txt in
+  let modalities = List.map transl_modality modalities in
   let modalities =
     if Types.is_mutable mut
     then modalities @ mutable_implied_modalities
     else modalities
   in
   compose_modalities modalities
->>>>>>> 6f8f7038
 
 let transl_alloc_mode modes =
   let opt = transl_mode_annots modes in
