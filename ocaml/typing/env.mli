--- conflicted
+++ resolved
@@ -209,10 +209,7 @@
   | Cannot_scrape_alias of Longident.t * Path.t
   | Local_value_used_in_closure of Longident.t * escaping_context option
   | Local_value_used_in_exclave of Longident.t
-<<<<<<< HEAD
-=======
   | Non_value_used_in_object of Longident.t * type_expr * Layout.Violation.t
->>>>>>> 9289e84a
 
 val lookup_error: Location.t -> t -> lookup_error -> 'a
 
@@ -413,10 +410,7 @@
 val add_lock : ?escaping_context:escaping_context -> Types.alloc_mode -> t -> t
 val add_region_lock : t -> t
 val add_exclave_lock : t -> t
-<<<<<<< HEAD
-=======
 val add_unboxed_lock : t -> t
->>>>>>> 9289e84a
 
 (* Initialize the cache of in-core module interfaces. *)
 val reset_cache: preserve_persistent_env:bool -> unit
@@ -428,19 +422,12 @@
 val set_unit_name: Compilation_unit.t option -> unit
 val get_unit_name: unit -> Compilation_unit.t option
 
-<<<<<<< HEAD
 (* Read, save a signature to/from a file. *)
 val read_signature: Global.Name.t -> filepath -> add_binding:bool -> signature
-=======
-(* Read, save a signature to/from a file *)
-val read_signature:
-  Compilation_unit.t -> filepath -> add_binding:bool -> signature
->>>>>>> 9289e84a
         (* Arguments: module name, file name, [add_binding] flag.
            Results: signature. If [add_binding] is true, creates an entry for
            the module in the environment. *)
 val save_signature:
-<<<<<<< HEAD
   alerts:alerts -> signature -> Compilation_unit.Name.t -> Cmi_format.kind
   -> filepath -> Cmi_format.cmi_infos_lazy
         (* Arguments: signature, module name, module kind, file name. *)
@@ -457,17 +444,6 @@
    this unit. It is unnecessary (but harmless) to call both this and
    [register_parameter]. *)
 val register_parameter_import: Compilation_unit.Name.t -> unit
-=======
-  alerts:alerts -> signature -> Compilation_unit.t -> filepath
-  -> Cmi_format.cmi_infos_lazy
-        (* Arguments: signature, module name, file name. *)
-val save_signature_with_imports:
-  alerts:alerts -> signature -> Compilation_unit.t -> filepath
-  -> Import_info.t array
-  -> Cmi_format.cmi_infos_lazy
-        (* Arguments: signature, module name, file name,
-           imported units with their CRCs. *)
->>>>>>> 9289e84a
 
 (* Return the CRC of the interface of the given compilation unit *)
 val crc_of_unit: Compilation_unit.Name.t -> Digest.t
