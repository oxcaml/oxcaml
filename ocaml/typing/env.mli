--- conflicted
+++ resolved
@@ -478,14 +478,9 @@
            file name, imported units with their CRCs. *)
 
 (* Register a module as a parameter to this unit. *)
-<<<<<<< HEAD
 val register_parameter: Compilation_unit.Name.t -> unit
 
-(* Register a module as a parameter unit, though not necessarily a parameter to
-   this unit. It is unnecessary (but harmless) to call both this and
-   [register_parameter]. *)
-=======
->>>>>>> 6e596bfc
+(* Register a module as a parameter to this unit. *)
 val register_parameter_import: Compilation_unit.Name.t -> unit
 
 (* Return the CRC of the interface of the given compilation unit *)
