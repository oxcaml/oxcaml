(**************************************************************************)
(*                                                                        *)
(*                                 OCaml                                  *)
(*                                                                        *)
(*             Xavier Leroy, projet Cristal, INRIA Rocquencourt           *)
(*                                                                        *)
(*   Copyright 1996 Institut National de Recherche en Informatique et     *)
(*     en Automatique.                                                    *)
(*                                                                        *)
(*   All rights reserved.  This file is distributed under the terms of    *)
(*   the GNU Lesser General Public License version 2.1, with the          *)
(*   special exception on linking described in the file LICENSE.          *)
(*                                                                        *)
(**************************************************************************)

(* Environment handling *)

open Types
open Misc

val register_uid : Uid.t -> loc:Location.t -> attributes:Parsetree.attribute list -> unit

val get_uid_to_loc_tbl : unit -> Location.t Types.Uid.Tbl.t
val get_uid_to_attributes_tbl : unit ->  Parsetree.attribute list Types.Uid.Tbl.t

type value_unbound_reason =
  | Val_unbound_instance_variable
  | Val_unbound_self
  | Val_unbound_ancestor
  | Val_unbound_ghost_recursive of Location.t

type module_unbound_reason =
  | Mod_unbound_illegal_recursion

type summary =
    Env_empty
  | Env_value of summary * Ident.t * value_description * Mode.Value.t
  | Env_type of summary * Ident.t * type_declaration
  | Env_extension of summary * Ident.t * extension_constructor
  | Env_module of summary * Ident.t * module_presence * module_declaration
  | Env_modtype of summary * Ident.t * modtype_declaration
  | Env_class of summary * Ident.t * class_declaration
  | Env_cltype of summary * Ident.t * class_type_declaration
  | Env_open of summary * Path.t
  (** The string set argument of [Env_open] represents a list of module names
      to skip, i.e. that won't be imported in the toplevel namespace. *)
  | Env_functor_arg of summary * Ident.t
  | Env_constraints of summary * type_declaration Path.Map.t
  | Env_copy_types of summary
  | Env_persistent of summary * Ident.t
  | Env_value_unbound of summary * string * value_unbound_reason
  | Env_module_unbound of summary * string * module_unbound_reason

type address =
  | Aunit of Compilation_unit.t
  | Alocal of Ident.t
  | Adot of address * int

type t

val empty: t

(* This environment is lazy so that it may depend on the enabled extensions,
   typically adjusted via command line flags.  If extensions are changed after
   theis environment is forced, they may be inaccurate.  This could happen, for
   example, if extensions are adjusted via the compiler-libs. *)
val initial: t Lazy.t

val diff: t -> t -> Ident.t list

type type_descr_kind =
  (label_description, constructor_description) type_kind

  (* alias for compatibility *)
type type_descriptions = type_descr_kind

(* For short-paths *)
type iter_cont
val iter_types:
    (Path.t -> Path.t * type_declaration -> unit) ->
    t -> iter_cont
val run_iter_cont: iter_cont list -> (Path.t * iter_cont) list
val same_types: t -> t -> bool
val used_persistent: unit -> Compilation_unit.Name.Set.t
val find_shadowed_types: Path.t -> t -> Path.t list
val without_cmis: ('a -> 'b) -> 'a -> 'b
(* [without_cmis f arg] applies [f] to [arg], but does not
   allow opening cmis during its execution *)

(* Lookup by paths *)

val find_value: Path.t -> t -> Subst.Lazy.value_description
val find_type: Path.t -> t -> type_declaration
val find_type_descrs: Path.t -> t -> type_descriptions
val find_module_lazy: Path.t -> t -> Subst.Lazy.module_declaration
val find_module: Path.t -> t -> module_declaration
val find_modtype_lazy: Path.t -> t -> Subst.Lazy.modtype_declaration
val find_modtype: Path.t -> t -> modtype_declaration
val find_class: Path.t -> t -> class_declaration
val find_cltype: Path.t -> t -> class_type_declaration

val find_ident_constructor: Ident.t -> t -> constructor_description
val find_ident_label: Ident.t -> t -> label_description

val find_type_expansion:
    Path.t -> t -> type_expr list * type_expr * int
val find_type_expansion_opt:
    Path.t -> t -> type_expr list * type_expr * int
(* Find the manifest type information associated to a type for the sake
   of the compiler's type-based optimisations. *)
val find_modtype_expansion: Path.t -> t -> module_type
val find_modtype_expansion_lazy: Path.t -> t -> Subst.Lazy.module_type

val find_hash_type: Path.t -> t -> type_declaration
(* Find the "#t" type given the path for "t" *)

val find_value_address: Path.t -> t -> address
val find_module_address: Path.t -> t -> address
val find_class_address: Path.t -> t -> address
val find_constructor_address: Path.t -> t -> address

val shape_of_path:
  namespace:Shape.Sig_component_kind.t -> t -> Path.t -> Shape.t

val add_functor_arg: Ident.t -> t -> t
val is_functor_arg: Path.t -> t -> bool

val normalize_module_path: Location.t option -> t -> Path.t -> Path.t
(* Normalize the path to a concrete module.
   If the option is None, allow returning dangling paths.
   Otherwise raise a Missing_module error, and may add forgotten
   head as required global. *)

val normalize_type_path: Location.t option -> t -> Path.t -> Path.t
(* Normalize the prefix part of the type path *)

val normalize_value_path: Location.t option -> t -> Path.t -> Path.t
(* Normalize the prefix part of the value path *)

val normalize_modtype_path: t -> Path.t -> Path.t
(* Normalize a module type path *)

val reset_required_globals: unit -> unit
val get_required_globals: unit -> Compilation_unit.t list
val add_required_global: Path.t -> t -> unit

val reset_probes: unit -> unit
val add_probe: string -> unit
val has_probe: string -> bool

val has_local_constraints: t -> bool

(* Mark definitions as used *)
val mark_value_used: Uid.t -> unit
val mark_module_used: Uid.t -> unit
val mark_type_used: Uid.t -> unit

type constructor_usage = Positive | Pattern | Exported_private | Exported
val mark_constructor_used:
    constructor_usage -> constructor_declaration -> unit
val mark_extension_used:
    constructor_usage -> extension_constructor -> unit

type label_usage =
    Projection | Mutation | Construct | Exported_private | Exported
val mark_label_used:
    label_usage -> label_declaration -> unit

(* Lookup by long identifiers *)

(* Lookup errors *)

type unbound_value_hint =
  | No_hint
  | Missing_rec of Location.t

type closure_context =
  | Tailcall_function
  | Tailcall_argument
  | Partial_application
  | Return

type escaping_context =
  | Letop
  | Probe
  | Class
  | Module
  | Lazy

type shared_context =
  | For_loop
  | While_loop
  | Letop
  | Closure
  | Comprehension
  | Class
  | Module
  | Probe
  | Lazy

type closure_error =
  | Locality of closure_context option
  | Linearity

type lookup_error =
  | Unbound_value of Longident.t * unbound_value_hint
  | Unbound_type of Longident.t
  | Unbound_constructor of Longident.t
  | Unbound_label of Longident.t
  | Unbound_module of Longident.t
  | Unbound_class of Longident.t
  | Unbound_modtype of Longident.t
  | Unbound_cltype of Longident.t
  | Unbound_instance_variable of string
  | Not_an_instance_variable of string
  | Masked_instance_variable of Longident.t
  | Masked_self_variable of Longident.t
  | Masked_ancestor_variable of Longident.t
  | Structure_used_as_functor of Longident.t
  | Abstract_used_as_functor of Longident.t
  | Functor_used_as_structure of Longident.t
  | Abstract_used_as_structure of Longident.t
  | Generative_used_as_applicative of Longident.t
  | Illegal_reference_to_recursive_module
  | Cannot_scrape_alias of Longident.t * Path.t
  | Local_value_escaping of Longident.t * escaping_context
  | Once_value_used_in of Longident.t * shared_context
  | Value_used_in_closure of Longident.t * closure_error
  | Local_value_used_in_exclave of Longident.t
  | Non_value_used_in_object of Longident.t * type_expr * Jkind.Violation.t

val lookup_error: Location.t -> t -> lookup_error -> 'a

(* The [lookup_foo] functions will emit proper error messages (by
   raising [Error]) if the identifier cannot be found, whereas the
   [find_foo_by_name] functions will raise [Not_found] instead.

   The [~use] parameters of the [lookup_foo] functions control
   whether this lookup should be counted as a use for usage
   warnings and alerts.

   [Longident.t]s in the program source should be looked up using
   [lookup_foo ~use:true] exactly one time -- otherwise warnings may be
   emitted the wrong number of times. *)

(** The returned shared_context looks strange, but useful for error printing
    when the returned uniqueness mode is too high because of some linearity_lock
    during lookup, and fail to satisfy expected_mode in the caller.

    TODO: A better approach is passing down the expected mode to this function
    as argument, so that sub-moding error is triggered at the place where error
    hints are immediately available. *)
val lookup_value:
  ?use:bool -> loc:Location.t -> Longident.t -> t ->
  Path.t * value_description * Mode.Value.t * shared_context option
val lookup_type:
  ?use:bool -> loc:Location.t -> Longident.t -> t ->
  Path.t * type_declaration
val lookup_module:
  ?use:bool -> loc:Location.t -> Longident.t -> t ->
  Path.t * module_declaration
val lookup_modtype:
  ?use:bool -> loc:Location.t -> Longident.t -> t ->
  Path.t * modtype_declaration
val lookup_class:
  ?use:bool -> loc:Location.t -> Longident.t -> t ->
  Path.t * class_declaration
val lookup_cltype:
  ?use:bool -> loc:Location.t -> Longident.t -> t ->
  Path.t * class_type_declaration

val lookup_module_path:
  ?use:bool -> loc:Location.t -> load:bool -> Longident.t -> t -> Path.t
val lookup_modtype_path:
  ?use:bool -> loc:Location.t -> Longident.t -> t -> Path.t

val lookup_constructor:
  ?use:bool -> loc:Location.t -> constructor_usage -> Longident.t -> t ->
  constructor_description
val lookup_all_constructors:
  ?use:bool -> loc:Location.t -> constructor_usage -> Longident.t -> t ->
  ((constructor_description * (unit -> unit)) list,
   Location.t * t * lookup_error) result
val lookup_all_constructors_from_type:
  ?use:bool -> loc:Location.t -> constructor_usage -> Path.t -> t ->
  (constructor_description * (unit -> unit)) list

val lookup_label:
  ?use:bool -> loc:Location.t -> label_usage -> Longident.t -> t ->
  label_description
val lookup_all_labels:
  ?use:bool -> loc:Location.t -> label_usage -> Longident.t -> t ->
  ((label_description * (unit -> unit)) list,
   Location.t * t * lookup_error) result
val lookup_all_labels_from_type:
  ?use:bool -> loc:Location.t -> label_usage -> Path.t -> t ->
  (label_description * (unit -> unit)) list

val lookup_instance_variable:
  ?use:bool -> loc:Location.t -> string -> t ->
  Path.t * Asttypes.mutable_flag * string * type_expr

val find_value_by_name:
  Longident.t -> t -> Path.t * value_description
val find_type_by_name:
  Longident.t -> t -> Path.t * type_declaration
val find_module_by_name:
  Longident.t -> t -> Path.t * module_declaration
val find_modtype_by_name:
  Longident.t -> t -> Path.t * modtype_declaration
val find_class_by_name:
  Longident.t -> t -> Path.t * class_declaration
val find_cltype_by_name:
  Longident.t -> t -> Path.t * class_type_declaration

val find_constructor_by_name:
  Longident.t -> t -> constructor_description
val find_label_by_name:
  Longident.t -> t -> label_description

(** The [find_*_index] functions computes a "namespaced" De Bruijn index
    of an identifier in a given environment. In other words, it returns how many
    times an identifier has been shadowed by a more recent identifiers with the
    same name in a given environment.
    Those functions return [None] when the identifier is not bound in the
    environment. This behavior is there to facilitate the detection of
    inconsistent printing environment, but should disappear in the long term.
*)
val find_value_index:   Ident.t -> t -> int option
val find_type_index:    Ident.t -> t -> int option
val find_module_index:  Ident.t -> t -> int option
val find_modtype_index: Ident.t -> t -> int option
val find_class_index:   Ident.t -> t -> int option
val find_cltype_index:  Ident.t -> t -> int option

(* Check if a name is bound *)

val bound_value: string -> t -> bool
val bound_module: string -> t -> bool
val bound_type: string -> t -> bool
val bound_modtype: string -> t -> bool
val bound_class: string -> t -> bool
val bound_cltype: string -> t -> bool

val make_copy_of_types: t -> (t -> t)

(* Insertion by identifier *)

val add_value_lazy:
    ?check:(string -> Warnings.t) -> ?mode:(Mode.Value.t) ->
    Ident.t -> Subst.Lazy.value_description -> t -> t
val add_value:
    ?check:(string -> Warnings.t) -> ?mode:(Mode.Value.t) ->
    Ident.t -> Types.value_description -> t -> t
val add_type: check:bool -> Ident.t -> type_declaration -> t -> t
val add_extension:
  check:bool -> rebind:bool -> Ident.t -> extension_constructor -> t -> t
val add_module: ?arg:bool -> ?shape:Shape.t ->
  Ident.t -> module_presence -> module_type -> t -> t
val add_module_lazy: update_summary:bool ->
  Ident.t -> module_presence -> Subst.Lazy.module_type -> t -> t
val add_module_declaration: ?arg:bool -> ?shape:Shape.t -> check:bool ->
  Ident.t -> module_presence -> module_declaration -> t -> t
val add_module_declaration_lazy: ?arg:bool -> update_summary:bool ->
  Ident.t -> module_presence -> Subst.Lazy.module_declaration -> t -> t
val add_modtype: Ident.t -> modtype_declaration -> t -> t
val add_modtype_lazy: update_summary:bool ->
   Ident.t -> Subst.Lazy.modtype_declaration -> t -> t
val add_class: Ident.t -> class_declaration -> t -> t
val add_cltype: Ident.t -> class_type_declaration -> t -> t
val add_local_type: Path.t -> type_declaration -> t -> t

(* Insertion of persistent signatures *)

(* [add_persistent_structure id env] is an environment such that
   module [id] points to the persistent structure contained in the
   external compilation unit with the same name.

   The compilation unit itself is looked up in the load path when the
   contents of the module is accessed. *)
val add_persistent_structure : Ident.t -> t -> t

(* Returns the set of persistent structures found in the given
   directory. *)
val persistent_structures_of_dir : Load_path.Dir.t -> Misc.Stdlib.String.Set.t

(* [filter_non_loaded_persistent f env] removes all the persistent
   structures that are not yet loaded and for which [f] returns
   [false]. *)
val filter_non_loaded_persistent : (Ident.t -> bool) -> t -> t

(* Insertion of all fields of a signature. *)

val add_signature: signature -> t -> t
val add_signature_lazy: Subst.Lazy.signature_item list -> t -> t

(* Insertion of all fields of a signature, relative to the given path.
   Used to implement open. Returns None if the path refers to a functor,
   not a structure. *)
val open_signature:
    ?used_slot:bool ref ->
    ?loc:Location.t -> ?toplevel:bool ->
    Asttypes.override_flag -> Path.t ->
    t -> (t, [`Not_found | `Functor]) result

val open_pers_signature: string -> t -> (t, [`Not_found]) result

val remove_last_open: Path.t -> t -> t option

(* Insertion by name *)

val enter_value:
    ?check:(string -> Warnings.t) ->
    string -> value_description -> t -> Ident.t * t
val enter_type: scope:int -> string -> type_declaration -> t -> Ident.t * t
val enter_extension:
  scope:int -> rebind:bool -> string ->
  extension_constructor -> t -> Ident.t * t
val enter_module:
  scope:int -> ?arg:bool -> string -> module_presence ->
  module_type -> t -> Ident.t * t
val enter_module_declaration:
  scope:int -> ?arg:bool -> ?shape:Shape.t -> string -> module_presence ->
  module_declaration -> t -> Ident.t * t
val enter_modtype:
  scope:int -> string -> modtype_declaration -> t -> Ident.t * t
val enter_class: scope:int -> string -> class_declaration -> t -> Ident.t * t
val enter_cltype:
  scope:int -> string -> class_type_declaration -> t -> Ident.t * t

(* Same as [add_signature] but refreshes (new stamp) and rescopes bound idents
   in the process. *)
val enter_signature: ?mod_shape:Shape.t -> scope:int -> signature -> t ->
  signature * t

(* Same as [enter_signature] but also extends the shape map ([parent_shape])
   with all the the items from the signature, their shape being a projection
   from the given shape. *)
val enter_signature_and_shape: scope:int -> parent_shape:Shape.Map.t ->
  Shape.t -> signature -> t -> signature * Shape.Map.t * t

val enter_unbound_value : string -> value_unbound_reason -> t -> t

val enter_unbound_module : string -> module_unbound_reason -> t -> t

(* Lock the environment *)

val add_escape_lock : escaping_context -> t -> t

(** `once` variables beyond the share lock cannot be accessed. Moreover,
    `unique` variables beyond the lock can still be accessed, but will be
    relaxed to `shared` *)
val add_share_lock : shared_context -> t -> t
val add_closure_lock : ?closure_context:closure_context -> Mode.Locality.t
  -> Mode.Linearity.t -> t -> t
val add_region_lock : t -> t
val add_exclave_lock : t -> t
val add_unboxed_lock : t -> t

(* Initialize the cache of in-core module interfaces. *)
val reset_cache: preserve_persistent_env:bool -> unit

(* To be called before each toplevel phrase. *)
val reset_cache_toplevel: unit -> unit

(* Remember the name of the current compilation unit. *)
val set_unit_name: Compilation_unit.t option -> unit
val get_unit_name: unit -> Compilation_unit.t option

(* Read, save a signature to/from a file *)
val read_signature:
  Compilation_unit.t -> filepath -> add_binding:bool -> signature
        (* Arguments: module name, file name, [add_binding] flag.
           Results: signature. If [add_binding] is true, creates an entry for
           the module in the environment. *)
val save_signature:
  alerts:alerts -> signature -> Compilation_unit.t -> Cmi_format.kind
  -> filepath -> Cmi_format.cmi_infos_lazy
        (* Arguments: signature, module name, module kind, file name. *)
val save_signature_with_imports:
<<<<<<< HEAD
  alerts:alerts -> signature -> Compilation_unit.t -> filepath
  -> Import_info.Intf.t array
  -> Cmi_format.cmi_infos_lazy
        (* Arguments: signature, module name, file name,
           imported units with their CRCs. *)
=======
  alerts:alerts -> signature -> Compilation_unit.t -> Cmi_format.kind
  -> filepath -> Import_info.t array -> Cmi_format.cmi_infos_lazy
        (* Arguments: signature, module name, module kind,
           file name, imported units with their CRCs. *)
>>>>>>> 12ac2cca

(* Return the CRC of the interface of the given compilation unit *)
val crc_of_unit: Compilation_unit.Name.t -> Digest.t

(* Return the set of compilation units imported, with their CRC *)
val imports: unit -> Import_info.Intf.t list

(* may raise Persistent_env.Consistbl.Inconsistency *)
val import_crcs: source:string -> Import_info.Intf.t array -> unit

(* [is_imported_opaque md] returns true if [md] is an opaque imported module *)
val is_imported_opaque: Compilation_unit.Name.t -> bool

(* [register_import_as_opaque md] registers [md] as an opaque imported module *)
val register_import_as_opaque: Compilation_unit.Name.t -> unit

(* [is_parameter_unit md] returns true if [md] was compiled with
   -as-parameter *)
val is_parameter_unit: Compilation_unit.Name.t -> bool

(* Summaries -- compact representation of an environment, to be
   exported in debugging information. *)

val summary: t -> summary

(* Return an equivalent environment where all fields have been reset,
   except the summary. The initial environment can be rebuilt from the
   summary, using Envaux.env_of_only_summary. *)

val keep_only_summary : t -> t
val env_of_only_summary : (summary -> Subst.t -> t) -> t -> t

(* Error report *)

type error =
  | Missing_module of Location.t * Path.t * Path.t
  | Illegal_value_name of Location.t * string
  | Lookup_error of Location.t * t * lookup_error

exception Error of error

open Format

val report_error: formatter -> error -> unit

val report_lookup_error: Location.t -> t -> formatter -> lookup_error -> unit

val in_signature: bool -> t -> t

val is_in_signature: t -> bool

val set_value_used_callback:
    Subst.Lazy.value_description -> (unit -> unit) -> unit
val set_type_used_callback:
    type_declaration -> ((unit -> unit) -> unit) -> unit

(* Forward declaration to break mutual recursion with Includemod. *)
val check_functor_application:
  (errors:bool -> loc:Location.t ->
   lid_whole_app:Longident.t ->
   f0_path:Path.t -> args:(Path.t * Types.module_type) list ->
   arg_path:Path.t -> arg_mty:Types.module_type ->
   param_mty:Types.module_type ->
   t -> unit) ref
(* Forward declaration to break mutual recursion with Typemod. *)
val check_well_formed_module:
    (t -> Location.t -> string -> module_type -> unit) ref
(* Forward declaration to break mutual recursion with Typecore. *)
val add_delayed_check_forward: ((unit -> unit) -> unit) ref
(* Forward declaration to break mutual recursion with Mtype. *)
val scrape_alias:
    (t -> Subst.Lazy.module_type -> Subst.Lazy.module_type) ref
(* Forward declaration to break mutual recursion with Ctype. *)
val same_constr: (t -> type_expr -> type_expr -> bool) ref
(* Forward declaration to break mutual recursion with Ctype. *)
val constrain_type_jkind:
  (t -> type_expr -> jkind -> (unit, Jkind.Violation.t) result) ref
(* Forward declaration to break mutual recursion with Printtyp. *)
val print_longident: (Format.formatter -> Longident.t -> unit) ref
(* Forward declaration to break mutual recursion with Printtyp. *)
val print_path: (Format.formatter -> Path.t -> unit) ref
(* Forward declaration to break mutual recursion with Printtyp. *)
val print_type_expr: (Format.formatter -> Types.type_expr -> unit) ref


(** Folds *)

val fold_values:
  (string -> Path.t -> Subst.Lazy.value_description -> 'a -> 'a) ->
  Longident.t option -> t -> 'a -> 'a
val fold_types:
  (string -> Path.t -> type_declaration -> 'a -> 'a) ->
  Longident.t option -> t -> 'a -> 'a
val fold_constructors:
  (constructor_description -> 'a -> 'a) ->
  Longident.t option -> t -> 'a -> 'a
val fold_labels:
  (label_description -> 'a -> 'a) ->
  Longident.t option -> t -> 'a -> 'a

(** Persistent structures are only traversed if they are already loaded. *)
val fold_modules:
  (string -> Path.t -> module_declaration -> 'a -> 'a) ->
  Longident.t option -> t -> 'a -> 'a

val fold_modtypes:
  (string -> Path.t -> modtype_declaration -> 'a -> 'a) ->
  Longident.t option -> t -> 'a -> 'a
val fold_classes:
  (string -> Path.t -> class_declaration -> 'a -> 'a) ->
  Longident.t option -> t -> 'a -> 'a
val fold_cltypes:
  (string -> Path.t -> class_type_declaration -> 'a -> 'a) ->
  Longident.t option -> t -> 'a -> 'a


(** Utilities *)
val check_value_name: string -> Location.t -> unit

val print_address : Format.formatter -> address -> unit

type address_head =
  | AHunit of Compilation_unit.t
  | AHlocal of Ident.t

val address_head : address -> address_head<|MERGE_RESOLUTION|>--- conflicted
+++ resolved
@@ -478,18 +478,10 @@
   -> filepath -> Cmi_format.cmi_infos_lazy
         (* Arguments: signature, module name, module kind, file name. *)
 val save_signature_with_imports:
-<<<<<<< HEAD
-  alerts:alerts -> signature -> Compilation_unit.t -> filepath
-  -> Import_info.Intf.t array
-  -> Cmi_format.cmi_infos_lazy
-        (* Arguments: signature, module name, file name,
-           imported units with their CRCs. *)
-=======
   alerts:alerts -> signature -> Compilation_unit.t -> Cmi_format.kind
-  -> filepath -> Import_info.t array -> Cmi_format.cmi_infos_lazy
+  -> filepath -> Import_info.Intf.t array -> Cmi_format.cmi_infos_lazy
         (* Arguments: signature, module name, module kind,
            file name, imported units with their CRCs. *)
->>>>>>> 12ac2cca
 
 (* Return the CRC of the interface of the given compilation unit *)
 val crc_of_unit: Compilation_unit.Name.t -> Digest.t
