--- conflicted
+++ resolved
@@ -33,8 +33,6 @@
 type sort_loc =
     Fun_arg | Fun_ret
 
-<<<<<<< HEAD
-=======
 type cannot_quantify_reason =
   | Unified of type_expr
   | Univar
@@ -48,7 +46,6 @@
    the body of the type *)
 type layout_info = { original_layout : layout; defaulted : bool }
 
->>>>>>> 9289e84a
 type error =
   | Unbound_type_variable of string * string list
   | No_type_wildcards
@@ -78,10 +75,7 @@
       {vloc : value_loc; typ : type_expr; err : Layout.Violation.t}
   | Non_sort of
       {vloc : sort_loc; typ : type_expr; err : Layout.Violation.t}
-<<<<<<< HEAD
-=======
   | Bad_layout_annot of type_expr * Layout.Violation.t
->>>>>>> 9289e84a
 
 exception Error of Location.t * Env.t * error
 exception Error_forward of Location.error
@@ -254,9 +248,6 @@
     name, newvar ~name original_layout, layout_info
 
   let make_poly_univars vars =
-<<<<<<< HEAD
-    List.map (fun name -> name, newvar ~name (Layout.value ~why:Univar)) vars
-=======
     List.map mk_poly_univars_triple_without_layout vars
 
   let make_poly_univars_layouts ~context vars_layouts =
@@ -265,7 +256,6 @@
         | (v, Some l) -> mk_poly_univars_triple_with_layout ~context v l
     in
     List.map mk_trip vars_layouts
->>>>>>> 9289e84a
 
   let check_poly_univars env loc vars =
     vars |> List.iter (fun (_, v, _) -> generalize v);
@@ -276,10 +266,6 @@
         raise (Error (loc, env, Cannot_quantify(name, reason)))
       in
       begin match get_desc v with
-<<<<<<< HEAD
-      | Tvar { name; layout } when get_level v = Btype.generic_level ->
-         set_type_desc v (Tunivar { name; layout })
-=======
       | Tvar { layout } when not (Layout.equate layout original_layout) ->
         let reason =
           Bad_univar_layout { name; layout_info; inferred_layout = layout }
@@ -291,7 +277,6 @@
          set_type_desc v (Tunivar { name; layout })
       | Tunivar _ ->
          cant_quantify Univar
->>>>>>> 9289e84a
       | _ ->
          cant_quantify (Unified v)
       end;
@@ -440,13 +425,6 @@
 let valid_tyvar_name name =
   name <> "" && name.[0] <> '_'
 
-<<<<<<< HEAD
-(* Here we take a layout argument and ignore any layout annotations in the styp.
-   The expectation is most callers will get the layout from the annotation, but
-   in some cases (objects) we don't want to support those annotations, so it
-   makes sense for the caller to do this. *)
-let transl_type_param env styp layout =
-=======
 let transl_type_param_var env loc attrs name_opt
       (layout : layout) (layout_annot : const_layout option) =
   let tvar = Ttyp_var (name_opt, layout_annot) in
@@ -477,7 +455,6 @@
     Misc.fatal_error "non-type-variable in transl_type_param_jst"
 
 let transl_type_param env path styp =
->>>>>>> 9289e84a
   let loc = styp.ptyp_loc in
   match Jane_syntax.Core_type.of_ast styp with
   | Some (etyp, attrs) -> transl_type_param_jst env loc attrs path etyp
@@ -489,31 +466,6 @@
   let layout = Layout.of_new_sort_var ~why:Unannotated_type_parameter in
   let attrs = styp.ptyp_attributes in
   match styp.ptyp_desc with
-<<<<<<< HEAD
-    Ptyp_any ->
-      let ty = new_global_var ~name:"_" layout in
-        { ctyp_desc = Ttyp_any; ctyp_type = ty; ctyp_env = env;
-          ctyp_loc = loc; ctyp_attributes = styp.ptyp_attributes; }
-  | Ptyp_var name ->
-      let ty =
-          if not (valid_tyvar_name name) then
-            raise (Error (loc, Env.empty, Invalid_variable_name ("'" ^ name)));
-          if TyVarEnv.is_in_scope name then
-            raise Already_bound;
-          let v = new_global_var ~name layout in
-          TyVarEnv.add name v;
-          v
-      in
-        { ctyp_desc = Ttyp_var name; ctyp_type = ty; ctyp_env = env;
-          ctyp_loc = loc; ctyp_attributes = styp.ptyp_attributes; }
-  | _ -> assert false
-
-let transl_type_param env styp layout =
-  (* Currently useless, since type parameters cannot hold attributes
-     (but this could easily be lifted in the future). *)
-  Builtin_attributes.warning_scope styp.ptyp_attributes
-    (fun () -> transl_type_param env styp layout)
-=======
     Ptyp_any -> transl_type_param_var env loc attrs None layout None
   | Ptyp_var name ->
     transl_type_param_var env loc attrs (Some name) layout None
@@ -539,7 +491,6 @@
   | Ptyp_any -> None
   | Ptyp_var name -> Some name
   | _ -> Misc.fatal_error "non-type-variable in get_type_param_name"
->>>>>>> 9289e84a
 
 let get_alloc_mode styp =
   match Builtin_attributes.has_local styp.ptyp_attributes with
@@ -595,43 +546,19 @@
       ctyp_loc = loc; ctyp_attributes = styp.ptyp_attributes }
   in
   match Jane_syntax.Core_type.of_ast styp with
-<<<<<<< HEAD
-  | Some (etyp, attrs) -> transl_type_aux_jst env policy mode attrs etyp
-=======
   | Some (etyp, attrs) ->
     let desc, typ = transl_type_aux_jst env policy mode attrs loc etyp in
     ctyp desc typ
->>>>>>> 9289e84a
   | None ->
   match styp.ptyp_desc with
     Ptyp_any ->
      let ty =
-<<<<<<< HEAD
-       TyVarEnv.new_anon_var styp.ptyp_loc env (Layout.any ~why:Wildcard) policy
-     in
-     ctyp Ttyp_any ty
-  | Ptyp_var name ->
-    let ty =
-      if not (valid_tyvar_name name) then
-        raise (Error (styp.ptyp_loc, env, Invalid_variable_name ("'" ^ name)));
-      begin try
-        TyVarEnv.lookup_local name
-      with Not_found ->
-        let v = TyVarEnv.new_var ~name
-                  (Layout.any ~why:Unification_var) policy in
-        TyVarEnv.remember_used name v styp.ptyp_loc;
-        v
-      end
-    in
-    ctyp (Ttyp_var name) ty
-=======
        TyVarEnv.new_anon_var loc env (Layout.any ~why:Wildcard) policy
      in
      ctyp (Ttyp_var (None, None)) ty
   | Ptyp_var name ->
       let desc, typ = transl_type_var env policy styp.ptyp_loc name None in
       ctyp desc typ
->>>>>>> 9289e84a
   | Ptyp_arrow _ ->
       let args, ret, ret_mode = extract_params styp in
       let rec loop acc_mode args =
@@ -808,45 +735,8 @@
       in
       ctyp (Ttyp_class (path, lid, args)) ty
   | Ptyp_alias(st, alias) ->
-<<<<<<< HEAD
-      let cty =
-        try
-          let t = TyVarEnv.lookup_local alias in
-          let ty = transl_type env policy mode st in
-          begin try unify_var env t ty.ctyp_type with Unify err ->
-            let err = Errortrace.swap_unification_error err in
-            raise(Error(styp.ptyp_loc, env, Alias_type_mismatch err))
-          end;
-          ty
-        with Not_found ->
-          if !Clflags.principal then begin_def ();
-          let t = newvar (Layout.any ~why:Dummy_layout) in
-          TyVarEnv.remember_used alias t styp.ptyp_loc;
-          let ty = transl_type env policy mode st in
-          begin try unify_var env t ty.ctyp_type with Unify err ->
-             let err = Errortrace.swap_unification_error err in
-            raise(Error(styp.ptyp_loc, env, Alias_type_mismatch err))
-          end;
-          if !Clflags.principal then begin
-            end_def ();
-            generalize_structure t;
-          end;
-          let t = instance t in
-          let px = Btype.proxy t in
-          begin match get_desc px with
-          | Tvar { name = None; layout } ->
-             set_type_desc px (Tvar { name = Some alias; layout })
-          | Tunivar { name = None; layout } ->
-             set_type_desc px (Tunivar {name = Some alias; layout})
-          | _ -> ()
-          end;
-          { ty with ctyp_type = t }
-      in
-      ctyp (Ttyp_alias (cty, alias)) cty.ctyp_type
-=======
     let desc, typ = transl_type_alias env policy mode loc st (Some alias) None in
     ctyp desc typ
->>>>>>> 9289e84a
   | Ptyp_variant(fields, closed, present) ->
       let name = ref None in
       let mkfield l f =
@@ -960,29 +850,10 @@
       let ty = newty (Tvariant (make_row more)) in
       ctyp (Ttyp_variant (tfields, closed, present)) ty
   | Ptyp_poly(vars, st) ->
-<<<<<<< HEAD
-     (* CR layouts v1.5: probably some work to do here when we add layout
-        annotations on type parameters *)
-      let vars = List.map (fun v -> v.txt) vars in
-      begin_def();
-      let new_univars = TyVarEnv.make_poly_univars vars in
-      let cty = TyVarEnv.with_univars new_univars begin fun () ->
-        transl_type env policy mode st
-      end in
-      let ty = cty.ctyp_type in
-      end_def();
-      generalize ty;
-      let ty_list = TyVarEnv.check_poly_univars env styp.ptyp_loc new_univars in
-      let ty_list = List.filter (fun v -> deep_occur v ty) ty_list in
-      let ty' = Btype.newgenty (Tpoly(ty, ty_list)) in
-      unify_var env (newvar (Layout.any ~why:Dummy_layout)) ty';
-      ctyp (Ttyp_poly (vars, cty)) ty'
-=======
       let desc, typ =
         transl_type_poly env policy mode styp.ptyp_loc (Either.Left vars) st
       in
       ctyp desc typ
->>>>>>> 9289e84a
   | Ptyp_package (p, l) ->
     (* CR layouts: right now we're doing a real gross hack where we demand
        everything in a package type with constraint be value.
@@ -1021,11 +892,6 @@
   | Ptyp_extension ext ->
       raise (Error_forward (Builtin_attributes.error_of_extension ext))
 
-<<<<<<< HEAD
-and transl_type_aux_jst _env _policy _mode _attrs
-      : Jane_syntax.Core_type.t -> _ = function
-  | _ -> .
-=======
 and transl_type_aux_jst env policy mode _attrs loc :
       Jane_syntax.Core_type.t -> _ = function
   | Jtyp_layout typ -> transl_type_aux_jst_layout env policy mode loc typ
@@ -1160,7 +1026,6 @@
   in
   Ttyp_alias (cty, name_opt, Option.map Location.get_txt layout_annot_opt),
   cty.ctyp_type
->>>>>>> 9289e84a
 
 and transl_fields env policy o fields =
   let hfields = Hashtbl.create 17 in
@@ -1351,21 +1216,7 @@
     transl_type_scheme_poly env styp.ptyp_attributes
       styp.ptyp_loc (Either.Left vars) st
   | _ ->
-<<<<<<< HEAD
-     begin_def();
-     let typ = transl_simple_type env ~closed:false Alloc_mode.Global styp in
-     end_def();
-     (* This next line is very important: it stops [val] and [external]
-        declarations from having undefaulted layout variables. Without
-        this line, we might accidentally export a layout-flexible definition
-        from a compilation unit, which would lead to miscompilation. *)
-     remove_mode_and_layout_variables typ.ctyp_type;
-     generalize typ.ctyp_type;
-     typ
-
-=======
     transl_type_scheme_mono env styp
->>>>>>> 9289e84a
 
 (* Error report *)
 
@@ -1505,13 +1356,10 @@
     fprintf ppf "@[%s types must have a representable layout.@ \ %a@]"
       s (Layout.Violation.report_with_offender
            ~offender:(fun ppf -> Printtyp.type_expr ppf typ)) err
-<<<<<<< HEAD
-=======
   | Bad_layout_annot(ty, violation) ->
     fprintf ppf "@[<b 2>Bad layout annotation:@ %a@]"
       (Layout.Violation.report_with_offender
          ~offender:(fun ppf -> Printtyp.type_expr ppf ty)) violation
->>>>>>> 9289e84a
 
 let () =
   Location.register_error_of_exn
