--- conflicted
+++ resolved
@@ -642,11 +642,7 @@
 
 and constructor_argument =
   {
-<<<<<<< HEAD
-    ca_global: Mode.Global_flag.t;
-=======
     ca_modalities: Mode.Modality.Value.t;
->>>>>>> b2f73409
     ca_type: type_expr;
     ca_loc: Location.t;
   }
