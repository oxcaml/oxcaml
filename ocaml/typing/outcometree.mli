(**************************************************************************)
(*                                                                        *)
(*                                 OCaml                                  *)
(*                                                                        *)
(*      Daniel de Rauglaudre, projet Cristal, INRIA Rocquencourt          *)
(*                                                                        *)
(*   Copyright 2001 Institut National de Recherche en Informatique et     *)
(*     en Automatique.                                                    *)
(*                                                                        *)
(*   All rights reserved.  This file is distributed under the terms of    *)
(*   the GNU Lesser General Public License version 2.1, with the          *)
(*   special exception on linking described in the file LICENSE.          *)
(*                                                                        *)
(**************************************************************************)

(* Module [Outcometree]: results displayed by the toplevel *)

(* These types represent messages that the toplevel displays as normal
   results or errors. The real displaying is customisable using the hooks:
      [Toploop.print_out_value]
      [Toploop.print_out_type]
      [Toploop.print_out_sig_item]
      [Toploop.print_out_phrase] *)

(** An [out_name] is a string representation of an identifier which can be
    rewritten on the fly to avoid name collisions *)
type out_name = { mutable printed_name: string }

type out_ident =
  | Oide_apply of out_ident * out_ident
  | Oide_dot of out_ident * string
  | Oide_ident of out_name

type out_string =
  | Ostr_string
  | Ostr_bytes

type out_attribute =
  { oattr_name: string }

type out_value =
  | Oval_array of out_value list * Asttypes.mutable_flag
  | Oval_char of char
  | Oval_constr of out_ident * out_value list
  | Oval_ellipsis
  | Oval_float of float
  | Oval_int of int
  | Oval_int32 of int32
  | Oval_int64 of int64
  | Oval_nativeint of nativeint
  | Oval_list of out_value list
  | Oval_printer of (Format.formatter -> unit)
  | Oval_record of (out_ident * out_value) list
  | Oval_string of string * int * out_string (* string, size-to-print, kind *)
  | Oval_stuff of string
  | Oval_tuple of out_value list
  | Oval_variant of string * out_value option

type out_layout =
  | Olay_const of Asttypes.const_layout
  | Olay_var of string

type out_type_param =
  { oparam_name : string;
    oparam_variance : Asttypes.variance;
    oparam_injectivity : Asttypes.injectivity;
    oparam_layout : out_layout option }

type out_mutable_or_global =
  | Ogom_mutable
  | Ogom_global
  | Ogom_immutable

type out_global =
  | Ogf_global
  | Ogf_unrestricted

(* should be empty if all the layout annotations are missing *)
type out_vars_layouts = (string * out_layout option) list

type out_type =
  | Otyp_abstract
  | Otyp_open
  | Otyp_alias of out_type * string
  | Otyp_arrow of string * out_alloc_mode * out_type * out_alloc_mode * out_type
  | Otyp_class of bool * out_ident * out_type list
  | Otyp_constr of out_ident * out_type list
  | Otyp_manifest of out_type * out_type
  | Otyp_object of (string * out_type) list * bool option
  | Otyp_record of (string * out_mutable_or_global * out_type) list
  | Otyp_stuff of string
  | Otyp_sum of out_constructor list
  | Otyp_tuple of out_type list
  | Otyp_var of bool * string
  | Otyp_variant of
      bool * out_variant * bool * (string list) option
  | Otyp_poly of out_vars_layouts * out_type
  | Otyp_module of out_ident * (string * out_type) list
  | Otyp_attribute of out_type * out_attribute
  | Otyp_layout_annot of out_type * out_layout
      (* Currently only introduced with very explicit code in [Printtyp] and not
         synthesized directly from the [Typedtree] *)

and out_constructor = {
  ocstr_name: string;
  ocstr_args: (out_type * out_global) list;
  ocstr_return_type: (out_vars_layouts * out_type) option;
}

and out_variant =
  | Ovar_fields of (string * bool * out_type list) list
  | Ovar_typ of out_type

and out_alloc_mode =
  | Oam_local
  | Oam_global
  | Oam_unknown

type out_class_type =
  | Octy_constr of out_ident * out_type list
  | Octy_arrow of string * out_type * out_class_type
  | Octy_signature of out_type option * out_class_sig_item list
and out_class_sig_item =
  | Ocsg_constraint of out_type * out_type
  | Ocsg_method of string * bool * bool * out_type
  | Ocsg_value of string * bool * bool * out_type

type out_module_type =
  | Omty_abstract
  | Omty_functor of (string option * out_module_type) option * out_module_type
  | Omty_ident of out_ident
  | Omty_signature of out_sig_item list
  | Omty_alias of out_ident
and out_sig_item =
  | Osig_class of
      bool * string * out_type_param list * out_class_type *
        out_rec_status
  | Osig_class_type of
      bool * string * out_type_param list * out_class_type *
        out_rec_status
  | Osig_typext of out_extension_constructor * out_ext_status
  | Osig_modtype of string * out_module_type
  | Osig_module of string * out_module_type * out_rec_status
  | Osig_type of out_type_decl * out_rec_status
  | Osig_value of out_val_decl
  | Osig_ellipsis
and out_type_decl =
  { otype_name: string;
    otype_params: out_type_param list;
    otype_type: out_type;
    otype_private: Asttypes.private_flag;
<<<<<<< HEAD
    otype_layout: Asttypes.const_layout option;
=======

    (* Some <=> we should print this annotation;
       see Note [When to print layout annotations] in Printtyp, Case (C1) *)
    otype_layout: out_layout option;

>>>>>>> 9289e84a
    otype_unboxed: bool;
    otype_cstrs: (out_type * out_type) list }
and out_extension_constructor =
  { oext_name: string;
    oext_type_name: string;
    oext_type_params: string list;
    oext_args: (out_type * out_global) list;
    oext_ret_type: (out_vars_layouts * out_type) option;
    oext_private: Asttypes.private_flag }
and out_type_extension =
  { otyext_name: string;
    otyext_params: string list;
    otyext_constructors: out_constructor list;
    otyext_private: Asttypes.private_flag }
and out_val_decl =
  { oval_name: string;
    oval_type: out_type;
    oval_prims: string list;
    oval_attributes: out_attribute list }
and out_rec_status =
  | Orec_not
  | Orec_first
  | Orec_next
and out_ext_status =
  | Oext_first
  | Oext_next
  | Oext_exception

type out_phrase =
  | Ophr_eval of out_value * out_type
  | Ophr_signature of (out_sig_item * out_value option) list
  | Ophr_exception of (exn * out_value)<|MERGE_RESOLUTION|>--- conflicted
+++ resolved
@@ -149,15 +149,11 @@
     otype_params: out_type_param list;
     otype_type: out_type;
     otype_private: Asttypes.private_flag;
-<<<<<<< HEAD
-    otype_layout: Asttypes.const_layout option;
-=======
 
     (* Some <=> we should print this annotation;
        see Note [When to print layout annotations] in Printtyp, Case (C1) *)
     otype_layout: out_layout option;
 
->>>>>>> 9289e84a
     otype_unboxed: bool;
     otype_cstrs: (out_type * out_type) list }
 and out_extension_constructor =
