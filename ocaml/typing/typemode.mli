--- conflicted
+++ resolved
@@ -10,13 +10,9 @@
 
 (** Interpret mode syntax as modalities *)
 val transl_modalities :
-<<<<<<< HEAD
-  Types.mutability -> Parsetree.modalities -> Mode.Modality.Value.t
-=======
   has_mutable_implied_modalities:bool ->
-  Parsetree.modality Location.loc list ->
+  Parsetree.modalities ->
   Mode.Modality.Value.t
->>>>>>> e60d9f7d
 
 val untransl_modalities :
   loc:Location.t -> Mode.Modality.Value.t -> Parsetree.modalities
