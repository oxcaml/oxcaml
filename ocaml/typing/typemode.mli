--- conflicted
+++ resolved
@@ -5,16 +5,10 @@
     legacy if unspecified *)
 val transl_alloc_mode : Jane_syntax.Mode_expr.t -> Mode.Alloc.Const.t
 
-<<<<<<< HEAD
-(** Interpret modality annotation *)
-val transl_global_flags :
-  Parsetree.modality Location.loc list -> Mode.Global_flag.t Location.loc
-=======
 (** Interpret mode syntax as modalities *)
 val transl_modalities :
-  Types.mutability -> Jane_syntax.Mode_expr.t -> Mode.Modality.Value.t
+  Types.mutability -> Parsetree.modality Location.loc list -> Mode.Modality.Value.t
 
 val is_mutable_implied_modality : Mode.Modality.t -> bool
 
-val mutable_implied_modalities : Mode.Modality.Value.t
->>>>>>> 6f8f7038
+val mutable_implied_modalities : Mode.Modality.Value.t