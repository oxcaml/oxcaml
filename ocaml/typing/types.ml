(**************************************************************************)
(*                                                                        *)
(*                                 OCaml                                  *)
(*                                                                        *)
(*             Xavier Leroy, projet Cristal, INRIA Rocquencourt           *)
(*                                                                        *)
(*   Copyright 1996 Institut National de Recherche en Informatique et     *)
(*     en Automatique.                                                    *)
(*                                                                        *)
(*   All rights reserved.  This file is distributed under the terms of    *)
(*   the GNU Lesser General Public License version 2.1, with the          *)
(*   special exception on linking described in the file LICENSE.          *)
(*                                                                        *)
(**************************************************************************)

(* Representation of types and declarations *)

open Asttypes

type jkind = Jkind.t

type mutability =
  | Immutable
  | Mutable of Mode.Alloc.Comonadic.Const.t

let is_mutable = function
  | Immutable -> false
  | Mutable _ -> true

(* Type expressions for the core language *)

type transient_expr =
  { mutable desc: type_desc;
    mutable level: int;
    mutable scope: int;
    id: int }

and type_expr = transient_expr

and type_desc =
  | Tvar of { name : string option; jkind : Jkind.t }
  | Tarrow of arrow_desc * type_expr * type_expr * commutable
  | Ttuple of (string option * type_expr) list
  | Tconstr of Path.t * type_expr list * abbrev_memo ref
  | Tobject of type_expr * (Path.t * type_expr list) option ref
  | Tfield of string * field_kind * type_expr * type_expr
  | Tnil
  | Tlink of type_expr
  | Tsubst of type_expr * type_expr option
  | Tvariant of row_desc
  | Tunivar of { name : string option; jkind : Jkind.t }
  | Tpoly of type_expr * type_expr list
  | Tpackage of Path.t * (Longident.t * type_expr) list

and arg_label =
  | Nolabel
  | Labelled of string
  | Optional of string
  | Position of string

and arrow_desc =
  arg_label * Mode.Alloc.lr * Mode.Alloc.lr

and row_desc =
    { row_fields: (label * row_field) list;
      row_more: type_expr;
      row_closed: bool;
      row_fixed: fixed_explanation option;
      row_name: (Path.t * type_expr list) option }
and fixed_explanation =
  | Univar of type_expr | Fixed_private | Reified of Path.t | Rigid
and row_field = [`some] row_field_gen
and _ row_field_gen =
    RFpresent : type_expr option -> [> `some] row_field_gen
  | RFeither :
      { no_arg: bool;
        arg_type: type_expr list;
        matched: bool;
        ext: [`some | `none] row_field_gen ref} -> [> `some] row_field_gen
  | RFabsent : [> `some] row_field_gen
  | RFnone : [> `none] row_field_gen

and abbrev_memo =
    Mnil
  | Mcons of private_flag * Path.t * type_expr * type_expr * abbrev_memo
  | Mlink of abbrev_memo ref

and any = [`some | `none | `var]
and field_kind = [`some|`var] field_kind_gen
and _ field_kind_gen =
    FKvar : {mutable field_kind: any field_kind_gen} -> [> `var] field_kind_gen
  | FKprivate : [> `none] field_kind_gen  (* private method; only under FKvar *)
  | FKpublic  : [> `some] field_kind_gen  (* public method *)
  | FKabsent  : [> `some] field_kind_gen  (* hidden private method *)

and commutable = [`some|`var] commutable_gen
and _ commutable_gen =
    Cok      : [> `some] commutable_gen
  | Cunknown : [> `none] commutable_gen
  | Cvar : {mutable commu: any commutable_gen} -> [> `var] commutable_gen

module TransientTypeOps = struct
  type t = type_expr
  let compare t1 t2 = t1.id - t2.id
  let hash t = t.id
  let equal t1 t2 = t1 == t2
end

(* *)

module Uid = Shape.Uid

(* Maps of methods and instance variables *)

module MethSet = Misc.Stdlib.String.Set
module VarSet = Misc.Stdlib.String.Set

module Meths = Misc.Stdlib.String.Map
module Vars = Misc.Stdlib.String.Map


(* Value descriptions *)

type value_kind =
    Val_reg                             (* Regular value *)
  | Val_prim of Primitive.description   (* Primitive *)
  | Val_ivar of mutable_flag * string   (* Instance variable (mutable ?) *)
  | Val_self of
      class_signature * self_meths * Ident.t Vars.t * string
                                        (* Self *)
  | Val_anc of class_signature * Ident.t Meths.t * string
                                        (* Ancestor *)

and self_meths =
  | Self_concrete of Ident.t Meths.t
  | Self_virtual of Ident.t Meths.t ref

and class_signature =
  { csig_self: type_expr;
    mutable csig_self_row: type_expr;
    mutable csig_vars: (mutable_flag * virtual_flag * type_expr) Vars.t;
    mutable csig_meths: (method_privacy * virtual_flag * type_expr) Meths.t; }

and method_privacy =
  | Mpublic
  | Mprivate of field_kind

(* Variance *)
(* Variance forms a product lattice of the following partial orders:
     0 <= may_pos <= pos
     0 <= may_weak <= may_neg <= neg
     0 <= inj
   Additionally, the following implications are valid
     pos => inj
     neg => inj
   Examples:
     type 'a t        : may_pos + may_neg + may_weak
     type 'a t = 'a   : pos
     type 'a t = 'a -> unit : neg
     type 'a t = ('a -> unit) -> unit : pos + may_weak
     type 'a t = A of (('a -> unit) -> unit) : pos
     type +'a p = ..  : may_pos + inj
     type +!'a t      : may_pos + inj
     type -!'a t      : may_neg + inj
     type 'a t = A    : inj
 *)

module Variance = struct
  type t = int
  type f = May_pos | May_neg | May_weak | Inj | Pos | Neg | Inv
  let single = function
    | May_pos -> 1
    | May_neg -> 2 + 4
    | May_weak -> 4
    | Inj -> 8
    | Pos -> 16 + 8 + 1
    | Neg -> 32 + 8 + 4 + 2
    | Inv -> 63
  let union v1 v2 = v1 lor v2
  let inter v1 v2 = v1 land v2
  let subset v1 v2 = (v1 land v2 = v1)
  let eq (v1 : t) v2 = (v1 = v2)
  let set x v = union v (single x)
  let set_if b x v = if b then set x v else v
  let mem x = subset (single x)
  let null = 0
  let unknown = 7
  let full = single Inv
  let covariant = single Pos
  let swap f1 f2 v v' =
    set_if (mem f2 v) f1 (set_if (mem f1 v) f2 v')
  let conjugate v =
    let v' = inter v (union (single Inj) (single May_weak)) in
    swap Pos Neg v (swap May_pos May_neg v v')
  let compose v1 v2 =
    if mem Inv v1 && mem Inj v2 then full else
    let mp =
      mem May_pos v1 && mem May_pos v2 || mem May_neg v1 && mem May_neg v2
    and mn =
      mem May_pos v1 && mem May_neg v2 || mem May_neg v1 && mem May_pos v2
    and mw = mem May_weak v1 && v2 <> null || v1 <> null && mem May_weak v2
    and inj = mem Inj v1 && mem Inj v2
    and pos = mem Pos v1 && mem Pos v2 || mem Neg v1 && mem Neg v2
    and neg = mem Pos v1 && mem Neg v2 || mem Neg v1 && mem Pos v2 in
    List.fold_left (fun v (b,f) -> set_if b f v) null
      [mp, May_pos; mn, May_neg; mw, May_weak; inj, Inj; pos, Pos; neg, Neg]
  let strengthen v =
    if mem May_neg v then v else v land (full - single May_weak)
  let get_upper v = (mem May_pos v, mem May_neg v)
  let get_lower v = (mem Pos v, mem Neg v, mem Inj v)
  let unknown_signature ~injective ~arity =
    let v = if injective then set Inj unknown else unknown in
    Misc.replicate_list v arity
end

module Separability = struct
  type t = Ind | Sep | Deepsep
  type signature = t list
  let eq (m1 : t) m2 = (m1 = m2)
  let rank = function
    | Ind -> 0
    | Sep -> 1
    | Deepsep -> 2
  let compare m1 m2 = compare (rank m1) (rank m2)
  let max m1 m2 = if rank m1 >= rank m2 then m1 else m2

  let print ppf = function
    | Ind -> Format.fprintf ppf "Ind"
    | Sep -> Format.fprintf ppf "Sep"
    | Deepsep -> Format.fprintf ppf "Deepsep"

  let print_signature ppf modes =
    let pp_sep ppf () = Format.fprintf ppf ",@," in
    Format.fprintf ppf "@[(%a)@]"
      (Format.pp_print_list ~pp_sep print) modes

  let default_signature ~arity =
    let default_mode = if Config.flat_float_array then Deepsep else Ind in
    Misc.replicate_list default_mode arity
end

(* Type definitions *)

type type_declaration =
  { type_params: type_expr list;
    type_arity: int;
    type_kind: type_decl_kind;
    type_jkind: Jkind.t;
    type_jkind_annotation: Jkind.annotation option;
    type_private: private_flag;
    type_manifest: type_expr option;
    type_variance: Variance.t list;
    type_separability: Separability.t list;
    type_is_newtype: bool;
    type_expansion_scope: int;
    type_loc: Location.t;
    type_attributes: Parsetree.attributes;
    type_unboxed_default: bool;
    type_uid: Uid.t;
 }

and type_decl_kind = (label_declaration, constructor_declaration) type_kind

and ('lbl, 'cstr) type_kind =
    Type_abstract of abstract_reason
  | Type_record of 'lbl list * record_representation
  | Type_variant of 'cstr list * variant_representation
  | Type_open

and tag = Ordinary of {src_index: int;     (* Unique name (per type) *)
                       runtime_tag: int}   (* The runtime tag *)
        | Extension of Path.t * Jkind.t array

and abstract_reason =
    Abstract_def
  | Abstract_rec_check_regularity

and flat_element = Imm | Float | Float64
and mixed_record_shape =
  { value_prefix_len : int;
    flat_suffix : flat_element array;
  }

and record_representation =
  | Record_unboxed
  | Record_inlined of tag * variant_representation
  | Record_boxed of Jkind.t array
  | Record_float
  | Record_ufloat
  | Record_mixed of mixed_record_shape

and variant_representation =
  | Variant_unboxed
  | Variant_boxed of jkind array array
  | Variant_extensible

and label_declaration =
  {
    ld_id: Ident.t;
    ld_mutable: mutability;
    ld_global: Mode.Global_flag.t loc;
    ld_type: type_expr;
    ld_jkind : Jkind.t;
    ld_loc: Location.t;
    ld_attributes: Parsetree.attributes;
    ld_uid: Uid.t;
  }

and constructor_declaration =
  {
    cd_id: Ident.t;
    cd_args: constructor_arguments;
    cd_res: type_expr option;
    cd_loc: Location.t;
    cd_attributes: Parsetree.attributes;
    cd_uid: Uid.t;
  }

and constructor_argument =
  {
<<<<<<< HEAD
    ca_global: Mode.Global_flag.t loc;
=======
    ca_global: Mode.Global_flag.t;
>>>>>>> 56b17fd8
    ca_type: type_expr;
    ca_loc: Location.t;
  }

and constructor_arguments =
  | Cstr_tuple of constructor_argument list
  | Cstr_record of label_declaration list

type extension_constructor =
  { ext_type_path: Path.t;
    ext_type_params: type_expr list;
    ext_args: constructor_arguments;
    ext_arg_jkinds: Jkind.t array;
    ext_constant: bool;
    ext_ret_type: type_expr option;
    ext_private: private_flag;
    ext_loc: Location.t;
    ext_attributes: Parsetree.attributes;
    ext_uid: Uid.t;
  }

and type_transparence =
    Type_public      (* unrestricted expansion *)
  | Type_new         (* "new" type *)
  | Type_private     (* private type *)

let tys_of_constr_args = function
  | Cstr_tuple tl -> List.map (fun ca -> ca.ca_type) tl
  | Cstr_record lbls -> List.map (fun l -> l.ld_type) lbls

(* Type expressions for the class language *)

type class_type =
    Cty_constr of Path.t * type_expr list * class_type
  | Cty_signature of class_signature
  | Cty_arrow of arg_label * type_expr * class_type

type class_declaration =
  { cty_params: type_expr list;
    mutable cty_type: class_type;
    cty_path: Path.t;
    cty_new: type_expr option;
    cty_variance: Variance.t list;
    cty_loc: Location.t;
    cty_attributes: Parsetree.attributes;
    cty_uid: Uid.t;
 }

type class_type_declaration =
  { clty_params: type_expr list;
    clty_type: class_type;
    clty_path: Path.t;
    clty_hash_type: type_declaration;
    clty_variance: Variance.t list;
    clty_loc: Location.t;
    clty_attributes: Parsetree.attributes;
    clty_uid: Uid.t;
  }

(* Type expressions for the module language *)

type visibility =
  | Exported
  | Hidden

type rec_status =
  Trec_not                   (* first in a nonrecursive group *)
| Trec_first                 (* first in a recursive group *)
| Trec_next                  (* not first in a recursive/nonrecursive group *)

type ext_status =
  Text_first                     (* first constructor of an extension *)
| Text_next                      (* not first constructor of an extension *)
| Text_exception                 (* an exception *)

type module_presence =
  | Mp_present
  | Mp_absent

module Aliasability = struct
  type t = Not_aliasable | Aliasable

  let aliasable b = if b then Aliasable else Not_aliasable

  let is_aliasable = function
    | Aliasable -> true
    | Not_aliasable -> false
end

module type Wrap = sig
  type 'a t
end

module type Wrapped = sig
  type 'a wrapped

  type value_description =
    { val_type: type_expr wrapped;                (* Type of the value *)
      val_kind: value_kind;
      val_loc: Location.t;
      val_attributes: Parsetree.attributes;
      val_uid: Uid.t;
    }

  type module_type =
    Mty_ident of Path.t
  | Mty_signature of signature
  | Mty_functor of functor_parameter * module_type
  | Mty_alias of Path.t
  | Mty_strengthen of module_type * Path.t * Aliasability.t
      (* See comments about the aliasability of strengthening in mtype.ml *)

  and functor_parameter =
  | Unit
  | Named of Ident.t option * module_type

  and signature = signature_item list wrapped

  and signature_item =
    Sig_value of Ident.t * value_description * visibility
  | Sig_type of Ident.t * type_declaration * rec_status * visibility
  | Sig_typext of Ident.t * extension_constructor * ext_status * visibility
  | Sig_module of
      Ident.t * module_presence * module_declaration * rec_status * visibility
  | Sig_modtype of Ident.t * modtype_declaration * visibility
  | Sig_class of Ident.t * class_declaration * rec_status * visibility
  | Sig_class_type of Ident.t * class_type_declaration * rec_status * visibility

  and module_declaration =
  {
    md_type: module_type;
    md_attributes: Parsetree.attributes;
    md_loc: Location.t;
    md_uid: Uid.t;
  }

  and modtype_declaration =
  {
    mtd_type: module_type option;  (* Note: abstract *)
    mtd_attributes: Parsetree.attributes;
    mtd_loc: Location.t;
    mtd_uid: Uid.t;
  }
end

module Make_wrapped(Wrap : Wrap) = struct
  (* Avoid repeating everything in Wrapped *)
  module rec M : Wrapped with type 'a wrapped = 'a Wrap.t = M
  include M
end

module Map_wrapped(From : Wrapped)(To : Wrapped) = struct
  open From
  type mapper =
    {
      map_signature: mapper -> signature -> To.signature;
      map_type_expr: mapper -> type_expr wrapped -> type_expr To.wrapped
    }

  let signature m = m.map_signature m

  let rec module_type m = function
    | Mty_ident p -> To.Mty_ident p
    | Mty_alias p -> To.Mty_alias p
    | Mty_functor (parm,mty) ->
        To.Mty_functor (functor_parameter m parm, module_type m mty)
    | Mty_signature sg -> To.Mty_signature (signature m sg)
    | Mty_strengthen (mty,p,aliasable) ->
        To.Mty_strengthen (module_type m mty, p, aliasable)

  and functor_parameter m = function
      | Unit -> To.Unit
      | Named (id,mty) -> To.Named (id, module_type m mty)

  let value_description m {val_type; val_kind; val_attributes; val_loc; val_uid} =
    To.{
      val_type = m.map_type_expr m val_type;
      val_kind;
      val_attributes;
      val_loc;
      val_uid
    }

  let module_declaration m {md_type; md_attributes; md_loc; md_uid} =
    To.{
      md_type = module_type m md_type;
      md_attributes;
      md_loc;
      md_uid;
    }

  let modtype_declaration m {mtd_type; mtd_attributes; mtd_loc; mtd_uid} =
    To.{
      mtd_type = Option.map (module_type m) mtd_type;
      mtd_attributes;
      mtd_loc;
      mtd_uid;
    }

  let signature_item m = function
    | Sig_value (id,vd,vis) ->
        To.Sig_value (id, value_description m vd, vis)
    | Sig_type (id,td,rs,vis) ->
        To.Sig_type (id,td,rs,vis)
    | Sig_module (id,pres,md,rs,vis) ->
        To.Sig_module (id, pres, module_declaration m md, rs, vis)
    | Sig_modtype (id,mtd,vis) ->
        To.Sig_modtype (id, modtype_declaration m mtd, vis)
    | Sig_typext (id,ec,es,vis) ->
        To.Sig_typext (id,ec,es,vis)
    | Sig_class (id,cd,rs,vis) ->
        To.Sig_class (id,cd,rs,vis)
    | Sig_class_type (id,ctd,rs,vis) ->
        To.Sig_class_type (id,ctd,rs,vis)
end

include Make_wrapped(struct type 'a t = 'a end)

(* Constructor and record label descriptions inserted held in typing
   environments *)

type constructor_description =
  { cstr_name: string;                  (* Constructor name *)
    cstr_res: type_expr;                (* Type of the result *)
    cstr_existentials: type_expr list;  (* list of existentials *)
    cstr_args: constructor_argument list; (* Type of the arguments *)
    cstr_arg_jkinds: Jkind.t array;     (* Jkinds of the arguments *)
    cstr_arity: int;                    (* Number of arguments *)
    cstr_tag: tag;                      (* Tag for heap blocks *)
    cstr_repr: variant_representation;  (* Repr of the outer variant *)
    cstr_constant: bool;                (* True if all args are void *)
    cstr_consts: int;                   (* Number of constant constructors *)
    cstr_nonconsts: int;                (* Number of non-const constructors *)
    cstr_generalized: bool;             (* Constrained return type? *)
    cstr_private: private_flag;         (* Read-only constructor? *)
    cstr_loc: Location.t;
    cstr_attributes: Parsetree.attributes;
    cstr_inlined: type_declaration option;
    cstr_uid: Uid.t;
   }

let equal_tag t1 t2 =
  match (t1, t2) with
  | Ordinary {src_index=i1}, Ordinary {src_index=i2} ->
    i2 = i1 (* If i1 = i2, the runtime_tags will also be equal *)
  | Extension (path1,_), Extension (path2,_) -> Path.same path1 path2
  | (Ordinary _ | Extension _), _ -> false

let equal_variant_representation r1 r2 = r1 == r2 || match r1, r2 with
  | Variant_unboxed, Variant_unboxed ->
      true
  | Variant_boxed lays1, Variant_boxed lays2 ->
      Misc.Stdlib.Array.equal (Misc.Stdlib.Array.equal Jkind.equal) lays1 lays2
  | Variant_extensible, Variant_extensible ->
      true
  | (Variant_unboxed | Variant_boxed _ | Variant_extensible), _ ->
      false

let equal_flat_element e1 e2 =
  match e1, e2 with
  | Imm, Imm | Float64, Float64 | Float, Float -> true
  | (Imm | Float64 | Float), _ -> false

let equal_record_representation r1 r2 = match r1, r2 with
  | Record_unboxed, Record_unboxed ->
      true
  | Record_inlined (tag1, vr1), Record_inlined (tag2, vr2) ->
      equal_tag tag1 tag2 && equal_variant_representation vr1 vr2
  | Record_boxed lays1, Record_boxed lays2 ->
      Misc.Stdlib.Array.equal Jkind.equal lays1 lays2
  | Record_float, Record_float ->
      true
  | Record_ufloat, Record_ufloat ->
      true
  | Record_mixed { value_prefix_len = l1; flat_suffix = s1 },
    Record_mixed { value_prefix_len = l2; flat_suffix = s2 }
    [@warning "+9"] (* get alerted if we add another field *) ->
      l1 = l2 && Misc.Stdlib.Array.equal equal_flat_element s1 s2
  | (Record_unboxed | Record_inlined _ | Record_boxed _ | Record_float
    | Record_ufloat | Record_mixed _), _ ->
      false

let may_equal_constr c1 c2 =
  c1.cstr_arity = c2.cstr_arity
  && (match c1.cstr_tag,c2.cstr_tag with
     | Extension _, Extension _ ->
         (* extension constructors may be rebindings of each other *)
         true
     | tag1, tag2 ->
         equal_tag tag1 tag2)

let find_unboxed_type decl =
  match decl.type_kind with
    Type_record ([{ld_type = arg; _}], Record_unboxed)
  | Type_record ([{ld_type = arg; _}], Record_inlined (_, Variant_unboxed))
  | Type_variant ([{cd_args = Cstr_tuple [{ca_type = arg; _}]; _}], Variant_unboxed)
  | Type_variant ([{cd_args = Cstr_record [{ld_type = arg; _}]; _}],
                  Variant_unboxed) ->
    Some arg
  | Type_record (_, ( Record_inlined _ | Record_unboxed
                    | Record_boxed _ | Record_float | Record_ufloat
                    | Record_mixed _))
  | Type_variant (_, ( Variant_boxed _ | Variant_unboxed
                     | Variant_extensible ))
  | Type_abstract _ | Type_open ->
    None

let item_visibility = function
  | Sig_value (_, _, vis)
  | Sig_type (_, _, _, vis)
  | Sig_typext (_, _, _, vis)
  | Sig_module (_, _, _, _, vis)
  | Sig_modtype (_, _, vis)
  | Sig_class (_, _, _, vis)
  | Sig_class_type (_, _, _, vis) -> vis

type label_description =
  { lbl_name: string;                   (* Short name *)
    lbl_res: type_expr;                 (* Type of the result *)
    lbl_arg: type_expr;                 (* Type of the argument *)
<<<<<<< HEAD
    lbl_mut: mutability;              (* Is this a mutable field? *)
    lbl_global: Mode.Global_flag.t loc; (* Is this a global field? *)
=======
    lbl_mut: mutability;                (* Is this a mutable field? *)
    lbl_global: Mode.Global_flag.t;     (* Is this a global field? *)
>>>>>>> 56b17fd8
    lbl_jkind : Jkind.t;                (* Jkind of the argument *)
    lbl_pos: int;                       (* Position in block *)
    lbl_num: int;                       (* Position in type *)
    lbl_all: label_description array;   (* All the labels in this type *)
    lbl_repres: record_representation;  (* Representation for outer record *)
    lbl_private: private_flag;          (* Read-only field? *)
    lbl_loc: Location.t;
    lbl_attributes: Parsetree.attributes;
    lbl_uid: Uid.t;
  }

let lbl_pos_void = -1

let rec bound_value_identifiers = function
    [] -> []
  | Sig_value(id, {val_kind = Val_reg}, _) :: rem ->
      id :: bound_value_identifiers rem
  | Sig_typext(id, _, _, _) :: rem -> id :: bound_value_identifiers rem
  | Sig_module(id, Mp_present, _, _, _) :: rem ->
      id :: bound_value_identifiers rem
  | Sig_class(id, _, _, _) :: rem -> id :: bound_value_identifiers rem
  | _ :: rem -> bound_value_identifiers rem

let signature_item_id = function
  | Sig_value (id, _, _)
  | Sig_type (id, _, _, _)
  | Sig_typext (id, _, _, _)
  | Sig_module (id, _, _, _, _)
  | Sig_modtype (id, _, _)
  | Sig_class (id, _, _, _)
  | Sig_class_type (id, _, _, _)
    -> id

let count_mixed_record_values_and_floats { value_prefix_len; flat_suffix } =
  Array.fold_left
    (fun (values, floats) elem ->
      match elem with
      | Imm -> (values+1, floats)
      | Float | Float64 -> (values, floats+1))
    (value_prefix_len, 0)
    flat_suffix

type mixed_record_element =
  | Value_prefix
  | Flat_suffix of flat_element

let get_mixed_record_element { value_prefix_len; flat_suffix } i =
  if i < 0 then Misc.fatal_errorf "Negative index: %d" i;
  if i < value_prefix_len then Value_prefix
  else Flat_suffix flat_suffix.(i - value_prefix_len)

(**** Definitions for backtracking ****)

type change =
    Ctype : type_expr * type_desc -> change
  | Ccompress : type_expr * type_desc * type_desc -> change
  | Clevel : type_expr * int -> change
  | Cscope : type_expr * int -> change
  | Cname :
      (Path.t * type_expr list) option ref * (Path.t * type_expr list) option -> change
  | Crow : [`none|`some] row_field_gen ref -> change
  | Ckind : [`var] field_kind_gen -> change
  | Ccommu : [`var] commutable_gen -> change
  | Cuniv : type_expr option ref * type_expr option -> change
  | Cmodes : Mode.changes -> change
  | Csort : Jkind.Sort.change -> change

type changes =
    Change of change * changes ref
  | Unchanged
  | Invalid

let trail = Local_store.s_table ref Unchanged

let log_change ch =
  let r' = ref Unchanged in
  !trail := Change (ch, r');
  trail := r'

let () =
  Mode.set_append_changes (fun changes -> log_change (Cmodes !changes));
  Jkind.Sort.change_log := (fun change -> log_change (Csort change))

(* constructor and accessors for [field_kind] *)

type field_kind_view =
    Fprivate
  | Fpublic
  | Fabsent

let rec field_kind_internal_repr : field_kind -> field_kind = function
  | FKvar {field_kind = FKvar _ | FKpublic | FKabsent as fk} ->
      field_kind_internal_repr fk
  | kind -> kind

let field_kind_repr fk =
  match field_kind_internal_repr fk with
  | FKvar _ -> Fprivate
  | FKpublic -> Fpublic
  | FKabsent -> Fabsent

let field_public = FKpublic
let field_absent = FKabsent
let field_private () = FKvar {field_kind=FKprivate}

(* Constructor and accessors for [commutable] *)

let rec is_commu_ok : type a. a commutable_gen -> bool = function
  | Cvar {commu} -> is_commu_ok commu
  | Cunknown -> false
  | Cok -> true

let commu_ok = Cok
let commu_var () = Cvar {commu=Cunknown}

(**** Representative of a type ****)

let rec repr_link (t : type_expr) d : type_expr -> type_expr =
 function
   {desc = Tlink t' as d'} ->
     repr_link t d' t'
 | {desc = Tfield (_, k, _, t') as d'}
   when field_kind_internal_repr k = FKabsent ->
     repr_link t d' t'
 | t' ->
     log_change (Ccompress (t, t.desc, d));
     t.desc <- d;
     t'

let repr_link1 t = function
   {desc = Tlink t' as d'} ->
     repr_link t d' t'
 | {desc = Tfield (_, k, _, t') as d'}
   when field_kind_internal_repr k = FKabsent ->
     repr_link t d' t'
 | t' -> t'

let repr t =
  match t.desc with
   Tlink t' ->
     repr_link1 t t'
 | Tfield (_, k, _, t') when field_kind_internal_repr k = FKabsent ->
     repr_link1 t t'
 | _ -> t

(* getters for type_expr *)

let get_desc t = (repr t).desc
let get_level t = (repr t).level
let get_scope t = (repr t).scope
let get_id t = (repr t).id

(* transient type_expr *)

module Transient_expr = struct
  let create desc ~level ~scope ~id = {desc; level; scope; id}
  let set_desc ty d = ty.desc <- d
  let set_stub_desc ty d =
    (match ty.desc with
    | Tvar {name = None; _} -> ()
    | _ -> assert false);
    ty.desc <- d
  let set_level ty lv = ty.level <- lv
  let set_scope ty sc = ty.scope <- sc
  let set_var_jkind ty jkind' =
    match ty.desc with
    | Tvar { name; _ } ->
      set_desc ty (Tvar { name; jkind = jkind' })
    | _ -> assert false
  let coerce ty = ty
  let repr = repr
  let type_expr ty = ty
end

(* Comparison for [type_expr]; cannot be used for functors *)

let eq_type t1 t2 = t1 == t2 || repr t1 == repr t2
let compare_type t1 t2 = compare (get_id t1) (get_id t2)

(* Constructor and accessors for [row_desc] *)

let create_row ~fields ~more ~closed ~fixed ~name =
    { row_fields=fields; row_more=more;
      row_closed=closed; row_fixed=fixed; row_name=name }

(* [row_fields] subsumes the original [row_repr] *)
let rec row_fields row =
  match get_desc row.row_more with
  | Tvariant row' ->
      row.row_fields @ row_fields row'
  | _ ->
      row.row_fields

let rec row_repr_no_fields row =
  match get_desc row.row_more with
  | Tvariant row' -> row_repr_no_fields row'
  | _ -> row

let row_more row = (row_repr_no_fields row).row_more
let row_closed row = (row_repr_no_fields row).row_closed
let row_fixed row = (row_repr_no_fields row).row_fixed
let row_name row = (row_repr_no_fields row).row_name

let rec get_row_field tag row =
  let rec find = function
    | (tag',f) :: fields ->
        if tag = tag' then f else find fields
    | [] ->
        match get_desc row.row_more with
        | Tvariant row' -> get_row_field tag row'
        | _ -> RFabsent
  in find row.row_fields

let set_row_name row row_name =
  let row_fields = row_fields row in
  let row = row_repr_no_fields row in
  {row with row_fields; row_name}

type row_desc_repr =
    Row of { fields: (label * row_field) list;
             more:type_expr;
             closed:bool;
             fixed:fixed_explanation option;
             name:(Path.t * type_expr list) option }

let row_repr row =
  let fields = row_fields row in
  let row = row_repr_no_fields row in
  Row { fields;
        more = row.row_more;
        closed = row.row_closed;
        fixed = row.row_fixed;
        name = row.row_name }

type row_field_view =
    Rpresent of type_expr option
  | Reither of bool * type_expr list * bool
        (* 1st true denotes a constant constructor *)
        (* 2nd true denotes a tag in a pattern matching, and
           is erased later *)
  | Rabsent

let rec row_field_repr_aux tl : row_field -> row_field = function
  | RFeither ({ext = {contents = RFnone}} as r) ->
      RFeither {r with arg_type = tl@r.arg_type}
  | RFeither {arg_type;
              ext = {contents = RFeither _ | RFpresent _ | RFabsent as rf}} ->
      row_field_repr_aux (tl@arg_type) rf
  | RFpresent (Some _) when tl <> [] ->
      RFpresent (Some (List.hd tl))
  | RFpresent _ as rf -> rf
  | RFabsent -> RFabsent

let row_field_repr fi =
  match row_field_repr_aux [] fi with
  | RFeither {no_arg; arg_type; matched} -> Reither (no_arg, arg_type, matched)
  | RFpresent t -> Rpresent t
  | RFabsent -> Rabsent

let rec row_field_ext (fi : row_field) =
  match fi with
  | RFeither {ext = {contents = RFnone} as ext} -> ext
  | RFeither {ext = {contents = RFeither _ | RFpresent _ | RFabsent as rf}} ->
      row_field_ext rf
  | _ -> Misc.fatal_error "Types.row_field_ext "

let rf_present oty = RFpresent oty
let rf_absent = RFabsent
let rf_either ?use_ext_of ~no_arg arg_type ~matched =
  let ext =
    match use_ext_of with
      Some rf -> row_field_ext rf
    | None -> ref RFnone
  in
  RFeither {no_arg; arg_type; matched; ext}

let rf_either_of = function
  | None ->
      RFeither {no_arg=true; arg_type=[]; matched=false; ext=ref RFnone}
  | Some ty ->
      RFeither {no_arg=false; arg_type=[ty]; matched=false; ext=ref RFnone}

let eq_row_field_ext rf1 rf2 =
  row_field_ext rf1 == row_field_ext rf2

let changed_row_field_exts l f =
  let exts = List.map row_field_ext l in
  f ();
  List.exists (fun r -> !r <> RFnone) exts

let match_row_field ~present ~absent ~either (f : row_field) =
  match f with
  | RFabsent -> absent ()
  | RFpresent t -> present t
  | RFeither {no_arg; arg_type; matched; ext} ->
      let e : row_field option =
        match !ext with
        | RFnone -> None
        | RFeither _ | RFpresent _ | RFabsent as e -> Some e
      in
      either no_arg arg_type matched e


(**** Some type creators ****)

let new_id = Local_store.s_ref (-1)

let create_expr = Transient_expr.create

let newty3 ~level ~scope desc  =
  incr new_id;
  create_expr desc ~level ~scope ~id:!new_id

let newty2 ~level desc =
  newty3 ~level ~scope:Ident.lowest_scope desc

                  (**********************************)
                  (*  Utilities for backtracking    *)
                  (**********************************)

let undo_change = function
    Ctype  (ty, desc) -> Transient_expr.set_desc ty desc
  | Ccompress (ty, desc, _) -> Transient_expr.set_desc ty desc
  | Clevel (ty, level) -> Transient_expr.set_level ty level
  | Cscope (ty, scope) -> Transient_expr.set_scope ty scope
  | Cname  (r, v)    -> r := v
  | Crow   r         -> r := RFnone
  | Ckind  (FKvar r) -> r.field_kind <- FKprivate
  | Ccommu (Cvar r)  -> r.commu <- Cunknown
  | Cuniv  (r, v)    -> r := v
  | Cmodes c          -> Mode.undo_changes c
  | Csort change -> Jkind.Sort.undo_change change

type snapshot = changes ref * int
let last_snapshot = Local_store.s_ref 0

let log_type ty =
  if ty.id <= !last_snapshot then log_change (Ctype (ty, ty.desc))
let link_type ty ty' =
  let ty = repr ty in
  let ty' = repr ty' in
  if ty == ty' then () else begin
  log_type ty;
  let desc = ty.desc in
  Transient_expr.set_desc ty (Tlink ty');
  (* Name is a user-supplied name for this unification variable (obtained
   * through a type annotation for instance). *)
  match desc, ty'.desc with
    Tvar { name }, Tvar { name = name'; jkind = jkind' } ->
      begin match name, name' with
      | Some _, None ->
        log_type ty';
        Transient_expr.set_desc ty' (Tvar { name; jkind = jkind' })
      | None, Some _ -> ()
      | Some _, Some _ ->
        if ty.level < ty'.level then begin
          log_type ty';
          Transient_expr.set_desc ty' (Tvar { name; jkind = jkind' })
        end
      | None, None   -> ()
      end
  | _ -> ()
  end
  (* ; assert (check_memorized_abbrevs ()) *)
  (*  ; check_expans [] ty' *)
(* TODO: consider eliminating set_type_desc, replacing it with link types *)
let set_type_desc ty td =
  let ty = repr ty in
  if td != ty.desc then begin
    log_type ty;
    Transient_expr.set_desc ty td
  end
(* TODO: separate set_level into two specific functions: *)
(*  set_lower_level and set_generic_level *)
let set_level ty level =
  let ty = repr ty in
  if level <> ty.level then begin
    if ty.id <= !last_snapshot then log_change (Clevel (ty, ty.level));
    Transient_expr.set_level ty level
  end
(* TODO: introduce a guard and rename it to set_higher_scope? *)
let set_scope ty scope =
  let ty = repr ty in
  if scope <> ty.scope then begin
    if ty.id <= !last_snapshot then log_change (Cscope (ty, ty.scope));
    Transient_expr.set_scope ty scope
  end
let set_var_jkind ty jkind =
  let ty = repr ty in
  log_type ty;
  Transient_expr.set_var_jkind ty jkind
let set_univar rty ty =
  log_change (Cuniv (rty, !rty)); rty := Some ty
let set_name nm v =
  log_change (Cname (nm, !nm)); nm := v

let rec link_row_field_ext ~(inside : row_field) (v : row_field) =
  match inside with
  | RFeither {ext = {contents = RFnone} as e} ->
      let RFeither _ | RFpresent _ | RFabsent as v = v in
      log_change (Crow e); e := v
  | RFeither {ext = {contents = RFeither _ | RFpresent _ | RFabsent as rf}} ->
      link_row_field_ext ~inside:rf v
  | _ -> invalid_arg "Types.link_row_field_ext"

let rec link_kind ~(inside : field_kind) (k : field_kind) =
  match inside with
  | FKvar ({field_kind = FKprivate} as rk) as inside ->
      (* prevent a loop by normalizing k and comparing it with inside *)
      let FKvar _ | FKpublic | FKabsent as k = field_kind_internal_repr k in
      if k != inside then begin
        log_change (Ckind inside);
        rk.field_kind <- k
      end
  | FKvar {field_kind = FKvar _ | FKpublic | FKabsent as inside} ->
      link_kind ~inside k
  | _ -> invalid_arg "Types.link_kind"

let rec commu_repr : commutable -> commutable = function
  | Cvar {commu = Cvar _ | Cok as commu} -> commu_repr commu
  | c -> c

let rec link_commu ~(inside : commutable) (c : commutable) =
  match inside with
  | Cvar ({commu = Cunknown} as rc) as inside ->
      (* prevent a loop by normalizing c and comparing it with inside *)
      let Cvar _ | Cok as c = commu_repr c in
      if c != inside then begin
        log_change (Ccommu inside);
        rc.commu <- c
      end
  | Cvar {commu = Cvar _ | Cok as inside} ->
      link_commu ~inside c
  | _ -> invalid_arg "Types.link_commu"

let set_commu_ok c = link_commu ~inside:c Cok

let snapshot () =
  let old = !last_snapshot in
  last_snapshot := !new_id;
  (!trail, old)

let rec rev_log accu = function
    Unchanged -> accu
  | Invalid -> assert false
  | Change (ch, next) ->
      let d = !next in
      next := Invalid;
      rev_log (ch::accu) d

let backtrack ~cleanup_abbrev (changes, old) =
  match !changes with
    Unchanged -> last_snapshot := old
  | Invalid -> failwith "Types.backtrack"
  | Change _ as change ->
      cleanup_abbrev ();
      let backlog = rev_log [] change in
      List.iter undo_change backlog;
      changes := Unchanged;
      last_snapshot := old;
      trail := changes

let undo_first_change_after (changes, _) =
  match !changes with
  | Change (ch, _) ->
      undo_change ch
  | _ -> ()

let rec rev_compress_log log r =
  match !r with
    Unchanged | Invalid ->
      log
  | Change (Ccompress _, next) ->
      rev_compress_log (r::log) next
  | Change (_, next) ->
      rev_compress_log log next

let undo_compress (changes, _old) =
  match !changes with
    Unchanged
  | Invalid -> ()
  | Change _ ->
      let log = rev_compress_log [] changes in
      List.iter
        (fun r -> match !r with
          Change (Ccompress (ty, desc, d), next) when ty.desc == d ->
            Transient_expr.set_desc ty desc; r := !next
        | _ -> ())
        log<|MERGE_RESOLUTION|>--- conflicted
+++ resolved
@@ -298,7 +298,7 @@
   {
     ld_id: Ident.t;
     ld_mutable: mutability;
-    ld_global: Mode.Global_flag.t loc;
+    ld_global: Mode.Global_flag.t;
     ld_type: type_expr;
     ld_jkind : Jkind.t;
     ld_loc: Location.t;
@@ -318,11 +318,7 @@
 
 and constructor_argument =
   {
-<<<<<<< HEAD
-    ca_global: Mode.Global_flag.t loc;
-=======
     ca_global: Mode.Global_flag.t;
->>>>>>> 56b17fd8
     ca_type: type_expr;
     ca_loc: Location.t;
   }
@@ -643,13 +639,8 @@
   { lbl_name: string;                   (* Short name *)
     lbl_res: type_expr;                 (* Type of the result *)
     lbl_arg: type_expr;                 (* Type of the argument *)
-<<<<<<< HEAD
-    lbl_mut: mutability;              (* Is this a mutable field? *)
-    lbl_global: Mode.Global_flag.t loc; (* Is this a global field? *)
-=======
     lbl_mut: mutability;                (* Is this a mutable field? *)
     lbl_global: Mode.Global_flag.t;     (* Is this a global field? *)
->>>>>>> 56b17fd8
     lbl_jkind : Jkind.t;                (* Jkind of the argument *)
     lbl_pos: int;                       (* Position in block *)
     lbl_num: int;                       (* Position in type *)
