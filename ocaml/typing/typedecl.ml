--- conflicted
+++ resolved
@@ -1166,15 +1166,9 @@
 let update_constructor_arguments_jkinds env loc cd_args jkinds =
   match cd_args with
   | Types.Cstr_tuple tys ->
-<<<<<<< HEAD
     List.iteri (fun idx {Types.ca_type=ty; _} ->
-      check_representable ~why:(Constructor_declaration idx) ~allow_float:false
-        env loc Cstr_tuple ty;
-=======
-    List.iteri (fun idx (ty,_) ->
       check_representable ~why:(Constructor_declaration idx) ~allow_unboxed:true
         env loc (Cstr_tuple { unboxed = false }) ty;
->>>>>>> 8a1a5d0b
       jkinds.(idx) <- Ctype.type_jkind env ty) tys;
     cd_args, Array.for_all Jkind.is_void_defaulting jkinds
   | Types.Cstr_record lbls ->
@@ -1316,7 +1310,7 @@
     match cd_args with
     | Cstr_tuple arg_types_and_modes ->
         let arg_reprs =
-          List.map2 (fun (arg_type, _mode) arg_jkind ->
+          List.map2 (fun {Types.ca_type=arg_type; _} arg_jkind ->
             Element_repr.classify env loc arg_type arg_jkind, arg_type)
             arg_types_and_modes arg_jkinds
         in
