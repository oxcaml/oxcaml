(**************************************************************************)
(*                                                                        *)
(*                                 OCaml                                  *)
(*                                                                        *)
(*  Xavier Leroy and Jerome Vouillon, projet Cristal, INRIA Rocquencourt  *)
(*                                                                        *)
(*   Copyright 1996 Institut National de Recherche en Informatique et     *)
(*     en Automatique.                                                    *)
(*                                                                        *)
(*   All rights reserved.  This file is distributed under the terms of    *)
(*   the GNU Lesser General Public License version 2.1, with the          *)
(*   special exception on linking described in the file LICENSE.          *)
(*                                                                        *)
(**************************************************************************)

(**** Typing of type definitions ****)

open Misc
open Asttypes
open Parsetree
open Primitive
open Types
open Typetexp

module String = Misc.Stdlib.String

type native_repr_kind = Unboxed | Untagged

type jkind_sort_loc =
  | Cstr_tuple of { unboxed : bool }
  | Record of { unboxed : bool }
  | Inlined_record of { unboxed : bool }
  | External
  | External_with_layout_poly

(* Our static analyses explore the set of type expressions "reachable"
   from a type declaration, by expansion of definitions or by the
   subterm relation (a type expression is syntactically contained
   in another). *)
type reaching_type_path = reaching_type_step list
and reaching_type_step =
  | Expands_to of type_expr * type_expr
  | Contains of type_expr * type_expr

module Mixed_product_kind = struct
  type t =
    | Record
    | Cstr_tuple

  let to_plural_string = function
    | Record -> "records"
    | Cstr_tuple -> "constructors"
end

type mixed_product_violation =
  | Runtime_support_not_enabled of Mixed_product_kind.t
  | Value_prefix_too_long of
      { value_prefix_len : int;
        max_value_prefix_len : int;
        mixed_product_kind : Mixed_product_kind.t;
      }
  | Flat_field_expected of
      { boxed_lbl : Ident.t;
        non_value_lbl : Ident.t;
      }
  | Flat_constructor_arg_expected of
      { boxed_arg : type_expr;
        non_value_arg : type_expr;
      }
  | Insufficient_level of
      { required_layouts_level : Language_extension.maturity;
        mixed_product_kind : Mixed_product_kind.t;
      }

type bad_jkind_inference_location =
  | Check_constraints
  | Delayed_checks

type error =
    Repeated_parameter
  | Duplicate_constructor of string
  | Too_many_constructors
  | Duplicate_label of string
  | Recursive_abbrev of string * Env.t * reaching_type_path
  | Cycle_in_def of string * Env.t * reaching_type_path
  | Definition_mismatch of type_expr * Env.t * Includecore.type_mismatch option
  | Constraint_failed of Env.t * Errortrace.unification_error
  | Inconsistent_constraint of Env.t * Errortrace.unification_error
  | Type_clash of Env.t * Errortrace.unification_error
  | Non_regular of {
      definition: Path.t;
      used_as: type_expr;
      defined_as: type_expr;
      reaching_path: reaching_type_path;
    }
  | Null_arity_external
  | Missing_native_external
  | Unbound_type_var of type_expr * type_declaration
  | Cannot_extend_private_type of Path.t
  | Not_extensible_type of Path.t
  | Extension_mismatch of Path.t * Env.t * Includecore.type_mismatch
  | Rebind_wrong_type of
      Longident.t * Env.t * Errortrace.unification_error
  | Rebind_mismatch of Longident.t * Path.t * Path.t
  | Rebind_private of Longident.t
  | Variance of Typedecl_variance.error
  | Unavailable_type_constructor of Path.t
  | Unbound_type_var_ext of type_expr * extension_constructor
  | Val_in_structure
  | Multiple_native_repr_attributes
  | Cannot_unbox_or_untag_type of native_repr_kind
  | Deep_unbox_or_untag_attribute of native_repr_kind
  | Jkind_mismatch_of_type of type_expr * Jkind.Violation.t
  | Jkind_mismatch_of_path of Path.t * Jkind.Violation.t
  | Jkind_mismatch_due_to_bad_inference of
      type_expr * Jkind.Violation.t * bad_jkind_inference_location
  | Jkind_sort of
      { kloc : jkind_sort_loc
      ; typ : type_expr
      ; err : Jkind.Violation.t
      }
  | Jkind_empty_record
  | Non_value_in_sig of Jkind.Violation.t * string * type_expr
  | Invalid_jkind_in_block of type_expr * Jkind.Sort.const * jkind_sort_loc
  | Illegal_mixed_product of mixed_product_violation
  | Separability of Typedecl_separability.error
  | Bad_unboxed_attribute of string
  | Boxed_and_unboxed
  | Nonrec_gadt
  | Invalid_private_row_declaration of type_expr
  | Local_not_enabled
  | Unexpected_jkind_any_in_primitive of string
  | Useless_layout_poly
  | Modalities_on_value_description
  | Missing_unboxed_attribute_on_non_value_sort of Jkind.Sort.const
  | Non_value_sort_not_upstream_compatible of Jkind.Sort.const
  | Zero_alloc_attr_unsupported of Builtin_attributes.check_attribute
  | Zero_alloc_attr_non_function
  | Zero_alloc_attr_bad_user_arity

open Typedtree

exception Error of Location.t * error

let get_unboxed_from_attributes sdecl =
  let unboxed = Builtin_attributes.has_unboxed sdecl.ptype_attributes in
  let boxed = Builtin_attributes.has_boxed sdecl.ptype_attributes in
  match boxed, unboxed with
  | true, true -> raise (Error(sdecl.ptype_loc, Boxed_and_unboxed))
  | true, false -> Some false
  | false, true -> Some true
  | false, false -> None

(* [make_params] creates sort variables - these can be defaulted away (as in
   transl_type_decl) or unified with existing sort-variable-free types (as in
   transl_with_constraint). *)
let make_params env path params =
  TyVarEnv.reset (); (* [transl_type_param] binds type variables *)
  let make_param (sty, v) =
    try
      (transl_type_param env path sty, v)
    with Already_bound ->
      raise(Error(sty.ptyp_loc, Repeated_parameter))
  in
    List.map make_param params

(* Enter all declared types in the environment as abstract types *)

let add_type ~check ?shape id decl env =
  Builtin_attributes.warning_scope ~ppwarning:false decl.type_attributes
    (fun () -> Env.add_type ~check ?shape id decl env)

(* Add a dummy type declaration to the environment, with the given arity.
   The [type_kind] is [Type_abstract], but there is a generic [type_manifest]
   for abbreviations, to allow polymorphic expansion, except if
   [abstract_abbrevs] is given along with a reason for not allowing expansion.
   This function is only used in [transl_type_decl]. *)
let enter_type ?abstract_abbrevs rec_flag env sdecl (id, uid) =
  let needed =
    match rec_flag with
    | Asttypes.Nonrecursive ->
        begin match sdecl.ptype_kind with
        | Ptype_variant scds ->
            List.iter (fun cd ->
              if cd.pcd_res <> None then raise (Error(cd.pcd_loc, Nonrec_gadt)))
              scds
        | _ -> ()
        end;
        Btype.is_row_name (Ident.name id)
    | Asttypes.Recursive -> true
  in
  if not needed then env else
  let arity = List.length sdecl.ptype_params in
  let path = Path.Pident id in

  (* There is some trickiness going on here with the jkind.  It expands on an
     old trick used in the manifest of [decl] below.

     Consider a declaration like:

        type t = foo list_of_values
        and foo = Bar

     When [enter_type] is called, we haven't yet analyzed anything about the
     manifests and kinds of the declarations, so it's natural to give [t] and
     [foo] jkind [Any].  But, while translating [t]'s manifest, we'll need to
     know [foo] has jkind [value], because it is used as the argument to
     [list_of_values]. And this check will occur before we've looked at [foo] at
     all.

     One can imagine solutions, like estimating the jkind based on the kind
     (tricky for unboxed) or parameterizing the type_expr translation with an
     option to not do full jkind checking in some cases and fix it up later
     (ugly).

     Instead, we build on an old trick that is used to handle constraints.
     Consider declarations like:

       type 'a t = 'a constraint 'a = ('b * 'c)

       type s = r t
       and r = int * string

     Here we face a similar problem in the context of constraints.  While
     translating [s]'s manifest (which is [r t]), we'll need to know that [t]'s
     constraint is satisfied (i.e., that [r] is a tuple).  But we don't know
     anything about [r] yet!

     The solution, in three parts:
     1) [enter_type], here, is used to construct [temp_env], an environment
        where we set the manifest of recursively defined things like [s]
        and [t] to just be a fresh type variable.
     2) [transl_declaration] checks constraints in [temp_env].  This succeeds,
        because [r]'s manifest is a variable and therefore unifies with
        ['b * 'c].
     3) After we've built the real environment with the actual manifests
        ([new_env] in [transl_type_decl]), the function [update_type] checks
        that the manifests from the old environment (here containing the
        information that [r] must be some pair to satisfy the constraint) are
        unified with the manifests from the new environment, ensuring the actual
        definitions satisfy those constraints.

     If [r] were, e.g., defined to be [int list], step 3 would fail.

     To handle the original jkind example, we piggyback off that approach - the
     jkind of the variable put in manifests here is updated when constraints
     are checked and then unified with the real manifest and checked against the
     kind. *)
  let type_jkind, type_jkind_annotation, sdecl_attributes =
    Jkind.of_type_decl_default
      ~context:(Type_declaration path)
      ~default:(Jkind.any ~why:Initial_typedecl_env)
      sdecl
  in
  let abstract_reason, type_manifest =
    match sdecl.ptype_manifest, abstract_abbrevs with
    | (None, _ | Some _, None) -> Abstract_def, Some (Ctype.newvar type_jkind)
    | Some _, Some reason -> reason, None
  in
  let type_params =
    List.map (fun (param, _) ->
        let name = get_type_param_name param in
        let jkind = get_type_param_jkind path param in
        Btype.newgenvar ?name jkind)
      sdecl.ptype_params
  in
  let decl =
    { type_params;
      type_arity = arity;
      type_kind = Type_abstract abstract_reason;
      type_jkind;
      type_jkind_annotation;
      type_private = sdecl.ptype_private;
      type_manifest;
      type_variance = Variance.unknown_signature ~injective:false ~arity;
      type_separability = Types.Separability.default_signature ~arity;
      type_is_newtype = false;
      type_expansion_scope = Btype.lowest_level;
      type_loc = sdecl.ptype_loc;
      type_attributes = sdecl_attributes;
      type_unboxed_default = false;
      type_uid = uid;
    }
  in
  add_type ~check:true id decl env

(* [update_type] performs step 3 of the process described in the comment in
   [enter_type]: We unify the manifest of each type with the definition of that
   variable in [temp_env], which contains any requirements on the type implied
   by its use in other mutually defined types.

   In particular, we want to ensure that the manifest of this type has a jkind
   compatible with its uses in mutually defined types.  One subtlety is that we
   don't actually perform those jkind checks here - we use
   [Ctype.unify_delaying_jkind_checks] to record any needed jkind checks, but
   don't perform them until slightly later in [transl_type_decl].

   The reason for this delay is ill-formed, circular types.  These haven't been
   ruled out yet, and as a result jkind checking can fall into an infinite loop
   where jkind checking expands types, and these type expansions in subst
   trigger jkind checks that trigger type expansions that trigger jkind checks
   that...  These circular types are ruled out just after [update_type] in
   [transl_type_decl], and then we perform the delayed checks.
*)
let update_type temp_env env id loc =
  let path = Path.Pident id in
  let decl = Env.find_type path temp_env in
  match decl.type_manifest with None -> assert false
  | Some ty ->
      try
        Ctype.(unify_delaying_jkind_checks env
                 (newconstr path decl.type_params) ty)
      with Ctype.Unify err ->
        raise (Error(loc, Type_clash (env, err)))

(* Determine if a type's values are represented by floats at run-time. *)
(* CR layouts v2.5: Should we check for unboxed float here? Is a record with all
   unboxed floats the same as a float record?

   reisenberg: Yes. And actually a record mixing floats and unboxed floats is
   also a float-record, and should be made to work. We'll have to make sure to
   add the boxing operations in the right spot at projections, but that should
   be possible.
*)
let is_float env ty =
  match get_desc (Ctype.get_unboxed_type_approximation env ty) with
    Tconstr(p, _, _) -> Path.same p Predef.path_float
  | _ -> false

(* Determine if a type definition defines a fixed type. (PW) *)
let is_fixed_type sd =
  let rec has_row_var sty =
    match sty.ptyp_desc with
      (* CR layouts upstreaming: The Ptyp_alias case also covers the case for a
         jkind annotation, conveniently. When upstreaming jkinds, this
         function will need a case for jkind-annotation aliases. *)
      Ptyp_alias (sty, _) -> has_row_var sty
    | Ptyp_class _
    | Ptyp_object (_, Open)
    | Ptyp_variant (_, Open, _)
    | Ptyp_variant (_, Closed, Some _) -> true
    | _ -> false
  in
  match sd.ptype_manifest with
    None -> false
  | Some sty ->
      sd.ptype_kind = Ptype_abstract &&
      sd.ptype_private = Private &&
      has_row_var sty

(* Set the row variable to a fixed type in a private row type declaration.
   (e.g. [ type t = private [< `A | `B ] ] or [type u = private < .. > ])
   Require [is_fixed_type decl] as a precondition
*)
let set_private_row env loc p decl =
  let tm =
    match decl.type_manifest with
      None -> assert false
    | Some t -> Ctype.expand_head env t
  in
  let rv =
    match get_desc tm with
      Tvariant row ->
        let Row {fields; more; closed; name} = row_repr row in
        set_type_desc tm
          (Tvariant (create_row ~fields ~more ~closed ~name
                       ~fixed:(Some Fixed_private)));
        if Btype.static_row row then
          (* the syntax hinted at the existence of a row variable,
             but there is in fact no row variable to make private, e.g.
             [ type t = private [< `A > `A] ] *)
          raise (Error(loc, Invalid_private_row_declaration tm))
        else more
    | Tobject (ty, _) ->
        let r = snd (Ctype.flatten_fields ty) in
        if not (Btype.is_Tvar r) then
          (* a syntactically open object was closed by a constraint *)
          raise (Error(loc, Invalid_private_row_declaration tm));
        r
    | _ -> assert false
  in
  set_type_desc rv (Tconstr (p, decl.type_params, ref Mnil))

let transl_labels ~new_var_jkind env univars closed lbls =
  assert (lbls <> []);
  let all_labels = ref String.Set.empty in
  List.iter
    (fun {pld_name = {txt=name; loc}} ->
       if String.Set.mem name !all_labels then
         raise(Error(loc, Duplicate_label name));
       all_labels := String.Set.add name !all_labels)
    lbls;
  let mk {pld_name=name;pld_mutable=mut;pld_type=arg;pld_loc=loc;
          pld_attributes=attrs} =
    Builtin_attributes.warning_scope attrs
      (fun () ->
         let gbl =
           match mut with
           | Mutable -> Mode.Global_flag.Global
           | Immutable -> Typemode.transl_global_flags
              (Jane_syntax.Mode_expr.of_attrs arg.ptyp_attributes |> fst)
         in
         let mut : mutability =
          match mut with
          | Immutable -> Immutable
          | Mutable -> Mutable Mode.Alloc.Comonadic.Const.legacy
         in
         let arg = Ast_helper.Typ.force_poly arg in
         let cty = transl_simple_type ~new_var_jkind env ?univars ~closed Mode.Alloc.Const.legacy arg in
         {ld_id = Ident.create_local name.txt;
          ld_name = name;
          ld_uid = Uid.mk ~current_unit:(Env.get_unit_name ());
          ld_mutable = mut;
          ld_global = gbl;
          ld_type = cty; ld_loc = loc; ld_attributes = attrs}
      )
  in
  let lbls = List.map mk lbls in
  let lbls' =
    List.map
      (fun ld ->
         let ty = ld.ld_type.ctyp_type in
         let ty = match get_desc ty with Tpoly(t,[]) -> t | _ -> ty in
         {Types.ld_id = ld.ld_id;
          ld_mutable = ld.ld_mutable;
          ld_global = ld.ld_global;
          ld_jkind = Jkind.any ~why:Dummy_jkind;
            (* Updated by [update_label_jkinds] *)
          ld_type = ty;
          ld_loc = ld.ld_loc;
          ld_attributes = ld.ld_attributes;
          ld_uid = ld.ld_uid;
         }
      )
      lbls in
  lbls, lbls'

let transl_types_gf ~new_var_jkind env univars closed tyl =
  let mk arg =
    let cty = transl_simple_type ~new_var_jkind env ?univars ~closed Mode.Alloc.Const.legacy arg in
    let gf = Typemode.transl_global_flags
      (Jane_syntax.Mode_expr.of_attrs arg.ptyp_attributes |> fst) in
    (cty, gf)
  in
  let tyl_gfl = List.map mk tyl in
  let tyl_gfl' = List.map (fun (cty, gf) -> cty.ctyp_type, gf) tyl_gfl in
  tyl_gfl, tyl_gfl'

let transl_constructor_arguments ~new_var_jkind env univars closed = function
  | Pcstr_tuple l ->
      let flds, flds' = transl_types_gf ~new_var_jkind env univars closed l in
      Types.Cstr_tuple flds',
      Cstr_tuple flds
  | Pcstr_record l ->
      let lbls, lbls' = transl_labels ~new_var_jkind env univars closed l in
      Types.Cstr_record lbls',
      Cstr_record lbls

(* Note that [make_constructor] does not fill in the [ld_jkind] field of any
   computed record types, because it's called too early in the translation of a
   type declaration to compute accurate jkinds in the presence of recursively
   defined types. It is updated later by [update_constructor_arguments_jkinds]
*)
let make_constructor
      env loc ~cstr_path ~type_path type_params (svars : _ Either.t)
      sargs sret_type =
  let tvars = match svars with
    | Left vars_only -> List.map (fun v -> v.txt, None) vars_only
    | Right vars_jkinds ->
        List.map
          (fun (v, l) ->
            v.txt,
            Option.map
              (fun annot ->
                 let const =
                    Jkind.const_of_user_written_annotation
                      ~context:(Constructor_type_parameter (cstr_path, v.txt))
                      annot
                 in
                 const, annot)
              l)
          vars_jkinds
  in
  match sret_type with
  | None ->
      let args, targs =
        transl_constructor_arguments ~new_var_jkind:Any env None true sargs
      in
        tvars, targs, None, args, None
  | Some sret_type ->
      (* if it's a generalized constructor we must first narrow and
         then widen so as to not introduce any new constraints *)
      (* narrow and widen are now invoked through wrap_type_variable_scope *)
      TyVarEnv.with_local_scope begin fun () ->
      let closed =
        match svars with
        | Left [] | Right [] -> false
        | _ -> true
      in
      let targs, tret_type, args, ret_type, _univars =
        Ctype.with_local_level_if closed begin fun () ->
          TyVarEnv.reset ();
          let univar_list =
            match svars with
            | Left vars_only -> TyVarEnv.make_poly_univars vars_only
            | Right vars_jkinds ->
              TyVarEnv.make_poly_univars_jkinds
                ~context:(fun v -> Constructor_type_parameter (cstr_path, v))
                vars_jkinds
          in
          let univars = if closed then Some univar_list else None in
          let args, targs =
            transl_constructor_arguments ~new_var_jkind:Sort env univars closed sargs
          in
          let tret_type =
            transl_simple_type ~new_var_jkind:Sort env ?univars ~closed Mode.Alloc.Const.legacy
              sret_type
          in
          let ret_type = tret_type.ctyp_type in
          (* TODO add back type_path as a parameter ? *)
          begin match get_desc ret_type with
          | Tconstr (p', _, _) when Path.same type_path p' -> ()
          | _ ->
              let trace =
                (* Expansion is not helpful here -- the restriction on GADT
                   return types is purely syntactic.  (In the worst case,
                   expansion produces gibberish.) *)
                [Ctype.unexpanded_diff
                   ~got:ret_type
                   ~expected:(Ctype.newconstr type_path type_params)]
              in
              raise (Error(sret_type.ptyp_loc,
                           Constraint_failed(
                           env, Errortrace.unification_error ~trace)))
          end;
          (targs, tret_type, args, ret_type, univar_list)
        end
        ~post: begin fun (_, _, args, ret_type, univars) ->
          Btype.iter_type_expr_cstr_args Ctype.generalize args;
          Ctype.generalize ret_type;
          let _vars = TyVarEnv.instance_poly_univars env loc univars in
          let set_level t = Ctype.enforce_current_level env t in
          Btype.iter_type_expr_cstr_args set_level args;
          set_level ret_type;
        end
      in
      tvars, targs, Some tret_type, args, Some ret_type
      end

let verify_unboxed_attr unboxed_attr sdecl =
  begin match unboxed_attr with
  | (None | Some false) -> ()
  | Some true ->
    let bad msg = raise(Error(sdecl.ptype_loc, Bad_unboxed_attribute msg)) in
    match sdecl.ptype_kind with
    | Ptype_abstract    -> bad "it is abstract"
    | Ptype_open        -> bad "extensible variant types cannot be unboxed"
    | Ptype_record fields -> begin match fields with
        | [] -> bad "it has no fields"
        | _::_::_ -> bad "it has more than one field"
        | [{pld_mutable = Mutable}] -> bad "it is mutable"
        | [{pld_mutable = Immutable}] -> ()
      end
    | Ptype_variant constructors -> begin match constructors with
        | [] -> bad "it has no constructor"
        | (_::_::_) -> bad "it has more than one constructor"
        | [c] -> begin match c.pcd_args with
            | Pcstr_tuple [] ->
                bad "its constructor has no argument"
            | Pcstr_tuple (_::_::_) ->
                bad "its constructor has more than one argument"
            | Pcstr_tuple [_]  ->
                ()
            | Pcstr_record [] ->
                bad "its constructor has no fields"
            | Pcstr_record (_::_::_) ->
                bad "its constructor has more than one field"
            | Pcstr_record [{pld_mutable = Mutable}] ->
                bad "it is mutable"
            | Pcstr_record [{pld_mutable = Immutable}] ->
                ()
          end
      end
  end

(* Note [Default jkinds in transl_declaration]
   ~~~~~~~~~~~~~~~~~~~~~~~~~~~~~~~~~~~~~~~~~~~~
   For every type declaration we create in transl_declaration, we must
   choose the jkind to use in the [type_jkind] field. Note that choices
   2 and 3 below consult the jkinds of other types. In the case that these
   types are declared in the same mutually recursive group, those jkinds
   will be approximations; see the comments on [enter_type].

   1. If there is a jkind annotation, use that. We might later compute a more
      precise jkind for the type (e.g. [type t : value = int] or [type t :
      value = A | B | C]); this will be updated in [update_decl_jkind] (updates
      from the kind) or [check_coherence] (updates from the manifest), which
      also ensures that the updated jkind is a subjkind of the annotated
      jkind.

   2. If there is no annotation but there is a manifest, use the jkind
      of the manifest. This gets improved in [check_coherence], after
      the manifest jkind might be more accurate.

   3. If there is no annotation and no manifest, the default jkind
      depends on the kind:

      - Abstract types: In this case, we have a fully abstract type declaration,
        like [type t]. We wish to default these to have jkind [value] for
        backward compatibility.

      - [@@unboxed] records and variants: We use [any] as the default.
        This default gets updated in [update_decl_jkind], when we can
        safely look up the jkind of the field. Recursive uses
        of the unboxed type are OK, because [update_decl_jkind] uses
        [Ctype.type_jkind], which looks through unboxed types (and thus
        the choice of [any] is not observed on recursive occurrences).

      - Other records and variants: The jkind of these depends on the jkinds
        of their fields: an enumeration variant is an [immediate], and someday
        (* CR layouts v5: today is the someday! *) we will allow records
        comprising only [void]s, which will also be [immediate].

        So we choose a default of [value], which gets updated in
        [update_decl_jkind]. This default choice does get used when updating
        the jkinds of other types that (recursively) mention the current type,
        but that's OK: the update in [update_decl_jkind] can only change a
        [value] to become [immediate], and yet that change can never affect
        the decision of whether an outer record/variant is a [value] or
        [immediate] (only choices of [void] can do that).

        (Again, any unboxed records/variants are looked through by
        [type_jkind], so a void one of those is OK.)

        It is tempting to use [any] as the default here, but that causes
        trouble around recursive occurrences in [update_decl_jkind].

      - Extensible variants: These really are [value]s, so we just use
        that as the default.

   The jkinds in type declarations are always just upper bounds, as
   we see in this example:

   {[
     type t7 = A | B | C | D of t7_void
     and t7_2 = { x : t7 } [@@unboxed]
     and t7_void [@@void]

     type t7_3 = t7_2 [@@immediate]
   ]}

   The proper jkind of [t7] is [immediate], but that's hard to know. Because
   [t7] has no jkind annotation and no manifest, it gets a default jkind
   of [value]. [t7_2] gets a default of [any]. We update [t7]'s jkind to be
   [immediate] in [update_decl_jkind]. But when updating [t7_2]'s jkind, we
   use the *original, default* jkind for [t7]: [value]. This means that the
   jkind recorded for [t7_2] is actually [value]. The program above is still
   accepted, because the jkind check in [check_coherence] uses [type_jkind],
   which looks through unboxed types. So it's all OK for users, but it's
   unfortunate that the stored jkind on [t7_2] is imprecise.

   (* CR layouts: see if we can do better here. *)
*)


let shape_map_labels =
  List.fold_left (fun map { ld_id; ld_uid; _} ->
    Shape.Map.add_label map ld_id ld_uid)
    Shape.Map.empty

let shape_map_cstrs =
  List.fold_left (fun map { cd_id; cd_uid; cd_args; _ } ->
    let cstr_shape_map =
      let label_decls =
        match cd_args with
        | Cstr_tuple _ -> []
        | Cstr_record ldecls -> ldecls
      in
      shape_map_labels label_decls
    in
    Shape.Map.add_constr map cd_id
      @@ Shape.str ~uid:cd_uid cstr_shape_map)
    (Shape.Map.empty)


let transl_declaration env sdecl (id, uid) =
  (* Bind type parameters *)
  Ctype.with_local_level begin fun () ->
  TyVarEnv.reset();
  let path = Path.Pident id in
  let tparams = make_params env path sdecl.ptype_params in
  let params = List.map (fun (cty, _) -> cty.ctyp_type) tparams in
  let cstrs = List.map
    (fun (sty, sty', loc) ->
      transl_simple_type ~new_var_jkind:Any env ~closed:false Mode.Alloc.Const.legacy sty,
      transl_simple_type ~new_var_jkind:Sort env ~closed:false Mode.Alloc.Const.legacy sty', loc)
    sdecl.ptype_cstrs
  in
  let unboxed_attr = get_unboxed_from_attributes sdecl in
  let unbox, unboxed_default =
    match sdecl.ptype_kind with
    | Ptype_variant [{pcd_args = Pcstr_tuple [_]; _}]
    | Ptype_variant [{pcd_args = Pcstr_record [{pld_mutable=Immutable; _}]; _}]
    | Ptype_record [{pld_mutable=Immutable; _}] ->
      Option.value unboxed_attr ~default:!Clflags.unboxed_types,
      Option.is_none unboxed_attr
    | _ -> false, false (* Not unboxable, mark as boxed *)
  in
  verify_unboxed_attr unboxed_attr sdecl;
  let jkind_from_annotation, jkind_annotation, sdecl_attributes =
    match Jkind.of_type_decl ~context:(Type_declaration path) sdecl with
    | Some (jkind, jkind_annotation, sdecl_attributes) ->
        Some jkind, Some jkind_annotation, sdecl_attributes
    | None -> None, None, sdecl.ptype_attributes
  in
  let (tman, man) = match sdecl.ptype_manifest with
      None -> None, None
    | Some sty ->
      let no_row = not (is_fixed_type sdecl) in
      let cty = transl_simple_type ~new_var_jkind:Any env ~closed:no_row Mode.Alloc.Const.legacy sty in
      Some cty, Some cty.ctyp_type
  in
  let any = Jkind.any ~why:Initial_typedecl_env in
  (* jkind_default is the jkind to use for now as the type_jkind when there
     is no annotation and no manifest.
     See Note [Default jkinds in transl_declaration].
  *)
  let (tkind, kind, jkind_default) =
    match sdecl.ptype_kind with
      | Ptype_abstract ->
        Ttype_abstract, Type_abstract Abstract_def, Jkind.value ~why:Default_type_jkind
      | Ptype_variant scstrs ->
        if List.exists (fun cstr -> cstr.pcd_res <> None) scstrs then begin
          match cstrs with
            [] -> ()
          | (_,_,loc)::_ ->
              Location.prerr_warning loc Warnings.Constraint_on_gadt
        end;
        let all_constrs = ref String.Set.empty in
        List.iter
          (fun {pcd_name = {txt = name}} ->
            if String.Set.mem name !all_constrs then
              raise(Error(sdecl.ptype_loc, Duplicate_constructor name));
            all_constrs := String.Set.add name !all_constrs)
          scstrs;
        if List.length
            (List.filter (fun cd -> cd.pcd_args <> Pcstr_tuple []) scstrs)
           > (Config.max_tag + 1) then
          raise(Error(sdecl.ptype_loc, Too_many_constructors));
        let make_cstr scstr =
          let name = Ident.create_local scstr.pcd_name.txt in
          let svars, attributes =
            match Jane_syntax.Layouts.of_constructor_declaration scstr with
            | None ->
              Either.Left scstr.pcd_vars,
              scstr.pcd_attributes
            | Some (vars_jkinds, attributes) ->
              Either.Right vars_jkinds,
              attributes
          in
          let tvars, targs, tret_type, args, ret_type =
            make_constructor env scstr.pcd_loc
              ~cstr_path:(Path.Pident name) ~type_path:path params
              svars scstr.pcd_args scstr.pcd_res
          in
          let tcstr =
            { cd_id = name;
              cd_name = scstr.pcd_name;
              cd_vars = tvars;
              cd_uid = Uid.mk ~current_unit:(Env.get_unit_name ());
              cd_args = targs;
              cd_res = tret_type;
              cd_loc = scstr.pcd_loc;
              cd_attributes = attributes }
          in
          let cstr =
            { Types.cd_id = name;
              cd_args = args;
              cd_res = ret_type;
              cd_loc = scstr.pcd_loc;
              cd_attributes = attributes;
              cd_uid = tcstr.cd_uid }
          in
            tcstr, cstr
        in
        let make_cstr scstr =
          Builtin_attributes.warning_scope scstr.pcd_attributes
            (fun () -> make_cstr scstr)
        in
        let tcstrs, cstrs = List.split (List.map make_cstr scstrs) in
        let rep, jkind =
          if unbox then
            Variant_unboxed, any
          else
            (* We mark all arg jkinds "any" here.  They are updated later,
               after the circular type checks make it safe to check jkinds. *)
            Variant_boxed (
              Array.map
                (fun cstr ->
                   let jkinds =
                     match Types.(cstr.cd_args) with
                     | Cstr_tuple args ->
                       Array.make (List.length args) any
                     | Cstr_record _ -> [| any |]
                   in
                   Constructor_uniform_value, jkinds)
                (Array.of_list cstrs)
            ),
            Jkind.value ~why:Boxed_variant
        in
          Ttype_variant tcstrs, Type_variant (cstrs, rep), jkind
      | Ptype_record lbls ->
          let lbls, lbls' = transl_labels ~new_var_jkind:Any env None true lbls in
          let rep, jkind =
            (* Note this is inaccurate, using `Record_boxed` in cases where the
               correct representation is [Record_float], [Record_ufloat], or
               [Record_mixed].  Those cases are fixed up after we can get
               accurate jkinds for the fields, in [update_decl_jkind]. *)
            if unbox then
              Record_unboxed, any
            else
              Record_boxed (Array.make (List.length lbls) any),
              Jkind.value ~why:Boxed_record
          in
          Ttype_record lbls, Type_record(lbls', rep), jkind
      | Ptype_open ->
        Ttype_open, Type_open, Jkind.value ~why:Extensible_variant
      in
    let jkind =
    (* - If there's an annotation, we use that. It's checked against
         a kind in [update_decl_jkind] and the manifest in [check_coherence].
         Both of those functions update the [type_jkind] field in the
         [type_declaration] as appropriate.
       - If there's no annotation but there is a manifest, just use [any].
         This will get updated to the manifest's jkind in [check_coherence].
       - If there's no annotation and no manifest, we fill in with the
         default calculated above here. It will get updated in
         [update_decl_jkind]. See Note [Default jkinds in transl_declaration].
    *)
      match jkind_from_annotation, man with
      | Some annot, _ -> annot
      | None, Some _ -> Jkind.any ~why:Initial_typedecl_env
      | None, None -> jkind_default
    in
    let arity = List.length params in
    let decl =
      { type_params = params;
        type_arity = arity;
        type_kind = kind;
        type_jkind = jkind;
        type_jkind_annotation = jkind_annotation;
        type_private = sdecl.ptype_private;
        type_manifest = man;
        type_variance = Variance.unknown_signature ~injective:false ~arity;
        type_separability = Types.Separability.default_signature ~arity;
        type_is_newtype = false;
        type_expansion_scope = Btype.lowest_level;
        type_loc = sdecl.ptype_loc;
        type_attributes = sdecl_attributes;
        type_unboxed_default = unboxed_default;
        type_uid = uid;
      } in
  (* Check constraints *)
    List.iter
      (fun (cty, cty', loc) ->
        let ty = cty.ctyp_type in
        let ty' = cty'.ctyp_type in
        try Ctype.unify env ty ty' with Ctype.Unify err ->
          raise(Error(loc, Inconsistent_constraint (env, err))))
      cstrs;
  (* Add abstract row *)
    if is_fixed_type sdecl then begin
      let p, _ =
        try Env.find_type_by_name
              (Longident.Lident(Ident.name id ^ "#row")) env
        with Not_found -> assert false
      in
      set_private_row env sdecl.ptype_loc p decl
    end;
    let decl =
      {
        typ_id = id;
        typ_name = sdecl.ptype_name;
        typ_params = tparams;
        typ_type = decl;
        typ_cstrs = cstrs;
        typ_loc = sdecl.ptype_loc;
        typ_manifest = tman;
        typ_kind = tkind;
        typ_private = sdecl.ptype_private;
        typ_attributes = sdecl.ptype_attributes;
        typ_jkind_annotation = Option.map snd jkind_annotation;
      }
    in
    let typ_shape =
      let uid = decl.typ_type.type_uid in
      match decl.typ_kind with
      | Ttype_variant cstrs -> Shape.str ~uid (shape_map_cstrs cstrs)
      | Ttype_record labels -> Shape.str ~uid (shape_map_labels labels)
      | Ttype_abstract | Ttype_open -> Shape.leaf uid
    in
    decl, typ_shape
  end

(* Generalize a type declaration *)

let generalize_decl decl =
  List.iter Ctype.generalize decl.type_params;
  Btype.iter_type_expr_kind Ctype.generalize decl.type_kind;
  begin match decl.type_manifest with
  | None    -> ()
  | Some ty -> Ctype.generalize ty
  end

(* Check that all constraints are enforced *)

module TypeSet = Btype.TypeSet
module TypeMap = Btype.TypeMap

let rec check_constraints_rec env loc visited ty =
  if TypeSet.mem ty !visited then () else begin
  visited := TypeSet.add ty !visited;
  match get_desc ty with
  | Tconstr (path, args, _) ->
      let decl =
        try Env.find_type path env
        with Not_found ->
          raise (Error(loc, Unavailable_type_constructor path)) in
      let ty' = Ctype.newconstr path (Ctype.instance_list decl.type_params) in
      begin
        (* We don't expand the error trace because that produces types that
           *already* violate the constraints -- we need to report a problem with
           the unexpanded types, or we get errors that talk about the same type
           twice.  This is generally true for constraint errors. *)
        match Ctype.matches ~expand_error_trace:false env ty ty' with
        | Unification_failure err ->
          raise (Error(loc, Constraint_failed (env, err)))
        | Jkind_mismatch { original_jkind; inferred_jkind; ty } ->
          let violation =
            Jkind.Violation.of_
              (Not_a_subjkind (original_jkind, inferred_jkind))
          in
          raise (Error(loc, Jkind_mismatch_due_to_bad_inference
                            (ty, violation, Check_constraints)))
        | All_good -> ()
      end;
      List.iter (check_constraints_rec env loc visited) args
  | Tpoly (ty, tl) ->
      let _, ty = Ctype.instance_poly false tl ty in
      check_constraints_rec env loc visited ty
  | _ ->
      Btype.iter_type_expr (check_constraints_rec env loc visited) ty
  end

let check_constraints_labels env visited l pl =
  let rec get_loc name = function
      [] -> assert false
    | pld :: tl ->
        if name = pld.pld_name.txt then pld.pld_type.ptyp_loc
        else get_loc name tl
  in
  List.iter
    (fun {Types.ld_id=name; ld_type=ty} ->
       check_constraints_rec env (get_loc (Ident.name name) pl) visited ty)
    l

let check_constraints env sdecl (_, decl) =
  let visited = ref TypeSet.empty in
  List.iter2
    (fun (sty, _) ty -> check_constraints_rec env sty.ptyp_loc visited ty)
    sdecl.ptype_params decl.type_params;
  begin match decl.type_kind with
  | Type_abstract _ -> ()
  | Type_variant (l, _rep) ->
      let find_pl = function
          Ptype_variant pl -> pl
        | Ptype_record _ | Ptype_abstract | Ptype_open -> assert false
      in
      let pl = find_pl sdecl.ptype_kind in
      let pl_index =
        let foldf acc x =
          String.Map.add x.pcd_name.txt x acc
        in
        List.fold_left foldf String.Map.empty pl
      in
      (* CR layouts v5: when we add the "mixed block restriction", we'll
         probably want to check it here. *)
      List.iter
        (fun {Types.cd_id=name; cd_args; cd_res} ->
          let {pcd_args; pcd_res; _} =
            try String.Map.find (Ident.name name) pl_index
            with Not_found -> assert false in
          begin match cd_args, pcd_args with
          | Cstr_tuple tyl, Pcstr_tuple styl ->
              List.iter2
                (fun sty (ty, _) ->
                   check_constraints_rec env sty.ptyp_loc visited ty)
                styl tyl
          | Cstr_record tyl, Pcstr_record styl ->
              check_constraints_labels env visited tyl styl
          | _ -> assert false
          end;
          match pcd_res, cd_res with
          | Some sr, Some r ->
              check_constraints_rec env sr.ptyp_loc visited r
          | _ ->
              () )
        l
  | Type_record (l, _) ->
      let find_pl = function
          Ptype_record pl -> pl
        | Ptype_variant _ | Ptype_abstract | Ptype_open -> assert false
      in
      let pl = find_pl sdecl.ptype_kind in
      check_constraints_labels env visited l pl
  | Type_open -> ()
  end;
  begin match decl.type_manifest with
  | None -> ()
  | Some ty ->
      let sty =
        match sdecl.ptype_manifest with Some sty -> sty | _ -> assert false
      in
      check_constraints_rec env sty.ptyp_loc visited ty
  end

(*
   Check that the type expression (if present) is compatible with the kind.
   If both a variant/record definition and a type equation are given,
   need to check that the equation refers to a type of the same kind
   with the same constructors and labels.

   If the kind is [Type_abstract], we need to check that [type_jkind] (where
   we've stored the jkind annotation, if any) corresponds to the manifest
   (e.g., in the case where [type_jkind] is immediate, we should check the
   manifest is immediate).  It would also be nice to store the best possible
   jkind for this type in the kind, to avoid expansions later.  So, we do the
   relatively expensive thing of computing the best possible jkind for the
   manifest, checking that it's a subjkind of [type_jkind], and then replacing
   [type_jkind] with what we computed.
*)
let check_coherence env loc dpath decl =
  match decl with
    { type_kind = (Type_variant _ | Type_record _| Type_open);
      type_manifest = Some ty } ->
      begin match get_desc ty with
        Tconstr(path, args, _) ->
          begin try
            let decl' = Env.find_type path env in
            let err =
              if List.length args <> List.length decl.type_params
              then Some Includecore.Arity
              else begin
                match Ctype.equal env false args decl.type_params with
                | exception Ctype.Equality err ->
                    Some (Includecore.Constraint err)
                | () ->
                    Includecore.type_declarations ~loc ~equality:true env
                      ~mark:true
                      (Path.last path)
                      decl'
                      dpath
                      (Subst.type_declaration
                         (Subst.add_type_path dpath path Subst.identity) decl)
              end
            in
            if err <> None then
              raise(Error(loc, Definition_mismatch (ty, env, err)))
            else
              decl
          with Not_found ->
            raise(Error(loc, Unavailable_type_constructor path))
          end
      | _ -> raise(Error(loc, Definition_mismatch (ty, env, None)))
      end
  | { type_kind = Type_abstract _;
      type_manifest = Some ty } ->
    let jkind' = Ctype.type_jkind_purely env ty in
    begin match Jkind.sub_with_history jkind' decl.type_jkind with
    | Ok jkind' -> { decl with type_jkind = jkind' }
    | Error v ->
      raise (Error (loc, Jkind_mismatch_of_type (ty,v)))
    end
  | { type_manifest = None } -> decl

let check_abbrev env sdecl (id, decl) =
  (id, check_coherence env sdecl.ptype_loc (Path.Pident id) decl)

(* Makes sure a type is representable.  Will lower "any" to "value". *)
(* CR layouts: In the places where this is used, we first call this to
   ensure a type is representable, and then call [Ctype.type_jkind] to get the
   most precise jkind.  These could be combined into some new function
   [Ctype.type_jkind_representable] that avoids duplicated work *)
(* CR layouts: Many places where [check_representable] is called in this file
   should be replaced with checks at the places where values of those types are
   constructed.  We've been conservative here in the first version. This is the
   same issue as with arrows. *)
let check_representable ~why ~allow_unboxed env loc kloc typ =
  match Ctype.type_sort ~why env typ with
  (* CR layouts v3: This is a convenient place to rule out [float#] in
     structures for now, as it is called on all the types in declared blocks in
     kinds, and only them.  But when we have a real mixed block restriction, it
     can't be done here because we're just looking at one type.  *)
  (* CR layouts v2.5: This rules out float# in [@@unboxed] types.  No real need
     to rule that out - I just haven't had time to write tests for it yet. *)
  | Ok s -> begin
      match Jkind.Sort.get_default_value s with
      (* All calls to this are part of [update_decl_jkind], which happens after
         all the defaulting, so we don't expect this actually defaults the
         sort - we just want the [const]. *)
      | Void | Value -> ()
      | Float64 | Word | Bits32 | Bits64 as const ->
          if not allow_unboxed then
            raise (Error (loc, Invalid_jkind_in_block (typ, const, kloc)))
    end
  | Error err -> raise (Error (loc,Jkind_sort {kloc; typ; err}))

(* The [update_x_jkinds] functions infer more precise jkinds in the type kind,
   including which fields of a record are void.  This would be hard to do during
   [transl_declaration] due to mutually recursive types.
*)
(* [update_label_jkinds] additionally returns whether all the jkinds
   were void *)
let update_label_jkinds env loc lbls named ~is_inlined =
  (* [named] is [Some jkinds] for top-level records (we will update the
     jkinds) and [None] for inlined records. *)
  (* CR layouts v5: it wouldn't be too hard to support records that are all
     void.  just needs a bit of refactoring in translcore *)
  let update =
    match named with
    | None -> fun _ _ -> ()
    | Some jkinds -> fun idx jkind -> jkinds.(idx) <- jkind
  in
  let kloc =
    if is_inlined
    then Inlined_record { unboxed = false }
    else Record { unboxed = false }
  in
  let lbls =
    List.mapi (fun idx (Types.{ld_type; ld_id; ld_loc} as lbl) ->
      check_representable ~why:(Label_declaration ld_id)
<<<<<<< HEAD
        ~allow_unboxed:(Option.is_some named) env ld_loc Record ld_type;
=======
        ~allow_float:(Option.is_some named) env ld_loc kloc ld_type;
>>>>>>> 2ef82b96
      let ld_jkind = Ctype.type_jkind env ld_type in
      update idx ld_jkind;
      {lbl with ld_jkind}
    ) lbls
  in
  if List.for_all (fun l -> Jkind.is_void_defaulting l.ld_jkind) lbls then
    raise (Error (loc, Jkind_empty_record))
  else lbls, false
(* CR layouts v5: return true for a record with all voids *)

(* In addition to updated constructor arguments, returns whether
   all arguments are void, useful for detecting enumerations that
   can be [immediate]. *)
let update_constructor_arguments_jkinds env loc cd_args jkinds =
  match cd_args with
  | Types.Cstr_tuple tys ->
    List.iteri (fun idx (ty,_) ->
<<<<<<< HEAD
      check_representable ~why:(Constructor_declaration idx) ~allow_unboxed:true
        env loc Cstr_tuple ty;
=======
      check_representable ~why:(Constructor_declaration idx) ~allow_float:true
        env loc (Cstr_tuple { unboxed = false }) ty;
>>>>>>> 2ef82b96
      jkinds.(idx) <- Ctype.type_jkind env ty) tys;
    cd_args, Array.for_all Jkind.is_void_defaulting jkinds
  | Types.Cstr_record lbls ->
    let lbls, all_void =
      update_label_jkinds env loc lbls None ~is_inlined:true
    in
    jkinds.(0) <- Jkind.value ~why:Boxed_record;
    Types.Cstr_record lbls, all_void

let assert_mixed_product_support =
  let required_reserved_header_bits = 8 in
  (* Why 2? We'd subtract 1 if the mixed block encoding could use all 8 bits of
     the prefix. But the all-0 prefix means "not a mixed block", so we can't use
     the all-0 pattern, and we must subtract 2 instead. *)
  let max_value_prefix_len = (1 lsl required_reserved_header_bits) - 2 in
  fun loc mixed_product_kind ~value_prefix_len ->
    let required_layouts_level = Language_extension.Alpha in
    if not (Language_extension.is_at_least Layouts required_layouts_level) then
      raise (Error (loc, Illegal_mixed_product
                      (Insufficient_level { required_layouts_level;
                                            mixed_product_kind;
                                          })));
    if Config.reserved_header_bits < required_reserved_header_bits then
      raise (Error (loc, Illegal_mixed_product
                      (Runtime_support_not_enabled
                        mixed_product_kind)));
    if value_prefix_len > max_value_prefix_len then
      raise
        (Error (loc,
                Illegal_mixed_product
                  (Value_prefix_too_long
                     { value_prefix_len; max_value_prefix_len;
                       mixed_product_kind })))

(* [Element_repr] is used to classify whether something is a "mixed product"
   (a mixed record or mixed variant constructor), meaning that some of the
   fields are unboxed in a way that isnt encoded in the usual short numeric tag.
   "Element" refers to a constructor argument or record field.
*)
module Element_repr = struct
  type unboxed_element =
    | Float64
    | Bits32
    | Bits64
    | Word

  type t =
    | Unboxed_element of unboxed_element
    | Imm_element
    | Float_element
    | Value_element
    | Element_without_runtime_component

  let classify env ty jkind =
    if is_float env ty then Float_element
    else match Jkind.get_default_value jkind with
      | Value | Immediate64 | Non_null_value -> Value_element
      | Immediate -> Imm_element
      | Float64 -> Unboxed_element Float64
      | Word -> Unboxed_element Word
      | Bits32 -> Unboxed_element Bits32
      | Bits64 -> Unboxed_element Bits64
      | Void -> Element_without_runtime_component
      | Any ->
          Misc.fatal_error "Element_repr.classify: unexpected Any"

  let unboxed_to_flat : unboxed_element -> flat_element = function
    | Float64 -> Float64
    | Bits32 -> Bits32
    | Bits64 -> Bits64
    | Word -> Word

  let to_flat : _ -> flat_element option = function
    | Imm_element -> Some Imm
    | Unboxed_element unboxed -> Some (unboxed_to_flat unboxed)
    (* CR layouts v7: Eventually void components will have no runtime width.
      We return [Some Imm] as a nonsense placeholder for now. (No record
      with a void field can be compiled past lambda.)
    *)
    | Element_without_runtime_component -> Some Imm
    | Float_element | Value_element -> None

  (* Compute the [flat_suffix] field of a mixed block record kind. *)
  let mixed_product_flat_suffix ts ~on_flat_field_expected =
    let rec find_flat_suffix ts =
      match ts with
      | [] -> None
      | (t1, t1_extra) :: ts ->
          match t1 with
          | Unboxed_element unboxed ->
              let suffix =
                List.map (fun (t2, t2_extra) ->
                    match to_flat t2 with
                    | Some flat -> flat
                    | None ->
                        on_flat_field_expected
                          ~non_value:t1_extra
                          ~boxed:t2_extra)
                  ts
              in
              Some (`Continue (unboxed_to_flat unboxed :: suffix))
          | Float_element
          | Imm_element
          | Value_element
          | Element_without_runtime_component as repr -> begin
              match find_flat_suffix ts with
              | None -> None
              | Some `Stop _ as stop -> stop
              | Some `Continue suffix ->
                  Some (
                    match to_flat repr with
                    | None -> `Stop suffix
                    | Some flat -> `Continue (flat :: suffix))
            end
    in
    match find_flat_suffix ts with
    | None -> None
    | Some (`Continue flat_suffix | `Stop flat_suffix) ->
        Some (Array.of_list flat_suffix)
end

let update_constructor_representation
    env (cd_args : Types.constructor_arguments) arg_jkinds ~loc
  =
  let flat_suffix =
    let arg_jkinds = Array.to_list arg_jkinds in
    match cd_args with
    | Cstr_tuple arg_types_and_modes ->
        let arg_reprs =
          List.map2 (fun (arg_type, _mode) arg_jkind ->
            Element_repr.classify env arg_type arg_jkind, arg_type)
            arg_types_and_modes arg_jkinds
        in
        Element_repr.mixed_product_flat_suffix arg_reprs
          ~on_flat_field_expected:(fun ~non_value ~boxed ->
              let violation =
                Flat_constructor_arg_expected
                  { non_value_arg = non_value;
                    boxed_arg = boxed;
                  }
              in
              raise (Error (loc, Illegal_mixed_product violation)))
    | Cstr_record fields ->
        let arg_reprs =
          List.map (fun ld ->
              Element_repr.classify env ld.Types.ld_type ld.ld_jkind, ld)
            fields
        in
        Element_repr.mixed_product_flat_suffix arg_reprs
          ~on_flat_field_expected:(fun ~non_value ~boxed ->
            let violation =
              Flat_field_expected
                { non_value_lbl = non_value.Types.ld_id;
                  boxed_lbl = boxed.Types.ld_id;
                }
            in
            raise (Error (non_value.Types.ld_loc,
                          Illegal_mixed_product violation)))
  in
  match flat_suffix with
  | None -> Constructor_uniform_value
  | Some flat_suffix ->
      let value_prefix_len =
        Array.length arg_jkinds - Array.length flat_suffix
      in
      assert_mixed_product_support loc Cstr_tuple ~value_prefix_len;
      Constructor_mixed { value_prefix_len; flat_suffix }


(* This function updates jkind stored in kinds with more accurate jkinds.
   It is called after the circularity checks and the delayed jkind checks
   have happened, so we can fully compute jkinds of types.

   This function is an important part
   of correctness, as it also checks that the jkind computed from a kind
   is consistent (i.e. a subjkind of) any jkind annotation.
   See Note [Default jkinds in transl_declaration].
*)
let update_decl_jkind env dpath decl =
  let open struct
    (* For tracking what types appear in record blocks. *)
    type element_repr_summary =
      {  mutable values : bool; (* excludes [imm], but includes [imm64] *)
         mutable imms : bool;
         mutable floats: bool;
         (* For purposes of this record, [floats] tracks whether any field
            has layout value and is known to be a float.
         *)
         mutable float64s : bool;
         mutable non_float64_unboxed_fields : bool;
      }
  end in

  (* returns updated labels, updated rep, and updated jkind *)
  let update_record_kind loc lbls rep =
    match lbls, rep with
    | [Types.{ld_type; ld_id; ld_loc} as lbl], Record_unboxed ->
<<<<<<< HEAD
      check_representable ~why:(Label_declaration ld_id) ~allow_unboxed:false
        env ld_loc Unboxed_record ld_type;
=======
      check_representable ~why:(Label_declaration ld_id) ~allow_float:false
        env ld_loc (Record { unboxed = true }) ld_type;
>>>>>>> 2ef82b96
      let ld_jkind = Ctype.type_jkind env ld_type in
      [{lbl with ld_jkind}], Record_unboxed, ld_jkind
    | _, Record_boxed jkinds ->
      let lbls, all_void =
        update_label_jkinds env loc lbls (Some jkinds) ~is_inlined:false
      in
      let jkind = Jkind.for_boxed_record ~all_void in
      let reprs =
        List.mapi
          (fun i lbl ->
             Element_repr.classify env lbl.Types.ld_type jkinds.(i), lbl)
          lbls
      in
      let repr_summary =
        { values = false; imms = false; floats = false; float64s = false;
          non_float64_unboxed_fields = false;
        }
      in
      List.iter
        (fun ((repr : Element_repr.t), _lbl) ->
           match repr with
           | Float_element -> repr_summary.floats <- true
           | Imm_element -> repr_summary.imms <- true
           | Unboxed_element Float64 -> repr_summary.float64s <- true
           | Unboxed_element (Bits32 | Bits64 | Word) ->
               repr_summary.non_float64_unboxed_fields <- true
           | Value_element -> repr_summary.values <- true
           | Element_without_runtime_component -> ())
        reprs;
      let rep =
        match repr_summary with
        (* We store mixed float/float64 records as flat if there are no
            non-float fields.
        *)
        | { values = false; imms = false; floats = true;
            float64s = true; non_float64_unboxed_fields = false; }
          [@warning "+9"] ->
            let flat_suffix =
              List.map
                (fun ((repr : Element_repr.t), _lbl) ->
                  match repr with
                  | Float_element -> Float
                  | Unboxed_element Float64 -> Float64
                  | Element_without_runtime_component -> Imm
                  | Unboxed_element _ | Imm_element | Value_element ->
                      Misc.fatal_error "Expected only floats and float64s")
                reprs
              |> Array.of_list
            in
            assert_mixed_product_support loc Record ~value_prefix_len:0;
            Record_mixed { value_prefix_len = 0; flat_suffix }
        (* For other mixed blocks, float fields are stored as flat
           only when they're unboxed.
        *)
        | { values = true; float64s = true }
        | { imms = true; float64s = true }
        | { non_float64_unboxed_fields = true } ->
            let flat_suffix =
              Element_repr.mixed_product_flat_suffix reprs
                ~on_flat_field_expected:(fun ~non_value ~boxed ->
                  let violation =
                    Flat_field_expected
                      { non_value_lbl = non_value.Types.ld_id;
                        boxed_lbl = boxed.Types.ld_id;
                      }
                  in
                  raise (Error (boxed.Types.ld_loc,
                                Illegal_mixed_product violation)))
            in
            let flat_suffix =
              match flat_suffix with
              | Some x -> x
              | None -> Misc.fatal_error "expected mixed block"
            in
            let value_prefix_len =
              Array.length jkinds - Array.length flat_suffix
            in
            assert_mixed_product_support loc Record ~value_prefix_len;
            Record_mixed { value_prefix_len; flat_suffix }
        (* value-only records are stored as boxed records *)
        | { values = true; float64s = false; non_float64_unboxed_fields = false }
        | { imms = true; float64s = false; non_float64_unboxed_fields = false }
          -> rep
        (* All-float and all-float64 records are stored as flat float records.
        *)
        | { values = false; imms = false; floats = true ; float64s = false;
            non_float64_unboxed_fields = false } ->
          Record_float
        | { values = false; imms = false; floats = false; float64s = true;
            non_float64_unboxed_fields = false } ->
          Record_ufloat
        | { values = false; imms = false; floats = false; float64s = false;
            non_float64_unboxed_fields = false }
          [@warning "+9"] ->
          Misc.fatal_error "Typedecl.update_record_kind: empty record"
      in
      lbls, rep, jkind
    | _, ( Record_inlined _ | Record_float | Record_ufloat
         | Record_mixed _)
    | ([] | (_ :: _)), Record_unboxed ->
      (* These are never created by [transl_declaration]. *)
      Misc.fatal_error
        "Typedecl.update_record_kind: unexpected record representation"
  in

  (* returns updated constructors, updated rep, and updated jkind *)
  let update_variant_kind cstrs rep =
    (* CR layouts: factor out duplication *)
    match cstrs, rep with
    | [{Types.cd_args;cd_loc} as cstr], Variant_unboxed -> begin
        match cd_args with
        | Cstr_tuple [ty,_] -> begin
            check_representable ~why:(Constructor_declaration 0)
<<<<<<< HEAD
              ~allow_unboxed:false env cd_loc Cstr_tuple ty;
=======
              ~allow_float:false env cd_loc (Cstr_tuple { unboxed = true }) ty;
>>>>>>> 2ef82b96
            let jkind = Ctype.type_jkind env ty in
            cstrs, Variant_unboxed, jkind
          end
        | Cstr_record [{ld_type; ld_id; ld_loc} as lbl] -> begin
            check_representable ~why:(Label_declaration ld_id)
<<<<<<< HEAD
              ~allow_unboxed:false env ld_loc Record ld_type;
=======
              ~allow_float:false env ld_loc (Inlined_record { unboxed = true })
              ld_type;
>>>>>>> 2ef82b96
            let ld_jkind = Ctype.type_jkind env ld_type in
            [{ cstr with Types.cd_args =
                           Cstr_record [{ lbl with ld_jkind }] }],
            Variant_unboxed, ld_jkind
          end
        | (Cstr_tuple ([] | _ :: _ :: _) | Cstr_record ([] | _ :: _ :: _)) ->
          assert false
      end
    | cstrs, Variant_boxed cstr_shapes ->
      let (_,cstrs,all_voids) =
        List.fold_left (fun (idx,cstrs,all_voids) cstr ->
          let arg_jkinds =
            match cstr_shapes.(idx) with
            | Constructor_uniform_value, arg_jkinds -> arg_jkinds
            | Constructor_mixed _, _ ->
                fatal_error
                  "Typedecl.update_variant_kind doesn't expect mixed \
                   constructor as input"
          in
          let cd_args, all_void =
            update_constructor_arguments_jkinds env cstr.Types.cd_loc
              cstr.Types.cd_args arg_jkinds
          in
          let cstr_repr =
            update_constructor_representation env cd_args arg_jkinds
              ~loc:cstr.Types.cd_loc
          in
          let () =
            match cstr_repr with
            | Constructor_uniform_value -> ()
            | Constructor_mixed _ -> cstr_shapes.(idx) <- cstr_repr, arg_jkinds
          in
          let cstr = { cstr with Types.cd_args } in
          (idx+1,cstr::cstrs,all_voids && all_void)
        ) (0,[],true) cstrs
      in
      let jkind = Jkind.for_boxed_variant ~all_voids in
      List.rev cstrs, rep, jkind
    | (([] | (_ :: _)), Variant_unboxed | _, Variant_extensible) ->
      assert false
  in

  let new_decl, new_jkind = match decl.type_kind with
    | Type_abstract _ -> decl, decl.type_jkind
    | Type_open ->
      let type_jkind = Jkind.value ~why:Extensible_variant in
      { decl with type_jkind }, type_jkind
    | Type_record (lbls, rep) ->
      let lbls, rep, type_jkind = update_record_kind decl.type_loc lbls rep in
      { decl with type_kind = Type_record (lbls, rep); type_jkind },
      type_jkind
    | Type_variant (cstrs, rep) ->
      let cstrs, rep, type_jkind = update_variant_kind cstrs rep in
      { decl with type_kind = Type_variant (cstrs, rep); type_jkind },
      type_jkind
  in

  (* check that the jkind computed from the kind matches the jkind
     annotation, which was stored in decl.type_jkind *)
  if new_jkind != decl.type_jkind then
    begin match Jkind.sub_or_error new_jkind decl.type_jkind with
    | Ok () -> ()
    | Error err ->
      raise(Error(decl.type_loc, Jkind_mismatch_of_path (dpath,err)))
    end;
  new_decl

let update_decls_jkind_reason decls =
  List.map
    (fun (id, decl) ->
       let update_generalized =
        Ctype.check_and_update_generalized_ty_jkind
          ~name:id ~loc:decl.type_loc
       in
       List.iter update_generalized decl.type_params;
       Btype.iter_type_expr_kind update_generalized decl.type_kind;
       Option.iter update_generalized decl.type_manifest;
       let reason = Jkind.(Generalized (Some id, decl.type_loc)) in
       let new_decl = {decl with type_jkind =
                                   Jkind.(update_reason decl.type_jkind reason)} in
       (id, new_decl)
    )
    decls

let update_decls_jkind env decls =
  List.map
    (fun (id, decl) -> (id, update_decl_jkind env (Pident id) decl))
    decls


(* Note: Well-foundedness for OCaml types

   We want to guarantee that all cycles within OCaml types are
   "guarded".

   More precisly, we consider a reachability relation
     "[t] is reachable [guarded|unguarded] from [u]"
   defined as follows:

   - [t1, t2...] are reachable guarded from object types
       [< m1 : t1; m2 : t2; ... >]
     or polymorphic variants
       [[`A of t1 | `B of t2 | ...]].

   - [t1, t2...] are reachable rectypes-guarded from
     [t1 -> t2], [t1 * t2 * ...], and all other built-in
     contractive type constructors.

     (By rectypes-guarded we mean: guarded if -rectypes is set,
      unguarded if it is not set.)

   - If [(t1, t2...) c] is a datatype (variant or record),
     then [t1, t2...] are reachable rectypes-guarded from it.

   - If [(t1, t2...) c] is an abstract type,
     then [t1, t2...] are reachable unguarded from it.

   - If [(t1, t2...) c] is an (expandable) abbreviation,
     then its expansion is reachable unguarded from it.
     Note that we do not define [t1, t2...] as reachable.

   - The relation is transitive and guardedness of a composition
     is the disjunction of each guardedness:
     if t1 is reachable from t2 and t2 is reachable from t3;
     then t1 is reachable guarded from t3 if t1 is guarded in t2
     or t2 is guarded in t3, and reachable unguarded otherwise.

   A type [t] is not well-founded if and only if [t] is reachable
   unguarded in [t].

   Notice that, in the case of datatypes, the arguments of
   a parametrized datatype are reachable (they must not contain
   recursive occurrences of the type), but the definition of the
   datatype is not defined as reachable.

      (* well-founded *)
      type t = Foo of u
      and u = t

      (* ill-founded *)
      type 'a t = Foo of 'a
      and u = u t
      > Error: The type abbreviation u is cyclic

   Indeed, in the second example [u] is reachable unguarded in [u t]
   -- its own definition.
*)

(* Note: Forms of ill-foundedness

   Several OCaml language constructs could introduce ill-founded
   types, and there are several distinct checks that forbid different
   sources of ill-foundedness.

   1. Type aliases.

      (* well-founded *)
      type t = < x : 'a > as 'a

      (* ill-founded, unless -rectypes is used *)
      type t = (int * 'a) as 'a
      > Error: This alias is bound to type int * 'a
      > but is used as an instance of type 'a
      > The type variable 'a occurs inside int * 'a

      Ill-foundedness coming from type aliases is detected by the "occur check"
      used by our type unification algorithm. See typetexp.ml.

   2. Type abbreviations.

      (* well-founded *)
      type t = < x : t >

      (* ill-founded, unless -rectypes is used *)
      type t = (int * t)
      > Error: The type abbreviation t is cyclic

      Ill-foundedness coming from type abbreviations is detected by
      [check_well_founded] below.

  3. Recursive modules.

     (* well-founded *)
     module rec M : sig type t = < x : M.t > end = M

     (* ill-founded, unless -rectypes is used *)
     module rec M : sig type t = int * M.t end = M
     > Error: The definition of M.t contains a cycle:
     >        int * M.t

     This is also checked by [check_well_founded] below,
     as called from [check_recmod_typedecl].

  4. Functor application

     A special case of (3) is that a type can be abstract
     in a functor definition, and be instantiated with
     an abbreviation in an application of the functor.
     This can introduce ill-foundedness, so functor applications
     must be checked by re-checking the type declarations of their result.

     module type T = sig type t end
     module Fix(F:(T -> T)) = struct
       (* this recursive definition is well-founded
          as F(Fixed).t contains no reachable type expression. *)
       module rec Fixed : T with type t = F(Fixed).t = F(Fixed)
     end

     (* well-founded *)
     Module M = Fix(functor (M:T) -> struct type t = < x : M.t > end)

     (* ill-founded *)
     module M = Fix(functor (M:T) -> struct type t = int * M.t end);;
     > Error: In the signature of this functor application:
     >   The definition of Fixed.t contains a cycle:
     >   F(Fixed).t
*)

(* Check that a type expression is well-founded:
   - if -rectypes is used, we must prevent non-contractive fixpoints
     ('a as 'a)
   - if -rectypes is not used, we only allow cycles in the type graph
     if they go through an object or polymorphic variant type *)

let check_well_founded ~abs_env env loc path to_check visited ty0 =
  let rec check parents trace ty =
    if TypeSet.mem ty parents then begin
      (*Format.eprintf "@[%a@]@." Printtyp.raw_type_expr ty;*)
      let err =
        let reaching_path, rec_abbrev =
          (* The reaching trace is accumulated in reverse order, we
             reverse it to get a reaching path. *)
          match trace with
          | [] -> assert false
          | Expands_to (ty1, _) :: trace when (match get_desc ty1 with
              Tconstr (p,_,_) -> Path.same p path | _ -> false) ->
                List.rev trace, true
          | trace -> List.rev trace, false
        in
        if rec_abbrev
        then Recursive_abbrev (Path.name path, abs_env, reaching_path)
        else Cycle_in_def (Path.name path, abs_env, reaching_path)
      in raise (Error (loc, err))
    end;
    let (fini, parents) =
      try
        (* Map each node to the set of its already checked parents *)
        let prev = TypeMap.find ty !visited in
        if TypeSet.subset parents prev then (true, parents) else
        let parents = TypeSet.union parents prev in
        visited := TypeMap.add ty parents !visited;
        (false, parents)
      with Not_found ->
        visited := TypeMap.add ty parents !visited;
        (false, parents)
    in
    if fini then () else
    let rec_ok =
      match get_desc ty with
      | Tconstr(p,_,_) ->
          !Clflags.recursive_types && Ctype.is_contractive env p
      | Tobject _ | Tvariant _ -> true
      | _ -> !Clflags.recursive_types
    in
    if rec_ok then () else
    let parents = TypeSet.add ty parents in
    match get_desc ty with
    | Tconstr(p, tyl, _) ->
        let to_check = to_check p in
        if to_check then List.iter (check_subtype parents trace ty) tyl;
        begin match Ctype.try_expand_once_opt env ty with
        | ty' -> check parents (Expands_to (ty, ty') :: trace) ty'
        | exception Ctype.Cannot_expand ->
            if not to_check then List.iter (check_subtype parents trace ty) tyl
        end
    | _ ->
        Btype.iter_type_expr (check_subtype parents trace ty) ty
  and check_subtype parents trace outer_ty inner_ty =
      check parents (Contains (outer_ty, inner_ty) :: trace) inner_ty
  in
  let snap = Btype.snapshot () in
  try Ctype.wrap_trace_gadt_instances env (check TypeSet.empty []) ty0
  with Ctype.Escape _ ->
    (* Will be detected by check_regularity *)
    Btype.backtrack snap

let check_well_founded_manifest ~abs_env env loc path decl =
  if decl.type_manifest = None then () else
  let args =
    (* The jkinds here shouldn't matter for the purposes of
       [check_well_founded] *)
    List.map (fun _ -> Ctype.newvar (Jkind.any ~why:Dummy_jkind))
      decl.type_params
  in
  let visited = ref TypeMap.empty in
  check_well_founded ~abs_env env loc path (Path.same path) visited
    (Ctype.newconstr path args)

(* Given a new type declaration [type t = ...] (potentially mutually-recursive),
   we check that accepting the declaration does not introduce ill-founded types.

   Note: we check that the types at the toplevel of the declaration
   are not reachable unguarded from themselves, that is, we check that
   there is no cycle going through the "root" of the declaration. But
   we *also* check that all the type sub-expressions reachable from
   the root even those that are guarded, are themselves
   well-founded. (So we check the absence of cycles, even for cycles
   going through inner type subexpressions but not the root.

   We are not actually sure that this "deep check" is necessary
   (we don't have an example at hand where it is necessary), but we
   are doing it anyway out of caution.
*)
let check_well_founded_decl ~abs_env env loc path decl to_check =
  let open Btype in
  (* We iterate on all subexpressions of the declaration to check
     "in depth" that no ill-founded type exists. *)
  let it =
    let checked =
      (* [checked] remembers the types that the iterator already
         checked, to avoid looping on cyclic types. *)
      ref TypeSet.empty in
    let visited =
      (* [visited] remembers the inner visits performed by
         [check_well_founded] on each type expression reachable from
         this declaration. This avoids unnecessary duplication of
         [check_well_founded] work when invoked on two parts of the
         type declaration that have common subexpressions. *)
      ref TypeMap.empty in
    {type_iterators with it_type_expr =
     (fun self ty ->
       if TypeSet.mem ty !checked then () else begin
         check_well_founded ~abs_env env loc path to_check visited ty;
         checked := TypeSet.add ty !checked;
         self.it_do_type_expr self ty
       end)} in
  it.it_type_declaration it (Ctype.generic_instance_declaration decl)

(* Check for non-regular abbreviations; an abbreviation
   [type 'a t = ...] is non-regular if the expansion of [...]
   contains instances [ty t] where [ty] is not equal to ['a].

   Note: in the case of a constrained type definition
   [type 'a t = ... constraint 'a = ...], we require
   that all instances in [...] be equal to the constrainted type.
*)
let check_regularity ~abs_env env loc path decl to_check =
  (* to_check is true for potentially mutually recursive paths.
     (path, decl) is the type declaration to be checked. *)

  if decl.type_params = [] then () else

  let visited = ref TypeSet.empty in

  let rec check_regular cpath args prev_exp trace ty =
    if not (TypeSet.mem ty !visited) then begin
      visited := TypeSet.add ty !visited;
      match get_desc ty with
      | Tconstr(path', args', _) ->
          if Path.same path path' then begin
            if not (Ctype.is_equal abs_env false args args') then
              raise (Error(loc,
                     Non_regular {
                       definition=path;
                       used_as=ty;
                       defined_as=Ctype.newconstr path args;
                       reaching_path=List.rev trace;
                     }))
          end
          (* Attempt to expand a type abbreviation if:
              1- [to_check path'] holds
                 (otherwise the expansion cannot involve [path]);
              2- we haven't expanded this type constructor before
                 (otherwise we could loop if [path'] is itself
                 a non-regular abbreviation). *)
          else if to_check path' && not (List.mem path' prev_exp) then begin
            try
              (* Attempt expansion *)
              let (params0, body0, _) = Env.find_type_expansion path' env in
              let (params, body) =
                Ctype.instance_parameterized_type params0 body0 in
              begin
                try List.iter2 (Ctype.unify abs_env) params args'
                with Ctype.Unify err ->
                  raise (Error(loc, Constraint_failed (abs_env, err)));
              end;
              check_regular path' args
                (path' :: prev_exp) (Expands_to (ty,body) :: trace)
                body
            with Not_found -> ()
          end;
          List.iter (check_subtype cpath args prev_exp trace ty) args'
      | Tpoly (ty, tl) ->
          let (_, ty) = Ctype.instance_poly ~keep_names:true false tl ty in
          check_regular cpath args prev_exp trace ty
      | _ ->
          Btype.iter_type_expr
            (check_subtype cpath args prev_exp trace ty) ty
    end
    and check_subtype cpath args prev_exp trace outer_ty inner_ty =
      let trace = Contains (outer_ty, inner_ty) :: trace in
      check_regular cpath args prev_exp trace inner_ty
  in

  Option.iter
    (fun body ->
      let (args, body) =
        Ctype.instance_parameterized_type
          ~keep_names:true decl.type_params body in
      List.iter (check_regular path args [] []) args;
      check_regular path args [] [] body)
    decl.type_manifest

let check_abbrev_regularity ~abs_env env id_loc_list to_check tdecl =
  let decl = tdecl.typ_type in
  let id = tdecl.typ_id in
  check_regularity ~abs_env env (List.assoc id id_loc_list) (Path.Pident id)
    decl to_check

let check_duplicates sdecl_list =
  let labels = Hashtbl.create 7 and constrs = Hashtbl.create 7 in
  List.iter
    (fun sdecl -> match sdecl.ptype_kind with
      Ptype_variant cl ->
        List.iter
          (fun pcd ->
            try
              let name' = Hashtbl.find constrs pcd.pcd_name.txt in
              Location.prerr_warning pcd.pcd_loc
                (Warnings.Duplicate_definitions
                   ("constructor", pcd.pcd_name.txt, name',
                    sdecl.ptype_name.txt))
            with Not_found ->
              Hashtbl.add constrs pcd.pcd_name.txt sdecl.ptype_name.txt)
          cl
    | Ptype_record fl ->
        List.iter
          (fun {pld_name=cname;pld_loc=loc} ->
            try
              let name' = Hashtbl.find labels cname.txt in
              Location.prerr_warning loc
                (Warnings.Duplicate_definitions
                   ("label", cname.txt, name', sdecl.ptype_name.txt))
            with Not_found -> Hashtbl.add labels cname.txt sdecl.ptype_name.txt)
          fl
    | Ptype_abstract -> ()
    | Ptype_open -> ())
    sdecl_list

(* Force recursion to go through id for private types*)
let name_recursion sdecl id decl =
  match decl with
  | { type_kind = Type_abstract Abstract_def;
      type_manifest = Some ty;
      type_private = Private; } when is_fixed_type sdecl ->
    let ty' = newty2 ~level:(get_level ty) (get_desc ty) in
    if Ctype.deep_occur ty ty' then
      let td = Tconstr(Path.Pident id, decl.type_params, ref Mnil) in
      link_type ty (newty2 ~level:(get_level ty) td);
      {decl with type_manifest = Some ty'}
    else decl
  | _ -> decl

let name_recursion_decls sdecls decls =
  List.map2 (fun sdecl (id, decl) -> (id, name_recursion sdecl id decl))
    sdecls decls

(* Warn on definitions of type "type foo = ()" which redefine a different unit
   type and are likely a mistake. *)
let check_redefined_unit (td: Parsetree.type_declaration) =
  let open Parsetree in
  let is_unit_constructor cd = cd.pcd_name.txt = "()" in
  match td with
  | { ptype_name = { txt = name };
      ptype_manifest = None;
      ptype_kind = Ptype_variant [ cd ] }
    when is_unit_constructor cd ->
      Location.prerr_warning td.ptype_loc (Warnings.Redefining_unit name)
  | _ ->
      ()

let add_types_to_env decls shapes env =
  List.fold_right2
    (fun (id, decl) shape env ->
      add_type ~check:true ~shape id decl env)
    decls shapes env

(* Translate a set of type declarations, mutually recursive or not *)
let transl_type_decl env rec_flag sdecl_list =
  List.iter check_redefined_unit sdecl_list;
  (* Add dummy types for fixed rows *)
  let fixed_types = List.filter is_fixed_type sdecl_list in
  let sdecl_list =
    List.map
      (fun sdecl ->
         let ptype_name =
           let loc = Location.ghostify sdecl.ptype_name.loc in
           mkloc (sdecl.ptype_name.txt ^"#row") loc
         in
         let ptype_kind = Ptype_abstract in
         let ptype_manifest = None in
         let ptype_loc = Location.ghostify sdecl.ptype_loc in
        {sdecl with
           ptype_name; ptype_kind; ptype_manifest; ptype_loc })
      fixed_types
    @ sdecl_list
  in

  (* Create identifiers. *)
  let scope = Ctype.create_scope () in
  let ids_list =
    List.map (fun sdecl ->
      Ident.create_scoped ~scope sdecl.ptype_name.txt,
      Uid.mk ~current_unit:(Env.get_unit_name ())
    ) sdecl_list
  in
  let tdecls, decls, shapes, new_env, delayed_jkind_checks =
    Ctype.with_local_level_iter ~post:generalize_decl begin fun () ->
      (* Enter types. *)
      let temp_env =
        List.fold_left2 (enter_type rec_flag) env sdecl_list ids_list in
      (* Translate each declaration. *)
      let current_slot = ref None in
      let warn_unused =
        Warnings.is_active (Warnings.Unused_type_declaration "") in
      let ids_slots (id, _uid as ids) =
        match rec_flag with
        | Asttypes.Recursive when warn_unused ->
            (* See typecore.ml for a description of the algorithm used to
               detect unused declarations in a set of recursive definitions. *)
            let slot = ref [] in
            let td = Env.find_type (Path.Pident id) temp_env in
            Env.set_type_used_callback
              td
              (fun old_callback ->
                match !current_slot with
                | Some slot -> slot := td.type_uid :: !slot
                | None ->
                    List.iter Env.mark_type_used (get_ref slot);
                    old_callback ()
              );
            ids, Some slot
        | Asttypes.Recursive | Asttypes.Nonrecursive ->
            ids, None
      in
      let transl_declaration name_sdecl (id, slot) =
        current_slot := slot;
        Builtin_attributes.warning_scope
          name_sdecl.ptype_attributes
          (fun () -> transl_declaration temp_env name_sdecl id)
      in
      (* Translate declarations, using a temporary environment where
         abbreviations expand to a generic type variable. After that, we check
         the coherence of the translated declarations in the resulting new
         enviroment. *)
      let tdecls =
        List.map2 transl_declaration sdecl_list (List.map ids_slots ids_list) in
      let decls, shapes =
        List.map (fun (tdecl, shape) -> (tdecl.typ_id, tdecl.typ_type), shape) tdecls
        |> List.split
      in
      current_slot := None;
      (* Check for duplicates *)
      check_duplicates sdecl_list;
      (* Build the final env. *)
      let new_env = add_types_to_env decls shapes env in
      (* Update stubs *)
      let delayed_jkind_checks =
        match rec_flag with
        | Asttypes.Nonrecursive -> []
        | Asttypes.Recursive ->
          List.map2
            (fun (id, _) sdecl ->
               update_type temp_env new_env id sdecl.ptype_loc,
               sdecl.ptype_loc)
            ids_list sdecl_list
      in
      ((tdecls, decls, shapes, new_env, delayed_jkind_checks), List.map snd decls)
    end
  in
  (* Check for ill-formed abbrevs *)
  let id_loc_list =
    List.map2 (fun (id, _) sdecl -> (id, sdecl.ptype_loc))
      ids_list sdecl_list
  in
  (* [check_abbrev_regularity] cannot use the new environment, as this might
     result in non-termination. Instead we use a completely abstract version
     of the temporary environment, giving a reason for why abbreviations
     cannot be expanded (#12334, #12368) *)
  let abs_env =
    List.fold_left2
      (enter_type ~abstract_abbrevs:Abstract_rec_check_regularity rec_flag)
      env sdecl_list ids_list in
  List.iter (fun (id, decl) ->
    check_well_founded_manifest ~abs_env new_env (List.assoc id id_loc_list)
      (Path.Pident id) decl)
    decls;
  let to_check =
    function Path.Pident id -> List.mem_assoc id id_loc_list | _ -> false in
  List.iter (fun (id, decl) ->
    check_well_founded_decl ~abs_env new_env (List.assoc id id_loc_list)
      (Path.Pident id)
      decl to_check)
    decls;
  List.iter (fun (tdecl, _shape) ->
    check_abbrev_regularity ~abs_env new_env id_loc_list to_check tdecl) tdecls;
  (* Now that we've ruled out ill-formed types, we can perform the delayed
     jkind checks *)
  List.iter (fun (checks,loc) ->
    List.iter (fun (ty,jkind) ->
      (* The use [check_type_jkind] rather than [constrain_type_jkind] here is
         conservative. It ensures that the delayed checks don't succeed by
         mutating type variables from the [temp_env] in a way that won't be
         reflected in the final type decls and may be incompatible with them.
         An alternative would be to beef up [check_constraints] and really make
         sure we re-check any kind constraint that could arise from translating
         the typedecl RHSs, for example by looking at Typedtree instead of
         what's just in the type environment. See Test 41 in
         [tests/typing-layouts/basics.ml] for a subtle example. *)
      match Ctype.check_type_jkind new_env ty jkind with
      | Ok _ -> ()
      | Error err ->
        (* This inner match is just here to detect when we're rejecting this
           program because we're being conservative in the sense of the previous
           comment, and issue an error admitting to it. *)
        begin match Ctype.constrain_type_jkind new_env ty jkind with
        | Error _ ->
          let err = Errortrace.unification_error ~trace:[Bad_jkind (ty,err)] in
          raise (Error (loc, Type_clash (new_env, err)))
        | Ok _ ->
          raise (Error (loc, Jkind_mismatch_due_to_bad_inference
                               (ty, err, Delayed_checks)))
        end)
      checks)
    delayed_jkind_checks;
  (* Check that all type variables are closed; this also defaults any remaining
     sort variables. Defaulting must happen before update_decls_jkind,
     Typedecl_seperability.update_decls, and add_types_to_env, all of which need
     to check whether parts of the type are void (and currently use Jkind.equate
     to do this which would set any remaining sort variables to void). It also
     must happen before check_constraints, so that check_constraints can detect
     when a jkind is inferred incorrectly.  (The unification that
     check_constraints does is undone via backtracking, and thus forgetting to
     do the defaulting first is actually unsound: the unification in
     check_constraints will succeed via mutation, be backtracked, and then
     perhaps a sort variable gets defaulted to value. Bad bad.) *)
  List.iter2
    (fun sdecl (tdecl, _shape) ->
      let decl = tdecl.typ_type in
       match Ctype.closed_type_decl decl with
         Some ty -> raise(Error(sdecl.ptype_loc, Unbound_type_var(ty,decl)))
       | None   -> ())
    sdecl_list tdecls;
  (* Check that constraints are enforced *)
  List.iter2 (check_constraints new_env) sdecl_list decls;
  (* Add type properties to declarations *)
  let decls =
    try
      decls
      |> name_recursion_decls sdecl_list
      |> Typedecl_variance.update_decls env sdecl_list
      |> Typedecl_separability.update_decls env
      |> update_decls_jkind new_env
      |> update_decls_jkind_reason
    with
    | Typedecl_variance.Error (loc, err) ->
        raise (Error (loc, Variance err))
    | Typedecl_separability.Error (loc, err) ->
        raise (Error (loc, Separability err))
  in
  (* Check re-exportation, updating [type_jkind] from the manifest *)
  let decls = List.map2 (check_abbrev new_env) sdecl_list decls in
  (* Compute the final environment with variance and immediacy *)
  let final_env = add_types_to_env decls shapes env in
  (* Keep original declaration *)
  let final_decls =
    List.map2
      (fun (tdecl, _shape) (_id2, decl) ->
        { tdecl with typ_type = decl }
      ) tdecls decls
  in
  (* Done *)
  (final_decls, final_env, shapes)

(* Translating type extensions *)
let transl_extension_constructor_decl
      env type_path typext_params loc id svars sargs sret_type =
  let tvars, targs, tret_type, args, ret_type =
    make_constructor env loc
      ~cstr_path:(Pident id) ~type_path typext_params
      svars sargs sret_type
  in
  let num_args =
    match targs with
    | Cstr_tuple args -> List.length args
    | Cstr_record _ -> 1
  in
  let jkinds = Array.make num_args (Jkind.any ~why:Dummy_jkind) in
  let args, constant =
    update_constructor_arguments_jkinds env loc args jkinds
  in
  let constructor_shape =
    update_constructor_representation env args jkinds ~loc
  in
  args, jkinds, constructor_shape, constant, ret_type,
  Text_decl(tvars, targs, tret_type)

let transl_extension_constructor_jst env type_path _type_params
      typext_params _priv loc id _attrs :
  Jane_syntax.Extension_constructor.t -> _ = function
  | Jext_layout (Lext_decl(vars_jkinds, args, res)) ->
    transl_extension_constructor_decl
      env type_path typext_params loc id (Right vars_jkinds) args res

let transl_extension_constructor ~scope env type_path type_params
                                 typext_params priv sext =
  let id = Ident.create_scoped ~scope sext.pext_name.txt in
  let loc = sext.pext_loc in
  let args, arg_jkinds, shape, constant, ret_type, kind =
    match Jane_syntax.Extension_constructor.of_ast sext with
    | Some (jext, attrs) ->
      transl_extension_constructor_jst
        env type_path type_params typext_params priv loc id attrs jext
    | None ->
    match sext.pext_kind with
      Pext_decl(svars, sargs, sret_type) ->
      transl_extension_constructor_decl
        env type_path typext_params loc id (Left svars) sargs sret_type
    | Pext_rebind lid ->
        let usage : Env.constructor_usage =
          if priv = Public then Env.Exported else Env.Exported_private
        in
        let cdescr = Env.lookup_constructor ~loc:lid.loc usage lid.txt env in
        let (args, cstr_res, _ex) =
          Ctype.instance_constructor Keep_existentials_flexible cdescr
        in
        let res, ret_type =
          if cdescr.cstr_generalized then
            let params = Ctype.instance_list type_params in
            let res = Ctype.newconstr type_path params in
            let ret_type = Some (Ctype.newconstr type_path params) in
              res, ret_type
          else (Ctype.newconstr type_path typext_params), None
        in
        begin
          try
            Ctype.unify env cstr_res res
          with Ctype.Unify err ->
            raise (Error(lid.loc,
                     Rebind_wrong_type(lid.txt, env, err)))
        end;
        (* Remove "_" names from parameters used in the constructor *)
        if not cdescr.cstr_generalized then begin
          let vars =
            Ctype.free_variables
              (Btype.newgenty (Ttuple (List.map (fun (t,_) -> None, t) args)))
          in
          List.iter
            (fun ty ->
              match get_desc ty with
              | Tvar { name = Some "_"; jkind }
                when List.exists (eq_type ty) vars ->
                set_type_desc ty (Tvar { name = None; jkind })
              | _ -> ())
            typext_params
        end;
        (* Ensure that constructor's type matches the type being extended *)
        let cstr_type_path = Btype.cstr_type_path cdescr in
        let cstr_type_params = (Env.find_type cstr_type_path env).type_params in
        let cstr_types =
          (Btype.newgenty
             (Tconstr(cstr_type_path, cstr_type_params, ref Mnil)))
          :: cstr_type_params
        in
        let ext_types =
          (Btype.newgenty
             (Tconstr(type_path, type_params, ref Mnil)))
          :: type_params
        in
        if not (Ctype.is_equal env true cstr_types ext_types) then
          raise (Error(lid.loc,
                       Rebind_mismatch(lid.txt, cstr_type_path, type_path)));
        (* Disallow rebinding private constructors to non-private *)
        begin
          match cdescr.cstr_private, priv with
            Private, Public ->
              raise (Error(lid.loc, Rebind_private lid.txt))
          | _ -> ()
        end;
        let path =
          match cdescr.cstr_tag with
            Extension (path,_) -> path
          | _ -> assert false
        in
        let args =
          match cdescr.cstr_inlined with
          | None ->
              Types.Cstr_tuple args
          | Some decl ->
              let tl =
                match List.map (fun (ty, _) -> get_desc ty) args with
                | [ Tconstr(_, tl, _) ] -> tl
                | _ -> assert false
              in
              let decl = Ctype.instance_declaration decl in
              assert (List.length decl.type_params = List.length tl);
              List.iter2 (Ctype.unify env) decl.type_params tl;
              let lbls =
                match decl.type_kind with
                | Type_record (lbls, Record_inlined _) -> lbls
                | _ -> assert false
              in
              Types.Cstr_record lbls
        in
        args, cdescr.cstr_arg_jkinds, cdescr.cstr_shape,
        cdescr.cstr_constant, ret_type,
        Text_rebind(path, lid)
  in
  let ext =
    { ext_type_path = type_path;
      ext_type_params = typext_params;
      ext_args = args;
      ext_arg_jkinds = arg_jkinds;
      ext_shape = shape;
      ext_constant = constant;
      ext_ret_type = ret_type;
      ext_private = priv;
      Types.ext_loc = sext.pext_loc;
      Types.ext_attributes = sext.pext_attributes;
      ext_uid = Uid.mk ~current_unit:(Env.get_unit_name ());
    }
  in
  let ext_cstrs =
    { ext_id = id;
      ext_name = sext.pext_name;
      ext_type = ext;
      ext_kind = kind;
      Typedtree.ext_loc = sext.pext_loc;
      Typedtree.ext_attributes = sext.pext_attributes; }
  in
  let shape =
    let map =  match ext_cstrs.ext_kind with
    | Text_decl (_, Cstr_record lbls, _) -> shape_map_labels lbls
    | _ -> Shape.Map.empty
    in
    Shape.str ~uid:ext_cstrs.ext_type.ext_uid map
 in
  ext_cstrs, shape

let transl_extension_constructor ~scope env type_path type_params
    typext_params priv sext =
  Builtin_attributes.warning_scope sext.pext_attributes
    (fun () -> transl_extension_constructor ~scope env type_path type_params
        typext_params priv sext)

let is_rebind ext =
  match ext.ext_kind with
  | Text_rebind _ -> true
  | Text_decl _ -> false

let transl_type_extension extend env loc styext =
  let type_path, type_decl =
    let lid = styext.ptyext_path in
    Env.lookup_type ~loc:lid.loc lid.txt env
  in
  begin
    match type_decl.type_kind with
    | Type_open -> begin
        match type_decl.type_private with
        | Private when extend -> begin
            match
              List.find
                (function {pext_kind = Pext_decl _} -> true
                        | {pext_kind = Pext_rebind _} -> false)
                styext.ptyext_constructors
            with
            | {pext_loc} ->
                raise (Error(pext_loc, Cannot_extend_private_type type_path))
            | exception Not_found -> ()
          end
        | _ -> ()
      end
    | _ ->
        raise (Error(loc, Not_extensible_type type_path))
  end;
  let type_variance =
    List.map (fun v ->
                let (co, cn) = Variance.get_upper v in
                  (not cn, not co, false))
             type_decl.type_variance
  in
  let err =
    if type_decl.type_arity <> List.length styext.ptyext_params then
      Some Includecore.Arity
    else
      if List.for_all2
           (fun (c1, n1, _) (c2, n2, _) -> (not c2 || c1) && (not n2 || n1))
           type_variance
           (Typedecl_variance.variance_of_params styext.ptyext_params)
      then None else Some Includecore.Variance
  in
  begin match err with
  | None -> ()
  | Some err -> raise (Error(loc, Extension_mismatch (type_path, env, err)))
  end;
  let ttype_params, _type_params, constructors =
    (* Note: it would be incorrect to call [create_scope] *after*
       [TyVarEnv.reset] or after [with_local_level] (see #10010). *)
    let scope = Ctype.create_scope () in
    Ctype.with_local_level begin fun () ->
      TyVarEnv.reset();
      let ttype_params = make_params env type_path styext.ptyext_params in
      let type_params = List.map (fun (cty, _) -> cty.ctyp_type) ttype_params in
      List.iter2 (Ctype.unify_var env)
        (Ctype.instance_list type_decl.type_params)
        type_params;
      let constructors =
        List.map (transl_extension_constructor ~scope env type_path
                    type_decl.type_params type_params styext.ptyext_private)
          styext.ptyext_constructors
      in
      (ttype_params, type_params, constructors)
    end
    ~post: begin fun (_, type_params, constructors) ->
      (* Generalize types *)
      List.iter Ctype.generalize type_params;
      List.iter
        (fun (ext, _shape) ->
          Btype.iter_type_expr_cstr_args Ctype.generalize ext.ext_type.ext_args;
          Option.iter Ctype.generalize ext.ext_type.ext_ret_type)
        constructors;
    end
  in
  (* Check that all type variables are closed *)
  List.iter
    (fun (ext, _shape) ->
       match Ctype.closed_extension_constructor ext.ext_type with
         Some ty ->
           raise(Error(ext.ext_loc, Unbound_type_var_ext(ty, ext.ext_type)))
       | None -> ())
    constructors;
  (* Check variances are correct *)
  List.iter
    (fun (ext, _shape) ->
       (* Note that [loc] here is distinct from [type_decl.type_loc], which
          makes the [loc] parameter to this function useful. [loc] is the
          location of the extension, while [type_decl] points to the original
          type declaration being extended. *)
       try Typedecl_variance.check_variance_extension
             env type_decl ext (type_variance, loc)
       with Typedecl_variance.Error (loc, err) ->
         raise (Error (loc, Variance err)))
    constructors;
  (* Add extension constructors to the environment *)
  let newenv =
    List.fold_left
      (fun env (ext, shape) ->
         let rebind = is_rebind ext in
         Env.add_extension ~check:true ~shape ~rebind
           ext.ext_id ext.ext_type env)
      env constructors
  in
  let constructors, shapes = List.split constructors in
  let tyext =
    { tyext_path = type_path;
      tyext_txt = styext.ptyext_path;
      tyext_params = ttype_params;
      tyext_constructors = constructors;
      tyext_private = styext.ptyext_private;
      tyext_loc = styext.ptyext_loc;
      tyext_attributes = styext.ptyext_attributes; }
  in
    (tyext, newenv, shapes)

let transl_type_extension extend env loc styext =
  Builtin_attributes.warning_scope styext.ptyext_attributes
    (fun () -> transl_type_extension extend env loc styext)

let transl_exception env sext =
  let ext, shape =
    let scope = Ctype.create_scope () in
    Ctype.with_local_level
      (fun () ->
        TyVarEnv.reset();
        transl_extension_constructor ~scope env
          Predef.path_exn [] [] Asttypes.Public sext)
      ~post: begin fun (ext, _shape) ->
        Btype.iter_type_expr_cstr_args Ctype.generalize ext.ext_type.ext_args;
        Option.iter Ctype.generalize ext.ext_type.ext_ret_type;
      end
  in
  (* Check that all type variables are closed *)
  begin match Ctype.closed_extension_constructor ext.ext_type with
    Some ty ->
      raise (Error(ext.ext_loc, Unbound_type_var_ext(ty, ext.ext_type)))
  | None -> ()
  end;
  let rebind = is_rebind ext in
  let newenv =
    Env.add_extension ~check:true ~shape ~rebind ext.ext_id ext.ext_type env
  in
  ext, newenv, shape

let transl_type_exception env t =
  let contructor, newenv, shape =
    Builtin_attributes.warning_scope t.ptyexn_attributes
      (fun () ->
         transl_exception env t.ptyexn_constructor
      )
  in
  {tyexn_constructor = contructor;
   tyexn_loc = t.ptyexn_loc;
   tyexn_attributes = t.ptyexn_attributes}, newenv, shape


type native_repr_attribute =
  | Native_repr_attr_absent
  | Native_repr_attr_present of native_repr_kind

let get_native_repr_attribute attrs ~global_repr =
  match
    Attr_helper.get_no_payload_attribute ["unboxed"; "ocaml.unboxed"]  attrs,
    Attr_helper.get_no_payload_attribute ["untagged"; "ocaml.untagged"] attrs,
    global_repr
  with
  | None, None, None -> Native_repr_attr_absent
  | None, None, Some repr -> Native_repr_attr_present repr
  | Some _, None, None -> Native_repr_attr_present Unboxed
  | None, Some _, None -> Native_repr_attr_present Untagged
  | Some { Location.loc }, _, _
  | _, Some { Location.loc }, _ ->
    raise (Error (loc, Multiple_native_repr_attributes))

let is_upstream_compatible_non_value_unbox env ty =
  (* CR layouts v2.5: This needs to be updated when we support unboxed
     types with arbitrary names suffixed with "#" *)
  match get_desc (Ctype.expand_head_opt env ty) with
  | Tconstr (path, _, _) ->
    List.exists
      (Path.same path)
      [
        Predef.path_unboxed_float;
        Predef.path_unboxed_int32;
        Predef.path_unboxed_int64;
        Predef.path_unboxed_nativeint;
      ]
  | _ ->
    false

let native_repr_of_type env kind ty =
  match kind, get_desc (Ctype.expand_head_opt env ty) with
  | Untagged, Tconstr (path, _, _) when Path.same path Predef.path_int ->
    Some Untagged_int
  | Unboxed, Tconstr (path, _, _) when Path.same path Predef.path_float ->
    Some (Unboxed_float Pfloat64)
  | Unboxed, Tconstr (path, _, _) when Path.same path Predef.path_float32 ->
    Some (Unboxed_float Pfloat32)
  | Unboxed, Tconstr (path, _, _) when Path.same path Predef.path_int32 ->
    Some (Unboxed_integer Pint32)
  | Unboxed, Tconstr (path, _, _) when Path.same path Predef.path_int64 ->
    Some (Unboxed_integer Pint64)
  | Unboxed, Tconstr (path, _, _) when Path.same path Predef.path_nativeint ->
    Some (Unboxed_integer Pnativeint)
  | Unboxed, Tconstr (path, _, _) when Path.same path Predef.path_int8x16 ->
    Some (Unboxed_vector (Pvec128 Int8x16))
  | Unboxed, Tconstr (path, _, _) when Path.same path Predef.path_int16x8 ->
    Some (Unboxed_vector (Pvec128 Int16x8))
  | Unboxed, Tconstr (path, _, _) when Path.same path Predef.path_int32x4 ->
    Some (Unboxed_vector (Pvec128 Int32x4))
  | Unboxed, Tconstr (path, _, _) when Path.same path Predef.path_int64x2 ->
    Some (Unboxed_vector (Pvec128 Int64x2))
  | Unboxed, Tconstr (path, _, _) when Path.same path Predef.path_float32x4 ->
    Some (Unboxed_vector (Pvec128 Float32x4))
  | Unboxed, Tconstr (path, _, _) when Path.same path Predef.path_float64x2 ->
    Some (Unboxed_vector (Pvec128 Float64x2))
  | _ ->
    None

(* Raises an error when [core_type] contains an [@unboxed] or [@untagged]
   attribute in a strict sub-term. *)
let error_if_has_deep_native_repr_attributes core_type =
  let open Ast_iterator in
  let this_iterator =
    { default_iterator with typ = fun iterator core_type ->
      begin
        match
          get_native_repr_attribute core_type.ptyp_attributes ~global_repr:None
        with
        | Native_repr_attr_present kind ->
           raise (Error (core_type.ptyp_loc,
                         Deep_unbox_or_untag_attribute kind))
        | Native_repr_attr_absent -> ()
      end;
      default_iterator.typ iterator core_type }
  in
  default_iterator.typ this_iterator core_type

(* Note that [typ] is guaranteed not to contain sort variables because it was
   produced by [type_scheme], which defaults them.

   However, there can be jkind [any] present with something like:
    [external f : ('a : any). 'a -> 'a = "%identity"]
   In such cases, we raise an expection. *)
let type_sort_external ~is_layout_poly ~why env loc typ =
  match Ctype.type_sort ~why env typ with
  | Ok s -> Jkind.Sort.get_default_value s
  | Error err ->
    let kloc =
      if is_layout_poly then External_with_layout_poly else External
    in
    raise(Error (loc, Jkind_sort {kloc; typ; err}))

type sort_or_poly = Sort of Jkind.Sort.const | Poly

let make_native_repr env core_type ty ~global_repr ~is_layout_poly ~why =
  error_if_has_deep_native_repr_attributes core_type;
  let sort_or_poly =
    match get_desc (Ctype.get_unboxed_type_approximation env ty) with
    (* This only captures tvars with jkind [any] explicitly quantified within
       the declaration.

       This is sufficient since [transl_type_scheme] promises that:
       - non-explicitly quantified tvars get sort jkinds
       - this isn't a tvar from an outer scopes ([TyVarEnv] gets reset before
         transl)
    *)
    | Tvar {jkind} when is_layout_poly
                      && Jkind.is_any jkind
                      && get_level ty = Btype.generic_level -> Poly
    | _ ->
      let sort =
        type_sort_external ~is_layout_poly ~why env core_type.ptyp_loc ty
      in
      Sort sort
  in
  match get_native_repr_attribute
          core_type.ptyp_attributes ~global_repr,
        sort_or_poly with
  | Native_repr_attr_absent, Poly ->
    Repr_poly
  | Native_repr_attr_absent, Sort (Value as sort) ->
    Same_as_ocaml_repr sort
  | Native_repr_attr_absent, (Sort sort) ->
    if Language_extension.erasable_extensions_only ()
    then
      (* Non-value sorts without [@unboxed] are not erasable. *)
      raise (Error (core_type.ptyp_loc,
              Missing_unboxed_attribute_on_non_value_sort sort))
    else
      Same_as_ocaml_repr sort
  | Native_repr_attr_present kind, (Poly | Sort Value)
  | Native_repr_attr_present (Untagged as kind), Sort _ ->
    begin match native_repr_of_type env kind ty with
    | None ->
      raise (Error (core_type.ptyp_loc, Cannot_unbox_or_untag_type kind))
    | Some repr -> repr
    end
  | Native_repr_attr_present Unboxed, (Sort sort) ->
    (* We allow [@unboxed] on non-value sorts.

       This is to enable upstream-compatibility. We want the code to
       still work when all the layout annotations and unboxed types
       get erased.

       One may wonder why can't the erasure process mentioned above
       also add in the [@unboxed] attributes. This is not possible due
       to the fact that:

       1. Without type information, the erasure process can't transform:

        {|
           type t = float#
           external f : t -> t = ...
        |}

       2. We need [is_upstream_compatible_non_value_unbox] to further
          limit the cases that can work with upstream. *)
    if Language_extension.erasable_extensions_only ()
       && not (is_upstream_compatible_non_value_unbox env ty)
    then
      (* There are additional requirements if we are operating in
         upstream compatible mode. *)
      raise (Error (core_type.ptyp_loc,
             Non_value_sort_not_upstream_compatible sort))
    else
      Same_as_ocaml_repr sort

let prim_const_mode m =
  match Mode.Locality.Guts.check_const m with
  | Some Global -> Prim_global
  | Some Local -> Prim_local
  | None -> assert false

let rec parse_native_repr_attributes env core_type ty rmode
        ~global_repr ~is_layout_poly =
  match core_type.ptyp_desc, get_desc ty,
    get_native_repr_attribute core_type.ptyp_attributes ~global_repr:None
  with
  | Ptyp_arrow _, Tarrow _, Native_repr_attr_present kind  ->
    raise (Error (core_type.ptyp_loc, Cannot_unbox_or_untag_type kind))
  | Ptyp_arrow (_, ct1, ct2), Tarrow ((_,marg,mret), t1, t2, _), _
    when not (Builtin_attributes.has_curry core_type.ptyp_attributes) ->
    let t1, _ = Btype.tpoly_get_poly t1 in
    let repr_arg =
      make_native_repr
        env ct1 t1 ~global_repr
        ~is_layout_poly ~why:External_argument
    in
    let mode =
      if Builtin_attributes.has_local_opt ct1.ptyp_attributes
      then Prim_poly
      else prim_const_mode (Mode.Alloc.proj (Comonadic Areality) marg)
    in
    let repr_args, repr_res =
      parse_native_repr_attributes env ct2 t2
        (prim_const_mode (Mode.Alloc.proj (Comonadic Areality) mret))
        ~global_repr ~is_layout_poly
    in
    ((mode, repr_arg) :: repr_args, repr_res)
  | (Ptyp_poly (_, t) | Ptyp_alias (t, _)), _, _ ->
     parse_native_repr_attributes env t ty rmode ~global_repr ~is_layout_poly
  | _ ->
     let rmode =
       if Builtin_attributes.has_local_opt core_type.ptyp_attributes
       then Prim_poly
       else rmode
     in
     let repr_res =
       make_native_repr
        env core_type ty ~global_repr
        ~is_layout_poly ~why:External_result
     in
     ([], (rmode, repr_res))

let check_unboxable env loc ty =
  let rec check_type acc ty : Path.Set.t =
    let ty = Ctype.expand_head_opt env ty in
    try match get_desc ty with
      | Tconstr (p, _, _) ->
        let tydecl = Env.find_type p env in
        if tydecl.type_unboxed_default then
          Path.Set.add p acc
        else acc
      | Tpoly (ty, []) -> check_type acc ty
      | _ -> acc
    with Not_found -> acc
  in
  let all_unboxable_types = Btype.fold_type_expr check_type Path.Set.empty ty in
  Path.Set.fold
    (fun p () ->
       Location.prerr_warning loc
         (Warnings.Unboxable_type_in_prim_decl (Path.name p))
    )
    all_unboxable_types
    ()

let has_ty_var_with_jkind_any env ty =
  List.exists
    (fun ty -> Jkind.is_any (Ctype.estimate_type_jkind env ty))
    (Ctype.free_variables ty)

let unexpected_jkind_any_check prim env cty ty =
  if Primitive.prim_can_contain_jkind_any prim ||
     prim.prim_is_layout_poly then ()
  else
  if has_ty_var_with_jkind_any env ty then
    raise(Error (cty.ctyp_loc,
            Unexpected_jkind_any_in_primitive(prim.prim_name)))

(* Note regarding jkind checks on external declarations

   There are currently three checks in place:

   1. The argument/return types of an external can't have jkind [any]. This is
      enforced by [type_sort_external].

      The situation becomes trickier with the use of [@layout_poly]:

      1. we allow argument/return to have jkind [any] iff it's the layout
         polymorphic type variable.
      2. we use [Repr_poly] to encode it and we mark the primitive as
         [prim_is_layout_poly]
      3. all interactions with the declared primitive type have to go through
         [instance_prim], which instances the layout polymorphic type variable
         down from jkind [any] to a sort.

      The result is that we maintain the facade that all argument/return types
      are representable. The jkind [any] from [@layout_poly] doesn't leak out.

   2. [Primitive.prim_has_valid_reprs] performs an additional sanity check on
      built-in primitives regarding argument/result representations. It only
      allows a selected subset of primitives to have non-value jkinds. And for
      that subset, it checks to see the argument/return jkinds are what it
      expects.

      See comment in [prim_has_valid_reprs] about what it could miss.

   3. Built-in primitives that inspect the jkind of type parameters cannot have
      type variables with jkind [any] anywhere within their types.

      This check is here to prevent someone from writing:

      [external len : ('a : any). 'a array -> int = "%array_length"]

      If this is accepted, [len] will behave as expected most of the time until
      someone writes:

      [let f x = len x]

      [x] here will have type ['a array] where the jkind of ['a] is [any]. The
      array kind function in [typeopt] will look at ['a] expecting it to be
      representable and fail. This produces a bad error message that doesn't
      point to the source of the mistake which is, in fact, the external
      declaration.

      For this reason, we have [unexpected_jkind_any_check].  It's here to point
      out this type of mistake early and suggest the use of [@layout_poly].

      An exception is raised if any of these checks fails. *)
let error_if_containing_unexpected_jkind prim env cty ty =
  Primitive.prim_has_valid_reprs ~loc:cty.ctyp_loc prim;
  unexpected_jkind_any_check prim env cty ty

(* Translate a value declaration *)
let transl_value_decl env loc valdecl =
  match Jane_syntax.Mode_expr.maybe_of_attrs valdecl.pval_type.ptyp_attributes with
  | Some modes, _ -> raise (Error(modes.loc, Modalities_on_value_description))
  | None, _ ->
  let cty = Typetexp.transl_type_scheme env valdecl.pval_type in
  (* CR layouts v5: relax this to check for representability. *)
  begin match Ctype.constrain_type_jkind env cty.ctyp_type
                (Jkind.value ~why:Structure_element) with
  | Ok () -> ()
  | Error err ->
    raise(Error(cty.ctyp_loc, Non_value_in_sig(err,valdecl.pval_name.txt,cty.ctyp_type)))
  end;
  let ty = cty.ctyp_type in
  let v =
  match valdecl.pval_prim with
    [] when Env.is_in_signature env ->
      let default_arity =
        let rec count_arrows n ty =
          match get_desc ty with
          | Tarrow (_, _, t2, _) -> count_arrows (n+1) t2
          | _ -> n
        in
        count_arrows 0 ty
      in
      let zero_alloc =
        Builtin_attributes.get_property_attribute ~in_signature:true
          ~default_arity valdecl.pval_attributes Zero_alloc
      in
      begin match zero_alloc with
      | Default_check -> ()
      | Check za ->
        if default_arity = 0 && za.arity <= 0 then
          raise (Error(valdecl.pval_loc, Zero_alloc_attr_non_function));
        if za.arity <= 0 then
          raise (Error(valdecl.pval_loc, Zero_alloc_attr_bad_user_arity));
      | Assume _ | Ignore_assert_all _ ->
        raise (Error(valdecl.pval_loc, Zero_alloc_attr_unsupported zero_alloc))
      end;
      { val_type = ty; val_kind = Val_reg; Types.val_loc = loc;
        val_attributes = valdecl.pval_attributes;
        val_zero_alloc = zero_alloc;
        val_uid = Uid.mk ~current_unit:(Env.get_unit_name ());
      }
  | [] ->
      raise (Error(valdecl.pval_loc, Val_in_structure))
  | _ ->
      let global_repr =
        match
          get_native_repr_attribute valdecl.pval_attributes ~global_repr:None
        with
        | Native_repr_attr_present repr -> Some repr
        | Native_repr_attr_absent -> None
      in
      let is_layout_poly =
        Builtin_attributes.has_layout_poly valdecl.pval_attributes
      in
      if is_layout_poly &&
         not (has_ty_var_with_jkind_any env ty) then
        raise(Error(valdecl.pval_type.ptyp_loc, Useless_layout_poly));
      let native_repr_args, native_repr_res =
        parse_native_repr_attributes
          env valdecl.pval_type ty Prim_global ~global_repr ~is_layout_poly
      in
      let prim =
        Primitive.parse_declaration valdecl
          ~native_repr_args
          ~native_repr_res
          ~is_layout_poly
      in
      error_if_containing_unexpected_jkind prim env cty ty;
      if prim.prim_arity = 0 &&
         (prim.prim_name = "" || prim.prim_name.[0] <> '%') then
        raise(Error(valdecl.pval_type.ptyp_loc, Null_arity_external));
      if !Clflags.native_code
      && prim.prim_arity > 5
      && prim.prim_native_name = ""
      then raise(Error(valdecl.pval_type.ptyp_loc, Missing_native_external));
      check_unboxable env loc ty;
      { val_type = ty; val_kind = Val_prim prim; Types.val_loc = loc;
        val_attributes = valdecl.pval_attributes;
        val_zero_alloc = Builtin_attributes.Default_check;
        val_uid = Uid.mk ~current_unit:(Env.get_unit_name ());
      }
  in
  let (id, newenv) =
    Env.enter_value valdecl.pval_name.txt v env
      ~check:(fun s -> Warnings.Unused_value_declaration s)
  in
  Ctype.check_and_update_generalized_ty_jkind ~name:id ~loc ty;
  let desc =
    {
     val_id = id;
     val_name = valdecl.pval_name;
     val_desc = cty; val_val = v;
     val_prim = valdecl.pval_prim;
     val_loc = valdecl.pval_loc;
     val_attributes = valdecl.pval_attributes;
    }
  in
  desc, newenv

let transl_value_decl env loc valdecl =
  Builtin_attributes.warning_scope valdecl.pval_attributes
    (fun () -> transl_value_decl env loc valdecl)

(* Translate a "with" constraint -- much simplified version of
   transl_type_decl. For a constraint [Sig with t = sdecl],
   there are two declarations of interest in two environments:
   - [sig_decl] is the declaration of [t] in [Sig],
     in the environment [sig_env] (containing the declarations
     of [Sig] before [t])
   - [sdecl] is the new syntactic declaration, to be type-checked
     in the current, outer environment [with_env].

   In particular, note that [sig_env] is an extension of
   [outer_env].
*)
let transl_with_constraint id ?fixed_row_path ~sig_env ~sig_decl ~outer_env
    sdecl =
  Env.mark_type_used sig_decl.type_uid;
  Ctype.with_local_level begin fun () ->
  TyVarEnv.reset();
  (* In the first part of this function, we typecheck the syntactic
     declaration [sdecl] in the outer environment [outer_env]. *)
  let env = outer_env in
  let loc = sdecl.ptype_loc in
  let tparams = make_params env (Pident id) sdecl.ptype_params in
  let params = List.map (fun (cty, _) -> cty.ctyp_type) tparams in
  let arity = List.length params in
  let constraints =
    List.map (fun (ty, ty', loc) ->
      let cty =
        transl_simple_type ~new_var_jkind:Any env ~closed:false Mode.Alloc.Const.legacy ty
      in
      let cty' =
        transl_simple_type ~new_var_jkind:Sort env ~closed:false Mode.Alloc.Const.legacy ty'
      in
      (* Note: We delay the unification of those constraints
         after the unification of parameters, so that clashing
         constraints report an error on the constraint location
         rather than the parameter location. *)
      (cty, cty', loc)
    ) sdecl.ptype_cstrs
  in
  let no_row = not (is_fixed_type sdecl) in
  let (tman, man) =  match sdecl.ptype_manifest with
      None -> Misc.fatal_error "Typedecl.transl_with_constraint: no manifest"
    | Some sty ->
      let cty =
        transl_simple_type ~new_var_jkind:Any env ~closed:no_row Mode.Alloc.Const.legacy sty
      in
      cty, cty.ctyp_type
  in
  (* In the second part, we check the consistency between the two
     declarations and compute a "merged" declaration; we now need to
     work in the larger signature environment [sig_env], because
     [sig_decl.type_params] and [sig_decl.type_kind] are only valid
     there. *)
  let env = sig_env in
  let sig_decl = Ctype.instance_declaration sig_decl in
  let arity_ok = arity = sig_decl.type_arity in
  if arity_ok then
    List.iter2 (fun (cty, _) tparam ->
      try Ctype.unify_var env cty.ctyp_type tparam
      with Ctype.Unify err ->
        raise(Error(cty.ctyp_loc, Inconsistent_constraint (env, err)))
    ) tparams sig_decl.type_params;
  List.iter (fun (cty, cty', loc) ->
    (* Note: constraints must also be enforced in [sig_env] because
       they may contain parameter variables from [tparams]
       that have now be unified in [sig_env]. *)
    try Ctype.unify env cty.ctyp_type cty'.ctyp_type
    with Ctype.Unify err ->
      raise(Error(loc, Inconsistent_constraint (env, err)))
    ) constraints;
  let sig_decl_abstract = Btype.type_kind_is_abstract sig_decl in
  let priv =
    if sdecl.ptype_private = Private then Private else
    if arity_ok && not sig_decl_abstract
    then sig_decl.type_private else sdecl.ptype_private
  in
  if arity_ok && not sig_decl_abstract
  && sdecl.ptype_private = Private then
    Location.deprecated loc "spurious use of private";
  let type_kind, type_unboxed_default, type_jkind, type_jkind_annotation =
    if arity_ok then
      sig_decl.type_kind,
      sig_decl.type_unboxed_default,
      sig_decl.type_jkind,
      sig_decl.type_jkind_annotation
    else
      Type_abstract Abstract_def, false, sig_decl.type_jkind, None
  in
  let new_sig_decl =
    { type_params = params;
      type_arity = arity;
      type_kind;
      type_jkind;
      type_jkind_annotation;
      type_private = priv;
      type_manifest = Some man;
      type_variance = [];
      type_separability = Types.Separability.default_signature ~arity;
      type_is_newtype = false;
      type_expansion_scope = Btype.lowest_level;
      type_loc = loc;
      type_attributes = sdecl.ptype_attributes;
      type_unboxed_default;
      type_uid = Uid.mk ~current_unit:(Env.get_unit_name ());
    }
  in
  Option.iter (fun p -> set_private_row env sdecl.ptype_loc p new_sig_decl)
    fixed_row_path;
  begin match Ctype.closed_type_decl new_sig_decl with None -> ()
  | Some ty -> raise(Error(loc, Unbound_type_var(ty, new_sig_decl)))
  end;
  let new_sig_decl = name_recursion sdecl id new_sig_decl in
  let new_type_variance =
    let required = Typedecl_variance.variance_of_sdecl sdecl in
    try
      Typedecl_variance.compute_decl env ~check:(Some id) new_sig_decl required
    with Typedecl_variance.Error (loc, err) ->
      raise (Error (loc, Variance err)) in
  let new_type_separability =
    try Typedecl_separability.compute_decl env new_sig_decl
    with Typedecl_separability.Error (loc, err) ->
      raise (Error (loc, Separability err)) in
  let new_sig_decl =
    (* we intentionally write this without a fragile { decl with ... }
       to ensure that people adding new fields to type declarations
       consider whether they need to recompute it here; for an example
       of bug caused by the previous approach, see #9607 *)
    {
      type_params = new_sig_decl.type_params;
      type_arity = new_sig_decl.type_arity;
      type_kind = new_sig_decl.type_kind;
      type_jkind = new_sig_decl.type_jkind;
      type_jkind_annotation = new_sig_decl.type_jkind_annotation;
      type_private = new_sig_decl.type_private;
      type_manifest = new_sig_decl.type_manifest;
      type_unboxed_default = new_sig_decl.type_unboxed_default;
      type_is_newtype = new_sig_decl.type_is_newtype;
      type_expansion_scope = new_sig_decl.type_expansion_scope;
      type_loc = new_sig_decl.type_loc;
      type_attributes = new_sig_decl.type_attributes;
      type_uid = new_sig_decl.type_uid;

      type_variance = new_type_variance;
      type_separability = new_type_separability;
    } in
  {
    typ_id = id;
    typ_name = sdecl.ptype_name;
    typ_params = tparams;
    typ_type = new_sig_decl;
    typ_cstrs = constraints;
    typ_loc = loc;
    typ_manifest = Some tman;
    typ_kind = Ttype_abstract;
    typ_private = sdecl.ptype_private;
    typ_attributes = sdecl.ptype_attributes;
    typ_jkind_annotation = Option.map snd type_jkind_annotation;
  }
  end
  ~post:(fun ttyp -> generalize_decl ttyp.typ_type)

(* A simplified version of [transl_with_constraint], for the case of packages.
   Package constraints are much simpler than normal with type constraints (e.g.,
   they can not have parameters and can only update abstract types.) *)
let transl_package_constraint ~loc ty =
  { type_params = [];
    type_arity = 0;
    type_kind = Type_abstract Abstract_def;
    type_jkind = Jkind.any ~why:Dummy_jkind;
    (* There is no reason to calculate an accurate jkind here.  This typedecl
       will be thrown away once it is used for the package constraint inclusion
       check, and that check will expand the manifest as needed. *)
    type_jkind_annotation = None;
    type_private = Public;
    type_manifest = Some ty;
    type_variance = [];
    type_separability = [];
    type_is_newtype = false;
    type_expansion_scope = Btype.lowest_level;
    type_loc = loc;
    type_attributes = [];
    type_unboxed_default = false;
    type_uid = Uid.mk ~current_unit:(Env.get_unit_name ())
  }

(* Approximate a type declaration: just make all types abstract *)

let abstract_type_decl ~injective ~jkind ~jkind_annotation ~params =
  let arity = List.length params in
  Ctype.with_local_level ~post:generalize_decl begin fun () ->
    let params = List.map Ctype.newvar params in
    { type_params = params;
      type_arity = arity;
      type_kind = Type_abstract Abstract_def;
      type_jkind = jkind;
      type_jkind_annotation = jkind_annotation;
      type_private = Public;
      type_manifest = None;
      type_variance = Variance.unknown_signature ~injective ~arity;
      type_separability = Types.Separability.default_signature ~arity;
      type_is_newtype = false;
      type_expansion_scope = Btype.lowest_level;
      type_loc = Location.none;
      type_attributes = [];
      type_unboxed_default = false;
      type_uid = Uid.internal_not_actually_unique;
    }
  end

let approx_type_decl sdecl_list =
  let scope = Ctype.create_scope () in
  List.map
    (fun sdecl ->
       let id = Ident.create_scoped ~scope sdecl.ptype_name.txt in
       let path = Path.Pident id in
       let injective = sdecl.ptype_kind <> Ptype_abstract in
       let jkind, jkind_annotation, _sdecl_attributes =
         Jkind.of_type_decl_default
           ~context:(Type_declaration path)
           ~default:(Jkind.value ~why:Default_type_jkind)
           sdecl
       in
       let params =
         List.map (fun (param, _) -> get_type_param_jkind path param)
           sdecl.ptype_params
       in
       (id, abstract_type_decl ~injective ~jkind ~jkind_annotation ~params))
    sdecl_list

(* Check the well-formedness conditions on type abbreviations defined
   within recursive modules. *)

let check_recmod_typedecl env loc recmod_ids path decl =
  (* recmod_ids is the list of recursively-defined module idents.
     (path, decl) is the type declaration to be checked. *)
  let to_check path = Path.exists_free recmod_ids path in
  check_well_founded_decl ~abs_env:env env loc path decl to_check;
  check_regularity ~abs_env:env env loc path decl to_check;
  (* additionally check coherece, as one might build an incoherent signature,
     and use it to build an incoherent module, cf. #7851 *)
  ignore (check_coherence env loc path decl)


(**** Error report ****)

open Format

let explain_unbound_gen ppf tv tl typ kwd pr =
  try
    let ti = List.find (fun ti -> Ctype.deep_occur tv (typ ti)) tl in
    let ty0 = (* Hack to force aliasing when needed *)
      Btype.newgenty (Tobject(tv, ref None)) in
    Printtyp.prepare_for_printing [typ ti; ty0];
    fprintf ppf
      ".@ @[<hov2>In %s@ %a@;<1 -2>the variable %a is unbound@]"
      kwd pr ti Printtyp.prepared_type_expr tv
  with Not_found -> ()

let explain_unbound ppf tv tl typ kwd lab =
  explain_unbound_gen ppf tv tl typ kwd
    (fun ppf ti ->
       fprintf ppf "%s%a" (lab ti) Printtyp.prepared_type_expr (typ ti)
    )

let explain_unbound_single ppf tv ty =
  let trivial ty =
    explain_unbound ppf tv [ty] (fun t -> t) "type" (fun _ -> "") in
  match get_desc ty with
    Tobject(fi,_) ->
      let (tl, rv) = Ctype.flatten_fields fi in
      if eq_type rv tv then trivial ty else
      explain_unbound ppf tv tl (fun (_,_,t) -> t)
        "method" (fun (lab,_,_) -> lab ^ ": ")
  | Tvariant row ->
      if eq_type (row_more row) tv then trivial ty else
      explain_unbound ppf tv (row_fields row)
        (fun (_l,f) -> match row_field_repr f with
          Rpresent (Some t) -> t
        | Reither (_,[t],_) -> t
        | Reither (_,tl,_) -> Btype.newgenty (Ttuple (List.map (fun e -> None, e) tl))
        | _ -> Btype.newgenty (Ttuple[]))
        "case" (fun (lab,_) -> "`" ^ lab ^ " of ")
  | _ -> trivial ty

module Reaching_path = struct
  type t = reaching_type_path

  (* Simplify a reaching path before showing it in error messages. *)
  let simplify path =
    let rec simplify : t -> t = function
      | Contains (ty1, _ty2) :: Contains (_ty2', ty3) :: rest ->
          (* If t1 contains t2 and t2 contains t3, then t1 contains t3
             and we don't need to show t2. *)
          simplify (Contains (ty1, ty3) :: rest)
      | hd :: rest -> hd :: simplify rest
      | [] -> []
    in simplify path

  (* See Printtyp.add_type_to_preparation.

     Note: it is better to call this after [simplify], otherwise some
     type variable names may be used for types that are removed
     by simplification and never actually shown to the user.
  *)
  let add_to_preparation path =
    List.iter (function
      | Contains (ty1, ty2) | Expands_to (ty1, ty2) ->
          List.iter Printtyp.add_type_to_preparation [ty1; ty2]
    ) path

  let pp ppf reaching_path =
    let pp_step ppf = function
      | Expands_to (ty, body) ->
          Format.fprintf ppf "%a = %a"
            Printtyp.prepared_type_expr ty
            Printtyp.prepared_type_expr body
      | Contains (outer, inner) ->
          Format.fprintf ppf "%a contains %a"
            Printtyp.prepared_type_expr outer
            Printtyp.prepared_type_expr inner
    in
    let comma ppf () = Format.fprintf ppf ",@ " in
    Format.(pp_print_list ~pp_sep:comma pp_step) ppf reaching_path

  let pp_colon ppf path =
  Format.fprintf ppf ":@;<1 2>@[<v>%a@]"
    pp path
end

let report_jkind_mismatch_due_to_bad_inference ppf ty violation loc =
  let loc =
    match loc with
    | Check_constraints ->
      "final type declaration consistency check"
    | Delayed_checks ->
      "checking consistency of mutually recursive groups"
  in
  fprintf ppf
    "@[<v>Layout mismatch in %s.@ \
     This is most often caused by the fact that type inference is not@ \
     clever enough to propagate layouts through variables in different@ \
     declarations. It is also not clever enough to produce a good error@ \
     message, so we'll say this instead:@;<1 2>@[%a@]@ \
     A good next step is to add a layout annotation on a parameter to@ \
     the declaration where this error is reported.@]"
    loc
    (Jkind.Violation.report_with_offender
       ~offender:(fun ppf -> Printtyp.type_expr ppf ty)) violation

let report_error ppf = function
  | Repeated_parameter ->
      fprintf ppf "A type parameter occurs several times"
  | Duplicate_constructor s ->
      fprintf ppf "Two constructors are named %s" s
  | Too_many_constructors ->
      fprintf ppf
        "@[Too many non-constant constructors@ -- maximum is %i %s@]"
        (Config.max_tag + 1) "non-constant constructors"
  | Duplicate_label s ->
      fprintf ppf "Two labels are named %s" s
  | Recursive_abbrev (s, env, reaching_path) ->
      let reaching_path = Reaching_path.simplify reaching_path in
      Printtyp.wrap_printing_env ~error:true env @@ fun () ->
      Printtyp.reset ();
      Reaching_path.add_to_preparation reaching_path;
      fprintf ppf "@[<v>The type abbreviation %s is cyclic%a@]"
        s
        Reaching_path.pp_colon reaching_path
  | Cycle_in_def (s, env, reaching_path) ->
      let reaching_path = Reaching_path.simplify reaching_path in
      Printtyp.wrap_printing_env ~error:true env @@ fun () ->
      Printtyp.reset ();
      Reaching_path.add_to_preparation reaching_path;
      fprintf ppf "@[<v>The definition of %s contains a cycle%a@]"
        s
        Reaching_path.pp_colon reaching_path
  | Definition_mismatch (ty, _env, None) ->
      fprintf ppf "@[<v>@[<hov>%s@ %s@;<1 2>%a@]@]"
        "This variant or record definition" "does not match that of type"
        Printtyp.type_expr ty
  | Definition_mismatch (ty, env, Some err) ->
      fprintf ppf "@[<v>@[<hov>%s@ %s@;<1 2>%a@]%a@]"
        "This variant or record definition" "does not match that of type"
        Printtyp.type_expr ty
        (Includecore.report_type_mismatch
           "the original" "this" "definition" env)
        err
  | Constraint_failed (env, err) ->
      let get_jkind_error : _ Errortrace.elt -> _ = function
      | Bad_jkind (ty, violation) | Bad_jkind_sort (ty, violation) ->
        Some (ty, violation)
      | Unequal_var_jkinds_with_no_history
      | Unequal_var_jkinds _ | Diff _ | Variant _ | Obj _
      | Escape _ | Incompatible_fields _ | Rec_occur _ -> None
      in
      begin match List.find_map get_jkind_error err.trace with
      | Some (ty, violation) ->
        report_jkind_mismatch_due_to_bad_inference ppf ty violation
          Check_constraints
      | None ->
      fprintf ppf "@[<v>Constraints are not satisfied in this type.@ ";
      Printtyp.report_unification_error ppf env err
        (fun ppf -> fprintf ppf "Type")
        (fun ppf -> fprintf ppf "should be an instance of");
      fprintf ppf "@]"
      end
  | Jkind_mismatch_due_to_bad_inference (ty, violation, loc) ->
      report_jkind_mismatch_due_to_bad_inference ppf ty violation loc
  | Non_regular { definition; used_as; defined_as; reaching_path } ->
      let reaching_path = Reaching_path.simplify reaching_path in
      Printtyp.prepare_for_printing [used_as; defined_as];
      Reaching_path.add_to_preparation reaching_path;
      Printtyp.Naming_context.reset ();
      fprintf ppf
        "@[<hv>This recursive type is not regular.@ \
         The type constructor %s is defined as@;<1 2>type %a@ \
         but it is used as@;<1 2>%a%t\
         All uses need to match the definition for the recursive type \
         to be regular.@]"
        (Path.name definition)
        !Oprint.out_type (Printtyp.tree_of_typexp Type defined_as)
        !Oprint.out_type (Printtyp.tree_of_typexp Type used_as)
        (fun pp ->
           let is_expansion = function Expands_to _ -> true | _ -> false in
           if List.exists is_expansion reaching_path then
             fprintf pp "@ after the following expansion(s)%a@ "
             Reaching_path.pp_colon reaching_path
           else fprintf pp ".@ ")
  | Inconsistent_constraint (env, err) ->
      fprintf ppf "@[<v>The type constraints are not consistent.@ ";
      Printtyp.report_unification_error ppf env err
        (fun ppf -> fprintf ppf "Type")
        (fun ppf -> fprintf ppf "is not compatible with type");
      fprintf ppf "@]"
  | Type_clash (env, err) ->
      Printtyp.report_unification_error ppf env err
        (function ppf ->
           fprintf ppf "This type constructor expands to type")
        (function ppf ->
           fprintf ppf "but is used here with type")
  | Null_arity_external ->
      fprintf ppf "External identifiers must be functions"
  | Missing_native_external ->
      fprintf ppf "@[<hv>An external function with more than 5 arguments \
                   requires a second stub function@ \
                   for native-code compilation@]"
  | Unbound_type_var (ty, decl) ->
      fprintf ppf "@[A type variable is unbound in this type declaration";
      begin match decl.type_kind, decl.type_manifest with
      | Type_variant (tl, _rep), _ ->
          explain_unbound_gen ppf ty tl (fun c ->
              let tl = tys_of_constr_args c.Types.cd_args in
              Btype.newgenty (Ttuple (List.map (fun t -> None, t) tl))
            )
            "case" (fun ppf c ->
              fprintf ppf
                "%a of %a" Printtyp.ident c.Types.cd_id
                Printtyp.constructor_arguments c.Types.cd_args)
      | Type_record (tl, _), _ ->
          explain_unbound ppf ty tl (fun l -> l.Types.ld_type)
            "field" (fun l -> Ident.name l.Types.ld_id ^ ": ")
      | Type_abstract _, Some ty' ->
          explain_unbound_single ppf ty ty'
      | _ -> ()
      end;
      fprintf ppf "@]"
  | Unbound_type_var_ext (ty, ext) ->
      fprintf ppf "@[A type variable is unbound in this extension constructor";
      let args = tys_of_constr_args ext.ext_args in
      explain_unbound ppf ty args (fun c -> c) "type" (fun _ -> "");
      fprintf ppf "@]"
  | Cannot_extend_private_type path ->
      fprintf ppf "@[%s@ %a@]"
        "Cannot extend private type definition"
        Printtyp.path path
  | Not_extensible_type path ->
      fprintf ppf "@[%s@ %a@ %s@]"
        "Type definition"
        Printtyp.path path
        "is not extensible"
  | Extension_mismatch (path, env, err) ->
      fprintf ppf "@[<v>@[<hov>%s@ %s@;<1 2>%s@]%a@]"
        "This extension" "does not match the definition of type"
        (Path.name path)
        (Includecore.report_type_mismatch
           "the type" "this extension" "definition" env)
        err
  | Rebind_wrong_type (lid, env, err) ->
      Printtyp.report_unification_error ppf env err
        (function ppf ->
           fprintf ppf "The constructor %a@ has type"
             Printtyp.longident lid)
        (function ppf ->
           fprintf ppf "but was expected to be of type")
  | Rebind_mismatch (lid, p, p') ->
      fprintf ppf
        "@[%s@ %a@ %s@ %s@ %s@ %s@ %s@]"
        "The constructor" Printtyp.longident lid
        "extends type" (Path.name p)
        "whose declaration does not match"
        "the declaration of type" (Path.name p')
  | Rebind_private lid ->
      fprintf ppf "@[%s@ %a@ %s@]"
        "The constructor"
        Printtyp.longident lid
        "is private"
  | Variance (Typedecl_variance.Bad_variance (n, v1, v2)) ->
      let variance (p,n,i) =
        let inj = if i then "injective " else "" in
        match p, n with
          true,  true  -> inj ^ "invariant"
        | true,  false -> inj ^ "covariant"
        | false, true  -> inj ^ "contravariant"
        | false, false -> if inj = "" then "unrestricted" else inj
      in
      (match n with
       | Variance_variable_error { error; variable; context } ->
           Printtyp.prepare_for_printing [ variable ];
           Printtyp.Naming_context.reset ();
           begin match context with
           | Type_declaration (id, decl) ->
               Printtyp.add_type_declaration_to_preparation id decl;
               fprintf ppf "@[<v>%s@;<1 2>%a@;"
                 "In the definition"
                 (Printtyp.prepared_type_declaration id)
                 decl
           | Gadt_constructor c ->
               Printtyp.add_constructor_to_preparation c;
               fprintf ppf "@[<v>%s@;<1 2>%a@;"
                 "In the GADT constructor"
                 Printtyp.prepared_constructor
                 c
           | Extension_constructor (id, e) ->
               Printtyp.add_extension_constructor_to_preparation e;
               fprintf ppf "@[<v>%s@;<1 2>%a@;"
                 "In the extension constructor"
                 (Printtyp.prepared_extension_constructor id)
                 e
           end;
           begin match error with
           | Variance_not_reflected ->
               fprintf ppf "@[%s@ %a@ %s@ %s@ It"
                 "the type variable"
                 Printtyp.prepared_type_expr variable
                 "has a variance that"
                 "is not reflected by its occurrence in type parameters."
           | No_variable ->
               fprintf ppf "@[%s@ %a@ %s@ %s@]@]"
                 "the type variable"
                 Printtyp.prepared_type_expr variable
                 "cannot be deduced"
                 "from the type parameters."
           | Variance_not_deducible ->
               fprintf ppf "@[%s@ %a@ %s@ %s@ It"
                 "the type variable"
                 Printtyp.prepared_type_expr variable
                 "has a variance that"
                 "cannot be deduced from the type parameters."
           end
       | Variance_not_satisfied n ->
           fprintf ppf "@[@[%s@ %s@ The %d%s type parameter"
             "In this definition, expected parameter"
             "variances are not satisfied."
             n (Misc.ordinal_suffix n));
      (match n with
       | Variance_variable_error { error = No_variable; _ } -> ()
       | _ ->
           fprintf ppf " was expected to be %s,@ but it is %s.@]@]"
             (variance v2) (variance v1))
  | Unavailable_type_constructor p ->
      fprintf ppf "The definition of type %a@ is unavailable" Printtyp.path p
  | Variance Typedecl_variance.Varying_anonymous ->
      fprintf ppf "@[%s@ %s@ %s@]"
        "In this GADT definition," "the variance of some parameter"
        "cannot be checked"
  | Val_in_structure ->
      fprintf ppf "Value declarations are only allowed in signatures"
  | Multiple_native_repr_attributes ->
      fprintf ppf "Too many [@@unboxed]/[@@untagged] attributes"
  | Cannot_unbox_or_untag_type Unboxed ->
      fprintf ppf "@[Don't know how to unbox this type.@ \
                   Only float, int32, int64, nativeint, vector primitives, and@ \
                   concrete unboxed types can be marked unboxed.@]"
  | Cannot_unbox_or_untag_type Untagged ->
      fprintf ppf "@[Don't know how to untag this type.@ \
                   Only int can be untagged.@]"
  | Deep_unbox_or_untag_attribute kind ->
      fprintf ppf
        "@[The attribute '%s' should be attached to@ \
         a direct argument or result of the primitive,@ \
         it should not occur deeply into its type.@]"
        (match kind with Unboxed -> "@unboxed" | Untagged -> "@untagged")
  | Jkind_mismatch_of_path (dpath,v) ->
    (* the type is always printed just above, so print out just the head of the
       path instead of something like [t/3] *)
    let offender ppf = fprintf ppf "type %s" (Ident.name (Path.head dpath)) in
    Jkind.Violation.report_with_offender ~offender ppf v
  | Jkind_mismatch_of_type (ty,v) ->
    let offender ppf = fprintf ppf "type %a" Printtyp.type_expr ty in
    Jkind.Violation.report_with_offender ~offender ppf v
  | Jkind_sort {kloc; typ; err} ->
    let s =
      match kloc with
      | Cstr_tuple _ -> "Constructor argument types"
      | Inlined_record { unboxed = false }
      | Record { unboxed = false } -> "Record element types"
      | Inlined_record { unboxed = true }
      | Record { unboxed = true } -> "Unboxed record element types"
      | External -> "Types in an external"
      | External_with_layout_poly -> "Types in an external"
    in
    let extra =
      match kloc with
      | Cstr_tuple _ | Record _ | Inlined_record _ | External -> dprintf ""
      | External_with_layout_poly -> dprintf
        "@ (locally-scoped type variables with layout 'any' are@ \
          made representable by [@@layout_poly])"
    in
    fprintf ppf "@[%s must have a representable layout%t.@ %a@]" s
      extra
      (Jkind.Violation.report_with_offender
         ~offender:(fun ppf -> Printtyp.type_expr ppf typ)) err
  | Jkind_empty_record ->
    fprintf ppf "@[Records must contain at least one runtime value.@]"
  | Non_value_in_sig (err, val_name, ty) ->
    let offender ppf = fprintf ppf "type %a" Printtyp.type_expr ty in
    fprintf ppf "@[This type signature for %s is not a value type.@ %a@]"
      val_name (Jkind.Violation.report_with_offender ~offender) err
  | Invalid_jkind_in_block (typ, sort_const, lloc) ->
    let struct_desc =
      match lloc with
      | Inlined_record { unboxed = false } -> "Inlined records"
      | Inlined_record { unboxed = true } -> "Unboxed inlined records"
      | Record { unboxed = false } -> "Records"
      | Record { unboxed = true }-> "Unboxed records"
      | Cstr_tuple { unboxed = false } -> "Variants"
      | Cstr_tuple { unboxed = true } -> "Unboxed variants"
      | External | External_with_layout_poly -> assert false
    in
    fprintf ppf
      "@[Type %a has layout %a.@ %s may not yet contain types of this layout.@]"
      Printtyp.type_expr typ Jkind.Sort.format_const sort_const struct_desc
  | Illegal_mixed_product error -> begin
      match error with
      | Flat_field_expected { boxed_lbl; non_value_lbl } ->
          fprintf ppf
            "@[Expected all flat fields after non-value field, %s,@]@,\
            \ @[but found boxed field, %s.@]"
            (Ident.name non_value_lbl)
            (Ident.name boxed_lbl)
      | Flat_constructor_arg_expected { boxed_arg; non_value_arg } ->
          fprintf ppf
            "@[Expected all flat constructor arguments after non-value \
             argument, %a,@]@,@ @[but found boxed argument, %a.@]"
            Printtyp.type_expr non_value_arg
            Printtyp.type_expr boxed_arg
      | Runtime_support_not_enabled mixed_product_kind ->
          fprintf ppf
            "@[This OCaml runtime doesn't support mixed %s.@]"
            (Mixed_product_kind.to_plural_string mixed_product_kind)
      | Value_prefix_too_long
          { value_prefix_len; max_value_prefix_len; mixed_product_kind } ->
          fprintf ppf
            "@[Mixed %s may contain at most %d value fields prior to the\
            \ flat suffix, but this one contains %d.@]"
            (Mixed_product_kind.to_plural_string mixed_product_kind)
            max_value_prefix_len value_prefix_len
      | Insufficient_level { required_layouts_level; mixed_product_kind } -> (
        let hint ppf =
          Format.fprintf ppf "You must enable -extension %s to use this feature."
            (Language_extension.to_command_line_string Layouts
               required_layouts_level)
        in
        match Language_extension.is_enabled Layouts with
        | false ->
          fprintf ppf
            "@[<v>The appropriate layouts extension is not enabled.@;%t@]" hint
        | true ->
          fprintf ppf
            "@[<v>The enabled layouts extension does not allow for mixed %s.@;\
             %t@]"
            (Mixed_product_kind.to_plural_string mixed_product_kind)
            hint)
    end
  | Bad_unboxed_attribute msg ->
      fprintf ppf "@[This type cannot be unboxed because@ %s.@]" msg
  | Separability (Typedecl_separability.Non_separable_evar evar) ->
      let pp_evar ppf = function
        | None ->
            fprintf ppf "an unnamed existential variable"
        | Some str ->
            fprintf ppf "the existential variable %a"
              Pprintast.tyvar str in
      fprintf ppf "@[This type cannot be unboxed because@ \
                   it might contain both float and non-float values,@ \
                   depending on the instantiation of %a.@ \
                   You should annotate it with [%@%@ocaml.boxed].@]"
        pp_evar evar
  | Boxed_and_unboxed ->
      fprintf ppf "@[A type cannot be boxed and unboxed at the same time.@]"
  | Nonrec_gadt ->
      fprintf ppf
        "@[GADT case syntax cannot be used in a 'nonrec' block.@]"
  | Invalid_private_row_declaration ty ->
      Format.fprintf ppf
        "@[<hv>This private row type declaration is invalid.@ \
         The type expression on the right-hand side reduces to@;<1 2>%a@ \
         which does not have a free row type variable.@]@,\
         @[<hv>@[@{<hint>Hint@}: If you intended to define a private \
         type abbreviation,@ \
         write explicitly@]@;<1 2>private %a@]"
        Printtyp.type_expr ty Printtyp.type_expr ty
  | Local_not_enabled ->
      fprintf ppf "@[The local extension is disabled@ \
                   To enable it, pass the '-extension local' flag@]"
  | Unexpected_jkind_any_in_primitive name ->
      fprintf ppf
        "@[The primitive [%s] doesn't work well with type variables of@ \
           layout any. Consider using [@@layout_poly].@]" name
  | Useless_layout_poly ->
      fprintf ppf
        "@[[@@layout_poly] on this external declaration has no@ \
           effect. Consider removing it or adding a type@ \
           variable for it to operate on.@]"
  | Modalities_on_value_description ->
      fprintf ppf
        "@[Modalities on value descriptions are not supported yet.@]"
  | Missing_unboxed_attribute_on_non_value_sort sort ->
    fprintf ppf
      "@[[%@unboxed] attribute must be added to external declaration@ \
          argument type with layout %a for upstream compatibility. \
          This error is produced@ due to the use of -extension-universe \
          (no_extensions|upstream_compatible).@]"
      Jkind.Sort.format_const sort
  | Non_value_sort_not_upstream_compatible sort ->
    fprintf ppf
      "@[External declaration here is not upstream compatible.@ \
         The only types with non-value layouts allowed are float#,@ \
         int32#, int64#, and nativeint#. Unknown type with layout@ \
         %a encountered. This error is produced due to@ \
         the use of -extension-universe (no_extensions|\
         upstream_compatible).@]"
      Jkind.Sort.format_const sort
  | Zero_alloc_attr_unsupported ca ->
      let variety = match ca with
        | Default_check | Check _ -> assert false
        | Assume _ -> "assume"
        | Ignore_assert_all _ -> "ignore"
      in
      fprintf ppf
        "@[zero_alloc \"%s\" attributes are not supported in signatures@]"
        variety
  | Zero_alloc_attr_non_function ->
    fprintf ppf
      "@[In signatures, zero_alloc is only supported on function declarations.\
         @ Found no arrows in this declaration's type.\
         @ Hint: You can write \"[@zero_alloc arity n]\" to specify the arity\
         @ of an alias (for n > 0).@]"
  | Zero_alloc_attr_bad_user_arity ->
    fprintf ppf
      "@[Invalid zero_alloc attribute: arity must be greater than 0.@]"

let () =
  Location.register_error_of_exn
    (function
      | Error (loc, err) ->
        Some (Location.error_of_printer ~loc report_error err)
      | _ ->
        None
    )<|MERGE_RESOLUTION|>--- conflicted
+++ resolved
@@ -1095,7 +1095,7 @@
    should be replaced with checks at the places where values of those types are
    constructed.  We've been conservative here in the first version. This is the
    same issue as with arrows. *)
-let check_representable ~why ~allow_unboxed env loc kloc typ =
+let check_representable ~why ~allow_non_value env loc kloc typ =
   match Ctype.type_sort ~why env typ with
   (* CR layouts v3: This is a convenient place to rule out [float#] in
      structures for now, as it is called on all the types in declared blocks in
@@ -1110,7 +1110,7 @@
          sort - we just want the [const]. *)
       | Void | Value -> ()
       | Float64 | Word | Bits32 | Bits64 as const ->
-          if not allow_unboxed then
+          if not allow_non_value then
             raise (Error (loc, Invalid_jkind_in_block (typ, const, kloc)))
     end
   | Error err -> raise (Error (loc,Jkind_sort {kloc; typ; err}))
@@ -1139,11 +1139,7 @@
   let lbls =
     List.mapi (fun idx (Types.{ld_type; ld_id; ld_loc} as lbl) ->
       check_representable ~why:(Label_declaration ld_id)
-<<<<<<< HEAD
-        ~allow_unboxed:(Option.is_some named) env ld_loc Record ld_type;
-=======
-        ~allow_float:(Option.is_some named) env ld_loc kloc ld_type;
->>>>>>> 2ef82b96
+        ~allow_non_value:(Option.is_some named) env ld_loc kloc ld_type;
       let ld_jkind = Ctype.type_jkind env ld_type in
       update idx ld_jkind;
       {lbl with ld_jkind}
@@ -1161,13 +1157,9 @@
   match cd_args with
   | Types.Cstr_tuple tys ->
     List.iteri (fun idx (ty,_) ->
-<<<<<<< HEAD
-      check_representable ~why:(Constructor_declaration idx) ~allow_unboxed:true
-        env loc Cstr_tuple ty;
-=======
-      check_representable ~why:(Constructor_declaration idx) ~allow_float:true
+      check_representable ~why:(Constructor_declaration idx)
+        ~allow_non_value:true
         env loc (Cstr_tuple { unboxed = false }) ty;
->>>>>>> 2ef82b96
       jkinds.(idx) <- Ctype.type_jkind env ty) tys;
     cd_args, Array.for_all Jkind.is_void_defaulting jkinds
   | Types.Cstr_record lbls ->
@@ -1365,13 +1357,8 @@
   let update_record_kind loc lbls rep =
     match lbls, rep with
     | [Types.{ld_type; ld_id; ld_loc} as lbl], Record_unboxed ->
-<<<<<<< HEAD
-      check_representable ~why:(Label_declaration ld_id) ~allow_unboxed:false
-        env ld_loc Unboxed_record ld_type;
-=======
-      check_representable ~why:(Label_declaration ld_id) ~allow_float:false
+      check_representable ~why:(Label_declaration ld_id) ~allow_non_value:false
         env ld_loc (Record { unboxed = true }) ld_type;
->>>>>>> 2ef82b96
       let ld_jkind = Ctype.type_jkind env ld_type in
       [{lbl with ld_jkind}], Record_unboxed, ld_jkind
     | _, Record_boxed jkinds ->
@@ -1485,22 +1472,15 @@
         match cd_args with
         | Cstr_tuple [ty,_] -> begin
             check_representable ~why:(Constructor_declaration 0)
-<<<<<<< HEAD
-              ~allow_unboxed:false env cd_loc Cstr_tuple ty;
-=======
-              ~allow_float:false env cd_loc (Cstr_tuple { unboxed = true }) ty;
->>>>>>> 2ef82b96
+              ~allow_non_value:false env cd_loc (Cstr_tuple { unboxed = true })
+              ty;
             let jkind = Ctype.type_jkind env ty in
             cstrs, Variant_unboxed, jkind
           end
         | Cstr_record [{ld_type; ld_id; ld_loc} as lbl] -> begin
             check_representable ~why:(Label_declaration ld_id)
-<<<<<<< HEAD
-              ~allow_unboxed:false env ld_loc Record ld_type;
-=======
-              ~allow_float:false env ld_loc (Inlined_record { unboxed = true })
-              ld_type;
->>>>>>> 2ef82b96
+              ~allow_non_value:false env ld_loc
+              (Inlined_record { unboxed = true }) ld_type;
             let ld_jkind = Ctype.type_jkind env ld_type in
             [{ cstr with Types.cd_args =
                            Cstr_record [{ lbl with ld_jkind }] }],
