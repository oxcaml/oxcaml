--- conflicted
+++ resolved
@@ -421,21 +421,10 @@
           pld_type=arg;pld_loc=loc;pld_attributes=attrs} =
     Builtin_attributes.warning_scope attrs
       (fun () ->
-<<<<<<< HEAD
-         let gbl =
-           match mut with
-           | Mutable -> {txt = Mode.Global_flag.Global; loc = Location.none}
-           | Immutable -> Typemode.transl_global_flags modalities
-         in
-=======
->>>>>>> 6f8f7038
          let mut : mutability =
           match mut with
           | Immutable -> Immutable
           | Mutable -> Mutable Mode.Alloc.Comonadic.Const.legacy
-         in
-         let modalities =
-          Jane_syntax.Mode_expr.of_attrs arg.ptyp_attributes |> fst
          in
          let modalities = Typemode.transl_modalities mut modalities in
          let arg = Ast_helper.Typ.force_poly arg in
@@ -458,11 +447,7 @@
           ~allow_unboxed env ld.ld_loc kloc ty;
          {Types.ld_id = ld.ld_id;
           ld_mutable = ld.ld_mutable;
-<<<<<<< HEAD
-          ld_global = ld.ld_global.txt;
-=======
           ld_modalities = ld.ld_modalities;
->>>>>>> 6f8f7038
           ld_jkind = Jkind.any ~why:Dummy_jkind;
             (* Updated by [update_label_jkinds] *)
           ld_type = ty;
@@ -477,23 +462,16 @@
 let transl_types_gf ~new_var_jkind ~allow_unboxed
   env loc univars closed cal kloc =
   let mk arg =
-<<<<<<< HEAD
     let cty = transl_simple_type ~new_var_jkind env ?univars ~closed Mode.Alloc.Const.legacy arg.pca_type in
-    let gf = Typemode.transl_global_flags arg.pca_modalities in
-    {ca_global = gf; ca_type = cty; ca_loc = arg.pca_loc}
-=======
-    let cty = transl_simple_type ~new_var_jkind env ?univars ~closed Mode.Alloc.Const.legacy arg in
-    let gf = Typemode.transl_modalities Immutable
-      (Jane_syntax.Mode_expr.of_attrs arg.ptyp_attributes |> fst) in
-    (cty, gf)
->>>>>>> 6f8f7038
+    let gf = Typemode.transl_modalities Immutable arg.pca_modalities in
+    {ca_modalities = gf; ca_type = cty; ca_loc = arg.pca_loc}
   in
   let tyl_gfl = List.map mk cal in
   let tyl_gfl' = List.mapi (fun idx (ca : Typedtree.constructor_argument) ->
     check_representable ~why:(Constructor_declaration idx) ~allow_unboxed
       env loc kloc ca.ca_type.ctyp_type;
     {
-      Types.ca_global = ca.ca_global.txt;
+      Types.ca_modalities = ca.ca_modalities;
       ca_loc = ca.ca_loc;
       ca_type = ca.ca_type.ctyp_type;
     }) tyl_gfl
