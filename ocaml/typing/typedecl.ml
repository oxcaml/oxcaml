--- conflicted
+++ resolved
@@ -425,11 +425,7 @@
       let flds' = List.map
                     (fun ca ->
                        {
-<<<<<<< HEAD
-                         Types.ca_global = ca.ca_global;
-=======
                          Types.ca_global = ca.ca_global.txt;
->>>>>>> 56b17fd8
                          ca_loc = ca.ca_loc;
                          ca_type = ca.ca_type.ctyp_type;
                        }
