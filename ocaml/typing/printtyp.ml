(**************************************************************************)
(*                                                                        *)
(*                                 OCaml                                  *)
(*                                                                        *)
(*  Xavier Leroy and Jerome Vouillon, projet Cristal, INRIA Rocquencourt  *)
(*                                                                        *)
(*   Copyright 1996 Institut National de Recherche en Informatique et     *)
(*     en Automatique.                                                    *)
(*                                                                        *)
(*   All rights reserved.  This file is distributed under the terms of    *)
(*   the GNU Lesser General Public License version 2.1, with the          *)
(*   special exception on linking described in the file LICENSE.          *)
(*                                                                        *)
(**************************************************************************)

(* Printing functions *)

open Misc
open Ctype
open Format
open Longident
open Path
open Asttypes
open Types
open Mode
open Btype
open Outcometree

module String = Misc.Stdlib.String
module Int = Misc.Stdlib.Int
module Sig_component_kind = Shape.Sig_component_kind

(* Note [When to print jkind annotations]
   ~~~~~~~~~~~~~~~~~~~~~~~~~~~~~~~~~~~~~~~
   Jkind annotations are only occasionally necessary to write
   (compilation can often infer jkinds), so when should we print
   them? This Note addresses all the cases.

   Case (C1). The jkind on a type declaration, like
   [type 'a t : <<this one>> = ...].

   We print the jkind when it cannot be inferred from the rest of what is
   printed. Specifically, we print the user-written jkind in both of these
   cases:

   (C1.1) The type declaration is abstract and has no manifest (i.e.,
   it's written without any [=]-signs).

   In this case, there is no way to know the jkind without the annotation.
   It is possible we might print a redundant [ : value ] annotation, but if the
   user included this, they are probably happy to have it be printed, too.

   (C1.2) The type is [@@unboxed]. If an [@@unboxed] type is recursive, it can
   be impossible to deduce the jkind.  We thus defer to the user in determining
   whether to print the jkind annotation.

   Case (C2). The jkind on a type parameter to a type, like
   [type ('a : <<this one>>) t = ...].

   This jkind is printed if both of the following are true:

   (C2.1) The jkind is something other than the default [value].
   (* CR layouts reisenberg: update when the default changes *)

   (C2.2) The variable has no constraints on it. (If there is a constraint,
   the constraint determines the jkind, so printing the jkind is
   redundant.)

   We *could*, in theory, print this only when it cannot be inferred.
   But this amounts to repeating inference. The heuristic also runs into
   trouble when considering the possibility of a recursive type. So, in
   order to keep the pretty-printer simple, we just always print the
   (non-default) annotation.

   Another design possibility is to pass in verbosity level as some kind
   of flag.

   Case (C3). The jkind on a universal type variable, like
   [val f : ('a : <<this one>>). 'a -> 'a].

   We should print this jkind annotation whenever it is neither the
   default [value] nor an unfilled sort variable. (But see (X1) below.)
   (* CR layouts reisenberg: update when the default changes *)
   This is a challenge, though, because the type in a [val] does not
   explicitly quantify its free variables. So we must collect the free
   variables, look to see whether any have interesting jkinds, and
   print the whole set of variables if any of them do. This is all
   implemented in [extract_qtvs], used also in a number of other places
   we do quantification (e.g. gadt-syntax constructors).

   Exception (X1). When we are still in the process of inferring a type,
   there may be an unfilled sort variable. Here is an example:

   {[
      module M : sig
        val f : int -> bool -> char
      end = struct
        let f true _ = ()
      end
   ]}

   The problem is that [f]'s first parameter is conflicted between being
   [int] and [bool]. But the second parameter in the [struct] will have
   type ['a : <<sort variable>>]. We generally do not want to print this,
   however, and so we don't -- except when [-verbose-types] is set.

   We imagine that merlin, when run verbosely, will set [-verbose-types].
   This will allow an informative type to be printed for e.g. [let f x = x],
   which can work with any sort.
*)

(* Print a long identifier *)

let rec longident ppf = function
  | Lident s -> pp_print_string ppf s
  | Ldot(p, s) -> fprintf ppf "%a.%s" longident p s
  | Lapply(p1, p2) -> fprintf ppf "%a(%a)" longident p1 longident p2

let () = Env.print_longident := longident

(* Print an identifier avoiding name collisions *)

module Out_name = struct
  let create x = { printed_name = x }
  let print x = x.printed_name
  let set out_name x = out_name.printed_name <- x
end

(** Some identifiers may require hiding when printing *)
type bound_ident = { hide:bool; ident:Ident.t }

(* printing environment for path shortening and naming *)
let printing_env = ref Env.empty

(* When printing, it is important to only observe the
   current printing environment, without reading any new
   cmi present on the file system *)
let in_printing_env f = Env.without_cmis f !printing_env

let human_unique n id = Printf.sprintf "%s/%d" (Ident.name id) n

 type namespace = Sig_component_kind.t =
    | Value
    | Type
    | Constructor
    | Label
    | Module
    | Module_type
    | Extension_constructor
    | Class
    | Class_type


module Namespace = struct

  let id = function
    | Type -> 0
    | Module -> 1
    | Module_type -> 2
    | Class -> 3
    | Class_type -> 4
    | Extension_constructor | Value | Constructor | Label -> 5
     (* we do not handle those component *)

  let size = 1 + id Value


  let pp ppf x =
    Format.pp_print_string ppf (Shape.Sig_component_kind.to_string x)

  (** The two functions below should never access the filesystem,
      and thus use {!in_printing_env} rather than directly
      accessing the printing environment *)
  let lookup =
    let to_lookup f lid = fst @@ in_printing_env (f (Lident lid)) in
    function
    | Some Type -> to_lookup Env.find_type_by_name
    | Some Module -> to_lookup Env.find_module_by_name
    | Some Module_type -> to_lookup Env.find_modtype_by_name
    | Some Class -> to_lookup Env.find_class_by_name
    | Some Class_type -> to_lookup Env.find_cltype_by_name
    | None | Some(Value|Extension_constructor|Constructor|Label) ->
         fun _ -> raise Not_found

  let location namespace id =
    let path = Path.Pident id in
    try Some (
        match namespace with
        | Some Type -> (in_printing_env @@ Env.find_type path).type_loc
        | Some Module -> (in_printing_env @@ Env.find_module path).md_loc
        | Some Module_type -> (in_printing_env @@ Env.find_modtype path).mtd_loc
        | Some Class -> (in_printing_env @@ Env.find_class path).cty_loc
        | Some Class_type -> (in_printing_env @@ Env.find_cltype path).clty_loc
        | Some (Extension_constructor|Value|Constructor|Label) | None ->
            Location.none
      ) with Not_found -> None

  let best_class_namespace = function
    | Papply _ | Pdot _ -> Some Module
    | Pextra_ty _ -> assert false (* Only in type path *)
    | Pident c ->
        match location (Some Class) c with
        | Some _ -> Some Class
        | None -> Some Class_type

end

(** {2 Conflicts printing}
    Conflicts arise when multiple items are attributed the same name,
    the following module stores the global conflict references and
    provides the printing functions for explaining the source of
    the conflicts.
*)
module Conflicts = struct
  module M = String.Map
  type explanation =
    { kind: namespace; name:string; root_name:string; location:Location.t}
  let explanations = ref M.empty
  let collect_explanation namespace n id =
    let name = human_unique n id in
    let root_name = Ident.name id in
    if not (M.mem name !explanations) then
      match Namespace.location (Some namespace) id with
      | None -> ()
      | Some location ->
          let explanation = { kind = namespace; location; name; root_name } in
          explanations := M.add name explanation !explanations

  let pp_explanation ppf r=
    Format.fprintf ppf "@[<v 2>%a:@,Definition of %s %s@]"
      Location.print_loc r.location (Sig_component_kind.to_string r.kind) r.name

  let print_located_explanations ppf l =
    Format.fprintf ppf "@[<v>%a@]" (Format.pp_print_list pp_explanation) l

  let reset () = explanations := M.empty
  let list_explanations () =
    let c = !explanations in
    reset ();
    c |> M.bindings |> List.map snd |> List.sort Stdlib.compare


  let print_toplevel_hint ppf l =
    let conj ppf () = Format.fprintf ppf " and@ " in
    let pp_namespace_plural ppf n = Format.fprintf ppf "%as" Namespace.pp n in
    let root_names = List.map (fun r -> r.kind, r.root_name) l in
    let unique_root_names = List.sort_uniq Stdlib.compare root_names in
    let submsgs = Array.make Namespace.size [] in
    let () = List.iter (fun (n,_ as x) ->
        submsgs.(Namespace.id n) <- x :: submsgs.(Namespace.id n)
      )  unique_root_names in
    let pp_submsg ppf names =
      match names with
      | [] -> ()
      | [namespace, a] ->
          Format.fprintf ppf
        "@ \
         @[<2>@{<hint>Hint@}: The %a %s has been defined multiple times@ \
         in@ this@ toplevel@ session.@ \
         Some toplevel values still refer to@ old@ versions@ of@ this@ %a.\
         @ Did you try to redefine them?@]"
        Namespace.pp namespace a Namespace.pp namespace
      | (namespace, _) :: _ :: _ ->
      Format.fprintf ppf
        "@ \
         @[<2>@{<hint>Hint@}: The %a %a have been defined multiple times@ \
         in@ this@ toplevel@ session.@ \
         Some toplevel values still refer to@ old@ versions@ of@ those@ %a.\
         @ Did you try to redefine them?@]"
        pp_namespace_plural namespace
        Format.(pp_print_list ~pp_sep:conj pp_print_string) (List.map snd names)
        pp_namespace_plural namespace in
    Array.iter (pp_submsg ppf) submsgs

  let print_explanations ppf =
    let ltop, l =
      (* isolate toplevel locations, since they are too imprecise *)
      let from_toplevel a =
        a.location.Location.loc_start.Lexing.pos_fname = "//toplevel//" in
      List.partition from_toplevel (list_explanations ())
    in
    begin match l with
    | [] -> ()
    | l -> Format.fprintf ppf "@,%a" print_located_explanations l
    end;
    (* if there are name collisions in a toplevel session,
       display at least one generic hint by namespace *)
    print_toplevel_hint ppf ltop

  let exists () = M.cardinal !explanations >0
end

module Naming_context = struct

module M = String.Map
module S = String.Set

let enabled = ref true
let enable b = enabled := b

(** Name mapping *)
type mapping =
  | Need_unique_name of int Ident.Map.t
  (** The same name has already been attributed to multiple types.
      The [map] argument contains the specific binding time attributed to each
      types.
  *)
  | Uniquely_associated_to of Ident.t * out_name
  (** For now, the name [Ident.name id] has been attributed to [id],
      [out_name] is used to expand this name if a conflict arises
      at a later point
  *)
  | Associated_to_pervasives of out_name
  (** [Associated_to_pervasives out_name] is used when the item
      [Stdlib.$name] has been associated to the name [$name].
      Upon a conflict, this name will be expanded to ["Stdlib." ^ name ] *)

let hid_start = 0

let add_hid_id id map =
  let new_id = 1 + Ident.Map.fold (fun _ -> Int.max) map hid_start in
  new_id, Ident.Map.add id new_id  map

let find_hid id map =
  try Ident.Map.find id map, map with
    Not_found -> add_hid_id id map

let pervasives name = "Stdlib." ^ name

let map = Array.make Namespace.size M.empty
let get namespace = map.(Namespace.id namespace)
let set namespace x = map.(Namespace.id namespace) <- x

(* Names used in recursive definitions are not considered when determining
   if a name is already attributed in the current environment.
   This is a complementary version of hidden_rec_items used by short-path. *)
let protected = ref S.empty

(* When dealing with functor arguments, identity becomes fuzzy because the same
   syntactic argument may be represented by different identifiers during the
   error processing, we are thus disabling disambiguation on the argument name
*)
let fuzzy = ref S.empty
let with_arg id f =
  protect_refs [ R(fuzzy, S.add (Ident.name id) !fuzzy) ] f
let fuzzy_id namespace id = namespace = Module && S.mem (Ident.name id) !fuzzy

let with_hidden ids f =
  let update m id = S.add (Ident.name id.ident) m in
  protect_refs [ R(protected, List.fold_left update !protected ids)] f

let pervasives_name namespace name =
  match namespace, !enabled with
  | None, _ | _, true -> Out_name.create name
  | Some namespace, false ->
      match M.find name (get namespace) with
      | Associated_to_pervasives r -> r
      | Need_unique_name _ -> Out_name.create (pervasives name)
      | Uniquely_associated_to (id',r) ->
          let hid, map = add_hid_id id' Ident.Map.empty in
          Out_name.set r (human_unique hid id');
          Conflicts.collect_explanation namespace hid id';
          set namespace @@ M.add name (Need_unique_name map) (get namespace);
          Out_name.create (pervasives name)
      | exception Not_found ->
          let r = Out_name.create name in
          set namespace @@ M.add name (Associated_to_pervasives r) (get namespace);
          r

(** Lookup for preexisting named item within the current {!printing_env} *)
let env_ident namespace name =
  if S.mem name !protected then None else
  match Namespace.lookup namespace name with
  | Pident id -> Some id
  | _ -> None
  | exception Not_found -> None

(** Associate a name to the identifier [id] within [namespace] *)
let ident_name_simple namespace id =
  match namespace, !enabled with
  | None, _ | _, false -> Out_name.create (Ident.name id)
  | Some namespace, true ->
    if fuzzy_id namespace id then Out_name.create (Ident.name id)
    else
      let name = Ident.name id in
      match M.find name (get namespace) with
      | Uniquely_associated_to (id',r) when Ident.same id id' ->
          r
      | Need_unique_name map ->
          let hid, m = find_hid id map in
          Conflicts.collect_explanation namespace hid id;
          set namespace @@ M.add name (Need_unique_name m) (get namespace);
          Out_name.create (human_unique hid id)
      | Uniquely_associated_to (id',r) ->
          let hid', m = find_hid id' Ident.Map.empty in
          let hid, m = find_hid id m in
          Out_name.set r (human_unique hid' id');
          List.iter (fun (id,hid) -> Conflicts.collect_explanation namespace hid id)
            [id, hid; id', hid' ];
          set namespace @@ M.add name (Need_unique_name m) (get namespace);
          Out_name.create (human_unique hid id)
      | Associated_to_pervasives r ->
          Out_name.set r ("Stdlib." ^ Out_name.print r);
          let hid, m = find_hid id Ident.Map.empty in
          set namespace @@ M.add name (Need_unique_name m) (get namespace);
          Out_name.create (human_unique hid id)
      | exception Not_found ->
          let r = Out_name.create name in
          set namespace
          @@ M.add name (Uniquely_associated_to (id,r) ) (get namespace);
          r

(** Same as {!ident_name_simple} but lookup to existing named identifiers
    in the current {!printing_env} *)
let ident_name namespace id =
  begin match env_ident namespace (Ident.name id) with
  | Some id' -> ignore (ident_name_simple namespace id')
  | None -> ()
  end;
  ident_name_simple namespace id

let reset () =
  Array.iteri ( fun i _ -> map.(i) <- M.empty ) map

let with_ctx f =
  let old = Array.copy map in
  try_finally f
    ~always:(fun () -> Array.blit old 0 map 0 (Array.length map))

end
let ident_name = Naming_context.ident_name
let reset_naming_context = Naming_context.reset

let ident ppf id = pp_print_string ppf
    (Out_name.print (Naming_context.ident_name_simple None id))

let namespaced_ident namespace  id =
  Out_name.print (Naming_context.ident_name (Some namespace) id)


(* Print a path *)

let ident_stdlib = Ident.create_persistent "Stdlib"

let non_shadowed_pervasive = function
  | Pdot(Pident id, s) as path ->
      Ident.same id ident_stdlib &&
      (match in_printing_env (Env.find_type_by_name (Lident s)) with
       | (path', _) -> Path.same path path'
       | exception Not_found -> true)
  | _ -> false

let find_double_underscore s =
  let len = String.length s in
  let rec loop i =
    if i + 1 >= len then
      None
    else if s.[i] = '_' && s.[i + 1] = '_' then
      Some i
    else
      loop (i + 1)
  in
  loop 0

let rec module_path_is_an_alias_of env path ~alias_of =
  match Env.find_module path env with
  | { md_type = Mty_alias path'; _ } ->
    Path.same path' alias_of ||
    module_path_is_an_alias_of env path' ~alias_of
  | _ -> false
  | exception Not_found -> false

let expand_longident_head name =
  match find_double_underscore name with
  | None -> None
  | Some i ->
    Some
      (Ldot
        (Lident (String.sub name 0 i),
          String.capitalize_ascii
            (String.sub name (i + 2) (String.length name - i - 2))))

(* Simple heuristic to print Foo__bar.* as Foo.Bar.* when Foo.Bar is an alias
   for Foo__bar. This pattern is used by the stdlib. *)
let rec rewrite_double_underscore_paths env p =
  match p with
  | Pdot (p, s) ->
    Pdot (rewrite_double_underscore_paths env p, s)
  | Papply (a, b) ->
    Papply (rewrite_double_underscore_paths env a,
            rewrite_double_underscore_paths env b)
  | Pextra_ty (p, extra) ->
    Pextra_ty (rewrite_double_underscore_paths env p, extra)
  | Pident id ->
    let name = Ident.name id in
    match expand_longident_head name with
    | None -> p
    | Some better_lid ->
      match Env.find_module_by_name better_lid env with
      | exception Not_found -> p
      | p', _ ->
          if module_path_is_an_alias_of env p' ~alias_of:p then
            p'
          else
          p

let rewrite_double_underscore_paths env p =
  if env == Env.empty then
    p
  else
    rewrite_double_underscore_paths env p

let rec rewrite_double_underscore_longidents env (l : Longident.t) =
  match l with
  | Ldot (l, s) ->
    Ldot (rewrite_double_underscore_longidents env l, s)
  | Lapply (a, b) ->
    Lapply (rewrite_double_underscore_longidents env a,
            rewrite_double_underscore_longidents env b)
  | Lident name ->
    match expand_longident_head name with
    | None -> l
    | Some l' ->
      match Env.find_module_by_name l env, Env.find_module_by_name l' env with
      | exception Not_found -> l
      | (p, _), (p', _) ->
          if module_path_is_an_alias_of env p' ~alias_of:p then
            l'
          else
          l

let rec tree_of_path namespace = function
  | Pident id ->
      Oide_ident (ident_name namespace id)
  | Pdot(_, s) as path when non_shadowed_pervasive path ->
      Oide_ident (Naming_context.pervasives_name namespace s)
  | Pdot(p, s) ->
      Oide_dot (tree_of_path (Some Module) p, s)
  | Papply(p1, p2) ->
      Oide_apply (tree_of_path (Some Module) p1, tree_of_path (Some Module) p2)
  | Pextra_ty (p, extra) -> begin
      (* inline record types are syntactically prevented from escaping their
         binding scope, and are never shown to users. *)
      match extra with
        Pcstr_ty s ->
          Oide_dot (tree_of_path (Some Type) p, s)
      | Pext_ty ->
          tree_of_path None p
    end

let tree_of_path namespace p =
  tree_of_path namespace (rewrite_double_underscore_paths !printing_env p)

let path ppf p =
  !Oprint.out_ident ppf (tree_of_path None p)

let string_of_path p =
  Format.asprintf "%a" path p

let strings_of_paths namespace p =
  reset_naming_context ();
  let trees = List.map (tree_of_path namespace) p in
  List.map (Format.asprintf "%a" !Oprint.out_ident) trees

let () = Env.print_path := path
let () = Jkind.set_printtyp_path path

(* Print a recursive annotation *)

let tree_of_rec = function
  | Trec_not -> Orec_not
  | Trec_first -> Orec_first
  | Trec_next -> Orec_next

(* Print a raw type expression, with sharing *)

let raw_list pr ppf = function
    [] -> fprintf ppf "[]"
  | a :: l ->
      fprintf ppf "@[<1>[%a%t]@]" pr a
        (fun ppf -> List.iter (fun x -> fprintf ppf ";@,%a" pr x) l)

let kind_vars = ref []
let kind_count = ref 0

let string_of_field_kind v =
  match field_kind_repr v with
  | Fpublic -> "Fpublic"
  | Fabsent -> "Fabsent"
  | Fprivate -> "Fprivate"

let rec safe_repr v t =
  match Transient_expr.coerce t with
    {desc = Tlink t} when not (List.memq t v) ->
      safe_repr (t::v) t
  | t' -> t'

let rec list_of_memo = function
    Mnil -> []
  | Mcons (_priv, p, _t1, _t2, rem) -> p :: list_of_memo rem
  | Mlink rem -> list_of_memo !rem

let print_name ppf = function
    None -> fprintf ppf "None"
  | Some name -> fprintf ppf "\"%s\"" name

let string_of_label : Types.arg_label -> string = function
    Nolabel -> ""
  | Labelled s | Position s -> s
  | Optional s -> "?"^s

let visited = ref []
let rec raw_type ppf ty =
  let ty = safe_repr [] ty in
  if List.memq ty !visited then fprintf ppf "{id=%d}" ty.id else begin
    visited := ty :: !visited;
    fprintf ppf "@[<1>{id=%d;level=%d;scope=%d;desc=@,%a}@]" ty.id ty.level
      ty.scope raw_type_desc ty.desc
  end
and labeled_type ppf (label, ty) =
  begin match label with
    | Some s -> fprintf ppf "label=\"%s\" " s
    | None -> ()
  end;
  raw_type ppf ty

and raw_type_list tl = raw_list raw_type tl
and labeled_type_list tl = raw_list labeled_type tl
and raw_lid_type_list tl =
  raw_list (fun ppf (lid, typ) ->
             fprintf ppf "(@,%a,@,%a)" longident lid raw_type typ)
    tl
and raw_type_desc ppf = function
    Tvar { name; jkind } ->
      fprintf ppf "Tvar (@,%a,@,%s)" print_name name
        (Jkind.to_string jkind)
  | Tarrow((l,arg,ret),t1,t2,c) ->
      fprintf ppf "@[<hov1>Tarrow((\"%s\",%a,%a),@,%a,@,%a,@,%s)@]"
        (string_of_label l)
        (Alloc.print ~verbose:true ()) arg
        (Alloc.print ~verbose:true ()) ret
        raw_type t1 raw_type t2
        (if is_commu_ok c then "Cok" else "Cunknown")
  | Ttuple tl ->
      fprintf ppf "@[<1>Ttuple@,%a@]" labeled_type_list tl
  | Tconstr (p, tl, abbrev) ->
      fprintf ppf "@[<hov1>Tconstr(@,%a,@,%a,@,%a)@]" path p
        raw_type_list tl
        (raw_list path) (list_of_memo !abbrev)
  | Tobject (t, nm) ->
      fprintf ppf "@[<hov1>Tobject(@,%a,@,@[<1>ref%t@])@]" raw_type t
        (fun ppf ->
          match !nm with None -> fprintf ppf " None"
          | Some(p,tl) ->
              fprintf ppf "(Some(@,%a,@,%a))" path p raw_type_list tl)
  | Tfield (f, k, t1, t2) ->
      fprintf ppf "@[<hov1>Tfield(@,%s,@,%s,@,%a,@;<0 -1>%a)@]" f
        (string_of_field_kind k)
        raw_type t1 raw_type t2
  | Tnil -> fprintf ppf "Tnil"
  | Tlink t -> fprintf ppf "@[<1>Tlink@,%a@]" raw_type t
  | Tsubst (t, None) -> fprintf ppf "@[<1>Tsubst@,(%a,None)@]" raw_type t
  | Tsubst (t, Some t') ->
      fprintf ppf "@[<1>Tsubst@,(%a,@ Some%a)@]" raw_type t raw_type t'
  | Tunivar { name; jkind } ->
      fprintf ppf "Tunivar (@,%a,@,%s)" print_name name
        (Jkind.to_string jkind)
  | Tpoly (t, tl) ->
      fprintf ppf "@[<hov1>Tpoly(@,%a,@,%a)@]"
        raw_type t
        raw_type_list tl
  | Tvariant row ->
      let Row {fields; more; name; fixed; closed} = row_repr row in
      fprintf ppf
        "@[<hov1>{@[%s@,%a;@]@ @[%s@,%a;@]@ %s%B;@ %s%a;@ @[<1>%s%t@]}@]"
        "row_fields="
        (raw_list (fun ppf (l, f) ->
          fprintf ppf "@[%s,@ %a@]" l raw_field f))
        fields
        "row_more=" raw_type more
        "row_closed=" closed
        "row_fixed=" raw_row_fixed fixed
        "row_name="
        (fun ppf ->
          match name with None -> fprintf ppf "None"
          | Some(p,tl) ->
              fprintf ppf "Some(@,%a,@,%a)" path p raw_type_list tl)
  | Tpackage (p, fl) ->
      fprintf ppf "@[<hov1>Tpackage(@,%a,@,%a)@]" path p
        raw_lid_type_list fl
and raw_row_fixed ppf = function
| None -> fprintf ppf "None"
| Some Types.Fixed_private -> fprintf ppf "Some Fixed_private"
| Some Types.Rigid -> fprintf ppf "Some Rigid"
| Some Types.Univar t -> fprintf ppf "Some(Univar(%a))" raw_type t
| Some Types.Reified p -> fprintf ppf "Some(Reified(%a))" path p

and raw_field ppf rf =
  match_row_field
    ~absent:(fun _ -> fprintf ppf "RFabsent")
    ~present:(function
      | None ->
          fprintf ppf "RFpresent None"
      | Some t ->
          fprintf ppf  "@[<1>RFpresent(Some@,%a)@]" raw_type t)
    ~either:(fun c tl m e ->
      fprintf ppf "@[<hov1>RFeither(%B,@,%a,@,%B,@,@[<1>ref%t@])@]" c
        raw_type_list tl m
        (fun ppf ->
          match e with None -> fprintf ppf " RFnone"
          | Some f -> fprintf ppf "@,@[<1>(%a)@]" raw_field f))
    rf

let raw_type_expr ppf t =
  visited := []; kind_vars := []; kind_count := 0;
  raw_type ppf t;
  visited := []; kind_vars := []

let () = Btype.print_raw := raw_type_expr

(* Normalize paths *)

type param_subst = Id | Nth of int | Map of int list

let is_nth = function
    Nth _ -> true
  | _ -> false

let compose l1 = function
  | Id -> Map l1
  | Map l2 -> Map (List.map (List.nth l1) l2)
  | Nth n  -> Nth (List.nth l1 n)

let apply_subst s1 tyl =
  if tyl = [] then []
  (* cf. PR#7543: Typemod.type_package doesn't respect type constructor arity *)
  else
    match s1 with
      Nth n1 -> [List.nth tyl n1]
    | Map l1 -> List.map (List.nth tyl) l1
    | Id -> tyl

(* In the [Paths] constructor, more preferred paths are stored later in the
   list. *)

type best_path = Paths of Path.t list | Best of Path.t

(** Short-paths cache: the five mutable variables below implement a one-slot
    cache for short-paths
 *)
let printing_old = ref Env.empty
let printing_pers = ref Compilation_unit.Name.Set.empty
(** {!printing_old} and  {!printing_pers} are the keys of the one-slot cache *)

let printing_depth = ref 0
let printing_cont = ref ([] : Env.iter_cont list)
let printing_map = ref Path.Map.empty
(**
   - {!printing_map} is the main value stored in the cache.
   Note that it is evaluated lazily and its value is updated during printing.
   - {!printing_dep} is the current exploration depth of the environment,
   it is used to determine whenever the {!printing_map} should be evaluated
   further before completing a request.
   - {!printing_cont} is the list of continuations needed to evaluate
   the {!printing_map} one level further (see also {!Env.run_iter_cont})
*)

let rec index l x =
  match l with
    [] -> raise Not_found
  | a :: l -> if eq_type x a then 0 else 1 + index l x

let rec uniq = function
    [] -> true
  | a :: l -> not (List.memq (a : int) l) && uniq l

let rec normalize_type_path ?(cache=false) env p =
  try
    let (params, ty, _) = Env.find_type_expansion p env in
    match get_desc ty with
      Tconstr (p1, tyl, _) ->
        if List.length params = List.length tyl
        && List.for_all2 eq_type params tyl
        then normalize_type_path ~cache env p1
        else if cache || List.length params <= List.length tyl
             || not (uniq (List.map get_id tyl)) then (p, Id)
        else
          let l1 = List.map (index params) tyl in
          let (p2, s2) = normalize_type_path ~cache env p1 in
          (p2, compose l1 s2)
    | _ ->
        (p, Nth (index params ty))
  with
    Not_found ->
      (Env.normalize_type_path None env p, Id)

let same_printing_env env =
  let used_pers = Env.used_persistent () in
  Env.same_types !printing_old env
  && Compilation_unit.Name.Set.equal !printing_pers used_pers

let set_printing_env env =
  printing_env := env;
  if !Clflags.real_paths ||
     !printing_env == Env.empty ||
     same_printing_env env then
    ()
  else begin
    (* printf "Reset printing_map@."; *)
    printing_old := env;
    printing_pers := Env.used_persistent ();
    printing_map := Path.Map.empty;
    printing_depth := 0;
    (* printf "Recompute printing_map.@."; *)
    let cont =
      Env.iter_types
        (fun p (p', _decl) ->
          let (p1, s1) = normalize_type_path env p' ~cache:true in
          (* Format.eprintf "%a -> %a = %a@." path p path p' path p1 *)
          if s1 = Id then
          try
            let r = Path.Map.find p1 !printing_map in
            match !r with
              Paths l -> r := Paths (p :: l)
            | Best p' -> r := Paths [p; p'] (* assert false *)
          with Not_found ->
            (* Jane Street: Often the best choice for printing [p1] is
               [p1] itself. And often [p1] is a path whose "penalty"
               would be reduced if the double-underscore rewrite
               applied.
            *)
            let rewritten_p1 = rewrite_double_underscore_paths env p1 in
            printing_map := Path.Map.add p1 (ref (Paths [ p; rewritten_p1 ])) !printing_map)
        env in
    printing_cont := [cont];
  end

let wrap_printing_env env f =
  set_printing_env env; reset_naming_context ();
  try_finally f ~always:(fun () -> set_printing_env Env.empty)

let wrap_printing_env ~error env f =
  if error then Env.without_cmis (wrap_printing_env env) f
  else wrap_printing_env env f

let wrap_printing_env_error env f =
  let wrap (loc : _ Location.loc) =
    { loc with txt =
        (fun fmt -> Env.without_cmis (fun () -> loc.txt fmt) ())
  (* CR nroberts: See https://github.com/ocaml-flambda/flambda-backend/pull/2529
     for an explanation of why this has drifted from upstream. *)
    }
  in
  let err : Location.error = wrap_printing_env ~error:true env f in
  { Location.kind = err.kind;
    main = wrap err.main;
    sub = List.map wrap err.sub;
  }

let rec lid_of_path = function
    Path.Pident id ->
      Longident.Lident (Ident.name id)
  | Path.Pdot (p1, s) | Path.Pextra_ty (p1, Pcstr_ty s)  ->
      Longident.Ldot (lid_of_path p1, s)
  | Path.Papply (p1, p2) ->
      Longident.Lapply (lid_of_path p1, lid_of_path p2)
  | Path.Pextra_ty (p, Pext_ty) -> lid_of_path p

let is_unambiguous path env =
  let l = Env.find_shadowed_types path env in
  List.exists (Path.same path) l || (* concrete paths are ok *)
  match l with
    [] -> true
  | p :: rem ->
      (* allow also coherent paths:  *)
      let normalize p = fst (normalize_type_path ~cache:true env p) in
      let p' = normalize p in
      List.for_all (fun p -> Path.same (normalize p) p') rem ||
      (* also allow repeatedly defining and opening (for toplevel) *)
      let id = lid_of_path p in
      List.for_all (fun p -> lid_of_path p = id) rem &&
      Path.same p (fst (Env.find_type_by_name id env))

let penalty_size = 10

let name_penalty s =
  if s <> "" && s.[0] = '_' then
    penalty_size
  else
    match find_double_underscore s with
    | None -> 1
    | Some _ -> penalty_size

let ambiguity_penalty path env =
  if is_unambiguous path env then 0 else penalty_size

let path_size path env =
  let rec size = function
      Pident id ->
        name_penalty (Ident.name id), -Ident.scope id
    | Pdot (p, id) | Pextra_ty (p, Pcstr_ty id) ->
        let (l, b) = size p in (name_penalty id + l, b)
    | Papply (p1, p2) ->
        let (l, b) = size p1 in
        (l + fst (size p2), b)
    | Pextra_ty (p, _) -> size p
  in
  let l, s = size path in
  l + ambiguity_penalty path env, s

let rec get_best_path r env =
  match !r with
    Best p' -> p'
  | Paths [] -> raise Not_found
  | Paths l ->
      r := Paths [];
      List.iter
        (fun p ->
          (* Format.eprintf "evaluating %a@." path p; *)
          match !r with
            Best p' when path_size p env >= path_size p' env -> ()
          | _ -> r := Best p)
        (List.rev l);
      get_best_path r env

let best_type_path p =
  if !printing_env == Env.empty
  then (p, Id)
  else if !Clflags.real_paths
  then (p, Id)
  else
    let (p', s) = normalize_type_path !printing_env p in
    let get_path () =
      try
        get_best_path (Path.Map.find p' !printing_map) !printing_env
      with Not_found -> rewrite_double_underscore_paths !printing_env p'
    in
    while !printing_cont <> [] &&
      fst (path_size (get_path ()) !printing_env) > !printing_depth
    do
      printing_cont := List.map snd (Env.run_iter_cont !printing_cont);
      incr printing_depth;
    done;
    let p'' = get_path () in
    (* Format.eprintf "%a = %a -> %a@." path p path p' path p''; *)
    (p'', s)

(* Print a type expression *)

let proxy ty = Transient_expr.repr (proxy ty)

(* When printing a type scheme, we print weak names.  When printing a plain
   type, we do not.  This type controls that behavior *)
type type_or_scheme = Type | Type_scheme

let is_non_gen mode ty =
  match mode with
  | Type_scheme -> is_Tvar ty && get_level ty <> generic_level
  | Type        -> false

let nameable_row row =
  row_name row <> None &&
  List.for_all
    (fun (_, f) ->
       match row_field_repr f with
       | Reither(c, l, _) ->
           row_closed row && if c then l = [] else List.length l = 1
       | _ -> true)
    (row_fields row)

(* This specialized version of [Btype.iter_type_expr] normalizes and
   short-circuits the traversal of the [type_expr], so that it covers only the
   subterms that would be printed by the type printer. *)
let printer_iter_type_expr f ty =
  match get_desc ty with
  | Tconstr(p, tyl, _) ->
      let (_p', s) = best_type_path p in
      List.iter f (apply_subst s tyl)
  | Tvariant row -> begin
      match row_name row with
      | Some(_p, tyl) when nameable_row row ->
          List.iter f tyl
      | _ ->
          iter_row f row
    end
  | Tobject (fi, nm) -> begin
      match !nm with
      | None ->
          let fields, _ = flatten_fields fi in
          List.iter
            (fun (_, kind, ty) ->
               if field_kind_repr kind = Fpublic then
                 f ty)
            fields
      | Some (_, l) ->
          List.iter f (List.tl l)
    end
  | Tfield(_, kind, ty1, ty2) ->
      if field_kind_repr kind = Fpublic then
        f ty1;
      f ty2
  | _ ->
      Btype.iter_type_expr f ty

module Names : sig
  val reset_names : unit -> unit

  val add_named_vars : type_expr -> unit
  val add_subst : (type_expr * type_expr) list -> unit

  val new_name : unit -> string
  val new_var_name : non_gen:bool -> type_expr -> unit -> string

  val name_of_type : (unit -> string) -> transient_expr -> string
  val check_name_of_type : non_gen:bool -> transient_expr -> unit

  val remove_names : transient_expr list -> unit

  val with_local_names : (unit -> 'a) -> 'a

  (* Refresh the weak variable map in the toplevel; for [print_items], which is
     itself for the toplevel *)
  val refresh_weak : unit -> unit
end = struct
  (* We map from types to names, but not directly; we also store a substitution,
     which maps from types to types.  The lookup process is
     "type -> apply substitution -> find name".  The substitution is presumed to
     be acyclic. *)
  let names = ref ([] : (transient_expr * string) list)
  let name_subst = ref ([] : (transient_expr * transient_expr) list)
  let name_counter = ref 0
  let named_vars = ref ([] : string list)
  let visited_for_named_vars = ref ([] : transient_expr list)

  let weak_counter = ref 1
  let weak_var_map = ref TypeMap.empty
  let named_weak_vars = ref String.Set.empty

  let reset_names () =
    names := [];
    name_subst := [];
    name_counter := 0;
    named_vars := [];
    visited_for_named_vars := []

  let add_named_var tty =
    match tty.desc with
      Tvar { name = Some name } | Tunivar { name = Some name } ->
        if List.mem name !named_vars then () else
        named_vars := name :: !named_vars
    | _ -> ()

  let rec add_named_vars ty =
    let tty = Transient_expr.repr ty in
    let px = proxy ty in
    if not (List.memq px !visited_for_named_vars) then begin
      visited_for_named_vars := px :: !visited_for_named_vars;
      match tty.desc with
      | Tvar _ | Tunivar _ ->
          add_named_var tty
      | _ ->
          printer_iter_type_expr add_named_vars ty
    end

  let rec substitute ty =
    match List.assq ty !name_subst with
    | ty' -> substitute ty'
    | exception Not_found -> ty

  let add_subst subst =
    name_subst :=
      List.map (fun (t1,t2) -> Transient_expr.repr t1, Transient_expr.repr t2)
        subst
      @ !name_subst

  let name_is_already_used name =
    List.mem name !named_vars
    || List.exists (fun (_, name') -> name = name') !names
    || String.Set.mem name !named_weak_vars

  let rec new_name () =
    let name =
      if !name_counter < 26
      then String.make 1 (Char.chr(97 + !name_counter))
      else String.make 1 (Char.chr(97 + !name_counter mod 26)) ^
             Int.to_string(!name_counter / 26) in
    incr name_counter;
    if name_is_already_used name then new_name () else name

  let rec new_weak_name ty () =
    let name = "weak" ^ Int.to_string !weak_counter in
    incr weak_counter;
    if name_is_already_used name then new_weak_name ty ()
    else begin
        named_weak_vars := String.Set.add name !named_weak_vars;
        weak_var_map := TypeMap.add ty name !weak_var_map;
        name
      end

  let new_var_name ~non_gen ty () =
    if non_gen then new_weak_name ty ()
    else new_name ()

  let name_of_type name_generator t =
    (* We've already been through repr at this stage, so t is our representative
       of the union-find class. *)
    let t = substitute t in
    try List.assq t !names with Not_found ->
      try TransientTypeMap.find t !weak_var_map with Not_found ->
      let name =
        match t.desc with
          Tvar { name = Some name } | Tunivar { name = Some name } ->
            (* Some part of the type we've already printed has assigned another
             * unification variable to that name. We want to keep the name, so
             * try adding a number until we find a name that's not taken. *)
            let available name =
              List.for_all
                (fun (_, name') -> name <> name')
                !names
            in
            if available name then name
            else
              let suffixed i = name ^ Int.to_string i in
              let i = Misc.find_first_mono (fun i -> available (suffixed i)) in
              suffixed i
        | _ ->
            (* No name available, create a new one *)
            name_generator ()
      in
      (* Exception for type declarations *)
      if name <> "_" then names := (t, name) :: !names;
      name

  let check_name_of_type ~non_gen px =
    let name_gen = new_var_name ~non_gen (Transient_expr.type_expr px) in
    ignore(name_of_type name_gen px)

  let remove_names tyl =
    let tyl = List.map substitute tyl in
    names := List.filter (fun (ty,_) -> not (List.memq ty tyl)) !names

  let with_local_names f =
    let old_names = !names in
    let old_subst = !name_subst in
    names      := [];
    name_subst := [];
    try_finally
      ~always:(fun () ->
        names      := old_names;
        name_subst := old_subst)
      f

  let refresh_weak () =
    let refresh t name (m,s) =
      if is_non_gen Type_scheme t then
        begin
          TypeMap.add t name m,
          String.Set.add name s
        end
      else m, s in
    let m, s =
      TypeMap.fold refresh !weak_var_map (TypeMap.empty ,String.Set.empty) in
    named_weak_vars := s;
    weak_var_map := m
end

let reserve_names ty =
  normalize_type ty;
  Names.add_named_vars ty

let visited_objects = ref ([] : transient_expr list)
let aliased = ref ([] : transient_expr list)
let delayed = ref ([] : transient_expr list)
let printed_aliases = ref ([] : transient_expr list)

(* [printed_aliases] is a subset of [aliased] that records only those aliased
   types that have actually been printed; this allows us to avoid naming loops
   that the user will never see. *)

let add_delayed t =
  if not (List.memq t !delayed) then delayed := t :: !delayed

let is_aliased_proxy px = List.memq px !aliased

let add_alias_proxy px =
  if not (is_aliased_proxy px) then
    aliased := px :: !aliased

let add_alias ty = add_alias_proxy (proxy ty)

let add_printed_alias_proxy ~non_gen px =
  Names.check_name_of_type ~non_gen px;
  printed_aliases := px :: !printed_aliases

let add_printed_alias ty = add_printed_alias_proxy (proxy ty)

let aliasable ty =
  match get_desc ty with
    Tvar _ | Tunivar _ | Tpoly _ -> false
  | Tconstr (p, _, _) ->
      not (is_nth (snd (best_type_path p)))
  | _ -> true

let should_visit_object ty =
  match get_desc ty with
  | Tvariant row -> not (static_row row)
  | Tobject _ -> opened_object ty
  | _ -> false

let rec mark_loops_rec visited ty =
  let px = proxy ty in
  if List.memq px visited && aliasable ty then add_alias_proxy px else
    let tty = Transient_expr.repr ty in
    let visited = px :: visited in
    match tty.desc with
    | Tvariant _ | Tobject _ ->
        if List.memq px !visited_objects then add_alias_proxy px else begin
          if should_visit_object ty then
            visited_objects := px :: !visited_objects;
          printer_iter_type_expr (mark_loops_rec visited) ty
        end
    | Tpoly(ty, tyl) ->
        List.iter add_alias tyl;
        mark_loops_rec visited ty
    | _ ->
        printer_iter_type_expr (mark_loops_rec visited) ty

let mark_loops ty =
  mark_loops_rec [] ty

let prepare_type ty =
  reserve_names ty;
  mark_loops ty

let reset_loop_marks () =
  visited_objects := []; aliased := []; delayed := []; printed_aliases := []

let reset_except_context () =
  Names.reset_names (); reset_loop_marks ()

let reset () =
  reset_naming_context (); Conflicts.reset ();
  reset_except_context ()

let prepare_for_printing tyl =
  reset_except_context ();
  List.iter prepare_type tyl

let add_type_to_preparation = prepare_type

(* Disabled in classic mode when printing an unification error *)
let print_labels = ref true

(* returns None for [value], according to (C2.1) from
   Note [When to print jkind annotations] *)
let out_jkind_option_of_jkind jkind =
  match Jkind.get jkind with
  | Const Value -> None
  | Const jkind -> Some (Olay_const jkind)
  | Var v -> (* This handles (X1). *)
    if !Clflags.verbose_types
    then Some (Olay_var (Jkind.Sort.var_name v))
    else None

let alias_nongen_row mode px ty =
    match get_desc ty with
    | Tvariant _ | Tobject _ ->
        if is_non_gen mode (Transient_expr.type_expr px) then
          add_alias_proxy px
    | _ -> ()

let outcome_label : Types.arg_label -> Outcometree.arg_label = function
  | Nolabel -> Nolabel
  | Labelled l -> Labelled l
  | Optional l -> Optional l
  | Position l -> Position l

let tree_of_modality_new (t : Mode.Modality.t) =
  if Mode.Modality.is_id t then None
  else match t with
  | Atom (Comonadic Areality, Meet_with Global) -> Some "global"
  | Atom (Comonadic Linearity, Meet_with Many) -> Some "many"
  | Atom (Monadic Uniqueness, Join_with Shared) -> Some "shared"
  | e -> Misc.fatal_errorf "Unexpected modality %a" Mode.Modality.print e

let tree_of_modality (t : Mode.Modality.t) =
  match t with
  | Atom (Comonadic Areality, Meet_with Global) ->
      Some (Ogf_legacy Ogf_global)
  | _ -> Option.map (fun x -> Ogf_new x) (tree_of_modality_new t)

let tree_of_modalities mutability t =
  let l = Mode.Modality.Value.to_list t in
  (* CR zqian: decouple mutable and modalities *)
  let l =
    if Types.is_mutable mutability then
      List.filter (fun m -> not @@ Typemode.is_mutable_implied_modality m) l
    else
      l
  in
  List.filter_map tree_of_modality l

(** [tree_of_mode m l] finds the outcome node in [l] that corresponds to [m].
Raise if not found. *)
let tree_of_mode (mode : 'm option) (l : ('m * out_mode) list) : out_mode option =
  Option.map (fun x -> List.assoc x l) mode

let tree_of_modes modes =
  let diff = Mode.Alloc.Const.diff modes Mode.Alloc.Const.legacy in
  (* The mapping passed to [tree_of_mode] must cover all non-legacy modes *)
  let l = [
    tree_of_mode diff.areality [Mode.Locality.Const.Local, Omd_legacy Omd_local];
    tree_of_mode diff.linearity [Mode.Linearity.Const.Once, Omd_legacy Omd_once];
    tree_of_mode diff.portability [Mode.Portability.Const.Portable, Omd_new "portable"];
    tree_of_mode diff.uniqueness [Mode.Uniqueness.Const.Unique, Omd_legacy Omd_unique];
    tree_of_mode diff.contention [Mode.Contention.Const.Contended, Omd_new "contended"]]
  in
  List.filter_map Fun.id l

(* [alloc_mode] is the mode that our printing has expressed on [ty]. For the
  example [A -> local_ (B -> C)], we will call [tree_of_typexp] on (B -> C) with
  alloc_mode = local. This is helpful for reproducing the mode currying logic in
  [ctype.ml], so that parsing and printing roundtrip. *)
let rec tree_of_typexp mode alloc_mode ty =
  let px = proxy ty in
  if List.memq px !printed_aliases && not (List.memq px !delayed) then
   let non_gen = is_non_gen mode (Transient_expr.type_expr px) in
   let name = Names.name_of_type (Names.new_var_name ~non_gen ty) px in
   Otyp_var (non_gen, name) else

  let pr_typ () =
    let tty = Transient_expr.repr ty in
    match tty.desc with
    | Tvar _ ->
        let non_gen = is_non_gen mode ty in
        let name_gen = Names.new_var_name ~non_gen ty in
        Otyp_var (non_gen, Names.name_of_type name_gen tty)
    | Tarrow ((l, marg, mret), ty1, ty2, _) ->
        (* In this branch we do some mutation that needs to be reverted, as
           printing should not mutate states. *)
        let snap = Btype.snapshot () in
        let lab =
          if !print_labels || is_omittable l then outcome_label l
          else Nolabel
        in
        (* [marg] will contain undetermined axes. It would be imprecise if we
           don't print anything for those axes, since user would interpret that
           as legacy. The best we can do is to zap to legacy and if they do land
           at legacy, we will be able to omit printing them. *)
        let arg_mode = Alloc.zap_to_legacy marg in
        let t1 =
          if is_optional l then
            match get_desc (tpoly_get_mono ty1) with
            | Tconstr(path, [ty], _)
              when Path.same path Predef.path_option ->
                tree_of_typexp mode arg_mode ty
            | _ -> Otyp_stuff "<hidden>"
          else
            tree_of_typexp mode arg_mode ty1
        in
        let acc_mode = curry_mode alloc_mode arg_mode in
        let (rm, t2) = tree_of_ret_typ_mutating mode acc_mode (mret, ty2) in
        Btype.backtrack snap;
        Otyp_arrow (lab, tree_of_modes arg_mode, t1, rm, t2)
    | Ttuple labeled_tyl ->
        Otyp_tuple (tree_of_labeled_typlist mode labeled_tyl)
    | Tconstr(p, tyl, _abbrev) ->
        let p', s = best_type_path p in
        let tyl' = apply_subst s tyl in
        if is_nth s && not (tyl'=[])
        then tree_of_typexp mode Alloc.Const.legacy (List.hd tyl')
        else Otyp_constr (tree_of_path (Some Type) p', tree_of_typlist mode tyl')
    | Tvariant row ->
        let Row {fields; name; closed; _} = row_repr row in
        let fields =
          if closed then
            List.filter (fun (_, f) -> row_field_repr f <> Rabsent)
              fields
          else fields in
        let present =
          List.filter
            (fun (_, f) ->
               match row_field_repr f with
               | Rpresent _ -> true
               | _ -> false)
            fields in
        let all_present = List.length present = List.length fields in
        begin match name with
        | Some(p, tyl) when nameable_row row ->
            let (p', s) = best_type_path p in
            let id = tree_of_path (Some Type) p' in
            let args = tree_of_typlist mode (apply_subst s tyl) in
            let out_variant =
              if is_nth s then List.hd args else Otyp_constr (id, args) in
            if closed && all_present then
              out_variant
            else
              let tags =
                if all_present then None else Some (List.map fst present) in
              Otyp_variant (Ovar_typ out_variant, closed, tags)
        | _ ->
            let fields = List.map (tree_of_row_field mode) fields in
            let tags =
              if all_present then None else Some (List.map fst present) in
            Otyp_variant (Ovar_fields fields, closed, tags)
        end
    | Tobject (fi, nm) ->
        tree_of_typobject mode fi !nm
    | Tnil | Tfield _ ->
        tree_of_typobject mode ty None
    | Tsubst _ ->
        (* This case should only happen when debugging the compiler *)
        Otyp_stuff "<Tsubst>"
    | Tlink _ ->
        fatal_error "Printtyp.tree_of_typexp"
    | Tpoly (ty, []) ->
        tree_of_typexp mode alloc_mode ty
    | Tpoly (ty, tyl) ->
        (*let print_names () =
          List.iter (fun (_, name) -> prerr_string (name ^ " ")) !names;
          prerr_string "; " in *)
        let tyl = List.map Transient_expr.repr tyl in
        let old_delayed = !delayed in
        (* Make the names delayed, so that the real type is
           printed once when used as proxy *)
        List.iter add_delayed tyl;
        let tl = tree_of_qtvs tyl in
        let tr = Otyp_poly (tl, tree_of_typexp mode alloc_mode ty) in
        (* Forget names when we leave scope *)
        Names.remove_names tyl;
        delayed := old_delayed; tr
    | Tunivar _ ->
        Otyp_var (false, Names.name_of_type Names.new_name tty)
    | Tpackage (p, fl) ->
        let fl =
          List.map
            (fun (li, ty) -> (
              String.concat "." (Longident.flatten li),
              tree_of_typexp mode Alloc.Const.legacy ty
            )) fl in
        Otyp_module (tree_of_path (Some Module_type) p, fl)
  in
  if List.memq px !delayed then delayed := List.filter ((!=) px) !delayed;
  alias_nongen_row mode px ty;
  if is_aliased_proxy px && aliasable ty then begin
    let non_gen = is_non_gen mode (Transient_expr.type_expr px) in
    add_printed_alias_proxy ~non_gen px;
    (* add_printed_alias chose a name, thus the name generator
       doesn't matter.*)
    let alias = Names.name_of_type (Names.new_var_name ~non_gen ty) px in
    Otyp_alias {non_gen;  aliased = pr_typ (); alias } end
  else pr_typ ()

(* qtvs = quantified type variables *)
(* this silently drops any arguments that are not generic Tvar or Tunivar *)
and tree_of_qtvs qtvs =
  let tree_of_qtv v : (string * out_jkind option) option =
    let tree jkind = Some (Names.name_of_type Names.new_name v,
                            out_jkind_option_of_jkind jkind)
    in
    match v.desc with
    | Tvar { jkind } when v.level = generic_level -> tree jkind
    | Tunivar { jkind } -> tree jkind
    | _ -> None
  in
  List.filter_map tree_of_qtv qtvs

and tree_of_row_field mode (l, f) =
  match row_field_repr f with
  | Rpresent None | Reither(true, [], _) -> (l, false, [])
  | Rpresent(Some ty) -> (l, false, [tree_of_typexp mode Alloc.Const.legacy ty])
  | Reither(c, tyl, _) ->
      if c (* contradiction: constant constructor with an argument *)
      then (l, true, tree_of_typlist mode tyl)
      else (l, false, tree_of_typlist mode tyl)
  | Rabsent -> (l, false, [] (* actually, an error *))

and tree_of_typlist mode tyl =
  List.map (tree_of_typexp mode Alloc.Const.legacy) tyl

and tree_of_labeled_typlist mode tyl =
  List.map (fun (label, ty) -> label, tree_of_typexp mode Alloc.Const.legacy ty) tyl

<<<<<<< HEAD
and tree_of_typ_gf {ca_type=ty; ca_global=gf; _} =
  let gf =
    match gf with
    | Global_flag.Global -> Ogf_global
    | Global_flag.Unrestricted -> Ogf_unrestricted
  in
  (tree_of_typexp Type Alloc.Const.legacy ty, gf)
=======
and tree_of_typ_gf {ca_type=ty; ca_modalities=gf; _} =
  (tree_of_typexp Type Alloc.Const.legacy ty, tree_of_modalities Immutable gf)
>>>>>>> b2f73409

(** We are on the RHS of an arrow type, where [ty] is the return type, and [m]
    is the return mode. This function decides the printed modes on [ty].
    - If [ty] is another arrow type, [acc_mode] is the mode that has accumulated
      from the currying, and thus the mode that the user would interpret as on
      [ty] if it doesn't have parens around it.
    - If [ty] is not an arrow type, [acc_mode] is meaningless.

    NB: This function might mutate states; the caller is responsible for
    reverting them. *)
and tree_of_ret_typ_mutating mode acc_mode (m, ty) =
  match get_desc ty with
  | Tarrow _ -> begin
      (* We first try to equate [m] with the [acc_mode]; if that succeeds, we
        can omit parens and modes. *)
      match Alloc.equate (Alloc.of_const acc_mode) m with
      | Ok () ->
        let ty = tree_of_typexp mode acc_mode ty in
        (Orm_no_parens, ty)
      | Error _ ->
        (* In this branch we need to print parens. [m] might have undetermined
        axes and we adopt a similar logic to the [marg] above. *)
        let m = Alloc.zap_to_legacy m in
        let ty = tree_of_typexp mode m ty in
        (Orm_parens (tree_of_modes m), ty)
      end
  | _ ->
    let m = Alloc.zap_to_legacy m in
    let ty = tree_of_typexp mode m ty in
    (Orm_not_arrow (tree_of_modes m), ty)

and tree_of_typobject mode fi nm =
  begin match nm with
  | None ->
      let pr_fields fi =
        let (fields, rest) = flatten_fields fi in
        let present_fields =
          List.fold_right
            (fun (n, k, t) l ->
               match field_kind_repr k with
               | Fpublic -> (n, t) :: l
               | _ -> l)
            fields [] in
        let sorted_fields =
          List.sort
            (fun (n, _) (n', _) -> String.compare n n') present_fields in
        tree_of_typfields mode rest sorted_fields in
      let (fields, open_row) = pr_fields fi in
      Otyp_object {fields; open_row}
  | Some (p, _ty :: tyl) ->
      let args = tree_of_typlist mode tyl in
      let (p', s) = best_type_path p in
      assert (s = Id);
      Otyp_class (tree_of_path (Some Type) p', args)
  | _ ->
      fatal_error "Printtyp.tree_of_typobject"
  end

and tree_of_typfields mode rest = function
  | [] ->
      let open_row =
        match get_desc rest with
        | Tvar _ | Tunivar _ | Tconstr _-> true
        | Tnil -> false
        | _ -> fatal_error "typfields (1)"
      in
      ([], open_row)
  | (s, t) :: l ->
      let field = (s, tree_of_typexp mode Alloc.Const.legacy t) in
      let (fields, rest) = tree_of_typfields mode rest l in
      (field :: fields, rest)

let tree_of_typexp mode ty = tree_of_typexp mode Alloc.Const.legacy ty

let typexp mode ppf ty =
  !Oprint.out_type ppf (tree_of_typexp mode ty)

let modality ?(id = fun _ppf -> ()) ppf modality =
  match tree_of_modality modality with
  | None -> id ppf
  | Some m -> !Oprint.out_modality ppf m

let prepared_type_expr ppf ty = typexp Type ppf ty

let type_expr ppf ty =
  (* [type_expr] is used directly by error message printers,
     we mark eventual loops ourself to avoid any misuse and stack overflow *)
  prepare_for_printing [ty];
  prepared_type_expr ppf ty

let () = Env.print_type_expr := type_expr

(* "Half-prepared" type expression: [ty] should have had its names reserved, but
   should not have had its loops marked. *)
let type_expr_with_reserved_names ppf ty =
  reset_loop_marks ();
  mark_loops ty;
  prepared_type_expr ppf ty

let shared_type_scheme ppf ty =
  prepare_type ty;
  typexp Type_scheme ppf ty

let prepared_type_scheme ppf ty = typexp Type_scheme ppf ty

let type_scheme ppf ty =
  prepare_for_printing [ty];
  prepared_type_scheme ppf ty

let type_path ppf p =
  let (p', s) = best_type_path p in
  let p'' = if (s = Id) then p' else p in
  let t = tree_of_path (Some Type) p'' in
  !Oprint.out_ident ppf t

let tree_of_type_scheme ty =
  prepare_for_printing [ty];
  tree_of_typexp Type_scheme ty

(* Print one type declaration *)

let tree_of_constraints params =
  List.fold_right
    (fun ty list ->
       let ty' = unalias ty in
       if proxy ty != proxy ty' then
         let tr = tree_of_typexp Type_scheme ty in
         (tr, tree_of_typexp Type_scheme ty') :: list
       else list)
    params []

let filter_params tyl =
  let params =
    List.fold_left
      (fun tyl ty ->
        if List.exists (eq_type ty) tyl
        then newty2 ~level:generic_level (Ttuple [None, ty]) :: tyl
        else ty :: tyl)
      (* Two parameters might be identical due to a constraint but we need to
         print them differently in order to make the output syntactically valid.
         We use [Ttuple [ty]] because it is printed as [ty]. *)
      (* Replacing fold_left by fold_right does not work! *)
      [] tyl
  in List.rev params

let prepare_type_constructor_arguments args =
  List.iter prepare_type (tys_of_constr_args args)

(* returns an empty list if no variables in the list have a jkind annotation *)
let zap_qtvs_if_boring qtvs =
  if List.exists (fun (_v, l) -> Option.is_some l) qtvs
  then qtvs
  else []

(* get the free variables with their jkinds; do this *after* converting the
   type itself, so that the type names are available.
   This implements Case (C3) from Note [When to print jkind annotations]. *)
let extract_qtvs tyl =
  let fvs = Ctype.free_non_row_variables_of_list tyl in
  (* The [Ctype.free*variables] family of functions returns the free
     variables in reverse order they were encountered in the list of types.
  *)
  let fvs = List.rev fvs in
  let tfvs = List.map Transient_expr.repr fvs in
  let vars_jkinds = tree_of_qtvs tfvs in
  zap_qtvs_if_boring vars_jkinds

let param_jkind ty =
  match get_desc ty with
  | Tvar { jkind; _ } | Tunivar { jkind; _ } ->
     out_jkind_option_of_jkind jkind
  | _ -> None (* this is (C2.2) from Note [When to print jkind annotations] *)

let tree_of_label l =
  let mut =
    match l.ld_mutable with
    | Mutable m ->
        let mut =
          if Alloc.Comonadic.Const.eq m Alloc.Comonadic.Const.legacy then
            Om_mutable None
          else
            Om_mutable (Some "<non-legacy>")
        in
        mut
    | Immutable -> Om_immutable
  in
  let ld_modalities = tree_of_modalities l.ld_mutable l.ld_modalities in
  (Ident.name l.ld_id, mut, tree_of_typexp Type l.ld_type, ld_modalities)

let tree_of_constructor_arguments = function
  | Cstr_tuple l -> List.map tree_of_typ_gf l
  | Cstr_record l -> [ Otyp_record (List.map tree_of_label l), [] ]

let tree_of_constructor_args_and_ret_type args ret_type =
  match ret_type with
  | None -> (tree_of_constructor_arguments args, None)
  | Some res ->
      let out_ret = tree_of_typexp Type res in
      let out_args = tree_of_constructor_arguments args in
      let qtvs = extract_qtvs (res :: tys_of_constr_args args) in
      (out_args, Some (qtvs, out_ret))

let tree_of_single_constructor cd =
  let name = Ident.name cd.cd_id in
  let args, ret = tree_of_constructor_args_and_ret_type cd.cd_args cd.cd_res in
  {
      ocstr_name = name;
      ocstr_args = args;
      ocstr_return_type = ret;
  }

(* When printing GADT constructor, we need to forget the naming decision we took
  for the type parameters and constraints. Indeed, in
  {[
  type 'a t = X: 'a -> 'b t
   ]}
  It is fine to print both the type parameter ['a] and the existentially
  quantified ['a] in the definition of the constructor X as ['a]
 *)
let tree_of_constructor_in_decl cd =
  match cd.cd_res with
  | None -> tree_of_single_constructor cd
  | Some _ -> Names.with_local_names (fun () -> tree_of_single_constructor cd)

let prepare_decl id decl =
  let params = filter_params decl.type_params in
  begin match decl.type_manifest with
  | Some ty ->
      let vars = free_variables ty in
      List.iter
        (fun ty ->
          match get_desc ty with
          | Tvar { name = Some "_"; jkind }
              when List.exists (eq_type ty) vars ->
            set_type_desc ty (Tvar {name = None; jkind})
          | _ -> ())
        params
  | None -> ()
  end;
  List.iter add_alias params;
  List.iter prepare_type params;
  List.iter (add_printed_alias ~non_gen:false) params;
  let ty_manifest =
    match decl.type_manifest with
    | None -> None
    | Some ty ->
        let ty =
          (* Special hack to hide variant name *)
          match get_desc ty with
            Tvariant row ->
              begin match row_name row with
                Some (Pident id', _) when Ident.same id id' ->
                  newgenty (Tvariant (set_row_name row None))
              | _ -> ty
              end
          | _ -> ty
        in
        prepare_type ty;
        Some ty
  in
  begin match decl.type_kind with
  | Type_abstract _ -> ()
  | Type_variant (cstrs, _rep) ->
      List.iter
        (fun c ->
           prepare_type_constructor_arguments c.cd_args;
           Option.iter prepare_type c.cd_res)
        cstrs
  | Type_record(l, _rep) ->
      List.iter (fun l -> prepare_type l.ld_type) l
  | Type_open -> ()
  end;
  ty_manifest, params

let tree_of_type_decl id decl =
  let ty_manifest, params = prepare_decl id decl in
  let type_param =
    function
    | Otyp_var (_, id) -> id
    | _ -> "?"
  in
  let type_defined decl =
    let abstr =
      match decl.type_kind with
        Type_abstract _ ->
          decl.type_manifest = None || decl.type_private = Private
      | Type_record _ ->
          decl.type_private = Private
      | Type_variant (tll, _rep) ->
          decl.type_private = Private ||
          List.exists (fun cd -> cd.cd_res <> None) tll
      | Type_open ->
          decl.type_manifest = None
    in
    let vari =
      List.map2
        (fun ty v ->
          let is_var = is_Tvar ty in
          if abstr || not is_var then
            let inj =
              type_kind_is_abstract decl && Variance.mem Inj v &&
              match decl.type_manifest with
              | None -> true
              | Some ty -> (* only abstract or private row types *)
                  decl.type_private = Private &&
                  Btype.is_constr_row ~allow_ident:true (Btype.row_of_type ty)
            and (co, cn) = Variance.get_upper v in
            (if not cn then Covariant else
             if not co then Contravariant else NoVariance),
            (if inj then Injective else NoInjectivity)
          else (NoVariance, NoInjectivity))
        decl.type_params decl.type_variance
    in
    let mk_param ty (variance, injectivity) =
      { oparam_name = type_param (tree_of_typexp Type ty);
        oparam_variance = variance;
        oparam_injectivity = injectivity;
        oparam_jkind = param_jkind ty }
    in
    (Ident.name id,
     List.map2 mk_param params vari)
  in
  let tree_of_manifest ty1 =
    match ty_manifest with
    | None -> ty1
    | Some ty -> Otyp_manifest (tree_of_typexp Type ty, ty1)
  in
  let (name, args) = type_defined decl in
  let constraints = tree_of_constraints params in
  let ty, priv, unboxed =
    match decl.type_kind with
    | Type_abstract _ ->
        begin match ty_manifest with
        | None -> (Otyp_abstract, Public, false)
        | Some ty ->
            tree_of_typexp Type ty, decl.type_private, false
        end
    | Type_variant (cstrs, rep) ->
        let unboxed =
          match rep with
          | Variant_unboxed -> true
          | Variant_boxed _ | Variant_extensible -> false
        in
        tree_of_manifest (Otyp_sum (List.map tree_of_constructor_in_decl cstrs)),
        decl.type_private,
        unboxed
    | Type_record(lbls, rep) ->
        tree_of_manifest (Otyp_record (List.map tree_of_label lbls)),
        decl.type_private,
        (match rep with Record_unboxed -> true | _ -> false)
    | Type_open ->
        tree_of_manifest Otyp_open,
        decl.type_private,
        false
  in
  (* The algorithm for setting [lay] here is described as Case (C1) in
     Note [When to print jkind annotations] *)
  let jkind_annotation = match ty, unboxed with
    | (Otyp_abstract, _) | (_, true) ->
        (* The two cases of (C1) from the Note correspond to Otyp_abstract.
           Anything but the default must be user-written, so we print the
           user-written annotation. *)
        decl.type_jkind_annotation
    | _ -> None (* other cases have no jkind annotation *)
  in
    { otype_name = name;
      otype_params = args;
      otype_type = ty;
      otype_private = priv;
      otype_jkind =
        Option.map
          (fun (const, _) -> Olay_const const)
          jkind_annotation;
      otype_unboxed = unboxed;
      otype_cstrs = constraints }

let add_type_decl_to_preparation id decl =
   ignore @@ prepare_decl id decl

let tree_of_prepared_type_decl id decl =
  tree_of_type_decl id decl

let tree_of_type_decl id decl =
  reset_except_context();
  tree_of_type_decl id decl

let add_constructor_to_preparation c =
  prepare_type_constructor_arguments c.cd_args;
  Option.iter prepare_type c.cd_res

let prepared_constructor ppf c =
  !Oprint.out_constr ppf (tree_of_single_constructor c)

let constructor ppf c =
  reset_except_context ();
  add_constructor_to_preparation c;
  prepared_constructor ppf c

let label ppf l =
  reset_except_context ();
  prepare_type l.ld_type;
  !Oprint.out_label ppf (tree_of_label l)

let tree_of_type_declaration id decl rs =
  Osig_type (tree_of_type_decl id decl, tree_of_rec rs)

let tree_of_prepared_type_declaration id decl rs =
  Osig_type (tree_of_prepared_type_decl id decl, tree_of_rec rs)

let type_declaration id ppf decl =
  !Oprint.out_sig_item ppf (tree_of_type_declaration id decl Trec_first)

let add_type_declaration_to_preparation id decl =
  add_type_decl_to_preparation id decl

let prepared_type_declaration id ppf decl =
  !Oprint.out_sig_item ppf
    (tree_of_prepared_type_declaration id decl Trec_first)

let constructor_arguments ppf a =
  let tys = tree_of_constructor_arguments a in
  !Oprint.out_constr_args ppf tys

(* Print an extension declaration *)

(* When printing extension constructor, it is important to ensure that
after printing the constructor, we are still in the scope of the constructor.
For GADT constructor, this can be done by printing the type parameters inside
their own isolated scope. This ensures that in
{[
   type 'b t += A: 'b -> 'b any t
]}
the type parameter `'b` is not bound when printing the type variable `'b` from
the constructor definition from the type parameter.

Contrarily, for non-gadt constructor, we must keep the same scope for
the type parameters and the constructor because a type constraint may
have changed the name of the type parameter:
{[
type -'a t = .. constraint <x:'a. 'a t -> 'a> = 'a
(* the universal 'a is here to steal the name 'a from the type parameter *)
type 'a t = X of 'a
]} *)


let add_extension_constructor_to_preparation ext =
  let ty_params = filter_params ext.ext_type_params in
  List.iter add_alias ty_params;
  List.iter prepare_type ty_params;
  prepare_type_constructor_arguments ext.ext_args;
  Option.iter prepare_type ext.ext_ret_type

let prepared_tree_of_extension_constructor
   id ext es
  =
  let ty_name = Path.name ext.ext_type_path in
  let ty_params = filter_params ext.ext_type_params in
  let type_param =
    function
    | Otyp_var (_, id) -> id
    | _ -> "?"
  in
  let param_scope f =
    match ext.ext_ret_type with
    | None ->
        (* normal constructor: same scope for parameters and the constructor *)
        f ()
    | Some _ ->
        (* gadt constructor: isolated scope for the type parameters *)
        Names.with_local_names f
  in
  let ty_params =
    param_scope
      (fun () ->
         List.iter (add_printed_alias ~non_gen:false) ty_params;
         List.map (fun ty -> type_param (tree_of_typexp Type ty)) ty_params
      )
  in
  let name = Ident.name id in
  let args, ret =
    tree_of_constructor_args_and_ret_type
      ext.ext_args
      ext.ext_ret_type
  in
  let ext =
    { oext_name = name;
      oext_type_name = ty_name;
      oext_type_params = ty_params;
      oext_args = args;
      oext_ret_type = ret;
      oext_private = ext.ext_private }
  in
  let es =
    match es with
        Text_first -> Oext_first
      | Text_next -> Oext_next
      | Text_exception -> Oext_exception
  in
    Osig_typext (ext, es)

let tree_of_extension_constructor id ext es =
  reset_except_context ();
  add_extension_constructor_to_preparation ext;
  prepared_tree_of_extension_constructor id ext es

let extension_constructor id ppf ext =
  !Oprint.out_sig_item ppf (tree_of_extension_constructor id ext Text_first)

let prepared_extension_constructor id ppf ext =
  !Oprint.out_sig_item ppf
    (prepared_tree_of_extension_constructor id ext Text_first)

let extension_only_constructor id ppf ext =
  reset_except_context ();
  prepare_type_constructor_arguments ext.ext_args;
  Option.iter prepare_type ext.ext_ret_type;
  let name = Ident.name id in
  let args, ret =
    tree_of_constructor_args_and_ret_type
      ext.ext_args
      ext.ext_ret_type
  in
  Format.fprintf ppf "@[<hv>%a@]"
    !Oprint.out_constr {
      ocstr_name = name;
      ocstr_args = args;
      ocstr_return_type = ret;
    }

(* Print a value declaration *)

let tree_of_value_description id decl =
  (* Format.eprintf "@[%a@]@." raw_type_expr decl.val_type; *)
  let id = Ident.name id in
  let ty = tree_of_type_scheme decl.val_type in
  (* Important: process the fvs *after* the type; tree_of_type_scheme
     resets the naming context *)
  let qtvs = extract_qtvs [decl.val_type] in
  let apparent_arity =
    let rec count n typ =
      match get_desc typ with
      | Tarrow (_,_,typ,_) -> count (n+1) typ
      | _ -> n
    in
    count 0 decl.val_type
  in
  let attrs =
    match decl.val_zero_alloc with
    | Default_zero_alloc | Ignore_assert_all -> []
    | Check { strict; opt; arity; _ } ->
      [{ oattr_name =
           String.concat ""
             ["zero_alloc";
              if strict then " strict" else "";
              if opt then " opt" else "";
              if arity = apparent_arity then "" else
                Printf.sprintf " arity %d" arity;
             ] }]
    | Assume { strict; never_returns_normally; arity; _ } ->
      [{ oattr_name =
           String.concat ""
             ["zero_alloc assume";
              if strict then " strict" else "";
              if never_returns_normally then " never_returns_normally" else "";
              if arity = apparent_arity then "" else
                Printf.sprintf " arity %d" arity;
             ]
       }]
  in
  let vd =
    { oval_name = id;
      oval_type = Otyp_poly(qtvs, ty);
      oval_prims = [];
      oval_attributes = attrs
    }
  in
  let vd =
    match decl.val_kind with
    | Val_prim p -> Primitive.print p vd
    | _ -> vd
  in
  Osig_value vd

let value_description id ppf decl =
  !Oprint.out_sig_item ppf (tree_of_value_description id decl)

(* Print a class type *)

let method_type priv ty =
  match priv, get_desc ty with
  | Mpublic, Tpoly(ty, tyl) -> (ty, tyl)
  | _ , _ -> (ty, [])

let prepare_method _lab (priv, _virt, ty) =
  let ty, _ = method_type priv ty in
  prepare_type ty

let tree_of_method mode (lab, priv, virt, ty) =
  let (ty, tyl) = method_type priv ty in
  let tty = tree_of_typexp mode ty in
  let tyl = List.map Transient_expr.repr tyl in
  let qtvs = tree_of_qtvs tyl in
  let qtvs = zap_qtvs_if_boring qtvs in
  Names.remove_names tyl;
  let priv = priv <> Mpublic in
  let virt = virt = Virtual in
  Ocsg_method (lab, priv, virt, Otyp_poly(qtvs, tty))

let rec prepare_class_type params = function
  | Cty_constr (_p, tyl, cty) ->
      let row = Btype.self_type_row cty in
      if List.memq (proxy row) !visited_objects
      || not (List.for_all is_Tvar params)
      || deep_occur_list row tyl
      then prepare_class_type params cty
      else List.iter prepare_type tyl
  | Cty_signature sign ->
      (* Self may have a name *)
      let px = proxy sign.csig_self_row in
      if List.memq px !visited_objects then add_alias_proxy px
      else visited_objects := px :: !visited_objects;
      Vars.iter (fun _ (_, _, ty) -> prepare_type ty) sign.csig_vars;
      Meths.iter prepare_method sign.csig_meths
  | Cty_arrow (_, ty, cty) ->
      prepare_type ty;
      prepare_class_type params cty

let rec tree_of_class_type mode params =
  function
  | Cty_constr (p', tyl, cty) ->
      let row = Btype.self_type_row cty in
      if List.memq (proxy row) !visited_objects
      || not (List.for_all is_Tvar params)
      then
        tree_of_class_type mode params cty
      else
        let namespace = Namespace.best_class_namespace p' in
        Octy_constr (tree_of_path namespace p', tree_of_typlist Type_scheme tyl)
  | Cty_signature sign ->
      let px = proxy sign.csig_self_row in
      let self_ty =
        if is_aliased_proxy px then
          Some
            (Otyp_var (false, Names.name_of_type Names.new_name px))
        else None
      in
      let csil = [] in
      let csil =
        List.fold_left
          (fun csil (ty1, ty2) -> Ocsg_constraint (ty1, ty2) :: csil)
          csil (tree_of_constraints params)
      in
      let all_vars =
        Vars.fold (fun l (m, v, t) all -> (l, m, v, t) :: all) sign.csig_vars []
      in
      (* Consequence of PR#3607: order of Map.fold has changed! *)
      let all_vars = List.rev all_vars in
      let csil =
        List.fold_left
          (fun csil (l, m, v, t) ->
            Ocsg_value (l, m = Asttypes.Mutable, v = Virtual, tree_of_typexp mode t)
            :: csil)
          csil all_vars
      in
      let all_meths =
        Meths.fold
          (fun l (p, v, t) all -> (l, p, v, t) :: all)
          sign.csig_meths []
      in
      let all_meths = List.rev all_meths in
      let csil =
        List.fold_left
          (fun csil meth -> tree_of_method mode meth :: csil)
          csil all_meths
      in
      Octy_signature (self_ty, List.rev csil)
  | Cty_arrow (l, ty, cty) ->
      let lab =
        if !print_labels || is_omittable l then outcome_label l
        else Nolabel
      in
      let tr =
       if is_optional l then
         match get_desc ty with
         | Tconstr(path, [ty], _) when Path.same path Predef.path_option ->
             tree_of_typexp mode ty
         | _ -> Otyp_stuff "<hidden>"
       else tree_of_typexp mode ty in
      Octy_arrow (lab, tr, tree_of_class_type mode params cty)

let class_type ppf cty =
  reset ();
  prepare_class_type [] cty;
  !Oprint.out_class_type ppf (tree_of_class_type Type [] cty)

let tree_of_class_param param var_inj =
  let variance, injectivity =
    if is_Tvar param
    then Asttypes.(NoVariance, NoInjectivity)
    else var_inj
  in
  { oparam_name = begin match tree_of_typexp Type_scheme param with
      | Otyp_var (_, s) -> s
      | _ -> "?"
    end;
    oparam_variance = variance;
    oparam_injectivity = injectivity;
    (* CR layouts: fix next line when adding support for jkind
       annotations on class type parameters *)
    oparam_jkind = param_jkind param }

let class_variance =
  let open Variance in let open Asttypes in
  List.map (fun v ->
    (if not (mem May_pos v) then Contravariant else
     if not (mem May_neg v) then Covariant else NoVariance),
    NoInjectivity)

let tree_of_class_declaration id cl rs =
  let params = filter_params cl.cty_params in

  reset_except_context ();
  List.iter add_alias params;
  prepare_class_type params cl.cty_type;
  let px = proxy (Btype.self_type_row cl.cty_type) in
  List.iter prepare_type params;

  List.iter (add_printed_alias ~non_gen:false) params;
  if is_aliased_proxy px then add_printed_alias_proxy ~non_gen:false px;

  let vir_flag = cl.cty_new = None in
  Osig_class
    (vir_flag, Ident.name id,
     List.map2 tree_of_class_param params (class_variance cl.cty_variance),
     tree_of_class_type Type_scheme params cl.cty_type,
     tree_of_rec rs)

let class_declaration id ppf cl =
  !Oprint.out_sig_item ppf (tree_of_class_declaration id cl Trec_first)

let tree_of_cltype_declaration id cl rs =
  let params = cl.clty_params in

  reset_except_context ();
  List.iter add_alias params;
  prepare_class_type params cl.clty_type;
  let px = proxy (Btype.self_type_row cl.clty_type) in
  List.iter prepare_type params;

  List.iter (add_printed_alias ~non_gen:false) params;
  if is_aliased_proxy px then (add_printed_alias_proxy ~non_gen:false) px;

  let sign = Btype.signature_of_class_type cl.clty_type in
  let has_virtual_vars =
    Vars.fold (fun _ (_,vr,_) b -> vr = Virtual || b)
      sign.csig_vars false
  in
  let has_virtual_meths =
    Meths.fold (fun _ (_,vr,_) b -> vr = Virtual || b)
      sign.csig_meths false
  in
  Osig_class_type
    (has_virtual_vars || has_virtual_meths, Ident.name id,
     List.map2 tree_of_class_param params (class_variance cl.clty_variance),
     tree_of_class_type Type_scheme params cl.clty_type,
     tree_of_rec rs)

let cltype_declaration id ppf cl =
  !Oprint.out_sig_item ppf (tree_of_cltype_declaration id cl Trec_first)

(* Print a module type *)

let wrap_env fenv ftree arg =
  (* We save the current value of the short-path cache *)
  (* From keys *)
  let env = !printing_env in
  let old_pers = !printing_pers in
  (* to data *)
  let old_map = !printing_map in
  let old_depth = !printing_depth in
  let old_cont = !printing_cont in
  set_printing_env (fenv env);
  let tree = ftree arg in
  if !Clflags.real_paths
     || same_printing_env env then ()
   (* our cached key is still live in the cache, and we want to keep all
      progress made on the computation of the [printing_map] *)
  else begin
    (* we restore the snapshotted cache before calling set_printing_env *)
    printing_old := env;
    printing_pers := old_pers;
    printing_depth := old_depth;
    printing_cont := old_cont;
    printing_map := old_map
  end;
  set_printing_env env;
  tree

let dummy =
  {
    type_params = [];
    type_arity = 0;
    type_kind = Type_abstract Abstract_def;
    type_jkind = Jkind.any ~why:Dummy_jkind;
    type_jkind_annotation = None;
    type_private = Public;
    type_manifest = None;
    type_variance = [];
    type_separability = [];
    type_is_newtype = false;
    type_expansion_scope = Btype.lowest_level;
    type_loc = Location.none;
    type_attributes = [];
    type_unboxed_default = false;
    type_uid = Uid.internal_not_actually_unique;
  }

(** we hide items being defined from short-path to avoid shortening
    [type t = Path.To.t] into [type t = t].
*)

let ident_sigitem = function
  | Types.Sig_type(ident,_,_,_) ->  {hide=true;ident}
  | Types.Sig_class(ident,_,_,_)
  | Types.Sig_class_type (ident,_,_,_)
  | Types.Sig_module(ident,_, _,_,_)
  | Types.Sig_value (ident,_,_)
  | Types.Sig_modtype (ident,_,_)
  | Types.Sig_typext (ident,_,_,_)   ->  {hide=false; ident }

let hide ids env =
  let hide_id id env =
    (* Global idents cannot be renamed *)
    if id.hide && not (Ident.is_global_or_predef id.ident) then
      Env.add_type ~check:false (Ident.rename id.ident) dummy env
    else env
  in
  List.fold_right hide_id ids env

let with_hidden_items ids f =
  let with_hidden_in_printing_env ids f =
    wrap_env (hide ids) (Naming_context.with_hidden ids) f
  in
  if not !Clflags.real_paths then
    with_hidden_in_printing_env ids f
  else
    Naming_context.with_hidden ids f


let add_sigitem env x =
  Env.add_signature (Signature_group.flatten x) env

let expand_module_type =
  ref ((fun _env _mty -> assert false) :
      Env.t -> module_type -> module_type)

(** How to abbreviate signatures *)
module Abbrev = struct
  (* The code is substantially simpler if [width] is mutable. Strictly speaking, [depth]
     doesn't have to be mutable here but mixed mutability would be quite confusing. *)
  type t =
    { (* To what depth to unfold the module tree *)
      mutable depth : int
      (* How many signature items to print in total across all signatures *)
    ; mutable width : int
    }

  (** Standard abbreviation heuristic *)
  let abbrev () =
    { depth = 4
    ; width = 16
    }

  (** Don't print any signature items *)
  let ellipsis () =
    { depth = 0
    ; width =  0
    }

  (** Should we print anything in this signature *)
  let exhausted = function
    | Some {depth; width} -> depth <= 0 || width <= 0
    | None -> false

  (** Run [f] at one deeper unfolding level *)
  let deeper t f =
    match t with
    | Some t ->
        let saved = t.depth in
        t.depth <- t.depth - 1;
        let x = f () in
        t.depth <- saved;
        x
    | None -> f ()

  (** Reduce the remaining width by the number of items in [sg] and return the number of
      items to print in [sg] and a flag that inidicates whether [sg] is being trimmed. *)
  let items t sg =
    match t with
    | Some t ->
        let n = List.length sg in
        let k = min t.width n in
        t.width <- t.width - n;
        Some k, (k < n)
    | None ->
        None, false
end

let rec tree_of_modtype ?abbrev = function
  | Mty_ident p ->
      Omty_ident (tree_of_path (Some Module_type) p)
  | Mty_signature sg ->
      Omty_signature (tree_of_signature ?abbrev sg)
  | Mty_functor(param, ty_res) ->
      let param, env =
        tree_of_functor_parameter ?abbrev param
      in
      let res = wrap_env env (tree_of_modtype ?abbrev) ty_res in
      Omty_functor (param, res)
  | Mty_alias p ->
      Omty_alias (tree_of_path (Some Module) p)
  | Mty_strengthen _ as mty ->
      begin match !expand_module_type !printing_env mty with
      | Mty_strengthen (mty,p,a) ->
          let unaliasable =
            not (Aliasability.is_aliasable a)
            && not (Env.is_functor_arg p !printing_env)
          in
          Omty_strengthen
            (tree_of_modtype ?abbrev mty, tree_of_path (Some Module) p, unaliasable)
      | mty -> tree_of_modtype ?abbrev mty
      end

and tree_of_functor_parameter ?abbrev = function
  | Unit ->
      None, fun k -> k
  | Named (param, ty_arg) ->
      let name, env =
        match param with
        | None -> None, fun env -> env
        | Some id ->
            Some (Ident.name id),
            Env.add_module ~arg:true id Mp_present ty_arg
      in
      Some (name, tree_of_modtype ?abbrev ty_arg), env

and tree_of_signature ?abbrev = function
  | [] -> []
  | _ when Abbrev.exhausted abbrev -> [Osig_ellipsis]
  | sg ->
    Abbrev.deeper abbrev (fun () ->
      wrap_env (fun env -> env)(fun sg ->
        (* Only expand signatures to 'abbrev.depth' depth and print at most 'abbrev.width'
           items overall. We just keep decreasing 'abbrev.width' during the traversal but
           make sure that we expand the current signature up to 'abbrev.width' before
           expanding it's components. Below, 'max_items' is the number of items we should
           print in the current signature and 'abbrev.width' is then be the remaining
           number of items. This is simpler to implement than proper breadth-first. *)
        let max_items, trimmed = Abbrev.items abbrev sg in
        let tree_groups = tree_of_signature_rec ?abbrev ?max_items !printing_env sg in
        let items = List.concat_map (fun (_env,l) -> List.map snd l) tree_groups in
        if trimmed then items @ [Osig_ellipsis] else items
        ) sg
    )

and tree_of_signature_rec ?abbrev ?max_items env' sg =
  let structured = List.of_seq (Signature_group.seq sg) in
  (* Don't descent into more than 'max_items' (if set) elements to save time. *)
  let collect_trees_of_rec_group max_items group =
    match max_items with
    | Some n when n <= 0 -> (max_items, (!printing_env, []))
    | Some _ | None ->
        let env = !printing_env in
        let env', group_trees =
          Naming_context.with_ctx
            (fun () -> trees_of_recursive_sigitem_group ?abbrev env group)
        in
        set_printing_env env';
        let max_items, group_trees = match max_items with
          | None -> None, group_trees
          | Some n ->
              let rec take n acc xs =
                match n, xs with
                | 0, _ | _, [] -> n, List.rev acc
                | n, x :: xs -> take (n-1) (x :: acc) xs
              in
              let n, group_trees = take n [] group_trees in
              Some n, group_trees
        in
        max_items, (env, group_trees)
  in
  set_printing_env env';
  snd (List.fold_left_map collect_trees_of_rec_group max_items structured)

and trees_of_recursive_sigitem_group ?abbrev env
    (syntactic_group: Signature_group.rec_group) =
  let display (x:Signature_group.sig_item) = x.src, tree_of_sigitem ?abbrev x.src in
  let env = Env.add_signature syntactic_group.pre_ghosts env in
  match syntactic_group.group with
  | Not_rec x -> add_sigitem env x, [display x]
  | Rec_group items ->
      let ids = List.map (fun x -> ident_sigitem x.Signature_group.src) items in
      List.fold_left add_sigitem env items,
      with_hidden_items ids (fun () -> List.map display items)

and tree_of_sigitem ?abbrev = function
  | Sig_value(id, decl, _) ->
      tree_of_value_description id decl
  | Sig_type(id, decl, rs, _) ->
      tree_of_type_declaration id decl rs
  | Sig_typext(id, ext, es, _) ->
      tree_of_extension_constructor id ext es
  | Sig_module(id, _, md, rs, _) ->
      let abbrev =
        if List.exists (function
            | Parsetree.{attr_name = {txt="..."}; attr_payload = PStr []} -> true
            | _ -> false)
            md.md_attributes
          then Some (Abbrev.ellipsis ())
          else abbrev
      in
      tree_of_module ?abbrev id md.md_type rs
  | Sig_modtype(id, decl, _) ->
      tree_of_modtype_declaration ?abbrev id decl
  | Sig_class(id, decl, rs, _) ->
      tree_of_class_declaration id decl rs
  | Sig_class_type(id, decl, rs, _) ->
      tree_of_cltype_declaration id decl rs

and tree_of_modtype_declaration ?abbrev id decl =
  let mty =
    match decl.mtd_type with
    | None -> Omty_abstract
    | Some mty -> tree_of_modtype ?abbrev mty
  in
  Osig_modtype (Ident.name id, mty)

and tree_of_module ?abbrev id mty rs =
  Osig_module (Ident.name id, tree_of_modtype ?abbrev mty, tree_of_rec rs)

let rec functor_parameters ~sep custom_printer = function
  | [] -> ignore
  | [id,param] ->
      Format.dprintf "%t%t"
        (custom_printer param)
        (functor_param ~sep ~custom_printer id [])
  | (id,param) :: q ->
      Format.dprintf "%t%a%t"
        (custom_printer param)
        sep ()
        (functor_param ~sep ~custom_printer id q)
and functor_param ~sep ~custom_printer id q =
  match id with
  | None -> functor_parameters ~sep custom_printer q
  | Some id ->
      Naming_context.with_arg id
        (fun () -> functor_parameters ~sep custom_printer q)



let modtype ppf mty = !Oprint.out_module_type ppf (tree_of_modtype mty)
let modtype_declaration id ppf decl =
  !Oprint.out_sig_item ppf (tree_of_modtype_declaration id decl)

(* For the toplevel: merge with tree_of_signature? *)

let print_items showval env x =
  Names.refresh_weak();
  reset_naming_context ();
  Conflicts.reset ();
  let extend_val env (sigitem,outcome) = outcome, showval env sigitem in
  let post_process (env,l) = List.map (extend_val env) l in
  List.concat_map post_process @@ tree_of_signature_rec env x

(* Print a signature body (used by -i when compiling a .ml) *)

let print_signature ppf tree =
  fprintf ppf "@[<v>%a@]" !Oprint.out_signature tree

let signature ppf sg =
  fprintf ppf "%a" print_signature (tree_of_signature sg)

(* Print a signature body (used by -i when compiling a .ml) *)
let printed_signature sourcefile ppf sg =
  (* we are tracking any collision event for warning 63 *)
  Conflicts.reset ();
  reset_naming_context ();
  let t = tree_of_signature sg in
  if Warnings.(is_active @@ Erroneous_printed_signature "")
  && Conflicts.exists ()
  then begin
    let conflicts = Format.asprintf "%t" Conflicts.print_explanations in
    Location.prerr_warning (Location.in_file sourcefile)
      (Warnings.Erroneous_printed_signature conflicts);
    Warnings.check_fatal ()
  end;
  fprintf ppf "%a" print_signature t

(* Trace-specific printing *)

(* A configuration type that controls which trace we print.  This could be
   exposed, but we instead expose three separate
   [report_{unification,equality,moregen}_error] functions.  This also lets us
   give the unification case an extra optional argument without adding it to the
   equality and moregen cases. *)
type 'variety trace_format =
  | Unification : Errortrace.unification trace_format
  | Equality    : Errortrace.comparison  trace_format
  | Moregen     : Errortrace.comparison  trace_format

let incompatibility_phrase (type variety) : variety trace_format -> string =
  function
  | Unification -> "is not compatible with type"
  | Equality    -> "is not equal to type"
  | Moregen     -> "is not compatible with type"

(* Print a unification error *)

let same_path t t' =
  eq_type t t' ||
  match get_desc t, get_desc t' with
    Tconstr(p,tl,_), Tconstr(p',tl',_) ->
      let (p1, s1) = best_type_path p and (p2, s2)  = best_type_path p' in
      begin match s1, s2 with
        Nth n1, Nth n2 when n1 = n2 -> true
      | (Id | Map _), (Id | Map _) when Path.same p1 p2 ->
          let tl = apply_subst s1 tl and tl' = apply_subst s2 tl' in
          List.length tl = List.length tl' &&
          List.for_all2 eq_type tl tl'
      | _ -> false
      end
  | _ ->
      false

type 'a diff = Same of 'a | Diff of 'a * 'a

let trees_of_type_expansion'
      ~var_jkinds mode Errortrace.{ty = t; expanded = t'} =
  let tree_of_typexp' ty =
    let out = tree_of_typexp mode ty in
    if var_jkinds then
      match get_desc ty with
      | Tvar { jkind; _ } | Tunivar { jkind; _ } ->
          let olay = match Jkind.get jkind with
            | Const clay -> Olay_const clay
            | Var v      -> Olay_var (Jkind.Sort.var_name v)
          in
          Otyp_jkind_annot (out, olay)
      | _ ->
          out
    else
      out
  in
  reset_loop_marks ();
  mark_loops t;
  if same_path t t'
  then begin add_delayed (proxy t); Same (tree_of_typexp' t) end
  else begin
    mark_loops t';
    let t' = if proxy t == proxy t' then unalias t' else t' in
    (* beware order matter due to side effect,
       e.g. when printing object types *)
    let first = tree_of_typexp' t in
    let second = tree_of_typexp' t' in
    if first = second then Same first
    else Diff(first,second)
  end

let trees_of_type_expansion =
  trees_of_type_expansion' ~var_jkinds:false

let type_expansion ppf = function
  | Same t -> !Oprint.out_type ppf t
  | Diff(t,t') ->
      fprintf ppf "@[<2>%a@ =@ %a@]"  !Oprint.out_type t  !Oprint.out_type t'

let trees_of_trace mode =
  List.map (Errortrace.map_diff (trees_of_type_expansion mode))

let trees_of_type_path_expansion (tp,tp') =
  if Path.same tp tp' then Same(tree_of_path (Some Type) tp) else
    Diff(tree_of_path (Some Type) tp, tree_of_path (Some Type) tp')

let type_path_expansion ppf = function
  | Same p -> !Oprint.out_ident ppf p
  | Diff(p,p') ->
      fprintf ppf "@[<2>%a@ =@ %a@]"
        !Oprint.out_ident p
        !Oprint.out_ident p'

let rec trace fst txt ppf = function
  | {Errortrace.got; expected} :: rem ->
      if not fst then fprintf ppf "@,";
      fprintf ppf "@[Type@;<1 2>%a@ %s@;<1 2>%a@]%a"
       type_expansion got txt type_expansion expected
       (trace false txt) rem
  | _ -> ()

type printing_status =
  | Discard
  | Keep
  | Optional_refinement
  (** An [Optional_refinement] printing status is attributed to trace
      elements that are focusing on a new subpart of a structural type.
      Since the whole type should have been printed earlier in the trace,
      we only print those elements if they are the last printed element
      of a trace, and there is no explicit explanation for the
      type error.
  *)

let diff_printing_status Errortrace.{ got      = {ty = t1; expanded = t1'};
                                      expected = {ty = t2; expanded = t2'} } =
  if  is_constr_row ~allow_ident:true t1'
   || is_constr_row ~allow_ident:true t2'
  then Discard
  else if same_path t1 t1' && same_path t2 t2' then Optional_refinement
  else Keep

let printing_status = function
  | Errortrace.Diff d -> diff_printing_status d
  | Errortrace.Escape {kind = Constraint} -> Keep
  | _ -> Keep

(** Flatten the trace and remove elements that are always discarded
    during printing *)

(* Takes [printing_status] to change behavior for [Subtype] *)
let prepare_any_trace printing_status tr =
  let clean_trace x l = match printing_status x with
    | Keep -> x :: l
    | Optional_refinement when l = [] -> [x]
    | Optional_refinement | Discard -> l
  in
  match tr with
  | [] -> []
  | elt :: rem -> elt :: List.fold_right clean_trace rem []

let prepare_trace f tr =
  prepare_any_trace printing_status (Errortrace.map f tr)

(** Keep elements that are [Diff _ ] and take the decision
    for the last element, require a prepared trace *)
let rec filter_trace keep_last = function
  | [] -> []
  | [Errortrace.Diff d as elt]
    when printing_status elt = Optional_refinement ->
    if keep_last then [d] else []
  | Errortrace.Diff d :: rem -> d :: filter_trace keep_last rem
  | _ :: rem -> filter_trace keep_last rem

let type_path_list =
  Format.pp_print_list ~pp_sep:(fun ppf () -> Format.pp_print_break ppf 2 0)
    type_path_expansion

(* Hide variant name and var, to force printing the expanded type *)
let hide_variant_name t =
  match get_desc t with
  | Tvariant row ->
      let Row {fields; more; name; fixed; closed} = row_repr row in
      if name = None then t else
      newty2 ~level:(get_level t)
        (Tvariant
           (create_row ~fields ~fixed ~closed ~name:None
              ~more:(newvar2 (get_level more)
                       (Jkind.value ~why:Row_variable))))
  | _ -> t

let prepare_expansion Errortrace.{ty; expanded} =
  let expanded = hide_variant_name expanded in
  reserve_names ty;
  if not (same_path ty expanded) then reserve_names expanded;
  Errortrace.{ty; expanded}

let may_prepare_expansion compact (Errortrace.{ty; expanded} as ty_exp) =
  match get_desc expanded with
    Tvariant _ | Tobject _ when compact ->
      reserve_names ty; Errortrace.{ty; expanded = ty}
  | _ -> prepare_expansion ty_exp

let print_path p =
  Format.dprintf "%a" !Oprint.out_ident (tree_of_path (Some Type) p)

let print_tag ppf = fprintf ppf "`%s"

let print_tags =
  let comma ppf () = Format.fprintf ppf ",@ " in
  Format.pp_print_list ~pp_sep:comma print_tag

let is_unit_arg env ty =
  let ty, vars = tpoly_get_poly ty in
  if vars <> [] then false
  else begin
    match get_desc (Ctype.expand_head env ty) with
    | Tconstr (p, _, _) -> Path.same p Predef.path_unit
    | _ -> false
  end

let unifiable env ty1 ty2 =
  let snap = Btype.snapshot () in
  let res =
    try Ctype.unify env ty1 ty2; true
    with Unify _ -> false
  in
  Btype.backtrack snap;
  res

let explanation_diff env t3 t4 : (Format.formatter -> unit) option =
  match get_desc t3, get_desc t4 with
  | Tarrow (_, ty1, ty2, _), _
    when is_unit_arg env ty1 && unifiable env ty2 t4 ->
      Some (fun ppf ->
        fprintf ppf
          "@,@[@{<hint>Hint@}: Did you forget to provide `()' as argument?@]")
  | _, Tarrow (_, ty1, ty2, _)
    when is_unit_arg env ty1 && unifiable env t3 ty2 ->
      Some (fun ppf ->
        fprintf ppf
          "@,@[@{<hint>Hint@}: Did you forget to wrap the expression using \
           `fun () ->'?@]")
  | _ ->
      None

let explain_fixed_row_case ppf = function
  | Errortrace.Cannot_be_closed ->
      fprintf ppf "it cannot be closed"
  | Errortrace.Cannot_add_tags tags ->
      fprintf ppf "it may not allow the tag(s) %a" print_tags tags

let explain_fixed_row pos expl = match expl with
  | Fixed_private ->
    dprintf "The %a variant type is private" Errortrace.print_pos pos
  | Univar x ->
    reserve_names x;
    dprintf "The %a variant type is bound to the universal type variable %a"
      Errortrace.print_pos pos type_expr_with_reserved_names x
  | Reified p ->
    dprintf "The %a variant type is bound to %t"
      Errortrace.print_pos pos (print_path p)
  | Rigid -> ignore

let explain_variant (type variety) : variety Errortrace.variant -> _ = function
  (* Common *)
  | Errortrace.Incompatible_types_for s ->
      Some(dprintf "@,Types for tag `%s are incompatible" s)
  (* Unification *)
  | Errortrace.No_intersection ->
      Some(dprintf "@,These two variant types have no intersection")
  | Errortrace.No_tags(pos,fields) -> Some(
      dprintf
        "@,@[The %a variant type does not allow tag(s)@ @[<hov>%a@]@]"
        Errortrace.print_pos pos
        print_tags (List.map fst fields)
    )
  | Errortrace.Fixed_row (pos,
                          k,
                          (Univar _ | Reified _ | Fixed_private as e)) ->
      Some (
        dprintf "@,@[%t,@ %a@]" (explain_fixed_row pos e)
          explain_fixed_row_case k
      )
  | Errortrace.Fixed_row (_,_, Rigid) ->
      (* this case never happens *)
      None
  (* Equality & Moregen *)
  | Errortrace.Presence_not_guaranteed_for (pos, s) -> Some(
      dprintf
        "@,@[The tag `%s is guaranteed to be present in the %a variant type,\
         @ but not in the %a@]"
        s
        Errortrace.print_pos (Errortrace.swap_position pos)
        Errortrace.print_pos pos
    )
  | Errortrace.Openness pos ->
      Some(dprintf "@,The %a variant type is open and the %a is not"
             Errortrace.print_pos pos
             Errortrace.print_pos (Errortrace.swap_position pos))

let explain_escape pre = function
  | Errortrace.Univ u ->
      reserve_names u;
      Some(
        dprintf "%t@,The universal variable %a would escape its scope"
          pre type_expr_with_reserved_names u)
  | Errortrace.Constructor p -> Some(
      dprintf
        "%t@,@[The type constructor@;<1 2>%a@ would escape its scope@]"
        pre path p
    )
  | Errortrace.Module_type p -> Some(
      dprintf
        "%t@,@[The module type@;<1 2>%a@ would escape its scope@]"
        pre path p
    )
  | Errortrace.Equation Errortrace.{ty = _; expanded = t} ->
      reserve_names t;
      Some(
        dprintf "%t @,@[<hov>This instance of %a is ambiguous:@ %s@]"
          pre type_expr_with_reserved_names t
          "it would escape the scope of its equation"
      )
  | Errortrace.Self ->
      Some (dprintf "%t@,Self type cannot escape its class" pre)
  | Errortrace.Constraint ->
      None

let explain_object (type variety) : variety Errortrace.obj -> _ = function
  | Errortrace.Missing_field (pos,f) -> Some(
      dprintf "@,@[The %a object type has no method %s@]"
        Errortrace.print_pos pos f
    )
  | Errortrace.Abstract_row pos -> Some(
      dprintf
        "@,@[The %a object type has an abstract row, it cannot be closed@]"
        Errortrace.print_pos pos
    )
  | Errortrace.Self_cannot_be_closed ->
      Some (dprintf "@,Self type cannot be unified with a closed object type")

let explanation (type variety) intro prev env
  : (Errortrace.expanded_type, variety) Errortrace.elt -> _ = function
  | Errortrace.Diff {got; expected} ->
    explanation_diff env got.expanded expected.expanded
  | Errortrace.Escape {kind; context} ->
    let pre =
      match context, kind, prev with
      | Some ctx, _, _ ->
        reserve_names ctx;
        dprintf "@[%t@;<1 2>%a@]" intro type_expr_with_reserved_names ctx
      | None, Univ _, Some(Errortrace.Incompatible_fields {name; diff}) ->
        reserve_names diff.got;
        reserve_names diff.expected;
        dprintf "@,@[The method %s has type@ %a,@ \
                 but the expected method type was@ %a@]"
          name
          type_expr_with_reserved_names diff.got
          type_expr_with_reserved_names diff.expected
      | _ -> ignore
    in
    explain_escape pre kind
  | Errortrace.Incompatible_fields { name; _ } ->
    Some(dprintf "@,Types for method %s are incompatible" name)
  | Errortrace.Variant v ->
    explain_variant v
  | Errortrace.Obj o ->
    explain_object o
  | Errortrace.Rec_occur(x,y) ->
    reserve_names x;
    reserve_names y;
    begin match get_desc x with
    | Tvar _ | Tunivar _  ->
        Some(fun ppf ->
          reset_loop_marks ();
          mark_loops x;
          mark_loops y;
          dprintf "@,@[<hov>The type variable %a occurs inside@ %a@]"
            prepared_type_expr x prepared_type_expr y
            ppf)
    | _ ->
        (* We had a delayed unification of the type variable with
           a non-variable after the occur check. *)
        Some ignore
        (* There is no need to search further for an explanation, but
           we don't want to print a message of the form:
             {[ The type int occurs inside int list -> 'a |}
        *)
    end
  | Errortrace.Bad_jkind (t,e) ->
      Some (dprintf "@ @[<hov>%a@]"
              (Jkind.Violation.report_with_offender
                 ~offender:(fun ppf -> type_expr ppf t)) e)
  | Errortrace.Bad_jkind_sort (t,e) ->
      Some (dprintf "@ @[<hov>%a@]"
              (Jkind.Violation.report_with_offender_sort
                 ~offender:(fun ppf -> type_expr ppf t)) e)
  | Errortrace.Unequal_var_jkinds (t1,l1,t2,l2) ->
      let fmt_history t l ppf =
        Jkind.(format_history ~intro:(
          dprintf "The layout of %a is %a" type_expr t format l) ppf l)
      in
      Some (dprintf "@ because their layouts are different.@ @[<v>%t@;%t@]"
              (fmt_history t1 l1) (fmt_history t2 l2))
  | Errortrace.Unequal_var_jkinds_with_no_history ->
      Some (dprintf "@ because their layouts are different.")

let mismatch intro env trace =
  Errortrace.explain trace (fun ~prev h -> explanation intro prev env h)

let explain mis ppf =
  match mis with
  | None -> ()
  | Some explain -> explain ppf

let warn_on_missing_def env ppf t =
  match get_desc t with
  | Tconstr (p,_,_) ->
    begin match Env.find_type p env with
    | { type_kind = Type_abstract Abstract_rec_check_regularity; _ } ->
        fprintf ppf
          "@,@[<hov>Type %a was considered abstract@ when checking\
           @ constraints@ in this@ recursive type definition.@]"
          path p
    | exception Not_found ->
        fprintf ppf
          "@,@[<hov>Type %a is abstract because@ no corresponding\
           @ cmi file@ was found@ in path.@]" path p
    | {type_kind =
       Type_abstract Abstract_def | Type_record _ | Type_variant _ | Type_open }
      -> ()
    end
  | _ -> ()

let prepare_expansion_head empty_tr = function
  | Errortrace.Diff d ->
      Some (Errortrace.map_diff (may_prepare_expansion empty_tr) d)
  | _ -> None

let head_error_printer ~var_jkinds mode txt_got txt_but = function
  | None -> ignore
  | Some d ->
      let d =
        Errortrace.map_diff (trees_of_type_expansion' ~var_jkinds mode) d
      in
      dprintf "%t@;<1 2>%a@ %t@;<1 2>%a"
        txt_got type_expansion d.Errortrace.got
        txt_but type_expansion d.Errortrace.expected

let warn_on_missing_defs env ppf = function
  | None -> ()
  | Some Errortrace.{got      = {ty=te1; expanded=_};
                     expected = {ty=te2; expanded=_} } ->
      warn_on_missing_def env ppf te1;
      warn_on_missing_def env ppf te2

(* [subst] comes out of equality, and is [[]] otherwise *)
let error trace_format mode subst env tr txt1 ppf txt2 ty_expect_explanation =
  reset ();
  (* We want to substitute in the opposite order from [Eqtype] *)
  Names.add_subst (List.map (fun (ty1,ty2) -> ty2,ty1) subst);
  let tr =
    prepare_trace
      (fun ty_exp ->
         Errortrace.{ty_exp with expanded = hide_variant_name ty_exp.expanded})
      tr
  in
  let jkind_error = match Misc.last tr with
    | Some (Bad_jkind _ | Bad_jkind_sort _ | Unequal_var_jkinds _
           | Unequal_var_jkinds_with_no_history) ->
        true
    | Some (Diff _ | Escape _ | Variant _ | Obj _ | Incompatible_fields _
           | Rec_occur _)
    | None ->
        false
  in
  let mis = mismatch txt1 env tr in
  match tr with
  | [] -> assert false
  | elt :: tr ->
    try
      print_labels := not !Clflags.classic;
      let tr = filter_trace (mis = None) tr in
      let head = prepare_expansion_head (tr=[]) elt in
      let tr = List.map (Errortrace.map_diff prepare_expansion) tr in
      let head_error =
        head_error_printer ~var_jkinds:jkind_error mode txt1 txt2 head
      in
      let tr = trees_of_trace mode tr in
      fprintf ppf
        "@[<v>\
          @[%t%t@]%a%t\
         @]"
        head_error
        ty_expect_explanation
        (trace false (incompatibility_phrase trace_format)) tr
        (explain mis);
      if env <> Env.empty && not jkind_error
       (* the jkinds mechanism has its own way of reporting missing cmis *)
      then warn_on_missing_defs env ppf head;
      Conflicts.print_explanations ppf;
      print_labels := true
    with exn ->
      print_labels := true;
      raise exn

let report_error trace_format ppf mode env tr
      ?(subst = [])
      ?(type_expected_explanation = fun _ -> ())
      txt1 txt2 =
  wrap_printing_env ~error:true env (fun () ->
    error trace_format mode subst env tr txt1 ppf txt2
      type_expected_explanation)

let report_unification_error
      ppf env ({trace} : Errortrace.unification_error) =
  report_error Unification ppf Type env
    ?subst:None trace

let report_equality_error
      ppf mode env ({subst; trace} : Errortrace.equality_error) =
  report_error Equality ppf mode env
    ~subst ?type_expected_explanation:None trace

let report_moregen_error
      ppf mode env ({trace} : Errortrace.moregen_error) =
  report_error Moregen ppf mode env
    ?subst:None ?type_expected_explanation:None trace

let report_comparison_error ppf mode env = function
  | Errortrace.Equality_error error -> report_equality_error ppf mode env error
  | Errortrace.Moregen_error  error -> report_moregen_error  ppf mode env error

module Subtype = struct
  (* There's a frustrating amount of code duplication between this module and
     the outside code, particularly in [prepare_trace] and [filter_trace].
     Unfortunately, [Subtype] is *just* similar enough to have code duplication,
     while being *just* different enough (it's only [Diff]) for the abstraction
     to be nonobvious.  Someday, perhaps... *)

  let printing_status = function
    | Errortrace.Subtype.Diff d -> diff_printing_status d

  let prepare_unification_trace = prepare_trace

  let prepare_trace f tr =
    prepare_any_trace printing_status (Errortrace.Subtype.map f tr)

  let trace filter_trace get_diff fst keep_last txt ppf tr =
    print_labels := not !Clflags.classic;
    try match tr with
      | elt :: tr' ->
        let diffed_elt = get_diff elt in
        let tr =
          trees_of_trace Type
          @@ List.map (Errortrace.map_diff prepare_expansion)
          @@ filter_trace keep_last tr' in
        let tr =
          match fst, diffed_elt with
          | true, Some elt -> elt :: tr
          | _, _ -> tr
        in
        trace fst txt ppf tr;
        print_labels := true
      | _ -> ()
    with exn ->
      print_labels := true;
      raise exn

  let rec filter_subtype_trace keep_last = function
    | [] -> []
    | [Errortrace.Subtype.Diff d as elt]
      when printing_status elt = Optional_refinement ->
        if keep_last then [d] else []
    | Errortrace.Subtype.Diff d :: rem ->
        d :: filter_subtype_trace keep_last rem

  let unification_get_diff = function
    | Errortrace.Diff diff ->
        Some (Errortrace.map_diff (trees_of_type_expansion Type) diff)
    | _ -> None

  let subtype_get_diff = function
    | Errortrace.Subtype.Diff diff ->
        Some (Errortrace.map_diff (trees_of_type_expansion Type) diff)

  let report_error
        ppf
        env
        (Errortrace.Subtype.{trace = tr_sub; unification_trace = tr_unif})
        txt1 =
    wrap_printing_env ~error:true env (fun () ->
      reset ();
      let tr_sub = prepare_trace prepare_expansion tr_sub in
      let tr_unif = prepare_unification_trace prepare_expansion tr_unif in
      let keep_first = match tr_unif with
        | [Obj _ | Variant _ | Escape _ ] | [] -> true
        | _ -> false in
      fprintf ppf "@[<v>%a"
        (trace filter_subtype_trace subtype_get_diff true keep_first txt1)
        tr_sub;
      if tr_unif = [] then fprintf ppf "@]" else
        let mis = mismatch (dprintf "Within this type") env tr_unif in
        fprintf ppf "%a%t%t@]"
          (trace filter_trace unification_get_diff false
             (mis = None) "is not compatible with type") tr_unif
          (explain mis)
          Conflicts.print_explanations
    )
end

let report_ambiguous_type_error ppf env tp0 tpl txt1 txt2 txt3 =
  wrap_printing_env ~error:true env (fun () ->
    reset ();
    let tp0 = trees_of_type_path_expansion tp0 in
      match tpl with
      [] -> assert false
    | [tp] ->
        fprintf ppf
          "@[%t@;<1 2>%a@ \
             %t@;<1 2>%a\
           @]"
          txt1 type_path_expansion (trees_of_type_path_expansion tp)
          txt3 type_path_expansion tp0
    | _ ->
        fprintf ppf
          "@[%t@;<1 2>@[<hv>%a@]\
             @ %t@;<1 2>%a\
           @]"
          txt2 type_path_list (List.map trees_of_type_path_expansion tpl)
          txt3 type_path_expansion tp0)

(* Adapt functions to exposed interface *)
let abbreviate ~abbrev f =
  f ?abbrev:(if abbrev then Some (Abbrev.abbrev ()) else None)

let tree_of_path = tree_of_path None
let tree_of_module ident ?(ellipsis = false) =
  tree_of_module ident ?abbrev:(if ellipsis then Some (Abbrev.ellipsis ()) else None)
let tree_of_signature sg = tree_of_signature sg
let tree_of_modtype ?(abbrev = false) ty =
  abbreviate ~abbrev tree_of_modtype ty
let tree_of_modtype_declaration ?(abbrev = false) id md =
  abbreviate ~abbrev tree_of_modtype_declaration id md
let type_expansion mode ppf ty_exp =
  type_expansion ppf (trees_of_type_expansion mode ty_exp)
let tree_of_type_declaration ident td rs =
  with_hidden_items [{hide=true; ident}]
    (fun () -> tree_of_type_declaration ident td rs)<|MERGE_RESOLUTION|>--- conflicted
+++ resolved
@@ -1481,18 +1481,8 @@
 and tree_of_labeled_typlist mode tyl =
   List.map (fun (label, ty) -> label, tree_of_typexp mode Alloc.Const.legacy ty) tyl
 
-<<<<<<< HEAD
-and tree_of_typ_gf {ca_type=ty; ca_global=gf; _} =
-  let gf =
-    match gf with
-    | Global_flag.Global -> Ogf_global
-    | Global_flag.Unrestricted -> Ogf_unrestricted
-  in
-  (tree_of_typexp Type Alloc.Const.legacy ty, gf)
-=======
 and tree_of_typ_gf {ca_type=ty; ca_modalities=gf; _} =
   (tree_of_typexp Type Alloc.Const.legacy ty, tree_of_modalities Immutable gf)
->>>>>>> b2f73409
 
 (** We are on the RHS of an arrow type, where [ty] is the return type, and [m]
     is the return mode. This function decides the printed modes on [ty].
