(**************************************************************************)
(*                                                                        *)
(*                                 OCaml                                  *)
(*                                                                        *)
(*  Xavier Leroy and Jerome Vouillon, projet Cristal, INRIA Rocquencourt  *)
(*                                                                        *)
(*   Copyright 1996 Institut National de Recherche en Informatique et     *)
(*     en Automatique.                                                    *)
(*                                                                        *)
(*   All rights reserved.  This file is distributed under the terms of    *)
(*   the GNU Lesser General Public License version 2.1, with the          *)
(*   special exception on linking described in the file LICENSE.          *)
(*                                                                        *)
(**************************************************************************)

(* Operations on core types *)

open Misc
open Asttypes
open Types
open Btype
open Errortrace
open Mode
open Local_store
module Int = Misc.Stdlib.Int

(*
   Type manipulation after type inference
   ======================================
   If one wants to manipulate a type after type inference (for
   instance, during code generation or in the debugger), one must
   first make sure that the type levels are correct, using the
   function [correct_levels]. Then, this type can be correctly
   manipulated by [apply], [expand_head] and [moregeneral].
*)

(*
   General notes
   =============
   - As much sharing as possible should be kept : it makes types
     smaller and better abbreviated.
     When necessary, some sharing can be lost. Types will still be
     printed correctly (+++ TO DO...), and abbreviations defined by a
     class do not depend on sharing thanks to constrained
     abbreviations. (Of course, even if some sharing is lost, typing
     will still be correct.)
   - All nodes of a type have a level : that way, one knows whether a
     node need to be duplicated or not when instantiating a type.
   - Levels of a type are decreasing (generic level being considered
     as greatest).
   - The level of a type constructor is superior to the binding
     time of its path.
   - Recursive types without limitation should be handled (even if
     there is still an occur check). This avoid treating specially the
     case for objects, for instance. Furthermore, the occur check
     policy can then be easily changed.
*)

(**** Errors ****)

(* There are two classes of errortrace-related exceptions: *traces* and
   *errors*.  The former, whose names end with [_trace], contain
   [Errortrace.trace]s, representing traces that are currently being built; they
   are local to this file.  All the internal functions that implement
   unification, type equality, and moregen raise trace exceptions.  Once we are
   done, in the top level functions such as [unify], [equal], and [moregen], we
   catch the trace exceptions and transform them into the analogous error
   exception.  This indicates that we are done building the trace, and expect
   the error to flow out of unification, type equality, or moregen into
   surrounding code (with some few exceptions when these top-level functions are
   used as building blocks elsewhere.)  Only the error exceptions are exposed in
   [ctype.mli]; the trace exceptions are an implementation detail.  Any trace
   exception that escapes from a function in this file is a bug. *)

exception Unify_trace    of unification trace
exception Equality_trace of comparison  trace
exception Moregen_trace  of comparison  trace

exception Unify    of unification_error
exception Equality of equality_error
exception Moregen  of moregen_error
exception Subtype  of Subtype.error

exception Escape of type_expr escape

(* For local use: throw the appropriate exception.  Can be passed into local
   functions as a parameter *)
type _ trace_exn =
| Unify    : unification trace_exn
| Moregen  : comparison  trace_exn
| Equality : comparison  trace_exn

let raise_trace_for
      (type variant)
      (tr_exn : variant trace_exn)
      (tr     : variant trace) : 'a =
  match tr_exn with
  | Unify    -> raise (Unify_trace    tr)
  | Equality -> raise (Equality_trace tr)
  | Moregen  -> raise (Moregen_trace  tr)

(* Uses of this function are a bit suspicious, as we usually want to maintain
   trace information; sometimes it makes sense, however, since we're maintaining
   the trace at an outer exception handler. *)
let raise_unexplained_for tr_exn =
  raise_trace_for tr_exn []

let raise_for tr_exn e =
  raise_trace_for tr_exn [e]

(* Thrown from [moregen_kind] *)
exception Public_method_to_private_method

let escape kind = {kind; context = None}
let escape_exn kind = Escape (escape kind)
let scope_escape_exn ty = escape_exn (Equation ty)
let raise_escape_exn kind = raise (escape_exn kind)
let raise_scope_escape_exn ty = raise (scope_escape_exn ty)

exception Tags of label * label

let () =
  Location.register_error_of_exn
    (function
      | Tags (l, l') ->
          Some
            Location.
              (errorf ~loc:(in_file !input_name)
                 "In this program,@ variant constructors@ `%s and `%s@ \
                  have the same hash value.@ Change one of them." l l'
              )
      | _ -> None
    )

exception Cannot_expand

exception Cannot_apply

exception Cannot_subst

exception Cannot_unify_universal_variables

exception Incompatible

(**** Type level management ****)

let current_level = s_ref 0
let nongen_level = s_ref 0
let global_level = s_ref 0
let saved_level = s_ref []

let get_current_level () = !current_level
let init_def level = current_level := level; nongen_level := level
let begin_def () =
  saved_level := (!current_level, !nongen_level) :: !saved_level;
  incr current_level; nongen_level := !current_level
let begin_class_def () =
  saved_level := (!current_level, !nongen_level) :: !saved_level;
  incr current_level
let raise_nongen_level () =
  saved_level := (!current_level, !nongen_level) :: !saved_level;
  nongen_level := !current_level
let end_def () =
  let (cl, nl) = List.hd !saved_level in
  saved_level := List.tl !saved_level;
  current_level := cl; nongen_level := nl
let create_scope () =
  init_def (!current_level + 1);
  !current_level

let wrap_end_def f = Misc.try_finally f ~always:end_def

let with_local_level ?post f =
  begin_def ();
  let result = wrap_end_def f in
  Option.iter (fun g -> g result) post;
  result
let with_local_level_if cond f ~post =
  if cond then with_local_level f ~post else f ()
let with_local_level_iter f ~post =
  begin_def ();
  let result, l = wrap_end_def f in
  List.iter post l;
  result
let with_local_level_iter_if cond f ~post =
  if cond then with_local_level_iter f ~post else fst (f ())
let with_local_level_if_principal f ~post =
  with_local_level_if !Clflags.principal f ~post
let with_local_level_iter_if_principal f ~post =
  with_local_level_iter_if !Clflags.principal f ~post
let with_level ~level f =
  begin_def (); init_def level;
  let result = wrap_end_def f in
  result
let with_level_if cond ~level f =
  if cond then with_level ~level f else f ()

let with_local_level_for_class ?post f =
  begin_class_def ();
  let result = wrap_end_def f in
  Option.iter (fun g -> g result) post;
  result

let with_raised_nongen_level f =
  raise_nongen_level ();
  wrap_end_def f


let reset_global_level () =
  global_level := !current_level
let increase_global_level () =
  let gl = !global_level in
  global_level := !current_level;
  gl
let restore_global_level gl =
  global_level := gl

(**** Control tracing of GADT instances *)

let trace_gadt_instances = ref false
let check_trace_gadt_instances env =
  not !trace_gadt_instances && Env.has_local_constraints env &&
  (trace_gadt_instances := true; cleanup_abbrev (); true)

let reset_trace_gadt_instances b =
  if b then trace_gadt_instances := false

let wrap_trace_gadt_instances env f x =
  let b = check_trace_gadt_instances env in
  let y = f x in
  reset_trace_gadt_instances b;
  y

(**** Abbreviations without parameters ****)
(* Shall reset after generalizing *)

let simple_abbrevs = ref Mnil

let proper_abbrevs tl abbrev =
  if tl <> [] || !trace_gadt_instances || !Clflags.principal
  then abbrev
  else simple_abbrevs

(**** Some type creators ****)

(* Re-export generic type creators *)

let newty desc              = newty2 ~level:!current_level desc
let new_scoped_ty scope desc = newty3 ~level:!current_level ~scope desc

let newvar ?name jkind =
  newty2 ~level:!current_level (Tvar { name; jkind })
let new_rep_var ?name ~why () =
  let jkind, sort = Jkind.of_new_sort_var ~why in
  newvar ?name jkind, sort
let newvar2 ?name level jkind = newty2 ~level (Tvar { name; jkind })
let new_global_var ?name jkind =
  newty2 ~level:!global_level (Tvar { name; jkind })
let newstub ~scope jkind =
  newty3 ~level:!current_level ~scope (Tvar { name = None; jkind })

let newobj fields      = newty (Tobject (fields, ref None))

let newconstr path tyl = newty (Tconstr (path, tyl, ref Mnil))

let newmono ty = newty (Tpoly(ty, []))

let none = newty (Ttuple [])                (* Clearly ill-formed type *)

(**** unification mode ****)

type equations_generation =
  | Forbidden
  | Allowed of { equated_types : TypePairs.t }

type unification_mode =
  | Expression (* unification in expression *)
  | Pattern of
      { equations_generation : equations_generation;
        assume_injective : bool;
        allow_recursive_equations : bool; }
    (* unification in pattern which may add local constraints *)
  | Subst
    (* unification during type constructor expansion; more
       relaxed than [Expression] in some cases. *)

let umode = ref Expression

let in_pattern_mode () =
  match !umode with
  | Expression | Subst -> false
  | Pattern _ -> true

let in_subst_mode () =
  match !umode with
  | Expression | Pattern _ -> false
  | Subst -> true

let can_generate_equations () =
  match !umode with
  | Expression | Subst | Pattern { equations_generation = Forbidden } -> false
  | Pattern { equations_generation = Allowed _ } -> true

(* Can only be called when generate_equations is true.  Tracks equations only to
   improve error messages. *)
let record_equation t1 t2 =
  match !umode with
  | Expression | Subst | Pattern { equations_generation = Forbidden } ->
      assert false
  | Pattern { equations_generation = Allowed { equated_types } } ->
      TypePairs.add equated_types (t1, t2)

let can_assume_injective () =
  match !umode with
  | Expression | Subst -> false
  | Pattern { assume_injective } -> assume_injective

let in_counterexample () =
  match !umode with
  | Expression | Subst -> false
  | Pattern { allow_recursive_equations } -> allow_recursive_equations

let allow_recursive_equations () =
  !Clflags.recursive_types
  || match !umode with
     | Expression | Subst -> false
     | Pattern { allow_recursive_equations } -> allow_recursive_equations

let set_mode_pattern ~allow_recursive_equations ~equated_types f =
  let equations_generation = Allowed { equated_types } in
  let assume_injective = true in
  let new_umode =
    Pattern
      { equations_generation;
        assume_injective;
        allow_recursive_equations }
  in
  Misc.protect_refs [ Misc.R (umode, new_umode) ] f

let without_assume_injective f =
  match !umode with
  | Expression | Subst -> f ()
  | Pattern r ->
      let new_umode = Pattern { r with assume_injective = false } in
      Misc.protect_refs [ Misc.R (umode, new_umode) ] f

let without_generating_equations f =
  match !umode with
  | Expression | Subst -> f ()
  | Pattern r ->
    let new_umode = Pattern { r with equations_generation = Forbidden } in
    Misc.protect_refs [ Misc.R (umode, new_umode) ] f

(* Unification generally must check that the jkinds of the two types being
   unified agree.  However, sometimes we need to delay or skip these jkind
   checks, and this is tracked by the [jkind_unification_mode] in [lmode].

   - [Perform_checks] is the usual case where we just do the checks.

   - [Delay_checks] is for when we want to delay checks to be performed later.
     Unification sometimes occurs before the checking for circular /
     ill-founded types.  Jkind checking does things that blow up on those
     types.  So we save the checks that would be done and do them after the
     circularity checking.

   - [Skip_checks] is for when we want to skip the checks entirely.  Sometimes
     unification is reached through apply/subst in contexts that make jkind
     checking unnecessary.  For now, we're only using this in the more specific
     case that apply is reached through [Subst.ctype_apply_env_empty], because
     the empty environment also makes it impossible for us to perform the
     relevant checks.
*)
type jkind_unification_mode =
  | Perform_checks
  | Delay_checks of (type_expr * Jkind.t) list ref
  | Skip_checks

let lmode = ref Perform_checks

let delay_jkind_checks_in f =
  let r = ref [] in
  Misc.protect_refs [Misc.R (lmode, Delay_checks r)] f;
  !r

let skip_jkind_checks_in f =
  Misc.protect_refs [Misc.R (lmode, Skip_checks)] f

(*** Checks for type definitions ***)

let rec in_current_module = function
  | Path.Pident _ -> true
  | Path.Pdot _ | Path.Papply _ -> false
  | Path.Pextra_ty (p, _) -> in_current_module p

let in_pervasives p =
  in_current_module p &&
  try ignore (Env.find_type p (Lazy.force Env.initial)); true
  with Not_found -> false

let is_datatype decl=
  match decl.type_kind with
    Type_record _ | Type_variant _ | Type_open -> true
  | Type_abstract _ -> false


                  (**********************************************)
                  (*  Miscellaneous operations on object types  *)
                  (**********************************************)

(* Note:
   We need to maintain some invariants:
   * cty_self must be a Tobject
   * ...
*)

(**** Object field manipulation. ****)

let object_fields ty =
  match get_desc ty with
    Tobject (fields, _) -> fields
  | _                   -> assert false

let flatten_fields ty =
  let rec flatten l ty =
    match get_desc ty with
      Tfield(s, k, ty1, ty2) ->
        flatten ((s, k, ty1)::l) ty2
    | _ ->
        (l, ty)
  in
    let (l, r) = flatten [] ty in
    (List.sort (fun (n, _, _) (n', _, _) -> compare n n') l, r)

let build_fields level =
  List.fold_right
    (fun (s, k, ty1) ty2 -> newty2 ~level (Tfield(s, k, ty1, ty2)))

let associate_fields fields1 fields2 =
  let rec associate p s s' =
    function
      (l, []) ->
        (List.rev p, (List.rev s) @ l, List.rev s')
    | ([], l') ->
        (List.rev p, List.rev s, (List.rev s') @ l')
    | ((n, k, t)::r, (n', k', t')::r') when n = n' ->
        associate ((n, k, t, k', t')::p) s s' (r, r')
    | ((n, k, t)::r, ((n', _k', _t')::_ as l')) when n < n' ->
        associate p ((n, k, t)::s) s' (r, l')
    | (((_n, _k, _t)::_ as l), (n', k', t')::r') (* when n > n' *) ->
        associate p s ((n', k', t')::s') (l, r')
  in
  associate [] [] [] (fields1, fields2)

(**** Check whether an object is open ****)

(* +++ The abbreviation should eventually be expanded *)
let rec object_row ty =
  match get_desc ty with
    Tobject (t, _)     -> object_row t
  | Tfield(_, _, _, t) -> object_row t
  | _ -> ty

let opened_object ty =
  match get_desc (object_row ty) with
  | Tvar _  | Tunivar _ | Tconstr _ -> true
  | _                               -> false

let concrete_object ty =
  match get_desc (object_row ty) with
  | Tvar _             -> false
  | _                  -> true

(**** Row variable of an object type ****)

let rec fields_row_variable ty =
  match get_desc ty with
  | Tfield (_, _, _, ty) -> fields_row_variable ty
  | Tvar _               -> ty
  | _                    -> assert false

(**** Object name manipulation ****)
(* +++ Bientot obsolete *)

let set_object_name id params ty =
  match get_desc ty with
  | Tobject (fi, nm) ->
      let rv = fields_row_variable fi in
      set_name nm (Some (Path.Pident id, rv::params))
  | Tconstr (_, _, _) -> ()
  | _ -> fatal_error "Ctype.set_object_name"

let remove_object_name ty =
  match get_desc ty with
    Tobject (_, nm)   -> set_name nm None
  | Tconstr (_, _, _) -> ()
  | _                 -> fatal_error "Ctype.remove_object_name"

                  (*******************************************)
                  (*  Miscellaneous operations on row types  *)
                  (*******************************************)

let sort_row_fields = List.sort (fun (p,_) (q,_) -> compare p q)

let rec merge_rf r1 r2 pairs fi1 fi2 =
  match fi1, fi2 with
    (l1,f1 as p1)::fi1', (l2,f2 as p2)::fi2' ->
      if l1 = l2 then merge_rf r1 r2 ((l1,f1,f2)::pairs) fi1' fi2' else
      if l1 < l2 then merge_rf (p1::r1) r2 pairs fi1' fi2 else
      merge_rf r1 (p2::r2) pairs fi1 fi2'
  | [], _ -> (List.rev r1, List.rev_append r2 fi2, pairs)
  | _, [] -> (List.rev_append r1 fi1, List.rev r2, pairs)

let merge_row_fields fi1 fi2 =
  match fi1, fi2 with
    [], _ | _, [] -> (fi1, fi2, [])
  | [p1], _ when not (List.mem_assoc (fst p1) fi2) -> (fi1, fi2, [])
  | _, [p2] when not (List.mem_assoc (fst p2) fi1) -> (fi1, fi2, [])
  | _ -> merge_rf [] [] [] (sort_row_fields fi1) (sort_row_fields fi2)

let rec filter_row_fields erase = function
    [] -> []
  | (_l,f as p)::fi ->
      let fi = filter_row_fields erase fi in
      match row_field_repr f with
        Rabsent -> fi
      | Reither(_,_,false) when erase ->
          link_row_field_ext ~inside:f rf_absent; fi
      | _ -> p :: fi


(* Ensure all mode variables are fully determined *)
let remove_mode_and_jkind_variables ty =
  let visited = ref TypeSet.empty in
  let rec go ty =
    if TypeSet.mem ty !visited then () else begin
      visited := TypeSet.add ty !visited;
      match get_desc ty with
      | Tvar { jkind } -> Jkind.default_to_value jkind
      | Tunivar { jkind } -> Jkind.default_to_value jkind
      | Tarrow ((_,marg,mret),targ,tret,_) ->
         let _ = Alloc.zap_to_legacy marg in
         let _ = Alloc.zap_to_legacy mret in
         go targ; go tret
      | _ -> iter_type_expr go ty
    end
  in go ty

                    (**************************************)
                    (*  Check genericity of type schemes  *)
                    (**************************************)

type variable_kind = Row_variable | Type_variable
exception Non_closed of type_expr * variable_kind

(* [free_vars] collects the variables of the input type expression. It
   is used for several different things in the type-checker, with the
   following bells and whistles:
   - If [env] is Some typing environment, types in the environment
     are expanded to check whether the apparently-free variable would vanish
     during expansion.
   - We collect both type variables and row variables, paired with
     a [variable_kind] to distinguish them.
   - We do not count "virtual" free variables -- free variables stored in
     the abbreviation of an object type that has been expanded (we store
     the abbreviations for use when displaying the type).

   [free_vars] returns a [(variable * bool) list], while
   [free_variables] below drops the type/row information
   and only returns a [variable list].
 *)
let free_vars ?env tys =
  let rec fv ~kind acc ty =
    if not (try_mark_node ty) then acc
    else match get_desc ty, env with
      | Tvar _, _ ->
          (ty, kind) :: acc
      | Tconstr (path, tl, _), Some env ->
          let acc =
            match Env.find_type_expansion path env with
            | exception Not_found -> acc
            | (_, body, _) ->
                if get_level body = generic_level then acc
                else (ty, kind) :: acc
          in
          List.fold_left (fv ~kind:Type_variable) acc tl
      | Tobject (ty, _), _ ->
          (* ignoring the second parameter of [Tobject] amounts to not
             counting "virtual free variables". *)
          fv ~kind:Row_variable acc ty
      | Tfield (_, _, ty1, ty2), _ ->
          let acc = fv ~kind:Type_variable acc ty1 in
          fv ~kind:Row_variable acc ty2
      | Tvariant row, _ ->
          let acc = fold_row (fv ~kind:Type_variable) acc row in
          if static_row row then acc
          else fv ~kind:Row_variable acc (row_more row)
      | _    ->
          fold_type_expr (fv ~kind) acc ty
  in
  List.fold_left (fv ~kind:Type_variable) [] tys

let free_variables ?env ty =
  let tl = List.map fst (free_vars ?env [ty]) in
  unmark_type ty;
  tl

let free_non_row_variables_of_list tyl =
  let tl =
    List.filter_map (function (v, Type_variable) -> Some v
                            | (_, Row_variable) -> None)
      (free_vars tyl)
  in
  List.iter unmark_type tyl;
  tl

let closed_type ty =
  remove_mode_and_jkind_variables ty;
  match free_vars [ty] with
      []           -> ()
  | (v, real) :: _ -> raise (Non_closed (v, real))

let closed_parameterized_type params ty =
  List.iter mark_type params;
  let ok =
    try closed_type ty; true with Non_closed _ -> false in
  List.iter unmark_type params;
  unmark_type ty;
  ok

let closed_type_decl decl =
  try
    List.iter mark_type decl.type_params;
    List.iter remove_mode_and_jkind_variables decl.type_params;
    begin match decl.type_kind with
      Type_abstract _ ->
        ()
    | Type_variant (v, _rep) ->
        List.iter
          (fun {cd_args; cd_res; _} ->
            match cd_res with
            | Some res_ty ->
                (* gadts cannot have free type variables, but they might
                   have undefaulted sort variables; these lines default
                   them. Test case: typing-layouts-gadt-sort-var/test.ml *)
                begin match cd_args with
                | Cstr_tuple l -> List.iter (fun ca ->
                    remove_mode_and_jkind_variables ca.ca_type) l
                | Cstr_record l -> List.iter (fun l ->
                    remove_mode_and_jkind_variables l.ld_type) l
                end;
                remove_mode_and_jkind_variables res_ty
            | None -> List.iter closed_type (tys_of_constr_args cd_args)
          )
          v
    | Type_record(r, _rep) ->
        List.iter (fun l -> closed_type l.ld_type) r
    | Type_open -> ()
    end;
    begin match decl.type_manifest with
      None    -> ()
    | Some ty -> closed_type ty
    end;
    unmark_type_decl decl;
    None
  with Non_closed (ty, _) ->
    unmark_type_decl decl;
    Some ty

let closed_extension_constructor ext =
  try
    List.iter mark_type ext.ext_type_params;
    begin match ext.ext_ret_type with
    | Some res_ty ->
        (* gadts cannot have free type variables, but they might
           have undefaulted sort variables; these lines default
           them. Test case: typing-layouts-gadt-sort-var/test_extensible.ml *)
        iter_type_expr_cstr_args remove_mode_and_jkind_variables ext.ext_args;
        remove_mode_and_jkind_variables res_ty
    | None ->
        iter_type_expr_cstr_args closed_type ext.ext_args
    end;
    unmark_extension_constructor ext;
    None
  with Non_closed (ty, _) ->
    unmark_extension_constructor ext;
    Some ty

type closed_class_failure = {
  free_variable: type_expr * variable_kind;
  meth: string;
  meth_ty: type_expr;
}
exception CCFailure of closed_class_failure

let closed_class params sign =
  List.iter mark_type params;
  ignore (try_mark_node sign.csig_self_row);
  try
    Meths.iter
      (fun lab (priv, _, ty) ->
        if priv = Mpublic then begin
          try closed_type ty with Non_closed (ty0, variable_kind) ->
            raise (CCFailure {
              free_variable = (ty0, variable_kind);
              meth = lab;
              meth_ty = ty;
            })
        end)
      sign.csig_meths;
    List.iter unmark_type params;
    unmark_class_signature sign;
    None
  with CCFailure reason ->
    List.iter unmark_type params;
    unmark_class_signature sign;
    Some reason


                            (**********************)
                            (*  Type duplication  *)
                            (**********************)


(* Duplicate a type, preserving only type variables *)
let duplicate_type ty =
  Subst.type_expr Subst.identity ty

(* Same, for class types *)
let duplicate_class_type ty =
  Subst.class_type Subst.identity ty


                         (*****************************)
                         (*  Type level manipulation  *)
                         (*****************************)

(*
   It would be a bit more efficient to remove abbreviation expansions
   rather than generalizing them: these expansions will usually not be
   used anymore. However, this is not possible in the general case, as
   [expand_abbrev] (via [subst]) requires these expansions to be
   preserved. Does it worth duplicating this code ?
*)
let rec generalize ty =
  let level = get_level ty in
  if (level > !current_level) && (level <> generic_level) then begin
    set_level ty generic_level;
    (* recur into abbrev for the speed *)
    begin match get_desc ty with
      Tconstr (_, _, abbrev) ->
        iter_abbrev generalize !abbrev
    | _ -> ()
    end;
    iter_type_expr generalize ty
  end

let generalize ty =
  simple_abbrevs := Mnil;
  generalize ty

(* Generalize the structure and lower the variables *)

let rec generalize_structure ty =
  let level = get_level ty in
  if level <> generic_level then begin
    if is_Tvar ty && level > !current_level then
      set_level ty !current_level
    else if level > !current_level then begin
      begin match get_desc ty with
        Tconstr (_, _, abbrev) ->
          abbrev := Mnil
      | _ -> ()
      end;
      set_level ty generic_level;
      iter_type_expr generalize_structure ty
    end
  end

let generalize_structure ty =
  simple_abbrevs := Mnil;
  generalize_structure ty

(* Generalize the spine of a function, if the level >= !current_level *)

let rec generalize_spine ty =
  let level = get_level ty in
  if level < !current_level || level = generic_level then () else
  match get_desc ty with
    Tarrow (_, ty1, ty2, _) ->
      set_level ty generic_level;
      generalize_spine ty1;
      generalize_spine ty2;
  | Tpoly (ty', _) ->
      set_level ty generic_level;
      generalize_spine ty'
  | Ttuple tyl ->
      set_level ty generic_level;
      List.iter (fun (_,t) -> generalize_spine t) tyl
  | Tpackage (_, fl) ->
      set_level ty generic_level;
      List.iter (fun (_n, ty) -> generalize_spine ty) fl
  | Tconstr (_, tyl, memo) ->
      set_level ty generic_level;
      memo := Mnil;
      List.iter generalize_spine tyl
  | _ -> ()

let forward_try_expand_safe = (* Forward declaration *)
  ref (fun _env _ty -> assert false)

(*
   Lower the levels of a type (assume [level] is not
   [generic_level]).
*)

let rec normalize_package_path env p =
  let t =
    try (Env.find_modtype_lazy p env).mtd_type
    with Not_found -> None
  in
  match t with
  | Some (Mty_ident p) -> normalize_package_path env p
  | Some (Mty_signature _ | Mty_functor _ | Mty_alias _ | Mty_strengthen _) | None ->
      match p with
        Path.Pdot (p1, s) ->
          (* For module aliases *)
          let p1' = Env.normalize_module_path None env p1 in
          if Path.same p1 p1' then p else
          normalize_package_path env (Path.Pdot (p1', s))
      | _ -> p

let rec check_scope_escape env level ty =
  let orig_level = get_level ty in
  if try_logged_mark_node ty then begin
    if level < get_scope ty then
      raise_scope_escape_exn ty;
    begin match get_desc ty with
    | Tconstr (p, _, _) when level < Path.scope p ->
        begin match !forward_try_expand_safe env ty with
        | ty' ->
            check_scope_escape env level ty'
        | exception Cannot_expand ->
            raise_escape_exn (Constructor p)
        end
    | Tpackage (p, fl) when level < Path.scope p ->
        let p' = normalize_package_path env p in
        if Path.same p p' then raise_escape_exn (Module_type p);
        check_scope_escape env level
          (newty2 ~level:orig_level (Tpackage (p', fl)))
    | _ ->
        iter_type_expr (check_scope_escape env level) ty
    end;
  end

let check_scope_escape env level ty =
  let snap = snapshot () in
  try check_scope_escape env level ty; backtrack snap
  with Escape e ->
    backtrack snap;
    raise (Escape { e with context = Some ty })

let rec update_scope scope ty =
  if get_scope ty < scope then begin
    if get_level ty < scope then raise_scope_escape_exn ty;
    set_scope ty scope;
    (* Only recurse in principal mode as this is not necessary for soundness *)
    if !Clflags.principal then iter_type_expr (update_scope scope) ty
  end

let update_scope_for tr_exn scope ty =
  try
    update_scope scope ty
  with Escape e -> raise_for tr_exn (Escape e)

(* Note: the level of a type constructor must be greater than its binding
    time. That way, a type constructor cannot escape the scope of its
    definition, as would be the case in
      let x = ref []
      module M = struct type t let _ = (x : t list ref) end
    (without this constraint, the type system would actually be unsound.)
*)

let rec update_level env level expand ty =
  if get_level ty > level then begin
    if level < get_scope ty then raise_scope_escape_exn ty;
    match get_desc ty with
      Tconstr(p, _tl, _abbrev) when level < Path.scope p ->
        (* Try first to replace an abbreviation by its expansion. *)
        begin try
          let ty' = !forward_try_expand_safe env ty in
          link_type ty ty';
          update_level env level expand ty'
        with Cannot_expand ->
          raise_escape_exn (Constructor p)
        end
    | Tconstr(p, (_ :: _ as tl), _) ->
        let variance =
          try (Env.find_type p env).type_variance
          with Not_found -> List.map (fun _ -> Variance.unknown) tl in
        let needs_expand =
          expand ||
          List.exists2
            (fun var ty -> var = Variance.null && get_level ty > level)
            variance tl
        in
        begin try
          if not needs_expand then raise Cannot_expand;
          let ty' = !forward_try_expand_safe env ty in
          link_type ty ty';
          update_level env level expand ty'
        with Cannot_expand ->
          set_level ty level;
          iter_type_expr (update_level env level expand) ty
        end
    | Tpackage (p, fl) when level < Path.scope p ->
        let p' = normalize_package_path env p in
        if Path.same p p' then raise_escape_exn (Module_type p);
        set_type_desc ty (Tpackage (p', fl));
        update_level env level expand ty
    | Tobject (_, ({contents=Some(p, _tl)} as nm))
      when level < Path.scope p ->
        set_name nm None;
        update_level env level expand ty
    | Tvariant row ->
        begin match row_name row with
        | Some (p, _tl) when level < Path.scope p ->
            set_type_desc ty (Tvariant (set_row_name row None))
        | _ -> ()
        end;
        set_level ty level;
        iter_type_expr (update_level env level expand) ty
    | Tfield(lab, _, ty1, _)
      when lab = dummy_method && level < get_scope ty1 ->
        raise_escape_exn Self
    | _ ->
        set_level ty level;
        (* XXX what about abbreviations in Tconstr ? *)
        iter_type_expr (update_level env level expand) ty
  end

(* First try without expanding, then expand everything,
   to avoid combinatorial blow-up *)
let update_level env level ty =
  if get_level ty > level then begin
    let snap = snapshot () in
    try
      update_level env level false ty
    with Escape _ ->
      backtrack snap;
      update_level env level true ty
  end

let update_level_for tr_exn env level ty =
  try
    update_level env level ty
  with Escape e -> raise_for tr_exn (Escape e)

(* Lower level of type variables inside contravariant branches *)

let rec lower_contravariant env var_level visited contra ty =
  let must_visit =
    get_level ty > var_level &&
    match Hashtbl.find visited (get_id ty) with
    | done_contra -> contra && not done_contra
    | exception Not_found -> true
  in
  if must_visit then begin
    Hashtbl.add visited (get_id ty) contra;
    let lower_rec = lower_contravariant env var_level visited in
    match get_desc ty with
      Tvar _ -> if contra then set_level ty var_level
    | Tconstr (_, [], _) -> ()
    | Tconstr (path, tyl, _abbrev) ->
       let variance, maybe_expand =
         try
           let typ = Env.find_type path env in
           typ.type_variance,
           type_kind_is_abstract typ
          with Not_found ->
            (* See testsuite/tests/typing-missing-cmi-2 for an example *)
            List.map (fun _ -> Variance.unknown) tyl,
            false
        in
        if List.for_all ((=) Variance.null) variance then () else
          let not_expanded () =
            List.iter2
              (fun v t ->
                if v = Variance.null then () else
                  if Variance.(mem May_weak v)
                  then lower_rec true t
                  else lower_rec contra t)
              variance tyl in
          if maybe_expand then (* we expand cautiously to avoid missing cmis *)
            match !forward_try_expand_safe env ty with
            | ty -> lower_rec contra ty
            | exception Cannot_expand -> not_expanded ()
          else not_expanded ()
    | Tpackage (_, fl) ->
        List.iter (fun (_n, ty) -> lower_rec true ty) fl
    | Tarrow (_, t1, t2, _) ->
        lower_rec true t1;
        lower_rec contra t2
    | _ ->
        iter_type_expr (lower_rec contra) ty
  end

let lower_variables_only env level ty =
  simple_abbrevs := Mnil;
  lower_contravariant env level (Hashtbl.create 7) true ty

let lower_contravariant env ty =
  simple_abbrevs := Mnil;
  lower_contravariant env !nongen_level (Hashtbl.create 7) false ty

let rec generalize_class_type' gen =
  function
    Cty_constr (_, params, cty) ->
      List.iter gen params;
      generalize_class_type' gen cty
  | Cty_signature csig ->
      gen csig.csig_self;
      gen csig.csig_self_row;
      Vars.iter (fun _ (_, _, ty) -> gen ty) csig.csig_vars;
      Meths.iter (fun _ (_, _, ty) -> gen ty) csig.csig_meths
  | Cty_arrow (_, ty, cty) ->
      gen ty;
      generalize_class_type' gen cty

let generalize_class_type cty =
  generalize_class_type' generalize cty

let generalize_class_type_structure cty =
  generalize_class_type' generalize_structure cty

(* Correct the levels of type [ty]. *)
let correct_levels ty =
  duplicate_type ty

(* Only generalize the type ty0 in ty *)
let limited_generalize ty0 ty =
  let graph = Hashtbl.create 17 in
  let idx = ref lowest_level in
  let roots = ref [] in

  let rec inverse pty ty =
    let level = get_level ty in
    if (level > !current_level) || (level = generic_level) then begin
      decr idx;
      Hashtbl.add graph !idx (ty, ref pty);
      if (level = generic_level) || eq_type ty ty0 then
        roots := ty :: !roots;
      set_level ty !idx;
      iter_type_expr (inverse [ty]) ty
    end else if level < lowest_level then begin
      let (_, parents) = Hashtbl.find graph level in
      parents := pty @ !parents
    end

  and generalize_parents ty =
    let idx = get_level ty in
    if idx <> generic_level then begin
      set_level ty generic_level;
      List.iter generalize_parents !(snd (Hashtbl.find graph idx));
      (* Special case for rows: must generalize the row variable *)
      match get_desc ty with
        Tvariant row ->
          let more = row_more row in
          let lv = get_level more in
          if (lv < lowest_level || lv > !current_level)
          && lv <> generic_level then set_level more generic_level
      | _ -> ()
    end
  in

  inverse [] ty;
  if get_level ty0 < lowest_level then
    iter_type_expr (inverse []) ty0;
  List.iter generalize_parents !roots;
  Hashtbl.iter
    (fun _ (ty, _) ->
       if get_level ty <> generic_level then set_level ty !current_level)
    graph

let limited_generalize_class_type rv cty =
  generalize_class_type' (limited_generalize rv) cty

(* Compute statically the free univars of all nodes in a type *)
(* This avoids doing it repeatedly during instantiation *)

type inv_type_expr =
    { inv_type : type_expr;
      mutable inv_parents : inv_type_expr list }

let rec inv_type hash pty ty =
  try
    let inv = TypeHash.find hash ty in
    inv.inv_parents <- pty @ inv.inv_parents
  with Not_found ->
    let inv = { inv_type = ty; inv_parents = pty } in
    TypeHash.add hash ty inv;
    iter_type_expr (inv_type hash [inv]) ty

let compute_univars ty =
  let inverted = TypeHash.create 17 in
  inv_type inverted [] ty;
  let node_univars = TypeHash.create 17 in
  let rec add_univar univ inv =
    match get_desc inv.inv_type with
      Tpoly (_ty, tl) when List.memq (get_id univ) (List.map get_id tl) -> ()
    | _ ->
        try
          let univs = TypeHash.find node_univars inv.inv_type in
          if not (TypeSet.mem univ !univs) then begin
            univs := TypeSet.add univ !univs;
            List.iter (add_univar univ) inv.inv_parents
          end
        with Not_found ->
          TypeHash.add node_univars inv.inv_type (ref(TypeSet.singleton univ));
          List.iter (add_univar univ) inv.inv_parents
  in
  TypeHash.iter (fun ty inv -> if is_Tunivar ty then add_univar ty inv)
    inverted;
  fun ty ->
    try !(TypeHash.find node_univars ty) with Not_found -> TypeSet.empty


let fully_generic ty =
  let rec aux ty =
    if not_marked_node ty then
      if get_level ty = generic_level then
        (flip_mark_node ty; iter_type_expr aux ty)
      else raise Exit
  in
  let res = try aux ty; true with Exit -> false in
  unmark_type ty;
  res


                              (*******************)
                              (*  Instantiation  *)
                              (*******************)


let rec find_repr p1 =
  function
    Mnil ->
      None
  | Mcons (Public, p2, ty, _, _) when Path.same p1 p2 ->
      Some ty
  | Mcons (_, _, _, _, rem) ->
      find_repr p1 rem
  | Mlink {contents = rem} ->
      find_repr p1 rem

(*
   Generic nodes are duplicated, while non-generic nodes are left
   as-is.

   During instantiation, the result of copying a generic node is
   "cached" in-place by temporarily mutating the node description by
   a stub [Tsubst (newvar ())] using [For_copy.redirect_desc]. The
   scope of this mutation is determined by the [copy_scope] parameter,
   and the [For_copy.with_scope] helper is in charge of creating a new
   scope and performing the necessary book-keeping -- in particular
   reverting the in-place updates after the instantiation is done. *)

let abbreviations = ref (ref Mnil)
  (* Abbreviation memorized. *)

(* partial: we may not wish to copy the non generic types
   before we call type_pat *)
let rec copy ?partial ?keep_names copy_scope ty =
  let copy = copy ?partial ?keep_names copy_scope in
  match get_desc ty with
    Tsubst (ty, _) -> ty
  | desc ->
    let level = get_level ty in
    if level <> generic_level && partial = None then ty else
    (* We only forget types that are non generic and do not contain
       free univars *)
    let forget =
      if level = generic_level then generic_level else
      match partial with
        None -> assert false
      | Some (free_univars, keep) ->
          if not (is_Tpoly ty) && TypeSet.is_empty (free_univars ty) then
            if keep then level else !current_level
          else generic_level
    in
    if forget <> generic_level then
      (* Using jkind "any" is ok here: We're forgetting the type because it
         will be unified with the original later. *)
      newty2 ~level:forget
        (Tvar { name = None; jkind = Jkind.any ~why:Dummy_jkind })
    else
    let t = newstub ~scope:(get_scope ty) (Jkind.any ~why:Dummy_jkind) in
    For_copy.redirect_desc copy_scope ty (Tsubst (t, None));
    let desc' =
      match desc with
      | Tconstr (p, tl, _) ->
          let abbrevs = proper_abbrevs tl !abbreviations in
          begin match find_repr p !abbrevs with
            Some ty when not (eq_type ty t) ->
              Tlink ty
          | _ ->
          (*
             One must allocate a new reference, so that abbrevia-
             tions belonging to different branches of a type are
             independent.
             Moreover, a reference containing a [Mcons] must be
             shared, so that the memorized expansion of an abbrevi-
             ation can be released by changing the content of just
             one reference.
          *)
              Tconstr (p, List.map copy tl,
                       ref (match !(!abbreviations) with
                              Mcons _ -> Mlink !abbreviations
                            | abbrev  -> abbrev))
          end
      | Tvariant row ->
          let more = row_more row in
          let mored = get_desc more in
          (* We must substitute in a subtle way *)
          (* Tsubst takes a tuple containing the row var and the variant *)
          begin match mored with
            Tsubst (_, Some ty2) ->
              (* This variant type has been already copied *)
              (* Change the stub to avoid Tlink in the new type *)
              For_copy.redirect_desc copy_scope ty (Tsubst (ty2, None));
              Tlink ty2
          | _ ->
              (* If the row variable is not generic, we must keep it *)
              let keep = get_level more <> generic_level && partial = None in
              let more' =
                match mored with
                  Tsubst (ty, None) -> ty
                  (* TODO: is this case possible?
                     possibly an interaction with (copy more) below? *)
                | Tconstr _ | Tnil ->
                    copy more
                | Tvar _ | Tunivar _ ->
                    if keep then more else newty mored
                |  _ -> assert false
              in
              let row =
                match get_desc more' with (* PR#6163 *)
                  Tconstr (x,_,_) when not (is_fixed row) ->
                    let Row {fields; more; closed; name} = row_repr row in
                    create_row ~fields ~more ~closed ~name
                      ~fixed:(Some (Reified x))
                | _ -> row
              in
              (* Open row if partial for pattern and contains Reither *)
              let more', row =
                match partial with
                  Some (free_univars, false) ->
                    let not_reither (_, f) =
                      match row_field_repr f with
                        Reither _ -> false
                      | _ -> true
                    in
                    let fields = row_fields row in
                    if row_closed row && not (is_fixed row)
                    && TypeSet.is_empty (free_univars ty)
                    && not (List.for_all not_reither fields) then
                      let more' = newvar (Jkind.value ~why:Row_variable) in
                      (more',
                       create_row ~fields:(List.filter not_reither fields)
                         ~more:more' ~closed:false ~fixed:None ~name:None)
                    else (more', row)
                | _ -> (more', row)
              in
              (* Register new type first for recursion *)
              For_copy.redirect_desc copy_scope more
                (Tsubst(more', Some t));
              (* Return a new copy *)
              Tvariant (copy_row copy true row keep more')
          end
      | Tobject (ty1, _) when partial <> None ->
          Tobject (copy ty1, ref None)
      | _ -> copy_type_desc ?keep_names copy desc
    in
    Transient_expr.set_stub_desc t desc';
    t

(**** Variants of instantiations ****)

let instance ?partial sch =
  let partial =
    match partial with
      None -> None
    | Some keep -> Some (compute_univars sch, keep)
  in
  For_copy.with_scope (fun copy_scope ->
    copy ?partial copy_scope sch)

let generic_instance sch =
  let old = !current_level in
  current_level := generic_level;
  let ty = instance sch in
  current_level := old;
  ty

let instance_list schl =
  For_copy.with_scope (fun copy_scope ->
    List.map (fun t -> copy copy_scope t) schl)

(* Create unique names to new type constructors.
   Used for existential types and local constraints. *)
let get_new_abstract_name env s =
  (* unique names are needed only for error messages *)
  if in_counterexample () then s else
  let name index =
    if index = 0 && s <> "" && s.[String.length s - 1] <> '$' then s else
    Printf.sprintf "%s%d" s index
  in
  let check index =
    match Env.find_type_by_name (Longident.Lident (name index)) env with
    | _ -> false
    | exception Not_found -> true
  in
  let index = Misc.find_first_mono check in
  name index

let new_local_type ?(loc = Location.none) ?manifest_and_scope jkind ~jkind_annot =
  let manifest, expansion_scope =
    match manifest_and_scope with
      None -> None, Btype.lowest_level
    | Some (ty, scope) -> Some ty, scope
  in
  {
    type_params = [];
    type_arity = 0;
    type_kind = Type_abstract Abstract_def;
    type_jkind = jkind;
    type_jkind_annotation = jkind_annot;
    type_private = Public;
    type_manifest = manifest;
    type_variance = [];
    type_separability = [];
    type_is_newtype = true;
    type_expansion_scope = expansion_scope;
    type_loc = loc;
    type_attributes = [];
    type_unboxed_default = false;
    type_uid = Uid.mk ~current_unit:(Env.get_unit_name ());
  }

let existential_name cstr ty =
  match get_desc ty with
  | Tvar { name = Some name } -> "$" ^ cstr.cstr_name ^ "_'" ^ name
  | _ -> "$" ^ cstr.cstr_name

type existential_treatment =
  | Keep_existentials_flexible
  | Make_existentials_abstract of { env: Env.t ref; scope: int }

let instance_constructor existential_treatment cstr =
  For_copy.with_scope (fun copy_scope ->
    let copy_existential =
      match existential_treatment with
      | Keep_existentials_flexible -> copy copy_scope
      | Make_existentials_abstract {env; scope = fresh_constr_scope} ->
          fun existential ->
            (* CR layouts v1.5: Add test case that hits this once we have syntax
               for it *)
            let jkind =
              match get_desc existential with
              | Tvar { jkind } -> jkind
              | Tvariant _ -> Jkind.value ~why:Row_variable
                  (* Existential row variable *)
              | _ -> assert false
            in
            let decl = new_local_type jkind ~jkind_annot:None in
            let name = existential_name cstr existential in
            let (id, new_env) =
              Env.enter_type (get_new_abstract_name !env name) decl !env
                ~scope:fresh_constr_scope in
            env := new_env;
            let to_unify = newty (Tconstr (Path.Pident id,[],ref Mnil)) in
            let tv = copy copy_scope existential in
            assert (is_Tvar tv);
            link_type tv to_unify;
            tv
    in
    let ty_ex = List.map copy_existential cstr.cstr_existentials in
    let ty_res = copy copy_scope cstr.cstr_res in
    let ty_args =
      List.map (fun ca -> {ca with ca_type = copy copy_scope ca.ca_type}) cstr.cstr_args
    in
    (ty_args, ty_res, ty_ex)
  )

let instance_parameterized_type ?keep_names sch_args sch =
  For_copy.with_scope (fun copy_scope ->
    let ty_args = List.map (fun t -> copy ?keep_names copy_scope t) sch_args in
    let ty = copy copy_scope sch in
    (ty_args, ty)
  )

(* [map_kind f kind] maps [f] over all the types in [kind]. [f] must preserve jkinds *)
let map_kind f = function
  | (Type_abstract _ | Type_open) as k -> k
  | Type_variant (cl, rep) ->
      Type_variant (
        List.map
          (fun c ->
             {c with
              cd_args = map_type_expr_cstr_args f c.cd_args;
              cd_res = Option.map f c.cd_res
             })
          cl, rep)
  | Type_record (fl, rr) ->
      Type_record (
        List.map
          (fun l ->
             {l with ld_type = f l.ld_type}
          ) fl, rr)


let instance_declaration decl =
  For_copy.with_scope (fun copy_scope ->
    {decl with type_params = List.map (copy copy_scope) decl.type_params;
     type_manifest = Option.map (copy copy_scope) decl.type_manifest;
     type_kind = map_kind (copy copy_scope) decl.type_kind;
    }
  )

let generic_instance_declaration decl =
  let old = !current_level in
  current_level := generic_level;
  let decl = instance_declaration decl in
  current_level := old;
  decl

let instance_class params cty =
  let rec copy_class_type copy_scope = function
    | Cty_constr (path, tyl, cty) ->
        let tyl' = List.map (copy copy_scope) tyl in
        let cty' = copy_class_type copy_scope cty in
        Cty_constr (path, tyl', cty')
    | Cty_signature sign ->
        Cty_signature
          {csig_self = copy copy_scope sign.csig_self;
           csig_self_row = copy copy_scope sign.csig_self_row;
           csig_vars =
             Vars.map
               (function (m, v, ty) -> (m, v, copy copy_scope ty))
               sign.csig_vars;
           csig_meths =
             Meths.map
               (function (p, v, ty) -> (p, v, copy copy_scope ty))
               sign.csig_meths}
    | Cty_arrow (l, ty, cty) ->
        Cty_arrow (l, copy copy_scope ty, copy_class_type copy_scope cty)
  in
  For_copy.with_scope (fun copy_scope ->
    let params' = List.map (copy copy_scope) params in
    let cty' = copy_class_type copy_scope cty in
    (params', cty')
  )

(**** Instantiation for types with free universal variables ****)

(* [copy_sep] is used to instantiate first-class polymorphic types.
   * It first makes a separate copy of the type as a graph, omitting nodes
     that have no free univars.
   * In this first pass, [visited] is used as a mapping for previously visited
     nodes, and must already contain all the free univars in [ty].
   * The remaining (univar-closed) parts of the type are then instantiated
     with [copy] using a common [copy_scope].
   The reason to work in two passes lies in recursive types such as:
     [let h (x : < m : 'a. < n : 'a; p : 'b > > as 'b) = x#m]
   The type of [x#m] should be:
     [ < n : 'c; p : < m : 'a. < n : 'a; p : 'b > > as 'b > ]
   I.e., the universal type variable ['a] is both instantiated as a fresh
   type variable ['c] when outside of its binder, and kept as universal
   when under its binder.
   Assumption: in the first call to [copy_sep], all the free univars should
   be bound by the same [Tpoly] node. This guarantees that they are only
   bound when under this [Tpoly] node, which has no free univars, and as
   such is not part of the separate copy. In turn, this allows the separate
   copy to keep the sharing of the original type without breaking its
   binding structure.
 *)
let copy_sep ~copy_scope ~fixed ~(visited : type_expr TypeHash.t) sch =
  let free = compute_univars sch in
  let delayed_copies = ref [] in
  let add_delayed_copy t ty =
    delayed_copies :=
      lazy (Transient_expr.set_stub_desc t (Tlink (copy copy_scope ty))) ::
      !delayed_copies
  in
  let rec copy_rec ~may_share (ty : type_expr) =
    let univars = free ty in
    if is_Tvar ty || may_share && TypeSet.is_empty univars then
      if get_level ty <> generic_level then ty else
      (* jkind not consulted during copy_sep, so Any is safe *)
      let t = newstub ~scope:(get_scope ty) (Jkind.any ~why:Dummy_jkind) in
      add_delayed_copy t ty;
      t
    else try
      TypeHash.find visited ty
    with Not_found -> begin
      let t = newstub ~scope:(get_scope ty) (Jkind.any ~why:Dummy_jkind) in
      TypeHash.add visited ty t;
      let desc' =
        match get_desc ty with
        | Tvariant row ->
            let more = row_more row in
            (* We shall really check the level on the row variable *)
            let keep = is_Tvar more && get_level more <> generic_level in
            (* In that case we should keep the original, but we still
               call copy to correct the levels *)
            if keep then
              (add_delayed_copy t ty;
               Tvar { name = None;
                      jkind = Jkind.value ~why:Polymorphic_variant })
            else
            let more' = copy_rec ~may_share:false more in
            let fixed' = fixed && (is_Tvar more || is_Tunivar more) in
            let row =
              copy_row (copy_rec ~may_share:true) fixed' row keep more' in
            Tvariant row
        | Tfield (p, k, ty1, ty2) ->
            (* the kind is kept shared, see Btype.copy_type_desc *)
            Tfield (p, field_kind_internal_repr k,
                    copy_rec ~may_share:true ty1,
                    copy_rec ~may_share:false ty2)
        | desc -> copy_type_desc (copy_rec ~may_share:true) desc
      in
      Transient_expr.set_stub_desc t desc';
      t
    end
  in
  let ty = copy_rec ~may_share:true sch in
  List.iter Lazy.force !delayed_copies;
  ty

let instance_poly' copy_scope ~keep_names fixed univars sch =
  (* In order to compute univars below, [sch] should not contain [Tsubst] *)
  let copy_var ty =
    match get_desc ty with
      Tunivar { name; jkind } ->
        if keep_names then newty (Tvar { name; jkind }) else newvar jkind
    | _ -> assert false
  in
  let vars = List.map copy_var univars in
  let visited = TypeHash.create 17 in
  List.iter2 (TypeHash.add visited) univars vars;
  let ty = copy_sep ~copy_scope ~fixed ~visited sch in
  vars, ty

let instance_poly ?(keep_names=false) fixed univars sch =
  For_copy.with_scope (fun copy_scope ->
    instance_poly' copy_scope ~keep_names fixed univars sch
  )

let instance_label fixed lbl =
  For_copy.with_scope (fun copy_scope ->
    let vars, ty_arg =
      match get_desc lbl.lbl_arg with
        Tpoly (ty, tl) ->
          instance_poly' copy_scope ~keep_names:false fixed tl ty
      | _ ->
          [], copy copy_scope lbl.lbl_arg
    in
    (* call [copy] after [instance_poly] to avoid introducing [Tsubst] *)
    let ty_res = copy copy_scope lbl.lbl_res in
    (vars, ty_arg, ty_res)
  )

let prim_mode mvar = function
  | Primitive.Prim_global, _ -> Locality.allow_right Locality.global
  | Primitive.Prim_local, _ -> Locality.allow_right Locality.local
  | Primitive.Prim_poly, _ ->
    match mvar with
    | Some mvar -> mvar
    | None -> assert false

(** Returns a new mode variable whose locality is the given locality, while
    all other axes are from the given [m]. This function is too specific to be
    put in [mode.ml] *)
let with_locality locality m =
  let m' = Alloc.newvar () in
  Locality.equate_exn (Alloc.proj (Comonadic Areality) m') locality;
  Alloc.submode_exn m' (Alloc.join_with (Comonadic Areality) Locality.Const.max m);
  Alloc.submode_exn (Alloc.meet_with (Comonadic Areality) Locality.Const.min m) m';
  m'

let curry_mode alloc arg : Alloc.Const.t =
  let acc =
    Alloc.Const.join
      (Alloc.Const.close_over arg)
      (Alloc.Const.partial_apply alloc)
  in
  (* For A -> B -> C, we always interpret (B -> C) to be of shared. This is the
    legacy mode which helps with legacy compatibility. Arrow types cross
    uniqueness so we are not losing too much expressvity here. One
    counter-example is:

    let g : (A -> B -> C) = ...
    let f (g : A -> unique_ (B -> C)) = ...

    And [f g] would not work, as mode crossing doesn't work deeply into arrows.
    Our answer to this issue is that, the author of f shouldn't ask B -> C to be
    unique_. Instead, they should leave it as default which is shared, and mode
    crossing it to unique at the location where B -> C is a real value (instead
    of the return of a function). *)
  {acc with uniqueness=Uniqueness.Const.Shared}

let rec instance_prim_locals locals mvar macc finalret ty =
  match locals, get_desc ty with
  | l :: locals, Tarrow ((lbl,marg,mret),arg,ret,commu) ->
     let marg = with_locality  (prim_mode (Some mvar) l) marg in
     let macc =
       Alloc.join [
        Alloc.disallow_right mret;
        Alloc.close_over marg;
        Alloc.partial_apply macc
       ]
     in
     let mret =
       match locals with
       | [] -> with_locality finalret mret
       | _ :: _ ->
          let mret', _ = Alloc.newvar_above macc in (* curried arrow *)
          mret'
     in
     let ret = instance_prim_locals locals mvar macc finalret ret in
     newty2 ~level:(get_level ty) (Tarrow ((lbl,marg,mret),arg,ret, commu))
  | _ :: _, _ -> assert false
  | [], _ ->
     ty

(* This function makes a copy of [ty] if [desc] is marked [prim_is_layout_poly]
   AND at least one generic type variable with jkind [any] is present. The
   function returns [ty] unchanged otherwise.

   When making the copy, all generic type variables with jkind [any] will be
   modified to have a sort var jkind. The same sort var will be used for all
   such rewrites.

   The copy should also have the same level information as [ty].  This is done
   in three steps:
   1. Change [ty] directly within a copy scope to have the sort var in place of
      jkind [any].
   2. Call [generic_instance] on this modified [ty] to make the actual copy we
      return (non-generic & generic levels should be preserved).
   3. Exit the copy scope thus restoring [ty] to its original state.

   No non-generic type variables should be present in [ty] due to it being the
   type of an external declaration. However, the code is written without
   relaying this assumption. *)
let instance_prim_layout (desc : Primitive.description) ty =
  if not desc.prim_is_layout_poly
  then ty, None
  else
  let new_sort_and_jkind = ref None in
  let get_jkind () =
    (* CR layouts v2.8: This should replace only the layout component of the
       jkind. It's possible that we might want a primitive that accepts a
       mode-crossing, layout-polymorphic parameter. *)
    match !new_sort_and_jkind with
    | Some (_, jkind) ->
      jkind
    | None ->
      let jkind, sort =
        Jkind.of_new_sort_var ~why:Layout_poly_in_external
      in
      new_sort_and_jkind := Some (sort, jkind);
      jkind
  in
  For_copy.with_scope (fun copy_scope ->
    let rec inner ty =
      let level = get_level ty in
      (* only change type vars on generic_level to avoid modifying ones captured
         from an outer scope *)
      if level = generic_level && try_mark_node ty then begin
        begin match get_desc ty with
        | Tvar ({ jkind; _ } as r) when Jkind.has_layout_any jkind ->
          For_copy.redirect_desc copy_scope ty
            (Tvar {r with jkind = get_jkind ()})
        | Tunivar ({ jkind; _ } as r) when Jkind.has_layout_any jkind ->
          For_copy.redirect_desc copy_scope ty
            (Tunivar {r with jkind = get_jkind ()})
        | _ -> ()
        end;
        iter_type_expr inner ty
      end
    in
    inner ty;
    unmark_type ty;
    match !new_sort_and_jkind with
    | Some (sort, _) ->
      (* We don't want to lower the type vars from generic_level due to usages
         in [includecore.ml]. This means an extra [instance] call is needed in
         [type_ident], but we only hit it if it's layout polymorphic. *)
      generic_instance ty, Some sort
    | None -> ty, None)


let instance_prim_mode (desc : Primitive.description) ty =
  let is_poly = function Primitive.Prim_poly, _ -> true | _ -> false in
  if is_poly desc.prim_native_repr_res ||
       List.exists is_poly desc.prim_native_repr_args then
    let mode = Locality.newvar () in
    let finalret = prim_mode (Some mode) desc.prim_native_repr_res in
    instance_prim_locals desc.prim_native_repr_args
      mode (Alloc.disallow_right Alloc.legacy) finalret ty,
    Some mode
  else
    ty, None

let instance_prim (desc : Primitive.description) ty =
  let ty, sort = instance_prim_layout desc ty in
  let ty, mode = instance_prim_mode desc ty in
  ty, mode, sort

(**** Instantiation with parameter substitution ****)

(* NB: since this is [unify_var], it raises [Unify], not [Unify_trace] *)
let unify_var' = (* Forward declaration *)
  ref (fun _env _ty1 _ty2 -> assert false)

let subst env level priv abbrev oty params args body =
  if List.length params <> List.length args then raise Cannot_subst;
  let old_level = !current_level in
  current_level := level;
  let body0 = newvar (Jkind.any ~why:Dummy_jkind) in          (* Stub *)
  let undo_abbrev =
    match oty with
    | None -> fun () -> () (* No abbreviation added *)
    | Some ty ->
        match get_desc ty with
          Tconstr (path, tl, _) ->
            let abbrev = proper_abbrevs tl abbrev in
            memorize_abbrev abbrev priv path ty body0;
            fun () -> forget_abbrev abbrev path
        | _ -> assert false
  in
  abbreviations := abbrev;
  let (params', body') = instance_parameterized_type params body in
  abbreviations := ref Mnil;
  let old_umode = !umode in
  umode := Subst;
  try
    !unify_var' env body0 body';
    List.iter2 (!unify_var' env) params' args;
    current_level := old_level;
    umode := old_umode;
    body'
  with Unify _ ->
    current_level := old_level;
    umode := old_umode;
    undo_abbrev ();
    raise Cannot_subst

(* CR layouts: Can we actually just always ignore jkinds in apply/subst?

   It seems like almost, but there may be cases where it would forget
   information.  We thought the below would be one such case, but it actually
   works even if we skip the check.  Work out why.

   (* Trying to hit a bad subst case *)
   type 'a t = string * 'a
   type 'b s = 'b * int constraint 'b = 'a t

   type ('a : immediate) u = Imm of 'a

   (* Trying to get unification to drop jkind information and get this thing to
      accept values *)
   let foo (x : 'a) =
     ignore (Imm x);
     ignore (fun (y : (string * 'a) s) : (_ * int) -> y);
     ()

   let _ = foo "hi"
*)
(*
   Default to generic level. Usually, only the shape of the type matters, not
   whether it is generic or not. [generic_level] might be somewhat slower, but
   it ensures invariants on types are enforced (decreasing levels), and we don't
   care about efficiency here.
*)
let apply ?(use_current_level = false) env params body args =
  let level = if use_current_level then !current_level else generic_level in
  try
    subst env level Public (ref Mnil) None params args body
  with
    Cannot_subst -> raise Cannot_apply

let () =
  Subst.ctype_apply_env_empty :=
    fun params body args ->
      skip_jkind_checks_in (fun () -> apply Env.empty params body args)

                              (****************************)
                              (*  Abbreviation expansion  *)
                              (****************************)

(*
   If the environment has changed, memorized expansions might not
   be correct anymore, and so we flush the cache. This is safe but
   quite pessimistic: it would be enough to flush the cache when a
   type or module definition is overridden in the environment.
*)
let previous_env = ref Env.empty
(*let string_of_kind = function Public -> "public" | Private -> "private"*)
let check_abbrev_env env =
  if env != !previous_env then begin
    (* prerr_endline "cleanup expansion cache"; *)
    cleanup_abbrev ();
    previous_env := env
  end


(* Expand an abbreviation. The expansion is memorized. *)
(*
   Assume the level is greater than the path binding time of the
   expanded abbreviation.
*)
(*
   An abbreviation expansion will fail in either of these cases:
   1. The type constructor does not correspond to a manifest type.
   2. The type constructor is defined in an external file, and this
      file is not in the path (missing -I options).
   3. The type constructor is not in the "local" environment. This can
      happens when a non-generic type variable has been instantiated
      afterwards to the not yet defined type constructor. (Actually,
      this cannot happen at the moment due to the strong constraints
      between type levels and constructor binding time.)
   4. The expansion requires the expansion of another abbreviation,
      and this other expansion fails.
*)
let expand_abbrev_gen kind find_type_expansion env ty =
  check_abbrev_env env;
  match get_desc ty with
    Tconstr (path, args, abbrev) ->
      let level = get_level ty in
      let scope = get_scope ty in
      let lookup_abbrev = proper_abbrevs args abbrev in
      begin match find_expans kind path !lookup_abbrev with
        Some ty' ->
          (* prerr_endline
            ("found a "^string_of_kind kind^" expansion for "^Path.name path);*)
          if level <> generic_level then
            begin try
              update_level env level ty'
            with Escape _ ->
              (* XXX This should not happen.
                 However, levels are not correctly restored after a
                 typing error *)
              ()
            end;
          begin try
            update_scope scope ty';
          with Escape _ ->
            (* XXX This should not happen.
               However, levels are not correctly restored after a
               typing error *)
            ()
          end;
          ty'
      | None ->
          match find_type_expansion path env with
          | exception Not_found ->
            (* another way to expand is to normalize the path itself *)
            let path' = Env.normalize_type_path None env path in
            if Path.same path path' then raise Cannot_expand
            else newty2 ~level (Tconstr (path', args, abbrev))
          | (params, body, lv) ->
            (* prerr_endline
              ("add a "^string_of_kind kind^" expansion for "^Path.name path);*)
            let ty' =
              try
                subst env level kind abbrev (Some ty) params args body
              with Cannot_subst -> raise_escape_exn Constraint
            in
            (* For gadts, remember type as non exportable *)
            (* The ambiguous level registered for ty' should be the highest *)
            (* if !trace_gadt_instances then begin *)
            let scope = Misc.Stdlib.Int.max lv (get_scope ty) in
            update_scope scope ty;
            update_scope scope ty';
            ty'
      end
  | _ ->
      assert false

(* Expand respecting privacy *)
let expand_abbrev env ty =
  expand_abbrev_gen Public Env.find_type_expansion env ty

(* Expand once the head of a type *)
let expand_head_once env ty =
  try
    expand_abbrev env ty
  with Cannot_expand | Escape _ -> assert false

(* Check whether a type can be expanded *)
let safe_abbrev env ty =
  let snap = Btype.snapshot () in
  try ignore (expand_abbrev env ty); true with
    Cannot_expand ->
      Btype.backtrack snap;
      false
  | Escape _ ->
      Btype.backtrack snap;
      cleanup_abbrev ();
      false

(* Expand the head of a type once.
   Raise Cannot_expand if the type cannot be expanded.
   May raise Escape, if a recursion was hidden in the type. *)
let try_expand_once env ty =
  match get_desc ty with
    Tconstr _ -> expand_abbrev env ty
  | _ -> raise Cannot_expand

(* This one only raises Cannot_expand *)
let try_expand_safe env ty =
  let snap = Btype.snapshot () in
  try try_expand_once env ty
  with Escape _ ->
    Btype.backtrack snap; cleanup_abbrev (); raise Cannot_expand

(* Fully expand the head of a type. *)
let rec try_expand_head
    (try_once : Env.t -> type_expr -> type_expr) env ty =
  let ty' = try_once env ty in
  try try_expand_head try_once env ty'
  with Cannot_expand -> ty'

(* Unsafe full expansion, may raise [Unify [Escape _]]. *)
let expand_head_unif env ty =
  try
    try_expand_head try_expand_once env ty
  with
  | Cannot_expand -> ty
  | Escape e -> raise_for Unify (Escape e)

(* Safe version of expand_head, never fails *)
let expand_head env ty =
  try try_expand_head try_expand_safe env ty
  with Cannot_expand -> ty

let _ = forward_try_expand_safe := try_expand_safe


(* Expand until we find a non-abstract type declaration,
   use try_expand_safe to avoid raising "Unify _" when
   called on recursive types
 *)

type typedecl_extraction_result =
  | Typedecl of Path.t * Path.t * type_declaration
  | Has_no_typedecl
  | May_have_typedecl

let rec extract_concrete_typedecl env ty =
  match get_desc ty with
    Tconstr (p, _, _) ->
      begin match Env.find_type p env with
      | exception Not_found -> May_have_typedecl
      | decl ->
          if not (type_kind_is_abstract decl) then Typedecl(p, p, decl)
          else begin
            match try_expand_safe env ty with
            | exception Cannot_expand -> May_have_typedecl
            | ty ->
                match extract_concrete_typedecl env ty with
                | Typedecl(_, p', decl) -> Typedecl(p, p', decl)
                | Has_no_typedecl -> Has_no_typedecl
                | May_have_typedecl -> May_have_typedecl
          end
      end
  | Tpoly(ty, _) -> extract_concrete_typedecl env ty
  | Tarrow _ | Ttuple _ | Tobject _ | Tfield _ | Tnil
  | Tvariant _ | Tpackage _ -> Has_no_typedecl
  | Tvar _ | Tunivar _ -> May_have_typedecl
  | Tlink _ | Tsubst _ -> assert false

(* Implementing function [expand_head_opt], the compiler's own version of
   [expand_head] used for type-based optimisations.
   [expand_head_opt] uses [Env.find_type_expansion_opt] to access the
   manifest type information of private abstract data types which is
   normally hidden to the type-checker out of the implementation module of
   the private abbreviation. *)

let expand_abbrev_opt env ty =
  expand_abbrev_gen Private Env.find_type_expansion_opt env ty

let safe_abbrev_opt env ty =
  let snap = Btype.snapshot () in
  try ignore (expand_abbrev_opt env ty); true
  with Cannot_expand | Escape _ ->
    Btype.backtrack snap;
    false

let try_expand_once_opt env ty =
  match get_desc ty with
    Tconstr _ -> expand_abbrev_opt env ty
  | _ -> raise Cannot_expand

let try_expand_safe_opt env ty =
  let snap = Btype.snapshot () in
  try try_expand_once_opt env ty
  with Escape _ ->
    Btype.backtrack snap; raise Cannot_expand

let expand_head_opt env ty =
  try try_expand_head try_expand_safe_opt env ty with Cannot_expand -> ty


type unbox_result =
  (* unboxing process made a step: either an unboxing or removal of a [Tpoly] *)
  | Stepped of type_expr
  (* no step to make; we're all done here *)
  | Final_result of type_expr
  (* definition not in environment: missing cmi *)
  | Missing of Path.t

(* We use expand_head_opt version of expand_head to get access
   to the manifest type of private abbreviations. *)
let unbox_once env ty =
  let ty = expand_head_opt env ty in
  match get_desc ty with
  | Tconstr (p, args, _) ->
    begin match Env.find_type p env with
    | exception Not_found -> Missing p
    | decl ->
      begin match find_unboxed_type decl with
      | None -> Final_result ty
      | Some ty2 ->
        let ty2 = match get_desc ty2 with Tpoly (t, _) -> t | _ -> ty2 in
        Stepped (apply env decl.type_params ty2 args)
      end
    end
  | Tpoly (ty, _) -> Stepped ty
  | _ -> Final_result ty

(* We use ty_prev to track the last type for which we found a definition,
   allowing us to return a type for which a definition was found even if
   we eventually bottom out at a missing cmi file, or otherwise. *)
let rec get_unboxed_type_representation env ty_prev ty fuel =
  if fuel < 0 then Error ty else
    match unbox_once env ty with
    | Stepped ty2 ->
      get_unboxed_type_representation env ty ty2 (fuel - 1)
    | Final_result ty2 -> Ok ty2
    | Missing _ -> Ok ty_prev

let get_unboxed_type_representation env ty =
  (* Do not give too much fuel: PR#7424 *)
  get_unboxed_type_representation env ty ty 100

let get_unboxed_type_approximation env ty =
  match get_unboxed_type_representation env ty with
  | Ok ty | Error ty -> ty

(* When computing a jkind, we distinguish two cases because some callers might
   want to update the jkind.
   - Jkind: We compute the jkind, and the type wasn't a variable.
   - Var: The type was a var, we return the jkind and the type_expr it was in,
     in case the caller wants to update it. *)
type jkind_result =
  | Jkind of Jkind.t
  | TyVar of Jkind.t * type_expr

let jkind_of_result = function
  | Jkind l -> l
  | TyVar (l,_) -> l

let tvariant_not_immediate row =
  (* if all labels are devoid of arguments, not a pointer *)
  (* CR layouts v5: Polymorphic variants with all void args can probably
     be immediate, but we don't allow them to have void args right now. *)
  not (row_closed row)
  || List.exists
    (fun (_,field) -> match row_field_repr field with
      | Rpresent (Some _) | Reither (false, _, _) -> true
      | _ -> false)
    (row_fields row)

(* We assume here that [get_unboxed_type_representation] has already been
   called, if the type is a Tconstr.  This allows for some optimization by
   callers (e.g., skip expanding if the kind tells them enough).

   Note that this really returns an upper bound, and in particular returns [Any]
   in some edge cases (when [get_unboxed_type_representation] ran out of fuel,
   or when the type is a Tconstr that is missing from the Env due to a missing
   cmi). *)
let rec estimate_type_jkind env ty =
  let open Jkind in
  match get_desc ty with
  | Tconstr(p, _, _) -> begin
    try
      Jkind (Env.find_type p env).type_jkind
    with
      Not_found -> Jkind (any ~why:(Missing_cmi p))
  end
  | Tvariant row ->
      if tvariant_not_immediate row
      then Jkind (value ~why:Polymorphic_variant)
      else Jkind (immediate ~why:Immediate_polymorphic_variant)
  | Tvar { jkind } when get_level ty = generic_level ->
    (* Once a Tvar gets generalized with a jkind, it should be considered
       as fixed (similar to the Tunivar case below).

       This notably prevents [constrain_type_jkind] from changing layout
       [any] to a sort or changing the externality once the Tvar gets
       generalized.

       This, however, still allows sort variables to get instantiated. *)
    Jkind jkind
  | Tvar { jkind } -> TyVar (jkind, ty)
  | Tarrow _ -> Jkind (value ~why:Arrow)
  | Ttuple _ -> Jkind (value ~why:Tuple)
  | Tobject _ -> Jkind (value ~why:Object)
  | Tfield _ -> Jkind (value ~why:Tfield)
  | Tnil -> Jkind (value ~why:Tnil)
  | (Tlink _ | Tsubst _) -> assert false
  | Tunivar { jkind } -> Jkind jkind
  | Tpoly (ty, _) -> estimate_type_jkind env ty
  | Tpackage _ -> Jkind (value ~why:First_class_module)

(**** checking jkind relationships ****)

type type_jkind_sub_result =
  | Success
    (* The [Type_var] case might still be "success"; caller should check.
       We don't just report success here because if the caller unifies the
       tyvar, error messages improve. *)
  | Type_var of Jkind.t * type_expr
  | Missing_cmi of Jkind.t * Path.t
  | Failure of Jkind.t

let type_jkind_sub env ty jkind =
  let shallow_check ty =
    match estimate_type_jkind env ty with
    | Jkind ty_jkind ->
      if Jkind.sub ty_jkind jkind then Success else Failure ty_jkind
    | TyVar (ty_jkind, ty) -> Type_var (ty_jkind, ty)
  in
  (* The "fuel" argument here is used because we're duplicating the loop of
     `get_unboxed_type_representation`, but performing jkind checking at each
     step.  This allows to check examples like:

       type 'a t = 'a list
       type s = { lbl : s t } [@@unboxed]

     Here, we want to see [s t] has jkind value, and this only requires
     expanding once to see [t] is list and [s] is irrelevant.  But calling
     [get_unboxed_type_representation] itself would otherwise get into a nasty
     loop trying to also expand [s], and then performing jkind checking to
     ensure it's a valid argument to [t].  (We believe there are still loops
     like this that can occur, though, and may need a more principled solution
     later).  *)
  let rec loop ty fuel =
    (* This is an optimization to avoid unboxing if we can tell the constraint
       is satisfied from the type_kind *)
    match get_desc ty with
    | Tconstr(p, _args, _abbrev) ->
        let jkind_bound =
          try (Env.find_type p env).type_jkind
          with Not_found -> Jkind.any ~why:(Missing_cmi p)
        in
        if Jkind.sub jkind_bound jkind
        then Success
        else if fuel < 0 then Failure jkind_bound
        else begin match unbox_once env ty with
          | Final_result ty -> shallow_check ty
          | Stepped ty -> loop ty (fuel - 1)
          | Missing missing_cmi_for ->
            Missing_cmi (jkind_bound, missing_cmi_for)
        end
    | Tpoly (ty, _) -> loop ty fuel
    | _ -> shallow_check ty
  in
  loop ty 100

(* The ~fixed argument controls what effects this may have on `ty`.  If false,
   then we will update the jkind of type variables to make the check true, if
   possible.  If true, we won't (but will still instantiate sort variables).

   Precondition: [jkind] is not [any]. This common case is short-circuited
   before calling this function. (Though the current implementation is still
   correct on [any].)
*)
let constrain_type_jkind ~fixed env ty jkind =
  match type_jkind_sub env ty jkind with
  | Success -> Ok ()
  | Type_var (ty_jkind, ty) ->
    if fixed then Jkind.sub_or_error ty_jkind jkind else
    let jkind_inter =
      Jkind.intersection_or_error ~reason:Tyvar_refinement_intersection
        ty_jkind jkind
    in
    Result.map (set_var_jkind ty) jkind_inter
  | Missing_cmi (ty_jkind, missing_cmi) ->
    Error Jkind.(Violation.of_ ~missing_cmi
      (Not_a_subjkind
         (update_reason ty_jkind (Missing_cmi missing_cmi), jkind)))
  | Failure ty_jkind ->
    Error (Jkind.Violation.of_ (Not_a_subjkind (ty_jkind, jkind)))

let constrain_type_jkind ~fixed env ty jkind =
  (* An optimization to avoid doing any work if we're checking against
     any. *)
  if Jkind.is_max jkind then Ok ()
  else constrain_type_jkind ~fixed env ty jkind

let check_type_jkind env ty jkind =
  constrain_type_jkind ~fixed:true env ty jkind

let constrain_type_jkind env ty jkind =
  constrain_type_jkind ~fixed:false env ty jkind

let () =
  Env.constrain_type_jkind := constrain_type_jkind

let check_type_externality env ty ext =
  let upper_bound =
    Jkind.set_externality_upper_bound (Jkind.any ~why:Dummy_jkind) ext
  in
  match check_type_jkind env ty upper_bound with
  | Ok () -> true
  | Error _ -> false

let check_decl_jkind env decl jkind =
  match Jkind.sub_or_error decl.type_jkind jkind with
  | Ok () as ok -> ok
  | Error _ as err ->
      match decl.type_manifest with
      | None -> err
      | Some ty -> check_type_jkind env ty jkind

let constrain_decl_jkind env decl jkind =
  match Jkind.sub_or_error decl.type_jkind jkind with
  | Ok () as ok -> ok
  | Error _ as err ->
      match decl.type_manifest with
      | None -> err
      | Some ty -> constrain_type_jkind env ty jkind

let check_type_jkind_exn env texn ty jkind =
  match check_type_jkind env ty jkind with
  | Ok _ -> ()
  | Error err -> raise_for texn (Bad_jkind (ty,err))

let constrain_type_jkind_exn env texn ty jkind =
  match constrain_type_jkind env ty jkind with
  | Ok _ -> ()
  | Error err -> raise_for texn (Bad_jkind (ty,err))

let estimate_type_jkind env typ =
  jkind_of_result (estimate_type_jkind env typ)

let type_jkind env ty =
  estimate_type_jkind env (get_unboxed_type_approximation env ty)

let type_jkind_purely env ty =
  if !Clflags.principal || Env.has_local_constraints env then
    (* We snapshot to keep this pure; see the test in [typing-local/crossing.ml]
       that mentions snapshotting for an example. *)
    let snap = Btype.snapshot () in
    let jkind = type_jkind env ty in
    Btype.backtrack snap;
    jkind
  else
    type_jkind env ty

let type_sort ~why env ty =
  let jkind, sort = Jkind.of_new_sort_var ~why in
  match constrain_type_jkind env ty jkind with
  | Ok _ -> Ok sort
  | Error _ as e -> e

(* Note: Because [estimate_type_jkind] actually returns an upper bound, this
   function computes an inaccurate intersection in some cases.

   This is OK because of where it is used, which is related to gadt equations.
   The question we're trying to answer there is not really "is this
   intersection inhabited" but rather "do we know for sure that this
   intersection is uninhabited".  It's fine to call the intersection non-empty
   in some cases where its not (this will happen when pattern matching on a
   "false" GADT pattern), but not to say the intersection is empty if it isn't.
*)
let rec intersect_type_jkind ~reason env ty1 jkind2 =
  match get_desc ty1 with
  | Tpoly (ty, _) -> intersect_type_jkind ~reason env ty jkind2
  | _ ->
    (* [intersect_type_jkind] is called rarely, so we don't bother with trying
       to avoid this call as in [constrain_type_jkind] *)
    let ty1 = get_unboxed_type_approximation env ty1 in
    Jkind.intersection_or_error ~reason (estimate_type_jkind env ty1) jkind2

(* See comment on [jkind_unification_mode] *)
let unification_jkind_check env ty jkind =
  match !lmode with
  | Perform_checks -> constrain_type_jkind_exn env Unify ty jkind
  | Delay_checks r -> r := (ty,jkind) :: !r
  | Skip_checks -> ()

let check_and_update_generalized_ty_jkind ?name ~loc ty =
  let immediacy_check jkind =
    let is_immediate jkind =
      (* Just check externality and layout, because that's what actually matters
         for upstream code. We check both for a known value and something that
         might turn out later to be value. This is the conservative choice. *)
      Jkind.(Externality.le (get_externality_upper_bound jkind) External64 &&
             match get_layout jkind with
               | Some (Sort Value) | None -> true
               | _ -> false)
    in
    if Language_extension.erasable_extensions_only ()
      && is_immediate jkind && not (Jkind.has_warned jkind)
    then
      let id =
        match name with
        | Some id -> Ident.name id
        | None -> "<unknown>"
      in
      Location.prerr_warning loc (Warnings.Incompatible_with_upstream
        (Warnings.Immediate_erasure id));
      Jkind.with_warning jkind
    else jkind
  in
  let generalization_check level jkind =
    if level = generic_level then
      Jkind.(update_reason jkind (Generalized (name, loc)))
    else jkind
  in
  let rec inner ty =
    let level = get_level ty in
    if try_mark_node ty then begin
      begin match get_desc ty with
      | Tvar ({ jkind; _ } as r) ->
        let new_jkind = immediacy_check jkind in
        let new_jkind = generalization_check level new_jkind in
        set_type_desc ty (Tvar {r with jkind = new_jkind})
      | Tunivar ({ jkind; _ } as r) ->
        let new_jkind = immediacy_check jkind in
        let new_jkind = generalization_check level new_jkind in
        set_type_desc ty (Tunivar {r with jkind = new_jkind})
      | _ -> ()
      end;
      iter_type_expr inner ty
    end
  in
  inner ty;
  unmark_type ty

let is_principal ty =
  not !Clflags.principal || get_level ty = generic_level

(* Recursively expand the head of a type.
   Also expand #-types.

   Error printing relies on [full_expand] returning exactly its input (i.e., a
   physically equal type) when nothing changes. *)
let full_expand ~may_forget_scope env ty =
  let ty =
    if may_forget_scope then
      try expand_head_unif env ty with Unify_trace _ ->
        (* #10277: forget scopes when printing trace *)
        with_level ~level:(get_level ty) begin fun () ->
          (* The same as [expand_head], except in the failing case we return the
           *original* type, not [correct_levels ty].*)
          try try_expand_head try_expand_safe env (correct_levels ty) with
          | Cannot_expand -> ty
        end
    else expand_head env ty
  in
  match get_desc ty with
    Tobject (fi, {contents = Some (_, v::_)}) when is_Tvar v ->
      newty2 ~level:(get_level ty) (Tobject (fi, ref None))
  | _ ->
      ty

(*
   Check whether the abbreviation expands to a well-defined type.
   During the typing of a class, abbreviations for correspondings
   types expand to non-generic types.
*)
let generic_abbrev env path =
  try
    let (_, body, _) = Env.find_type_expansion path env in
    get_level body = generic_level
  with
    Not_found ->
      false

let generic_private_abbrev env path =
  try
    match Env.find_type path env with
      {type_kind = Type_abstract _;
       type_private = Private;
       type_manifest = Some body} ->
         get_level body = generic_level
    | _ -> false
  with Not_found -> false

let is_contractive env p =
  try
    let decl = Env.find_type p env in
    in_pervasives p && decl.type_manifest = None || is_datatype decl
  with Not_found -> false


                              (*****************)
                              (*  Occur check  *)
                              (*****************)


exception Occur

let rec occur_rec env allow_recursive visited ty0 ty =
  if eq_type ty ty0 then raise Occur;
  match get_desc ty with
    Tconstr(p, _tl, _abbrev) ->
      if allow_recursive && is_contractive env p then () else
      begin try
        if TypeSet.mem ty visited then raise Occur;
        let visited = TypeSet.add ty visited in
        iter_type_expr (occur_rec env allow_recursive visited ty0) ty
      with Occur -> try
        let ty' = try_expand_head try_expand_once env ty in
        (* This call used to be inlined, but there seems no reason for it.
           Message was referring to change in rev. 1.58 of the CVS repo. *)
        occur_rec env allow_recursive visited ty0 ty'
      with Cannot_expand ->
        raise Occur
      end
  | Tobject _ | Tvariant _ ->
      ()
  | _ ->
      if allow_recursive ||  TypeSet.mem ty visited then () else begin
        let visited = TypeSet.add ty visited in
        iter_type_expr (occur_rec env allow_recursive visited ty0) ty
      end

let type_changed = ref false (* trace possible changes to the studied type *)

let merge r b = if b then r := true

let occur env ty0 ty =
  let allow_recursive = allow_recursive_equations () in
  let old = !type_changed in
  try
    while
      type_changed := false;
      if not (eq_type ty0 ty) then
        occur_rec env allow_recursive TypeSet.empty ty0 ty;
      !type_changed
    do () (* prerr_endline "changed" *) done;
    merge type_changed old
  with exn ->
    merge type_changed old;
    raise exn

let occur_for tr_exn env t1 t2 =
  try
    occur env t1 t2
  with Occur -> raise_for tr_exn (Rec_occur(t1, t2))

let occur_in env ty0 t =
  try occur env ty0 t; false with Occur -> true

(* Check that a local constraint is well-founded *)
(* PR#6405: not needed since we allow recursion and work on normalized types *)
(* PR#6992: we actually need it for contractiveness *)
(* This is a simplified version of occur, only for the rectypes case *)

let rec local_non_recursive_abbrev ~allow_rec strict visited env p ty =
  (*Format.eprintf "@[Check %s =@ %a@]@." (Path.name p) !Btype.print_raw ty;*)
  if not (List.memq (get_id ty) visited) then begin
    match get_desc ty with
      Tconstr(p', args, _abbrev) ->
        if Path.same p p' then raise Occur;
        if allow_rec && not strict && is_contractive env p' then () else
        let visited = get_id ty :: visited in
        begin try
          (* try expanding, since [p] could be hidden *)
          local_non_recursive_abbrev ~allow_rec strict visited env p
            (try_expand_head try_expand_safe_opt env ty)
        with Cannot_expand ->
          let params =
            try (Env.find_type p' env).type_params
            with Not_found -> args
          in
          List.iter2
            (fun tv ty ->
              let strict = strict || not (is_Tvar tv) in
              local_non_recursive_abbrev ~allow_rec strict visited env p ty)
            params args
        end
    | Tobject _ | Tvariant _ when not strict ->
        ()
    | _ ->
        if strict || not allow_rec then (* PR#7374 *)
          let visited = get_id ty :: visited in
          iter_type_expr
            (local_non_recursive_abbrev ~allow_rec true visited env p) ty
  end

let local_non_recursive_abbrev env p ty =
  let allow_rec = allow_recursive_equations () in
  try (* PR#7397: need to check trace_gadt_instances *)
    wrap_trace_gadt_instances env
      (local_non_recursive_abbrev ~allow_rec false [] env p) ty;
    true
  with Occur -> false


                   (*****************************)
                   (*  Polymorphic Unification  *)
                   (*****************************)

(* Since we cannot duplicate universal variables, unification must
   be done at meta-level, using bindings in univar_pairs *)
(* TODO: use find_opt *)
(* Invariant: [jkind1] and [jkind2] (newly added) have to be the
   jkinds of Tunivar [t1] and [t2] respectively.

   They carry redundant information but are added to save two calls to
   [get_desc] which are usually performed already at the call site. *)
let unify_univar t1 t2 jkind1 jkind2 pairs =
  if not (Jkind.equal jkind1 jkind2) then raise Cannot_unify_universal_variables;
  let rec inner t1 t2 = function
    (cl1, cl2) :: rem ->
      let find_univ t cl =
        try
          let (_, r) = List.find (fun (t',_) -> eq_type t t') cl in
          Some r
        with Not_found -> None
      in
      begin match find_univ t1 cl1, find_univ t2 cl2 with
        Some {contents=Some t'2}, Some _ when eq_type t2 t'2 ->
          ()
      | Some({contents=None} as r1), Some({contents=None} as r2) ->
          set_univar r1 t2; set_univar r2 t1
      | None, None ->
        inner t1 t2 rem
      | _ ->
          raise Cannot_unify_universal_variables
      end
  | [] -> raise Cannot_unify_universal_variables
  in
  inner t1 t2 pairs

(* The same as [unify_univar], but raises the appropriate exception instead of
   [Cannot_unify_universal_variables] *)
let unify_univar_for tr_exn t1 t2 jkind1 jkind2 univar_pairs =
  try unify_univar t1 t2 jkind1 jkind2 univar_pairs
  with Cannot_unify_universal_variables -> raise_unexplained_for tr_exn

(* Test the occurrence of free univars in a type *)
(* That's way too expensive. Must do some kind of caching *)
(* If [inj_only=true], only check injective positions *)
let occur_univar ?(inj_only=false) env ty =
  let visited = ref TypeMap.empty in
  let rec occur_rec bound ty =
    if not_marked_node ty then
      if TypeSet.is_empty bound then
        (flip_mark_node ty; occur_desc bound ty)
      else try
        let bound' = TypeMap.find ty !visited in
        if not (TypeSet.subset bound' bound) then begin
          visited := TypeMap.add ty (TypeSet.inter bound bound') !visited;
          occur_desc bound ty
        end
      with Not_found ->
        visited := TypeMap.add ty bound !visited;
        occur_desc bound ty
  and occur_desc bound ty =
      match get_desc ty with
        Tunivar _ ->
          if not (TypeSet.mem ty bound) then
            raise_escape_exn (Univ ty)
      | Tpoly (ty, tyl) ->
          let bound = List.fold_right TypeSet.add tyl bound in
          occur_rec bound  ty
      | Tconstr (_, [], _) -> ()
      | Tconstr (p, tl, _) ->
          begin try
            let td = Env.find_type p env in
            List.iter2
              (fun t v ->
                (* The null variance only occurs in type abbreviations and
                   corresponds to type variables that do not occur in the
                   definition (expansion would erase them completely).
                   The type-checker consistently ignores type expressions
                   in this position. Physical expansion, as done in `occur`,
                   would be costly here, since we need to check inside
                   object and variant types too. *)
                if Variance.(if inj_only then mem Inj v else not (eq v null))
                then occur_rec bound t)
              tl td.type_variance
          with Not_found ->
            if not inj_only then List.iter (occur_rec bound) tl
          end
      | _ -> iter_type_expr (occur_rec bound) ty
  in
  Misc.try_finally (fun () ->
      occur_rec TypeSet.empty ty
    )
    ~always:(fun () -> unmark_type ty)

let has_free_univars env ty =
  try occur_univar ~inj_only:false env ty; false with Escape _ -> true
let has_injective_univars env ty =
  try occur_univar ~inj_only:true env ty; false with Escape _ -> true

let occur_univar_for tr_exn env ty =
  try
    occur_univar env ty
  with Escape e -> raise_for tr_exn (Escape e)

(* Grouping univars by families according to their binders *)
let add_univars =
  List.fold_left (fun s (t,_) -> TypeSet.add t s)

let get_univar_family univar_pairs univars =
  if univars = [] then TypeSet.empty else
  let insert s = function
      cl1, (_::_ as cl2) ->
        if List.exists (fun (t1,_) -> TypeSet.mem t1 s) cl1 then
          add_univars s cl2
        else s
    | _ -> s
  in
  let s = List.fold_right TypeSet.add univars TypeSet.empty in
  List.fold_left insert s univar_pairs

(* Whether a family of univars escapes from a type *)
let univars_escape env univar_pairs vl ty =
  let family = get_univar_family univar_pairs vl in
  let visited = ref TypeSet.empty in
  let rec occur t =
    if TypeSet.mem t !visited then () else begin
      visited := TypeSet.add t !visited;
      match get_desc t with
        Tpoly (t, tl) ->
          if List.exists (fun t -> TypeSet.mem t family) tl then ()
          else occur t
      | Tunivar _ -> if TypeSet.mem t family then raise_escape_exn (Univ t)
      | Tconstr (_, [], _) -> ()
      | Tconstr (p, tl, _) ->
          begin try
            let td = Env.find_type p env in
            List.iter2
              (* see occur_univar *)
              (fun t v -> if not Variance.(eq v null) then occur t)
              tl td.type_variance
          with Not_found ->
            List.iter occur tl
          end
      | _ ->
          iter_type_expr occur t
    end
  in
  occur ty

(* Wrapper checking that no variable escapes and updating univar_pairs *)
let enter_poly env univar_pairs t1 tl1 t2 tl2 f =
  let old_univars = !univar_pairs in
  let known_univars =
    List.fold_left (fun s (cl,_) -> add_univars s cl)
      TypeSet.empty old_univars
  in
  if List.exists (fun t -> TypeSet.mem t known_univars) tl1 then
     univars_escape env old_univars tl1 (newty(Tpoly(t2,tl2)));
  if List.exists (fun t -> TypeSet.mem t known_univars) tl2 then
    univars_escape env old_univars tl2 (newty(Tpoly(t1,tl1)));
  let cl1 = List.map (fun t -> t, ref None) tl1
  and cl2 = List.map (fun t -> t, ref None) tl2 in
  univar_pairs := (cl1,cl2) :: (cl2,cl1) :: old_univars;
  Misc.try_finally (fun () -> f t1 t2)
    ~always:(fun () -> univar_pairs := old_univars)

let enter_poly_for tr_exn env univar_pairs t1 tl1 t2 tl2 f =
  try
    enter_poly env univar_pairs t1 tl1 t2 tl2 f
  with Escape e -> raise_for tr_exn (Escape e)

let univar_pairs = ref []

(**** Instantiate a generic type into a poly type ***)

let polyfy env ty vars =
  let subst_univar copy_scope ty =
    match get_desc ty with
    | Tvar { name; jkind } when get_level ty = generic_level ->
        let t = newty (Tunivar { name; jkind }) in
        For_copy.redirect_desc copy_scope ty (Tsubst (t, None));
        Some t
    | _ -> None
  in
  (* need to expand twice? cf. Ctype.unify2 *)
  let vars = List.map (expand_head env) vars in
  let vars = List.map (expand_head env) vars in
  For_copy.with_scope (fun copy_scope ->
    let vars' = List.filter_map (subst_univar copy_scope) vars in
    let ty = copy copy_scope ty in
    let ty = newty2 ~level:(get_level ty) (Tpoly(ty, vars')) in
    let complete = List.length vars = List.length vars' in
    ty, complete
  )

(* assumption: [ty] is fully generalized. *)
let reify_univars env ty =
  let vars = free_variables ty in
  let ty, _ = polyfy env ty vars in
  ty

                              (*****************)
                              (*  Unification  *)
                              (*****************)



let rec has_cached_expansion p abbrev =
  match abbrev with
    Mnil                    -> false
  | Mcons(_, p', _, _, rem) -> Path.same p p' || has_cached_expansion p rem
  | Mlink rem               -> has_cached_expansion p !rem

(**** Transform error trace ****)
(* +++ Move it to some other place ? *)
(* That's hard to do because it relies on the expansion machinery in Ctype,
   but still might be nice. *)

let expand_type env ty =
  { ty       = ty;
    expanded = full_expand ~may_forget_scope:true env ty }

let expand_any_trace map env trace =
  map (expand_type env) trace

let expand_trace env trace =
  expand_any_trace Errortrace.map env trace

let expand_subtype_trace env trace =
  expand_any_trace Subtype.map env trace

let expand_to_unification_error env trace =
  unification_error ~trace:(expand_trace env trace)

let expand_to_equality_error env trace subst =
  equality_error ~trace:(expand_trace env trace) ~subst

let expand_to_moregen_error env trace =
  moregen_error ~trace:(expand_trace env trace)

(* [expand_trace] and the [expand_to_*_error] functions take care of most of the
   expansion in this file, but we occasionally need to build [Errortrace.error]s
   in other ways/elsewhere, so we expose some machinery for doing so
*)

(* Equivalent to [expand_trace env [Diff {got; expected}]] for a single
   element *)
let expanded_diff env ~got ~expected =
  Diff (map_diff (expand_type env) {got; expected})

(* Diff while transforming a [type_expr] into an [expanded_type] without
   expanding *)
let unexpanded_diff ~got ~expected =
  Diff (map_diff trivial_expansion {got; expected})

(**** Unification ****)

let rec deep_occur_rec t0 ty =
  if get_level ty >= get_level t0 && try_mark_node ty then begin
    if eq_type ty t0 then raise Occur;
    iter_type_expr (deep_occur_rec t0) ty
  end

(* Return whether [t0] occurs in any type in [tyl]. Objects are also traversed. *)
let deep_occur_list t0 tyl =
  try
    List.iter (deep_occur_rec t0) tyl;
    List.iter unmark_type tyl;
    false
  with Occur ->
    List.iter unmark_type tyl;
    true

let deep_occur t0 ty =
  try
    deep_occur_rec t0 ty;
    unmark_type ty;
    false
  with Occur ->
    unmark_type ty;
    true

let gadt_equations_level = ref None

let get_gadt_equations_level () =
  match !gadt_equations_level with
  | None -> assert false
  | Some x -> x

(* a local constraint can be added only if the rhs
   of the constraint does not contain any Tvars.
   They need to be removed using this function *)
let reify env t =
  let fresh_constr_scope = get_gadt_equations_level () in
  let create_fresh_constr lev name jkind =
    let name = match name with Some s -> "$'"^s | _ -> "$" in
    let decl = new_local_type jkind ~jkind_annot:None in
    let (id, new_env) =
      Env.enter_type (get_new_abstract_name !env name) decl !env
        ~scope:fresh_constr_scope in
    let path = Path.Pident id in
    let t = newty2 ~level:lev (Tconstr (path,[],ref Mnil))  in
    env := new_env;
    path, t
  in
  let visited = ref TypeSet.empty in
  let rec iterator ty =
    if TypeSet.mem ty !visited then () else begin
      visited := TypeSet.add ty !visited;
      match get_desc ty with
        Tvar { name; jkind } ->
          let level = get_level ty in
          let path, t = create_fresh_constr level name jkind in
          link_type ty t;
          if level < fresh_constr_scope then
            raise_for Unify (Escape (escape (Constructor path)))
      | Tvariant r ->
          if not (static_row r) then begin
            if is_fixed r then iterator (row_more r) else
            let m = row_more r in
            match get_desc m with
              Tvar { name; jkind }  ->
                let level = get_level m in
                let path, t = create_fresh_constr level name jkind in
                let row =
                  let fixed = Some (Reified path) in
                  create_row ~fields:[] ~more:t ~fixed
                    ~name:(row_name r) ~closed:(row_closed r) in
                link_type m (newty2 ~level (Tvariant row));
                if level < fresh_constr_scope then
                  raise_for Unify (Escape (escape (Constructor path)))
            | _ -> assert false
          end;
          iter_row iterator r
      | _ ->
          iter_type_expr iterator ty
    end
  in
  iterator t

let find_expansion_scope env path =
  match Env.find_type path env with
  | { type_manifest = None ; _ } | exception Not_found -> generic_level
  | decl -> decl.type_expansion_scope

let non_aliasable p decl =
  (* in_pervasives p ||  (subsumed by in_current_module) *)
  in_current_module p && not decl.type_is_newtype

(* This checks whether a gadt equation can be added for a type.

   The `for_jkind_eqn` parameter indicates whether this is an equation that
   just modifies a jkind, or a normal gadt equation (see add_jkind_equation).

   In the jkind case, we don't check that the type is not non_aliasable.  The
   non_aliasable check serves two purposes for gadt equations, neither of which
   is needed in the jkind case:

   1) It restricts gadt equations for abstract types defined in the current
   module.  This is actually unnecessary even for normal gadt equations and may
   change in the future (see upstream PR 8900).

   2) It restricts gadt equations on pervasives, which a hacky implementation of
   the fact that every type in the initial environment is incompatible with
   every other type.  But it's fine to refine the jkind of these types (and we
   want to in some cases, like giving int32 the jkind immediate64 on
   appropriate platforms).

   CR layouts: the non_aliasable check could really be combined with the
   type_kind_is_abstract check, and both could be guarded by ~for_jkind_eqn, allowing
   the refinement of jkinds of data types.  Write some tests cases and make
   that change.
*)
let is_instantiable env ~for_jkind_eqn p =
  try
    let decl = Env.find_type p env in
    type_kind_is_abstract decl &&
    decl.type_private = Public &&
    decl.type_arity = 0 &&
    decl.type_manifest = None &&
    (for_jkind_eqn || not (non_aliasable p decl))
  with Not_found -> false


let compatible_paths p1 p2 =
  let open Predef in
  Path.same p1 p2 ||
  Path.same p1 path_bytes && Path.same p2 path_string ||
  Path.same p1 path_string && Path.same p2 path_bytes

(* Check for datatypes carefully; see PR#6348 *)
let rec expands_to_datatype env ty =
  match get_desc ty with
    Tconstr (p, _, _) ->
      begin try
        is_datatype (Env.find_type p env) ||
        expands_to_datatype env (try_expand_safe env ty)
      with Not_found | Cannot_expand -> false
      end
  | _ -> false

let equivalent_with_nolabels l1 l2 =
  l1 = l2 || (match l1, l2 with
  | (Nolabel | Labelled _), (Nolabel | Labelled _) -> true
  | _ -> false)

(* the [tk] means we're comparing a type against a jkind *)
let has_jkind_intersection_tk env ty jkind =
  Jkind.has_intersection (type_jkind env ty) jkind

(* [mcomp] tests if two types are "compatible" -- i.e., if they could ever
   unify.  (This is distinct from [eqtype], which checks if two types *are*
   exactly the same.)  This is used to decide whether GADT cases are
   unreachable.  It is broadly part of unification. *)

(* mcomp type_pairs subst env t1 t2 does not raise an
   exception if it is possible that t1 and t2 are actually
   equal, assuming the types in type_pairs are equal and
   that the mapping subst holds.
   Assumes that both t1 and t2 do not contain any tvars
   and that both their objects and variants are closed
 *)

let rec mcomp type_pairs env t1 t2 =
  let check_jkinds ty jkind =
    if not (has_jkind_intersection_tk env ty jkind) then raise Incompatible
  in
  if eq_type t1 t2 then () else
  match (get_desc t1, get_desc t2, t1, t2) with
  | (Tvar { jkind }, _, _, other)
  | (_, Tvar { jkind }, other, _) -> check_jkinds other jkind
  | (Tconstr (p1, [], _), Tconstr (p2, [], _), _, _) when Path.same p1 p2 ->
      ()
  | _ ->
      let t1' = expand_head_opt env t1 in
      let t2' = expand_head_opt env t2 in
      (* Expansion may have changed the representative of the types... *)
      if eq_type t1' t2' then () else
      if not (TypePairs.mem type_pairs (t1', t2')) then begin
        TypePairs.add type_pairs (t1', t2');
        match (get_desc t1', get_desc t2', t1', t2') with
        | (Tvar { jkind }, _, _, other)
        | (_, Tvar { jkind }, other, _)  -> check_jkinds other jkind
        | (Tarrow ((l1,_,_), t1, u1, _), Tarrow ((l2,_,_), t2, u2, _), _, _)
          when equivalent_with_nolabels l1 l2 ->
            mcomp type_pairs env t1 t2;
            mcomp type_pairs env u1 u2;
        | (Ttuple tl1, Ttuple tl2, _, _) ->
            mcomp_labeled_list type_pairs env tl1 tl2
        | (Tconstr (p1, tl1, _), Tconstr (p2, tl2, _), _, _) ->
            mcomp_type_decl type_pairs env p1 p2 tl1 tl2
        | (Tconstr (_, [], _), _, _, _) when has_injective_univars env t2' ->
            raise_unexplained_for Unify
        | (_, Tconstr (_, [], _), _, _) when has_injective_univars env t1' ->
            raise_unexplained_for Unify
        | (Tconstr (p, _, _), _, _, other) | (_, Tconstr (p, _, _), other, _) ->
            begin try
              let decl = Env.find_type p env in
              if non_aliasable p decl || is_datatype decl ||
                 not (has_jkind_intersection_tk env other decl.type_jkind) then
                raise Incompatible
            with Not_found -> ()
            end
        (*
        | (Tpackage (p1, n1, tl1), Tpackage (p2, n2, tl2)) when n1 = n2 ->
            mcomp_list type_pairs env tl1 tl2
        *)
        | (Tpackage _, Tpackage _, _, _) -> ()
        | (Tvariant row1, Tvariant row2, _, _) ->
            mcomp_row type_pairs env row1 row2
        | (Tobject (fi1, _), Tobject (fi2, _), _, _) ->
            mcomp_fields type_pairs env fi1 fi2
        | (Tfield _, Tfield _, _, _) ->       (* Actually unused *)
            mcomp_fields type_pairs env t1' t2'
        | (Tnil, Tnil, _, _) ->
            ()
        | (Tpoly (t1, []), Tpoly (t2, []), _, _) ->
            mcomp type_pairs env t1 t2
        | (Tpoly (t1, tl1), Tpoly (t2, tl2), _, _) ->
            (try
               enter_poly env univar_pairs
                 t1 tl1 t2 tl2 (mcomp type_pairs env)
             with Escape _ -> raise Incompatible)
        | (Tunivar {jkind=jkind1}, Tunivar {jkind=jkind2}, _, _) ->
            (try unify_univar t1' t2' jkind1 jkind2 !univar_pairs
             with Cannot_unify_universal_variables -> raise Incompatible)
        | (_, _, _, _) ->
            raise Incompatible
      end

and mcomp_list type_pairs env tl1 tl2 =
  if List.length tl1 <> List.length tl2 then
    raise Incompatible;
  List.iter2 (mcomp type_pairs env) tl1 tl2

and mcomp_labeled_list type_pairs env labeled_tl1 labeled_tl2 =
  if not (Int.equal (List.length labeled_tl1) (List.length labeled_tl2)) then
    raise Incompatible;
  List.iter2
    (fun (label1, ty1) (label2, ty2) ->
      if not (Option.equal String.equal label1 label2) then
        raise Incompatible;
      mcomp type_pairs env ty1 ty2)
    labeled_tl1 labeled_tl2

and mcomp_fields type_pairs env ty1 ty2 =
  if not (concrete_object ty1 && concrete_object ty2) then assert false;
  let (fields2, rest2) = flatten_fields ty2 in
  let (fields1, rest1) = flatten_fields ty1 in
  let (pairs, miss1, miss2) = associate_fields fields1 fields2 in
  let has_present =
    List.exists (fun (_, k, _) -> field_kind_repr k = Fpublic) in
  mcomp type_pairs env rest1 rest2;
  if has_present miss1  && get_desc (object_row ty2) = Tnil
  || has_present miss2  && get_desc (object_row ty1) = Tnil
  then raise Incompatible;
  List.iter
    (function (_n, k1, t1, k2, t2) ->
       mcomp_kind k1 k2;
       mcomp type_pairs env t1 t2)
    pairs

and mcomp_kind k1 k2 =
  let k1 = field_kind_repr k1 in
  let k2 = field_kind_repr k2 in
  match k1, k2 with
    (Fpublic, Fabsent)
  | (Fabsent, Fpublic) -> raise Incompatible
  | _                  -> ()

and mcomp_row type_pairs env row1 row2 =
  let r1, r2, pairs = merge_row_fields (row_fields row1) (row_fields row2) in
  let cannot_erase (_,f) =
    match row_field_repr f with
      Rpresent _ -> true
    | Rabsent | Reither _ -> false
  in
  if row_closed row1 && List.exists cannot_erase r2
  || row_closed row2 && List.exists cannot_erase r1 then raise Incompatible;
  List.iter
    (fun (_,f1,f2) ->
      match row_field_repr f1, row_field_repr f2 with
      | Rpresent None, (Rpresent (Some _) | Reither (_, _::_, _) | Rabsent)
      | Rpresent (Some _), (Rpresent None | Reither (true, _, _) | Rabsent)
      | (Reither (_, _::_, _) | Rabsent), Rpresent None
      | (Reither (true, _, _) | Rabsent), Rpresent (Some _) ->
          raise Incompatible
      | Rpresent(Some t1), Rpresent(Some t2) ->
          mcomp type_pairs env t1 t2
      | Rpresent(Some t1), Reither(false, tl2, _) ->
          List.iter (mcomp type_pairs env t1) tl2
      | Reither(false, tl1, _), Rpresent(Some t2) ->
          List.iter (mcomp type_pairs env t2) tl1
      | _ -> ())
    pairs

and mcomp_type_decl type_pairs env p1 p2 tl1 tl2 =
  try
    let decl = Env.find_type p1 env in
    let decl' = Env.find_type p2 env in
    let check_jkinds () =
      if not (Jkind.has_intersection decl.type_jkind decl'.type_jkind)
      then raise Incompatible
    in
    if compatible_paths p1 p2 then begin
      let inj =
        try List.map Variance.(mem Inj) (Env.find_type p1 env).type_variance
        with Not_found -> List.map (fun _ -> false) tl1
      in
      List.iter2
        (fun i (t1,t2) -> if i then mcomp type_pairs env t1 t2)
        inj (List.combine tl1 tl2)
    end else if non_aliasable p1 decl && non_aliasable p2 decl' then
      raise Incompatible
    else
      match decl.type_kind, decl'.type_kind with
      | Type_record (lst,r), Type_record (lst',r')
        when equal_record_representation r r' ->
          mcomp_list type_pairs env tl1 tl2;
          mcomp_record_description type_pairs env lst lst'
      | Type_variant (v1,r), Type_variant (v2,r')
        when equal_variant_representation r r' ->
          mcomp_list type_pairs env tl1 tl2;
          mcomp_variant_description type_pairs env v1 v2
      | Type_open, Type_open ->
          mcomp_list type_pairs env tl1 tl2
      | Type_abstract _, Type_abstract _ -> check_jkinds ()
      | Type_abstract _, _ when not (non_aliasable p1 decl)-> check_jkinds ()
      | _, Type_abstract _ when not (non_aliasable p2 decl') -> check_jkinds ()
      | _ -> raise Incompatible
  with Not_found -> ()

and mcomp_type_option type_pairs env t t' =
  match t, t' with
    None, None -> ()
  | Some t, Some t' -> mcomp type_pairs env t t'
  | _ -> raise Incompatible

and mcomp_variant_description type_pairs env xs ys =
  let rec iter = fun x y ->
    match x, y with
    | c1 :: xs, c2 :: ys   ->
      mcomp_type_option type_pairs env c1.cd_res c2.cd_res;
      begin match c1.cd_args, c2.cd_args with
      | Cstr_tuple l1, Cstr_tuple l2 -> mcomp_tuple_description type_pairs env l1 l2
      | Cstr_record l1, Cstr_record l2 ->
          mcomp_record_description type_pairs env l1 l2
      | _ -> raise Incompatible
      end;
     if Ident.name c1.cd_id = Ident.name c2.cd_id
      then iter xs ys
      else raise Incompatible
    | [],[] -> ()
    | _ -> raise Incompatible
  in
  iter xs ys

and mcomp_tuple_description type_pairs env =
  let rec iter x y =
    match x, y with
<<<<<<< HEAD
    | {ca_type=ty1; ca_global=gf1; _} :: xs, {ca_type=ty2; ca_global=gf2} :: ys ->
=======
    | {ca_type=ty1; ca_modalities=gf1; _} :: xs, {ca_type=ty2; ca_modalities=gf2} :: ys ->
>>>>>>> b2f73409
      mcomp type_pairs env ty1 ty2;
      if gf1 = gf2
      then iter xs ys
      else raise Incompatible
    | [], [] -> ()
    | _ -> raise Incompatible
  in
  iter

and mcomp_record_description type_pairs env =
  let rec iter x y =
    match x, y with
    | l1 :: xs, l2 :: ys ->
        mcomp type_pairs env l1.ld_type l2.ld_type;
        if Ident.name l1.ld_id = Ident.name l2.ld_id &&
           l1.ld_mutable = l2.ld_mutable &&
           l1.ld_modalities = l2.ld_modalities
        then iter xs ys
        else raise Incompatible
    | [], [] -> ()
    | _ -> raise Incompatible
  in
  iter

let mcomp env t1 t2 =
  mcomp (TypePairs.create 4) env t1 t2

let mcomp_for tr_exn env t1 t2 =
  try
    mcomp env t1 t2
  with Incompatible -> raise_unexplained_for tr_exn

(* Real unification *)

let find_lowest_level ty =
  let lowest = ref generic_level in
  let rec find ty =
    if not_marked_node ty then begin
      let level = get_level ty in
      if level < !lowest then lowest := level;
      flip_mark_node ty;
      iter_type_expr find ty
    end
  in find ty; unmark_type ty; !lowest

let jkind_of_abstract_type_declaration env p =
  try
    (* CR layouts: This lookup duplicates work already done in is_instantiable,
       which guards the case of unify3 that reaches this function.  Would be
       nice to eliminate the duplication, but is seems tricky to do so without
       complicating unify3. *)
    let typ = Env.find_type p env in
    typ.type_jkind, typ.type_jkind_annotation
  with
    Not_found -> assert false

let add_jkind_equation ~reason env destination jkind1 =
  (* Here we check whether the source and destination jkinds intersect.  If
     they don't, we can give a type error.  If they do, and destination is
     abstract, we can improve type checking by assigning destination that
     jkind. *)
  match intersect_type_jkind ~reason !env destination jkind1 with
  | Error err -> raise_for Unify (Bad_jkind (destination,err))
  | Ok jkind -> begin
      match get_desc destination with
      | Tconstr (p, _, _) when is_instantiable ~for_jkind_eqn:true !env p ->
        begin
          try
            let decl = Env.find_type p !env in
            if not (Jkind.equal jkind decl.type_jkind)
            then
              let refined_decl = { decl with type_jkind = jkind } in
              env := Env.add_local_type p refined_decl !env
          with
            Not_found -> ()
        end
      | _ -> ()
    end

let add_gadt_equation env source destination =
  (* Format.eprintf "@[add_gadt_equation %s %a@]@."
    (Path.name source) !Btype.print_raw destination; *)
  if has_free_univars !env destination then
    occur_univar ~inj_only:true !env destination
  else if local_non_recursive_abbrev !env source destination then begin
    let destination = duplicate_type destination in
    let expansion_scope =
      Int.max (Path.scope source) (get_gadt_equations_level ())
    in
    (* Recording the actual jkind here is required, not just for efficiency.
       When we check the jkind later, we may not be able to see the local
       equation because of its scope. *)
    let jkind, jkind_annot =
      jkind_of_abstract_type_declaration !env source
    in
    add_jkind_equation ~reason:(Gadt_equation source)
      env destination jkind;
    let decl =
      new_local_type ~manifest_and_scope:(destination, expansion_scope) jkind
        ~jkind_annot
    in
    env := Env.add_local_type source decl !env;
    cleanup_abbrev ()
  end

let unify_eq_set = TypePairs.create 11

let order_type_pair t1 t2 =
  if get_id t1 <= get_id t2 then (t1, t2) else (t2, t1)

let add_type_equality t1 t2 =
  TypePairs.add unify_eq_set (order_type_pair t1 t2)

let eq_package_path env p1 p2 =
  Path.same p1 p2 ||
  Path.same (normalize_package_path env p1) (normalize_package_path env p2)

let nondep_type' = ref (fun _ _ _ -> assert false)
let package_subtype = ref (fun _ _ _ _ _ -> assert false)

exception Nondep_cannot_erase of Ident.t

let rec concat_longident lid1 =
  let open Longident in
  function
    Lident s -> Ldot (lid1, s)
  | Ldot (lid2, s) -> Ldot (concat_longident lid1 lid2, s)
  | Lapply (lid2, lid) -> Lapply (concat_longident lid1 lid2, lid)

let nondep_instance env level id ty =
  let ty = !nondep_type' env [id] ty in
  if level = generic_level then duplicate_type ty else
  let old = !current_level in
  current_level := level;
  let ty = instance ty in
  current_level := old;
  ty

(* Find the type paths nl1 in the module type mty2, and add them to the
   list (nl2, tl2). raise Not_found if impossible *)
let complete_type_list ?(allow_absent=false) env fl1 lv2 mty2 fl2 =
  (* This is morally WRONG: we're adding a (dummy) module without a scope in the
     environment. However no operation which cares about levels/scopes is going
     to happen while this module exists.
     The only operations that happen are:
     - Env.find_type_by_name
     - nondep_instance
     None of which check the scope.

     It'd be nice if we avoided creating such temporary dummy modules and broken
     environments though. *)
  let id2 = Ident.create_local "Pkg" in
  let env' = Env.add_module id2 Mp_present mty2 env in
  let rec complete fl1 fl2 =
    match fl1, fl2 with
      [], _ -> fl2
    | (n, _) :: nl, (n2, _ as nt2) :: ntl' when n >= n2 ->
        nt2 :: complete (if n = n2 then nl else fl1) ntl'
    | (n, _) :: nl, _ ->
        let lid = concat_longident (Longident.Lident "Pkg") n in
        match Env.find_type_by_name lid env' with
        | (_, {type_arity = 0; type_kind = Type_abstract _;
               type_private = Public; type_manifest = Some t2}) ->
            begin match nondep_instance env' lv2 id2 t2 with
            | t -> (n, t) :: complete nl fl2
            | exception Nondep_cannot_erase _ ->
                if allow_absent then
                  complete nl fl2
                else
                  raise Exit
            end
        | (_, {type_arity = 0; type_kind = Type_abstract _;
               type_private = Public; type_manifest = None})
          when allow_absent ->
            complete nl fl2
        | _ -> raise Exit
        | exception Not_found when allow_absent->
            complete nl fl2
  in
  match complete fl1 fl2 with
  | res -> res
  | exception Exit -> raise Not_found

(* raise Not_found rather than Unify if the module types are incompatible *)
let unify_package env unify_list lv1 p1 fl1 lv2 p2 fl2 =
  let ntl2 = complete_type_list env fl1 lv2 (Mty_ident p2) fl2
  and ntl1 = complete_type_list env fl2 lv1 (Mty_ident p1) fl1 in
  unify_list (List.map snd ntl1) (List.map snd ntl2);
  if eq_package_path env p1 p2
  || !package_subtype env p1 fl1 p2 fl2
  && !package_subtype env p2 fl2 p1 fl1 then () else raise Not_found

let unify_alloc_mode_for tr_exn a b =
  match Alloc.equate a b with
  | Ok () -> ()
  | Error _ -> raise_unexplained_for tr_exn

(* force unification in Reither when one side has a non-conjunctive type *)
let rigid_variants = ref false

let unify_eq t1 t2 =
  eq_type t1 t2
  || (in_pattern_mode ()
      && TypePairs.mem unify_eq_set (order_type_pair t1 t2))

let unify1_var env t1 t2 =
  let jkind = match get_desc t1 with
    | Tvar { jkind } -> jkind
    | _ -> assert false
  in
  occur_for Unify env t1 t2;
  match
    occur_univar_for Unify env t2;
    unification_jkind_check env t2 jkind
  with
  | () ->
      begin
        try
          update_level env (get_level t1) t2;
          update_scope (get_scope t1) t2;
        with Escape e ->
          raise_for Unify (Escape e)
      end;
      link_type t1 t2;
      true
  | exception Unify_trace _ when in_pattern_mode () ->
      false

(* Called from unify3 *)
let unify3_var env jkind1 t1' t2 t2' =
  occur_for Unify !env t1' t2;
  (* There are two possible ways forward here. Either the variable [t1']
     will succeed in unifying with [t2], in which case we're done; or
     the unification fails, in which case we want to add a GADT equation.
     But in that second case, we want to pretend that we were making a
     GADT equation all along, so we don't want any evidence of having
     attempted the unification (which might, say, fill in a sort variable).
     We thus backtrack in the GADT equation case. *)
  let snap = snapshot () in
  match
    occur_univar_for Unify !env t2;
    unification_jkind_check !env t2' jkind1
  with
  | () -> link_type t1' t2
  | exception Unify_trace _ when in_pattern_mode () ->
      backtrack snap;
      reify env t1';
      reify env t2';
      if can_generate_equations () then begin
        begin match get_desc t2' with
        | Tconstr(path,[],_)
          when is_instantiable !env ~for_jkind_eqn:false path ->
            add_gadt_equation env path t1'
              (* This is necessary because a failed kind-check above
                 might meaningfully refine a type constructor *)
        | _ ->
          occur_univar ~inj_only:true !env t2';
          mcomp_for Unify !env t1' t2'
            (* the call to [mcomp] can be skipped in the other case in this
               [match] because [add_gadt_equation] checks for jkind
               intersection, which is the only interesting check in [mcomp]
               when one side is a variable. We could pull that check out
               here specially, but it seems simpler not to. *)
        end;
        record_equation t1' t2';
      end

(*
   1. When unifying two non-abbreviated types, one type is made a link
      to the other. When unifying an abbreviated type with a
      non-abbreviated type, the non-abbreviated type is made a link to
      the other one. When unifying to abbreviated types, these two
      types are kept distincts, but they are made to (temporally)
      expand to the same type.
   2. Abbreviations with at least one parameter are systematically
      expanded. The overhead does not seem too high, and that way
      abbreviations where some parameters does not appear in the
      expansion, such as ['a t = int], are correctly handled. In
      particular, for this example, unifying ['a t] with ['b t] keeps
      ['a] and ['b] distincts. (Is it really important ?)
   3. Unifying an abbreviation ['a t = 'a] with ['a] should not yield
      ['a t as 'a]. Indeed, the type variable would otherwise be lost.
      This problem occurs for abbreviations expanding to a type
      variable, but also to many other constrained abbreviations (for
      instance, [(< x : 'a > -> unit) t = <x : 'a>]). The solution is
      that, if an abbreviation is unified with some subpart of its
      parameters, then the parameter actually does not get
      abbreviated.  It would be possible to check whether some
      information is indeed lost, but it probably does not worth it.
*)

let rec unify (env:Env.t ref) t1 t2 =
  (* First step: special cases (optimizations) *)
  if unify_eq t1 t2 then () else
  let reset_tracing = check_trace_gadt_instances !env in
  try
    type_changed := true;
    begin match (get_desc t1, get_desc t2) with
      (Tvar _, Tconstr _) when deep_occur t1 t2 ->
        unify2 env t1 t2
    | (Tconstr _, Tvar _) when deep_occur t2 t1 ->
        unify2 env t1 t2
    | (Tvar _, _) ->
        if unify1_var !env t1 t2 then () else unify2 env t1 t2
    | (_, Tvar _) ->
        if unify1_var !env t2 t1 then () else unify2 env t1 t2
    | (Tunivar { jkind = k1 }, Tunivar { jkind = k2 }) ->
        unify_univar_for Unify t1 t2 k1 k2 !univar_pairs;
        update_level_for Unify !env (get_level t1) t2;
        update_scope_for Unify (get_scope t1) t2;
        link_type t1 t2
    | (Tconstr (p1, [], a1), Tconstr (p2, [], a2))
          when Path.same p1 p2 (* && actual_mode !env = Old *)
            (* This optimization assumes that t1 does not expand to t2
               (and conversely), so we fall back to the general case
               when any of the types has a cached expansion. *)
            && not (has_cached_expansion p1 !a1
                 || has_cached_expansion p2 !a2) ->
        update_level_for Unify !env (get_level t1) t2;
        update_scope_for Unify (get_scope t1) t2;
        link_type t1 t2
    | (Tconstr _, Tconstr _) when Env.has_local_constraints !env ->
        unify2_rec env t1 t1 t2 t2
    | _ ->
        unify2 env t1 t2
    end;
    reset_trace_gadt_instances reset_tracing;
  with Unify_trace trace ->
    reset_trace_gadt_instances reset_tracing;
    raise_trace_for Unify (Diff {got = t1; expected = t2} :: trace)

and unify2 env t1 t2 = unify2_expand env t1 t1 t2 t2

and unify2_rec env t10 t1 t20 t2 =
  if unify_eq t1 t2 then () else
  try match (get_desc t1, get_desc t2) with
  | (Tconstr (p1, tl1, a1), Tconstr (p2, tl2, a2)) ->
      if Path.same p1 p2 && tl1 = [] && tl2 = []
      && not (has_cached_expansion p1 !a1 || has_cached_expansion p2 !a2)
      then begin
        update_level_for Unify !env (get_level t1) t2;
        update_scope_for Unify (get_scope t1) t2;
        link_type t1 t2
      end else
        if find_expansion_scope !env p1 > find_expansion_scope !env p2
        then unify2_rec env t10 t1 t20 (try_expand_safe !env t2)
        else unify2_rec env t10 (try_expand_safe !env t1) t20 t2
  | _ ->
      raise Cannot_expand
  with Cannot_expand ->
    unify2_expand env t10 t1 t20 t2

and unify2_expand env t1 t1' t2 t2' =
  (* Second step: expansion of abbreviations *)
  (* Expansion may change the representative of the types. *)
  ignore (expand_head_unif !env t1');
  ignore (expand_head_unif !env t2');
  let t1' = expand_head_unif !env t1' in
  let t2' = expand_head_unif !env t2' in
  let lv = Int.min (get_level t1') (get_level t2') in
  let scope = Int.max (get_scope t1') (get_scope t2') in
  update_level_for Unify !env lv t2;
  update_level_for Unify !env lv t1;
  update_scope_for Unify scope t2;
  update_scope_for Unify scope t1;
  if unify_eq t1' t2' then () else

  let t1, t2 =
    if !Clflags.principal
    && (find_lowest_level t1' < lv || find_lowest_level t2' < lv) then
      (* Expand abbreviations hiding a lower level *)
      (* Should also do it for parameterized types, after unification... *)
      (match get_desc t1 with Tconstr (_, [], _) -> t1' | _ -> t1),
      (match get_desc t2 with Tconstr (_, [], _) -> t2' | _ -> t2)
    else (t1, t2)
  in
  if unify_eq t1 t1' || not (unify_eq t2 t2') then
    unify3 env t1 t1' t2 t2'
  else
    try unify3 env t2 t2' t1 t1' with Unify_trace trace ->
      raise_trace_for Unify (swap_trace trace)

and unify3 env t1 t1' t2 t2' =
  (* Third step: truly unification *)
  (* Assumes either [t1 == t1'] or [t2 != t2'] *)
  let tt1' = Transient_expr.repr t1' in
  let d1 = tt1'.desc and d2 = get_desc t2' in
  let create_recursion =
    (not (eq_type t2 t2')) && (deep_occur t1'  t2) in

  begin match (d1, d2) with (* handle vars and univars specially *)
    (Tunivar { jkind = k1 }, Tunivar { jkind = k2 }) ->
      unify_univar_for Unify t1' t2' k1 k2 !univar_pairs;
      link_type t1' t2'
  | (Tvar { jkind }, _) ->
      unify3_var env jkind t1' t2 t2'
  | (_, Tvar { jkind }) ->
      unify3_var env jkind t2' t1 t1'
  | (Tfield _, Tfield _) -> (* special case for GADTs *)
      unify_fields env t1' t2'
  | _ ->
    if in_pattern_mode () then
      add_type_equality t1' t2'
    else begin
      occur_for Unify !env t1' t2;
      link_type t1' t2
    end;
    try
      begin match (d1, d2) with
        (Tarrow ((l1,a1,r1), t1, u1, c1),
         Tarrow ((l2,a2,r2), t2, u2, c2))
           when
             (l1 = l2 ||
              (!Clflags.classic || in_pattern_mode ()) &&
               equivalent_with_nolabels l1 l2) ->
          unify_alloc_mode_for Unify a1 a2;
          unify_alloc_mode_for Unify r1 r2;
          unify  env t1 t2; unify env  u1 u2;
          begin match is_commu_ok c1, is_commu_ok c2 with
          | false, true -> set_commu_ok c1
          | true, false -> set_commu_ok c2
          | false, false -> link_commu ~inside:c1 c2
          | true, true -> ()
          end
      | (Ttuple labeled_tl1, Ttuple labeled_tl2) ->
          unify_labeled_list env labeled_tl1 labeled_tl2
      | (Tconstr (p1, tl1, _), Tconstr (p2, tl2, _)) when Path.same p1 p2 ->
          if not (can_generate_equations ()) then
            unify_list env tl1 tl2
          else if can_assume_injective () then
            without_assume_injective (fun () -> unify_list env tl1 tl2)
          else if in_current_module p1 (* || in_pervasives p1 *)
               || List.exists (expands_to_datatype !env) [t1'; t1; t2]
          then
            unify_list env tl1 tl2
          else
            let inj =
              try List.map Variance.(mem Inj)
                    (Env.find_type p1 !env).type_variance
              with Not_found -> List.map (fun _ -> false) tl1
            in
            List.iter2
              (fun i (t1, t2) ->
                if i then unify env t1 t2 else
                without_generating_equations
                  begin fun () ->
                    let snap = snapshot () in
                    try unify env t1 t2 with Unify_trace _ ->
                      backtrack snap;
                      reify env t1;
                      reify env t2
                  end)
              inj (List.combine tl1 tl2)
      | (Tconstr (path,[],_),
         Tconstr (path',[],_))
        when is_instantiable !env ~for_jkind_eqn:false path
          && is_instantiable !env ~for_jkind_eqn:false path'
          && can_generate_equations () ->
          let source, destination =
            if Path.scope path > Path.scope path'
            then  path , t2'
            else  path', t1'
          in
          record_equation t1' t2';
          add_gadt_equation env source destination
      | (Tconstr (path,[],_), _)
        when is_instantiable !env ~for_jkind_eqn:false path
          && can_generate_equations () ->
          reify env t2';
          record_equation t1' t2';
          add_gadt_equation env path t2'
      | (_, Tconstr (path,[],_))
        when is_instantiable !env ~for_jkind_eqn:false path
          && can_generate_equations () ->
          reify env t1';
          record_equation t1' t2';
          add_gadt_equation env path t1'
      | (Tconstr (_,_,_), _) | (_, Tconstr (_,_,_)) when in_pattern_mode () ->
          reify env t1';
          reify env t2';
          if can_generate_equations () then (
            mcomp_for Unify !env t1' t2';
            record_equation t1' t2'
          )
      | (Tobject (fi1, nm1), Tobject (fi2, _)) ->
          unify_fields env fi1 fi2;
          (* Type [t2'] may have been instantiated by [unify_fields] *)
          (* XXX One should do some kind of unification... *)
          begin match get_desc t2' with
            Tobject (_, {contents = Some (_, va::_)}) when
              (match get_desc va with
                Tvar _|Tunivar _|Tnil -> true | _ -> false) -> ()
          | Tobject (_, nm2) -> set_name nm2 !nm1
          | _ -> ()
          end
      | (Tvariant row1, Tvariant row2) ->
          if not (in_pattern_mode ()) then
            unify_row env row1 row2
          else begin
            let snap = snapshot () in
            try unify_row env row1 row2
            with Unify_trace _ ->
              backtrack snap;
              reify env t1';
              reify env t2';
              if can_generate_equations () then (
                mcomp_for Unify !env t1' t2';
                record_equation t1' t2'
              )
          end
      | (Tfield(f,kind,_,rem), Tnil) | (Tnil, Tfield(f,kind,_,rem)) ->
          begin match field_kind_repr kind with
            Fprivate when f <> dummy_method ->
              link_kind ~inside:kind field_absent;
              if d2 = Tnil then unify env rem t2'
              else unify env (newgenty Tnil) rem
          | _      ->
              if f = dummy_method then
                raise_for Unify (Obj Self_cannot_be_closed)
              else if d1 = Tnil then
                raise_for Unify (Obj (Missing_field(First, f)))
              else
                raise_for Unify (Obj (Missing_field(Second, f)))
          end
      | (Tnil, Tnil) ->
          ()
      | (Tpoly (t1, []), Tpoly (t2, [])) ->
          unify env t1 t2
      | (Tpoly (t1, tl1), Tpoly (t2, tl2)) ->
          enter_poly_for Unify !env univar_pairs t1 tl1 t2 tl2 (unify env)
      | (Tpackage (p1, fl1), Tpackage (p2, fl2)) ->
          begin try
            unify_package !env (unify_list env)
              (get_level t1) p1 fl1 (get_level t2) p2 fl2
          with Not_found ->
            if not (in_pattern_mode ()) then raise_unexplained_for Unify;
            List.iter (fun (_n, ty) -> reify env ty) (fl1 @ fl2);
            (* if !generate_equations then List.iter2 (mcomp !env) tl1 tl2 *)
          end
      | (Tnil,  Tconstr _ ) ->
          raise_for Unify (Obj (Abstract_row Second))
      | (Tconstr _,  Tnil ) ->
          raise_for Unify (Obj (Abstract_row First))
      | (_, _) -> raise_unexplained_for Unify
      end;
      (* XXX Commentaires + changer "create_recursion"
         ||| Comments + change "create_recursion" *)
      if create_recursion then
        match get_desc t2 with
          Tconstr (p, tl, abbrev) ->
            forget_abbrev abbrev p;
            let t2'' = expand_head_unif !env t2 in
            if not (closed_parameterized_type tl t2'') then
              link_type t2 t2'
        | _ ->
            () (* t2 has already been expanded by update_level *)
    with Unify_trace trace ->
      Transient_expr.set_desc tt1' d1;
      raise_trace_for Unify trace
  end

and unify_list env tl1 tl2 =
  if List.length tl1 <> List.length tl2 then
    raise_unexplained_for Unify;
  List.iter2 (unify env) tl1 tl2

and unify_labeled_list env labeled_tl1 labeled_tl2 =
  if not (Int.equal (List.length labeled_tl1) (List.length labeled_tl2)) then
    raise_unexplained_for Unify;
  List.iter2
    (fun (label1, ty1) (label2, ty2) ->
      if not (Option.equal String.equal label1 label2) then
        raise_unexplained_for Unify;
      unify env ty1 ty2)
    labeled_tl1 labeled_tl2

(* Build a fresh row variable for unification *)
and make_rowvar level use1 rest1 use2 rest2  =
  let set_name ty name =
    match get_desc ty with
      Tvar { name = None; jkind } -> set_type_desc ty (Tvar { name; jkind })
    | _ -> ()
  in
  let name =
    match get_desc rest1, get_desc rest2 with
      Tvar { name = Some _ as name1 }, Tvar { name = Some _ as name2 } ->
        if get_level rest1 <= get_level rest2 then name1 else name2
    | Tvar { name = Some _ as name }, _ ->
        if use2 then set_name rest2 name; name
    | _, Tvar { name = Some _ as name } ->
        if use1 then set_name rest2 name; name
    | _ -> None
  in
  if use1 then rest1 else
  if use2 then rest2
  else newty2 ~level (Tvar { name; jkind = Jkind.value ~why:Row_variable })

and unify_fields env ty1 ty2 =          (* Optimization *)
  let (fields1, rest1) = flatten_fields ty1
  and (fields2, rest2) = flatten_fields ty2 in
  let (pairs, miss1, miss2) = associate_fields fields1 fields2 in
  let l1 = get_level ty1 and l2 = get_level ty2 in
  let va = make_rowvar (Int.min l1 l2) (miss2=[]) rest1 (miss1=[]) rest2 in
  let tr1 = Transient_expr.repr rest1 and tr2 = Transient_expr.repr rest2 in
  let d1 = tr1.desc and d2 = tr2.desc in
  try
    unify env (build_fields l1 miss1 va) rest2;
    unify env rest1 (build_fields l2 miss2 va);
    List.iter
      (fun (name, k1, t1, k2, t2) ->
        unify_kind k1 k2;
        try
          if !trace_gadt_instances && not (in_subst_mode ()) then begin
            (* in_subst_mode: see PR#11771 *)
            update_level_for Unify !env (get_level va) t1;
            update_scope_for Unify (get_scope va) t1
          end;
          unify env t1 t2
        with Unify_trace trace ->
          raise_trace_for Unify
            (incompatible_fields ~name ~got:t1 ~expected:t2 :: trace)
      )
      pairs
  with exn ->
    Transient_expr.set_desc tr1 d1;
    Transient_expr.set_desc tr2 d2;
    raise exn

and unify_kind k1 k2 =
  match field_kind_repr k1, field_kind_repr k2 with
    (Fprivate, (Fprivate | Fpublic)) -> link_kind ~inside:k1 k2
  | (Fpublic, Fprivate)              -> link_kind ~inside:k2 k1
  | (Fpublic, Fpublic)               -> ()
  | _                                -> assert false

and unify_row env row1 row2 =
  let Row {fields = row1_fields; more = rm1;
           closed = row1_closed; name = row1_name} = row_repr row1 in
  let Row {fields = row2_fields; more = rm2;
           closed = row2_closed; name = row2_name} = row_repr row2 in
  if unify_eq rm1 rm2 then () else
  let r1, r2, pairs = merge_row_fields row1_fields row2_fields in
  if r1 <> [] && r2 <> [] then begin
    let ht = Hashtbl.create (List.length r1) in
    List.iter (fun (l,_) -> Hashtbl.add ht (hash_variant l) l) r1;
    List.iter
      (fun (l,_) ->
        try raise (Tags(l, Hashtbl.find ht (hash_variant l)))
        with Not_found -> ())
      r2
  end;
  let fixed1 = fixed_explanation row1 and fixed2 = fixed_explanation row2 in
  let more = match fixed1, fixed2 with
    | Some _, Some _ -> if get_level rm2 < get_level rm1 then rm2 else rm1
    | Some _, None -> rm1
    | None, Some _ -> rm2
    | None, None ->
        newty2 ~level:(Int.min (get_level rm1) (get_level rm2))
          (Tvar { name = None; jkind = Jkind.value ~why:Row_variable })
  in
  let fixed = merge_fixed_explanation fixed1 fixed2
  and closed = row1_closed || row2_closed in
  let keep switch =
    List.for_all
      (fun (_,f1,f2) ->
        let f1, f2 = switch f1 f2 in
        row_field_repr f1 = Rabsent || row_field_repr f2 <> Rabsent)
      pairs
  in
  let empty fields =
    List.for_all (fun (_,f) -> row_field_repr f = Rabsent) fields in
  (* Check whether we are going to build an empty type *)
  if closed && (empty r1 || row2_closed) && (empty r2 || row1_closed)
  && List.for_all
      (fun (_,f1,f2) ->
        row_field_repr f1 = Rabsent || row_field_repr f2 = Rabsent)
      pairs
  then raise_for Unify (Variant No_intersection);
  let name =
    if row1_name <> None && (row1_closed || empty r2) &&
      (not row2_closed || keep (fun f1 f2 -> f1, f2) && empty r1)
    then row1_name
    else if row2_name <> None && (row2_closed || empty r1) &&
      (not row1_closed || keep (fun f1 f2 -> f2, f1) && empty r2)
    then row2_name
    else None
  in
  let set_more pos row rest =
    let rest =
      if closed then
        filter_row_fields (row_closed row) rest
      else rest in
    begin match fixed_explanation row with
      | None ->
          if rest <> [] && row_closed row then
            raise_for Unify (Variant (No_tags(pos,rest)))
      | Some fixed ->
          if closed && not (row_closed row) then
            raise_for Unify (Variant (Fixed_row(pos,Cannot_be_closed,fixed)))
          else if rest <> [] then
            let case = Cannot_add_tags (List.map fst rest) in
            raise_for Unify (Variant (Fixed_row(pos,case,fixed)))
    end;
    (* The following test is not principal... should rather use Tnil *)
    let rm = row_more row in
    (*if !trace_gadt_instances && rm.desc = Tnil then () else*)
    if !trace_gadt_instances && not (in_subst_mode ()) then
      (* in_subst_mode: see PR#11771 *)
      update_level_for Unify !env (get_level rm) (newgenty (Tvariant row));
    if has_fixed_explanation row then
      if eq_type more rm then () else
      if is_Tvar rm then link_type rm more else unify env rm more
    else
      let ty =
        newgenty (Tvariant
                    (create_row ~fields:rest ~more ~closed ~fixed ~name))
      in
      update_level_for Unify !env (get_level rm) ty;
      update_scope_for Unify (get_scope rm) ty;
      link_type rm ty
  in
  let tm1 = Transient_expr.repr rm1 and tm2 = Transient_expr.repr rm2 in
  let md1 = tm1.desc and md2 = tm2.desc in
  begin try
    set_more Second row2 r1;
    set_more First row1 r2;
    List.iter
      (fun (l,f1,f2) ->
        try unify_row_field env fixed1 fixed2 rm1 rm2 l f1 f2
        with Unify_trace trace ->
          raise_trace_for Unify (Variant (Incompatible_types_for l) :: trace)
      )
      pairs;
    if static_row row1 then begin
      let rm = row_more row1 in
      if is_Tvar rm then link_type rm (newty2 ~level:(get_level rm) Tnil)
    end
  with exn ->
    Transient_expr.set_desc tm1 md1;
    Transient_expr.set_desc tm2 md2;
    raise exn
  end

and unify_row_field env fixed1 fixed2 rm1 rm2 l f1 f2 =
  let if_not_fixed (pos,fixed) f =
    match fixed with
    | None -> f ()
    | Some fix ->
        let tr = [Variant(Fixed_row(pos,Cannot_add_tags [l],fix))] in
        raise_trace_for Unify tr in
  let first = First, fixed1 and second = Second, fixed2 in
  let either_fixed = match fixed1, fixed2 with
    | None, None -> false
    | _ -> true in
  if f1 == f2 then () else
  match row_field_repr f1, row_field_repr f2 with
    Rpresent(Some t1), Rpresent(Some t2) -> unify env t1 t2
  | Rpresent None, Rpresent None -> ()
  | Reither(c1, tl1, m1), Reither(c2, tl2, m2) ->
      if eq_row_field_ext f1 f2 then () else
      let no_arg = c1 || c2 and matched = m1 || m2 in
      if either_fixed && not no_arg
      && List.length tl1 = List.length tl2 then begin
        (* PR#7496 *)
        let f = rf_either [] ~no_arg ~matched in
        link_row_field_ext ~inside:f1 f; link_row_field_ext ~inside:f2 f;
        List.iter2 (unify env) tl1 tl2
      end
      else let redo =
        (m1 || m2 || either_fixed ||
         !rigid_variants && (List.length tl1 = 1 || List.length tl2 = 1)) &&
        begin match tl1 @ tl2 with [] -> false
        | t1 :: tl ->
            if no_arg then raise_unexplained_for Unify;
            Types.changed_row_field_exts [f1;f2] (fun () ->
                List.iter (unify env t1) tl
              )
        end in
      if redo then unify_row_field env fixed1 fixed2 rm1 rm2 l f1 f2 else
      let remq tl =
        List.filter (fun ty -> not (List.exists (eq_type ty) tl)) in
      let tl1' = remq tl2 tl1 and tl2' = remq tl1 tl2 in
      (* PR#6744 *)
      let (tlu1,tl1') = List.partition (has_free_univars !env) tl1'
      and (tlu2,tl2') = List.partition (has_free_univars !env) tl2' in
      begin match tlu1, tlu2 with
        [], [] -> ()
      | (tu1::tlu1), _ :: _ ->
          (* Attempt to merge all the types containing univars *)
          List.iter (unify env tu1) (tlu1@tlu2)
      | (tu::_, []) | ([], tu::_) ->
          occur_univar_for Unify !env tu
      end;
      (* Is this handling of levels really principal? *)
      let update_levels rm =
        List.iter
          (fun ty ->
            update_level_for Unify !env (get_level rm) ty;
            update_scope_for Unify (get_scope rm) ty)
      in
      update_levels rm2 tl1';
      update_levels rm1 tl2';
      let f1' = rf_either tl2' ~no_arg ~matched in
      let f2' = rf_either tl1' ~use_ext_of:f1' ~no_arg ~matched in
      link_row_field_ext ~inside:f1 f1'; link_row_field_ext ~inside:f2 f2';
  | Reither(_, _, false), Rabsent ->
      if_not_fixed first (fun () -> link_row_field_ext ~inside:f1 f2)
  | Rabsent, Reither(_, _, false) ->
      if_not_fixed second (fun () -> link_row_field_ext ~inside:f2 f1)
  | Rabsent, Rabsent -> ()
  | Reither(false, tl, _), Rpresent(Some t2) ->
      if_not_fixed first (fun () ->
          let s = snapshot () in
          link_row_field_ext ~inside:f1 f2;
          update_level_for Unify !env (get_level rm1) t2;
          update_scope_for Unify (get_scope rm1) t2;
          (try List.iter (fun t1 -> unify env t1 t2) tl
           with exn -> undo_first_change_after s; raise exn)
        )
  | Rpresent(Some t1), Reither(false, tl, _) ->
      if_not_fixed second (fun () ->
          let s = snapshot () in
          link_row_field_ext ~inside:f2 f1;
          update_level_for Unify !env (get_level rm2) t1;
          update_scope_for Unify (get_scope rm2) t1;
          (try List.iter (unify env t1) tl
           with exn -> undo_first_change_after s; raise exn)
        )
  | Reither(true, [], _), Rpresent None ->
      if_not_fixed first (fun () -> link_row_field_ext ~inside:f1 f2)
  | Rpresent None, Reither(true, [], _) ->
      if_not_fixed second (fun () -> link_row_field_ext ~inside:f2 f1)
  | _ -> raise_unexplained_for Unify

let unify env ty1 ty2 =
  let snap = Btype.snapshot () in
  try
    unify env ty1 ty2
  with
    Unify_trace trace ->
      undo_compress snap;
      raise (Unify (expand_to_unification_error !env trace))

let unify_gadt ~equations_level:lev ~allow_recursive_equations
      (env:Env.t ref) ty1 ty2 =
  try
    univar_pairs := [];
    gadt_equations_level := Some lev;
    let equated_types = TypePairs.create 0 in
    set_mode_pattern ~allow_recursive_equations ~equated_types
      (fun () -> unify env ty1 ty2);
    gadt_equations_level := None;
    TypePairs.clear unify_eq_set;
    equated_types
  with e ->
    gadt_equations_level := None;
    TypePairs.clear unify_eq_set;
    raise e

let unify_var ~from_subst env t1 t2 =
  if eq_type t1 t2 then () else
  match get_desc t1, get_desc t2 with
    Tvar _, Tconstr _ when deep_occur t1 t2 ->
      unify (ref env) t1 t2
    | Tvar { jkind }, _ ->
      let reset_tracing = check_trace_gadt_instances env in
      begin try
        occur_for Unify env t1 t2;
        update_level_for Unify env (get_level t1) t2;
        update_scope_for Unify (get_scope t1) t2;
        if not from_subst then begin
          unification_jkind_check env t2 jkind
        end;
        link_type t1 t2;
        reset_trace_gadt_instances reset_tracing;
      with Unify_trace trace ->
        reset_trace_gadt_instances reset_tracing;
        raise (Unify (expand_to_unification_error
                        env
                        (Diff { got = t1; expected = t2 } :: trace)))
      end
  | _ ->
      unify (ref env) t1 t2

(* CR layouts: comment here explaining why it's safe to skip jkind checks in
   this case when called from subst. *)
let _ = unify_var' := unify_var ~from_subst:true
let unify_var = unify_var ~from_subst:false

let unify_pairs env ty1 ty2 pairs =
  univar_pairs := pairs;
  unify env ty1 ty2

let unify env ty1 ty2 =
  unify_pairs (ref env) ty1 ty2 []

let unify_delaying_jkind_checks env ty1 ty2 =
  delay_jkind_checks_in (fun () ->
    unify_pairs (ref env) ty1 ty2 [])

(* Lower the level of a type to the current level *)
let enforce_current_level env ty =
  unify_var env (newvar (Jkind.any ~why:Dummy_jkind)) ty


(**** Special cases of unification ****)

let expand_head_trace env t =
  let reset_tracing = check_trace_gadt_instances env in
  let t = expand_head_unif env t in
  reset_trace_gadt_instances reset_tracing;
  t

(*
   Unify [t] and [l:'a -> 'b]. Return ['a] and ['b].
   In [-nolabels] mode, label mismatch is accepted when
   (1) the requested label is ""
   (2) the original label is not optional
*)

type filter_arrow_failure =
  | Unification_error of unification_error
  | Label_mismatch of
      { got           : arg_label
      ; expected      : arg_label
      ; expected_type : type_expr
      }
  | Not_a_function
  | Jkind_error of type_expr * Jkind.Violation.t

exception Filter_arrow_failed of filter_arrow_failure

type filtered_arrow =
  { ty_arg : type_expr;
    arg_mode : Mode.Alloc.lr;
    ty_ret : type_expr;
    ret_mode : Mode.Alloc.lr
  }

let filter_arrow env t l ~force_tpoly =
  let function_type level =
    let k_arg = Jkind.any ~why:Inside_of_Tarrow in
    let k_res = Jkind.any ~why:Inside_of_Tarrow in
    let ty_arg =
      if not force_tpoly then begin
        assert (not (is_optional l));
        newvar2 level k_arg
      end else begin
        let t1 =
          if is_optional l then
            newty2 ~level
              (* CR layouts v5: Change the Jkind.value when option can
                 hold non-values. *)
              (Tconstr(Predef.path_option,
                       [newvar2 level Predef.option_argument_jkind],
                       ref Mnil))
          else if is_position l then
            newty2 ~level (Tconstr (Predef.path_lexing_position, [], ref Mnil))
          else
            newvar2 level k_arg
        in
        newty2 ~level (Tpoly(t1, []))
      end
    in
    let ty_ret = newvar2 level k_res in
    let arg_mode = Alloc.newvar () in
    let ret_mode = Alloc.newvar () in
    let t' =
      newty2 ~level (Tarrow ((l, arg_mode, ret_mode), ty_arg, ty_ret, commu_ok))
    in
    t', { ty_arg; arg_mode; ty_ret; ret_mode }
  in
  let t =
    try expand_head_trace env t
    with Unify_trace trace ->
      let t', _ = function_type (get_level t) in
      raise (Filter_arrow_failed
               (Unification_error
                  (expand_to_unification_error
                     env
                     (Diff { got = t'; expected = t } :: trace))))
  in
  match get_desc t with
    Tvar { jkind } ->
      let t', arrow_desc = function_type (get_level t) in
      begin match constrain_type_jkind env t' jkind with
      | Ok _ -> ()
      | Error err ->
        raise (Filter_arrow_failed
                 (Unification_error
                    (expand_to_unification_error
                       env
                       [Bad_jkind (t',err)])))
      end;
      link_type t t';
      arrow_desc
  | Tarrow((l', arg_mode, ret_mode), ty_arg, ty_ret, _) ->
      if l = l' || !Clflags.classic && l = Nolabel &&
        equivalent_with_nolabels l l'
      then
        { ty_arg; arg_mode; ty_ret; ret_mode }
      else raise (Filter_arrow_failed
                    (Label_mismatch
                       { got = l; expected = l'; expected_type = t }))
  | _ ->
      raise (Filter_arrow_failed Not_a_function)

exception Filter_mono_failed

let filter_mono ty =
  match get_desc ty with
  | Tpoly(ty, []) -> ty
  | Tpoly _ -> raise Filter_mono_failed
  | _ -> assert false

exception Filter_arrow_mono_failed

let filter_arrow_mono env t l =
  match filter_arrow env t l ~force_tpoly:true with
  | exception Filter_arrow_failed _ -> raise Filter_arrow_mono_failed
  | {ty_arg; _} as farr ->
      match filter_mono ty_arg with
      | exception Filter_mono_failed -> raise Filter_arrow_mono_failed
      | ty_arg -> { farr with ty_arg }

type filter_method_failure =
  | Unification_error of unification_error
  | Not_a_method
  | Not_an_object of type_expr
  | Not_a_value of Jkind.Violation.t

exception Filter_method_failed of filter_method_failure

(* Used by [filter_method]. *)
let rec filter_method_field env name ty =
  let method_type ~level =
      let ty1 = newvar2 level (Jkind.value ~why:Object_field) in
      let ty2 = newvar2 level (Jkind.value ~why:Row_variable) in
      let ty' = newty2 ~level (Tfield (name, field_public, ty1, ty2)) in
      ty', ty1
  in
  let ty =
    try expand_head_trace env ty
    with Unify_trace trace ->
      let level = get_level ty in
      let ty', _ = method_type ~level in
      raise (Filter_method_failed
               (Unification_error
                  (expand_to_unification_error
                     env
                     (Diff { got = ty; expected = ty' } :: trace))))
  in
  match get_desc ty with
  | Tvar _ ->
      let level = get_level ty in
      let ty', ty1 = method_type ~level in
      link_type ty ty';
      ty1
  | Tfield(n, kind, ty1, ty2) ->
      if n = name then begin
        unify_kind kind field_public;
        ty1
      end else
        filter_method_field env name ty2
  | _ ->
      raise (Filter_method_failed Not_a_method)

(* Unify [ty] and [< name : 'a; .. >]. Return ['a]. *)
let filter_method env name ty =
  let object_type ~level ~scope =
      let ty1 = newvar2 level (Jkind.value ~why:Row_variable) in
      let ty' = newty3 ~level ~scope (Tobject (ty1, ref None)) in
      let ty_meth = filter_method_field env name ty1 in
      (ty', ty_meth)
  in
  let ty =
    try expand_head_trace env ty
    with Unify_trace trace ->
      let level = get_level ty in
      let scope = get_scope ty in
      let ty', _ = object_type ~level ~scope in
      raise (Filter_method_failed
               (Unification_error
                  (expand_to_unification_error
                     env
                     (Diff { got = ty; expected = ty' } :: trace))))
  in
  match get_desc ty with
  | Tvar _ ->
      let level = get_level ty in
      let scope = get_scope ty in
      let ty', ty_meth = object_type ~level ~scope in
      begin match
        constrain_type_jkind env ty (Jkind.value ~why:Object)
      with
      | Ok _ -> ()
      | Error err -> raise (Filter_method_failed (Not_a_value err))
      end;
      link_type ty ty';
      ty_meth
  | Tobject(f, _) ->
      filter_method_field env name f
  | _ ->
      raise (Filter_method_failed (Not_an_object ty))

exception Filter_method_row_failed

let rec filter_method_row env name priv ty =
  let ty = expand_head env ty in
  match get_desc ty with
  | Tvar _ ->
      let level = get_level ty in
      let field = newvar2 level (Jkind.value ~why:Object_field) in
      let row = newvar2 level (Jkind.value ~why:Row_variable) in
      let kind, priv =
        match priv with
        | Private ->
            let kind = field_private () in
            kind, Mprivate kind
        | Public ->
            field_public, Mpublic
      in
      let ty' = newty2 ~level (Tfield (name, kind, field, row)) in
      link_type ty ty';
      priv, field, row
  | Tfield(n, kind, ty1, ty2) ->
      if n = name then begin
        let priv =
          match priv with
          | Public ->
              unify_kind kind field_public;
              Mpublic
          | Private -> Mprivate kind
        in
        priv, ty1, ty2
      end else begin
        let level = get_level ty in
        let priv, field, row = filter_method_row env name priv ty2 in
        let row = newty2 ~level (Tfield (n, kind, ty1, row)) in
        priv, field, row
      end
  | Tnil ->
      if name = Btype.dummy_method then raise Filter_method_row_failed
      else begin
        match priv with
        | Public -> raise Filter_method_row_failed
        | Private ->
          let level = get_level ty in
          let kind = field_absent in
          Mprivate kind, newvar2 level (Jkind.value ~why:Object_field), ty
      end
  | _ ->
      raise Filter_method_row_failed

(* Operations on class signatures *)

let new_class_signature () =
  let row = newvar (Jkind.value ~why:Row_variable) in
  let self = newobj row in
  { csig_self = self;
    csig_self_row = row;
    csig_vars = Vars.empty;
    csig_meths = Meths.empty; }

let add_dummy_method env ~scope sign =
  let _, ty, row =
    filter_method_row env dummy_method Private sign.csig_self_row
  in
  unify env ty (new_scoped_ty scope (Ttuple []));
  sign.csig_self_row <- row

type add_method_failure =
  | Unexpected_method
  | Type_mismatch of Errortrace.unification_error

exception Add_method_failed of add_method_failure

let add_method env label priv virt ty sign =
  let meths = sign.csig_meths in
  let priv, virt =
    match Meths.find label meths with
    | (priv', virt', ty') -> begin
        let priv =
          match priv' with
          | Mpublic -> Mpublic
          | Mprivate k ->
            match priv with
            | Public ->
                begin match field_kind_repr k with
                | Fpublic -> ()
                | Fprivate -> link_kind ~inside:k field_public
                | Fabsent -> assert false
                end;
                Mpublic
            | Private -> priv'
        in
        let virt =
          match virt' with
          | Concrete -> Concrete
          | Virtual -> virt
        in
        match unify env ty ty' with
        | () -> priv, virt
        | exception Unify trace ->
            raise (Add_method_failed (Type_mismatch trace))
      end
    | exception Not_found -> begin
        let priv, ty', row =
          match filter_method_row env label priv sign.csig_self_row with
          | priv, ty', row ->
              priv, ty', row
          | exception Filter_method_row_failed ->
              raise (Add_method_failed Unexpected_method)
        in
        match unify env ty ty' with
        | () ->
            sign.csig_self_row <- row;
            priv, virt
        | exception Unify trace ->
            raise (Add_method_failed (Type_mismatch trace))
      end
  in
  let meths = Meths.add label (priv, virt, ty) meths in
  sign.csig_meths <- meths

type add_instance_variable_failure =
  | Mutability_mismatch of mutable_flag
  | Type_mismatch of Errortrace.unification_error

exception Add_instance_variable_failed of add_instance_variable_failure

let check_mutability (mut : mutable_flag) (mut' : mutable_flag) =
  match mut, mut' with
  | Mutable, Mutable -> ()
  | Immutable, Immutable -> ()
  | Mutable, Immutable | Immutable, Mutable ->
      raise (Add_instance_variable_failed (Mutability_mismatch mut))

let add_instance_variable ~strict env label mut virt ty sign =
  let vars = sign.csig_vars in
  let virt =
    match Vars.find label vars with
    | (mut', virt', ty') ->
        let virt =
          match virt' with
          | Concrete -> Concrete
          | Virtual -> virt
        in
        if strict then begin
          check_mutability mut mut';
          match unify env ty ty' with
          | () -> ()
          | exception Unify trace ->
              raise (Add_instance_variable_failed (Type_mismatch trace))
        end;
        virt
    | exception Not_found -> virt
  in
  let vars = Vars.add label (mut, virt, ty) vars in
  sign.csig_vars <- vars

type inherit_class_signature_failure =
  | Self_type_mismatch of Errortrace.unification_error
  | Method of label * add_method_failure
  | Instance_variable of label * add_instance_variable_failure

exception Inherit_class_signature_failed of inherit_class_signature_failure

let unify_self_types env sign1 sign2 =
  let self_type1 = sign1.csig_self in
  let self_type2 = sign2.csig_self in
  match unify env self_type1 self_type2 with
  | () -> ()
  | exception Unify err -> begin
      match err.trace with
      | Errortrace.Diff _ :: Errortrace.Incompatible_fields {name; _} :: rem ->
          let err = Errortrace.unification_error ~trace:rem in
          let failure = Method (name, Type_mismatch err) in
          raise (Inherit_class_signature_failed failure)
      | _ ->
          raise (Inherit_class_signature_failed (Self_type_mismatch err))
    end

(* Unify components of sign2 into sign1 *)
let inherit_class_signature ~strict env sign1 sign2 =
  unify_self_types env sign1 sign2;
  Meths.iter
    (fun label (priv, virt, ty) ->
       let priv =
         match priv with
         | Mpublic -> Public
         | Mprivate kind ->
             assert (field_kind_repr kind = Fabsent);
             Private
       in
       match add_method env label priv virt ty sign1 with
       | () -> ()
       | exception Add_method_failed failure ->
           let failure = Method(label, failure) in
           raise (Inherit_class_signature_failed failure))
    sign2.csig_meths;
  Vars.iter
    (fun label (mut, virt, ty) ->
       match add_instance_variable ~strict env label mut virt ty sign1 with
       | () -> ()
       | exception Add_instance_variable_failed failure ->
           let failure = Instance_variable(label, failure) in
           raise (Inherit_class_signature_failed failure))
    sign2.csig_vars

let update_class_signature env sign =
  let self = expand_head env sign.Types.csig_self in
  let fields, row = flatten_fields (object_fields self) in
  let meths, implicitly_public, implicitly_declared =
    List.fold_left
      (fun (meths, implicitly_public, implicitly_declared) (lab, k, ty) ->
         if lab = dummy_method then
           meths, implicitly_public, implicitly_declared
         else begin
           match Meths.find lab meths with
           | priv, virt, ty' ->
               let meths, implicitly_public =
                 match priv, field_kind_repr k with
                 | Mpublic, _ -> meths, implicitly_public
                 | Mprivate _, Fpublic ->
                     let meths = Meths.add lab (Mpublic, virt, ty') meths in
                     let implicitly_public = lab :: implicitly_public in
                     meths, implicitly_public
                 | Mprivate _, _ -> meths, implicitly_public
               in
               meths, implicitly_public, implicitly_declared
           | exception Not_found ->
               let meths, implicitly_declared =
                 match field_kind_repr k with
                 | Fpublic ->
                     let meths = Meths.add lab (Mpublic, Virtual, ty) meths in
                     let implicitly_declared = lab :: implicitly_declared in
                     meths, implicitly_declared
                 | Fprivate ->
                     let meths =
                       Meths.add lab (Mprivate k, Virtual, ty) meths
                     in
                     let implicitly_declared = lab :: implicitly_declared in
                     meths, implicitly_declared
                 | Fabsent -> meths, implicitly_declared
               in
               meths, implicitly_public, implicitly_declared
         end)
      (sign.csig_meths, [], []) fields
  in
  sign.csig_meths <- meths;
  sign.csig_self_row <- row;
  implicitly_public, implicitly_declared

let hide_private_methods env sign =
  let self = expand_head env sign.Types.csig_self in
  let fields, _ = flatten_fields (object_fields self) in
  List.iter
    (fun (_, k, _) ->
       match field_kind_repr k with
       | Fprivate -> link_kind ~inside:k field_absent
       | _    -> ())
    fields

let close_class_signature env sign =
  let rec close env ty =
    let ty = expand_head env ty in
    match get_desc ty with
    | Tvar _ ->
        let level = get_level ty in
        link_type ty (newty2 ~level Tnil); true
    | Tfield(lab, _, _, _) when lab = dummy_method ->
        false
    | Tfield(_, _, _, ty') -> close env ty'
    | Tnil -> true
    | _ -> assert false
  in
  let self = expand_head env sign.csig_self in
  close env (object_fields self)

let generalize_class_signature_spine env sign =
  (* Generalize the spine of methods *)
  let meths = sign.csig_meths in
  Meths.iter (fun _ (_, _, ty) -> generalize_spine ty) meths;
  let new_meths =
    Meths.map
      (fun (priv, virt, ty) -> (priv, virt, generic_instance ty))
      meths
  in
  (* But keep levels correct on the type of self *)
  Meths.iter
    (fun _ (_, _, ty) ->
       unify_var env (newvar (Jkind.value ~why:Object)) ty)
    meths;
  sign.csig_meths <- new_meths

                        (***********************************)
                        (*  Matching between type schemes  *)
                        (***********************************)

(*
   Update the level of [ty]. First check that the levels of generic
   variables from the subject are not lowered.
*)
let moregen_occur env level ty =
  let rec occur ty =
    let lv = get_level ty in
    if lv <= level then () else
    if is_Tvar ty && lv >= generic_level - 1 then raise Occur else
    if try_mark_node ty then iter_type_expr occur ty
  in
  begin try
    occur ty; unmark_type ty
  with Occur ->
    unmark_type ty; raise_unexplained_for Moregen
  end;
  (* also check for free univars *)
  occur_univar_for Moregen env ty;
  update_level_for Moregen env level ty

type moregen_pairs =
  { invariant_pairs : TypePairs.t;
    covariant_pairs : TypePairs.t;
    contravariant_pairs : TypePairs.t;
    bivariant_pairs : TypePairs.t; }

let fresh_moregen_pairs () =
  { invariant_pairs = TypePairs.create 13;
    covariant_pairs = TypePairs.create 13;
    contravariant_pairs = TypePairs.create 13;
    bivariant_pairs = TypePairs.create 13; }

type moregen_variance =
  | Invariant
  | Covariant
  | Contravariant
  | Bivariant

let neg_variance = function
  | Invariant -> Invariant
  | Covariant -> Contravariant
  | Contravariant -> Covariant
  | Bivariant -> Bivariant

let compose_variance variance v =
  match variance with
  | Invariant -> Invariant
  | Bivariant -> Bivariant
  | Covariant | Contravariant ->
    match Variance.get_upper v with
    | true, true -> Invariant
    | false, false -> Bivariant
    | false, true -> neg_variance variance
    | true, false -> variance

let relevant_pairs pairs v =
  match v with
  | Invariant -> pairs.invariant_pairs
  | Covariant -> pairs.covariant_pairs
  | Contravariant -> pairs.contravariant_pairs
  | Bivariant -> pairs.bivariant_pairs

let moregen_alloc_mode v a1 a2 =
  match
    match v with
    | Invariant -> Result.map_error ignore (Alloc.equate a1 a2)
    | Covariant -> Result.map_error ignore (Alloc.submode a1 a2)
    | Contravariant -> Result.map_error ignore (Alloc.submode a2 a1)
    | Bivariant -> Ok ()
  with
  | Ok () -> ()
  | Error _  -> raise_unexplained_for Moregen

let may_instantiate inst_nongen t1 =
  let level = get_level t1 in
  if inst_nongen then level <> generic_level - 1
                 else level =  generic_level

let rec moregen inst_nongen variance type_pairs env t1 t2 =
  if eq_type t1 t2 then () else

  try
    match (get_desc t1, get_desc t2) with
      (Tvar { jkind }, _) when may_instantiate inst_nongen t1 ->
        moregen_occur env (get_level t1) t2;
        update_scope_for Moregen (get_scope t1) t2;
        occur_for Moregen env t1 t2;
        (* use [check], not [constrain], here because [constrain] would be like
        instantiating [t2], which we do not wish to do *)
        check_type_jkind_exn env Moregen t2 jkind;
        link_type t1 t2
    | (Tconstr (p1, [], _), Tconstr (p2, [], _)) when Path.same p1 p2 ->
        ()
    | _ ->
        let t1' = expand_head env t1 in
        let t2' = expand_head env t2 in
        (* Expansion may have changed the representative of the types... *)
        if eq_type t1' t2' then () else
        let pairs = relevant_pairs type_pairs variance in
        if not (TypePairs.mem pairs (t1', t2')) then begin
          TypePairs.add pairs (t1', t2');
          match (get_desc t1', get_desc t2') with
            (Tvar { jkind }, _) when may_instantiate inst_nongen t1' ->
              moregen_occur env (get_level t1') t2;
              update_scope_for Moregen (get_scope t1') t2;
              (* use [check], not [constrain], here because [constrain] would be like
              instantiating [t2], which we do not wish to do *)
              check_type_jkind_exn env Moregen t2 jkind;
              link_type t1' t2
          | (Tarrow ((l1,a1,r1), t1, u1, _),
             Tarrow ((l2,a2,r2), t2, u2, _)) when
               (l1 = l2
                || !Clflags.classic && equivalent_with_nolabels l1 l2) ->
              moregen inst_nongen (neg_variance variance) type_pairs env t1 t2;
              moregen inst_nongen variance type_pairs env u1 u2;
              moregen_alloc_mode (neg_variance variance) a1 a2;
              moregen_alloc_mode variance r1 r2
          | (Ttuple labeled_tl1, Ttuple labeled_tl2) ->
              moregen_labeled_list inst_nongen variance type_pairs env
                labeled_tl1 labeled_tl2
          | (Tconstr (p1, tl1, _), Tconstr (p2, tl2, _))
                when Path.same p1 p2 -> begin
              match variance with
              | Invariant | Bivariant ->
                  moregen_list inst_nongen variance type_pairs env tl1 tl2
              | _ ->
                match Env.find_type p1 env with
                | decl ->
                    moregen_param_list inst_nongen variance type_pairs env
                      decl.type_variance tl1 tl2
                | exception Not_found ->
                    moregen_list inst_nongen Invariant type_pairs env tl1 tl2
            end
          | (Tpackage (p1, fl1), Tpackage (p2, fl2)) ->
              begin try
                unify_package env (moregen_list inst_nongen variance type_pairs env)
                  (get_level t1') p1 fl1 (get_level t2') p2 fl2
              with Not_found -> raise_unexplained_for Moregen
              end
          | (Tnil,  Tconstr _ ) -> raise_for Moregen (Obj (Abstract_row Second))
          | (Tconstr _,  Tnil ) -> raise_for Moregen (Obj (Abstract_row First))
          | (Tvariant row1, Tvariant row2) ->
              moregen_row inst_nongen variance type_pairs env row1 row2
          | (Tobject (fi1, _nm1), Tobject (fi2, _nm2)) ->
              moregen_fields inst_nongen variance type_pairs env fi1 fi2
          | (Tfield _, Tfield _) ->           (* Actually unused *)
              moregen_fields inst_nongen variance type_pairs env
                t1' t2'
          | (Tnil, Tnil) ->
              ()
          | (Tpoly (t1, []), Tpoly (t2, [])) ->
              moregen inst_nongen variance type_pairs env t1 t2
          | (Tpoly (t1, tl1), Tpoly (t2, tl2)) ->
              enter_poly_for Moregen env univar_pairs t1 tl1 t2 tl2
                (moregen inst_nongen variance type_pairs env)
          | (Tunivar {jkind=k1}, Tunivar {jkind=k2}) ->
              unify_univar_for Moregen t1' t2' k1 k2 !univar_pairs
          | (_, _) ->
              raise_unexplained_for Moregen
        end
  with Moregen_trace trace ->
    raise_trace_for Moregen (Diff {got = t1; expected = t2} :: trace)


and moregen_list inst_nongen variance type_pairs env tl1 tl2 =
  if List.length tl1 <> List.length tl2 then
    raise_unexplained_for Moregen;
  List.iter2 (moregen inst_nongen variance type_pairs env) tl1 tl2

and moregen_labeled_list inst_nongen variance type_pairs env labeled_tl1
    labeled_tl2 =
  if not (Int.equal (List.length labeled_tl1) (List.length labeled_tl2)) then
    raise_unexplained_for Moregen;
  List.iter2
    (fun (label1, ty1) (label2, ty2) ->
      if not (Option.equal String.equal label1 label2) then
        raise_unexplained_for Moregen;
      moregen inst_nongen variance type_pairs env ty1 ty2)
    labeled_tl1 labeled_tl2

and moregen_param_list inst_nongen variance type_pairs env vl tl1 tl2 =
  match vl, tl1, tl2 with
  | [], [], [] -> ()
  | v :: vl, t1 :: tl1, t2 :: tl2 ->
    let param_variance = compose_variance variance v in
    moregen inst_nongen param_variance type_pairs env t1 t2;
    moregen_param_list inst_nongen variance type_pairs env vl tl1 tl2
  | _, _, _ -> raise_unexplained_for Moregen

and moregen_fields inst_nongen variance type_pairs env ty1 ty2 =
  let (fields1, rest1) = flatten_fields ty1
  and (fields2, rest2) = flatten_fields ty2 in
  let (pairs, miss1, miss2) = associate_fields fields1 fields2 in
  begin
    match miss1 with
    | (n, _, _) :: _ -> raise_for Moregen (Obj (Missing_field (Second, n)))
    | [] -> ()
  end;
  moregen inst_nongen variance type_pairs env rest1
    (build_fields (get_level ty2) miss2 rest2);
  List.iter
    (fun (name, k1, t1, k2, t2) ->
       (* The below call should never throw [Public_method_to_private_method] *)
       moregen_kind k1 k2;
       try moregen inst_nongen variance type_pairs env t1 t2 with Moregen_trace trace ->
         raise_trace_for Moregen
           (incompatible_fields ~name ~got:t1 ~expected:t2 :: trace)
    )
    pairs

and moregen_kind k1 k2 =
  match field_kind_repr k1, field_kind_repr k2 with
    (Fprivate, (Fprivate | Fpublic)) -> link_kind ~inside:k1 k2
  | (Fpublic, Fpublic)               -> ()
  | (Fpublic, Fprivate)              -> raise Public_method_to_private_method
  | (Fabsent, _) | (_, Fabsent)      -> assert false

and moregen_row inst_nongen variance type_pairs env row1 row2 =
  let Row {fields = row1_fields; more = rm1; closed = row1_closed} =
    row_repr row1 in
  let Row {fields = row2_fields; more = rm2; closed = row2_closed;
           fixed = row2_fixed} = row_repr row2 in
  if eq_type rm1 rm2 then () else
  let may_inst =
    is_Tvar rm1 && may_instantiate inst_nongen rm1 || get_desc rm1 = Tnil in
  let r1, r2, pairs = merge_row_fields row1_fields row2_fields in
  let r1, r2 =
    if row2_closed then
      filter_row_fields may_inst r1, filter_row_fields false r2
    else r1, r2
  in
  begin
    if r1 <> [] then raise_for Moregen (Variant (No_tags (Second, r1)))
  end;
  if row1_closed then begin
    match row2_closed, r2 with
    | false, _ -> raise_for Moregen (Variant (Openness Second))
    | _, _ :: _ -> raise_for Moregen (Variant (No_tags (First, r2)))
    | _, [] -> ()
  end;
  let md1 = get_desc rm1 (* This lets us undo a following [link_type] *) in
  begin match md1, get_desc rm2 with
    Tunivar {jkind=k1}, Tunivar {jkind=k2} ->
      unify_univar_for Moregen rm1 rm2 k1 k2 !univar_pairs
  | Tunivar _, _ | _, Tunivar _ ->
      raise_unexplained_for Moregen
  | _ when static_row row1 -> ()
  | _ when may_inst ->
      let ext =
        newgenty (Tvariant
                    (create_row ~fields:r2 ~more:rm2 ~name:None
                       ~fixed:row2_fixed ~closed:row2_closed))
      in
      moregen_occur env (get_level rm1) ext;
      update_scope_for Moregen (get_scope rm1) ext;
      (* This [link_type] has to be undone if the rest of the function fails *)
      link_type rm1 ext
  | Tconstr _, Tconstr _ ->
      moregen inst_nongen variance type_pairs env rm1 rm2
  | _ -> raise_unexplained_for Moregen
  end;
  try
    List.iter
      (fun (l,f1,f2) ->
         if f1 == f2 then () else
         match row_field_repr f1, row_field_repr f2 with
         (* Both matching [Rpresent]s *)
         | Rpresent(Some t1), Rpresent(Some t2) -> begin
             try
               moregen inst_nongen variance type_pairs env t1 t2
             with Moregen_trace trace ->
               raise_trace_for Moregen
                 (Variant (Incompatible_types_for l) :: trace)
           end
         | Rpresent None, Rpresent None -> ()
         (* Both [Reither] *)
         | Reither(c1, tl1, _), Reither(c2, tl2, m2) -> begin
             try
               if not (eq_row_field_ext f1 f2) then begin
                 if c1 && not c2 then raise_unexplained_for Moregen;
                 let f2' =
                   rf_either [] ~use_ext_of:f2 ~no_arg:c2 ~matched:m2 in
                 link_row_field_ext ~inside:f1 f2';
                 if List.length tl1 = List.length tl2 then
                   List.iter2 (moregen inst_nongen variance type_pairs env) tl1 tl2
                 else match tl2 with
                   | t2 :: _ ->
                     List.iter
                       (fun t1 -> moregen inst_nongen variance type_pairs env t1 t2)
                       tl1
                   | [] -> if tl1 <> [] then raise_unexplained_for Moregen
               end
             with Moregen_trace trace ->
               raise_trace_for Moregen
                 (Variant (Incompatible_types_for l) :: trace)
           end
         (* Generalizing [Reither] *)
         | Reither(false, tl1, _), Rpresent(Some t2) when may_inst -> begin
             try
               link_row_field_ext ~inside:f1 f2;
               List.iter
                 (fun t1 -> moregen inst_nongen variance type_pairs env t1 t2)
                 tl1
             with Moregen_trace trace ->
               raise_trace_for Moregen
                 (Variant (Incompatible_types_for l) :: trace)
           end
         | Reither(true, [], _), Rpresent None when may_inst ->
             link_row_field_ext ~inside:f1 f2
         | Reither(_, _, _), Rabsent when may_inst ->
             link_row_field_ext ~inside:f1 f2
         (* Both [Rabsent]s *)
         | Rabsent, Rabsent -> ()
         (* Mismatched constructor arguments *)
         | Rpresent (Some _), Rpresent None
         | Rpresent None, Rpresent (Some _) ->
             raise_for Moregen (Variant (Incompatible_types_for l))
         (* Mismatched presence *)
         | Reither _, Rpresent _ ->
             raise_for Moregen
               (Variant (Presence_not_guaranteed_for (First, l)))
         | Rpresent _, Reither _ ->
             raise_for Moregen
               (Variant (Presence_not_guaranteed_for (Second, l)))
         (* Missing tags *)
         | Rabsent, (Rpresent _ | Reither _) ->
             raise_for Moregen (Variant (No_tags (First, [l, f2])))
         | (Rpresent _ | Reither _), Rabsent ->
             raise_for Moregen (Variant (No_tags (Second, [l, f1]))))
      pairs
  with exn ->
    (* Undo [link_type] if we failed *)
    set_type_desc rm1 md1; raise exn

(*
   Non-generic variable can be instantiated only if [inst_nongen] is
   true. So, [inst_nongen] should be set to false if the subject might
   contain non-generic variables (and we do not want them to be
   instantiated).
   Usually, the subject is given by the user, and the pattern
   is unimportant.  So, no need to propagate abbreviations.
*)
let moregeneral env inst_nongen pat_sch subj_sch =
  let old_level = !current_level in
  current_level := generic_level - 1;
  (*
     Generic variables are first duplicated with [instance].  So,
     their levels are lowered to [generic_level - 1].  The subject is
     then copied with [duplicate_type].  That way, its levels won't be
     changed.
  *)
  let subj_inst = instance subj_sch in
  let subj = duplicate_type subj_inst in
  current_level := generic_level;
  (* Duplicate generic variables *)
  let patt = instance pat_sch in
  Misc.try_finally
    (fun () ->
       try
         univar_pairs := [];
         let type_pairs = fresh_moregen_pairs () in
         moregen inst_nongen Covariant type_pairs env patt subj
       with Moregen_trace trace ->
         (* Moregen splits the generic level into two finer levels:
            [generic_level] and [generic_level - 1].  In order to properly
            detect and print weak variables when printing this error, we need to
            merge them back together, by regeneralizing the levels of the types
            after they were instantiated at [generic_level - 1] above.  Because
            [moregen] does some unification that we need to preserve for more
            legible error messages, we have to manually perform the
            regeneralization rather than backtracking. *)
         current_level := generic_level - 2;
         generalize subj_inst;
         raise (Moregen (expand_to_moregen_error env trace)))
    ~always:(fun () -> current_level := old_level)

let is_moregeneral env inst_nongen pat_sch subj_sch =
  match moregeneral env inst_nongen pat_sch subj_sch with
  | () -> true
  | exception Moregen _ -> false

let all_distinct_vars env vars =
  let tys = ref TypeSet.empty in
  List.for_all
    (fun ty ->
      let ty = expand_head env ty in
      if TypeSet.mem ty !tys then false else begin
       tys := TypeSet.add ty !tys;
       is_Tvar ty
     end)
    vars

type matches_result =
  | Unification_failure of Errortrace.unification_error
  | Jkind_mismatch of { original_jkind : jkind; inferred_jkind : jkind
                       ; ty : type_expr }
  | All_good

(* Alternative approach: "rigidify" a type scheme,
   and check validity after unification *)
(* Simpler, no? *)

let rec rigidify_rec vars ty =
  if try_mark_node ty then
    begin match get_desc ty with
    | Tvar { jkind } ->
        vars := TypeMap.add ty jkind !vars
    | Tvariant row ->
        let Row {more; name; closed} = row_repr row in
        if is_Tvar more && not (has_fixed_explanation row) then begin
          let more' = newty2 ~level:(get_level more) (get_desc more) in
          let row' =
            create_row ~fixed:(Some Rigid) ~fields:[] ~more:more'
              ~name ~closed
          in link_type more (newty2 ~level:(get_level ty) (Tvariant row'))
        end;
        iter_row (rigidify_rec vars) row;
        (* only consider the row variable if the variant is not static *)
        if not (static_row row) then
          rigidify_rec vars (row_more row)
    | _ ->
        iter_type_expr (rigidify_rec vars) ty
    end

(* remember free variables in a type so we can make sure they aren't unified;
   should be paired with a call to [all_distinct_vars_with_original__jkinds]
   later. *)
let rigidify ty =
  let vars = ref TypeMap.empty in
  rigidify_rec vars ty;
  unmark_type ty;
  List.map (fun (trans_expr, lay) -> Transient_expr.type_expr trans_expr, lay)
    (TypeMap.bindings !vars)

(* this version doesn't carry the unification error, which is computed after
   the error is detected *)
module No_trace = struct
  type matches_result_ =
    | Unification_failure
    | Jkind_mismatch of { original_jkind : jkind; inferred_jkind : jkind
                       ; ty : type_expr }
    | All_good
end

let all_distinct_vars_with_original_jkinds env vars_jkinds =
  let open No_trace in
  let tys = ref TypeSet.empty in
  let folder acc (ty, original_jkind) =
    match acc with
    | Unification_failure | Jkind_mismatch _ -> acc
    | All_good ->
       let open No_trace in
       let ty = expand_head env ty in
       if TypeSet.mem ty !tys then Unification_failure else begin
         tys := TypeSet.add ty !tys;
         match get_desc ty with
         | Tvar { jkind = inferred_jkind } ->
           if Jkind.equate inferred_jkind original_jkind
           then All_good
           else Jkind_mismatch { original_jkind; inferred_jkind; ty }
         | _ -> Unification_failure
       end
  in
  List.fold_left folder All_good vars_jkinds

let matches ~expand_error_trace env ty ty' =
  let snap = snapshot () in
  let vars_jkinds = rigidify ty in
  cleanup_abbrev ();
  match unify env ty ty' with
  | () ->
    let result =
      match all_distinct_vars_with_original_jkinds env vars_jkinds with
      | Unification_failure ->
        let diff =
            if expand_error_trace
            then expanded_diff env ~got:ty ~expected:ty'
            else unexpanded_diff ~got:ty ~expected:ty'
        in
        Unification_failure (unification_error ~trace:[diff])
      | Jkind_mismatch { original_jkind; inferred_jkind; ty } ->
        Jkind_mismatch { original_jkind; inferred_jkind; ty }
      | All_good -> All_good
    in
    backtrack snap;
    result
  | exception Unify err ->
      backtrack snap;
      Unification_failure err

                 (*********************************************)
                 (*  Equivalence between parameterized types  *)
                 (*********************************************)

let expand_head_rigid env ty =
  let old = !rigid_variants in
  rigid_variants := true;
  let ty' = expand_head env ty in
  rigid_variants := old; ty'

let eqtype_subst type_pairs subst t1 l1 t2 l2 =
  if List.exists
      (fun (t,t') ->
        let found1 = eq_type t1 t in
        let found2 = eq_type t2 t' in
        if found1 && found2 then true else
        if found1 || found2 then raise_unexplained_for Equality else false)
      !subst
  then ()
  else begin
    if not (Jkind.equal l1 l2)
      then raise_for Equality (Unequal_var_jkinds (t1, l1, t2, l2));
    subst := (t1, t2) :: !subst;
    TypePairs.add type_pairs (t1, t2)
  end

let rec eqtype rename type_pairs subst env t1 t2 =
  if eq_type t1 t2 then () else

  try
    match (get_desc t1, get_desc t2) with
      (Tvar { jkind = k1 }, Tvar { jkind = k2 }) when rename ->
        eqtype_subst type_pairs subst t1 k1 t2 k2
    | (Tconstr (p1, [], _), Tconstr (p2, [], _)) when Path.same p1 p2 ->
        ()
    | _ ->
        let t1' = expand_head_rigid env t1 in
        let t2' = expand_head_rigid env t2 in
        (* Expansion may have changed the representative of the types... *)
        if eq_type t1' t2' then () else
        if not (TypePairs.mem type_pairs (t1', t2')) then begin
          TypePairs.add type_pairs (t1', t2');
          match (get_desc t1', get_desc t2') with
            (Tvar { jkind = k1 }, Tvar { jkind = k2 }) when rename ->
              eqtype_subst type_pairs subst t1' k1 t2' k2
          | (Tarrow ((l1,a1,r1), t1, u1, _),
             Tarrow ((l2,a2,r2), t2, u2, _)) when
               (l1 = l2
                || !Clflags.classic && equivalent_with_nolabels l1 l2) ->
              eqtype rename type_pairs subst env t1 t2;
              eqtype rename type_pairs subst env u1 u2;
              eqtype_alloc_mode a1 a2;
              eqtype_alloc_mode r1 r2
          | (Ttuple labeled_tl1, Ttuple labeled_tl2) ->
              eqtype_labeled_list rename type_pairs subst env labeled_tl1
                labeled_tl2
          | (Tconstr (p1, tl1, _), Tconstr (p2, tl2, _))
                when Path.same p1 p2 ->
              eqtype_list rename type_pairs subst env tl1 tl2
          | (Tpackage (p1, fl1), Tpackage (p2, fl2)) ->
              begin try
                unify_package env (eqtype_list rename type_pairs subst env)
                  (get_level t1') p1 fl1 (get_level t2') p2 fl2
              with Not_found -> raise_unexplained_for Equality
              end
          | (Tnil,  Tconstr _ ) ->
              raise_for Equality (Obj (Abstract_row Second))
          | (Tconstr _,  Tnil ) ->
              raise_for Equality (Obj (Abstract_row First))
          | (Tvariant row1, Tvariant row2) ->
              eqtype_row rename type_pairs subst env row1 row2
          | (Tobject (fi1, _nm1), Tobject (fi2, _nm2)) ->
              eqtype_fields rename type_pairs subst env fi1 fi2
          | (Tfield _, Tfield _) ->       (* Actually unused *)
              eqtype_fields rename type_pairs subst env
                t1' t2'
          | (Tnil, Tnil) ->
              ()
          | (Tpoly (t1, []), Tpoly (t2, [])) ->
              eqtype rename type_pairs subst env t1 t2
          | (Tpoly (t1, tl1), Tpoly (t2, tl2)) ->
              enter_poly_for Equality env univar_pairs t1 tl1 t2 tl2
                (eqtype rename type_pairs subst env)
          | (Tunivar {jkind=k1}, Tunivar {jkind=k2}) ->
              unify_univar_for Equality t1' t2' k1 k2 !univar_pairs
          | (_, _) ->
              raise_unexplained_for Equality
        end
  with Equality_trace trace ->
    raise_trace_for Equality (Diff {got = t1; expected = t2} :: trace)

and eqtype_list rename type_pairs subst env tl1 tl2 =
  if List.length tl1 <> List.length tl2 then
    raise_unexplained_for Equality;
  List.iter2 (eqtype rename type_pairs subst env) tl1 tl2

and eqtype_labeled_list rename type_pairs subst env labeled_tl1 labeled_tl2 =
  if not (Int.equal (List.length labeled_tl1) (List.length labeled_tl2)) then
    raise_unexplained_for Equality;
  List.iter2
    (fun (label1, ty1) (label2, ty2) ->
      if not (Option.equal String.equal label1 label2) then
        raise_unexplained_for Equality;
      eqtype rename type_pairs subst env ty1 ty2)
    labeled_tl1 labeled_tl2

and eqtype_fields rename type_pairs subst env ty1 ty2 =
  let (fields1, rest1) = flatten_fields ty1 in
  let (fields2, rest2) = flatten_fields ty2 in
  (* First check if same row => already equal *)
  let same_row =
    eq_type rest1 rest2 || TypePairs.mem type_pairs (rest1,rest2)
  in
  if same_row then () else
  (* Try expansion, needed when called from Includecore.type_manifest *)
  match get_desc (expand_head_rigid env rest2) with
    Tobject(ty2,_) -> eqtype_fields rename type_pairs subst env ty1 ty2
  | _ ->
  let (pairs, miss1, miss2) = associate_fields fields1 fields2 in
  eqtype rename type_pairs subst env rest1 rest2;
  match miss1, miss2 with
  | ((n, _, _)::_, _) -> raise_for Equality (Obj (Missing_field (Second, n)))
  | (_, (n, _, _)::_) -> raise_for Equality (Obj (Missing_field (First, n)))
  | [], [] ->
      List.iter
        (function (name, k1, t1, k2, t2) ->
           eqtype_kind k1 k2;
           try
             eqtype rename type_pairs subst env t1 t2;
           with Equality_trace trace ->
             raise_trace_for Equality
               (incompatible_fields ~name ~got:t1 ~expected:t2 :: trace))
        pairs

and eqtype_kind k1 k2 =
  let k1 = field_kind_repr k1 in
  let k2 = field_kind_repr k2 in
  match k1, k2 with
  | (Fprivate, Fprivate)
  | (Fpublic, Fpublic)   -> ()
  | _                    -> raise_unexplained_for Unify
                            (* It's probably not possible to hit this case with
                               real OCaml code *)

and eqtype_row rename type_pairs subst env row1 row2 =
  (* Try expansion, needed when called from Includecore.type_manifest *)
  match get_desc (expand_head_rigid env (row_more row2)) with
    Tvariant row2 -> eqtype_row rename type_pairs subst env row1 row2
  | _ ->
  let r1, r2, pairs = merge_row_fields (row_fields row1) (row_fields row2) in
  if row_closed row1 <> row_closed row2 then begin
    raise_for Equality
      (Variant (Openness (if row_closed row2 then First else Second)))
  end;
  if not (row_closed row1) then begin
    match r1, r2 with
    | _::_, _ -> raise_for Equality (Variant (No_tags (Second, r1)))
    | _, _::_ -> raise_for Equality (Variant (No_tags (First,  r2)))
    | _, _ -> ()
  end;
  begin
    match filter_row_fields false r1 with
    | [] -> ();
    | _ :: _ as r1 -> raise_for Equality (Variant (No_tags (Second, r1)))
  end;
  begin
    match filter_row_fields false r2 with
    | [] -> ()
    | _ :: _ as r2 -> raise_for Equality (Variant (No_tags (First, r2)))
  end;
  if not (static_row row1) then
    eqtype rename type_pairs subst env (row_more row1) (row_more row2);
  List.iter
    (fun (l,f1,f2) ->
       if f1 == f2 then () else
       match row_field_repr f1, row_field_repr f2 with
       (* Both matching [Rpresent]s *)
       | Rpresent(Some t1), Rpresent(Some t2) -> begin
           try
             eqtype rename type_pairs subst env t1 t2
           with Equality_trace trace ->
             raise_trace_for Equality
               (Variant (Incompatible_types_for l) :: trace)
         end
       | Rpresent None, Rpresent None -> ()
       (* Both matching [Reither]s *)
       | Reither(c1, [], _), Reither(c2, [], _) when c1 = c2 -> ()
       | Reither(c1, t1::tl1, _), Reither(c2, t2::tl2, _)
         when c1 = c2 -> begin
           try
             eqtype rename type_pairs subst env t1 t2;
             if List.length tl1 = List.length tl2 then
               (* if same length allow different types (meaning?) *)
               List.iter2 (eqtype rename type_pairs subst env) tl1 tl2
             else begin
               (* otherwise everything must be equal *)
               List.iter (eqtype rename type_pairs subst env t1) tl2;
               List.iter
                 (fun t1 -> eqtype rename type_pairs subst env t1 t2) tl1
             end
           with Equality_trace trace ->
             raise_trace_for Equality
               (Variant (Incompatible_types_for l) :: trace)
         end
       (* Both [Rabsent]s *)
       | Rabsent, Rabsent -> ()
       (* Mismatched constructor arguments *)
       | Rpresent (Some _), Rpresent None
       | Rpresent None, Rpresent (Some _)
       | Reither _, Reither _ ->
           raise_for Equality (Variant (Incompatible_types_for l))
       (* Mismatched presence *)
       | Reither _, Rpresent _ ->
           raise_for Equality
             (Variant (Presence_not_guaranteed_for (First, l)))
       | Rpresent _, Reither _ ->
           raise_for Equality
             (Variant (Presence_not_guaranteed_for (Second, l)))
       (* Missing tags *)
       | Rabsent, (Rpresent _ | Reither _) ->
           raise_for Equality (Variant (No_tags (First, [l, f2])))
       | (Rpresent _ | Reither _), Rabsent ->
           raise_for Equality (Variant (No_tags (Second, [l, f1]))))
    pairs

and eqtype_alloc_mode m1 m2 =
  (* FIXME implement properly *)
  unify_alloc_mode_for Equality m1 m2

(* Must empty univar_pairs first *)
let eqtype_list rename type_pairs subst env tl1 tl2 =
  univar_pairs := [];
  let snap = Btype.snapshot () in
  Misc.try_finally
    ~always:(fun () -> backtrack snap)
    (fun () -> eqtype_list rename type_pairs subst env tl1 tl2)

let eqtype rename type_pairs subst env t1 t2 =
  eqtype_list rename type_pairs subst env [t1] [t2]

(* Two modes: with or without renaming of variables *)
let equal env rename tyl1 tyl2 =
  let subst = ref [] in
  try eqtype_list rename (TypePairs.create 11) subst env tyl1 tyl2
  with Equality_trace trace ->
    raise (Equality (expand_to_equality_error env trace !subst))

let is_equal env rename tyl1 tyl2 =
  match equal env rename tyl1 tyl2 with
  | () -> true
  | exception Equality _ -> false

let rec equal_private env params1 ty1 params2 ty2 =
  match equal env true (params1 @ [ty1]) (params2 @ [ty2]) with
  | () -> ()
  | exception (Equality _ as err) ->
      match try_expand_safe_opt env (expand_head env ty1) with
      | ty1' -> equal_private env params1 ty1' params2 ty2
      | exception Cannot_expand -> raise err

                          (*************************)
                          (*  Class type matching  *)
                          (*************************)

type class_match_failure =
    CM_Virtual_class
  | CM_Parameter_arity_mismatch of int * int
  | CM_Type_parameter_mismatch of Env.t * equality_error
  | CM_Class_type_mismatch of Env.t * class_type * class_type
  | CM_Parameter_mismatch of Env.t * moregen_error
  | CM_Val_type_mismatch of string * Env.t * comparison_error
  | CM_Meth_type_mismatch of string * Env.t * comparison_error
  | CM_Non_mutable_value of string
  | CM_Non_concrete_value of string
  | CM_Missing_value of string
  | CM_Missing_method of string
  | CM_Hide_public of string
  | CM_Hide_virtual of string * string
  | CM_Public_method of string
  | CM_Private_method of string
  | CM_Virtual_method of string

exception Failure of class_match_failure list

let match_class_sig_shape ~strict sign1 sign2 =
  let errors =
    Meths.fold
      (fun lab (priv, vr, _) err ->
         match Meths.find lab sign1.csig_meths with
         | exception Not_found -> CM_Missing_method lab::err
         | (priv', vr', _) ->
             match priv', priv with
             | Mpublic, Mprivate _ -> CM_Public_method lab::err
             | Mprivate _, Mpublic when strict -> CM_Private_method lab::err
             | _, _ ->
               match vr', vr with
               | Virtual, Concrete -> CM_Virtual_method lab::err
               | _, _ -> err)
      sign2.csig_meths []
  in
  let errors =
    Meths.fold
      (fun lab (priv, vr, _) err ->
         if Meths.mem lab sign2.csig_meths then err
         else begin
           let err =
             match priv with
             | Mpublic -> CM_Hide_public lab :: err
             | Mprivate _ -> err
           in
           match vr with
           | Virtual -> CM_Hide_virtual ("method", lab) :: err
           | Concrete -> err
         end)
      sign1.csig_meths errors
  in
  let errors =
    Vars.fold
      (fun lab ((mut:Asttypes.mutable_flag), vr, _) err ->
         match Vars.find lab sign1.csig_vars with
         | exception Not_found -> CM_Missing_value lab::err
         | ((mut':Asttypes.mutable_flag), vr', _) ->
             match mut', mut with
             | Immutable, Mutable -> CM_Non_mutable_value lab::err
             | _, _ ->
               match vr', vr with
               | Virtual, Concrete -> CM_Non_concrete_value lab::err
               | _, _ -> err)
      sign2.csig_vars errors
  in
  Vars.fold
    (fun lab (_,vr,_) err ->
      if vr = Virtual && not (Vars.mem lab sign2.csig_vars) then
        CM_Hide_virtual ("instance variable", lab) :: err
      else err)
    sign1.csig_vars errors

let rec moregen_clty trace type_pairs env cty1 cty2 =
  try
    match cty1, cty2 with
    | Cty_constr (_, _, cty1), _ ->
        moregen_clty true type_pairs env cty1 cty2
    | _, Cty_constr (_, _, cty2) ->
        moregen_clty true type_pairs env cty1 cty2
    | Cty_arrow (l1, ty1, cty1'), Cty_arrow (l2, ty2, cty2') when l1 = l2 ->
        begin
          try moregen true Covariant type_pairs env ty1 ty2 with Moregen_trace trace ->
            raise (Failure [
              CM_Parameter_mismatch (env, expand_to_moregen_error env trace)])
        end;
        moregen_clty false type_pairs env cty1' cty2'
    | Cty_signature sign1, Cty_signature sign2 ->
        Meths.iter
          (fun lab (_, _, ty) ->
             match Meths.find lab sign1.csig_meths with
             | exception Not_found ->
               (* This function is only called after checking that
                  all methods in sign2 are present in sign1. *)
               assert false
             | (_, _, ty') ->
                 match moregen true Covariant type_pairs env ty' ty with
                 | () -> ()
                 | exception Moregen_trace trace ->
                     raise (Failure [
                       CM_Meth_type_mismatch
                         (lab,
                          env,
                          Moregen_error
                            (expand_to_moregen_error env trace))]))
          sign2.csig_meths;
        Vars.iter
          (fun lab (_, _, ty) ->
             match Vars.find lab sign1.csig_vars with
             | exception Not_found ->
               (* This function is only called after checking that
                  all instance variables in sign2 are present in sign1. *)
               assert false
             | (_, _, ty') ->
                 match moregen true Covariant type_pairs env ty' ty with
                 | () -> ()
                 | exception Moregen_trace trace ->
                     raise (Failure [
                       CM_Val_type_mismatch
                         (lab,
                          env,
                          Moregen_error
                            (expand_to_moregen_error env trace))]))
          sign2.csig_vars
    | _ ->
        raise (Failure [])
  with
    Failure error when trace || error = [] ->
      raise (Failure (CM_Class_type_mismatch (env, cty1, cty2)::error))

let match_class_types ?(trace=true) env pat_sch subj_sch =
  let sign1 = signature_of_class_type pat_sch in
  let sign2 = signature_of_class_type subj_sch in
  let errors = match_class_sig_shape ~strict:false sign1 sign2 in
  match errors with
  | [] ->
      let old_level = !current_level in
      current_level := generic_level - 1;
      (*
         Generic variables are first duplicated with [instance].  So,
         their levels are lowered to [generic_level - 1].  The subject is
         then copied with [duplicate_type].  That way, its levels won't be
         changed.
      *)
      let (_, subj_inst) = instance_class [] subj_sch in
      let subj = duplicate_class_type subj_inst in
      current_level := generic_level;
      (* Duplicate generic variables *)
      let (_, patt) = instance_class [] pat_sch in
      let type_pairs = fresh_moregen_pairs () in
      let sign1 = signature_of_class_type patt in
      let sign2 = signature_of_class_type subj in
      let self1 = sign1.csig_self in
      let self2 = sign2.csig_self in
      let row1 = sign1.csig_self_row in
      let row2 = sign2.csig_self_row in
      TypePairs.add type_pairs.invariant_pairs (self1, self2);
      (* Always succeeds *)
      moregen true Covariant type_pairs env row1 row2;
      let res =
        match moregen_clty trace type_pairs env patt subj with
        | () -> []
        | exception Failure res ->
          (* We've found an error.  Moregen splits the generic level into two
             finer levels: [generic_level] and [generic_level - 1].  In order
             to properly detect and print weak variables when printing this
             error, we need to merge them back together, by regeneralizing the
             levels of the types after they were instantiated at
             [generic_level - 1] above.  Because [moregen] does some
             unification that we need to preserve for more legible error
             messages, we have to manually perform the regeneralization rather
             than backtracking. *)
          current_level := generic_level - 2;
          generalize_class_type subj_inst;
          res
      in
      current_level := old_level;
      res
  | errors ->
      CM_Class_type_mismatch (env, pat_sch, subj_sch) :: errors

let equal_clsig trace type_pairs subst env sign1 sign2 =
  try
    Meths.iter
      (fun lab (_, _, ty) ->
         match Meths.find lab sign1.csig_meths with
         | exception Not_found ->
             (* This function is only called after checking that
                all methods in sign2 are present in sign1. *)
             assert false
         | (_, _, ty') ->
             match eqtype true type_pairs subst env ty' ty with
             | () -> ()
             | exception Equality_trace trace ->
                 raise (Failure [
                   CM_Meth_type_mismatch
                     (lab,
                      env,
                      Equality_error
                        (expand_to_equality_error env trace !subst))]))
      sign2.csig_meths;
    Vars.iter
      (fun lab (_, _, ty) ->
         match Vars.find lab sign1.csig_vars with
         | exception Not_found ->
             (* This function is only called after checking that
                all instance variables in sign2 are present in sign1. *)
             assert false
         | (_, _, ty') ->
             match eqtype true type_pairs subst env ty' ty with
             | () -> ()
             | exception Equality_trace trace ->
                 raise (Failure [
                   CM_Val_type_mismatch
                     (lab,
                      env,
                      Equality_error
                        (expand_to_equality_error env trace !subst))]))
      sign2.csig_vars
  with
    Failure error when trace ->
      raise (Failure (CM_Class_type_mismatch
                        (env, Cty_signature sign1, Cty_signature sign2)::error))

let match_class_declarations env patt_params patt_type subj_params subj_type =
  let sign1 = signature_of_class_type patt_type in
  let sign2 = signature_of_class_type subj_type in
  let errors = match_class_sig_shape ~strict:true sign1 sign2 in
  match errors with
  | [] -> begin
      try
        let subst = ref [] in
        let type_pairs = TypePairs.create 53 in
        let self1 = sign1.csig_self in
        let self2 = sign2.csig_self in
        let row1 = sign1.csig_self_row in
        let row2 = sign2.csig_self_row in
        TypePairs.add type_pairs (self1, self2);
        (* Always succeeds *)
        eqtype true type_pairs subst env row1 row2;
        let lp = List.length patt_params in
        let ls = List.length subj_params in
        if lp  <> ls then
          raise (Failure [CM_Parameter_arity_mismatch (lp, ls)]);
        List.iter2 (fun p s ->
          try eqtype true type_pairs subst env p s with Equality_trace trace ->
            raise (Failure
                     [CM_Type_parameter_mismatch
                        (env, expand_to_equality_error env trace !subst)]))
          patt_params subj_params;
     (* old code: equal_clty false type_pairs subst env patt_type subj_type; *)
        equal_clsig false type_pairs subst env sign1 sign2;
        (* Use moregeneral for class parameters, need to recheck everything to
           keeps relationships (PR#4824) *)
        let clty_params =
          List.fold_right (fun ty cty -> Cty_arrow (Labelled "*",ty,cty)) in
        match_class_types ~trace:false env
          (clty_params patt_params patt_type)
          (clty_params subj_params subj_type)
      with Failure r -> r
    end
  | error ->
      error


                              (***************)
                              (*  Subtyping  *)
                              (***************)


(**** Build a subtype of a given type. ****)

(* build_subtype:
   [visited] traces traversed object and variant types
   [loops] is a mapping from variables to variables, to reproduce
     positive loops in a class type
   [posi] true if the current variance is positive
   [level] number of expansions/enlargement allowed on this branch *)

let warn = ref false  (* whether double coercion might do better *)
let pred_expand n = if n mod 2 = 0 && n > 0 then pred n else n
let pred_enlarge n = if n mod 2 = 1 then pred n else n

type change = Unchanged | Equiv | Changed
let max_change c1 c2 =
  match c1, c2 with
  | _, Changed | Changed, _ -> Changed
  | Equiv, _ | _, Equiv -> Equiv
  | _ -> Unchanged

let collect l = List.fold_left (fun c1 (_, c2) -> max_change c1 c2) Unchanged l

let rec filter_visited = function
    [] -> []
  | {desc=Tobject _|Tvariant _} :: _ as l -> l
  | _ :: l -> filter_visited l

let memq_warn t visited =
  if List.memq t visited then (warn := true; true) else false

let find_cltype_for_path env p =
  let cl_abbr = Env.find_hash_type p env in
  match cl_abbr.type_manifest with
    Some ty ->
      begin match get_desc ty with
        Tobject(_,{contents=Some(p',_)}) when Path.same p p' -> cl_abbr, ty
      | _ -> raise Not_found
      end
  | None -> assert false

let has_constr_row' env t =
  has_constr_row (expand_abbrev env t)

let build_submode_pos m =
  let m', changed = Alloc.newvar_below m in
  let c = if changed then Changed else Unchanged in
  m', c

let build_submode_neg m =
  let m', changed = Alloc.newvar_above m in
  let c = if changed then Changed else Unchanged in
  m', c

let build_submode posi m =
  if posi then build_submode_pos (Alloc.allow_left m)
  else build_submode_neg (Alloc.allow_right m)

(* CR layouts v2.8: merge with Typecore.mode_cross_left when [Value] and
   [Alloc] get unified *)
let mode_cross_left env ty mode =
  (* CR layouts v2.8: The old check didn't check for principality, and so
     this one doesn't either. I think it should. But actually test results
     are bad when checking for principality. Really, I'm surprised that
     the types here aren't principal. In any case, leaving the check out
     now; will return and figure this out later. *)
  let jkind = type_jkind_purely env ty in
  let upper_bounds = Jkind.get_modal_upper_bounds jkind in
  Alloc.meet_const upper_bounds mode

(* CR layouts v2.8: merge with Typecore.expect_mode_cross when [Value]
   and [Alloc] get unified *)
let mode_cross_right env ty mode =
  (* CR layouts v2.8: This should probably check for principality. See
     similar comment in [mode_cross_left]. *)
  let jkind = type_jkind_purely env ty in
  let upper_bounds = Jkind.get_modal_upper_bounds jkind in
  Alloc.imply upper_bounds mode

let rec build_subtype env (visited : transient_expr list)
    (loops : (int * type_expr) list) posi level t =
  match get_desc t with
    Tvar _ ->
      if posi then
        try
          let t' = List.assq (get_id t) loops in
          warn := true;
          (t', Equiv)
        with Not_found ->
          (t, Unchanged)
      else
        (t, Unchanged)
  | Tarrow((l,a,r), t1, t2, _) ->
      let tt = Transient_expr.repr t in
      if memq_warn tt visited then (t, Unchanged) else
      let visited = tt :: visited in
      let (t1', c1) = build_subtype env visited loops (not posi) level t1 in
      let (t2', c2) = build_subtype env visited loops posi level t2 in
      let (a', c3) =
        if level > 2 then begin
          (* If posi, then t1' >= t1, and we pick t1; otherwise we pick t1'. In
            either case we pick the smaller type which is the "real" type of
            runtime values, and easier to cross modes (and thus making the
            mode-crossing more complete). *)
          let t1 = if posi then t1 else t1' in
          let posi_arg = not posi in
          if posi_arg then begin
            let a = mode_cross_right env t1 a in
            build_submode_pos a
          end else begin
            let a = mode_cross_left env t1 a in
            build_submode_neg a
          end
        end else a, Unchanged
      in
      let (r', c4) =
        if level > 2 then build_submode posi r else r, Unchanged
      in
      let c = max_change c1 (max_change c2 (max_change c3 c4)) in
      if c > Unchanged
      then (newty (Tarrow((l,a',r'), t1', t2', commu_ok)), c)
      else (t, Unchanged)
  | Ttuple labeled_tlist ->
      let tt = Transient_expr.repr t in
      if memq_warn tt visited then (t, Unchanged) else
      let visited = tt :: visited in
      let labels, tlist = List.split labeled_tlist in
      let tlist' =
        List.map (build_subtype env visited loops posi level) tlist
      in
      let c = collect tlist' in
      if c > Unchanged then
        (newty (Ttuple (List.combine labels (List.map fst tlist'))), c)
      else (t, Unchanged)
  | Tconstr(p, tl, abbrev)
    when level > 0 && generic_abbrev env p && safe_abbrev env t
    && not (has_constr_row' env t) ->
      let t' = expand_abbrev env t in
      let level' = pred_expand level in
      begin try match get_desc t' with
        Tobject _ when posi && not (opened_object t') ->
          let cl_abbr, body = find_cltype_for_path env p in
          let ty =
            try
              subst env !current_level Public abbrev None
                cl_abbr.type_params tl body
            with Cannot_subst -> assert false in
          let ty1, tl1 =
            match get_desc ty with
              Tobject(ty1,{contents=Some(p',tl1)}) when Path.same p p' ->
                ty1, tl1
            | _ -> raise Not_found
          in
          (* Fix PR#4505: do not set ty to Tvar when it appears in tl1,
             as this occurrence might break the occur check.
             XXX not clear whether this correct anyway... *)
          if deep_occur_list ty tl1 then raise Not_found;
          set_type_desc ty
            (Tvar { name = None;
                    jkind = Jkind.value
                               ~why:(Unknown "build subtype 1")});
          let t'' = newvar (Jkind.value ~why:(Unknown "build subtype 2"))
          in
          let loops = (get_id ty, t'') :: loops in
          (* May discard [visited] as level is going down *)
          let (ty1', c) =
            build_subtype env [Transient_expr.repr t']
              loops posi (pred_enlarge level') ty1 in
          assert (is_Tvar t'');
          let nm =
            if c > Equiv || deep_occur ty ty1' then None else Some(p,tl1) in
          set_type_desc t'' (Tobject (ty1', ref nm));
          (try unify_var env ty t with Unify _ -> assert false);
          ( t'', Changed)
      | _ -> raise Not_found
      with Not_found ->
        let (t'',c) =
          build_subtype env visited loops posi level' t' in
        if c > Unchanged then (t'',c)
        else (t, Unchanged)
      end
  | Tconstr(p, tl, _abbrev) ->
      (* Must check recursion on constructors, since we do not always
         expand them *)
      let tt = Transient_expr.repr t in
      if memq_warn tt visited then (t, Unchanged) else
      let visited = tt :: visited in
      begin try
        let decl = Env.find_type p env in
        if level = 0 && generic_abbrev env p && safe_abbrev env t
        && not (has_constr_row' env t)
        then warn := true;
        let tl' =
          List.map2
            (fun v t ->
              let (co,cn) = Variance.get_upper v in
              if cn then
                if co then (t, Unchanged)
                else build_subtype env visited loops (not posi) level t
              else
                if co then build_subtype env visited loops posi level t
                else (newvar (Jkind.value
                                ~why:(Unknown "build_subtype 3")),
                      Changed))
            decl.type_variance tl
        in
        let c = collect tl' in
        if c > Unchanged then (newconstr p (List.map fst tl'), c)
        else (t, Unchanged)
      with Not_found ->
        (t, Unchanged)
      end
  | Tvariant row ->
      let tt = Transient_expr.repr t in
      if memq_warn tt visited || not (static_row row) then (t, Unchanged) else
      let level' = pred_enlarge level in
      let visited =
        tt :: if level' < level then [] else filter_visited visited in
      let fields = filter_row_fields false (row_fields row) in
      let fields =
        List.map
          (fun (l,f as orig) -> match row_field_repr f with
            Rpresent None ->
              if posi then
                (l, rf_either_of None), Unchanged
              else
                orig, Unchanged
          | Rpresent(Some t) ->
              let (t', c) = build_subtype env visited loops posi level' t in
              let f =
                if posi && level > 0
                then rf_either_of (Some t')
                else rf_present (Some t')
              in (l, f), c
          | _ -> assert false)
          fields
      in
      let c = collect fields in
      let row =
        create_row ~fields:(List.map fst fields)
          ~more:(newvar (Jkind.value ~why:Row_variable))
          ~closed:posi ~fixed:None
          ~name:(if c > Unchanged then None else row_name row)
      in
      (newty (Tvariant row), Changed)
  | Tobject (t1, _) ->
      let tt = Transient_expr.repr t in
      if memq_warn tt visited || opened_object t1 then (t, Unchanged) else
      let level' = pred_enlarge level in
      let visited =
        tt :: if level' < level then [] else filter_visited visited in
      let (t1', c) = build_subtype env visited loops posi level' t1 in
      if c > Unchanged then (newty (Tobject (t1', ref None)), c)
      else (t, Unchanged)
  | Tfield(s, _, t1, t2) (* Always present *) ->
      let (t1', c1) = build_subtype env visited loops posi level t1 in
      let (t2', c2) = build_subtype env visited loops posi level t2 in
      let c = max_change c1 c2 in
      if c > Unchanged then (newty (Tfield(s, field_public, t1', t2')), c)
      else (t, Unchanged)
  | Tnil ->
      if posi then
        let v = newvar (Jkind.value ~why:Tnil) in
        (v, Changed)
      else begin
        warn := true;
        (t, Unchanged)
      end
  | Tsubst _ | Tlink _ ->
      assert false
  | Tpoly(t1, tl) ->
      let (t1', c) = build_subtype env visited loops posi level t1 in
      if c > Unchanged then (newty (Tpoly(t1', tl)), c)
      else (t, Unchanged)
  | Tunivar _ | Tpackage _ ->
      (t, Unchanged)

let enlarge_type env ty =
  warn := false;
  (* [level = 4] allows 2 expansions involving objects/variants *)
  let (ty', _) = build_subtype env [] [] true 4 ty in
  (ty', !warn)

(**** Check whether a type is a subtype of another type. ****)

(*
    During the traversal, a trace of visited types is maintained. It
    is printed in case of error.
    Constraints (pairs of types that must be equals) are accumulated
    rather than being enforced straight. Indeed, the result would
    otherwise depend on the order in which these constraints are
    enforced.
    A function enforcing these constraints is returned. That way, type
    variables can be bound to their actual values before this function
    is called (see Typecore).
    Only well-defined abbreviations are expanded (hence the tests
    [generic_abbrev ...]).
*)

let subtypes = TypePairs.create 17

let subtype_error ~env ~trace ~unification_trace =
  raise (Subtype (Subtype.error
                    ~trace:(expand_subtype_trace env (List.rev trace))
                    ~unification_trace))

let subtype_alloc_mode env trace a1 a2 =
  match Alloc.submode a1 a2 with
  | Ok () -> ()
  | Error _ -> subtype_error ~env ~trace ~unification_trace:[]

let rec subtype_rec env trace t1 t2 cstrs =
  if eq_type t1 t2 then cstrs else

  if TypePairs.mem subtypes (t1, t2) then
    cstrs
  else begin
    TypePairs.add subtypes (t1, t2);
    match (get_desc t1, get_desc t2) with
      (Tvar _, _) | (_, Tvar _) ->
        (trace, t1, t2, !univar_pairs)::cstrs
    | (Tarrow((l1,a1,r1), t1, u1, _),
       Tarrow((l2,a2,r2), t2, u2, _)) when l1 = l2
      || !Clflags.classic && equivalent_with_nolabels l1 l2 ->
        let cstrs =
          subtype_rec
            env
            (Subtype.Diff {got = t2; expected = t1} :: trace)
            t2 t1
            cstrs
        in
        let a2 = mode_cross_left env t2 a2 in
         subtype_alloc_mode env trace a2 a1;
        (* RHS mode of arrow types indicates allocation in the parent region
           and is not subject to mode crossing *)
        subtype_alloc_mode env trace r1 r2;
        subtype_rec
          env
          (Subtype.Diff {got = u1; expected = u2} :: trace)
          u1 u2
          cstrs
    | (Ttuple tl1, Ttuple tl2) ->
        subtype_labeled_list env trace tl1 tl2 cstrs
    | (Tconstr(p1, [], _), Tconstr(p2, [], _)) when Path.same p1 p2 ->
        cstrs
    | (Tconstr(p1, _tl1, _abbrev1), _)
      when generic_abbrev env p1 && safe_abbrev env t1 ->
        subtype_rec env trace (expand_abbrev env t1) t2 cstrs
    | (_, Tconstr(p2, _tl2, _abbrev2))
      when generic_abbrev env p2 && safe_abbrev env t2 ->
        subtype_rec env trace t1 (expand_abbrev env t2) cstrs
    | (Tconstr(p1, tl1, _), Tconstr(p2, tl2, _)) when Path.same p1 p2 ->
        begin try
          let decl = Env.find_type p1 env in
          List.fold_left2
            (fun cstrs v (t1, t2) ->
              let (co, cn) = Variance.get_upper v in
              if co then
                if cn then
                  (trace, newty2 ~level:(get_level t1) (Ttuple[None, t1]),
                   newty2 ~level:(get_level t2) (Ttuple[None, t2]), !univar_pairs)
                  :: cstrs
                else
                  subtype_rec
                    env
                    (Subtype.Diff {got = t1; expected = t2} :: trace)
                    t1 t2
                    cstrs
              else
                if cn
                then
                  subtype_rec
                    env
                    (Subtype.Diff {got = t2; expected = t1} :: trace)
                    t2 t1
                    cstrs
                else cstrs)
            cstrs decl.type_variance (List.combine tl1 tl2)
        with Not_found ->
          (trace, t1, t2, !univar_pairs)::cstrs
        end
    | (Tconstr(p1, _, _), _)
      when generic_private_abbrev env p1 && safe_abbrev_opt env t1 ->
        subtype_rec env trace (expand_abbrev_opt env t1) t2 cstrs
(*  | (_, Tconstr(p2, _, _)) when generic_private_abbrev false env p2 ->
        subtype_rec env trace t1 (expand_abbrev_opt env t2) cstrs *)
    | (Tobject (f1, _), Tobject (f2, _))
      when is_Tvar (object_row f1) && is_Tvar (object_row f2) ->
        (* Same row variable implies same object. *)
        (trace, t1, t2, !univar_pairs)::cstrs
    | (Tobject (f1, _), Tobject (f2, _)) ->
        subtype_fields env trace f1 f2 cstrs
    | (Tvariant row1, Tvariant row2) ->
        begin try
          subtype_row env trace row1 row2 cstrs
        with Exit ->
          (trace, t1, t2, !univar_pairs)::cstrs
        end
    | (Tpoly (u1, []), Tpoly (u2, [])) ->
        subtype_rec env trace u1 u2 cstrs
    | (Tpoly (u1, tl1), Tpoly (u2, [])) ->
        let _, u1' = instance_poly false tl1 u1 in
        subtype_rec env trace u1' u2 cstrs
    | (Tpoly (u1, tl1), Tpoly (u2,tl2)) ->
        begin try
          enter_poly env univar_pairs u1 tl1 u2 tl2
            (fun t1 t2 -> subtype_rec env trace t1 t2 cstrs)
        with Escape _ ->
          (trace, t1, t2, !univar_pairs)::cstrs
        end
    | (Tpackage (p1, fl1), Tpackage (p2, fl2)) ->
        begin try
          let ntl1 =
            complete_type_list env fl2 (get_level t1) (Mty_ident p1) fl1
          and ntl2 =
            complete_type_list env fl1 (get_level t2) (Mty_ident p2) fl2
              ~allow_absent:true in
          let cstrs' =
            List.map
              (fun (n2,t2) -> (trace, List.assoc n2 ntl1, t2, !univar_pairs))
              ntl2
          in
          if eq_package_path env p1 p2 then cstrs' @ cstrs
          else begin
            (* need to check module subtyping *)
            let snap = Btype.snapshot () in
            match List.iter (fun (_, t1, t2, _) -> unify env t1 t2) cstrs' with
            | () when !package_subtype env p1 fl1 p2 fl2 ->
              Btype.backtrack snap; cstrs' @ cstrs
            | () | exception Unify _ ->
              Btype.backtrack snap; raise Not_found
          end
        with Not_found ->
          (trace, t1, t2, !univar_pairs)::cstrs
        end
    | (_, _) ->
        (trace, t1, t2, !univar_pairs)::cstrs
  end

and subtype_labeled_list env trace labeled_tl1 labeled_tl2 cstrs =
  if not (Int.equal (List.length labeled_tl1) (List.length labeled_tl2)) then
    subtype_error ~env ~trace ~unification_trace:[];
  List.fold_left2
    (fun cstrs (label1, ty1) (label2, ty2) ->
      if not (Option.equal String.equal label1 label2) then
        subtype_error ~env ~trace ~unification_trace:[];
      subtype_rec
        env
        (Subtype.Diff { got = ty1; expected = ty2 } :: trace)
        ty1 ty2
        cstrs)
    cstrs labeled_tl1 labeled_tl2

and subtype_fields env trace ty1 ty2 cstrs =
  (* Assume that either rest1 or rest2 is not Tvar *)
  let (fields1, rest1) = flatten_fields ty1 in
  let (fields2, rest2) = flatten_fields ty2 in
  let (pairs, miss1, miss2) = associate_fields fields1 fields2 in
  let cstrs =
    if get_desc rest2 = Tnil then cstrs else
    if miss1 = [] then
      subtype_rec
        env
        (Subtype.Diff {got = rest1; expected = rest2} :: trace)
        rest1 rest2
        cstrs
    else
      (trace, build_fields (get_level ty1) miss1 rest1, rest2,
       !univar_pairs) :: cstrs
  in
  let cstrs =
    if miss2 = [] then cstrs else
    (trace, rest1, build_fields (get_level ty2) miss2
                     (newvar (Jkind.value ~why:Object_field)),
     !univar_pairs) :: cstrs
  in
  List.fold_left
    (fun cstrs (_, _k1, t1, _k2, t2) ->
       (* These fields are always present *)
       subtype_rec
         env
         (Subtype.Diff {got = t1; expected = t2} :: trace)
         t1 t2
         cstrs)
    cstrs pairs

and subtype_row env trace row1 row2 cstrs =
  let Row {fields = row1_fields; more = more1; closed = row1_closed} =
    row_repr row1 in
  let Row {fields = row2_fields; more = more2; closed = row2_closed} =
    row_repr row2 in
  let r1, r2, pairs =
    merge_row_fields row1_fields row2_fields in
  let r1 = if row2_closed then filter_row_fields false r1 else r1 in
  let r2 = if row1_closed then filter_row_fields false r2 else r2 in
  match get_desc more1, get_desc more2 with
    Tconstr(p1,_,_), Tconstr(p2,_,_) when Path.same p1 p2 ->
      subtype_rec
        env
        (Subtype.Diff {got = more1; expected = more2} :: trace)
        more1 more2
        cstrs
  | (Tvar _|Tconstr _|Tnil), (Tvar _|Tconstr _|Tnil)
    when row1_closed && r1 = [] ->
      List.fold_left
        (fun cstrs (_,f1,f2) ->
          match row_field_repr f1, row_field_repr f2 with
            (Rpresent None|Reither(true,_,_)), Rpresent None ->
              cstrs
          | Rpresent(Some t1), Rpresent(Some t2) ->
              subtype_rec
                env
                (Subtype.Diff {got = t1; expected = t2} :: trace)
                t1 t2
                cstrs
          | Reither(false, t1::_, _), Rpresent(Some t2) ->
              subtype_rec
                env
                (Subtype.Diff {got = t1; expected = t2} :: trace)
                t1 t2
                cstrs
          | Rabsent, _ -> cstrs
          | _ -> raise Exit)
        cstrs pairs
  | Tunivar _, Tunivar _
    when row1_closed = row2_closed && r1 = [] && r2 = [] ->
      let cstrs =
        subtype_rec
          env
          (Subtype.Diff {got = more1; expected = more2} :: trace)
          more1 more2
          cstrs
      in
      List.fold_left
        (fun cstrs (_,f1,f2) ->
          match row_field_repr f1, row_field_repr f2 with
            Rpresent None, Rpresent None
          | Reither(true,[],_), Reither(true,[],_)
          | Rabsent, Rabsent ->
              cstrs
          | Rpresent(Some t1), Rpresent(Some t2)
          | Reither(false,[t1],_), Reither(false,[t2],_) ->
              subtype_rec
                env
                (Subtype.Diff {got = t1; expected = t2} :: trace)
                t1 t2
                cstrs
          | _ -> raise Exit)
        cstrs pairs
  | _ ->
      raise Exit

let subtype env ty1 ty2 =
  TypePairs.clear subtypes;
  univar_pairs := [];
  (* Build constraint set. *)
  let cstrs =
    subtype_rec env [Subtype.Diff {got = ty1; expected = ty2}] ty1 ty2 []
  in
  TypePairs.clear subtypes;
  (* Enforce constraints. *)
  function () ->
    List.iter
      (function (trace0, t1, t2, pairs) ->
         try unify_pairs (ref env) t1 t2 pairs with Unify {trace} ->
           subtype_error ~env ~trace:trace0 ~unification_trace:(List.tl trace))
      (List.rev cstrs)

                              (*******************)
                              (*  Miscellaneous  *)
                              (*******************)

(* Utility for printing. The resulting type is not used in computation. *)
let rec unalias_object ty =
  let level = get_level ty in
  match get_desc ty with
    Tfield (s, k, t1, t2) ->
      newty2 ~level (Tfield (s, k, t1, unalias_object t2))
  | Tvar _ | Tnil as desc ->
      newty2 ~level desc
  | Tunivar _ ->
      ty
  | Tconstr _ ->
      newvar2 level (Jkind.any ~why:Dummy_jkind)
  | _ ->
      assert false

let unalias ty =
  let level = get_level ty in
  match get_desc ty with
    Tvar _ | Tunivar _ ->
      ty
  | Tvariant row ->
      let Row {fields; more; name; fixed; closed} = row_repr row in
      newty2 ~level
        (Tvariant
           (create_row ~fields ~name ~fixed ~closed ~more:
              (newty2 ~level:(get_level more) (get_desc more))))
  | Tobject (ty, nm) ->
      newty2 ~level (Tobject (unalias_object ty, nm))
  | desc ->
      newty2 ~level desc

(* Return the arity (as for curried functions) of the given type. *)
let rec arity ty =
  match get_desc ty with
    Tarrow(_, _t1, t2, _) -> 1 + arity t2
  | _ -> 0

(* Check for non-generalizable type variables *)
let add_nongen_vars_in_schema =
  let rec loop env ((visited, weak_set) as acc) ty =
    if TypeSet.mem ty visited
    then acc
    else begin
      let visited = TypeSet.add ty visited in
      match get_desc ty with
      | Tvar _ when get_level ty <> generic_level ->
          visited, TypeSet.add ty weak_set
      | Tconstr _ ->
          let (_, unexpanded_candidate) as unexpanded_candidate' =
            fold_type_expr
              (loop env)
              (visited, weak_set)
              ty
          in
          (* Using `==` is okay because `loop` will return the original set
             when it does not change it. Similarly, `TypeSet.add` will return
             the original set if the element is already present. *)
          if unexpanded_candidate == weak_set
          then (visited, weak_set)
          else begin
            match
              loop env (visited, weak_set)
                (try_expand_head try_expand_safe env ty)
            with
            | exception Cannot_expand -> unexpanded_candidate'
            | expanded_result -> expanded_result
          end
      | Tfield(_, kind, t1, t2) ->
          let visited, weak_set =
            match field_kind_repr kind with
            | Fpublic -> loop env (visited, weak_set) t1
            | _ -> visited, weak_set
          in
          loop env (visited, weak_set) t2
      | Tvariant row ->
          let visited, weak_set =
            fold_row (loop env) (visited, weak_set) row
          in
          if not (static_row row)
          then loop env (visited, weak_set) (row_more row)
          else (visited, weak_set)
      | _ ->
          fold_type_expr (loop env) (visited, weak_set) ty
    end
  in
  fun env acc ty ->
    remove_mode_and_jkind_variables ty;
    let _, result = loop env (TypeSet.empty, acc) ty in
    result

(* Return all non-generic variables of [ty]. *)
let nongen_vars_in_schema env ty =
  let result = add_nongen_vars_in_schema env TypeSet.empty ty in
  if TypeSet.is_empty result
  then None
  else Some result

(* Check that all type variables are generalizable *)
(* Use Env.empty to prevent expansion of recursively defined object types;
   cf. typing-poly/poly.ml *)
let nongen_class_type =
  let add_nongen_vars_in_schema' ty weak_set =
    add_nongen_vars_in_schema Env.empty weak_set ty
  in
  let add_nongen_vars_in_schema_fold fold m weak_set =
    let f _key (_,_,ty) weak_set =
      add_nongen_vars_in_schema Env.empty weak_set ty
    in
    fold f m weak_set
  in
  let rec nongen_class_type cty weak_set =
    match cty with
    | Cty_constr (_, params, _) ->
        List.fold_left
          (add_nongen_vars_in_schema Env.empty)
          weak_set
          params
    | Cty_signature sign ->
        weak_set
        |> add_nongen_vars_in_schema' sign.csig_self
        |> add_nongen_vars_in_schema' sign.csig_self_row
        |> add_nongen_vars_in_schema_fold Meths.fold sign.csig_meths
        |> add_nongen_vars_in_schema_fold Vars.fold sign.csig_vars
    | Cty_arrow (_, ty, cty) ->
        add_nongen_vars_in_schema' ty weak_set
        |> nongen_class_type cty
  in
  nongen_class_type

let nongen_class_declaration cty =
  List.fold_left
    (add_nongen_vars_in_schema Env.empty)
    TypeSet.empty
    cty.cty_params
  |> nongen_class_type cty.cty_type

let nongen_vars_in_class_declaration cty =
  let result = nongen_class_declaration cty in
  if TypeSet.is_empty result
  then None
  else Some result

(* Normalize a type before printing, saving... *)
(* Cannot use mark_type because deep_occur uses it too *)
let rec normalize_type_rec visited ty =
  if not (TypeSet.mem ty !visited) then begin
    visited := TypeSet.add ty !visited;
    let tm = row_of_type ty in
    begin if not (is_Tconstr ty) && is_constr_row ~allow_ident:false tm then
      match get_desc tm with (* PR#7348 *)
        Tconstr (Path.Pdot(m,i), tl, _abbrev) ->
          let i' = String.sub i 0 (String.length i - 4) in
          set_type_desc ty (Tconstr(Path.Pdot(m,i'), tl, ref Mnil))
      | _ -> assert false
    else match get_desc ty with
    | Tvariant row ->
      let Row {fields = orig_fields; more; name; fixed; closed} =
        row_repr row in
      let fields = List.map
          (fun (l,f) ->
            l,
            match row_field_repr f with Reither(b, ty::(_::_ as tyl), m) ->
              let tyl' =
                List.fold_left
                  (fun tyl ty ->
                     if List.exists
                          (fun ty' -> is_equal Env.empty false [ty] [ty'])
                          tyl
                     then tyl
                     else ty::tyl)
                  [ty] tyl
              in
              if List.length tyl' <= List.length tyl then
                rf_either (List.rev tyl') ~use_ext_of:f ~no_arg:b ~matched:m
              else f
            | _ -> f)
          orig_fields in
      let fields =
        List.sort (fun (p,_) (q,_) -> compare p q)
          (List.filter (fun (_,fi) -> row_field_repr fi <> Rabsent) fields) in
      set_type_desc ty (Tvariant
                          (create_row ~fields ~more ~name ~fixed ~closed))
    | Tobject (fi, nm) ->
        begin match !nm with
        | None -> ()
        | Some (n, v :: l) ->
            if deep_occur_list ty l then
              (* The abbreviation may be hiding something, so remove it *)
              set_name nm None
            else
            begin match get_desc v with
            | Tvar _ | Tunivar _ -> ()
            | Tnil -> set_type_desc ty (Tconstr (n, l, ref Mnil))
            | _    -> set_name nm None
            end
        | _ ->
            fatal_error "Ctype.normalize_type_rec"
        end;
        let level = get_level fi in
        if level < lowest_level then () else
        let fields, row = flatten_fields fi in
        let fi' = build_fields level fields row in
        set_type_desc fi (get_desc fi')
    | _ -> ()
    end;
    iter_type_expr (normalize_type_rec visited) ty;
  end

let normalize_type ty =
  normalize_type_rec (ref TypeSet.empty) ty


                              (*************************)
                              (*  Remove dependencies  *)
                              (*************************)


(*
   Variables are left unchanged. Other type nodes are duplicated, with
   levels set to generic level.
   We cannot use Tsubst here, because unification may be called by
   expand_abbrev.
*)

let nondep_hash     = TypeHash.create 47
let nondep_variants = TypeHash.create 17
let clear_hash ()   =
  TypeHash.clear nondep_hash; TypeHash.clear nondep_variants

let rec nondep_type_rec ?(expand_private=false) env ids ty =
  let try_expand env t =
    if expand_private then try_expand_safe_opt env t
    else try_expand_safe env t
  in
  match get_desc ty with
    Tvar _ | Tunivar _ -> ty
  | _ -> try TypeHash.find nondep_hash ty
  with Not_found ->
    let ty' = newgenstub ~scope:(get_scope ty)
                (Jkind.any ~why:Dummy_jkind) in
    TypeHash.add nondep_hash ty ty';
    match
      match get_desc ty with
      | Tconstr(p, tl, _abbrev) as desc ->
          begin try
            (* First, try keeping the same type constructor p *)
            match Path.find_free_opt ids p with
            | Some id ->
               raise (Nondep_cannot_erase id)
            | None ->
               Tconstr(p, List.map (nondep_type_rec env ids) tl, ref Mnil)
          with (Nondep_cannot_erase _) as exn ->
            (* If that doesn't work, try expanding abbrevs *)
            try Tlink (nondep_type_rec ~expand_private env ids
                         (try_expand env (newty2 ~level:(get_level ty) desc)))
              (*
                 The [Tlink] is important. The expanded type may be a
                 variable, or may not be completely copied yet
                 (recursive type), so one cannot just take its
                 description.
               *)
            with Cannot_expand -> raise exn
          end
      | Tpackage(p, fl) when Path.exists_free ids p ->
          let p' = normalize_package_path env p in
          begin match Path.find_free_opt ids p' with
          | Some id -> raise (Nondep_cannot_erase id)
          | None ->
            let nondep_field_rec (n, ty) = (n, nondep_type_rec env ids ty) in
            Tpackage (p', List.map nondep_field_rec fl)
          end
      | Tobject (t1, name) ->
          Tobject (nondep_type_rec env ids t1,
                 ref (match !name with
                        None -> None
                      | Some (p, tl) ->
                          if Path.exists_free ids p then None
                          else Some (p, List.map (nondep_type_rec env ids) tl)))
      | Tvariant row ->
          let more = row_more row in
          (* We must keep sharing according to the row variable *)
          begin try
            let ty2 = TypeHash.find nondep_variants more in
            (* This variant type has been already copied *)
            TypeHash.add nondep_hash ty ty2;
            Tlink ty2
          with Not_found ->
            (* Register new type first for recursion *)
            TypeHash.add nondep_variants more ty';
            let static = static_row row in
            let more' =
              if static then newgenty Tnil else nondep_type_rec env ids more
            in
            (* Return a new copy *)
            let row =
              copy_row (nondep_type_rec env ids) true row true more' in
            match row_name row with
              Some (p, _tl) when Path.exists_free ids p ->
                Tvariant (set_row_name row None)
            | _ -> Tvariant row
          end
      | desc -> copy_type_desc (nondep_type_rec env ids) desc
    with
    | desc ->
      Transient_expr.set_stub_desc ty' desc;
      ty'
    | exception e ->
      TypeHash.remove nondep_hash ty;
      raise e

let nondep_type env id ty =
  try
    let ty' = nondep_type_rec env id ty in
    clear_hash ();
    ty'
  with Nondep_cannot_erase _ as exn ->
    clear_hash ();
    raise exn

let () = nondep_type' := nondep_type

(* Preserve sharing inside type declarations. *)
let nondep_type_decl env mid is_covariant decl =
  try
    let params = List.map (nondep_type_rec env mid) decl.type_params in
    let tk =
      try map_kind (nondep_type_rec env mid) decl.type_kind
      with Nondep_cannot_erase _ when is_covariant -> Type_abstract Abstract_def
    and tm, priv =
      match decl.type_manifest with
      | None -> None, decl.type_private
      | Some ty ->
          try Some (nondep_type_rec env mid ty), decl.type_private
          with Nondep_cannot_erase _ when is_covariant ->
            clear_hash ();
            try Some (nondep_type_rec ~expand_private:true env mid ty),
                Private
            with Nondep_cannot_erase _ ->
              None, decl.type_private
    in
    clear_hash ();
    let priv =
      match tm with
      | Some ty when Btype.has_constr_row ty -> Private
      | _ -> priv
    in
    { type_params = params;
      type_arity = decl.type_arity;
      type_kind = tk;
      type_jkind = decl.type_jkind;
      type_jkind_annotation = decl.type_jkind_annotation;
      type_manifest = tm;
      type_private = priv;
      type_variance = decl.type_variance;
      type_separability = decl.type_separability;
      type_is_newtype = false;
      type_expansion_scope = Btype.lowest_level;
      type_loc = decl.type_loc;
      type_attributes = decl.type_attributes;
      type_unboxed_default = decl.type_unboxed_default;
      type_uid = decl.type_uid;
    }
  with Nondep_cannot_erase _ as exn ->
    clear_hash ();
    raise exn

(* Preserve sharing inside extension constructors. *)
let nondep_extension_constructor env ids ext =
  try
    let type_path, type_params =
      match Path.find_free_opt ids ext.ext_type_path with
      | Some id ->
        begin
          let ty =
            newgenty (Tconstr(ext.ext_type_path, ext.ext_type_params, ref Mnil))
          in
          let ty' = nondep_type_rec env ids ty in
            match get_desc ty' with
                Tconstr(p, tl, _) -> p, tl
              | _ -> raise (Nondep_cannot_erase id)
        end
      | None ->
        let type_params =
          List.map (nondep_type_rec env ids) ext.ext_type_params
        in
          ext.ext_type_path, type_params
    in
    let args = map_type_expr_cstr_args (nondep_type_rec env ids) ext.ext_args in
    let ret_type = Option.map (nondep_type_rec env ids) ext.ext_ret_type in
      clear_hash ();
      { ext_type_path = type_path;
        ext_type_params = type_params;
        ext_args = args;
        ext_arg_jkinds = ext.ext_arg_jkinds;
        ext_shape = ext.ext_shape;
        ext_constant = ext.ext_constant;
        ext_ret_type = ret_type;
        ext_private = ext.ext_private;
        ext_attributes = ext.ext_attributes;
        ext_loc = ext.ext_loc;
        ext_uid = ext.ext_uid;
      }
  with Nondep_cannot_erase _ as exn ->
    clear_hash ();
    raise exn


(* Preserve sharing inside class types. *)
let nondep_class_signature env id sign =
  { csig_self = nondep_type_rec env id sign.csig_self;
    csig_self_row = nondep_type_rec env id sign.csig_self_row;
    csig_vars =
      Vars.map (function (m, v, t) -> (m, v, nondep_type_rec env id t))
        sign.csig_vars;
    csig_meths =
      Meths.map (function (p, v, t) -> (p, v, nondep_type_rec env id t))
        sign.csig_meths }

let rec nondep_class_type env ids =
  function
    Cty_constr (p, _, cty) when Path.exists_free ids p ->
      nondep_class_type env ids cty
  | Cty_constr (p, tyl, cty) ->
      Cty_constr (p, List.map (nondep_type_rec env ids) tyl,
                   nondep_class_type env ids cty)
  | Cty_signature sign ->
      Cty_signature (nondep_class_signature env ids sign)
  | Cty_arrow (l, ty, cty) ->
      Cty_arrow (l, nondep_type_rec env ids ty, nondep_class_type env ids cty)

let nondep_class_declaration env ids decl =
  assert (not (Path.exists_free ids decl.cty_path));
  let decl =
    { cty_params = List.map (nondep_type_rec env ids) decl.cty_params;
      cty_variance = decl.cty_variance;
      cty_type = nondep_class_type env ids decl.cty_type;
      cty_path = decl.cty_path;
      cty_new =
        begin match decl.cty_new with
          None    -> None
        | Some ty -> Some (nondep_type_rec env ids ty)
        end;
      cty_loc = decl.cty_loc;
      cty_attributes = decl.cty_attributes;
      cty_uid = decl.cty_uid;
    }
  in
  clear_hash ();
  decl

let nondep_cltype_declaration env ids decl =
  assert (not (Path.exists_free ids decl.clty_path));
  let decl =
    { clty_params = List.map (nondep_type_rec env ids) decl.clty_params;
      clty_variance = decl.clty_variance;
      clty_type = nondep_class_type env ids decl.clty_type;
      clty_path = decl.clty_path;
      clty_hash_type = nondep_type_decl env ids false decl.clty_hash_type ;
      clty_loc = decl.clty_loc;
      clty_attributes = decl.clty_attributes;
      clty_uid = decl.clty_uid;
    }
  in
  clear_hash ();
  decl

(* collapse conjunctive types in class parameters *)
let rec collapse_conj env visited ty =
  let id = get_id ty in
  if List.memq id visited then () else
  let visited = id :: visited in
  match get_desc ty with
    Tvariant row ->
      List.iter
        (fun (_l,fi) ->
          match row_field_repr fi with
            Reither (_c, t1::(_::_ as tl), _m) ->
              List.iter (unify env t1) tl
          | _ ->
              ())
        (row_fields row);
      iter_row (collapse_conj env visited) row
  | _ ->
      iter_type_expr (collapse_conj env visited) ty

let collapse_conj_params env params =
  List.iter (collapse_conj env []) params

let same_constr env t1 t2 =
  let t1 = expand_head env t1 in
  let t2 = expand_head env t2 in
  match get_desc t1, get_desc t2 with
  | Tconstr (p1, _, _), Tconstr (p2, _, _) -> Path.same p1 p2
  | _ -> false

let () =
  Env.same_constr := same_constr

(* For use with ocamldebug *)
type global_state =
  { current_level : int ref;
    nongen_level : int ref;
    global_level : int ref;
  }

let global_state : global_state =
  { current_level;
    nongen_level;
    global_level;
  }

let print_global_state fmt global_state =
  let print_field fmt s r = Format.fprintf fmt "%s = %d;@;" s !r in
  let print_fields fmt { current_level; nongen_level; global_level; } =
    print_field fmt "current_level" current_level;
    print_field fmt "nongen_level" nongen_level;
    print_field fmt "global_level" global_level;
  in
  Format.fprintf fmt "@[<1>{@;%a}@]" print_fields global_state<|MERGE_RESOLUTION|>--- conflicted
+++ resolved
@@ -3134,11 +3134,7 @@
 and mcomp_tuple_description type_pairs env =
   let rec iter x y =
     match x, y with
-<<<<<<< HEAD
-    | {ca_type=ty1; ca_global=gf1; _} :: xs, {ca_type=ty2; ca_global=gf2} :: ys ->
-=======
     | {ca_type=ty1; ca_modalities=gf1; _} :: xs, {ca_type=ty2; ca_modalities=gf2} :: ys ->
->>>>>>> b2f73409
       mcomp type_pairs env ty1 ty2;
       if gf1 = gf2
       then iter xs ys
