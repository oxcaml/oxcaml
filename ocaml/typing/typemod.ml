--- conflicted
+++ resolved
@@ -87,7 +87,8 @@
   | With_cannot_remove_packed_modtype of Path.t * module_type
   | Toplevel_nonvalue of string * sort
   | Cannot_implement_parameter of filepath
-<<<<<<< HEAD
+  | Cannot_pack_parameter
+  | Cannot_compile_implementation_as_parameter
   | Argument_for_non_parameter of Compilation_unit.Name.t * Misc.filepath
   | Cannot_find_argument_type of Compilation_unit.Name.t
   | Inconsistent_argument_types of {
@@ -95,10 +96,6 @@
       old_arg_type : Compilation_unit.Name.t option;
       old_source_file : Misc.filepath;
     }
-=======
-  | Cannot_pack_parameter
-  | Cannot_compile_implementation_as_parameter
->>>>>>> e2c7976b
 
 exception Error of Location.t * Env.t * error
 exception Error_forward of Location.error
@@ -3294,15 +3291,12 @@
           secondary_iface = None;
         } (* result is ignored by Compile.implementation *)
       end else begin
-<<<<<<< HEAD
+        if !Clflags.as_parameter then
+          error Cannot_compile_implementation_as_parameter;
         let arg_type =
           !Clflags.as_argument_for
           |> Option.map Compilation_unit.Name.of_string
         in
-=======
-        if !Clflags.as_parameter then
-          error Cannot_compile_implementation_as_parameter;
->>>>>>> e2c7976b
         let sourceintf =
           Filename.remove_extension sourcefile ^ !Config.interface_suffix in
         if Sys.file_exists sourceintf then begin
@@ -3313,7 +3307,6 @@
             with Not_found ->
               raise(Error(Location.in_file sourcefile, Env.empty,
                           Interface_not_compiled sourceintf)) in
-<<<<<<< HEAD
           let import = Compilation_unit.Name.of_string basename in
           let dclsig = Env.read_signature import intf_file ~add_binding:false in
           if Env.is_parameter_unit import then
@@ -3327,13 +3320,6 @@
             error (Inconsistent_argument_types
                      { new_arg_type = arg_type; old_source_file = intf_file;
                        old_arg_type = arg_type_from_cmi });
-=======
-          let import = Compilation_unit.name modulename in
-          let dclsig =
-            Env.read_signature import intf_file ~add_binding:false in
-          if Env.is_parameter_unit (Compilation_unit.name modulename) then
-            error (Cannot_implement_parameter intf_file);
->>>>>>> e2c7976b
           let coercion, shape =
             Profile.record_call "check_sig" (fun () ->
               Includemod.compunit initial_env ~mark:Mark_positive
@@ -3745,7 +3731,12 @@
         "@[Interface %s@ found for this unit is flagged as a parameter.@ \
          It cannot be implemented directly. Use -as-argument-for instead.@]"
         path
-<<<<<<< HEAD
+  | Cannot_pack_parameter ->
+      Location.errorf ~loc
+        "Cannot compile a parameter with -for-pack."
+  | Cannot_compile_implementation_as_parameter ->
+      Location.errorf ~loc
+        "Cannot compile an implementation with -as-parameter."
   | Argument_for_non_parameter(param, path) ->
       Location.errorf ~loc
         "Interface %s@ found for module@ %a@ is not flagged as a parameter.@ \
@@ -3771,14 +3762,6 @@
       Location.errorf ~loc
         "Parameter module %a@ specified by -as-argument-for cannot be found."
         Compilation_unit.Name.print arg_type
-=======
-  | Cannot_pack_parameter ->
-      Location.errorf ~loc
-        "Cannot compile a parameter with -for-pack."
-  | Cannot_compile_implementation_as_parameter ->
-      Location.errorf ~loc
-        "Cannot compile an implementation with -as-parameter."
->>>>>>> e2c7976b
 
 let report_error env ~loc err =
   Printtyp.wrap_printing_env ~error:true env
