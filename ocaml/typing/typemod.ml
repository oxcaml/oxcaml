--- conflicted
+++ resolved
@@ -86,7 +86,6 @@
   | Unpackable_local_modtype_subst of Path.t
   | With_cannot_remove_packed_modtype of Path.t * module_type
   | Toplevel_nonvalue of string * sort
-<<<<<<< HEAD
   | Cannot_implement_parameter of filepath
   | Cannot_pack_parameter of filepath
   | Cannot_compile_implementation_as_parameter
@@ -97,8 +96,6 @@
       old_arg_type : Global.Name.t option;
       old_source_file : Misc.filepath;
     }
-=======
->>>>>>> 9289e84a
 
 exception Error of Location.t * Env.t * error
 exception Error_forward of Location.error
@@ -3351,7 +3348,6 @@
             with Not_found ->
               raise(Error(Location.in_file sourcefile, Env.empty,
                           Interface_not_compiled sourceintf)) in
-<<<<<<< HEAD
           let import = Global.Name.create basename [] in
           let dclsig = Env.read_signature import intf_file ~add_binding:false in
           if Env.is_parameter_unit
@@ -3366,15 +3362,10 @@
             error (Inconsistent_argument_types
                      { new_arg_type = arg_type; old_source_file = intf_file;
                        old_arg_type = arg_type_from_cmi });
-=======
-          let dclsig =
-            Env.read_signature modulename intf_file ~add_binding:false in
->>>>>>> 9289e84a
           let coercion, shape =
             Profile.record_call "check_sig" (fun () ->
               Includemod.compunit initial_env ~mark:Mark_positive
                 sourcefile sg intf_file dclsig shape)
-<<<<<<< HEAD
           in
           (* Check the _mli_ against the argument type, since the mli determines
              the visible type of the module and that's what needs to conform to
@@ -3387,8 +3378,6 @@
              ([Tcoerce_primitive] is a pain in particular). *)
           let secondary_iface =
             check_argument_type_if_given initial_env intf_file dclsig arg_type
-=======
->>>>>>> 9289e84a
           in
           Typecore.force_delayed_checks ();
           Typecore.optimise_allocations ();
@@ -3440,11 +3429,7 @@
             let cmi =
               Profile.record_call "save_cmi" (fun () ->
                 Env.save_signature ~alerts
-<<<<<<< HEAD
                   simple_sg name kind (outputprefix ^ ".cmi"))
-=======
-                  simple_sg modulename (outputprefix ^ ".cmi"))
->>>>>>> 9289e84a
             in
             Profile.record_call "save_cmt" (fun () ->
               let annots = Cmt_format.Implementation str in
@@ -3542,23 +3527,15 @@
          let global_name = Global.Name.create basename [] in
          let modname = Compilation_unit.create_child modulename unit in
          let sg =
-<<<<<<< HEAD
            Env.read_signature global_name (pref ^ ".cmi") ~add_binding:false
          in
-=======
-           Env.read_signature modname (pref ^ ".cmi") ~add_binding:false in
->>>>>>> 9289e84a
          if Filename.check_suffix f ".cmi" &&
             not(Mtype.no_code_needed_sig (Lazy.force Env.initial_safe_string)
                   sg)
          then raise(Error(Location.none, Env.empty,
                           Implementation_is_required f));
          Compilation_unit.name modname,
-<<<<<<< HEAD
          Env.read_signature global_name (pref ^ ".cmi") ~add_binding:false)
-=======
-         Env.read_signature modname (pref ^ ".cmi") ~add_binding:false)
->>>>>>> 9289e84a
       objfiles in
   (* Compute signature of packaged unit *)
   Ident.reinit();
@@ -3581,14 +3558,10 @@
       raise(Error(Location.in_file mlifile, Env.empty,
                   Interface_not_compiled mlifile))
     end;
-<<<<<<< HEAD
     let name =
       Compilation_unit.name modulename |> Compilation_unit.Name.to_global_name
     in
     let dclsig = Env.read_signature name cmifile ~add_binding:false in
-=======
-    let dclsig = Env.read_signature modulename cmifile ~add_binding:false in
->>>>>>> 9289e84a
     let cc, _shape =
       Includemod.compunit initial_env ~mark:Mark_both
         "(obtained by packing)" sg mlifile dclsig shape
@@ -3803,7 +3776,6 @@
       Location.errorf ~loc
         "@[Top-level module bindings must have layout value, but@ \
          %s has layout@ %a.@]" id Sort.format sort
-<<<<<<< HEAD
   | Cannot_implement_parameter path ->
       Location.errorf ~loc
         "@[Interface %s@ found for this unit is flagged as a parameter.@ \
@@ -3842,8 +3814,6 @@
       Location.errorf ~loc
         "Parameter module %a@ specified by -as-argument-for cannot be found."
         Global.Name.print arg_type
-=======
->>>>>>> 9289e84a
 
 let report_error env ~loc err =
   Printtyp.wrap_printing_env ~error:true env
