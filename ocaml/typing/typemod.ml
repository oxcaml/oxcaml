(**************************************************************************)
(*                                                                        *)
(*                                 OCaml                                  *)
(*                                                                        *)
(*             Xavier Leroy, projet Cristal, INRIA Rocquencourt           *)
(*                                                                        *)
(*   Copyright 1996 Institut National de Recherche en Informatique et     *)
(*     en Automatique.                                                    *)
(*                                                                        *)
(*   All rights reserved.  This file is distributed under the terms of    *)
(*   the GNU Lesser General Public License version 2.1, with the          *)
(*   special exception on linking described in the file LICENSE.          *)
(*                                                                        *)
(**************************************************************************)

open Misc
open Longident
open Path
open Asttypes
open Parsetree
open Types
open Format

let () = Includemod_errorprinter.register ()

module Sig_component_kind = Shape.Sig_component_kind
module String = Misc.Stdlib.String

type hiding_error =
  | Illegal_shadowing of {
      shadowed_item_id: Ident.t;
      shadowed_item_kind: Sig_component_kind.t;
      shadowed_item_loc: Location.t;
      shadower_id: Ident.t;
      user_id: Ident.t;
      user_kind: Sig_component_kind.t;
      user_loc: Location.t;
    }
  | Appears_in_signature of {
      opened_item_id: Ident.t;
      opened_item_kind: Sig_component_kind.t;
      user_id: Ident.t;
      user_kind: Sig_component_kind.t;
      user_loc: Location.t;
    }

type functor_dependency_error =
    Functor_applied
  | Functor_included

type error =
    Cannot_apply of module_type
  | Not_included of Includemod.explanation
  | Not_included_functor of Includemod.explanation
  | Cannot_eliminate_dependency of functor_dependency_error * module_type
  | Signature_expected
  | Structure_expected of module_type
  | Functor_expected of module_type
  | Signature_parameter_expected of module_type
  | Signature_result_expected of module_type
  | Recursive_include_functor
  | With_no_component of Longident.t
  | With_mismatch of Longident.t * Includemod.explanation
  | With_makes_applicative_functor_ill_typed of
      Longident.t * Path.t * Includemod.explanation
  | With_changes_module_alias of Longident.t * Ident.t * Path.t
  | With_cannot_remove_constrained_type
  | Repeated_name of Sig_component_kind.t * string
  | Non_generalizable of { vars : type_expr list; expression : type_expr }
  | Non_generalizable_module of
      { vars : type_expr list; item : value_description; mty : module_type }
  | Implementation_is_required of string
  | Interface_not_compiled of string
  | Not_allowed_in_functor_body
  | Not_includable_in_functor_body
  | Not_a_packed_module of type_expr
  | Incomplete_packed_module of type_expr
  | Scoping_pack of Longident.t * type_expr
  | Recursive_module_require_explicit_type
  | Apply_generative
  | Cannot_scrape_alias of Path.t
  | Cannot_scrape_package_type of Path.t
  | Badly_formed_signature of string * Typedecl.error
  | Cannot_hide_id of hiding_error
  | Invalid_type_subst_rhs
  | Unpackable_local_modtype_subst of Path.t
  | With_cannot_remove_packed_modtype of Path.t * module_type
  | Toplevel_nonvalue of string * Jkind.sort
  | Strengthening_mismatch of Longident.t * Includemod.explanation
  | Cannot_pack_parameter
  | Cannot_compile_implementation_as_parameter
  | Argument_for_non_parameter of Global.Name.t * Misc.filepath
  | Cannot_find_argument_type of Global.Name.t
  | Inconsistent_argument_types of {
      new_arg_type : Global.Name.t option;
      old_arg_type : Global.Name.t option;
      old_source_file : Misc.filepath;
    }

exception Error of Location.t * Env.t * error
exception Error_forward of Location.error

open Typedtree

let rec path_concat head p =
  match p with
    Pident tail -> Pdot (Pident head, Ident.name tail)
  | Pdot (pre, s) -> Pdot (path_concat head pre, s)
  | Papply _ -> assert false
  | Pextra_ty (p, extra) -> Pextra_ty (path_concat head p, extra)

(* Extract a signature from a module type *)

let extract_sig env loc mty =
  match Mtype.scrape_alias env mty with
    Mty_signature sg -> sg
  | Mty_alias path ->
      raise(Error(loc, env, Cannot_scrape_alias path))
  | _ -> raise(Error(loc, env, Signature_expected))

let extract_sig_open env loc mty =
  match Mtype.scrape_alias env mty with
    Mty_signature sg -> sg
  | Mty_alias path ->
      raise(Error(loc, env, Cannot_scrape_alias path))
  | mty -> raise(Error(loc, env, Structure_expected mty))

(* Extract the signature of a functor's body, using the provided [sig_acc]
   signature to fill in names from its parameter *)
let extract_sig_functor_open funct_body env loc mty sig_acc =
  let sig_acc = List.rev sig_acc in
  match Mtype.scrape_alias env mty with
  | Mty_functor (Named (param, mty_param),mty_result) as mty_func ->
      let sg_param =
        match Mtype.scrape env mty_param with
        | Mty_signature sg_param -> sg_param
        | _ -> raise (Error (loc,env,Signature_parameter_expected mty_func))
      in
      let coercion =
        try
          Includemod.include_functor_signatures ~mark:Mark_both env
            sig_acc sg_param
        with Includemod.Error msg ->
          raise (Error(loc, env, Not_included_functor msg))
      in
      (* We must scrape the result type in an environment expanded with the
         parameter type (to avoid `Not_found` exceptions when it is referenced).
         Because we don't have an actual parameter, we create definitions for
         the parameter's types with [sig_make_manifest].  References to this
         fake parameter are eliminated later.  *)
      let extended_env =
        match param with
        | None -> env
        | Some id ->
          let sg_param = Mtype.sig_make_manifest sig_acc in
          Env.add_module ~arg:true id Mp_present (Mty_signature sg_param) env
      in
      let incl_kind, sg_result =
        (* Accept functor types of the forms:
              sig..end -> sig..end
           and
              sig..end -> () -> sig..end *)
        match Mtype.scrape extended_env mty_result with
        | Mty_signature sg_result -> Tincl_functor coercion, sg_result
        | Mty_functor (Unit,_) when funct_body && Mtype.contains_type env mty ->
            raise (Error (loc, env, Not_includable_in_functor_body))
        | Mty_functor (Unit,mty_result) -> begin
            match Mtype.scrape extended_env mty_result with
            | Mty_signature sg_result -> Tincl_gen_functor coercion, sg_result
            | sg -> raise (Error (loc,env,Signature_result_expected
                                            (Mty_functor (Unit,sg))))
          end
        | sg -> raise (Error (loc,env,Signature_result_expected sg))
      in
      (* Here we eliminate references to the non-existent parameter module using
         [nondep_sig]. *)
      let sg =
        match param with
        | None -> sg_result
        | Some id ->
          try Mtype.nondep_sig extended_env [id] sg_result
          with Ctype.Nondep_cannot_erase _ ->
            raise(Error(loc, env, Cannot_eliminate_dependency
                                    (Functor_included, mty_func)))
      in
      (sg, incl_kind)
  | Mty_functor (Unit,_) as mty ->
      raise(Error(loc, env, Signature_parameter_expected mty))
  | Mty_alias path -> raise(Error(loc, env, Cannot_scrape_alias path))
  | mty -> raise(Error(loc, env, Functor_expected mty))

(* Compute the environment after opening a module *)

let type_open_ ?used_slot ?toplevel ovf env loc lid =
  let path = Env.lookup_module_path ~load:true ~loc:lid.loc lid.txt env in
  match Env.open_signature ~loc ?used_slot ?toplevel ovf path env with
  | Ok env -> path, env
  | Error _ ->
      let md = Env.find_module path env in
      ignore (extract_sig_open env lid.loc md.md_type);
      assert false

let initial_env ~loc ~initially_opened_module
    ~open_implicit_modules =
  let env = Lazy.force Env.initial in
  let open_module env m =
    let open Asttypes in
    let lexbuf = Lexing.from_string m in
    let txt =
      Location.init lexbuf (Printf.sprintf "command line argument: -open %S" m);
      Parse.simple_module_path lexbuf in
        snd (type_open_ Override env loc {txt;loc})
  in
  let add_units env units =
    String.Set.fold
      (fun name env ->
         Env.add_persistent_structure (Ident.create_persistent name) env)
      units
      env
  in
  let units =
    List.map Env.persistent_structures_of_dir (Load_path.get_visible ())
  in
  let env, units =
    match initially_opened_module with
    | None -> (env, units)
    | Some m ->
        (* Locate the directory that contains [m], adds the units it
           contains to the environment and open [m] in the resulting
           environment. *)
        let rec loop before after =
          match after with
          | [] -> None
          | units :: after ->
              if String.Set.mem m units then
                Some (units, List.rev_append before after)
              else
                loop (units :: before) after
        in
        let env, units =
          match loop [] units with
          | None ->
              (env, units)
          | Some (units_containing_m, other_units) ->
              (add_units env units_containing_m, other_units)
        in
        (open_module env m, units)
  in
  let env = List.fold_left add_units env units in
  List.fold_left open_module env open_implicit_modules

let type_open_descr ?used_slot ?toplevel env sod =
  let (path, newenv) =
    Builtin_attributes.warning_scope sod.popen_attributes
      (fun () ->
         type_open_ ?used_slot ?toplevel sod.popen_override env sod.popen_loc
           sod.popen_expr
      )
  in
  let od =
    {
      open_expr = (path, sod.popen_expr);
      open_bound_items = [];
      open_override = sod.popen_override;
      open_env = newenv;
      open_attributes = sod.popen_attributes;
      open_loc = sod.popen_loc;
    }
  in
  (od, newenv)

(* Forward declaration, to be filled in by type_module_type_of *)
let type_module_type_of_fwd :
    (Env.t -> Parsetree.module_expr ->
      Typedtree.module_expr * Types.module_type) ref
  = ref (fun _env _m -> assert false)

(* Additional validity checks on type definitions arising from
   recursive modules *)

let check_recmod_typedecls env decls =
  let recmod_ids = List.map fst decls in
  List.iter
    (fun (id, md) ->
      List.iter
        (fun path ->
          Typedecl.check_recmod_typedecl env md.Types.md_loc recmod_ids
                                         path (Env.find_type path env))
        (Mtype.type_paths env (Pident id) md.Types.md_type))
    decls

(* Merge one "with" constraint in a signature *)

let check_type_decl env sg loc id row_id newdecl decl =
  let fresh_id = Ident.rename id in
  let path = Pident fresh_id in
  let sub = Subst.add_type id path Subst.identity in
  let fresh_row_id, sub =
    match row_id with
    | None -> None, sub
    | Some id ->
      let fresh_row_id = Some (Ident.rename id) in
      let sub = Subst.add_type id (Pident fresh_id) sub in
      fresh_row_id, sub
  in
  let newdecl = Subst.type_declaration sub newdecl in
  let decl = Subst.type_declaration sub decl in
  let sg = List.map (Subst.signature_item Keep sub) sg in
  let env = Env.add_type ~check:false fresh_id newdecl env in
  let env =
    match fresh_row_id with
    | None -> env
    | Some fresh_row_id -> Env.add_type ~check:false fresh_row_id newdecl env
  in
  let env = Env.add_signature sg env in
  Includemod.type_declarations ~mark:Mark_both ~loc env fresh_id newdecl decl;
  ignore (Typedecl.check_coherence env loc path newdecl)

let make_variance p n i =
  let open Variance in
  set_if p May_pos (set_if n May_neg (set_if i Inj null))

let rec iter_path_apply p ~f =
  match p with
  | Pident _ -> ()
  | Pdot (p, _) -> iter_path_apply p ~f
  | Papply (p1, p2) ->
     iter_path_apply p1 ~f;
     iter_path_apply p2 ~f;
     f p1 p2 (* after recursing, so we know both paths are well typed *)
  | Pextra_ty _ -> assert false

let path_is_strict_prefix =
  let rec list_is_strict_prefix l ~prefix =
    match l, prefix with
    | [], [] -> false
    | _ :: _, [] -> true
    | [], _ :: _ -> false
    | s1 :: t1, s2 :: t2 ->
       String.equal s1 s2 && list_is_strict_prefix t1 ~prefix:t2
  in
  fun path ~prefix ->
    match Path.flatten path, Path.flatten prefix with
    | `Contains_apply, _ | _, `Contains_apply -> false
    | `Ok (ident1, l1), `Ok (ident2, l2) ->
       Ident.same ident1 ident2
       && list_is_strict_prefix l1 ~prefix:l2

let rec instance_name ({ head; args } : Jane_syntax.Instances.instance) =
  let args =
    List.map (fun (name, value) -> instance_name name, instance_name value) args
  in
  Global.Name.create head args

let iterator_with_env env =
  let env = ref (lazy env) in
  let super = Btype.type_iterators in
  env, { super with
    Btype.it_signature = (fun self sg ->
      (* add all items to the env before recursing down, to handle recursive
         definitions *)
      let env_before = !env in
      env := lazy (Env.add_signature sg (Lazy.force env_before));
      super.Btype.it_signature self sg;
      env := env_before
    );
    Btype.it_module_type = (fun self -> function
    | Mty_functor (param, mty_body) ->
      let env_before = !env in
      begin match param with
      | Unit -> ()
      | Named (param, mty_arg) ->
        self.Btype.it_module_type self mty_arg;
        match param with
        | None -> ()
        | Some id ->
          env := lazy (Env.add_module ~arg:true id Mp_present
                       mty_arg (Lazy.force env_before))
      end;
      self.Btype.it_module_type self mty_body;
      env := env_before;
    | mty ->
      super.Btype.it_module_type self mty
    )
  }

let retype_applicative_functor_type ~loc env funct arg =
  let mty_functor = (Env.find_module funct env).md_type in
  let mty_arg = (Env.find_module arg env).md_type in
  let mty_param =
    match Mtype.scrape_alias env mty_functor with
    | Mty_functor (Named (_, mty_param), _) -> mty_param
    | _ -> assert false (* could trigger due to MPR#7611 *)
  in
  Includemod.check_modtype_inclusion ~loc env mty_arg arg mty_param

(* When doing a deep destructive substitution with type M.N.t := .., we change M
   and M.N and so we have to check that uses of the modules other than just
   extracting components from them still make sense. There are only two such
   kinds of uses:
   - applicative functor types: F(M).t might not be well typed anymore
   - aliases: module A = M still makes sense but it doesn't mean the same thing
     anymore, so it's forbidden until it's clear what we should do with it.
   This function would be called with M.N.t and N.t to check for these uses. *)
let check_usage_of_path_of_substituted_item paths ~loc ~lid env super =
    { super with
      Btype.it_signature_item = (fun self -> function
      | Sig_module (id, _, { md_type = Mty_alias aliased_path; _ }, _, _)
        when List.exists
               (fun path -> path_is_strict_prefix path ~prefix:aliased_path)
               paths
        ->
         let e = With_changes_module_alias (lid.txt, id, aliased_path) in
         raise(Error(loc, Lazy.force !env, e))
      | sig_item ->
         super.Btype.it_signature_item self sig_item
      );
      Btype.it_path = (fun referenced_path ->
        iter_path_apply referenced_path ~f:(fun funct arg ->
          if List.exists
               (fun path -> path_is_strict_prefix path ~prefix:arg)
               paths
          then
            let env = Lazy.force !env in
            match retype_applicative_functor_type ~loc env funct arg with
            | None -> ()
            | Some explanation ->
                raise(Error(loc, env,
                            With_makes_applicative_functor_ill_typed
                            (lid.txt, referenced_path, explanation)))
        )
      );
    }

(* When doing a module type destructive substitution [with module type T = RHS]
   where RHS is not a module type path, we need to check that the module type
   T was not used as a path for a packed module
*)
let check_usage_of_module_types ~error ~paths ~loc env super =
  let it_do_type_expr it ty = match get_desc ty with
    | Tpackage (p, _) ->
       begin match List.find_opt (Path.same p) paths with
       | Some p -> raise (Error(loc,Lazy.force !env,error p))
       | _ -> super.Btype.it_do_type_expr it ty
       end
    | _ -> super.Btype.it_do_type_expr it ty in
  { super with Btype.it_do_type_expr }

let do_check_after_substitution env ~loc ~lid paths unpackable_modtype sg =
  let env, iterator = iterator_with_env env in
  let last, rest = match List.rev paths with
    | [] -> assert false
    | last :: rest -> last, rest
  in
  (* The last item is the one that's removed. We don't need to check how
        it's used since it's replaced by a more specific type/module. *)
  assert (match last with Pident _ -> true | _ -> false);
  let iterator = match rest with
    | [] -> iterator
    | _ :: _ ->
        check_usage_of_path_of_substituted_item rest ~loc ~lid env iterator
  in
  let iterator = match unpackable_modtype with
    | None -> iterator
    | Some mty ->
       let error p = With_cannot_remove_packed_modtype(p,mty) in
       check_usage_of_module_types ~error ~paths ~loc env iterator
  in
  iterator.Btype.it_signature iterator sg;
  Btype.(unmark_iterators.it_signature unmark_iterators) sg

let check_usage_after_substitution env ~loc ~lid paths unpackable_modtype sg =
  match paths, unpackable_modtype with
  | [_], None -> ()
  | _ -> do_check_after_substitution env ~loc ~lid paths unpackable_modtype sg

(* After substitution one also needs to re-check the well-foundedness
   of type declarations in recursive modules *)
let rec extract_next_modules = function
  | Sig_module (id, _, mty, Trec_next, _) :: rem ->
      let (id_mty_l, rem) = extract_next_modules rem in
      ((id, mty) :: id_mty_l, rem)
  | sg -> ([], sg)

let check_well_formed_module env loc context mty =
  (* Format.eprintf "@[check_well_formed_module@ %a@]@."
     Printtyp.modtype mty; *)
  let open Btype in
  let iterator =
    let rec check_signature env = function
      | [] -> ()
      | Sig_module (id, _, mty, Trec_first, _) :: rem ->
          let (id_mty_l, rem) = extract_next_modules rem in
          begin try
            check_recmod_typedecls (Lazy.force env) ((id, mty) :: id_mty_l)
          with Typedecl.Error (_, err) ->
            raise (Error (loc, Lazy.force env,
                          Badly_formed_signature(context, err)))
          end;
          check_signature env rem
      | _ :: rem ->
          check_signature env rem
    in
    let env, super = iterator_with_env env in
    { super with
      it_type_expr = (fun _self _ty -> ());
      it_signature = (fun self sg ->
        let env_before = !env in
        let env = lazy (Env.add_signature sg (Lazy.force env_before)) in
        check_signature env sg;
        super.it_signature self sg);
    }
  in
  iterator.it_module_type iterator mty

let () = Env.check_well_formed_module := check_well_formed_module

let type_decl_is_alias sdecl = (* assuming no explicit constraint *)
  let eq_vars x y =
    match Jane_syntax.Core_type.of_ast x, Jane_syntax.Core_type.of_ast y with
    (* a jkind annotation on either type variable might mean this definition
       is not an alias. Example: {v
         type ('a : value) t
         type ('a : immediate) t2 = ('a : immediate) t
       v}
       But the only way to know that t2 isn't an alias is to look at
       jkinds in the environment, which is hard to do here. So we
       conservatively say that any jkind annotations block alias
       detection.
    *)
    | (Some _, _) | (_, Some _) -> false
    | None, None ->
    match x.ptyp_desc, y.ptyp_desc with
    | Ptyp_var sx, Ptyp_var sy -> sx = sy
    | _, _ -> false
  in
  match sdecl.ptype_manifest with
  | Some {ptyp_desc = Ptyp_constr (lid, stl)}
       when List.length stl = List.length sdecl.ptype_params ->
    if List.for_all2 (fun x (y, _) -> eq_vars x y) stl sdecl.ptype_params
    then Some lid
    else None
  | _ -> None

let params_are_constrained =
  let rec loop = function
    | [] -> false
    | hd :: tl ->
       match get_desc hd with
       | Tvar _ -> List.memq hd tl || loop tl
       | _ -> true
  in
  loop

type with_info =
  | With_type of Parsetree.type_declaration
  | With_typesubst of Parsetree.type_declaration
  | With_module of {
        lid:Longident.t loc;
        path:Path.t;
        md:Types.module_declaration;
        remove_aliases:bool
      }
  | With_modsubst of Longident.t loc * Path.t * Types.module_declaration
  | With_modtype of Typedtree.module_type
  | With_modtypesubst of Typedtree.module_type

let merge_constraint initial_env loc sg lid constr =
  let destructive_substitution =
    match constr with
    | With_type _ | With_module _ | With_modtype _ -> false
    | With_typesubst _ | With_modsubst _ | With_modtypesubst _  -> true
  in
  let real_ids = ref [] in
  let unpackable_modtype = ref None in
  let split_row_id s ghosts =
    let srow = s ^ "#row" in
    let rec split before = function
        | Sig_type(id,_,_,_) :: rest when Ident.name id = srow ->
            before, Some id, rest
        | a :: rest -> split (a::before) rest
        | [] -> before, None, []
    in
    split [] ghosts
  in
  let rec patch_item constr namelist outer_sig_env sg_for_env ~ghosts item =
    let return ?(ghosts=ghosts) ~replace_by info =
      Some (info, {Signature_group.ghosts; replace_by})
    in
    match item, namelist, constr with
    | Sig_type(id, decl, rs, priv), [s],
       With_type ({ptype_kind = Ptype_abstract} as sdecl)
      when Ident.name id = s && Typedecl.is_fixed_type sdecl ->
        let decl_row =
          let arity = List.length sdecl.ptype_params in
          { type_params =
              (* jkind any is fine on the params because they get thrown away
                 below *)
              List.map
                (fun _ -> Btype.newgenvar (Jkind.any ~why:Dummy_jkind))
                sdecl.ptype_params;
            type_arity = arity;
            type_kind = Type_abstract Abstract_def;
            type_jkind = Jkind.value ~why:(Unknown "merge_constraint");
            type_jkind_annotation = None;
            type_private = Private;
            type_manifest = None;
            type_variance =
              List.map
                (fun (_, (v, i)) ->
                   let (c, n) =
                     match v with
                     | Covariant -> true, false
                     | Contravariant -> false, true
                     | NoVariance -> false, false
                   in
                   make_variance (not n) (not c) (i = Injective)
                )
                sdecl.ptype_params;
            type_separability =
              Types.Separability.default_signature ~arity;
            type_loc = sdecl.ptype_loc;
            type_is_newtype = false;
            type_expansion_scope = Btype.lowest_level;
            type_attributes = [];
            type_unboxed_default = false;
            type_uid = Uid.mk ~current_unit:(Env.get_unit_name ());
          }
        and id_row = Ident.create_local (s^"#row") in
        let initial_env =
          Env.add_type ~check:false id_row decl_row initial_env
        in
        let sig_env = Env.add_signature sg_for_env outer_sig_env in
        let tdecl =
          Typedecl.transl_with_constraint id ~fixed_row_path:(Pident id_row)
            ~sig_env ~sig_decl:decl ~outer_env:initial_env sdecl in
        let newdecl = tdecl.typ_type in
        let before_ghosts, row_id, after_ghosts = split_row_id s ghosts in
        check_type_decl outer_sig_env sg_for_env sdecl.ptype_loc
          id row_id newdecl decl;
        let decl_row = {decl_row with type_params = newdecl.type_params} in
        let rs' = if rs = Trec_first then Trec_not else rs in
        let ghosts =
          List.rev_append before_ghosts
            (Sig_type(id_row, decl_row, rs', priv)::after_ghosts)
        in
        return ~ghosts
          ~replace_by:(Some (Sig_type(id, newdecl, rs, priv)))
          (Pident id, lid, Twith_type tdecl)
    | Sig_type(id, sig_decl, rs, priv) , [s],
       (With_type sdecl | With_typesubst sdecl as constr)
      when Ident.name id = s ->
        let sig_env = Env.add_signature sg_for_env outer_sig_env in
        let tdecl =
          Typedecl.transl_with_constraint id
            ~sig_env ~sig_decl ~outer_env:initial_env sdecl in
        let newdecl = tdecl.typ_type and loc = sdecl.ptype_loc in
        let before_ghosts, row_id, after_ghosts = split_row_id s ghosts in
        let ghosts = List.rev_append before_ghosts after_ghosts in
        check_type_decl outer_sig_env sg_for_env loc
          id row_id newdecl sig_decl;
        begin match constr with
          With_type _ ->
            return ~ghosts
              ~replace_by:(Some(Sig_type(id, newdecl, rs, priv)))
              (Pident id, lid, Twith_type tdecl)
        | (* With_typesubst *) _ ->
            real_ids := [Pident id];
            return ~ghosts ~replace_by:None
              (Pident id, lid, Twith_typesubst tdecl)
        end
    | Sig_modtype(id, mtd, priv), [s],
      (With_modtype mty | With_modtypesubst mty)
      when Ident.name id = s ->
        let sig_env = Env.add_signature sg_for_env outer_sig_env in
        let () = match mtd.mtd_type with
          | None -> ()
          | Some previous_mty ->
              Includemod.check_modtype_equiv ~loc sig_env
                id previous_mty mty.mty_type
        in
        if not destructive_substitution then
          let mtd': modtype_declaration =
            {
              mtd_uid = Uid.mk ~current_unit:(Env.get_unit_name ());
              mtd_type = Some mty.mty_type;
              mtd_attributes = [];
              mtd_loc = loc;
            }
          in
          return
            ~replace_by:(Some(Sig_modtype(id, mtd', priv)))
            (Pident id, lid, Twith_modtype mty)
        else begin
          let path = Pident id in
          real_ids := [path];
          begin match mty.mty_type with
          | Mty_ident _ -> ()
          | mty -> unpackable_modtype := Some mty
          end;
          return ~replace_by:None (Pident id, lid, Twith_modtypesubst mty)
        end
    | Sig_module(id, pres, md, rs, priv), [s],
      With_module {lid=lid'; md=md'; path; remove_aliases}
      when Ident.name id = s ->
        let sig_env = Env.add_signature sg_for_env outer_sig_env in
        let mty = md'.md_type in
        let mty = Mtype.scrape_for_type_of ~remove_aliases sig_env mty in
        let md'' = { md' with md_type = mty } in
        let newmd = Mtype.strengthen_decl ~aliasable:false md'' path in
        ignore(Includemod.modtypes  ~mark:Mark_both ~loc sig_env
                 newmd.md_type md.md_type);
        return
          ~replace_by:(Some(Sig_module(id, pres, newmd, rs, priv)))
          (Pident id, lid, Twith_module (path, lid'))
    | Sig_module(id, _, md, _rs, _), [s], With_modsubst (lid',path,md')
      when Ident.name id = s ->
        let sig_env = Env.add_signature sg_for_env outer_sig_env in
        let aliasable = not (Env.is_functor_arg path sig_env) in
        ignore
          (Includemod.strengthened_module_decl ~loc ~mark:Mark_both
             ~aliasable sig_env md' path md);
        real_ids := [Pident id];
        return ~replace_by:None (Pident id, lid, Twith_modsubst (path, lid'))
    | Sig_module(id, _, md, rs, priv) as item, s :: namelist, constr
      when Ident.name id = s ->
        let sig_env = Env.add_signature sg_for_env outer_sig_env in
        let sg = extract_sig sig_env loc md.md_type in
        let ((path, _, tcstr), newsg) = merge_signature sig_env sg namelist in
        let path = path_concat id path in
        real_ids := path :: !real_ids;
        let item =
          match md.md_type, constr with
            Mty_alias _, (With_module _ | With_type _) ->
              (* A module alias cannot be refined, so keep it
                 and just check that the constraint is correct *)
              item
          | _ ->
              let newmd = {md with md_type = Mty_signature newsg} in
              Sig_module(id, Mp_present, newmd, rs, priv)
        in
        return ~replace_by:(Some item) (path, lid, tcstr)
    | _ -> None
  and merge_signature env sg namelist =
    match
      Signature_group.replace_in_place (patch_item constr namelist env sg) sg
    with
    | Some (x,sg) -> x, sg
    | None -> raise(Error(loc, env, With_no_component lid.txt))
  in
  try
    let names = Longident.flatten lid.txt in
    let (tcstr, sg) = merge_signature initial_env sg names in
    if destructive_substitution then
      check_usage_after_substitution ~loc ~lid initial_env !real_ids
        !unpackable_modtype sg;
    let sub = match tcstr with
      | (_, _, Twith_typesubst tdecl) ->
        let how_to_extend_subst =
          let sdecl =
            match constr with
            | With_typesubst sdecl -> sdecl
            | _ -> assert false
          in
          match type_decl_is_alias sdecl with
          | Some lid ->
              let replacement, _ =
                try Env.find_type_by_name lid.txt initial_env
                with Not_found -> assert false
              in
              fun s path -> Subst.add_type_path path replacement s
          | None ->
              let body = Option.get tdecl.typ_type.type_manifest in
              let params = tdecl.typ_type.type_params in
              if params_are_constrained params
              then raise(Error(loc, initial_env,
                              With_cannot_remove_constrained_type));
              fun s path -> Subst.add_type_function path ~params ~body s
        in
        let sub = Subst.change_locs Subst.identity loc in
        let sub = List.fold_left how_to_extend_subst sub !real_ids in
        Some sub
      | (_, _, Twith_modsubst (real_path, _)) ->
        let sub = Subst.change_locs Subst.identity loc in
        let sub =
          List.fold_left
            (fun s path -> Subst.add_module_path path real_path s)
            sub
            !real_ids
        in
        Some sub
      | (_, _, Twith_modtypesubst tmty) ->
          let add s p = Subst.add_modtype_path p tmty.mty_type s in
          let sub = Subst.change_locs Subst.identity loc in
          let sub = List.fold_left add sub !real_ids in
          Some sub
      | _ ->
        None
    in
    let sg = match sub with
      | Some sub ->
          (* Since destructive with is implemented via substitution, we need to
            expand any type abbreviations (like strengthening) where the expanded
            form might contain the thing we need to substitute. See corresponding
            test in strengthening.ml.  *)
          let sg = Mtype.expand_to initial_env sg !real_ids in
          (* This signature will not be used directly, it will always be freshened
            by the caller. So what we do with the scope doesn't really matter. But
            making it local makes it unlikely that we will ever use the result of
            this function unfreshened without issue. *)
          Subst.signature Make_local sub sg
      | None -> sg
    in
    check_well_formed_module initial_env loc "this instantiated signature"
      (Mty_signature sg);
    (tcstr, sg)
  with Includemod.Error explanation ->
    raise(Error(loc, initial_env, With_mismatch(lid.txt, explanation)))

(* Add recursion flags on declarations arising from a mutually recursive
   block. *)

let map_rec fn decls rem =
  match decls with
  | [] -> rem
  | d1 :: dl -> fn Trec_first d1 :: map_end (fn Trec_next) dl rem

let map_rec_type ~rec_flag fn decls rem =
  match decls with
  | [] -> rem
  | d1 :: dl ->
      let first =
        match rec_flag with
        | Recursive -> Trec_first
        | Nonrecursive -> Trec_not
      in
      fn first d1 :: map_end (fn Trec_next) dl rem

let rec map_rec_type_with_row_types ~rec_flag fn decls =
  match decls with
  | [] -> []
  | d1 :: dl ->
      if Btype.is_row_name (Ident.name d1.typ_id) then
        fn Trec_not d1 :: map_rec_type_with_row_types ~rec_flag fn dl
      else
        map_rec_type ~rec_flag fn decls []

(* Add type extension flags to extension constructors *)
let map_ext fn exts =
  match exts with
  | [] -> []
  | d1 :: dl -> fn Text_first d1 :: List.map (fn Text_next) dl

(* Auxiliary for translating recursively-defined module types.
   Return a module type that approximates the shape of the given module
   type AST.  Retain only module, type, and module type
   components of signatures.  For types, retain only their arity,
   making them abstract otherwise. *)

let rec approx_modtype env smty =
  match Jane_syntax.Module_type.of_ast smty with
  | Some (jmty, _attrs) -> approx_modtype_jane_syntax env jmty
  | None ->
  match smty.pmty_desc with
    Pmty_ident lid ->
      let path =
        Env.lookup_modtype_path ~use:false ~loc:smty.pmty_loc lid.txt env
      in
      Mty_ident path
  | Pmty_alias lid ->
      let path =
        Env.lookup_module_path ~use:false ~load:false
          ~loc:smty.pmty_loc lid.txt env
      in
      Mty_alias(path)
  | Pmty_signature ssg ->
      Mty_signature(approx_sig env ssg)
  | Pmty_functor(param, sres) ->
      let (param, newenv) =
        match param with
        | Unit -> Types.Unit, env
        | Named (param, sarg) ->
          let arg = approx_modtype env sarg in
          match param.txt with
          | None -> Types.Named (None, arg), env
          | Some name ->
            let rarg = Mtype.scrape_for_functor_arg env arg in
            let scope = Ctype.create_scope () in
            let (id, newenv) =
              Env.enter_module ~scope ~arg:true name Mp_present rarg env
            in
            Types.Named (Some id, arg), newenv
      in
      let res = approx_modtype newenv sres in
      Mty_functor(param, res)
  | Pmty_with(sbody, constraints) ->
      let body = approx_modtype env sbody in
      List.iter
        (fun sdecl ->
          match sdecl with
          | Pwith_type _
          | Pwith_typesubst _
          | Pwith_modtype _
          | Pwith_modtypesubst _  -> ()
          | Pwith_module (_, lid') ->
              (* Lookup the module to make sure that it is not recursive.
                 (GPR#1626) *)
              ignore (Env.lookup_module_path ~use:false ~load:false
                        ~loc:lid'.loc lid'.txt env)
          | Pwith_modsubst (_, lid') ->
              ignore (Env.lookup_module_path ~use:false ~load:false
                        ~loc:lid'.loc lid'.txt env))
        constraints;
      body
  | Pmty_typeof smod ->
      let (_, mty) = !type_module_type_of_fwd env smod in
      mty
  | Pmty_extension ext ->
      raise (Error_forward (Builtin_attributes.error_of_extension ext))

and approx_modtype_jane_syntax env = function
  | Jane_syntax.Module_type.Jmty_strengthen { mty = smty; mod_id } ->
    let mty = approx_modtype env smty in
    let path =
      (* CR-someday: potentially improve error message for strengthening with
         a mutually recursive module. *)
      Env.lookup_module_path ~use:false ~load:false
        ~loc:mod_id.loc mod_id.txt env
    in
    let aliasable = (not (Env.is_functor_arg path env)) in
    Mty_strengthen (mty, path, Aliasability.aliasable aliasable)

and approx_module_declaration env pmd =
  {
    Types.md_type = approx_modtype env pmd.pmd_type;
    md_attributes = pmd.pmd_attributes;
    md_loc = pmd.pmd_loc;
    md_uid = Uid.internal_not_actually_unique;
  }

and approx_include_functor
      env (ifincl : Jane_syntax.Include_functor.signature_item) _srem =
  match ifincl with
  | Ifsig_include_functor sincl ->
      raise (Error(sincl.pincl_loc, env, Recursive_include_functor))

and approx_sig_jst' env (jitem : Jane_syntax.Signature_item.t) srem =
  match jitem with
  | Jsig_include_functor ifincl -> approx_include_functor env ifincl srem

and approx_sig env ssg =
  match ssg with
    [] -> []
  | item :: srem ->
      match Jane_syntax.Signature_item.of_ast item with
      | Some jitem -> approx_sig_jst' env jitem srem
      | None ->
      match item.psig_desc with
      | Psig_type (rec_flag, sdecls) ->
          let decls = Typedecl.approx_type_decl sdecls in
          let rem = approx_sig env srem in
          map_rec_type ~rec_flag
            (fun rs (id, info) -> Sig_type(id, info, rs, Exported)) decls rem
      | Psig_typesubst _ -> approx_sig env srem
      | Psig_module { pmd_name = { txt = None; _ }; _ } ->
          approx_sig env srem
      | Psig_module pmd ->
          let scope = Ctype.create_scope () in
          let md = approx_module_declaration env pmd in
          let pres =
            match md.Types.md_type with
            | Mty_alias _ -> Mp_absent
            | _ -> Mp_present
          in
          let id, newenv =
            Env.enter_module_declaration ~scope (Option.get pmd.pmd_name.txt)
              pres md env
          in
          Sig_module(id, pres, md, Trec_not, Exported) :: approx_sig newenv srem
      | Psig_modsubst pms ->
          let scope = Ctype.create_scope () in
          let _, md =
            Env.lookup_module ~use:false ~loc:pms.pms_manifest.loc
               pms.pms_manifest.txt env
          in
          let pres =
            match md.Types.md_type with
            | Mty_alias _ -> Mp_absent
            | _ -> Mp_present
          in
          let _, newenv =
            Env.enter_module_declaration ~scope pms.pms_name.txt pres md env
          in
          approx_sig newenv srem
      | Psig_recmodule sdecls ->
          let scope = Ctype.create_scope () in
          let decls =
            List.filter_map
              (fun pmd ->
                 Option.map (fun name ->
                   Ident.create_scoped ~scope name,
                   approx_module_declaration env pmd
                 ) pmd.pmd_name.txt
              )
              sdecls
          in
          let newenv =
            List.fold_left
              (fun env (id, md) -> Env.add_module_declaration ~check:false
                  id Mp_present md env)
              env decls
          in
          map_rec
            (fun rs (id, md) -> Sig_module(id, Mp_present, md, rs, Exported))
            decls
            (approx_sig newenv srem)
      | Psig_modtype d ->
          let info = approx_modtype_info env d in
          let scope = Ctype.create_scope () in
          let (id, newenv) =
            Env.enter_modtype ~scope d.pmtd_name.txt info env
          in
          Sig_modtype(id, info, Exported) :: approx_sig newenv srem
      | Psig_modtypesubst d ->
          let info = approx_modtype_info env d in
          let scope = Ctype.create_scope () in
          let (_id, newenv) =
            Env.enter_modtype ~scope d.pmtd_name.txt info env
          in
          approx_sig newenv srem
      | Psig_open sod ->
          let _, env = type_open_descr env sod in
          approx_sig env srem
      | Psig_include sincl ->
          let smty = sincl.pincl_mod in
          let mty = approx_modtype env smty in
          let scope = Ctype.create_scope () in
          let sg, newenv = Env.enter_signature ~scope
              (extract_sig env smty.pmty_loc mty) env in
          sg @ approx_sig newenv srem
      | Psig_class sdecls | Psig_class_type sdecls ->
          let decls, env = Typeclass.approx_class_declarations env sdecls in
          let rem = approx_sig env srem in
          map_rec (fun rs decl ->
            let open Typeclass in [
              Sig_class_type(decl.clsty_ty_id, decl.clsty_ty_decl, rs,
                             Exported);
              Sig_type(decl.clsty_obj_id, decl.clsty_obj_abbr, rs, Exported);
            ]
          ) decls [rem]
          |> List.flatten
      | _ ->
          approx_sig env srem

and approx_modtype_info env sinfo =
  {
   mtd_type = Option.map (approx_modtype env) sinfo.pmtd_type;
   mtd_attributes = sinfo.pmtd_attributes;
   mtd_loc = sinfo.pmtd_loc;
   mtd_uid = Uid.internal_not_actually_unique;
  }

let approx_modtype env smty =
  Warnings.without_warnings
    (fun () -> approx_modtype env smty)

(* Auxiliaries for checking the validity of name shadowing in signatures and
   structures.
   If a shadowing is valid, we also record some information (its ident,
   location where it first appears, etc) about the item that gets shadowed. *)
module Signature_names : sig
  type t

 type shadowable =
    {
      self: Ident.t;
      group: Ident.t list;
      (** group includes the element itself and all elements
                that should be removed at the same time
      *)
      loc:Location.t;
    }

  type info = [
    | `Exported
    | `From_open
    | `Shadowable of shadowable
    | `Substituted_away of Subst.t
    | `Unpackable_modtype_substituted_away of Ident.t * Subst.t
  ]

  val create : unit -> t

  val check_value     : ?info:info -> t -> Location.t -> Ident.t -> unit
  val check_type      : ?info:info -> t -> Location.t -> Ident.t -> unit
  val check_typext    : ?info:info -> t -> Location.t -> Ident.t -> unit
  val check_module    : ?info:info -> t -> Location.t -> Ident.t -> unit
  val check_modtype   : ?info:info -> t -> Location.t -> Ident.t -> unit
  val check_class     : ?info:info -> t -> Location.t -> Ident.t -> unit
  val check_class_type: ?info:info -> t -> Location.t -> Ident.t -> unit

  val check_sig_item:
    ?info:info -> t -> Location.t -> Signature_group.rec_group -> unit

  val simplify: Env.t -> t -> Types.signature -> Types.signature
end = struct

  type shadowable =
    {
      self: Ident.t;
      group: Ident.t list;
      (** group includes the element itself and all elements
                that should be removed at the same time
      *)
      loc:Location.t;
    }

  type bound_info = [
    | `Exported
    | `Shadowable of shadowable
  ]

  type info = [
    | `From_open
    | `Substituted_away of Subst.t
    | `Unpackable_modtype_substituted_away of Ident.t * Subst.t
    | bound_info
  ]

  type hide_reason =
    | From_open
    | Shadowed_by of Ident.t * Location.t

  type to_be_removed = {
    mutable subst: Subst.t;
    mutable hide: (Sig_component_kind.t * Location.t * hide_reason) Ident.Map.t;
    mutable unpackable_modtypes: Ident.Set.t;
  }

  type names_infos = (string, bound_info) Hashtbl.t

  type names = {
    values: names_infos;
    types: names_infos;
    modules: names_infos;
    modtypes: names_infos;
    typexts: names_infos;
    classes: names_infos;
    class_types: names_infos;
  }

  let new_names () = {
    values = Hashtbl.create 16;
    types = Hashtbl.create 16;
    modules = Hashtbl.create 16;
    modtypes = Hashtbl.create 16;
    typexts = Hashtbl.create 16;
    classes = Hashtbl.create 16;
    class_types = Hashtbl.create 16;
  }

  type t = {
    bound: names;
    to_be_removed: to_be_removed;
  }

  let create () = {
    bound = new_names ();
    to_be_removed = {
      subst = Subst.identity;
      hide = Ident.Map.empty;
      unpackable_modtypes = Ident.Set.empty;
    };
  }

  let table_for component names =
    let open Sig_component_kind in
    match component with
    | Value -> names.values
    | Type -> names.types
    | Module -> names.modules
    | Module_type -> names.modtypes
    | Extension_constructor -> names.typexts
    | Class -> names.classes
    | Class_type -> names.class_types

  let check cl t loc id (info : info) =
    let to_be_removed = t.to_be_removed in
    match info with
    | `Substituted_away s ->
        to_be_removed.subst <- Subst.compose s to_be_removed.subst;
    | `Unpackable_modtype_substituted_away (id,s) ->
        to_be_removed.subst <- Subst.compose s to_be_removed.subst;
        to_be_removed.unpackable_modtypes <-
          Ident.Set.add id to_be_removed.unpackable_modtypes
    | `From_open ->
        to_be_removed.hide <-
          Ident.Map.add id (cl, loc, From_open) to_be_removed.hide
    | #bound_info as bound_info ->
        let tbl = table_for cl t.bound in
        let name = Ident.name id in
        match Hashtbl.find_opt tbl name with
        | None -> Hashtbl.add tbl name bound_info
        | Some (`Shadowable s) ->
            Hashtbl.replace tbl name bound_info;
            let reason = Shadowed_by (id, loc) in
            List.iter (fun shadowed_id ->
            to_be_removed.hide <-
              Ident.Map.add shadowed_id (cl, s.loc, reason)
                to_be_removed.hide
              ) s.group
        | Some `Exported ->
            raise(Error(loc, Env.empty, Repeated_name(cl, name)))

  let check_value ?info t loc id =
    let info =
      match info with
      | Some i -> i
      | None -> `Shadowable {self=id; group=[id]; loc}
    in
    check Sig_component_kind.Value t loc id info
  let check_type ?(info=`Exported) t loc id =
    check Sig_component_kind.Type t loc id info
  let check_module ?(info=`Exported) t loc id =
    check Sig_component_kind.Module t loc id info
  let check_modtype ?(info=`Exported) t loc id =
    check Sig_component_kind.Module_type t loc id info
  let check_typext ?(info=`Exported) t loc id =
    check Sig_component_kind.Extension_constructor t loc id info
  let check_class ?(info=`Exported) t loc id =
    check Sig_component_kind.Class t loc id info
  let check_class_type ?(info=`Exported) t loc id =
    check Sig_component_kind.Class_type t loc id info

  let classify =
    let open Sig_component_kind in
    function
    | Sig_type(id, _, _, _) -> Type, id
    | Sig_module(id, _, _, _, _) -> Module, id
    | Sig_modtype(id, _, _) -> Module_type, id
    | Sig_typext(id, _, _, _) -> Extension_constructor, id
    | Sig_value (id, _, _) -> Value, id
    | Sig_class (id, _, _, _) -> Class, id
    | Sig_class_type (id, _, _, _) -> Class_type, id

  let check_item ?info names loc kind id ids =
    let info =
      match info with
      | None -> `Shadowable {self=id; group=ids; loc}
      | Some i -> i
    in
    check kind names loc id info

  let check_sig_item ?info names loc (item:Signature_group.rec_group) =
    let check ?info names loc item =
      let all = List.map classify (Signature_group.flatten item) in
      let group = List.map snd all in
      List.iter (fun (kind,id) -> check_item ?info names loc kind id group)
        all
    in
    (* we can ignore x.pre_ghosts: they are eliminated by strengthening, and
       thus never appear in includes *)
     List.iter (check ?info names loc) (Signature_group.rec_items item.group)

  (*
    Before applying local module type substitutions where the
    right-hand side is not a path, we need to check that those module types
    where never used to pack modules. For instance
    {[
    module type T := sig end
    val x: (module T)
    ]}
    should raise an error.
  *)
  let check_unpackable_modtypes ~loc ~env to_remove component =
    if not (Ident.Set.is_empty to_remove.unpackable_modtypes) then begin
      let iterator =
        let error p = Unpackable_local_modtype_subst p in
        let paths =
          List.map (fun id -> Pident id)
            (Ident.Set.elements to_remove.unpackable_modtypes)
        in
        check_usage_of_module_types ~loc ~error ~paths
          (ref (lazy env)) Btype.type_iterators
      in
      iterator.Btype.it_signature_item iterator component;
      Btype.(unmark_iterators.it_signature_item unmark_iterators) component
    end

  (* We usually require name uniqueness of signature components (e.g. types,
     modules, etc), however in some situation reusing the name is allowed: if
     the component is a value or an extension, or if the name is introduced by
     an include.
     When there are multiple specifications of a component with the same name,
     we try to keep only the last (rightmost) one, removing all references to
     the previous ones from the signature.
     If some reference cannot be removed, then we error out with
     [Cannot_hide_id].
  *)

  let simplify env t sg =
    let to_remove = t.to_be_removed in
    let ids_to_remove =
      Ident.Map.fold (fun id (kind,  _, _) lst ->
        if Sig_component_kind.can_appear_in_types kind then
          id :: lst
        else
          lst
      ) to_remove.hide []
    in
    let simplify_item (component: Types.signature_item) =
      let user_kind, user_id, user_loc =
        let open Sig_component_kind in
        match component with
        | Sig_value(id, v, _) -> Value, id, v.val_loc
        | Sig_type (id, td, _, _) -> Type, id, td.type_loc
        | Sig_typext (id, te, _, _) -> Extension_constructor, id, te.ext_loc
        | Sig_module (id, _, md, _, _) -> Module, id, md.md_loc
        | Sig_modtype (id, mtd, _) -> Module_type, id, mtd.mtd_loc
        | Sig_class (id, c, _, _) -> Class, id, c.cty_loc
        | Sig_class_type (id, ct, _, _) -> Class_type, id, ct.clty_loc
      in
      if Ident.Map.mem user_id to_remove.hide then
        None
      else begin
        let component =
          if to_remove.subst == Subst.identity then
            component
          else
            begin
              check_unpackable_modtypes ~loc:user_loc ~env to_remove component;
              Subst.signature_item Keep to_remove.subst component
            end
        in
        let component =
          match ids_to_remove with
          | [] -> component
          | ids ->
            try Mtype.nondep_sig_item env ids component with
            | Ctype.Nondep_cannot_erase removed_item_id ->
              let (removed_item_kind, removed_item_loc, reason) =
                Ident.Map.find removed_item_id to_remove.hide
              in
              let err_loc, hiding_error =
                match reason with
                | From_open ->
                  removed_item_loc,
                  Appears_in_signature {
                    opened_item_kind = removed_item_kind;
                    opened_item_id = removed_item_id;
                    user_id;
                    user_kind;
                    user_loc;
                  }
                | Shadowed_by (shadower_id, shadower_loc) ->
                  shadower_loc,
                  Illegal_shadowing {
                    shadowed_item_kind = removed_item_kind;
                    shadowed_item_id = removed_item_id;
                    shadowed_item_loc = removed_item_loc;
                    shadower_id;
                    user_id;
                    user_kind;
                    user_loc;
                  }
              in
              raise (Error(err_loc, env, Cannot_hide_id hiding_error))
        in
        Some component
      end
    in
    List.filter_map simplify_item sg
end

let has_remove_aliases_attribute attr =
  let remove_aliases =
    Attr_helper.get_no_payload_attribute
      ["remove_aliases"; "ocaml.remove_aliases"] attr
  in
  match remove_aliases with
  | None -> false
  | Some _ -> true

(* Check and translate a module type expression *)

let transl_modtype_longident loc env lid =
  Env.lookup_modtype_path ~loc lid env

let transl_module_alias loc env lid =
  Env.lookup_module_path ~load:false ~loc lid env

let mkmty desc typ env loc attrs =
  let mty = {
    mty_desc = desc;
    mty_type = typ;
    mty_loc = loc;
    mty_env = env;
    mty_attributes = attrs;
    } in
  Cmt_format.add_saved_type (Cmt_format.Partial_module_type mty);
  mty

let mksig desc env loc =
  let sg = { sig_desc = desc; sig_loc = loc; sig_env = env } in
  Cmt_format.add_saved_type (Cmt_format.Partial_signature_item sg);
  sg

(* let signature sg = List.map (fun item -> item.sig_type) sg *)

let rec transl_modtype env smty =
  Builtin_attributes.warning_scope smty.pmty_attributes
    (fun () -> transl_modtype_aux env smty)

and transl_modtype_functor_arg env sarg =
  let mty = transl_modtype env sarg in
  {mty with mty_type = Mtype.scrape_for_functor_arg env mty.mty_type}

and transl_modtype_aux env smty =
  let loc = smty.pmty_loc in
  match Jane_syntax.Module_type.of_ast smty with
  | Some (jmty, _attrs) -> transl_modtype_jane_syntax_aux ~loc env jmty
  | None ->
  match smty.pmty_desc with
    Pmty_ident lid ->
      let path = transl_modtype_longident loc env lid.txt in
      mkmty (Tmty_ident (path, lid)) (Mty_ident path) env loc
        smty.pmty_attributes
  | Pmty_alias lid ->
      let path = transl_module_alias loc env lid.txt in
      mkmty (Tmty_alias (path, lid)) (Mty_alias path) env loc
        smty.pmty_attributes
  | Pmty_signature ssg ->
      let sg = transl_signature env ssg in
      mkmty (Tmty_signature sg) (Mty_signature sg.sig_type) env loc
        smty.pmty_attributes
  | Pmty_functor(sarg_opt, sres) ->
      let t_arg, ty_arg, newenv =
        match sarg_opt with
        | Unit -> Unit, Types.Unit, env
        | Named (param, sarg) ->
          let arg = transl_modtype_functor_arg env sarg in
          let (id, newenv) =
            match param.txt with
            | None -> None, env
            | Some name ->
              let scope = Ctype.create_scope () in
              let id, newenv =
                let arg_md =
                  { md_type = arg.mty_type;
                    md_attributes = [];
                    md_loc = param.loc;
                    md_uid = Uid.mk ~current_unit:(Env.get_unit_name ());
                  }
                in
                Env.enter_module_declaration ~scope ~arg:true name Mp_present
                  arg_md env
              in
              Some id, newenv
          in
          Named (id, param, arg), Types.Named (id, arg.mty_type), newenv
      in
      let res = transl_modtype newenv sres in
      mkmty (Tmty_functor (t_arg, res))
        (Mty_functor(ty_arg, res.mty_type)) env loc
        smty.pmty_attributes
  | Pmty_with(sbody, constraints) ->
      let body = transl_modtype env sbody in
      let init_sg = extract_sig env sbody.pmty_loc body.mty_type in
      let remove_aliases = has_remove_aliases_attribute smty.pmty_attributes in
      let (rev_tcstrs, final_sg) =
        List.fold_left (transl_with ~loc:smty.pmty_loc env remove_aliases)
        ([],init_sg) constraints in
      let scope = Ctype.create_scope () in
      mkmty (Tmty_with ( body, List.rev rev_tcstrs))
        (Mtype.freshen ~scope (Mty_signature final_sg)) env loc
        smty.pmty_attributes
  | Pmty_typeof smod ->
      let env = Env.in_signature false env in
      let tmty, mty = !type_module_type_of_fwd env smod in
      mkmty (Tmty_typeof tmty) mty env loc smty.pmty_attributes
  | Pmty_extension ext ->
      raise (Error_forward (Builtin_attributes.error_of_extension ext))

and transl_modtype_jane_syntax_aux ~loc env = function
  | Jane_syntax.Module_type.Jmty_strengthen { mty ; mod_id } ->
      let tmty = transl_modtype_aux env mty in
      let path, md =
        Env.lookup_module ~use:false ~loc:mod_id.loc mod_id.txt env
      in
      let aliasable = not (Env.is_functor_arg path env) in
      try
        ignore
          (Includemod.modtypes ~loc env
            ~mark:Includemod.Mark_both md.md_type tmty.mty_type);
        mkmty
          (Tmty_strengthen (tmty, path, mod_id))
          (Mty_strengthen
            (tmty.mty_type, path, Aliasability.aliasable aliasable))
          env
          loc
          []
      with Includemod.Error explanation ->
        raise(Error(loc, env, Strengthening_mismatch(mod_id.txt, explanation)))
      ;

and transl_with ~loc env remove_aliases (rev_tcstrs,sg) constr =
  let lid, with_info = match constr with
    | Pwith_type (l,decl) ->l , With_type decl
    | Pwith_typesubst (l,decl) ->l , With_typesubst decl
    | Pwith_module (l,l') ->
        let path, md = Env.lookup_module ~loc l'.txt env in
        l , With_module {lid=l';path;md; remove_aliases}
    | Pwith_modsubst (l,l') ->
        let path, md' = Env.lookup_module ~loc l'.txt env in
        l , With_modsubst (l',path,md')
    | Pwith_modtype (l,smty) ->
        let mty = transl_modtype env smty in
        l, With_modtype mty
    | Pwith_modtypesubst (l,smty) ->
        let mty = transl_modtype env smty in
        l, With_modtypesubst mty
  in
  let (tcstr, sg) = merge_constraint env loc sg lid with_info in
  (tcstr :: rev_tcstrs, sg)



and transl_signature env (sg : Parsetree.signature) =
  let names = Signature_names.create () in

  let transl_include ~functor_ ~loc env sig_acc sincl =
    let smty = sincl.pincl_mod in
    let tmty =
      Builtin_attributes.warning_scope sincl.pincl_attributes
        (fun () -> transl_modtype env smty)
    in
    let mty = tmty.mty_type in
    let scope = Ctype.create_scope () in
    let incl_kind, sg =
      if functor_ then
        let sg, incl_kind =
          extract_sig_functor_open false env smty.pmty_loc mty sig_acc
        in
        incl_kind, sg
      else
        Tincl_structure, extract_sig env smty.pmty_loc mty
    in
    let sg, newenv = Env.enter_signature ~scope sg env in
    Signature_group.iter
      (Signature_names.check_sig_item names loc)
      sg;
    let incl =
      { incl_mod = tmty;
        incl_type = sg;
        incl_kind;
        incl_attributes = sincl.pincl_attributes;
        incl_loc = sincl.pincl_loc;
      }
    in
    mksig (Tsig_include incl) env loc, sg, newenv
  in

  let transl_include_functor ~loc env sig_acc
    : Jane_syntax.Include_functor.signature_item -> _ = function
    | Ifsig_include_functor sincl ->
        transl_include ~functor_:true ~loc env sig_acc sincl
  in

  let transl_sig_item_jst ~loc env sig_acc : Jane_syntax.Signature_item.t -> _ =
    function
    | Jsig_include_functor ifincl ->
        transl_include_functor ~loc env sig_acc ifincl
  in

  let transl_sig_item env sig_acc item =
    let loc = item.psig_loc in
    match Jane_syntax.Signature_item.of_ast item with
    | Some jitem -> transl_sig_item_jst ~loc env sig_acc jitem
    | None ->
    match item.psig_desc with
    | Psig_value sdesc ->
        let (tdesc, newenv) =
          Typedecl.transl_value_decl env item.psig_loc sdesc
        in
        Signature_names.check_value names tdesc.val_loc tdesc.val_id;
        Env.register_uid tdesc.val_val.val_uid ~loc:tdesc.val_loc
          ~attributes:tdesc.val_attributes;
        mksig (Tsig_value tdesc) env loc,
        [Sig_value(tdesc.val_id, tdesc.val_val, Exported)],
        newenv
    | Psig_type (rec_flag, sdecls) ->
        let (decls, newenv) =
          Typedecl.transl_type_decl env rec_flag sdecls
        in
        List.iter (fun td ->
          Signature_names.check_type names td.typ_loc td.typ_id;
          if not (Btype.is_row_name (Ident.name td.typ_id)) then
            Env.register_uid td.typ_type.type_uid ~loc:td.typ_loc
              ~attributes:td.typ_attributes
        ) decls;
        let sig_items =
          map_rec_type_with_row_types ~rec_flag
            (fun rs td -> Sig_type(td.typ_id, td.typ_type, rs, Exported))
            decls
        in
        mksig (Tsig_type (rec_flag, decls)) env loc, sig_items, newenv
    | Psig_typesubst sdecls ->
        let (decls, newenv) =
          Typedecl.transl_type_decl env Nonrecursive sdecls
        in
        List.iter (fun td ->
          if td.typ_kind <> Ttype_abstract || td.typ_manifest = None ||
             td.typ_private = Private
          then
            raise (Error (td.typ_loc, env, Invalid_type_subst_rhs));
          let params = td.typ_type.type_params in
          if params_are_constrained params
          then raise(Error(loc, env, With_cannot_remove_constrained_type));
          let info =
              let subst =
                Subst.add_type_function (Pident td.typ_id)
                  ~params
                  ~body:(Option.get td.typ_type.type_manifest)
                  Subst.identity
              in
              Some (`Substituted_away subst)
          in
          Signature_names.check_type ?info names td.typ_loc td.typ_id;
          Env.register_uid td.typ_type.type_uid ~loc:td.typ_loc ~attributes:td.typ_attributes
        ) decls;
        mksig (Tsig_typesubst decls) env loc, [], newenv
    | Psig_typext styext ->
        let (tyext, newenv) =
          Typedecl.transl_type_extension false env item.psig_loc styext
        in
        let constructors = tyext.tyext_constructors in
        List.iter (fun ext ->
          Signature_names.check_typext names ext.ext_loc ext.ext_id;
          Env.register_uid ext.ext_type.ext_uid ~loc:ext.ext_loc
            ~attributes:ext.ext_attributes
        ) constructors;
        let tsg = map_ext (fun es ext ->
            Sig_typext(ext.ext_id, ext.ext_type, es, Exported)
          ) constructors
        in
        mksig (Tsig_typext tyext) env loc,
        tsg,
        newenv
    | Psig_exception sext ->
        let (ext, newenv) = Typedecl.transl_type_exception env sext in
        let constructor = ext.tyexn_constructor in
        Signature_names.check_typext names constructor.ext_loc
          constructor.ext_id;
        Env.register_uid
          constructor.ext_type.ext_uid
          ~loc:constructor.ext_loc
          ~attributes:constructor.ext_attributes;
        let tsg =
          Sig_typext(constructor.ext_id, constructor.ext_type,
                     Text_exception, Exported)
        in
        mksig (Tsig_exception ext) env loc, [tsg], newenv
    | Psig_module pmd ->
        let scope = Ctype.create_scope () in
        let tmty =
          Builtin_attributes.warning_scope pmd.pmd_attributes
            (fun () -> transl_modtype env pmd.pmd_type)
        in
        let pres =
          match tmty.mty_type with
          | Mty_alias _ -> Mp_absent
          | _ -> Mp_present
        in
        let md = {
          md_type=tmty.mty_type;
          md_attributes=pmd.pmd_attributes;
          md_loc=pmd.pmd_loc;
          md_uid = Uid.mk ~current_unit:(Env.get_unit_name ());
        }
        in
        let id, newenv =
          match pmd.pmd_name.txt with
          | None -> None, env
          | Some name ->
            let id, newenv =
              Env.enter_module_declaration ~scope name pres md env
            in
            Signature_names.check_module names pmd.pmd_name.loc id;
            Some id, newenv
        in
        Env.register_uid md.md_uid ~loc:md.md_loc ~attributes:md.md_attributes;
        let sig_item =
          mksig (Tsig_module {md_id=id; md_name=pmd.pmd_name;
                              md_presence=pres; md_type=tmty;
                              md_loc=pmd.pmd_loc;
                              md_attributes=pmd.pmd_attributes})
            env loc
        in
        let tsg =
          match id with
          | None -> []
          | Some id -> [Sig_module(id, pres, md, Trec_not, Exported)]
        in
        sig_item, tsg, newenv
    | Psig_modsubst pms ->
        let scope = Ctype.create_scope () in
        let path, md =
          Env.lookup_module ~loc:pms.pms_manifest.loc
            pms.pms_manifest.txt env
        in
        let aliasable = not (Env.is_functor_arg path env) in
        let md =
          if not aliasable then
            md
          else
            { md_type = Mty_alias path;
              md_attributes = pms.pms_attributes;
              md_loc = pms.pms_loc;
              md_uid = Uid.mk ~current_unit:(Env.get_unit_name ());
            }
        in
        let pres =
          match md.md_type with
          | Mty_alias _ -> Mp_absent
          | _ -> Mp_present
        in
        let id, newenv =
          Env.enter_module_declaration ~scope pms.pms_name.txt pres md env
        in
        let info =
          `Substituted_away (Subst.add_module id path Subst.identity)
        in
        Signature_names.check_module ~info names pms.pms_name.loc id;
        Env.register_uid md.md_uid ~loc:md.md_loc ~attributes:md.md_attributes;
        let sig_item =
          mksig (Tsig_modsubst {ms_id=id; ms_name=pms.pms_name;
                                ms_manifest=path; ms_txt=pms.pms_manifest;
                                ms_loc=pms.pms_loc;
                                ms_attributes=pms.pms_attributes})
            env loc
        in
        sig_item, [], newenv
    | Psig_recmodule sdecls ->
        let (tdecls, newenv) =
          transl_recmodule_modtypes env sdecls in
        let decls =
          List.filter_map (fun (md, uid, _) ->
            match md.md_id with
            | None -> None
            | Some id -> Some (id, md, uid)
          ) tdecls
        in
        List.iter (fun (id, md, uid) ->
          Signature_names.check_module names md.md_loc id;
          Env.register_uid uid ~loc:md.md_loc ~attributes:md.md_attributes
        ) decls;
        let sig_items =
          map_rec (fun rs (id, md, uid) ->
            let d = {Types.md_type = md.md_type.mty_type;
                     md_attributes = md.md_attributes;
                     md_loc = md.md_loc;
                     md_uid = uid;
                    } in
            Sig_module(id, Mp_present, d, rs, Exported))
            decls []
        in
        mksig (Tsig_recmodule (List.map (fun (md, _, _) -> md) tdecls)) env loc,
        sig_items,
        newenv
    | Psig_modtype pmtd ->
        let newenv, mtd, decl = transl_modtype_decl env pmtd in
        Signature_names.check_modtype names pmtd.pmtd_loc mtd.mtd_id;
        Env.register_uid decl.mtd_uid ~loc:mtd.mtd_loc
          ~attributes:mtd.mtd_attributes;
        mksig (Tsig_modtype mtd) env loc,
        [Sig_modtype (mtd.mtd_id, decl, Exported)],
        newenv
    | Psig_modtypesubst pmtd ->
        let newenv, mtd, decl = transl_modtype_decl env pmtd in
        let info =
          let mty = match mtd.mtd_type with
            | Some tmty -> tmty.mty_type
            | None ->
                (* parsetree invariant, see Ast_invariants *)
                assert false
          in
          let subst = Subst.add_modtype mtd.mtd_id mty Subst.identity in
          match mty with
          | Mty_ident _ -> `Substituted_away subst
          | _ -> `Unpackable_modtype_substituted_away (mtd.mtd_id,subst)
        in
        Signature_names.check_modtype ~info names pmtd.pmtd_loc mtd.mtd_id;
        Env.register_uid decl.mtd_uid ~loc:mtd.mtd_loc ~attributes:mtd.mtd_attributes;
        mksig (Tsig_modtypesubst mtd) env loc,
        [],
        newenv
    | Psig_open sod ->
        let (od, newenv) = type_open_descr env sod in
        mksig (Tsig_open od) env loc, [], newenv
    | Psig_include sincl ->
        transl_include ~functor_:false ~loc env sig_acc sincl
    | Psig_class cl ->
        let (classes, newenv) = Typeclass.class_descriptions env cl in
        List.iter (fun cls ->
          let open Typeclass in
          let loc = cls.cls_id_loc.Location.loc in
          Signature_names.check_type names loc cls.cls_obj_id;
          Signature_names.check_class names loc cls.cls_id;
          Signature_names.check_class_type names loc cls.cls_ty_id;
          Env.register_uid cls.cls_decl.cty_uid ~loc:cls.cls_decl.cty_loc
            ~attributes:cls.cls_decl.cty_attributes;
        ) classes;
        let tsg =
          map_rec (fun rs cls ->
            let open Typeclass in
            [Sig_class(cls.cls_id, cls.cls_decl, rs, Exported);
             Sig_class_type(cls.cls_ty_id, cls.cls_ty_decl, rs, Exported);
             Sig_type(cls.cls_obj_id, cls.cls_obj_abbr, rs, Exported)]
          ) classes [] |> List.flatten
        in
        let typedtree =
          mksig (Tsig_class
                   (List.map (fun decr ->
                      decr.Typeclass.cls_info) classes)) env loc
        in
        typedtree, tsg, newenv
    | Psig_class_type cl ->
        let (classes, newenv) = Typeclass.class_type_declarations env cl in
        List.iter (fun decl ->
          let open Typeclass in
          let loc = decl.clsty_id_loc.Location.loc in
          Signature_names.check_class_type names loc decl.clsty_ty_id;
          Signature_names.check_type names loc decl.clsty_obj_id;
          Env.register_uid
            decl.clsty_ty_decl.clty_uid
            ~loc:decl.clsty_ty_decl.clty_loc
            ~attributes:decl.clsty_ty_decl.clty_attributes;
        ) classes;
        let tsg =
          map_rec (fun rs decl ->
            let open Typeclass in
            [Sig_class_type(decl.clsty_ty_id, decl.clsty_ty_decl, rs,
                            Exported);
             Sig_type(decl.clsty_obj_id, decl.clsty_obj_abbr, rs, Exported);
            ]
          ) classes []
          |> List.flatten
        in
        let typedtree =
          mksig
            (Tsig_class_type
               (List.map (fun decl -> decl.Typeclass.clsty_info) classes))
            env loc
        in
        typedtree, tsg, newenv
    | Psig_attribute attr ->
        Builtin_attributes.parse_standard_interface_attributes attr;
        Builtin_attributes.mark_alert_used attr;
        mksig (Tsig_attribute attr) env loc, [], env
    | Psig_extension (ext, _attrs) ->
        raise (Error_forward (Builtin_attributes.error_of_extension ext))
  in
  let rec transl_sig env sig_items sig_type = function
    | [] -> List.rev sig_items, List.rev sig_type, env
    | item :: srem ->
      let new_item , new_types , env = transl_sig_item env sig_type item in
      transl_sig env
        (new_item :: sig_items)
        (List.rev_append new_types sig_type)
        srem
  in
  let previous_saved_types = Cmt_format.get_saved_types () in
  Builtin_attributes.warning_scope []
    (fun () ->
       let (trem, rem, final_env) =
         transl_sig (Env.in_signature true env) [] [] sg
       in
       let rem = Signature_names.simplify final_env names rem in
       let sg =
         { sig_items = trem; sig_type = rem; sig_final_env = final_env }
       in
       Cmt_format.set_saved_types
         ((Cmt_format.Partial_signature sg) :: previous_saved_types);
       sg
    )

and transl_modtype_decl env pmtd =
  Builtin_attributes.warning_scope pmtd.pmtd_attributes
    (fun () -> transl_modtype_decl_aux env pmtd)

and transl_modtype_decl_aux env
    {pmtd_name; pmtd_type; pmtd_attributes; pmtd_loc} =
  let tmty =
    Option.map (transl_modtype (Env.in_signature true env)) pmtd_type
  in
  let decl =
    {
     Types.mtd_type=Option.map (fun t -> t.mty_type) tmty;
     mtd_attributes=pmtd_attributes;
     mtd_loc=pmtd_loc;
     mtd_uid = Uid.mk ~current_unit:(Env.get_unit_name ());
    }
  in
  let scope = Ctype.create_scope () in
  let (id, newenv) = Env.enter_modtype ~scope pmtd_name.txt decl env in
  let mtd =
    {
     mtd_id=id;
     mtd_name=pmtd_name;
     mtd_type=tmty;
     mtd_attributes=pmtd_attributes;
     mtd_loc=pmtd_loc;
    }
  in
  newenv, mtd, decl

and transl_recmodule_modtypes env sdecls =
  let make_env curr =
    List.fold_left (fun env (id_shape, _, md, _) ->
      Option.fold ~none:env ~some:(fun (id, shape) ->
        Env.add_module_declaration ~check:true ~shape ~arg:true
          id Mp_present md env
      ) id_shape
    ) env curr
  in
  let transition env_c curr =
    List.map2
      (fun pmd (id_shape, id_loc, md, _) ->
        let tmty =
          Builtin_attributes.warning_scope pmd.pmd_attributes
            (fun () -> transl_modtype env_c pmd.pmd_type)
        in
        let md = { md with Types.md_type = tmty.mty_type } in
        (id_shape, id_loc, md, tmty))
      sdecls curr in
  let map_mtys curr =
    List.filter_map
      (fun (id_shape, _, md, _) ->
         Option.map (fun (id, _) -> (id, md)) id_shape)
      curr
  in
  let scope = Ctype.create_scope () in
  let ids =
    List.map (fun x -> Option.map (Ident.create_scoped ~scope) x.pmd_name.txt)
      sdecls
  in
  let approx_env =
    List.fold_left
      (fun env ->
         Option.fold ~none:env ~some:(fun id -> (* cf #5965 *)
           Env.enter_unbound_module (Ident.name id)
             Mod_unbound_illegal_recursion env
         ))
      env ids
  in
  let init =
    List.map2
      (fun id pmd ->
         let md_uid = Uid.mk ~current_unit:(Env.get_unit_name ()) in
         let md =
           { md_type = approx_modtype approx_env pmd.pmd_type;
             md_loc = pmd.pmd_loc;
             md_attributes = pmd.pmd_attributes;
             md_uid }
         in
         let id_shape =
           Option.map (fun id -> id, Shape.var md_uid id) id
         in
         (id_shape, pmd.pmd_name, md, ()))
      ids sdecls
  in
  let env0 = make_env init in
  let dcl1 =
    Warnings.without_warnings
      (fun () -> transition env0 init)
  in
  let env1 = make_env dcl1 in
  check_recmod_typedecls env1 (map_mtys dcl1);
  let dcl2 = transition env1 dcl1 in
(*
  List.iter
    (fun (id, mty) ->
      Format.printf "%a: %a@." Printtyp.ident id Printtyp.modtype mty)
    dcl2;
*)
  let env2 = make_env dcl2 in
  check_recmod_typedecls env2 (map_mtys dcl2);
  let dcl2 =
    List.map2 (fun pmd (id_shape, id_loc, md, mty) ->
      let tmd =
        {md_id=Option.map fst id_shape; md_name=id_loc; md_type=mty;
         md_presence=Mp_present;
         md_loc=pmd.pmd_loc;
         md_attributes=pmd.pmd_attributes}
      in
      tmd, md.md_uid, Option.map snd id_shape
    ) sdecls dcl2
  in
  (dcl2, env2)

(* Try to convert a module expression to a module path. *)

exception Not_a_path

let rec path_of_module mexp =
  match mexp.mod_desc with
  | Tmod_ident (p,_) -> p
  | Tmod_apply(funct, arg, _coercion) when !Clflags.applicative_functors ->
      Papply(path_of_module funct, path_of_module arg)
  | Tmod_constraint (mexp, _, _, _) ->
      path_of_module mexp
  | (Tmod_structure _ | Tmod_functor _ | Tmod_apply_unit _ | Tmod_unpack _ |
    Tmod_apply _) ->
    raise Not_a_path

let path_of_module mexp =
 try Some (path_of_module mexp) with Not_a_path -> None

(* Check that all core type schemes in a structure
   do not contain non-generalized type variable *)

let rec nongen_modtype env f = function
    Mty_ident _ -> None
  | Mty_alias _ -> None
  | Mty_signature sg ->
      let env = Env.add_signature sg env in
      List.find_map (nongen_signature_item env f) sg
  | Mty_functor(arg_opt, body) ->
      let env =
        match arg_opt with
        | Unit
        | Named (None, _) -> env
        | Named (Some id, param) ->
            Env.add_module ~arg:true id Mp_present param env
      in
      nongen_modtype env f body
  | Mty_strengthen (mty,_ ,_) -> nongen_modtype env f mty

and nongen_signature_item env f = function
  | Sig_value(_id, desc, _) ->
      f env desc.val_type
      |> Option.map (fun vars -> (vars, desc))
  | Sig_module(_id, _, md, _, _) -> nongen_modtype env f md.md_type
  | _ -> None

let check_nongen_modtype env loc mty =
  nongen_modtype env Ctype.nongen_vars_in_schema mty
  |> Option.iter (fun (vars, item) ->
      let vars = Btype.TypeSet.elements vars in
      let error =
        Non_generalizable_module { vars; item; mty }
      in
      raise(Error(loc, env, error))
    )

let check_nongen_signature_item env sig_item =
  match sig_item with
    Sig_value(_id, vd, _) ->
      Ctype.nongen_vars_in_schema env vd.val_type
      |> Option.iter (fun vars ->
          let vars = Btype.TypeSet.elements vars in
          let error =
            Non_generalizable { vars; expression = vd.val_type }
          in
          raise (Error (vd.val_loc, env, error))
        )
  | Sig_module (_id, _, md, _, _) ->
      check_nongen_modtype env md.md_loc md.md_type
  | _ -> ()

let check_nongen_signature env sg =
  List.iter (check_nongen_signature_item env) sg

let remove_mode_and_jkind_variables env sg =
  let rm _env ty = Ctype.remove_mode_and_jkind_variables ty; None in
  List.find_map (nongen_signature_item env rm) sg |> ignore

(* Helpers for typing recursive modules *)

let anchor_submodule name anchor =
  match anchor, name with
  | None, _
  | _, None ->
      None
  | Some p, Some name ->
      Some(Pdot(p, name))

let anchor_recmodule = Option.map (fun id -> Pident id)

let enrich_type_decls anchor decls oldenv newenv =
  match anchor with
    None -> newenv
  | Some p ->
      List.fold_left
        (fun e info ->
          let id = info.typ_id in
          let info' =
            Mtype.enrich_typedecl oldenv (Pdot(p, Ident.name id))
              id info.typ_type
          in
            Env.add_type ~check:true id info' e)
        oldenv decls

let enrich_module_type anchor name mty env =
  match anchor, name with
  | None, _
  | _, None ->
      mty
  | Some p, Some name ->
      Mtype.enrich_modtype env (Pdot(p, name)) mty

let check_recmodule_inclusion env bindings =
  (* PR#4450, PR#4470: consider
        module rec X : DECL = MOD  where MOD has inferred type ACTUAL
     The "natural" typing condition
        E, X: ACTUAL |- ACTUAL <: DECL
     leads to circularities through manifest types.
     Instead, we "unroll away" the potential circularities a finite number
     of times.  The (weaker) condition we implement is:
        E, X: DECL,
           X1: ACTUAL,
           X2: ACTUAL{X <- X1}/X1
           ...
           Xn: ACTUAL{X <- X(n-1)}/X(n-1)
        |- ACTUAL{X <- Xn}/Xn <: DECL{X <- Xn}
     so that manifest types rooted at X(n+1) are expanded in terms of X(n),
     avoiding circularities.  The strengthenings ensure that
     Xn.t = X(n-1).t = ... = X2.t = X1.t.
     N can be chosen arbitrarily; larger values of N result in more
     recursive definitions being accepted.  A good choice appears to be
     the number of mutually recursive declarations. *)

  let subst_and_strengthen scope s id mty =
    let mty = Subst.modtype (Rescope scope) s mty in
    match id with
    | None -> mty
    | Some id ->
        Mtype.strengthen ~aliasable:false mty (Subst.module_path s (Pident id))
  in

  let rec check_incl first_time n env s =
    let scope = Ctype.create_scope () in
    if n > 0 then begin
      (* Generate fresh names Y_i for the rec. bound module idents X_i *)
      let bindings1 =
        List.map
          (fun (id, _name, _mty_decl, _modl,
                mty_actual, _attrs, _loc, shape, _uid) ->
             let ids =
               Option.map
                 (fun id -> (id, Ident.create_scoped ~scope (Ident.name id))) id
             in
             (ids, mty_actual, shape))
          bindings in
      (* Enter the Y_i in the environment with their actual types substituted
         by the input substitution s *)
      let env' =
        List.fold_left
          (fun env (ids, mty_actual, shape) ->
             match ids with
             | None -> env
             | Some (id, id') ->
               let mty_actual' =
                 if first_time
                 then mty_actual
                 else subst_and_strengthen scope s (Some id) mty_actual
               in
               Env.add_module ~arg:false ~shape id' Mp_present mty_actual' env)
          env bindings1 in
      (* Build the output substitution Y_i <- X_i *)
      let s' =
        List.fold_left
          (fun s (ids, _mty_actual, _shape) ->
             match ids with
             | None -> s
             | Some (id, id') -> Subst.add_module id (Pident id') s)
          Subst.identity bindings1 in
      (* Recurse with env' and s' *)
      check_incl false (n-1) env' s'
    end else begin
      (* Base case: check inclusion of s(mty_actual) in s(mty_decl)
         and insert coercion if needed *)
      let check_inclusion
            (id, name, mty_decl, modl, mty_actual, attrs, loc, shape, uid) =
        let mty_decl' = Subst.modtype (Rescope scope) s mty_decl.mty_type
        and mty_actual' = subst_and_strengthen scope s id mty_actual in
        let coercion, shape =
          try
            Includemod.modtypes_with_shape ~shape
              ~loc:modl.mod_loc ~mark:Mark_both
              env mty_actual' mty_decl'
          with Includemod.Error msg ->
            raise(Error(modl.mod_loc, env, Not_included msg)) in
        let modl' =
            { mod_desc = Tmod_constraint(modl, mty_decl.mty_type,
                Tmodtype_explicit mty_decl, coercion);
              mod_type = mty_decl.mty_type;
              mod_env = env;
              mod_loc = modl.mod_loc;
              mod_attributes = [];
             } in
        let mb =
          {
            mb_id = id;
            mb_name = name;
            mb_presence = Mp_present;
            mb_expr = modl';
            mb_attributes = attrs;
            mb_loc = loc;
          }
        in
        mb, shape, uid
      in
      List.map check_inclusion bindings
    end
  in check_incl true (List.length bindings) env Subst.identity

(* Helper for unpack *)

let rec package_constraints_sig env loc sg constrs =
  List.map
    (function
      | Sig_type (id, ({type_params=[]} as td), rs, priv)
        when List.mem_assoc [Ident.name id] constrs ->
          let ty = List.assoc [Ident.name id] constrs in
          Sig_type (id, {td with type_manifest = Some ty}, rs, priv)
      | Sig_module (id, pres, md, rs, priv) ->
          let rec aux = function
            | (m :: ((_ :: _) as l), t) :: rest when m = Ident.name id ->
                (l, t) :: aux rest
            | _ :: rest -> aux rest
            | [] -> []
          in
          let md =
            {md with
             md_type = package_constraints env loc md.md_type (aux constrs)
            }
          in
          Sig_module (id, pres, md, rs, priv)
      | item -> item
    )
    sg

and package_constraints env loc mty constrs =
  if constrs = [] then mty
  else begin
    match Mtype.scrape env mty with
    | Mty_signature sg ->
        Mty_signature (package_constraints_sig env loc sg constrs)
    | mty ->
      let rec ident = function
          Mty_ident p -> p
        | Mty_strengthen (mty,_,_) -> ident mty
        | Mty_functor _ | Mty_alias _ | Mty_signature _ -> assert false
      in
      raise(Error(loc, env, Cannot_scrape_package_type (ident mty)))
  end

let modtype_of_package env loc p fl =
  (* We call Ctype.correct_levels to ensure that the types being added to the
     module type are at generic_level. *)
  let mty =
    package_constraints env loc (Mty_ident p)
      (List.map (fun (n, t) -> Longident.flatten n, Ctype.correct_levels t) fl)
  in
  Subst.modtype Keep Subst.identity mty

let package_subtype env p1 fl1 p2 fl2 =
  let mkmty p fl =
    let fl =
      List.filter (fun (_n,t) -> Ctype.free_variables t = []) fl in
    modtype_of_package env Location.none p fl
  in
  match mkmty p1 fl1, mkmty p2 fl2 with
  | exception Error(_, _, Cannot_scrape_package_type _) -> false
  | mty1, mty2 ->
    let loc = Location.none in
    match Includemod.modtypes ~loc ~mark:Mark_both env mty1 mty2 with
    | Tcoerce_none -> true
    | _ | exception Includemod.Error _ -> false

let () = Ctype.package_subtype := package_subtype

let wrap_constraint_package env mark arg mty explicit =
  let mark = if mark then Includemod.Mark_both else Includemod.Mark_neither in
  let mty1 = Subst.modtype Keep Subst.identity arg.mod_type in
  let mty2 = Subst.modtype Keep Subst.identity mty in
  let coercion =
    try
      Includemod.modtypes ~loc:arg.mod_loc env ~mark mty1 mty2
    with Includemod.Error msg ->
      raise(Error(arg.mod_loc, env, Not_included msg)) in
  { mod_desc = Tmod_constraint(arg, mty, explicit, coercion);
    mod_type = mty;
    mod_env = env;
    mod_attributes = [];
    mod_loc = arg.mod_loc }

let wrap_constraint_with_shape env mark arg mty
  shape explicit =
  let mark = if mark then Includemod.Mark_both else Includemod.Mark_neither in
  let coercion, shape =
    try
      Includemod.modtypes_with_shape ~shape ~loc:arg.mod_loc env ~mark
        arg.mod_type mty
    with Includemod.Error msg ->
      raise(Error(arg.mod_loc, env, Not_included msg)) in
  { mod_desc = Tmod_constraint(arg, mty, explicit, coercion);
    mod_type = mty;
    mod_env = env;
    mod_attributes = [];
    mod_loc = arg.mod_loc }, shape

(* Type a module value expression *)


(* These describe the X in [F(X)] (which might be missing, for [F ()]) *)
type argument_summary = {
  is_syntactic_unit: bool;
  arg: Typedtree.module_expr;
  path: Path.t option;
  shape: Shape.t
}

type application_summary = {
  loc: Location.t;
  attributes: attributes;
  f_loc: Location.t; (* loc for F *)
  arg: argument_summary option (* None for () *)
}

let simplify_app_summary app_view = match app_view.arg with
  | None ->
    Includemod.Error.Unit, Mty_signature []
  | Some arg ->
    let mty = arg.arg.mod_type in
    match arg.is_syntactic_unit , arg.path with
    | true , _      -> Includemod.Error.Empty_struct, mty
    | false, Some p -> Includemod.Error.Named p, mty
    | false, None   -> Includemod.Error.Anonymous, mty

let rec type_module ?(alias=false) sttn funct_body anchor env smod =
  Builtin_attributes.warning_scope smod.pmod_attributes
    (fun () -> type_module_aux ~alias sttn funct_body anchor env smod)

and type_module_aux ~alias sttn funct_body anchor env smod =
  match Jane_syntax.Module_expr.of_ast smod with
    Some ext ->
      type_module_extension_aux ~alias sttn env smod ext
  | None ->
  match smod.pmod_desc with
    Pmod_ident lid ->
      let path =
        Env.lookup_module_path ~load:(not alias) ~loc:smod.pmod_loc lid.txt env
      in
      type_module_path_aux ~alias sttn env path lid smod
  | Pmod_structure sstr ->
      let (str, sg, names, shape, _finalenv) =
        type_structure funct_body anchor env sstr in
      let md =
        { mod_desc = Tmod_structure str;
          mod_type = Mty_signature sg;
          mod_env = env;
          mod_attributes = smod.pmod_attributes;
          mod_loc = smod.pmod_loc }
      in
      let sg' = Signature_names.simplify _finalenv names sg in
      if List.length sg' = List.length sg then md, shape else
      wrap_constraint_with_shape env false md
        (Mty_signature sg') shape Tmodtype_implicit
  | Pmod_functor(arg_opt, sbody) ->
      let t_arg, ty_arg, newenv, funct_shape_param, funct_body =
        match arg_opt with
        | Unit ->
          Unit, Types.Unit, env, Shape.for_unnamed_functor_param, false
        | Named (param, smty) ->
          let mty = transl_modtype_functor_arg env smty in
          let scope = Ctype.create_scope () in
          let (id, newenv, var) =
            match param.txt with
            | None -> None, env, Shape.for_unnamed_functor_param
            | Some name ->
              let md_uid =  Uid.mk ~current_unit:(Env.get_unit_name ()) in
              let arg_md =
                { md_type = mty.mty_type;
                  md_attributes = [];
                  md_loc = param.loc;
                  md_uid;
                }
              in
              let id = Ident.create_scoped ~scope name in
              let shape = Shape.var md_uid id in
              let newenv = Env.add_module_declaration
                ~shape ~arg:true ~check:true id Mp_present arg_md env
              in
              Some id, newenv, id
          in
          Named (id, param, mty), Types.Named (id, mty.mty_type), newenv,
          var, true
      in
      let newenv = Env.add_escape_lock Module newenv in
      let newenv = Env.add_share_lock Module newenv in
      let body, body_shape = type_module true funct_body None newenv sbody in
      { mod_desc = Tmod_functor(t_arg, body);
        mod_type = Mty_functor(ty_arg, body.mod_type);
        mod_env = env;
        mod_attributes = smod.pmod_attributes;
        mod_loc = smod.pmod_loc },
      Shape.abs funct_shape_param body_shape
  | Pmod_apply _ | Pmod_apply_unit _ ->
      type_application smod.pmod_loc sttn funct_body env smod
  | Pmod_constraint(sarg, smty) ->
      let arg, arg_shape = type_module ~alias true funct_body anchor env sarg in
      let mty = transl_modtype env smty in
      let md, final_shape =
        wrap_constraint_with_shape env true arg mty.mty_type arg_shape
          (Tmodtype_explicit mty)
      in
      { md with
        mod_loc = smod.pmod_loc;
        mod_attributes = smod.pmod_attributes;
      },
      final_shape
  | Pmod_unpack sexp ->
      let exp =
        Ctype.with_local_level_if_principal
          (fun () -> Typecore.type_exp env sexp)
          ~post:Typecore.generalize_structure_exp
      in
      let mty =
        match get_desc (Ctype.expand_head env exp.exp_type) with
          Tpackage (p, fl) ->
            if List.exists (fun (_n, t) -> Ctype.free_variables t <> []) fl then
              raise (Error (smod.pmod_loc, env,
                            Incomplete_packed_module exp.exp_type));
            if !Clflags.principal &&
              not (Typecore.generalizable (Btype.generic_level-1) exp.exp_type)
            then
              Location.prerr_warning smod.pmod_loc
                (Warnings.Not_principal "this module unpacking");
            modtype_of_package env smod.pmod_loc p fl
        | Tvar _ ->
            raise (Typecore.Error
                     (smod.pmod_loc, env, Typecore.Cannot_infer_signature))
        | _ ->
            raise (Error(smod.pmod_loc, env, Not_a_packed_module exp.exp_type))
      in
      if funct_body && Mtype.contains_type env mty then
        raise (Error (smod.pmod_loc, env, Not_allowed_in_functor_body));
      { mod_desc = Tmod_unpack(exp, mty);
        mod_type = mty;
        mod_env = env;
        mod_attributes = smod.pmod_attributes;
        mod_loc = smod.pmod_loc },
      Shape.leaf_for_unpack
  | Pmod_extension ext ->
      raise (Error_forward (Builtin_attributes.error_of_extension ext))

and type_module_extension_aux ~alias sttn env smod
      : Jane_syntax.Module_expr.t -> _ =
  function
  | Emod_instance (Imod_instance glob) ->
<<<<<<< HEAD
      let glob = Global.Name.of_syntax glob in
      let path =
        Env.lookup_module_instance_path ~load:(not alias) ~loc:smod.pmod_loc
          glob env
      in
      let lid =
        (* Only used by [untypeast] *)
        let name =
          Format.asprintf "*instance %a*" Global.Name.print glob
        in
        Lident name |> Location.mknoloc
      in
      type_module_path_aux ~alias sttn env path lid smod

and type_module_path_aux ~alias sttn env path lid smod =
  let md = { mod_desc = Tmod_ident (path, lid);
             mod_type = Mty_alias path;
             mod_env = env;
             mod_attributes = smod.pmod_attributes;
             mod_loc = smod.pmod_loc } in
  let aliasable = not (Env.is_functor_arg path env) in
  let shape =
    Env.shape_of_path ~namespace:Shape.Sig_component_kind.Module env path
  in
  let md =
    if alias && aliasable then
      (Env.add_required_global path env; md)
    else begin
      let mty = Mtype.find_type_of_module
          ~strengthen:sttn ~aliasable env path
      in
      match mty with
      | Mty_alias p1 when not alias ->
          let p1 = Env.normalize_module_path (Some smod.pmod_loc) env p1 in
          let mty = Includemod.expand_module_alias
              ~strengthen:sttn env p1 in
          { md with
            mod_desc =
              Tmod_constraint (md, mty, Tmodtype_implicit,
                               Tcoerce_alias (env, path, Tcoerce_none));
            mod_type = mty }
      | mty ->
          { md with mod_type = mty }
    end
  in
  md, shape
=======
      ignore (alias, sttn, env, smod);
      Misc.fatal_errorf "@[<hv>Unimplemented: instance identifier@ %a@]"
        Global.Name.print (instance_name glob)
>>>>>>> a6a06c5b

and type_application loc strengthen funct_body env smod =
  let rec extract_application funct_body env sargs smod =
    match smod.pmod_desc with
    | Pmod_apply(f, sarg) ->
        let arg, shape = type_module true funct_body None env sarg in
        let summary = {
          loc = smod.pmod_loc;
          attributes = smod.pmod_attributes;
          f_loc = f.pmod_loc;
          arg = Some {
            is_syntactic_unit = sarg.pmod_desc = Pmod_structure [];
            arg;
            path = path_of_module arg;
            shape;
          }
        } in
        extract_application funct_body env (summary::sargs) f
    | Pmod_apply_unit f ->
        let summary = {
          loc = smod.pmod_loc;
          attributes = smod.pmod_attributes;
          f_loc = f.pmod_loc;
          arg = None
        } in
        extract_application funct_body env (summary::sargs) f
    | _ -> smod, sargs
  in
  let sfunct, args = extract_application funct_body env [] smod in
  let funct, funct_shape =
    let has_path { arg } = match arg with
      | None | Some { path = None } -> false
      | Some { path = Some _ } -> true
    in
    let strengthen = strengthen && List.for_all has_path args in
    type_module strengthen funct_body None env sfunct
  in
  List.fold_left (type_one_application ~ctx:(loc, funct, args) funct_body env)
    (funct, funct_shape) args

and type_one_application ~ctx:(apply_loc,md_f,args)
    funct_body env (funct, funct_shape) app_view =
  match Mtype.scrape_alias env funct.mod_type with
  | Mty_functor (Unit, mty_res) ->
      begin match app_view.arg with
        | None -> ()
        | Some arg ->
          if arg.is_syntactic_unit then
            (* this call to warning_scope allows e.g.
               [ F (struct end [@warning "-73"]) ]
               not to warn; useful when generating code that must
               work over multiple versions of OCaml *)
            Builtin_attributes.warning_scope arg.arg.mod_attributes @@ fun () ->
            Location.prerr_warning arg.arg.mod_loc
              Warnings.Generative_application_expects_unit
          else
            raise (Error (app_view.f_loc, env, Apply_generative));
      end;
      if funct_body && Mtype.contains_type env funct.mod_type then
        raise (Error (apply_loc, env, Not_allowed_in_functor_body));
      { mod_desc = Tmod_apply_unit funct;
        mod_type = mty_res;
        mod_env = env;
        mod_attributes = app_view.attributes;
        mod_loc = funct.mod_loc },
      Shape.app funct_shape ~arg:Shape.dummy_mod
  | Mty_functor (Named (param, mty_param), mty_res) as mty_functor ->
      let apply_error () =
        let args = List.map simplify_app_summary args in
        let mty_f = md_f.mod_type in
        let lid_app = None in
        raise(Includemod.Apply_error {loc=apply_loc;env;lid_app;mty_f;args})
      in
      begin match app_view with
      | { arg = None; _ } -> apply_error ()
      | { loc = app_loc; attributes = app_attributes;
          arg = Some { shape = arg_shape; path = arg_path; arg } } ->
      let coercion =
        try Includemod.modtypes
              ~loc:arg.mod_loc ~mark:Mark_both env arg.mod_type mty_param
        with Includemod.Error _ -> apply_error ()
      in
      let mty_appl =
        match arg_path with
        | Some path ->
            let scope = Ctype.create_scope () in
            let subst =
              match param with
              | None -> Subst.identity
              | Some p -> Subst.add_module p path Subst.identity
            in
            Subst.modtype (Rescope scope) subst mty_res
        | None ->
            let env, nondep_mty =
              match param with
              | None -> env, mty_res
              | Some param ->
                  let env =
                    Env.add_module ~arg:true param Mp_present arg.mod_type env
                  in
                  check_well_formed_module env app_loc
                    "the signature of this functor application" mty_res;
                  try env, Mtype.nondep_supertype env [param] mty_res
                  with Ctype.Nondep_cannot_erase _ ->
                    let error = Cannot_eliminate_dependency
                                  (Functor_applied, mty_functor) in
                    raise (Error(app_loc, env, error))
            in
            begin match
              Includemod.modtypes
                ~loc:app_loc ~mark:Mark_neither env mty_res nondep_mty
            with
            | Tcoerce_none -> ()
            | _ ->
                fatal_error
                  "unexpected coercion from original module type to \
                   nondep_supertype one"
            | exception Includemod.Error _ ->
                fatal_error
                  "nondep_supertype not included in original module type"
            end;
            nondep_mty
      in
      check_well_formed_module env apply_loc
        "the signature of this functor application" mty_appl;
      { mod_desc = Tmod_apply(funct, arg, coercion);
        mod_type = mty_appl;
        mod_env = env;
        mod_attributes = app_attributes;
        mod_loc = app_loc },
      Shape.app ~arg:arg_shape funct_shape
    end
  | Mty_alias path ->
      raise(Error(app_view.f_loc, env, Cannot_scrape_alias path))
  | _ ->
      let args = List.map simplify_app_summary args in
      let mty_f = md_f.mod_type in
      let lid_app = None in
      raise(Includemod.Apply_error {loc=apply_loc;env;lid_app;mty_f;args})

and type_open_decl ?used_slot ?toplevel funct_body names env sod =
  Builtin_attributes.warning_scope sod.popen_attributes
    (fun () ->
       type_open_decl_aux ?used_slot ?toplevel funct_body names env sod
    )

and type_open_decl_aux ?used_slot ?toplevel funct_body names env od =
  let loc = od.popen_loc in
  match od.popen_expr.pmod_desc with
  | Pmod_ident lid ->
    let path, newenv =
      type_open_ ?used_slot ?toplevel od.popen_override env loc lid
    in
    let md = { mod_desc = Tmod_ident (path, lid);
               mod_type = Mty_alias path;
               mod_env = env;
               mod_attributes = od.popen_expr.pmod_attributes;
               mod_loc = od.popen_expr.pmod_loc }
    in
    let open_descr = {
      open_expr = md;
      open_bound_items = [];
      open_override = od.popen_override;
      open_env = newenv;
      open_loc = loc;
      open_attributes = od.popen_attributes
    } in
    open_descr, [], newenv
  | _ ->
    let md, mod_shape = type_module true funct_body None env od.popen_expr in
    let scope = Ctype.create_scope () in
    let sg, newenv =
      Env.enter_signature ~scope ~mod_shape
        (extract_sig_open env md.mod_loc md.mod_type) env
    in
    let info, visibility =
      match toplevel with
      | Some false | None -> Some `From_open, Hidden
      | Some true -> None, Exported
    in
    Signature_group.iter (Signature_names.check_sig_item ?info names loc) sg;
    let sg =
      List.map (function
        | Sig_value(id, vd, _) -> Sig_value(id, vd, visibility)
        | Sig_type(id, td, rs, _) -> Sig_type(id, td, rs, visibility)
        | Sig_typext(id, ec, et, _) -> Sig_typext(id, ec, et, visibility)
        | Sig_module(id, mp, md, rs, _) ->
            Sig_module(id, mp, md, rs, visibility)
        | Sig_modtype(id, mtd, _) -> Sig_modtype(id, mtd, visibility)
        | Sig_class(id, cd, rs, _) -> Sig_class(id, cd, rs, visibility)
        | Sig_class_type(id, ctd, rs, _) ->
            Sig_class_type(id, ctd, rs, visibility)
      ) sg
    in
    let open_descr = {
      open_expr = md;
      open_bound_items = sg;
      open_override = od.popen_override;
      open_env = newenv;
      open_loc = loc;
      open_attributes = od.popen_attributes
    } in
    open_descr, sg, newenv

and type_structure ?(toplevel = None) funct_body anchor env sstr =
  let names = Signature_names.create () in

  let type_str_include ~functor_ ~loc env shape_map sincl sig_acc =
    let smodl = sincl.pincl_mod in
    let modl, modl_shape =
      Builtin_attributes.warning_scope sincl.pincl_attributes
        (fun () -> type_module true funct_body None env smodl)
    in
    let scope = Ctype.create_scope () in
    let incl_kind, sg =
      if functor_ then
        let sg, incl_kind =
          extract_sig_functor_open funct_body env smodl.pmod_loc
            modl.mod_type sig_acc
        in
        incl_kind, sg
      else
        Tincl_structure, extract_sig_open env smodl.pmod_loc modl.mod_type
    in
    (* Rename all identifiers bound by this signature to avoid clashes *)
    let sg, shape, new_env =
      Env.enter_signature_and_shape ~scope ~parent_shape:shape_map
        modl_shape sg env
    in
    Signature_group.iter (Signature_names.check_sig_item names loc) sg;
    let incl =
      { incl_mod = modl;
        incl_type = sg;
        incl_kind;
        incl_attributes = sincl.pincl_attributes;
        incl_loc = sincl.pincl_loc;
      }
    in
    Tstr_include incl, sg, shape, new_env
  in

  let type_str_include_functor ~loc env shape_map ifincl sig_acc =
    match (ifincl : Jane_syntax.Include_functor.structure_item) with
    | Ifstr_include_functor incl ->
        type_str_include ~functor_:true ~loc env shape_map incl sig_acc
  in

  let type_str_item_jst ~loc env shape_map jitem sig_acc =
    match (jitem : Jane_syntax.Structure_item.t) with
    | Jstr_include_functor ifincl ->
        type_str_include_functor ~loc env shape_map ifincl sig_acc
  in

  let type_str_item
        env shape_map ({pstr_loc = loc; pstr_desc = desc} as item) sig_acc =
    match Jane_syntax.Structure_item.of_ast item with
    | Some jitem -> type_str_item_jst ~loc env shape_map jitem sig_acc
    | None ->
    match desc with
    | Pstr_eval (sexpr, attrs) ->
        (* We restrict [Tstr_eval] expressions to representable jkinds to
           support the native toplevel.  See the special handling of [Tstr_eval]
           near the top of [execute_phrase] in [opttoploop.ml]. *)
        let expr, sort =
          Builtin_attributes.warning_scope attrs
            (fun () -> Typecore.type_representable_expression
                         ~why:Structure_item_expression env sexpr)
        in
        Tstr_eval (expr, sort, attrs), [], shape_map, env
    | Pstr_value(rec_flag, sdefs) ->
        let force_toplevel =
          (* Values bound by '_' still escape in the toplevel, because
             they may be printed even though they are not named *)
          Option.is_some toplevel
        in
        let (defs, newenv) =
          Typecore.type_binding env rec_flag ~force_toplevel sdefs in
        let () = if rec_flag = Recursive then
          Typecore.check_recursive_bindings env defs
        in
        (* Note: Env.find_value does not trigger the value_used event. Values
           will be marked as being used during the signature inclusion test. *)
        let items, shape_map =
          List.fold_left
            (fun (acc, shape_map) (id, modes) ->
              List.iter
                (fun (loc, mode, sort) ->
                   Typecore.escape ~loc ~env:newenv ~reason:Other mode;
                   (* CR layouts v5: this jkind check has the effect of
                      defaulting the sort of top-level bindings to value, which
                      will change. *)
                   if not Jkind.Sort.(equate sort value)
                   then raise (Error (loc, env,
                                   Toplevel_nonvalue (Ident.name id,sort)))
                )
                modes;
              let (first_loc, _, _) = List.hd modes in
              Signature_names.check_value names first_loc id;
              let vd =  Env.find_value (Pident id) newenv in
              let vd = Subst.Lazy.force_value_description vd in
              Env.register_uid vd.val_uid ~loc:vd.val_loc
                ~attributes:vd.val_attributes;
              Sig_value(id, vd, Exported) :: acc,
              Shape.Map.add_value shape_map id vd.val_uid
            )
            ([], shape_map)
            (let_bound_idents_with_modes_and_sorts defs)
        in
        Tstr_value(rec_flag, defs),
        List.rev items,
        shape_map,
        newenv
    | Pstr_primitive sdesc ->
        let (desc, newenv) = Typedecl.transl_value_decl env loc sdesc in
        Signature_names.check_value names desc.val_loc desc.val_id;
        Env.register_uid desc.val_val.val_uid ~loc:desc.val_val.val_loc
          ~attributes:desc.val_val.val_attributes;
        Tstr_primitive desc,
        [Sig_value(desc.val_id, desc.val_val, Exported)],
        Shape.Map.add_value shape_map desc.val_id desc.val_val.val_uid,
        newenv
    | Pstr_type (rec_flag, sdecls) ->
        let (decls, newenv) = Typedecl.transl_type_decl env rec_flag sdecls in
        List.iter
          Signature_names.(fun td -> check_type names td.typ_loc td.typ_id)
          decls;
        let items = map_rec_type_with_row_types ~rec_flag
          (fun rs info -> Sig_type(info.typ_id, info.typ_type, rs, Exported))
          decls
        in
        let shape_map = List.fold_left
          (fun shape_map -> function
            | Sig_type (id, vd, _, _) ->
              if not (Btype.is_row_name (Ident.name id)) then begin
                Env.register_uid vd.type_uid ~loc:vd.type_loc
                  ~attributes:vd.type_attributes;
                Shape.Map.add_type shape_map id vd.type_uid
              end else shape_map
            | _ -> assert false
          )
          shape_map
          items
        in
        Tstr_type (rec_flag, decls),
        items,
        shape_map,
        enrich_type_decls anchor decls env newenv
    | Pstr_typext styext ->
        let (tyext, newenv) =
          Typedecl.transl_type_extension true env loc styext
        in
        let constructors = tyext.tyext_constructors in
        let shape_map = List.fold_left (fun shape_map ext ->
            Signature_names.check_typext names ext.ext_loc ext.ext_id;
            Env.register_uid ext.ext_type.ext_uid ~loc:ext.ext_loc
              ~attributes:ext.ext_attributes;
            Shape.Map.add_extcons shape_map ext.ext_id ext.ext_type.ext_uid
          ) shape_map constructors
        in
        (Tstr_typext tyext,
         map_ext
           (fun es ext -> Sig_typext(ext.ext_id, ext.ext_type, es, Exported))
           constructors,
        shape_map,
         newenv)
    | Pstr_exception sext ->
        let (ext, newenv) = Typedecl.transl_type_exception env sext in
        let constructor = ext.tyexn_constructor in
        Signature_names.check_typext names constructor.ext_loc
          constructor.ext_id;
        Env.register_uid
          constructor.ext_type.ext_uid
          ~loc:constructor.ext_loc
          ~attributes:constructor.ext_attributes;
        Tstr_exception ext,
        [Sig_typext(constructor.ext_id,
                    constructor.ext_type,
                    Text_exception,
                    Exported)],
        Shape.Map.add_extcons shape_map
          constructor.ext_id
          constructor.ext_type.ext_uid,
        newenv
    | Pstr_module {pmb_name = name; pmb_expr = smodl; pmb_attributes = attrs;
                   pmb_loc;
                  } ->
        let outer_scope = Ctype.get_current_level () in
        let scope = Ctype.create_scope () in
        let modl, md_shape =
          Builtin_attributes.warning_scope attrs
            (fun () ->
               type_module ~alias:true true funct_body
                 (anchor_submodule name.txt anchor) env smodl
            )
        in
        let pres =
          match modl.mod_type with
          | Mty_alias _ -> Mp_absent
          | _ -> Mp_present
        in
        let md_uid = Uid.mk ~current_unit:(Env.get_unit_name ()) in
        let md =
          { md_type = enrich_module_type anchor name.txt modl.mod_type env;
            md_attributes = attrs;
            md_loc = pmb_loc;
            md_uid;
          }
        in
        let md_shape = Shape.set_uid_if_none md_shape md_uid in
        Env.register_uid md_uid ~loc:pmb_loc ~attributes:attrs;
        (*prerr_endline (Ident.unique_toplevel_name id);*)
        Mtype.lower_nongen outer_scope md.md_type;
        let id, newenv, sg =
          match name.txt with
          | None -> None, env, []
          | Some name ->
            let id, e = Env.enter_module_declaration
              ~scope ~shape:md_shape name pres md env
            in
            Signature_names.check_module names pmb_loc id;
            Some id, e,
            [Sig_module(id, pres,
                        {md_type = modl.mod_type;
                         md_attributes = attrs;
                         md_loc = pmb_loc;
                         md_uid;
                        }, Trec_not, Exported)]
        in
        let shape_map = match id with
          | Some id -> Shape.Map.add_module shape_map id md_shape
          | None -> shape_map
        in
        Tstr_module {mb_id=id; mb_name=name; mb_expr=modl;
                     mb_presence=pres; mb_attributes=attrs;  mb_loc=pmb_loc; },
        sg,
        shape_map,
        newenv
    | Pstr_recmodule sbind ->
        let sbind =
          List.map
            (function
              | {pmb_name = name;
                 pmb_expr = {pmod_desc=Pmod_constraint(expr, typ)};
                 pmb_attributes = attrs;
                 pmb_loc = loc;
                } ->
                  name, typ, expr, attrs, loc
              | mb ->
                  raise (Error (mb.pmb_expr.pmod_loc, env,
                                Recursive_module_require_explicit_type))
            )
            sbind
        in
        let (decls, newenv) =
          transl_recmodule_modtypes env
            (List.map (fun (name, smty, _smodl, attrs, loc) ->
                 {pmd_name=name; pmd_type=smty;
                  pmd_attributes=attrs; pmd_loc=loc}) sbind
            ) in
        List.iter
          (fun (md, _, _) ->
             Option.iter Signature_names.(check_module names md.md_loc) md.md_id
          ) decls;
        let bindings1 =
          List.map2
            (fun ({md_id=id; md_type=mty}, uid, _prev_shape)
                 (name, _, smodl, attrs, loc) ->
               let modl, shape =
                 Builtin_attributes.warning_scope attrs
                   (fun () ->
                      type_module true funct_body (anchor_recmodule id)
                        newenv smodl
                   )
               in
               let mty' =
                 enrich_module_type anchor name.txt modl.mod_type newenv
               in
               (id, name, mty, modl, mty', attrs, loc, shape, uid))
            decls sbind in
        let newenv = (* allow aliasing recursive modules from outside *)
          List.fold_left
            (fun env (id_opt, _, mty, _, _, attrs, loc, shape, uid) ->
               match id_opt with
               | None -> env
               | Some id ->
                   let mdecl =
                     {
                       md_type = mty.mty_type;
                       md_attributes = attrs;
                       md_loc = loc;
                       md_uid = uid;
                     }
                   in
                   Env.add_module_declaration ~check:true ~shape
                     id Mp_present mdecl env
            )
            env bindings1
        in
        let bindings2 =
          check_recmodule_inclusion newenv bindings1 in
        let mbs =
          List.filter_map (fun (mb, shape, uid) ->
            Option.map (fun id -> id, mb, uid, shape)  mb.mb_id
          ) bindings2
        in
        let shape_map =
          List.fold_left (fun map (id, mb, uid, shape) ->
            Env.register_uid uid ~loc:mb.mb_loc ~attributes:mb.mb_attributes;
            Shape.Map.add_module map id shape
          ) shape_map mbs
        in
        Tstr_recmodule (List.map (fun (mb, _, _) -> mb) bindings2),
        map_rec (fun rs (id, mb, uid, _shape) ->
            Sig_module(id, Mp_present, {
                md_type=mb.mb_expr.mod_type;
                md_attributes=mb.mb_attributes;
                md_loc=mb.mb_loc;
                md_uid = uid;
              }, rs, Exported))
           mbs [],
        shape_map,
        newenv
    | Pstr_modtype pmtd ->
        (* check that it is non-abstract *)
        let newenv, mtd, decl = transl_modtype_decl env pmtd in
        Signature_names.check_modtype names pmtd.pmtd_loc mtd.mtd_id;
        Env.register_uid decl.mtd_uid ~loc:decl.mtd_loc
          ~attributes:decl.mtd_attributes;
        let id = mtd.mtd_id in
        let map = Shape.Map.add_module_type shape_map id decl.mtd_uid in
        Tstr_modtype mtd, [Sig_modtype (id, decl, Exported)], map, newenv
    | Pstr_open sod ->
        let toplevel = Option.is_some toplevel in
        let (od, sg, newenv) =
          type_open_decl ~toplevel funct_body names env sod
        in
        Tstr_open od, sg, shape_map, newenv
    | Pstr_class cl ->
        let (classes, new_env) = Typeclass.class_declarations env cl in
        let shape_map = List.fold_left (fun acc cls ->
            let open Typeclass in
            let loc = cls.cls_id_loc.Location.loc in
            Signature_names.check_class names loc cls.cls_id;
            Signature_names.check_class_type names loc cls.cls_ty_id;
            Signature_names.check_type names loc cls.cls_obj_id;
            Env.register_uid cls.cls_decl.cty_uid ~loc
              ~attributes:cls.cls_decl.cty_attributes;
            let map f id acc = f acc id cls.cls_decl.cty_uid in
            map Shape.Map.add_class cls.cls_id acc
            |> map Shape.Map.add_class_type cls.cls_ty_id
            |> map Shape.Map.add_type cls.cls_obj_id
          ) shape_map classes
        in
        Tstr_class
          (List.map (fun cls ->
               (cls.Typeclass.cls_info,
                cls.Typeclass.cls_pub_methods)) classes),
        List.flatten
          (map_rec
            (fun rs cls ->
              let open Typeclass in
              [Sig_class(cls.cls_id, cls.cls_decl, rs, Exported);
               Sig_class_type(cls.cls_ty_id, cls.cls_ty_decl, rs, Exported);
               Sig_type(cls.cls_obj_id, cls.cls_obj_abbr, rs, Exported)
              ])
             classes []),
        shape_map,
        new_env
    | Pstr_class_type cl ->
        let (classes, new_env) = Typeclass.class_type_declarations env cl in
        let shape_map = List.fold_left (fun acc decl ->
            let open Typeclass in
            let loc = decl.clsty_id_loc.Location.loc in
            Signature_names.check_class_type names loc decl.clsty_ty_id;
            Signature_names.check_type names loc decl.clsty_obj_id;
            Env.register_uid decl.clsty_ty_decl.clty_uid
              ~loc
              ~attributes:decl.clsty_ty_decl.clty_attributes;
            let map f id acc = f acc id decl.clsty_ty_decl.clty_uid in
            map Shape.Map.add_class_type decl.clsty_ty_id acc
            |> map Shape.Map.add_type decl.clsty_obj_id
          ) shape_map classes
        in
        Tstr_class_type
          (List.map (fun cl ->
               (cl.Typeclass.clsty_ty_id,
                cl.Typeclass.clsty_id_loc,
                cl.Typeclass.clsty_info)) classes),
        List.flatten
          (map_rec
             (fun rs decl ->
                let open Typeclass in
                [Sig_class_type(decl.clsty_ty_id, decl.clsty_ty_decl, rs,
                                Exported);
                 Sig_type(decl.clsty_obj_id, decl.clsty_obj_abbr, rs, Exported);
                ])
             classes []),
        shape_map,
        new_env
    | Pstr_include sincl ->
        type_str_include ~functor_:false ~loc env shape_map sincl sig_acc
    | Pstr_extension (ext, _attrs) ->
        raise (Error_forward (Builtin_attributes.error_of_extension ext))
    | Pstr_attribute attr ->
        Builtin_attributes.parse_standard_implementation_attributes attr;
        Builtin_attributes.mark_alert_used attr;
        Tstr_attribute attr, [], shape_map, env
  in
  let toplevel_sig = Option.value toplevel ~default:[] in
  let rec type_struct env shape_map sstr str_acc sig_acc
            sig_acc_include_functor =
    match sstr with
    | [] ->
      (List.rev str_acc, List.rev sig_acc, shape_map, env)
    | pstr :: srem ->
        let previous_saved_types = Cmt_format.get_saved_types () in
        let desc, sg, shape_map, new_env =
          type_str_item env shape_map pstr sig_acc_include_functor
        in
        let str = { str_desc = desc; str_loc = pstr.pstr_loc; str_env = env } in
        Cmt_format.set_saved_types (Cmt_format.Partial_structure_item str
                                    :: previous_saved_types);
        type_struct new_env shape_map srem (str :: str_acc)
          (List.rev_append sg sig_acc)
          (List.rev_append sg sig_acc_include_functor)
  in
  let previous_saved_types = Cmt_format.get_saved_types () in
  let run () =
    let (items, sg, shape_map, final_env) =
      type_struct env Shape.Map.empty sstr [] [] toplevel_sig
    in
    let str = { str_items = items; str_type = sg; str_final_env = final_env } in
    Cmt_format.set_saved_types
      (Cmt_format.Partial_structure str :: previous_saved_types);
    str, sg, names, Shape.str shape_map, final_env
  in
  if Option.is_some toplevel then run ()
  else Builtin_attributes.warning_scope [] run

(* The toplevel will print some types not present in the signature *)
let remove_mode_and_jkind_variables_for_toplevel str =
  match str.str_items with
  | [{ str_desc =
         ( Tstr_eval (exp, _, _)
         | Tstr_value (Nonrecursive,
                       [{vb_pat = {pat_desc=Tpat_any};
                         vb_expr = exp}])) }] ->
     (* These types are printed by the toplevel,
        even though they do not appear in sg *)
     Ctype.remove_mode_and_jkind_variables exp.exp_type
  | _ -> ()

let type_toplevel_phrase env sig_acc s =
  Env.reset_required_globals ();
  Env.reset_probes ();
  Typecore.reset_allocations ();
  let (str, sg, to_remove_from_sg, shape, env) =
    type_structure ~toplevel:(Some sig_acc) false None env s in
  remove_mode_and_jkind_variables env sg;
  remove_mode_and_jkind_variables_for_toplevel str;
  Typecore.optimise_allocations ();
  (str, sg, to_remove_from_sg, shape, env)

let type_module_alias = type_module ~alias:true true false None
let type_module = type_module true false None
let type_structure = type_structure false None

(* Normalize types in a signature *)

let rec normalize_modtype = function
    Mty_ident _
  | Mty_alias _ -> ()
  | Mty_signature sg -> normalize_signature sg
  | Mty_functor(_param, body) -> normalize_modtype body
  | Mty_strengthen (mty,_,_) -> normalize_modtype mty

and normalize_signature sg = List.iter normalize_signature_item sg

and normalize_signature_item = function
    Sig_value(_id, desc, _) -> Ctype.normalize_type desc.val_type
  | Sig_module(_id, _, md, _, _) -> normalize_modtype md.md_type
  | _ -> ()

(* Extract the module type of a module expression *)

let type_module_type_of env smod =
  let remove_aliases = has_remove_aliases_attribute smod.pmod_attributes in
  let tmty =
    match smod.pmod_desc with
    | Pmod_ident lid -> (* turn off strengthening in this case *)
        let path, md = Env.lookup_module ~loc:smod.pmod_loc lid.txt env in
          { mod_desc = Tmod_ident (path, lid);
            mod_type = md.md_type;
            mod_env = env;
            mod_attributes = smod.pmod_attributes;
            mod_loc = smod.pmod_loc }
    | _ ->
        let me, _shape = type_module env smod in
        me
  in
  let mty = Mtype.scrape_for_type_of ~remove_aliases env tmty.mod_type in
  (* PR#5036: must not contain non-generalized type variables *)
  check_nongen_modtype env smod.pmod_loc mty;
  tmty, mty

(* For Typecore *)

(* Graft a longident onto a path *)
let rec extend_path path =
  fun lid ->
    match lid with
    | Lident name -> Pdot(path, name)
    | Ldot(m, name) -> Pdot(extend_path path m, name)
    | Lapply _ -> assert false

(* Lookup a type's longident within a signature *)
let lookup_type_in_sig sg =
  let types, modules =
    List.fold_left
      (fun acc item ->
         match item with
         | Sig_type(id, _, _, _) ->
             let types, modules = acc in
             let types = String.Map.add (Ident.name id) id types in
             types, modules
         | Sig_module(id, _, _, _, _) ->
             let types, modules = acc in
             let modules = String.Map.add (Ident.name id) id modules in
             types, modules
         | _ -> acc)
      (String.Map.empty, String.Map.empty) sg
  in
  let rec module_path = function
    | Lident name -> Pident (String.Map.find name modules)
    | Ldot(m, name) -> Pdot(module_path m, name)
    | Lapply _ -> assert false
  in
  fun lid ->
    match lid with
    | Lident name -> Pident (String.Map.find name types)
    | Ldot(m, name) -> Pdot(module_path m, name)
    | Lapply _ -> assert false

let type_package env m p fl =
  (* Same as Pexp_letmodule *)
  (* remember original level *)
  let outer_scope = Ctype.get_current_level () in
  let modl, scope =
    Typetexp.TyVarEnv.with_local_scope begin fun () ->
      (* type the module and create a scope in a raised level *)
      Ctype.with_local_level begin fun () ->
        let modl, _mod_shape = type_module env m in
        let scope = Ctype.create_scope () in
        modl, scope
      end
    end
  in
  Mtype.lower_nongen outer_scope modl.mod_type;
  let fl', env =
    match fl with
    | [] -> [], env
    | fl ->
      let type_path, env =
        match modl.mod_desc with
        | Tmod_ident (mp,_)
        | Tmod_constraint
            ({mod_desc=Tmod_ident (mp,_)}, _, Tmodtype_implicit, _) ->
          (* We special case these because interactions between
             strengthening of module types and packages can cause
             spurious escape errors. See examples from PR#6982 in the
             testsuite. This can be removed when such issues are
             fixed. *)
          extend_path mp, env
        | _ ->
          let sg = extract_sig_open env modl.mod_loc modl.mod_type in
          let sg, env = Env.enter_signature ~scope sg env in
          lookup_type_in_sig sg, env
      in
      let fl' =
        List.fold_right
          (fun (lid, _t) fl ->
             match type_path lid with
             | exception Not_found -> fl
             | path -> begin
                 match Env.find_type path env with
                 | exception Not_found -> fl
                 | decl ->
                     if decl.type_arity > 0 then begin
                       fl
                     end else begin
                       let t = Btype.newgenty (Tconstr (path,[],ref Mnil)) in
                       (lid, t) :: fl
                     end
               end)
          fl []
      in
      fl', env
  in
  let mty =
    if fl = [] then (Mty_ident p)
    else modtype_of_package env modl.mod_loc p fl'
  in
  List.iter
    (fun (n, ty) ->
       (* CR layouts v5: relax value requirement. *)
      try Ctype.unify env ty
            (Ctype.newvar (Jkind.value ~why:Structure_element))
      with Ctype.Unify _ ->
        raise (Error(modl.mod_loc, env, Scoping_pack (n,ty))))
    fl';
  let modl = wrap_constraint_package env true modl mty Tmodtype_implicit in
  modl, fl'

(* Fill in the forward declarations *)

let type_open_decl ?used_slot env od =
  type_open_decl ?used_slot ?toplevel:None false (Signature_names.create ()) env
    od

let type_open_descr ?used_slot env od =
  type_open_descr ?used_slot ?toplevel:None env od

let () =
  Typecore.type_module := type_module_alias;
  Typetexp.transl_modtype_longident := transl_modtype_longident;
  Typetexp.transl_modtype := transl_modtype;
  Typecore.type_open := type_open_ ?toplevel:None;
  Typecore.type_open_decl := type_open_decl;
  Typecore.type_package := type_package;
  Typeclass.type_open_descr := type_open_descr;
  type_module_type_of_fwd := type_module_type_of


(* File-level details *)

let type_params params ~exported =
  List.iter
    (fun param_name ->
       if exported then begin
         (* We don't (yet!) support parameterised parameters *)
         let param = Global.Name.create param_name [] in
         Env.register_parameter param
       end else begin
         let import = Compilation_unit.Name.of_string param_name in
         Env.register_parameter_import import
       end
    )
    params


(* Typecheck an implementation file *)

let gen_annot outputprefix sourcefile annots =
  Cmt2annot.gen_annot (Some (outputprefix ^ ".annot"))
    ~sourcefile:(Some sourcefile) ~use_summaries:false annots

let check_argument_type_if_given env sourcefile actual_sig arg_module_opt =
  match arg_module_opt with
  | None -> None
  | Some arg_module ->
      let arg_import =
        Compilation_unit.Name.of_head_of_global_name arg_module
      in
      Env.register_parameter_import arg_import;
      (* CR lmaurer: This "look for known name in path" code is duplicated
         all over the place. *)
      let basename = arg_import |> Compilation_unit.Name.to_string in
      let arg_filename =
        try
          Load_path.find_uncap (basename ^ ".cmi")
        with Not_found ->
          raise(Error(Location.none, Env.empty,
                      Cannot_find_argument_type arg_module)) in
      let arg_sig =
        Env.read_signature arg_module arg_filename ~add_binding:false in
      if not (Env.is_parameter_unit arg_import) then
        raise (Error (Location.none, env,
                      Argument_for_non_parameter (arg_module, arg_filename)));
      let coercion, _shape =
        Includemod.compunit env ~mark:Mark_positive sourcefile actual_sig
          arg_filename arg_sig Shape.dummy_mod
      in
      Some { si_signature = arg_sig;
             si_coercion_from_primary = coercion;
           }

let type_implementation sourcefile outputprefix modulename initial_env ast =
  let error e =
    raise (Error (Location.in_file sourcefile, initial_env, e))
  in
  Cmt_format.clear ();
  Misc.try_finally (fun () ->
      Typecore.reset_delayed_checks ();
      Typecore.reset_allocations ();
      Env.reset_required_globals ();
      Env.reset_probes ();
      if !Clflags.print_types then (* #7656 *)
        ignore @@ Warnings.parse_options false "-32-34-37-38-60";
      type_params !Clflags.parameters ~exported:true;
      let (str, sg, names, shape, finalenv) =
        Profile.record_call "infer" (fun () ->
          type_structure initial_env ast) in
      let shape =
        Shape.set_uid_if_none shape
          (Uid.of_compilation_unit_id modulename)
      in
      let simple_sg = Signature_names.simplify finalenv names sg in
      if !Clflags.print_types then begin
        remove_mode_and_jkind_variables finalenv sg;
        Typecore.force_delayed_checks ();
        Typecore.optimise_allocations ();
        let shape = Shape.local_reduce shape in
        Printtyp.wrap_printing_env ~error:false initial_env
          (fun () -> fprintf std_formatter "%a@."
              (Printtyp.printed_signature sourcefile) simple_sg
          );
        gen_annot outputprefix sourcefile (Cmt_format.Implementation str);
        { structure = str;
          coercion = Tcoerce_none;
          shape;
          signature = simple_sg;
          secondary_iface = None;
        } (* result is ignored by Compile.implementation *)
      end else begin
        if !Clflags.as_parameter then
          error Cannot_compile_implementation_as_parameter;
        let arg_type =
          !Clflags.as_argument_for
          |> Option.map (fun name -> Global.Name.create name [])
        in
        let sourceintf =
          Filename.remove_extension sourcefile ^ !Config.interface_suffix in
        if !Clflags.cmi_file <> None || Sys.file_exists sourceintf then begin
          let basename = modulename |> Compilation_unit.name_as_string in
          let intf_file =
            match !Clflags.cmi_file with
            | None ->
              (try
                Load_path.find_uncap (basename ^ ".cmi")
              with Not_found ->
                raise(Error(Location.in_file sourcefile, Env.empty,
                      Interface_not_compiled sourceintf)))
            | Some cmi_file -> cmi_file
          in
          let import = Global.Name.create basename [] in
          let dclsig =
            Env.read_signature import intf_file ~add_binding:false
          in
          let global_name =
            Compilation_unit.to_global_name_without_prefix modulename
          in
          let arg_type_from_cmi = Env.implemented_parameter global_name in
          if not (Option.equal Global.Name.equal
                    arg_type arg_type_from_cmi) then
            error (Inconsistent_argument_types
                     { new_arg_type = arg_type; old_source_file = intf_file;
                       old_arg_type = arg_type_from_cmi });
          let coercion, shape =
            Profile.record_call "check_sig" (fun () ->
              Includemod.compunit initial_env ~mark:Mark_positive
                sourcefile sg intf_file dclsig shape)
          in
          (* Check the _mli_ against the argument type, since the mli determines
             the visible type of the module and that's what needs to conform to
             the argument type.

             This is somewhat redundant with the checking that was done when
             compiling the .mli. However, this isn't just a boolean check - we
             need to get the coercion out. An alternative would be to store the
             coercion in the .cmi if we can sort out the dependency issues
             ([Tcoerce_primitive] is a pain in particular). *)
          let secondary_iface =
            check_argument_type_if_given initial_env intf_file dclsig arg_type
          in
          Typecore.force_delayed_checks ();
          Typecore.optimise_allocations ();
          (* It is important to run these checks after the inclusion test above,
             so that value declarations which are not used internally but
             exported are not reported as being unused. *)
          Profile.record_call "save_cmt" (fun () ->
            let shape = Shape.local_reduce shape in
            let annots = Cmt_format.Implementation str in
            Cmt_format.save_cmt (outputprefix ^ ".cmt") modulename
              annots (Some sourcefile) initial_env None (Some shape);
            Cms_format.save_cms (outputprefix ^ ".cms") modulename
              (Some sourcefile) (Some shape);
            gen_annot outputprefix sourcefile annots);
          { structure = str;
            coercion;
            shape;
            signature = dclsig;
            secondary_iface;
          }
        end else begin
          if !Clflags.as_parameter then
            error Cannot_compile_implementation_as_parameter;
          Location.prerr_warning (Location.in_file sourcefile)
            Warnings.Missing_mli;
          let coercion, shape =
            Profile.record_call "check_sig" (fun () ->
              Includemod.compunit initial_env ~mark:Mark_positive
                sourcefile sg "(inferred signature)" simple_sg shape)
          in
          check_nongen_signature finalenv simple_sg;
          normalize_signature simple_sg;
          let secondary_iface =
            check_argument_type_if_given initial_env sourcefile simple_sg arg_type
          in
          Typecore.force_delayed_checks ();
          Typecore.optimise_allocations ();
          (* See comment above. Here the target signature contains all
             the values being exported. We can still capture unused
             declarations like "let x = true;; let x = 1;;", because in this
             case, the inferred signature contains only the last declaration. *)
          let shape = Shape.local_reduce shape in
          if not !Clflags.dont_write_files then begin
            let alerts = Builtin_attributes.alerts_of_str ast in
            let name = Compilation_unit.name modulename in
            let kind =
              Cmi_format.Normal { cmi_impl = modulename; cmi_arg_for = arg_type }
            in
            let cmi =
              Profile.record_call "save_cmi" (fun () ->
                Env.save_signature ~alerts
                  simple_sg name kind (outputprefix ^ ".cmi"))
            in
            Profile.record_call "save_cmt" (fun () ->
              let annots = Cmt_format.Implementation str in
              Cmt_format.save_cmt  (outputprefix ^ ".cmt") modulename
                annots (Some sourcefile) initial_env (Some cmi) (Some shape);
              Cms_format.save_cms  (outputprefix ^ ".cms") modulename
                (Some sourcefile) (Some shape);
              gen_annot outputprefix sourcefile annots)
          end;
          { structure = str;
            coercion;
            shape;
            signature = simple_sg;
            secondary_iface
          }
        end
      end
    )
    ~exceptionally:(fun () ->
        Profile.record_call "save_cmt" (fun () ->
          let annots =
            Cmt_format.Partial_implementation
              (Array.of_list (Cmt_format.get_saved_types ()))
          in
          Cmt_format.save_cmt  (outputprefix ^ ".cmt") modulename
            annots (Some sourcefile) initial_env None None;
          Cms_format.save_cms  (outputprefix ^ ".cms") modulename
            (Some sourcefile) None;
          gen_annot outputprefix sourcefile annots)
      )

let save_signature modname tsg outputprefix source_file initial_env cmi =
  Cmt_format.save_cmt  (outputprefix ^ ".cmti") modname
    (Cmt_format.Interface tsg) (Some source_file) initial_env (Some cmi) None;
  Cms_format.save_cms  (outputprefix ^ ".cmsi") modname
    (Some source_file) None

let type_interface sourcefile modulename env ast =
  if !Clflags.as_parameter && Compilation_unit.is_packed modulename then begin
    raise(Error(Location.none, Env.empty, Cannot_pack_parameter))
  end;
  type_params !Clflags.parameters ~exported:true;
  let sg = transl_signature env ast in
  let arg_type =
    !Clflags.as_argument_for
    |> Option.map (fun name -> Global.Name.create name [])
  in
  ignore (check_argument_type_if_given env sourcefile sg.sig_type arg_type
          : Typedtree.secondary_interface option);
  sg

(* "Packaging" of several compilation units into one unit
   having them as sub-modules.  *)

let package_signatures units =
  let units_with_ids =
    List.map
      (fun (name, sg) ->
        let name = name |> Compilation_unit.Name.to_string in
        let oldid = Ident.create_persistent name in
        let newid = Ident.create_local name in
        (oldid, newid, sg))
      units
  in
  let subst =
    List.fold_left
      (fun acc (oldid, newid, _) ->
        Subst.add_module oldid (Pident newid) acc)
      Subst.identity units_with_ids
  in
  List.map
    (fun (_, newid, sg) ->
      (* This signature won't be used for anything, it'll just be saved in a cmi
         and cmt. *)
      let sg = Subst.signature Make_local subst sg in
      let md =
        { md_type=Mty_signature sg;
          md_attributes=[];
          md_loc=Location.none;
          md_uid = Uid.mk ~current_unit:(Env.get_unit_name ());
        }
      in
      Sig_module(newid, Mp_present, md, Trec_not, Exported))
    units_with_ids

let package_units initial_env objfiles cmifile modulename =
  (* Read the signatures of the units *)
  let units =
    List.map
      (fun f ->
         let pref = chop_extensions f in
         let basename =
           pref
           |> Filename.basename
           |> String.capitalize_ascii
         in
         let unit = Compilation_unit.Name.of_string basename in
         let global_name = Global.Name.create basename [] in
         let modname = Compilation_unit.create_child modulename unit in
         let sg =
           Env.read_signature global_name (pref ^ ".cmi") ~add_binding:false
         in
         if Filename.check_suffix f ".cmi" &&
            not(Mtype.no_code_needed_sig (Lazy.force Env.initial) sg)
         then raise(Error(Location.none, Env.empty,
                          Implementation_is_required f));
         Compilation_unit.name modname,
         Env.read_signature global_name (pref ^ ".cmi") ~add_binding:false)
      objfiles in
  (* Compute signature of packaged unit *)
  Ident.reinit();
  let sg = package_signatures units in
  (* Compute the shape of the package *)
  let prefix = Filename.remove_extension cmifile in
  let pack_uid = Uid.of_compilation_unit_id modulename in
  let shape =
    List.fold_left (fun map (name, _sg) ->
      let name = Compilation_unit.Name.to_string name in
      let id = Ident.create_persistent name in
      Shape.Map.add_module map id (Shape.for_persistent_unit name)
    ) Shape.Map.empty units
    |> Shape.str ~uid:pack_uid
  in
  (* See if explicit interface is provided *)
  let mlifile = prefix ^ !Config.interface_suffix in
  if Sys.file_exists mlifile then begin
    if not (Sys.file_exists cmifile) then begin
      raise(Error(Location.in_file mlifile, Env.empty,
                  Interface_not_compiled mlifile))
    end;
    let name =
      Compilation_unit.name modulename |> Compilation_unit.Name.to_global_name
    in
    let dclsig = Env.read_signature name cmifile ~add_binding:false in
    let cc, _shape =
      Includemod.compunit initial_env ~mark:Mark_both
        "(obtained by packing)" sg mlifile dclsig shape
    in
    Cmt_format.save_cmt  (prefix ^ ".cmt") modulename
      (Cmt_format.Packed (sg, objfiles)) None initial_env  None (Some shape);
    Cms_format.save_cms  (prefix ^ ".cms") modulename
      None (Some shape);
    cc
  end else begin
    (* Determine imports *)
    let unit_names = List.map fst units in
    let imports =
      List.filter (fun import ->
          let name = Import_info.name import in
          not (List.mem name unit_names))
        (Env.imports()) in
    (* Write packaged signature *)
    if not !Clflags.dont_write_files then begin
      let cmi_arg_for =
        (* Packs aren't supported as arguments *)
        None
      in
      let name = Compilation_unit.name modulename in
      let kind = Cmi_format.Normal { cmi_impl = modulename; cmi_arg_for } in
      let cmi =
        Env.save_signature_with_imports ~alerts:Misc.Stdlib.String.Map.empty
          sg name kind (prefix ^ ".cmi") (Array.of_list imports)
      in
      let sign = Subst.Lazy.force_signature cmi.Cmi_format.cmi_sign in
      Cmt_format.save_cmt (prefix ^ ".cmt")  modulename
        (Cmt_format.Packed (sign, objfiles)) None initial_env
        (Some cmi) (Some shape);
      Cms_format.save_cms (prefix ^ ".cms")  modulename
        None (Some shape);
    end;
    Tcoerce_none
  end


(* Error report *)


open Printtyp

let report_error ~loc _env = function
    Cannot_apply mty ->
      Location.errorf ~loc
        "@[This module is not a functor; it has type@ %a@]" modtype mty
  | Not_included errs ->
      let main = Includemod_errorprinter.err_msgs errs in
      Location.errorf ~loc "@[<v>Signature mismatch:@ %t@]" main
  | Not_included_functor errs ->
      let main = Includemod_errorprinter.err_msgs errs in
      Location.errorf ~loc
        "@[<v>Signature mismatch in included functor's parameter:@ %t@]" main
  | Cannot_eliminate_dependency (dep_type, mty) ->
      let hint =
        match dep_type with
        | Functor_applied -> "Please bind the argument to a module identifier"
        | Functor_included -> "This functor can't be included directly; please \
                               apply it to an explicit argument"
      in
      Location.errorf ~loc
        "@[This functor has type@ %a@ \
           The parameter cannot be eliminated in the result type.@ \
           %s.@]" modtype mty hint
  | Signature_expected ->
      Location.errorf ~loc "This module type is not a signature"
  | Structure_expected mty ->
      Location.errorf ~loc
        "@[This module is not a structure; it has type@ %a" modtype mty
  | Functor_expected mty ->
      Location.errorf ~loc
        "@[This module is not a functor; it has type@ %a" modtype mty
  | Signature_parameter_expected mty ->
      Location.errorf ~loc
        "@[The type of this functor is:@ %a. @ Its parameter is not a signature."
        modtype mty
  | Signature_result_expected mty ->
      Location.errorf ~loc
        "@[The type of this functor's result is not includable; it is@ %a"
        modtype mty
  | Recursive_include_functor ->
      Location.errorf ~loc
        "@[Including a functor is not supported in recursive module signatures @]"
  | With_no_component lid ->
      Location.errorf ~loc
        "@[The signature constrained by `with' has no component named %a@]"
        longident lid
  | With_mismatch(lid, explanation) ->
      let main = Includemod_errorprinter.err_msgs explanation in
      Location.errorf ~loc
        "@[<v>\
           @[In this `with' constraint, the new definition of %a@ \
             does not match its original definition@ \
             in the constrained signature:@]@ \
           %t@]"
        longident lid main
  | With_makes_applicative_functor_ill_typed(lid, path, explanation) ->
      let main = Includemod_errorprinter.err_msgs explanation in
      Location.errorf ~loc
        "@[<v>\
           @[This `with' constraint on %a makes the applicative functor @ \
             type %s ill-typed in the constrained signature:@]@ \
           %t@]"
        longident lid (Path.name path) main
  | With_changes_module_alias(lid, id, path) ->
      Location.errorf ~loc
        "@[<v>\
           @[This `with' constraint on %a changes %s, which is aliased @ \
             in the constrained signature (as %s)@].@]"
        longident lid (Path.name path) (Ident.name id)
  | With_cannot_remove_constrained_type ->
      Location.errorf ~loc
        "@[<v>Destructive substitutions are not supported for constrained @ \
              types (other than when replacing a type constructor with @ \
              a type constructor with the same arguments).@]"
  | With_cannot_remove_packed_modtype (p,mty) ->
      Location.errorf ~loc
        "This `with' constraint@ %s := %a@ makes a packed module ill-formed."
        (Path.name p) Printtyp.modtype mty
  | Repeated_name(kind, name) ->
      Location.errorf ~loc
        "@[Multiple definition of the %s name %s.@ \
         Names must be unique in a given structure or signature.@]"
        (Sig_component_kind.to_string kind) name
  | Non_generalizable { vars; expression } ->
      let[@manual.ref "ss:valuerestriction"] manual_ref = [ 6; 1; 2 ] in
      prepare_for_printing vars;
      add_type_to_preparation expression;
      Location.errorf ~loc
        "@[The type of this expression,@ %a,@ \
         contains the non-generalizable type variable(s): %a.@ %a@]"
        prepared_type_scheme expression
        (pp_print_list ~pp_sep:(fun f () -> fprintf f ",@ ")
           prepared_type_scheme) vars
        Misc.print_see_manual manual_ref
  | Non_generalizable_module { vars; mty; item } ->
      let[@manual.ref "ss:valuerestriction"] manual_ref = [ 6; 1; 2 ] in
      prepare_for_printing vars;
      add_type_to_preparation item.val_type;
      let sub =
        [ Location.msg ~loc:item.val_loc
            "The type of this value,@ %a,@ \
             contains the non-generalizable type variable(s) %a."
            prepared_type_scheme
            item.val_type
            (pp_print_list ~pp_sep:(fun f () -> fprintf f ",@ ")
               prepared_type_scheme) vars
        ]
      in
      Location.errorf ~loc ~sub
        "@[The type of this module,@ %a,@ \
         contains non-generalizable type variable(s).@ %a@]"
        modtype mty
        Misc.print_see_manual manual_ref
  | Implementation_is_required intf_name ->
      Location.errorf ~loc
        "@[The interface %a@ declares values, not just types.@ \
           An implementation must be provided.@]"
        Location.print_filename intf_name
  | Interface_not_compiled intf_name ->
      Location.errorf ~loc
        "@[Could not find the .cmi file for interface@ %a.@]"
        Location.print_filename intf_name
  | Not_allowed_in_functor_body ->
      Location.errorf ~loc
        "@[This expression creates fresh types.@ %s@]"
        "It is not allowed inside applicative functors."
  | Not_includable_in_functor_body ->
      Location.errorf ~loc
        "@[This functor creates fresh types when applied.@ %s@]"
        "Including it is not allowed inside applicative functors."
  | Not_a_packed_module ty ->
      Location.errorf ~loc
        "This expression is not a packed module. It has type@ %a"
        type_expr ty
  | Incomplete_packed_module ty ->
      Location.errorf ~loc
        "The type of this packed module contains variables:@ %a"
        type_expr ty
  | Scoping_pack (lid, ty) ->
      Location.errorf ~loc
        "The type %a in this module cannot be exported.@ \
        Its type contains local dependencies:@ %a" longident lid type_expr ty
  | Recursive_module_require_explicit_type ->
      Location.errorf ~loc "Recursive modules require an explicit module type."
  | Apply_generative ->
      Location.errorf ~loc
        "This is a generative functor. It can only be applied to ()"
  | Cannot_scrape_alias p ->
      Location.errorf ~loc
        "This is an alias for module %a, which is missing"
        path p
  | Cannot_scrape_package_type p ->
      Location.errorf ~loc
        "The type of this packed module refers to %a, which is missing"
        path p
  | Badly_formed_signature (context, err) ->
      Location.errorf ~loc "@[In %s:@ %a@]" context Typedecl.report_error err
  | Cannot_hide_id Illegal_shadowing
      { shadowed_item_kind; shadowed_item_id; shadowed_item_loc;
        shadower_id; user_id; user_kind; user_loc } ->
      let shadowed =
        Printtyp.namespaced_ident shadowed_item_kind shadowed_item_id
      in
      let shadower =
        Printtyp.namespaced_ident shadowed_item_kind shadower_id
      in
      let shadowed_item_kind= Sig_component_kind.to_string shadowed_item_kind in
      let shadowed_msg =
        Location.msg ~loc:shadowed_item_loc
          "@[%s %s came from this include.@]"
          (String.capitalize_ascii shadowed_item_kind)
          shadowed
      in
      let user_msg =
        Location.msg ~loc:user_loc
        "@[The %s %s has no valid type@ if %s is shadowed.@]"
        (Sig_component_kind.to_string user_kind) (Ident.name user_id)
        shadowed
      in
      Location.errorf ~loc ~sub:[shadowed_msg; user_msg]
        "Illegal shadowing of included %s %s@ by %s."
        shadowed_item_kind shadowed shadower
  | Cannot_hide_id Appears_in_signature
      { opened_item_kind; opened_item_id; user_id; user_kind; user_loc } ->
      let opened_item_kind= Sig_component_kind.to_string opened_item_kind in
      let opened_id = Ident.name opened_item_id in
      let user_msg =
        Location.msg ~loc:user_loc
          "@[The %s %s has no valid type@ if %s is hidden.@]"
        (Sig_component_kind.to_string user_kind) (Ident.name user_id)
        opened_id
      in
      Location.errorf ~loc ~sub:[user_msg]
        "The %s %s introduced by this open appears in the signature."
        opened_item_kind opened_id
  | Invalid_type_subst_rhs ->
      Location.errorf ~loc "Only type synonyms are allowed on the right of :="
  | Unpackable_local_modtype_subst p ->
      Location.errorf ~loc
        "The module type@ %s@ is not a valid type for a packed module:@ \
         it is defined as a local substitution for a non-path module type."
        (Path.name p)
  | Toplevel_nonvalue (id, sort) ->
      Location.errorf ~loc
        "@[Top-level module bindings must have layout value, but@ \
         %s has layout@ %a.@]" id Jkind.Sort.format sort
 | Strengthening_mismatch(lid, explanation) ->
      let main = Includemod_errorprinter.err_msgs explanation in
      Location.errorf ~loc
        "@[<v>\
           @[In this strengthened module type, the type of %a@ \
             does not match the underlying type@]@ \
           %t@]"
        longident lid main
  | Cannot_pack_parameter ->
      Location.errorf ~loc
        "Cannot compile a parameter with -for-pack."
  | Cannot_compile_implementation_as_parameter ->
      Location.errorf ~loc
        "Cannot compile an implementation with -as-parameter."
  | Argument_for_non_parameter(param, path) ->
      Location.errorf ~loc
        "Interface %s@ found for module@ %a@ is not flagged as a parameter.@ \
         It cannot be the parameter type for this argument module."
        path
        Global.Name.print param
  | Inconsistent_argument_types
        { new_arg_type; old_source_file; old_arg_type } ->
      let pp_arg_type ppf arg_type =
        match arg_type with
        | None -> Format.fprintf ppf "without -as-argument-for"
        | Some arg_type ->
            Format.fprintf ppf "with -as-argument-for %a"
              Global.Name.print arg_type
      in
      Location.errorf ~loc
        "Inconsistent usage of -as-argument-for. Interface@ %s@ was compiled \
         %a@ but this module is being compiled@ %a."
        old_source_file
        pp_arg_type old_arg_type
        pp_arg_type new_arg_type
  | Cannot_find_argument_type arg_type ->
      Location.errorf ~loc
        "Parameter module %a@ specified by -as-argument-for cannot be found."
        Global.Name.print arg_type

let report_error env ~loc err =
  Printtyp.wrap_printing_env ~error:true env
    (fun () -> report_error env ~loc err)

let () =
  Location.register_error_of_exn
    (function
      | Error (loc, env, err) ->
        Some (report_error ~loc env err)
      | Error_forward err ->
        Some err
      | _ ->
        None
    )

let reset ~preserve_persistent_env =
  Env.reset_cache ~preserve_persistent_env;
  Envaux.reset_cache ~preserve_persistent_env;
  Typetexp.TyVarEnv.reset ()<|MERGE_RESOLUTION|>--- conflicted
+++ resolved
@@ -2460,8 +2460,7 @@
       : Jane_syntax.Module_expr.t -> _ =
   function
   | Emod_instance (Imod_instance glob) ->
-<<<<<<< HEAD
-      let glob = Global.Name.of_syntax glob in
+      let glob = instance_name glob in
       let path =
         Env.lookup_module_instance_path ~load:(not alias) ~loc:smod.pmod_loc
           glob env
@@ -2507,11 +2506,6 @@
     end
   in
   md, shape
-=======
-      ignore (alias, sttn, env, smod);
-      Misc.fatal_errorf "@[<hv>Unimplemented: instance identifier@ %a@]"
-        Global.Name.print (instance_name glob)
->>>>>>> a6a06c5b
 
 and type_application loc strengthen funct_body env smod =
   let rec extract_application funct_body env sargs smod =
