(**************************************************************************)
(*                                                                        *)
(*                                 OCaml                                  *)
(*                                                                        *)
(*             Xavier Leroy, projet Cristal, INRIA Rocquencourt           *)
(*                                                                        *)
(*   Copyright 1996 Institut National de Recherche en Informatique et     *)
(*     en Automatique.                                                    *)
(*                                                                        *)
(*   All rights reserved.  This file is distributed under the terms of    *)
(*   the GNU Lesser General Public License version 2.1, with the          *)
(*   special exception on linking described in the file LICENSE.          *)
(*                                                                        *)
(**************************************************************************)

open Misc
open Longident
open Path
open Asttypes
open Parsetree
open Types
open Format

let () = Includemod_errorprinter.register ()

module Sig_component_kind = Shape.Sig_component_kind
module String = Misc.Stdlib.String

type hiding_error =
  | Illegal_shadowing of {
      shadowed_item_id: Ident.t;
      shadowed_item_kind: Sig_component_kind.t;
      shadowed_item_loc: Location.t;
      shadower_id: Ident.t;
      user_id: Ident.t;
      user_kind: Sig_component_kind.t;
      user_loc: Location.t;
    }
  | Appears_in_signature of {
      opened_item_id: Ident.t;
      opened_item_kind: Sig_component_kind.t;
      user_id: Ident.t;
      user_kind: Sig_component_kind.t;
      user_loc: Location.t;
    }

type functor_dependency_error =
    Functor_applied
  | Functor_included

type error =
    Cannot_apply of module_type
  | Not_included of Includemod.explanation
  | Not_included_functor of Includemod.explanation
  | Cannot_eliminate_dependency of functor_dependency_error * module_type
  | Signature_expected
  | Structure_expected of module_type
  | Functor_expected of module_type
  | Signature_parameter_expected of module_type
  | Signature_result_expected of module_type
  | Recursive_include_functor
  | With_no_component of Longident.t
  | With_mismatch of Longident.t * Includemod.explanation
  | With_makes_applicative_functor_ill_typed of
      Longident.t * Path.t * Includemod.explanation
  | With_changes_module_alias of Longident.t * Ident.t * Path.t
  | With_cannot_remove_constrained_type
  | With_package_manifest of Longident.t * type_expr
  | Repeated_name of Sig_component_kind.t * string
  | Non_generalizable of { vars : type_expr list; expression : type_expr }
  | Non_generalizable_module of
      { vars : type_expr list; item : value_description; mty : module_type }
  | Implementation_is_required of string
  | Interface_not_compiled of string
  | Not_allowed_in_functor_body
  | Not_includable_in_functor_body
  | Not_a_packed_module of type_expr
  | Incomplete_packed_module of type_expr
  | Scoping_pack of Longident.t * type_expr
  | Recursive_module_require_explicit_type
  | Apply_generative
  | Cannot_scrape_alias of Path.t
  | Cannot_scrape_package_type of Path.t
  | Badly_formed_signature of string * Typedecl.error
  | Cannot_hide_id of hiding_error
  | Invalid_type_subst_rhs
  | Unpackable_local_modtype_subst of Path.t
  | With_cannot_remove_packed_modtype of Path.t * module_type
  | Toplevel_nonvalue of string * Jkind.sort
  | Strengthening_mismatch of Longident.t * Includemod.explanation
  | Cannot_pack_parameter
  | Cannot_compile_implementation_as_parameter
  | Argument_for_non_parameter of Compilation_unit.Name.t * Misc.filepath
  | Cannot_find_argument_type of Compilation_unit.Name.t
  | Inconsistent_argument_types of {
      new_arg_type : Compilation_unit.Name.t option;
      old_arg_type : Compilation_unit.Name.t option;
      old_source_file : Misc.filepath;
    }

exception Error of Location.t * Env.t * error
exception Error_forward of Location.error

open Typedtree

let rec path_concat head p =
  match p with
    Pident tail -> Pdot (Pident head, Ident.name tail)
  | Pdot (pre, s) -> Pdot (path_concat head pre, s)
  | Papply _ -> assert false
  | Pextra_ty (p, extra) -> Pextra_ty (path_concat head p, extra)

(* Extract a signature from a module type *)

let extract_sig env loc mty =
  match Mtype.scrape_alias env mty with
    Mty_signature sg -> sg
  | Mty_alias path ->
      raise(Error(loc, env, Cannot_scrape_alias path))
  | _ -> raise(Error(loc, env, Signature_expected))

let extract_sig_open env loc mty =
  match Mtype.scrape_alias env mty with
    Mty_signature sg -> sg
  | Mty_alias path ->
      raise(Error(loc, env, Cannot_scrape_alias path))
  | mty -> raise(Error(loc, env, Structure_expected mty))

(* Extract the signature of a functor's body, using the provided [sig_acc]
   signature to fill in names from its parameter *)
let extract_sig_functor_open funct_body env loc mty sig_acc =
  let sig_acc = List.rev sig_acc in
  match Mtype.scrape_alias env mty with
  | Mty_functor (Named (param, mty_param),mty_result) as mty_func ->
      let sg_param =
        match Mtype.scrape env mty_param with
        | Mty_signature sg_param -> sg_param
        | _ -> raise (Error (loc,env,Signature_parameter_expected mty_func))
      in
      let coercion =
        try
          Includemod.include_functor_signatures ~mark:Mark_both env
            sig_acc sg_param
        with Includemod.Error msg ->
          raise (Error(loc, env, Not_included_functor msg))
      in
      (* We must scrape the result type in an environment expanded with the
         parameter type (to avoid `Not_found` exceptions when it is referenced).
         Because we don't have an actual parameter, we create definitions for
         the parameter's types with [sig_make_manifest].  References to this
         fake parameter are eliminated later.  *)
      let extended_env =
        match param with
        | None -> env
        | Some id ->
          let sg_param = Mtype.sig_make_manifest sig_acc in
          Env.add_module ~arg:true id Mp_present (Mty_signature sg_param) env
      in
      let incl_kind, sg_result =
        (* Accept functor types of the forms:
              sig..end -> sig..end
           and
              sig..end -> () -> sig..end *)
        match Mtype.scrape extended_env mty_result with
        | Mty_signature sg_result -> Tincl_functor coercion, sg_result
        | Mty_functor (Unit,_) when funct_body && Mtype.contains_type env mty ->
            raise (Error (loc, env, Not_includable_in_functor_body))
        | Mty_functor (Unit,mty_result) -> begin
            match Mtype.scrape extended_env mty_result with
            | Mty_signature sg_result -> Tincl_gen_functor coercion, sg_result
            | sg -> raise (Error (loc,env,Signature_result_expected
                                            (Mty_functor (Unit,sg))))
          end
        | sg -> raise (Error (loc,env,Signature_result_expected sg))
      in
      (* Here we eliminate references to the non-existent parameter module using
         [nondep_sig]. *)
      let sg =
        match param with
        | None -> sg_result
        | Some id ->
          try Mtype.nondep_sig extended_env [id] sg_result
          with Ctype.Nondep_cannot_erase _ ->
            raise(Error(loc, env, Cannot_eliminate_dependency
                                    (Functor_included, mty_func)))
      in
      (sg, incl_kind)
  | Mty_functor (Unit,_) as mty ->
      raise(Error(loc, env, Signature_parameter_expected mty))
  | Mty_alias path -> raise(Error(loc, env, Cannot_scrape_alias path))
  | mty -> raise(Error(loc, env, Functor_expected mty))

(* Compute the environment after opening a module *)

let type_open_ ?used_slot ?toplevel ovf env loc lid =
  let path = Env.lookup_module_path ~load:true ~loc:lid.loc lid.txt env in
  match Env.open_signature ~loc ?used_slot ?toplevel ovf path env with
  | Ok env -> path, env
  | Error _ ->
      let md = Env.find_module path env in
      ignore (extract_sig_open env lid.loc md.md_type);
      assert false

let initial_env ~loc ~initially_opened_module
    ~open_implicit_modules =
  let env = Lazy.force Env.initial in
  let open_module env m =
    let open Asttypes in
    let lexbuf = Lexing.from_string m in
    let txt =
      Location.init lexbuf (Printf.sprintf "command line argument: -open %S" m);
      Parse.simple_module_path lexbuf in
        snd (type_open_ Override env loc {txt;loc})
  in
  let add_units env units =
    String.Set.fold
      (fun name env ->
         Env.add_persistent_structure (Ident.create_persistent name) env)
      units
      env
  in
  let units =
    List.map Env.persistent_structures_of_dir (Load_path.get_visible ())
  in
  let env, units =
    match initially_opened_module with
    | None -> (env, units)
    | Some m ->
        (* Locate the directory that contains [m], adds the units it
           contains to the environment and open [m] in the resulting
           environment. *)
        let rec loop before after =
          match after with
          | [] -> None
          | units :: after ->
              if String.Set.mem m units then
                Some (units, List.rev_append before after)
              else
                loop (units :: before) after
        in
        let env, units =
          match loop [] units with
          | None ->
              (env, units)
          | Some (units_containing_m, other_units) ->
              (add_units env units_containing_m, other_units)
        in
        (open_module env m, units)
  in
  let env = List.fold_left add_units env units in
  List.fold_left open_module env open_implicit_modules

let type_open_descr ?used_slot ?toplevel env sod =
  let (path, newenv) =
    Builtin_attributes.warning_scope sod.popen_attributes
      (fun () ->
         type_open_ ?used_slot ?toplevel sod.popen_override env sod.popen_loc
           sod.popen_expr
      )
  in
  let od =
    {
      open_expr = (path, sod.popen_expr);
      open_bound_items = [];
      open_override = sod.popen_override;
      open_env = newenv;
      open_attributes = sod.popen_attributes;
      open_loc = sod.popen_loc;
    }
  in
  (od, newenv)

(* Forward declaration, to be filled in by type_module_type_of *)
let type_module_type_of_fwd :
    (Env.t -> Parsetree.module_expr ->
      Typedtree.module_expr * Types.module_type) ref
  = ref (fun _env _m -> assert false)

(* Additional validity checks on type definitions arising from
   recursive modules *)

let check_recmod_typedecls env decls =
  let recmod_ids = List.map fst decls in
  List.iter
    (fun (id, md) ->
      List.iter
        (fun path ->
          Typedecl.check_recmod_typedecl env md.Types.md_loc recmod_ids
                                         path (Env.find_type path env))
        (Mtype.type_paths env (Pident id) md.Types.md_type))
    decls

(* Merge one "with" constraint in a signature *)

let check_type_decl env sg loc id row_id newdecl decl =
  let fresh_id = Ident.rename id in
  let path = Pident fresh_id in
  let sub = Subst.add_type id path Subst.identity in
  let fresh_row_id, sub =
    match row_id with
    | None -> None, sub
    | Some id ->
      let fresh_row_id = Some (Ident.rename id) in
      let sub = Subst.add_type id (Pident fresh_id) sub in
      fresh_row_id, sub
  in
  let newdecl = Subst.type_declaration sub newdecl in
  let decl = Subst.type_declaration sub decl in
  let sg = List.map (Subst.signature_item Keep sub) sg in
  let env = Env.add_type ~check:false fresh_id newdecl env in
  let env =
    match fresh_row_id with
    | None -> env
    | Some fresh_row_id -> Env.add_type ~check:false fresh_row_id newdecl env
  in
  let env = Env.add_signature sg env in
  Includemod.type_declarations ~mark:Mark_both ~loc env fresh_id newdecl decl;
  ignore (Typedecl.check_coherence env loc path newdecl)

let make_variance p n i =
  let open Variance in
  set_if p May_pos (set_if n May_neg (set_if i Inj null))

let rec iter_path_apply p ~f =
  match p with
  | Pident _ -> ()
  | Pdot (p, _) -> iter_path_apply p ~f
  | Papply (p1, p2) ->
     iter_path_apply p1 ~f;
     iter_path_apply p2 ~f;
     f p1 p2 (* after recursing, so we know both paths are well typed *)
  | Pextra_ty _ -> assert false

let path_is_strict_prefix =
  let rec list_is_strict_prefix l ~prefix =
    match l, prefix with
    | [], [] -> false
    | _ :: _, [] -> true
    | [], _ :: _ -> false
    | s1 :: t1, s2 :: t2 ->
       String.equal s1 s2 && list_is_strict_prefix t1 ~prefix:t2
  in
  fun path ~prefix ->
    match Path.flatten path, Path.flatten prefix with
    | `Contains_apply, _ | _, `Contains_apply -> false
    | `Ok (ident1, l1), `Ok (ident2, l2) ->
       Ident.same ident1 ident2
       && list_is_strict_prefix l1 ~prefix:l2

let iterator_with_env env =
  let env = ref (lazy env) in
  let super = Btype.type_iterators in
  env, { super with
    Btype.it_signature = (fun self sg ->
      (* add all items to the env before recursing down, to handle recursive
         definitions *)
      let env_before = !env in
      env := lazy (Env.add_signature sg (Lazy.force env_before));
      super.Btype.it_signature self sg;
      env := env_before
    );
    Btype.it_module_type = (fun self -> function
    | Mty_functor (param, mty_body) ->
      let env_before = !env in
      begin match param with
      | Unit -> ()
      | Named (param, mty_arg) ->
        self.Btype.it_module_type self mty_arg;
        match param with
        | None -> ()
        | Some id ->
          env := lazy (Env.add_module ~arg:true id Mp_present
                       mty_arg (Lazy.force env_before))
      end;
      self.Btype.it_module_type self mty_body;
      env := env_before;
    | mty ->
      super.Btype.it_module_type self mty
    )
  }

let retype_applicative_functor_type ~loc env funct arg =
  let mty_functor = (Env.find_module funct env).md_type in
  let mty_arg = (Env.find_module arg env).md_type in
  let mty_param =
    match Mtype.scrape_alias env mty_functor with
    | Mty_functor (Named (_, mty_param), _) -> mty_param
    | _ -> assert false (* could trigger due to MPR#7611 *)
  in
  Includemod.check_modtype_inclusion ~loc env mty_arg arg mty_param

(* When doing a deep destructive substitution with type M.N.t := .., we change M
   and M.N and so we have to check that uses of the modules other than just
   extracting components from them still make sense. There are only two such
   kinds of uses:
   - applicative functor types: F(M).t might not be well typed anymore
   - aliases: module A = M still makes sense but it doesn't mean the same thing
     anymore, so it's forbidden until it's clear what we should do with it.
   This function would be called with M.N.t and N.t to check for these uses. *)
let check_usage_of_path_of_substituted_item paths ~loc ~lid env super =
    { super with
      Btype.it_signature_item = (fun self -> function
      | Sig_module (id, _, { md_type = Mty_alias aliased_path; _ }, _, _)
        when List.exists
               (fun path -> path_is_strict_prefix path ~prefix:aliased_path)
               paths
        ->
         let e = With_changes_module_alias (lid.txt, id, aliased_path) in
         raise(Error(loc, Lazy.force !env, e))
      | sig_item ->
         super.Btype.it_signature_item self sig_item
      );
      Btype.it_path = (fun referenced_path ->
        iter_path_apply referenced_path ~f:(fun funct arg ->
          if List.exists
               (fun path -> path_is_strict_prefix path ~prefix:arg)
               paths
          then
            let env = Lazy.force !env in
            match retype_applicative_functor_type ~loc env funct arg with
            | None -> ()
            | Some explanation ->
                raise(Error(loc, env,
                            With_makes_applicative_functor_ill_typed
                            (lid.txt, referenced_path, explanation)))
        )
      );
    }

(* When doing a module type destructive substitution [with module type T = RHS]
   where RHS is not a module type path, we need to check that the module type
   T was not used as a path for a packed module
*)
let check_usage_of_module_types ~error ~paths ~loc env super =
  let it_do_type_expr it ty = match get_desc ty with
    | Tpackage (p, _) ->
       begin match List.find_opt (Path.same p) paths with
       | Some p -> raise (Error(loc,Lazy.force !env,error p))
       | _ -> super.Btype.it_do_type_expr it ty
       end
    | _ -> super.Btype.it_do_type_expr it ty in
  { super with Btype.it_do_type_expr }

let do_check_after_substitution env ~loc ~lid paths unpackable_modtype sg =
  let env, iterator = iterator_with_env env in
  let last, rest = match List.rev paths with
    | [] -> assert false
    | last :: rest -> last, rest
  in
  (* The last item is the one that's removed. We don't need to check how
        it's used since it's replaced by a more specific type/module. *)
  assert (match last with Pident _ -> true | _ -> false);
  let iterator = match rest with
    | [] -> iterator
    | _ :: _ ->
        check_usage_of_path_of_substituted_item rest ~loc ~lid env iterator
  in
  let iterator = match unpackable_modtype with
    | None -> iterator
    | Some mty ->
       let error p = With_cannot_remove_packed_modtype(p,mty) in
       check_usage_of_module_types ~error ~paths ~loc env iterator
  in
  iterator.Btype.it_signature iterator sg;
  Btype.(unmark_iterators.it_signature unmark_iterators) sg

let check_usage_after_substitution env ~loc ~lid paths unpackable_modtype sg =
  match paths, unpackable_modtype with
  | [_], None -> ()
  | _ -> do_check_after_substitution env ~loc ~lid paths unpackable_modtype sg

(* After substitution one also needs to re-check the well-foundedness
   of type declarations in recursive modules *)
let rec extract_next_modules = function
  | Sig_module (id, _, mty, Trec_next, _) :: rem ->
      let (id_mty_l, rem) = extract_next_modules rem in
      ((id, mty) :: id_mty_l, rem)
  | sg -> ([], sg)

let check_well_formed_module env loc context mty =
  (* Format.eprintf "@[check_well_formed_module@ %a@]@."
     Printtyp.modtype mty; *)
  let open Btype in
  let iterator =
    let rec check_signature env = function
      | [] -> ()
      | Sig_module (id, _, mty, Trec_first, _) :: rem ->
          let (id_mty_l, rem) = extract_next_modules rem in
          begin try
            check_recmod_typedecls (Lazy.force env) ((id, mty) :: id_mty_l)
          with Typedecl.Error (_, err) ->
            raise (Error (loc, Lazy.force env,
                          Badly_formed_signature(context, err)))
          end;
          check_signature env rem
      | _ :: rem ->
          check_signature env rem
    in
    let env, super = iterator_with_env env in
    { super with
      it_type_expr = (fun _self _ty -> ());
      it_signature = (fun self sg ->
        let env_before = !env in
        let env = lazy (Env.add_signature sg (Lazy.force env_before)) in
        check_signature env sg;
        super.it_signature self sg);
    }
  in
  iterator.it_module_type iterator mty

let () = Env.check_well_formed_module := check_well_formed_module

let type_decl_is_alias sdecl = (* assuming no explicit constraint *)
  let eq_vars x y =
    match Jane_syntax.Core_type.of_ast x, Jane_syntax.Core_type.of_ast y with
    (* a jkind annotation on either type variable might mean this definition
       is not an alias. Example: {v
         type ('a : value) t
         type ('a : immediate) t2 = ('a : immediate) t
       v}
       But the only way to know that t2 isn't an alias is to look at
       jkinds in the environment, which is hard to do here. So we
       conservatively say that any jkind annotations block alias
       detection.
    *)
    | (Some _, _) | (_, Some _) -> false
    | None, None ->
    match x.ptyp_desc, y.ptyp_desc with
    | Ptyp_var sx, Ptyp_var sy -> sx = sy
    | _, _ -> false
  in
  match sdecl.ptype_manifest with
  | Some {ptyp_desc = Ptyp_constr (lid, stl)}
       when List.length stl = List.length sdecl.ptype_params ->
    if List.for_all2 (fun x (y, _) -> eq_vars x y) stl sdecl.ptype_params
    then Some lid
    else None
  | _ -> None

let params_are_constrained =
  let rec loop = function
    | [] -> false
    | hd :: tl ->
       match get_desc hd with
       | Tvar _ -> List.memq hd tl || loop tl
       | _ -> true
  in
  loop

type with_info =
  | With_type of Parsetree.type_declaration
  | With_typesubst of Parsetree.type_declaration
  | With_module of {
        lid:Longident.t loc;
        path:Path.t;
        md:Types.module_declaration;
        remove_aliases:bool
      }
  | With_modsubst of Longident.t loc * Path.t * Types.module_declaration
  | With_modtype of Typedtree.module_type
  | With_modtypesubst of Typedtree.module_type
  | With_type_package of Typedtree.core_type
    (* Package with type constraints only use this last case.  Normal module
       with constraints never use it. *)

let merge_constraint initial_env loc sg lid constr =
  let destructive_substitution =
    match constr with
    | With_type _ | With_type_package _ | With_module _
    | With_modtype _ -> false
    | With_typesubst _ | With_modsubst _ | With_modtypesubst _  -> true
  in
  let real_ids = ref [] in
  let unpackable_modtype = ref None in
  let split_row_id s ghosts =
    let srow = s ^ "#row" in
    let rec split before = function
        | Sig_type(id,_,_,_) :: rest when Ident.name id = srow ->
            before, Some id, rest
        | a :: rest -> split (a::before) rest
        | [] -> before, None, []
    in
    split [] ghosts
  in
  let rec patch_item constr namelist outer_sig_env sg_for_env ~ghosts item =
    let return ?(ghosts=ghosts) ~replace_by info =
      Some (info, {Signature_group.ghosts; replace_by})
    in
    match item, namelist, constr with
    | Sig_type(id, decl, rs, priv), [s],
       With_type ({ptype_kind = Ptype_abstract} as sdecl)
      when Ident.name id = s && Typedecl.is_fixed_type sdecl ->
        let decl_row =
          let arity = List.length sdecl.ptype_params in
          { type_params =
              (* jkind any is fine on the params because they get thrown away
                 below *)
              List.map
                (fun _ -> Btype.newgenvar (Jkind.any ~why:Dummy_jkind))
                sdecl.ptype_params;
            type_arity = arity;
            type_kind = Type_abstract Abstract_def;
            type_jkind = Jkind.value ~why:(Unknown "merge_constraint");
            type_jkind_annotation = None;
            type_private = Private;
            type_manifest = None;
            type_variance =
              List.map
                (fun (_, (v, i)) ->
                   let (c, n) =
                     match v with
                     | Covariant -> true, false
                     | Contravariant -> false, true
                     | NoVariance -> false, false
                   in
                   make_variance (not n) (not c) (i = Injective)
                )
                sdecl.ptype_params;
            type_separability =
              Types.Separability.default_signature ~arity;
            type_loc = sdecl.ptype_loc;
            type_is_newtype = false;
            type_expansion_scope = Btype.lowest_level;
            type_attributes = [];
            type_unboxed_default = false;
            type_uid = Uid.mk ~current_unit:(Env.get_unit_name ());
          }
        and id_row = Ident.create_local (s^"#row") in
        let initial_env =
          Env.add_type ~check:false id_row decl_row initial_env
        in
        let sig_env = Env.add_signature sg_for_env outer_sig_env in
        let tdecl =
          Typedecl.transl_with_constraint id ~fixed_row_path:(Pident id_row)
            ~sig_env ~sig_decl:decl ~outer_env:initial_env sdecl in
        let newdecl = tdecl.typ_type in
        let before_ghosts, row_id, after_ghosts = split_row_id s ghosts in
        check_type_decl outer_sig_env sg_for_env sdecl.ptype_loc
          id row_id newdecl decl;
        let decl_row = {decl_row with type_params = newdecl.type_params} in
        let rs' = if rs = Trec_first then Trec_not else rs in
        let ghosts =
          List.rev_append before_ghosts
            (Sig_type(id_row, decl_row, rs', priv)::after_ghosts)
        in
        return ~ghosts
          ~replace_by:(Some (Sig_type(id, newdecl, rs, priv)))
          (Pident id, lid, Some (Twith_type tdecl))
    | Sig_type(id, sig_decl, rs, priv) , [s],
       (With_type sdecl | With_typesubst sdecl as constr)
      when Ident.name id = s ->
        let sig_env = Env.add_signature sg_for_env outer_sig_env in
        let tdecl =
          Typedecl.transl_with_constraint id
            ~sig_env ~sig_decl ~outer_env:initial_env sdecl in
        let newdecl = tdecl.typ_type and loc = sdecl.ptype_loc in
        let before_ghosts, row_id, after_ghosts = split_row_id s ghosts in
        let ghosts = List.rev_append before_ghosts after_ghosts in
        check_type_decl outer_sig_env sg_for_env loc
          id row_id newdecl sig_decl;
        begin match constr with
          With_type _ ->
            return ~ghosts
              ~replace_by:(Some(Sig_type(id, newdecl, rs, priv)))
              (Pident id, lid, Some (Twith_type tdecl))
        | (* With_typesubst *) _ ->
            real_ids := [Pident id];
            return ~ghosts ~replace_by:None
              (Pident id, lid, Some (Twith_typesubst tdecl))
        end
    | Sig_type(id, sig_decl, rs, priv), [s], With_type_package cty
      when Ident.name id = s ->
        begin match sig_decl.type_manifest with
        | None -> ()
        | Some ty ->
          raise (Error(loc, outer_sig_env, With_package_manifest (lid.txt, ty)))
        end;
        let tdecl =
          Typedecl.transl_package_constraint ~loc cty.ctyp_type
        in
        (* Here we constrain the jkind of "with type" manifest by the jkind from
           the declaration from the original signature.  Note that this is also
           checked in [check_type_decl], but there it is check, not constrain,
           which we need here to deal with type variables in package constraints
           (see tests in [typing-modules/package_constraint.ml]).  *)
        begin match
          Ctype.constrain_decl_jkind initial_env tdecl sig_decl.type_jkind
        with
        | Ok _-> ()
        | Error v ->
          (* This is morally part of the below [check_type_decl], so we give the
             same error that would be given there for good error messages. *)
          let err =
            Includemod.Error.In_Type_declaration(
              id, Type_declarations
                    {got=tdecl;
                     expected=sig_decl;
                     symptom=Includecore.Jkind v})
          in
          raise Includemod.(Error(initial_env, err))
        end;
        check_type_decl outer_sig_env sg_for_env loc id None tdecl sig_decl;
        let tdecl = { tdecl with type_manifest = None } in
        return ~ghosts ~replace_by:(Some(Sig_type(id, tdecl, rs, priv)))
          (Pident id, lid, None)
    | Sig_modtype(id, mtd, priv), [s],
      (With_modtype mty | With_modtypesubst mty)
      when Ident.name id = s ->
        let sig_env = Env.add_signature sg_for_env outer_sig_env in
        let () = match mtd.mtd_type with
          | None -> ()
          | Some previous_mty ->
              Includemod.check_modtype_equiv ~loc sig_env
                id previous_mty mty.mty_type
        in
        if not destructive_substitution then
          let mtd': modtype_declaration =
            {
              mtd_uid = Uid.mk ~current_unit:(Env.get_unit_name ());
              mtd_type = Some mty.mty_type;
              mtd_attributes = [];
              mtd_loc = loc;
            }
          in
          return
            ~replace_by:(Some(Sig_modtype(id, mtd', priv)))
            (Pident id, lid, Some (Twith_modtype mty))
        else begin
          let path = Pident id in
          real_ids := [path];
          begin match mty.mty_type with
          | Mty_ident _ -> ()
          | mty -> unpackable_modtype := Some mty
          end;
          return ~replace_by:None
            (Pident id, lid, Some (Twith_modtypesubst mty))
        end
    | Sig_module(id, pres, md, rs, priv), [s],
      With_module {lid=lid'; md=md'; path; remove_aliases}
      when Ident.name id = s ->
        let sig_env = Env.add_signature sg_for_env outer_sig_env in
        let mty = md'.md_type in
        let mty = Mtype.scrape_for_type_of ~remove_aliases sig_env mty in
        let md'' = { md' with md_type = mty } in
        let newmd = Mtype.strengthen_decl ~aliasable:false md'' path in
        ignore(Includemod.modtypes  ~mark:Mark_both ~loc sig_env
                 newmd.md_type md.md_type);
        return
          ~replace_by:(Some(Sig_module(id, pres, newmd, rs, priv)))
          (Pident id, lid, Some (Twith_module (path, lid')))
    | Sig_module(id, _, md, _rs, _), [s], With_modsubst (lid',path,md')
      when Ident.name id = s ->
        let sig_env = Env.add_signature sg_for_env outer_sig_env in
        let aliasable = not (Env.is_functor_arg path sig_env) in
        ignore
          (Includemod.strengthened_module_decl ~loc ~mark:Mark_both
             ~aliasable sig_env md' path md);
        real_ids := [Pident id];
        return ~replace_by:None
          (Pident id, lid, Some (Twith_modsubst (path, lid')))
    | Sig_module(id, _, md, rs, priv) as item, s :: namelist, constr
      when Ident.name id = s ->
        let sig_env = Env.add_signature sg_for_env outer_sig_env in
        let sg = extract_sig sig_env loc md.md_type in
        let ((path, _, tcstr), newsg) = merge_signature sig_env sg namelist in
        let path = path_concat id path in
        real_ids := path :: !real_ids;
        let item =
          match md.md_type, constr with
            Mty_alias _, (With_module _ | With_type _) ->
              (* A module alias cannot be refined, so keep it
                 and just check that the constraint is correct *)
              item
          | _ ->
              let newmd = {md with md_type = Mty_signature newsg} in
              Sig_module(id, Mp_present, newmd, rs, priv)
        in
        return ~replace_by:(Some item) (path, lid, tcstr)
    | _ -> None
  and merge_signature env sg namelist =
    match
      Signature_group.replace_in_place (patch_item constr namelist env sg) sg
    with
    | Some (x,sg) -> x, sg
    | None -> raise(Error(loc, env, With_no_component lid.txt))
  in
  try
    let names = Longident.flatten lid.txt in
    let (tcstr, sg) = merge_signature initial_env sg names in
    if destructive_substitution then
      check_usage_after_substitution ~loc ~lid initial_env !real_ids
        !unpackable_modtype sg;
    let sub = match tcstr with
      | (_, _, Some (Twith_typesubst tdecl)) ->
        let how_to_extend_subst =
          let sdecl =
            match constr with
            | With_typesubst sdecl -> sdecl
            | _ -> assert false
          in
          match type_decl_is_alias sdecl with
          | Some lid ->
              let replacement, _ =
                try Env.find_type_by_name lid.txt initial_env
                with Not_found -> assert false
              in
              fun s path -> Subst.add_type_path path replacement s
          | None ->
              let body = Option.get tdecl.typ_type.type_manifest in
              let params = tdecl.typ_type.type_params in
              if params_are_constrained params
              then raise(Error(loc, initial_env,
                              With_cannot_remove_constrained_type));
              fun s path -> Subst.add_type_function path ~params ~body s
        in
        let sub = Subst.change_locs Subst.identity loc in
        let sub = List.fold_left how_to_extend_subst sub !real_ids in
        Some sub
      | (_, _, Some (Twith_modsubst (real_path, _))) ->
        let sub = Subst.change_locs Subst.identity loc in
        let sub =
          List.fold_left
            (fun s path -> Subst.add_module_path path real_path s)
            sub
            !real_ids
        in
        Some sub
      | (_, _, Some (Twith_modtypesubst tmty)) ->
          let add s p = Subst.add_modtype_path p tmty.mty_type s in
          let sub = Subst.change_locs Subst.identity loc in
          let sub = List.fold_left add sub !real_ids in
          Some sub
      | _ ->
        None
    in
    let sg = match sub with
      | Some sub ->
          (* Since destructive with is implemented via substitution, we need to
            expand any type abbreviations (like strengthening) where the expanded
            form might contain the thing we need to substitute. See corresponding
            test in strengthening.ml.  *)
          let sg = Mtype.expand_to initial_env sg !real_ids in
          (* This signature will not be used directly, it will always be freshened
            by the caller. So what we do with the scope doesn't really matter. But
            making it local makes it unlikely that we will ever use the result of
            this function unfreshened without issue. *)
          Subst.signature Make_local sub sg
      | None -> sg
    in
    check_well_formed_module initial_env loc "this instantiated signature"
      (Mty_signature sg);
    (tcstr, sg)
  with Includemod.Error explanation ->
    raise(Error(loc, initial_env, With_mismatch(lid.txt, explanation)))

let merge_package_constraint initial_env loc sg lid cty =
  let _, s = merge_constraint initial_env loc sg lid (With_type_package cty) in
  s

let check_package_with_type_constraints loc env mty constraints =
  let sg = extract_sig env loc mty in
  let sg =
    List.fold_left
      (fun sg (lid, cty) -> merge_package_constraint env loc sg lid cty)
      sg constraints
  in
  let scope = Ctype.create_scope () in
  Mtype.freshen ~scope (Mty_signature sg)

let () =
  Typetexp.check_package_with_type_constraints :=
    check_package_with_type_constraints


(* Add recursion flags on declarations arising from a mutually recursive
   block. *)

let map_rec fn decls rem =
  match decls with
  | [] -> rem
  | d1 :: dl -> fn Trec_first d1 :: map_end (fn Trec_next) dl rem

let map_rec_type ~rec_flag fn decls rem =
  match decls with
  | [] -> rem
  | d1 :: dl ->
      let first =
        match rec_flag with
        | Recursive -> Trec_first
        | Nonrecursive -> Trec_not
      in
      fn first d1 :: map_end (fn Trec_next) dl rem

let rec map_rec_type_with_row_types ~rec_flag fn decls =
  match decls with
  | [] -> []
  | d1 :: dl ->
      if Btype.is_row_name (Ident.name d1.typ_id) then
        fn Trec_not d1 :: map_rec_type_with_row_types ~rec_flag fn dl
      else
        map_rec_type ~rec_flag fn decls []

(* Add type extension flags to extension constructors *)
let map_ext fn exts =
  match exts with
  | [] -> []
  | d1 :: dl -> fn Text_first d1 :: List.map (fn Text_next) dl

(* Auxiliary for translating recursively-defined module types.
   Return a module type that approximates the shape of the given module
   type AST.  Retain only module, type, and module type
   components of signatures.  For types, retain only their arity,
   making them abstract otherwise. *)

let rec approx_modtype env smty =
  match Jane_syntax.Module_type.of_ast smty with
  | Some (jmty, _attrs) -> approx_modtype_jane_syntax env jmty
  | None ->
  match smty.pmty_desc with
    Pmty_ident lid ->
      let path =
        Env.lookup_modtype_path ~use:false ~loc:smty.pmty_loc lid.txt env
      in
      Mty_ident path
  | Pmty_alias lid ->
      let path =
        Env.lookup_module_path ~use:false ~load:false
          ~loc:smty.pmty_loc lid.txt env
      in
      Mty_alias(path)
  | Pmty_signature ssg ->
      Mty_signature(approx_sig env ssg)
  | Pmty_functor(param, sres) ->
      let (param, newenv) =
        match param with
        | Unit -> Types.Unit, env
        | Named (param, sarg) ->
          let arg = approx_modtype env sarg in
          match param.txt with
          | None -> Types.Named (None, arg), env
          | Some name ->
            let rarg = Mtype.scrape_for_functor_arg env arg in
            let scope = Ctype.create_scope () in
            let (id, newenv) =
              Env.enter_module ~scope ~arg:true name Mp_present rarg env
            in
            Types.Named (Some id, arg), newenv
      in
      let res = approx_modtype newenv sres in
      Mty_functor(param, res)
  | Pmty_with(sbody, constraints) ->
      let body = approx_modtype env sbody in
      List.iter
        (fun sdecl ->
          match sdecl with
          | Pwith_type _
          | Pwith_typesubst _
          | Pwith_modtype _
          | Pwith_modtypesubst _  -> ()
          | Pwith_module (_, lid') ->
              (* Lookup the module to make sure that it is not recursive.
                 (GPR#1626) *)
              ignore (Env.lookup_module_path ~use:false ~load:false
                        ~loc:lid'.loc lid'.txt env)
          | Pwith_modsubst (_, lid') ->
              ignore (Env.lookup_module_path ~use:false ~load:false
                        ~loc:lid'.loc lid'.txt env))
        constraints;
      body
  | Pmty_typeof smod ->
      let (_, mty) = !type_module_type_of_fwd env smod in
      mty
  | Pmty_extension ext ->
      raise (Error_forward (Builtin_attributes.error_of_extension ext))

and approx_modtype_jane_syntax env = function
  | Jane_syntax.Module_type.Jmty_strengthen { mty = smty; mod_id } ->
    let mty = approx_modtype env smty in
    let path =
      (* CR-someday: potentially improve error message for strengthening with
         a mutually recursive module. *)
      Env.lookup_module_path ~use:false ~load:false
        ~loc:mod_id.loc mod_id.txt env
    in
    let aliasable = (not (Env.is_functor_arg path env)) in
    Mty_strengthen (mty, path, Aliasability.aliasable aliasable)

and approx_module_declaration env pmd =
  {
    Types.md_type = approx_modtype env pmd.pmd_type;
    md_attributes = pmd.pmd_attributes;
    md_loc = pmd.pmd_loc;
    md_uid = Uid.internal_not_actually_unique;
  }

and approx_include_functor
      env (ifincl : Jane_syntax.Include_functor.signature_item) _srem =
  match ifincl with
  | Ifsig_include_functor sincl ->
      raise (Error(sincl.pincl_loc, env, Recursive_include_functor))

and approx_sig_jst' env (jitem : Jane_syntax.Signature_item.t) srem =
  match jitem with
  | Jsig_include_functor ifincl -> approx_include_functor env ifincl srem
  | Jsig_layout (Lsig_kind_abbrev _) ->
      Misc.fatal_error "kind_abbrev not supported!"

and approx_sig env ssg =
  match ssg with
    [] -> []
  | item :: srem ->
      match Jane_syntax.Signature_item.of_ast item with
      | Some jitem -> approx_sig_jst' env jitem srem
      | None ->
      match item.psig_desc with
      | Psig_type (rec_flag, sdecls) ->
          let decls = Typedecl.approx_type_decl sdecls in
          let rem = approx_sig env srem in
          map_rec_type ~rec_flag
            (fun rs (id, info) -> Sig_type(id, info, rs, Exported)) decls rem
      | Psig_typesubst _ -> approx_sig env srem
      | Psig_module { pmd_name = { txt = None; _ }; _ } ->
          approx_sig env srem
      | Psig_module pmd ->
          let scope = Ctype.create_scope () in
          let md = approx_module_declaration env pmd in
          let pres =
            match md.Types.md_type with
            | Mty_alias _ -> Mp_absent
            | _ -> Mp_present
          in
          let id, newenv =
            Env.enter_module_declaration ~scope (Option.get pmd.pmd_name.txt)
              pres md env
          in
          Sig_module(id, pres, md, Trec_not, Exported) :: approx_sig newenv srem
      | Psig_modsubst pms ->
          let scope = Ctype.create_scope () in
          let _, md =
            Env.lookup_module ~use:false ~loc:pms.pms_manifest.loc
               pms.pms_manifest.txt env
          in
          let pres =
            match md.Types.md_type with
            | Mty_alias _ -> Mp_absent
            | _ -> Mp_present
          in
          let _, newenv =
            Env.enter_module_declaration ~scope pms.pms_name.txt pres md env
          in
          approx_sig newenv srem
      | Psig_recmodule sdecls ->
          let scope = Ctype.create_scope () in
          let decls =
            List.filter_map
              (fun pmd ->
                 Option.map (fun name ->
                   Ident.create_scoped ~scope name,
                   approx_module_declaration env pmd
                 ) pmd.pmd_name.txt
              )
              sdecls
          in
          let newenv =
            List.fold_left
              (fun env (id, md) -> Env.add_module_declaration ~check:false
                  id Mp_present md env)
              env decls
          in
          map_rec
            (fun rs (id, md) -> Sig_module(id, Mp_present, md, rs, Exported))
            decls
            (approx_sig newenv srem)
      | Psig_modtype d ->
          let info = approx_modtype_info env d in
          let scope = Ctype.create_scope () in
          let (id, newenv) =
            Env.enter_modtype ~scope d.pmtd_name.txt info env
          in
          Sig_modtype(id, info, Exported) :: approx_sig newenv srem
      | Psig_modtypesubst d ->
          let info = approx_modtype_info env d in
          let scope = Ctype.create_scope () in
          let (_id, newenv) =
            Env.enter_modtype ~scope d.pmtd_name.txt info env
          in
          approx_sig newenv srem
      | Psig_open sod ->
          let _, env = type_open_descr env sod in
          approx_sig env srem
      | Psig_include sincl ->
          let smty = sincl.pincl_mod in
          let mty = approx_modtype env smty in
          let scope = Ctype.create_scope () in
          let sg, newenv = Env.enter_signature ~scope
              (extract_sig env smty.pmty_loc mty) env in
          sg @ approx_sig newenv srem
      | Psig_class sdecls | Psig_class_type sdecls ->
          let decls, env = Typeclass.approx_class_declarations env sdecls in
          let rem = approx_sig env srem in
          map_rec (fun rs decl ->
            let open Typeclass in [
              Sig_class_type(decl.clsty_ty_id, decl.clsty_ty_decl, rs,
                             Exported);
              Sig_type(decl.clsty_obj_id, decl.clsty_obj_abbr, rs, Exported);
            ]
          ) decls [rem]
          |> List.flatten
      | _ ->
          approx_sig env srem

and approx_modtype_info env sinfo =
  {
   mtd_type = Option.map (approx_modtype env) sinfo.pmtd_type;
   mtd_attributes = sinfo.pmtd_attributes;
   mtd_loc = sinfo.pmtd_loc;
   mtd_uid = Uid.internal_not_actually_unique;
  }

let approx_modtype env smty =
  Warnings.without_warnings
    (fun () -> approx_modtype env smty)

(* Auxiliaries for checking the validity of name shadowing in signatures and
   structures.
   If a shadowing is valid, we also record some information (its ident,
   location where it first appears, etc) about the item that gets shadowed. *)
module Signature_names : sig
  type t

 type shadowable =
    {
      self: Ident.t;
      group: Ident.t list;
      (** group includes the element itself and all elements
                that should be removed at the same time
      *)
      loc:Location.t;
    }

  type info = [
    | `Exported
    | `From_open
    | `Shadowable of shadowable
    | `Substituted_away of Subst.t
    | `Unpackable_modtype_substituted_away of Ident.t * Subst.t
  ]

  val create : unit -> t

  val check_value     : ?info:info -> t -> Location.t -> Ident.t -> unit
  val check_type      : ?info:info -> t -> Location.t -> Ident.t -> unit
  val check_typext    : ?info:info -> t -> Location.t -> Ident.t -> unit
  val check_module    : ?info:info -> t -> Location.t -> Ident.t -> unit
  val check_modtype   : ?info:info -> t -> Location.t -> Ident.t -> unit
  val check_class     : ?info:info -> t -> Location.t -> Ident.t -> unit
  val check_class_type: ?info:info -> t -> Location.t -> Ident.t -> unit

  val check_sig_item:
    ?info:info -> t -> Location.t -> Signature_group.rec_group -> unit

  val simplify: Env.t -> t -> Types.signature -> Types.signature
end = struct

  type shadowable =
    {
      self: Ident.t;
      group: Ident.t list;
      (** group includes the element itself and all elements
                that should be removed at the same time
      *)
      loc:Location.t;
    }

  type bound_info = [
    | `Exported
    | `Shadowable of shadowable
  ]

  type info = [
    | `From_open
    | `Substituted_away of Subst.t
    | `Unpackable_modtype_substituted_away of Ident.t * Subst.t
    | bound_info
  ]

  type hide_reason =
    | From_open
    | Shadowed_by of Ident.t * Location.t

  type to_be_removed = {
    mutable subst: Subst.t;
    mutable hide: (Sig_component_kind.t * Location.t * hide_reason) Ident.Map.t;
    mutable unpackable_modtypes: Ident.Set.t;
  }

  type names_infos = (string, bound_info) Hashtbl.t

  type names = {
    values: names_infos;
    types: names_infos;
    modules: names_infos;
    modtypes: names_infos;
    typexts: names_infos;
    classes: names_infos;
    class_types: names_infos;
  }

  let new_names () = {
    values = Hashtbl.create 16;
    types = Hashtbl.create 16;
    modules = Hashtbl.create 16;
    modtypes = Hashtbl.create 16;
    typexts = Hashtbl.create 16;
    classes = Hashtbl.create 16;
    class_types = Hashtbl.create 16;
  }

  type t = {
    bound: names;
    to_be_removed: to_be_removed;
  }

  let create () = {
    bound = new_names ();
    to_be_removed = {
      subst = Subst.identity;
      hide = Ident.Map.empty;
      unpackable_modtypes = Ident.Set.empty;
    };
  }

  let table_for component names =
    let open Sig_component_kind in
    match component with
    | Value -> names.values
    | Type | Label | Constructor -> names.types
    | Module -> names.modules
    | Module_type -> names.modtypes
    | Extension_constructor -> names.typexts
    | Class -> names.classes
    | Class_type -> names.class_types

  let check cl t loc id (info : info) =
    let to_be_removed = t.to_be_removed in
    match info with
    | `Substituted_away s ->
        to_be_removed.subst <- Subst.compose s to_be_removed.subst;
    | `Unpackable_modtype_substituted_away (id,s) ->
        to_be_removed.subst <- Subst.compose s to_be_removed.subst;
        to_be_removed.unpackable_modtypes <-
          Ident.Set.add id to_be_removed.unpackable_modtypes
    | `From_open ->
        to_be_removed.hide <-
          Ident.Map.add id (cl, loc, From_open) to_be_removed.hide
    | #bound_info as bound_info ->
        let tbl = table_for cl t.bound in
        let name = Ident.name id in
        match Hashtbl.find_opt tbl name with
        | None -> Hashtbl.add tbl name bound_info
        | Some (`Shadowable s) ->
            Hashtbl.replace tbl name bound_info;
            let reason = Shadowed_by (id, loc) in
            List.iter (fun shadowed_id ->
            to_be_removed.hide <-
              Ident.Map.add shadowed_id (cl, s.loc, reason)
                to_be_removed.hide
              ) s.group
        | Some `Exported ->
            raise(Error(loc, Env.empty, Repeated_name(cl, name)))

  let check_value ?info t loc id =
    let info =
      match info with
      | Some i -> i
      | None -> `Shadowable {self=id; group=[id]; loc}
    in
    check Sig_component_kind.Value t loc id info
  let check_type ?(info=`Exported) t loc id =
    check Sig_component_kind.Type t loc id info
  let check_module ?(info=`Exported) t loc id =
    check Sig_component_kind.Module t loc id info
  let check_modtype ?(info=`Exported) t loc id =
    check Sig_component_kind.Module_type t loc id info
  let check_typext ?(info=`Exported) t loc id =
    check Sig_component_kind.Extension_constructor t loc id info
  let check_class ?(info=`Exported) t loc id =
    check Sig_component_kind.Class t loc id info
  let check_class_type ?(info=`Exported) t loc id =
    check Sig_component_kind.Class_type t loc id info

  let classify =
    let open Sig_component_kind in
    function
    | Sig_type(id, _, _, _) -> Type, id
    | Sig_module(id, _, _, _, _) -> Module, id
    | Sig_modtype(id, _, _) -> Module_type, id
    | Sig_typext(id, _, _, _) -> Extension_constructor, id
    | Sig_value (id, _, _) -> Value, id
    | Sig_class (id, _, _, _) -> Class, id
    | Sig_class_type (id, _, _, _) -> Class_type, id

  let check_item ?info names loc kind id ids =
    let info =
      match info with
      | None -> `Shadowable {self=id; group=ids; loc}
      | Some i -> i
    in
    check kind names loc id info

  let check_sig_item ?info names loc (item:Signature_group.rec_group) =
    let check ?info names loc item =
      let all = List.map classify (Signature_group.flatten item) in
      let group = List.map snd all in
      List.iter (fun (kind,id) -> check_item ?info names loc kind id group)
        all
    in
    (* we can ignore x.pre_ghosts: they are eliminated by strengthening, and
       thus never appear in includes *)
     List.iter (check ?info names loc) (Signature_group.rec_items item.group)

  (*
    Before applying local module type substitutions where the
    right-hand side is not a path, we need to check that those module types
    where never used to pack modules. For instance
    {[
    module type T := sig end
    val x: (module T)
    ]}
    should raise an error.
  *)
  let check_unpackable_modtypes ~loc ~env to_remove component =
    if not (Ident.Set.is_empty to_remove.unpackable_modtypes) then begin
      let iterator =
        let error p = Unpackable_local_modtype_subst p in
        let paths =
          List.map (fun id -> Pident id)
            (Ident.Set.elements to_remove.unpackable_modtypes)
        in
        check_usage_of_module_types ~loc ~error ~paths
          (ref (lazy env)) Btype.type_iterators
      in
      iterator.Btype.it_signature_item iterator component;
      Btype.(unmark_iterators.it_signature_item unmark_iterators) component
    end

  (* We usually require name uniqueness of signature components (e.g. types,
     modules, etc), however in some situation reusing the name is allowed: if
     the component is a value or an extension, or if the name is introduced by
     an include.
     When there are multiple specifications of a component with the same name,
     we try to keep only the last (rightmost) one, removing all references to
     the previous ones from the signature.
     If some reference cannot be removed, then we error out with
     [Cannot_hide_id].
  *)

  let simplify env t sg =
    let to_remove = t.to_be_removed in
    let ids_to_remove =
      Ident.Map.fold (fun id (kind,  _, _) lst ->
        if Sig_component_kind.can_appear_in_types kind then
          id :: lst
        else
          lst
      ) to_remove.hide []
    in
    let simplify_item (component: Types.signature_item) =
      let user_kind, user_id, user_loc =
        let open Sig_component_kind in
        match component with
        | Sig_value(id, v, _) -> Value, id, v.val_loc
        | Sig_type (id, td, _, _) -> Type, id, td.type_loc
        | Sig_typext (id, te, _, _) -> Extension_constructor, id, te.ext_loc
        | Sig_module (id, _, md, _, _) -> Module, id, md.md_loc
        | Sig_modtype (id, mtd, _) -> Module_type, id, mtd.mtd_loc
        | Sig_class (id, c, _, _) -> Class, id, c.cty_loc
        | Sig_class_type (id, ct, _, _) -> Class_type, id, ct.clty_loc
      in
      if Ident.Map.mem user_id to_remove.hide then
        None
      else begin
        let component =
          if to_remove.subst == Subst.identity then
            component
          else
            begin
              check_unpackable_modtypes ~loc:user_loc ~env to_remove component;
              Subst.signature_item Keep to_remove.subst component
            end
        in
        let component =
          match ids_to_remove with
          | [] -> component
          | ids ->
            try Mtype.nondep_sig_item env ids component with
            | Ctype.Nondep_cannot_erase removed_item_id ->
              let (removed_item_kind, removed_item_loc, reason) =
                Ident.Map.find removed_item_id to_remove.hide
              in
              let err_loc, hiding_error =
                match reason with
                | From_open ->
                  removed_item_loc,
                  Appears_in_signature {
                    opened_item_kind = removed_item_kind;
                    opened_item_id = removed_item_id;
                    user_id;
                    user_kind;
                    user_loc;
                  }
                | Shadowed_by (shadower_id, shadower_loc) ->
                  shadower_loc,
                  Illegal_shadowing {
                    shadowed_item_kind = removed_item_kind;
                    shadowed_item_id = removed_item_id;
                    shadowed_item_loc = removed_item_loc;
                    shadower_id;
                    user_id;
                    user_kind;
                    user_loc;
                  }
              in
              raise (Error(err_loc, env, Cannot_hide_id hiding_error))
        in
        Some component
      end
    in
    List.filter_map simplify_item sg
end

let has_remove_aliases_attribute attr =
  let remove_aliases =
    Attr_helper.get_no_payload_attribute
      ["remove_aliases"; "ocaml.remove_aliases"] attr
  in
  match remove_aliases with
  | None -> false
  | Some _ -> true

(* Check and translate a module type expression *)

let transl_modtype_longident loc env lid =
  Env.lookup_modtype_path ~loc lid env

let transl_module_alias loc env lid =
  Env.lookup_module_path ~load:false ~loc lid env

let mkmty desc typ env loc attrs =
  let mty = {
    mty_desc = desc;
    mty_type = typ;
    mty_loc = loc;
    mty_env = env;
    mty_attributes = attrs;
    } in
  Cmt_format.add_saved_type (Cmt_format.Partial_module_type mty);
  mty

let mksig desc env loc =
  let sg = { sig_desc = desc; sig_loc = loc; sig_env = env } in
  Cmt_format.add_saved_type (Cmt_format.Partial_signature_item sg);
  sg

(* let signature sg = List.map (fun item -> item.sig_type) sg *)

let rec transl_modtype env smty =
  Builtin_attributes.warning_scope smty.pmty_attributes
    (fun () -> transl_modtype_aux env smty)

and transl_modtype_functor_arg env sarg =
  let mty = transl_modtype env sarg in
  {mty with mty_type = Mtype.scrape_for_functor_arg env mty.mty_type}

and transl_modtype_aux env smty =
  let loc = smty.pmty_loc in
  match Jane_syntax.Module_type.of_ast smty with
  | Some (jmty, _attrs) -> transl_modtype_jane_syntax_aux ~loc env jmty
  | None ->
  match smty.pmty_desc with
    Pmty_ident lid ->
      let path = transl_modtype_longident loc env lid.txt in
      mkmty (Tmty_ident (path, lid)) (Mty_ident path) env loc
        smty.pmty_attributes
  | Pmty_alias lid ->
      let path = transl_module_alias loc env lid.txt in
      mkmty (Tmty_alias (path, lid)) (Mty_alias path) env loc
        smty.pmty_attributes
  | Pmty_signature ssg ->
      let sg = transl_signature env ssg in
      mkmty (Tmty_signature sg) (Mty_signature sg.sig_type) env loc
        smty.pmty_attributes
  | Pmty_functor(sarg_opt, sres) ->
      let t_arg, ty_arg, newenv =
        match sarg_opt with
        | Unit -> Unit, Types.Unit, env
        | Named (param, sarg) ->
          let arg = transl_modtype_functor_arg env sarg in
          let (id, newenv) =
            match param.txt with
            | None -> None, env
            | Some name ->
              let scope = Ctype.create_scope () in
              let id, newenv =
                let arg_md =
                  { md_type = arg.mty_type;
                    md_attributes = [];
                    md_loc = param.loc;
                    md_uid = Uid.mk ~current_unit:(Env.get_unit_name ());
                  }
                in
                Env.enter_module_declaration ~scope ~arg:true name Mp_present
                  arg_md env
              in
              Some id, newenv
          in
          Named (id, param, arg), Types.Named (id, arg.mty_type), newenv
      in
      let res = transl_modtype newenv sres in
      mkmty (Tmty_functor (t_arg, res))
        (Mty_functor(ty_arg, res.mty_type)) env loc
        smty.pmty_attributes
  | Pmty_with(sbody, constraints) ->
      let body = transl_modtype env sbody in
      let init_sg = extract_sig env sbody.pmty_loc body.mty_type in
      let remove_aliases = has_remove_aliases_attribute smty.pmty_attributes in
      let (rev_tcstrs, final_sg) =
        List.fold_left (transl_with ~loc:smty.pmty_loc env remove_aliases)
        ([],init_sg) constraints in
      let scope = Ctype.create_scope () in
      mkmty (Tmty_with ( body, List.rev rev_tcstrs))
        (Mtype.freshen ~scope (Mty_signature final_sg)) env loc
        smty.pmty_attributes
  | Pmty_typeof smod ->
      let env = Env.in_signature false env in
      let tmty, mty = !type_module_type_of_fwd env smod in
      mkmty (Tmty_typeof tmty) mty env loc smty.pmty_attributes
  | Pmty_extension ext ->
      raise (Error_forward (Builtin_attributes.error_of_extension ext))

and transl_modtype_jane_syntax_aux ~loc env = function
  | Jane_syntax.Module_type.Jmty_strengthen { mty ; mod_id } ->
      let tmty = transl_modtype_aux env mty in
      let path, md =
        Env.lookup_module ~use:false ~loc:mod_id.loc mod_id.txt env
      in
      let aliasable = not (Env.is_functor_arg path env) in
      try
        ignore
          (Includemod.modtypes ~loc env
            ~mark:Includemod.Mark_both md.md_type tmty.mty_type);
        mkmty
          (Tmty_strengthen (tmty, path, mod_id))
          (Mty_strengthen
            (tmty.mty_type, path, Aliasability.aliasable aliasable))
          env
          loc
          []
      with Includemod.Error explanation ->
        raise(Error(loc, env, Strengthening_mismatch(mod_id.txt, explanation)))
      ;

and transl_with ~loc env remove_aliases (rev_tcstrs,sg) constr =
  let lid, with_info = match constr with
    | Pwith_type (l,decl) ->l , With_type decl
    | Pwith_typesubst (l,decl) ->l , With_typesubst decl
    | Pwith_module (l,l') ->
        let path, md = Env.lookup_module ~loc l'.txt env in
        l , With_module {lid=l';path;md; remove_aliases}
    | Pwith_modsubst (l,l') ->
        let path, md' = Env.lookup_module ~loc l'.txt env in
        l , With_modsubst (l',path,md')
    | Pwith_modtype (l,smty) ->
        let mty = transl_modtype env smty in
        l, With_modtype mty
    | Pwith_modtypesubst (l,smty) ->
        let mty = transl_modtype env smty in
        l, With_modtypesubst mty
  in
  let ((path, lid, tcstr), sg) = merge_constraint env loc sg lid with_info in
  (* Only package with constraints result in None here. *)
  let tcstr = Option.get tcstr in
  ((path, lid, tcstr) :: rev_tcstrs, sg)



and transl_signature env (sg : Parsetree.signature) =
  let names = Signature_names.create () in

  let transl_include ~functor_ ~loc env sig_acc sincl =
    let smty = sincl.pincl_mod in
    let tmty =
      Builtin_attributes.warning_scope sincl.pincl_attributes
        (fun () -> transl_modtype env smty)
    in
    let mty = tmty.mty_type in
    let scope = Ctype.create_scope () in
    let incl_kind, sg =
      if functor_ then
        let sg, incl_kind =
          extract_sig_functor_open false env smty.pmty_loc mty sig_acc
        in
        incl_kind, sg
      else
        Tincl_structure, extract_sig env smty.pmty_loc mty
    in
    let sg, newenv = Env.enter_signature ~scope sg env in
    Signature_group.iter
      (Signature_names.check_sig_item names loc)
      sg;
    let incl =
      { incl_mod = tmty;
        incl_type = sg;
        incl_kind;
        incl_attributes = sincl.pincl_attributes;
        incl_loc = sincl.pincl_loc;
      }
    in
    mksig (Tsig_include incl) env loc, sg, newenv
  in

  let transl_include_functor ~loc env sig_acc
    : Jane_syntax.Include_functor.signature_item -> _ = function
    | Ifsig_include_functor sincl ->
        transl_include ~functor_:true ~loc env sig_acc sincl
  in

  let transl_sig_item_jst ~loc env sig_acc : Jane_syntax.Signature_item.t -> _ =
    function
    | Jsig_include_functor ifincl ->
        transl_include_functor ~loc env sig_acc ifincl
    | Jsig_layout (Lsig_kind_abbrev _) ->
        Misc.fatal_error "kind_abbrev not supported!"
  in

  let transl_sig_item env sig_acc item =
    let loc = item.psig_loc in
    match Jane_syntax.Signature_item.of_ast item with
    | Some jitem -> transl_sig_item_jst ~loc env sig_acc jitem
    | None ->
    match item.psig_desc with
    | Psig_value sdesc ->
        let (tdesc, newenv) =
          Typedecl.transl_value_decl env item.psig_loc sdesc
        in
        Signature_names.check_value names tdesc.val_loc tdesc.val_id;
        mksig (Tsig_value tdesc) env loc,
        [Sig_value(tdesc.val_id, tdesc.val_val, Exported)],
        newenv
    | Psig_type (rec_flag, sdecls) ->
        let (decls, newenv, _shapes) =
          Typedecl.transl_type_decl env rec_flag sdecls
        in
        List.iter (fun td ->
          Signature_names.check_type names td.typ_loc td.typ_id;
        ) decls;
        let sig_items =
          map_rec_type_with_row_types ~rec_flag
            (fun rs td -> Sig_type(td.typ_id, td.typ_type, rs, Exported))
            decls
        in
        mksig (Tsig_type (rec_flag, decls)) env loc, sig_items, newenv
    | Psig_typesubst sdecls ->
        let (decls, newenv, _shapes) =
          Typedecl.transl_type_decl env Nonrecursive sdecls
        in
        List.iter (fun td ->
          if td.typ_kind <> Ttype_abstract || td.typ_manifest = None ||
             td.typ_private = Private
          then
            raise (Error (td.typ_loc, env, Invalid_type_subst_rhs));
          let params = td.typ_type.type_params in
          if params_are_constrained params
          then raise(Error(loc, env, With_cannot_remove_constrained_type));
          let info =
              let subst =
                Subst.add_type_function (Pident td.typ_id)
                  ~params
                  ~body:(Option.get td.typ_type.type_manifest)
                  Subst.identity
              in
              Some (`Substituted_away subst)
          in
          Signature_names.check_type ?info names td.typ_loc td.typ_id
        ) decls;
        mksig (Tsig_typesubst decls) env loc, [], newenv
    | Psig_typext styext ->
        let (tyext, newenv, _shapes) =
          Typedecl.transl_type_extension false env item.psig_loc styext
        in
        let constructors = tyext.tyext_constructors in
        List.iter (fun ext ->
          Signature_names.check_typext names ext.ext_loc ext.ext_id
        ) constructors;
        let tsg = map_ext (fun es ext ->
            Sig_typext(ext.ext_id, ext.ext_type, es, Exported)
          ) constructors
        in
        mksig (Tsig_typext tyext) env loc,
        tsg,
        newenv
    | Psig_exception sext ->
        let (ext, newenv, _shapes) = Typedecl.transl_type_exception env sext in
        let constructor = ext.tyexn_constructor in
        Signature_names.check_typext names constructor.ext_loc
          constructor.ext_id;
        let tsg =
          Sig_typext(constructor.ext_id, constructor.ext_type,
                     Text_exception, Exported)
        in
        mksig (Tsig_exception ext) env loc, [tsg], newenv
    | Psig_module pmd ->
        let scope = Ctype.create_scope () in
        let tmty =
          Builtin_attributes.warning_scope pmd.pmd_attributes
            (fun () -> transl_modtype env pmd.pmd_type)
        in
        let pres =
          match tmty.mty_type with
          | Mty_alias _ -> Mp_absent
          | _ -> Mp_present
        in
        let md = {
          md_type=tmty.mty_type;
          md_attributes=pmd.pmd_attributes;
          md_loc=pmd.pmd_loc;
          md_uid = Uid.mk ~current_unit:(Env.get_unit_name ());
        }
        in
        let id, newenv =
          match pmd.pmd_name.txt with
          | None -> None, env
          | Some name ->
            let id, newenv =
              Env.enter_module_declaration ~scope name pres md env
            in
            Signature_names.check_module names pmd.pmd_name.loc id;
            Some id, newenv
        in
        let sig_item =
          mksig (Tsig_module {md_id=id; md_name=pmd.pmd_name;
                              md_uid=md.md_uid; md_presence=pres;
                              md_type=tmty;
                              md_loc=pmd.pmd_loc;
                              md_attributes=pmd.pmd_attributes})
            env loc
        in
        let tsg =
          match id with
          | None -> []
          | Some id -> [Sig_module(id, pres, md, Trec_not, Exported)]
        in
        sig_item, tsg, newenv
    | Psig_modsubst pms ->
        let scope = Ctype.create_scope () in
        let path, md =
          Env.lookup_module ~loc:pms.pms_manifest.loc
            pms.pms_manifest.txt env
        in
        let aliasable = not (Env.is_functor_arg path env) in
        let md =
          if not aliasable then
            md
          else
            { md_type = Mty_alias path;
              md_attributes = pms.pms_attributes;
              md_loc = pms.pms_loc;
              md_uid = Uid.mk ~current_unit:(Env.get_unit_name ());
            }
        in
        let pres =
          match md.md_type with
          | Mty_alias _ -> Mp_absent
          | _ -> Mp_present
        in
        let id, newenv =
          Env.enter_module_declaration ~scope pms.pms_name.txt pres md env
        in
        let info =
          `Substituted_away (Subst.add_module id path Subst.identity)
        in
        Signature_names.check_module ~info names pms.pms_name.loc id;
        let sig_item =
          mksig (Tsig_modsubst {ms_id=id; ms_name=pms.pms_name;
                                ms_uid=md.md_uid; ms_manifest=path;
                                ms_txt=pms.pms_manifest; ms_loc=pms.pms_loc;
                                ms_attributes=pms.pms_attributes})
            env loc
        in
        sig_item, [], newenv
    | Psig_recmodule sdecls ->
        let (tdecls, newenv) =
          transl_recmodule_modtypes env sdecls in
        let decls =
          List.filter_map (fun (md, uid, _) ->
            match md.md_id with
            | None -> None
            | Some id -> Some (id, md, uid)
          ) tdecls
        in
        List.iter (fun (id, md, _uid) ->
          Signature_names.check_module names md.md_loc id;
        ) decls;
        let sig_items =
          map_rec (fun rs (id, md, uid) ->
            let d = {Types.md_type = md.md_type.mty_type;
                     md_attributes = md.md_attributes;
                     md_loc = md.md_loc;
                     md_uid = uid;
                    } in
            Sig_module(id, Mp_present, d, rs, Exported))
            decls []
        in
        mksig (Tsig_recmodule (List.map (fun (md, _, _) -> md) tdecls)) env loc,
        sig_items,
        newenv
    | Psig_modtype pmtd ->
        let newenv, mtd, decl = transl_modtype_decl env pmtd in
        Signature_names.check_modtype names pmtd.pmtd_loc mtd.mtd_id;
        mksig (Tsig_modtype mtd) env loc,
        [Sig_modtype (mtd.mtd_id, decl, Exported)],
        newenv
    | Psig_modtypesubst pmtd ->
        let newenv, mtd, _decl = transl_modtype_decl env pmtd in
        let info =
          let mty = match mtd.mtd_type with
            | Some tmty -> tmty.mty_type
            | None ->
                (* parsetree invariant, see Ast_invariants *)
                assert false
          in
          let subst = Subst.add_modtype mtd.mtd_id mty Subst.identity in
          match mty with
          | Mty_ident _ -> `Substituted_away subst
          | _ -> `Unpackable_modtype_substituted_away (mtd.mtd_id,subst)
        in
        Signature_names.check_modtype ~info names pmtd.pmtd_loc mtd.mtd_id;
        mksig (Tsig_modtypesubst mtd) env loc,
        [],
        newenv
    | Psig_open sod ->
        let (od, newenv) = type_open_descr env sod in
        mksig (Tsig_open od) env loc, [], newenv
    | Psig_include sincl ->
        transl_include ~functor_:false ~loc env sig_acc sincl
    | Psig_class cl ->
        let (classes, newenv) = Typeclass.class_descriptions env cl in
        List.iter (fun cls ->
          let open Typeclass in
          let loc = cls.cls_id_loc.Location.loc in
          Signature_names.check_type names loc cls.cls_obj_id;
          Signature_names.check_class names loc cls.cls_id;
          Signature_names.check_class_type names loc cls.cls_ty_id;
        ) classes;
        let tsg =
          map_rec (fun rs cls ->
            let open Typeclass in
            [Sig_class(cls.cls_id, cls.cls_decl, rs, Exported);
             Sig_class_type(cls.cls_ty_id, cls.cls_ty_decl, rs, Exported);
             Sig_type(cls.cls_obj_id, cls.cls_obj_abbr, rs, Exported)]
          ) classes [] |> List.flatten
        in
        let typedtree =
          mksig (Tsig_class
                   (List.map (fun decr ->
                      decr.Typeclass.cls_info) classes)) env loc
        in
        typedtree, tsg, newenv
    | Psig_class_type cl ->
        let (classes, newenv) = Typeclass.class_type_declarations env cl in
        List.iter (fun decl ->
          let open Typeclass in
          let loc = decl.clsty_id_loc.Location.loc in
          Signature_names.check_class_type names loc decl.clsty_ty_id;
          Signature_names.check_type names loc decl.clsty_obj_id;
        ) classes;
        let tsg =
          map_rec (fun rs decl ->
            let open Typeclass in
            [Sig_class_type(decl.clsty_ty_id, decl.clsty_ty_decl, rs,
                            Exported);
             Sig_type(decl.clsty_obj_id, decl.clsty_obj_abbr, rs, Exported);
            ]
          ) classes []
          |> List.flatten
        in
        let typedtree =
          mksig
            (Tsig_class_type
               (List.map (fun decl -> decl.Typeclass.clsty_info) classes))
            env loc
        in
        typedtree, tsg, newenv
    | Psig_attribute attr ->
        Builtin_attributes.parse_standard_interface_attributes attr;
        Builtin_attributes.mark_alert_used attr;
        mksig (Tsig_attribute attr) env loc, [], env
    | Psig_extension (ext, _attrs) ->
        raise (Error_forward (Builtin_attributes.error_of_extension ext))
  in
  let rec transl_sig env sig_items sig_type = function
    | [] -> List.rev sig_items, List.rev sig_type, env
    | item :: srem ->
      let new_item , new_types , env = transl_sig_item env sig_type item in
      transl_sig env
        (new_item :: sig_items)
        (List.rev_append new_types sig_type)
        srem
  in
  let previous_saved_types = Cmt_format.get_saved_types () in
  Builtin_attributes.warning_scope []
    (fun () ->
       let (trem, rem, final_env) =
         transl_sig (Env.in_signature true env) [] [] sg
       in
       let rem = Signature_names.simplify final_env names rem in
       let sg =
         { sig_items = trem; sig_type = rem; sig_final_env = final_env }
       in
       Cmt_format.set_saved_types
         ((Cmt_format.Partial_signature sg) :: previous_saved_types);
       sg
    )

and transl_modtype_decl env pmtd =
  Builtin_attributes.warning_scope pmtd.pmtd_attributes
    (fun () -> transl_modtype_decl_aux env pmtd)

and transl_modtype_decl_aux env
    {pmtd_name; pmtd_type; pmtd_attributes; pmtd_loc} =
  let tmty =
    Option.map (transl_modtype (Env.in_signature true env)) pmtd_type
  in
  let decl =
    {
     Types.mtd_type=Option.map (fun t -> t.mty_type) tmty;
     mtd_attributes=pmtd_attributes;
     mtd_loc=pmtd_loc;
     mtd_uid = Uid.mk ~current_unit:(Env.get_unit_name ());
    }
  in
  let scope = Ctype.create_scope () in
  let (id, newenv) = Env.enter_modtype ~scope pmtd_name.txt decl env in
  let mtd =
    {
     mtd_id=id;
     mtd_name=pmtd_name;
     mtd_uid=decl.mtd_uid;
     mtd_type=tmty;
     mtd_attributes=pmtd_attributes;
     mtd_loc=pmtd_loc;
    }
  in
  newenv, mtd, decl

and transl_recmodule_modtypes env sdecls =
  let make_env curr =
    List.fold_left (fun env (id_shape, _, md, _) ->
      Option.fold ~none:env ~some:(fun (id, shape) ->
        Env.add_module_declaration ~check:true ~shape ~arg:true
          id Mp_present md env
      ) id_shape
    ) env curr
  in
  let transition env_c curr =
    List.map2
      (fun pmd (id_shape, id_loc, md, _) ->
        let tmty =
          Builtin_attributes.warning_scope pmd.pmd_attributes
            (fun () -> transl_modtype env_c pmd.pmd_type)
        in
        let md = { md with Types.md_type = tmty.mty_type } in
        (id_shape, id_loc, md, tmty))
      sdecls curr in
  let map_mtys curr =
    List.filter_map
      (fun (id_shape, _, md, _) ->
         Option.map (fun (id, _) -> (id, md)) id_shape)
      curr
  in
  let scope = Ctype.create_scope () in
  let ids =
    List.map (fun x -> Option.map (Ident.create_scoped ~scope) x.pmd_name.txt)
      sdecls
  in
  let approx_env =
    List.fold_left
      (fun env ->
         Option.fold ~none:env ~some:(fun id -> (* cf #5965 *)
           Env.enter_unbound_module (Ident.name id)
             Mod_unbound_illegal_recursion env
         ))
      env ids
  in
  let init =
    List.map2
      (fun id pmd ->
         let md_uid = Uid.mk ~current_unit:(Env.get_unit_name ()) in
         let md =
           { md_type = approx_modtype approx_env pmd.pmd_type;
             md_loc = pmd.pmd_loc;
             md_attributes = pmd.pmd_attributes;
             md_uid }
         in
         let id_shape =
           Option.map (fun id -> id, Shape.var md_uid id) id
         in
         (id_shape, pmd.pmd_name, md, ()))
      ids sdecls
  in
  let env0 = make_env init in
  let dcl1 =
    Warnings.without_warnings
      (fun () -> transition env0 init)
  in
  let env1 = make_env dcl1 in
  check_recmod_typedecls env1 (map_mtys dcl1);
  let dcl2 = transition env1 dcl1 in
(*
  List.iter
    (fun (id, mty) ->
      Format.printf "%a: %a@." Printtyp.ident id Printtyp.modtype mty)
    dcl2;
*)
  let env2 = make_env dcl2 in
  check_recmod_typedecls env2 (map_mtys dcl2);
  let dcl2 =
    List.map2 (fun pmd (id_shape, id_loc, md, mty) ->
      let tmd =
        {md_id=Option.map fst id_shape; md_name=id_loc; md_type=mty;
         md_uid=md.Types.md_uid; md_presence=Mp_present;
         md_loc=pmd.pmd_loc;
         md_attributes=pmd.pmd_attributes}
      in
      tmd, md.Types.md_uid, Option.map snd id_shape
    ) sdecls dcl2
  in
  (dcl2, env2)

(* Try to convert a module expression to a module path. *)

exception Not_a_path

let rec path_of_module mexp =
  match mexp.mod_desc with
  | Tmod_ident (p,_) -> p
  | Tmod_apply(funct, arg, _coercion) when !Clflags.applicative_functors ->
      Papply(path_of_module funct, path_of_module arg)
  | Tmod_constraint (mexp, _, _, _) ->
      path_of_module mexp
  | (Tmod_structure _ | Tmod_functor _ | Tmod_apply_unit _ | Tmod_unpack _ |
    Tmod_apply _) ->
    raise Not_a_path

let path_of_module mexp =
 try Some (path_of_module mexp) with Not_a_path -> None

(* Check that all core type schemes in a structure
   do not contain non-generalized type variable *)

let rec nongen_modtype env f = function
    Mty_ident _ -> None
  | Mty_alias _ -> None
  | Mty_signature sg ->
      let env = Env.add_signature sg env in
      List.find_map (nongen_signature_item env f) sg
  | Mty_functor(arg_opt, body) ->
      let env =
        match arg_opt with
        | Unit
        | Named (None, _) -> env
        | Named (Some id, param) ->
            Env.add_module ~arg:true id Mp_present param env
      in
      nongen_modtype env f body
  | Mty_strengthen (mty,_ ,_) -> nongen_modtype env f mty

and nongen_signature_item env f = function
  | Sig_value(_id, desc, _) ->
      f env desc.val_type
      |> Option.map (fun vars -> (vars, desc))
  | Sig_module(_id, _, md, _, _) -> nongen_modtype env f md.md_type
  | _ -> None

let check_nongen_modtype env loc mty =
  nongen_modtype env Ctype.nongen_vars_in_schema mty
  |> Option.iter (fun (vars, item) ->
      let vars = Btype.TypeSet.elements vars in
      let error =
        Non_generalizable_module { vars; item; mty }
      in
      raise(Error(loc, env, error))
    )

let check_nongen_signature_item env sig_item =
  match sig_item with
    Sig_value(_id, vd, _) ->
      Ctype.nongen_vars_in_schema env vd.val_type
      |> Option.iter (fun vars ->
          let vars = Btype.TypeSet.elements vars in
          let error =
            Non_generalizable { vars; expression = vd.val_type }
          in
          raise (Error (vd.val_loc, env, error))
        )
  | Sig_module (_id, _, md, _, _) ->
      check_nongen_modtype env md.md_loc md.md_type
  | _ -> ()

let check_nongen_signature env sg =
  List.iter (check_nongen_signature_item env) sg

let remove_mode_and_jkind_variables env sg =
  let rm _env ty = Ctype.remove_mode_and_jkind_variables ty; None in
  List.find_map (nongen_signature_item env rm) sg |> ignore

(* Helpers for typing recursive modules *)

let anchor_submodule name anchor =
  match anchor, name with
  | None, _
  | _, None ->
      None
  | Some p, Some name ->
      Some(Pdot(p, name))

let anchor_recmodule = Option.map (fun id -> Pident id)

let enrich_type_decls anchor decls oldenv newenv =
  match anchor with
    None -> newenv
  | Some p ->
      List.fold_left
        (fun e info ->
          let id = info.typ_id in
          let info' =
            Mtype.enrich_typedecl oldenv (Pdot(p, Ident.name id))
              id info.typ_type
          in
            Env.add_type ~check:true id info' e)
        oldenv decls

let enrich_module_type anchor name mty env =
  match anchor, name with
  | None, _
  | _, None ->
      mty
  | Some p, Some name ->
      Mtype.enrich_modtype env (Pdot(p, name)) mty

let check_recmodule_inclusion env bindings =
  (* PR#4450, PR#4470: consider
        module rec X : DECL = MOD  where MOD has inferred type ACTUAL
     The "natural" typing condition
        E, X: ACTUAL |- ACTUAL <: DECL
     leads to circularities through manifest types.
     Instead, we "unroll away" the potential circularities a finite number
     of times.  The (weaker) condition we implement is:
        E, X: DECL,
           X1: ACTUAL,
           X2: ACTUAL{X <- X1}/X1
           ...
           Xn: ACTUAL{X <- X(n-1)}/X(n-1)
        |- ACTUAL{X <- Xn}/Xn <: DECL{X <- Xn}
     so that manifest types rooted at X(n+1) are expanded in terms of X(n),
     avoiding circularities.  The strengthenings ensure that
     Xn.t = X(n-1).t = ... = X2.t = X1.t.
     N can be chosen arbitrarily; larger values of N result in more
     recursive definitions being accepted.  A good choice appears to be
     the number of mutually recursive declarations. *)

  let subst_and_strengthen scope s id mty =
    let mty = Subst.modtype (Rescope scope) s mty in
    match id with
    | None -> mty
    | Some id ->
        Mtype.strengthen ~aliasable:false mty (Subst.module_path s (Pident id))
  in

  let rec check_incl first_time n env s =
    let scope = Ctype.create_scope () in
    if n > 0 then begin
      (* Generate fresh names Y_i for the rec. bound module idents X_i *)
      let bindings1 =
        List.map
          (fun (id, _name, _mty_decl, _modl,
                mty_actual, _attrs, _loc, shape, _uid) ->
             let ids =
               Option.map
                 (fun id -> (id, Ident.create_scoped ~scope (Ident.name id))) id
             in
             (ids, mty_actual, shape))
          bindings in
      (* Enter the Y_i in the environment with their actual types substituted
         by the input substitution s *)
      let env' =
        List.fold_left
          (fun env (ids, mty_actual, shape) ->
             match ids with
             | None -> env
             | Some (id, id') ->
               let mty_actual' =
                 if first_time
                 then mty_actual
                 else subst_and_strengthen scope s (Some id) mty_actual
               in
               Env.add_module ~arg:false ~shape id' Mp_present mty_actual' env)
          env bindings1 in
      (* Build the output substitution Y_i <- X_i *)
      let s' =
        List.fold_left
          (fun s (ids, _mty_actual, _shape) ->
             match ids with
             | None -> s
             | Some (id, id') -> Subst.add_module id (Pident id') s)
          Subst.identity bindings1 in
      (* Recurse with env' and s' *)
      check_incl false (n-1) env' s'
    end else begin
      (* Base case: check inclusion of s(mty_actual) in s(mty_decl)
         and insert coercion if needed *)
      let check_inclusion
            (id, name, mty_decl, modl, mty_actual, attrs, loc, shape, uid) =
        let mty_decl' = Subst.modtype (Rescope scope) s mty_decl.mty_type
        and mty_actual' = subst_and_strengthen scope s id mty_actual in
        let coercion, shape =
          try
            Includemod.modtypes_with_shape ~shape
              ~loc:modl.mod_loc ~mark:Mark_both
              env mty_actual' mty_decl'
          with Includemod.Error msg ->
            raise(Error(modl.mod_loc, env, Not_included msg)) in
        let modl' =
            { mod_desc = Tmod_constraint(modl, mty_decl.mty_type,
                Tmodtype_explicit mty_decl, coercion);
              mod_type = mty_decl.mty_type;
              mod_env = env;
              mod_loc = modl.mod_loc;
              mod_attributes = [];
             } in
        let mb =
          {
            mb_id = id;
            mb_name = name;
            mb_uid = uid;
            mb_presence = Mp_present;
            mb_expr = modl';
            mb_attributes = attrs;
            mb_loc = loc;
          }
        in
        mb, shape, uid
      in
      List.map check_inclusion bindings
    end
  in check_incl true (List.length bindings) env Subst.identity

(* Helper for unpack *)

let rec package_constraints_sig env loc sg constrs =
  List.map
    (function
      | Sig_type (id, ({type_params=[]} as td), rs, priv)
        when List.mem_assoc [Ident.name id] constrs ->
          let ty = List.assoc [Ident.name id] constrs in
          Sig_type (id, {td with type_manifest = Some ty}, rs, priv)
      | Sig_module (id, pres, md, rs, priv) ->
          let rec aux = function
            | (m :: ((_ :: _) as l), t) :: rest when m = Ident.name id ->
                (l, t) :: aux rest
            | _ :: rest -> aux rest
            | [] -> []
          in
          let md =
            {md with
             md_type = package_constraints env loc md.md_type (aux constrs)
            }
          in
          Sig_module (id, pres, md, rs, priv)
      | item -> item
    )
    sg

and package_constraints env loc mty constrs =
  if constrs = [] then mty
  else begin
    match Mtype.scrape env mty with
    | Mty_signature sg ->
        Mty_signature (package_constraints_sig env loc sg constrs)
    | mty ->
      let rec ident = function
          Mty_ident p -> p
        | Mty_strengthen (mty,_,_) -> ident mty
        | Mty_functor _ | Mty_alias _ | Mty_signature _ -> assert false
      in
      raise(Error(loc, env, Cannot_scrape_package_type (ident mty)))
  end

let modtype_of_package env loc p fl =
  (* We call Ctype.correct_levels to ensure that the types being added to the
     module type are at generic_level. *)
  let mty =
    package_constraints env loc (Mty_ident p)
      (List.map (fun (n, t) -> Longident.flatten n, Ctype.correct_levels t) fl)
  in
  Subst.modtype Keep Subst.identity mty

let package_subtype env p1 fl1 p2 fl2 =
  let mkmty p fl =
    let fl =
      List.filter (fun (_n,t) -> Ctype.free_variables t = []) fl in
    modtype_of_package env Location.none p fl
  in
  match mkmty p1 fl1, mkmty p2 fl2 with
  | exception Error(_, _, Cannot_scrape_package_type _) -> false
  | mty1, mty2 ->
    let loc = Location.none in
    match Includemod.modtypes ~loc ~mark:Mark_both env mty1 mty2 with
    | Tcoerce_none -> true
    | _ | exception Includemod.Error _ -> false

let () = Ctype.package_subtype := package_subtype

let wrap_constraint_package env mark arg mty explicit =
  let mark = if mark then Includemod.Mark_both else Includemod.Mark_neither in
  let mty1 = Subst.modtype Keep Subst.identity arg.mod_type in
  let mty2 = Subst.modtype Keep Subst.identity mty in
  let coercion =
    try
      Includemod.modtypes ~loc:arg.mod_loc env ~mark mty1 mty2
    with Includemod.Error msg ->
      raise(Error(arg.mod_loc, env, Not_included msg)) in
  { mod_desc = Tmod_constraint(arg, mty, explicit, coercion);
    mod_type = mty;
    mod_env = env;
    mod_attributes = [];
    mod_loc = arg.mod_loc }

let wrap_constraint_with_shape env mark arg mty
  shape explicit =
  let mark = if mark then Includemod.Mark_both else Includemod.Mark_neither in
  let coercion, shape =
    try
      Includemod.modtypes_with_shape ~shape ~loc:arg.mod_loc env ~mark
        arg.mod_type mty
    with Includemod.Error msg ->
      raise(Error(arg.mod_loc, env, Not_included msg)) in
  { mod_desc = Tmod_constraint(arg, mty, explicit, coercion);
    mod_type = mty;
    mod_env = env;
    mod_attributes = [];
    mod_loc = arg.mod_loc }, shape

(* Type a module value expression *)


(* These describe the X in [F(X)] (which might be missing, for [F ()]) *)
type argument_summary = {
  is_syntactic_unit: bool;
  arg: Typedtree.module_expr;
  path: Path.t option;
  shape: Shape.t
}

type application_summary = {
  loc: Location.t;
  attributes: attributes;
  f_loc: Location.t; (* loc for F *)
  arg: argument_summary option (* None for () *)
}

let simplify_app_summary app_view = match app_view.arg with
  | None ->
    Includemod.Error.Unit, Mty_signature []
  | Some arg ->
    let mty = arg.arg.mod_type in
    match arg.is_syntactic_unit , arg.path with
    | true , _      -> Includemod.Error.Empty_struct, mty
    | false, Some p -> Includemod.Error.Named p, mty
    | false, None   -> Includemod.Error.Anonymous, mty

let rec type_module ?(alias=false) sttn funct_body anchor env smod =
  Builtin_attributes.warning_scope smod.pmod_attributes
    (fun () -> type_module_aux ~alias sttn funct_body anchor env smod)

and type_module_aux ~alias sttn funct_body anchor env smod =
  match smod.pmod_desc with
    Pmod_ident lid ->
      let path =
        Env.lookup_module_path ~load:(not alias) ~loc:smod.pmod_loc lid.txt env
      in
      let md = { mod_desc = Tmod_ident (path, lid);
                 mod_type = Mty_alias path;
                 mod_env = env;
                 mod_attributes = smod.pmod_attributes;
                 mod_loc = smod.pmod_loc } in
      let aliasable = not (Env.is_functor_arg path env) in
      let shape =
        Env.shape_of_path ~namespace:Shape.Sig_component_kind.Module env path
      in
      let shape = if alias && aliasable then Shape.alias shape else shape in
      let md =
        if alias && aliasable then
          (Env.add_required_global path env; md)
        else begin
          let mty = Mtype.find_type_of_module
              ~strengthen:sttn ~aliasable env path
          in
          match mty with
          | Mty_alias p1 when not alias ->
              let p1 = Env.normalize_module_path (Some smod.pmod_loc) env p1 in
              let mty = Includemod.expand_module_alias
                  ~strengthen:sttn env p1 in
              { md with
                mod_desc =
                  Tmod_constraint (md, mty, Tmodtype_implicit,
                                   Tcoerce_alias (env, path, Tcoerce_none));
                mod_type = mty }
          | mty ->
              { md with mod_type = mty }
        end
      in
      md, shape
  | Pmod_structure sstr ->
      let (str, sg, names, shape, _finalenv) =
        type_structure funct_body anchor env sstr in
      let md =
        { mod_desc = Tmod_structure str;
          mod_type = Mty_signature sg;
          mod_env = env;
          mod_attributes = smod.pmod_attributes;
          mod_loc = smod.pmod_loc }
      in
      let sg' = Signature_names.simplify _finalenv names sg in
      if List.length sg' = List.length sg then md, shape else
      wrap_constraint_with_shape env false md
        (Mty_signature sg') shape Tmodtype_implicit
  | Pmod_functor(arg_opt, sbody) ->
      let t_arg, ty_arg, newenv, funct_shape_param, funct_body =
        match arg_opt with
        | Unit ->
          Unit, Types.Unit, env, Shape.for_unnamed_functor_param, false
        | Named (param, smty) ->
          let mty = transl_modtype_functor_arg env smty in
          let scope = Ctype.create_scope () in
          let (id, newenv, var) =
            match param.txt with
            | None -> None, env, Shape.for_unnamed_functor_param
            | Some name ->
              let md_uid =  Uid.mk ~current_unit:(Env.get_unit_name ()) in
              let arg_md =
                { md_type = mty.mty_type;
                  md_attributes = [];
                  md_loc = param.loc;
                  md_uid;
                }
              in
              let id = Ident.create_scoped ~scope name in
              let shape = Shape.var md_uid id in
              let newenv = Env.add_module_declaration
                ~shape ~arg:true ~check:true id Mp_present arg_md env
              in
              Some id, newenv, id
          in
          Named (id, param, mty), Types.Named (id, mty.mty_type), newenv,
          var, true
      in
      let newenv = Env.add_escape_lock Module newenv in
      let newenv = Env.add_share_lock Module newenv in
      let body, body_shape = type_module true funct_body None newenv sbody in
      { mod_desc = Tmod_functor(t_arg, body);
        mod_type = Mty_functor(ty_arg, body.mod_type);
        mod_env = env;
        mod_attributes = smod.pmod_attributes;
        mod_loc = smod.pmod_loc },
      Shape.abs funct_shape_param body_shape
  | Pmod_apply _ | Pmod_apply_unit _ ->
      type_application smod.pmod_loc sttn funct_body env smod
  | Pmod_constraint(sarg, smty) ->
      let arg, arg_shape = type_module ~alias true funct_body anchor env sarg in
      let mty = transl_modtype env smty in
      let md, final_shape =
        wrap_constraint_with_shape env true arg mty.mty_type arg_shape
          (Tmodtype_explicit mty)
      in
      { md with
        mod_loc = smod.pmod_loc;
        mod_attributes = smod.pmod_attributes;
      },
      final_shape
  | Pmod_unpack sexp ->
      let exp =
        Ctype.with_local_level_if_principal
          (fun () -> Typecore.type_exp env sexp)
          ~post:Typecore.generalize_structure_exp
      in
      let mty =
        match get_desc (Ctype.expand_head env exp.exp_type) with
          Tpackage (p, fl) ->
            if List.exists (fun (_n, t) -> Ctype.free_variables t <> []) fl then
              raise (Error (smod.pmod_loc, env,
                            Incomplete_packed_module exp.exp_type));
            if !Clflags.principal &&
              not (Typecore.generalizable (Btype.generic_level-1) exp.exp_type)
            then
              Location.prerr_warning smod.pmod_loc
                (Warnings.Not_principal "this module unpacking");
            modtype_of_package env smod.pmod_loc p fl
        | Tvar _ ->
            raise (Typecore.Error
                     (smod.pmod_loc, env, Typecore.Cannot_infer_signature))
        | _ ->
            raise (Error(smod.pmod_loc, env, Not_a_packed_module exp.exp_type))
      in
      if funct_body && Mtype.contains_type env mty then
        raise (Error (smod.pmod_loc, env, Not_allowed_in_functor_body));
      { mod_desc = Tmod_unpack(exp, mty);
        mod_type = mty;
        mod_env = env;
        mod_attributes = smod.pmod_attributes;
        mod_loc = smod.pmod_loc },
      Shape.leaf_for_unpack
  | Pmod_extension ext ->
      raise (Error_forward (Builtin_attributes.error_of_extension ext))

and type_application loc strengthen funct_body env smod =
  let rec extract_application funct_body env sargs smod =
    match smod.pmod_desc with
    | Pmod_apply(f, sarg) ->
        let arg, shape = type_module true funct_body None env sarg in
        let summary = {
          loc = smod.pmod_loc;
          attributes = smod.pmod_attributes;
          f_loc = f.pmod_loc;
          arg = Some {
            is_syntactic_unit = sarg.pmod_desc = Pmod_structure [];
            arg;
            path = path_of_module arg;
            shape;
          }
        } in
        extract_application funct_body env (summary::sargs) f
    | Pmod_apply_unit f ->
        let summary = {
          loc = smod.pmod_loc;
          attributes = smod.pmod_attributes;
          f_loc = f.pmod_loc;
          arg = None
        } in
        extract_application funct_body env (summary::sargs) f
    | _ -> smod, sargs
  in
  let sfunct, args = extract_application funct_body env [] smod in
  let funct, funct_shape =
    let has_path { arg } = match arg with
      | None | Some { path = None } -> false
      | Some { path = Some _ } -> true
    in
    let strengthen = strengthen && List.for_all has_path args in
    type_module strengthen funct_body None env sfunct
  in
  List.fold_left (type_one_application ~ctx:(loc, funct, args) funct_body env)
    (funct, funct_shape) args

and type_one_application ~ctx:(apply_loc,md_f,args)
    funct_body env (funct, funct_shape) app_view =
  match Mtype.scrape_alias env funct.mod_type with
  | Mty_functor (Unit, mty_res) ->
      begin match app_view.arg with
        | None -> ()
        | Some arg ->
          if arg.is_syntactic_unit then
            (* this call to warning_scope allows e.g.
               [ F (struct end [@warning "-73"]) ]
               not to warn; useful when generating code that must
               work over multiple versions of OCaml *)
            Builtin_attributes.warning_scope arg.arg.mod_attributes @@ fun () ->
            Location.prerr_warning arg.arg.mod_loc
              Warnings.Generative_application_expects_unit
          else
            raise (Error (app_view.f_loc, env, Apply_generative));
      end;
      if funct_body && Mtype.contains_type env funct.mod_type then
        raise (Error (apply_loc, env, Not_allowed_in_functor_body));
      { mod_desc = Tmod_apply_unit funct;
        mod_type = mty_res;
        mod_env = env;
        mod_attributes = app_view.attributes;
        mod_loc = funct.mod_loc },
      Shape.app funct_shape ~arg:Shape.dummy_mod
  | Mty_functor (Named (param, mty_param), mty_res) as mty_functor ->
      let apply_error () =
        let args = List.map simplify_app_summary args in
        let mty_f = md_f.mod_type in
        let lid_app = None in
        raise(Includemod.Apply_error {loc=apply_loc;env;lid_app;mty_f;args})
      in
      begin match app_view with
      | { arg = None; _ } -> apply_error ()
      | { loc = app_loc; attributes = app_attributes;
          arg = Some { shape = arg_shape; path = arg_path; arg } } ->
      let coercion =
        try Includemod.modtypes
              ~loc:arg.mod_loc ~mark:Mark_both env arg.mod_type mty_param
        with Includemod.Error _ -> apply_error ()
      in
      let mty_appl =
        match arg_path with
        | Some path ->
            let scope = Ctype.create_scope () in
            let subst =
              match param with
              | None -> Subst.identity
              | Some p -> Subst.add_module p path Subst.identity
            in
            Subst.modtype (Rescope scope) subst mty_res
        | None ->
            let env, nondep_mty =
              match param with
              | None -> env, mty_res
              | Some param ->
                  let env =
                    Env.add_module ~arg:true param Mp_present arg.mod_type env
                  in
                  check_well_formed_module env app_loc
                    "the signature of this functor application" mty_res;
                  try env, Mtype.nondep_supertype env [param] mty_res
                  with Ctype.Nondep_cannot_erase _ ->
                    let error = Cannot_eliminate_dependency
                                  (Functor_applied, mty_functor) in
                    raise (Error(app_loc, env, error))
            in
            begin match
              Includemod.modtypes
                ~loc:app_loc ~mark:Mark_neither env mty_res nondep_mty
            with
            | Tcoerce_none -> ()
            | _ ->
                fatal_error
                  "unexpected coercion from original module type to \
                   nondep_supertype one"
            | exception Includemod.Error _ ->
                fatal_error
                  "nondep_supertype not included in original module type"
            end;
            nondep_mty
      in
      check_well_formed_module env apply_loc
        "the signature of this functor application" mty_appl;
      { mod_desc = Tmod_apply(funct, arg, coercion);
        mod_type = mty_appl;
        mod_env = env;
        mod_attributes = app_attributes;
        mod_loc = app_loc },
      Shape.app ~arg:arg_shape funct_shape
    end
  | Mty_alias path ->
      raise(Error(app_view.f_loc, env, Cannot_scrape_alias path))
  | _ ->
      let args = List.map simplify_app_summary args in
      let mty_f = md_f.mod_type in
      let lid_app = None in
      raise(Includemod.Apply_error {loc=apply_loc;env;lid_app;mty_f;args})

and type_open_decl ?used_slot ?toplevel funct_body names env sod =
  Builtin_attributes.warning_scope sod.popen_attributes
    (fun () ->
       type_open_decl_aux ?used_slot ?toplevel funct_body names env sod
    )

and type_open_decl_aux ?used_slot ?toplevel funct_body names env od =
  let loc = od.popen_loc in
  match od.popen_expr.pmod_desc with
  | Pmod_ident lid ->
    let path, newenv =
      type_open_ ?used_slot ?toplevel od.popen_override env loc lid
    in
    let md = { mod_desc = Tmod_ident (path, lid);
               mod_type = Mty_alias path;
               mod_env = env;
               mod_attributes = od.popen_expr.pmod_attributes;
               mod_loc = od.popen_expr.pmod_loc }
    in
    let open_descr = {
      open_expr = md;
      open_bound_items = [];
      open_override = od.popen_override;
      open_env = newenv;
      open_loc = loc;
      open_attributes = od.popen_attributes
    } in
    open_descr, [], newenv
  | _ ->
    let md, mod_shape = type_module true funct_body None env od.popen_expr in
    let scope = Ctype.create_scope () in
    let sg, newenv =
      Env.enter_signature ~scope ~mod_shape
        (extract_sig_open env md.mod_loc md.mod_type) env
    in
    let info, visibility =
      match toplevel with
      | Some false | None -> Some `From_open, Hidden
      | Some true -> None, Exported
    in
    Signature_group.iter (Signature_names.check_sig_item ?info names loc) sg;
    let sg =
      List.map (function
        | Sig_value(id, vd, _) -> Sig_value(id, vd, visibility)
        | Sig_type(id, td, rs, _) -> Sig_type(id, td, rs, visibility)
        | Sig_typext(id, ec, et, _) -> Sig_typext(id, ec, et, visibility)
        | Sig_module(id, mp, md, rs, _) ->
            Sig_module(id, mp, md, rs, visibility)
        | Sig_modtype(id, mtd, _) -> Sig_modtype(id, mtd, visibility)
        | Sig_class(id, cd, rs, _) -> Sig_class(id, cd, rs, visibility)
        | Sig_class_type(id, ctd, rs, _) ->
            Sig_class_type(id, ctd, rs, visibility)
      ) sg
    in
    let open_descr = {
      open_expr = md;
      open_bound_items = sg;
      open_override = od.popen_override;
      open_env = newenv;
      open_loc = loc;
      open_attributes = od.popen_attributes
    } in
    open_descr, sg, newenv

and type_structure ?(toplevel = None) funct_body anchor env sstr =
  let names = Signature_names.create () in

  let type_str_include ~functor_ ~loc env shape_map sincl sig_acc =
    let smodl = sincl.pincl_mod in
    let modl, modl_shape =
      Builtin_attributes.warning_scope sincl.pincl_attributes
        (fun () -> type_module true funct_body None env smodl)
    in
    let scope = Ctype.create_scope () in
    let incl_kind, sg =
      if functor_ then
        let sg, incl_kind =
          extract_sig_functor_open funct_body env smodl.pmod_loc
            modl.mod_type sig_acc
        in
        incl_kind, sg
      else
        Tincl_structure, extract_sig_open env smodl.pmod_loc modl.mod_type
    in
    (* Rename all identifiers bound by this signature to avoid clashes *)
    let sg, shape, new_env =
      Env.enter_signature_and_shape ~scope ~parent_shape:shape_map
        modl_shape sg env
    in
    Signature_group.iter (Signature_names.check_sig_item names loc) sg;
    let incl =
      { incl_mod = modl;
        incl_type = sg;
        incl_kind;
        incl_attributes = sincl.pincl_attributes;
        incl_loc = sincl.pincl_loc;
      }
    in
    Tstr_include incl, sg, shape, new_env
  in

  let type_str_include_functor ~loc env shape_map ifincl sig_acc =
    match (ifincl : Jane_syntax.Include_functor.structure_item) with
    | Ifstr_include_functor incl ->
        type_str_include ~functor_:true ~loc env shape_map incl sig_acc
  in

  let type_str_item_jst ~loc env shape_map jitem sig_acc =
    match (jitem : Jane_syntax.Structure_item.t) with
    | Jstr_include_functor ifincl ->
        type_str_include_functor ~loc env shape_map ifincl sig_acc
    | Jstr_layout (Lstr_kind_abbrev _) ->
        Misc.fatal_error "kind_abbrev not supported!"
  in

  let type_str_item
        env shape_map ({pstr_loc = loc; pstr_desc = desc} as item) sig_acc =
    match Jane_syntax.Structure_item.of_ast item with
    | Some jitem -> type_str_item_jst ~loc env shape_map jitem sig_acc
    | None ->
    match desc with
    | Pstr_eval (sexpr, attrs) ->
        (* We restrict [Tstr_eval] expressions to representable jkinds to
           support the native toplevel.  See the special handling of [Tstr_eval]
           near the top of [execute_phrase] in [opttoploop.ml]. *)
        let expr, sort =
          Builtin_attributes.warning_scope attrs
            (fun () -> Typecore.type_representable_expression
                         ~why:Structure_item_expression env sexpr)
        in
        Tstr_eval (expr, sort, attrs), [], shape_map, env
    | Pstr_value(rec_flag, sdefs) ->
        let force_toplevel =
          (* Values bound by '_' still escape in the toplevel, because
             they may be printed even though they are not named *)
          Option.is_some toplevel
        in
        let (defs, newenv) =
          Typecore.type_binding env rec_flag ~force_toplevel sdefs in
        let defs = match rec_flag with
          | Recursive -> Typecore.annotate_recursive_bindings env defs
          | Nonrecursive -> defs
        in
        (* Note: Env.find_value does not trigger the value_used event. Values
           will be marked as being used during the signature inclusion test. *)
        let items, shape_map =
          List.fold_left
            (fun (acc, shape_map) (id, id_info, zero_alloc) ->
              List.iter
                (fun (loc, mode, sort) ->
                   Typecore.escape ~loc ~env:newenv ~reason:Other mode;
                   (* CR layouts v5: this jkind check has the effect of
                      defaulting the sort of top-level bindings to value, which
                      will change. *)
                   if not Jkind.Sort.(equate sort value)
                   then raise (Error (loc, env,
                                   Toplevel_nonvalue (Ident.name id,sort)))
                )
                id_info;
              let zero_alloc =
                (* We only allow "Check" attributes in signatures.  Here we
                   convert "Assume"s in structures to the equivalent "Check" for
                   the signature. *)
                let open Builtin_attributes in
                match[@warning "+9"] zero_alloc with
                | Default_zero_alloc | Ignore_assert_all -> Default_zero_alloc
                | Check _ -> zero_alloc
                | Assume { strict; arity; loc;
                           never_returns_normally = _;
                           never_raises = _} ->
                  Check { strict; arity; loc; opt = false }
              in
              let (first_loc, _, _) = List.hd id_info in
              Signature_names.check_value names first_loc id;
              let vd =  Env.find_value (Pident id) newenv in
              let vd = Subst.Lazy.force_value_description vd in
              let vd = { vd with val_zero_alloc = zero_alloc } in
              Sig_value(id, vd, Exported) :: acc,
              Shape.Map.add_value shape_map id vd.val_uid
            )
            ([], shape_map)
            (let_bound_idents_with_modes_sorts_and_checks defs)
        in
        Tstr_value(rec_flag, defs),
        List.rev items,
        shape_map,
        newenv
    | Pstr_primitive sdesc ->
        let (desc, newenv) = Typedecl.transl_value_decl env loc sdesc in
        Signature_names.check_value names desc.val_loc desc.val_id;
        Tstr_primitive desc,
        [Sig_value(desc.val_id, desc.val_val, Exported)],
        Shape.Map.add_value shape_map desc.val_id desc.val_val.val_uid,
        newenv
    | Pstr_type (rec_flag, sdecls) ->
        let (decls, newenv, shapes) =
          Typedecl.transl_type_decl env rec_flag sdecls
        in
        List.iter
          Signature_names.(fun td -> check_type names td.typ_loc td.typ_id)
          decls;
        let items = map_rec_type_with_row_types ~rec_flag
          (fun rs info -> Sig_type(info.typ_id, info.typ_type, rs, Exported))
          decls
        in
        let shape_map = List.fold_left2
          (fun map { typ_id; _} shape ->
              Shape.Map.add_type map typ_id shape)
          shape_map
          decls
          shapes
        in
        Tstr_type (rec_flag, decls),
        items,
        shape_map,
        enrich_type_decls anchor decls env newenv
    | Pstr_typext styext ->
        let (tyext, newenv, shapes) =
          Typedecl.transl_type_extension true env loc styext
        in
        let constructors = tyext.tyext_constructors in
        let shape_map = List.fold_left2 (fun shape_map ext shape ->
            Signature_names.check_typext names ext.ext_loc ext.ext_id;
            Shape.Map.add_extcons shape_map ext.ext_id shape
          ) shape_map constructors shapes
        in
        (Tstr_typext tyext,
         map_ext
           (fun es ext -> Sig_typext(ext.ext_id, ext.ext_type, es, Exported))
           constructors,
        shape_map,
         newenv)
    | Pstr_exception sext ->
        let (ext, newenv, shape) = Typedecl.transl_type_exception env sext in
        let constructor = ext.tyexn_constructor in
        Signature_names.check_typext names constructor.ext_loc
          constructor.ext_id;
        Tstr_exception ext,
        [Sig_typext(constructor.ext_id,
                    constructor.ext_type,
                    Text_exception,
                    Exported)],
        Shape.Map.add_extcons shape_map
          constructor.ext_id
          shape,
        newenv
    | Pstr_module {pmb_name = name; pmb_expr = smodl; pmb_attributes = attrs;
                   pmb_loc;
                  } ->
        let outer_scope = Ctype.get_current_level () in
        let scope = Ctype.create_scope () in
        let modl, md_shape =
          Builtin_attributes.warning_scope attrs
            (fun () ->
               type_module ~alias:true true funct_body
                 (anchor_submodule name.txt anchor) env smodl
            )
        in
        let pres =
          match modl.mod_type with
          | Mty_alias _ -> Mp_absent
          | _ -> Mp_present
        in
        let md_uid = Uid.mk ~current_unit:(Env.get_unit_name ()) in
        let md =
          { md_type = enrich_module_type anchor name.txt modl.mod_type env;
            md_attributes = attrs;
            md_loc = pmb_loc;
            md_uid;
          }
        in
        let md_shape = Shape.set_uid_if_none md_shape md_uid in
        (*prerr_endline (Ident.unique_toplevel_name id);*)
        Mtype.lower_nongen outer_scope md.md_type;
        let id, newenv, sg =
          match name.txt with
          | None -> None, env, []
          | Some name ->
            let id, e = Env.enter_module_declaration
              ~scope ~shape:md_shape name pres md env
            in
            Signature_names.check_module names pmb_loc id;
            Some id, e,
            [Sig_module(id, pres,
                        {md_type = modl.mod_type;
                         md_attributes = attrs;
                         md_loc = pmb_loc;
                         md_uid;
                        }, Trec_not, Exported)]
        in
        let shape_map = match id with
          | Some id -> Shape.Map.add_module shape_map id md_shape
          | None -> shape_map
        in
        Tstr_module {mb_id=id; mb_name=name; mb_uid = md.md_uid;
                     mb_expr=modl; mb_presence=pres; mb_attributes=attrs;
                     mb_loc=pmb_loc; },
        sg,
        shape_map,
        newenv
    | Pstr_recmodule sbind ->
        let sbind =
          List.map
            (function
              | {pmb_name = name;
                 pmb_expr = {pmod_desc=Pmod_constraint(expr, typ)};
                 pmb_attributes = attrs;
                 pmb_loc = loc;
                } ->
                  name, typ, expr, attrs, loc
              | mb ->
                  raise (Error (mb.pmb_expr.pmod_loc, env,
                                Recursive_module_require_explicit_type))
            )
            sbind
        in
        let (decls, newenv) =
          transl_recmodule_modtypes env
            (List.map (fun (name, smty, _smodl, attrs, loc) ->
                 {pmd_name=name; pmd_type=smty;
                  pmd_attributes=attrs; pmd_loc=loc}) sbind
            ) in
        List.iter
          (fun (md, _, _) ->
             Option.iter Signature_names.(check_module names md.md_loc) md.md_id
          ) decls;
        let bindings1 =
          List.map2
            (fun ({md_id=id; md_type=mty}, uid, _prev_shape)
                 (name, _, smodl, attrs, loc) ->
               let modl, shape =
                 Builtin_attributes.warning_scope attrs
                   (fun () ->
                      type_module true funct_body (anchor_recmodule id)
                        newenv smodl
                   )
               in
               let mty' =
                 enrich_module_type anchor name.txt modl.mod_type newenv
               in
               (id, name, mty, modl, mty', attrs, loc, shape, uid))
            decls sbind in
        let newenv = (* allow aliasing recursive modules from outside *)
          List.fold_left
            (fun env (id_opt, _, mty, _, _, attrs, loc, shape, uid) ->
               match id_opt with
               | None -> env
               | Some id ->
                   let mdecl =
                     {
                       md_type = mty.mty_type;
                       md_attributes = attrs;
                       md_loc = loc;
                       md_uid = uid;
                     }
                   in
                   Env.add_module_declaration ~check:true ~shape
                     id Mp_present mdecl env
            )
            env bindings1
        in
        let bindings2 =
          check_recmodule_inclusion newenv bindings1 in
        let mbs =
          List.filter_map (fun (mb, shape, uid) ->
            Option.map (fun id -> id, mb, uid, shape)  mb.mb_id
          ) bindings2
        in
        let shape_map =
          List.fold_left (fun map (id, _mb, _uid, shape) ->
            Shape.Map.add_module map id shape
          ) shape_map mbs
        in
        Tstr_recmodule (List.map (fun (mb, _, _) -> mb) bindings2),
        map_rec (fun rs (id, mb, uid, _shape) ->
            Sig_module(id, Mp_present, {
                md_type=mb.mb_expr.mod_type;
                md_attributes=mb.mb_attributes;
                md_loc=mb.mb_loc;
                md_uid = uid;
              }, rs, Exported))
           mbs [],
        shape_map,
        newenv
    | Pstr_modtype pmtd ->
        (* check that it is non-abstract *)
        let newenv, mtd, decl = transl_modtype_decl env pmtd in
        Signature_names.check_modtype names pmtd.pmtd_loc mtd.mtd_id;
        let id = mtd.mtd_id in
        let map = Shape.Map.add_module_type shape_map id decl.mtd_uid in
        Tstr_modtype mtd, [Sig_modtype (id, decl, Exported)], map, newenv
    | Pstr_open sod ->
        let toplevel = Option.is_some toplevel in
        let (od, sg, newenv) =
          type_open_decl ~toplevel funct_body names env sod
        in
        Tstr_open od, sg, shape_map, newenv
    | Pstr_class cl ->
        let (classes, new_env) = Typeclass.class_declarations env cl in
        let shape_map = List.fold_left (fun acc cls ->
            let open Typeclass in
            let loc = cls.cls_id_loc.Location.loc in
            Signature_names.check_class names loc cls.cls_id;
            Signature_names.check_class_type names loc cls.cls_ty_id;
            Signature_names.check_type names loc cls.cls_obj_id;
            let uid = cls.cls_decl.cty_uid in
            let map f id v acc = f acc id v in
            map Shape.Map.add_class cls.cls_id uid acc
            |> map Shape.Map.add_class_type cls.cls_ty_id uid
            |> map Shape.Map.add_type cls.cls_obj_id (Shape.leaf uid)
          ) shape_map classes
        in
        Tstr_class
          (List.map (fun cls ->
               (cls.Typeclass.cls_info,
                cls.Typeclass.cls_pub_methods)) classes),
        List.flatten
          (map_rec
            (fun rs cls ->
              let open Typeclass in
              [Sig_class(cls.cls_id, cls.cls_decl, rs, Exported);
               Sig_class_type(cls.cls_ty_id, cls.cls_ty_decl, rs, Exported);
               Sig_type(cls.cls_obj_id, cls.cls_obj_abbr, rs, Exported)
              ])
             classes []),
        shape_map,
        new_env
    | Pstr_class_type cl ->
        let (classes, new_env) = Typeclass.class_type_declarations env cl in
        let shape_map = List.fold_left (fun acc decl ->
            let open Typeclass in
            let loc = decl.clsty_id_loc.Location.loc in
            Signature_names.check_class_type names loc decl.clsty_ty_id;
            Signature_names.check_type names loc decl.clsty_obj_id;
            let uid = decl.clsty_ty_decl.clty_uid in
            let map f id v acc = f acc id v in
            map Shape.Map.add_class_type decl.clsty_ty_id uid acc
            |> map Shape.Map.add_type decl.clsty_obj_id (Shape.leaf uid)
          ) shape_map classes
        in
        Tstr_class_type
          (List.map (fun cl ->
               (cl.Typeclass.clsty_ty_id,
                cl.Typeclass.clsty_id_loc,
                cl.Typeclass.clsty_info)) classes),
        List.flatten
          (map_rec
             (fun rs decl ->
                let open Typeclass in
                [Sig_class_type(decl.clsty_ty_id, decl.clsty_ty_decl, rs,
                                Exported);
                 Sig_type(decl.clsty_obj_id, decl.clsty_obj_abbr, rs, Exported);
                ])
             classes []),
        shape_map,
        new_env
    | Pstr_include sincl ->
        type_str_include ~functor_:false ~loc env shape_map sincl sig_acc
    | Pstr_extension (ext, _attrs) ->
        raise (Error_forward (Builtin_attributes.error_of_extension ext))
    | Pstr_attribute attr ->
        Builtin_attributes.parse_standard_implementation_attributes attr;
        Builtin_attributes.mark_alert_used attr;
        Tstr_attribute attr, [], shape_map, env
  in
  let toplevel_sig = Option.value toplevel ~default:[] in
  let rec type_struct env shape_map sstr str_acc sig_acc
            sig_acc_include_functor =
    match sstr with
    | [] ->
      (List.rev str_acc, List.rev sig_acc, shape_map, env)
    | pstr :: srem ->
        let previous_saved_types = Cmt_format.get_saved_types () in
        let desc, sg, shape_map, new_env =
          type_str_item env shape_map pstr sig_acc_include_functor
        in
        let str = { str_desc = desc; str_loc = pstr.pstr_loc; str_env = env } in
        Cmt_format.set_saved_types (Cmt_format.Partial_structure_item str
                                    :: previous_saved_types);
        type_struct new_env shape_map srem (str :: str_acc)
          (List.rev_append sg sig_acc)
          (List.rev_append sg sig_acc_include_functor)
  in
  let previous_saved_types = Cmt_format.get_saved_types () in
  let run () =
    let (items, sg, shape_map, final_env) =
      type_struct env Shape.Map.empty sstr [] [] toplevel_sig
    in
    let str = { str_items = items; str_type = sg; str_final_env = final_env } in
    Cmt_format.set_saved_types
      (Cmt_format.Partial_structure str :: previous_saved_types);
    str, sg, names, Shape.str shape_map, final_env
  in
  if Option.is_some toplevel then run ()
  else Builtin_attributes.warning_scope [] run

(* The toplevel will print some types not present in the signature *)
let remove_mode_and_jkind_variables_for_toplevel str =
  match str.str_items with
  | [{ str_desc =
         ( Tstr_eval (exp, _, _)
         | Tstr_value (Nonrecursive,
                       [{vb_pat = {pat_desc=Tpat_any};
                         vb_expr = exp}])) }] ->
     (* These types are printed by the toplevel,
        even though they do not appear in sg *)
     Ctype.remove_mode_and_jkind_variables exp.exp_type
  | _ -> ()

let type_toplevel_phrase env sig_acc s =
  Env.reset_required_globals ();
  Env.reset_probes ();
  Typecore.reset_allocations ();
  let (str, sg, to_remove_from_sg, shape, env) =
    type_structure ~toplevel:(Some sig_acc) false None env s in
  remove_mode_and_jkind_variables env sg;
  remove_mode_and_jkind_variables_for_toplevel str;
  Typecore.optimise_allocations ();
  (str, sg, to_remove_from_sg, shape, env)

let type_module_alias = type_module ~alias:true true false None
let type_module = type_module true false None
let type_structure = type_structure false None

(* Normalize types in a signature *)

let rec normalize_modtype = function
    Mty_ident _
  | Mty_alias _ -> ()
  | Mty_signature sg -> normalize_signature sg
  | Mty_functor(_param, body) -> normalize_modtype body
  | Mty_strengthen (mty,_,_) -> normalize_modtype mty

and normalize_signature sg = List.iter normalize_signature_item sg

and normalize_signature_item = function
    Sig_value(_id, desc, _) -> Ctype.normalize_type desc.val_type
  | Sig_module(_id, _, md, _, _) -> normalize_modtype md.md_type
  | _ -> ()

(* Extract the module type of a module expression *)

let type_module_type_of env smod =
  let remove_aliases = has_remove_aliases_attribute smod.pmod_attributes in
  let tmty =
    match smod.pmod_desc with
    | Pmod_ident lid -> (* turn off strengthening in this case *)
        let path, md = Env.lookup_module ~loc:smod.pmod_loc lid.txt env in
          { mod_desc = Tmod_ident (path, lid);
            mod_type = md.md_type;
            mod_env = env;
            mod_attributes = smod.pmod_attributes;
            mod_loc = smod.pmod_loc }
    | _ ->
        let me, _shape = type_module env smod in
        me
  in
  let mty = Mtype.scrape_for_type_of ~remove_aliases env tmty.mod_type in
  (* PR#5036: must not contain non-generalized type variables *)
  check_nongen_modtype env smod.pmod_loc mty;
  tmty, mty

(* For Typecore *)

(* Graft a longident onto a path *)
let rec extend_path path =
  fun lid ->
    match lid with
    | Lident name -> Pdot(path, name)
    | Ldot(m, name) -> Pdot(extend_path path m, name)
    | Lapply _ -> assert false

(* Lookup a type's longident within a signature *)
let lookup_type_in_sig sg =
  let types, modules =
    List.fold_left
      (fun acc item ->
         match item with
         | Sig_type(id, _, _, _) ->
             let types, modules = acc in
             let types = String.Map.add (Ident.name id) id types in
             types, modules
         | Sig_module(id, _, _, _, _) ->
             let types, modules = acc in
             let modules = String.Map.add (Ident.name id) id modules in
             types, modules
         | _ -> acc)
      (String.Map.empty, String.Map.empty) sg
  in
  let rec module_path = function
    | Lident name -> Pident (String.Map.find name modules)
    | Ldot(m, name) -> Pdot(module_path m, name)
    | Lapply _ -> assert false
  in
  fun lid ->
    match lid with
    | Lident name -> Pident (String.Map.find name types)
    | Ldot(m, name) -> Pdot(module_path m, name)
    | Lapply _ -> assert false

let type_package env m p fl =
  (* Same as Pexp_letmodule *)
  (* remember original level *)
  let outer_scope = Ctype.get_current_level () in
  let modl, scope =
    Typetexp.TyVarEnv.with_local_scope begin fun () ->
      (* type the module and create a scope in a raised level *)
      Ctype.with_local_level begin fun () ->
        let modl, _mod_shape = type_module env m in
        let scope = Ctype.create_scope () in
        modl, scope
      end
    end
  in
  Mtype.lower_nongen outer_scope modl.mod_type;
  let fl', env =
    match fl with
    | [] -> [], env
    | fl ->
      let type_path, env =
        match modl.mod_desc with
        | Tmod_ident (mp,_)
        | Tmod_constraint
            ({mod_desc=Tmod_ident (mp,_)}, _, Tmodtype_implicit, _) ->
          (* We special case these because interactions between
             strengthening of module types and packages can cause
             spurious escape errors. See examples from PR#6982 in the
             testsuite. This can be removed when such issues are
             fixed. *)
          extend_path mp, env
        | _ ->
          let sg = extract_sig_open env modl.mod_loc modl.mod_type in
          let sg, env = Env.enter_signature ~scope sg env in
          lookup_type_in_sig sg, env
      in
      let fl' =
        List.fold_right
          (fun (lid, _t) fl ->
             match type_path lid with
             | exception Not_found -> fl
             | path -> begin
                 match Env.find_type path env with
                 | exception Not_found -> fl
                 | decl ->
                     if decl.type_arity > 0 then begin
                       fl
                     end else begin
                       let t = Btype.newgenty (Tconstr (path,[],ref Mnil)) in
                       (lid, t) :: fl
                     end
               end)
          fl []
      in
      fl', env
  in
  let mty =
    if fl = [] then (Mty_ident p)
    else modtype_of_package env modl.mod_loc p fl'
  in
  List.iter
    (fun (n, ty) ->
      try Ctype.unify env ty
            (Ctype.newvar (Jkind.any ~why:Dummy_jkind))
      with Ctype.Unify _ ->
        raise (Error(modl.mod_loc, env, Scoping_pack (n,ty))))
    fl';
  let modl = wrap_constraint_package env true modl mty Tmodtype_implicit in
  modl, fl'

(* Fill in the forward declarations *)

let type_open_decl ?used_slot env od =
  type_open_decl ?used_slot ?toplevel:None false (Signature_names.create ()) env
    od

let type_open_descr ?used_slot env od =
  type_open_descr ?used_slot ?toplevel:None env od

let () =
  Typecore.type_module := type_module_alias;
  Typetexp.transl_modtype_longident := transl_modtype_longident;
  Typetexp.transl_modtype := transl_modtype;
  Typecore.type_open := type_open_ ?toplevel:None;
  Typecore.type_open_decl := type_open_decl;
  Typecore.type_package := type_package;
  Typeclass.type_open_descr := type_open_descr;
  type_module_type_of_fwd := type_module_type_of


(* File-level details *)

let type_params params ~exported =
  List.iter
    (fun param_name ->
       if exported then begin
         let param = Compilation_unit.Name.of_string param_name in
         Env.register_parameter param
       end else begin
         let import = Compilation_unit.Name.of_string param_name in
         Env.register_parameter_import import
       end
    )
    params


(* Typecheck an implementation file *)

let gen_annot outputprefix sourcefile annots =
  Cmt2annot.gen_annot (Some (outputprefix ^ ".annot"))
    ~sourcefile:(Some sourcefile) ~use_summaries:false annots

let cms_register_toplevel_attributes ~sourcefile ~uid ~f ast =
  (* Cms files do not store the typetree. This can be a problem for Merlin has
    it uses attributes - which is why we manually construct a mapping from uid
    to attributes while typing.
    Generally `Pstr_attribute` and `Psig_attribute` are not needed by Merlin,
    except if it is the first element of the compilation unit structure or
    signature. *)
  let attr =
    match ast with
    | x :: _ -> f x
    | [] -> None
  in
  match attr with
  | None -> ()
  | Some attr ->
    Cms_format.register_toplevel_attributes uid
      ~loc:(Location.in_file sourcefile)
      ~attributes:[ attr ]

let cms_register_toplevel_struct_attributes ~sourcefile ~uid ast =
  cms_register_toplevel_attributes ~sourcefile ~uid ast
      ~f:(function
        | { pstr_desc = Pstr_attribute attr; _ }  -> Some attr
        | _ -> None)

let check_argument_type_if_given env sourcefile actual_sig arg_module_opt =
  match arg_module_opt with
  | None -> None
  | Some arg_module ->
      let arg_import =
        (* This will soon be converting from one type to another *)
        arg_module
      in
      Env.register_parameter_import arg_import;
      (* CR lmaurer: This "look for known name in path" code is duplicated
         all over the place. *)
      let basename = arg_import |> Compilation_unit.Name.to_string in
      let arg_filename =
        try
          Load_path.find_uncap (basename ^ ".cmi")
        with Not_found ->
          raise(Error(Location.none, Env.empty,
                      Cannot_find_argument_type arg_module)) in
      let arg_sig =
        Env.read_signature arg_module arg_filename ~add_binding:false in
      if not (Env.is_parameter_unit arg_import) then
        raise (Error (Location.none, env,
                      Argument_for_non_parameter (arg_module, arg_filename)));
      let coercion =
        Includemod.compunit_as_argument env sourcefile actual_sig
          arg_filename arg_sig
      in
      Some { ai_signature = arg_sig;
             ai_coercion_from_primary = coercion;
           }

let type_implementation sourcefile outputprefix modulename initial_env ast =
  let error e =
    raise (Error (Location.in_file sourcefile, initial_env, e))
  in
  Cmt_format.clear ();
  Misc.try_finally (fun () ->
      Typecore.reset_delayed_checks ();
      Typecore.reset_allocations ();
      Env.reset_required_globals ();
      Env.reset_probes ();
      if !Clflags.print_types then (* #7656 *)
        ignore @@ Warnings.parse_options false "-32-34-37-38-60";
      type_params !Clflags.parameters ~exported:true;
      let (str, sg, names, shape, finalenv) =
        Profile.record_call "infer" (fun () ->
          type_structure initial_env ast) in
      let uid = Uid.of_compilation_unit_id modulename in
      let shape = Shape.set_uid_if_none shape uid in
      if !Clflags.binary_annotations_cms then
        cms_register_toplevel_struct_attributes ~sourcefile ~uid ast;
      let simple_sg = Signature_names.simplify finalenv names sg in
      if !Clflags.print_types then begin
        remove_mode_and_jkind_variables finalenv sg;
        Typecore.force_delayed_checks ();
        Typecore.optimise_allocations ();
        let shape = Shape_reduce.local_reduce Env.empty shape in
        Printtyp.wrap_printing_env ~error:false initial_env
          (fun () -> fprintf std_formatter "%a@."
              (Printtyp.printed_signature sourcefile) simple_sg
          );
        gen_annot outputprefix sourcefile (Cmt_format.Implementation str);
        { structure = str;
          coercion = Tcoerce_none;
          shape;
          signature = simple_sg;
          argument_interface = None;
        } (* result is ignored by Compile.implementation *)
      end else begin
        if !Clflags.as_parameter then
          error Cannot_compile_implementation_as_parameter;
        let arg_type =
          !Clflags.as_argument_for
          |> Option.map Compilation_unit.Name.of_string
        in
        let sourceintf =
          Filename.remove_extension sourcefile ^ !Config.interface_suffix in
        if !Clflags.cmi_file <> None || Sys.file_exists sourceintf then begin
          let import = Compilation_unit.name modulename in
          let intf_file =
            match !Clflags.cmi_file with
            | None ->
              let basename = import |> Compilation_unit.Name.to_string in
              (try
                Load_path.find_uncap (basename ^ ".cmi")
              with Not_found ->
                raise(Error(Location.in_file sourcefile, Env.empty,
                      Interface_not_compiled sourceintf)))
            | Some cmi_file -> cmi_file
          in
          let dclsig =
            Env.read_signature import intf_file ~add_binding:false
          in
          let arg_type_from_cmi = Env.implemented_parameter import in
          if not (Option.equal Compilation_unit.Name.equal
                    arg_type arg_type_from_cmi) then
            error (Inconsistent_argument_types
                     { new_arg_type = arg_type; old_source_file = intf_file;
                       old_arg_type = arg_type_from_cmi });
          let coercion, shape =
            Profile.record_call "check_sig" (fun () ->
              Includemod.compunit initial_env ~mark:Mark_positive
                sourcefile sg intf_file dclsig shape)
          in
          (* Check the _mli_ against the argument type, since the mli determines
             the visible type of the module and that's what needs to conform to
             the argument type.

             This is somewhat redundant with the checking that was done when
             compiling the .mli. However, this isn't just a boolean check - we
             need to get the coercion out. An alternative would be to store the
             coercion in the .cmi if we can sort out the dependency issues
             ([Tcoerce_primitive] is a pain in particular). *)
          let argument_interface =
            check_argument_type_if_given initial_env intf_file dclsig arg_type
          in
          Typecore.force_delayed_checks ();
          Typecore.optimise_allocations ();
          (* It is important to run these checks after the inclusion test above,
             so that value declarations which are not used internally but
             exported are not reported as being unused. *)
          Profile.record_call "save_cmt" (fun () ->
            let shape = Shape_reduce.local_reduce Env.empty shape in
            let annots = Cmt_format.Implementation str in
            Cmt_format.save_cmt (outputprefix ^ ".cmt") modulename
              annots (Some sourcefile) initial_env None (Some shape);
            Cms_format.save_cms (outputprefix ^ ".cms") modulename
              annots (Some sourcefile) (Some shape);
            gen_annot outputprefix sourcefile annots);
          { structure = str;
            coercion;
            shape;
            signature = dclsig;
            argument_interface;
          }
        end else begin
          if !Clflags.as_parameter then
            error Cannot_compile_implementation_as_parameter;
          Location.prerr_warning (Location.in_file sourcefile)
            Warnings.Missing_mli;
          let coercion, shape =
            Profile.record_call "check_sig" (fun () ->
              Includemod.compunit initial_env ~mark:Mark_positive
                sourcefile sg "(inferred signature)" simple_sg shape)
          in
          check_nongen_signature finalenv simple_sg;
          normalize_signature simple_sg;
          let argument_interface =
            check_argument_type_if_given initial_env sourcefile simple_sg arg_type
          in
          Typecore.force_delayed_checks ();
          Typecore.optimise_allocations ();
          (* See comment above. Here the target signature contains all
             the values being exported. We can still capture unused
             declarations like "let x = true;; let x = 1;;", because in this
             case, the inferred signature contains only the last declaration. *)
          let shape = Shape_reduce.local_reduce Env.empty shape in
          if not !Clflags.dont_write_files then begin
            let alerts = Builtin_attributes.alerts_of_str ast in
            let name = Compilation_unit.name modulename in
            let kind =
              Cmi_format.Normal { cmi_impl = modulename; cmi_arg_for = arg_type }
            in
            let cmi =
              Profile.record_call "save_cmi" (fun () ->
                Env.save_signature ~alerts
                  simple_sg name kind (outputprefix ^ ".cmi"))
            in
            Profile.record_call "save_cmt" (fun () ->
              let annots = Cmt_format.Implementation str in
              Cmt_format.save_cmt  (outputprefix ^ ".cmt") modulename
                annots (Some sourcefile) initial_env (Some cmi) (Some shape);
              Cms_format.save_cms  (outputprefix ^ ".cms") modulename
                annots (Some sourcefile) (Some shape);
              gen_annot outputprefix sourcefile annots)
          end;
          { structure = str;
            coercion;
            shape;
            signature = simple_sg;
            argument_interface
          }
        end
      end
    )
    ~exceptionally:(fun () ->
        Profile.record_call "save_cmt" (fun () ->
          let annots =
            Cmt_format.Partial_implementation
              (Array.of_list (Cmt_format.get_saved_types ()))
          in
          Cmt_format.save_cmt  (outputprefix ^ ".cmt") modulename
            annots (Some sourcefile) initial_env None None;
          Cms_format.save_cms  (outputprefix ^ ".cms") modulename
            annots (Some sourcefile) None;
          gen_annot outputprefix sourcefile annots)
      )

let save_signature modname tsg outputprefix source_file initial_env cmi =
  Cmt_format.save_cmt  (outputprefix ^ ".cmti") modname
    (Cmt_format.Interface tsg) (Some source_file) initial_env (Some cmi) None;
  Cms_format.save_cms  (outputprefix ^ ".cmsi") modname
    (Cmt_format.Interface tsg) (Some source_file) None

let cms_register_toplevel_signature_attributes ~sourcefile ~uid ast =
  cms_register_toplevel_attributes ~sourcefile ~uid ast
    ~f:(function
        | { psig_desc = Psig_attribute attr; _ } -> Some attr
        | _ -> None)

let type_interface ~sourcefile modulename env ast =
  if !Clflags.as_parameter && Compilation_unit.is_packed modulename then begin
    raise(Error(Location.none, Env.empty, Cannot_pack_parameter))
  end;
<<<<<<< HEAD
  type_params !Clflags.parameters ~exported:true;
=======
  if !Clflags.binary_annotations_cms then begin
    let uid = Shape.Uid.of_compilation_unit_id modulename in
    cms_register_toplevel_signature_attributes ~uid ~sourcefile ast
  end;
>>>>>>> 70a9aa20
  let sg = transl_signature env ast in
  let arg_type =
    !Clflags.as_argument_for
    |> Option.map Compilation_unit.Name.of_string
  in
  ignore (check_argument_type_if_given env sourcefile sg.sig_type arg_type
          : Typedtree.argument_interface option);
  sg

(* "Packaging" of several compilation units into one unit
   having them as sub-modules.  *)

let package_signatures units =
  let units_with_ids =
    List.map
      (fun (name, sg) ->
        let name = name |> Compilation_unit.Name.to_string in
        let oldid = Ident.create_persistent name in
        let newid = Ident.create_local name in
        (oldid, newid, sg))
      units
  in
  let subst =
    List.fold_left
      (fun acc (oldid, newid, _) ->
        Subst.add_module oldid (Pident newid) acc)
      Subst.identity units_with_ids
  in
  List.map
    (fun (_, newid, sg) ->
      (* This signature won't be used for anything, it'll just be saved in a cmi
         and cmt. *)
      let sg = Subst.signature Make_local subst sg in
      let md =
        { md_type=Mty_signature sg;
          md_attributes=[];
          md_loc=Location.none;
          md_uid = Uid.mk ~current_unit:(Env.get_unit_name ());
        }
      in
      Sig_module(newid, Mp_present, md, Trec_not, Exported))
    units_with_ids

let package_units initial_env objfiles cmifile modulename =
  (* Read the signatures of the units *)
  let units =
    List.map
      (fun f ->
         let pref = chop_extensions f in
         let unit =
           pref
           |> Filename.basename
           |> String.capitalize_ascii
           |> Compilation_unit.Name.of_string
         in
         let modname = Compilation_unit.create_child modulename unit in
         let sg =
           Env.read_signature unit (pref ^ ".cmi") ~add_binding:false in
         if Filename.check_suffix f ".cmi" &&
            not(Mtype.no_code_needed_sig (Lazy.force Env.initial) sg)
         then raise(Error(Location.none, Env.empty,
                          Implementation_is_required f));
         Compilation_unit.name modname,
         Env.read_signature unit (pref ^ ".cmi") ~add_binding:false)
      objfiles in
  (* Compute signature of packaged unit *)
  Ident.reinit();
  let sg = package_signatures units in
  (* Compute the shape of the package *)
  let prefix = Filename.remove_extension cmifile in
  let pack_uid = Uid.of_compilation_unit_id modulename in
  let shape =
    List.fold_left (fun map (name, _sg) ->
      let name = Compilation_unit.Name.to_string name in
      let id = Ident.create_persistent name in
      Shape.Map.add_module map id (Shape.for_persistent_unit name)
    ) Shape.Map.empty units
    |> Shape.str ~uid:pack_uid
  in
  (* See if explicit interface is provided *)
  let mlifile = prefix ^ !Config.interface_suffix in
  if Sys.file_exists mlifile then begin
    if not (Sys.file_exists cmifile) then begin
      raise(Error(Location.in_file mlifile, Env.empty,
                  Interface_not_compiled mlifile))
    end;
    let name = Compilation_unit.name modulename in
    let dclsig = Env.read_signature name cmifile ~add_binding:false in
    let cc, _shape =
      Includemod.compunit initial_env ~mark:Mark_both
        "(obtained by packing)" sg mlifile dclsig shape
    in
    Cmt_format.save_cmt  (prefix ^ ".cmt") modulename
      (Cmt_format.Packed (sg, objfiles)) None initial_env  None (Some shape);
    Cms_format.save_cms  (prefix ^ ".cms") modulename
      (Cmt_format.Packed (sg, objfiles)) None (Some shape);
    cc
  end else begin
    (* Determine imports *)
    let unit_names = List.map fst units in
    let imports =
      List.filter (fun import ->
          let name = Import_info.name import in
          not (List.mem name unit_names))
        (Env.imports()) in
    (* Write packaged signature *)
    if not !Clflags.dont_write_files then begin
      let cmi_arg_for =
        (* Packs aren't supported as arguments *)
        None
      in
      let name = Compilation_unit.name modulename in
      let kind = Cmi_format.Normal { cmi_impl = modulename; cmi_arg_for } in
      let cmi =
        Env.save_signature_with_imports ~alerts:Misc.Stdlib.String.Map.empty
          sg name kind (prefix ^ ".cmi") (Array.of_list imports)
      in
      let sign = Subst.Lazy.force_signature cmi.Cmi_format.cmi_sign in
      Cmt_format.save_cmt (prefix ^ ".cmt")  modulename
        (Cmt_format.Packed (sign, objfiles)) None initial_env
        (Some cmi) (Some shape);
      Cms_format.save_cms (prefix ^ ".cms")  modulename
        (Cmt_format.Packed (sign, objfiles)) None (Some shape);
    end;
    Tcoerce_none
  end


(* Error report *)


open Printtyp

let report_error ~loc _env = function
    Cannot_apply mty ->
      Location.errorf ~loc
        "@[This module is not a functor; it has type@ %a@]" modtype mty
  | Not_included errs ->
      let main = Includemod_errorprinter.err_msgs errs in
      Location.errorf ~loc "@[<v>Signature mismatch:@ %t@]" main
  | Not_included_functor errs ->
      let main = Includemod_errorprinter.err_msgs errs in
      Location.errorf ~loc
        "@[<v>Signature mismatch in included functor's parameter:@ %t@]" main
  | Cannot_eliminate_dependency (dep_type, mty) ->
      let hint =
        match dep_type with
        | Functor_applied -> "Please bind the argument to a module identifier"
        | Functor_included -> "This functor can't be included directly; please \
                               apply it to an explicit argument"
      in
      Location.errorf ~loc
        "@[This functor has type@ %a@ \
           The parameter cannot be eliminated in the result type.@ \
           %s.@]" modtype mty hint
  | Signature_expected ->
      Location.errorf ~loc "This module type is not a signature"
  | Structure_expected mty ->
      Location.errorf ~loc
        "@[This module is not a structure; it has type@ %a" modtype mty
  | Functor_expected mty ->
      Location.errorf ~loc
        "@[This module is not a functor; it has type@ %a" modtype mty
  | Signature_parameter_expected mty ->
      Location.errorf ~loc
        "@[The type of this functor is:@ %a. @ Its parameter is not a signature."
        modtype mty
  | Signature_result_expected mty ->
      Location.errorf ~loc
        "@[The type of this functor's result is not includable; it is@ %a"
        modtype mty
  | Recursive_include_functor ->
      Location.errorf ~loc
        "@[Including a functor is not supported in recursive module signatures @]"
  | With_no_component lid ->
      Location.errorf ~loc
        "@[The signature constrained by `with' has no component named %a@]"
        longident lid
  | With_mismatch(lid, explanation) ->
      let main = Includemod_errorprinter.err_msgs explanation in
      Location.errorf ~loc
        "@[<v>\
           @[In this `with' constraint, the new definition of %a@ \
             does not match its original definition@ \
             in the constrained signature:@]@ \
           %t@]"
        longident lid main
  | With_makes_applicative_functor_ill_typed(lid, path, explanation) ->
      let main = Includemod_errorprinter.err_msgs explanation in
      Location.errorf ~loc
        "@[<v>\
           @[This `with' constraint on %a makes the applicative functor @ \
             type %s ill-typed in the constrained signature:@]@ \
           %t@]"
        longident lid (Path.name path) main
  | With_changes_module_alias(lid, id, path) ->
      Location.errorf ~loc
        "@[<v>\
           @[This `with' constraint on %a changes %s, which is aliased @ \
             in the constrained signature (as %s)@].@]"
        longident lid (Path.name path) (Ident.name id)
  | With_cannot_remove_constrained_type ->
      Location.errorf ~loc
        "@[<v>Destructive substitutions are not supported for constrained @ \
              types (other than when replacing a type constructor with @ \
              a type constructor with the same arguments).@]"
  | With_cannot_remove_packed_modtype (p,mty) ->
      Location.errorf ~loc
        "This `with' constraint@ %s := %a@ makes a packed module ill-formed."
        (Path.name p) Printtyp.modtype mty
  | With_package_manifest (lid, ty) ->
      Location.errorf ~loc
        "In the constrained signature, type %a is defined to be %a.@ \
         Package `with' constraints may only be used on abstract types."
        longident lid
        Printtyp.type_expr ty
  | Repeated_name(kind, name) ->
      Location.errorf ~loc
        "@[Multiple definition of the %s name %s.@ \
         Names must be unique in a given structure or signature.@]"
        (Sig_component_kind.to_string kind) name
  | Non_generalizable { vars; expression } ->
      let[@manual.ref "ss:valuerestriction"] manual_ref = [ 6; 1; 2 ] in
      prepare_for_printing vars;
      add_type_to_preparation expression;
      Location.errorf ~loc
        "@[The type of this expression,@ %a,@ \
         contains the non-generalizable type variable(s): %a.@ %a@]"
        prepared_type_scheme expression
        (pp_print_list ~pp_sep:(fun f () -> fprintf f ",@ ")
           prepared_type_scheme) vars
        Misc.print_see_manual manual_ref
  | Non_generalizable_module { vars; mty; item } ->
      let[@manual.ref "ss:valuerestriction"] manual_ref = [ 6; 1; 2 ] in
      prepare_for_printing vars;
      add_type_to_preparation item.val_type;
      let sub =
        [ Location.msg ~loc:item.val_loc
            "The type of this value,@ %a,@ \
             contains the non-generalizable type variable(s) %a."
            prepared_type_scheme
            item.val_type
            (pp_print_list ~pp_sep:(fun f () -> fprintf f ",@ ")
               prepared_type_scheme) vars
        ]
      in
      Location.errorf ~loc ~sub
        "@[The type of this module,@ %a,@ \
         contains non-generalizable type variable(s).@ %a@]"
        modtype mty
        Misc.print_see_manual manual_ref
  | Implementation_is_required intf_name ->
      Location.errorf ~loc
        "@[The interface %a@ declares values, not just types.@ \
           An implementation must be provided.@]"
        Location.print_filename intf_name
  | Interface_not_compiled intf_name ->
      Location.errorf ~loc
        "@[Could not find the .cmi file for interface@ %a.@]"
        Location.print_filename intf_name
  | Not_allowed_in_functor_body ->
      Location.errorf ~loc
        "@[This expression creates fresh types.@ %s@]"
        "It is not allowed inside applicative functors."
  | Not_includable_in_functor_body ->
      Location.errorf ~loc
        "@[This functor creates fresh types when applied.@ %s@]"
        "Including it is not allowed inside applicative functors."
  | Not_a_packed_module ty ->
      Location.errorf ~loc
        "This expression is not a packed module. It has type@ %a"
        type_expr ty
  | Incomplete_packed_module ty ->
      Location.errorf ~loc
        "The type of this packed module contains variables:@ %a"
        type_expr ty
  | Scoping_pack (lid, ty) ->
      Location.errorf ~loc
        "The type %a in this module cannot be exported.@ \
        Its type contains local dependencies:@ %a" longident lid type_expr ty
  | Recursive_module_require_explicit_type ->
      Location.errorf ~loc "Recursive modules require an explicit module type."
  | Apply_generative ->
      Location.errorf ~loc
        "This is a generative functor. It can only be applied to ()"
  | Cannot_scrape_alias p ->
      Location.errorf ~loc
        "This is an alias for module %a, which is missing"
        path p
  | Cannot_scrape_package_type p ->
      Location.errorf ~loc
        "The type of this packed module refers to %a, which is missing"
        path p
  | Badly_formed_signature (context, err) ->
      Location.errorf ~loc "@[In %s:@ %a@]" context Typedecl.report_error err
  | Cannot_hide_id Illegal_shadowing
      { shadowed_item_kind; shadowed_item_id; shadowed_item_loc;
        shadower_id; user_id; user_kind; user_loc } ->
      let shadowed =
        Printtyp.namespaced_ident shadowed_item_kind shadowed_item_id
      in
      let shadower =
        Printtyp.namespaced_ident shadowed_item_kind shadower_id
      in
      let shadowed_item_kind= Sig_component_kind.to_string shadowed_item_kind in
      let shadowed_msg =
        Location.msg ~loc:shadowed_item_loc
          "@[%s %s came from this include.@]"
          (String.capitalize_ascii shadowed_item_kind)
          shadowed
      in
      let user_msg =
        Location.msg ~loc:user_loc
        "@[The %s %s has no valid type@ if %s is shadowed.@]"
        (Sig_component_kind.to_string user_kind) (Ident.name user_id)
        shadowed
      in
      Location.errorf ~loc ~sub:[shadowed_msg; user_msg]
        "Illegal shadowing of included %s %s@ by %s."
        shadowed_item_kind shadowed shadower
  | Cannot_hide_id Appears_in_signature
      { opened_item_kind; opened_item_id; user_id; user_kind; user_loc } ->
      let opened_item_kind= Sig_component_kind.to_string opened_item_kind in
      let opened_id = Ident.name opened_item_id in
      let user_msg =
        Location.msg ~loc:user_loc
          "@[The %s %s has no valid type@ if %s is hidden.@]"
        (Sig_component_kind.to_string user_kind) (Ident.name user_id)
        opened_id
      in
      Location.errorf ~loc ~sub:[user_msg]
        "The %s %s introduced by this open appears in the signature."
        opened_item_kind opened_id
  | Invalid_type_subst_rhs ->
      Location.errorf ~loc "Only type synonyms are allowed on the right of :="
  | Unpackable_local_modtype_subst p ->
      Location.errorf ~loc
        "The module type@ %s@ is not a valid type for a packed module:@ \
         it is defined as a local substitution for a non-path module type."
        (Path.name p)
  | Toplevel_nonvalue (id, sort) ->
      Location.errorf ~loc
        "@[Types of top-level module bindings must have layout value, but@ \
         the type of %s has layout@ %a.@]" id Jkind.Sort.format sort
 | Strengthening_mismatch(lid, explanation) ->
      let main = Includemod_errorprinter.err_msgs explanation in
      Location.errorf ~loc
        "@[<v>\
           @[In this strengthened module type, the type of %a@ \
             does not match the underlying type@]@ \
           %t@]"
        longident lid main
  | Cannot_pack_parameter ->
      Location.errorf ~loc
        "Cannot compile a parameter with -for-pack."
  | Cannot_compile_implementation_as_parameter ->
      Location.errorf ~loc
        "Cannot compile an implementation with -as-parameter."
  | Argument_for_non_parameter(param, path) ->
      Location.errorf ~loc
        "Interface %s@ found for module@ %a@ is not flagged as a parameter.@ \
         It cannot be the parameter type for this argument module."
        path
        Compilation_unit.Name.print param
  | Inconsistent_argument_types
        { new_arg_type; old_source_file; old_arg_type } ->
      let pp_arg_type ppf arg_type =
        match arg_type with
        | None -> Format.fprintf ppf "without -as-argument-for"
        | Some arg_type ->
            Format.fprintf ppf "with -as-argument-for %a"
              Compilation_unit.Name.print arg_type
      in
      Location.errorf ~loc
        "Inconsistent usage of -as-argument-for. Interface@ %s@ was compiled \
         %a@ but this module is being compiled@ %a."
        old_source_file
        pp_arg_type old_arg_type
        pp_arg_type new_arg_type
  | Cannot_find_argument_type arg_type ->
      Location.errorf ~loc
        "Parameter module %a@ specified by -as-argument-for cannot be found."
        Compilation_unit.Name.print arg_type

let report_error env ~loc err =
  Printtyp.wrap_printing_env_error env
    (fun () -> report_error env ~loc err)

let () =
  Location.register_error_of_exn
    (function
      | Error (loc, env, err) ->
        Some (report_error ~loc env err)
      | Error_forward err ->
        Some err
      | _ ->
        None
    )

let reset ~preserve_persistent_env =
  Env.reset_cache ~preserve_persistent_env;
  Envaux.reset_cache ~preserve_persistent_env;
  Typetexp.TyVarEnv.reset ()<|MERGE_RESOLUTION|>--- conflicted
+++ resolved
@@ -3612,14 +3612,11 @@
   if !Clflags.as_parameter && Compilation_unit.is_packed modulename then begin
     raise(Error(Location.none, Env.empty, Cannot_pack_parameter))
   end;
-<<<<<<< HEAD
   type_params !Clflags.parameters ~exported:true;
-=======
   if !Clflags.binary_annotations_cms then begin
     let uid = Shape.Uid.of_compilation_unit_id modulename in
     cms_register_toplevel_signature_attributes ~uid ~sourcefile ast
   end;
->>>>>>> 70a9aa20
   let sg = transl_signature env ast in
   let arg_type =
     !Clflags.as_argument_for
