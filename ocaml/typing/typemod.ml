(**************************************************************************)
(*                                                                        *)
(*                                 OCaml                                  *)
(*                                                                        *)
(*             Xavier Leroy, projet Cristal, INRIA Rocquencourt           *)
(*                                                                        *)
(*   Copyright 1996 Institut National de Recherche en Informatique et     *)
(*     en Automatique.                                                    *)
(*                                                                        *)
(*   All rights reserved.  This file is distributed under the terms of    *)
(*   the GNU Lesser General Public License version 2.1, with the          *)
(*   special exception on linking described in the file LICENSE.          *)
(*                                                                        *)
(**************************************************************************)

open Misc
open Longident
open Path
open Asttypes
open Parsetree
open Types
open Format

let () = Includemod_errorprinter.register ()

module Sig_component_kind = Shape.Sig_component_kind
module String = Misc.Stdlib.String

type hiding_error =
  | Illegal_shadowing of {
      shadowed_item_id: Ident.t;
      shadowed_item_kind: Sig_component_kind.t;
      shadowed_item_loc: Location.t;
      shadower_id: Ident.t;
      user_id: Ident.t;
      user_kind: Sig_component_kind.t;
      user_loc: Location.t;
    }
  | Appears_in_signature of {
      opened_item_id: Ident.t;
      opened_item_kind: Sig_component_kind.t;
      user_id: Ident.t;
      user_kind: Sig_component_kind.t;
      user_loc: Location.t;
    }

type functor_dependency_error =
    Functor_applied
  | Functor_included

type error =
    Cannot_apply of module_type
  | Not_included of Includemod.explanation
  | Not_included_functor of Includemod.explanation
  | Cannot_eliminate_dependency of functor_dependency_error * module_type
  | Signature_expected
  | Structure_expected of module_type
  | Functor_expected of module_type
  | Signature_parameter_expected of module_type
  | Signature_result_expected of module_type
  | Recursive_include_functor
  | With_no_component of Longident.t
  | With_mismatch of Longident.t * Includemod.explanation
  | With_makes_applicative_functor_ill_typed of
      Longident.t * Path.t * Includemod.explanation
  | With_changes_module_alias of Longident.t * Ident.t * Path.t
  | With_cannot_remove_constrained_type
  | With_package_manifest of Longident.t * type_expr
  | Repeated_name of Sig_component_kind.t * string
  | Non_generalizable of { vars : type_expr list; expression : type_expr }
  | Non_generalizable_module of
      { vars : type_expr list; item : value_description; mty : module_type }
  | Implementation_is_required of string
  | Interface_not_compiled of string
  | Not_allowed_in_functor_body
  | Not_includable_in_functor_body
  | Not_a_packed_module of type_expr
  | Incomplete_packed_module of type_expr
  | Scoping_pack of Longident.t * type_expr
  | Recursive_module_require_explicit_type
  | Apply_generative
  | Cannot_scrape_alias of Path.t
  | Cannot_scrape_package_type of Path.t
  | Badly_formed_signature of string * Typedecl.error
  | Cannot_hide_id of hiding_error
  | Invalid_type_subst_rhs
  | Unpackable_local_modtype_subst of Path.t
  | With_cannot_remove_packed_modtype of Path.t * module_type
  | Toplevel_nonvalue of string * Jkind.sort
  | Strengthening_mismatch of Longident.t * Includemod.explanation
  | Cannot_pack_parameter
  | Cannot_compile_implementation_as_parameter
  | Argument_for_non_parameter of Compilation_unit.Name.t * Misc.filepath
  | Cannot_find_argument_type of Compilation_unit.Name.t
  | Inconsistent_argument_types of {
      new_arg_type : Compilation_unit.Name.t option;
      old_arg_type : Compilation_unit.Name.t option;
      old_source_file : Misc.filepath;
    }

exception Error of Location.t * Env.t * error
exception Error_forward of Location.error

open Typedtree

let rec path_concat head p =
  match p with
    Pident tail -> Pdot (Pident head, Ident.name tail)
  | Pdot (pre, s) -> Pdot (path_concat head pre, s)
  | Papply _ -> assert false
  | Pextra_ty (p, extra) -> Pextra_ty (path_concat head p, extra)

(* Extract a signature from a module type *)

let extract_sig env loc mty =
  match Mtype.scrape_alias env mty with
    Mty_signature sg -> sg
  | Mty_alias path ->
      raise(Error(loc, env, Cannot_scrape_alias path))
  | _ -> raise(Error(loc, env, Signature_expected))

let extract_sig_open env loc mty =
  match Mtype.scrape_alias env mty with
    Mty_signature sg -> sg
  | Mty_alias path ->
      raise(Error(loc, env, Cannot_scrape_alias path))
  | mty -> raise(Error(loc, env, Structure_expected mty))

(* Extract the signature of a functor's body, using the provided [sig_acc]
   signature to fill in names from its parameter *)
let extract_sig_functor_open funct_body env loc mty sig_acc =
  let sig_acc = List.rev sig_acc in
  match Mtype.scrape_alias env mty with
  | Mty_functor (Named (param, mty_param),mty_result) as mty_func ->
      let sg_param =
        match Mtype.scrape env mty_param with
        | Mty_signature sg_param -> sg_param
        | _ -> raise (Error (loc,env,Signature_parameter_expected mty_func))
      in
      let coercion =
        try
          Includemod.include_functor_signatures ~mark:Mark_both env
            sig_acc sg_param
        with Includemod.Error msg ->
          raise (Error(loc, env, Not_included_functor msg))
      in
      (* We must scrape the result type in an environment expanded with the
         parameter type (to avoid `Not_found` exceptions when it is referenced).
         Because we don't have an actual parameter, we create definitions for
         the parameter's types with [sig_make_manifest].  References to this
         fake parameter are eliminated later.  *)
      let extended_env =
        match param with
        | None -> env
        | Some id ->
          let sg_param = Mtype.sig_make_manifest sig_acc in
          Env.add_module ~arg:true id Mp_present (Mty_signature sg_param) env
      in
      let incl_kind, sg_result =
        (* Accept functor types of the forms:
              sig..end -> sig..end
           and
              sig..end -> () -> sig..end *)
        match Mtype.scrape extended_env mty_result with
        | Mty_signature sg_result -> Tincl_functor coercion, sg_result
        | Mty_functor (Unit,_) when funct_body && Mtype.contains_type env mty ->
            raise (Error (loc, env, Not_includable_in_functor_body))
        | Mty_functor (Unit,mty_result) -> begin
            match Mtype.scrape extended_env mty_result with
            | Mty_signature sg_result -> Tincl_gen_functor coercion, sg_result
            | sg -> raise (Error (loc,env,Signature_result_expected
                                            (Mty_functor (Unit,sg))))
          end
        | sg -> raise (Error (loc,env,Signature_result_expected sg))
      in
      (* Here we eliminate references to the non-existent parameter module using
         [nondep_sig]. *)
      let sg =
        match param with
        | None -> sg_result
        | Some id ->
          try Mtype.nondep_sig extended_env [id] sg_result
          with Ctype.Nondep_cannot_erase _ ->
            raise(Error(loc, env, Cannot_eliminate_dependency
                                    (Functor_included, mty_func)))
      in
      (sg, incl_kind)
  | Mty_functor (Unit,_) as mty ->
      raise(Error(loc, env, Signature_parameter_expected mty))
  | Mty_alias path -> raise(Error(loc, env, Cannot_scrape_alias path))
  | mty -> raise(Error(loc, env, Functor_expected mty))

(* Compute the environment after opening a module *)

let type_open_ ?used_slot ?toplevel ovf env loc lid =
  let path = Env.lookup_module_path ~load:true ~loc:lid.loc lid.txt env in
  match Env.open_signature ~loc ?used_slot ?toplevel ovf path env with
  | Ok env -> path, env
  | Error _ ->
      let md = Env.find_module path env in
      ignore (extract_sig_open env lid.loc md.md_type);
      assert false

let initial_env ~loc ~initially_opened_module
    ~open_implicit_modules =
  let env = Lazy.force Env.initial in
  let open_module env m =
    let open Asttypes in
    let lexbuf = Lexing.from_string m in
    let txt =
      Location.init lexbuf (Printf.sprintf "command line argument: -open %S" m);
      Parse.simple_module_path lexbuf in
        snd (type_open_ Override env loc {txt;loc})
  in
  let add_units env units =
    String.Set.fold
      (fun name env ->
         Env.add_persistent_structure (Ident.create_persistent name) env)
      units
      env
  in
  let units =
    List.map Env.persistent_structures_of_dir (Load_path.get_visible ())
  in
  let env, units =
    match initially_opened_module with
    | None -> (env, units)
    | Some m ->
        (* Locate the directory that contains [m], adds the units it
           contains to the environment and open [m] in the resulting
           environment. *)
        let rec loop before after =
          match after with
          | [] -> None
          | units :: after ->
              if String.Set.mem m units then
                Some (units, List.rev_append before after)
              else
                loop (units :: before) after
        in
        let env, units =
          match loop [] units with
          | None ->
              (env, units)
          | Some (units_containing_m, other_units) ->
              (add_units env units_containing_m, other_units)
        in
        (open_module env m, units)
  in
  let env = List.fold_left add_units env units in
  List.fold_left open_module env open_implicit_modules

let type_open_descr ?used_slot ?toplevel env sod =
  let (path, newenv) =
    Builtin_attributes.warning_scope sod.popen_attributes
      (fun () ->
         type_open_ ?used_slot ?toplevel sod.popen_override env sod.popen_loc
           sod.popen_expr
      )
  in
  let od =
    {
      open_expr = (path, sod.popen_expr);
      open_bound_items = [];
      open_override = sod.popen_override;
      open_env = newenv;
      open_attributes = sod.popen_attributes;
      open_loc = sod.popen_loc;
    }
  in
  (od, newenv)

(* Forward declaration, to be filled in by type_module_type_of *)
let type_module_type_of_fwd :
    (Env.t -> Parsetree.module_expr ->
      Typedtree.module_expr * Types.module_type) ref
  = ref (fun _env _m -> assert false)

(* Additional validity checks on type definitions arising from
   recursive modules *)

let check_recmod_typedecls env decls =
  let recmod_ids = List.map fst decls in
  List.iter
    (fun (id, md) ->
      List.iter
        (fun path ->
          Typedecl.check_recmod_typedecl env md.Types.md_loc recmod_ids
                                         path (Env.find_type path env))
        (Mtype.type_paths env (Pident id) md.Types.md_type))
    decls

(* Merge one "with" constraint in a signature *)

let check_type_decl env sg loc id row_id newdecl decl =
  let fresh_id = Ident.rename id in
  let path = Pident fresh_id in
  let sub = Subst.add_type id path Subst.identity in
  let fresh_row_id, sub =
    match row_id with
    | None -> None, sub
    | Some id ->
      let fresh_row_id = Some (Ident.rename id) in
      let sub = Subst.add_type id (Pident fresh_id) sub in
      fresh_row_id, sub
  in
  let newdecl = Subst.type_declaration sub newdecl in
  let decl = Subst.type_declaration sub decl in
  let sg = List.map (Subst.signature_item Keep sub) sg in
  let env = Env.add_type ~check:false fresh_id newdecl env in
  let env =
    match fresh_row_id with
    | None -> env
    | Some fresh_row_id -> Env.add_type ~check:false fresh_row_id newdecl env
  in
  let env = Env.add_signature sg env in
  Includemod.type_declarations ~mark:Mark_both ~loc env fresh_id newdecl decl;
  ignore (Typedecl.check_coherence env loc path newdecl)

let make_variance p n i =
  let open Variance in
  set_if p May_pos (set_if n May_neg (set_if i Inj null))

let rec iter_path_apply p ~f =
  match p with
  | Pident _ -> ()
  | Pdot (p, _) -> iter_path_apply p ~f
  | Papply (p1, p2) ->
     iter_path_apply p1 ~f;
     iter_path_apply p2 ~f;
     f p1 p2 (* after recursing, so we know both paths are well typed *)
  | Pextra_ty _ -> assert false

let path_is_strict_prefix =
  let rec list_is_strict_prefix l ~prefix =
    match l, prefix with
    | [], [] -> false
    | _ :: _, [] -> true
    | [], _ :: _ -> false
    | s1 :: t1, s2 :: t2 ->
       String.equal s1 s2 && list_is_strict_prefix t1 ~prefix:t2
  in
  fun path ~prefix ->
    match Path.flatten path, Path.flatten prefix with
    | `Contains_apply, _ | _, `Contains_apply -> false
    | `Ok (ident1, l1), `Ok (ident2, l2) ->
       Ident.same ident1 ident2
       && list_is_strict_prefix l1 ~prefix:l2

let iterator_with_env env =
  let env = ref (lazy env) in
  let super = Btype.type_iterators in
  env, { super with
    Btype.it_signature = (fun self sg ->
      (* add all items to the env before recursing down, to handle recursive
         definitions *)
      let env_before = !env in
      env := lazy (Env.add_signature sg (Lazy.force env_before));
      super.Btype.it_signature self sg;
      env := env_before
    );
    Btype.it_module_type = (fun self -> function
    | Mty_functor (param, mty_body) ->
      let env_before = !env in
      begin match param with
      | Unit -> ()
      | Named (param, mty_arg) ->
        self.Btype.it_module_type self mty_arg;
        match param with
        | None -> ()
        | Some id ->
          env := lazy (Env.add_module ~arg:true id Mp_present
                       mty_arg (Lazy.force env_before))
      end;
      self.Btype.it_module_type self mty_body;
      env := env_before;
    | mty ->
      super.Btype.it_module_type self mty
    )
  }

let retype_applicative_functor_type ~loc env funct arg =
  let mty_functor = (Env.find_module funct env).md_type in
  let mty_arg = (Env.find_module arg env).md_type in
  let mty_param =
    match Mtype.scrape_alias env mty_functor with
    | Mty_functor (Named (_, mty_param), _) -> mty_param
    | _ -> assert false (* could trigger due to MPR#7611 *)
  in
  Includemod.check_modtype_inclusion ~loc env mty_arg arg mty_param

(* When doing a deep destructive substitution with type M.N.t := .., we change M
   and M.N and so we have to check that uses of the modules other than just
   extracting components from them still make sense. There are only two such
   kinds of uses:
   - applicative functor types: F(M).t might not be well typed anymore
   - aliases: module A = M still makes sense but it doesn't mean the same thing
     anymore, so it's forbidden until it's clear what we should do with it.
   This function would be called with M.N.t and N.t to check for these uses. *)
let check_usage_of_path_of_substituted_item paths ~loc ~lid env super =
    { super with
      Btype.it_signature_item = (fun self -> function
      | Sig_module (id, _, { md_type = Mty_alias aliased_path; _ }, _, _)
        when List.exists
               (fun path -> path_is_strict_prefix path ~prefix:aliased_path)
               paths
        ->
         let e = With_changes_module_alias (lid.txt, id, aliased_path) in
         raise(Error(loc, Lazy.force !env, e))
      | sig_item ->
         super.Btype.it_signature_item self sig_item
      );
      Btype.it_path = (fun referenced_path ->
        iter_path_apply referenced_path ~f:(fun funct arg ->
          if List.exists
               (fun path -> path_is_strict_prefix path ~prefix:arg)
               paths
          then
            let env = Lazy.force !env in
            match retype_applicative_functor_type ~loc env funct arg with
            | None -> ()
            | Some explanation ->
                raise(Error(loc, env,
                            With_makes_applicative_functor_ill_typed
                            (lid.txt, referenced_path, explanation)))
        )
      );
    }

(* When doing a module type destructive substitution [with module type T = RHS]
   where RHS is not a module type path, we need to check that the module type
   T was not used as a path for a packed module
*)
let check_usage_of_module_types ~error ~paths ~loc env super =
  let it_do_type_expr it ty = match get_desc ty with
    | Tpackage (p, _) ->
       begin match List.find_opt (Path.same p) paths with
       | Some p -> raise (Error(loc,Lazy.force !env,error p))
       | _ -> super.Btype.it_do_type_expr it ty
       end
    | _ -> super.Btype.it_do_type_expr it ty in
  { super with Btype.it_do_type_expr }

let do_check_after_substitution env ~loc ~lid paths unpackable_modtype sg =
  let env, iterator = iterator_with_env env in
  let last, rest = match List.rev paths with
    | [] -> assert false
    | last :: rest -> last, rest
  in
  (* The last item is the one that's removed. We don't need to check how
        it's used since it's replaced by a more specific type/module. *)
  assert (match last with Pident _ -> true | _ -> false);
  let iterator = match rest with
    | [] -> iterator
    | _ :: _ ->
        check_usage_of_path_of_substituted_item rest ~loc ~lid env iterator
  in
  let iterator = match unpackable_modtype with
    | None -> iterator
    | Some mty ->
       let error p = With_cannot_remove_packed_modtype(p,mty) in
       check_usage_of_module_types ~error ~paths ~loc env iterator
  in
  iterator.Btype.it_signature iterator sg;
  Btype.(unmark_iterators.it_signature unmark_iterators) sg

let check_usage_after_substitution env ~loc ~lid paths unpackable_modtype sg =
  match paths, unpackable_modtype with
  | [_], None -> ()
  | _ -> do_check_after_substitution env ~loc ~lid paths unpackable_modtype sg

(* After substitution one also needs to re-check the well-foundedness
   of type declarations in recursive modules *)
let rec extract_next_modules = function
  | Sig_module (id, _, mty, Trec_next, _) :: rem ->
      let (id_mty_l, rem) = extract_next_modules rem in
      ((id, mty) :: id_mty_l, rem)
  | sg -> ([], sg)

let check_well_formed_module env loc context mty =
  (* Format.eprintf "@[check_well_formed_module@ %a@]@."
     Printtyp.modtype mty; *)
  let open Btype in
  let iterator =
    let rec check_signature env = function
      | [] -> ()
      | Sig_module (id, _, mty, Trec_first, _) :: rem ->
          let (id_mty_l, rem) = extract_next_modules rem in
          begin try
            check_recmod_typedecls (Lazy.force env) ((id, mty) :: id_mty_l)
          with Typedecl.Error (_, err) ->
            raise (Error (loc, Lazy.force env,
                          Badly_formed_signature(context, err)))
          end;
          check_signature env rem
      | _ :: rem ->
          check_signature env rem
    in
    let env, super = iterator_with_env env in
    { super with
      it_type_expr = (fun _self _ty -> ());
      it_signature = (fun self sg ->
        let env_before = !env in
        let env = lazy (Env.add_signature sg (Lazy.force env_before)) in
        check_signature env sg;
        super.it_signature self sg);
    }
  in
  iterator.it_module_type iterator mty

let () = Env.check_well_formed_module := check_well_formed_module

let type_decl_is_alias sdecl = (* assuming no explicit constraint *)
  let eq_vars x y =
    match Jane_syntax.Core_type.of_ast x, Jane_syntax.Core_type.of_ast y with
    (* a jkind annotation on either type variable might mean this definition
       is not an alias. Example: {v
         type ('a : value) t
         type ('a : immediate) t2 = ('a : immediate) t
       v}
       But the only way to know that t2 isn't an alias is to look at
       jkinds in the environment, which is hard to do here. So we
       conservatively say that any jkind annotations block alias
       detection.
    *)
    | (Some _, _) | (_, Some _) -> false
    | None, None ->
    match x.ptyp_desc, y.ptyp_desc with
    | Ptyp_var sx, Ptyp_var sy -> sx = sy
    | _, _ -> false
  in
  match sdecl.ptype_manifest with
  | Some {ptyp_desc = Ptyp_constr (lid, stl)}
       when List.length stl = List.length sdecl.ptype_params ->
    if List.for_all2 (fun x (y, _) -> eq_vars x y) stl sdecl.ptype_params
    then Some lid
    else None
  | _ -> None

let params_are_constrained =
  let rec loop = function
    | [] -> false
    | hd :: tl ->
       match get_desc hd with
       | Tvar _ -> List.memq hd tl || loop tl
       | _ -> true
  in
  loop

type with_info =
  | With_type of Parsetree.type_declaration
  | With_typesubst of Parsetree.type_declaration
  | With_module of {
        lid:Longident.t loc;
        path:Path.t;
        md:Types.module_declaration;
        remove_aliases:bool
      }
  | With_modsubst of Longident.t loc * Path.t * Types.module_declaration
  | With_modtype of Typedtree.module_type
  | With_modtypesubst of Typedtree.module_type
  | With_type_package of Typedtree.core_type
    (* Package with type constraints only use this last case.  Normal module
       with constraints never use it. *)

let merge_constraint initial_env loc sg lid constr =
  let destructive_substitution =
    match constr with
    | With_type _ | With_type_package _ | With_module _
    | With_modtype _ -> false
    | With_typesubst _ | With_modsubst _ | With_modtypesubst _  -> true
  in
  let real_ids = ref [] in
  let unpackable_modtype = ref None in
  let split_row_id s ghosts =
    let srow = s ^ "#row" in
    let rec split before = function
        | Sig_type(id,_,_,_) :: rest when Ident.name id = srow ->
            before, Some id, rest
        | a :: rest -> split (a::before) rest
        | [] -> before, None, []
    in
    split [] ghosts
  in
  let rec patch_item constr namelist outer_sig_env sg_for_env ~ghosts item =
    let return ?(ghosts=ghosts) ~replace_by info =
      Some (info, {Signature_group.ghosts; replace_by})
    in
    match item, namelist, constr with
    | Sig_type(id, decl, rs, priv), [s],
       With_type ({ptype_kind = Ptype_abstract} as sdecl)
      when Ident.name id = s && Typedecl.is_fixed_type sdecl ->
        let decl_row =
          let arity = List.length sdecl.ptype_params in
          { type_params =
              (* jkind any is fine on the params because they get thrown away
                 below *)
              List.map
                (fun _ -> Btype.newgenvar (Jkind.any ~why:Dummy_jkind))
                sdecl.ptype_params;
            type_arity = arity;
            type_kind = Type_abstract Abstract_def;
            type_jkind = Jkind.value ~why:(Unknown "merge_constraint");
            type_jkind_annotation = None;
            type_private = Private;
            type_manifest = None;
            type_variance =
              List.map
                (fun (_, (v, i)) ->
                   let (c, n) =
                     match v with
                     | Covariant -> true, false
                     | Contravariant -> false, true
                     | NoVariance -> false, false
                   in
                   make_variance (not n) (not c) (i = Injective)
                )
                sdecl.ptype_params;
            type_separability =
              Types.Separability.default_signature ~arity;
            type_loc = sdecl.ptype_loc;
            type_is_newtype = false;
            type_expansion_scope = Btype.lowest_level;
            type_attributes = [];
            type_unboxed_default = false;
            type_uid = Uid.mk ~current_unit:(Env.get_unit_name ());
          }
        and id_row = Ident.create_local (s^"#row") in
        let initial_env =
          Env.add_type ~check:false id_row decl_row initial_env
        in
        let sig_env = Env.add_signature sg_for_env outer_sig_env in
        let tdecl =
          Typedecl.transl_with_constraint id ~fixed_row_path:(Pident id_row)
            ~sig_env ~sig_decl:decl ~outer_env:initial_env sdecl in
        let newdecl = tdecl.typ_type in
        let before_ghosts, row_id, after_ghosts = split_row_id s ghosts in
        check_type_decl outer_sig_env sg_for_env sdecl.ptype_loc
          id row_id newdecl decl;
        let decl_row = {decl_row with type_params = newdecl.type_params} in
        let rs' = if rs = Trec_first then Trec_not else rs in
        let ghosts =
          List.rev_append before_ghosts
            (Sig_type(id_row, decl_row, rs', priv)::after_ghosts)
        in
        return ~ghosts
          ~replace_by:(Some (Sig_type(id, newdecl, rs, priv)))
          (Pident id, lid, Some (Twith_type tdecl))
    | Sig_type(id, sig_decl, rs, priv) , [s],
       (With_type sdecl | With_typesubst sdecl as constr)
      when Ident.name id = s ->
        let sig_env = Env.add_signature sg_for_env outer_sig_env in
        let tdecl =
          Typedecl.transl_with_constraint id
            ~sig_env ~sig_decl ~outer_env:initial_env sdecl in
        let newdecl = tdecl.typ_type and loc = sdecl.ptype_loc in
        let before_ghosts, row_id, after_ghosts = split_row_id s ghosts in
        let ghosts = List.rev_append before_ghosts after_ghosts in
        check_type_decl outer_sig_env sg_for_env loc
          id row_id newdecl sig_decl;
        begin match constr with
          With_type _ ->
            return ~ghosts
              ~replace_by:(Some(Sig_type(id, newdecl, rs, priv)))
              (Pident id, lid, Some (Twith_type tdecl))
        | (* With_typesubst *) _ ->
            real_ids := [Pident id];
            return ~ghosts ~replace_by:None
              (Pident id, lid, Some (Twith_typesubst tdecl))
        end
    | Sig_type(id, sig_decl, rs, priv), [s], With_type_package cty
      when Ident.name id = s ->
        begin match sig_decl.type_manifest with
        | None -> ()
        | Some ty ->
          raise (Error(loc, outer_sig_env, With_package_manifest (lid.txt, ty)))
        end;
        let tdecl =
          Typedecl.transl_package_constraint ~loc cty.ctyp_type
        in
        (* Here we constrain the jkind of "with type" manifest by the jkind from
           the declaration from the original signature.  Note that this is also
           checked in [check_type_decl], but there it is check, not constrain,
           which we need here to deal with type variables in package constraints
           (see tests in [typing-modules/package_constraint.ml]).  *)
        begin match
          Ctype.constrain_decl_jkind initial_env tdecl sig_decl.type_jkind
        with
        | Ok _-> ()
        | Error v ->
          (* This is morally part of the below [check_type_decl], so we give the
             same error that would be given there for good error messages. *)
          let err =
            Includemod.Error.In_Type_declaration(
              id, Type_declarations
                    {got=tdecl;
                     expected=sig_decl;
                     symptom=Includecore.Jkind v})
          in
          raise Includemod.(Error(initial_env, err))
        end;
        check_type_decl outer_sig_env sg_for_env loc id None tdecl sig_decl;
        let tdecl = { tdecl with type_manifest = None } in
        return ~ghosts ~replace_by:(Some(Sig_type(id, tdecl, rs, priv)))
          (Pident id, lid, None)
    | Sig_modtype(id, mtd, priv), [s],
      (With_modtype mty | With_modtypesubst mty)
      when Ident.name id = s ->
        let sig_env = Env.add_signature sg_for_env outer_sig_env in
        let () = match mtd.mtd_type with
          | None -> ()
          | Some previous_mty ->
              Includemod.check_modtype_equiv ~loc sig_env
                id previous_mty mty.mty_type
        in
        if not destructive_substitution then
          let mtd': modtype_declaration =
            {
              mtd_uid = Uid.mk ~current_unit:(Env.get_unit_name ());
              mtd_type = Some mty.mty_type;
              mtd_attributes = [];
              mtd_loc = loc;
            }
          in
          return
            ~replace_by:(Some(Sig_modtype(id, mtd', priv)))
            (Pident id, lid, Some (Twith_modtype mty))
        else begin
          let path = Pident id in
          real_ids := [path];
          begin match mty.mty_type with
          | Mty_ident _ -> ()
          | mty -> unpackable_modtype := Some mty
          end;
          return ~replace_by:None
            (Pident id, lid, Some (Twith_modtypesubst mty))
        end
    | Sig_module(id, pres, md, rs, priv), [s],
      With_module {lid=lid'; md=md'; path; remove_aliases}
      when Ident.name id = s ->
        let sig_env = Env.add_signature sg_for_env outer_sig_env in
        let mty = md'.md_type in
        let mty = Mtype.scrape_for_type_of ~remove_aliases sig_env mty in
        let md'' = { md' with md_type = mty } in
        let newmd = Mtype.strengthen_decl ~aliasable:false md'' path in
        ignore(Includemod.modtypes  ~mark:Mark_both ~loc sig_env
                 newmd.md_type md.md_type);
        return
          ~replace_by:(Some(Sig_module(id, pres, newmd, rs, priv)))
          (Pident id, lid, Some (Twith_module (path, lid')))
    | Sig_module(id, _, md, _rs, _), [s], With_modsubst (lid',path,md')
      when Ident.name id = s ->
        let sig_env = Env.add_signature sg_for_env outer_sig_env in
        let aliasable = not (Env.is_functor_arg path sig_env) in
        ignore
          (Includemod.strengthened_module_decl ~loc ~mark:Mark_both
             ~aliasable sig_env md' path md);
        real_ids := [Pident id];
        return ~replace_by:None
          (Pident id, lid, Some (Twith_modsubst (path, lid')))
    | Sig_module(id, _, md, rs, priv) as item, s :: namelist, constr
      when Ident.name id = s ->
        let sig_env = Env.add_signature sg_for_env outer_sig_env in
        let sg = extract_sig sig_env loc md.md_type in
        let ((path, _, tcstr), newsg) = merge_signature sig_env sg namelist in
        let path = path_concat id path in
        real_ids := path :: !real_ids;
        let item =
          match md.md_type, constr with
            Mty_alias _, (With_module _ | With_type _) ->
              (* A module alias cannot be refined, so keep it
                 and just check that the constraint is correct *)
              item
          | _ ->
              let newmd = {md with md_type = Mty_signature newsg} in
              Sig_module(id, Mp_present, newmd, rs, priv)
        in
        return ~replace_by:(Some item) (path, lid, tcstr)
    | _ -> None
  and merge_signature env sg namelist =
    match
      Signature_group.replace_in_place (patch_item constr namelist env sg) sg
    with
    | Some (x,sg) -> x, sg
    | None -> raise(Error(loc, env, With_no_component lid.txt))
  in
  try
    let names = Longident.flatten lid.txt in
    let (tcstr, sg) = merge_signature initial_env sg names in
    if destructive_substitution then
      check_usage_after_substitution ~loc ~lid initial_env !real_ids
        !unpackable_modtype sg;
    let sub = match tcstr with
      | (_, _, Some (Twith_typesubst tdecl)) ->
        let how_to_extend_subst =
          let sdecl =
            match constr with
            | With_typesubst sdecl -> sdecl
            | _ -> assert false
          in
          match type_decl_is_alias sdecl with
          | Some lid ->
              let replacement, _ =
                try Env.find_type_by_name lid.txt initial_env
                with Not_found -> assert false
              in
              fun s path -> Subst.add_type_path path replacement s
          | None ->
              let body = Option.get tdecl.typ_type.type_manifest in
              let params = tdecl.typ_type.type_params in
              if params_are_constrained params
              then raise(Error(loc, initial_env,
                              With_cannot_remove_constrained_type));
              fun s path -> Subst.add_type_function path ~params ~body s
        in
        let sub = Subst.change_locs Subst.identity loc in
        let sub = List.fold_left how_to_extend_subst sub !real_ids in
        Some sub
      | (_, _, Some (Twith_modsubst (real_path, _))) ->
        let sub = Subst.change_locs Subst.identity loc in
        let sub =
          List.fold_left
            (fun s path -> Subst.add_module_path path real_path s)
            sub
            !real_ids
        in
        Some sub
      | (_, _, Some (Twith_modtypesubst tmty)) ->
          let add s p = Subst.add_modtype_path p tmty.mty_type s in
          let sub = Subst.change_locs Subst.identity loc in
          let sub = List.fold_left add sub !real_ids in
          Some sub
      | _ ->
        None
    in
    let sg = match sub with
      | Some sub ->
          (* Since destructive with is implemented via substitution, we need to
            expand any type abbreviations (like strengthening) where the expanded
            form might contain the thing we need to substitute. See corresponding
            test in strengthening.ml.  *)
          let sg = Mtype.expand_to initial_env sg !real_ids in
          (* This signature will not be used directly, it will always be freshened
            by the caller. So what we do with the scope doesn't really matter. But
            making it local makes it unlikely that we will ever use the result of
            this function unfreshened without issue. *)
          Subst.signature Make_local sub sg
      | None -> sg
    in
    check_well_formed_module initial_env loc "this instantiated signature"
      (Mty_signature sg);
    (tcstr, sg)
  with Includemod.Error explanation ->
    raise(Error(loc, initial_env, With_mismatch(lid.txt, explanation)))

let merge_package_constraint initial_env loc sg lid cty =
  let _, s = merge_constraint initial_env loc sg lid (With_type_package cty) in
  s

let check_package_with_type_constraints loc env mty constraints =
  let sg = extract_sig env loc mty in
  let sg =
    List.fold_left
      (fun sg (lid, cty) -> merge_package_constraint env loc sg lid cty)
      sg constraints
  in
  let scope = Ctype.create_scope () in
  Mtype.freshen ~scope (Mty_signature sg)

let () =
  Typetexp.check_package_with_type_constraints :=
    check_package_with_type_constraints


(* Add recursion flags on declarations arising from a mutually recursive
   block. *)

let map_rec fn decls rem =
  match decls with
  | [] -> rem
  | d1 :: dl -> fn Trec_first d1 :: map_end (fn Trec_next) dl rem

let map_rec_type ~rec_flag fn decls rem =
  match decls with
  | [] -> rem
  | d1 :: dl ->
      let first =
        match rec_flag with
        | Recursive -> Trec_first
        | Nonrecursive -> Trec_not
      in
      fn first d1 :: map_end (fn Trec_next) dl rem

let rec map_rec_type_with_row_types ~rec_flag fn decls =
  match decls with
  | [] -> []
  | d1 :: dl ->
      if Btype.is_row_name (Ident.name d1.typ_id) then
        fn Trec_not d1 :: map_rec_type_with_row_types ~rec_flag fn dl
      else
        map_rec_type ~rec_flag fn decls []

(* Add type extension flags to extension constructors *)
let map_ext fn exts =
  match exts with
  | [] -> []
  | d1 :: dl -> fn Text_first d1 :: List.map (fn Text_next) dl

(* Auxiliary for translating recursively-defined module types.
   Return a module type that approximates the shape of the given module
   type AST.  Retain only module, type, and module type
   components of signatures.  For types, retain only their arity,
   making them abstract otherwise. *)

let rec approx_modtype env smty =
  match Jane_syntax.Module_type.of_ast smty with
  | Some (jmty, _attrs) -> approx_modtype_jane_syntax env jmty
  | None ->
  match smty.pmty_desc with
    Pmty_ident lid ->
      let path =
        Env.lookup_modtype_path ~use:false ~loc:smty.pmty_loc lid.txt env
      in
      Mty_ident path
  | Pmty_alias lid ->
      let path =
        Env.lookup_module_path ~use:false ~load:false
          ~loc:smty.pmty_loc lid.txt env
      in
      Mty_alias(path)
  | Pmty_signature ssg ->
      Mty_signature(approx_sig env ssg)
  | Pmty_functor(param, sres) ->
      let (param, newenv) =
        match param with
        | Unit -> Types.Unit, env
        | Named (param, sarg) ->
          let arg = approx_modtype env sarg in
          match param.txt with
          | None -> Types.Named (None, arg), env
          | Some name ->
            let rarg = Mtype.scrape_for_functor_arg env arg in
            let scope = Ctype.create_scope () in
            let (id, newenv) =
              Env.enter_module ~scope ~arg:true name Mp_present rarg env
            in
            Types.Named (Some id, arg), newenv
      in
      let res = approx_modtype newenv sres in
      Mty_functor(param, res)
  | Pmty_with(sbody, constraints) ->
      let body = approx_modtype env sbody in
      List.iter
        (fun sdecl ->
          match sdecl with
          | Pwith_type _
          | Pwith_typesubst _
          | Pwith_modtype _
          | Pwith_modtypesubst _  -> ()
          | Pwith_module (_, lid') ->
              (* Lookup the module to make sure that it is not recursive.
                 (GPR#1626) *)
              ignore (Env.lookup_module_path ~use:false ~load:false
                        ~loc:lid'.loc lid'.txt env)
          | Pwith_modsubst (_, lid') ->
              ignore (Env.lookup_module_path ~use:false ~load:false
                        ~loc:lid'.loc lid'.txt env))
        constraints;
      body
  | Pmty_typeof smod ->
      let (_, mty) = !type_module_type_of_fwd env smod in
      mty
  | Pmty_extension ext ->
      raise (Error_forward (Builtin_attributes.error_of_extension ext))

and approx_modtype_jane_syntax env = function
  | Jane_syntax.Module_type.Jmty_strengthen { mty = smty; mod_id } ->
    let mty = approx_modtype env smty in
    let path =
      (* CR-someday: potentially improve error message for strengthening with
         a mutually recursive module. *)
      Env.lookup_module_path ~use:false ~load:false
        ~loc:mod_id.loc mod_id.txt env
    in
    let aliasable = (not (Env.is_functor_arg path env)) in
    Mty_strengthen (mty, path, Aliasability.aliasable aliasable)

and approx_module_declaration env pmd =
  {
    Types.md_type = approx_modtype env pmd.pmd_type;
    md_attributes = pmd.pmd_attributes;
    md_loc = pmd.pmd_loc;
    md_uid = Uid.internal_not_actually_unique;
  }

and approx_include_functor
      env (ifincl : Jane_syntax.Include_functor.signature_item) _srem =
  match ifincl with
  | Ifsig_include_functor sincl ->
      raise (Error(sincl.pincl_loc, env, Recursive_include_functor))

and approx_sig_jst' env (jitem : Jane_syntax.Signature_item.t) srem =
  match jitem with
  | Jsig_include_functor ifincl -> approx_include_functor env ifincl srem
  | Jsig_layout (Lsig_kind_abbrev _) ->
      Misc.fatal_error "kind_abbrev not supported!"

and approx_sig env ssg =
  match ssg with
    [] -> []
  | item :: srem ->
      match Jane_syntax.Signature_item.of_ast item with
      | Some jitem -> approx_sig_jst' env jitem srem
      | None ->
      match item.psig_desc with
      | Psig_type (rec_flag, sdecls) ->
          let decls = Typedecl.approx_type_decl sdecls in
          let rem = approx_sig env srem in
          map_rec_type ~rec_flag
            (fun rs (id, info) -> Sig_type(id, info, rs, Exported)) decls rem
      | Psig_typesubst _ -> approx_sig env srem
      | Psig_module { pmd_name = { txt = None; _ }; _ } ->
          approx_sig env srem
      | Psig_module pmd ->
          let scope = Ctype.create_scope () in
          let md = approx_module_declaration env pmd in
          let pres =
            match md.Types.md_type with
            | Mty_alias _ -> Mp_absent
            | _ -> Mp_present
          in
          let id, newenv =
            Env.enter_module_declaration ~scope (Option.get pmd.pmd_name.txt)
              pres md env
          in
          Sig_module(id, pres, md, Trec_not, Exported) :: approx_sig newenv srem
      | Psig_modsubst pms ->
          let scope = Ctype.create_scope () in
          let _, md =
            Env.lookup_module ~use:false ~loc:pms.pms_manifest.loc
               pms.pms_manifest.txt env
          in
          let pres =
            match md.Types.md_type with
            | Mty_alias _ -> Mp_absent
            | _ -> Mp_present
          in
          let _, newenv =
            Env.enter_module_declaration ~scope pms.pms_name.txt pres md env
          in
          approx_sig newenv srem
      | Psig_recmodule sdecls ->
          let scope = Ctype.create_scope () in
          let decls =
            List.filter_map
              (fun pmd ->
                 Option.map (fun name ->
                   Ident.create_scoped ~scope name,
                   approx_module_declaration env pmd
                 ) pmd.pmd_name.txt
              )
              sdecls
          in
          let newenv =
            List.fold_left
              (fun env (id, md) -> Env.add_module_declaration ~check:false
                  id Mp_present md env)
              env decls
          in
          map_rec
            (fun rs (id, md) -> Sig_module(id, Mp_present, md, rs, Exported))
            decls
            (approx_sig newenv srem)
      | Psig_modtype d ->
          let info = approx_modtype_info env d in
          let scope = Ctype.create_scope () in
          let (id, newenv) =
            Env.enter_modtype ~scope d.pmtd_name.txt info env
          in
          Sig_modtype(id, info, Exported) :: approx_sig newenv srem
      | Psig_modtypesubst d ->
          let info = approx_modtype_info env d in
          let scope = Ctype.create_scope () in
          let (_id, newenv) =
            Env.enter_modtype ~scope d.pmtd_name.txt info env
          in
          approx_sig newenv srem
      | Psig_open sod ->
          let _, env = type_open_descr env sod in
          approx_sig env srem
      | Psig_include sincl ->
          let smty = sincl.pincl_mod in
          let mty = approx_modtype env smty in
          let scope = Ctype.create_scope () in
          let sg, newenv = Env.enter_signature ~scope
              (extract_sig env smty.pmty_loc mty) env in
          sg @ approx_sig newenv srem
      | Psig_class sdecls | Psig_class_type sdecls ->
          let decls, env = Typeclass.approx_class_declarations env sdecls in
          let rem = approx_sig env srem in
          map_rec (fun rs decl ->
            let open Typeclass in [
              Sig_class_type(decl.clsty_ty_id, decl.clsty_ty_decl, rs,
                             Exported);
              Sig_type(decl.clsty_obj_id, decl.clsty_obj_abbr, rs, Exported);
            ]
          ) decls [rem]
          |> List.flatten
      | _ ->
          approx_sig env srem

and approx_modtype_info env sinfo =
  {
   mtd_type = Option.map (approx_modtype env) sinfo.pmtd_type;
   mtd_attributes = sinfo.pmtd_attributes;
   mtd_loc = sinfo.pmtd_loc;
   mtd_uid = Uid.internal_not_actually_unique;
  }

let approx_modtype env smty =
  Warnings.without_warnings
    (fun () -> approx_modtype env smty)

(* Auxiliaries for checking the validity of name shadowing in signatures and
   structures.
   If a shadowing is valid, we also record some information (its ident,
   location where it first appears, etc) about the item that gets shadowed. *)
module Signature_names : sig
  type t

 type shadowable =
    {
      self: Ident.t;
      group: Ident.t list;
      (** group includes the element itself and all elements
                that should be removed at the same time
      *)
      loc:Location.t;
    }

  type info = [
    | `Exported
    | `From_open
    | `Shadowable of shadowable
    | `Substituted_away of Subst.t
    | `Unpackable_modtype_substituted_away of Ident.t * Subst.t
  ]

  val create : unit -> t

  val check_value     : ?info:info -> t -> Location.t -> Ident.t -> unit
  val check_type      : ?info:info -> t -> Location.t -> Ident.t -> unit
  val check_typext    : ?info:info -> t -> Location.t -> Ident.t -> unit
  val check_module    : ?info:info -> t -> Location.t -> Ident.t -> unit
  val check_modtype   : ?info:info -> t -> Location.t -> Ident.t -> unit
  val check_class     : ?info:info -> t -> Location.t -> Ident.t -> unit
  val check_class_type: ?info:info -> t -> Location.t -> Ident.t -> unit

  val check_sig_item:
    ?info:info -> t -> Location.t -> Signature_group.rec_group -> unit

  val simplify: Env.t -> t -> Types.signature -> Types.signature
end = struct

  type shadowable =
    {
      self: Ident.t;
      group: Ident.t list;
      (** group includes the element itself and all elements
                that should be removed at the same time
      *)
      loc:Location.t;
    }

  type bound_info = [
    | `Exported
    | `Shadowable of shadowable
  ]

  type info = [
    | `From_open
    | `Substituted_away of Subst.t
    | `Unpackable_modtype_substituted_away of Ident.t * Subst.t
    | bound_info
  ]

  type hide_reason =
    | From_open
    | Shadowed_by of Ident.t * Location.t

  type to_be_removed = {
    mutable subst: Subst.t;
    mutable hide: (Sig_component_kind.t * Location.t * hide_reason) Ident.Map.t;
    mutable unpackable_modtypes: Ident.Set.t;
  }

  type names_infos = (string, bound_info) Hashtbl.t

  type names = {
    values: names_infos;
    types: names_infos;
    modules: names_infos;
    modtypes: names_infos;
    typexts: names_infos;
    classes: names_infos;
    class_types: names_infos;
  }

  let new_names () = {
    values = Hashtbl.create 16;
    types = Hashtbl.create 16;
    modules = Hashtbl.create 16;
    modtypes = Hashtbl.create 16;
    typexts = Hashtbl.create 16;
    classes = Hashtbl.create 16;
    class_types = Hashtbl.create 16;
  }

  type t = {
    bound: names;
    to_be_removed: to_be_removed;
  }

  let create () = {
    bound = new_names ();
    to_be_removed = {
      subst = Subst.identity;
      hide = Ident.Map.empty;
      unpackable_modtypes = Ident.Set.empty;
    };
  }

  let table_for component names =
    let open Sig_component_kind in
    match component with
    | Value -> names.values
    | Type | Label | Constructor -> names.types
    | Module -> names.modules
    | Module_type -> names.modtypes
    | Extension_constructor -> names.typexts
    | Class -> names.classes
    | Class_type -> names.class_types

  let check cl t loc id (info : info) =
    let to_be_removed = t.to_be_removed in
    match info with
    | `Substituted_away s ->
        to_be_removed.subst <- Subst.compose s to_be_removed.subst;
    | `Unpackable_modtype_substituted_away (id,s) ->
        to_be_removed.subst <- Subst.compose s to_be_removed.subst;
        to_be_removed.unpackable_modtypes <-
          Ident.Set.add id to_be_removed.unpackable_modtypes
    | `From_open ->
        to_be_removed.hide <-
          Ident.Map.add id (cl, loc, From_open) to_be_removed.hide
    | #bound_info as bound_info ->
        let tbl = table_for cl t.bound in
        let name = Ident.name id in
        match Hashtbl.find_opt tbl name with
        | None -> Hashtbl.add tbl name bound_info
        | Some (`Shadowable s) ->
            Hashtbl.replace tbl name bound_info;
            let reason = Shadowed_by (id, loc) in
            List.iter (fun shadowed_id ->
            to_be_removed.hide <-
              Ident.Map.add shadowed_id (cl, s.loc, reason)
                to_be_removed.hide
              ) s.group
        | Some `Exported ->
            raise(Error(loc, Env.empty, Repeated_name(cl, name)))

  let check_value ?info t loc id =
    let info =
      match info with
      | Some i -> i
      | None -> `Shadowable {self=id; group=[id]; loc}
    in
    check Sig_component_kind.Value t loc id info
  let check_type ?(info=`Exported) t loc id =
    check Sig_component_kind.Type t loc id info
  let check_module ?(info=`Exported) t loc id =
    check Sig_component_kind.Module t loc id info
  let check_modtype ?(info=`Exported) t loc id =
    check Sig_component_kind.Module_type t loc id info
  let check_typext ?(info=`Exported) t loc id =
    check Sig_component_kind.Extension_constructor t loc id info
  let check_class ?(info=`Exported) t loc id =
    check Sig_component_kind.Class t loc id info
  let check_class_type ?(info=`Exported) t loc id =
    check Sig_component_kind.Class_type t loc id info

  let classify =
    let open Sig_component_kind in
    function
    | Sig_type(id, _, _, _) -> Type, id
    | Sig_module(id, _, _, _, _) -> Module, id
    | Sig_modtype(id, _, _) -> Module_type, id
    | Sig_typext(id, _, _, _) -> Extension_constructor, id
    | Sig_value (id, _, _) -> Value, id
    | Sig_class (id, _, _, _) -> Class, id
    | Sig_class_type (id, _, _, _) -> Class_type, id

  let check_item ?info names loc kind id ids =
    let info =
      match info with
      | None -> `Shadowable {self=id; group=ids; loc}
      | Some i -> i
    in
    check kind names loc id info

  let check_sig_item ?info names loc (item:Signature_group.rec_group) =
    let check ?info names loc item =
      let all = List.map classify (Signature_group.flatten item) in
      let group = List.map snd all in
      List.iter (fun (kind,id) -> check_item ?info names loc kind id group)
        all
    in
    (* we can ignore x.pre_ghosts: they are eliminated by strengthening, and
       thus never appear in includes *)
     List.iter (check ?info names loc) (Signature_group.rec_items item.group)

  (*
    Before applying local module type substitutions where the
    right-hand side is not a path, we need to check that those module types
    where never used to pack modules. For instance
    {[
    module type T := sig end
    val x: (module T)
    ]}
    should raise an error.
  *)
  let check_unpackable_modtypes ~loc ~env to_remove component =
    if not (Ident.Set.is_empty to_remove.unpackable_modtypes) then begin
      let iterator =
        let error p = Unpackable_local_modtype_subst p in
        let paths =
          List.map (fun id -> Pident id)
            (Ident.Set.elements to_remove.unpackable_modtypes)
        in
        check_usage_of_module_types ~loc ~error ~paths
          (ref (lazy env)) Btype.type_iterators
      in
      iterator.Btype.it_signature_item iterator component;
      Btype.(unmark_iterators.it_signature_item unmark_iterators) component
    end

  (* We usually require name uniqueness of signature components (e.g. types,
     modules, etc), however in some situation reusing the name is allowed: if
     the component is a value or an extension, or if the name is introduced by
     an include.
     When there are multiple specifications of a component with the same name,
     we try to keep only the last (rightmost) one, removing all references to
     the previous ones from the signature.
     If some reference cannot be removed, then we error out with
     [Cannot_hide_id].
  *)

  let simplify env t sg =
    let to_remove = t.to_be_removed in
    let ids_to_remove =
      Ident.Map.fold (fun id (kind,  _, _) lst ->
        if Sig_component_kind.can_appear_in_types kind then
          id :: lst
        else
          lst
      ) to_remove.hide []
    in
    let simplify_item (component: Types.signature_item) =
      let user_kind, user_id, user_loc =
        let open Sig_component_kind in
        match component with
        | Sig_value(id, v, _) -> Value, id, v.val_loc
        | Sig_type (id, td, _, _) -> Type, id, td.type_loc
        | Sig_typext (id, te, _, _) -> Extension_constructor, id, te.ext_loc
        | Sig_module (id, _, md, _, _) -> Module, id, md.md_loc
        | Sig_modtype (id, mtd, _) -> Module_type, id, mtd.mtd_loc
        | Sig_class (id, c, _, _) -> Class, id, c.cty_loc
        | Sig_class_type (id, ct, _, _) -> Class_type, id, ct.clty_loc
      in
      if Ident.Map.mem user_id to_remove.hide then
        None
      else begin
        let component =
          if to_remove.subst == Subst.identity then
            component
          else
            begin
              check_unpackable_modtypes ~loc:user_loc ~env to_remove component;
              Subst.signature_item Keep to_remove.subst component
            end
        in
        let component =
          match ids_to_remove with
          | [] -> component
          | ids ->
            try Mtype.nondep_sig_item env ids component with
            | Ctype.Nondep_cannot_erase removed_item_id ->
              let (removed_item_kind, removed_item_loc, reason) =
                Ident.Map.find removed_item_id to_remove.hide
              in
              let err_loc, hiding_error =
                match reason with
                | From_open ->
                  removed_item_loc,
                  Appears_in_signature {
                    opened_item_kind = removed_item_kind;
                    opened_item_id = removed_item_id;
                    user_id;
                    user_kind;
                    user_loc;
                  }
                | Shadowed_by (shadower_id, shadower_loc) ->
                  shadower_loc,
                  Illegal_shadowing {
                    shadowed_item_kind = removed_item_kind;
                    shadowed_item_id = removed_item_id;
                    shadowed_item_loc = removed_item_loc;
                    shadower_id;
                    user_id;
                    user_kind;
                    user_loc;
                  }
              in
              raise (Error(err_loc, env, Cannot_hide_id hiding_error))
        in
        Some component
      end
    in
    List.filter_map simplify_item sg
end

let has_remove_aliases_attribute attr =
  let remove_aliases =
    Attr_helper.get_no_payload_attribute
      ["remove_aliases"; "ocaml.remove_aliases"] attr
  in
  match remove_aliases with
  | None -> false
  | Some _ -> true

(* Check and translate a module type expression *)

let transl_modtype_longident loc env lid =
  Env.lookup_modtype_path ~loc lid env

let transl_module_alias loc env lid =
  Env.lookup_module_path ~load:false ~loc lid env

let mkmty desc typ env loc attrs =
  let mty = {
    mty_desc = desc;
    mty_type = typ;
    mty_loc = loc;
    mty_env = env;
    mty_attributes = attrs;
    } in
  Cmt_format.add_saved_type (Cmt_format.Partial_module_type mty);
  mty

let mksig desc env loc =
  let sg = { sig_desc = desc; sig_loc = loc; sig_env = env } in
  Cmt_format.add_saved_type (Cmt_format.Partial_signature_item sg);
  sg

(* let signature sg = List.map (fun item -> item.sig_type) sg *)

let rec transl_modtype env smty =
  Builtin_attributes.warning_scope smty.pmty_attributes
    (fun () -> transl_modtype_aux env smty)

and transl_modtype_functor_arg env sarg =
  let mty = transl_modtype env sarg in
  {mty with mty_type = Mtype.scrape_for_functor_arg env mty.mty_type}

and transl_modtype_aux env smty =
  let loc = smty.pmty_loc in
  match Jane_syntax.Module_type.of_ast smty with
  | Some (jmty, _attrs) -> transl_modtype_jane_syntax_aux ~loc env jmty
  | None ->
  match smty.pmty_desc with
    Pmty_ident lid ->
      let path = transl_modtype_longident loc env lid.txt in
      mkmty (Tmty_ident (path, lid)) (Mty_ident path) env loc
        smty.pmty_attributes
  | Pmty_alias lid ->
      let path = transl_module_alias loc env lid.txt in
      mkmty (Tmty_alias (path, lid)) (Mty_alias path) env loc
        smty.pmty_attributes
  | Pmty_signature ssg ->
      let sg = transl_signature env ssg in
      mkmty (Tmty_signature sg) (Mty_signature sg.sig_type) env loc
        smty.pmty_attributes
  | Pmty_functor(sarg_opt, sres) ->
      let t_arg, ty_arg, newenv =
        match sarg_opt with
        | Unit -> Unit, Types.Unit, env
        | Named (param, sarg) ->
          let arg = transl_modtype_functor_arg env sarg in
          let (id, newenv) =
            match param.txt with
            | None -> None, env
            | Some name ->
              let scope = Ctype.create_scope () in
              let id, newenv =
                let arg_md =
                  { md_type = arg.mty_type;
                    md_attributes = [];
                    md_loc = param.loc;
                    md_uid = Uid.mk ~current_unit:(Env.get_unit_name ());
                  }
                in
                Env.enter_module_declaration ~scope ~arg:true name Mp_present
                  arg_md env
              in
              Some id, newenv
          in
          Named (id, param, arg), Types.Named (id, arg.mty_type), newenv
      in
      let res = transl_modtype newenv sres in
      mkmty (Tmty_functor (t_arg, res))
        (Mty_functor(ty_arg, res.mty_type)) env loc
        smty.pmty_attributes
  | Pmty_with(sbody, constraints) ->
      let body = transl_modtype env sbody in
      let init_sg = extract_sig env sbody.pmty_loc body.mty_type in
      let remove_aliases = has_remove_aliases_attribute smty.pmty_attributes in
      let (rev_tcstrs, final_sg) =
        List.fold_left (transl_with ~loc:smty.pmty_loc env remove_aliases)
        ([],init_sg) constraints in
      let scope = Ctype.create_scope () in
      mkmty (Tmty_with ( body, List.rev rev_tcstrs))
        (Mtype.freshen ~scope (Mty_signature final_sg)) env loc
        smty.pmty_attributes
  | Pmty_typeof smod ->
      let env = Env.in_signature false env in
      let tmty, mty = !type_module_type_of_fwd env smod in
      mkmty (Tmty_typeof tmty) mty env loc smty.pmty_attributes
  | Pmty_extension ext ->
      raise (Error_forward (Builtin_attributes.error_of_extension ext))

and transl_modtype_jane_syntax_aux ~loc env = function
  | Jane_syntax.Module_type.Jmty_strengthen { mty ; mod_id } ->
      let tmty = transl_modtype_aux env mty in
      let path, md =
        Env.lookup_module ~use:false ~loc:mod_id.loc mod_id.txt env
      in
      let aliasable = not (Env.is_functor_arg path env) in
      try
        ignore
          (Includemod.modtypes ~loc env
            ~mark:Includemod.Mark_both md.md_type tmty.mty_type);
        mkmty
          (Tmty_strengthen (tmty, path, mod_id))
          (Mty_strengthen
            (tmty.mty_type, path, Aliasability.aliasable aliasable))
          env
          loc
          []
      with Includemod.Error explanation ->
        raise(Error(loc, env, Strengthening_mismatch(mod_id.txt, explanation)))
      ;

and transl_with ~loc env remove_aliases (rev_tcstrs,sg) constr =
  let lid, with_info = match constr with
    | Pwith_type (l,decl) ->l , With_type decl
    | Pwith_typesubst (l,decl) ->l , With_typesubst decl
    | Pwith_module (l,l') ->
        let path, md = Env.lookup_module ~loc l'.txt env in
        l , With_module {lid=l';path;md; remove_aliases}
    | Pwith_modsubst (l,l') ->
        let path, md' = Env.lookup_module ~loc l'.txt env in
        l , With_modsubst (l',path,md')
    | Pwith_modtype (l,smty) ->
        let mty = transl_modtype env smty in
        l, With_modtype mty
    | Pwith_modtypesubst (l,smty) ->
        let mty = transl_modtype env smty in
        l, With_modtypesubst mty
  in
  let ((path, lid, tcstr), sg) = merge_constraint env loc sg lid with_info in
  (* Only package with constraints result in None here. *)
  let tcstr = Option.get tcstr in
  ((path, lid, tcstr) :: rev_tcstrs, sg)



and transl_signature env (sg : Parsetree.signature) =
  let names = Signature_names.create () in

  let transl_include ~functor_ ~loc env sig_acc sincl =
    let smty = sincl.pincl_mod in
    let tmty =
      Builtin_attributes.warning_scope sincl.pincl_attributes
        (fun () -> transl_modtype env smty)
    in
    let mty = tmty.mty_type in
    let scope = Ctype.create_scope () in
    let incl_kind, sg =
      if functor_ then
        let sg, incl_kind =
          extract_sig_functor_open false env smty.pmty_loc mty sig_acc
        in
        incl_kind, sg
      else
        Tincl_structure, extract_sig env smty.pmty_loc mty
    in
    let sg, newenv = Env.enter_signature ~scope sg env in
    Signature_group.iter
      (Signature_names.check_sig_item names loc)
      sg;
    let incl =
      { incl_mod = tmty;
        incl_type = sg;
        incl_kind;
        incl_attributes = sincl.pincl_attributes;
        incl_loc = sincl.pincl_loc;
      }
    in
    mksig (Tsig_include incl) env loc, sg, newenv
  in

  let transl_include_functor ~loc env sig_acc
    : Jane_syntax.Include_functor.signature_item -> _ = function
    | Ifsig_include_functor sincl ->
        transl_include ~functor_:true ~loc env sig_acc sincl
  in

  let transl_sig_item_jst ~loc env sig_acc : Jane_syntax.Signature_item.t -> _ =
    function
    | Jsig_include_functor ifincl ->
        transl_include_functor ~loc env sig_acc ifincl
    | Jsig_layout (Lsig_kind_abbrev _) ->
        Misc.fatal_error "kind_abbrev not supported!"
  in

  let transl_sig_item env sig_acc item =
    let loc = item.psig_loc in
    match Jane_syntax.Signature_item.of_ast item with
    | Some jitem -> transl_sig_item_jst ~loc env sig_acc jitem
    | None ->
    match item.psig_desc with
    | Psig_value sdesc ->
        let (tdesc, newenv) =
          Typedecl.transl_value_decl env item.psig_loc sdesc
        in
        Signature_names.check_value names tdesc.val_loc tdesc.val_id;
        mksig (Tsig_value tdesc) env loc,
        [Sig_value(tdesc.val_id, tdesc.val_val, Exported)],
        newenv
    | Psig_type (rec_flag, sdecls) ->
        let (decls, newenv, _shapes) =
          Typedecl.transl_type_decl env rec_flag sdecls
        in
        List.iter (fun td ->
          Signature_names.check_type names td.typ_loc td.typ_id;
        ) decls;
        let sig_items =
          map_rec_type_with_row_types ~rec_flag
            (fun rs td -> Sig_type(td.typ_id, td.typ_type, rs, Exported))
            decls
        in
        mksig (Tsig_type (rec_flag, decls)) env loc, sig_items, newenv
    | Psig_typesubst sdecls ->
        let (decls, newenv, _shapes) =
          Typedecl.transl_type_decl env Nonrecursive sdecls
        in
        List.iter (fun td ->
          if td.typ_kind <> Ttype_abstract || td.typ_manifest = None ||
             td.typ_private = Private
          then
            raise (Error (td.typ_loc, env, Invalid_type_subst_rhs));
          let params = td.typ_type.type_params in
          if params_are_constrained params
          then raise(Error(loc, env, With_cannot_remove_constrained_type));
          let info =
              let subst =
                Subst.add_type_function (Pident td.typ_id)
                  ~params
                  ~body:(Option.get td.typ_type.type_manifest)
                  Subst.identity
              in
              Some (`Substituted_away subst)
          in
          Signature_names.check_type ?info names td.typ_loc td.typ_id
        ) decls;
        mksig (Tsig_typesubst decls) env loc, [], newenv
    | Psig_typext styext ->
        let (tyext, newenv, _shapes) =
          Typedecl.transl_type_extension false env item.psig_loc styext
        in
        let constructors = tyext.tyext_constructors in
        List.iter (fun ext ->
          Signature_names.check_typext names ext.ext_loc ext.ext_id
        ) constructors;
        let tsg = map_ext (fun es ext ->
            Sig_typext(ext.ext_id, ext.ext_type, es, Exported)
          ) constructors
        in
        mksig (Tsig_typext tyext) env loc,
        tsg,
        newenv
    | Psig_exception sext ->
        let (ext, newenv, _shapes) = Typedecl.transl_type_exception env sext in
        let constructor = ext.tyexn_constructor in
        Signature_names.check_typext names constructor.ext_loc
          constructor.ext_id;
        let tsg =
          Sig_typext(constructor.ext_id, constructor.ext_type,
                     Text_exception, Exported)
        in
        mksig (Tsig_exception ext) env loc, [tsg], newenv
    | Psig_module pmd ->
        let scope = Ctype.create_scope () in
        let tmty =
          Builtin_attributes.warning_scope pmd.pmd_attributes
            (fun () -> transl_modtype env pmd.pmd_type)
        in
        let pres =
          match tmty.mty_type with
          | Mty_alias _ -> Mp_absent
          | _ -> Mp_present
        in
        let md = {
          md_type=tmty.mty_type;
          md_attributes=pmd.pmd_attributes;
          md_loc=pmd.pmd_loc;
          md_uid = Uid.mk ~current_unit:(Env.get_unit_name ());
        }
        in
        let id, newenv =
          match pmd.pmd_name.txt with
          | None -> None, env
          | Some name ->
            let id, newenv =
              Env.enter_module_declaration ~scope name pres md env
            in
            Signature_names.check_module names pmd.pmd_name.loc id;
            Some id, newenv
        in
        let sig_item =
          mksig (Tsig_module {md_id=id; md_name=pmd.pmd_name;
                              md_uid=md.md_uid; md_presence=pres;
                              md_type=tmty;
                              md_loc=pmd.pmd_loc;
                              md_attributes=pmd.pmd_attributes})
            env loc
        in
        let tsg =
          match id with
          | None -> []
          | Some id -> [Sig_module(id, pres, md, Trec_not, Exported)]
        in
        sig_item, tsg, newenv
    | Psig_modsubst pms ->
        let scope = Ctype.create_scope () in
        let path, md =
          Env.lookup_module ~loc:pms.pms_manifest.loc
            pms.pms_manifest.txt env
        in
        let aliasable = not (Env.is_functor_arg path env) in
        let md =
          if not aliasable then
            md
          else
            { md_type = Mty_alias path;
              md_attributes = pms.pms_attributes;
              md_loc = pms.pms_loc;
              md_uid = Uid.mk ~current_unit:(Env.get_unit_name ());
            }
        in
        let pres =
          match md.md_type with
          | Mty_alias _ -> Mp_absent
          | _ -> Mp_present
        in
        let id, newenv =
          Env.enter_module_declaration ~scope pms.pms_name.txt pres md env
        in
        let info =
          `Substituted_away (Subst.add_module id path Subst.identity)
        in
        Signature_names.check_module ~info names pms.pms_name.loc id;
        let sig_item =
          mksig (Tsig_modsubst {ms_id=id; ms_name=pms.pms_name;
                                ms_uid=md.md_uid; ms_manifest=path;
                                ms_txt=pms.pms_manifest; ms_loc=pms.pms_loc;
                                ms_attributes=pms.pms_attributes})
            env loc
        in
        sig_item, [], newenv
    | Psig_recmodule sdecls ->
        let (tdecls, newenv) =
          transl_recmodule_modtypes env sdecls in
        let decls =
          List.filter_map (fun (md, uid, _) ->
            match md.md_id with
            | None -> None
            | Some id -> Some (id, md, uid)
          ) tdecls
        in
        List.iter (fun (id, md, _uid) ->
          Signature_names.check_module names md.md_loc id;
        ) decls;
        let sig_items =
          map_rec (fun rs (id, md, uid) ->
            let d = {Types.md_type = md.md_type.mty_type;
                     md_attributes = md.md_attributes;
                     md_loc = md.md_loc;
                     md_uid = uid;
                    } in
            Sig_module(id, Mp_present, d, rs, Exported))
            decls []
        in
        mksig (Tsig_recmodule (List.map (fun (md, _, _) -> md) tdecls)) env loc,
        sig_items,
        newenv
    | Psig_modtype pmtd ->
        let newenv, mtd, decl = transl_modtype_decl env pmtd in
        Signature_names.check_modtype names pmtd.pmtd_loc mtd.mtd_id;
        mksig (Tsig_modtype mtd) env loc,
        [Sig_modtype (mtd.mtd_id, decl, Exported)],
        newenv
    | Psig_modtypesubst pmtd ->
        let newenv, mtd, _decl = transl_modtype_decl env pmtd in
        let info =
          let mty = match mtd.mtd_type with
            | Some tmty -> tmty.mty_type
            | None ->
                (* parsetree invariant, see Ast_invariants *)
                assert false
          in
          let subst = Subst.add_modtype mtd.mtd_id mty Subst.identity in
          match mty with
          | Mty_ident _ -> `Substituted_away subst
          | _ -> `Unpackable_modtype_substituted_away (mtd.mtd_id,subst)
        in
        Signature_names.check_modtype ~info names pmtd.pmtd_loc mtd.mtd_id;
        mksig (Tsig_modtypesubst mtd) env loc,
        [],
        newenv
    | Psig_open sod ->
        let (od, newenv) = type_open_descr env sod in
        mksig (Tsig_open od) env loc, [], newenv
    | Psig_include sincl ->
        transl_include ~functor_:false ~loc env sig_acc sincl
    | Psig_class cl ->
        let (classes, newenv) = Typeclass.class_descriptions env cl in
        List.iter (fun cls ->
          let open Typeclass in
          let loc = cls.cls_id_loc.Location.loc in
          Signature_names.check_type names loc cls.cls_obj_id;
          Signature_names.check_class names loc cls.cls_id;
          Signature_names.check_class_type names loc cls.cls_ty_id;
        ) classes;
        let tsg =
          map_rec (fun rs cls ->
            let open Typeclass in
            [Sig_class(cls.cls_id, cls.cls_decl, rs, Exported);
             Sig_class_type(cls.cls_ty_id, cls.cls_ty_decl, rs, Exported);
             Sig_type(cls.cls_obj_id, cls.cls_obj_abbr, rs, Exported)]
          ) classes [] |> List.flatten
        in
        let typedtree =
          mksig (Tsig_class
                   (List.map (fun decr ->
                      decr.Typeclass.cls_info) classes)) env loc
        in
        typedtree, tsg, newenv
    | Psig_class_type cl ->
        let (classes, newenv) = Typeclass.class_type_declarations env cl in
        List.iter (fun decl ->
          let open Typeclass in
          let loc = decl.clsty_id_loc.Location.loc in
          Signature_names.check_class_type names loc decl.clsty_ty_id;
          Signature_names.check_type names loc decl.clsty_obj_id;
        ) classes;
        let tsg =
          map_rec (fun rs decl ->
            let open Typeclass in
            [Sig_class_type(decl.clsty_ty_id, decl.clsty_ty_decl, rs,
                            Exported);
             Sig_type(decl.clsty_obj_id, decl.clsty_obj_abbr, rs, Exported);
            ]
          ) classes []
          |> List.flatten
        in
        let typedtree =
          mksig
            (Tsig_class_type
               (List.map (fun decl -> decl.Typeclass.clsty_info) classes))
            env loc
        in
        typedtree, tsg, newenv
    | Psig_attribute attr ->
        Builtin_attributes.parse_standard_interface_attributes attr;
        Builtin_attributes.mark_alert_used attr;
        mksig (Tsig_attribute attr) env loc, [], env
    | Psig_extension (ext, _attrs) ->
        raise (Error_forward (Builtin_attributes.error_of_extension ext))
  in
  let rec transl_sig env sig_items sig_type = function
    | [] -> List.rev sig_items, List.rev sig_type, env
    | item :: srem ->
      let new_item , new_types , env = transl_sig_item env sig_type item in
      transl_sig env
        (new_item :: sig_items)
        (List.rev_append new_types sig_type)
        srem
  in
  let previous_saved_types = Cmt_format.get_saved_types () in
  Builtin_attributes.warning_scope []
    (fun () ->
       let (trem, rem, final_env) =
         transl_sig (Env.in_signature true env) [] [] sg
       in
       let rem = Signature_names.simplify final_env names rem in
       let sg =
         { sig_items = trem; sig_type = rem; sig_final_env = final_env }
       in
       Cmt_format.set_saved_types
         ((Cmt_format.Partial_signature sg) :: previous_saved_types);
       sg
    )

and transl_modtype_decl env pmtd =
  Builtin_attributes.warning_scope pmtd.pmtd_attributes
    (fun () -> transl_modtype_decl_aux env pmtd)

and transl_modtype_decl_aux env
    {pmtd_name; pmtd_type; pmtd_attributes; pmtd_loc} =
  let tmty =
    Option.map (transl_modtype (Env.in_signature true env)) pmtd_type
  in
  let decl =
    {
     Types.mtd_type=Option.map (fun t -> t.mty_type) tmty;
     mtd_attributes=pmtd_attributes;
     mtd_loc=pmtd_loc;
     mtd_uid = Uid.mk ~current_unit:(Env.get_unit_name ());
    }
  in
  let scope = Ctype.create_scope () in
  let (id, newenv) = Env.enter_modtype ~scope pmtd_name.txt decl env in
  let mtd =
    {
     mtd_id=id;
     mtd_name=pmtd_name;
     mtd_uid=decl.mtd_uid;
     mtd_type=tmty;
     mtd_attributes=pmtd_attributes;
     mtd_loc=pmtd_loc;
    }
  in
  newenv, mtd, decl

and transl_recmodule_modtypes env sdecls =
  let make_env curr =
    List.fold_left (fun env (id_shape, _, md, _) ->
      Option.fold ~none:env ~some:(fun (id, shape) ->
        Env.add_module_declaration ~check:true ~shape ~arg:true
          id Mp_present md env
      ) id_shape
    ) env curr
  in
  let transition env_c curr =
    List.map2
      (fun pmd (id_shape, id_loc, md, _) ->
        let tmty =
          Builtin_attributes.warning_scope pmd.pmd_attributes
            (fun () -> transl_modtype env_c pmd.pmd_type)
        in
        let md = { md with Types.md_type = tmty.mty_type } in
        (id_shape, id_loc, md, tmty))
      sdecls curr in
  let map_mtys curr =
    List.filter_map
      (fun (id_shape, _, md, _) ->
         Option.map (fun (id, _) -> (id, md)) id_shape)
      curr
  in
  let scope = Ctype.create_scope () in
  let ids =
    List.map (fun x -> Option.map (Ident.create_scoped ~scope) x.pmd_name.txt)
      sdecls
  in
  let approx_env =
    List.fold_left
      (fun env ->
         Option.fold ~none:env ~some:(fun id -> (* cf #5965 *)
           Env.enter_unbound_module (Ident.name id)
             Mod_unbound_illegal_recursion env
         ))
      env ids
  in
  let init =
    List.map2
      (fun id pmd ->
         let md_uid = Uid.mk ~current_unit:(Env.get_unit_name ()) in
         let md =
           { md_type = approx_modtype approx_env pmd.pmd_type;
             md_loc = pmd.pmd_loc;
             md_attributes = pmd.pmd_attributes;
             md_uid }
         in
         let id_shape =
           Option.map (fun id -> id, Shape.var md_uid id) id
         in
         (id_shape, pmd.pmd_name, md, ()))
      ids sdecls
  in
  let env0 = make_env init in
  let dcl1 =
    Warnings.without_warnings
      (fun () -> transition env0 init)
  in
  let env1 = make_env dcl1 in
  check_recmod_typedecls env1 (map_mtys dcl1);
  let dcl2 = transition env1 dcl1 in
(*
  List.iter
    (fun (id, mty) ->
      Format.printf "%a: %a@." Printtyp.ident id Printtyp.modtype mty)
    dcl2;
*)
  let env2 = make_env dcl2 in
  check_recmod_typedecls env2 (map_mtys dcl2);
  let dcl2 =
    List.map2 (fun pmd (id_shape, id_loc, md, mty) ->
      let tmd =
        {md_id=Option.map fst id_shape; md_name=id_loc; md_type=mty;
         md_uid=md.Types.md_uid; md_presence=Mp_present;
         md_loc=pmd.pmd_loc;
         md_attributes=pmd.pmd_attributes}
      in
      tmd, md.Types.md_uid, Option.map snd id_shape
    ) sdecls dcl2
  in
  (dcl2, env2)

(* Try to convert a module expression to a module path. *)

exception Not_a_path

let rec path_of_module mexp =
  match mexp.mod_desc with
  | Tmod_ident (p,_) -> p
  | Tmod_apply(funct, arg, _coercion) when !Clflags.applicative_functors ->
      Papply(path_of_module funct, path_of_module arg)
  | Tmod_constraint (mexp, _, _, _) ->
      path_of_module mexp
  | (Tmod_structure _ | Tmod_functor _ | Tmod_apply_unit _ | Tmod_unpack _ |
    Tmod_apply _) ->
    raise Not_a_path

let path_of_module mexp =
 try Some (path_of_module mexp) with Not_a_path -> None

(* Check that all core type schemes in a structure
   do not contain non-generalized type variable *)

let rec nongen_modtype env f = function
    Mty_ident _ -> None
  | Mty_alias _ -> None
  | Mty_signature sg ->
      let env = Env.add_signature sg env in
      List.find_map (nongen_signature_item env f) sg
  | Mty_functor(arg_opt, body) ->
      let env =
        match arg_opt with
        | Unit
        | Named (None, _) -> env
        | Named (Some id, param) ->
            Env.add_module ~arg:true id Mp_present param env
      in
      nongen_modtype env f body
  | Mty_strengthen (mty,_ ,_) -> nongen_modtype env f mty

and nongen_signature_item env f = function
  | Sig_value(_id, desc, _) ->
      f env desc.val_type
      |> Option.map (fun vars -> (vars, desc))
  | Sig_module(_id, _, md, _, _) -> nongen_modtype env f md.md_type
  | _ -> None

let check_nongen_modtype env loc mty =
  nongen_modtype env Ctype.nongen_vars_in_schema mty
  |> Option.iter (fun (vars, item) ->
      let vars = Btype.TypeSet.elements vars in
      let error =
        Non_generalizable_module { vars; item; mty }
      in
      raise(Error(loc, env, error))
    )

let check_nongen_signature_item env sig_item =
  match sig_item with
    Sig_value(_id, vd, _) ->
      Ctype.nongen_vars_in_schema env vd.val_type
      |> Option.iter (fun vars ->
          let vars = Btype.TypeSet.elements vars in
          let error =
            Non_generalizable { vars; expression = vd.val_type }
          in
          raise (Error (vd.val_loc, env, error))
        )
  | Sig_module (_id, _, md, _, _) ->
      check_nongen_modtype env md.md_loc md.md_type
  | _ -> ()

let check_nongen_signature env sg =
  List.iter (check_nongen_signature_item env) sg

let remove_mode_and_jkind_variables env sg =
  let rm _env ty = Ctype.remove_mode_and_jkind_variables ty; None in
  List.find_map (nongen_signature_item env rm) sg |> ignore

(* Helpers for typing recursive modules *)

let anchor_submodule name anchor =
  match anchor, name with
  | None, _
  | _, None ->
      None
  | Some p, Some name ->
      Some(Pdot(p, name))

let anchor_recmodule = Option.map (fun id -> Pident id)

let enrich_type_decls anchor decls oldenv newenv =
  match anchor with
    None -> newenv
  | Some p ->
      List.fold_left
        (fun e info ->
          let id = info.typ_id in
          let info' =
            Mtype.enrich_typedecl oldenv (Pdot(p, Ident.name id))
              id info.typ_type
          in
            Env.add_type ~check:true id info' e)
        oldenv decls

let enrich_module_type anchor name mty env =
  match anchor, name with
  | None, _
  | _, None ->
      mty
  | Some p, Some name ->
      Mtype.enrich_modtype env (Pdot(p, name)) mty

let check_recmodule_inclusion env bindings =
  (* PR#4450, PR#4470: consider
        module rec X : DECL = MOD  where MOD has inferred type ACTUAL
     The "natural" typing condition
        E, X: ACTUAL |- ACTUAL <: DECL
     leads to circularities through manifest types.
     Instead, we "unroll away" the potential circularities a finite number
     of times.  The (weaker) condition we implement is:
        E, X: DECL,
           X1: ACTUAL,
           X2: ACTUAL{X <- X1}/X1
           ...
           Xn: ACTUAL{X <- X(n-1)}/X(n-1)
        |- ACTUAL{X <- Xn}/Xn <: DECL{X <- Xn}
     so that manifest types rooted at X(n+1) are expanded in terms of X(n),
     avoiding circularities.  The strengthenings ensure that
     Xn.t = X(n-1).t = ... = X2.t = X1.t.
     N can be chosen arbitrarily; larger values of N result in more
     recursive definitions being accepted.  A good choice appears to be
     the number of mutually recursive declarations. *)

  let subst_and_strengthen scope s id mty =
    let mty = Subst.modtype (Rescope scope) s mty in
    match id with
    | None -> mty
    | Some id ->
        Mtype.strengthen ~aliasable:false mty (Subst.module_path s (Pident id))
  in

  let rec check_incl first_time n env s =
    let scope = Ctype.create_scope () in
    if n > 0 then begin
      (* Generate fresh names Y_i for the rec. bound module idents X_i *)
      let bindings1 =
        List.map
          (fun (id, _name, _mty_decl, _modl,
                mty_actual, _attrs, _loc, shape, _uid) ->
             let ids =
               Option.map
                 (fun id -> (id, Ident.create_scoped ~scope (Ident.name id))) id
             in
             (ids, mty_actual, shape))
          bindings in
      (* Enter the Y_i in the environment with their actual types substituted
         by the input substitution s *)
      let env' =
        List.fold_left
          (fun env (ids, mty_actual, shape) ->
             match ids with
             | None -> env
             | Some (id, id') ->
               let mty_actual' =
                 if first_time
                 then mty_actual
                 else subst_and_strengthen scope s (Some id) mty_actual
               in
               Env.add_module ~arg:false ~shape id' Mp_present mty_actual' env)
          env bindings1 in
      (* Build the output substitution Y_i <- X_i *)
      let s' =
        List.fold_left
          (fun s (ids, _mty_actual, _shape) ->
             match ids with
             | None -> s
             | Some (id, id') -> Subst.add_module id (Pident id') s)
          Subst.identity bindings1 in
      (* Recurse with env' and s' *)
      check_incl false (n-1) env' s'
    end else begin
      (* Base case: check inclusion of s(mty_actual) in s(mty_decl)
         and insert coercion if needed *)
      let check_inclusion
            (id, name, mty_decl, modl, mty_actual, attrs, loc, shape, uid) =
        let mty_decl' = Subst.modtype (Rescope scope) s mty_decl.mty_type
        and mty_actual' = subst_and_strengthen scope s id mty_actual in
        let coercion, shape =
          try
            Includemod.modtypes_with_shape ~shape
              ~loc:modl.mod_loc ~mark:Mark_both
              env mty_actual' mty_decl'
          with Includemod.Error msg ->
            raise(Error(modl.mod_loc, env, Not_included msg)) in
        let modl' =
            { mod_desc = Tmod_constraint(modl, mty_decl.mty_type,
                Tmodtype_explicit mty_decl, coercion);
              mod_type = mty_decl.mty_type;
              mod_env = env;
              mod_loc = modl.mod_loc;
              mod_attributes = [];
             } in
        let mb =
          {
            mb_id = id;
            mb_name = name;
            mb_uid = uid;
            mb_presence = Mp_present;
            mb_expr = modl';
            mb_attributes = attrs;
            mb_loc = loc;
          }
        in
        mb, shape, uid
      in
      List.map check_inclusion bindings
    end
  in check_incl true (List.length bindings) env Subst.identity

(* Helper for unpack *)

let rec package_constraints_sig env loc sg constrs =
  List.map
    (function
      | Sig_type (id, ({type_params=[]} as td), rs, priv)
        when List.mem_assoc [Ident.name id] constrs ->
          let ty = List.assoc [Ident.name id] constrs in
          Sig_type (id, {td with type_manifest = Some ty}, rs, priv)
      | Sig_module (id, pres, md, rs, priv) ->
          let rec aux = function
            | (m :: ((_ :: _) as l), t) :: rest when m = Ident.name id ->
                (l, t) :: aux rest
            | _ :: rest -> aux rest
            | [] -> []
          in
          let md =
            {md with
             md_type = package_constraints env loc md.md_type (aux constrs)
            }
          in
          Sig_module (id, pres, md, rs, priv)
      | item -> item
    )
    sg

and package_constraints env loc mty constrs =
  if constrs = [] then mty
  else begin
    match Mtype.scrape env mty with
    | Mty_signature sg ->
        Mty_signature (package_constraints_sig env loc sg constrs)
    | mty ->
      let rec ident = function
          Mty_ident p -> p
        | Mty_strengthen (mty,_,_) -> ident mty
        | Mty_functor _ | Mty_alias _ | Mty_signature _ -> assert false
      in
      raise(Error(loc, env, Cannot_scrape_package_type (ident mty)))
  end

let modtype_of_package env loc p fl =
  (* We call Ctype.correct_levels to ensure that the types being added to the
     module type are at generic_level. *)
  let mty =
    package_constraints env loc (Mty_ident p)
      (List.map (fun (n, t) -> Longident.flatten n, Ctype.correct_levels t) fl)
  in
  Subst.modtype Keep Subst.identity mty

let package_subtype env p1 fl1 p2 fl2 =
  let mkmty p fl =
    let fl =
      List.filter (fun (_n,t) -> Ctype.free_variables t = []) fl in
    modtype_of_package env Location.none p fl
  in
  match mkmty p1 fl1, mkmty p2 fl2 with
  | exception Error(_, _, Cannot_scrape_package_type _) -> false
  | mty1, mty2 ->
    let loc = Location.none in
    match Includemod.modtypes ~loc ~mark:Mark_both env mty1 mty2 with
    | Tcoerce_none -> true
    | _ | exception Includemod.Error _ -> false

let () = Ctype.package_subtype := package_subtype

let wrap_constraint_package env mark arg mty explicit =
  let mark = if mark then Includemod.Mark_both else Includemod.Mark_neither in
  let mty1 = Subst.modtype Keep Subst.identity arg.mod_type in
  let mty2 = Subst.modtype Keep Subst.identity mty in
  let coercion =
    try
      Includemod.modtypes ~loc:arg.mod_loc env ~mark mty1 mty2
    with Includemod.Error msg ->
      raise(Error(arg.mod_loc, env, Not_included msg)) in
  { mod_desc = Tmod_constraint(arg, mty, explicit, coercion);
    mod_type = mty;
    mod_env = env;
    mod_attributes = [];
    mod_loc = arg.mod_loc }

let wrap_constraint_with_shape env mark arg mty
  shape explicit =
  let mark = if mark then Includemod.Mark_both else Includemod.Mark_neither in
  let coercion, shape =
    try
      Includemod.modtypes_with_shape ~shape ~loc:arg.mod_loc env ~mark
        arg.mod_type mty
    with Includemod.Error msg ->
      raise(Error(arg.mod_loc, env, Not_included msg)) in
  { mod_desc = Tmod_constraint(arg, mty, explicit, coercion);
    mod_type = mty;
    mod_env = env;
    mod_attributes = [];
    mod_loc = arg.mod_loc }, shape

(* Type a module value expression *)


(* These describe the X in [F(X)] (which might be missing, for [F ()]) *)
type argument_summary = {
  is_syntactic_unit: bool;
  arg: Typedtree.module_expr;
  path: Path.t option;
  shape: Shape.t
}

type application_summary = {
  loc: Location.t;
  attributes: attributes;
  f_loc: Location.t; (* loc for F *)
  arg: argument_summary option (* None for () *)
}

let simplify_app_summary app_view = match app_view.arg with
  | None ->
    Includemod.Error.Unit, Mty_signature []
  | Some arg ->
    let mty = arg.arg.mod_type in
    match arg.is_syntactic_unit , arg.path with
    | true , _      -> Includemod.Error.Empty_struct, mty
    | false, Some p -> Includemod.Error.Named p, mty
    | false, None   -> Includemod.Error.Anonymous, mty

let rec type_module ?(alias=false) sttn funct_body anchor env smod =
  Builtin_attributes.warning_scope smod.pmod_attributes
    (fun () -> type_module_aux ~alias sttn funct_body anchor env smod)

and type_module_aux ~alias sttn funct_body anchor env smod =
  match smod.pmod_desc with
    Pmod_ident lid ->
      let path =
        Env.lookup_module_path ~load:(not alias) ~loc:smod.pmod_loc lid.txt env
      in
      let md = { mod_desc = Tmod_ident (path, lid);
                 mod_type = Mty_alias path;
                 mod_env = env;
                 mod_attributes = smod.pmod_attributes;
                 mod_loc = smod.pmod_loc } in
      let aliasable = not (Env.is_functor_arg path env) in
      let shape =
        Env.shape_of_path ~namespace:Shape.Sig_component_kind.Module env path
      in
      let shape = if alias && aliasable then Shape.alias shape else shape in
      let md =
        if alias && aliasable then
          (Env.add_required_global path env; md)
        else begin
          let mty = Mtype.find_type_of_module
              ~strengthen:sttn ~aliasable env path
          in
          match mty with
          | Mty_alias p1 when not alias ->
              let p1 = Env.normalize_module_path (Some smod.pmod_loc) env p1 in
              let mty = Includemod.expand_module_alias
                  ~strengthen:sttn env p1 in
              { md with
                mod_desc =
                  Tmod_constraint (md, mty, Tmodtype_implicit,
                                   Tcoerce_alias (env, path, Tcoerce_none));
                mod_type = mty }
          | mty ->
              { md with mod_type = mty }
        end
      in
      md, shape
  | Pmod_structure sstr ->
      let (str, sg, names, shape, _finalenv) =
        type_structure funct_body anchor env sstr in
      let md =
        { mod_desc = Tmod_structure str;
          mod_type = Mty_signature sg;
          mod_env = env;
          mod_attributes = smod.pmod_attributes;
          mod_loc = smod.pmod_loc }
      in
      let sg' = Signature_names.simplify _finalenv names sg in
      if List.length sg' = List.length sg then md, shape else
      wrap_constraint_with_shape env false md
        (Mty_signature sg') shape Tmodtype_implicit
  | Pmod_functor(arg_opt, sbody) ->
      let t_arg, ty_arg, newenv, funct_shape_param, funct_body =
        match arg_opt with
        | Unit ->
          Unit, Types.Unit, env, Shape.for_unnamed_functor_param, false
        | Named (param, smty) ->
          let mty = transl_modtype_functor_arg env smty in
          let scope = Ctype.create_scope () in
          let (id, newenv, var) =
            match param.txt with
            | None -> None, env, Shape.for_unnamed_functor_param
            | Some name ->
              let md_uid =  Uid.mk ~current_unit:(Env.get_unit_name ()) in
              let arg_md =
                { md_type = mty.mty_type;
                  md_attributes = [];
                  md_loc = param.loc;
                  md_uid;
                }
              in
              let id = Ident.create_scoped ~scope name in
              let shape = Shape.var md_uid id in
              let newenv = Env.add_module_declaration
                ~shape ~arg:true ~check:true id Mp_present arg_md env
              in
              Some id, newenv, id
          in
          Named (id, param, mty), Types.Named (id, mty.mty_type), newenv,
          var, true
      in
      let newenv = Env.add_escape_lock Module newenv in
      let newenv = Env.add_share_lock Module newenv in
      let body, body_shape = type_module true funct_body None newenv sbody in
      { mod_desc = Tmod_functor(t_arg, body);
        mod_type = Mty_functor(ty_arg, body.mod_type);
        mod_env = env;
        mod_attributes = smod.pmod_attributes;
        mod_loc = smod.pmod_loc },
      Shape.abs funct_shape_param body_shape
  | Pmod_apply _ | Pmod_apply_unit _ ->
      type_application smod.pmod_loc sttn funct_body env smod
  | Pmod_constraint(sarg, smty) ->
      let arg, arg_shape = type_module ~alias true funct_body anchor env sarg in
      let mty = transl_modtype env smty in
      let md, final_shape =
        wrap_constraint_with_shape env true arg mty.mty_type arg_shape
          (Tmodtype_explicit mty)
      in
      { md with
        mod_loc = smod.pmod_loc;
        mod_attributes = smod.pmod_attributes;
      },
      final_shape
  | Pmod_unpack sexp ->
      let exp =
        Ctype.with_local_level_if_principal
          (fun () -> Typecore.type_exp env sexp)
          ~post:Typecore.generalize_structure_exp
      in
      let mty =
        match get_desc (Ctype.expand_head env exp.exp_type) with
          Tpackage (p, fl) ->
            if List.exists (fun (_n, t) -> Ctype.free_variables t <> []) fl then
              raise (Error (smod.pmod_loc, env,
                            Incomplete_packed_module exp.exp_type));
            if !Clflags.principal &&
              not (Typecore.generalizable (Btype.generic_level-1) exp.exp_type)
            then
              Location.prerr_warning smod.pmod_loc
                (Warnings.Not_principal "this module unpacking");
            modtype_of_package env smod.pmod_loc p fl
        | Tvar _ ->
            raise (Typecore.Error
                     (smod.pmod_loc, env, Typecore.Cannot_infer_signature))
        | _ ->
            raise (Error(smod.pmod_loc, env, Not_a_packed_module exp.exp_type))
      in
      if funct_body && Mtype.contains_type env mty then
        raise (Error (smod.pmod_loc, env, Not_allowed_in_functor_body));
      { mod_desc = Tmod_unpack(exp, mty);
        mod_type = mty;
        mod_env = env;
        mod_attributes = smod.pmod_attributes;
        mod_loc = smod.pmod_loc },
      Shape.leaf_for_unpack
  | Pmod_extension ext ->
      raise (Error_forward (Builtin_attributes.error_of_extension ext))

and type_application loc strengthen funct_body env smod =
  let rec extract_application funct_body env sargs smod =
    match smod.pmod_desc with
    | Pmod_apply(f, sarg) ->
        let arg, shape = type_module true funct_body None env sarg in
        let summary = {
          loc = smod.pmod_loc;
          attributes = smod.pmod_attributes;
          f_loc = f.pmod_loc;
          arg = Some {
            is_syntactic_unit = sarg.pmod_desc = Pmod_structure [];
            arg;
            path = path_of_module arg;
            shape;
          }
        } in
        extract_application funct_body env (summary::sargs) f
    | Pmod_apply_unit f ->
        let summary = {
          loc = smod.pmod_loc;
          attributes = smod.pmod_attributes;
          f_loc = f.pmod_loc;
          arg = None
        } in
        extract_application funct_body env (summary::sargs) f
    | _ -> smod, sargs
  in
  let sfunct, args = extract_application funct_body env [] smod in
  let funct, funct_shape =
    let has_path { arg } = match arg with
      | None | Some { path = None } -> false
      | Some { path = Some _ } -> true
    in
    let strengthen = strengthen && List.for_all has_path args in
    type_module strengthen funct_body None env sfunct
  in
  List.fold_left (type_one_application ~ctx:(loc, funct, args) funct_body env)
    (funct, funct_shape) args

and type_one_application ~ctx:(apply_loc,md_f,args)
    funct_body env (funct, funct_shape) app_view =
  match Mtype.scrape_alias env funct.mod_type with
  | Mty_functor (Unit, mty_res) ->
      begin match app_view.arg with
        | None -> ()
        | Some arg ->
          if arg.is_syntactic_unit then
            (* this call to warning_scope allows e.g.
               [ F (struct end [@warning "-73"]) ]
               not to warn; useful when generating code that must
               work over multiple versions of OCaml *)
            Builtin_attributes.warning_scope arg.arg.mod_attributes @@ fun () ->
            Location.prerr_warning arg.arg.mod_loc
              Warnings.Generative_application_expects_unit
          else
            raise (Error (app_view.f_loc, env, Apply_generative));
      end;
      if funct_body && Mtype.contains_type env funct.mod_type then
        raise (Error (apply_loc, env, Not_allowed_in_functor_body));
      { mod_desc = Tmod_apply_unit funct;
        mod_type = mty_res;
        mod_env = env;
        mod_attributes = app_view.attributes;
        mod_loc = funct.mod_loc },
      Shape.app funct_shape ~arg:Shape.dummy_mod
  | Mty_functor (Named (param, mty_param), mty_res) as mty_functor ->
      let apply_error () =
        let args = List.map simplify_app_summary args in
        let mty_f = md_f.mod_type in
        let lid_app = None in
        raise(Includemod.Apply_error {loc=apply_loc;env;lid_app;mty_f;args})
      in
      begin match app_view with
      | { arg = None; _ } -> apply_error ()
      | { loc = app_loc; attributes = app_attributes;
          arg = Some { shape = arg_shape; path = arg_path; arg } } ->
      let coercion =
        try Includemod.modtypes
              ~loc:arg.mod_loc ~mark:Mark_both env arg.mod_type mty_param
        with Includemod.Error _ -> apply_error ()
      in
      let mty_appl =
        match arg_path with
        | Some path ->
            let scope = Ctype.create_scope () in
            let subst =
              match param with
              | None -> Subst.identity
              | Some p -> Subst.add_module p path Subst.identity
            in
            Subst.modtype (Rescope scope) subst mty_res
        | None ->
            let env, nondep_mty =
              match param with
              | None -> env, mty_res
              | Some param ->
                  let env =
                    Env.add_module ~arg:true param Mp_present arg.mod_type env
                  in
                  check_well_formed_module env app_loc
                    "the signature of this functor application" mty_res;
                  try env, Mtype.nondep_supertype env [param] mty_res
                  with Ctype.Nondep_cannot_erase _ ->
                    let error = Cannot_eliminate_dependency
                                  (Functor_applied, mty_functor) in
                    raise (Error(app_loc, env, error))
            in
            begin match
              Includemod.modtypes
                ~loc:app_loc ~mark:Mark_neither env mty_res nondep_mty
            with
            | Tcoerce_none -> ()
            | _ ->
                fatal_error
                  "unexpected coercion from original module type to \
                   nondep_supertype one"
            | exception Includemod.Error _ ->
                fatal_error
                  "nondep_supertype not included in original module type"
            end;
            nondep_mty
      in
      check_well_formed_module env apply_loc
        "the signature of this functor application" mty_appl;
      { mod_desc = Tmod_apply(funct, arg, coercion);
        mod_type = mty_appl;
        mod_env = env;
        mod_attributes = app_attributes;
        mod_loc = app_loc },
      Shape.app ~arg:arg_shape funct_shape
    end
  | Mty_alias path ->
      raise(Error(app_view.f_loc, env, Cannot_scrape_alias path))
  | _ ->
      let args = List.map simplify_app_summary args in
      let mty_f = md_f.mod_type in
      let lid_app = None in
      raise(Includemod.Apply_error {loc=apply_loc;env;lid_app;mty_f;args})

and type_open_decl ?used_slot ?toplevel funct_body names env sod =
  Builtin_attributes.warning_scope sod.popen_attributes
    (fun () ->
       type_open_decl_aux ?used_slot ?toplevel funct_body names env sod
    )

and type_open_decl_aux ?used_slot ?toplevel funct_body names env od =
  let loc = od.popen_loc in
  match od.popen_expr.pmod_desc with
  | Pmod_ident lid ->
    let path, newenv =
      type_open_ ?used_slot ?toplevel od.popen_override env loc lid
    in
    let md = { mod_desc = Tmod_ident (path, lid);
               mod_type = Mty_alias path;
               mod_env = env;
               mod_attributes = od.popen_expr.pmod_attributes;
               mod_loc = od.popen_expr.pmod_loc }
    in
    let open_descr = {
      open_expr = md;
      open_bound_items = [];
      open_override = od.popen_override;
      open_env = newenv;
      open_loc = loc;
      open_attributes = od.popen_attributes
    } in
    open_descr, [], newenv
  | _ ->
    let md, mod_shape = type_module true funct_body None env od.popen_expr in
    let scope = Ctype.create_scope () in
    let sg, newenv =
      Env.enter_signature ~scope ~mod_shape
        (extract_sig_open env md.mod_loc md.mod_type) env
    in
    let info, visibility =
      match toplevel with
      | Some false | None -> Some `From_open, Hidden
      | Some true -> None, Exported
    in
    Signature_group.iter (Signature_names.check_sig_item ?info names loc) sg;
    let sg =
      List.map (function
        | Sig_value(id, vd, _) -> Sig_value(id, vd, visibility)
        | Sig_type(id, td, rs, _) -> Sig_type(id, td, rs, visibility)
        | Sig_typext(id, ec, et, _) -> Sig_typext(id, ec, et, visibility)
        | Sig_module(id, mp, md, rs, _) ->
            Sig_module(id, mp, md, rs, visibility)
        | Sig_modtype(id, mtd, _) -> Sig_modtype(id, mtd, visibility)
        | Sig_class(id, cd, rs, _) -> Sig_class(id, cd, rs, visibility)
        | Sig_class_type(id, ctd, rs, _) ->
            Sig_class_type(id, ctd, rs, visibility)
      ) sg
    in
    let open_descr = {
      open_expr = md;
      open_bound_items = sg;
      open_override = od.popen_override;
      open_env = newenv;
      open_loc = loc;
      open_attributes = od.popen_attributes
    } in
    open_descr, sg, newenv

and type_structure ?(toplevel = None) funct_body anchor env sstr =
  let names = Signature_names.create () in

  let type_str_include ~functor_ ~loc env shape_map sincl sig_acc =
    let smodl = sincl.pincl_mod in
    let modl, modl_shape =
      Builtin_attributes.warning_scope sincl.pincl_attributes
        (fun () -> type_module true funct_body None env smodl)
    in
    let scope = Ctype.create_scope () in
    let incl_kind, sg =
      if functor_ then
        let sg, incl_kind =
          extract_sig_functor_open funct_body env smodl.pmod_loc
            modl.mod_type sig_acc
        in
        incl_kind, sg
      else
        Tincl_structure, extract_sig_open env smodl.pmod_loc modl.mod_type
    in
    (* Rename all identifiers bound by this signature to avoid clashes *)
    let sg, shape, new_env =
      Env.enter_signature_and_shape ~scope ~parent_shape:shape_map
        modl_shape sg env
    in
    Signature_group.iter (Signature_names.check_sig_item names loc) sg;
    let incl =
      { incl_mod = modl;
        incl_type = sg;
        incl_kind;
        incl_attributes = sincl.pincl_attributes;
        incl_loc = sincl.pincl_loc;
      }
    in
    Tstr_include incl, sg, shape, new_env
  in

  let type_str_include_functor ~loc env shape_map ifincl sig_acc =
    match (ifincl : Jane_syntax.Include_functor.structure_item) with
    | Ifstr_include_functor incl ->
        type_str_include ~functor_:true ~loc env shape_map incl sig_acc
  in

  let type_str_item_jst ~loc env shape_map jitem sig_acc =
    match (jitem : Jane_syntax.Structure_item.t) with
    | Jstr_include_functor ifincl ->
        type_str_include_functor ~loc env shape_map ifincl sig_acc
    | Jstr_layout (Lstr_kind_abbrev _) ->
        Misc.fatal_error "kind_abbrev not supported!"
  in

  let type_str_item
        env shape_map ({pstr_loc = loc; pstr_desc = desc} as item) sig_acc =
    match Jane_syntax.Structure_item.of_ast item with
    | Some jitem -> type_str_item_jst ~loc env shape_map jitem sig_acc
    | None ->
    match desc with
    | Pstr_eval (sexpr, attrs) ->
        (* We restrict [Tstr_eval] expressions to representable jkinds to
           support the native toplevel.  See the special handling of [Tstr_eval]
           near the top of [execute_phrase] in [opttoploop.ml]. *)
        let expr, sort =
          Builtin_attributes.warning_scope attrs
            (fun () -> Typecore.type_representable_expression
                         ~why:Structure_item_expression env sexpr)
        in
        Tstr_eval (expr, sort, attrs), [], shape_map, env
    | Pstr_value(rec_flag, sdefs) ->
        let force_toplevel =
          (* Values bound by '_' still escape in the toplevel, because
             they may be printed even though they are not named *)
          Option.is_some toplevel
        in
        let (defs, newenv) =
          Typecore.type_binding env rec_flag ~force_toplevel sdefs in
        let defs = match rec_flag with
          | Recursive -> Typecore.annotate_recursive_bindings env defs
          | Nonrecursive -> defs
        in
        (* Note: Env.find_value does not trigger the value_used event. Values
           will be marked as being used during the signature inclusion test. *)
        let items, shape_map =
          List.fold_left
            (fun (acc, shape_map) (id, id_info, zero_alloc) ->
              List.iter
                (fun (loc, mode, sort) ->
                   Typecore.escape ~loc ~env:newenv ~reason:Other mode;
                   (* CR layouts v5: this jkind check has the effect of
                      defaulting the sort of top-level bindings to value, which
                      will change. *)
                   if not Jkind.Sort.(equate sort value)
                   then raise (Error (loc, env,
                                   Toplevel_nonvalue (Ident.name id,sort)))
                )
                id_info;
              let zero_alloc =
                (* We only allow "Check" attributes in signatures.  Here we
                   convert "Assume"s in structures to the equivalent "Check" for
                   the signature. *)
                let open Builtin_attributes in
                match[@warning "+9"] zero_alloc with
                | Default_zero_alloc | Ignore_assert_all -> Default_zero_alloc
                | Check _ -> zero_alloc
                | Assume { strict; arity; loc;
                           never_returns_normally = _;
                           never_raises = _} ->
                  Check { strict; arity; loc; opt = false }
              in
              let (first_loc, _, _) = List.hd id_info in
              Signature_names.check_value names first_loc id;
              let vd =  Env.find_value (Pident id) newenv in
              let vd = Subst.Lazy.force_value_description vd in
              let vd = { vd with val_zero_alloc = zero_alloc } in
              Sig_value(id, vd, Exported) :: acc,
              Shape.Map.add_value shape_map id vd.val_uid
            )
            ([], shape_map)
            (let_bound_idents_with_modes_sorts_and_checks defs)
        in
        Tstr_value(rec_flag, defs),
        List.rev items,
        shape_map,
        newenv
    | Pstr_primitive sdesc ->
        let (desc, newenv) = Typedecl.transl_value_decl env loc sdesc in
        Signature_names.check_value names desc.val_loc desc.val_id;
        Tstr_primitive desc,
        [Sig_value(desc.val_id, desc.val_val, Exported)],
        Shape.Map.add_value shape_map desc.val_id desc.val_val.val_uid,
        newenv
    | Pstr_type (rec_flag, sdecls) ->
        let (decls, newenv, shapes) =
          Typedecl.transl_type_decl env rec_flag sdecls
        in
        List.iter
          Signature_names.(fun td -> check_type names td.typ_loc td.typ_id)
          decls;
        let items = map_rec_type_with_row_types ~rec_flag
          (fun rs info -> Sig_type(info.typ_id, info.typ_type, rs, Exported))
          decls
        in
        let shape_map = List.fold_left2
          (fun map { typ_id; _} shape ->
              Shape.Map.add_type map typ_id shape)
          shape_map
          decls
          shapes
        in
        Tstr_type (rec_flag, decls),
        items,
        shape_map,
        enrich_type_decls anchor decls env newenv
    | Pstr_typext styext ->
        let (tyext, newenv, shapes) =
          Typedecl.transl_type_extension true env loc styext
        in
        let constructors = tyext.tyext_constructors in
        let shape_map = List.fold_left2 (fun shape_map ext shape ->
            Signature_names.check_typext names ext.ext_loc ext.ext_id;
            Shape.Map.add_extcons shape_map ext.ext_id shape
          ) shape_map constructors shapes
        in
        (Tstr_typext tyext,
         map_ext
           (fun es ext -> Sig_typext(ext.ext_id, ext.ext_type, es, Exported))
           constructors,
        shape_map,
         newenv)
    | Pstr_exception sext ->
        let (ext, newenv, shape) = Typedecl.transl_type_exception env sext in
        let constructor = ext.tyexn_constructor in
        Signature_names.check_typext names constructor.ext_loc
          constructor.ext_id;
        Tstr_exception ext,
        [Sig_typext(constructor.ext_id,
                    constructor.ext_type,
                    Text_exception,
                    Exported)],
        Shape.Map.add_extcons shape_map
          constructor.ext_id
          shape,
        newenv
    | Pstr_module {pmb_name = name; pmb_expr = smodl; pmb_attributes = attrs;
                   pmb_loc;
                  } ->
        let outer_scope = Ctype.get_current_level () in
        let scope = Ctype.create_scope () in
        let modl, md_shape =
          Builtin_attributes.warning_scope attrs
            (fun () ->
               type_module ~alias:true true funct_body
                 (anchor_submodule name.txt anchor) env smodl
            )
        in
        let pres =
          match modl.mod_type with
          | Mty_alias _ -> Mp_absent
          | _ -> Mp_present
        in
        let md_uid = Uid.mk ~current_unit:(Env.get_unit_name ()) in
        let md =
          { md_type = enrich_module_type anchor name.txt modl.mod_type env;
            md_attributes = attrs;
            md_loc = pmb_loc;
            md_uid;
          }
        in
        let md_shape = Shape.set_uid_if_none md_shape md_uid in
        (*prerr_endline (Ident.unique_toplevel_name id);*)
        Mtype.lower_nongen outer_scope md.md_type;
        let id, newenv, sg =
          match name.txt with
          | None -> None, env, []
          | Some name ->
            let id, e = Env.enter_module_declaration
              ~scope ~shape:md_shape name pres md env
            in
            Signature_names.check_module names pmb_loc id;
            Some id, e,
            [Sig_module(id, pres,
                        {md_type = modl.mod_type;
                         md_attributes = attrs;
                         md_loc = pmb_loc;
                         md_uid;
                        }, Trec_not, Exported)]
        in
        let shape_map = match id with
          | Some id -> Shape.Map.add_module shape_map id md_shape
          | None -> shape_map
        in
        Tstr_module {mb_id=id; mb_name=name; mb_uid = md.md_uid;
                     mb_expr=modl; mb_presence=pres; mb_attributes=attrs;
                     mb_loc=pmb_loc; },
        sg,
        shape_map,
        newenv
    | Pstr_recmodule sbind ->
        let sbind =
          List.map
            (function
              | {pmb_name = name;
                 pmb_expr = {pmod_desc=Pmod_constraint(expr, typ)};
                 pmb_attributes = attrs;
                 pmb_loc = loc;
                } ->
                  name, typ, expr, attrs, loc
              | mb ->
                  raise (Error (mb.pmb_expr.pmod_loc, env,
                                Recursive_module_require_explicit_type))
            )
            sbind
        in
        let (decls, newenv) =
          transl_recmodule_modtypes env
            (List.map (fun (name, smty, _smodl, attrs, loc) ->
                 {pmd_name=name; pmd_type=smty;
                  pmd_attributes=attrs; pmd_loc=loc}) sbind
            ) in
        List.iter
          (fun (md, _, _) ->
             Option.iter Signature_names.(check_module names md.md_loc) md.md_id
          ) decls;
        let bindings1 =
          List.map2
            (fun ({md_id=id; md_type=mty}, uid, _prev_shape)
                 (name, _, smodl, attrs, loc) ->
               let modl, shape =
                 Builtin_attributes.warning_scope attrs
                   (fun () ->
                      type_module true funct_body (anchor_recmodule id)
                        newenv smodl
                   )
               in
               let mty' =
                 enrich_module_type anchor name.txt modl.mod_type newenv
               in
               (id, name, mty, modl, mty', attrs, loc, shape, uid))
            decls sbind in
        let newenv = (* allow aliasing recursive modules from outside *)
          List.fold_left
            (fun env (id_opt, _, mty, _, _, attrs, loc, shape, uid) ->
               match id_opt with
               | None -> env
               | Some id ->
                   let mdecl =
                     {
                       md_type = mty.mty_type;
                       md_attributes = attrs;
                       md_loc = loc;
                       md_uid = uid;
                     }
                   in
                   Env.add_module_declaration ~check:true ~shape
                     id Mp_present mdecl env
            )
            env bindings1
        in
        let bindings2 =
          check_recmodule_inclusion newenv bindings1 in
        let mbs =
          List.filter_map (fun (mb, shape, uid) ->
            Option.map (fun id -> id, mb, uid, shape)  mb.mb_id
          ) bindings2
        in
        let shape_map =
          List.fold_left (fun map (id, _mb, _uid, shape) ->
            Shape.Map.add_module map id shape
          ) shape_map mbs
        in
        Tstr_recmodule (List.map (fun (mb, _, _) -> mb) bindings2),
        map_rec (fun rs (id, mb, uid, _shape) ->
            Sig_module(id, Mp_present, {
                md_type=mb.mb_expr.mod_type;
                md_attributes=mb.mb_attributes;
                md_loc=mb.mb_loc;
                md_uid = uid;
              }, rs, Exported))
           mbs [],
        shape_map,
        newenv
    | Pstr_modtype pmtd ->
        (* check that it is non-abstract *)
        let newenv, mtd, decl = transl_modtype_decl env pmtd in
        Signature_names.check_modtype names pmtd.pmtd_loc mtd.mtd_id;
        let id = mtd.mtd_id in
        let map = Shape.Map.add_module_type shape_map id decl.mtd_uid in
        Tstr_modtype mtd, [Sig_modtype (id, decl, Exported)], map, newenv
    | Pstr_open sod ->
        let toplevel = Option.is_some toplevel in
        let (od, sg, newenv) =
          type_open_decl ~toplevel funct_body names env sod
        in
        Tstr_open od, sg, shape_map, newenv
    | Pstr_class cl ->
        let (classes, new_env) = Typeclass.class_declarations env cl in
        let shape_map = List.fold_left (fun acc cls ->
            let open Typeclass in
            let loc = cls.cls_id_loc.Location.loc in
            Signature_names.check_class names loc cls.cls_id;
            Signature_names.check_class_type names loc cls.cls_ty_id;
            Signature_names.check_type names loc cls.cls_obj_id;
            let uid = cls.cls_decl.cty_uid in
            let map f id v acc = f acc id v in
            map Shape.Map.add_class cls.cls_id uid acc
            |> map Shape.Map.add_class_type cls.cls_ty_id uid
            |> map Shape.Map.add_type cls.cls_obj_id (Shape.leaf uid)
          ) shape_map classes
        in
        Tstr_class
          (List.map (fun cls ->
               (cls.Typeclass.cls_info,
                cls.Typeclass.cls_pub_methods)) classes),
        List.flatten
          (map_rec
            (fun rs cls ->
              let open Typeclass in
              [Sig_class(cls.cls_id, cls.cls_decl, rs, Exported);
               Sig_class_type(cls.cls_ty_id, cls.cls_ty_decl, rs, Exported);
               Sig_type(cls.cls_obj_id, cls.cls_obj_abbr, rs, Exported)
              ])
             classes []),
        shape_map,
        new_env
    | Pstr_class_type cl ->
        let (classes, new_env) = Typeclass.class_type_declarations env cl in
        let shape_map = List.fold_left (fun acc decl ->
            let open Typeclass in
            let loc = decl.clsty_id_loc.Location.loc in
            Signature_names.check_class_type names loc decl.clsty_ty_id;
            Signature_names.check_type names loc decl.clsty_obj_id;
            let uid = decl.clsty_ty_decl.clty_uid in
            let map f id v acc = f acc id v in
            map Shape.Map.add_class_type decl.clsty_ty_id uid acc
            |> map Shape.Map.add_type decl.clsty_obj_id (Shape.leaf uid)
          ) shape_map classes
        in
        Tstr_class_type
          (List.map (fun cl ->
               (cl.Typeclass.clsty_ty_id,
                cl.Typeclass.clsty_id_loc,
                cl.Typeclass.clsty_info)) classes),
        List.flatten
          (map_rec
             (fun rs decl ->
                let open Typeclass in
                [Sig_class_type(decl.clsty_ty_id, decl.clsty_ty_decl, rs,
                                Exported);
                 Sig_type(decl.clsty_obj_id, decl.clsty_obj_abbr, rs, Exported);
                ])
             classes []),
        shape_map,
        new_env
    | Pstr_include sincl ->
        type_str_include ~functor_:false ~loc env shape_map sincl sig_acc
    | Pstr_extension (ext, _attrs) ->
        raise (Error_forward (Builtin_attributes.error_of_extension ext))
    | Pstr_attribute attr ->
        Builtin_attributes.parse_standard_implementation_attributes attr;
        Builtin_attributes.mark_alert_used attr;
        Tstr_attribute attr, [], shape_map, env
  in
  let toplevel_sig = Option.value toplevel ~default:[] in
  let rec type_struct env shape_map sstr str_acc sig_acc
            sig_acc_include_functor =
    match sstr with
    | [] ->
      (List.rev str_acc, List.rev sig_acc, shape_map, env)
    | pstr :: srem ->
        let previous_saved_types = Cmt_format.get_saved_types () in
        let desc, sg, shape_map, new_env =
          type_str_item env shape_map pstr sig_acc_include_functor
        in
        let str = { str_desc = desc; str_loc = pstr.pstr_loc; str_env = env } in
        Cmt_format.set_saved_types (Cmt_format.Partial_structure_item str
                                    :: previous_saved_types);
        type_struct new_env shape_map srem (str :: str_acc)
          (List.rev_append sg sig_acc)
          (List.rev_append sg sig_acc_include_functor)
  in
  let previous_saved_types = Cmt_format.get_saved_types () in
  let run () =
    let (items, sg, shape_map, final_env) =
      type_struct env Shape.Map.empty sstr [] [] toplevel_sig
    in
    let str = { str_items = items; str_type = sg; str_final_env = final_env } in
    Cmt_format.set_saved_types
      (Cmt_format.Partial_structure str :: previous_saved_types);
    str, sg, names, Shape.str shape_map, final_env
  in
  if Option.is_some toplevel then run ()
  else Builtin_attributes.warning_scope [] run

(* The toplevel will print some types not present in the signature *)
let remove_mode_and_jkind_variables_for_toplevel str =
  match str.str_items with
  | [{ str_desc =
         ( Tstr_eval (exp, _, _)
         | Tstr_value (Nonrecursive,
                       [{vb_pat = {pat_desc=Tpat_any};
                         vb_expr = exp}])) }] ->
     (* These types are printed by the toplevel,
        even though they do not appear in sg *)
     Ctype.remove_mode_and_jkind_variables exp.exp_type
  | _ -> ()

let type_toplevel_phrase env sig_acc s =
  Env.reset_required_globals ();
  Env.reset_probes ();
  Typecore.reset_allocations ();
  let (str, sg, to_remove_from_sg, shape, env) =
    type_structure ~toplevel:(Some sig_acc) false None env s in
  remove_mode_and_jkind_variables env sg;
  remove_mode_and_jkind_variables_for_toplevel str;
  Typecore.optimise_allocations ();
  (str, sg, to_remove_from_sg, shape, env)

let type_module_alias = type_module ~alias:true true false None
let type_module = type_module true false None
let type_structure = type_structure false None

(* Normalize types in a signature *)

let rec normalize_modtype = function
    Mty_ident _
  | Mty_alias _ -> ()
  | Mty_signature sg -> normalize_signature sg
  | Mty_functor(_param, body) -> normalize_modtype body
  | Mty_strengthen (mty,_,_) -> normalize_modtype mty

and normalize_signature sg = List.iter normalize_signature_item sg

and normalize_signature_item = function
    Sig_value(_id, desc, _) -> Ctype.normalize_type desc.val_type
  | Sig_module(_id, _, md, _, _) -> normalize_modtype md.md_type
  | _ -> ()

(* Extract the module type of a module expression *)

let type_module_type_of env smod =
  let remove_aliases = has_remove_aliases_attribute smod.pmod_attributes in
  let tmty =
    match smod.pmod_desc with
    | Pmod_ident lid -> (* turn off strengthening in this case *)
        let path, md = Env.lookup_module ~loc:smod.pmod_loc lid.txt env in
          { mod_desc = Tmod_ident (path, lid);
            mod_type = md.md_type;
            mod_env = env;
            mod_attributes = smod.pmod_attributes;
            mod_loc = smod.pmod_loc }
    | _ ->
        let me, _shape = type_module env smod in
        me
  in
  let mty = Mtype.scrape_for_type_of ~remove_aliases env tmty.mod_type in
  (* PR#5036: must not contain non-generalized type variables *)
  check_nongen_modtype env smod.pmod_loc mty;
  tmty, mty

(* For Typecore *)

(* Graft a longident onto a path *)
let rec extend_path path =
  fun lid ->
    match lid with
    | Lident name -> Pdot(path, name)
    | Ldot(m, name) -> Pdot(extend_path path m, name)
    | Lapply _ -> assert false

(* Lookup a type's longident within a signature *)
let lookup_type_in_sig sg =
  let types, modules =
    List.fold_left
      (fun acc item ->
         match item with
         | Sig_type(id, _, _, _) ->
             let types, modules = acc in
             let types = String.Map.add (Ident.name id) id types in
             types, modules
         | Sig_module(id, _, _, _, _) ->
             let types, modules = acc in
             let modules = String.Map.add (Ident.name id) id modules in
             types, modules
         | _ -> acc)
      (String.Map.empty, String.Map.empty) sg
  in
  let rec module_path = function
    | Lident name -> Pident (String.Map.find name modules)
    | Ldot(m, name) -> Pdot(module_path m, name)
    | Lapply _ -> assert false
  in
  fun lid ->
    match lid with
    | Lident name -> Pident (String.Map.find name types)
    | Ldot(m, name) -> Pdot(module_path m, name)
    | Lapply _ -> assert false

let type_package env m p fl =
  (* Same as Pexp_letmodule *)
  (* remember original level *)
  let outer_scope = Ctype.get_current_level () in
  let modl, scope =
    Typetexp.TyVarEnv.with_local_scope begin fun () ->
      (* type the module and create a scope in a raised level *)
      Ctype.with_local_level begin fun () ->
        let modl, _mod_shape = type_module env m in
        let scope = Ctype.create_scope () in
        modl, scope
      end
    end
  in
  Mtype.lower_nongen outer_scope modl.mod_type;
  let fl', env =
    match fl with
    | [] -> [], env
    | fl ->
      let type_path, env =
        match modl.mod_desc with
        | Tmod_ident (mp,_)
        | Tmod_constraint
            ({mod_desc=Tmod_ident (mp,_)}, _, Tmodtype_implicit, _) ->
          (* We special case these because interactions between
             strengthening of module types and packages can cause
             spurious escape errors. See examples from PR#6982 in the
             testsuite. This can be removed when such issues are
             fixed. *)
          extend_path mp, env
        | _ ->
          let sg = extract_sig_open env modl.mod_loc modl.mod_type in
          let sg, env = Env.enter_signature ~scope sg env in
          lookup_type_in_sig sg, env
      in
      let fl' =
        List.fold_right
          (fun (lid, _t) fl ->
             match type_path lid with
             | exception Not_found -> fl
             | path -> begin
                 match Env.find_type path env with
                 | exception Not_found -> fl
                 | decl ->
                     if decl.type_arity > 0 then begin
                       fl
                     end else begin
                       let t = Btype.newgenty (Tconstr (path,[],ref Mnil)) in
                       (lid, t) :: fl
                     end
               end)
          fl []
      in
      fl', env
  in
  let mty =
    if fl = [] then (Mty_ident p)
    else modtype_of_package env modl.mod_loc p fl'
  in
  List.iter
    (fun (n, ty) ->
      try Ctype.unify env ty
            (Ctype.newvar (Jkind.any ~why:Dummy_jkind))
      with Ctype.Unify _ ->
        raise (Error(modl.mod_loc, env, Scoping_pack (n,ty))))
    fl';
  let modl = wrap_constraint_package env true modl mty Tmodtype_implicit in
  modl, fl'

(* Fill in the forward declarations *)

let type_open_decl ?used_slot env od =
  type_open_decl ?used_slot ?toplevel:None false (Signature_names.create ()) env
    od

let type_open_descr ?used_slot env od =
  type_open_descr ?used_slot ?toplevel:None env od

let () =
  Typecore.type_module := type_module_alias;
  Typetexp.transl_modtype_longident := transl_modtype_longident;
  Typetexp.transl_modtype := transl_modtype;
  Typecore.type_open := type_open_ ?toplevel:None;
  Typecore.type_open_decl := type_open_decl;
  Typecore.type_package := type_package;
  Typeclass.type_open_descr := type_open_descr;
  type_module_type_of_fwd := type_module_type_of


(* Typecheck an implementation file *)

let gen_annot outputprefix sourcefile annots =
  Cmt2annot.gen_annot (Some (outputprefix ^ ".annot"))
    ~sourcefile:(Some sourcefile) ~use_summaries:false annots

<<<<<<< HEAD
let check_argument_type_if_given env sourcefile actual_sig arg_module_opt =
  match arg_module_opt with
  | None -> None
  | Some arg_module ->
      let arg_import =
        (* This will soon be converting from one type to another *)
        arg_module
      in
      Env.register_parameter_import arg_import;
      (* CR lmaurer: This "look for known name in path" code is duplicated
         all over the place. *)
      let basename = arg_import |> Compilation_unit.Name.to_string in
      let arg_filename =
        try
          Load_path.find_uncap (basename ^ ".cmi")
        with Not_found ->
          raise(Error(Location.none, Env.empty,
                      Cannot_find_argument_type arg_module)) in
      let arg_sig =
        Env.read_signature arg_module arg_filename ~add_binding:false in
      if not (Env.is_parameter_unit arg_import) then
        raise (Error (Location.none, env,
                      Argument_for_non_parameter (arg_module, arg_filename)));
      let coercion, _shape =
        Includemod.compunit env ~mark:Mark_positive sourcefile actual_sig
          arg_filename arg_sig Shape.dummy_mod
      in
      Some { ai_signature = arg_sig;
             ai_coercion_from_primary = coercion;
           }

let type_implementation sourcefile outputprefix modulename initial_env ast =
=======
let cms_register_toplevel_attributes ~sourcefile ~uid ~f ast =
  (* Cms files do not store the typetree. This can be a problem for Merlin has
    it uses attributes - which is why we manually construct a mapping from uid
    to attributes while typing.
    Generally `Pstr_attribute` and `Psig_attribute` are not needed by Merlin,
    except if it is the first element of the compilation unit structure or
    signature. *)
  let attr =
    match ast with
    | x :: _ -> f x
    | [] -> None
  in
  match attr with
  | None -> ()
  | Some attr ->
    Cms_format.register_toplevel_attributes uid
      ~loc:(Location.in_file sourcefile)
      ~attributes:[ attr ]

let cms_register_toplevel_struct_attributes ~sourcefile ~uid ast =
  cms_register_toplevel_attributes ~sourcefile ~uid ast
      ~f:(function
        | { pstr_desc = Pstr_attribute attr; _ }  -> Some attr
        | _ -> None)

let type_implementation ~sourcefile outputprefix modulename initial_env ast =
>>>>>>> f255c625
  let error e =
    raise (Error (Location.in_file sourcefile, initial_env, e))
  in
  Cmt_format.clear ();
  Misc.try_finally (fun () ->
      Typecore.reset_delayed_checks ();
      Typecore.reset_allocations ();
      Env.reset_required_globals ();
      Env.reset_probes ();
      if !Clflags.print_types then (* #7656 *)
        ignore @@ Warnings.parse_options false "-32-34-37-38-60";
      let (str, sg, names, shape, finalenv) =
        Profile.record_call "infer" (fun () ->
          type_structure initial_env ast) in
      let uid = Uid.of_compilation_unit_id modulename in
      let shape = Shape.set_uid_if_none shape uid in
      if !Clflags.binary_annotations_cms then
        cms_register_toplevel_struct_attributes ~sourcefile ~uid ast;
      let simple_sg = Signature_names.simplify finalenv names sg in
      if !Clflags.print_types then begin
        remove_mode_and_jkind_variables finalenv sg;
        Typecore.force_delayed_checks ();
        Typecore.optimise_allocations ();
        let shape = Shape_reduce.local_reduce Env.empty shape in
        Printtyp.wrap_printing_env ~error:false initial_env
          (fun () -> fprintf std_formatter "%a@."
              (Printtyp.printed_signature sourcefile) simple_sg
          );
        gen_annot outputprefix sourcefile (Cmt_format.Implementation str);
        { structure = str;
          coercion = Tcoerce_none;
          shape;
          signature = simple_sg;
          argument_interface = None;
        } (* result is ignored by Compile.implementation *)
      end else begin
        if !Clflags.as_parameter then
          error Cannot_compile_implementation_as_parameter;
        let arg_type =
          !Clflags.as_argument_for
          |> Option.map Compilation_unit.Name.of_string
        in
        let sourceintf =
          Filename.remove_extension sourcefile ^ !Config.interface_suffix in
        if !Clflags.cmi_file <> None || Sys.file_exists sourceintf then begin
          let import = Compilation_unit.name modulename in
          let intf_file =
            match !Clflags.cmi_file with
            | None ->
              let basename = import |> Compilation_unit.Name.to_string in
              (try
                Load_path.find_uncap (basename ^ ".cmi")
              with Not_found ->
                raise(Error(Location.in_file sourcefile, Env.empty,
                      Interface_not_compiled sourceintf)))
            | Some cmi_file -> cmi_file
          in
          let dclsig =
            Env.read_signature import intf_file ~add_binding:false
          in
          let arg_type_from_cmi = Env.implemented_parameter import in
          if not (Option.equal Compilation_unit.Name.equal
                    arg_type arg_type_from_cmi) then
            error (Inconsistent_argument_types
                     { new_arg_type = arg_type; old_source_file = intf_file;
                       old_arg_type = arg_type_from_cmi });
          let coercion, shape =
            Profile.record_call "check_sig" (fun () ->
              Includemod.compunit initial_env ~mark:Mark_positive
                sourcefile sg intf_file dclsig shape)
          in
          (* Check the _mli_ against the argument type, since the mli determines
             the visible type of the module and that's what needs to conform to
             the argument type.

             This is somewhat redundant with the checking that was done when
             compiling the .mli. However, this isn't just a boolean check - we
             need to get the coercion out. An alternative would be to store the
             coercion in the .cmi if we can sort out the dependency issues
             ([Tcoerce_primitive] is a pain in particular). *)
          let argument_interface =
            check_argument_type_if_given initial_env intf_file dclsig arg_type
          in
          Typecore.force_delayed_checks ();
          Typecore.optimise_allocations ();
          (* It is important to run these checks after the inclusion test above,
             so that value declarations which are not used internally but
             exported are not reported as being unused. *)
          Profile.record_call "save_cmt" (fun () ->
            let shape = Shape_reduce.local_reduce Env.empty shape in
            let annots = Cmt_format.Implementation str in
            Cmt_format.save_cmt (outputprefix ^ ".cmt") modulename
              annots (Some sourcefile) initial_env None (Some shape);
            Cms_format.save_cms (outputprefix ^ ".cms") modulename
              annots (Some sourcefile) (Some shape);
            gen_annot outputprefix sourcefile annots);
          { structure = str;
            coercion;
            shape;
            signature = dclsig;
            argument_interface;
          }
        end else begin
          if !Clflags.as_parameter then
            error Cannot_compile_implementation_as_parameter;
          Location.prerr_warning (Location.in_file sourcefile)
            Warnings.Missing_mli;
          let coercion, shape =
            Profile.record_call "check_sig" (fun () ->
              Includemod.compunit initial_env ~mark:Mark_positive
                sourcefile sg "(inferred signature)" simple_sg shape)
          in
          check_nongen_signature finalenv simple_sg;
          normalize_signature simple_sg;
          let argument_interface =
            check_argument_type_if_given initial_env sourcefile simple_sg arg_type
          in
          Typecore.force_delayed_checks ();
          Typecore.optimise_allocations ();
          (* See comment above. Here the target signature contains all
             the values being exported. We can still capture unused
             declarations like "let x = true;; let x = 1;;", because in this
             case, the inferred signature contains only the last declaration. *)
          let shape = Shape_reduce.local_reduce Env.empty shape in
          if not !Clflags.dont_write_files then begin
            let alerts = Builtin_attributes.alerts_of_str ast in
            let name = Compilation_unit.name modulename in
            let kind =
              Cmi_format.Normal { cmi_impl = modulename; cmi_arg_for = arg_type }
            in
            let cmi =
              Profile.record_call "save_cmi" (fun () ->
                Env.save_signature ~alerts
                  simple_sg name kind (outputprefix ^ ".cmi"))
            in
            Profile.record_call "save_cmt" (fun () ->
              let annots = Cmt_format.Implementation str in
              Cmt_format.save_cmt  (outputprefix ^ ".cmt") modulename
                annots (Some sourcefile) initial_env (Some cmi) (Some shape);
              Cms_format.save_cms  (outputprefix ^ ".cms") modulename
                annots (Some sourcefile) (Some shape);
              gen_annot outputprefix sourcefile annots)
          end;
          { structure = str;
            coercion;
            shape;
            signature = simple_sg;
            argument_interface
          }
        end
      end
    )
    ~exceptionally:(fun () ->
        Profile.record_call "save_cmt" (fun () ->
          let annots =
            Cmt_format.Partial_implementation
              (Array.of_list (Cmt_format.get_saved_types ()))
          in
          Cmt_format.save_cmt  (outputprefix ^ ".cmt") modulename
            annots (Some sourcefile) initial_env None None;
          Cms_format.save_cms  (outputprefix ^ ".cms") modulename
            annots (Some sourcefile) None;
          gen_annot outputprefix sourcefile annots)
      )

let save_signature modname tsg outputprefix source_file initial_env cmi =
  Cmt_format.save_cmt  (outputprefix ^ ".cmti") modname
    (Cmt_format.Interface tsg) (Some source_file) initial_env (Some cmi) None;
  Cms_format.save_cms  (outputprefix ^ ".cmsi") modname
    (Cmt_format.Interface tsg) (Some source_file) None

let cms_register_toplevel_signature_attributes ~sourcefile ~uid ast =
  cms_register_toplevel_attributes ~sourcefile ~uid ast
    ~f:(function
        | { psig_desc = Psig_attribute attr; _ } -> Some attr
        | _ -> None)

<<<<<<< HEAD
let type_interface sourcefile modulename env ast =
  if !Clflags.as_parameter && Compilation_unit.is_packed modulename then begin
    raise(Error(Location.none, Env.empty, Cannot_pack_parameter))
  end;
  let sg = transl_signature env ast in
  let arg_type =
    !Clflags.as_argument_for
    |> Option.map Compilation_unit.Name.of_string
  in
  ignore (check_argument_type_if_given env sourcefile sg.sig_type arg_type
          : Typedtree.argument_interface option);
  sg
=======
let type_interface ~sourcefile modulename env ast =
  if !Clflags.as_parameter && Compilation_unit.is_packed modulename then begin
    raise(Error(Location.none, Env.empty, Cannot_pack_parameter))
  end;
  if !Clflags.binary_annotations_cms then begin
    let uid = Shape.Uid.of_compilation_unit_id modulename in
    cms_register_toplevel_signature_attributes ~uid ~sourcefile ast
  end;
  transl_signature env ast
>>>>>>> f255c625

(* "Packaging" of several compilation units into one unit
   having them as sub-modules.  *)

let package_signatures units =
  let units_with_ids =
    List.map
      (fun (name, sg) ->
        let name = name |> Compilation_unit.Name.to_string in
        let oldid = Ident.create_persistent name in
        let newid = Ident.create_local name in
        (oldid, newid, sg))
      units
  in
  let subst =
    List.fold_left
      (fun acc (oldid, newid, _) ->
        Subst.add_module oldid (Pident newid) acc)
      Subst.identity units_with_ids
  in
  List.map
    (fun (_, newid, sg) ->
      (* This signature won't be used for anything, it'll just be saved in a cmi
         and cmt. *)
      let sg = Subst.signature Make_local subst sg in
      let md =
        { md_type=Mty_signature sg;
          md_attributes=[];
          md_loc=Location.none;
          md_uid = Uid.mk ~current_unit:(Env.get_unit_name ());
        }
      in
      Sig_module(newid, Mp_present, md, Trec_not, Exported))
    units_with_ids

let package_units initial_env objfiles cmifile modulename =
  (* Read the signatures of the units *)
  let units =
    List.map
      (fun f ->
         let pref = chop_extensions f in
         let unit =
           pref
           |> Filename.basename
           |> String.capitalize_ascii
           |> Compilation_unit.Name.of_string
         in
         let modname = Compilation_unit.create_child modulename unit in
         let sg =
           Env.read_signature unit (pref ^ ".cmi") ~add_binding:false in
         if Filename.check_suffix f ".cmi" &&
            not(Mtype.no_code_needed_sig (Lazy.force Env.initial) sg)
         then raise(Error(Location.none, Env.empty,
                          Implementation_is_required f));
         Compilation_unit.name modname,
         Env.read_signature unit (pref ^ ".cmi") ~add_binding:false)
      objfiles in
  (* Compute signature of packaged unit *)
  Ident.reinit();
  let sg = package_signatures units in
  (* Compute the shape of the package *)
  let prefix = Filename.remove_extension cmifile in
  let pack_uid = Uid.of_compilation_unit_id modulename in
  let shape =
    List.fold_left (fun map (name, _sg) ->
      let name = Compilation_unit.Name.to_string name in
      let id = Ident.create_persistent name in
      Shape.Map.add_module map id (Shape.for_persistent_unit name)
    ) Shape.Map.empty units
    |> Shape.str ~uid:pack_uid
  in
  (* See if explicit interface is provided *)
  let mlifile = prefix ^ !Config.interface_suffix in
  if Sys.file_exists mlifile then begin
    if not (Sys.file_exists cmifile) then begin
      raise(Error(Location.in_file mlifile, Env.empty,
                  Interface_not_compiled mlifile))
    end;
    let name = Compilation_unit.name modulename in
    let dclsig = Env.read_signature name cmifile ~add_binding:false in
    let cc, _shape =
      Includemod.compunit initial_env ~mark:Mark_both
        "(obtained by packing)" sg mlifile dclsig shape
    in
    Cmt_format.save_cmt  (prefix ^ ".cmt") modulename
      (Cmt_format.Packed (sg, objfiles)) None initial_env  None (Some shape);
    Cms_format.save_cms  (prefix ^ ".cms") modulename
      (Cmt_format.Packed (sg, objfiles)) None (Some shape);
    cc
  end else begin
    (* Determine imports *)
    let unit_names = List.map fst units in
    let imports =
      List.filter (fun import ->
          let name = Import_info.name import in
          not (List.mem name unit_names))
        (Env.imports()) in
    (* Write packaged signature *)
    if not !Clflags.dont_write_files then begin
      let cmi_arg_for =
        (* Packs aren't supported as arguments *)
        None
      in
      let name = Compilation_unit.name modulename in
      let kind = Cmi_format.Normal { cmi_impl = modulename; cmi_arg_for } in
      let cmi =
        Env.save_signature_with_imports ~alerts:Misc.Stdlib.String.Map.empty
          sg name kind (prefix ^ ".cmi") (Array.of_list imports)
      in
      let sign = Subst.Lazy.force_signature cmi.Cmi_format.cmi_sign in
      Cmt_format.save_cmt (prefix ^ ".cmt")  modulename
        (Cmt_format.Packed (sign, objfiles)) None initial_env
        (Some cmi) (Some shape);
      Cms_format.save_cms (prefix ^ ".cms")  modulename
        (Cmt_format.Packed (sign, objfiles)) None (Some shape);
    end;
    Tcoerce_none
  end


(* Error report *)


open Printtyp

let report_error ~loc _env = function
    Cannot_apply mty ->
      Location.errorf ~loc
        "@[This module is not a functor; it has type@ %a@]" modtype mty
  | Not_included errs ->
      let main = Includemod_errorprinter.err_msgs errs in
      Location.errorf ~loc "@[<v>Signature mismatch:@ %t@]" main
  | Not_included_functor errs ->
      let main = Includemod_errorprinter.err_msgs errs in
      Location.errorf ~loc
        "@[<v>Signature mismatch in included functor's parameter:@ %t@]" main
  | Cannot_eliminate_dependency (dep_type, mty) ->
      let hint =
        match dep_type with
        | Functor_applied -> "Please bind the argument to a module identifier"
        | Functor_included -> "This functor can't be included directly; please \
                               apply it to an explicit argument"
      in
      Location.errorf ~loc
        "@[This functor has type@ %a@ \
           The parameter cannot be eliminated in the result type.@ \
           %s.@]" modtype mty hint
  | Signature_expected ->
      Location.errorf ~loc "This module type is not a signature"
  | Structure_expected mty ->
      Location.errorf ~loc
        "@[This module is not a structure; it has type@ %a" modtype mty
  | Functor_expected mty ->
      Location.errorf ~loc
        "@[This module is not a functor; it has type@ %a" modtype mty
  | Signature_parameter_expected mty ->
      Location.errorf ~loc
        "@[The type of this functor is:@ %a. @ Its parameter is not a signature."
        modtype mty
  | Signature_result_expected mty ->
      Location.errorf ~loc
        "@[The type of this functor's result is not includable; it is@ %a"
        modtype mty
  | Recursive_include_functor ->
      Location.errorf ~loc
        "@[Including a functor is not supported in recursive module signatures @]"
  | With_no_component lid ->
      Location.errorf ~loc
        "@[The signature constrained by `with' has no component named %a@]"
        longident lid
  | With_mismatch(lid, explanation) ->
      let main = Includemod_errorprinter.err_msgs explanation in
      Location.errorf ~loc
        "@[<v>\
           @[In this `with' constraint, the new definition of %a@ \
             does not match its original definition@ \
             in the constrained signature:@]@ \
           %t@]"
        longident lid main
  | With_makes_applicative_functor_ill_typed(lid, path, explanation) ->
      let main = Includemod_errorprinter.err_msgs explanation in
      Location.errorf ~loc
        "@[<v>\
           @[This `with' constraint on %a makes the applicative functor @ \
             type %s ill-typed in the constrained signature:@]@ \
           %t@]"
        longident lid (Path.name path) main
  | With_changes_module_alias(lid, id, path) ->
      Location.errorf ~loc
        "@[<v>\
           @[This `with' constraint on %a changes %s, which is aliased @ \
             in the constrained signature (as %s)@].@]"
        longident lid (Path.name path) (Ident.name id)
  | With_cannot_remove_constrained_type ->
      Location.errorf ~loc
        "@[<v>Destructive substitutions are not supported for constrained @ \
              types (other than when replacing a type constructor with @ \
              a type constructor with the same arguments).@]"
  | With_cannot_remove_packed_modtype (p,mty) ->
      Location.errorf ~loc
        "This `with' constraint@ %s := %a@ makes a packed module ill-formed."
        (Path.name p) Printtyp.modtype mty
  | With_package_manifest (lid, ty) ->
      Location.errorf ~loc
        "In the constrained signature, type %a is defined to be %a.@ \
         Package `with' constraints may only be used on abstract types."
        longident lid
        Printtyp.type_expr ty
  | Repeated_name(kind, name) ->
      Location.errorf ~loc
        "@[Multiple definition of the %s name %s.@ \
         Names must be unique in a given structure or signature.@]"
        (Sig_component_kind.to_string kind) name
  | Non_generalizable { vars; expression } ->
      let[@manual.ref "ss:valuerestriction"] manual_ref = [ 6; 1; 2 ] in
      prepare_for_printing vars;
      add_type_to_preparation expression;
      Location.errorf ~loc
        "@[The type of this expression,@ %a,@ \
         contains the non-generalizable type variable(s): %a.@ %a@]"
        prepared_type_scheme expression
        (pp_print_list ~pp_sep:(fun f () -> fprintf f ",@ ")
           prepared_type_scheme) vars
        Misc.print_see_manual manual_ref
  | Non_generalizable_module { vars; mty; item } ->
      let[@manual.ref "ss:valuerestriction"] manual_ref = [ 6; 1; 2 ] in
      prepare_for_printing vars;
      add_type_to_preparation item.val_type;
      let sub =
        [ Location.msg ~loc:item.val_loc
            "The type of this value,@ %a,@ \
             contains the non-generalizable type variable(s) %a."
            prepared_type_scheme
            item.val_type
            (pp_print_list ~pp_sep:(fun f () -> fprintf f ",@ ")
               prepared_type_scheme) vars
        ]
      in
      Location.errorf ~loc ~sub
        "@[The type of this module,@ %a,@ \
         contains non-generalizable type variable(s).@ %a@]"
        modtype mty
        Misc.print_see_manual manual_ref
  | Implementation_is_required intf_name ->
      Location.errorf ~loc
        "@[The interface %a@ declares values, not just types.@ \
           An implementation must be provided.@]"
        Location.print_filename intf_name
  | Interface_not_compiled intf_name ->
      Location.errorf ~loc
        "@[Could not find the .cmi file for interface@ %a.@]"
        Location.print_filename intf_name
  | Not_allowed_in_functor_body ->
      Location.errorf ~loc
        "@[This expression creates fresh types.@ %s@]"
        "It is not allowed inside applicative functors."
  | Not_includable_in_functor_body ->
      Location.errorf ~loc
        "@[This functor creates fresh types when applied.@ %s@]"
        "Including it is not allowed inside applicative functors."
  | Not_a_packed_module ty ->
      Location.errorf ~loc
        "This expression is not a packed module. It has type@ %a"
        type_expr ty
  | Incomplete_packed_module ty ->
      Location.errorf ~loc
        "The type of this packed module contains variables:@ %a"
        type_expr ty
  | Scoping_pack (lid, ty) ->
      Location.errorf ~loc
        "The type %a in this module cannot be exported.@ \
        Its type contains local dependencies:@ %a" longident lid type_expr ty
  | Recursive_module_require_explicit_type ->
      Location.errorf ~loc "Recursive modules require an explicit module type."
  | Apply_generative ->
      Location.errorf ~loc
        "This is a generative functor. It can only be applied to ()"
  | Cannot_scrape_alias p ->
      Location.errorf ~loc
        "This is an alias for module %a, which is missing"
        path p
  | Cannot_scrape_package_type p ->
      Location.errorf ~loc
        "The type of this packed module refers to %a, which is missing"
        path p
  | Badly_formed_signature (context, err) ->
      Location.errorf ~loc "@[In %s:@ %a@]" context Typedecl.report_error err
  | Cannot_hide_id Illegal_shadowing
      { shadowed_item_kind; shadowed_item_id; shadowed_item_loc;
        shadower_id; user_id; user_kind; user_loc } ->
      let shadowed =
        Printtyp.namespaced_ident shadowed_item_kind shadowed_item_id
      in
      let shadower =
        Printtyp.namespaced_ident shadowed_item_kind shadower_id
      in
      let shadowed_item_kind= Sig_component_kind.to_string shadowed_item_kind in
      let shadowed_msg =
        Location.msg ~loc:shadowed_item_loc
          "@[%s %s came from this include.@]"
          (String.capitalize_ascii shadowed_item_kind)
          shadowed
      in
      let user_msg =
        Location.msg ~loc:user_loc
        "@[The %s %s has no valid type@ if %s is shadowed.@]"
        (Sig_component_kind.to_string user_kind) (Ident.name user_id)
        shadowed
      in
      Location.errorf ~loc ~sub:[shadowed_msg; user_msg]
        "Illegal shadowing of included %s %s@ by %s."
        shadowed_item_kind shadowed shadower
  | Cannot_hide_id Appears_in_signature
      { opened_item_kind; opened_item_id; user_id; user_kind; user_loc } ->
      let opened_item_kind= Sig_component_kind.to_string opened_item_kind in
      let opened_id = Ident.name opened_item_id in
      let user_msg =
        Location.msg ~loc:user_loc
          "@[The %s %s has no valid type@ if %s is hidden.@]"
        (Sig_component_kind.to_string user_kind) (Ident.name user_id)
        opened_id
      in
      Location.errorf ~loc ~sub:[user_msg]
        "The %s %s introduced by this open appears in the signature."
        opened_item_kind opened_id
  | Invalid_type_subst_rhs ->
      Location.errorf ~loc "Only type synonyms are allowed on the right of :="
  | Unpackable_local_modtype_subst p ->
      Location.errorf ~loc
        "The module type@ %s@ is not a valid type for a packed module:@ \
         it is defined as a local substitution for a non-path module type."
        (Path.name p)
  | Toplevel_nonvalue (id, sort) ->
      Location.errorf ~loc
        "@[Types of top-level module bindings must have layout value, but@ \
         the type of %s has layout@ %a.@]" id Jkind.Sort.format sort
 | Strengthening_mismatch(lid, explanation) ->
      let main = Includemod_errorprinter.err_msgs explanation in
      Location.errorf ~loc
        "@[<v>\
           @[In this strengthened module type, the type of %a@ \
             does not match the underlying type@]@ \
           %t@]"
        longident lid main
  | Cannot_pack_parameter ->
      Location.errorf ~loc
        "Cannot compile a parameter with -for-pack."
  | Cannot_compile_implementation_as_parameter ->
      Location.errorf ~loc
        "Cannot compile an implementation with -as-parameter."
  | Argument_for_non_parameter(param, path) ->
      Location.errorf ~loc
        "Interface %s@ found for module@ %a@ is not flagged as a parameter.@ \
         It cannot be the parameter type for this argument module."
        path
        Compilation_unit.Name.print param
  | Inconsistent_argument_types
        { new_arg_type; old_source_file; old_arg_type } ->
      let pp_arg_type ppf arg_type =
        match arg_type with
        | None -> Format.fprintf ppf "without -as-argument-for"
        | Some arg_type ->
            Format.fprintf ppf "with -as-argument-for %a"
              Compilation_unit.Name.print arg_type
      in
      Location.errorf ~loc
        "Inconsistent usage of -as-argument-for. Interface@ %s@ was compiled \
         %a@ but this module is being compiled@ %a."
        old_source_file
        pp_arg_type old_arg_type
        pp_arg_type new_arg_type
  | Cannot_find_argument_type arg_type ->
      Location.errorf ~loc
        "Parameter module %a@ specified by -as-argument-for cannot be found."
        Compilation_unit.Name.print arg_type

let report_error env ~loc err =
  Printtyp.wrap_printing_env_error env
    (fun () -> report_error env ~loc err)

let () =
  Location.register_error_of_exn
    (function
      | Error (loc, env, err) ->
        Some (report_error ~loc env err)
      | Error_forward err ->
        Some err
      | _ ->
        None
    )

let reset ~preserve_persistent_env =
  Env.reset_cache ~preserve_persistent_env;
  Envaux.reset_cache ~preserve_persistent_env;
  Typetexp.TyVarEnv.reset ()<|MERGE_RESOLUTION|>--- conflicted
+++ resolved
@@ -3357,7 +3357,31 @@
   Cmt2annot.gen_annot (Some (outputprefix ^ ".annot"))
     ~sourcefile:(Some sourcefile) ~use_summaries:false annots
 
-<<<<<<< HEAD
+let cms_register_toplevel_attributes ~sourcefile ~uid ~f ast =
+  (* Cms files do not store the typetree. This can be a problem for Merlin has
+    it uses attributes - which is why we manually construct a mapping from uid
+    to attributes while typing.
+    Generally `Pstr_attribute` and `Psig_attribute` are not needed by Merlin,
+    except if it is the first element of the compilation unit structure or
+    signature. *)
+  let attr =
+    match ast with
+    | x :: _ -> f x
+    | [] -> None
+  in
+  match attr with
+  | None -> ()
+  | Some attr ->
+    Cms_format.register_toplevel_attributes uid
+      ~loc:(Location.in_file sourcefile)
+      ~attributes:[ attr ]
+
+let cms_register_toplevel_struct_attributes ~sourcefile ~uid ast =
+  cms_register_toplevel_attributes ~sourcefile ~uid ast
+      ~f:(function
+        | { pstr_desc = Pstr_attribute attr; _ }  -> Some attr
+        | _ -> None)
+
 let check_argument_type_if_given env sourcefile actual_sig arg_module_opt =
   match arg_module_opt with
   | None -> None
@@ -3390,34 +3414,6 @@
            }
 
 let type_implementation sourcefile outputprefix modulename initial_env ast =
-=======
-let cms_register_toplevel_attributes ~sourcefile ~uid ~f ast =
-  (* Cms files do not store the typetree. This can be a problem for Merlin has
-    it uses attributes - which is why we manually construct a mapping from uid
-    to attributes while typing.
-    Generally `Pstr_attribute` and `Psig_attribute` are not needed by Merlin,
-    except if it is the first element of the compilation unit structure or
-    signature. *)
-  let attr =
-    match ast with
-    | x :: _ -> f x
-    | [] -> None
-  in
-  match attr with
-  | None -> ()
-  | Some attr ->
-    Cms_format.register_toplevel_attributes uid
-      ~loc:(Location.in_file sourcefile)
-      ~attributes:[ attr ]
-
-let cms_register_toplevel_struct_attributes ~sourcefile ~uid ast =
-  cms_register_toplevel_attributes ~sourcefile ~uid ast
-      ~f:(function
-        | { pstr_desc = Pstr_attribute attr; _ }  -> Some attr
-        | _ -> None)
-
-let type_implementation ~sourcefile outputprefix modulename initial_env ast =
->>>>>>> f255c625
   let error e =
     raise (Error (Location.in_file sourcefile, initial_env, e))
   in
@@ -3595,21 +3591,7 @@
         | { psig_desc = Psig_attribute attr; _ } -> Some attr
         | _ -> None)
 
-<<<<<<< HEAD
 let type_interface sourcefile modulename env ast =
-  if !Clflags.as_parameter && Compilation_unit.is_packed modulename then begin
-    raise(Error(Location.none, Env.empty, Cannot_pack_parameter))
-  end;
-  let sg = transl_signature env ast in
-  let arg_type =
-    !Clflags.as_argument_for
-    |> Option.map Compilation_unit.Name.of_string
-  in
-  ignore (check_argument_type_if_given env sourcefile sg.sig_type arg_type
-          : Typedtree.argument_interface option);
-  sg
-=======
-let type_interface ~sourcefile modulename env ast =
   if !Clflags.as_parameter && Compilation_unit.is_packed modulename then begin
     raise(Error(Location.none, Env.empty, Cannot_pack_parameter))
   end;
@@ -3617,8 +3599,14 @@
     let uid = Shape.Uid.of_compilation_unit_id modulename in
     cms_register_toplevel_signature_attributes ~uid ~sourcefile ast
   end;
-  transl_signature env ast
->>>>>>> f255c625
+  let sg = transl_signature env ast in
+  let arg_type =
+    !Clflags.as_argument_for
+    |> Option.map Compilation_unit.Name.of_string
+  in
+  ignore (check_argument_type_if_given env sourcefile sg.sig_type arg_type
+          : Typedtree.argument_interface option);
+  sg
 
 (* "Packaging" of several compilation units into one unit
    having them as sub-modules.  *)
