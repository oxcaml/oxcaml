--- conflicted
+++ resolved
@@ -4111,16 +4111,12 @@
   | Cannot_find_argument_type arg_type ->
       Location.errorf ~loc
         "Parameter module %a@ specified by -as-argument-for cannot be found."
-<<<<<<< HEAD
         Global_module.Name.print arg_type
-=======
-        Compilation_unit.Name.print arg_type
   | Submode_failed (Error (ax, {left; right})) ->
       Location.errorf ~loc
         "This value is %a, but expected to be %a because it is inside a module."
         (Mode.Value.Const.print_axis ax) left
         (Mode.Value.Const.print_axis ax) right
->>>>>>> bee63eea
 
 let report_error env ~loc err =
   Printtyp.wrap_printing_env_error env
