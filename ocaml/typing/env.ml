--- conflicted
+++ resolved
@@ -993,12 +993,9 @@
 let is_parameter_unit modname =
   Persistent_env.is_parameter_unit !persistent_env modname
 
-<<<<<<< HEAD
 let implemented_parameter modname =
   Persistent_env.implemented_parameter !persistent_env modname
 
-=======
->>>>>>> e2c7976b
 let reset_declaration_caches () =
   Types.Uid.Tbl.clear !value_declarations;
   Types.Uid.Tbl.clear !type_declarations;
