(**************************************************************************)
(*                                                                        *)
(*                                 OCaml                                  *)
(*                                                                        *)
(*             Xavier Leroy, projet Cristal, INRIA Rocquencourt           *)
(*                                                                        *)
(*   Copyright 1996 Institut National de Recherche en Informatique et     *)
(*     en Automatique.                                                    *)
(*                                                                        *)
(*   All rights reserved.  This file is distributed under the terms of    *)
(*   the GNU Lesser General Public License version 2.1, with the          *)
(*   special exception on linking described in the file LICENSE.          *)
(*                                                                        *)
(**************************************************************************)

(* Environment handling *)

open Cmi_format
open Misc
open Asttypes
open Longident
open Path
open Types

open Local_store

module String = Misc.Stdlib.String

let add_delayed_check_forward = ref (fun _ -> assert false)

type 'a usage_tbl = ('a -> unit) Types.Uid.Tbl.t
(** This table is used to track usage of value declarations.
    A declaration is identified by its uid.
    The callback attached to a declaration is called whenever the value (or
    type, or ...) is used explicitly (lookup_value, ...) or implicitly
    (inclusion test between signatures, cf Includemod.value_descriptions, ...).
*)

let value_declarations  : unit usage_tbl ref = s_table Types.Uid.Tbl.create 16
let type_declarations   : unit usage_tbl ref = s_table Types.Uid.Tbl.create 16
let module_declarations : unit usage_tbl ref = s_table Types.Uid.Tbl.create 16

type constructor_usage = Positive | Pattern | Exported_private | Exported
type constructor_usages =
  {
    mutable cu_positive: bool;
    mutable cu_pattern: bool;
    mutable cu_exported_private: bool;
  }
let add_constructor_usage cu usage =
  match usage with
  | Positive -> cu.cu_positive <- true
  | Pattern -> cu.cu_pattern <- true
  | Exported_private -> cu.cu_exported_private <- true
  | Exported ->
    cu.cu_positive <- true;
    cu.cu_pattern <- true;
    cu.cu_exported_private <- true

let constructor_usages () =
  {cu_positive = false; cu_pattern = false; cu_exported_private = false}

let constructor_usage_complaint ~rebind priv cu
  : Warnings.constructor_usage_warning option =
  match priv, rebind with
  | Asttypes.Private, _ | _, true ->
      if cu.cu_positive || cu.cu_pattern || cu.cu_exported_private then None
      else Some Unused
  | Asttypes.Public, false -> begin
      match cu.cu_positive, cu.cu_pattern, cu.cu_exported_private with
      | true, _, _ -> None
      | false, false, false -> Some Unused
      | false, true, _ -> Some Not_constructed
      | false, false, true -> Some Only_exported_private
    end

let used_constructors : constructor_usage usage_tbl ref =
  s_table Types.Uid.Tbl.create 16

type label_usage =
    Projection | Mutation | Construct | Exported_private | Exported
type label_usages =
    {
     mutable lu_projection: bool;
     mutable lu_mutation: bool;
     mutable lu_construct: bool;
    }
let add_label_usage lu usage =
  match usage with
  | Projection -> lu.lu_projection <- true;
  | Mutation -> lu.lu_mutation <- true
  | Construct -> lu.lu_construct <- true
  | Exported_private ->
    lu.lu_projection <- true
  | Exported ->
    lu.lu_projection <- true;
    lu.lu_mutation <- true;
    lu.lu_construct <- true

let is_mutating_label_usage = function
  | Mutation -> true
  | (Projection | Construct | Exported_private | Exported) -> false

let label_usages () =
  {lu_projection = false; lu_mutation = false; lu_construct = false}

let label_usage_complaint priv mut lu
  : Warnings.field_usage_warning option =
  match priv, mut with
  | Asttypes.Private, _ ->
      if lu.lu_projection then None
      else Some Unused
  | Asttypes.Public, Types.Immutable -> begin
      match lu.lu_projection, lu.lu_construct with
      | true, _ -> None
      | false, false -> Some Unused
      | false, true -> Some Not_read
    end
  | Asttypes.Public, Types.Mutable _ -> begin
      match lu.lu_projection, lu.lu_mutation, lu.lu_construct with
      | true, true, _ -> None
      | false, false, false -> Some Unused
      | false, _, _ -> Some Not_read
      | true, false, _ -> Some Not_mutated
    end

let used_labels : label_usage usage_tbl ref =
  s_table Types.Uid.Tbl.create 16

(** Map indexed by the name of module components. *)
module NameMap = String.Map

type value_unbound_reason =
  | Val_unbound_instance_variable
  | Val_unbound_self
  | Val_unbound_ancestor
  | Val_unbound_ghost_recursive of Location.t

type module_unbound_reason =
  | Mod_unbound_illegal_recursion

type summary =
    Env_empty
  | Env_value of summary * Ident.t * value_description * Mode.Value.l
  | Env_type of summary * Ident.t * type_declaration
  | Env_extension of summary * Ident.t * extension_constructor
  | Env_module of summary * Ident.t * module_presence * module_declaration
  | Env_modtype of summary * Ident.t * modtype_declaration
  | Env_class of summary * Ident.t * class_declaration
  | Env_cltype of summary * Ident.t * class_type_declaration
  | Env_open of summary * Path.t
  | Env_functor_arg of summary * Ident.t
  | Env_constraints of summary * type_declaration Path.Map.t
  | Env_copy_types of summary
  | Env_persistent of summary * Ident.t
  | Env_value_unbound of summary * string * value_unbound_reason
  | Env_module_unbound of summary * string * module_unbound_reason

let map_summary f = function
    Env_empty -> Env_empty
  | Env_value (s, id, d, m) -> Env_value (f s, id, d, m)
  | Env_type (s, id, d) -> Env_type (f s, id, d)
  | Env_extension (s, id, d) -> Env_extension (f s, id, d)
  | Env_module (s, id, p, d) -> Env_module (f s, id, p, d)
  | Env_modtype (s, id, d) -> Env_modtype (f s, id, d)
  | Env_class (s, id, d) -> Env_class (f s, id, d)
  | Env_cltype (s, id, d) -> Env_cltype (f s, id, d)
  | Env_open (s, p) -> Env_open (f s, p)
  | Env_functor_arg (s, id) -> Env_functor_arg (f s, id)
  | Env_constraints (s, m) -> Env_constraints (f s, m)
  | Env_copy_types s -> Env_copy_types (f s)
  | Env_persistent (s, id) -> Env_persistent (f s, id)
  | Env_value_unbound (s, u, r) -> Env_value_unbound (f s, u, r)
  | Env_module_unbound (s, u, r) -> Env_module_unbound (f s, u, r)

type address = Persistent_env.address =
  | Aunit of Compilation_unit.t
  | Alocal of Ident.t
  | Adot of address * int

module TycompTbl =
  struct
    (** This module is used to store components of types (i.e. labels
        and constructors).  We keep a representation of each nested
        "open" and the set of local bindings between each of them. *)

    type 'a t = {
      current: 'a Ident.tbl;
      (** Local bindings since the last open. *)

      opened: 'a opened option;
      (** Symbolic representation of the last (innermost) open, if any. *)
    }

    and 'a opened = {
      components: ('a list) NameMap.t;
      (** Components from the opened module. We keep a list of
          bindings for each name, as in comp_labels and
          comp_constrs. *)

      root: Path.t;
      (** Only used to check removal of open *)

      using: (string -> ('a * 'a) option -> unit) option;
      (** A callback to be applied when a component is used from this
          "open".  This is used to detect unused "opens".  The
          arguments are used to detect shadowing. *)

      next: 'a t;
      (** The table before opening the module. *)
    }

    let empty = { current = Ident.empty; opened = None }

    let add id x tbl =
      {tbl with current = Ident.add id x tbl.current}

    let add_open slot wrap root components next =
      let using =
        match slot with
        | None -> None
        | Some f -> Some (fun s x -> f s (wrap x))
      in
      {
        current = Ident.empty;
        opened = Some {using; components; root; next};
      }

    let remove_last_open rt tbl =
      match tbl.opened with
      | Some {root; next; _} when Path.same rt root ->
          { next with current =
            Ident.fold_all Ident.add tbl.current next.current }
      | _ ->
          assert false

    let rec find_same id tbl =
      try Ident.find_same id tbl.current
      with Not_found as exn ->
        begin match tbl.opened with
        | Some {next; _} -> find_same id next
        | None -> raise exn
        end

    let nothing = fun () -> ()

    let mk_callback rest name desc using =
      match using with
      | None -> nothing
      | Some f ->
          (fun () ->
             match rest with
             | [] -> f name None
             | (hidden, _) :: _ -> f name (Some (desc, hidden)))

    let rec find_all ~mark name tbl =
      List.map (fun (_id, desc) -> desc, nothing)
        (Ident.find_all name tbl.current) @
      match tbl.opened with
      | None -> []
      | Some {using; next; components; root = _} ->
          let rest = find_all ~mark name next in
          let using = if mark then using else None in
          match NameMap.find name components with
          | exception Not_found -> rest
          | opened ->
              List.map
                (fun desc -> desc, mk_callback rest name desc using)
                opened
              @ rest

    let rec fold_name f tbl acc =
      let acc = Ident.fold_name (fun _id d -> f d) tbl.current acc in
      match tbl.opened with
      | Some {using = _; next; components; root = _} ->
          acc
          |> NameMap.fold
            (fun _name -> List.fold_right f)
            components
          |> fold_name f next
      | None ->
          acc

    let rec local_keys tbl acc =
      let acc = Ident.fold_all (fun k _ accu -> k::accu) tbl.current acc in
      match tbl.opened with
      | Some o -> local_keys o.next acc
      | None -> acc

    let diff_keys is_local tbl1 tbl2 =
      let keys2 = local_keys tbl2 [] in
      List.filter
        (fun id ->
           is_local (find_same id tbl2) &&
           try ignore (find_same id tbl1); false
           with Not_found -> true)
        keys2

  end


type empty = |

type closure_context =
  | Tailcall_function
  | Tailcall_argument
  | Partial_application
  | Return

type escaping_context =
  | Letop
  | Probe
  | Class
  | Module
  | Lazy

type shared_context =
  | For_loop
  | While_loop
  | Letop
  | Closure
  | Comprehension
  | Class
  | Module
  | Probe
  | Lazy

type lock =
  | Escape_lock of escaping_context
  | Share_lock of shared_context
  | Closure_lock of closure_context option * Mode.Value.Comonadic.r
  | Region_lock
  | Exclave_lock
  | Unboxed_lock (* to prevent capture of terms with non-value types *)

type lock_item =
  | Value
  | Module
  | Class

module IdTbl =
  struct
    (** This module is used to store all kinds of components except
        (labels and constructors) in environments.  We keep a
        representation of each nested "open" and the set of local
        bindings between each of them. *)


    type ('lock, 'a, 'b) t = {
      current: 'a Ident.tbl;
      (** Local bindings since the last open or lock *)

      layer: ('lock, 'a, 'b) layer;
      (** Symbolic representation of the last (innermost) open, if any. *)
    }

    and ('lock, 'a, 'b) layer =
      | Open of {
          root: Path.t;
          (** The path of the opened module, to be prefixed in front of
              its local names to produce a valid path in the current
              environment. *)

          components: 'b NameMap.t;
          (** Components from the opened module. *)

          using: (string -> ('a * 'a) option -> unit) option;
          (** A callback to be applied when a component is used from this
              "open".  This is used to detect unused "opens".  The
              arguments are used to detect shadowing. *)

          next: ('lock, 'a, 'b) t;
          (** The table before opening the module. *)
        }

      | Map of {
          f: ('a -> 'a);
          next: ('lock, 'a, 'b) t;
        }

      | Lock of {
          lock: 'lock;
          next: ('lock, 'a, 'b) t;
        }

      | Nothing

    let empty = { current = Ident.empty; layer = Nothing }

    let add id x tbl =
      {tbl with current = Ident.add id x tbl.current}

    let remove id tbl =
      {tbl with current = Ident.remove id tbl.current}

    let add_open slot wrap root components next =
      let using =
        match slot with
        | None -> None
        | Some f -> Some (fun s x -> f s (wrap x))
      in
      {
        current = Ident.empty;
        layer = Open {using; root; components; next};
      }

    let remove_last_open rt tbl =
      match tbl.layer with
      | Open {root; next; _} when Path.same rt root ->
          { next with current =
            Ident.fold_all Ident.add tbl.current next.current }
      | _ ->
          assert false

    let add_lock lock next =
      { current = Ident.empty; layer = Lock {lock; next} }

    let map f next =
      {
        current = Ident.empty;
        layer = Map {f; next}
      }

    let rec find_same_without_locks id tbl =
      try Ident.find_same id tbl.current
      with Not_found as exn ->
        begin match tbl.layer with
        | Open {next; _} -> find_same_without_locks id next
        | Map {f; next} -> f (find_same_without_locks id next)
        | Lock {lock=_; next} -> find_same_without_locks id next
        | Nothing -> raise exn
        end

    let find_same id (tbl : (empty, _, _) t) =
      find_same_without_locks id tbl

    let rec find_same_and_locks id tbl macc =
      try
        let desc = Ident.find_same id tbl.current in
        desc, macc
      with Not_found as exn ->
        begin match tbl.layer with
        | Open {next; _} -> find_same_and_locks id next macc
        | Map {f; next} ->
          let desc, locks = find_same_and_locks id next macc in
          f desc, locks
        | Lock {lock; next} -> find_same_and_locks id next (lock :: macc)
        | Nothing -> raise exn
        end

    let find_same_and_locks id tbl = find_same_and_locks id tbl []

    let rec find_name_and_locks wrap ~mark name tbl macc : _ Result.t =
      try
        let (id, desc) = Ident.find_name name tbl.current in
        Ok (Pident id, macc, desc)
      with Not_found ->
        begin match tbl.layer with
        | Open {using; root; next; components} ->
            begin try
              let descr = wrap (NameMap.find name components) in
              let res = Pdot (root, name), macc, descr in
              if mark then begin match using with
              | None -> ()
              | Some f -> begin match
                  (find_name_and_locks wrap ~mark:false name next macc : _ Result.t)
                  with
                  | Error _ -> f name None
                  | Ok (_, _, descr') -> f name (Some (descr', descr))
                end
              end;
              Ok res
            with Not_found ->
              find_name_and_locks wrap ~mark name next macc
            end
        | Map {f; next} ->
            find_name_and_locks wrap ~mark name next macc
            |> Result.map (fun (p, macc, desc) -> p, macc, f desc)
        | Lock {lock; next} ->
            find_name_and_locks wrap ~mark name next (lock :: macc)
        | Nothing ->
            Error macc
        end

    let find_name_and_locks wrap ~mark name tbl =
      find_name_and_locks wrap ~mark name tbl []

    (** Find item by name whose accesses are not affected by locks, and thus
        shouldn't encounter any locks. *)
    let find_name wrap ~mark name tbl =
      match (find_name_and_locks wrap ~mark name tbl
        : (_ * empty list * _, empty list) Result.t) with
      | Ok (id, [], desc) -> id, desc
      | Ok (_, _ :: _, _) -> .
      | Error [] -> raise Not_found
      | Error (_ :: _) -> .

    let rec find_all wrap name tbl =
      List.map
        (fun (id, desc) -> Pident id, desc)
        (Ident.find_all name tbl.current) @
      match tbl.layer with
      | Nothing -> []
      | Open {root; using = _; next; components} ->
          begin try
            let desc = wrap (NameMap.find name components) in
            (Pdot (root, name), desc) :: find_all wrap name next
          with Not_found ->
            find_all wrap name next
          end
      | Map {f; next} ->
          List.map (fun (p, desc) -> (p, f desc))
            (find_all wrap name next)
      | Lock {lock=_;next} ->
          find_all wrap name next

    let rec find_all_idents name tbl () =
      let current =
        Ident.find_all_seq name tbl.current
        |> Seq.map (fun (id, _) -> Some id)
      in
      let next () =
        match tbl.layer with
        | Nothing -> Seq.Nil
        | Open { next; components; _ } ->
            if NameMap.mem name components then
              Seq.Cons(None, find_all_idents name next)
            else
              find_all_idents name next ()
        | Map {next; _ } -> find_all_idents name next ()
        | Lock {lock=_;next} ->
            find_all_idents name next ()
      in
      Seq.append current next ()

    let rec fold_name wrap f tbl acc =
      let acc =
        Ident.fold_name
          (fun id d -> f (Ident.name id) (Pident id, d))
          tbl.current acc
      in
      match tbl.layer with
      | Open {root; using = _; next; components} ->
          acc
          |> NameMap.fold
            (fun name desc -> f name (Pdot (root, name), wrap desc))
            components
          |> fold_name wrap f next
      | Nothing ->
          acc
      | Map {f=g; next} ->
          acc
          |> fold_name wrap
               (fun name (path, desc) -> f name (path, g desc))
               next
      | Lock {lock=_; next} ->
          fold_name wrap f next acc

    let rec local_keys tbl acc =
      let acc = Ident.fold_all (fun k _ accu -> k::accu) tbl.current acc in
      match tbl.layer with
      | Open {next; _ } | Map {next; _} | Lock {next; _} -> local_keys next acc
      | Nothing -> acc


    let rec iter wrap f tbl =
      Ident.iter (fun id desc -> f id (Pident id, desc)) tbl.current;
      match tbl.layer with
      | Open {root; using = _; next; components} ->
          NameMap.iter
            (fun s x ->
               let root_scope = Path.scope root in
              f (Ident.create_scoped ~scope:root_scope s)
                (Pdot (root, s), wrap x))
            components;
          iter wrap f next
      | Map {f=g; next} ->
          iter wrap (fun id (path, desc) -> f id (path, g desc)) next
      | Lock {lock=_; next} ->
          iter wrap f next
      | Nothing -> ()

    let diff_keys tbl1 tbl2 =
      let keys2 = local_keys tbl2 [] in
      List.filter
        (fun id ->
           try ignore (find_same_without_locks id tbl1); false
           with Not_found -> true)
        keys2


  end

type type_descr_kind =
  (label_description, constructor_description) type_kind

type type_descriptions = type_descr_kind

let in_signature_flag = 0x01

type t = {
  values: (lock, value_entry, value_data) IdTbl.t;
  constrs: constructor_data TycompTbl.t;
  labels: label_data TycompTbl.t;
  types: (empty, type_data, type_data) IdTbl.t;
  modules: (lock, module_entry, module_data) IdTbl.t;
  modtypes: (empty, modtype_data, modtype_data) IdTbl.t;
  classes: (lock, class_data, class_data) IdTbl.t;
  cltypes: (empty, cltype_data, cltype_data) IdTbl.t;
  functor_args: unit Ident.tbl;
  summary: summary;
  local_constraints: type_declaration Path.Map.t;
  flags: int;
}

and module_components =
  {
    alerts: alerts;
    uid: Uid.t;
    comps:
      (components_maker,
       (module_components_repr, module_components_failure) result)
        Lazy_backtrack.t;
  }

and components_maker = {
  cm_env: t;
  cm_prefixing_subst: Subst.t;
  cm_path: Path.t;
  cm_addr: address_lazy;
  cm_mty: Subst.Lazy.module_type;
  cm_shape: Shape.t;
}

and module_components_repr =
    Structure_comps of structure_components
  | Functor_comps of functor_components

and module_components_failure =
  | No_components_abstract
  | No_components_alias of Path.t

and structure_components = {
  mutable comp_values: value_data NameMap.t;
  mutable comp_constrs: constructor_data list NameMap.t;
  mutable comp_labels: label_data list NameMap.t;
  mutable comp_types: type_data NameMap.t;
  mutable comp_modules: module_data NameMap.t;
  mutable comp_modtypes: modtype_data NameMap.t;
  mutable comp_classes: class_data NameMap.t;
  mutable comp_cltypes: cltype_data NameMap.t;
}

and functor_components = {
  fcomp_arg: functor_parameter;
  (* Formal parameter and argument signature *)
  fcomp_res: module_type;               (* Result signature *)
  fcomp_shape: Shape.t;
  fcomp_cache: (Path.t, module_components) Hashtbl.t;  (* For memoization *)
  fcomp_subst_cache: (Path.t, module_type) Hashtbl.t
}

and address_unforced =
  | Projection of { parent : address_lazy; pos : int; }
  | ModAlias of { env : t; path : Path.t; }

and address_lazy = (address_unforced, address) Lazy_backtrack.t

and value_data =
  { vda_description : Subst.Lazy.value_description;
    vda_address : address_lazy;
    vda_mode : Mode.Value.l;
    vda_shape : Shape.t }

and value_entry =
  | Val_bound of value_data
  | Val_unbound of value_unbound_reason

and constructor_data =
  { cda_description : constructor_description;
    cda_address : address_lazy option;
    cda_shape: Shape.t; }

and label_data = label_description

and type_data =
  { tda_declaration : type_declaration;
    tda_descriptions : type_descriptions;
    tda_shape : Shape.t; }

and module_data =
  { mda_declaration : Subst.Lazy.module_declaration;
    mda_components : module_components;
    mda_address : address_lazy;
    mda_shape: Shape.t; }

and module_entry =
  | Mod_local of module_data
  | Mod_persistent
  | Mod_unbound of module_unbound_reason

and modtype_data =
  { mtda_declaration : Subst.Lazy.modtype_declaration;
    mtda_shape : Shape.t; }

and class_data =
  { clda_declaration : class_declaration;
    clda_address : address_lazy;
    clda_shape : Shape.t }

and cltype_data =
  { cltda_declaration : class_type_declaration;
    cltda_shape : Shape.t }

let mda_mode = Mode.Value.legacy |> Mode.Value.disallow_right

let clda_mode = Mode.Value.legacy |> Mode.Value.disallow_right

let cm_mode = Mode.Value.legacy |> Mode.Value.disallow_right

let empty_structure =
  Structure_comps {
    comp_values = NameMap.empty;
    comp_constrs = NameMap.empty;
    comp_labels = NameMap.empty;
    comp_types = NameMap.empty;
    comp_modules = NameMap.empty; comp_modtypes = NameMap.empty;
    comp_classes = NameMap.empty;
    comp_cltypes = NameMap.empty }

type unbound_value_hint =
  | No_hint
  | Missing_rec of Location.t

type lookup_error =
  | Unbound_value of Longident.t * unbound_value_hint
  | Unbound_type of Longident.t
  | Unbound_constructor of Longident.t
  | Unbound_label of Longident.t
  | Unbound_module of Longident.t
  | Unbound_class of Longident.t
  | Unbound_modtype of Longident.t
  | Unbound_cltype of Longident.t
  | Unbound_instance_variable of string
  | Not_an_instance_variable of string
  | Masked_instance_variable of Longident.t
  | Masked_self_variable of Longident.t
  | Masked_ancestor_variable of Longident.t
  | Structure_used_as_functor of Longident.t
  | Abstract_used_as_functor of Longident.t
  | Functor_used_as_structure of Longident.t
  | Abstract_used_as_structure of Longident.t
  | Generative_used_as_applicative of Longident.t
  | Illegal_reference_to_recursive_module
  | Cannot_scrape_alias of Longident.t * Path.t
  | Local_value_escaping of lock_item * Longident.t * escaping_context
  | Once_value_used_in of lock_item * Longident.t * shared_context
  | Value_used_in_closure of lock_item * Longident.t *
      Mode.Value.Comonadic.error * closure_context option
  | Local_value_used_in_exclave of lock_item * Longident.t
  | Non_value_used_in_object of Longident.t * type_expr * Jkind.Violation.t

type error =
  | Missing_module of Location.t * Path.t * Path.t
  | Illegal_value_name of Location.t * string
  | Lookup_error of Location.t * t * lookup_error

exception Error of error

let error err = raise (Error err)

let lookup_error loc env err =
  error (Lookup_error(loc, env, err))

type actual_mode = {
  mode : Mode.Value.l;
  context : shared_context option
}

let mode_default mode = {
  mode;
  context = None
}

let same_constr = ref (fun _ _ _ -> assert false)

let constrain_type_jkind = ref (fun _ _ _ -> assert false)

let check_well_formed_module = ref (fun _ -> assert false)

(* Helper to decide whether to report an identifier shadowing
   by some 'open'. For labels and constructors, we do not report
   if the two elements are from the same re-exported declaration.

   Later, one could also interpret some attributes on value and
   type declarations to silence the shadowing warnings. *)

let check_shadowing env = function
  | `Constructor (Some (cda1, cda2))
    when not (!same_constr env
                cda1.cda_description.cstr_res
                cda2.cda_description.cstr_res) ->
      Some "constructor"
  | `Label (Some (l1, l2))
    when not (!same_constr env l1.lbl_res l2.lbl_res) ->
      Some "label"
  | `Value (Some _) -> Some "value"
  | `Type (Some _) -> Some "type"
  | `Module (Some _) | `Component (Some _) -> Some "module"
  | `Module_type (Some _) -> Some "module type"
  | `Class (Some _) -> Some "class"
  | `Class_type (Some _) -> Some "class type"
  | `Constructor _ | `Label _
  | `Value None | `Type None | `Module None | `Module_type None
  | `Class None | `Class_type None | `Component None ->
      None

let empty = {
  values = IdTbl.empty; constrs = TycompTbl.empty;
  labels = TycompTbl.empty; types = IdTbl.empty;
  modules = IdTbl.empty; modtypes = IdTbl.empty;
  classes = IdTbl.empty; cltypes = IdTbl.empty;
  summary = Env_empty; local_constraints = Path.Map.empty;
  flags = 0;
  functor_args = Ident.empty;
 }

let in_signature b env =
  let flags =
    if b then env.flags lor in_signature_flag
    else env.flags land (lnot in_signature_flag)
  in
  {env with flags}

let is_in_signature env = env.flags land in_signature_flag <> 0

let has_local_constraints env =
  not (Path.Map.is_empty env.local_constraints)

let is_ext cda =
  match cda.cda_description with
  | {cstr_tag = Extension _} -> true
  | _ -> false

let is_local_ext cda =
  match cda.cda_description with
  | {cstr_tag = Extension(p, _)} -> begin
      match p with
      | Pident _ -> true
      | Pdot _ | Papply _ | Pextra_ty _ -> false
  end
  | _ -> false

let diff env1 env2 =
  IdTbl.diff_keys env1.values env2.values @
  TycompTbl.diff_keys is_local_ext env1.constrs env2.constrs @
  IdTbl.diff_keys env1.modules env2.modules @
  IdTbl.diff_keys env1.classes env2.classes

(* Functions for use in "wrap" parameters in IdTbl *)
let wrap_identity x = x
let wrap_value vda = Val_bound vda
let wrap_module mda = Mod_local mda

(* Forward declarations *)

let components_of_module_maker' =
  ref ((fun _ -> assert false) :
          components_maker ->
            (module_components_repr, module_components_failure) result)

let components_of_functor_appl' =
  ref ((fun ~loc:_ ~f_path:_ ~f_comp:_ ~arg:_ _env -> assert false) :
          loc:Location.t -> f_path:Path.t -> f_comp:functor_components ->
            arg:Path.t -> t -> module_components)
let check_functor_application =
  (* to be filled by Includemod *)
  ref ((fun ~errors:_ ~loc:_
         ~lid_whole_app:_  ~f0_path:_ ~args:_
         ~arg_path:_ ~arg_mty:_ ~arg_mode:_ ~param_mty:_
         _env
         -> assert false) :
         errors:bool -> loc:Location.t ->
       lid_whole_app:Longident.t ->
       f0_path:Path.t -> args:(Path.t * Types.module_type * Mode.Value.l) list ->
       arg_path:Path.t -> arg_mty:module_type -> arg_mode:Mode.Value.l ->
       param_mty:module_type -> t -> unit)

let scrape_alias =
  (* to be filled with Mtype.scrape_alias *)
  ref ((fun _env _mty -> assert false) :
        t -> Subst.Lazy.module_type -> Subst.Lazy.module_type)

let md md_type =
  {md_type; md_attributes=[]; md_loc=Location.none
  ;md_uid = Uid.internal_not_actually_unique}

(** The caller is not interested in modes, and thus [val_modalities] is
invalidated. *)
let vda_description vda =
  let vda_description = vda.vda_description in
  {vda_description with val_modalities = Mode.Modality.Value.undefined}

let normalize_vda_mode vda =
  let vda_description = vda.vda_description in
  let modalities = vda_description.val_modalities in
  let vda_description =
    {vda_description with val_modalities = Mode.Modality.Value.id}
  in
  let vda_mode = Mode.Modality.Value.apply modalities vda.vda_mode in
  vda_description, vda_mode

(* Print addresses *)

let rec print_address ppf = function
  | Aunit cu -> Format.fprintf ppf "%s" (Compilation_unit.full_path_as_string cu)
  | Alocal id -> Format.fprintf ppf "%s" (Ident.name id)
  | Adot(a, pos) -> Format.fprintf ppf "%a.[%i]" print_address a pos

type address_head =
  | AHunit of Compilation_unit.t
  | AHlocal of Ident.t

let rec address_head = function
  | Aunit cu -> AHunit cu
  | Alocal id -> AHlocal id
  | Adot (a, _) -> address_head a

(* The name of the compilation unit currently compiled. *)
module Current_unit_name : sig
  val get : unit -> Compilation_unit.t option
  val set : Compilation_unit.t option -> unit
  val is : string -> bool
  val is_ident : Ident.t -> bool
  val is_path : Path.t -> bool
end = struct
  let get () =
    Compilation_unit.get_current ()
  let set comp_unit =
    Compilation_unit.set_current comp_unit
  let get_name () =
    Option.map Compilation_unit.name (get ())
  let is name =
    let current_name_string =
      Option.map Compilation_unit.Name.to_string (get_name ())
    in
    Option.equal String.equal current_name_string (Some name)
  let is_ident id =
    Ident.is_global id && is (Ident.name id)
  let is_path = function
  | Pident id -> is_ident id
  | Pdot _ | Papply _ | Pextra_ty _ -> false
end

let set_unit_name = Current_unit_name.set
let get_unit_name = Current_unit_name.get

let find_same_module id tbl =
  match IdTbl.find_same_without_locks id tbl with
  | x -> x
  | exception Not_found
    when Ident.is_global id && not (Current_unit_name.is_ident id) ->
      Mod_persistent

let find_name_module ~mark name tbl =
  match IdTbl.find_name_and_locks wrap_module ~mark name tbl with
  | Ok x -> x
  | Error locks when not (Current_unit_name.is name) ->
      let path = Pident(Ident.create_persistent name) in
      path, locks, Mod_persistent
  | _ ->
    raise Not_found

let add_persistent_structure id env =
  if not (Ident.is_global id) then invalid_arg "Env.add_persistent_structure";
  if Current_unit_name.is_ident id then env
  else begin
    let material =
      (* This addition only observably changes the environment if it shadows a
         non-persistent module already in the environment.
         (See PR#9345) *)
      match
        IdTbl.find_name_and_locks wrap_module ~mark:false (Ident.name id) env.modules
      with
      | Error _ | Ok (_, _, Mod_persistent) -> false
      | _ -> true
    in
    let summary =
      if material then Env_persistent (env.summary, id)
      else env.summary
    in
    let modules =
      (* With [-no-alias-deps], non-material additions should not
         affect the environment at all. We should only observe the
         existence of a cmi when accessing components of the module.
         (See #9991). *)
      if material || not !Clflags.transparent_modules then
        IdTbl.add id Mod_persistent env.modules
      else
        env.modules
    in
    { env with modules; summary }
  end

let components_of_module ~alerts ~uid env ps path addr mty shape =
  {
    alerts;
    uid;
    comps = Lazy_backtrack.create {
      cm_env = env;
      cm_prefixing_subst = ps;
      cm_path = path;
      cm_addr = addr;
      cm_mty = mty;
      cm_shape = shape;
    }
  }

let read_sign_of_cmi sign name uid ~shape ~address:addr ~flags =
  let id = Ident.create_global name in
  let path = Pident id in
  let alerts =
    List.fold_left (fun acc -> function Alerts s -> s | _ -> acc)
      Misc.Stdlib.String.Map.empty
      flags
  in
  let md =
    { Subst.Lazy.md_type = Mty_signature sign;
      md_loc = Location.none;
      md_attributes = [];
      md_uid = uid;
    }
  in
  let mda_address = Lazy_backtrack.create_forced addr in
  let mda_declaration = md in
  let mda_shape = shape in
  let mda_components =
    let mty = md.md_type in
    components_of_module ~alerts ~uid:md.md_uid
      empty Subst.identity
      path mda_address mty mda_shape
  in
  {
    mda_declaration;
    mda_components;
    mda_address;
    mda_shape;
  }

let persistent_env : module_data Persistent_env.t ref =
  s_table Persistent_env.empty ()

let without_cmis f x =
  Persistent_env.without_cmis !persistent_env f x

let imports () = Persistent_env.imports !persistent_env

let import_crcs ~source crcs =
  Persistent_env.import_crcs !persistent_env ~source crcs

let runtime_parameters () = Persistent_env.runtime_parameters !persistent_env

let parameters () = Persistent_env.parameters !persistent_env

let read_pers_mod modname filename ~add_binding =
  Persistent_env.read !persistent_env read_sign_of_cmi modname filename
    ~add_binding

let find_pers_mod name =
  Persistent_env.find !persistent_env read_sign_of_cmi name

let check_pers_mod ~loc name =
  Persistent_env.check !persistent_env read_sign_of_cmi ~loc name

let crc_of_unit name =
  Persistent_env.crc_of_unit !persistent_env name

let is_imported_opaque modname =
  Persistent_env.is_imported_opaque !persistent_env modname

let register_import_as_opaque modname =
  Persistent_env.register_import_as_opaque !persistent_env modname

let is_parameter_unit modname =
  Persistent_env.is_parameter_import !persistent_env modname

let implemented_parameter modname =
  Persistent_env.implemented_parameter !persistent_env modname

let reset_declaration_caches () =
  Types.Uid.Tbl.clear !value_declarations;
  Types.Uid.Tbl.clear !type_declarations;
  Types.Uid.Tbl.clear !module_declarations;
  Types.Uid.Tbl.clear !used_constructors;
  Types.Uid.Tbl.clear !used_labels;
  ()

let reset_cache ~preserve_persistent_env =
  Compilation_unit.set_current None;
  if not preserve_persistent_env then
    Persistent_env.clear !persistent_env;
  reset_declaration_caches ();
  ()

let reset_cache_toplevel () =
  Persistent_env.clear_missing !persistent_env;
  reset_declaration_caches ();
  ()

(* get_components *)

let get_components_res c =
  match Persistent_env.can_load_cmis !persistent_env with
  | Persistent_env.Can_load_cmis ->
    Lazy_backtrack.force !components_of_module_maker' c.comps
  | Persistent_env.Cannot_load_cmis log ->
    Lazy_backtrack.force_logged log !components_of_module_maker' c.comps

let get_components c =
  match get_components_res c with
  | Error _ -> empty_structure
  | Ok c -> c

(* Module type of functor application *)

let modtype_of_functor_appl fcomp p1 p2 =
  match fcomp.fcomp_res with
  | Mty_alias _ as mty -> mty
  | mty ->
      try
        Hashtbl.find fcomp.fcomp_subst_cache p2
      with Not_found ->
        let scope = Path.scope (Papply(p1, p2)) in
        let mty =
          let subst =
            match fcomp.fcomp_arg with
            | Unit
            | Named (None, _) -> Subst.identity
            | Named (Some param, _) -> Subst.add_module param p2 Subst.identity
          in
          Subst.modtype (Rescope scope) subst mty
        in
        Hashtbl.add fcomp.fcomp_subst_cache p2 mty;
        mty

let check_functor_appl
    ~errors ~loc ~lid_whole_app ~f0_path ~args
    ~f_comp
    ~arg_path ~arg_mty ~arg_mode ~param_mty
    env =
  if not (Hashtbl.mem f_comp.fcomp_cache arg_path) then
    !check_functor_application
      ~errors ~loc ~lid_whole_app ~f0_path ~args
      ~arg_path ~arg_mty ~arg_mode ~param_mty
      env

(* Lookup by identifier *)

let find_ident_module id env =
  match find_same_module id env.modules with
  | Mod_local data -> data
  | Mod_unbound _ -> raise Not_found
  | Mod_persistent ->
      match Ident.to_global id with
      | Some global_name -> find_pers_mod ~allow_hidden:true global_name
      | None -> Misc.fatal_errorf "Not global: %a" Ident.print id

let rec find_module_components path env =
  match path with
  | Pident id -> (find_ident_module id env).mda_components
  | Pdot(p, s) ->
      let sc = find_structure_components p env in
      (NameMap.find s sc.comp_modules).mda_components
  | Papply(f_path, arg) ->
      let f_comp = find_functor_components f_path env in
      let loc = Location.(in_file !input_name) in
      !components_of_functor_appl' ~loc ~f_path ~f_comp ~arg env
  | Pextra_ty _ -> raise Not_found

and find_structure_components path env =
  match get_components (find_module_components path env) with
  | Structure_comps c -> c
  | Functor_comps _ -> raise Not_found

and find_functor_components path env =
  match get_components (find_module_components path env) with
  | Functor_comps f -> f
  | Structure_comps _ -> raise Not_found

let find_module path env =
  match path with
  | Pident id ->
      let data = find_ident_module id env in
      Subst.Lazy.force_module_decl data.mda_declaration
  | Pdot(p, s) ->
      let sc = find_structure_components p env in
      let data = NameMap.find s sc.comp_modules in
      Subst.Lazy.force_module_decl data.mda_declaration
  | Papply(p1, p2) ->
      let fc = find_functor_components p1 env in
      md (modtype_of_functor_appl fc p1 p2)
  | Pextra_ty _ -> raise Not_found

let find_module_lazy ~alias path env =
  match path with
  | Pident id ->
      let data = find_ident_module id env in
      data.mda_declaration
  | Pdot(p, s) ->
      let sc = find_structure_components p env in
      let data = NameMap.find s sc.comp_modules in
      data.mda_declaration
  | Papply(p1, p2) ->
      let fc = find_functor_components p1 env in
      let md =
        if alias then md (fc.fcomp_res)
        else md (modtype_of_functor_appl fc p1 p2)
      in
      Subst.Lazy.of_module_decl md
  | Pextra_ty _ -> raise Not_found

let find_value_full path env =
  match path with
  | Pident id -> begin
      match IdTbl.find_same_without_locks id env.values with
      | Val_bound data -> data
      | Val_unbound _ -> raise Not_found
    end
  | Pdot(p, s) ->
      let sc = find_structure_components p env in
      NameMap.find s sc.comp_values
  | Papply _ | Pextra_ty _ -> raise Not_found

let find_extension_full path env =
  match path with
  | Pident id -> TycompTbl.find_same id env.constrs
  | Pdot(p, s) -> begin
      let comps = find_structure_components p env in
      let cstrs = NameMap.find s comps.comp_constrs in
      let exts = List.filter is_ext cstrs in
      match exts with
      | [cda] -> cda
      | _ -> raise Not_found
    end
  | Papply _ | Pextra_ty _ -> raise Not_found

let type_of_cstr path = function
  | {cstr_inlined = Some decl; _} ->
      let labels =
        List.map snd (Datarepr.labels_of_type path decl)
      in
      begin match decl.type_kind with
      | Type_record (_, repr) ->
        {
          tda_declaration = decl;
          tda_descriptions = Type_record (labels, repr);
          tda_shape = Shape.leaf decl.type_uid;
        }
      | _ -> assert false
      end
  | _ -> assert false

let rec find_type_data path env =
  match Path.Map.find path env.local_constraints with
  | decl ->
    {
      tda_declaration = decl;
      tda_descriptions = Type_abstract Abstract_def;
      tda_shape = Shape.leaf decl.type_uid;
    }
  | exception Not_found -> begin
      match path with
      | Pident id -> IdTbl.find_same id env.types
      | Pdot(p, s) ->
          let sc = find_structure_components p env in
          NameMap.find s sc.comp_types
      | Papply _ -> raise Not_found
      | Pextra_ty (p, extra) -> begin
          match extra with
          | Pcstr_ty s ->
              let cstr = find_cstr p s env in
              type_of_cstr path cstr
          | Pext_ty ->
              let cda = find_extension_full p env in
              type_of_cstr path cda.cda_description
        end
    end
and find_cstr path name env =
  let tda = find_type_data path env in
  match tda.tda_descriptions with
  | Type_variant (cstrs, _) ->
      List.find (fun cstr -> cstr.cstr_name = name) cstrs
  | Type_record _ | Type_abstract _ | Type_open -> raise Not_found



let find_modtype_lazy path env =
  match path with
  | Pident id -> (IdTbl.find_same id env.modtypes).mtda_declaration
  | Pdot(p, s) ->
      let sc = find_structure_components p env in
      (NameMap.find s sc.comp_modtypes).mtda_declaration
  | Papply _ | Pextra_ty _ -> raise Not_found

let find_modtype path env =
  Subst.Lazy.force_modtype_decl (find_modtype_lazy path env)

let find_class_full path env =
  match path with
  | Pident id -> IdTbl.find_same_without_locks id env.classes
  | Pdot(p, s) ->
      let sc = find_structure_components p env in
      NameMap.find s sc.comp_classes
  | Papply _ | Pextra_ty _ -> raise Not_found

let find_cltype path env =
  match path with
  | Pident id -> (IdTbl.find_same id env.cltypes).cltda_declaration
  | Pdot(p, s) ->
      let sc = find_structure_components p env in
      (NameMap.find s sc.comp_cltypes).cltda_declaration
  | Papply _ | Pextra_ty _ -> raise Not_found

let find_value path env =
  find_value_full path env |> vda_description

let find_value_no_locks_exn id env =
  match IdTbl.find_same_and_locks id env.values with
  | Val_bound _, _ :: _ -> Misc.fatal_error "locks encountered"
  | Val_bound data, [] -> normalize_vda_mode data
  | Val_unbound _, _ -> raise Not_found

let find_class path env =
  (find_class_full path env).clda_declaration

let find_ident_constructor id env =
  (TycompTbl.find_same id env.constrs).cda_description

let find_ident_label id env =
  TycompTbl.find_same id env.labels

let find_type p env =
  (find_type_data p env).tda_declaration
let find_type_descrs p env =
  (find_type_data p env).tda_descriptions

let rec find_module_address path env =
  match path with
  | Pident id -> find_ident_module_address id env
  | Pdot(p, s) ->
      let c = find_structure_components p env in
      get_address (NameMap.find s c.comp_modules).mda_address
  | Papply _ | Pextra_ty _ -> raise Not_found

and find_ident_module_address id env =
  get_address (find_ident_module id env).mda_address

and force_address = function
  | Projection { parent; pos } -> Adot(get_address parent, pos)
  | ModAlias { env; path } -> find_module_address path env

and get_address a =
  Lazy_backtrack.force force_address a

let find_value_address path env =
  get_address (find_value_full path env).vda_address

let find_class_address path env =
  get_address (find_class_full path env).clda_address

let rec get_constrs_address = function
  | [] -> raise Not_found
  | cda :: rest ->
    match cda.cda_address with
    | None -> get_constrs_address rest
    | Some a -> get_address a

let find_constructor_address path env =
  match path with
  | Pident id -> begin
      let cda = TycompTbl.find_same id env.constrs in
      match cda.cda_address with
      | None -> raise Not_found
      | Some addr -> get_address addr
    end
  | Pdot(p, s) ->
      let c = find_structure_components p env in
      get_constrs_address (NameMap.find s c.comp_constrs)
  | Papply _ | Pextra_ty _ -> raise Not_found

let find_hash_type path env =
  match path with
  | Pident id ->
      let name = Ident.name id in
      let _, cltda =
        IdTbl.find_name wrap_identity ~mark:false name env.cltypes
      in
      cltda.cltda_declaration.clty_hash_type
  | Pdot(p, name) ->
      let c = find_structure_components p env in
      let cltda = NameMap.find name c.comp_cltypes in
      cltda.cltda_declaration.clty_hash_type
  | Papply _ | Pextra_ty _ -> raise Not_found

let probes = ref String.Set.empty
let reset_probes () = probes := String.Set.empty
let add_probe name = probes := String.Set.add name !probes
let has_probe name = String.Set.mem name !probes

let find_shape env (ns : Shape.Sig_component_kind.t) id =
  match ns with
  | Type ->
      (IdTbl.find_same id env.types).tda_shape
  | Constructor ->
      Shape.leaf ((TycompTbl.find_same id env.constrs).cda_description.cstr_uid)
  | Label ->
      Shape.leaf ((TycompTbl.find_same id env.labels).lbl_uid)
  | Extension_constructor ->
      (TycompTbl.find_same id env.constrs).cda_shape
  | Value ->
      begin match IdTbl.find_same_without_locks id env.values with
      | Val_bound x -> x.vda_shape
      | Val_unbound _ -> raise Not_found
      end
  | Module ->
      begin match IdTbl.find_same_without_locks id env.modules with
      | Mod_local { mda_shape; _ } -> mda_shape
      | Mod_persistent -> Shape.for_persistent_unit (Ident.name id)
      | Mod_unbound _ ->
          (* Only present temporarily while approximating the environment for
             recursive modules.
             [find_shape] is only ever called after the environment gets
             properly populated. *)
          assert false
      | exception Not_found
        when Ident.is_global id && not (Current_unit_name.is_ident id) ->
          Shape.for_persistent_unit (Ident.name id)
      end
  | Module_type ->
      (IdTbl.find_same id env.modtypes).mtda_shape
  | Class ->
      (IdTbl.find_same_without_locks id env.classes).clda_shape
  | Class_type ->
      (IdTbl.find_same id env.cltypes).cltda_shape

let shape_of_path ~namespace env =
  Shape.of_path ~namespace ~find_shape:(find_shape env)

let shape_or_leaf uid = function
  | None -> Shape.leaf uid
  | Some shape -> shape

let required_globals = s_ref []
let reset_required_globals () = required_globals := []
let get_required_globals () = !required_globals
let add_required_unit cu =
  if not (List.exists (Compilation_unit.equal cu) !required_globals)
  then required_globals := cu :: !required_globals
let add_required_ident id env =
  if not !Clflags.transparent_modules && Ident.is_global id then
    let address = find_ident_module_address id env in
    match address_head address with
    | AHlocal _ -> ()
    | AHunit cu -> add_required_unit cu
let add_required_global path env =
  add_required_ident (Path.head path) env

let rec normalize_module_path lax env = function
  | Pident id as path when lax && Ident.is_global id ->
      path (* fast path (avoids lookup) *)
  | Pdot (p, s) as path ->
      let p' = normalize_module_path lax env p in
      if p == p' then expand_module_path lax env path
      else expand_module_path lax env (Pdot(p', s))
  | Papply (p1, p2) as path ->
      let p1' = normalize_module_path lax env p1 in
      let p2' = normalize_module_path true env p2 in
      if p1 == p1' && p2 == p2' then expand_module_path lax env path
      else expand_module_path lax env (Papply(p1', p2'))
  | Pident _ as path ->
      expand_module_path lax env path
  | Pextra_ty _ -> assert false

and expand_module_path lax env path =
  try match find_module_lazy ~alias:true path env with
    {md_type=Mty_alias path1} ->
      let path' = normalize_module_path lax env path1 in
      if not (lax || !Clflags.transparent_modules) then begin
        let id = Path.head path in
        if Ident.is_global_or_predef id && not (Ident.same id (Path.head path'))
        then add_required_global (Pident id) env
      end;
      path'
  | _ -> path
  with Not_found when lax
  || (match path with Pident id -> not (Ident.is_global id) | _ -> true) ->
      path

let normalize_module_path oloc env path =
  try normalize_module_path (oloc = None) env path
  with Not_found ->
    match oloc with None -> assert false
    | Some loc ->
        error (Missing_module(loc, path,
                              normalize_module_path true env path))

let rec normalize_path_prefix oloc env path =
  match path with
  | Pdot(p, s) ->
      let p2 = normalize_module_path oloc env p in
      if p == p2 then path else Pdot(p2, s)
  | Pident _ ->
      path
  | Pextra_ty (p, extra) ->
      let p2 = normalize_path_prefix oloc env p in
      if p == p2 then path else Pextra_ty (p2, extra)
  | Papply _  ->
      assert false

let normalize_type_path = normalize_path_prefix

let normalize_value_path = normalize_path_prefix

let rec normalize_modtype_path env path =
  let path = normalize_path_prefix None env path in
  expand_modtype_path env path

and expand_modtype_path env path =
  match (find_modtype_lazy path env).mtd_type with
  | Some (Mty_ident path) -> normalize_modtype_path env path
  | _ | exception Not_found -> path

let find_module_lazy path env =
  find_module_lazy ~alias:false path env

(* Find the manifest type associated to a type when appropriate:
   - the type should be public or should have a private row,
   - the type should have an associated manifest type. *)
let find_type_expansion path env =
  let decl = find_type path env in
  match decl.type_manifest with
  | Some body when decl.type_private = Public
              || not (Btype.type_kind_is_abstract decl)
              || Btype.has_constr_row body ->
      (decl.type_params, body, decl.type_expansion_scope)
  (* The manifest type of Private abstract data types without
     private row are still considered unknown to the type system.
     Hence, this case is caught by the following clause that also handles
     purely abstract data types without manifest type definition. *)
  | _ -> raise Not_found

(* Find the manifest type information associated to a type, i.e.
   the necessary information for the compiler's type-based optimisations.
   In particular, the manifest type associated to a private abstract type
   is revealed for the sake of compiler's type-based optimisations. *)
let find_type_expansion_opt path env =
  let decl = find_type path env in
  match decl.type_manifest with
  (* The manifest type of Private abstract data types can still get
     an approximation using their manifest type. *)
  | Some body ->
      (decl.type_params, body, decl.type_expansion_scope)
  | _ -> raise Not_found

let find_modtype_expansion_lazy path env =
  match (find_modtype_lazy path env).mtd_type with
  | None -> raise Not_found
  | Some mty -> mty

let find_modtype_expansion path env =
  Subst.Lazy.force_modtype (find_modtype_expansion_lazy path env)

let rec is_functor_arg path env =
  match path with
    Pident id ->
      begin try Ident.find_same id env.functor_args; true
      with Not_found -> false
      end
  | Pdot (p, _) | Pextra_ty (p, _) -> is_functor_arg p env
  | Papply _ -> true

(* Copying types associated with values *)

let make_copy_of_types env0 =
  let memo = Hashtbl.create 16 in
  let copy t =
    try
      Hashtbl.find memo (get_id t)
    with Not_found ->
      let t2 = Subst.Lazy.substitute Subst.identity (Subst.Lazy.of_value t) in
      Hashtbl.add memo (get_id t) t2;
      t2
  in
  let f = function
    | Val_unbound _ as entry -> entry
    | Val_bound vda ->
        let desc = vda.vda_description in
        let t = copy (Subst.Lazy.force_type_expr desc.val_type) in
        let desc = { desc with val_type = t } in
        Val_bound { vda with vda_description = desc }
  in
  let values =
    IdTbl.map f env0.values
  in
  (fun env ->
     (*if env.values != env0.values then fatal_error "Env.make_copy_of_types";*)
     {env with values; summary = Env_copy_types env.summary}
  )

(* Iter on an environment (ignoring the body of functors and
   not yet evaluated structures) *)

type iter_cont = unit -> unit
let iter_env_cont = ref []

let global_ident_is_looked_up id =
  Persistent_env.looked_up !persistent_env (Ident.to_global_exn id)

let rec scrape_alias_for_visit env mty =
  let open Subst.Lazy in
  match mty with
  | Mty_alias path -> begin
      match path with
      | Pident id
        when Ident.is_global id && not (global_ident_is_looked_up id) ->
          false
      | path -> (* PR#6600: find_module may raise Not_found *)
          try
            scrape_alias_for_visit env (find_module_lazy path env).md_type
          with Not_found -> false
    end
  | _ -> true

let iter_env wrap proj1 proj2 f env () =
  IdTbl.iter wrap (fun id x -> f (Pident id) x) (proj1 env);
  let rec iter_components path path' mcomps =
    let cont () =
      let visit =
        match Lazy_backtrack.get_arg mcomps.comps with
        | None -> true
        | Some { cm_mty; _ } ->
            scrape_alias_for_visit env cm_mty
      in
      if not visit then () else
      match get_components mcomps with
        Structure_comps comps ->
          NameMap.iter
            (fun s d -> f (Pdot (path, s)) (Pdot (path', s), d))
            (proj2 comps);
          NameMap.iter
            (fun s mda ->
              iter_components
                (Pdot (path, s)) (Pdot (path', s)) mda.mda_components)
            comps.comp_modules
      | Functor_comps _ -> ()
    in iter_env_cont := (path, cont) :: !iter_env_cont
  in
  IdTbl.iter wrap_module
    (fun id (path, entry) ->
       match entry with
       | Mod_unbound _ -> ()
       | Mod_local data ->
           iter_components (Pident id) path data.mda_components
       | Mod_persistent -> ())
    env.modules;
  Persistent_env.fold !persistent_env (fun name data () ->
    let id = Ident.create_global name in
    let path = Pident id in
    iter_components path path data.mda_components) ()

let run_iter_cont l =
  iter_env_cont := [];
  List.iter (fun c -> c ()) l;
  let cont = List.rev !iter_env_cont in
  iter_env_cont := [];
  cont

let iter_types f =
  iter_env wrap_identity (fun env -> env.types) (fun sc -> sc.comp_types)
    (fun p1 (p2, tda) -> f p1 (p2, tda.tda_declaration))

let same_types env1 env2 =
  env1.types == env2.types && env1.modules == env2.modules

let used_persistent () =
  Persistent_env.fold !persistent_env
    (fun s _m r ->
       Compilation_unit.Name.Set.add
         (s |> Compilation_unit.Name.of_head_of_global_name)
         r)
    Compilation_unit.Name.Set.empty

let find_all_comps wrap proj s (p, mda) =
  match get_components mda.mda_components with
    Functor_comps _ -> []
  | Structure_comps comps ->
      try
        let c = NameMap.find s (proj comps) in
        [Pdot(p,s), wrap c]
      with Not_found -> []

let rec find_shadowed_comps path env =
  match path with
  | Pident id ->
      List.filter_map
        (fun (p, data) ->
           match data with
           | Mod_local x -> Some (p, x)
           | Mod_unbound _ | Mod_persistent -> None)
        (IdTbl.find_all wrap_module (Ident.name id) env.modules)
  | Pdot (p, s) ->
      let l = find_shadowed_comps p env in
      let l' =
        List.map
          (find_all_comps wrap_identity
             (fun comps -> comps.comp_modules) s) l
      in
      List.flatten l'
  | Papply _ | Pextra_ty _ -> []

let find_shadowed wrap proj1 proj2 path env =
  match path with
    Pident id ->
      IdTbl.find_all wrap (Ident.name id) (proj1 env)
  | Pdot (p, s) ->
      let l = find_shadowed_comps p env in
      let l' = List.map (find_all_comps wrap proj2 s) l in
      List.flatten l'
  | Papply _ | Pextra_ty _ -> []

let find_shadowed_types path env =
  List.map fst
    (find_shadowed wrap_identity
       (fun env -> env.types) (fun comps -> comps.comp_types) path env)

(* Given a signature and a root path, prefix all idents in the signature
   by the root path and build the corresponding substitution. *)

let prefix_idents root prefixing_sub sg =
  let open Subst.Lazy in
  let rec prefix_idents root items_and_paths prefixing_sub =
    function
    | [] -> (List.rev items_and_paths, prefixing_sub)
    | Sig_value(id, _, _) as item :: rem ->
      let p = Pdot(root, Ident.name id) in
      prefix_idents root
        ((item, p) :: items_and_paths) prefixing_sub rem
    | Sig_type(id, td, rs, vis) :: rem ->
      let p = Pdot(root, Ident.name id) in
      prefix_idents root
        ((Sig_type(id, td, rs, vis), p) :: items_and_paths)
        (Subst.add_type id p prefixing_sub)
        rem
    | Sig_typext(id, ec, es, vis) :: rem ->
      let p = Pdot(root, Ident.name id) in
      (* we extend the substitution in case of an inlined record *)
      prefix_idents root
        ((Sig_typext(id, ec, es, vis), p) :: items_and_paths)
        (Subst.add_type id p prefixing_sub)
        rem
    | Sig_module(id, pres, md, rs, vis) :: rem ->
      let p = Pdot(root, Ident.name id) in
      prefix_idents root
        ((Sig_module(id, pres, md, rs, vis), p) :: items_and_paths)
        (Subst.add_module id p prefixing_sub)
        rem
    | Sig_modtype(id, mtd, vis) :: rem ->
      let p = Pdot(root, Ident.name id) in
      prefix_idents root
        ((Sig_modtype(id, mtd, vis), p) :: items_and_paths)
        (Subst.add_modtype id (Mty_ident p) prefixing_sub)
        rem
    | Sig_class(id, cd, rs, vis) :: rem ->
      (* pretend this is a type, cf. PR#6650 *)
      let p = Pdot(root, Ident.name id) in
      prefix_idents root
        ((Sig_class(id, cd, rs, vis), p) :: items_and_paths)
        (Subst.add_type id p prefixing_sub)
        rem
    | Sig_class_type(id, ctd, rs, vis) :: rem ->
      let p = Pdot(root, Ident.name id) in
      prefix_idents root
        ((Sig_class_type(id, ctd, rs, vis), p) :: items_and_paths)
        (Subst.add_type id p prefixing_sub)
        rem
  in
  let sg = Subst.Lazy.force_signature_once sg in
  prefix_idents root [] prefixing_sub sg

(* Compute structure descriptions *)

let add_to_tbl id decl tbl =
  let decls = try NameMap.find id tbl with Not_found -> [] in
  NameMap.add id (decl :: decls) tbl

let primitive_address_error =
  Invalid_argument "Primitives don't have addresses"

let value_declaration_address (_ : t) id decl =
  match decl.Subst.Lazy.val_kind with
  | Val_prim _ -> Lazy_backtrack.create_failed primitive_address_error
  | _ -> Lazy_backtrack.create_forced (Alocal id)

let extension_declaration_address (_ : t) id (_ : extension_constructor) =
  Lazy_backtrack.create_forced (Alocal id)

let class_declaration_address (_ : t) id (_ : class_declaration) =
  Lazy_backtrack.create_forced (Alocal id)

let module_declaration_address env id presence md =
  match presence with
  | Mp_absent -> begin
      let open Subst.Lazy in
      match md.md_type with
      | Mty_alias path -> Lazy_backtrack.create (ModAlias {env; path})
      | _ -> assert false
    end
  | Mp_present ->
      Lazy_backtrack.create_forced (Alocal id)

let is_identchar c =
  (* This should be kept in sync with the [identchar_latin1] character class
     in [lexer.mll] *)
  match c with
  | 'A'..'Z' | 'a'..'z' | '_' | '\192'..'\214'
  | '\216'..'\246' | '\248'..'\255' | '\'' | '0'..'9' ->
    true
  | _ ->
    false

let rec components_of_module_maker
          {cm_env; cm_prefixing_subst;
           cm_path; cm_addr; cm_mty; cm_shape} : _ result =
  match !scrape_alias cm_env cm_mty with
    Mty_signature sg ->
      let c =
        { comp_values = NameMap.empty;
          comp_constrs = NameMap.empty;
          comp_labels = NameMap.empty; comp_types = NameMap.empty;
          comp_modules = NameMap.empty; comp_modtypes = NameMap.empty;
          comp_classes = NameMap.empty; comp_cltypes = NameMap.empty }
      in
      let items_and_paths, sub =
        prefix_idents cm_path cm_prefixing_subst sg
      in
      let env = ref cm_env in
      let pos = ref 0 in
      let next_address () =
        let addr : address_unforced =
          Projection { parent = cm_addr; pos = !pos }
        in
        incr pos;
        Lazy_backtrack.create addr
      in
      List.iter (fun ((item : Subst.Lazy.signature_item), path) ->
        match item with
          Sig_value(id, decl, _) ->
            let decl' = Subst.Lazy.value_description sub decl in
            let addr =
              match decl.val_kind with
              | Val_prim _ -> Lazy_backtrack.create_failed primitive_address_error
              | _ -> next_address ()
            in
            let vda_shape = Shape.proj cm_shape (Shape.Item.value id) in
            let vda =
              { vda_description = decl'; vda_address = addr;
                vda_mode = cm_mode; vda_shape }
            in
            c.comp_values <- NameMap.add (Ident.name id) vda c.comp_values;
        | Sig_type(id, decl, _, _) ->
            let final_decl = Subst.type_declaration sub decl in
            Btype.set_static_row_name final_decl
              (Subst.type_path sub (Path.Pident id));
            let descrs =
              match decl.type_kind with
              | Type_variant (_,repr) ->
                  let cstrs = List.map snd
                    (Datarepr.constructors_of_type path final_decl
                        ~current_unit:(get_unit_name ()))
                  in
                  List.iter
                    (fun descr ->
                      let cda_shape = Shape.leaf descr.cstr_uid in
                      let cda = {
                        cda_description = descr;
                        cda_address = None;
                        cda_shape }
                      in
                      c.comp_constrs <-
                        add_to_tbl descr.cstr_name cda c.comp_constrs
                    ) cstrs;
                 Type_variant (cstrs, repr)
              | Type_record (_, repr) ->
                  let lbls = List.map snd
                    (Datarepr.labels_of_type path final_decl)
                  in
                  List.iter
                    (fun descr ->
                      c.comp_labels <-
                        add_to_tbl descr.lbl_name descr c.comp_labels)
                    lbls;
                  Type_record (lbls, repr)
              | Type_abstract r -> Type_abstract r
              | Type_open -> Type_open
            in
            let shape = Shape.proj cm_shape (Shape.Item.type_ id) in
            let tda =
              { tda_declaration = final_decl;
                tda_descriptions = descrs;
                tda_shape = shape; }
            in
            c.comp_types <- NameMap.add (Ident.name id) tda c.comp_types;
            env := store_type_infos ~tda_shape:shape id decl !env
        | Sig_typext(id, ext, _, _) ->
            let ext' = Subst.extension_constructor sub ext in
            let descr =
              Datarepr.extension_descr ~current_unit:(get_unit_name ()) path
                ext'
            in
            let addr = next_address () in
            let cda_shape =
              Shape.proj cm_shape (Shape.Item.extension_constructor id)
            in
            let cda =
              { cda_description = descr; cda_address = Some addr; cda_shape }
            in
            c.comp_constrs <- add_to_tbl (Ident.name id) cda c.comp_constrs
        | Sig_module(id, pres, md, _, _) ->
            let md' =
              (* The prefixed items get the same scope as [cm_path], which is
                 the prefix. *)
              Subst.Lazy.module_decl
                (Subst.Rescope (Path.scope cm_path)) sub md
            in
            let addr =
              match pres with
              | Mp_absent -> begin
                  match md.md_type with
                  | Mty_alias path ->
                      Lazy_backtrack.create (ModAlias {env = !env; path})
                  | _ -> assert false
                end
              | Mp_present -> next_address ()
            in
            let alerts =
              Builtin_attributes.alerts_of_attrs md.md_attributes
            in
            let shape = Shape.proj cm_shape (Shape.Item.module_ id) in
            let comps =
              components_of_module ~alerts ~uid:md.md_uid !env
                sub path addr md.md_type shape
            in
            let mda =
              { mda_declaration = md';
                mda_components = comps;
                mda_address = addr;
                mda_shape = shape; }
            in
            c.comp_modules <-
              NameMap.add (Ident.name id) mda c.comp_modules;
            env :=
              store_module ~update_summary:false ~check:None
                id addr pres md shape !env
        | Sig_modtype(id, decl, _) ->
            let final_decl =
              (* The prefixed items get the same scope as [cm_path], which is
                 the prefix. *)
              Subst.Lazy.modtype_decl (Rescope (Path.scope cm_path))
                sub decl
            in
            let shape = Shape.proj cm_shape (Shape.Item.module_type id) in
            let mtda =
              { mtda_declaration = final_decl;
                mtda_shape = shape; }
            in
            c.comp_modtypes <-
              NameMap.add (Ident.name id) mtda c.comp_modtypes;
            env := store_modtype ~update_summary:false id decl shape !env
        | Sig_class(id, decl, _, _) ->
            let decl' = Subst.class_declaration sub decl in
            let addr = next_address () in
            let shape = Shape.proj cm_shape (Shape.Item.class_ id) in
            let clda =
              { clda_declaration = decl';
                clda_address = addr;
                clda_shape = shape; }
            in
            c.comp_classes <- NameMap.add (Ident.name id) clda c.comp_classes
        | Sig_class_type(id, decl, _, _) ->
            let decl' = Subst.cltype_declaration sub decl in
            let shape = Shape.proj cm_shape (Shape.Item.class_type id) in
            let cltda = { cltda_declaration = decl'; cltda_shape = shape } in
            c.comp_cltypes <-
              NameMap.add (Ident.name id) cltda c.comp_cltypes)
        items_and_paths;
        Ok (Structure_comps c)
  | Mty_functor(arg, ty_res) ->
      let sub = cm_prefixing_subst in
      let scoping = Subst.Rescope (Path.scope cm_path) in
      let open Subst.Lazy in
        Ok (Functor_comps {
          (* fcomp_arg and fcomp_res must be prefixed eagerly, because
             they are interpreted in the outer environment *)
          fcomp_arg =
            (match arg with
            | Unit -> Unit
            | Named (param, ty_arg) ->
              Named (param, force_modtype (modtype scoping sub ty_arg)));
          fcomp_res = force_modtype (modtype scoping sub ty_res);
          fcomp_shape = cm_shape;
          fcomp_cache = Hashtbl.create 17;
          fcomp_subst_cache = Hashtbl.create 17 })
  | Mty_ident _ | Mty_strengthen _ -> Error No_components_abstract
  | Mty_alias p -> Error (No_components_alias p)

(* Insertion of bindings by identifier + path *)

and check_usage loc id uid warn tbl =
  if not loc.Location.loc_ghost &&
     Uid.for_actual_declaration uid &&
     Warnings.is_active (warn "")
  then begin
    let name = Ident.name id in
    if Types.Uid.Tbl.mem tbl uid then ()
    else let used = ref false in
    Types.Uid.Tbl.add tbl uid (fun () -> used := true);
    if not (name = "" || name.[0] = '_' || name.[0] = '#')
    then
      !add_delayed_check_forward
        (fun () -> if not !used then Location.prerr_warning loc (warn name))
  end;

and check_value_name name loc =
  (* Note: we could also check here general validity of the
     identifier, to protect against bad identifiers forged by -pp or
     -ppx preprocessors. *)
  if String.length name > 0 && not (is_identchar name.[0]) then
    for i = 1 to String.length name - 1 do
      if name.[i] = '#' then
        error (Illegal_value_name(loc, name))
    done

and store_value ?check ~mode id addr decl shape env =
  let open Subst.Lazy in
  check_value_name (Ident.name id) decl.val_loc;
  Builtin_attributes.mark_alerts_used decl.val_attributes;
  Option.iter
    (fun f -> check_usage decl.val_loc id decl.val_uid f !value_declarations)
    check;
  let vda =
    { vda_description = decl;
      vda_address = addr;
      vda_mode = mode;
      vda_shape = shape }
  in
  { env with
    values = IdTbl.add id (Val_bound vda) env.values;
    summary =
      Env_value(env.summary, id, Subst.Lazy.force_value_description decl, mode) }

and store_constructor ~check type_decl type_id cstr_id cstr env =
  Builtin_attributes.warning_scope cstr.cstr_attributes (fun () ->
  if check && not type_decl.type_loc.Location.loc_ghost
     && Warnings.is_active (Warnings.Unused_constructor ("", Unused))
  then begin
    let ty_name = Ident.name type_id in
    let name = cstr.cstr_name in
    let loc = cstr.cstr_loc in
    let k = cstr.cstr_uid in
    let priv = type_decl.type_private in
    if not (Types.Uid.Tbl.mem !used_constructors k) then begin
      let used = constructor_usages () in
      Types.Uid.Tbl.add !used_constructors k
        (add_constructor_usage used);
      if not (ty_name = "" || ty_name.[0] = '_')
      then
        !add_delayed_check_forward
          (fun () ->
            Option.iter
              (fun complaint ->
                 if not (is_in_signature env) then
                   Location.prerr_warning loc
                     (Warnings.Unused_constructor(name, complaint)))
              (constructor_usage_complaint ~rebind:false priv used));
    end;
  end);
  Builtin_attributes.mark_alerts_used cstr.cstr_attributes;
  Builtin_attributes.mark_warn_on_literal_pattern_used cstr.cstr_attributes;
  let cda_shape = Shape.leaf cstr.cstr_uid in
  { env with
    constrs =
      TycompTbl.add cstr_id
        { cda_description = cstr; cda_address = None; cda_shape } env.constrs;
  }

and store_label ~check type_decl type_id lbl_id lbl env =
  Builtin_attributes.warning_scope lbl.lbl_attributes (fun () ->
  if check && not type_decl.type_loc.Location.loc_ghost
     && Warnings.is_active (Warnings.Unused_field ("", Unused))
  then begin
    let ty_name = Ident.name type_id in
    let priv = type_decl.type_private in
    let name = lbl.lbl_name in
    let loc = lbl.lbl_loc in
    let mut = lbl.lbl_mut in
    let k = lbl.lbl_uid in
    if not (Types.Uid.Tbl.mem !used_labels k) then
      let used = label_usages () in
      Types.Uid.Tbl.add !used_labels k
        (add_label_usage used);
      if not (ty_name = "" || ty_name.[0] = '_' || name.[0] = '_')
      then !add_delayed_check_forward
          (fun () ->
            Option.iter
              (fun complaint ->
                 if not (is_in_signature env) then
                   Location.prerr_warning
                     loc (Warnings.Unused_field(name, complaint)))
              (label_usage_complaint priv mut used))
  end);
  Builtin_attributes.mark_alerts_used lbl.lbl_attributes;
  { env with
    labels = TycompTbl.add lbl_id lbl env.labels;
  }

and store_type ~check id info shape env =
  let loc = info.type_loc in
  if check then
    check_usage loc id info.type_uid
      (fun s -> Warnings.Unused_type_declaration s)
      !type_declarations;
  let descrs, env =
    let path = Pident id in
    match info.type_kind with
    | Type_variant (_,repr) ->
        let constructors = Datarepr.constructors_of_type path info
                            ~current_unit:(get_unit_name ())
        in
        Type_variant (List.map snd constructors, repr),
        List.fold_left
          (fun env (cstr_id, cstr) ->
            store_constructor ~check info id cstr_id cstr env)
          env constructors
    | Type_record (_, repr) ->
        let labels = Datarepr.labels_of_type path info in
        Type_record (List.map snd labels, repr),
        List.fold_left
          (fun env (lbl_id, lbl) ->
            store_label ~check info id lbl_id lbl env)
          env labels
    | Type_abstract r -> Type_abstract r, env
    | Type_open -> Type_open, env
  in
  let tda =
    { tda_declaration = info;
      tda_descriptions = descrs;
      tda_shape = shape }
  in
  Builtin_attributes.mark_alerts_used info.type_attributes;
  { env with
    types = IdTbl.add id tda env.types;
    summary = Env_type(env.summary, id, info) }

and store_type_infos ~tda_shape id info env =
  (* Simplified version of store_type that doesn't compute and store
     constructor and label infos, but simply record the arity and
     manifest-ness of the type.  Used in components_of_module to
     keep track of type abbreviations (e.g. type t = float) in the
     computation of label representations. *)
  let tda =
    {
      tda_declaration = info;
      tda_descriptions = Type_abstract Abstract_def;
      tda_shape
    }
  in
  { env with
    types = IdTbl.add id tda env.types;
    summary = Env_type(env.summary, id, info) }

and store_extension ~check ~rebind id addr ext shape env =
  let loc = ext.ext_loc in
  let cstr =
    Datarepr.extension_descr ~current_unit:(get_unit_name ()) (Pident id) ext
  in
  let cda =
    { cda_description = cstr;
      cda_address = Some addr;
      cda_shape = shape }
  in
  Builtin_attributes.mark_alerts_used ext.ext_attributes;
  Builtin_attributes.mark_alerts_used cstr.cstr_attributes;
  Builtin_attributes.mark_warn_on_literal_pattern_used cstr.cstr_attributes;
  Builtin_attributes.warning_scope ext.ext_attributes (fun () ->
  if check && not loc.Location.loc_ghost &&
    Warnings.is_active (Warnings.Unused_extension ("", false, Unused))
  then begin
    let priv = ext.ext_private in
    let is_exception = Path.same ext.ext_type_path Predef.path_exn in
    let name = cstr.cstr_name in
    let k = cstr.cstr_uid in
    if not (Types.Uid.Tbl.mem !used_constructors k) then begin
      let used = constructor_usages () in
      Types.Uid.Tbl.add !used_constructors k
        (add_constructor_usage used);
      !add_delayed_check_forward
         (fun () ->
           Option.iter
             (fun complaint ->
                if not (is_in_signature env) then
                  Location.prerr_warning loc
                    (Warnings.Unused_extension
                       (name, is_exception, complaint)))
             (constructor_usage_complaint ~rebind priv used))
    end;
  end);
  { env with
    constrs = TycompTbl.add id cda env.constrs;
    summary = Env_extension(env.summary, id, ext) }

and store_module ?(update_summary=true) ~check
                 id addr presence md shape env =
  let open Subst.Lazy in
  let loc = md.md_loc in
  Option.iter
    (fun f -> check_usage loc id md.md_uid f !module_declarations) check;
  let alerts = Builtin_attributes.alerts_of_attrs md.md_attributes in
  let comps =
    components_of_module ~alerts ~uid:md.md_uid
      env Subst.identity (Pident id) addr md.md_type shape
  in
  let mda =
    { mda_declaration = md;
      mda_components = comps;
      mda_address = addr;
      mda_shape = shape }
  in
  let summary =
    if not update_summary then env.summary
    else Env_module (env.summary, id, presence, force_module_decl md) in
  { env with
    modules = IdTbl.add id (Mod_local mda) env.modules;
    summary }

and store_modtype ?(update_summary=true) id info shape env =
  Builtin_attributes.mark_alerts_used info.Subst.Lazy.mtd_attributes;
  let mtda = { mtda_declaration = info; mtda_shape = shape } in
  let summary =
    if not update_summary then env.summary
    else Env_modtype (env.summary, id, Subst.Lazy.force_modtype_decl info) in
  { env with
    modtypes = IdTbl.add id mtda env.modtypes;
    summary }

and store_class id addr desc shape env =
  Builtin_attributes.mark_alerts_used desc.cty_attributes;
  let clda =
    { clda_declaration = desc;
      clda_address = addr;
      clda_shape = shape; }
  in
  { env with
    classes = IdTbl.add id clda env.classes;
    summary = Env_class(env.summary, id, desc) }

and store_cltype id desc shape env =
  Builtin_attributes.mark_alerts_used desc.clty_attributes;
  let cltda = { cltda_declaration = desc; cltda_shape = shape } in
  { env with
    cltypes = IdTbl.add id cltda env.cltypes;
    summary = Env_cltype(env.summary, id, desc) }

(* Compute the components of a functor application in a path. *)

let components_of_functor_appl ~loc ~f_path ~f_comp ~arg env =
  try
    let c = Hashtbl.find f_comp.fcomp_cache arg in
    c
  with Not_found ->
    let p = Papply(f_path, arg) in
    let sub =
      match f_comp.fcomp_arg with
      | Unit
      | Named (None, _) -> Subst.identity
      | Named (Some param, _) -> Subst.add_module param arg Subst.identity
    in
    (* we have to apply eagerly instead of passing sub to [components_of_module]
       because of the call to [check_well_formed_module]. *)
    let mty = Subst.modtype (Rescope (Path.scope p)) sub f_comp.fcomp_res in
    let addr = Lazy_backtrack.create_failed Not_found in
    !check_well_formed_module env loc
      ("the signature of " ^ Path.name p) mty;
    let shape_arg =
      shape_of_path ~namespace:Shape.Sig_component_kind.Module env arg
    in
    let shape = Shape.app f_comp.fcomp_shape ~arg:shape_arg in
    let comps =
      components_of_module ~alerts:Misc.Stdlib.String.Map.empty
        ~uid:Uid.internal_not_actually_unique
        (*???*)
        env Subst.identity p addr (Subst.Lazy.of_modtype mty) shape
    in
    Hashtbl.add f_comp.fcomp_cache arg comps;
    comps

(* Define forward functions *)

let _ =
  components_of_functor_appl' := components_of_functor_appl;
  components_of_module_maker' := components_of_module_maker

(* Insertion of bindings by identifier *)

let add_functor_arg id env =
  {env with
   functor_args = Ident.add id () env.functor_args;
   summary = Env_functor_arg (env.summary, id)}

let add_value_lazy ?check ?shape ~mode id desc env =
  let addr = value_declaration_address env id desc in
  let shape = shape_or_leaf desc.Subst.Lazy.val_uid shape in
  let mode = Mode.Value.disallow_right mode in
  store_value ?check ~mode id addr desc shape env

let add_type ~check ?shape id info env =
  (* CR layouts: there should be a safety check for extension universe when the type's
     kind allows mode crossing *)
  let shape = shape_or_leaf info.type_uid shape in
  store_type ~check id info shape env

and add_extension ~check ?shape ~rebind id ext env =
  let addr = extension_declaration_address env id ext in
  let shape = shape_or_leaf ext.ext_uid shape in
  store_extension ~check ~rebind id addr ext shape env

and add_module_declaration_lazy
      ~update_summary ?(arg=false) ?shape ~check id presence md env =
  let check =
    if not check then
      None
    else if arg && is_in_signature env then
      Some (fun s -> Warnings.Unused_functor_parameter s)
    else
      Some (fun s -> Warnings.Unused_module s)
  in
  let addr = module_declaration_address env id presence md in
  let shape = shape_or_leaf md.Subst.Lazy.md_uid shape in
  let env =
    store_module ~update_summary ~check id addr presence md shape env
  in
  if arg then add_functor_arg id env else env

let add_module_declaration ?(arg=false) ?shape ~check id presence md env =
  add_module_declaration_lazy ~update_summary:true ~arg ?shape ~check id
    presence (Subst.Lazy.of_module_decl md) env

and add_modtype_lazy ~update_summary ?shape id info env =
  let shape = shape_or_leaf info.Subst.Lazy.mtd_uid shape in
  store_modtype ~update_summary id info shape env

let add_modtype ?shape id info env =
  add_modtype_lazy ~update_summary:true ?shape id
    (Subst.Lazy.of_modtype_decl info) env

and add_class ?shape id ty env =
  let addr = class_declaration_address env id ty in
  let shape = shape_or_leaf ty.cty_uid shape in
  store_class id addr ty shape env

and add_cltype ?shape id ty env =
  let shape = shape_or_leaf ty.clty_uid shape in
  store_cltype id ty shape env

let add_module_lazy ~update_summary id presence mty env =
  let md = Subst.Lazy.{md_type = mty;
                       md_attributes = [];
                       md_loc = Location.none;
                       md_uid = Uid.internal_not_actually_unique}
  in
  add_module_declaration_lazy ~update_summary ~check:false id presence md env

let add_module ?arg ?shape id presence mty env =
  add_module_declaration ~check:false ?arg ?shape id presence (md mty) env

let add_local_type path info env =
  (* CR layouts: there should be a safety check for extension universe when the type's
     kind allows mode crossing *)
  { env with
    local_constraints = Path.Map.add path info env.local_constraints }

(* Insertion of bindings by name *)

let enter_value ?check ~mode name desc env =
  let id = Ident.create_local name in
  let desc = Subst.Lazy.of_value_description desc in
  let addr = value_declaration_address env id desc in
  let mode = Mode.Value.disallow_right mode in
  let env =
    store_value ?check ~mode id addr desc (Shape.leaf desc.val_uid)
      env
  in
  (id, env)

let enter_type ~scope name info env =
  let id = Ident.create_scoped ~scope name in
  let env = store_type ~check:true id info (Shape.leaf info.type_uid) env in
  (id, env)

let enter_extension ~scope ~rebind name ext env =
  let id = Ident.create_scoped ~scope name in
  let addr = extension_declaration_address env id ext in
  let shape = Shape.leaf ext.ext_uid in
  let env = store_extension ~check:true ~rebind id addr ext shape env in
  (id, env)

let enter_module_declaration ~scope ?arg ?shape s presence md env =
  let id = Ident.create_scoped ~scope s in
  (id, add_module_declaration ?arg ?shape ~check:true id presence md env)

let enter_modtype ~scope name mtd env =
  let id = Ident.create_scoped ~scope name in
  let shape = Shape.leaf mtd.mtd_uid in
  let env = store_modtype id (Subst.Lazy.of_modtype_decl mtd) shape env in
  (id, env)

let enter_class ~scope name desc env =
  let id = Ident.create_scoped ~scope name in
  let addr = class_declaration_address env id desc in
  let env = store_class id addr desc (Shape.leaf desc.cty_uid) env in
  (id, env)

let enter_cltype ~scope name desc env =
  let id = Ident.create_scoped ~scope name in
  let env = store_cltype id desc (Shape.leaf desc.clty_uid) env in
  (id, env)

let enter_module ~scope ?arg s presence mty env =
  enter_module_declaration ~scope ?arg s presence (md mty) env

let add_lock lock env =
  { env with
    values = IdTbl.add_lock lock env.values;
    modules = IdTbl.add_lock lock env.modules;
    classes = IdTbl.add_lock lock env.classes;
  }

let add_escape_lock escaping_context env =
  let lock = Escape_lock escaping_context in
  add_lock lock env

let add_share_lock shared_context env =
  let lock = Share_lock shared_context in
  add_lock lock env

let add_closure_lock ?closure_context comonadic env =
  let lock = Closure_lock
    (closure_context,
     Mode.Value.Comonadic.disallow_left comonadic)
  in
  add_lock lock env

let add_region_lock env = add_lock Region_lock env

let add_exclave_lock env = add_lock Exclave_lock env

let add_unboxed_lock env = add_lock Unboxed_lock env

(* Insertion of all components of a signature *)

let proj_shape map mod_shape item =
  match mod_shape with
  | None -> map, None
  | Some mod_shape ->
      let shape = Shape.proj mod_shape item in
      Shape.Map.add map item shape, Some shape

module Add_signature(T : Types.Wrapped)(M : sig
  val add_value: ?shape:Shape.t -> mode:(Mode.allowed * 'r0) Mode.Value.t -> Ident.t ->
    T.value_description  -> t -> t
  val add_module_declaration: ?arg:bool -> ?shape:Shape.t -> check:bool
    -> Ident.t -> module_presence -> T.module_declaration -> t -> t
  val add_modtype: ?shape:Shape.t -> Ident.t -> T.modtype_declaration -> t -> t
end) = struct
  open T

  let add_item map mod_shape comp env =
    match comp with
    | Sig_value(id, decl, _) ->
        let map, shape = proj_shape map mod_shape (Shape.Item.value id) in
        map, M.add_value ?shape ~mode:Mode.Value.legacy id decl env
    | Sig_type(id, decl, _, _) ->
        let map, shape = proj_shape map mod_shape (Shape.Item.type_ id) in
        map, add_type ~check:false ?shape id decl env
    | Sig_typext(id, ext, _, _) ->
        let map, shape = proj_shape map mod_shape (Shape.Item.extension_constructor id) in
        map, add_extension ~check:false ?shape ~rebind:false id ext env
    | Sig_module(id, presence, md, _, _) ->
        let map, shape = proj_shape map mod_shape (Shape.Item.module_ id) in
        map, M.add_module_declaration ~check:false ?shape id presence md env
    | Sig_modtype(id, decl, _)  ->
        let map, shape = proj_shape map mod_shape (Shape.Item.module_type id) in
        map, M.add_modtype ?shape id decl env
    | Sig_class(id, decl, _, _) ->
        let map, shape = proj_shape map mod_shape (Shape.Item.class_ id) in
        map, add_class ?shape id decl env
    | Sig_class_type(id, decl, _, _) ->
        let map, shape = proj_shape map mod_shape (Shape.Item.class_type id) in
        map, add_cltype ?shape id decl env

  let rec add_signature map mod_shape sg env =
    match sg with
        [] -> map, env
    | comp :: rem ->
        let map, env = add_item map mod_shape comp env in
        add_signature map mod_shape rem env
end

let add_signature =
  let module M = Add_signature(Types)(struct
    let add_value ?shape ~mode id vd =
      add_value_lazy ?shape ~mode id (Subst.Lazy.of_value_description vd)
    let add_module_declaration = add_module_declaration
    let add_modtype = add_modtype
  end)
  in
  M.add_signature

let add_signature_lazy =
  let module M = Add_signature(Subst.Lazy)(struct
    let add_value ?shape ~mode = add_value_lazy ?check:None ?shape ~mode
    let add_module_declaration =
      add_module_declaration_lazy ~update_summary:true
    let add_modtype = add_modtype_lazy ~update_summary:true
  end)
  in
  M.add_signature

let enter_signature_and_shape ~scope ~parent_shape mod_shape sg env =
  let sg = Subst.signature (Rescope scope) Subst.identity sg in
  let shape, env = add_signature parent_shape mod_shape sg env in
  sg, shape, env

let enter_signature ?mod_shape ~scope sg env =
  let sg, _, env =
    enter_signature_and_shape ~scope ~parent_shape:Shape.Map.empty
      mod_shape sg env
  in
  sg, env

let enter_signature_and_shape ~scope ~parent_shape mod_shape sg env =
  enter_signature_and_shape ~scope ~parent_shape (Some mod_shape) sg env

let add_value_lazy = add_value_lazy ?shape:None
let add_value ?check ~mode id vd =
  add_value_lazy ?check ~mode id (Subst.Lazy.of_value_description vd)
let add_class = add_class ?shape:None
let add_cltype = add_cltype ?shape:None
let add_modtype_lazy = add_modtype_lazy ?shape:None
let add_modtype = add_modtype ?shape:None
let add_module_declaration_lazy ?(arg=false) =
  add_module_declaration_lazy ~arg ?shape:None ~check:false
let add_signature sg env =
  let _, env = add_signature Shape.Map.empty None sg env in
  env
let add_signature_lazy sg env =
  let _, env = add_signature_lazy Shape.Map.empty None sg env in
  env

(* Add "unbound" bindings *)

let enter_unbound_value name reason env =
  let id = Ident.create_local name in
  { env with
    values = IdTbl.add id (Val_unbound reason) env.values;
    summary = Env_value_unbound(env.summary, name, reason) }

let enter_unbound_module name reason env =
  let id = Ident.create_local name in
  { env with
    modules = IdTbl.add id (Mod_unbound reason) env.modules;
    summary = Env_module_unbound(env.summary, name, reason) }

(* Open a signature path *)

let add_components slot root env0 comps =
  let add_l w comps env0 =
    TycompTbl.add_open slot w root comps env0
  in
  let add w comps env0 = IdTbl.add_open slot w root comps env0 in
  let constrs =
    add_l (fun x -> `Constructor x) comps.comp_constrs env0.constrs
  in
  let labels =
    add_l (fun x -> `Label x) comps.comp_labels env0.labels
  in
  let values =
    add (fun x -> `Value x) comps.comp_values env0.values
  in
  let types =
    add (fun x -> `Type x) comps.comp_types env0.types
  in
  let modtypes =
    add (fun x -> `Module_type x) comps.comp_modtypes env0.modtypes
  in
  let classes =
    add (fun x -> `Class x) comps.comp_classes env0.classes
  in
  let cltypes =
    add (fun x -> `Class_type x) comps.comp_cltypes env0.cltypes
  in
  let modules =
    add (fun x -> `Module x) comps.comp_modules env0.modules
  in
  { env0 with
    summary = Env_open(env0.summary, root);
    constrs;
    labels;
    values;
    types;
    modtypes;
    classes;
    cltypes;
    modules;
  }

let open_signature slot root env0 : (_,_) result =
  match get_components_res (find_module_components root env0) with
  | Error _ -> Error `Not_found
  | exception Not_found -> Error `Not_found
  | Ok (Functor_comps _) -> Error `Functor
  | Ok (Structure_comps comps) ->
    Ok (add_components slot root env0 comps)

let remove_last_open root env0 =
  let rec filter_summary summary =
    match summary with
      Env_empty -> raise Exit
    | Env_open (s, p) ->
        if Path.same p root then s else raise Exit
    | Env_value _
    | Env_type _
    | Env_extension _
    | Env_module _
    | Env_modtype _
    | Env_class _
    | Env_cltype _
    | Env_functor_arg _
    | Env_constraints _
    | Env_persistent _
    | Env_copy_types _
    | Env_value_unbound _
    | Env_module_unbound _ ->
        map_summary filter_summary summary
  in
  match filter_summary env0.summary with
  | summary ->
      let rem_l tbl = TycompTbl.remove_last_open root tbl
      and rem tbl = IdTbl.remove_last_open root tbl in
      Some { env0 with
             summary;
             constrs = rem_l env0.constrs;
             labels = rem_l env0.labels;
             values = rem env0.values;
             types = rem env0.types;
             modtypes = rem env0.modtypes;
             classes = rem env0.classes;
             cltypes = rem env0.cltypes;
             modules = rem env0.modules; }
  | exception Exit ->
      None

(* Open a signature from a file *)

let open_pers_signature name env =
  match open_signature None (Pident(Ident.create_persistent name)) env with
  | (Ok _ | Error `Not_found as res) -> res
  | Error `Functor -> assert false
        (* a compilation unit cannot refer to a functor *)

let open_signature
    ?(used_slot = ref false)
    ?(loc = Location.none) ?(toplevel = false)
    ovf root env =
  let unused =
    match ovf with
    | Asttypes.Fresh -> Warnings.Unused_open (Path.name root)
    | Asttypes.Override -> Warnings.Unused_open_bang (Path.name root)
  in
  let warn_unused =
    Warnings.is_active unused
  and warn_shadow_id =
    Warnings.is_active (Warnings.Open_shadow_identifier ("", ""))
  and warn_shadow_lc =
    Warnings.is_active (Warnings.Open_shadow_label_constructor ("",""))
  in
  if not toplevel && not loc.Location.loc_ghost
     && (warn_unused || warn_shadow_id || warn_shadow_lc)
  then begin
    let used = used_slot in
    if warn_unused then
      !add_delayed_check_forward
        (fun () ->
           if not !used then begin
             used := true;
             Location.prerr_warning loc unused
           end
        );
    let shadowed = ref [] in
    let slot s b =
      begin match check_shadowing env b with
      | Some kind when
          ovf = Asttypes.Fresh && not (List.mem (kind, s) !shadowed) ->
          shadowed := (kind, s) :: !shadowed;
          let w =
            match kind with
            | "label" | "constructor" ->
                Warnings.Open_shadow_label_constructor (kind, s)
            | _ -> Warnings.Open_shadow_identifier (kind, s)
          in
          Location.prerr_warning loc w
      | _ -> ()
      end;
      used := true
    in
    open_signature (Some slot) root env
  end
  else open_signature None root env

(* Read a signature from a file *)
let read_signature modname filename ~add_binding =
  let mty = read_pers_mod modname filename ~add_binding in
  Subst.Lazy.force_signature mty

let register_parameter modname =
  Persistent_env.register_parameter !persistent_env modname

let is_identchar_latin1 = function
  | 'A'..'Z' | 'a'..'z' | '_' | '\192'..'\214' | '\216'..'\246'
  | '\248'..'\255' | '\'' | '0'..'9' -> true
  | _ -> false

let unit_name_of_filename fn =
  match Filename.extension fn with
  | ".cmi" -> begin
      let unit =
        String.capitalize_ascii (Filename.remove_extension fn)
      in
      if String.for_all is_identchar_latin1 unit then
        Some unit
      else
        None
    end
  | _ -> None

let persistent_structures_of_dir dir =
  Load_path.Dir.basenames dir
  |> List.to_seq
  |> Seq.filter_map unit_name_of_filename
  |> String.Set.of_seq

(* Save a signature to a file *)
let save_signature_with_transform cmi_transform ~alerts sg modname kind
      filename =
  Btype.cleanup_abbrev ();
  Subst.reset_additional_action_type_id ();
  let sg = Subst.Lazy.of_signature sg
    |> Subst.Lazy.signature Make_local
        (Subst.with_additional_action Prepare_for_saving Subst.identity)
  in
  let cmi =
    Persistent_env.make_cmi !persistent_env modname kind sg alerts
    |> cmi_transform in
  let pers_sig =
    Persistent_env.Persistent_signature.{ filename; cmi; visibility = Visible }
  in
  Persistent_env.save_cmi !persistent_env pers_sig;
  cmi

let save_signature ~alerts sg modname cu filename =
  save_signature_with_transform (fun cmi -> cmi) ~alerts sg modname cu filename

let save_signature_with_imports ~alerts sg modname cu filename imports =
  let with_imports cmi = { cmi with cmi_crcs = imports } in
  save_signature_with_transform with_imports ~alerts sg modname cu filename

(* Make the initial environment, without language extensions *)
let initial =
  Predef.build_initial_env
    (add_type ~check:false)
    (add_extension ~check:false ~rebind:false)
    empty

let add_language_extension_types env =
  let add ext f env  =
    match Language_extension.is_enabled ext with
    | true ->
      (* CR-someday poechsel: Pass a correct shape here *)
      f (add_type ?shape:None ~check:false) env
    | false -> env
  in
  lazy
    (env
    |> add SIMD Predef.add_simd_extension_types
    |> add Small_numbers Predef.add_small_number_extension_types)

(* Some predefined types are part of language extensions, and we don't want to
   make them available in the initial environment if those extensions are not
   turned on.  We can't do this at startup because command line flags haven't
   been parsed yet. So, we make the initial environment lazy.

   If language extensions are adjusted after [initial] is forced, these
   environments may be inaccurate.
*)
let initial = add_language_extension_types initial

(* Tracking usage *)

let mark_module_used uid =
  match Types.Uid.Tbl.find !module_declarations uid with
  | mark -> mark ()
  | exception Not_found -> ()

let mark_modtype_used _uid = ()

let mark_value_used uid =
  match Types.Uid.Tbl.find !value_declarations uid with
  | mark -> mark ()
  | exception Not_found -> ()

let mark_type_used uid =
  match Types.Uid.Tbl.find !type_declarations uid with
  | mark -> mark ()
  | exception Not_found -> ()

let mark_type_path_used env path =
  match find_type path env with
  | decl -> mark_type_used decl.type_uid
  | exception Not_found -> ()

let mark_constructor_used usage cd =
  match Types.Uid.Tbl.find !used_constructors cd.cd_uid with
  | mark -> mark usage
  | exception Not_found -> ()

let mark_extension_used usage ext =
  match Types.Uid.Tbl.find !used_constructors ext.ext_uid with
  | mark -> mark usage
  | exception Not_found -> ()

let mark_label_used usage ld =
  match Types.Uid.Tbl.find !used_labels ld.ld_uid with
  | mark -> mark usage
  | exception Not_found -> ()

let mark_constructor_description_used usage env cstr =
  let ty_path = Btype.cstr_type_path cstr in
  mark_type_path_used env ty_path;
  match Types.Uid.Tbl.find !used_constructors cstr.cstr_uid with
  | mark -> mark usage
  | exception Not_found -> ()

let mark_label_description_used usage env lbl =
  let ty_path =
    match get_desc lbl.lbl_res with
    | Tconstr(path, _, _) -> path
    | _ -> assert false
  in
  mark_type_path_used env ty_path;
  match Types.Uid.Tbl.find !used_labels lbl.lbl_uid with
  | mark -> mark usage
  | exception Not_found -> ()

let mark_class_used uid =
  match Types.Uid.Tbl.find !type_declarations uid with
  | mark -> mark ()
  | exception Not_found -> ()

let mark_cltype_used uid =
  match Types.Uid.Tbl.find !type_declarations uid with
  | mark -> mark ()
  | exception Not_found -> ()

let set_value_used_callback vd callback =
  Types.Uid.Tbl.add !value_declarations vd.Subst.Lazy.val_uid callback

let set_type_used_callback td callback =
  if Uid.for_actual_declaration td.type_uid then
    let old =
      try Types.Uid.Tbl.find !type_declarations td.type_uid
      with Not_found -> ignore
    in
    Types.Uid.Tbl.replace !type_declarations td.type_uid
      (fun () -> callback old)

(* Lookup by name *)

let may_lookup_error report_errors loc env err =
  if report_errors then lookup_error loc env err
  else raise Not_found

let report_module_unbound ~errors ~loc env reason =
  match reason with
  | Mod_unbound_illegal_recursion ->
      (* see #5965 *)
    may_lookup_error errors loc env Illegal_reference_to_recursive_module

let report_value_unbound ~errors ~loc env reason lid =
  match reason with
  | Val_unbound_instance_variable ->
      may_lookup_error errors loc env (Masked_instance_variable lid)
  | Val_unbound_self ->
      may_lookup_error errors loc env (Masked_self_variable lid)
  | Val_unbound_ancestor ->
      may_lookup_error errors loc env (Masked_ancestor_variable lid)
  | Val_unbound_ghost_recursive rloc ->
      let show_hint =
        (* Only display the "missing rec" hint for non-ghost code *)
        not loc.Location.loc_ghost
        && not rloc.Location.loc_ghost
      in
      let hint =
        if show_hint then Missing_rec rloc else No_hint
      in
      may_lookup_error errors loc env (Unbound_value(lid, hint))

let use_module ~use ~loc path mda =
  if use then begin
    let comps = mda.mda_components in
    mark_module_used comps.uid;
    Misc.Stdlib.String.Map.iter
      (fun kind message ->
         let message = if message = "" then "" else "\n" ^ message in
         Location.alert ~kind loc
           (Printf.sprintf "module %s%s" (Path.name path) message)
      )
      comps.alerts
  end

let use_value ~use ~loc path vda =
  if use then begin
    let desc = vda.vda_description in
    mark_value_used desc.val_uid;
    Builtin_attributes.check_alerts loc desc.val_attributes
      (Path.name path)
  end

let use_type ~use ~loc path tda =
  if use then begin
    let decl = tda.tda_declaration in
    mark_type_used decl.type_uid;
    Builtin_attributes.check_alerts loc decl.type_attributes
      (Path.name path)
  end

let use_modtype ~use ~loc path desc =
  let open Subst.Lazy in
  if use then begin
    mark_modtype_used desc.mtd_uid;
    Builtin_attributes.check_alerts loc desc.mtd_attributes
      (Path.name path)
  end

let use_class ~use ~loc path clda =
  if use then begin
    let desc = clda.clda_declaration in
    mark_class_used desc.cty_uid;
    Builtin_attributes.check_alerts loc desc.cty_attributes
      (Path.name path)
  end

let use_cltype ~use ~loc path desc =
  if use then begin
    mark_cltype_used desc.clty_uid;
    Builtin_attributes.check_alerts loc desc.clty_attributes
      (Path.name path)
  end

let use_label ~use ~loc usage env lbl =
  if use then begin
    mark_label_description_used usage env lbl;
    Builtin_attributes.check_alerts loc lbl.lbl_attributes lbl.lbl_name;
    if is_mutating_label_usage usage then
      Builtin_attributes.check_deprecated_mutable loc lbl.lbl_attributes
        lbl.lbl_name
  end

let use_constructor_desc ~use ~loc usage env cstr =
  if use then begin
    mark_constructor_description_used usage env cstr;
    Builtin_attributes.check_alerts loc cstr.cstr_attributes cstr.cstr_name
  end

let use_constructor ~use ~loc usage env cda =
  use_constructor_desc ~use ~loc usage env cda.cda_description

type _ load =
  | Load : module_data load
  | Don't_load : unit load

let lookup_global_name_module
      (type a) (load : a load) ~errors ~use ~loc path name env =
  match load with
  | Don't_load ->
      check_pers_mod ~allow_hidden:false ~loc name;
      path, (() : a)
  | Load -> begin
      match find_pers_mod ~allow_hidden:false name with
      | mda ->
          use_module ~use ~loc path mda;
          path, (mda : a)
      | exception Not_found ->
          let s = Global_module.Name.to_string name in
          may_lookup_error errors loc env (Unbound_module (Lident s))
    end

let lookup_ident_module (type a) (load : a load) ~errors ~use ~loc s env =
  let path, locks, data =
    match find_name_module ~mark:use s env.modules with
    | res -> res
    | exception Not_found ->
        may_lookup_error errors loc env (Unbound_module (Lident s))
  in
  match data with
  | Mod_local mda -> begin
      use_module ~use ~loc path mda;
      match load with
      | Load -> path, locks, (mda : a)
      | Don't_load -> path, locks, (() : a)
    end
  | Mod_unbound reason ->
      report_module_unbound ~errors ~loc env reason
  | Mod_persistent -> begin
      (* This is only used when processing [Longident.t]s, which never have
         instance arguments *)
      let name = Global_module.Name.create_exn s [] in
<<<<<<< HEAD
      lookup_global_name_module load ~errors ~use ~loc path name env
=======
      match load with
      | Don't_load ->
          check_pers_mod ~allow_hidden:false ~loc name;
          path, locks, (() : a)
      | Load -> begin
          match find_pers_mod ~allow_hidden:false name with
          | mda ->
              use_module ~use ~loc path mda;
              path, locks, (mda : a)
          | exception Not_found ->
              may_lookup_error errors loc env (Unbound_module (Lident s))
        end
>>>>>>> cf2a4a4d
    end

let escape_mode ~errors ~env ~loc ~item ~lid vmode escaping_context =
  begin match
  Mode.Regionality.submode
    (Mode.Value.proj (Comonadic Areality) vmode.mode)
    (Mode.Regionality.global)
  with
  | Ok () -> ()
  | Error _ ->
      may_lookup_error errors loc env
        (Local_value_escaping (item, lid, escaping_context))
  end;
  vmode

let share_mode ~errors ~env ~loc ~item ~lid vmode shared_context =
  match
    Mode.Linearity.submode
      (Mode.Value.proj (Comonadic Linearity) vmode.mode)
      Mode.Linearity.many
  with
  | Error _ ->
      may_lookup_error errors loc env
        (Once_value_used_in (item, lid, shared_context))
  | Ok () ->
    let mode =
      Mode.Value.join [
        Mode.Value.min_with (Monadic Uniqueness) Mode.Uniqueness.shared;
        vmode.mode]
    in
    {mode; context = Some shared_context}

let closure_mode ~errors ~env ~loc ~item ~lid
  ({mode = {Mode.monadic; comonadic}; _} as vmode) closure_context comonadic0 =
  begin
    match
      Mode.Value.Comonadic.submode comonadic comonadic0
    with
    | Error e ->
        may_lookup_error errors loc env
          (Value_used_in_closure (item, lid, e, closure_context))
    | Ok () -> ()
  end;
  let monadic =
    Mode.Value.Monadic.join
      [ monadic;
        Mode.Value.comonadic_to_monadic comonadic0 ]
  in
  {vmode with mode = {monadic; comonadic}}

let exclave_mode ~errors ~env ~loc ~item ~lid vmode =
  match
  Mode.Regionality.submode
    (Mode.Value.proj (Comonadic Areality) vmode.mode)
    Mode.Regionality.regional
with
| Ok () ->
  let mode = vmode.mode |> Mode.value_to_alloc_r2l |> Mode.alloc_as_value in
  {vmode with mode}
| Error _ ->
    may_lookup_error errors loc env
      (Local_value_used_in_exclave (item, lid))

let region_mode vmode =
  let mode =
    vmode.mode |> Mode.value_to_alloc_r2l |> Mode.alloc_to_value_l2r
  in
  {vmode with mode}

let unboxed_type ~errors ~env ~loc ~lid ty =
  match ty with
  | None -> ()
  | Some ty ->
    match !constrain_type_jkind env ty Jkind.Primitive.(value ~why:Captured_in_object) with
    | Ok () -> ()
    | Result.Error err ->
      may_lookup_error errors loc env (Non_value_used_in_object (lid, ty, err))

(** Takes the [mode] and [ty] of a value at definition site, walks through the
    list of locks and constrains [mode] and [ty]. Return the access mode of the
    value allowed by the locks.

    [ty] is optional as the function works on modules and classes as well, for
    which [ty] should be [None]. *)
let walk_locks ~errors ~loc ~env ~item ~lid mode ty locks =
  let vmode = { mode; context = None } in
  List.fold_left
    (fun vmode lock ->
      match lock with
      | Region_lock -> region_mode vmode
      | Escape_lock escaping_context ->
          escape_mode ~errors ~env ~loc ~item ~lid vmode escaping_context
      | Share_lock shared_context ->
          share_mode ~errors ~env ~loc ~item ~lid vmode shared_context
      | Closure_lock (closure_context, comonadic) ->
          closure_mode ~errors ~env ~loc ~item ~lid vmode closure_context comonadic
      | Exclave_lock ->
          exclave_mode ~errors ~env ~loc ~item ~lid vmode
      | Unboxed_lock ->
          unboxed_type ~errors ~env ~loc ~lid ty;
          vmode
    ) vmode locks

let lookup_ident_value ~errors ~use ~loc name env =
  match IdTbl.find_name_and_locks wrap_value ~mark:use name env.values with
  | Ok (path, locks, Val_bound vda) ->
      use_value ~use ~loc path vda;
      path, locks, vda
  | Ok (_, _, Val_unbound reason) ->
      report_value_unbound ~errors ~loc env reason (Lident name)
  | Error _ ->
      may_lookup_error errors loc env (Unbound_value (Lident name, No_hint))

let lookup_ident_type ~errors ~use ~loc s env =
  match IdTbl.find_name wrap_identity ~mark:use s env.types with
  | (path, data) as res ->
      use_type ~use ~loc path data;
      res
  | exception Not_found ->
      may_lookup_error errors loc env (Unbound_type (Lident s))

let lookup_ident_modtype ~errors ~use ~loc s env =
  match IdTbl.find_name wrap_identity ~mark:use s env.modtypes with
  | (path, data) ->
      use_modtype ~use ~loc path data.mtda_declaration;
      (path, data.mtda_declaration)
  | exception Not_found ->
      may_lookup_error errors loc env (Unbound_modtype (Lident s))

let lookup_ident_class ~errors ~use ~loc s env =
  match IdTbl.find_name_and_locks wrap_identity ~mark:use s env.classes with
  | Ok (path, locks, clda) ->
      use_class ~use ~loc path clda;
      path, locks, clda.clda_declaration
  | Error _ ->
      may_lookup_error errors loc env (Unbound_class (Lident s))

let lookup_ident_cltype ~errors ~use ~loc s env =
  match IdTbl.find_name wrap_identity ~mark:use s env.cltypes with
  | path, cltda ->
      use_cltype ~use ~loc path cltda.cltda_declaration;
      path, cltda.cltda_declaration
  | exception Not_found ->
      may_lookup_error errors loc env (Unbound_cltype (Lident s))

let lookup_all_ident_labels ~errors ~use ~loc usage s env =
  match TycompTbl.find_all ~mark:use s env.labels with
  | [] -> may_lookup_error errors loc env (Unbound_label (Lident s))
  | lbls -> begin
      List.map
        (fun (lbl, use_fn) ->
           let use_fn () =
             use_label ~use ~loc usage env lbl;
             use_fn ()
           in
           (lbl, use_fn))
        lbls
    end

let lookup_all_ident_constructors ~errors ~use ~loc usage s env =
  match TycompTbl.find_all ~mark:use s env.constrs with
  | [] -> may_lookup_error errors loc env (Unbound_constructor (Lident s))
  | cstrs ->
      List.map
        (fun (cda, use_fn) ->
           let use_fn () =
             use_constructor ~use ~loc usage env cda;
             use_fn ()
           in
           (cda.cda_description, use_fn))
        cstrs

let rec lookup_module_components ~errors ~use ~loc lid env =
  match lid with
  | Lident s ->
      let path, locks, data = lookup_ident_module Load ~errors ~use ~loc s env in
      path, locks, data.mda_components
  | Ldot(l, s) ->
      let path, locks, data = lookup_dot_module ~errors ~use ~loc l s env in
      path, locks, data.mda_components
  | Lapply _ as lid ->
      let f_path, f_comp, arg = lookup_apply ~errors ~use ~loc lid env in
      let comps =
        !components_of_functor_appl' ~loc ~f_path ~f_comp ~arg env in
      Papply (f_path, arg), [], comps

and lookup_structure_components ~errors ~use ~loc lid env =
  let path, locks, comps = lookup_module_components ~errors ~use ~loc lid env in
  match get_components_res comps with
  | Ok (Structure_comps comps) -> path, locks, comps
  | Ok (Functor_comps _) ->
      may_lookup_error errors loc env (Functor_used_as_structure lid)
  | Error No_components_abstract ->
      may_lookup_error errors loc env (Abstract_used_as_structure lid)
  | Error (No_components_alias p) ->
      may_lookup_error errors loc env (Cannot_scrape_alias(lid, p))

and get_functor_components ~errors ~loc lid env comps =
  match get_components_res comps with
  | Ok (Functor_comps fcomps) -> begin
      match fcomps.fcomp_arg with
      | Unit -> (* PR#7611 *)
          may_lookup_error errors loc env (Generative_used_as_applicative lid)
      | Named (_, arg) -> fcomps, arg
    end
  | Ok (Structure_comps _) ->
      may_lookup_error errors loc env (Structure_used_as_functor lid)
  | Error No_components_abstract ->
      may_lookup_error errors loc env (Abstract_used_as_functor lid)
  | Error (No_components_alias p) ->
      may_lookup_error errors loc env (Cannot_scrape_alias(lid, p))

and lookup_all_args ~errors ~use ~loc lid0 env =
  let rec loop_lid_arg args = function
    | Lident _ | Ldot _ as f_lid ->
        (f_lid, args)
    | Lapply (f_lid, arg_lid) ->
        let arg_path, arg_md, arg_vmode =
          lookup_module ~errors ~use ~lock:false ~loc arg_lid env
        in
        loop_lid_arg ((f_lid,arg_path,arg_md.md_type,arg_vmode)::args) f_lid
  in
  loop_lid_arg [] lid0

and lookup_apply ~errors ~use ~loc lid0 env =
  let f0_lid, args0 = lookup_all_args ~errors ~use ~loc lid0 env in
  let args_for_errors = List.map (fun (_,p,mty,vmode) -> (p,mty,vmode.mode)) args0 in
  let f0_path, _, f0_comp =
    lookup_module_components ~errors ~use ~loc f0_lid env
  in
  let check_one_apply ~errors ~loc ~f_lid ~f_comp ~arg_path ~arg_mty ~arg_mode
    env =
    let f_comp, param_mty =
      get_functor_components ~errors ~loc f_lid env f_comp
    in
    check_functor_appl
      ~errors ~loc ~lid_whole_app:lid0
      ~f0_path ~args:args_for_errors ~f_comp
      ~arg_path ~arg_mty ~arg_mode:arg_mode.mode ~param_mty
      env;
    arg_path, f_comp
  in
  let rec check_apply ~path:f_path ~comp:f_comp = function
    | [] -> invalid_arg "Env.lookup_apply: empty argument list"
    | [ f_lid, arg_path, arg_mty, arg_mode ] ->
        let arg_path, comps =
          check_one_apply ~errors ~loc ~f_lid ~f_comp
            ~arg_path ~arg_mty ~arg_mode env
        in
        f_path, comps, arg_path
    | (f_lid, arg_path, arg_mty, arg_mode) :: args ->
        let arg_path, f_comp =
          check_one_apply ~errors ~loc ~f_lid ~f_comp
            ~arg_path ~arg_mty ~arg_mode env
        in
        let comp =
          !components_of_functor_appl' ~loc ~f_path ~f_comp ~arg:arg_path env
        in
        let path = Papply (f_path, arg_path) in
        check_apply ~path ~comp args
  in
  check_apply ~path:f0_path ~comp:f0_comp args0

and lookup_module ~errors ~use ~lock ~loc lid env =
  let path, locks, md =
    match lid with
    | Lident s ->
        let path, locks, data = lookup_ident_module Load ~errors ~use ~loc s env in
        let md = Subst.Lazy.force_module_decl data.mda_declaration in
        path, locks, md
    | Ldot(l, s) ->
        let path, locks, data = lookup_dot_module ~errors ~use ~loc l s env in
        let md = Subst.Lazy.force_module_decl data.mda_declaration in
        path, locks, md
    | Lapply _ as lid ->
        let path_f, comp_f, path_arg = lookup_apply ~errors ~use ~loc lid env in
        let md = md (modtype_of_functor_appl comp_f path_f path_arg) in
        Papply(path_f, path_arg), [], md
  in
  let vmode =
    if lock then
      walk_locks ~errors ~loc ~env ~item:Module ~lid mda_mode None locks
    else
      mode_default mda_mode
  in
  path, md, vmode

and lookup_dot_module ~errors ~use ~loc l s env =
  let p, locks, comps = lookup_structure_components ~errors ~use ~loc l env in
  match NameMap.find s comps.comp_modules with
  | mda ->
      let path = Pdot(p, s) in
      use_module ~use ~loc path mda;
      (path, locks, mda)
  | exception Not_found ->
      may_lookup_error errors loc env (Unbound_module (Ldot(l, s)))

let lookup_dot_value ~errors ~use ~loc l s env =
  let (path, locks, comps) =
    lookup_structure_components ~errors ~use ~loc l env
  in
  match NameMap.find s comps.comp_values with
  | vda ->
      let path = Pdot(path, s) in
      use_value ~use ~loc path vda;
      (path, locks, vda)
  | exception Not_found ->
      may_lookup_error errors loc env (Unbound_value (Ldot(l, s), No_hint))

let lookup_dot_type ~errors ~use ~loc l s env =
  let (p, _, comps) = lookup_structure_components ~errors ~use ~loc l env in
  match NameMap.find s comps.comp_types with
  | tda ->
      let path = Pdot(p, s) in
      use_type ~use ~loc path tda;
      (path, tda)
  | exception Not_found ->
      may_lookup_error errors loc env (Unbound_type (Ldot(l, s)))

let lookup_dot_modtype ~errors ~use ~loc l s env =
  let (p, _, comps) = lookup_structure_components ~errors ~use ~loc l env in
  match NameMap.find s comps.comp_modtypes with
  | mta ->
      let path = Pdot(p, s) in
      use_modtype ~use ~loc path mta.mtda_declaration;
      (path, mta.mtda_declaration)
  | exception Not_found ->
      may_lookup_error errors loc env (Unbound_modtype (Ldot(l, s)))

let lookup_dot_class ~errors ~use ~loc l s env =
  let (p, locks, comps) = lookup_structure_components ~errors ~use ~loc l env in
  match NameMap.find s comps.comp_classes with
  | clda ->
      let path = Pdot(p, s) in
      use_class ~use ~loc path clda;
      (path, locks, clda.clda_declaration)
  | exception Not_found ->
      may_lookup_error errors loc env (Unbound_class (Ldot(l, s)))

let lookup_dot_cltype ~errors ~use ~loc l s env =
  let (p, _, comps) = lookup_structure_components ~errors ~use ~loc l env in
  match NameMap.find s comps.comp_cltypes with
  | cltda ->
      let path = Pdot(p, s) in
      use_cltype ~use ~loc path cltda.cltda_declaration;
      (path, cltda.cltda_declaration)
  | exception Not_found ->
      may_lookup_error errors loc env (Unbound_cltype (Ldot(l, s)))

let lookup_all_dot_labels ~errors ~use ~loc usage l s env =
  let (_, _, comps) = lookup_structure_components ~errors ~use ~loc l env in
  match NameMap.find s comps.comp_labels with
  | [] | exception Not_found ->
      may_lookup_error errors loc env (Unbound_label (Ldot(l, s)))
  | lbls ->
      List.map
        (fun lbl ->
           let use_fun () = use_label ~use ~loc usage env lbl in
           (lbl, use_fun))
        lbls

let lookup_all_dot_constructors ~errors ~use ~loc usage l s env =
  match l with
  | Longident.Lident "*predef*" ->
      (* Hack to support compilation of default arguments *)
      lookup_all_ident_constructors
        ~errors ~use ~loc usage s (Lazy.force initial)
  | _ ->
      let (_, _, comps) = lookup_structure_components ~errors ~use ~loc l env in
      match NameMap.find s comps.comp_constrs with
      | [] | exception Not_found ->
          may_lookup_error errors loc env (Unbound_constructor (Ldot(l, s)))
      | cstrs ->
          List.map
            (fun cda ->
               let use_fun () = use_constructor ~use ~loc usage env cda in
               (cda.cda_description, use_fun))
            cstrs

(* General forms of the lookup functions *)

let lookup_module_path ~errors ~use ~lock ~loc ~load lid env : Path.t * _ =
  let path, locks =
    match lid with
    | Lident s ->
        if !Clflags.transparent_modules && not load then
          let path, locks, _ =
            lookup_ident_module Don't_load ~errors ~use ~loc s env
          in
          path, locks
        else
          let path, locks, _ =
            lookup_ident_module Load ~errors ~use ~loc s env
          in
          path, locks
    | Ldot(l, s) ->
        let path, locks, _ = lookup_dot_module ~errors ~use ~loc l s env in
        path, locks
    | Lapply _ as lid ->
        let path_f, _comp_f, path_arg = lookup_apply ~errors ~use ~loc lid env in
        Papply(path_f, path_arg), []
  in
  let vmode =
    if lock then
      walk_locks ~errors ~loc ~env ~item:Module ~lid mda_mode None locks
    else
      mode_default mda_mode
  in
  path, vmode

let lookup_module_instance_path ~errors ~use ~loc ~load name env : Path.t =
  (* Since [name] is always global, we know that the path is just [name] and we
     could just return it, but going through the usual sequence ensures that all
     the same checks and error reporting happen as for a normal identifier. *)
  let path = Pident (Ident.create_global name) in
  if !Clflags.transparent_modules && not load then
    fst (lookup_global_name_module Don't_load ~errors ~use ~loc path name env)
  else
    fst (lookup_global_name_module Load ~errors ~use ~loc path name env)

let lookup_value_lazy ~errors ~use ~loc lid env =
  match lid with
  | Lident s -> lookup_ident_value ~errors ~use ~loc s env
  | Ldot(l, s) -> lookup_dot_value ~errors ~use ~loc l s env
  | Lapply _ -> assert false

let lookup_value ~errors ~use ~loc lid env =
  check_value_name (Longident.last lid) loc;
  let path, locks, vda =
    lookup_value_lazy ~errors ~use ~loc lid env
  in
  (* There can be locks between the definition and a use of a value. For
  example, if a function closes over a value, there will be Closure_lock between
  the value's definition and the value's use in the function. Walking the locks
  will constrain the function and the value's modes accrodingly.

  Here, we apply the modalities to acquire the mode of the value at the
  definition site, using which we walk the locks. That means the surrounding
  closure would be closing over the value instead of the module. The latter can
  be achieved by walking the locks before apply modalities.

  Our route provides better ergonomics, but is dangerous as it doesn't reflect
  the real runtime behaviour. With the current set-up, it is sound. *)
  let vd, mode = normalize_vda_mode vda in
  let vd = Subst.Lazy.force_value_description vd in
  let vmode =
    if use then
      walk_locks ~errors ~loc ~env ~item:Value ~lid mode (Some vd.val_type) locks
    else
      mode_default mode
  in
  path, vd, vmode

let lookup_type_full ~errors ~use ~loc lid env =
  match lid with
  | Lident s -> lookup_ident_type ~errors ~use ~loc s env
  | Ldot(l, s) -> lookup_dot_type ~errors ~use ~loc l s env
  | Lapply _ -> assert false

let lookup_type ~errors ~use ~loc lid env =
  let (path, tda) = lookup_type_full ~errors ~use ~loc lid env in
  path, tda.tda_declaration

let lookup_modtype_lazy ~errors ~use ~loc lid env =
  match lid with
  | Lident s -> lookup_ident_modtype ~errors ~use ~loc s env
  | Ldot(l, s) -> lookup_dot_modtype ~errors ~use ~loc l s env
  | Lapply _ -> assert false

let lookup_modtype ~errors ~use ~loc lid env =
  let (path, mt) = lookup_modtype_lazy ~errors ~use ~loc lid env in
  path, Subst.Lazy.force_modtype_decl mt

let lookup_class ~errors ~use ~loc lid env =
  let path, locks, cld =
    match lid with
    | Lident s -> lookup_ident_class ~errors ~use ~loc s env
    | Ldot(l, s) -> lookup_dot_class ~errors ~use ~loc l s env
    | Lapply _ -> assert false
  in
  let vmode =
    if use then
      walk_locks ~errors ~loc ~env ~item:Class ~lid clda_mode None locks
    else
      mode_default clda_mode
  in
  path, cld, vmode

let lookup_cltype ~errors ~use ~loc lid env =
  match lid with
  | Lident s -> lookup_ident_cltype ~errors ~use ~loc s env
  | Ldot(l, s) -> lookup_dot_cltype ~errors ~use ~loc l s env
  | Lapply _ -> assert false

let lookup_all_labels ~errors ~use ~loc usage lid env =
  match lid with
  | Lident s -> lookup_all_ident_labels ~errors ~use ~loc usage s env
  | Ldot(l, s) -> lookup_all_dot_labels ~errors ~use ~loc usage l s env
  | Lapply _ -> assert false

let lookup_label ~errors ~use ~loc usage lid env =
  match lookup_all_labels ~errors ~use ~loc usage lid env with
  | [] -> assert false
  | (desc, use) :: _ -> use (); desc

let lookup_all_labels_from_type ~use ~loc usage ty_path env =
  match find_type_descrs ty_path env with
  | exception Not_found -> []
  | Type_variant _ | Type_abstract _ | Type_open -> []
  | Type_record (lbls, _) ->
      List.map
        (fun lbl ->
           let use_fun () = use_label ~use ~loc usage env lbl in
           (lbl, use_fun))
        lbls

let lookup_all_constructors ~errors ~use ~loc usage lid env =
  match lid with
  | Lident s -> lookup_all_ident_constructors ~errors ~use ~loc usage s env
  | Ldot(l, s) -> lookup_all_dot_constructors ~errors ~use ~loc usage l s env
  | Lapply _ -> assert false

let lookup_constructor ~errors ~use ~loc usage lid env =
  match lookup_all_constructors ~errors ~use ~loc usage lid env with
  | [] -> assert false
  | (desc, use) :: _ -> use (); desc

let lookup_all_constructors_from_type ~use ~loc usage ty_path env =
  match find_type_descrs ty_path env with
  | exception Not_found -> []
  | Type_record _ | Type_abstract _ | Type_open -> []
  | Type_variant (cstrs, _) ->
      List.map
        (fun cstr ->
           let use_fun () =
             use_constructor_desc ~use ~loc usage env cstr
           in
           (cstr, use_fun))
        cstrs

(* Lookup functions that do not mark the item as used or
   warn if it has alerts, and raise [Not_found] rather
   than report errors *)

let find_module_by_name lid env =
  let loc = Location.(in_file !input_name) in
  let path, desc, _ =
    lookup_module ~errors:false ~use:false ~lock:false ~loc lid env
  in
  path, desc

let find_value_by_name lid env =
  let loc = Location.(in_file !input_name) in
  let path, desc, _ = lookup_value ~errors:false ~use:false ~loc lid env in
  path, desc

let find_type_by_name lid env =
  let loc = Location.(in_file !input_name) in
  lookup_type ~errors:false ~use:false ~loc lid env

let find_modtype_by_name lid env =
  let loc = Location.(in_file !input_name) in
  lookup_modtype ~errors:false ~use:false ~loc lid env

let find_class_by_name lid env =
  let loc = Location.(in_file !input_name) in
  let path, desc, _ = lookup_class ~errors:false ~use:false ~loc lid env in
  path, desc

let find_cltype_by_name lid env =
  let loc = Location.(in_file !input_name) in
  lookup_cltype ~errors:false ~use:false ~loc lid env

let find_constructor_by_name lid env =
  let loc = Location.(in_file !input_name) in
  lookup_constructor ~errors:false ~use:false ~loc Positive lid env

let find_label_by_name lid env =
  let loc = Location.(in_file !input_name) in
  lookup_label ~errors:false ~use:false ~loc Projection lid env

(* Stable name lookup for printing *)

let find_index_tbl ident tbl  =
  let lbs = IdTbl.find_all_idents (Ident.name ident) tbl in
  let find_ident (n,p) = match p with
    | Some id -> if Ident.same ident id then Some n else None
    | _ -> None
  in
  Seq.find_map find_ident @@ Seq.mapi (fun i x -> i,x) lbs

let find_value_index id env = find_index_tbl id env.values
let find_type_index id env = find_index_tbl id env.types
let find_module_index id env = find_index_tbl id env.modules
let find_modtype_index id env = find_index_tbl id env.modtypes
let find_class_index id env = find_index_tbl id env.classes
let find_cltype_index id env = find_index_tbl id env.cltypes

(* Ordinary lookup functions *)

let lookup_module_path ?(use=true) ?(lock=use) ~loc ~load lid env =
  let path, vmode =
    lookup_module_path ~errors:true ~use ~lock ~loc ~load lid env
  in
  path, vmode.mode

<<<<<<< HEAD
let lookup_module_instance_path ?(use=true) ~loc ~load lid env =
  lookup_module_instance_path ~errors:true ~use ~loc ~load lid env

let lookup_module ?(use=true) ~loc lid env =
  lookup_module ~errors:true ~use ~loc lid env
=======
let lookup_module ?(use=true) ?(lock=use) ~loc lid env =
  let path, desc, vmode = lookup_module ~errors:true ~use ~lock ~loc lid env in
  path, desc, vmode.mode
>>>>>>> cf2a4a4d

let lookup_value ?(use=true) ~loc lid env =
  lookup_value ~errors:true ~use ~loc lid env

let lookup_type ?(use=true) ~loc lid env =
  lookup_type ~errors:true ~use ~loc lid env

let lookup_modtype ?(use=true) ~loc lid env =
  lookup_modtype ~errors:true ~use ~loc lid env

let lookup_modtype_path ?(use=true) ~loc lid env =
  fst (lookup_modtype_lazy ~errors:true ~use ~loc lid env)

let lookup_class ?(use=true) ~loc lid env =
  let path, desc, vmode = lookup_class ~errors:true ~use ~loc lid env in
  path, desc, vmode.mode

let lookup_cltype ?(use=true) ~loc lid env =
  lookup_cltype ~errors:true ~use ~loc lid env

let lookup_all_constructors ?(use=true) ~loc usage lid env =
  match lookup_all_constructors ~errors:true ~use ~loc usage lid env with
  | exception Error(Lookup_error(loc', env', err)) ->
      (Error(loc', env', err) : _ result)
  | cstrs -> Ok cstrs

let lookup_constructor ?(use=true) ~loc lid env =
  lookup_constructor ~errors:true ~use ~loc lid env

let lookup_all_constructors_from_type ?(use=true) ~loc usage ty_path env =
  lookup_all_constructors_from_type ~use ~loc usage ty_path env

let lookup_all_labels ?(use=true) ~loc usage lid env =
  match lookup_all_labels ~errors:true ~use ~loc usage lid env with
  | exception Error(Lookup_error(loc', env', err)) ->
      (Error(loc', env', err) : _ result)
  | lbls -> Ok lbls

let lookup_label ?(use=true) ~loc lid env =
  lookup_label ~errors:true ~use ~loc lid env

let lookup_all_labels_from_type ?(use=true) ~loc usage ty_path env =
  lookup_all_labels_from_type ~use ~loc usage ty_path env

let lookup_instance_variable ?(use=true) ~loc name env =
  match IdTbl.find_name_and_locks wrap_value ~mark:use name env.values with
  | Ok (path, _, Val_bound vda) -> begin
      let desc = vda.vda_description in
      match desc.val_kind with
      | Val_ivar(mut, cl_num) ->
          use_value ~use ~loc path vda;
          path, mut, cl_num, Subst.Lazy.force_type_expr desc.val_type
      | _ ->
          lookup_error loc env (Not_an_instance_variable name)
    end
  | Ok (_, _, Val_unbound Val_unbound_instance_variable) ->
      lookup_error loc env (Masked_instance_variable (Lident name))
  | Ok (_, _, Val_unbound Val_unbound_self) ->
      lookup_error loc env (Not_an_instance_variable name)
  | Ok (_, _, Val_unbound Val_unbound_ancestor) ->
      lookup_error loc env (Not_an_instance_variable name)
  | Ok (_, _, Val_unbound Val_unbound_ghost_recursive _) ->
      lookup_error loc env (Unbound_instance_variable name)
  | Error _ ->
      lookup_error loc env (Unbound_instance_variable name)

(* Checking if a name is bound *)

let bound_module name env =
  match IdTbl.find_name_and_locks wrap_module ~mark:false name env.modules with
  | Ok _ -> true
  | Error _ ->
      if Current_unit_name.is name then false
      else begin
        match
          find_pers_mod ~allow_hidden:false
            (Global_module.Name.create_exn name [])
        with
        | _ -> true
        | exception Not_found -> false
      end

let bound wrap proj name env =
  match IdTbl.find_name_and_locks wrap ~mark:false name (proj env) with
  | Ok _ -> true
  | Error _ -> false

let bound_value name env =
  bound wrap_value (fun env -> env.values) name env

let bound_type name env =
  bound wrap_identity (fun env -> env.types) name env

let bound_modtype name env =
  bound wrap_identity (fun env -> env.modtypes) name env

let bound_class name env =
  bound wrap_identity (fun env -> env.classes) name env

let bound_cltype name env =
  bound wrap_identity (fun env -> env.cltypes) name env

(* Folding on environments *)

let find_all wrap proj1 proj2 f lid env acc =
  match lid with
  | None ->
      IdTbl.fold_name wrap
        (fun name (p, data) acc -> f name p data acc)
        (proj1 env) acc
  | Some l ->
      let p, _locks, desc =
        lookup_module_components
          ~errors:false ~use:false ~loc:Location.none l env
      in
      begin match get_components desc with
      | Structure_comps c ->
          NameMap.fold
            (fun s data acc -> f s (Pdot (p, s)) (wrap data) acc)
            (proj2 c) acc
      | Functor_comps _ ->
          acc
      end

let find_all_simple_list proj1 proj2 f lid env acc =
  match lid with
  | None ->
      TycompTbl.fold_name
        (fun data acc -> f data acc)
        (proj1 env) acc
  | Some l ->
      let (_p, _locks, desc) =
        lookup_module_components
          ~errors:false ~use:false ~loc:Location.none l env
      in
      begin match get_components desc with
      | Structure_comps c ->
          NameMap.fold
            (fun _s comps acc ->
               match comps with
               | [] -> acc
               | data :: _ -> f data acc)
            (proj2 c) acc
      | Functor_comps _ ->
          acc
      end

let fold_modules f lid env acc =
  match lid with
  | None ->
      IdTbl.fold_name wrap_module
        (fun name (p, entry) acc ->
           match entry with
           | Mod_unbound _ -> acc
           | Mod_local mda ->
               let md =
                 Subst.Lazy.force_module_decl mda.mda_declaration
               in
               f name p md acc
           | Mod_persistent ->
               match
                 (* CR lmaurer: Setting instance args to [] here isn't right. We
                    really should have [IdTbl.fold_name] provide the whole ident
                    rather than just the name. It looks like the only immediate
                    consequence of this is that spellcheck won't suggest
                    instance names (which is good!). *)
                 let modname = Global_module.Name.create_exn name [] in
                 Persistent_env.find_in_cache !persistent_env modname
               with
               | None -> acc
               | Some mda ->
                   let md =
                     Subst.Lazy.force_module_decl mda.mda_declaration
                   in
                   f name p md acc)
        env.modules
        acc
  | Some l ->
      let p, _locks, desc =
        lookup_module_components
          ~errors:false ~use:false ~loc:Location.none l env
      in
      begin match get_components desc with
      | Structure_comps c ->
          NameMap.fold
            (fun s mda acc ->
               let md =
                 Subst.Lazy.force_module_decl mda.mda_declaration
               in
               f s (Pdot (p, s)) md acc)
            c.comp_modules
            acc
      | Functor_comps _ ->
          acc
      end

let fold_values f =
  find_all wrap_value (fun env -> env.values) (fun sc -> sc.comp_values)
    (fun k p ve acc ->
       match ve with
       | Val_unbound _ -> acc
       | Val_bound vda ->
          let vd, mode = normalize_vda_mode vda in
          f k p vd mode acc)
and fold_constructors f =
  find_all_simple_list (fun env -> env.constrs) (fun sc -> sc.comp_constrs)
    (fun cda acc -> f cda.cda_description acc)
and fold_labels f =
  find_all_simple_list (fun env -> env.labels) (fun sc -> sc.comp_labels) f
and fold_types f =
  find_all wrap_identity
    (fun env -> env.types) (fun sc -> sc.comp_types)
    (fun k p tda acc -> f k p tda.tda_declaration acc)
and fold_modtypes f =
  let f l path data acc = f l path (Subst.Lazy.force_modtype_decl data) acc in
  find_all wrap_identity
    (fun env -> env.modtypes) (fun sc -> sc.comp_modtypes)
    (fun k p mta acc -> f k p mta.mtda_declaration acc)
and fold_classes f =
  find_all wrap_identity (fun env -> env.classes) (fun sc -> sc.comp_classes)
    (fun k p clda acc -> f k p clda.clda_declaration acc)
and fold_cltypes f =
  find_all wrap_identity
    (fun env -> env.cltypes) (fun sc -> sc.comp_cltypes)
    (fun k p cltda acc -> f k p cltda.cltda_declaration acc)

let filter_non_loaded_persistent f env =
  let to_remove =
    IdTbl.fold_name wrap_module
      (fun name (_, entry) acc ->
         match entry with
         | Mod_local _ -> acc
         | Mod_unbound _ -> acc
         | Mod_persistent ->
             match
               (* CR lmaurer: Again, setting args to [] here is weird but fine
                  for the moment *)
               let modname = Global_module.Name.create_exn name [] in
               Persistent_env.find_in_cache !persistent_env modname
             with
             | Some _ -> acc
             | None ->
                 if f (Ident.create_persistent name) then
                   acc
                 else
                   String.Set.add name acc)
      env.modules
      String.Set.empty
  in
  let remove_ids tbl ids =
    String.Set.fold
      (fun name tbl -> IdTbl.remove (Ident.create_persistent name) tbl)
      ids
      tbl
  in
  let rec filter_summary summary ids =
    if String.Set.is_empty ids then
      summary
    else
      match summary with
        Env_persistent (s, id) when String.Set.mem (Ident.name id) ids ->
          filter_summary s (String.Set.remove (Ident.name id) ids)
      | Env_empty
      | Env_value _
      | Env_type _
      | Env_extension _
      | Env_module _
      | Env_modtype _
      | Env_class _
      | Env_cltype _
      | Env_open _
      | Env_functor_arg _
      | Env_constraints _
      | Env_copy_types _
      | Env_persistent _
      | Env_value_unbound _
      | Env_module_unbound _ ->
          map_summary (fun s -> filter_summary s ids) summary
  in
  { env with
    modules = remove_ids env.modules to_remove;
    summary = filter_summary env.summary to_remove;
  }

(* Return the environment summary *)

let summary env =
  if Path.Map.is_empty env.local_constraints then env.summary
  else Env_constraints (env.summary, env.local_constraints)

let last_env = s_ref empty
let last_reduced_env = s_ref empty

let keep_only_summary env =
  if !last_env == env then !last_reduced_env
  else begin
    let new_env =
      {
       empty with
       summary = env.summary;
       local_constraints = env.local_constraints;
       flags = env.flags;
      }
    in
    last_env := env;
    last_reduced_env := new_env;
    new_env
  end


let env_of_only_summary env_from_summary env =
  let new_env = env_from_summary env.summary Subst.identity in
  { new_env with
    local_constraints = env.local_constraints;
    flags = env.flags;
  }

(* Error report *)

open Format

(* Forward declarations *)

let print_longident =
  ref ((fun _ _ -> assert false) : formatter -> Longident.t -> unit)

let print_path =
  ref ((fun _ _ -> assert false) : formatter -> Path.t -> unit)

let print_type_expr =
  ref ((fun _ _ -> assert false) : formatter -> Types.type_expr -> unit)

let spellcheck ppf extract env lid =
  let choices ~path name = Misc.spellcheck (extract path env) name in
  match lid with
    | Longident.Lapply _ -> ()
    | Longident.Lident s ->
       Misc.did_you_mean ppf (fun () -> choices ~path:None s)
    | Longident.Ldot (r, s) ->
       Misc.did_you_mean ppf (fun () -> choices ~path:(Some r) s)

let spellcheck_name ppf extract env name =
  Misc.did_you_mean ppf
    (fun () -> Misc.spellcheck (extract env) name)

let extract_values path env =
  fold_values (fun name _ _ _ acc -> name :: acc) path env []
let extract_types path env =
  fold_types (fun name _ _ acc -> name :: acc) path env []
let extract_modules path env =
  fold_modules (fun name _ _ acc -> name :: acc) path env []
let extract_constructors path env =
  fold_constructors (fun desc acc -> desc.cstr_name :: acc) path env []
let extract_labels path env =
  fold_labels (fun desc acc -> desc.lbl_name :: acc) path env []
let extract_classes path env =
  fold_classes (fun name _ _ acc -> name :: acc) path env []
let extract_modtypes path env =
  fold_modtypes (fun name _ _ acc -> name :: acc) path env []
let extract_cltypes path env =
  fold_cltypes (fun name _ _ acc -> name :: acc) path env []
let extract_instance_variables env =
  fold_values
    (fun name _ descr _ acc ->
       match descr.val_kind with
       | Val_ivar _ -> name :: acc
       | _ -> acc) None env []

let string_of_escaping_context : escaping_context -> string =
  function
  | Letop -> "a letop"
  | Probe -> "a probe"
  | Class -> "a class"
  | Module -> "a module"
  | Lazy -> "a lazy expression"

let string_of_shared_context : shared_context -> string =
  function
  | For_loop -> "a for loop"
  | While_loop -> "a while loop"
  | Letop -> "a letop"
  | Closure -> "a closure that is not once"
  | Comprehension -> "a comprehension"
  | Class -> "a class"
  | Module -> "a module"
  | Probe -> "a probe"
  | Lazy -> "a lazy expression"

let sharedness_hint ppf : shared_context -> _ = function
  | For_loop ->
    Format.fprintf ppf
        "@[Hint: This identifier cannot be used uniquely,@ \
          because it was defined outside of the for-loop.@]"
  | While_loop ->
    Format.fprintf ppf
        "@[Hint: This identifier cannot be used uniquely,@ \
          because it was defined outside of the while-loop.@]"
  | Comprehension ->
    Format.fprintf ppf
        "@[Hint: This identifier cannot be used uniquely,@ \
          because it was defined outside of the comprehension.@]"
  | Letop ->
    Format.fprintf ppf
        "@[Hint: This identifier cannot be used uniquely,@ \
          because it was defined outside of the let-op.@]"
  | Class ->
    Format.fprintf ppf
        "@[Hint: This identifier cannot be used uniquely,@ \
          because it is defined in a class.@]"
  | Closure ->
    Format.fprintf ppf
        "@[Hint: This identifier was defined outside of the current closure.@ \
          Either this closure has to be once, or the identifier can be used only@ \
          as shared.@]"
  | Module ->
    Format.fprintf ppf
        "@[Hint: This identifier cannot be used uniquely,@ \
          because it is defined in a module.@]"
  | Probe ->
    Format.fprintf ppf
        "@[Hint: This identifier cannot be used uniquely,@ \
          because it is defined outside of the probe.@]"
  | Lazy ->
    Format.fprintf ppf
        "@[Hint: This identifier cannot be used uniquely,@ \
          because it is defined outside of the lazy expression.@]"

let print_lock_item ppf (item, lid) =
  match item with
  | Module -> fprintf ppf "Modules are"
  | Class -> fprintf ppf "Classes are"
  | Value -> fprintf ppf "The value %a is" !print_longident lid

let report_lookup_error _loc env ppf = function
  | Unbound_value(lid, hint) -> begin
      fprintf ppf "Unbound value %a" !print_longident lid;
      spellcheck ppf extract_values env lid;
      match hint with
      | No_hint -> ()
      | Missing_rec def_loc ->
          let (_, line, _) =
            Location.get_pos_info def_loc.Location.loc_start
          in
          fprintf ppf
            "@.@[@{<hint>Hint@}: If this is a recursive definition,@ %s %i@]"
            "you should add the 'rec' keyword on line"
            line
    end
  | Unbound_type lid ->
      fprintf ppf "Unbound type constructor %a" !print_longident lid;
      spellcheck ppf extract_types env lid;
  | Unbound_module lid -> begin
      fprintf ppf "Unbound module %a" !print_longident lid;
       match find_modtype_by_name lid env with
      | exception Not_found -> spellcheck ppf extract_modules env lid;
      | _ ->
         fprintf ppf
           "@.@[@{<hint>Hint@}: There is a module type named %a, %s@]"
           !print_longident lid
           "but module types are not modules"
    end
  | Unbound_constructor lid ->
      fprintf ppf "Unbound constructor %a" !print_longident lid;
      spellcheck ppf extract_constructors env lid;
  | Unbound_label lid ->
      fprintf ppf "Unbound record field %a" !print_longident lid;
      spellcheck ppf extract_labels env lid;
  | Unbound_class lid -> begin
      fprintf ppf "Unbound class %a" !print_longident lid;
      match find_cltype_by_name lid env with
      | exception Not_found -> spellcheck ppf extract_classes env lid;
      | _ ->
         fprintf ppf
           "@.@[@{<hint>Hint@}: There is a class type named %a, %s@]"
           !print_longident lid
           "but classes are not class types"
    end
  | Unbound_modtype lid -> begin
      fprintf ppf "Unbound module type %a" !print_longident lid;
      match find_module_by_name lid env with
      | exception Not_found -> spellcheck ppf extract_modtypes env lid;
      | _ ->
         fprintf ppf
           "@.@[@{<hint>Hint@}: There is a module named %a, %s@]"
           !print_longident lid
           "but modules are not module types"
    end
  | Unbound_cltype lid ->
      fprintf ppf "Unbound class type %a" !print_longident lid;
      spellcheck ppf extract_cltypes env lid
  | Unbound_instance_variable s ->
      fprintf ppf "Unbound instance variable %s" s;
      spellcheck_name ppf extract_instance_variables env s;
  | Not_an_instance_variable s ->
      fprintf ppf "The value %s is not an instance variable" s;
      spellcheck_name ppf extract_instance_variables env s;
  | Masked_instance_variable lid ->
      fprintf ppf
        "The instance variable %a@ \
         cannot be accessed from the definition of another instance variable"
        !print_longident lid
  | Masked_self_variable lid ->
      fprintf ppf
        "The self variable %a@ \
         cannot be accessed from the definition of an instance variable"
        !print_longident lid
  | Masked_ancestor_variable lid ->
      fprintf ppf
        "The ancestor variable %a@ \
         cannot be accessed from the definition of an instance variable"
        !print_longident lid
  | Illegal_reference_to_recursive_module ->
     fprintf ppf "Illegal recursive module reference"
  | Structure_used_as_functor lid ->
      fprintf ppf "@[The module %a is a structure, it cannot be applied@]"
        !print_longident lid
  | Abstract_used_as_functor lid ->
      fprintf ppf "@[The module %a is abstract, it cannot be applied@]"
        !print_longident lid
  | Functor_used_as_structure lid ->
      fprintf ppf "@[The module %a is a functor, \
                   it cannot have any components@]" !print_longident lid
  | Abstract_used_as_structure lid ->
      fprintf ppf "@[The module %a is abstract, \
                   it cannot have any components@]" !print_longident lid
  | Generative_used_as_applicative lid ->
      fprintf ppf "@[The functor %a is generative,@ it@ cannot@ be@ \
                   applied@ in@ type@ expressions@]" !print_longident lid
  | Cannot_scrape_alias(lid, p) ->
      let cause =
        if Current_unit_name.is_path p then "is the current compilation unit"
        else "is missing"
      in
      fprintf ppf
        "The module %a is an alias for module %a, which %s"
        !print_longident lid !print_path p cause
  | Local_value_escaping (item, lid, context) ->
      fprintf ppf
        "@[%a local, so cannot be used \
          inside %s.@]"
        print_lock_item (item, lid)
        (string_of_escaping_context context);
  | Once_value_used_in (item, lid, context) ->
      fprintf ppf
        "@[%a once, so cannot be used \
            inside %s@]"
        print_lock_item (item, lid)
        (string_of_shared_context context)
  | Value_used_in_closure (item, lid, error, context) ->
      let e0, e1 =
        match error with
        | Error (Areality, _) -> "local", "might escape"
        | Error (Linearity, _) -> "once", "is many"
        | Error (Portability, _) -> "nonportable", "is portable"
      in
      fprintf ppf
      "@[%a %s, so cannot be used \
            inside a closure that %s.@]"
      print_lock_item (item, lid)
      e0 e1;
      begin match error, context with
      | Error (Areality, _), Some Tailcall_argument ->
         fprintf ppf "@.@[Hint: The closure might escape because it \
                          is an argument to a tail call@]"
      | _ -> ()
      end
  | Local_value_used_in_exclave (item, lid) ->
      fprintf ppf "@[%a local, so it cannot be used \
                  inside an exclave_@]"
        print_lock_item (item, lid)
  | Non_value_used_in_object (lid, typ, err) ->
      fprintf ppf "@[%a must have a type of layout value because it is \
                   captured by an object.@ %a@]"
        !print_longident lid
        (Jkind.Violation.report_with_offender
           ~offender:(fun ppf -> !print_type_expr ppf typ)) err

let report_error ppf = function
  | Missing_module(_, path1, path2) ->
      fprintf ppf "@[@[<hov>";
      if Path.same path1 path2 then
        fprintf ppf "Internal path@ %s@ is dangling." (Path.name path1)
      else
        fprintf ppf "Internal path@ %s@ expands to@ %s@ which is dangling."
          (Path.name path1) (Path.name path2);
      fprintf ppf "@]@ @[%s@ %s@ %s.@]@]"
        "The compiled interface for module" (Ident.name (Path.head path2))
        "was not found"
  | Illegal_value_name(_loc, name) ->
      fprintf ppf "'%s' is not a valid value identifier."
        name
  | Lookup_error(loc, t, err) -> report_lookup_error loc t ppf err

let () =
  Location.register_error_of_exn
    (function
      | Error err ->
          let loc =
            match err with
            | Missing_module (loc, _, _)
            | Illegal_value_name (loc, _)
            | Lookup_error(loc, _, _) -> loc
          in
          let error_of_printer =
            if loc = Location.none
            then Location.error_of_printer_file
            else Location.error_of_printer ~loc ?sub:None
          in
          Some (error_of_printer report_error err)
      | _ ->
          None
    )<|MERGE_RESOLUTION|>--- conflicted
+++ resolved
@@ -3033,22 +3033,10 @@
       (* This is only used when processing [Longident.t]s, which never have
          instance arguments *)
       let name = Global_module.Name.create_exn s [] in
-<<<<<<< HEAD
-      lookup_global_name_module load ~errors ~use ~loc path name env
-=======
-      match load with
-      | Don't_load ->
-          check_pers_mod ~allow_hidden:false ~loc name;
-          path, locks, (() : a)
-      | Load -> begin
-          match find_pers_mod ~allow_hidden:false name with
-          | mda ->
-              use_module ~use ~loc path mda;
-              path, locks, (mda : a)
-          | exception Not_found ->
-              may_lookup_error errors loc env (Unbound_module (Lident s))
-        end
->>>>>>> cf2a4a4d
+      let path, a =
+        lookup_global_name_module load ~errors ~use ~loc path name env
+      in
+      path, locks, a
     end
 
 let escape_mode ~errors ~env ~loc ~item ~lid vmode escaping_context =
@@ -3655,17 +3643,12 @@
   in
   path, vmode.mode
 
-<<<<<<< HEAD
 let lookup_module_instance_path ?(use=true) ~loc ~load lid env =
   lookup_module_instance_path ~errors:true ~use ~loc ~load lid env
 
-let lookup_module ?(use=true) ~loc lid env =
-  lookup_module ~errors:true ~use ~loc lid env
-=======
 let lookup_module ?(use=true) ?(lock=use) ~loc lid env =
   let path, desc, vmode = lookup_module ~errors:true ~use ~lock ~loc lid env in
   path, desc, vmode.mode
->>>>>>> cf2a4a4d
 
 let lookup_value ?(use=true) ~loc lid env =
   lookup_value ~errors:true ~use ~loc lid env
