--- conflicted
+++ resolved
@@ -325,10 +325,7 @@
   | Lock of { mode : Alloc_mode.t; escaping_context : escaping_context option }
   | Region_lock
   | Exclave_lock
-<<<<<<< HEAD
-=======
   | Unboxed_lock (* to prevent capture of terms with non-value types *)
->>>>>>> 9289e84a
 
 module IdTbl =
   struct
@@ -699,10 +696,7 @@
   | Cannot_scrape_alias of Longident.t * Path.t
   | Local_value_used_in_closure of Longident.t * escaping_context option
   | Local_value_used_in_exclave of Longident.t
-<<<<<<< HEAD
-=======
   | Non_value_used_in_object of Longident.t * type_expr * Layout.Violation.t
->>>>>>> 9289e84a
 
 type error =
   | Missing_module of Location.t * Path.t * Path.t
@@ -933,19 +927,8 @@
     }
   }
 
-<<<<<<< HEAD
-let persistent_env : module_data Persistent_env.t ref =
-  s_table Persistent_env.empty ()
-
 let read_sign_of_cmi sign name ~filename ~address:addr ~flags =
   let id = Ident.create_global name in
-=======
-let read_sign_of_cmi { Persistent_env.Persistent_signature.cmi; _ } =
-  let name = cmi.cmi_name in
-  let sign = cmi.cmi_sign in
-  let flags = cmi.cmi_flags in
-  let id = Ident.create_persistent (Compilation_unit.name_as_string name) in
->>>>>>> 9289e84a
   let path = Pident id in
   let alerts =
     List.fold_left (fun acc -> function Alerts s -> s | _ -> acc)
@@ -960,11 +943,7 @@
       md_uid = Uid.of_global_name name;
     }
   in
-<<<<<<< HEAD
   let mda_address = Lazy_backtrack.create_forced addr in
-=======
-  let mda_address = Lazy_backtrack.create_forced (Aunit name) in
->>>>>>> 9289e84a
   let mda_declaration = md in
   let mda_shape =
     (* CR lmaurer: Probably should do something more sophisticated *)
@@ -985,13 +964,11 @@
     mda_filename;
   }
 
-<<<<<<< HEAD
+let persistent_env : module_data Persistent_env.t ref =
+  s_table Persistent_env.empty ()
+
 let find_pers_mod name =
   Persistent_env.find !persistent_env read_sign_of_cmi name
-=======
-let persistent_env : module_data Persistent_env.t ref =
-  s_table Persistent_env.empty ()
->>>>>>> 9289e84a
 
 let without_cmis f x =
   Persistent_env.without_cmis !persistent_env f x
@@ -1001,13 +978,7 @@
 let import_crcs ~source crcs =
   Persistent_env.import_crcs !persistent_env ~source crcs
 
-<<<<<<< HEAD
 let locally_bound_imports () = Persistent_env.locally_bound_imports !persistent_env
-=======
-let read_pers_mod modname filename ~add_binding =
-  Persistent_env.read !persistent_env read_sign_of_cmi modname filename
-    ~add_binding
->>>>>>> 9289e84a
 
 let exported_parameters () = Persistent_env.exported_parameters !persistent_env
 
@@ -2408,12 +2379,9 @@
 let add_exclave_lock env =
   { env with values = IdTbl.add_lock Exclave_lock env.values }
 
-<<<<<<< HEAD
-=======
 let add_unboxed_lock env =
   { env with values = IdTbl.add_lock Unboxed_lock env.values }
 
->>>>>>> 9289e84a
 (* Insertion of all components of a signature *)
 
 let proj_shape map mod_shape item =
@@ -2470,7 +2438,6 @@
     let add_module_declaration = add_module_declaration
     let add_modtype = add_modtype
   end)
-<<<<<<< HEAD
   in
   M.add_signature
 
@@ -2483,20 +2450,6 @@
   end)
   in
   M.add_signature
-=======
-  in
-  M.add_signature
-
-let add_signature_lazy =
-  let module M = Add_signature(Subst.Lazy)(struct
-    let add_value = add_value_lazy ?check:None ?mode:None
-    let add_module_declaration =
-      add_module_declaration_lazy ~update_summary:true
-    let add_modtype = add_modtype_lazy ~update_summary:true
-  end)
-  in
-  M.add_signature
->>>>>>> 9289e84a
 
 let enter_signature_and_shape ~scope ~parent_shape mod_shape sg env =
   let sg = Subst.signature (Rescope scope) Subst.identity sg in
@@ -2692,15 +2645,8 @@
   else open_signature None root env
 
 (* Read a signature from a file *)
-<<<<<<< HEAD
 let read_signature global_name filename ~add_binding =
   let mda = read_pers_mod global_name filename ~add_binding in
-=======
-let read_signature modname filename ~add_binding =
-  let mda =
-    read_pers_mod (Compilation_unit.name modname) filename ~add_binding
-  in
->>>>>>> 9289e84a
   let md = Subst.Lazy.force_module_decl mda.mda_declaration in
   match md.md_type with
   | Mty_signature sg -> sg
@@ -2743,11 +2689,7 @@
   Subst.reset_additional_action_type_id ();
   let sg = Subst.Lazy.of_signature sg
     |> Subst.Lazy.signature Make_local
-<<<<<<< HEAD
       (Subst.with_additional_action Prepare_for_saving Subst.identity)
-=======
-        (Subst.with_additional_action Prepare_for_saving Subst.identity)
->>>>>>> 9289e84a
   in
   let cmi =
     Persistent_env.make_cmi !persistent_env import cu sg alerts
@@ -3025,15 +2967,6 @@
                 (Local_value_used_in_closure (id, escaping_context))
         end
       | Exclave_lock ->
-<<<<<<< HEAD
-        match Value_mode.submode vmode Value_mode.regional with
-        | Ok () -> Value_mode.regional_to_local vmode
-        | Error _ ->
-          may_lookup_error errors loc env
-            (Local_value_used_in_exclave id);
-    )
-    vmode locks
-=======
         begin
           match Value_mode.submode vmode Value_mode.regional with
           | Ok () -> Value_mode.regional_to_local vmode, must_box
@@ -3044,7 +2977,6 @@
       | Unboxed_lock -> vmode, true
     )
     (vmode, false) locks
->>>>>>> 9289e84a
 
 let lookup_ident_value ~errors ~use ~loc name env =
   match IdTbl.find_name_and_modes wrap_value ~mark:use name env.values with
@@ -3325,7 +3257,6 @@
       let path_f, _comp_f, path_arg = lookup_apply ~errors ~use ~loc lid env in
       Papply(path_f, path_arg)
 
-<<<<<<< HEAD
 let lookup_module_instance_path ~errors ~use ~loc ~load name env : Path.t =
   (* Since [name] is always global, we know that the path is just [name] and we
      could just return it, but going through the usual sequence ensures that all
@@ -3336,8 +3267,6 @@
   else
     fst (lookup_global_name_module Load ~errors ~use ~loc path name env)
 
-=======
->>>>>>> 9289e84a
 let lookup_value_lazy ~errors ~use ~loc lid env =
   match lid with
   | Lident s -> lookup_ident_value ~errors ~use ~loc s env
@@ -3435,11 +3364,7 @@
 
 let find_value_by_name lid env =
   let loc = Location.(in_file !input_name) in
-<<<<<<< HEAD
-  let path, desc, _ = lookup_value_lazy ~errors:false ~use:false ~loc lid env in
-=======
   let path, desc, _, _ = lookup_value_lazy ~errors:false ~use:false ~loc lid env in
->>>>>>> 9289e84a
   path, Subst.Lazy.force_value_description desc
 
 let find_type_by_name lid env =
@@ -3479,10 +3404,6 @@
 
 let lookup_value ?(use=true) ~loc lid env =
   check_value_name (Longident.last lid) loc;
-<<<<<<< HEAD
-  let path, desc, mode = lookup_value_lazy ~errors:true ~use ~loc lid env in
-  path, Subst.Lazy.force_value_description desc, mode
-=======
   let path, desc, mode, must_box =
     lookup_value_lazy ~errors:true ~use ~loc lid env
   in
@@ -3496,7 +3417,6 @@
       lookup_error loc env (Non_value_used_in_object (lid, vd.val_type, err))
   end;
   path, vd, mode
->>>>>>> 9289e84a
 
 let lookup_type ?(use=true) ~loc lid env =
   lookup_type ~errors:true ~use ~loc lid env
@@ -3978,15 +3898,12 @@
       fprintf ppf "@[The value %a is local, so it cannot be used \
                   inside an exclave_@]"
         !print_longident lid
-<<<<<<< HEAD
-=======
   | Non_value_used_in_object (lid, typ, err) ->
       fprintf ppf "@[%a must have a type of layout value because it is \
                    captured by an object.@ %a@]"
         !print_longident lid
         (Layout.Violation.report_with_offender
            ~offender:(fun ppf -> !print_type_expr ppf typ)) err
->>>>>>> 9289e84a
 
 let report_error ppf = function
   | Missing_module(_, path1, path2) ->
