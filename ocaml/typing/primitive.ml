(**************************************************************************)
(*                                                                        *)
(*                                 OCaml                                  *)
(*                                                                        *)
(*             Xavier Leroy, projet Cristal, INRIA Rocquencourt           *)
(*                                                                        *)
(*   Copyright 1996 Institut National de Recherche en Informatique et     *)
(*     en Automatique.                                                    *)
(*                                                                        *)
(*   All rights reserved.  This file is distributed under the terms of    *)
(*   the GNU Lesser General Public License version 2.1, with the          *)
(*   special exception on linking described in the file LICENSE.          *)
(*                                                                        *)
(**************************************************************************)

(* Description of primitive functions *)

open Misc
open Parsetree

module String = Misc.Stdlib.String

type boxed_integer = Pnativeint | Pint32 | Pint64

type boxed_float = Pfloat64 | Pfloat32

type boxed_vector = Pvec128

type native_repr =
  | Repr_poly
  | Same_as_ocaml_repr of Jkind_types.Sort.Const.t
  | Unboxed_float of boxed_float
  | Unboxed_vector of boxed_vector
  | Unboxed_integer of boxed_integer
  | Untagged_immediate

type effects = No_effects | Only_generative_effects | Arbitrary_effects
type coeffects = No_coeffects | Has_coeffects

type mode =
  | Prim_local
  | Prim_global
  | Prim_poly

type 'repr description_gen =
  { prim_name: string;         (* Name of primitive  or C function *)
    prim_arity: int;           (* Number of arguments *)
    prim_alloc: bool;          (* Does it allocates or raise? *)
    prim_c_builtin: bool;        (* Is the compiler allowed to replace it? *)
    prim_effects: effects;
    prim_coeffects: coeffects;
    prim_native_name: string;  (* Name of C function for the nat. code gen. *)
    prim_native_repr_args: (mode * 'repr) list;
    prim_native_repr_res: mode * 'repr;
    prim_is_layout_poly: bool }

type description = native_repr description_gen

type error =
  | Old_style_float_with_native_repr_attribute
  | Old_style_float_with_non_value
  | Old_style_noalloc_with_noalloc_attribute
  | No_native_primitive_with_repr_attribute
  | No_native_primitive_with_non_value
  | Inconsistent_attributes_for_effects
  | Inconsistent_noalloc_attributes_for_effects
  | Invalid_representation_polymorphic_attribute
  | Invalid_native_repr_for_primitive of string

exception Error of Location.t * error

type value_check = Bad_attribute | Bad_layout | Ok_value

let check_ocaml_value = function
  | _, Same_as_ocaml_repr (Base Value) -> Ok_value
  | _, Same_as_ocaml_repr _
  | _, Repr_poly -> Bad_layout
  | _, Unboxed_float _
  | _, Unboxed_vector _
  | _, Unboxed_integer _
  | _, Untagged_immediate -> Bad_attribute

let is_builtin_prim_name name = String.length name > 0 && name.[0] = '%'

let rec make_prim_repr_args arity x =
  if arity = 0 then
    []
  else
    x :: make_prim_repr_args (arity - 1) x

let make ~name ~alloc ~c_builtin ~effects ~coeffects
      ~native_name ~native_repr_args ~native_repr_res
      ~is_layout_poly =
  {prim_name = name;
   prim_arity = List.length native_repr_args;
   prim_alloc = alloc;
   prim_c_builtin = c_builtin;
   prim_effects = effects;
   prim_coeffects = coeffects;
   prim_native_name = native_name;
   prim_native_repr_args = native_repr_args;
   prim_native_repr_res = native_repr_res;
   prim_is_layout_poly = is_layout_poly }

let parse_declaration valdecl ~native_repr_args ~native_repr_res ~is_layout_poly =
  let arity = List.length native_repr_args in
  let name, native_name, old_style_noalloc, old_style_float =
    match valdecl.pval_prim with
    | name :: "noalloc" :: name2 :: "float" :: _ -> (name, name2, true, true)
    | name :: "noalloc" :: name2 :: _ -> (name, name2, true, false)
    | name :: name2 :: "float" :: _ -> (name, name2, false, true)
    | name :: "noalloc" :: _ -> (name, "", true, false)
    | name :: name2 :: _ -> (name, name2, false, false)
    | name :: _ -> (name, "", false, false)
    | [] ->
        fatal_error "Primitive.parse_declaration"
  in
  let noalloc_attribute =
    Attr_helper.has_no_payload_attribute "noalloc" valdecl.pval_attributes
  in
  let builtin_attribute =
    Attr_helper.has_no_payload_attribute "builtin" valdecl.pval_attributes
  in
  let no_effects_attribute =
    Attr_helper.has_no_payload_attribute "no_effects" valdecl.pval_attributes
  in
  let only_generative_effects_attribute =
    Attr_helper.has_no_payload_attribute "only_generative_effects"
      valdecl.pval_attributes
  in
  let is_builtin_prim = is_builtin_prim_name name in
  let prim_is_layout_poly =
    match is_builtin_prim, is_layout_poly with
    | false, true ->  raise (Error (valdecl.pval_loc,
                        Invalid_representation_polymorphic_attribute))
    | _, b -> b
  in
  if no_effects_attribute && only_generative_effects_attribute then
    raise (Error (valdecl.pval_loc,
                  Inconsistent_attributes_for_effects));
  let effects =
    if no_effects_attribute then No_effects
    else if only_generative_effects_attribute then Only_generative_effects
    else Arbitrary_effects
  in
  let no_coeffects_attribute =
    Attr_helper.has_no_payload_attribute "no_coeffects" valdecl.pval_attributes
  in
  let coeffects =
    if no_coeffects_attribute then No_coeffects
    else Has_coeffects
  in
  if old_style_float then
    List.iter
      (fun repr -> match check_ocaml_value repr with
         | Ok_value -> ()
         | Bad_attribute ->
           raise (Error (valdecl.pval_loc,
                         Old_style_float_with_native_repr_attribute))
         | Bad_layout ->
           raise (Error (valdecl.pval_loc,
                         Old_style_float_with_non_value)))
      (native_repr_res :: native_repr_args);
  if old_style_noalloc && noalloc_attribute then
    raise (Error (valdecl.pval_loc,
                  Old_style_noalloc_with_noalloc_attribute));
  (* The compiler used to assume "noalloc" with "float", we just make this
     explicit now (GPR#167): *)
  let old_style_noalloc = old_style_noalloc || old_style_float in
  if old_style_float then
    Location.deprecated valdecl.pval_loc
      "[@@unboxed] + [@@noalloc] should be used\n\
       instead of \"float\""
  else if old_style_noalloc then
    Location.deprecated valdecl.pval_loc
      "[@@noalloc] should be used instead of \"noalloc\"";
  if native_name = "" then
    List.iter
      (fun repr -> match check_ocaml_value repr with
         | Ok_value -> ()
         | Bad_attribute ->
           raise (Error (valdecl.pval_loc,
                         No_native_primitive_with_repr_attribute))
         | Bad_layout ->
           (* Built-in primitives don't need a native version. *)
           if not is_builtin_prim then
             raise (Error (valdecl.pval_loc,
                           No_native_primitive_with_non_value)))
      (native_repr_res :: native_repr_args);
  let noalloc = old_style_noalloc || noalloc_attribute in
  if noalloc && only_generative_effects_attribute then
    raise (Error (valdecl.pval_loc,
                  Inconsistent_noalloc_attributes_for_effects));
  let native_repr_args, native_repr_res =
    if old_style_float then
      (make_prim_repr_args arity (Prim_global, Unboxed_float Pfloat64),
       (Prim_global, Unboxed_float Pfloat64))
    else
      (native_repr_args, native_repr_res)
  in
  {prim_name = name;
   prim_arity = arity;
   prim_alloc = not noalloc;
   prim_c_builtin = builtin_attribute;
   prim_effects = effects;
   prim_coeffects = coeffects;
   prim_native_name = native_name;
   prim_native_repr_args = native_repr_args;
   prim_native_repr_res = native_repr_res;
   prim_is_layout_poly }

open Outcometree

let add_attribute_list ty attrs =
  List.fold_left (fun ty attr -> Otyp_attribute(ty, attr)) ty attrs

let rec add_native_repr_attributes ty attrs =
  match ty, attrs with
    (* Otyp_poly case might have been added in e.g. tree_of_value_description *)
  | Otyp_poly (vars, ty), _ -> Otyp_poly (vars, add_native_repr_attributes ty attrs)
  | Otyp_arrow (label, am, a, rm, r), attr_l :: rest ->
    let r = add_native_repr_attributes r rest in
    let a = add_attribute_list a attr_l in
    Otyp_arrow (label, am, a, rm, r)
  | _, [attr_l] -> add_attribute_list ty attr_l
  | _ ->
    assert (List.for_all (fun x -> x = []) attrs);
    ty

let oattr_unboxed = { oattr_name = "unboxed" }
let oattr_untagged = { oattr_name = "untagged" }
let oattr_noalloc = { oattr_name = "noalloc" }
let oattr_builtin = { oattr_name = "builtin" }
let oattr_no_effects = { oattr_name = "no_effects" }
let oattr_only_generative_effects = { oattr_name = "only_generative_effects" }
let oattr_no_coeffects = { oattr_name = "no_coeffects" }
let oattr_local_opt = { oattr_name = "local_opt" }
let oattr_layout_poly = { oattr_name = "layout_poly" }

let print p osig_val_decl =
  let prims =
    if p.prim_native_name <> "" then
      [p.prim_name; p.prim_native_name]
    else
      [p.prim_name]
  in
  let for_all f =
    List.for_all f p.prim_native_repr_args && f p.prim_native_repr_res
  in
  let is_unboxed = function
    | _, Same_as_ocaml_repr (Base Value)
    | _, Repr_poly
    | _, Untagged_immediate -> false
    | _, Unboxed_float _
    | _, Unboxed_vector _
    | _, Unboxed_integer _ -> true
    | _, Same_as_ocaml_repr _ ->
      (* We require [@unboxed] for non-value types in upstream-compatible code,
         but treat it as optional otherwise. We thus print the [@unboxed]
         attribute only in the case it's required and leave it out when it's
         not. That's why we call [erasable_extensions_only] here. *)
      Language_extension.erasable_extensions_only ()
  in
  let is_untagged = function
    | _, Untagged_immediate -> true
    | _, Same_as_ocaml_repr _
    | _, Unboxed_float _
    | _, Unboxed_vector _
    | _, Unboxed_integer _
    | _, Repr_poly -> false
  in
  let all_unboxed = for_all is_unboxed in
  let all_untagged = for_all is_untagged in
  let attrs = if p.prim_alloc then [] else [oattr_noalloc] in
  let attrs = if p.prim_c_builtin then oattr_builtin::attrs else attrs in
  let attrs = match p.prim_effects with
    | No_effects -> oattr_no_effects::attrs
    | Only_generative_effects -> oattr_only_generative_effects::attrs
    | Arbitrary_effects -> attrs
  in
  let attrs = match p.prim_coeffects with
    | No_coeffects -> oattr_no_coeffects::attrs
    | Has_coeffects -> attrs
  in
  let attrs =
    if all_unboxed then
      oattr_unboxed :: attrs
    else if all_untagged then
      oattr_untagged :: attrs
    else
      attrs
  in
  let attrs =
    if p.prim_is_layout_poly then
      oattr_layout_poly :: attrs
    else
      attrs
  in
  let attrs_of_mode_and_repr (m, repr) =
    (match m with
     | Prim_local | Prim_global -> []
     | Prim_poly -> [oattr_local_opt])
    @
    (match repr with
     | Same_as_ocaml_repr (Base Value)
     | Repr_poly -> []
     | Unboxed_float _
     | Unboxed_vector _
     | Unboxed_integer _ -> if all_unboxed then [] else [oattr_unboxed]
     | Untagged_immediate -> if all_untagged then [] else [oattr_untagged]
     | Same_as_ocaml_repr _->
      if all_unboxed || not (is_unboxed (m, repr))
      then []
      else [oattr_unboxed])
  in
  let type_attrs =
    List.map attrs_of_mode_and_repr p.prim_native_repr_args @
    [attrs_of_mode_and_repr p.prim_native_repr_res]
  in
  { osig_val_decl with
    oval_prims = prims;
    oval_type = add_native_repr_attributes osig_val_decl.oval_type type_attrs;
    oval_attributes = attrs }

let native_name p =
  if p.prim_native_name <> ""
  then p.prim_native_name
  else p.prim_name

let byte_name p =
  p.prim_name

let equal_boxed_vector v1 v2 =
  match v1, v2 with
  | Pvec128, Pvec128 -> true

let equal_boxed_integer bi1 bi2 =
  match bi1, bi2 with
  | Pnativeint, Pnativeint
  | Pint32, Pint32
  | Pint64, Pint64 ->
    true
  | (Pnativeint | Pint32 | Pint64), _ ->
    false

let equal_boxed_float f1 f2 =
  match f1, f2 with
  | Pfloat32, Pfloat32
  | Pfloat64, Pfloat64 -> true
  | (Pfloat32 | Pfloat64), _ -> false

let equal_boxed_vector_size bi1 bi2 =
  (* For the purposes of layouts/native representations,
     all 128-bit vector types are equal. *)
  match bi1, bi2 with
  | Pvec128, Pvec128 -> true

let equal_native_repr nr1 nr2 =
  match nr1, nr2 with
  | Repr_poly, Repr_poly -> true
  | Repr_poly, (Unboxed_float _ | Unboxed_integer _
               | Untagged_immediate | Unboxed_vector _ | Same_as_ocaml_repr _)
  | (Unboxed_float _ | Unboxed_integer _
    | Untagged_immediate | Unboxed_vector _ | Same_as_ocaml_repr _), Repr_poly -> false
  | Same_as_ocaml_repr s1, Same_as_ocaml_repr s2 ->
    Jkind_types.Sort.Const.equal s1 s2
  | Same_as_ocaml_repr _,
    (Unboxed_float _ | Unboxed_integer _ | Untagged_immediate |
     Unboxed_vector _) -> false
  | Unboxed_float f1, Unboxed_float f2 -> equal_boxed_float f1 f2
  | Unboxed_float _,
    (Same_as_ocaml_repr _ | Unboxed_integer _ | Untagged_immediate |
     Unboxed_vector _) -> false
  | Unboxed_vector vi1, Unboxed_vector vi2 -> equal_boxed_vector_size vi1 vi2
  | Unboxed_vector _,
    (Same_as_ocaml_repr _ | Unboxed_float _ | Untagged_immediate |
     Unboxed_integer _) -> false
  | Unboxed_integer bi1, Unboxed_integer bi2 -> equal_boxed_integer bi1 bi2
  | Unboxed_integer _,
    (Same_as_ocaml_repr _ | Unboxed_float _ | Untagged_immediate |
     Unboxed_vector _) -> false
  | Untagged_immediate, Untagged_immediate -> true
  | Untagged_immediate,
    (Same_as_ocaml_repr _ | Unboxed_float _ | Unboxed_integer _ |
     Unboxed_vector _) -> false

let equal_effects ef1 ef2 =
  match ef1, ef2 with
  | No_effects, No_effects -> true
  | No_effects, (Only_generative_effects | Arbitrary_effects) -> false
  | Only_generative_effects, Only_generative_effects -> true
  | Only_generative_effects, (No_effects | Arbitrary_effects) -> false
  | Arbitrary_effects, Arbitrary_effects -> true
  | Arbitrary_effects, (No_effects | Only_generative_effects) -> false

let equal_coeffects cf1 cf2 =
  match cf1, cf2 with
  | No_coeffects, No_coeffects -> true
  | No_coeffects, Has_coeffects -> false
  | Has_coeffects, Has_coeffects -> true
  | Has_coeffects, No_coeffects -> false

let native_name_is_external p =
  let nat_name = native_name p in
  nat_name <> "" && nat_name.[0] <> '%'

module Repr_check = struct

  type result =
    | Wrong_arity
    | Wrong_repr
    | Success

  let args_res_reprs prim =
    (prim.prim_native_repr_args @ [prim.prim_native_repr_res])
    |> List.map snd

  let is repr = equal_native_repr repr

  let any = fun _ -> true

  let value_or_unboxed_or_untagged = function
    | Same_as_ocaml_repr (Base Value)
    | Unboxed_float _ | Unboxed_integer _ | Unboxed_vector _
    | Untagged_immediate -> true
    | Same_as_ocaml_repr _ | Repr_poly -> false

  let is_not_product = function
    | Same_as_ocaml_repr (Base _)
    | Unboxed_float _ | Unboxed_integer _ | Unboxed_vector _
    | Untagged_immediate | Repr_poly -> true
    | Same_as_ocaml_repr (Product _) -> false

  let check checks prim =
    let reprs = args_res_reprs prim in
    if List.length reprs <> List.length checks
    then Wrong_arity
    else
    if not (List.for_all2 (fun f x -> f x) checks reprs)
    then Wrong_repr
    else Success

  let exactly required =
    check (List.map is required)

  let same_arg_res_repr_with_arity arity prim =
    let repr = snd prim.prim_native_repr_res in
    exactly
      (List.init (arity+1) (fun _ -> repr))
      prim

  let no_non_value_repr prim =
    let arity = List.length prim.prim_native_repr_args in
    check
      (List.init (arity+1) (fun _ -> value_or_unboxed_or_untagged))
      prim

  let no_product_repr prim =
    let arity = List.length prim.prim_native_repr_args in
    check
      (List.init (arity+1) (fun _ -> is_not_product))
      prim
end

(* Note: [any] here is not the same as jkind [any]. It means we allow any
   [native_repr] for the corresponding argument or return.  It's [Typedecl]'s
   responsibility to check that types in externals are representable or marked
   with [@layout_poly] (see [make_native_repr] and the note above
   [error_if_containing_unexpected_jkind]).  Here we have more speicific checks
   for individual primitives. *)
let prim_has_valid_reprs ~loc prim =
  let open Repr_check in

  let module C = Jkind_types.Sort.Const in

  let check =
    let stringlike_indexing_primitives =
      let widths : (_ * _ * Jkind_types.Sort.Const.t) list =
        [
<<<<<<< HEAD
          ("16", "", Value);
          ("32", "", Value);
          ("f32", "", Value);
          ("64", "", Value);
          ("a128", "", Value);
          ("u128", "", Value);
          ("32", "#", Bits32);
          ("f32", "#", Float32);
          ("64", "#", Bits64);
          ("a128", "#", Vec128);
          ("u128", "#", Vec128);
=======
          ("16", "", C.value);
          ("32", "", C.value);
          ("f32", "", C.value);
          ("64", "", C.value);
          ("a128", "", C.value);
          ("u128", "", C.value);
          ("32", "#", C.bits32);
          ("f32", "#", C.float32);
          ("64", "#", C.bits64);
>>>>>>> 270d55ec
        ]
      in
      let indices : (_ * Jkind_types.Sort.Const.t) list =
        [
          ("", C.value);
          ("_indexed_by_nativeint#", C.word);
          ("_indexed_by_int32#", C.bits32);
          ("_indexed_by_int64#", C.bits64);
        ]
      in
      let combiners =
        [
          ( Printf.sprintf "%%caml_%s_get%s%s%s%s",
            fun index_kind width_kind ->
              [
                Same_as_ocaml_repr C.value;
                Same_as_ocaml_repr index_kind;
                Same_as_ocaml_repr width_kind;
              ] );
          ( Printf.sprintf "%%caml_%s_set%s%s%s%s",
            fun index_kind width_kind ->
              [
                Same_as_ocaml_repr C.value;
                Same_as_ocaml_repr index_kind;
                Same_as_ocaml_repr width_kind;
                Same_as_ocaml_repr C.value;
              ] );
        ]
      in
      (let ( let* ) x f = List.concat_map f x in
       let* container = [ "bigstring"; "bytes"; "string" ] in
       let* safe_sigil = [ ""; "u" ] in
       let* index_sigil, index_kind = indices in
       let* width_sigil, unboxed_sigil, width_kind = widths in
       let* combine_string, combine_repr = combiners in
       let string =
         combine_string container width_sigil safe_sigil unboxed_sigil
           index_sigil
       in
       let reprs = combine_repr index_kind width_kind in
       [ (string, reprs) ])
      |> List.to_seq
      |> fun seq -> String.Map.add_seq seq String.Map.empty
    in
    match prim.prim_name with
    | "%identity"
    | "%opaque"
    | "%obj_magic" ->
      same_arg_res_repr_with_arity 1

    | "%ignore" ->
      check [any; is (Same_as_ocaml_repr C.value)]
    | "%revapply" ->
      check [any; is (Same_as_ocaml_repr C.value); any]
    | "%apply" ->
      check [is (Same_as_ocaml_repr C.value); any; any]

    (* This doesn't prevent

       {|
          external get : float# array -> int -> int32# =
            "%array_safe_get"
       |}

       but the same is true for types:

       {|
          external get : float array -> int -> int32 =
            "%array_safe_get"
       |}
    *)
    | "%array_safe_get" ->
      check [
        is (Same_as_ocaml_repr C.value);
        is (Same_as_ocaml_repr C.value);
        any]
    | "%array_safe_set" ->
      check [
        is (Same_as_ocaml_repr C.value);
        is (Same_as_ocaml_repr C.value);
        any;
        is (Same_as_ocaml_repr C.value)]
    | "%array_unsafe_get" ->
      check [
        is (Same_as_ocaml_repr C.value);
        is (Same_as_ocaml_repr C.value);
        any]
    | "%array_unsafe_set" ->
      check [
        is (Same_as_ocaml_repr C.value);
        is (Same_as_ocaml_repr C.value);
        any;
        is (Same_as_ocaml_repr C.value)]

    | "%array_safe_get_indexed_by_int64#" ->
      check [
        is (Same_as_ocaml_repr C.value);
        is (Same_as_ocaml_repr C.bits64);
        any]
    | "%array_safe_set_indexed_by_int64#" ->
      check [
        is (Same_as_ocaml_repr C.value);
        is (Same_as_ocaml_repr C.bits64);
        any;
        is (Same_as_ocaml_repr C.value)]
    | "%array_unsafe_get_indexed_by_int64#" ->
      check [
        is (Same_as_ocaml_repr C.value);
        is (Same_as_ocaml_repr C.bits64);
        any]
    | "%array_unsafe_set_indexed_by_int64#" ->
      check [
        is (Same_as_ocaml_repr C.value);
        is (Same_as_ocaml_repr C.bits64);
        any;
        is (Same_as_ocaml_repr C.value)]
    | "%array_safe_get_indexed_by_int32#" ->
      check [
        is (Same_as_ocaml_repr C.value);
        is (Same_as_ocaml_repr C.bits32);
        any]
    | "%array_safe_set_indexed_by_int32#" ->
      check [
        is (Same_as_ocaml_repr C.value);
        is (Same_as_ocaml_repr C.bits32);
        any;
        is (Same_as_ocaml_repr C.value)]
    | "%array_unsafe_get_indexed_by_int32#" ->
      check [
        is (Same_as_ocaml_repr C.value);
        is (Same_as_ocaml_repr C.bits32);
        any]
    | "%array_unsafe_set_indexed_by_int32#" ->
      check [
        is (Same_as_ocaml_repr C.value);
        is (Same_as_ocaml_repr C.bits32);
        any;
        is (Same_as_ocaml_repr C.value)]
    | "%array_safe_get_indexed_by_nativeint#" ->
      check [
        is (Same_as_ocaml_repr C.value);
        is (Same_as_ocaml_repr C.word);
        any]
    | "%array_safe_set_indexed_by_nativeint#" ->
      check [
        is (Same_as_ocaml_repr C.value);
        is (Same_as_ocaml_repr C.word);
        any;
        is (Same_as_ocaml_repr C.value)]
    | "%array_unsafe_get_indexed_by_nativeint#" ->
      check [
        is (Same_as_ocaml_repr C.value);
        is (Same_as_ocaml_repr C.word);
        any]
    | "%array_unsafe_set_indexed_by_nativeint#" ->
      check [
        is (Same_as_ocaml_repr C.value);
        is (Same_as_ocaml_repr C.word);
        any;
        is (Same_as_ocaml_repr C.value)]
    | "%make_unboxed_tuple_vect" ->
      check [
        is (Same_as_ocaml_repr C.value);
        any;
        is (Same_as_ocaml_repr C.value);
      ]

    | "%box_float" ->
      exactly [Same_as_ocaml_repr C.float64; Same_as_ocaml_repr C.value]
    | "%unbox_float" ->
      exactly [Same_as_ocaml_repr C.value; Same_as_ocaml_repr C.float64]
    | "%box_float32" ->
      exactly [Same_as_ocaml_repr C.float32; Same_as_ocaml_repr C.value]
    | "%unbox_float32" ->
      exactly [Same_as_ocaml_repr C.value; Same_as_ocaml_repr C.float32]
    | "%box_nativeint" ->
      exactly [Same_as_ocaml_repr C.word; Same_as_ocaml_repr C.value]
    | "%unbox_nativeint" ->
      exactly [Same_as_ocaml_repr C.value; Same_as_ocaml_repr C.word]
    | "%box_int32" ->
      exactly [Same_as_ocaml_repr C.bits32; Same_as_ocaml_repr C.value]
    | "%unbox_int32" ->
      exactly [Same_as_ocaml_repr C.value; Same_as_ocaml_repr C.bits32]
    | "%box_int64" ->
      exactly [Same_as_ocaml_repr C.bits64; Same_as_ocaml_repr C.value]
    | "%unbox_int64" ->
      exactly [Same_as_ocaml_repr C.value; Same_as_ocaml_repr C.bits64]
    | "%box_vec128" ->
      exactly [Same_as_ocaml_repr C.vec128; Same_as_ocaml_repr C.value]
    | "%unbox_vec128" ->
      exactly [Same_as_ocaml_repr C.value; Same_as_ocaml_repr C.vec128]

    | "%reinterpret_tagged_int63_as_unboxed_int64" ->
      exactly [Same_as_ocaml_repr C.value; Same_as_ocaml_repr C.bits64]
    | "%reinterpret_unboxed_int64_as_tagged_int63" ->
      exactly [Same_as_ocaml_repr C.bits64; Same_as_ocaml_repr C.value]

    | "%caml_float_array_get128#"
    | "%caml_float_array_get128u#"
    | "%caml_floatarray_get128#"
    | "%caml_floatarray_get128u#"
    | "%caml_unboxed_float_array_get128#"
    | "%caml_unboxed_float_array_get128u#"
    | "%caml_unboxed_float32_array_get128#"
    | "%caml_unboxed_float32_array_get128u#"
    | "%caml_int_array_get128#"
    | "%caml_int_array_get128u#"
    | "%caml_unboxed_int64_array_get128#"
    | "%caml_unboxed_int64_array_get128u#"
    | "%caml_unboxed_int32_array_get128#"
    | "%caml_unboxed_int32_array_get128u#"
    | "%caml_unboxed_nativeint_array_get128#"
    | "%caml_unboxed_nativeint_array_get128u#" ->
      exactly [Same_as_ocaml_repr Value; Same_as_ocaml_repr Value; Same_as_ocaml_repr Vec128]
    | "%caml_float_array_set128#"
    | "%caml_float_array_set128u#"
    | "%caml_floatarray_set128#"
    | "%caml_floatarray_set128u#"
    | "%caml_unboxed_float_array_set128#"
    | "%caml_unboxed_float_array_set128u#"
    | "%caml_unboxed_float32_array_set128#"
    | "%caml_unboxed_float32_array_set128u#"
    | "%caml_int_array_set128#"
    | "%caml_int_array_set128u#"
    | "%caml_unboxed_int64_array_set128#"
    | "%caml_unboxed_int64_array_set128u#"
    | "%caml_unboxed_int32_array_set128#"
    | "%caml_unboxed_int32_array_set128u#"
    | "%caml_unboxed_nativeint_array_set128#"
    | "%caml_unboxed_nativeint_array_set128u#" ->
      exactly [Same_as_ocaml_repr Value; Same_as_ocaml_repr Value; Same_as_ocaml_repr Vec128; Same_as_ocaml_repr Value]

    | name -> (
        match String.Map.find_opt name stringlike_indexing_primitives with
        | Some reprs -> exactly reprs
        | None ->
            if is_builtin_prim_name name then no_non_value_repr
              (* These can probably support non-value reprs if the need arises:
                 {|
                   | "%send"
                   | "%sendself"
                   | "%sendcache"
                 |}
              *)
            else
              (* CR layouts v7.1: Right now we're restricting C externals that
                 use unboxed products to "alpha", because they are untested and
                 the calling convention will change. The backend PR that adds
                 better support and testing should change this "else" case to
                 require [beta].  Then when we move products out of beta we can
                 change it back to its original definition: [fun _ -> Success]
              *)
            if Language_extension.(is_at_least Layouts Alpha)
            then fun _ -> Success
            else no_product_repr)
  in
  match check prim with
  | Success -> ()
  | Wrong_arity ->
    (* There's already an arity check in translprim that catches this. We will
       defer to that logic.  We are only checking the arity of some built-in
       primitives here but not all, and it would be weird to raise different
       errors dependent on the [prim_name]. *)
    ()
  | Wrong_repr ->
    raise (Error (loc,
            Invalid_native_repr_for_primitive (prim.prim_name)))

let prim_can_contain_layout_any prim =
  match prim.prim_name with
  | "%array_length"
  | "%array_safe_get"
  | "%array_safe_set"
  | "%array_unsafe_get"
  | "%array_unsafe_set"
  | "%array_safe_get_indexed_by_int64#"
  | "%array_safe_set_indexed_by_int64#"
  | "%array_unsafe_get_indexed_by_int64#"
  | "%array_unsafe_set_indexed_by_int64#"
  | "%array_safe_get_indexed_by_int32#"
  | "%array_safe_set_indexed_by_int32#"
  | "%array_unsafe_get_indexed_by_int32#"
  | "%array_unsafe_set_indexed_by_int32#"
  | "%array_safe_get_indexed_by_nativeint#"
  | "%array_safe_set_indexed_by_nativeint#"
  | "%array_unsafe_get_indexed_by_nativeint#"
  | "%array_unsafe_set_indexed_by_nativeint#" -> false
  | _ -> true

module Style = Misc.Style

let report_error ppf err =
  match err with
  | Old_style_float_with_native_repr_attribute ->
    Format.fprintf ppf "Cannot use %a in conjunction with %a/%a."
      Style.inline_code "float"
      Style.inline_code "[@unboxed]"
      Style.inline_code  "[@untagged]"
  | Old_style_float_with_non_value ->
    Format.fprintf ppf "Cannot use %a in conjunction with \
                        types of non-value layouts."
      Style.inline_code "float"
  | Old_style_noalloc_with_noalloc_attribute ->
    Format.fprintf ppf "Cannot use %a in conjunction with %a."
      Style.inline_code "noalloc"
      Style.inline_code "[@@noalloc]"
  | No_native_primitive_with_repr_attribute ->
    Format.fprintf ppf
      "@[The native code version of the primitive is mandatory@ \
      when attributes %a or %a are present.@]"
      Style.inline_code "[@untagged]"
      Style.inline_code "[@unboxed]"
  | No_native_primitive_with_non_value ->
    Format.fprintf ppf
      "@[The native code version of the primitive is mandatory@ \
       for types with non-value layouts.@]"
  | Inconsistent_attributes_for_effects ->
    Format.fprintf ppf "At most one of %a and %a can be specified."
      Style.inline_code "[@no_effects]"
      Style.inline_code "[@only_generative_effects]"
  | Inconsistent_noalloc_attributes_for_effects ->
    Format.fprintf ppf "Cannot use %a in conjunction with %a."
      Style.inline_code "[@@no_generative_effects]"
      Style.inline_code "[@@noalloc]"
  | Invalid_representation_polymorphic_attribute ->
    Format.fprintf ppf "Attribute %a can only be used \
                        on built-in primitives."
      Style.inline_code "[@layout_poly]"
  | Invalid_native_repr_for_primitive name ->
    Format.fprintf ppf
      "The primitive [%s] is used in an invalid declaration.@ \
       The declaration contains argument/return types with the@ \
       wrong layout."
      name

let () =
  Location.register_error_of_exn
    (function
      | Error (loc, err) ->
        Some (Location.error_of_printer ~loc report_error err)
      | _ ->
        None
    )<|MERGE_RESOLUTION|>--- conflicted
+++ resolved
@@ -477,19 +477,6 @@
     let stringlike_indexing_primitives =
       let widths : (_ * _ * Jkind_types.Sort.Const.t) list =
         [
-<<<<<<< HEAD
-          ("16", "", Value);
-          ("32", "", Value);
-          ("f32", "", Value);
-          ("64", "", Value);
-          ("a128", "", Value);
-          ("u128", "", Value);
-          ("32", "#", Bits32);
-          ("f32", "#", Float32);
-          ("64", "#", Bits64);
-          ("a128", "#", Vec128);
-          ("u128", "#", Vec128);
-=======
           ("16", "", C.value);
           ("32", "", C.value);
           ("f32", "", C.value);
@@ -499,7 +486,8 @@
           ("32", "#", C.bits32);
           ("f32", "#", C.float32);
           ("64", "#", C.bits64);
->>>>>>> 270d55ec
+          ("a128", "#", C.vec128);
+          ("u128", "#", C.vec128);
         ]
       in
       let indices : (_ * Jkind_types.Sort.Const.t) list =
@@ -713,7 +701,7 @@
     | "%caml_unboxed_int32_array_get128u#"
     | "%caml_unboxed_nativeint_array_get128#"
     | "%caml_unboxed_nativeint_array_get128u#" ->
-      exactly [Same_as_ocaml_repr Value; Same_as_ocaml_repr Value; Same_as_ocaml_repr Vec128]
+      exactly [Same_as_ocaml_repr C.value; Same_as_ocaml_repr C.value; Same_as_ocaml_repr C.vec128]
     | "%caml_float_array_set128#"
     | "%caml_float_array_set128u#"
     | "%caml_floatarray_set128#"
@@ -730,7 +718,7 @@
     | "%caml_unboxed_int32_array_set128u#"
     | "%caml_unboxed_nativeint_array_set128#"
     | "%caml_unboxed_nativeint_array_set128u#" ->
-      exactly [Same_as_ocaml_repr Value; Same_as_ocaml_repr Value; Same_as_ocaml_repr Vec128; Same_as_ocaml_repr Value]
+      exactly [Same_as_ocaml_repr C.value; Same_as_ocaml_repr C.value; Same_as_ocaml_repr C.vec128; Same_as_ocaml_repr C.value]
 
     | name -> (
         match String.Map.find_opt name stringlike_indexing_primitives with
