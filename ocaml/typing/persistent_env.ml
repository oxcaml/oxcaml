(**************************************************************************)
(*                                                                        *)
(*                                 OCaml                                  *)
(*                                                                        *)
(*   Xavier Leroy, projet Gallium, INRIA Rocquencourt                     *)
(*   Gabriel Scherer, projet Parsifal, INRIA Saclay                       *)
(*                                                                        *)
(*   Copyright 2019 Institut National de Recherche en Informatique et     *)
(*     en Automatique.                                                    *)
(*                                                                        *)
(*   All rights reserved.  This file is distributed under the terms of    *)
(*   the GNU Lesser General Public License version 2.1, with the          *)
(*   special exception on linking described in the file LICENSE.          *)
(*                                                                        *)
(**************************************************************************)

(* Persistent structure descriptions *)

open Misc
open Cmi_format

module CU = Compilation_unit
module Consistbl_data = Import_info.Intf.Nonalias.Kind
module Consistbl = Consistbl.Make (CU.Name) (Consistbl_data)

let add_delayed_check_forward = ref (fun _ -> assert false)

type error =
  | Illegal_renaming of CU.Name.t * CU.Name.t * filepath
  | Inconsistent_import of CU.Name.t * filepath * filepath
  | Need_recursive_types of CU.Name.t
  | Inconsistent_package_declaration_between_imports of
      filepath * CU.t * CU.t
  | Direct_reference_from_wrong_package of
      CU.t * filepath * CU.Prefix.t
  | Illegal_import_of_parameter of Global_module.Name.t * filepath
  | Not_compiled_as_parameter of Global_module.Name.t * filepath
  | Imported_module_has_unset_parameter of
      { imported : Global_module.Name.t;
        parameter : Global_module.Name.t;
      }

exception Error of error
let error err = raise (Error err)

module Persistent_signature = struct
  type t =
    { filename : string;
      cmi : Cmi_format.cmi_infos_lazy;
      visibility : Load_path.visibility }

  let load = ref (fun ~allow_hidden ~unit_name ->
    let unit_name = CU.Name.to_string unit_name in
    match Load_path.find_uncap_with_visibility (unit_name ^ ".cmi") with
    | filename, visibility when allow_hidden ->
      Some { filename; cmi = read_cmi_lazy filename; visibility}
    | filename, Visible ->
      Some { filename; cmi = read_cmi_lazy filename; visibility = Visible}
    | _, Hidden
    | exception Not_found -> None)
end

type can_load_cmis =
  | Can_load_cmis
  | Cannot_load_cmis of Lazy_backtrack.log

(* Data relating directly to a .cmi *)
type import = {
  imp_is_param : bool;
<<<<<<< HEAD
  imp_params : Global_module.Name.t list;
  imp_arg_for : Global_module.Name.t option;
  imp_impl : CU.t option;
=======
  imp_params : Compilation_unit.Name.t list;
  imp_arg_for : Compilation_unit.Name.t option;
  imp_impl : CU.t option; (* None iff import is a parameter *)
>>>>>>> 81c50a79
  imp_sign : Subst.Lazy.signature;
  imp_filename : string;
  imp_visibility: Load_path.visibility;
  imp_crcs : Import_info.Intf.t array;
  imp_flags : Cmi_format.pers_flags list;
}

(* If a .cmi file is missing (or invalid), we
   store it as Missing in the cache. *)
type import_info =
  | Missing
  | Found of import

(* What a global identifier is actually bound to in Lambda code *)
type binding =
  | Runtime_parameter of Ident.t (* Bound to a runtime parameter *)
  | Constant of Compilation_unit.t (* Bound to a static constant *)

(* Data relating to an actual referenceable module, with a signature and a
   representation in memory. *)
type 'a pers_struct_info = {
  ps_import : import;
  ps_binding : binding;
  ps_val : 'a;
}

module Param_set = Global_module.Name.Set

(* If you add something here, _do not forget_ to add it to [clear]! *)
type 'a t = {
  imports : (CU.Name.t, import_info) Hashtbl.t;
  persistent_structures : (Global_module.Name.t, 'a pers_struct_info) Hashtbl.t;
  imported_units: CU.Name.Set.t ref;
  imported_opaque_units: CU.Name.Set.t ref;
  param_imports : Param_set.t ref;
  crc_units: Consistbl.t;
  can_load_cmis: can_load_cmis ref;
}

let empty () = {
  imports = Hashtbl.create 17;
  persistent_structures = Hashtbl.create 17;
  imported_units = ref CU.Name.Set.empty;
  imported_opaque_units = ref CU.Name.Set.empty;
  param_imports = ref Param_set.empty;
  crc_units = Consistbl.create ();
  can_load_cmis = ref Can_load_cmis;
}

let clear penv =
  let {
    imports;
    persistent_structures;
    imported_units;
    imported_opaque_units;
    param_imports;
    crc_units;
    can_load_cmis;
  } = penv in
  Hashtbl.clear imports;
  Hashtbl.clear persistent_structures;
  imported_units := CU.Name.Set.empty;
  imported_opaque_units := CU.Name.Set.empty;
  param_imports := Param_set.empty;
  Consistbl.clear crc_units;
  can_load_cmis := Can_load_cmis;
  ()

let clear_missing {imports; _} =
  let missing_entries =
    Hashtbl.fold
      (fun name r acc -> if r = Missing then name :: acc else acc)
      imports []
  in
  List.iter (Hashtbl.remove imports) missing_entries

let add_import {imported_units; _} s =
  imported_units := CU.Name.Set.add s !imported_units

let register_import_as_opaque {imported_opaque_units; _} s =
  imported_opaque_units := CU.Name.Set.add s !imported_opaque_units

let find_import_info_in_cache {imports; _} import =
  match Hashtbl.find imports import with
  | exception Not_found -> None
  | Missing -> None
  | Found imp -> Some imp

let find_info_in_cache {persistent_structures; _} name =
  match Hashtbl.find persistent_structures name with
  | exception Not_found -> None
  | ps -> Some ps

let find_in_cache penv name =
  find_info_in_cache penv name |> Option.map (fun ps -> ps.ps_val)

let register_parameter ({param_imports; _} as penv) modname =
  let import = CU.Name.of_head_of_global_name modname in
  begin match find_import_info_in_cache penv import with
  | None ->
      (* Not loaded yet; if it's wrong, we'll get an error at load time *)
      ()
  | Some imp ->
      if not imp.imp_is_param then
        raise (Error (Not_compiled_as_parameter(modname, imp.imp_filename)))
  end;
  param_imports := Param_set.add modname !param_imports

let import_crcs penv ~source crcs =
  let {crc_units; _} = penv in
  let import_crc import_info =
    let name = Import_info.Intf.name import_info in
    let info = Import_info.Intf.info import_info in
    match info with
    | None -> ()
    | Some (kind, crc) ->
        add_import penv name;
        Consistbl.check crc_units name kind crc source
  in Array.iter import_crc crcs

let check_consistency penv imp =
  try import_crcs penv ~source:imp.imp_filename imp.imp_crcs
  with Consistbl.Inconsistency {
      unit_name = name;
      inconsistent_source = source;
      original_source = auth;
      inconsistent_data = source_kind;
      original_data = auth_kind;
    } ->
    match source_kind, auth_kind with
    | Normal source_unit, Normal auth_unit
      when not (CU.equal source_unit auth_unit) ->
        error (Inconsistent_package_declaration_between_imports(
            imp.imp_filename, auth_unit, source_unit))
    | (Normal _ | Parameter), _ ->
      error (Inconsistent_import(name, auth, source))

let is_registered_parameter_import {param_imports; _} import =
  Param_set.mem import !param_imports

let is_parameter_import t modname =
  let import = CU.Name.of_head_of_global_name modname in
  match find_import_info_in_cache t import with
  | Some { imp_is_param; _ } -> imp_is_param
  | None -> Misc.fatal_errorf "is_parameter_import %a" CU.Name.print import

let can_load_cmis penv =
  !(penv.can_load_cmis)
let set_can_load_cmis penv setting =
  penv.can_load_cmis := setting

let without_cmis penv f x =
  let log = Lazy_backtrack.log () in
  let res =
    Misc.(protect_refs
            [R (penv.can_load_cmis, Cannot_load_cmis log)]
            (fun () -> f x))
  in
  Lazy_backtrack.backtrack log;
  res

let fold {persistent_structures; _} f x =
  Hashtbl.fold (fun name ps x -> f name ps.ps_val x)
    persistent_structures x

(* Reading persistent structures from .cmi files *)

let save_import penv crc modname impl flags filename =
  let {crc_units; _} = penv in
  List.iter
    (function
        | Rectypes -> ()
        | Alerts _ -> ()
        | Opaque -> register_import_as_opaque penv modname)
    flags;
  Consistbl.check crc_units modname impl crc filename;
  add_import penv modname

(* Add an import to the hash table. Checks that we are allowed to access
   this .cmi. *)

let acknowledge_import penv ~check modname pers_sig =
  let { Persistent_signature.filename; cmi; visibility } = pers_sig in
  let found_name = cmi.cmi_name in
  let kind = cmi.cmi_kind in
  let params = cmi.cmi_params in
  let crcs = cmi.cmi_crcs in
  let flags = cmi.cmi_flags in
  let sign =
    (* Freshen identifiers bound by signature *)
    Subst.Lazy.signature Make_local Subst.identity cmi.cmi_sign
  in
  if not (CU.Name.equal modname found_name) then
    error (Illegal_renaming(modname, found_name, filename));
  List.iter
    (function
        | Rectypes ->
            if not !Clflags.recursive_types then
              error (Need_recursive_types(modname))
        | Alerts _ -> ()
        | Opaque -> register_import_as_opaque penv modname)
    flags;
  begin match kind, CU.get_current () with
  | Normal { cmi_impl = imported_unit }, Some current_unit ->
      let access_allowed =
        CU.can_access_by_name imported_unit ~accessed_by:current_unit
      in
      if not access_allowed then
        let prefix = CU.for_pack_prefix current_unit in
        error (Direct_reference_from_wrong_package (imported_unit, filename, prefix));
  | _, _ -> ()
  end;
  let is_param =
    match kind with
    | Normal _ -> false
    | Parameter -> true
  in
  let arg_for, impl =
    match kind with
    | Normal { cmi_arg_for; cmi_impl } -> cmi_arg_for, Some cmi_impl
    | Parameter -> None, None
  in
  let {imports; _} = penv in
  let import =
    { imp_is_param = is_param;
      imp_params = params;
      imp_arg_for = arg_for;
      imp_impl = impl;
      imp_sign = sign;
      imp_filename = filename;
      imp_visibility = visibility;
      imp_crcs = crcs;
      imp_flags = flags;
    }
  in
  if check then check_consistency penv import;
  Hashtbl.add imports modname (Found import);
  import

let read_import penv ~check modname filename =
  add_import penv modname;
  let cmi = read_cmi_lazy filename in
  let pers_sig = { Persistent_signature.filename; cmi; visibility = Visible } in
  acknowledge_import penv ~check modname pers_sig

let check_visibility ~allow_hidden imp =
  if not allow_hidden && imp.imp_visibility = Load_path.Hidden then raise Not_found

let find_import ~allow_hidden penv ~check modname =
  let {imports; _} = penv in
  if CU.Name.equal modname CU.Name.predef_exn then raise Not_found;
  match Hashtbl.find imports modname with
  | Found imp -> check_visibility ~allow_hidden imp; imp
  | Missing -> raise Not_found
  | exception Not_found ->
      match can_load_cmis penv with
      | Cannot_load_cmis _ -> raise Not_found
      | Can_load_cmis ->
          let psig =
            match !Persistent_signature.load ~allow_hidden ~unit_name:modname with
            | Some psig -> psig
            | None ->
                if allow_hidden then Hashtbl.add imports modname Missing;
                raise Not_found
          in
          add_import penv modname;
          acknowledge_import penv ~check modname psig

(* Enforce the subset rule: we can only refer to a module if that module's
   parameters are also our parameters. *)
let check_for_unset_parameters penv modname import =
  List.iter
    (fun param ->
       if not (is_registered_parameter_import penv param) then
         error (Imported_module_has_unset_parameter {
             imported = modname;
             parameter = param;
           }))
    import.imp_params

<<<<<<< HEAD
let make_binding _penv modname (impl : CU.t option) : binding =
  match impl with
  | Some unit -> Static unit
  | None ->
      Local (Ident.create_local_binding_for_global modname)
=======
let make_binding _penv modname (import : import) : binding =
  match import with
  | { imp_impl = Some unit; imp_params = [] } -> Constant unit
  | { imp_impl = None } | { imp_params = _ :: _ } ->
      Runtime_parameter (Ident.create_local_binding_for_global (CU.Name.to_string modname))
>>>>>>> 81c50a79

type address =
  | Aunit of Compilation_unit.t
  | Alocal of Ident.t
  | Adot of address * int

type 'a sig_reader =
  Subst.Lazy.signature
  -> Global_module.Name.t
  -> Shape.Uid.t
  -> shape:Shape.t
  -> address:address
  -> flags:Cmi_format.pers_flags list
  -> 'a

(* Add a persistent structure to the hash table and bind it in the [Env].
   Checks that OCaml source is allowed to refer to this module. *)

let acknowledge_pers_struct penv modname import val_of_pers_sig =
  let {persistent_structures; _} = penv in
  let is_param = import.imp_is_param in
  let sign = import.imp_sign in
  let filename = import.imp_filename in
  let flags = import.imp_flags in
  check_for_unset_parameters penv modname import;
  begin match is_param, is_registered_parameter_import penv modname with
  | true, false ->
      error (Illegal_import_of_parameter(modname, filename))
  | false, true ->
      error (Not_compiled_as_parameter(modname, filename))
  | true, true
  | false, false -> ()
  end;
  let binding = make_binding penv modname import in
  let address : address =
    match binding with
    | Runtime_parameter id -> Alocal id
    | Constant unit -> Aunit unit
  in
  let uid =
<<<<<<< HEAD
    (* The uid neeeds to include the either the pack prefix, if it's packed, or
       the arguments, if it has any. It cannot have both. *)
    match binding with
    | Local _ -> (* no pack prefix *) Shape.Uid.of_global_name modname
    | Static unit -> Shape.Uid.of_compilation_unit_id unit
=======
    (* This is source-level information that depends only on the import, not the
       arguments. (TODO: Consider moving this bit into [acknowledge_import].) *)
    match import.imp_impl with
    | Some unit -> Shape.Uid.of_compilation_unit_id unit
    | None ->
        (* TODO: [Shape.Uid.of_compilation_unit_id] is actually the wrong type, since
           parameters should also have uids but they don't have .cmx files and thus
           they don't have [CU.t]s *)
        Shape.Uid.internal_not_actually_unique
>>>>>>> 81c50a79
  in
  let shape =
    match import.imp_impl, import.imp_params with
    | Some unit, [] -> Shape.for_persistent_unit (CU.full_path_as_string unit)
    | _, _ ->
        (* TODO Implement shapes for parameters and parameterised modules *)
        Shape.error ~uid "parameter or parameterised module"
  in
  let pm = val_of_pers_sig sign modname uid ~shape ~address ~flags in
  let ps =
    { ps_import = import;
      ps_binding = binding;
      ps_val = pm;
    }
  in
  Hashtbl.add persistent_structures modname ps;
  ps

let read_pers_struct penv val_of_pers_sig check modname filename ~add_binding =
  let unit_name = CU.Name.of_head_of_global_name modname in
  let import = read_import penv ~check unit_name filename in
  if add_binding then
    ignore
      (acknowledge_pers_struct penv modname import val_of_pers_sig
       : _ pers_struct_info);
  import.imp_sign

let find_pers_struct ~allow_hidden penv val_of_pers_sig check name =
  let {persistent_structures; _} = penv in
  match Hashtbl.find persistent_structures name with
  | ps -> check_visibility ~allow_hidden ps.ps_import; ps
  | exception Not_found ->
      let unit_name = CU.Name.of_head_of_global_name name in
      let import = find_import ~allow_hidden penv ~check unit_name in
      acknowledge_pers_struct penv name import val_of_pers_sig

let describe_prefix ppf prefix =
  if CU.Prefix.is_empty prefix then
    Format.fprintf ppf "outside of any package"
  else
    Format.fprintf ppf "package %a" CU.Prefix.print prefix

(* Emits a warning if there is no valid cmi for name *)
let check_pers_struct ~allow_hidden penv f ~loc name =
  let name_as_string = CU.Name.to_string (CU.Name.of_head_of_global_name name) in
  try
    ignore (find_pers_struct ~allow_hidden penv f false name)
  with
  | Not_found ->
      let warn = Warnings.No_cmi_file(name_as_string, None) in
        Location.prerr_warning loc warn
  | Cmi_format.Error err ->
      let msg = Format.asprintf "%a" Cmi_format.report_error err in
      let warn = Warnings.No_cmi_file(name_as_string, Some msg) in
        Location.prerr_warning loc warn
  | Error err ->
      let msg =
        match err with
        | Illegal_renaming(name, ps_name, filename) ->
            Format.asprintf
              " %a@ contains the compiled interface for @ \
               %a when %a was expected"
              Location.print_filename filename
              CU.Name.print ps_name
              CU.Name.print name
        | Inconsistent_import _ -> assert false
        | Need_recursive_types name ->
            Format.asprintf
              "%a uses recursive types"
              CU.Name.print name
        | Inconsistent_package_declaration_between_imports _ -> assert false
        | Direct_reference_from_wrong_package (unit, _filename, prefix) ->
            Format.asprintf "%a is inaccessible from %a"
              CU.print unit
              describe_prefix prefix
        | Illegal_import_of_parameter _ -> assert false
        | Not_compiled_as_parameter _ -> assert false
        | Imported_module_has_unset_parameter _ -> assert false
      in
      let warn = Warnings.No_cmi_file(name_as_string, Some msg) in
        Location.prerr_warning loc warn

let read penv f modname filename ~add_binding =
  read_pers_struct penv f true modname filename ~add_binding

let find ~allow_hidden penv f name =
  (find_pers_struct ~allow_hidden penv f true name).ps_val

let check ~allow_hidden penv f ~loc name =
  let {persistent_structures; _} = penv in
  if not (Hashtbl.mem persistent_structures name) then begin
    (* PR#6843: record the weak dependency ([add_import]) regardless of
       whether the check succeeds, to help make builds more
       deterministic. *)
    add_import penv (name |> CU.Name.of_head_of_global_name);
    if (Warnings.is_active (Warnings.No_cmi_file("", None))) then
      !add_delayed_check_forward
        (fun () -> check_pers_struct ~allow_hidden penv f ~loc name)
  end

(* CR mshinwell: delete this having moved to 4.14 build compilers *)
module Array = struct
  include Array

  (* From stdlib/array.ml *)
  let find_opt p a =
    let n = Array.length a in
    let rec loop i =
      if i = n then None
      else
        let x = Array.unsafe_get a i in
        if p x then Some x
        else loop (succ i)
    in
    loop 0
end

let crc_of_unit penv name =
  match Consistbl.find penv.crc_units name with
  | Some (_impl, crc) -> crc
  | None ->
    let import = find_import ~allow_hidden:true penv ~check:true name in
    match Array.find_opt (Import_info.Intf.has_name ~name) import.imp_crcs with
    | None -> assert false
    | Some import_info ->
      match Import_info.crc import_info with
      | None -> assert false
      | Some crc -> crc

let imports {imported_units; crc_units; _} =
  let imports =
    Consistbl.extract (CU.Name.Set.elements !imported_units)
      crc_units
  in
  List.map (fun (cu_name, spec) -> Import_info.Intf.create cu_name spec)
    imports

let local_ident penv modname =
  match find_info_in_cache penv modname with
  | Some { ps_binding = Runtime_parameter local_ident; _ } -> Some local_ident
  | Some { ps_binding = Constant _; _ }
  | None -> None

let runtime_parameters ({persistent_structures; _} as penv) =
  persistent_structures
  |> Hashtbl.to_seq_keys
  |> Seq.filter_map
       (fun name -> local_ident penv name |> Option.map (fun id -> name, id))
  |> List.of_seq

let parameters {param_imports; _} =
  Param_set.elements !param_imports

let looked_up {persistent_structures; _} modname =
  Hashtbl.mem persistent_structures modname

let is_imported {imported_units; _} s =
  CU.Name.Set.mem s !imported_units

let is_imported_opaque {imported_opaque_units; _} s =
  CU.Name.Set.mem s !imported_opaque_units

let implemented_parameter penv modname =
  match
    find_import_info_in_cache penv (CU.Name.of_head_of_global_name modname)
  with
  | Some { imp_arg_for; _ } -> imp_arg_for
  | None -> None

let make_cmi penv modname kind sign alerts =
  let flags =
    List.concat [
      if !Clflags.recursive_types then [Cmi_format.Rectypes] else [];
      if !Clflags.opaque then [Cmi_format.Opaque] else [];
      [Alerts alerts];
    ]
  in
  let params =
    (* Needs to be consistent with [Translmod] *)
    parameters penv
  in
  let crcs = imports penv in
  {
    cmi_name = modname;
    cmi_kind = kind;
    cmi_sign = sign;
    cmi_params = params;
    cmi_crcs = Array.of_list crcs;
    cmi_flags = flags
  }

let save_cmi penv psig =
  let { Persistent_signature.filename; cmi; _ } = psig in
  Misc.try_finally (fun () ->
      let {
        cmi_name = modname;
        cmi_kind = kind;
        cmi_sign = _;
        cmi_crcs = _;
        cmi_flags = flags;
      } = cmi in
      let crc =
        output_to_file_via_temporary (* see MPR#7472, MPR#4991 *)
          ~mode: [Open_binary] filename
          (fun temp_filename oc -> output_cmi temp_filename oc cmi) in
      (* Enter signature in consistbl so that imports()
         will also return its crc *)
      let data : Import_info.Intf.Nonalias.Kind.t =
        match kind with
        | Normal { cmi_impl } -> Normal cmi_impl
        | Parameter -> Parameter
      in
      save_import penv crc modname data flags filename
    )
    ~exceptionally:(fun () -> remove_file filename)

(* TODO: These should really have locations in them where possible (adapting
   [Typemod]'s [Error] constructor is probably the easiest path) *)

let report_error ppf =
  let open Format in
  function
  | Illegal_renaming(modname, ps_name, filename) -> fprintf ppf
      "Wrong file naming: %a@ contains the compiled interface for@ \
       %a when %a was expected"
      Location.print_filename filename
      CU.Name.print ps_name
      CU.Name.print modname
  | Inconsistent_import(name, source1, source2) -> fprintf ppf
      "@[<hov>The files %a@ and %a@ \
              make inconsistent assumptions@ over interface %a@]"
      Location.print_filename source1 Location.print_filename source2
      CU.Name.print name
  | Need_recursive_types(import) ->
      fprintf ppf
        "@[<hov>Invalid import of %a, which uses recursive types.@ %s@]"
        CU.Name.print import
        "The compilation flag -rectypes is required"
  | Inconsistent_package_declaration_between_imports (filename, unit1, unit2) ->
      fprintf ppf
        "@[<hov>The file %s@ is imported both as %a@ and as %a.@]"
        filename
        CU.print unit1
        CU.print unit2
  | Illegal_import_of_parameter(modname, filename) ->
      fprintf ppf
        "@[<hov>The file %a@ contains the interface of a parameter.@ \
         %a is not declared as a parameter for the current unit (-parameter %a).@]"
        Location.print_filename filename
        Global_module.Name.print modname
        Global_module.Name.print modname
  | Not_compiled_as_parameter(modname, filename) ->
      fprintf ppf
        "@[<hov>The module %a@ is specified as a parameter, but %a@ \
         was not compiled with -as-parameter.@]"
        Global_module.Name.print modname
        Location.print_filename filename
  | Direct_reference_from_wrong_package(unit, filename, prefix) ->
      fprintf ppf
        "@[<hov>Invalid reference to %a (in file %s) from %a.@ %s]"
        CU.print unit
        filename
        describe_prefix prefix
        "Can only access members of this library's package or a containing package"
  | Imported_module_has_unset_parameter
        { imported = modname; parameter = param } ->
      fprintf ppf
<<<<<<< HEAD
        "@[<hov>The module %a@ has parameter %a.@ \
         %a is not declared as a parameter for the current unit (-parameter %a)@ \
         and therefore %a@ is not accessible.@]"
        Global_module.Name.print modname
        Global_module.Name.print param
        Global_module.Name.print param
        Global_module.Name.print param
        Global_module.Name.print modname
=======
        "@[<hov>The module %a@ is not accessible because it takes %a@ \
         as a parameter and the current unit does not.@]@.\
         @[<hov>@{<hint>Hint@}: \
           @[<hov>Pass `-parameter %a`@ to add %a@ as a parameter@ \
           of the current unit.@]@]"
        CU.Name.print modname
        CU.Name.print param
        CU.Name.print param
        CU.Name.print param
>>>>>>> 81c50a79

let () =
  Location.register_error_of_exn
    (function
      | Error err ->
          Some (Location.error_of_printer_file report_error err)
      | _ -> None
    )<|MERGE_RESOLUTION|>--- conflicted
+++ resolved
@@ -67,15 +67,9 @@
 (* Data relating directly to a .cmi *)
 type import = {
   imp_is_param : bool;
-<<<<<<< HEAD
   imp_params : Global_module.Name.t list;
   imp_arg_for : Global_module.Name.t option;
-  imp_impl : CU.t option;
-=======
-  imp_params : Compilation_unit.Name.t list;
-  imp_arg_for : Compilation_unit.Name.t option;
   imp_impl : CU.t option; (* None iff import is a parameter *)
->>>>>>> 81c50a79
   imp_sign : Subst.Lazy.signature;
   imp_filename : string;
   imp_visibility: Load_path.visibility;
@@ -356,19 +350,11 @@
            }))
     import.imp_params
 
-<<<<<<< HEAD
-let make_binding _penv modname (impl : CU.t option) : binding =
-  match impl with
-  | Some unit -> Static unit
-  | None ->
-      Local (Ident.create_local_binding_for_global modname)
-=======
 let make_binding _penv modname (import : import) : binding =
   match import with
   | { imp_impl = Some unit; imp_params = [] } -> Constant unit
   | { imp_impl = None } | { imp_params = _ :: _ } ->
-      Runtime_parameter (Ident.create_local_binding_for_global (CU.Name.to_string modname))
->>>>>>> 81c50a79
+      Runtime_parameter (Ident.create_local_binding_for_global modname)
 
 type address =
   | Aunit of Compilation_unit.t
@@ -409,13 +395,6 @@
     | Constant unit -> Aunit unit
   in
   let uid =
-<<<<<<< HEAD
-    (* The uid neeeds to include the either the pack prefix, if it's packed, or
-       the arguments, if it has any. It cannot have both. *)
-    match binding with
-    | Local _ -> (* no pack prefix *) Shape.Uid.of_global_name modname
-    | Static unit -> Shape.Uid.of_compilation_unit_id unit
-=======
     (* This is source-level information that depends only on the import, not the
        arguments. (TODO: Consider moving this bit into [acknowledge_import].) *)
     match import.imp_impl with
@@ -425,7 +404,6 @@
            parameters should also have uids but they don't have .cmx files and thus
            they don't have [CU.t]s *)
         Shape.Uid.internal_not_actually_unique
->>>>>>> 81c50a79
   in
   let shape =
     match import.imp_impl, import.imp_params with
@@ -693,26 +671,15 @@
   | Imported_module_has_unset_parameter
         { imported = modname; parameter = param } ->
       fprintf ppf
-<<<<<<< HEAD
-        "@[<hov>The module %a@ has parameter %a.@ \
-         %a is not declared as a parameter for the current unit (-parameter %a)@ \
-         and therefore %a@ is not accessible.@]"
-        Global_module.Name.print modname
-        Global_module.Name.print param
-        Global_module.Name.print param
-        Global_module.Name.print param
-        Global_module.Name.print modname
-=======
         "@[<hov>The module %a@ is not accessible because it takes %a@ \
          as a parameter and the current unit does not.@]@.\
          @[<hov>@{<hint>Hint@}: \
            @[<hov>Pass `-parameter %a`@ to add %a@ as a parameter@ \
            of the current unit.@]@]"
-        CU.Name.print modname
-        CU.Name.print param
-        CU.Name.print param
-        CU.Name.print param
->>>>>>> 81c50a79
+        Global_module.Name.print modname
+        Global_module.Name.print param
+        Global_module.Name.print param
+        Global_module.Name.print param
 
 let () =
   Location.register_error_of_exn
