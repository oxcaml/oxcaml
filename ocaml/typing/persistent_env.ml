(**************************************************************************)
(*                                                                        *)
(*                                 OCaml                                  *)
(*                                                                        *)
(*   Xavier Leroy, projet Gallium, INRIA Rocquencourt                     *)
(*   Gabriel Scherer, projet Parsifal, INRIA Saclay                       *)
(*                                                                        *)
(*   Copyright 2019 Institut National de Recherche en Informatique et     *)
(*     en Automatique.                                                    *)
(*                                                                        *)
(*   All rights reserved.  This file is distributed under the terms of    *)
(*   the GNU Lesser General Public License version 2.1, with the          *)
(*   special exception on linking described in the file LICENSE.          *)
(*                                                                        *)
(**************************************************************************)

(* Persistent structure descriptions *)

open Misc
open Cmi_format

module CU = Compilation_unit
module Consistbl_data = Import_info.Intf.Nonalias.Kind
module Consistbl = Consistbl.Make (CU.Name) (Consistbl_data)

let add_delayed_check_forward = ref (fun _ -> assert false)

type error =
  | Illegal_renaming of CU.Name.t * CU.Name.t * filepath
  | Inconsistent_import of CU.Name.t * filepath * filepath
  | Need_recursive_types of CU.Name.t
  | Inconsistent_package_declaration_between_imports of
      filepath * CU.t * CU.t
  | Direct_reference_from_wrong_package of
      CU.t * filepath * CU.Prefix.t
  | Illegal_import_of_parameter of CU.Name.t * filepath
  | Not_compiled_as_parameter of CU.Name.t * filepath
  | Cannot_implement_parameter of CU.Name.t * filepath
  | Imported_module_has_unset_parameter of
      { imported : CU.Name.t;
        parameter : CU.Name.t;
      }

exception Error of error
let error err = raise (Error err)

module Persistent_signature = struct
  type t =
    { filename : string;
      cmi : Cmi_format.cmi_infos_lazy;
      visibility : Load_path.visibility }

  let load = ref (fun ~allow_hidden ~unit_name ->
    let unit_name = CU.Name.to_string unit_name in
    match Load_path.find_uncap_with_visibility (unit_name ^ ".cmi") with
    | filename, visibility when allow_hidden ->
      Some { filename; cmi = read_cmi_lazy filename; visibility}
    | filename, Visible ->
      Some { filename; cmi = read_cmi_lazy filename; visibility = Visible}
    | _, Hidden
    | exception Not_found -> None)
end

type can_load_cmis =
  | Can_load_cmis
  | Cannot_load_cmis of Lazy_backtrack.log

(* Data relating directly to a .cmi *)
type import = {
  imp_is_param : bool;
  imp_params : Compilation_unit.Name.t list;
  imp_arg_for : Compilation_unit.Name.t option;
  imp_impl : CU.t option;
  imp_sign : Subst.Lazy.signature;
  imp_filename : string;
  imp_visibility: Load_path.visibility;
  imp_crcs : Import_info.Intf.t array;
  imp_flags : Cmi_format.pers_flags list;
}

(* If a .cmi file is missing (or invalid), we
   store it as Missing in the cache. *)
type import_info =
  | Missing
  | Found of import

type binding =
  | Local of Ident.t (* Bound to a runtime parameter *)
  | Static of Compilation_unit.t (* Bound to a static constant *)

(* Data relating to an actual referenceable module, with a signature and a
   representation in memory. *)
<<<<<<< HEAD
type pers_struct = {
  ps_binding: binding;
}

type 'a pers_struct_info = pers_struct * 'a

module Param_set = CU.Name.Set

=======
type 'a pers_struct_info = {
  ps_import : import;
  ps_val : 'a;
}

(* If you add something here, _do not forget_ to add it to [clear]! *)
>>>>>>> 70a9aa20
type 'a t = {
  imports : (CU.Name.t, import_info) Hashtbl.t;
  persistent_structures :
    (CU.Name.t, 'a pers_struct_info) Hashtbl.t;
  imported_units: CU.Name.Set.t ref;
  imported_opaque_units: CU.Name.Set.t ref;
  param_imports : CU.Name.Set.t ref;
  exported_params : Param_set.t ref;
  crc_units: Consistbl.t;
  can_load_cmis: can_load_cmis ref;
}

let empty () = {
  imports = Hashtbl.create 17;
  persistent_structures = Hashtbl.create 17;
  imported_units = ref CU.Name.Set.empty;
  imported_opaque_units = ref CU.Name.Set.empty;
  param_imports = ref CU.Name.Set.empty;
  exported_params = ref Param_set.empty;
  crc_units = Consistbl.create ();
  can_load_cmis = ref Can_load_cmis;
}

let clear penv =
  let {
    imports;
    persistent_structures;
    imported_units;
    imported_opaque_units;
    param_imports;
    exported_params;
    crc_units;
    can_load_cmis;
  } = penv in
  Hashtbl.clear imports;
  Hashtbl.clear persistent_structures;
  imported_units := CU.Name.Set.empty;
  imported_opaque_units := CU.Name.Set.empty;
  param_imports := CU.Name.Set.empty;
  exported_params := Param_set.empty;
  Consistbl.clear crc_units;
  can_load_cmis := Can_load_cmis;
  ()

let clear_missing {imports; _} =
  let missing_entries =
    Hashtbl.fold
      (fun name r acc -> if r = Missing then name :: acc else acc)
      imports []
  in
  List.iter (Hashtbl.remove imports) missing_entries

let add_import {imported_units; _} s =
  imported_units := CU.Name.Set.add s !imported_units

let register_import_as_opaque {imported_opaque_units; _} s =
  imported_opaque_units := CU.Name.Set.add s !imported_opaque_units

let find_import_info_in_cache {imports; _} import =
  match Hashtbl.find imports import with
  | exception Not_found -> None
  | Missing -> None
  | Found imp -> Some imp

let find_info_in_cache {persistent_structures; _} name =
  match Hashtbl.find persistent_structures name with
  | exception Not_found -> None
  | ps -> Some ps

let find_in_cache penv name =
  find_info_in_cache penv name |> Option.map (fun ps -> ps.ps_val)

let register_parameter_import ({param_imports; _} as penv) import =
  begin match find_import_info_in_cache penv import with
  | None ->
      (* Not loaded yet; if it's wrong, we'll get an error at load time *)
      ()
  | Some imp ->
      if not imp.imp_is_param then
        raise (Error (Not_compiled_as_parameter(import, imp.imp_filename)))
  end;
  param_imports := CU.Name.Set.add import !param_imports

let register_exported_parameter ({exported_params; _} as penv) modname =
  register_parameter_import penv modname;
  exported_params := Param_set.add modname !exported_params

let import_crcs penv ~source crcs =
  let {crc_units; _} = penv in
  let import_crc import_info =
    let name = Import_info.Intf.name import_info in
    let info = Import_info.Intf.info import_info in
    match info with
    | None -> ()
    | Some (kind, crc) ->
        add_import penv name;
        Consistbl.check crc_units name kind crc source
  in Array.iter import_crc crcs

let check_consistency penv imp =
  try import_crcs penv ~source:imp.imp_filename imp.imp_crcs
  with Consistbl.Inconsistency {
      unit_name = name;
      inconsistent_source = source;
      original_source = auth;
      inconsistent_data = source_kind;
      original_data = auth_kind;
    } ->
    match source_kind, auth_kind with
    | Normal source_unit, Normal auth_unit
      when not (CU.equal source_unit auth_unit) ->
        error (Inconsistent_package_declaration_between_imports(
            imp.imp_filename, auth_unit, source_unit))
    | (Normal _ | Parameter), _ ->
      error (Inconsistent_import(name, auth, source))

let is_exported_parameter {exported_params; _} name =
  Param_set.mem name !exported_params

let is_registered_parameter_import {param_imports; _} import =
  CU.Name.Set.mem import !param_imports

let is_registered_parameter penv name =
  is_registered_parameter_import penv name

let is_unexported_parameter penv name =
  is_registered_parameter penv name
  && not (is_exported_parameter penv name)

let can_load_cmis penv =
  !(penv.can_load_cmis)
let set_can_load_cmis penv setting =
  penv.can_load_cmis := setting

let without_cmis penv f x =
  let log = Lazy_backtrack.log () in
  let res =
    Misc.(protect_refs
            [R (penv.can_load_cmis, Cannot_load_cmis log)]
            (fun () -> f x))
  in
  Lazy_backtrack.backtrack log;
  res

let fold {persistent_structures; _} f x =
  Hashtbl.fold (fun name ps x -> f name ps.ps_val x)
    persistent_structures x

(* Reading persistent structures from .cmi files *)

let save_import penv crc modname impl flags filename =
  let {crc_units; _} = penv in
  List.iter
    (function
        | Rectypes -> ()
        | Alerts _ -> ()
        | Opaque -> register_import_as_opaque penv modname)
    flags;
  Consistbl.check crc_units modname impl crc filename;
  add_import penv modname

let acknowledge_import penv ~check modname pers_sig =
  let { Persistent_signature.filename; cmi; visibility } = pers_sig in
  let found_name = cmi.cmi_name in
  let kind = cmi.cmi_kind in
  let params = cmi.cmi_params in
  let crcs = cmi.cmi_crcs in
  let flags = cmi.cmi_flags in
  let sign =
    (* Freshen identifiers bound by signature *)
    Subst.Lazy.signature Make_local Subst.identity cmi.cmi_sign
  in
  if not (CU.Name.equal modname found_name) then
    error (Illegal_renaming(modname, found_name, filename));
  List.iter
    (function
        | Rectypes ->
            if not !Clflags.recursive_types then
              error (Need_recursive_types(modname))
        | Alerts _ -> ()
        | Opaque -> register_import_as_opaque penv modname)
    flags;
  begin match kind, CU.get_current () with
  | Normal { cmi_impl = imported_unit }, Some current_unit ->
      let access_allowed =
        CU.can_access_by_name imported_unit ~accessed_by:current_unit
      in
      if not access_allowed then
        let prefix = CU.for_pack_prefix current_unit in
        error (Direct_reference_from_wrong_package (imported_unit, filename, prefix));
  | _, _ -> ()
  end;
  let is_param =
    match kind with
    | Normal _ -> false
    | Parameter -> true
  in
  (* CR-someday lmaurer: Consider moving this check into
     [acknowledge_pers_struct]. It makes more sense to flag these errors when
     the identifier is in source, rather than, say, a signature we're reading
     from a file, especially if it's our own .mli. *)
  begin match is_param, is_registered_parameter_import penv modname with
  | true, false ->
      begin match CU.get_current () with
      | Some current_unit when CU.Name.equal modname (CU.name current_unit) ->
          error (Cannot_implement_parameter (modname, filename))
      | _ ->
          error (Illegal_import_of_parameter(modname, filename))
      end
  | false, true ->
      error (Not_compiled_as_parameter(modname, filename))
  | true, true
  | false, false -> ()
  end;
  let arg_for, impl =
    match kind with
    | Normal { cmi_arg_for; cmi_impl } -> cmi_arg_for, Some cmi_impl
    | Parameter -> None, None
  in
  let {imports; _} = penv in
  let import =
    { imp_is_param = is_param;
      imp_params = params;
      imp_arg_for = arg_for;
      imp_impl = impl;
      imp_sign = sign;
      imp_filename = filename;
      imp_visibility = visibility;
      imp_crcs = crcs;
      imp_flags = flags;
    }
  in
  if check then check_consistency penv import;
  Hashtbl.add imports modname (Found import);
  import

let read_import penv ~check modname filename =
  add_import penv modname;
  let cmi = read_cmi_lazy filename in
  let pers_sig = { Persistent_signature.filename; cmi; visibility = Visible } in
  acknowledge_import penv ~check modname pers_sig

let check_visibility ~allow_hidden imp =
  if not allow_hidden && imp.imp_visibility = Load_path.Hidden then raise Not_found

let find_import ~allow_hidden penv ~check modname =
  let {imports; _} = penv in
  if CU.Name.equal modname CU.Name.predef_exn then raise Not_found;
  match Hashtbl.find imports modname with
  | Found imp -> check_visibility ~allow_hidden imp; imp
  | Missing -> raise Not_found
  | exception Not_found ->
      match can_load_cmis penv with
      | Cannot_load_cmis _ -> raise Not_found
      | Can_load_cmis ->
          let psig =
            match !Persistent_signature.load ~allow_hidden ~unit_name:modname with
            | Some psig -> psig
            | None ->
                if allow_hidden then Hashtbl.add imports modname Missing;
                raise Not_found
          in
          add_import penv modname;
          acknowledge_import penv ~check modname psig

(* Enforce the subset rule: we can only refer to a module if that module's
   parameters are also our parameters. *)
let check_for_unset_parameters penv modname import =
  (* A hidden argument specifies that the importing module should forward a
     parameter to the imported module. Therefore it's the hidden arguments that
     we need to check. *)
  List.iter
    (fun param ->
       if not (is_exported_parameter penv param) then
         error (Imported_module_has_unset_parameter {
             imported = modname;
             parameter = param;
           }))
    import.imp_params

let make_binding _penv modname (impl : CU.t option) : binding =
  match impl with
  | Some unit -> Static unit
  | None ->
      Local (Ident.create_local_binding_for_global (CU.Name.to_string modname))

type address =
  | Aunit of Compilation_unit.t
  | Alocal of Ident.t
  | Adot of address * int

type 'a sig_reader =
  Subst.Lazy.signature
  -> Compilation_unit.Name.t
  -> Shape.Uid.t
  -> shape:Shape.t
  -> address:address
  -> flags:Cmi_format.pers_flags list
  -> 'a

let acknowledge_pers_struct penv modname import val_of_pers_sig =
  let {persistent_structures; _} = penv in
  let sign = import.imp_sign in
  let impl = import.imp_impl in
  let flags = import.imp_flags in
  check_for_unset_parameters penv modname import;
  let binding = make_binding penv modname impl in
  let address : address =
    match binding with
    | Local id -> Alocal id
    | Static unit -> Aunit unit
  in
  let uid =
    (* The uid neeeds to include the either the pack prefix, if it's packed, or
       the arguments, if it has any. It cannot have both. *)
    match binding with
    | Local _ -> (* FIXME *) Shape.Uid.internal_not_actually_unique
    | Static unit -> Shape.Uid.of_compilation_unit_id unit
  in
  let shape =
    match binding with
    | Static unit -> Shape.for_persistent_unit (CU.full_path_as_string unit)
    | Local ident ->
        (* FIXME This is probably wrong for non-parameter modules *)
        Shape.var uid ident
  in
  let pm = val_of_pers_sig sign modname uid ~shape ~address ~flags in
<<<<<<< HEAD
  let ps = { ps_binding = binding; } in
  if is_unexported_parameter penv modname then begin
    (* This module has no binding, since it's a parameter that we're aware of
       (perhaps because it was the name of an argument in an instance name)
       but it's not a parameter to this module. *)
    let filename = import.imp_filename in
    raise (Error (Illegal_import_of_parameter (modname, filename)))
  end;
  Hashtbl.add persistent_structures modname (ps, pm);
  (ps, pm)
=======
  let ps =
    { ps_import = import;
      ps_val = pm;
    }
  in
  Hashtbl.add persistent_structures modname ps;
  ps
>>>>>>> 70a9aa20

let read_pers_struct penv val_of_pers_sig check modname filename ~add_binding =
  let import = read_import penv ~check modname filename in
  if add_binding then
    ignore
      (acknowledge_pers_struct penv modname import val_of_pers_sig
       : _ pers_struct_info);
  import.imp_sign

let find_pers_struct ~allow_hidden penv val_of_pers_sig check name =
  let {persistent_structures; _} = penv in
  match Hashtbl.find persistent_structures name with
  | ps -> check_visibility ~allow_hidden ps.ps_import; ps
  | exception Not_found ->
      let import = find_import ~allow_hidden penv ~check name in
      acknowledge_pers_struct penv name import val_of_pers_sig

let describe_prefix ppf prefix =
  if CU.Prefix.is_empty prefix then
    Format.fprintf ppf "outside of any package"
  else
    Format.fprintf ppf "package %a" CU.Prefix.print prefix

(* Emits a warning if there is no valid cmi for name *)
let check_pers_struct ~allow_hidden penv f ~loc name =
  let name_as_string = CU.Name.to_string name in
  try
    ignore (find_pers_struct ~allow_hidden penv f false name)
  with
  | Not_found ->
      let warn = Warnings.No_cmi_file(name_as_string, None) in
        Location.prerr_warning loc warn
  | Cmi_format.Error err ->
      let msg = Format.asprintf "%a" Cmi_format.report_error err in
      let warn = Warnings.No_cmi_file(name_as_string, Some msg) in
        Location.prerr_warning loc warn
  | Error err ->
      let msg =
        match err with
        | Illegal_renaming(name, ps_name, filename) ->
            Format.asprintf
              " %a@ contains the compiled interface for @ \
               %a when %a was expected"
              Location.print_filename filename
              CU.Name.print ps_name
              CU.Name.print name
        | Inconsistent_import _ -> assert false
        | Need_recursive_types name ->
            Format.asprintf
              "%a uses recursive types"
              CU.Name.print name
        | Inconsistent_package_declaration_between_imports _ -> assert false
        | Direct_reference_from_wrong_package (unit, _filename, prefix) ->
            Format.asprintf "%a is inaccessible from %a"
              CU.print unit
              describe_prefix prefix
        | Illegal_import_of_parameter _ -> assert false
        | Not_compiled_as_parameter _ -> assert false
        | Cannot_implement_parameter _ -> assert false
        | Imported_module_has_unset_parameter _ -> assert false
      in
      let warn = Warnings.No_cmi_file(name_as_string, Some msg) in
        Location.prerr_warning loc warn

let read penv f modname filename ~add_binding =
  read_pers_struct penv f true modname filename ~add_binding

let find ~allow_hidden penv f name =
  (find_pers_struct ~allow_hidden penv f true name).ps_val

let check ~allow_hidden penv f ~loc name =
  let {persistent_structures; _} = penv in
  if not (Hashtbl.mem persistent_structures name) then begin
    (* PR#6843: record the weak dependency ([add_import]) regardless of
       whether the check succeeds, to help make builds more
       deterministic. *)
    add_import penv name;
    if (Warnings.is_active (Warnings.No_cmi_file("", None))) then
      !add_delayed_check_forward
        (fun () -> check_pers_struct ~allow_hidden penv f ~loc name)
  end

(* CR mshinwell: delete this having moved to 4.14 build compilers *)
module Array = struct
  include Array

  (* From stdlib/array.ml *)
  let find_opt p a =
    let n = Array.length a in
    let rec loop i =
      if i = n then None
      else
        let x = Array.unsafe_get a i in
        if p x then Some x
        else loop (succ i)
    in
    loop 0
end

let crc_of_unit penv name =
  match Consistbl.find penv.crc_units name with
  | Some (_impl, crc) -> crc
  | None ->
    let import = find_import ~allow_hidden:true penv ~check:true name in
    match Array.find_opt (Import_info.Intf.has_name ~name) import.imp_crcs with
    | None -> assert false
    | Some import_info ->
      match Import_info.crc import_info with
      | None -> assert false
      | Some crc -> crc

let imports {imported_units; crc_units; _} =
  let imports =
    Consistbl.extract (CU.Name.Set.elements !imported_units)
      crc_units
  in
  List.map (fun (cu_name, spec) -> Import_info.Intf.create cu_name spec)
    imports

let local_ident penv modname =
  match find_info_in_cache penv modname with
  | Some ({ ps_binding = Local local_ident; _ }, _) -> Some local_ident
  | Some ({ ps_binding = Static _; _ }, _)
  | None -> None

let locally_bound_imports ({persistent_structures; _} as penv) =
  persistent_structures
  |> Hashtbl.to_seq_keys
  |> Seq.filter_map
       (fun name -> local_ident penv name |> Option.map (fun id -> name, id))
  |> List.of_seq

let exported_parameters {exported_params; _} =
  Param_set.elements !exported_params

let looked_up {persistent_structures; _} modname =
  Hashtbl.mem persistent_structures modname

let is_imported {imported_units; _} s =
  CU.Name.Set.mem s !imported_units

let is_imported_opaque {imported_opaque_units; _} s =
  CU.Name.Set.mem s !imported_opaque_units

let implemented_parameter penv modname =
  match find_import_info_in_cache penv modname with
  | Some { imp_arg_for; _ } -> imp_arg_for
  | None -> None

let make_cmi penv modname kind sign alerts =
  let flags =
    List.concat [
      if !Clflags.recursive_types then [Cmi_format.Rectypes] else [];
      if !Clflags.opaque then [Cmi_format.Opaque] else [];
      [Alerts alerts];
    ]
  in
  let params =
    (* Needs to be consistent with [Translmod] *)
    exported_parameters penv
  in
  let crcs = imports penv in
  {
    cmi_name = modname;
    cmi_kind = kind;
    cmi_sign = sign;
    cmi_params = params;
    cmi_crcs = Array.of_list crcs;
    cmi_flags = flags
  }

let save_cmi penv psig =
  let { Persistent_signature.filename; cmi; _ } = psig in
  Misc.try_finally (fun () ->
      let {
        cmi_name = modname;
        cmi_kind = kind;
        cmi_sign = _;
        cmi_crcs = _;
        cmi_flags = flags;
      } = cmi in
      let crc =
        output_to_file_via_temporary (* see MPR#7472, MPR#4991 *)
          ~mode: [Open_binary] filename
          (fun temp_filename oc -> output_cmi temp_filename oc cmi) in
      (* Enter signature in consistbl so that imports()
         will also return its crc *)
      let data : Import_info.Intf.Nonalias.Kind.t =
        match kind with
        | Normal { cmi_impl } -> Normal cmi_impl
        | Parameter -> Parameter
      in
      save_import penv crc modname data flags filename
    )
    ~exceptionally:(fun () -> remove_file filename)

let report_error ppf =
  let open Format in
  function
  | Illegal_renaming(modname, ps_name, filename) -> fprintf ppf
      "Wrong file naming: %a@ contains the compiled interface for@ \
       %a when %a was expected"
      Location.print_filename filename
      CU.Name.print ps_name
      CU.Name.print modname
  | Inconsistent_import(name, source1, source2) -> fprintf ppf
      "@[<hov>The files %a@ and %a@ \
              make inconsistent assumptions@ over interface %a@]"
      Location.print_filename source1 Location.print_filename source2
      CU.Name.print name
  | Need_recursive_types(import) ->
      fprintf ppf
        "@[<hov>Invalid import of %a, which uses recursive types.@ %s@]"
        CU.Name.print import
        "The compilation flag -rectypes is required"
  | Inconsistent_package_declaration_between_imports (filename, unit1, unit2) ->
      fprintf ppf
        "@[<hov>The file %s@ is imported both as %a@ and as %a.@]"
        filename
        CU.print unit1
        CU.print unit2
  | Illegal_import_of_parameter(modname, filename) ->
      fprintf ppf
        "@[<hov>The file %a@ contains the interface of a parameter.@ \
         %a is not declared as a parameter for the current unit (-parameter %a).@]"
        Location.print_filename filename
        CU.Name.print modname
        CU.Name.print modname
  | Not_compiled_as_parameter(modname, filename) ->
      fprintf ppf
        "@[<hov>The module %a@ is specified as a parameter, but %a@ \
         was not compiled with -as-parameter.@]"
        CU.Name.print modname
        Location.print_filename filename
  | Direct_reference_from_wrong_package(unit, filename, prefix) ->
      fprintf ppf
        "@[<hov>Invalid reference to %a (in file %s) from %a.@ %s]"
        CU.print unit
        filename
        describe_prefix prefix
        "Can only access members of this library's package or a containing package"
  | Cannot_implement_parameter(modname, _filename) ->
      fprintf ppf
        "@[<hov>The interface for %a@ was compiled with -as-parameter.@ \
         It cannot be implemented directly.@]"
        CU.Name.print modname
  | Imported_module_has_unset_parameter
        { imported = modname; parameter = param } ->
      fprintf ppf
        "@[<hov>The module %a@ has parameter %a.@ \
         %a is not declared as a parameter for the current unit (-parameter %a)@ \
         and therefore %a@ is not accessible.@]"
        CU.Name.print modname
        CU.Name.print param
        CU.Name.print param
        CU.Name.print param
        CU.Name.print modname

let () =
  Location.register_error_of_exn
    (function
      | Error err ->
          Some (Location.error_of_printer_file report_error err)
      | _ -> None
    )<|MERGE_RESOLUTION|>--- conflicted
+++ resolved
@@ -90,23 +90,15 @@
 
 (* Data relating to an actual referenceable module, with a signature and a
    representation in memory. *)
-<<<<<<< HEAD
-type pers_struct = {
-  ps_binding: binding;
-}
-
-type 'a pers_struct_info = pers_struct * 'a
-
-module Param_set = CU.Name.Set
-
-=======
 type 'a pers_struct_info = {
   ps_import : import;
+  ps_binding : binding;
   ps_val : 'a;
 }
 
+module Param_set = CU.Name.Set
+
 (* If you add something here, _do not forget_ to add it to [clear]! *)
->>>>>>> 70a9aa20
 type 'a t = {
   imports : (CU.Name.t, import_info) Hashtbl.t;
   persistent_structures :
@@ -434,8 +426,6 @@
         Shape.var uid ident
   in
   let pm = val_of_pers_sig sign modname uid ~shape ~address ~flags in
-<<<<<<< HEAD
-  let ps = { ps_binding = binding; } in
   if is_unexported_parameter penv modname then begin
     (* This module has no binding, since it's a parameter that we're aware of
        (perhaps because it was the name of an argument in an instance name)
@@ -443,17 +433,14 @@
     let filename = import.imp_filename in
     raise (Error (Illegal_import_of_parameter (modname, filename)))
   end;
-  Hashtbl.add persistent_structures modname (ps, pm);
-  (ps, pm)
-=======
   let ps =
     { ps_import = import;
+      ps_binding = binding;
       ps_val = pm;
     }
   in
   Hashtbl.add persistent_structures modname ps;
   ps
->>>>>>> 70a9aa20
 
 let read_pers_struct penv val_of_pers_sig check modname filename ~add_binding =
   let import = read_import penv ~check modname filename in
