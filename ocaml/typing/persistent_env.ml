(**************************************************************************)
(*                                                                        *)
(*                                 OCaml                                  *)
(*                                                                        *)
(*   Xavier Leroy, projet Gallium, INRIA Rocquencourt                     *)
(*   Gabriel Scherer, projet Parsifal, INRIA Saclay                       *)
(*                                                                        *)
(*   Copyright 2019 Institut National de Recherche en Informatique et     *)
(*     en Automatique.                                                    *)
(*                                                                        *)
(*   All rights reserved.  This file is distributed under the terms of    *)
(*   the GNU Lesser General Public License version 2.1, with the          *)
(*   special exception on linking described in the file LICENSE.          *)
(*                                                                        *)
(**************************************************************************)

(* Persistent structure descriptions *)

open Misc
open Cmi_format

module CU = Compilation_unit
module Impl = struct
  (* The implementation compilation unit for some import, if known *)
  type t =
    | Unknown_argument (* The import is a parameter module *)
    | Known of CU.t

  let and_crc_of_import_info info =
    match Import_info.Intf.crc info with
    | None -> None
    | Some crc ->
        match Import_info.Intf.impl info with
        | None -> Some (Unknown_argument, crc)
        | Some cu -> Some (Known cu, crc)
end
module Consistbl = Consistbl.Make (CU.Name) (Impl)

let add_delayed_check_forward = ref (fun _ -> assert false)

type error =
  | Illegal_renaming of CU.Name.t * CU.Name.t * filepath
  | Inconsistent_import of CU.Name.t * filepath * filepath
  | Need_recursive_types of CU.Name.t
  | Inconsistent_package_declaration_between_imports of
      filepath * CU.t * CU.t
  | Direct_reference_from_wrong_package of
      CU.t * filepath * CU.Prefix.t
  | Illegal_import_of_parameter of CU.Name.t * filepath
  | Not_compiled_as_parameter of CU.Name.t * filepath
  | Cannot_implement_parameter of CU.Name.t * filepath

exception Error of error
let error err = raise (Error err)

module Persistent_signature = struct
  type t =
    { filename : string;
      cmi : Cmi_format.cmi_infos_lazy;
      visibility : Load_path.visibility }

  let load = ref (fun ~allow_hidden ~unit_name ->
    let unit_name = CU.Name.to_string unit_name in
    match Load_path.find_uncap_with_visibility (unit_name ^ ".cmi") with
    | filename, visibility when allow_hidden ->
      Some { filename; cmi = read_cmi_lazy filename; visibility}
    | filename, Visible ->
      Some { filename; cmi = read_cmi_lazy filename; visibility = Visible}
    | _, Hidden
    | exception Not_found -> None)
end

type can_load_cmis =
  | Can_load_cmis
  | Cannot_load_cmis of Lazy_backtrack.log

<<<<<<< HEAD
(* Data relating directly to a .cmi *)
type import = {
  imp_is_param : bool;
  imp_impl : Impl.t;
  imp_sign : Subst.Lazy.signature;
  imp_filename : string;
  imp_crcs : Import_info.Intf.t array;
  imp_flags : Cmi_format.pers_flags list;
=======
type pers_struct = {
  ps_is_param: bool;
  ps_crcs: Import_info.t array;
  ps_filename: string;
  ps_visibility: Load_path.visibility;
>>>>>>> 9234fcd5
}

(* If a .cmi file is missing (or invalid), we
   store it as Missing in the cache. *)
type import_info =
  | Missing
  | Found of import

type binding =
  | Static of Compilation_unit.t (* Bound to a static constant *)

(* Data relating to an actual referenceable module, with a signature and a
   representation in memory. *)
type pers_struct = {
  ps_import: import;
  ps_binding: binding;
} [@@ocaml.warning "-unused-field"]

type 'a pers_struct_info = pers_struct * 'a

type 'a t = {
  imports : (CU.Name.t, import_info) Hashtbl.t;
  persistent_structures :
    (CU.Name.t, 'a pers_struct_info) Hashtbl.t;
  imported_units: CU.Name.Set.t ref;
  imported_opaque_units: CU.Name.Set.t ref;
  param_imports : CU.Name.Set.t ref;
  crc_units: Consistbl.t;
  can_load_cmis: can_load_cmis ref;
}

let empty () = {
  imports = Hashtbl.create 17;
  persistent_structures = Hashtbl.create 17;
  imported_units = ref CU.Name.Set.empty;
  imported_opaque_units = ref CU.Name.Set.empty;
  param_imports = ref CU.Name.Set.empty;
  crc_units = Consistbl.create ();
  can_load_cmis = ref Can_load_cmis;
}

let clear penv =
  let [@warning "+missing-record-field-pattern"] {
    imports;
    persistent_structures;
    imported_units;
    imported_opaque_units;
    param_imports;
    crc_units;
    can_load_cmis;
  } = penv in
  Hashtbl.clear imports;
  Hashtbl.clear persistent_structures;
  imported_units := CU.Name.Set.empty;
  imported_opaque_units := CU.Name.Set.empty;
  param_imports := CU.Name.Set.empty;
  Consistbl.clear crc_units;
  can_load_cmis := Can_load_cmis;
  ()

let clear_missing {imports; _} =
  let missing_entries =
    Hashtbl.fold
      (fun name r acc -> if r = Missing then name :: acc else acc)
      imports []
  in
  List.iter (Hashtbl.remove imports) missing_entries

let add_import {imported_units; _} s =
  imported_units := CU.Name.Set.add s !imported_units

let register_import_as_opaque {imported_opaque_units; _} s =
  imported_opaque_units := CU.Name.Set.add s !imported_opaque_units

let find_import_info_in_cache {imports; _} import =
  match Hashtbl.find imports import with
  | exception Not_found -> None
  | Missing -> None
  | Found imp -> Some imp

let find_info_in_cache {persistent_structures; _} name =
  match Hashtbl.find persistent_structures name with
  | exception Not_found -> None
  | ps, pm -> Some (ps, pm)

let find_in_cache penv name =
  find_info_in_cache penv name |> Option.map (fun (_ps, pm) -> pm)

let register_parameter_import ({param_imports; _} as penv) import =
  begin match find_import_info_in_cache penv import with
  | None ->
      (* Not loaded yet; if it's wrong, we'll get an error at load time *)
      ()
  | Some imp ->
      if not imp.imp_is_param then
        raise (Error (Not_compiled_as_parameter(import, imp.imp_filename)))
  end;
  param_imports := CU.Name.Set.add import !param_imports

let import_crcs penv ~source crcs =
  let {crc_units; _} = penv in
  let import_crc import_info =
    let name = Import_info.Intf.name import_info in
    match Impl.and_crc_of_import_info import_info with
    | None -> ()
    | Some (unit, crc) ->
        add_import penv name;
        Consistbl.check crc_units name unit crc source
  in Array.iter import_crc crcs

let check_consistency penv imp =
  try import_crcs penv ~source:imp.imp_filename imp.imp_crcs
  with Consistbl.Inconsistency {
      unit_name = name;
      inconsistent_source = source;
      original_source = auth;
      inconsistent_data = source_impl;
      original_data = auth_impl;
    } ->
    match source_impl, auth_impl with
    | Known source_unit, Known auth_unit
      when not (CU.equal source_unit auth_unit) ->
        error (Inconsistent_package_declaration_between_imports(
            imp.imp_filename, auth_unit, source_unit))
    | (Known _ | Unknown_argument), _ ->
      error (Inconsistent_import(name, auth, source))

let is_registered_parameter_import {param_imports; _} import =
  CU.Name.Set.mem import !param_imports

let can_load_cmis penv =
  !(penv.can_load_cmis)
let set_can_load_cmis penv setting =
  penv.can_load_cmis := setting

let without_cmis penv f x =
  let log = Lazy_backtrack.log () in
  let res =
    Misc.(protect_refs
            [R (penv.can_load_cmis, Cannot_load_cmis log)]
            (fun () -> f x))
  in
  Lazy_backtrack.backtrack log;
  res

let fold {persistent_structures; _} f x =
  Hashtbl.fold (fun name (_, pm) x -> f name pm x)
    persistent_structures x

(* Reading persistent structures from .cmi files *)

let save_import penv crc modname impl flags filename =
  let {crc_units; _} = penv in
  List.iter
    (function
        | Rectypes -> ()
        | Alerts _ -> ()
        | Opaque -> register_import_as_opaque penv modname)
    flags;
  Consistbl.check crc_units modname impl crc filename;
  add_import penv modname

<<<<<<< HEAD
let acknowledge_import penv ~check modname pers_sig =
  let { Persistent_signature.filename; cmi } = pers_sig in
=======
let process_pers_struct penv check modname pers_sig =
  let { Persistent_signature.filename; cmi; visibility } = pers_sig in
>>>>>>> 9234fcd5
  let found_name = cmi.cmi_name in
  let kind = cmi.cmi_kind in
  let crcs = cmi.cmi_crcs in
  let flags = cmi.cmi_flags in
  let sign =
    (* Freshen identifiers bound by signature *)
    Subst.Lazy.signature Make_local Subst.identity cmi.cmi_sign
  in
<<<<<<< HEAD
=======
  let ps = { ps_is_param = is_param;
             ps_crcs = crcs;
             ps_filename = filename;
             ps_visibility = visibility;
           } in
>>>>>>> 9234fcd5
  if not (CU.Name.equal modname found_name) then
    error (Illegal_renaming(modname, found_name, filename));
  List.iter
    (function
        | Rectypes ->
            if not !Clflags.recursive_types then
              error (Need_recursive_types(modname))
        | Alerts _ -> ()
        | Opaque -> register_import_as_opaque penv modname)
    flags;
  begin match kind, CU.get_current () with
  | Normal { cmi_impl = imported_unit }, Some current_unit ->
      let access_allowed =
        CU.can_access_by_name imported_unit ~accessed_by:current_unit
      in
      if not access_allowed then
        let prefix = CU.for_pack_prefix current_unit in
        error (Direct_reference_from_wrong_package (imported_unit, filename, prefix));
  | _, _ -> ()
  end;
  let is_param =
    match kind with
    | Normal _ -> false
    | Parameter -> true
  in
  (* CR-someday lmaurer: Consider moving this check into
     [acknowledge_pers_struct]. It makes more sense to flag these errors when
     the identifier is in source, rather than, say, a signature we're reading
     from a file, especially if it's our own .mli. *)
  begin match is_param, is_registered_parameter_import penv modname with
  | true, false ->
      begin match CU.get_current () with
      | Some current_unit when CU.Name.equal modname (CU.name current_unit) ->
          error (Cannot_implement_parameter (modname, filename))
      | _ ->
          error (Illegal_import_of_parameter(modname, filename))
      end
  | false, true ->
      error (Not_compiled_as_parameter(modname, filename))
  | true, true
  | false, false -> ()
  end;
  let impl =
    match kind with
    | Normal { cmi_impl } -> Impl.Known cmi_impl
    | Parameter -> Impl.Unknown_argument
  in
  let {imports;} = penv in
  let import = { imp_is_param = is_param;
                 imp_impl = impl;
                 imp_sign = sign;
                 imp_filename = filename;
                 imp_crcs = crcs;
                 imp_flags = flags;
               } in
  if check then check_consistency penv import;
  Hashtbl.add imports modname (Found import);
  import

let read_import penv ~check modname filename =
  add_import penv modname;
  let cmi = read_cmi_lazy filename in
<<<<<<< HEAD
  let pers_sig = { Persistent_signature.filename; cmi } in
  acknowledge_import penv ~check modname pers_sig

let find_import penv ~check modname =
  let {imports; _} = penv in
  if CU.Name.equal modname CU.Name.predef_exn then raise Not_found;
  match Hashtbl.find imports modname with
  | Found imp -> imp
  | Missing -> raise Not_found
  | exception Not_found ->
      match can_load_cmis penv with
      | Cannot_load_cmis _ -> raise Not_found
      | Can_load_cmis ->
          let psig =
            match !Persistent_signature.load ~unit_name:modname with
            | Some psig -> psig
            | None ->
                Hashtbl.add imports modname Missing;
                raise Not_found
          in
          add_import penv modname;
          acknowledge_import penv ~check modname psig

let make_binding _penv (impl : Impl.t) : binding =
  let unit =
    match impl with
    | Known unit -> unit
    | Unknown_argument ->
        Misc.fatal_errorf "Can't bind a parameter statically"
  in
  Static unit

type 'a sig_reader =
  Subst.Lazy.signature
  -> Compilation_unit.Name.t
  -> Shape.Uid.t
  -> shape:Shape.t
  -> address:Address.t
  -> flags:Cmi_format.pers_flags list
  -> 'a

let acknowledge_pers_struct penv modname import val_of_pers_sig =
  let {persistent_structures; _} = penv in
  let impl = import.imp_impl in
  let sign = import.imp_sign in
  let flags = import.imp_flags in
  let binding = make_binding penv impl in
  let address : Address.t =
    match binding with
    | Static unit -> Aunit unit
  in
  let uid =
    match binding with
    | Static unit -> Shape.Uid.of_compilation_unit_id unit
  in
  let shape =
    match binding with
    | Static unit -> Shape.for_persistent_unit (CU.full_path_as_string unit)
  in
  let pm = val_of_pers_sig sign modname uid ~shape ~address ~flags in
  let ps = { ps_import = import;
             ps_binding = binding;
           } in
  Hashtbl.add persistent_structures modname (ps, pm);
  (ps, pm)

let read_pers_struct penv val_of_pers_sig check modname filename ~add_binding =
  let import = read_import penv ~check modname filename in
  if add_binding then
    ignore
      (acknowledge_pers_struct penv modname import val_of_pers_sig
       : _ pers_struct_info);
  import.imp_sign

let find_pers_struct penv val_of_pers_sig check name =
=======
  let pers_sig = { Persistent_signature.filename; cmi; visibility = Visible } in
  let pm = val_of_pers_sig pers_sig in
  let ps = process_pers_struct penv check modname pers_sig in
  if add_binding then bind_pers_struct penv modname ps pm;
  (ps, pm)

let find_pers_struct ~allow_hidden penv val_of_pers_sig check name =
>>>>>>> 9234fcd5
  let {persistent_structures; _} = penv in
  match Hashtbl.find persistent_structures name with
<<<<<<< HEAD
  | (ps, pm) -> (ps, pm)
  | exception Not_found ->
      let import = find_import penv ~check name in
      acknowledge_pers_struct penv name import val_of_pers_sig
=======
  | Found (ps, pm) when allow_hidden || ps.ps_visibility = Load_path.Visible ->
    (ps, pm)
  | Found _ -> raise Not_found
  | Missing -> raise Not_found
  | exception Not_found ->
    match can_load_cmis penv with
    | Cannot_load_cmis _ -> raise Not_found
    | Can_load_cmis ->
        let psig =
          match !Persistent_signature.load ~allow_hidden ~unit_name:name with
          | Some psig -> psig
          | None ->
            if allow_hidden then Hashtbl.add persistent_structures name Missing;
            raise Not_found
        in
        add_import penv name;
        let pm = val_of_pers_sig psig in
        let ps = acknowledge_pers_struct penv check name psig pm in
        (ps, pm)
>>>>>>> 9234fcd5

let describe_prefix ppf prefix =
  if CU.Prefix.is_empty prefix then
    Format.fprintf ppf "outside of any package"
  else
    Format.fprintf ppf "package %a" CU.Prefix.print prefix

(* Emits a warning if there is no valid cmi for name *)
let check_pers_struct ~allow_hidden penv f ~loc name =
  let name_as_string = CU.Name.to_string name in
  try
    ignore (find_pers_struct ~allow_hidden penv f false name)
  with
  | Not_found ->
      let warn = Warnings.No_cmi_file(name_as_string, None) in
        Location.prerr_warning loc warn
  | Cmi_format.Error err ->
      let msg = Format.asprintf "%a" Cmi_format.report_error err in
      let warn = Warnings.No_cmi_file(name_as_string, Some msg) in
        Location.prerr_warning loc warn
  | Error err ->
      let msg =
        match err with
        | Illegal_renaming(name, ps_name, filename) ->
            Format.asprintf
              " %a@ contains the compiled interface for @ \
               %a when %a was expected"
              Location.print_filename filename
              CU.Name.print ps_name
              CU.Name.print name
        | Inconsistent_import _ -> assert false
        | Need_recursive_types name ->
            Format.asprintf
              "%a uses recursive types"
              CU.Name.print name
        | Inconsistent_package_declaration_between_imports _ -> assert false
        | Direct_reference_from_wrong_package (unit, _filename, prefix) ->
            Format.asprintf "%a is inaccessible from %a"
              CU.print unit
              describe_prefix prefix
        | Illegal_import_of_parameter _ -> assert false
        | Not_compiled_as_parameter _ -> assert false
        | Cannot_implement_parameter _ -> assert false
      in
      let warn = Warnings.No_cmi_file(name_as_string, Some msg) in
        Location.prerr_warning loc warn

let read penv f modname filename ~add_binding =
  read_pers_struct penv f true modname filename ~add_binding

let find ~allow_hidden penv f name =
  snd (find_pers_struct ~allow_hidden penv f true name)

let check ~allow_hidden penv f ~loc name =
  let {persistent_structures; _} = penv in
  if not (Hashtbl.mem persistent_structures name) then begin
    (* PR#6843: record the weak dependency ([add_import]) regardless of
       whether the check succeeds, to help make builds more
       deterministic. *)
    add_import penv name;
    if (Warnings.is_active (Warnings.No_cmi_file("", None))) then
      !add_delayed_check_forward
        (fun () -> check_pers_struct ~allow_hidden penv f ~loc name)
  end

(* CR mshinwell: delete this having moved to 4.14 build compilers *)
module Array = struct
  include Array

  (* From stdlib/array.ml *)
  let find_opt p a =
    let n = Array.length a in
    let rec loop i =
      if i = n then None
      else
        let x = Array.unsafe_get a i in
        if p x then Some x
        else loop (succ i)
    in
    loop 0
end

let crc_of_unit penv name =
  match Consistbl.find penv.crc_units name with
  | Some (_impl, crc) -> crc
  | None ->
<<<<<<< HEAD
    let import = find_import penv ~check:true name in
    match Array.find_opt (Import_info.Intf.has_name ~name) import.imp_crcs with
=======
    let (ps, _pm) = find_pers_struct ~allow_hidden:true penv f true name in
    match Array.find_opt (Import_info.has_name ~name) ps.ps_crcs with
>>>>>>> 9234fcd5
    | None -> assert false
    | Some import_info ->
      match Import_info.crc import_info with
      | None -> assert false
      | Some crc -> crc

let imports {imported_units; crc_units; _} =
  let imports =
    Consistbl.extract (CU.Name.Set.elements !imported_units)
      crc_units
  in
  List.map (fun (cu_name, data) ->
      let cu, crc =
        match (data : (Impl.t * Digest.t) option) with
        | None -> None, None
        | Some (Unknown_argument, crc) -> None, Some crc
        | Some (Known cu, crc) -> Some cu, Some crc
      in
      Import_info.Intf.create cu_name cu ~crc)
    imports

let looked_up {persistent_structures; _} modname =
  Hashtbl.mem persistent_structures modname

let is_imported {imported_units; _} s =
  CU.Name.Set.mem s !imported_units

let is_imported_opaque {imported_opaque_units; _} s =
  CU.Name.Set.mem s !imported_opaque_units

let make_cmi penv modname kind sign alerts =
  let flags =
    List.concat [
      if !Clflags.recursive_types then [Cmi_format.Rectypes] else [];
      if !Clflags.opaque then [Cmi_format.Opaque] else [];
      [Alerts alerts];
    ]
  in
  let crcs = imports penv in
  {
    cmi_name = modname;
    cmi_kind = kind;
    cmi_sign = sign;
    cmi_crcs = Array.of_list crcs;
    cmi_flags = flags
  }

let save_cmi penv psig =
  let { Persistent_signature.filename; cmi; _ } = psig in
  Misc.try_finally (fun () ->
      let {
        cmi_name = modname;
        cmi_kind = kind;
        cmi_sign = _;
        cmi_crcs = _;
        cmi_flags = flags;
      } = cmi in
      let crc =
        output_to_file_via_temporary (* see MPR#7472, MPR#4991 *)
          ~mode: [Open_binary] filename
          (fun temp_filename oc -> output_cmi temp_filename oc cmi) in
      (* Enter signature in consistbl so that imports()
         will also return its crc *)
      let impl : Impl.t =
        match kind with
        | Normal { cmi_impl } -> Known cmi_impl
        | Parameter -> Unknown_argument
      in
      save_import penv crc modname impl flags filename
    )
    ~exceptionally:(fun () -> remove_file filename)

let report_error ppf =
  let open Format in
  function
  | Illegal_renaming(modname, ps_name, filename) -> fprintf ppf
      "Wrong file naming: %a@ contains the compiled interface for@ \
       %a when %a was expected"
      Location.print_filename filename
      CU.Name.print ps_name
      CU.Name.print modname
  | Inconsistent_import(name, source1, source2) -> fprintf ppf
      "@[<hov>The files %a@ and %a@ \
              make inconsistent assumptions@ over interface %a@]"
      Location.print_filename source1 Location.print_filename source2
      CU.Name.print name
  | Need_recursive_types(import) ->
      fprintf ppf
        "@[<hov>Invalid import of %a, which uses recursive types.@ %s@]"
        CU.Name.print import
        "The compilation flag -rectypes is required"
  | Inconsistent_package_declaration_between_imports (filename, unit1, unit2) ->
      fprintf ppf
        "@[<hov>The file %s@ is imported both as %a@ and as %a.@]"
        filename
        CU.print unit1
        CU.print unit2
  | Illegal_import_of_parameter(modname, filename) ->
      fprintf ppf
        "@[<hov>The file %a@ contains the interface of a parameter.@ \
         %a is not declared as a parameter for the current unit (-parameter %a).@]"
        Location.print_filename filename
        CU.Name.print modname
        CU.Name.print modname
  | Not_compiled_as_parameter(modname, filename) ->
      fprintf ppf
        "@[<hov>The module %a@ is specified as a parameter, but %a@ \
         was not compiled with -as-parameter.@]"
        CU.Name.print modname
        Location.print_filename filename
  | Direct_reference_from_wrong_package(unit, filename, prefix) ->
      fprintf ppf
        "@[<hov>Invalid reference to %a (in file %s) from %a.@ %s]"
        CU.print unit
        filename
        describe_prefix prefix
        "Can only access members of this library's package or a containing package"
  | Cannot_implement_parameter(modname, _filename) ->
      fprintf ppf
        "@[<hov>The interface for %a@ was compiled with -as-parameter.@ \
         It cannot be implemented directly.@]"
        CU.Name.print modname

let () =
  Location.register_error_of_exn
    (function
      | Error err ->
          Some (Location.error_of_printer_file report_error err)
      | _ -> None
    )<|MERGE_RESOLUTION|>--- conflicted
+++ resolved
@@ -74,22 +74,15 @@
   | Can_load_cmis
   | Cannot_load_cmis of Lazy_backtrack.log
 
-<<<<<<< HEAD
 (* Data relating directly to a .cmi *)
 type import = {
   imp_is_param : bool;
   imp_impl : Impl.t;
   imp_sign : Subst.Lazy.signature;
   imp_filename : string;
+  imp_visibility: Load_path.visibility;
   imp_crcs : Import_info.Intf.t array;
   imp_flags : Cmi_format.pers_flags list;
-=======
-type pers_struct = {
-  ps_is_param: bool;
-  ps_crcs: Import_info.t array;
-  ps_filename: string;
-  ps_visibility: Load_path.visibility;
->>>>>>> 9234fcd5
 }
 
 (* If a .cmi file is missing (or invalid), we
@@ -252,13 +245,8 @@
   Consistbl.check crc_units modname impl crc filename;
   add_import penv modname
 
-<<<<<<< HEAD
 let acknowledge_import penv ~check modname pers_sig =
-  let { Persistent_signature.filename; cmi } = pers_sig in
-=======
-let process_pers_struct penv check modname pers_sig =
   let { Persistent_signature.filename; cmi; visibility } = pers_sig in
->>>>>>> 9234fcd5
   let found_name = cmi.cmi_name in
   let kind = cmi.cmi_kind in
   let crcs = cmi.cmi_crcs in
@@ -267,14 +255,6 @@
     (* Freshen identifiers bound by signature *)
     Subst.Lazy.signature Make_local Subst.identity cmi.cmi_sign
   in
-<<<<<<< HEAD
-=======
-  let ps = { ps_is_param = is_param;
-             ps_crcs = crcs;
-             ps_filename = filename;
-             ps_visibility = visibility;
-           } in
->>>>>>> 9234fcd5
   if not (CU.Name.equal modname found_name) then
     error (Illegal_renaming(modname, found_name, filename));
   List.iter
@@ -327,6 +307,7 @@
                  imp_impl = impl;
                  imp_sign = sign;
                  imp_filename = filename;
+                 imp_visibility = visibility;
                  imp_crcs = crcs;
                  imp_flags = flags;
                } in
@@ -337,25 +318,25 @@
 let read_import penv ~check modname filename =
   add_import penv modname;
   let cmi = read_cmi_lazy filename in
-<<<<<<< HEAD
-  let pers_sig = { Persistent_signature.filename; cmi } in
+  let pers_sig = { Persistent_signature.filename; cmi; visibility = Visible } in
   acknowledge_import penv ~check modname pers_sig
 
-let find_import penv ~check modname =
+let find_import ~allow_hidden penv ~check modname =
   let {imports; _} = penv in
   if CU.Name.equal modname CU.Name.predef_exn then raise Not_found;
   match Hashtbl.find imports modname with
-  | Found imp -> imp
+  | Found imp when allow_hidden || imp.imp_visibility = Load_path.Visible -> imp
+  | Found _ -> raise Not_found
   | Missing -> raise Not_found
   | exception Not_found ->
       match can_load_cmis penv with
       | Cannot_load_cmis _ -> raise Not_found
       | Can_load_cmis ->
           let psig =
-            match !Persistent_signature.load ~unit_name:modname with
+            match !Persistent_signature.load ~allow_hidden ~unit_name:modname with
             | Some psig -> psig
             | None ->
-                Hashtbl.add imports modname Missing;
+                if allow_hidden then Hashtbl.add imports modname Missing;
                 raise Not_found
           in
           add_import penv modname;
@@ -412,44 +393,13 @@
        : _ pers_struct_info);
   import.imp_sign
 
-let find_pers_struct penv val_of_pers_sig check name =
-=======
-  let pers_sig = { Persistent_signature.filename; cmi; visibility = Visible } in
-  let pm = val_of_pers_sig pers_sig in
-  let ps = process_pers_struct penv check modname pers_sig in
-  if add_binding then bind_pers_struct penv modname ps pm;
-  (ps, pm)
-
 let find_pers_struct ~allow_hidden penv val_of_pers_sig check name =
->>>>>>> 9234fcd5
   let {persistent_structures; _} = penv in
   match Hashtbl.find persistent_structures name with
-<<<<<<< HEAD
   | (ps, pm) -> (ps, pm)
   | exception Not_found ->
-      let import = find_import penv ~check name in
+      let import = find_import ~allow_hidden penv ~check name in
       acknowledge_pers_struct penv name import val_of_pers_sig
-=======
-  | Found (ps, pm) when allow_hidden || ps.ps_visibility = Load_path.Visible ->
-    (ps, pm)
-  | Found _ -> raise Not_found
-  | Missing -> raise Not_found
-  | exception Not_found ->
-    match can_load_cmis penv with
-    | Cannot_load_cmis _ -> raise Not_found
-    | Can_load_cmis ->
-        let psig =
-          match !Persistent_signature.load ~allow_hidden ~unit_name:name with
-          | Some psig -> psig
-          | None ->
-            if allow_hidden then Hashtbl.add persistent_structures name Missing;
-            raise Not_found
-        in
-        add_import penv name;
-        let pm = val_of_pers_sig psig in
-        let ps = acknowledge_pers_struct penv check name psig pm in
-        (ps, pm)
->>>>>>> 9234fcd5
 
 let describe_prefix ppf prefix =
   if CU.Prefix.is_empty prefix then
@@ -536,13 +486,8 @@
   match Consistbl.find penv.crc_units name with
   | Some (_impl, crc) -> crc
   | None ->
-<<<<<<< HEAD
-    let import = find_import penv ~check:true name in
+    let import = find_import ~allow_hidden:true penv ~check:true name in
     match Array.find_opt (Import_info.Intf.has_name ~name) import.imp_crcs with
-=======
-    let (ps, _pm) = find_pers_struct ~allow_hidden:true penv f true name in
-    match Array.find_opt (Import_info.has_name ~name) ps.ps_crcs with
->>>>>>> 9234fcd5
     | None -> assert false
     | Some import_info ->
       match Import_info.crc import_info with
