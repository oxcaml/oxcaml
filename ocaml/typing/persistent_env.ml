--- conflicted
+++ resolved
@@ -456,12 +456,8 @@
   match Hashtbl.find persistent_structures name with
   | (ps, pm) -> (ps, pm)
   | exception Not_found ->
-<<<<<<< HEAD
       let unit_name = CU.Name.of_head_of_global_name name in
-      let import = find_import penv ~check unit_name in
-=======
-      let import = find_import ~allow_hidden penv ~check name in
->>>>>>> dc7eeafc
+      let import = find_import ~allow_hidden penv ~check unit_name in
       acknowledge_pers_struct penv name import val_of_pers_sig
 
 let describe_prefix ppf prefix =
@@ -471,13 +467,8 @@
     Format.fprintf ppf "package %a" CU.Prefix.print prefix
 
 (* Emits a warning if there is no valid cmi for name *)
-<<<<<<< HEAD
-let check_pers_struct penv f ~loc name =
+let check_pers_struct ~allow_hidden penv f ~loc name =
   let name_as_string = CU.Name.to_string (CU.Name.of_head_of_global_name name) in
-=======
-let check_pers_struct ~allow_hidden penv f ~loc name =
-  let name_as_string = CU.Name.to_string name in
->>>>>>> dc7eeafc
   try
     ignore (find_pers_struct ~allow_hidden penv f false name)
   with
