(**************************************************************************)
(*                                                                        *)
(*                                 OCaml                                  *)
(*                                                                        *)
(*   Xavier Leroy, projet Gallium, INRIA Rocquencourt                     *)
(*   Gabriel Scherer, projet Parsifal, INRIA Saclay                       *)
(*                                                                        *)
(*   Copyright 2019 Institut National de Recherche en Informatique et     *)
(*     en Automatique.                                                    *)
(*                                                                        *)
(*   All rights reserved.  This file is distributed under the terms of    *)
(*   the GNU Lesser General Public License version 2.1, with the          *)
(*   special exception on linking described in the file LICENSE.          *)
(*                                                                        *)
(**************************************************************************)

(* Persistent structure descriptions *)

open Misc
open Cmi_format

module CU = Compilation_unit
module Impl = struct
  (* The implementation compilation unit for some import, if known *)
  type t =
    | Unknown_argument (* The import is a parameter module *)
    | Known of CU.t

  let and_crc_of_import_info info =
    match Import_info.Intf.crc info with
    | None -> None
    | Some crc ->
        match Import_info.Intf.impl info with
        | None -> Some (Unknown_argument, crc)
        | Some cu -> Some (Known cu, crc)
end
module Consistbl = Consistbl.Make (CU.Name) (Impl)

let add_delayed_check_forward = ref (fun _ -> assert false)

type error =
  | Illegal_renaming of CU.Name.t * CU.Name.t * filepath
  | Inconsistent_import of CU.Name.t * filepath * filepath
  | Need_recursive_types of CU.Name.t
  | Inconsistent_package_declaration_between_imports of
      filepath * CU.t * CU.t
  | Direct_reference_from_wrong_package of
      CU.t * filepath * CU.Prefix.t
  | Illegal_import_of_parameter of CU.Name.t * filepath
  | Not_compiled_as_parameter of CU.Name.t * filepath
  | Cannot_implement_parameter of CU.Name.t * filepath
  | Imported_module_has_unset_parameter of
      { imported : Global.Name.t;
        parameter : Global.Name.t;
      }
  | Imported_module_has_no_such_parameter of
      { imported : CU.Name.t;
        valid_parameters : Global.Name.t list;
        parameter : Global.Name.t;
        value : Global.Name.t;
      }
  | Not_compiled_as_argument of CU.Name.t * filepath
  | Argument_type_mismatch of
      { value : Global.Name.t;
        filename : filepath;
        expected : Global.Name.t;
        actual : Global.Name.t;
      }
  | Inconsistent_global_name_resolution of {
      name: Global.Name.t;
      old_global : Global.t;
      new_global : Global.t;
      first_mentioned_by : Global.Name.t;
      now_mentioned_by : Global.Name.t;
    }
  | Unbound_module_as_argument_value of
      { instance: Global.Name.t;
        value: Global.Name.t;
      }

exception Error of error
let error err = raise (Error err)

module Persistent_signature = struct
  type t =
    { filename : string;
      cmi : Cmi_format.cmi_infos_lazy;
      visibility : Load_path.visibility }

  let load = ref (fun ~allow_hidden ~unit_name ->
    let unit_name = CU.Name.to_string unit_name in
    match Load_path.find_uncap_with_visibility (unit_name ^ ".cmi") with
    | filename, visibility when allow_hidden ->
      Some { filename; cmi = read_cmi_lazy filename; visibility}
    | filename, Visible ->
      Some { filename; cmi = read_cmi_lazy filename; visibility = Visible}
    | _, Hidden
    | exception Not_found -> None)
end

type can_load_cmis =
  | Can_load_cmis
  | Cannot_load_cmis of Lazy_backtrack.log

type global_name_info = {
  gn_global : Global.t;
  gn_mentioned_by : Global.Name.t; (* For error reporting *)
}

(* Data relating directly to a .cmi - does not depend on arguments *)
type import = {
  imp_is_param : bool;
  imp_params : Global.t list;
  imp_arg_for : Global.Name.t option;
  imp_impl : Impl.t;
<<<<<<< HEAD
  imp_raw_sign : Signature_with_global_bindings.t;
  imp_module_block_layout : Cmi_format.module_block_layout;
=======
  imp_sign : Subst.Lazy.signature;
>>>>>>> 4cfa38c7
  imp_filename : string;
  imp_visibility: Load_path.visibility;
  imp_crcs : Import_info.Intf.t array;
  imp_flags : Cmi_format.pers_flags list;
}

(* If a .cmi file is missing (or invalid), we
   store it as Missing in the cache. *)
type import_info =
  | Missing
  | Found of import

(* Data relating to a global name (possibly with arguments) but not necessarily
   a value in scope. For example, if we've encountered a parameter module only
   by seeing it used as the name of an argument in a [Global.Name.t], we won't
   bind it or construct a [pers_struct] for it but it will have a
   [pers_name]. *)
type pers_name = {
  pn_import : import;
  pn_global : Global.t;
  pn_arg_for : Global.Name.t option;
    (* Currently always the same as [pn_import.imp_arg_for], since parameters
       don't have parameters *)
  pn_sign : Subst.Lazy.signature;
}

type binding =
  | Local of Ident.t (* Bound to a runtime parameter *)
  | Static of Compilation_unit.t (* Bound to a static constant *)

(* Data relating to an actual referenceable module, with a signature and a
   representation in memory. *)
type pers_struct = {
  ps_name_info: pers_name;
  ps_binding: binding;
}

type 'a pers_struct_info = pers_struct * 'a

module Param_set = Global.Name.Set

type 'a t = {
  globals : (Global.Name.t, global_name_info) Hashtbl.t;
  imports : (CU.Name.t, import_info) Hashtbl.t;
  persistent_names : (Global.Name.t, pers_name) Hashtbl.t;
  persistent_structures : (Global.Name.t, 'a pers_struct_info) Hashtbl.t;
  imported_units: CU.Name.Set.t ref;
  imported_opaque_units: CU.Name.Set.t ref;
  param_imports : CU.Name.Set.t ref;
  exported_params : Param_set.t ref;
  crc_units: Consistbl.t;
  can_load_cmis: can_load_cmis ref;
}

let empty () = {
  globals = Hashtbl.create 17;
  imports = Hashtbl.create 17;
  persistent_names = Hashtbl.create 17;
  persistent_structures = Hashtbl.create 17;
  imported_units = ref CU.Name.Set.empty;
  imported_opaque_units = ref CU.Name.Set.empty;
  param_imports = ref CU.Name.Set.empty;
  exported_params = ref Param_set.empty;
  crc_units = Consistbl.create ();
  can_load_cmis = ref Can_load_cmis;
}

let clear penv =
  let [@warning "+missing-record-field-pattern"] {
    globals;
    imports;
    persistent_names;
    persistent_structures;
    imported_units;
    imported_opaque_units;
    param_imports;
    exported_params;
    crc_units;
    can_load_cmis;
  } = penv in
  Hashtbl.clear globals;
  Hashtbl.clear imports;
  Hashtbl.clear persistent_names;
  Hashtbl.clear persistent_structures;
  imported_units := CU.Name.Set.empty;
  imported_opaque_units := CU.Name.Set.empty;
  param_imports := CU.Name.Set.empty;
  exported_params := Param_set.empty;
  Consistbl.clear crc_units;
  can_load_cmis := Can_load_cmis;
  ()

let clear_missing {imports; _} =
  let missing_entries =
    Hashtbl.fold
      (fun name r acc -> if r = Missing then name :: acc else acc)
      imports []
  in
  List.iter (Hashtbl.remove imports) missing_entries

let add_import {imported_units; _} s =
  imported_units := CU.Name.Set.add s !imported_units

let register_import_as_opaque {imported_opaque_units; _} s =
  imported_opaque_units := CU.Name.Set.add s !imported_opaque_units

let find_import_info_in_cache {imports; _} import =
  match Hashtbl.find imports import with
  | exception Not_found -> None
  | Missing -> None
  | Found imp -> Some imp

let find_name_info_in_cache {persistent_names; _} name =
  match Hashtbl.find persistent_names name with
  | exception Not_found -> None
  | pn -> Some pn

let find_info_in_cache {persistent_structures; _} name =
  match Hashtbl.find persistent_structures name with
  | exception Not_found -> None
  | ps, pm -> Some (ps, pm)

let find_in_cache penv name =
  find_info_in_cache penv name |> Option.map (fun (_ps, pm) -> pm)

let register_parameter_import ({param_imports; _} as penv) import =
  begin match find_import_info_in_cache penv import with
  | None ->
      (* Not loaded yet; if it's wrong, we'll get an error at load time *)
      ()
  | Some imp ->
      if not imp.imp_is_param then
        raise (Error (Not_compiled_as_parameter(import, imp.imp_filename)))
  end;
  param_imports := CU.Name.Set.add import !param_imports

let register_exported_parameter ({exported_params; _} as penv) modname =
  register_parameter_import penv (CU.Name.of_head_of_global_name modname);
  exported_params := Param_set.add modname !exported_params

let import_crcs penv ~source crcs =
  let {crc_units; _} = penv in
  let import_crc import_info =
    let name = Import_info.Intf.name import_info in
    match Impl.and_crc_of_import_info import_info with
    | None -> ()
    | Some (unit, crc) ->
        add_import penv name;
        Consistbl.check crc_units name unit crc source
  in Array.iter import_crc crcs

let check_consistency penv imp =
  try import_crcs penv ~source:imp.imp_filename imp.imp_crcs
  with Consistbl.Inconsistency {
      unit_name = name;
      inconsistent_source = source;
      original_source = auth;
      inconsistent_data = source_impl;
      original_data = auth_impl;
    } ->
    match source_impl, auth_impl with
    | Known source_unit, Known auth_unit
      when not (CU.equal source_unit auth_unit) ->
        error (Inconsistent_package_declaration_between_imports(
            imp.imp_filename, auth_unit, source_unit))
    | (Known _ | Unknown_argument), _ ->
      error (Inconsistent_import(name, auth, source))

let is_exported_parameter {exported_params; _} name =
  Param_set.mem name !exported_params

let is_registered_parameter_import {param_imports; _} import =
  CU.Name.Set.mem import !param_imports

let is_registered_parameter penv name =
  is_registered_parameter_import penv (CU.Name.of_head_of_global_name name)

let is_unexported_parameter penv name =
  is_registered_parameter penv name
  && not (is_exported_parameter penv name)

let can_load_cmis penv =
  !(penv.can_load_cmis)
let set_can_load_cmis penv setting =
  penv.can_load_cmis := setting

let without_cmis penv f x =
  let log = Lazy_backtrack.log () in
  let res =
    Misc.(protect_refs
            [R (penv.can_load_cmis, Cannot_load_cmis log)]
            (fun () -> f x))
  in
  Lazy_backtrack.backtrack log;
  res

let fold {persistent_structures; _} f x =
  Hashtbl.fold (fun name (_, pm) x -> f name pm x)
    persistent_structures x

(* Reading persistent structures from .cmi files *)

let save_import penv crc modname impl flags filename =
  let {crc_units; _} = penv in
  List.iter
    (function
        | Rectypes -> ()
        | Alerts _ -> ()
        | Opaque -> register_import_as_opaque penv modname)
    flags;
  Consistbl.check crc_units modname impl crc filename;
  add_import penv modname

let acknowledge_import penv ~check modname pers_sig =
  let { Persistent_signature.filename; cmi; visibility } = pers_sig in
  let found_name = cmi.cmi_name in
  let kind = cmi.cmi_kind in
  let params = cmi.cmi_params in
  let crcs = cmi.cmi_crcs in
  let flags = cmi.cmi_flags in
<<<<<<< HEAD
  let sign = Signature_with_global_bindings.read_from_cmi cmi in
  let module_block_layout = Cmi_format.module_block_layout cmi in
=======
  let sign =
    (* Freshen identifiers bound by signature *)
    Subst.Lazy.signature Make_local Subst.identity cmi.cmi_sign
  in
>>>>>>> 4cfa38c7
  if not (CU.Name.equal modname found_name) then
    error (Illegal_renaming(modname, found_name, filename));
  List.iter
    (function
        | Rectypes ->
            if not !Clflags.recursive_types then
              error (Need_recursive_types(modname))
        | Alerts _ -> ()
        | Opaque -> register_import_as_opaque penv modname)
    flags;
  begin match kind, CU.get_current () with
  | Normal { cmi_impl = imported_unit }, Some current_unit ->
      let access_allowed =
        CU.can_access_by_name imported_unit ~accessed_by:current_unit
      in
      if not access_allowed then
        let prefix = CU.for_pack_prefix current_unit in
        error (Direct_reference_from_wrong_package (imported_unit, filename, prefix));
  | _, _ -> ()
  end;
  let is_param =
    match kind with
    | Normal _ -> false
    | Parameter -> true
  in
  (* CR-someday lmaurer: Consider moving this check into
     [acknowledge_pers_struct]. It makes more sense to flag these errors when
     the identifier is in source, rather than, say, a signature we're reading
     from a file, especially if it's our own .mli. *)
  begin match is_param, is_registered_parameter_import penv modname with
  | true, false ->
      begin match CU.get_current () with
      | Some current_unit when CU.Name.equal modname (CU.name current_unit) ->
          error (Cannot_implement_parameter (modname, filename))
      | _ ->
          error (Illegal_import_of_parameter(modname, filename))
      end
  | false, true ->
      error (Not_compiled_as_parameter(modname, filename))
  | true, true
  | false, false -> ()
  end;
  let arg_for, impl =
    match kind with
    | Normal { cmi_arg_for; cmi_impl } -> cmi_arg_for, Impl.Known cmi_impl
    | Parameter -> None, Impl.Unknown_argument
  in
  let {imports; _} = penv in
  let import = { imp_is_param = is_param;
                 imp_params = params;
                 imp_arg_for = arg_for;
                 imp_impl = impl;
<<<<<<< HEAD
                 imp_raw_sign = sign;
                 imp_module_block_layout = module_block_layout;
=======
                 imp_sign = sign;
>>>>>>> 4cfa38c7
                 imp_filename = filename;
                 imp_visibility = visibility;
                 imp_crcs = crcs;
                 imp_flags = flags;
               } in
  if check then check_consistency penv import;
  Hashtbl.add imports modname (Found import);
  import

let read_import penv ~check modname filename =
  add_import penv modname;
  let cmi = read_cmi_lazy filename in
  let pers_sig = { Persistent_signature.filename; cmi; visibility = Visible } in
  acknowledge_import penv ~check modname pers_sig

let find_import ~allow_hidden penv ~check modname =
  let {imports; _} = penv in
  if CU.Name.equal modname CU.Name.predef_exn then raise Not_found;
  match Hashtbl.find imports modname with
  | Found imp when allow_hidden || imp.imp_visibility = Load_path.Visible -> imp
  | Found _ -> raise Not_found
  | Missing -> raise Not_found
  | exception Not_found ->
      match can_load_cmis penv with
      | Cannot_load_cmis _ -> raise Not_found
      | Can_load_cmis ->
          let psig =
            match !Persistent_signature.load ~allow_hidden ~unit_name:modname with
            | Some psig -> psig
            | None ->
                if allow_hidden then Hashtbl.add imports modname Missing;
                raise Not_found
          in
          add_import penv modname;
          acknowledge_import penv ~check modname psig

let remember_global { globals; _ } global ~mentioned_by =
  if Global.has_arguments global then
    let global_name = Global.to_name global in
    match Hashtbl.find globals global_name with
    | exception Not_found ->
        Hashtbl.add globals global_name
          { gn_global = global; gn_mentioned_by = mentioned_by }
    | { gn_global = old_global; gn_mentioned_by = first_mentioned_by } ->
        if not (Global.equal old_global global) then
          error (Inconsistent_global_name_resolution {
              name = global_name;
              old_global;
              new_global = global;
              first_mentioned_by;
              now_mentioned_by = mentioned_by;
            })

let current_unit_is0 name ~allow_args =
  match CU.get_current () with
  | None -> false
  | Some current ->
      match CU.to_global_name current with
      | Some { head; args } ->
          (args = [] || allow_args)
          && CU.Name.equal name (head |> CU.Name.of_string)
      | None -> false

let current_unit_is name =
  current_unit_is0 name ~allow_args:false

let current_unit_is_instance_of name =
  current_unit_is0 name ~allow_args:true

(* Enforce the subset rule: we can only refer to a module if that module's
   parameters are also our parameters. *)
let check_for_unset_parameters penv global =
  (* A hidden argument specifies that the importing module should forward a
     parameter to the imported module. Therefore it's the hidden arguments that
     we need to check. *)
  List.iter
    (fun (arg_name, arg_value) ->
       (* The _value_ is what we care about - the name lives in the imported
          module's namespace, not ours *)
       ignore arg_name;
       let value_name = Global.to_name arg_value in
       if not (is_exported_parameter penv value_name) then
         error (Imported_module_has_unset_parameter {
             imported = Global.to_name global;
             parameter = value_name;
           }))
    global.Global.hidden_args;
  (* The visible arguments in [global] must also satisfy the subset rule.
     However, these will already have been checked since [compute_global] loads
     all argument names and values. *)
  ()

let rec global_of_global_name penv ~check ~param name =
  match Hashtbl.find penv.globals name with
  | { gn_global; _ } -> gn_global
  | exception Not_found ->
      if param then
        register_parameter_import penv (CU.Name.of_head_of_global_name name);
      let pn = find_pers_name penv check name in
      pn.pn_global

and compute_global penv modname ~params check =
  let arg_global_by_param_name =
    List.map
      (fun (name, value) ->
         match global_of_global_name penv ~check value ~param:false with
         | value -> name, value
         | exception Not_found ->
             error
               (Unbound_module_as_argument_value { instance = modname; value }))
      modname.Global.Name.args
  in
  let subst : Global.subst = Global.Name.Map.of_list arg_global_by_param_name in
  if check && modname.Global.Name.args <> [] then begin
    (* Produce the expected type of each argument. This takes into account
       substitutions among the parameter types: if the parameters are T and
       To_string[T] and the arguments are [Int] and [Int_to_string], we want to
       check that [Int] has type [T] and that [Int_to_string] has type
       [To_string[T\Int]].

       This currently won't actually do anything because parameters aren't
       interdependent, but it's a tricky bit of dependent type theory that I'm
       happy to have written down now. *)
    let expected_type_by_param_name =
      List.map
        (fun param -> Global.to_name param, Global.subst_inside param subst)
        params
    in
    let compare_by_param (param1, _) (param2, _) =
      Global.Name.compare param1 param2
    in
    Misc.Stdlib.List.merge_iter
      ~cmp:compare_by_param
      expected_type_by_param_name
      arg_global_by_param_name
      ~left_only:
        (fun (param, _) ->
           (* Parameter with no argument: fine so long as it's a parameter *)
           register_parameter_import penv
             (CU.Name.of_head_of_global_name param);
           let pn = find_pers_name penv check param in
           (* Either [register_parameter_import] or [find_pers_name] should
              have thrown if this were false *)
           assert pn.pn_import.imp_is_param)
      ~right_only:
        (fun (param, value) ->
            (* Argument with no parameter: not fine *)
            raise
              (Error (Imported_module_has_no_such_parameter {
                        imported = CU.Name.of_head_of_global_name modname;
                        valid_parameters = params |> List.map Global.to_name;
                        parameter = param;
                        value = value |> Global.to_name;
                      })))
      ~both:
        (fun (_param_name, expected_type_global) (_arg_name, arg_value_global) ->
            let arg_value = arg_value_global |> Global.to_name in
            let pn = find_pers_name penv check arg_value in
            let actual_type =
              match pn.pn_arg_for with
              | None ->
                  let import = CU.Name.of_head_of_global_name arg_value in
                  error (Not_compiled_as_argument
                           (import, pn.pn_import.imp_filename))
              | Some ty -> ty
            in
            let actual_type_global =
              global_of_global_name penv ~check actual_type ~param:true
            in
            if not (Global.equal expected_type_global actual_type_global)
            then begin
              let expected_type = Global.to_name expected_type_global in
              if Global.Name.equal expected_type actual_type then
                (* This shouldn't happen, I don't think, but if it does, I'd rather
                  not output an "X != X" sort of error message *)
                Misc.fatal_errorf
                  "Mismatched argument type (despite same name):@ \
                  expected %a,@ got %a"
                  Global.print expected_type_global
                  Global.print actual_type_global
              else
                raise (Error (Argument_type_mismatch {
                    value = arg_value;
                    filename = pn.pn_import.imp_filename;
                    expected = expected_type;
                    actual = actual_type;
                  }))
            end)
  end;
  (* Form the name without any arguments at all, then substitute in all the
     arguments. A bit roundabout but should be sound *)
  let hidden_args =
    List.map (fun param -> Global.to_name param, param) params
  in
  let global_without_args =
    Global.create modname.Global.Name.head [] ~hidden_args
  in
  Global.subst global_without_args subst

and acknowledge_pers_name penv check global_name import =
  let params = import.imp_params in
  let arg_for = import.imp_arg_for in
  let sign = import.imp_raw_sign in
  let global = compute_global penv global_name ~params check in
  check_for_unset_parameters penv global;
  let {persistent_names; _} = penv in
  let sign =
    (* Only need to substitute the visible args, since the hidden args only
       reflect substitutions already made by visible args *)
    Signature_with_global_bindings.subst sign
      global.Global.visible_args
  in
  Array.iter
    (fun bound_global ->
       remember_global penv bound_global ~mentioned_by:global_name)
    sign.bound_globals;
  let pn = { pn_import = import;
             pn_global = global;
             pn_arg_for = arg_for;
             pn_sign = sign.sign;
           } in
  if check then check_consistency penv import;
  Hashtbl.add persistent_names global_name pn;
  remember_global penv global ~mentioned_by:global_name;
  pn

and find_pers_name penv check name =
  let {persistent_names; _} = penv in
  match Hashtbl.find persistent_names name with
  | pn -> pn
  | exception Not_found ->
      let unit_name = CU.Name.of_head_of_global_name name in
      let import = find_import penv ~check unit_name in
      acknowledge_pers_name penv check name import

let read_pers_name penv check name filename =
  let unit_name = CU.Name.of_head_of_global_name name in
  let import = read_import penv ~check unit_name filename in
  acknowledge_pers_name penv check name import

let need_local_ident penv (global : Global.t) =
  (* There are three equivalent ways to phrase the question we're asking here:

     1. Is this either a parameter or an open import?
     2. Will the generated lambda code need a parameter to take this module's
          value?
     3. Is the value not statically bound?

     Crucially, all modules (besides the one being compiled or instantiated)
     must be either statically bound or toplevel parameters, since the actual
     functor calls that instantiate open modules happen elsewhere (so that they
     can happen exactly once). *)
  let name = global |> Global.to_name |> CU.Name.of_head_of_global_name in
  if is_registered_parameter_import penv name
  then
    (* Already a parameter *)
    true
  else if current_unit_is name
  then
    (* Not actually importing it in the sense of needing its value (we're
       building its value!) *)
    false
  else if current_unit_is_instance_of name
  then
    (* We're instantiating the module, so (here and only here!) we're accessing
       its actual functor, which is a compile-time constant *)
    (* CR lmaurer: Relying on [current_unit_is_instance_of] here feels hacky
       when only a pretty specific call sequence gets here. *)
    false
  else if Global.is_complete global
  then
    (* It's a compile-time constant *)
    false
  else
    (* Some argument is missing, or some argument's argument is missing, etc.,
       so it's not a compile-time constant *)
    true

let make_binding penv (global : Global.t) (impl : Impl.t) : binding =
  let name = Global.to_name global in
  if need_local_ident penv global
  then Local (Ident.create_local_binding_for_global name)
  else
    let unit_from_cmi =
      match impl with
      | Known unit -> unit
      | Unknown_argument ->
          Misc.fatal_errorf
            "Can't bind a parameter statically:@ %a"
            Global.print global
    in
    let unit =
      match global.visible_args with
      | [] ->
          (* Make sure the names are consistent up to the pack prefix *)
          assert (Global.Name.equal
                    (unit_from_cmi |> CU.to_global_name_without_prefix)
                    name);
          unit_from_cmi
      | _ ->
          (* Make sure the unit isn't supposed to be packed *)
          assert (not (CU.is_packed unit_from_cmi));
          CU.of_global_name name
    in
    Static unit

type 'a sig_reader =
  Subst.Lazy.signature
  -> Global.Name.t
  -> Shape.Uid.t
  -> shape:Shape.t
  -> address:Address.t
  -> flags:Cmi_format.pers_flags list
  -> 'a

let acknowledge_pers_struct penv modname pers_name val_of_pers_sig =
  let {persistent_structures; _} = penv in
  let import = pers_name.pn_import in
  let global = pers_name.pn_global in
  let sign = pers_name.pn_sign in
  let impl = import.imp_impl in
  let flags = import.imp_flags in
  let binding = make_binding penv global impl in
  let address : Address.t =
    match binding with
    | Local id -> Alocal id
    | Static unit -> Aunit unit
  in
  let uid =
    (* The uid neeeds to include the either the pack prefix, if it's packed, or
       the arguments, if it has any. It cannot have both. *)
    match binding with
    | Local _ -> (* no pack prefix *) Shape.Uid.of_global_name modname
    | Static unit -> Shape.Uid.of_compilation_unit_id unit
  in
  let shape =
    match binding with
    | Static unit -> Shape.for_persistent_unit (CU.full_path_as_string unit)
    | Local ident ->
        (* FIXME This is probably wrong for non-parameter modules *)
        Shape.var uid ident
  in
  let pm = val_of_pers_sig sign modname uid ~shape ~address ~flags in
  let ps = { ps_name_info = pers_name;
             ps_binding = binding;
           } in
  if is_unexported_parameter penv modname then begin
    (* This module has no binding, since it's a parameter that we're aware of
       (perhaps because it was the name of an argument in an instance name)
       but it's not a parameter to this module. *)
    let modname = CU.Name.of_head_of_global_name modname in
    let filename = ps.ps_name_info.pn_import.imp_filename in
    raise (Error (Illegal_import_of_parameter (modname, filename)))
  end;
  Hashtbl.add persistent_structures modname (ps, pm);
  (ps, pm)

let read_pers_struct penv val_of_pers_sig check modname filename ~add_binding =
  let pers_name = read_pers_name penv check modname filename in
  if add_binding then
    ignore
      (acknowledge_pers_struct penv modname pers_name val_of_pers_sig
       : _ pers_struct_info);
  pers_name.pn_sign

let find_pers_struct ~allow_hidden penv val_of_pers_sig check name =
  let {persistent_structures; _} = penv in
  match Hashtbl.find persistent_structures name with
  | (ps, pm) -> (ps, pm)
  | exception Not_found ->
<<<<<<< HEAD
      let pers_name = find_pers_name penv check name in
      acknowledge_pers_struct penv name pers_name val_of_pers_sig
=======
      let unit_name = CU.Name.of_head_of_global_name name in
      let import = find_import ~allow_hidden penv ~check unit_name in
      acknowledge_pers_struct penv name import val_of_pers_sig
>>>>>>> 4cfa38c7

let describe_prefix ppf prefix =
  if CU.Prefix.is_empty prefix then
    Format.fprintf ppf "outside of any package"
  else
    Format.fprintf ppf "package %a" CU.Prefix.print prefix

(* Emits a warning if there is no valid cmi for name *)
let check_pers_struct ~allow_hidden penv f ~loc name =
  let name_as_string = CU.Name.to_string (CU.Name.of_head_of_global_name name) in
  try
    ignore (find_pers_struct ~allow_hidden penv f false name)
  with
  | Not_found ->
      let warn = Warnings.No_cmi_file(name_as_string, None) in
        Location.prerr_warning loc warn
  | Cmi_format.Error err ->
      let msg = Format.asprintf "%a" Cmi_format.report_error err in
      let warn = Warnings.No_cmi_file(name_as_string, Some msg) in
        Location.prerr_warning loc warn
  | Error err ->
      let msg =
        match err with
        | Illegal_renaming(name, ps_name, filename) ->
            Format.asprintf
              " %a@ contains the compiled interface for @ \
               %a when %a was expected"
              Location.print_filename filename
              CU.Name.print ps_name
              CU.Name.print name
        | Inconsistent_import _ -> assert false
        | Need_recursive_types name ->
            Format.asprintf
              "%a uses recursive types"
              CU.Name.print name
        | Inconsistent_package_declaration_between_imports _ -> assert false
        | Direct_reference_from_wrong_package (unit, _filename, prefix) ->
            Format.asprintf "%a is inaccessible from %a"
              CU.print unit
              describe_prefix prefix
        (* The cmi is necessary, otherwise the functor cannot be
           generated. Moreover, aliases of functor arguments are forbidden. *)
        | Illegal_import_of_parameter _ -> assert false
        | Not_compiled_as_parameter _ -> assert false
        | Cannot_implement_parameter _ -> assert false
        | Imported_module_has_unset_parameter _ -> assert false
        | Imported_module_has_no_such_parameter _ -> assert false
        | Not_compiled_as_argument _ -> assert false
        | Argument_type_mismatch _ -> assert false
        | Inconsistent_global_name_resolution _ -> assert false
        | Unbound_module_as_argument_value _ -> assert false
      in
      let warn = Warnings.No_cmi_file(name_as_string, Some msg) in
        Location.prerr_warning loc warn

let read penv f modname filename ~add_binding =
  read_pers_struct penv f true modname filename ~add_binding

let find ~allow_hidden penv f name =
  snd (find_pers_struct ~allow_hidden penv f true name)

let check ~allow_hidden penv f ~loc name =
  let {persistent_structures; _} = penv in
  if not (Hashtbl.mem persistent_structures name) then begin
    (* PR#6843: record the weak dependency ([add_import]) regardless of
       whether the check succeeds, to help make builds more
       deterministic. *)
    add_import penv (name |> CU.Name.of_head_of_global_name);
    if (Warnings.is_active (Warnings.No_cmi_file("", None))) then
      !add_delayed_check_forward
        (fun () -> check_pers_struct ~allow_hidden penv f ~loc name)
  end

(* CR mshinwell: delete this having moved to 4.14 build compilers *)
module Array = struct
  include Array

  (* From stdlib/array.ml *)
  let find_opt p a =
    let n = Array.length a in
    let rec loop i =
      if i = n then None
      else
        let x = Array.unsafe_get a i in
        if p x then Some x
        else loop (succ i)
    in
    loop 0
end

let crc_of_unit penv name =
  match Consistbl.find penv.crc_units name with
  | Some (_impl, crc) -> crc
  | None ->
    let import = find_import ~allow_hidden:true penv ~check:true name in
    match Array.find_opt (Import_info.Intf.has_name ~name) import.imp_crcs with
    | None -> assert false
    | Some import_info ->
      match Import_info.crc import_info with
      | None -> assert false
      | Some crc -> crc

let imports {imported_units; crc_units; _} =
  let imports =
    Consistbl.extract (CU.Name.Set.elements !imported_units)
      crc_units
  in
  List.map (fun (cu_name, data) ->
      let cu, crc =
        match (data : (Impl.t * Digest.t) option) with
        | None -> None, None
        | Some (Unknown_argument, crc) -> None, Some crc
        | Some (Known cu, crc) -> Some cu, Some crc
      in
      Import_info.Intf.create cu_name cu ~crc)
    imports

let local_ident penv modname =
  match find_info_in_cache penv modname with
  | Some ({ ps_binding = Local local_ident; _ }, _) -> Some local_ident
  | Some ({ ps_binding = Static _; _ }, _)
  | None -> None

let locally_bound_imports ({persistent_structures; _} as penv) =
  persistent_structures
  |> Hashtbl.to_seq_keys
  |> Seq.filter_map
       (fun name -> local_ident penv name |> Option.map (fun id -> name, id))
  |> List.of_seq

let exported_parameters {exported_params; _} =
  Param_set.elements !exported_params

let looked_up {persistent_structures; _} modname =
  Hashtbl.mem persistent_structures modname

let is_imported_opaque {imported_opaque_units; _} s =
  CU.Name.Set.mem s !imported_opaque_units

let implemented_parameter penv modname =
  match find_name_info_in_cache penv modname with
  | Some { pn_arg_for; _ } -> pn_arg_for
  | None -> None

let make_cmi penv modname kind sign alerts =
  let flags =
    List.concat [
      if !Clflags.recursive_types then [Cmi_format.Rectypes] else [];
      if !Clflags.opaque then [Cmi_format.Opaque] else [];
      [Alerts alerts];
    ]
  in
  let params =
    (* Needs to be consistent with [Translmod] *)
    exported_parameters penv
    |> List.map (global_of_global_name penv ~check:true ~param:true)
  in
  (* Need to calculate [params] before these since [global_of_global_name] has
     side effects *)
  let crcs = imports penv in
  let globals =
    Hashtbl.to_seq_values penv.globals
    |> Array.of_seq
    |> Array.map (fun ({ gn_global; _ }) -> gn_global)
  in
  {
    cmi_name = modname;
    cmi_kind = kind;
    cmi_globals = globals;
    cmi_sign = sign;
    cmi_params = params;
    cmi_crcs = Array.of_list crcs;
    cmi_flags = flags
  }

let save_cmi penv psig =
  let { Persistent_signature.filename; cmi; _ } = psig in
  Misc.try_finally (fun () ->
      let {
        cmi_name = modname;
        cmi_kind = kind;
        cmi_flags = flags;
      } = cmi in
      let crc =
        output_to_file_via_temporary (* see MPR#7472, MPR#4991 *)
          ~mode: [Open_binary] filename
          (fun temp_filename oc -> output_cmi temp_filename oc cmi) in
      (* Enter signature in consistbl so that imports() and crc_of_unit() will
         also return its crc *)
      let impl : Impl.t =
        match kind with
        | Normal { cmi_impl } -> Known cmi_impl
        | Parameter -> Unknown_argument
      in
      save_import penv crc modname impl flags filename
    )
    ~exceptionally:(fun () -> remove_file filename)

let report_error ppf =
  let open Format in
  function
  | Illegal_renaming(modname, ps_name, filename) -> fprintf ppf
      "Wrong file naming: %a@ contains the compiled interface for@ \
       %a when %a was expected"
      Location.print_filename filename
      CU.Name.print ps_name
      CU.Name.print modname
  | Inconsistent_import(name, source1, source2) -> fprintf ppf
      "@[<hov>The files %a@ and %a@ \
              make inconsistent assumptions@ over interface %a@]"
      Location.print_filename source1 Location.print_filename source2
      CU.Name.print name
  | Need_recursive_types(import) ->
      fprintf ppf
        "@[<hov>Invalid import of %a, which uses recursive types.@ %s@]"
        CU.Name.print import
        "The compilation flag -rectypes is required"
  | Inconsistent_package_declaration_between_imports (filename, unit1, unit2) ->
      fprintf ppf
        "@[<hov>The file %s@ is imported both as %a@ and as %a.@]"
        filename
        CU.print unit1
        CU.print unit2
  | Direct_reference_from_wrong_package(unit, filename, prefix) ->
      fprintf ppf
        "@[<hov>Invalid reference to %a (in file %s) from %a.@ %s]"
        CU.print unit
        filename
        describe_prefix prefix
        "Can only access members of this library's package or a containing package"
  | Illegal_import_of_parameter(modname, filename) ->
      fprintf ppf
        "@[<hov>The file %a@ contains the interface of a parameter.@ \
         %a is not declared as a parameter for the current unit (-parameter %a).@]"
        Location.print_filename filename
        CU.Name.print modname
        CU.Name.print modname
  | Not_compiled_as_parameter(modname, filename) ->
      fprintf ppf
        "@[<hov>The module %a@ is specified as a parameter, but %a@ \
         was not compiled with -as-parameter.@]"
        CU.Name.print modname
        Location.print_filename filename
  | Cannot_implement_parameter(modname, _filename) ->
      fprintf ppf
        "@[<hov>The interface for %a@ was compiled with -as-parameter.@ \
         It cannot be implemented directly.@]"
        CU.Name.print modname
  | Imported_module_has_unset_parameter
        { imported = modname; parameter = param } ->
      fprintf ppf
        "@[<hov>The module %a@ has parameter %a.@ \
         %a is not declared as a parameter for the current unit (-parameter %a)@ \
         and therefore %a@ is not accessible.@]"
        Global.Name.print modname
        Global.Name.print param
        Global.Name.print param
        Global.Name.print param
        Global.Name.print modname
  | Imported_module_has_no_such_parameter
        { valid_parameters; imported = modname; parameter = param; value; } ->
      fprintf ppf
        "@[<hov>The module %a@ is given argument %a@ for parameter %a.@ "
        CU.Name.print modname
        Global.Name.print value
        Global.Name.print param;
      begin match valid_parameters with
      | [] ->
          fprintf ppf "%a has no parameters."
            CU.Name.print modname
      | _ ->
          let print_params =
            Format.pp_print_list ~pp_sep:Format.pp_print_space Global.Name.print
          in
          fprintf ppf "Valid parameters for %a:@ @[<hov>%a@]"
            CU.Name.print modname
            print_params valid_parameters
      end;
      fprintf ppf "@]"
  | Not_compiled_as_argument(modname, filename) ->
      fprintf ppf
        "@[<hov>The module %a@ is specified as an instance argument, but %a@ \
         was not compiled with -as-argument-for.@]"
        CU.Name.print modname
        Location.print_filename filename
  | Argument_type_mismatch { value; filename; expected; actual; } ->
      fprintf ppf
        "@[<hov>The module %a@ was expected to satisfy the parameter %a@ \
         but %a@ was compiled with -as-argument-for %a.@]"
        Global.Name.print value
        Global.Name.print expected
        Location.print_filename filename
        Global.Name.print actual
  | Inconsistent_global_name_resolution
      { name; old_global; new_global; first_mentioned_by; now_mentioned_by } ->
      fprintf ppf
        "@[<hov>The name %a@ was bound to %a@ by %a@ \
         but it is instead bound to %a@ by %a.@]"
        Global.Name.print name
        Global.print old_global
        Global.Name.print first_mentioned_by
        Global.print new_global
        Global.Name.print now_mentioned_by
  | Unbound_module_as_argument_value { instance; value } ->
      fprintf ppf
        "@[<hov>Unbound module %a@ in instance %a@]"
        Global.Name.print value
        Global.Name.print instance

let () =
  Location.register_error_of_exn
    (function
      | Error err ->
          Some (Location.error_of_printer_file report_error err)
      | _ -> None
    )<|MERGE_RESOLUTION|>--- conflicted
+++ resolved
@@ -113,12 +113,7 @@
   imp_params : Global.t list;
   imp_arg_for : Global.Name.t option;
   imp_impl : Impl.t;
-<<<<<<< HEAD
   imp_raw_sign : Signature_with_global_bindings.t;
-  imp_module_block_layout : Cmi_format.module_block_layout;
-=======
-  imp_sign : Subst.Lazy.signature;
->>>>>>> 4cfa38c7
   imp_filename : string;
   imp_visibility: Load_path.visibility;
   imp_crcs : Import_info.Intf.t array;
@@ -339,15 +334,7 @@
   let params = cmi.cmi_params in
   let crcs = cmi.cmi_crcs in
   let flags = cmi.cmi_flags in
-<<<<<<< HEAD
   let sign = Signature_with_global_bindings.read_from_cmi cmi in
-  let module_block_layout = Cmi_format.module_block_layout cmi in
-=======
-  let sign =
-    (* Freshen identifiers bound by signature *)
-    Subst.Lazy.signature Make_local Subst.identity cmi.cmi_sign
-  in
->>>>>>> 4cfa38c7
   if not (CU.Name.equal modname found_name) then
     error (Illegal_renaming(modname, found_name, filename));
   List.iter
@@ -400,12 +387,7 @@
                  imp_params = params;
                  imp_arg_for = arg_for;
                  imp_impl = impl;
-<<<<<<< HEAD
                  imp_raw_sign = sign;
-                 imp_module_block_layout = module_block_layout;
-=======
-                 imp_sign = sign;
->>>>>>> 4cfa38c7
                  imp_filename = filename;
                  imp_visibility = visibility;
                  imp_crcs = crcs;
@@ -504,7 +486,7 @@
   | exception Not_found ->
       if param then
         register_parameter_import penv (CU.Name.of_head_of_global_name name);
-      let pn = find_pers_name penv check name in
+      let pn = find_pers_name ~allow_hidden:true penv check name in
       pn.pn_global
 
 and compute_global penv modname ~params check =
@@ -546,7 +528,7 @@
            (* Parameter with no argument: fine so long as it's a parameter *)
            register_parameter_import penv
              (CU.Name.of_head_of_global_name param);
-           let pn = find_pers_name penv check param in
+           let pn = find_pers_name ~allow_hidden:true penv check param in
            (* Either [register_parameter_import] or [find_pers_name] should
               have thrown if this were false *)
            assert pn.pn_import.imp_is_param)
@@ -563,7 +545,7 @@
       ~both:
         (fun (_param_name, expected_type_global) (_arg_name, arg_value_global) ->
             let arg_value = arg_value_global |> Global.to_name in
-            let pn = find_pers_name penv check arg_value in
+            let pn = find_pers_name ~allow_hidden:true penv check arg_value in
             let actual_type =
               match pn.pn_arg_for with
               | None ->
@@ -632,13 +614,13 @@
   remember_global penv global ~mentioned_by:global_name;
   pn
 
-and find_pers_name penv check name =
+and find_pers_name ~allow_hidden penv check name =
   let {persistent_names; _} = penv in
   match Hashtbl.find persistent_names name with
   | pn -> pn
   | exception Not_found ->
       let unit_name = CU.Name.of_head_of_global_name name in
-      let import = find_import penv ~check unit_name in
+      let import = find_import ~allow_hidden penv ~check unit_name in
       acknowledge_pers_name penv check name import
 
 let read_pers_name penv check name filename =
@@ -776,14 +758,8 @@
   match Hashtbl.find persistent_structures name with
   | (ps, pm) -> (ps, pm)
   | exception Not_found ->
-<<<<<<< HEAD
-      let pers_name = find_pers_name penv check name in
+      let pers_name = find_pers_name ~allow_hidden penv check name in
       acknowledge_pers_struct penv name pers_name val_of_pers_sig
-=======
-      let unit_name = CU.Name.of_head_of_global_name name in
-      let import = find_import ~allow_hidden penv ~check unit_name in
-      acknowledge_pers_struct penv name import val_of_pers_sig
->>>>>>> 4cfa38c7
 
 let describe_prefix ppf prefix =
   if CU.Prefix.is_empty prefix then
