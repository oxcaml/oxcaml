--- conflicted
+++ resolved
@@ -425,7 +425,6 @@
 
 (* Enforce the subset rule: we can only refer to a module if that module's
    parameters are also our parameters. *)
-<<<<<<< HEAD
 let check_for_unset_parameters penv global =
   (* A hidden argument specifies that the importing module should forward a
      parameter to the imported module. Therefore it's the hidden arguments that
@@ -436,13 +435,7 @@
           module's namespace, not ours *)
        ignore arg_name;
        let value_name = Global_module.to_name arg_value in
-       if not (is_exported_parameter penv value_name) then
-=======
-let check_for_unset_parameters penv modname import =
-  List.iter
-    (fun param ->
-       if not (is_registered_parameter_import penv param) then
->>>>>>> cdc30173
+       if not (is_registered_parameter_import penv value_name) then
          error (Imported_module_has_unset_parameter {
              imported = Global_module.to_name global;
              parameter = value_name;
@@ -458,7 +451,7 @@
   | { gn_global; _ } -> gn_global
   | exception Not_found ->
       if param then
-        register_parameter_import penv (CU.Name.of_head_of_global_name name);
+        register_parameter penv name;
       let pn = find_pers_name ~allow_hidden:true penv check name in
       pn.pn_global
 
@@ -499,11 +492,10 @@
       ~left_only:
         (fun (param, _) ->
            (* Parameter with no argument: fine so long as it's a parameter *)
-           register_parameter_import penv
-             (CU.Name.of_head_of_global_name param);
            let pn = find_pers_name ~allow_hidden:true penv check param in
            (* Either [register_parameter_import] or [find_pers_name] should
               have thrown if this were false *)
+           (* CR lmaurer: Do proper check here since previous check is gone *)
            assert pn.pn_import.imp_is_param)
       ~right_only:
         (fun (param, value) ->
@@ -614,8 +606,9 @@
      must be either statically bound or toplevel parameters, since the actual
      functor calls that instantiate open modules happen elsewhere (so that they
      can happen exactly once). *)
-  let name = global |> Global_module.to_name |> CU.Name.of_head_of_global_name in
-  if is_registered_parameter_import penv name
+  let global_name = global |> Global_module.to_name in
+  let name = global_name |> CU.Name.of_head_of_global_name in
+  if is_registered_parameter_import penv global_name
   then
     (* Already a parameter *)
     true
@@ -682,28 +675,18 @@
   -> flags:Cmi_format.pers_flags list
   -> 'a
 
-<<<<<<< HEAD
+(* Add a persistent structure to the hash table and bind it in the [Env].
+   Checks that OCaml source is allowed to refer to this module. *)
+
 let acknowledge_pers_struct penv modname pers_name val_of_pers_sig =
   let {persistent_structures; _} = penv in
   let import = pers_name.pn_import in
   let global = pers_name.pn_global in
   let sign = pers_name.pn_sign in
-=======
-(* Add a persistent structure to the hash table and bind it in the [Env].
-   Checks that OCaml source is allowed to refer to this module. *)
-
-let acknowledge_pers_struct penv modname import val_of_pers_sig =
-  let {persistent_structures; _} = penv in
   let is_param = import.imp_is_param in
->>>>>>> cdc30173
   let impl = import.imp_impl in
-  let sign = import.imp_sign in
   let filename = import.imp_filename in
   let flags = import.imp_flags in
-<<<<<<< HEAD
-  let binding = make_binding penv global impl in
-=======
-  check_for_unset_parameters penv modname import;
   begin match is_param, is_registered_parameter_import penv modname with
   | true, false ->
       error (Illegal_import_of_parameter(modname, filename))
@@ -712,8 +695,7 @@
   | true, true
   | false, false -> ()
   end;
-  let binding = make_binding penv modname impl in
->>>>>>> cdc30173
+  let binding = make_binding penv global impl in
   let address : address =
     match binding with
     | Local id -> Alocal id
@@ -904,12 +886,8 @@
   in
   let params =
     (* Needs to be consistent with [Translmod] *)
-<<<<<<< HEAD
-    exported_parameters penv
+    parameters penv
     |> List.map (global_of_global_name penv ~check:true ~param:true)
-=======
-    parameters penv
->>>>>>> cdc30173
   in
   (* Need to calculate [params] before these since [global_of_global_name] has
      side effects *)
@@ -997,21 +975,6 @@
          was not compiled with -as-parameter.@]"
         Global_module.Name.print modname
         Location.print_filename filename
-<<<<<<< HEAD
-  | Cannot_implement_parameter(modname, _filename) ->
-      fprintf ppf
-        "@[<hov>The interface for %a@ was compiled with -as-parameter.@ \
-         It cannot be implemented directly.@]"
-        CU.Name.print modname
-=======
-  | Direct_reference_from_wrong_package(unit, filename, prefix) ->
-      fprintf ppf
-        "@[<hov>Invalid reference to %a (in file %s) from %a.@ %s]"
-        CU.print unit
-        filename
-        describe_prefix prefix
-        "Can only access members of this library's package or a containing package"
->>>>>>> cdc30173
   | Imported_module_has_unset_parameter
         { imported = modname; parameter = param } ->
       fprintf ppf
