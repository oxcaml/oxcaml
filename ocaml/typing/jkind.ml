--- conflicted
+++ resolved
@@ -288,18 +288,7 @@
     | Bits32, Bits32
     | Bits64, Bits64 ->
       true
-<<<<<<< HEAD
-    | Void, (Value | Float64 | Float32 | Word | Bits32 | Bits64)
-    | Value, (Void | Float64 | Float32 | Word | Bits32 | Bits64)
-    | Float64, (Value | Float32 | Void | Word | Bits32 | Bits64)
-    | Float32, (Value | Void | Float64 | Word | Bits32 | Bits64)
-    | Word, (Value | Void | Float64 | Float32 | Bits32 | Bits64)
-    | Bits32, (Value | Void | Float64 | Float32 | Word | Bits64)
-    | Bits64, (Value | Void | Float64 | Float32 | Word | Bits32) ->
-      false
-=======
     | (Void | Value | Float64 | Float32 | Word | Bits32 | Bits64), _ -> false
->>>>>>> 424a3cd2
 
   let rec is_void_defaulting = function
     | Const Void -> true
