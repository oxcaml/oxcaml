--- conflicted
+++ resolved
@@ -16,14 +16,10 @@
 
 [@@@warning "+9"]
 
-<<<<<<< HEAD
 exception Unexpected_higher_jkind of string
 
 (******************************)
 (*** user errors ***)
-=======
-[@@@warning "+9"]
->>>>>>> 21ffca38
 
 type const = Types.type_expr Jkind_types.Const.t
 
@@ -49,16 +45,16 @@
 
 let set_printtyp_path f = printtyp_path := f
 
-(* A *sort* is the information the middle/back ends need to be able to
-   compile a manipulation (storing, passing, etc) of a runtime value. *)
-module Sort = Jkind_types.Type.Sort
-
-type sort = Sort.t
-
 module Type = struct
   open Jkind_types.Type
 
   type type_expr = Types.type_expr
+
+  (* A *sort* is the information the middle/back ends need to be able to
+   compile a manipulation (storing, passing, etc) of a runtime value. *)
+   module Sort = Jkind_types.Type.Sort
+
+   type sort = Sort.t
 
   (* A *layout* of a type describes the way values of that type are stored at
      runtime, including details like width, register convention, calling
@@ -601,7 +597,6 @@
               areality =
                 Locality.Const.meet jkind.modes_upper_bounds.areality areality
             }
-<<<<<<< HEAD
         }
       | Linearity linearity ->
         { jkind with
@@ -648,14 +643,6 @@
           externality_upper_bound =
             Externality.meet jkind.externality_upper_bound externality
         }
-=======
-        in
-        List.fold_left meet_mode base parsed_modes
-      | Arrow _ ->
-        failwith
-          "Arrow jkind (=>) syntax parsed, but annotations are not implemented"
-      | Default | With _ | Kind_of _ -> Misc.fatal_error "XXX unimplemented"
->>>>>>> 21ffca38
 
     module Sort = Sort.Const
     module Layout = Layout.Const
@@ -1367,8 +1354,6 @@
        indeed just about the payload.) *)
 
     let of_ ?missing_cmi violation = { violation; missing_cmi }
-
-    let is_missing_cmi viol = Option.is_some viol.missing_cmi
   end
 
   (******************************)
@@ -1626,7 +1611,15 @@
         { args = List.map (fun t' -> update_reason t' reason) args;
           result = update_reason result reason
         }
-end
+end (* module Type *)
+
+(* Re-export some symbols *)
+
+type sort = Type.sort
+
+module Sort = Type.Sort
+module Externality = Type.Externality
+
 
 (******************************)
 (* constants *)
