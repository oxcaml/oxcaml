(**************************************************************************)
(*                                                                        *)
(*                                 OCaml                                  *)
(*                                                                        *)
(*   Xavier Leroy, projet Gallium, INRIA Rocquencourt                     *)
(*   Gabriel Scherer, projet Parsifal, INRIA Saclay                       *)
(*                                                                        *)
(*   Copyright 2019 Institut National de Recherche en Informatique et     *)
(*     en Automatique.                                                    *)
(*                                                                        *)
(*   All rights reserved.  This file is distributed under the terms of    *)
(*   the GNU Lesser General Public License version 2.1, with the          *)
(*   special exception on linking described in the file LICENSE.          *)
(*                                                                        *)
(**************************************************************************)

open Misc

module Impl : sig
  type t
end

module Consistbl : module type of struct
  include Consistbl.Make (Compilation_unit.Name) (Impl)
end

type error = private
  | Illegal_renaming of Compilation_unit.Name.t * Compilation_unit.Name.t * filepath
  | Inconsistent_import of Compilation_unit.Name.t * filepath * filepath
<<<<<<< HEAD
  | Need_recursive_types of Compilation_unit.Name.t
  | Depend_on_unsafe_string_unit of Compilation_unit.Name.t
=======
  | Need_recursive_types of Compilation_unit.t
  | Inconsistent_package_declaration of Compilation_unit.t * filepath
>>>>>>> 294ad422
  | Inconsistent_package_declaration_between_imports of
      filepath * Compilation_unit.t * Compilation_unit.t
  | Direct_reference_from_wrong_package of
      Compilation_unit.t * filepath * Compilation_unit.Prefix.t
  | Illegal_import_of_parameter of Compilation_unit.Name.t * filepath
  | Not_compiled_as_parameter of Compilation_unit.Name.t * filepath
  | Cannot_implement_parameter of Compilation_unit.Name.t * filepath


exception Error of error

val report_error: Format.formatter -> error -> unit

module Persistent_signature : sig
  type t =
    { filename : string; (** Name of the file containing the signature. *)
      cmi : Cmi_format.cmi_infos_lazy;
      visibility : Load_path.visibility
    }

  (** Function used to load a persistent signature. The default is to look for
      the .cmi file in the load path. This function can be overridden to load
      it from memory, for instance to build a self-contained toplevel. *)
  val load :
    (allow_hidden:bool -> unit_name:Compilation_unit.Name.t -> t option) ref
end

type can_load_cmis =
  | Can_load_cmis
  | Cannot_load_cmis of Lazy_backtrack.log

type 'a t

val empty : unit -> 'a t

val clear : 'a t -> unit
val clear_missing : 'a t -> unit

val fold : 'a t -> (Compilation_unit.Name.t -> 'a -> 'b -> 'b) -> 'b -> 'b

(* If [add_binding] is false, reads the signature from the .cmi but does not
   bind the module name in the environment. *)
val read : 'a t -> (Persistent_signature.t -> 'a)
  -> Compilation_unit.Name.t -> filepath -> add_binding:bool -> 'a
val find : allow_hidden:bool -> 'a t -> (Persistent_signature.t -> 'a)
  -> Compilation_unit.Name.t -> 'a

val find_in_cache : 'a t -> Compilation_unit.Name.t -> 'a option

val check : allow_hidden:bool -> 'a t -> (Persistent_signature.t -> 'a)
  -> loc:Location.t -> Compilation_unit.Name.t -> unit

(* Lets it be known that the given module is a parameter and thus is expected
   to have been compiled as such. It may or may not be a parameter to _this_
   module (see the forthcoming [register_exported_parameter]). Raises an
   exception if the module has already been imported as a non-parameter. *)
val register_parameter_import : 'a t -> Compilation_unit.Name.t -> unit

(* [is_registered_parameter_import penv md] checks if [md] has been passed to
   [register_parameter_import penv] *)
val is_registered_parameter_import : 'a t -> Compilation_unit.Name.t -> bool

(* [looked_up penv md] checks if one has already tried
   to read the signature for [md] in the environment
   [penv] (it may have failed) *)
val looked_up : 'a t -> Compilation_unit.Name.t -> bool

(* [is_imported penv md] checks if [md] has been successfully
   imported in the environment [penv] *)
val is_imported : 'a t -> Compilation_unit.Name.t -> bool

(* [is_imported_opaque penv md] checks if [md] has been imported
   in [penv] as an opaque module *)
val is_imported_opaque : 'a t -> Compilation_unit.Name.t -> bool

(* [register_import_as_opaque penv md] registers [md] in [penv] as an
   opaque module *)
val register_import_as_opaque : 'a t -> Compilation_unit.Name.t -> unit

val make_cmi : 'a t
  -> Compilation_unit.Name.t
  -> Cmi_format.kind
  -> Subst.Lazy.signature
  -> alerts
  -> Cmi_format.cmi_infos_lazy

val save_cmi : 'a t -> Persistent_signature.t -> unit

val can_load_cmis : 'a t -> can_load_cmis
val set_can_load_cmis : 'a t -> can_load_cmis -> unit
val without_cmis : 'a t -> ('b -> 'c) -> 'b -> 'c
(* [without_cmis penv f arg] applies [f] to [arg], but does not
    allow [penv] to openi cmis during its execution *)

(* may raise Consistbl.Inconsistency *)
val import_crcs : 'a t -> source:filepath ->
  Import_info.t array -> unit

(* Return the set of compilation units imported, with their CRC *)
val imports : 'a t -> Import_info.t list

(* Return the CRC of the interface of the given compilation unit *)
val crc_of_unit: 'a t -> (Persistent_signature.t -> 'a)
  -> Compilation_unit.Name.t -> Digest.t

(* Forward declaration to break mutual recursion with Typecore. *)
val add_delayed_check_forward: ((unit -> unit) -> unit) ref<|MERGE_RESOLUTION|>--- conflicted
+++ resolved
@@ -27,13 +27,7 @@
 type error = private
   | Illegal_renaming of Compilation_unit.Name.t * Compilation_unit.Name.t * filepath
   | Inconsistent_import of Compilation_unit.Name.t * filepath * filepath
-<<<<<<< HEAD
   | Need_recursive_types of Compilation_unit.Name.t
-  | Depend_on_unsafe_string_unit of Compilation_unit.Name.t
-=======
-  | Need_recursive_types of Compilation_unit.t
-  | Inconsistent_package_declaration of Compilation_unit.t * filepath
->>>>>>> 294ad422
   | Inconsistent_package_declaration_between_imports of
       filepath * Compilation_unit.t * Compilation_unit.t
   | Direct_reference_from_wrong_package of
