--- conflicted
+++ resolved
@@ -185,16 +185,12 @@
 
 (* Return the list of imported modules (including parameters) that must be bound
    as parameters in a toplevel functor *)
-<<<<<<< HEAD
-val locally_bound_imports : 'a t -> (Global.t * Ident.t) list
+val locally_bound_imports : 'a t -> (Global_module.t * Ident.t) list
 
 (* Find whether a module has been imported as a parameter. This means that it
    is a registered parameter import (see [register_parameter_import]) _and_ it has
    been actually imported (i.e., it has occurred at least once). *)
-val is_imported_parameter : 'a t -> Global.Name.t -> bool
-=======
-val locally_bound_imports : 'a t -> (Global_module.Name.t * Ident.t) list
->>>>>>> d0594b10
+val is_imported_parameter : 'a t -> Global_module.Name.t -> bool
 
 (* Return the list of parameters registered to be exported from the current
    unit, in alphabetical order *)
