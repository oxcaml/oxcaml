--- conflicted
+++ resolved
@@ -111,14 +111,11 @@
    was compiled as a parameter *)
 val is_parameter_unit : 'a t -> Compilation_unit.Name.t -> bool
 
-<<<<<<< HEAD
-
 (* [implemented_parameter penv md] returns the argument to [-as-argument-for]
    that [md] was compiled with. *)
 val implemented_parameter : 'a t -> Compilation_unit.Name.t
   -> Compilation_unit.Name.t option
-=======
->>>>>>> e2c7976b
+
 val make_cmi : 'a t
   -> Compilation_unit.Name.t
   -> Cmi_format.kind
