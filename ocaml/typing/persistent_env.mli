(**************************************************************************)
(*                                                                        *)
(*                                 OCaml                                  *)
(*                                                                        *)
(*   Xavier Leroy, projet Gallium, INRIA Rocquencourt                     *)
(*   Gabriel Scherer, projet Parsifal, INRIA Saclay                       *)
(*                                                                        *)
(*   Copyright 2019 Institut National de Recherche en Informatique et     *)
(*     en Automatique.                                                    *)
(*                                                                        *)
(*   All rights reserved.  This file is distributed under the terms of    *)
(*   the GNU Lesser General Public License version 2.1, with the          *)
(*   special exception on linking described in the file LICENSE.          *)
(*                                                                        *)
(**************************************************************************)

open Misc

module Impl : sig
  type t =
    | Unknown_argument
    | Known of Compilation_unit.t
end

module Consistbl : module type of struct
  include Consistbl.Make (Compilation_unit.Name) (Impl)
end

type error = private
  | Illegal_renaming of Compilation_unit.Name.t * Compilation_unit.Name.t * filepath
  | Inconsistent_import of Compilation_unit.Name.t * filepath * filepath
  | Need_recursive_types of Compilation_unit.Name.t
  | Depend_on_unsafe_string_unit of Compilation_unit.Name.t
  | Inconsistent_package_declaration_between_imports of
      filepath * Compilation_unit.t * Compilation_unit.t
  | Direct_reference_from_wrong_package of
      Compilation_unit.t * filepath * Compilation_unit.Prefix.t
  | Illegal_import_of_parameter of Compilation_unit.Name.t * filepath
  | Not_compiled_as_parameter of Compilation_unit.Name.t * filepath
  | Imported_module_has_unset_parameter of
      { imported : Global.Name.t;
        parameter : Global.Name.t;
  }
  | Imported_module_has_no_such_parameter of
      { imported : Compilation_unit.Name.t;
        valid_parameters : Global.Name.t list;
        parameter : Global.Name.t;
        value : Global.Name.t;
  }
  | Not_compiled_as_argument of Compilation_unit.Name.t * filepath
  | Argument_type_mismatch of
      { value : Global.Name.t;
        filename : filepath;
        expected : Global.Name.t;
        actual : Global.Name.t;
  }
  | Inconsistent_global_name_resolution of
      { name : Global.Name.t;
        old_global : Global.t;
        new_global : Global.t;
        first_mentioned_by : Global.Name.t;
        now_mentioned_by : Global.Name.t;
  }
  | Unbound_module_as_argument_value of
       { instance : Global.Name.t; value : Global.Name.t; }


exception Error of error

val report_error: Format.formatter -> error -> unit

module Persistent_signature : sig
  type t =
    { filename : string; (** Name of the file containing the signature. *)
      cmi : Cmi_format.cmi_infos_lazy }

  (** Function used to load a persistent signature. The default is to look for
      the .cmi file in the load path. This function can be overridden to load
      it from memory, for instance to build a self-contained toplevel. *)
  val load : (unit_name:Compilation_unit.Name.t -> t option) ref
end

type can_load_cmis =
  | Can_load_cmis
  | Cannot_load_cmis of Lazy_backtrack.log

type 'a t

val empty : unit -> 'a t

val clear : 'a t -> unit
val clear_missing : 'a t -> unit

val fold : 'a t -> (Global.Name.t -> 'a -> 'b -> 'b) -> 'b -> 'b

type 'a sig_reader =
  Subst.Lazy.signature
  -> Global.Name.t
  -> Shape.Uid.t
<<<<<<< HEAD
  -> filename:string
=======
  -> shape:Shape.t
>>>>>>> 0283acb9
  -> address:Address.t
  -> flags:Cmi_format.pers_flags list
  -> 'a

(* If [add_binding] is false, reads the signature from the .cmi but does not
   bind the module name in the environment. *)
<<<<<<< HEAD
val read : 'a t
  -> 'a sig_reader
  -> Global.Name.t
  -> filepath
  -> add_binding:bool
  -> 'a

val find : 'a t -> 'a sig_reader -> Global.Name.t -> 'a
=======
val read : 'a t -> 'a sig_reader
  -> Compilation_unit.Name.t -> filepath -> add_binding:bool -> Subst.Lazy.signature
val find : 'a t -> 'a sig_reader
  -> Compilation_unit.Name.t -> 'a
>>>>>>> 0283acb9

val find_in_cache : 'a t -> Global.Name.t -> 'a option

val check : 'a t -> 'a sig_reader -> loc:Location.t -> Global.Name.t -> unit

(* Lets it be known that the given module is a parameter and thus is expected
   to have been compiled as such. It may or may not be a parameter to _this_
   module (see [register_parameter]). Raises an exception if the module has
   already been imported as a non-parameter. *)
val register_parameter_import : 'a t -> Compilation_unit.Name.t -> unit

(* Declare a parameter to this module. Calls [register_parameter_import]. *)
val register_exported_parameter : 'a t -> Global.Name.t -> unit

(* [looked_up penv md] checks if one has already tried
   to read the signature for [md] in the environment
   [penv] (it may have failed) *)
val looked_up : 'a t -> Global.Name.t -> bool

(* [is_imported_opaque penv md] checks if [md] has been imported
   in [penv] as an opaque module *)
val is_imported_opaque : 'a t -> Compilation_unit.Name.t -> bool

(* [register_import_as_opaque penv md] registers [md] in [penv] as an
   opaque module *)
val register_import_as_opaque : 'a t -> Compilation_unit.Name.t -> unit

(* [is_parameter_unit penv md] checks if [md] has been imported in [penv] and
   was compiled as a parameter *)
val is_parameter_unit : 'a t -> Compilation_unit.Name.t -> bool

(* [local_ident penv md] returns the local identifier generated for [md] if
   [md] is either a parameter or a dependency with a parameter. This is used
   strictly for code generation - types should always use persistent
   [Ident.t]s. *)
val local_ident : 'a t -> Global.Name.t -> Ident.t option

(* [implemented_parameter penv md] returns the argument to [-as-argument-for]
   that [md] was compiled with. *)
val implemented_parameter : 'a t -> Global.Name.t -> Global.Name.t option

val global_of_global_name : 'a t
  -> check:bool
  -> param:bool
  -> Global.Name.t
  -> Global.t

val make_cmi : 'a t
  -> Compilation_unit.Name.t
  -> Cmi_format.kind
  -> Subst.Lazy.signature
  -> alerts
  -> Cmi_format.cmi_infos_lazy

val save_cmi : 'a t -> Persistent_signature.t -> unit

val can_load_cmis : 'a t -> can_load_cmis
val set_can_load_cmis : 'a t -> can_load_cmis -> unit
val without_cmis : 'a t -> ('b -> 'c) -> 'b -> 'c
(* [without_cmis penv f arg] applies [f] to [arg], but does not
    allow [penv] to openi cmis during its execution *)

(* may raise Consistbl.Inconsistency *)
val import_crcs : 'a t -> source:filepath -> Import_info.Intf.t array -> unit

(* Return the set of compilation units imported, with their CRC *)
val imports : 'a t -> Import_info.Intf.t list

(* Return the list of imported modules (including parameters) that must be bound
   as parameters in a toplevel functor *)
val locally_bound_imports : 'a t -> (Global.Name.t * Ident.t) list

(* Return the list of parameters registered to be exported from the current
   unit, in alphabetical order *)
val exported_parameters : 'a t -> Global.Name.t list

(* Return the CRC of the interface of the given compilation unit *)
val crc_of_unit: 'a t -> Compilation_unit.Name.t -> Digest.t

(* Forward declaration to break mutual recursion with Typecore. *)
val add_delayed_check_forward: ((unit -> unit) -> unit) ref<|MERGE_RESOLUTION|>--- conflicted
+++ resolved
@@ -97,32 +97,17 @@
   Subst.Lazy.signature
   -> Global.Name.t
   -> Shape.Uid.t
-<<<<<<< HEAD
   -> filename:string
-=======
   -> shape:Shape.t
->>>>>>> 0283acb9
   -> address:Address.t
   -> flags:Cmi_format.pers_flags list
   -> 'a
 
 (* If [add_binding] is false, reads the signature from the .cmi but does not
    bind the module name in the environment. *)
-<<<<<<< HEAD
-val read : 'a t
-  -> 'a sig_reader
-  -> Global.Name.t
-  -> filepath
-  -> add_binding:bool
-  -> 'a
-
+val read : 'a t -> 'a sig_reader
+  -> Global.Name.t -> filepath -> add_binding:bool -> Subst.Lazy.signature
 val find : 'a t -> 'a sig_reader -> Global.Name.t -> 'a
-=======
-val read : 'a t -> 'a sig_reader
-  -> Compilation_unit.Name.t -> filepath -> add_binding:bool -> Subst.Lazy.signature
-val find : 'a t -> 'a sig_reader
-  -> Compilation_unit.Name.t -> 'a
->>>>>>> 0283acb9
 
 val find_in_cache : 'a t -> Global.Name.t -> 'a option
 
