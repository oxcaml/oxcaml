(**************************************************************************)
(*                                                                        *)
(*                                 OCaml                                  *)
(*                                                                        *)
(*                Chris Casinghino, Jane Street, New York                 *)
(*                                                                        *)
(*   Copyright 2021 Jane Street Group LLC                                 *)
(*                                                                        *)
(*   All rights reserved.  This file is distributed under the terms of    *)
(*   the GNU Lesser General Public License version 2.1, with the          *)
(*   special exception on linking described in the file LICENSE.          *)
(*                                                                        *)
(**************************************************************************)

(* This module is named Jkind, with a 'j', to distinguish jkinds
   as used here from type kinds (which might be abstract or record or variant,
   etc.). This is clearly far from ideal, but the current scheme has these
   positives:

   * It allows us to call jkinds "kinds" to users, connecting that word with
     a word that actually appears in the code.

   * It allows us to use "layout" to refer to the component of a jkind that
     describes the in-memory/in-register layout of a type. Using "layout"
     to refer to the whole jkind seems worse than the already-terrible "jkind".

   * We could imagine renaming the existing "kind" to something else ("shape"?),
     but that would introduce merge conflicts. Perhaps, with broad support from
     OCaml developers, we can make this switch someday.

   * It is very easy to search for and replace when we have a better name.
*)

(* The externality mode. This tracks whether or not an expression is external
   to the type checker; something external to the type checker can be skipped
   during garbage collection.

   This will eventually be incorporated into the mode
   solver, but it is defined here because we do not yet track externalities
   on expressions, just in jkinds. *)
(* CR externals: Move to mode.ml. But see
   https://github.com/goldfirere/flambda-backend/commit/d802597fbdaaa850e1ed9209a1305c5dcdf71e17
   first, which was reisenberg's attempt to do so. *)
module Externality : sig
  type t = Jkind_types.Externality.t =
    | External (* not managed by the garbage collector *)
    | External64 (* not managed by the garbage collector on 64-bit systems *)
    | Internal (* managed by the garbage collector *)

  val le : t -> t -> bool
end

<<<<<<< HEAD
module Sort : Jkind_intf.Sort with type const = Jkind_types.Sort.const
=======
module Sort : sig
  (** A sort classifies how a type is represented at runtime. Every concrete
      jkind has a sort, and knowing the sort is sufficient for knowing the
      calling convention of values of a given type. *)
  type t

  (** These are the constant sorts -- fully determined and without variables *)
  type const =
    | Void  (** No run time representation at all *)
    | Value  (** Standard ocaml value representation *)
    | Float64  (** Unboxed 64-bit floats *)
    | Float32  (** Unboxed 32-bit floats *)
    | Word  (** Unboxed native-size integers *)
    | Bits32  (** Unboxed 32-bit integers *)
    | Bits64  (** Unboxed 64-bit integers *)

  (** A sort variable that can be unified during type-checking. *)
  type var

  (** Create a new sort variable that can be unified. *)
  val new_var : unit -> t

  val of_const : const -> t

  val of_var : var -> t

  val void : t

  val value : t

  val float64 : t

  val float32 : t

  val word : t

  val bits32 : t

  val bits64 : t

  (** These names are generated lazily and only when this function is called,
      and are not guaranteed to be efficient to create *)
  val var_name : var -> string

  (** This checks for equality, and sets any variables to make two sorts
      equal, if possible *)
  val equate : t -> t -> bool

  val equal_const : const -> const -> bool

  val format : Format.formatter -> t -> unit

  val format_const : Format.formatter -> const -> unit

  (** Defaults any variables to value; leaves other sorts alone *)
  val default_to_value : t -> unit

  (** Checks whether this sort is [void], defaulting to [value] if a sort
      variable is unfilled. *)
  val is_void_defaulting : t -> bool

  (** [get_default_value] extracts the sort as a `const`.  If it's a variable,
      it is set to [value] first. *)
  val get_default_value : t -> const

  (** To record changes to sorts, for use with `Types.{snapshot, backtrack}` *)
  type change

  val change_log : (change -> unit) ref

  val undo_change : change -> unit

  module Debug_printers : sig
    val t : Format.formatter -> t -> unit

    val var : Format.formatter -> var -> unit
  end

  (* CR layouts: These are sorts for the types of ocaml expressions that are
     currently required to be values, but for which we expect to relax that
     restriction in versions 2 and beyond.  Naming them makes it easy to find
     where in the translation to lambda they are assume to be value. *)
  (* CR layouts: add similarly named jkinds and use those names everywhere (not
     just the translation to lambda) rather than writing specific jkinds and
     sorts in the code. *)
  val for_class_arg : t

  val for_instance_var : t

  val for_lazy_body : t

  val for_tuple_element : t

  val for_variant_arg : t

  val for_record : t

  val for_block_element : t

  val for_array_get_result : t

  val for_array_comprehension_element : t

  val for_list_element : t

  (** These are sorts for the types of ocaml expressions that we expect will
      always be "value".  These names are used in the translation to lambda to
      make the code clearer. *)
  val for_function : t

  val for_probe_body : t

  val for_poly_variant : t

  val for_object : t

  val for_initializer : t

  val for_method : t

  val for_module : t

  val for_predef_value : t (* Predefined value types, e.g. int and string *)

  val for_tuple : t
end
>>>>>>> ddabbe95

type sort = Sort.t

(** The layout of a type describes its memory layout. A layout is either the
    indeterminate [Any], a sort, which is a concrete memory layout, or
    [Non_null_value], which is a sublayout of the sort [Value] describing types
    that do not allow the concrete value null. [Non_null_value] is also the
    layout of "classical" OCaml values used by the upstream compiler. *)
module Layout : sig
  module Const : sig
    type t = (Types.type_expr, Sort.const) Jkind_types.Layout.layout
  end
end

(** A Jkind.t is a full description of the runtime representation of values
    of a given type. It includes sorts, but also the abstract top jkind
    [Any] and subjkinds of other sorts, such as [Immediate]. *)
type t = Types.type_expr Jkind_types.t

include module type of struct
  include Jkind_intf.History
end

(******************************)
(* errors *)

<<<<<<< HEAD
=======
type concrete_jkind_reason =
  | Match
  | Constructor_declaration of int
  | Label_declaration of Ident.t
  | Unannotated_type_parameter of Path.t
  | Record_projection
  | Record_assignment
  | Let_binding
  | Function_argument
  | Function_result
  | Structure_item_expression
  | External_argument
  | External_result
  | Statement
  | Wildcard
  | Unification_var
  | Optional_arg_default
  | Layout_poly_in_external
  | Array_element

type annotation_context =
  | Type_declaration of Path.t
  | Type_parameter of Path.t * string option
  | Newtype_declaration of string
  | Constructor_type_parameter of Path.t * string
  | Univar of string
  | Type_variable of string
  | Type_wildcard of Location.t
  | With_error_message of string * annotation_context

type value_creation_reason =
  | Class_let_binding
  | Tuple_element
  | Probe
  | Object
  | Instance_variable
  | Object_field
  | Class_field
  | Boxed_record
  | Boxed_variant
  | Extensible_variant
  | Primitive of Ident.t
  | Type_argument of
      { parent_path : Path.t;
        position : int;
        arity : int
      }
  (* [position] is 1-indexed *)
  | Tuple
  | Row_variable
  | Polymorphic_variant
  | Arrow
  | Tfield
  | Tnil
  | First_class_module
  | Separability_check
  | Univar
  | Polymorphic_variant_field
  | Default_type_jkind
  | Existential_type_variable
  | Array_comprehension_element
  | Lazy_expression
  | Class_type_argument
  | Class_term_argument
  | Structure_element
  | Debug_printer_argument
  | V1_safety_check
  | Captured_in_object
  | Recmod_fun_arg
  | Unknown of string (* CR layouts: get rid of these *)

type immediate_creation_reason =
  | Empty_record
  | Enumeration
  | Primitive of Ident.t
  | Immediate_polymorphic_variant

type immediate64_creation_reason = Separability_check

(* CR layouts v5: make new void_creation_reasons *)
type void_creation_reason = |

type any_creation_reason =
  | Missing_cmi of Path.t
  | Initial_typedecl_env
  | Dummy_jkind
    (* This is used when the jkind is about to get overwritten;
       key example: when creating a fresh tyvar that is immediately
       unified to correct levels *)
  | Type_expression_call
  | Inside_of_Tarrow
  | Wildcard
  | Unification_var
  | Array_type_argument

type float64_creation_reason = Primitive of Ident.t

type float32_creation_reason = Primitive of Ident.t

type word_creation_reason = Primitive of Ident.t

type bits32_creation_reason = Primitive of Ident.t

type bits64_creation_reason = Primitive of Ident.t

type creation_reason =
  | Annotated of annotation_context * Location.t
  | Missing_cmi of Path.t
  | Value_creation of value_creation_reason
  | Immediate_creation of immediate_creation_reason
  | Immediate64_creation of immediate64_creation_reason
  | Void_creation of void_creation_reason
  | Any_creation of any_creation_reason
  | Float64_creation of float64_creation_reason
  | Float32_creation of float32_creation_reason
  | Word_creation of word_creation_reason
  | Bits32_creation of bits32_creation_reason
  | Bits64_creation of bits64_creation_reason
  | Concrete_creation of concrete_jkind_reason
  | Imported
  | Imported_type_argument of
      { parent_path : Path.t;
        position : int;
        arity : int
      }
  (* [position] is 1-indexed *)
  | Generalized of Ident.t option * Location.t

type interact_reason =
  | Gadt_equation of Path.t
  | Tyvar_refinement_intersection
  (* CR layouts: this needs to carry a type_expr, but that's loopy *)
  | Subjkind

>>>>>>> ddabbe95
module Violation : sig
  type violation =
    | Not_a_subjkind of t * t
    | No_intersection of t * t

  type t

  (** Set [?missing_cmi] to mark [t] as having arisen from a missing cmi *)

  val of_ : ?missing_cmi:Path.t -> violation -> t

  (** Is this error from a missing cmi? *)
  val is_missing_cmi : t -> bool

  (* CR layouts: The [offender] arguments below are always
     [Printtyp.type_expr], so we should either stash that in a ref (like with
     [set_printtyp_path] below) or just move all the printing machinery
     downstream of both [Jkinds] and [Printtyp]. *)

  (* CR layouts: Having these options for printing a violation was a choice
     made based on the needs of expedient debugging during development, but
     probably should be rethought at some point. *)

  (** Prints a violation and the thing that had an unexpected jkind
      ([offender], which you supply an arbitrary printer for). *)
  val report_with_offender :
    offender:(Format.formatter -> unit) -> Format.formatter -> t -> unit

  (** Like [report_with_offender], but additionally prints that the issue is
      that a representable jkind was expected. *)
  val report_with_offender_sort :
    offender:(Format.formatter -> unit) -> Format.formatter -> t -> unit

  (** Simpler version of [report_with_offender] for when the thing that had an
      unexpected jkind is available as a string. *)
  val report_with_name : name:string -> Format.formatter -> t -> unit
end

(******************************)
(* constants *)

(** Constant jkinds are used both for user-written annotations and within
    the type checker when we know a jkind has no variables *)
type const = Jkind_types.const =
  | Any
  | Value
  | Void
  | Immediate64
  | Immediate
  | Float64
  | Float32
  | Word
  | Bits32
  | Bits64
  | Non_null_value

val const_of_user_written_annotation :
  context:annotation_context -> Jane_asttypes.jkind_annotation -> const

val string_of_const : const -> string

val equal_const : const -> const -> bool

(** This jkind is the top of the jkind lattice. All types have jkind [any].
    But we cannot compile run-time manipulations of values of types with jkind
    [any]. *)
val any : why:any_creation_reason -> t

(** Value of types of this jkind are not retained at all at runtime *)
val void : why:void_creation_reason -> t

(** This is the jkind of normal ocaml values *)
val value : why:value_creation_reason -> t

(** Values of types of this jkind are immediate on 64-bit platforms; on other
    platforms, we know nothing other than that it's a value. *)
val immediate64 : why:immediate64_creation_reason -> t

(** We know for sure that values of types of this jkind are always immediate *)
val immediate : why:immediate_creation_reason -> t

(** This is the jkind of unboxed 64-bit floats.  They have sort Float64. *)
val float64 : why:float64_creation_reason -> t

(** This is the jkind of unboxed 32-bit floats.  They have sort Float32. *)
val float32 : why:float32_creation_reason -> t

(** This is the jkind of unboxed native-sized integers. They have sort Word. *)
val word : why:word_creation_reason -> t

(** This is the jkind of unboxed 32-bit integers. They have sort Bits32. *)
val bits32 : why:bits32_creation_reason -> t

(** This is the jkind of unboxed 64-bit integers. They have sort Bits64. *)
val bits64 : why:bits64_creation_reason -> t

(******************************)
(* construction *)

(** Create a fresh sort variable, packed into a jkind, returning both
    the resulting kind and the sort. *)
val of_new_sort_var : why:concrete_jkind_reason -> t * sort

(** Create a fresh sort variable, packed into a jkind. *)
val of_new_sort : why:concrete_jkind_reason -> t

val of_const : why:creation_reason -> const -> t

(** The typed jkind together with its user-written annotation. *)
type annotation = Jkind_types.annotation

val of_annotation :
  context:annotation_context -> Jane_asttypes.jkind_annotation -> t * annotation

val of_annotation_option_default :
  default:t ->
  context:annotation_context ->
  Jane_asttypes.jkind_annotation option ->
  t * annotation option

(** Find a jkind from a type declaration. Type declarations are special because
    the jkind may have been provided via [: jkind] syntax (which goes through
    Jane Syntax) or via the old-style [[@@immediate]] or [[@@immediate64]]
    attributes, and [of_type_decl] needs to look in two different places on the
    [type_declaration] to account for these two alternatives.

    Returns the jkind, the user-written annotation, and the remaining unconsumed
    attributes. (The attributes include old-style [[@@immediate]] or
    [[@@immediate64]] attributes if those are present, but excludes any
    attribute used by Jane Syntax to encode a [: jkind]-style jkind.)

    Raises if a disallowed or unknown jkind is present.
*)
val of_type_decl :
  context:annotation_context ->
  Parsetree.type_declaration ->
  (t * annotation * Parsetree.attributes) option

(** Find a jkind from a type declaration in the same way as [of_type_decl],
    defaulting to ~default.

    Raises if a disallowed or unknown jkind is present.
*)
val of_type_decl_default :
  context:annotation_context ->
  default:t ->
  Parsetree.type_declaration ->
  t * annotation option * Parsetree.attributes

(** Choose an appropriate jkind for a boxed record type, given whether
    all of its fields are [void]. *)
val for_boxed_record : all_void:bool -> t

(** Choose an appropriate jkind for a boxed variant type, given whether
    all of the fields of all of its constructors are [void]. *)
val for_boxed_variant : all_voids:bool -> t

(******************************)
(* elimination and defaulting *)

(* The description of a jkind, used as a return type from [get]. *)
type desc =
  | Const of const
  | Var of Sort.var

(** Extract the [const] from a [Jkind.t], looking through unified
    sort variables. Returns [Var] if the final, non-variable jkind has not
    yet been determined. *)
val get : t -> desc

(** [get_default_value] extracts the jkind as a `const`.  If it's a sort
    variable, it is set to [value] first. *)
val get_default_value : t -> const

(** [default_to_value t] is [ignore (get_default_value t)] *)
val default_to_value : t -> unit

(** [is_void t] is [Void = get_default_value t].  In particular, it will
    default the jkind to value if needed to make this false. *)
val is_void_defaulting : t -> bool
(* CR layouts v5: When we have proper support for void, we'll want to change
   these three functions to default to void - it's the most efficient thing
   when we have a choice. *)

(** Returns the sort corresponding to the jkind.  Call only on representable
    jkinds - raises on Any. *)
val sort_of_jkind : t -> sort

(** Gets the layout of a jkind; returns [None] if the layout is still unknown.
    Never does mutation. *)
val get_layout : t -> Layout.Const.t option

(** Gets the maximum modes for types of this jkind. *)
val get_modal_upper_bounds : t -> Mode.Alloc.Const.t

(** Gets the maximum mode on the externality axis for types of this jkind. *)
val get_externality_upper_bound : t -> Externality.t

(*********************************)
(* pretty printing *)

val to_string : t -> string

val format : Format.formatter -> t -> unit

(** Format the history of this jkind: what interactions it has had and why
    it is the jkind that it is. Might be a no-op: see [display_histories]
    in the implementation of the [Jkind] module.

    The [intro] is something like "The jkind of t is". *)
val format_history :
  intro:(Format.formatter -> unit) -> Format.formatter -> t -> unit

(** Provides the [Printtyp.path] formatter back up the dependency chain to
    this module. *)
val set_printtyp_path : (Format.formatter -> Path.t -> unit) -> unit

(******************************)
(* history *)

val has_imported_history : t -> bool

val update_reason : t -> creation_reason -> t

(******************************)
(* relations *)

(** This checks for equality, and sets any variables to make two jkinds
    equal, if possible. e.g. [equate] on a var and [value] will set the
    variable to be [value] *)
val equate : t -> t -> bool

(** This checks for equality, but has the invariant that it can only be called
    when there is no need for unification; e.g. [equal] on a var and [value]
    will crash.

    CR layouts (v1.5): At the moment, this is actually the same as [equate]! *)
val equal : t -> t -> bool

(** Finds the intersection of two jkinds, constraining sort variables to
    create one if needed, or returns a [Violation.t] if an intersection does
    not exist.  Can update the jkinds.  The returned jkind's history
    consists of the provided reason followed by the history of the first
    jkind argument.  That is, due to histories, this function is asymmetric;
    it should be thought of as modifying the first jkind to be the
    intersection of the two, not something that modifies the second jkind. *)
val intersection : reason:interact_reason -> t -> t -> (t, Violation.t) Result.t

(** [sub t1 t2] says whether [t1] is a subjkind of [t2]. Might update
    either [t1] or [t2] to make their layouts equal.*)
val sub : t -> t -> bool

(** [sub_or_error t1 t2] returns [Ok ()] iff [t1] is a subjkind of
  of [t2]. Otherwise returns an appropriate error to report to the user. *)
val sub_or_error : t -> t -> (unit, Violation.t) result

(** Like [sub], but returns the subjkind with an updated history. *)
val sub_with_history : t -> t -> (t, Violation.t) result

(** Checks to see whether a jkind is any. Never does any mutation. *)
val is_any : t -> bool

(*********************************)
(* debugging *)

module Debug_printers : sig
  val t : Format.formatter -> t -> unit
end<|MERGE_RESOLUTION|>--- conflicted
+++ resolved
@@ -50,136 +50,7 @@
   val le : t -> t -> bool
 end
 
-<<<<<<< HEAD
 module Sort : Jkind_intf.Sort with type const = Jkind_types.Sort.const
-=======
-module Sort : sig
-  (** A sort classifies how a type is represented at runtime. Every concrete
-      jkind has a sort, and knowing the sort is sufficient for knowing the
-      calling convention of values of a given type. *)
-  type t
-
-  (** These are the constant sorts -- fully determined and without variables *)
-  type const =
-    | Void  (** No run time representation at all *)
-    | Value  (** Standard ocaml value representation *)
-    | Float64  (** Unboxed 64-bit floats *)
-    | Float32  (** Unboxed 32-bit floats *)
-    | Word  (** Unboxed native-size integers *)
-    | Bits32  (** Unboxed 32-bit integers *)
-    | Bits64  (** Unboxed 64-bit integers *)
-
-  (** A sort variable that can be unified during type-checking. *)
-  type var
-
-  (** Create a new sort variable that can be unified. *)
-  val new_var : unit -> t
-
-  val of_const : const -> t
-
-  val of_var : var -> t
-
-  val void : t
-
-  val value : t
-
-  val float64 : t
-
-  val float32 : t
-
-  val word : t
-
-  val bits32 : t
-
-  val bits64 : t
-
-  (** These names are generated lazily and only when this function is called,
-      and are not guaranteed to be efficient to create *)
-  val var_name : var -> string
-
-  (** This checks for equality, and sets any variables to make two sorts
-      equal, if possible *)
-  val equate : t -> t -> bool
-
-  val equal_const : const -> const -> bool
-
-  val format : Format.formatter -> t -> unit
-
-  val format_const : Format.formatter -> const -> unit
-
-  (** Defaults any variables to value; leaves other sorts alone *)
-  val default_to_value : t -> unit
-
-  (** Checks whether this sort is [void], defaulting to [value] if a sort
-      variable is unfilled. *)
-  val is_void_defaulting : t -> bool
-
-  (** [get_default_value] extracts the sort as a `const`.  If it's a variable,
-      it is set to [value] first. *)
-  val get_default_value : t -> const
-
-  (** To record changes to sorts, for use with `Types.{snapshot, backtrack}` *)
-  type change
-
-  val change_log : (change -> unit) ref
-
-  val undo_change : change -> unit
-
-  module Debug_printers : sig
-    val t : Format.formatter -> t -> unit
-
-    val var : Format.formatter -> var -> unit
-  end
-
-  (* CR layouts: These are sorts for the types of ocaml expressions that are
-     currently required to be values, but for which we expect to relax that
-     restriction in versions 2 and beyond.  Naming them makes it easy to find
-     where in the translation to lambda they are assume to be value. *)
-  (* CR layouts: add similarly named jkinds and use those names everywhere (not
-     just the translation to lambda) rather than writing specific jkinds and
-     sorts in the code. *)
-  val for_class_arg : t
-
-  val for_instance_var : t
-
-  val for_lazy_body : t
-
-  val for_tuple_element : t
-
-  val for_variant_arg : t
-
-  val for_record : t
-
-  val for_block_element : t
-
-  val for_array_get_result : t
-
-  val for_array_comprehension_element : t
-
-  val for_list_element : t
-
-  (** These are sorts for the types of ocaml expressions that we expect will
-      always be "value".  These names are used in the translation to lambda to
-      make the code clearer. *)
-  val for_function : t
-
-  val for_probe_body : t
-
-  val for_poly_variant : t
-
-  val for_object : t
-
-  val for_initializer : t
-
-  val for_method : t
-
-  val for_module : t
-
-  val for_predef_value : t (* Predefined value types, e.g. int and string *)
-
-  val for_tuple : t
-end
->>>>>>> ddabbe95
 
 type sort = Sort.t
 
@@ -206,143 +77,6 @@
 (******************************)
 (* errors *)
 
-<<<<<<< HEAD
-=======
-type concrete_jkind_reason =
-  | Match
-  | Constructor_declaration of int
-  | Label_declaration of Ident.t
-  | Unannotated_type_parameter of Path.t
-  | Record_projection
-  | Record_assignment
-  | Let_binding
-  | Function_argument
-  | Function_result
-  | Structure_item_expression
-  | External_argument
-  | External_result
-  | Statement
-  | Wildcard
-  | Unification_var
-  | Optional_arg_default
-  | Layout_poly_in_external
-  | Array_element
-
-type annotation_context =
-  | Type_declaration of Path.t
-  | Type_parameter of Path.t * string option
-  | Newtype_declaration of string
-  | Constructor_type_parameter of Path.t * string
-  | Univar of string
-  | Type_variable of string
-  | Type_wildcard of Location.t
-  | With_error_message of string * annotation_context
-
-type value_creation_reason =
-  | Class_let_binding
-  | Tuple_element
-  | Probe
-  | Object
-  | Instance_variable
-  | Object_field
-  | Class_field
-  | Boxed_record
-  | Boxed_variant
-  | Extensible_variant
-  | Primitive of Ident.t
-  | Type_argument of
-      { parent_path : Path.t;
-        position : int;
-        arity : int
-      }
-  (* [position] is 1-indexed *)
-  | Tuple
-  | Row_variable
-  | Polymorphic_variant
-  | Arrow
-  | Tfield
-  | Tnil
-  | First_class_module
-  | Separability_check
-  | Univar
-  | Polymorphic_variant_field
-  | Default_type_jkind
-  | Existential_type_variable
-  | Array_comprehension_element
-  | Lazy_expression
-  | Class_type_argument
-  | Class_term_argument
-  | Structure_element
-  | Debug_printer_argument
-  | V1_safety_check
-  | Captured_in_object
-  | Recmod_fun_arg
-  | Unknown of string (* CR layouts: get rid of these *)
-
-type immediate_creation_reason =
-  | Empty_record
-  | Enumeration
-  | Primitive of Ident.t
-  | Immediate_polymorphic_variant
-
-type immediate64_creation_reason = Separability_check
-
-(* CR layouts v5: make new void_creation_reasons *)
-type void_creation_reason = |
-
-type any_creation_reason =
-  | Missing_cmi of Path.t
-  | Initial_typedecl_env
-  | Dummy_jkind
-    (* This is used when the jkind is about to get overwritten;
-       key example: when creating a fresh tyvar that is immediately
-       unified to correct levels *)
-  | Type_expression_call
-  | Inside_of_Tarrow
-  | Wildcard
-  | Unification_var
-  | Array_type_argument
-
-type float64_creation_reason = Primitive of Ident.t
-
-type float32_creation_reason = Primitive of Ident.t
-
-type word_creation_reason = Primitive of Ident.t
-
-type bits32_creation_reason = Primitive of Ident.t
-
-type bits64_creation_reason = Primitive of Ident.t
-
-type creation_reason =
-  | Annotated of annotation_context * Location.t
-  | Missing_cmi of Path.t
-  | Value_creation of value_creation_reason
-  | Immediate_creation of immediate_creation_reason
-  | Immediate64_creation of immediate64_creation_reason
-  | Void_creation of void_creation_reason
-  | Any_creation of any_creation_reason
-  | Float64_creation of float64_creation_reason
-  | Float32_creation of float32_creation_reason
-  | Word_creation of word_creation_reason
-  | Bits32_creation of bits32_creation_reason
-  | Bits64_creation of bits64_creation_reason
-  | Concrete_creation of concrete_jkind_reason
-  | Imported
-  | Imported_type_argument of
-      { parent_path : Path.t;
-        position : int;
-        arity : int
-      }
-  (* [position] is 1-indexed *)
-  | Generalized of Ident.t option * Location.t
-
-type interact_reason =
-  | Gadt_equation of Path.t
-  | Tyvar_refinement_intersection
-  (* CR layouts: this needs to carry a type_expr, but that's loopy *)
-  | Subjkind
-
->>>>>>> ddabbe95
 module Violation : sig
   type violation =
     | Not_a_subjkind of t * t
