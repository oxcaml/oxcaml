--- conflicted
+++ resolved
@@ -404,16 +404,6 @@
   | Texp_newtype (s, lay) ->
       line i ppf "Texp_newtype %a\n" (typevar_jkind ~print_quote:false) (s, lay);
       attributes i ppf attrs;
-<<<<<<< HEAD
-=======
-  | Texp_mode_coerce modes ->
-      line i ppf "Texp_mode_coerce %s\n"
-        (String.concat ","
-          (List.map
-            (fun loc -> Printf.sprintf "\"%s\"" loc.txt)
-            modes.txt));
-      attributes i ppf attrs;
->>>>>>> b999749d
 
 and alloc_mode: type l r. _ -> _ -> (l * r) Mode.Alloc.t -> _
   = fun i ppf m -> line i ppf "alloc_mode %a\n" (Mode.Alloc.print ()) m
