#2 "otherlibs/dynlink/dynlink.ml"
(**************************************************************************)
(*                                                                        *)
(*                                 OCaml                                  *)
(*                                                                        *)
(*             Xavier Leroy, projet Cristal, INRIA Rocquencourt           *)
(*              Mark Shinwell and Leo White, Jane Street Europe           *)
(*                                                                        *)
(*   Copyright 1996 Institut National de Recherche en Informatique et     *)
(*     en Automatique.                                                    *)
(*   Copyright 2017--2018 Jane Street Group LLC                           *)
(*                                                                        *)
(*   All rights reserved.  This file is distributed under the terms of    *)
(*   the GNU Lesser General Public License version 2.1, with the          *)
(*   special exception on linking described in the file LICENSE.          *)
(*                                                                        *)
(**************************************************************************)

[@@@ocaml.warning "+a-4-30-40-41-42"]

module DT = Dynlink_types

<<<<<<< HEAD
let convert_cmi_import import =
  let name = Import_info.Intf.name import |> Compilation_unit.Name.to_string in
  let crc = Import_info.Intf.crc import in
  name, crc

module Bytecode = struct
  type filename = string

  module Unit_header = struct
    type t = Cmo_format.compilation_unit_descr

    let name (t : t) = Compilation_unit.full_path_as_string t.cu_name
    let crc _t = None

    let interface_imports (t : t) =
      List.map convert_cmi_import (Array.to_list t.cu_imports)

    let implementation_imports (t : t) =
      let required_from_unit =
        t.cu_required_globals
        |> List.map Compilation_unit.to_global_ident_for_bytecode
      in
      let required =
        required_from_unit
        @ Symtable.required_globals t.cu_reloc
      in
      let required =
        List.filter
          (fun id ->
             not (Ident.is_predef id)
             && not (String.contains (Ident.name id) '.'))
          required
      in
      List.map
        (fun ident -> Ident.name ident, None)
        required

    let defined_symbols (t : t) =
      List.map (fun ident -> Ident.name ident)
        (Symtable.defined_globals t.cu_reloc)

    let unsafe_module (t : t) = t.cu_primitives <> []
  end

  type handle = Stdlib.in_channel * filename * Digest.t

  let default_crcs = ref [| |]
  let default_global_map = ref Symtable.empty_global_map

  let init () =
    if !Sys.interactive then begin (* PR#6802 *)
      invalid_arg "The dynlink.cma library cannot be used \
        inside the OCaml toplevel"
    end;
    default_crcs := Symtable.init_toplevel ();
    default_global_map := Symtable.current_state ()

  let is_native = false
  let adapt_filename f = f

  let num_globals_inited () =
    Misc.fatal_error "Should never be called for bytecode dynlink"

  let assume_no_prefix modname =
    Compilation_unit.create Compilation_unit.Prefix.empty modname

  let fold_initial_units ~init ~f =
    Array.fold_left (fun acc import ->
        let modname = Import_info.Intf.name import in
        let crc = Import_info.Intf.crc import in
        let id =
          Compilation_unit.to_global_ident_for_bytecode
            (assume_no_prefix modname)
        in
        let defined =
          Symtable.is_defined_in_global_map !default_global_map id
        in
        let implementation =
          if defined then Some (None, DT.Loaded)
          else None
        in
        let defined_symbols =
          if defined then [Ident.name id]
          else []
        in
        let comp_unit = modname |> Compilation_unit.Name.to_string in
        f acc ~comp_unit ~interface:crc ~implementation ~defined_symbols)
      init
      !default_crcs

  let run_shared_startup _ ~filename:_ ~priv:_ = ()

  let run (ic, file_name, file_digest) ~filename:_ ~unit_header ~priv =
    let open Misc in
    let old_state = Symtable.current_state () in
    let compunit : Cmo_format.compilation_unit_descr = unit_header in
    seek_in ic compunit.cu_pos;
    let code_size = compunit.cu_codesize + 8 in
    let code = LongString.create code_size in
    LongString.input_bytes_into code ic compunit.cu_codesize;
    LongString.set code compunit.cu_codesize (Char.chr Opcodes.opRETURN);
    LongString.blit_string "\000\000\000\001\000\000\000" 0
      code (compunit.cu_codesize + 1) 7;
    begin try
      Symtable.patch_object code compunit.cu_reloc;
      Symtable.check_global_initialized compunit.cu_reloc;
      Symtable.update_global_table ()
    with Symtable.Error error ->
      let new_error : DT.linking_error =
        match error with
        | Symtable.Undefined_global s -> Undefined_global s
        | Symtable.Unavailable_primitive s -> Unavailable_primitive s
        | Symtable.Uninitialized_global s -> Uninitialized_global s
        | Symtable.Wrong_vm _ -> assert false
      in
      raise (DT.Error (Linking_error (file_name, new_error)))
    end;
    (* PR#5215: identify this code fragment by
       digest of file contents + unit name.
       Unit name is needed for .cma files, which produce several code
       fragments. *)
    let digest =
      Digest.string
        (file_digest ^ Compilation_unit.full_path_as_string compunit.cu_name)
    in
    let events =
      if compunit.cu_debug = 0 then [| |]
      else begin
        seek_in ic compunit.cu_debug;
        [| input_value ic |]
      end in
    if priv then Symtable.hide_additions old_state;
    let _, clos = Meta.reify_bytecode code events (Some digest) in
    try ignore ((clos ()) : Obj.t)
    with exn ->
      Printexc.raise_with_backtrace
        (DT.Error (Library's_module_initializers_failed exn))
        (Printexc.get_raw_backtrace ())

  let load ~filename:file_name ~priv:_ =
    let ic = open_in_bin file_name in
    let file_digest = Digest.channel ic (-1) in
    seek_in ic 0;
    try
      let buffer =
        try really_input_string ic (String.length Config.cmo_magic_number)
        with End_of_file -> raise (DT.Error (Not_a_bytecode_file file_name))
      in
      let handle = ic, file_name, file_digest in
      if buffer = Config.cmo_magic_number then begin
        let compunit_pos = input_binary_int ic in  (* Go to descriptor *)
        seek_in ic compunit_pos;
        let cu = (input_value ic : Cmo_format.compilation_unit_descr) in
        handle, [cu]
      end else
      if buffer = Config.cma_magic_number then begin
        let toc_pos = input_binary_int ic in  (* Go to table of contents *)
        seek_in ic toc_pos;
        let lib = (input_value ic : Cmo_format.library) in
        begin try
          Dll.open_dlls Dll.For_execution
            (List.map Dll.extract_dll_name lib.lib_dllibs)
        with exn ->
          raise (DT.Error (Cannot_open_dynamic_library exn))
        end;
        handle, lib.lib_units
      end else begin
        raise (DT.Error (Not_a_bytecode_file file_name))
      end
    with exc ->
      close_in ic;
      raise exc

  let unsafe_get_global_value ~bytecode_or_asm_symbol =
    let id = Ident.create_persistent bytecode_or_asm_symbol in
    match Symtable.get_global_value id with
    | exception _ -> None
    | obj -> Some obj

  let finish (ic, _filename, _digest) =
    close_in ic
end

module B = DC.Make (Bytecode)

type global_map = {
  name : Compilation_unit.t;
  crc_intf : Digest.t option;
  crc_impl : Digest.t option;
  syms : Symbol.t list;
}

module Native = struct
  type handle

  (* mshinwell: We need something better than caml_sys_exit *)
  external ndl_open : string -> bool -> handle * Cmxs_format.dynheader
    = "caml_sys_exit" "caml_natdynlink_open"
  external ndl_run : handle -> string -> unit
    = "caml_sys_exit" "caml_natdynlink_run"
  external ndl_getmap : unit -> global_map list
    = "caml_sys_exit" "caml_natdynlink_getmap"
  external ndl_globals_inited : unit -> int
    = "caml_sys_exit" "caml_natdynlink_globals_inited"
  external ndl_loadsym : string -> Obj.t
    = "caml_sys_exit" "caml_natdynlink_loadsym"

  module Unit_header = struct
    type t = Cmxs_format.dynunit

    let name (t : t) = t.dynu_name |> Compilation_unit.name_as_string
    let crc (t : t) = Some t.dynu_crc

    let convert_cmx_import import =
      let cu = Import_info.Impl.cu import |> Compilation_unit.name_as_string in
      let crc = Import_info.Impl.crc import in
      cu, crc

    let interface_imports (t : t) =
      List.map convert_cmi_import (Array.to_list t.dynu_imports_cmi)
    let implementation_imports (t : t) =
      List.map convert_cmx_import (Array.to_list t.dynu_imports_cmx)

    let defined_symbols (t : t) =
      List.map (fun comp_unit ->
          Symbol.for_compilation_unit comp_unit
          |> Symbol.linkage_name
          |> Linkage_name.to_string)
        t.dynu_defines

    let unsafe_module _t = false
  end

  let init () = ()

  let is_native = true
  let adapt_filename f = Filename.chop_extension f ^ ".cmxs"

  let num_globals_inited () = ndl_globals_inited ()

  let fold_initial_units ~init ~f =
    let rank = ref 0 in
    List.fold_left (fun acc { name; crc_intf; crc_impl; syms; } ->
        let name = Compilation_unit.full_path_as_string name in
        let syms =
          List.map
            (fun sym -> Symbol.linkage_name sym |> Linkage_name.to_string)
            syms
        in
        rank := !rank + List.length syms;
        let implementation =
          match crc_impl with
          | None -> None
          | Some _ as crco -> Some (crco, DT.Check_inited !rank)
        in
        f acc ~comp_unit:name ~interface:crc_intf
            ~implementation ~defined_symbols:syms)
      init
      (ndl_getmap ())

  exception Register_dyn_global_duplicate
  let () =
    Callback.register "Register_dyn_global_duplicate"
      Register_dyn_global_duplicate

  let ndl_run handle cu ~filename ~priv =
    try ndl_run handle cu
    with
    | Register_dyn_global_duplicate ->
      if not priv then
        failwith (Printf.sprintf "Attempt to register duplicate dynamic \
          GC roots for non-privately-loaded library `%s'; this is a bug in \
          [Dynlink]" filename)
      else
        Printexc.raise_with_backtrace
          (DT.Error (Library_file_already_loaded_privately { filename }))
          (Printexc.get_raw_backtrace ())
    | exn ->
      Printexc.raise_with_backtrace
        (DT.Error (Library's_module_initializers_failed exn))
        (Printexc.get_raw_backtrace ())

  let run_shared_startup handle ~filename ~priv =
    ndl_run handle "caml_shared_startup" ~filename ~priv

  let run handle ~filename ~unit_header ~priv =
    List.iter (fun cu -> ndl_run handle cu ~filename ~priv)
      (Unit_header.defined_symbols unit_header)

  let load ~filename ~priv =
    let handle, header =
      try ndl_open filename (not priv)
      with exn -> raise (DT.Error (Cannot_open_dynamic_library exn))
    in
    if header.dynu_magic <> Config.cmxs_magic_number then begin
      raise (DT.Error (Not_a_bytecode_file filename))
    end;
    handle, header.dynu_units

  let unsafe_get_global_value ~bytecode_or_asm_symbol =
    match ndl_loadsym bytecode_or_asm_symbol with
    | exception _ -> None
    | obj -> Some obj

  let finish _handle = ()
end

module N = DC.Make (Native)
=======
module B = Dynlink_internal_byte
module N = Dynlink_internal_native
>>>>>>> db9bdfee

type linking_error = DT.linking_error =
  | Undefined_global of string
  | Unavailable_primitive of string
  | Uninitialized_global of string

type error = DT.error =
  | Not_a_bytecode_file of string
  | Inconsistent_import of string
  | Unavailable_unit of string
  | Unsafe_file
  | Linking_error of string * linking_error
  | Corrupted_interface of string
  | Cannot_open_dynamic_library of exn
  | Library's_module_initializers_failed of exn
  | Inconsistent_implementation of string
  | Module_already_loaded of string
  | Private_library_cannot_implement_interface of string
  | Library_file_already_loaded_privately of { filename : string; }

exception Error = DT.Error
let error_message = DT.error_message

let is_native =
  match Sys.backend_type with
  | Native -> true
  | Bytecode | Other _ -> false

let loadfile file =
  if is_native then N.loadfile file
  else B.loadfile file

let loadfile_private file =
  if is_native then N.loadfile_private file
  else B.loadfile_private file

let unsafe_get_global_value ~bytecode_or_asm_symbol =
  if is_native then N.unsafe_get_global_value ~bytecode_or_asm_symbol
  else B.unsafe_get_global_value ~bytecode_or_asm_symbol

let adapt_filename file =
  if is_native then N.adapt_filename file
  else B.adapt_filename file

let set_allowed_units units =
  if is_native then N.set_allowed_units units
  else B.set_allowed_units units

let allow_only units =
  if is_native then N.allow_only units
  else B.allow_only units

let prohibit units =
  if is_native then N.prohibit units
  else B.prohibit units

let main_program_units units =
  if is_native then N.main_program_units units
  else B.main_program_units units

let public_dynamically_loaded_units units =
  if is_native then N.public_dynamically_loaded_units units
  else B.public_dynamically_loaded_units units

let all_units () =
  if is_native then N.all_units ()
  else B.all_units ()

let allow_unsafe_modules allow =
  if is_native then N.allow_unsafe_modules allow
  else B.allow_unsafe_modules allow<|MERGE_RESOLUTION|>--- conflicted
+++ resolved
@@ -20,319 +20,8 @@
 
 module DT = Dynlink_types
 
-<<<<<<< HEAD
-let convert_cmi_import import =
-  let name = Import_info.Intf.name import |> Compilation_unit.Name.to_string in
-  let crc = Import_info.Intf.crc import in
-  name, crc
-
-module Bytecode = struct
-  type filename = string
-
-  module Unit_header = struct
-    type t = Cmo_format.compilation_unit_descr
-
-    let name (t : t) = Compilation_unit.full_path_as_string t.cu_name
-    let crc _t = None
-
-    let interface_imports (t : t) =
-      List.map convert_cmi_import (Array.to_list t.cu_imports)
-
-    let implementation_imports (t : t) =
-      let required_from_unit =
-        t.cu_required_globals
-        |> List.map Compilation_unit.to_global_ident_for_bytecode
-      in
-      let required =
-        required_from_unit
-        @ Symtable.required_globals t.cu_reloc
-      in
-      let required =
-        List.filter
-          (fun id ->
-             not (Ident.is_predef id)
-             && not (String.contains (Ident.name id) '.'))
-          required
-      in
-      List.map
-        (fun ident -> Ident.name ident, None)
-        required
-
-    let defined_symbols (t : t) =
-      List.map (fun ident -> Ident.name ident)
-        (Symtable.defined_globals t.cu_reloc)
-
-    let unsafe_module (t : t) = t.cu_primitives <> []
-  end
-
-  type handle = Stdlib.in_channel * filename * Digest.t
-
-  let default_crcs = ref [| |]
-  let default_global_map = ref Symtable.empty_global_map
-
-  let init () =
-    if !Sys.interactive then begin (* PR#6802 *)
-      invalid_arg "The dynlink.cma library cannot be used \
-        inside the OCaml toplevel"
-    end;
-    default_crcs := Symtable.init_toplevel ();
-    default_global_map := Symtable.current_state ()
-
-  let is_native = false
-  let adapt_filename f = f
-
-  let num_globals_inited () =
-    Misc.fatal_error "Should never be called for bytecode dynlink"
-
-  let assume_no_prefix modname =
-    Compilation_unit.create Compilation_unit.Prefix.empty modname
-
-  let fold_initial_units ~init ~f =
-    Array.fold_left (fun acc import ->
-        let modname = Import_info.Intf.name import in
-        let crc = Import_info.Intf.crc import in
-        let id =
-          Compilation_unit.to_global_ident_for_bytecode
-            (assume_no_prefix modname)
-        in
-        let defined =
-          Symtable.is_defined_in_global_map !default_global_map id
-        in
-        let implementation =
-          if defined then Some (None, DT.Loaded)
-          else None
-        in
-        let defined_symbols =
-          if defined then [Ident.name id]
-          else []
-        in
-        let comp_unit = modname |> Compilation_unit.Name.to_string in
-        f acc ~comp_unit ~interface:crc ~implementation ~defined_symbols)
-      init
-      !default_crcs
-
-  let run_shared_startup _ ~filename:_ ~priv:_ = ()
-
-  let run (ic, file_name, file_digest) ~filename:_ ~unit_header ~priv =
-    let open Misc in
-    let old_state = Symtable.current_state () in
-    let compunit : Cmo_format.compilation_unit_descr = unit_header in
-    seek_in ic compunit.cu_pos;
-    let code_size = compunit.cu_codesize + 8 in
-    let code = LongString.create code_size in
-    LongString.input_bytes_into code ic compunit.cu_codesize;
-    LongString.set code compunit.cu_codesize (Char.chr Opcodes.opRETURN);
-    LongString.blit_string "\000\000\000\001\000\000\000" 0
-      code (compunit.cu_codesize + 1) 7;
-    begin try
-      Symtable.patch_object code compunit.cu_reloc;
-      Symtable.check_global_initialized compunit.cu_reloc;
-      Symtable.update_global_table ()
-    with Symtable.Error error ->
-      let new_error : DT.linking_error =
-        match error with
-        | Symtable.Undefined_global s -> Undefined_global s
-        | Symtable.Unavailable_primitive s -> Unavailable_primitive s
-        | Symtable.Uninitialized_global s -> Uninitialized_global s
-        | Symtable.Wrong_vm _ -> assert false
-      in
-      raise (DT.Error (Linking_error (file_name, new_error)))
-    end;
-    (* PR#5215: identify this code fragment by
-       digest of file contents + unit name.
-       Unit name is needed for .cma files, which produce several code
-       fragments. *)
-    let digest =
-      Digest.string
-        (file_digest ^ Compilation_unit.full_path_as_string compunit.cu_name)
-    in
-    let events =
-      if compunit.cu_debug = 0 then [| |]
-      else begin
-        seek_in ic compunit.cu_debug;
-        [| input_value ic |]
-      end in
-    if priv then Symtable.hide_additions old_state;
-    let _, clos = Meta.reify_bytecode code events (Some digest) in
-    try ignore ((clos ()) : Obj.t)
-    with exn ->
-      Printexc.raise_with_backtrace
-        (DT.Error (Library's_module_initializers_failed exn))
-        (Printexc.get_raw_backtrace ())
-
-  let load ~filename:file_name ~priv:_ =
-    let ic = open_in_bin file_name in
-    let file_digest = Digest.channel ic (-1) in
-    seek_in ic 0;
-    try
-      let buffer =
-        try really_input_string ic (String.length Config.cmo_magic_number)
-        with End_of_file -> raise (DT.Error (Not_a_bytecode_file file_name))
-      in
-      let handle = ic, file_name, file_digest in
-      if buffer = Config.cmo_magic_number then begin
-        let compunit_pos = input_binary_int ic in  (* Go to descriptor *)
-        seek_in ic compunit_pos;
-        let cu = (input_value ic : Cmo_format.compilation_unit_descr) in
-        handle, [cu]
-      end else
-      if buffer = Config.cma_magic_number then begin
-        let toc_pos = input_binary_int ic in  (* Go to table of contents *)
-        seek_in ic toc_pos;
-        let lib = (input_value ic : Cmo_format.library) in
-        begin try
-          Dll.open_dlls Dll.For_execution
-            (List.map Dll.extract_dll_name lib.lib_dllibs)
-        with exn ->
-          raise (DT.Error (Cannot_open_dynamic_library exn))
-        end;
-        handle, lib.lib_units
-      end else begin
-        raise (DT.Error (Not_a_bytecode_file file_name))
-      end
-    with exc ->
-      close_in ic;
-      raise exc
-
-  let unsafe_get_global_value ~bytecode_or_asm_symbol =
-    let id = Ident.create_persistent bytecode_or_asm_symbol in
-    match Symtable.get_global_value id with
-    | exception _ -> None
-    | obj -> Some obj
-
-  let finish (ic, _filename, _digest) =
-    close_in ic
-end
-
-module B = DC.Make (Bytecode)
-
-type global_map = {
-  name : Compilation_unit.t;
-  crc_intf : Digest.t option;
-  crc_impl : Digest.t option;
-  syms : Symbol.t list;
-}
-
-module Native = struct
-  type handle
-
-  (* mshinwell: We need something better than caml_sys_exit *)
-  external ndl_open : string -> bool -> handle * Cmxs_format.dynheader
-    = "caml_sys_exit" "caml_natdynlink_open"
-  external ndl_run : handle -> string -> unit
-    = "caml_sys_exit" "caml_natdynlink_run"
-  external ndl_getmap : unit -> global_map list
-    = "caml_sys_exit" "caml_natdynlink_getmap"
-  external ndl_globals_inited : unit -> int
-    = "caml_sys_exit" "caml_natdynlink_globals_inited"
-  external ndl_loadsym : string -> Obj.t
-    = "caml_sys_exit" "caml_natdynlink_loadsym"
-
-  module Unit_header = struct
-    type t = Cmxs_format.dynunit
-
-    let name (t : t) = t.dynu_name |> Compilation_unit.name_as_string
-    let crc (t : t) = Some t.dynu_crc
-
-    let convert_cmx_import import =
-      let cu = Import_info.Impl.cu import |> Compilation_unit.name_as_string in
-      let crc = Import_info.Impl.crc import in
-      cu, crc
-
-    let interface_imports (t : t) =
-      List.map convert_cmi_import (Array.to_list t.dynu_imports_cmi)
-    let implementation_imports (t : t) =
-      List.map convert_cmx_import (Array.to_list t.dynu_imports_cmx)
-
-    let defined_symbols (t : t) =
-      List.map (fun comp_unit ->
-          Symbol.for_compilation_unit comp_unit
-          |> Symbol.linkage_name
-          |> Linkage_name.to_string)
-        t.dynu_defines
-
-    let unsafe_module _t = false
-  end
-
-  let init () = ()
-
-  let is_native = true
-  let adapt_filename f = Filename.chop_extension f ^ ".cmxs"
-
-  let num_globals_inited () = ndl_globals_inited ()
-
-  let fold_initial_units ~init ~f =
-    let rank = ref 0 in
-    List.fold_left (fun acc { name; crc_intf; crc_impl; syms; } ->
-        let name = Compilation_unit.full_path_as_string name in
-        let syms =
-          List.map
-            (fun sym -> Symbol.linkage_name sym |> Linkage_name.to_string)
-            syms
-        in
-        rank := !rank + List.length syms;
-        let implementation =
-          match crc_impl with
-          | None -> None
-          | Some _ as crco -> Some (crco, DT.Check_inited !rank)
-        in
-        f acc ~comp_unit:name ~interface:crc_intf
-            ~implementation ~defined_symbols:syms)
-      init
-      (ndl_getmap ())
-
-  exception Register_dyn_global_duplicate
-  let () =
-    Callback.register "Register_dyn_global_duplicate"
-      Register_dyn_global_duplicate
-
-  let ndl_run handle cu ~filename ~priv =
-    try ndl_run handle cu
-    with
-    | Register_dyn_global_duplicate ->
-      if not priv then
-        failwith (Printf.sprintf "Attempt to register duplicate dynamic \
-          GC roots for non-privately-loaded library `%s'; this is a bug in \
-          [Dynlink]" filename)
-      else
-        Printexc.raise_with_backtrace
-          (DT.Error (Library_file_already_loaded_privately { filename }))
-          (Printexc.get_raw_backtrace ())
-    | exn ->
-      Printexc.raise_with_backtrace
-        (DT.Error (Library's_module_initializers_failed exn))
-        (Printexc.get_raw_backtrace ())
-
-  let run_shared_startup handle ~filename ~priv =
-    ndl_run handle "caml_shared_startup" ~filename ~priv
-
-  let run handle ~filename ~unit_header ~priv =
-    List.iter (fun cu -> ndl_run handle cu ~filename ~priv)
-      (Unit_header.defined_symbols unit_header)
-
-  let load ~filename ~priv =
-    let handle, header =
-      try ndl_open filename (not priv)
-      with exn -> raise (DT.Error (Cannot_open_dynamic_library exn))
-    in
-    if header.dynu_magic <> Config.cmxs_magic_number then begin
-      raise (DT.Error (Not_a_bytecode_file filename))
-    end;
-    handle, header.dynu_units
-
-  let unsafe_get_global_value ~bytecode_or_asm_symbol =
-    match ndl_loadsym bytecode_or_asm_symbol with
-    | exception _ -> None
-    | obj -> Some obj
-
-  let finish _handle = ()
-end
-
-module N = DC.Make (Native)
-=======
 module B = Dynlink_internal_byte
 module N = Dynlink_internal_native
->>>>>>> db9bdfee
 
 type linking_error = DT.linking_error =
   | Undefined_global of string
