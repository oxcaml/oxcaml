--- conflicted
+++ resolved
@@ -85,15 +85,10 @@
 OCAMLPROF=config.cmo build_path_prefix_map.cmo misc.cmo identifiable.cmo \
   numbers.cmo arg_helper.cmo clflags.cmo debug.cmo terminfo.cmo \
   warnings.cmo location.cmo longident.cmo docstrings.cmo \
-<<<<<<< HEAD
-  syntaxerr.cmo ast_helper.cmo \
+  printast.cmo syntaxerr.cmo ast_helper.cmo \
   global.cmo \
-  language_extension.cmo jane_syntax_parsing.cmo jane_syntax.cmo \
-=======
-  printast.cmo syntaxerr.cmo ast_helper.cmo \
   language_extension_kernel.cmo language_extension.cmo \
   jane_syntax_parsing.cmo jane_syntax.cmo \
->>>>>>> 9289e84a
    ast_iterator.cmo builtin_attributes.cmo \
   camlinternalMenhirLib.cmo parser.cmo \
   pprintast.cmo \
