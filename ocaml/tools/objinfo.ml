(**************************************************************************)
(*                                                                        *)
(*                                 OCaml                                  *)
(*                                                                        *)
(*             Xavier Leroy, projet Cristal, INRIA Rocquencourt           *)
(*         Mehdi Dogguy, PPS laboratory, University Paris Diderot         *)
(*                                                                        *)
(*   Copyright 1996 Institut National de Recherche en Informatique et     *)
(*     en Automatique.                                                    *)
(*   Copyright 2010 Mehdi Dogguy                                          *)
(*                                                                        *)
(*   All rights reserved.  This file is distributed under the terms of    *)
(*   the GNU Lesser General Public License version 2.1, with the          *)
(*   special exception on linking described in the file LICENSE.          *)
(*                                                                        *)
(**************************************************************************)

(* Dump info on .cmi, .cmo, .cmx, .cma, .cmxa, .cmxs files
   and on bytecode executables. *)

open Printf
open Cmo_format

(* Command line options to prevent printing approximation,
   function code and CRC
 *)
let quiet = ref false
let no_approx = ref false
let no_code = ref false
let no_crc = ref false
let shape = ref false
let index = ref false
let decls = ref false

module Magic_number = Misc.Magic_number

let dummy_crc = String.make 32 '-'
let null_crc = String.make 32 '0'

let string_of_crc crc = if !no_crc then null_crc else Digest.to_hex crc

let print_name_crc name crco =
  let crc =
    match crco with
      None -> dummy_crc
    | Some crc -> string_of_crc crc
  in
    printf "\t%s\t%a\n" crc Compilation_unit.Name.output name

(* CR-someday mshinwell: consider moving to [Import_info.print] *)

let print_intf_import import =
  let name = Import_info.name import in
  let crco = Import_info.crc import in
  print_name_crc name crco

let print_impl_import import =
  let unit = Import_info.cu import in
  let crco = Import_info.crc import in
  print_name_crc (Compilation_unit.name unit) crco

let print_global_name_binding global =
  printf "\t%a\n" Global.output global

let print_line name =
  printf "\t%s\n" name

let print_global_as_name_line global =
  printf "\t%a\n" Global.Name.output (Global.to_name global)

let print_required_global id =
  printf "\t%a\n" Compilation_unit.output id

let print_cmo_infos cu =
  printf "Unit name: %a\n" Compilation_unit.output cu.cu_name;
  print_string "Interfaces imported:\n";
  Array.iter print_intf_import cu.cu_imports;
  print_string "Required globals:\n";
  List.iter print_required_global cu.cu_required_globals;
  printf "Uses unsafe features: ";
  (match cu.cu_primitives with
    | [] -> printf "no\n"
    | l  ->
        printf "YES\n";
        printf "Primitives declared in this module:\n";
        List.iter print_line l);
  printf "Force link: %s\n" (if cu.cu_force_link then "YES" else "no")

let print_spaced_string s =
  printf " %s" s

let print_cma_infos (lib : Cmo_format.library) =
  printf "Force custom: %s\n" (if lib.lib_custom then "YES" else "no");
  printf "Extra C object files:";
  (* PR#4949: print in linking order *)
  List.iter print_spaced_string (List.rev lib.lib_ccobjs);
  printf "\nExtra C options:";
  List.iter print_spaced_string (List.rev lib.lib_ccopts);
  printf "\n";
  print_string "Extra dynamically-loaded libraries:";
  List.iter print_spaced_string (List.rev lib.lib_dllibs);
  printf "\n";
  List.iter print_cmo_infos lib.lib_units

<<<<<<< HEAD
let print_cmi_infos name crcs kind params global_name_bindings =
  let open Cmi_format in
  printf "Unit name: %a\n" Compilation_unit.Name.output name;
  let is_param =
    match kind with
    | Normal _ -> false
    | Parameter -> true
  in
  printf "Is parameter: %s\n" (if is_param then "YES" else "no");
  print_string "Parameters:\n";
  List.iter print_global_as_name_line params;
  printf "Interfaces imported:\n";
  Array.iter print_intf_import crcs;
  printf "Globals in scope:\n";
  Array.iter print_global_name_binding global_name_bindings
=======
let print_cmi_infos name crcs kind params =
  if not !quiet then begin
    let open Cmi_format in
    printf "Unit name: %a\n" Compilation_unit.Name.output name;
    let is_param =
      match kind with
      | Normal _ -> false
      | Parameter -> true
    in
    printf "Is parameter: %s\n" (if is_param then "YES" else "no");
    print_string "Parameters:\n";
    List.iter print_global_as_name_line params;
    printf "Interfaces imported:\n";
    Array.iter print_intf_import crcs
  end
>>>>>>> 7b4bb090

let print_cmt_infos cmt =
  let open Cmt_format in
  if not !quiet then begin
    printf "Cmt unit name: %a\n" Compilation_unit.output cmt.cmt_modname;
    print_string "Cmt interfaces imported:\n";
    Array.iter print_intf_import cmt.cmt_imports;
    printf "Source file: %s\n"
          (match cmt.cmt_sourcefile with None -> "(none)" | Some f -> f);
    printf "Compilation flags:";
    Array.iter print_spaced_string cmt.cmt_args;
    printf "\nLoad path:\n  Visible:";
    List.iter print_spaced_string cmt.cmt_loadpath.visible;
    printf "\n  Hidden:";
    List.iter print_spaced_string cmt.cmt_loadpath.hidden;
    printf "\n";
    printf "cmt interface digest: %s\n"
      (match cmt.cmt_interface_digest with
      | None -> ""
      | Some crc -> string_of_crc crc);
  end;
  if !shape then begin
    printf "Implementation shape: ";
    (match cmt.cmt_impl_shape with
    | None -> printf "(none)\n"
    | Some shape -> Format.printf "\n%a" Shape.print shape)
  end;
  if !index then begin
    printf "Indexed shapes:\n";
    Array.iter (fun (loc, item) ->
      let pp_loc fmt { Location.txt; loc } =
        Format.fprintf fmt "%a (%a)"
          Pprintast.longident txt Location.print_loc loc
      in
      Format.printf "@[<hov 2>%a:@ %a@]@;"
        Shape_reduce.print_result item pp_loc loc)
      cmt.cmt_ident_occurrences;
    Format.print_flush ()
  end;
  if !decls then begin
    printf "\nUid of decls:\n";
    Shape.Uid.Tbl.iter (fun uid item ->
      let loc = match (item : Typedtree.item_declaration) with
        | Value vd -> vd.val_name
        | Value_binding vb ->
          let (_, name, _, _) =
            List.hd (Typedtree.let_bound_idents_full [vb])
          in
          name
        | Type td -> td.typ_name
        | Constructor cd -> cd.cd_name
        | Extension_constructor ec -> ec.ext_name
        | Label ld -> ld.ld_name
        | Module md ->
          { md.md_name with
            txt = Option.value md.md_name.txt ~default:"_" }
        | Module_substitution ms -> ms.ms_name
        | Module_binding mb ->
          { mb.mb_name with
            txt = Option.value mb.mb_name.txt ~default:"_" }
        | Module_type mtd -> mtd.mtd_name
        | Class cd -> cd.ci_id_name
        | Class_type ctd -> ctd.ci_id_name
      in
      let pp_loc fmt { Location.txt; loc } =
        Format.fprintf fmt "%s (%a)"
           txt Location.print_loc loc
      in
      Format.printf "@[<hov 2>%a:@ %a@]@;"
        Shape.Uid.print uid
        pp_loc loc)
      cmt.cmt_uid_to_decl;
      Format.print_flush ()
  end

let print_cms_infos cms =
  let open Cms_format in
  printf "Cms unit name: %a\n" Compilation_unit.output cms.cms_modname;
  printf "Source file: %s\n"
    (match cms.cms_sourcefile with None -> "(none)" | Some f -> f)

let linkage_name comp_unit =
  Symbol.for_compilation_unit comp_unit
  |> Symbol.linkage_name_for_ocamlobjinfo

let print_general_infos name crc defines cmi cmx =
  printf "Name: %s\n" name;
  printf "CRC of implementation: %s\n" (string_of_crc crc);
  printf "Globals defined:\n";
  List.iter print_line (List.map linkage_name defines);
  printf "Interfaces imported:\n";
  Array.iter print_intf_import cmi;
  printf "Implementations imported:\n";
  Array.iter print_impl_import cmx

let print_global_table table =
  printf "Globals defined:\n";
  Symtable.iter_global_map
    (fun id _ -> print_line (Ident.name id))
    table

open Cmx_format
open Cmxs_format

(* Redefined here to avoid depending on [Cmm_helpers]. *)
let machtype_identifier t =
  let char_of_component = function
    | Val -> 'V' | Int -> 'I' | Float -> 'F' | Addr -> 'A'
  in
  String.of_seq (Seq.map char_of_component (Array.to_seq t))

let unique_arity_identifier arity =
  if List.for_all (function [|Val|] -> true | _ -> false) arity then
    Int.to_string (List.length arity)
  else
    String.concat "_" (List.map machtype_identifier arity)

let return_arity_identifier t =
  match t with
  | [|Val|] -> ""
  | _ -> "_R" ^ machtype_identifier t

let print_cmx_infos (ui, crc) =
  (* ocamlobjinfo has historically printed the name of the unit without
     the pack prefix. *)
  let comp_unit_without_pack_prefix =
    Compilation_unit.create Compilation_unit.Prefix.empty
      (Compilation_unit.name ui.ui_unit)
  in
  print_general_infos
    (linkage_name comp_unit_without_pack_prefix)
    crc ui.ui_defines ui.ui_imports_cmi ui.ui_imports_cmx;
  begin match ui.ui_export_info with
  | Clambda approx ->
    if not !no_approx then begin
      printf "Clambda approximation:\n";
      Format.fprintf Format.std_formatter "  %a@." Printclambda.approx approx
    end else
      Format.printf "Clambda unit@.";
  | Flambda export ->
    if not !no_approx || not !no_code then
      printf "Flambda export information:\n"
    else
      printf "Flambda unit\n";
    if not !no_approx then begin
      Compilation_unit.set_current (Some ui.ui_unit);
      let root_symbols = List.map Symbol.for_compilation_unit ui.ui_defines in
      Format.printf "approximations@ %a@.@."
        Export_info.print_approx (export, root_symbols)
    end;
    if not !no_code then
      Format.printf "functions@ %a@.@."
        Export_info.print_functions export
  end;
  let pr_afuns _ fns =
    let mode = function Lambda.Alloc_heap -> "" | Lambda.Alloc_local -> "L" in
    List.iter (fun (arity,result,m) ->
        printf " %s%s%s"
          (unique_arity_identifier arity)
          (return_arity_identifier result)
          (mode m)) fns in
  let pr_cfuns _ fns =
    List.iter (function
        | (Lambda.Curried {nlocal}, arity, result) ->
            printf " %s%sL%d"
              (unique_arity_identifier arity)
              (return_arity_identifier result)
              nlocal
        | (Lambda.Tupled, arity, result) ->
            printf " -%s%s"
              (unique_arity_identifier arity)
              (return_arity_identifier result)) fns in
  printf "Currying functions:%a\n" pr_cfuns ui.ui_curry_fun;
  printf "Apply functions:%a\n" pr_afuns ui.ui_apply_fun;
  printf "Send functions:%a\n" pr_afuns ui.ui_send_fun;
  printf "Force link: %s\n" (if ui.ui_force_link then "YES" else "no");
  printf "For pack: %s\n"
    (match ui.ui_for_pack with
     | None -> "no"
     | Some pack -> "YES: " ^ pack)

let print_cmxa_infos (lib : Cmx_format.library_infos) =
  printf "Extra C object files:";
  List.iter print_spaced_string (List.rev lib.lib_ccobjs);
  printf "\nExtra C options:";
  List.iter print_spaced_string (List.rev lib.lib_ccopts);
  printf "\n";
  List.iter print_cmx_infos lib.lib_units

let print_cmxs_infos header =
  List.iter
    (fun ui ->
       print_general_infos
         (ui.dynu_name |> Compilation_unit.full_path_as_string)
         ui.dynu_crc
         ui.dynu_defines
         ui.dynu_imports_cmi
         ui.dynu_imports_cmx)
    header.dynu_units

let p_title title = printf "%s:\n" title

let p_list title print = function
  | [] -> ()
  | l ->
      p_title title;
      List.iter print l

let dump_byte ic =
  let toc = Bytesections.read_toc ic in
  let all = Bytesections.all toc in
  List.iter
    (fun {Bytesections.name = section; len; _} ->
       try
         if len > 0 then match section with
           | CRCS ->
               let imported_units : Import_info.t list =
                 (Bytesections.read_section_struct toc ic section : Import_info.t array)
                 |> Array.to_list
               in
               p_list "Imported units" print_intf_import imported_units
           | DLLS ->
               let dlls =
                 Bytesections.read_section_string toc ic section
                 |> Misc.split_null_terminated in
               p_list "Used DLLs" print_line dlls
           | DLPT ->
               let dll_paths =
                 Bytesections.read_section_string toc ic section
                 |> Misc.split_null_terminated in
               p_list "Additional DLL paths" print_line dll_paths
           | PRIM ->
               let prims =
                 Bytesections.read_section_string toc ic section
                 |> Misc.split_null_terminated in
               p_list "Primitives used" print_line prims
           | SYMB ->
               let symb = Bytesections.read_section_struct toc ic section in
               print_global_table symb
           | _ -> ()
       with _ -> ()
    )
    all

let find_dyn_offset filename =
  match Binutils.read filename with
  | Ok t ->
      Binutils.symbol_offset t "caml_plugin_header"
  | Error _ ->
      None

let exit_err msg = print_endline msg; exit 2
let exit_errf fmt = Printf.ksprintf exit_err fmt

let exit_magic_msg msg =
  exit_errf
     "Wrong magic number:\n\
      this tool only supports object files produced by compiler version\n\
      \t%s\n\
      %s"
    Sys.ocaml_version msg

let exit_magic_error ~expected_kind err =
  exit_magic_msg Magic_number.(match err with
    | Parse_error err -> explain_parse_error expected_kind err
    | Unexpected_error err -> explain_unexpected_error err)

(* assume that 'ic' is already positioned at the right place
   depending on the format (usually right after the magic number,
   but Exec and Cmxs differ) *)
let dump_obj_by_kind filename ic obj_kind =
  let open Magic_number in
  match obj_kind with
    | Cmo ->
       let cu_pos = input_binary_int ic in
       seek_in ic cu_pos;
       let cu = (input_value ic : compilation_unit_descr) in
       close_in ic;
       print_cmo_infos cu
    | Cma ->
       let toc_pos = input_binary_int ic in
       seek_in ic toc_pos;
       let toc = (input_value ic : library) in
       close_in ic;
       print_cma_infos toc
    | Cmi | Cmt ->
       close_in ic;
       let cmi, cmt = Cmt_format.read filename in
       begin match cmi with
         | None -> ()
         | Some cmi ->
            print_cmi_infos cmi.Cmi_format.cmi_name cmi.Cmi_format.cmi_crcs
              cmi.Cmi_format.cmi_kind cmi.Cmi_format.cmi_params
              cmi.Cmi_format.cmi_globals
       end;
       begin match cmt with
         | None -> ()
         | Some cmt -> print_cmt_infos cmt
       end
    | Cms ->
      close_in ic;
      let cms = Cms_format.read filename in
      print_cms_infos cms
    | Cmx _config ->
       let ui = (input_value ic : unit_infos) in
       let crc = Digest.input ic in
       close_in ic;
       print_cmx_infos (ui, crc)
    | Cmxa _config ->
       let li = (input_value ic : library_infos) in
       close_in ic;
       print_cmxa_infos li
    | Exec ->
       (* no assumptions on [ic] position,
          [dump_byte] will seek at the right place *)
       dump_byte ic;
       close_in ic
    | Cmxs ->
       (* we assume we are at the offset of the dynamic information,
          as returned by [find_dyn_offset]. *)
       let header = (input_value ic : dynheader) in
       close_in ic;
       print_cmxs_infos header;
    | Ast_impl | Ast_intf ->
       exit_errf "The object file type %S \
                  is currently unsupported by this tool."
         (human_name_of_kind obj_kind)

let dump_obj filename =
  let open Magic_number in
  let dump_standard ic =
    match read_current_info ~expected_kind:None ic with
      | Error ((Unexpected_error _) as err) ->
         exit_magic_error ~expected_kind:None err
      | Ok { kind; version = _ } ->
         dump_obj_by_kind filename ic kind;
         Ok ()
      | Error (Parse_error head_error) ->
         Error head_error
  and dump_exec ic =
    let pos_trailer = in_channel_length ic - Magic_number.magic_length in
    let _ = seek_in ic pos_trailer in
    let expected_kind = Some Exec in
    match read_current_info ~expected_kind ic with
      | Error ((Unexpected_error _) as err) ->
         exit_magic_error ~expected_kind err
      | Ok _ ->
         dump_obj_by_kind filename ic Exec;
         Ok ()
      | Error (Parse_error _)  ->
         Error ()
  and dump_cmxs ic =
    flush stdout;
    match find_dyn_offset filename with
      | None ->
         exit_errf "Unable to read info on %s %s."
           (human_name_of_kind Cmxs) filename
      | Some offset ->
         LargeFile.seek_in ic offset;
         let header = (input_value ic : dynheader) in
         let expected_kind = Some Cmxs in
         match parse header.dynu_magic with
           | Error err ->
              exit_magic_error ~expected_kind (Parse_error err)
           | Ok info ->
         match check_current Cmxs info with
           | Error err ->
              exit_magic_error ~expected_kind (Unexpected_error err)
           | Ok () ->
         LargeFile.seek_in ic offset;
         dump_obj_by_kind filename ic Cmxs;
         ()
  in
  if not !quiet then printf "File %s\n" filename;
  let ic = open_in_bin filename in
  match dump_standard ic with
    | Ok () -> ()
    | Error head_error ->
  match dump_exec ic with
    | Ok () -> ()
    | Error () ->
  if Filename.check_suffix filename ".cmxs"
  then dump_cmxs ic
  else exit_magic_error ~expected_kind:None (Parse_error head_error)

let arg_list = [
  "-quiet", Arg.Set quiet,
    " Only print explicitely required information";
  "-no-approx", Arg.Set no_approx,
    " Do not print module approximation information";
  "-no-code", Arg.Set no_code,
    " Do not print code from exported flambda functions";
  "-shape", Arg.Set shape,
    " Print the shape of the module";
  "-index", Arg.Set index,
    " Print a list of all usages of values, types, etc. in the module";
  "-decls", Arg.Set decls,
    " Print a list of all declarations in the module";
  "-null-crc", Arg.Set no_crc, " Print a null CRC for imported interfaces";
  "-args", Arg.Expand Arg.read_arg,
     "<file> Read additional newline separated command line arguments \n\
     \      from <file>";
  "-args0", Arg.Expand Arg.read_arg0,
     "<file> Read additional NUL separated command line arguments from \n\
     \      <file>";
]
let arg_usage =
   Printf.sprintf "%s [OPTIONS] FILES : give information on files" Sys.argv.(0)

let main () =
  Arg.parse_expand arg_list dump_obj arg_usage;
  exit 0

let _ = main ()<|MERGE_RESOLUTION|>--- conflicted
+++ resolved
@@ -102,24 +102,7 @@
   printf "\n";
   List.iter print_cmo_infos lib.lib_units
 
-<<<<<<< HEAD
 let print_cmi_infos name crcs kind params global_name_bindings =
-  let open Cmi_format in
-  printf "Unit name: %a\n" Compilation_unit.Name.output name;
-  let is_param =
-    match kind with
-    | Normal _ -> false
-    | Parameter -> true
-  in
-  printf "Is parameter: %s\n" (if is_param then "YES" else "no");
-  print_string "Parameters:\n";
-  List.iter print_global_as_name_line params;
-  printf "Interfaces imported:\n";
-  Array.iter print_intf_import crcs;
-  printf "Globals in scope:\n";
-  Array.iter print_global_name_binding global_name_bindings
-=======
-let print_cmi_infos name crcs kind params =
   if not !quiet then begin
     let open Cmi_format in
     printf "Unit name: %a\n" Compilation_unit.Name.output name;
@@ -132,9 +115,10 @@
     print_string "Parameters:\n";
     List.iter print_global_as_name_line params;
     printf "Interfaces imported:\n";
-    Array.iter print_intf_import crcs
+    Array.iter print_intf_import crcs;
+    printf "Globals in scope:\n";
+    Array.iter print_global_name_binding global_name_bindings
   end
->>>>>>> 7b4bb090
 
 let print_cmt_infos cmt =
   let open Cmt_format in
