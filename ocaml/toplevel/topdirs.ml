(**************************************************************************)
(*                                                                        *)
(*                                 OCaml                                  *)
(*                                                                        *)
(*             Xavier Leroy, projet Cristal, INRIA Rocquencourt           *)
(*                                                                        *)
(*   Copyright 1996 Institut National de Recherche en Informatique et     *)
(*     en Automatique.                                                    *)
(*                                                                        *)
(*   All rights reserved.  This file is distributed under the terms of    *)
(*   the GNU Lesser General Public License version 2.1, with the          *)
(*   special exception on linking described in the file LICENSE.          *)
(*                                                                        *)
(**************************************************************************)

(* Toplevel directives *)

open Format
open Misc
open Longident
open Types
open Toploop

let error_fmt () =
  if !Sys.interactive then
    Format.std_formatter
  else
    Format.err_formatter

let action_on_suberror b =
  if not b && not !Sys.interactive then
    raise (Compenv.Exit_with_status 125)

(* Directive sections (used in #help) *)
let section_general = "General"
let section_run = "Loading code"
let section_env = "Environment queries"

let section_print = "Pretty-printing"
let section_trace = "Tracing"
let section_options = "Compiler options"

let section_undocumented = "Undocumented"

(* we will print the sections in the first list,
   then all user-defined sections,
   then the sections in the second list,
   then all undocumented directives *)
let order_of_sections =
  ([
    section_general;
    section_run;
    section_env;
  ], [
    section_print;
    section_trace;
    section_options;

    section_undocumented;
  ])
(* Do not forget to keep the directives synchronized with the manual in
   manual/src/cmds/top.etex *)

(* To quit *)

let dir_quit () = raise (Compenv.Exit_with_status 0)

let _ = add_directive "quit" (Directive_none dir_quit)
    {
      section = section_general;
      doc = "Exit the toplevel.";
    }

(* To add a directory to the load path *)

let dir_directory s =
  let d = expand_directory Config.standard_library s in
  Dll.add_path [d];
  let dir = Load_path.Dir.create d in
  Load_path.prepend_dir dir;
  toplevel_env :=
    Stdlib.String.Set.fold
      (fun name env ->
         Env.add_persistent_structure (Ident.create_persistent name) env)
      (Env.persistent_structures_of_dir dir)
      !toplevel_env

let _ = add_directive "directory" (Directive_string dir_directory)
    {
      section = section_run;
      doc = "Add the given directory to search path for source and compiled \
             files.";
    }

(* To remove a directory from the load path *)
let dir_remove_directory s =
  let d = expand_directory Config.standard_library s in
  let keep id =
    match Load_path.find_uncap (Ident.name id ^ ".cmi") with
    | exception Not_found -> true
    | fn -> Filename.dirname fn <> d
  in
  toplevel_env := Env.filter_non_loaded_persistent keep !toplevel_env;
  Load_path.remove_dir s;
  Dll.remove_path [d]

let _ = add_directive "remove_directory" (Directive_string dir_remove_directory)
    {
      section = section_run;
      doc = "Remove the given directory from the search path.";
    }

let dir_show_dirs () =
  List.iter print_endline (Load_path.get_paths ())

let _ = add_directive "show_dirs" (Directive_none dir_show_dirs)
    {
      section = section_run;
      doc = "List directories currently in the search path.";
    }

(* To change the current directory *)

let dir_cd s = Sys.chdir s

let _ = add_directive "cd" (Directive_string dir_cd)
    {
      section = section_run;
      doc = "Change the current working directory.";
    }
<<<<<<< HEAD
(* Load in-core a .cmo file *)

exception Load_failed

let check_consistency ppf filename cu =
  try Env.import_crcs ~source:filename cu.cu_imports
  with Persistent_env.Consistbl.Inconsistency {
      unit_name = name;
      inconsistent_source = user;
      original_source = auth;
    } ->
    fprintf ppf "@[<hv 0>The files %s@ and %s@ \
                 disagree over interface %a@]@."
            user auth Compilation_unit.Name.print name;
    raise Load_failed

let load_compunit ic filename ppf compunit =
  check_consistency ppf filename compunit;
  seek_in ic compunit.cu_pos;
  let code_size = compunit.cu_codesize + 8 in
  let code = LongString.create code_size in
  LongString.input_bytes_into code ic compunit.cu_codesize;
  LongString.set code compunit.cu_codesize (Char.chr Opcodes.opRETURN);
  LongString.blit_string "\000\000\000\001\000\000\000" 0
                     code (compunit.cu_codesize + 1) 7;
  let initial_symtable = Symtable.current_state() in
  Symtable.patch_object code compunit.cu_reloc;
  Symtable.update_global_table();
  let events =
    if compunit.cu_debug = 0 then [| |]
    else begin
      seek_in ic compunit.cu_debug;
      [| input_value ic |]
    end in
  begin try
    may_trace := true;
    let _bytecode, closure = Meta.reify_bytecode code events None in
    ignore (closure ());
    may_trace := false;
  with exn ->
    record_backtrace ();
    may_trace := false;
    Symtable.restore_state initial_symtable;
    print_exception_outcome ppf exn;
    raise Load_failed
  end
=======
>>>>>>> 50839d9a


let with_error_fmt f x = f (error_fmt ()) x

let dir_load ppf name =
  action_on_suberror (Topeval.load_file false ppf name)

let _ = add_directive "load" (Directive_string (with_error_fmt dir_load))
    {
      section = section_run;
      doc = "Load in memory a bytecode object, produced by ocamlc.";
    }

let dir_load_rec ppf name =
  action_on_suberror (Topeval.load_file true ppf name)

let _ = add_directive "load_rec"
    (Directive_string (with_error_fmt dir_load_rec))
    {
      section = section_run;
      doc = "As #load, but loads dependencies recursively.";
    }

let load_file = Topeval.load_file false

(* Load commands from a file *)

let dir_use ppf name =
  action_on_suberror (Toploop.use_input ppf (Toploop.File name))
let dir_use_output ppf name = action_on_suberror (Toploop.use_output ppf name)
let dir_mod_use ppf name =
  action_on_suberror (Toploop.mod_use_input ppf (Toploop.File name))

let _ = add_directive "use" (Directive_string (with_error_fmt dir_use))
    {
      section = section_run;
      doc = "Read, compile and execute source phrases from the given file.";
    }

let _ = add_directive "use_output"
    (Directive_string (with_error_fmt dir_use_output))
    {
      section = section_run;
      doc = "Execute a command and read, compile and execute source phrases \
             from its output.";
    }

let _ = add_directive "mod_use" (Directive_string (with_error_fmt dir_mod_use))
    {
      section = section_run;
      doc = "Usage is identical to #use but #mod_use \
             wraps the contents in a module.";
    }

(* Install, remove a printer *)

exception Bad_printing_function

let filter_arrow ty =
  let ty = Ctype.expand_head !toplevel_env ty in
  match get_desc ty with
  | Tarrow ((lbl,_,_), l, r, _) when not (Btype.is_optional lbl) -> Some (l, r)
  | _ -> None

let rec extract_last_arrow desc =
  match filter_arrow desc with
  | None -> raise Bad_printing_function
  | Some (_, r as res) ->
      try extract_last_arrow r
      with Bad_printing_function -> res

let extract_target_type ty = fst (extract_last_arrow ty)
let extract_target_parameters ty =
  let ty = extract_target_type ty |> Ctype.expand_head !toplevel_env in
  match get_desc ty with
  | Tconstr (path, (_ :: _ as args), _)
      when Ctype.all_distinct_vars !toplevel_env args ->
        Some (path, args)
  | _ -> None

type 'a printer_type_new = Format.formatter -> 'a -> unit
type 'a printer_type_old = 'a -> unit

let printer_type ppf typename =
  let printer_type =
    match
      Env.find_type_by_name
        (Ldot(Lident "Topdirs", typename)) !toplevel_env
    with
    | path, _ -> path
    | exception Not_found ->
        fprintf ppf "Cannot find type Topdirs.%s.@." typename;
        raise Exit
  in
  printer_type

let match_simple_printer_type desc printer_type =
  Ctype.begin_def();
  let ty_arg = Ctype.newvar() in
  begin try
    Ctype.unify !toplevel_env
      (Ctype.newconstr printer_type [ty_arg])
      (Ctype.instance desc.val_type);
  with Ctype.Unify _ ->
    raise Bad_printing_function
  end;
  Ctype.end_def();
  Ctype.generalize ty_arg;
  (ty_arg, None)

let match_generic_printer_type desc path args printer_type =
  Ctype.begin_def();
  let args = List.map (fun _ -> Ctype.newvar ()) args in
  let ty_target = Ctype.newty (Tconstr (path, args, ref Mnil)) in
  let ty_args =
    List.map (fun ty_var -> Ctype.newconstr printer_type [ty_var]) args in
  let ty_expected =
    List.fold_right
      (fun ty_arg ty -> Ctype.newty
         (Tarrow ((Asttypes.Nolabel,Alloc_mode.global,Alloc_mode.global),
                  ty_arg, ty,
                  commu_var ())))
      ty_args (Ctype.newconstr printer_type [ty_target]) in
  begin try
    Ctype.unify !toplevel_env
      ty_expected
      (Ctype.instance desc.val_type);
  with Ctype.Unify _ ->
    raise Bad_printing_function
  end;
  Ctype.end_def();
  Ctype.generalize ty_expected;
  if not (Ctype.all_distinct_vars !toplevel_env args) then
    raise Bad_printing_function;
  (ty_expected, Some (path, ty_args))

let match_printer_type ppf desc =
  let printer_type_new = printer_type ppf "printer_type_new" in
  let printer_type_old = printer_type ppf "printer_type_old" in
  try
    (match_simple_printer_type desc printer_type_new, false)
  with Bad_printing_function ->
    try
      (match_simple_printer_type desc printer_type_old, true)
    with Bad_printing_function as exn ->
      match extract_target_parameters desc.val_type with
      | None -> raise exn
      | Some (path, args) ->
          (match_generic_printer_type desc path args printer_type_new,
           false)

let find_printer_type ppf lid =
  match Env.find_value_by_name lid !toplevel_env with
  | (path, desc) -> begin
    match match_printer_type ppf desc with
    | (ty_arg, is_old_style) -> (ty_arg, path, is_old_style)
    | exception Bad_printing_function ->
      fprintf ppf "%a has the wrong type for a printing function.@."
      Printtyp.longident lid;
      raise Exit
  end
  | exception Not_found ->
      fprintf ppf "Unbound value %a.@." Printtyp.longident lid;
      raise Exit

let dir_install_printer ppf lid =
  try
    let ((ty_arg, ty), path, is_old_style) =
      find_printer_type ppf lid in
    let v = eval_value_path !toplevel_env path in
    match ty with
    | None ->
       let print_function =
         if is_old_style then
           (fun _formatter repr -> Obj.obj v (Obj.obj repr))
         else
           (fun formatter repr -> Obj.obj v formatter (Obj.obj repr)) in
       install_printer path ty_arg print_function
    | Some (ty_path, ty_args) ->
       let rec build v = function
         | [] ->
            let print_function =
              if is_old_style then
                (fun _formatter repr -> Obj.obj v (Obj.obj repr))
              else
                (fun formatter repr -> Obj.obj v formatter (Obj.obj repr)) in
            Zero print_function
         | _ :: args ->
            Succ
              (fun fn -> build ((Obj.obj v : _ -> Obj.t) fn) args) in
       install_generic_printer' path ty_path (build v ty_args)
  with Exit -> ()

let dir_remove_printer ppf lid =
  try
    let (_ty_arg, path, _is_old_style) = find_printer_type ppf lid in
    begin try
      remove_printer path
    with Not_found ->
      fprintf ppf "No printer named %a.@." Printtyp.longident lid
    end
  with Exit -> ()

let _ = add_directive "install_printer"
    (Directive_ident (with_error_fmt dir_install_printer))
    {
      section = section_print;
      doc = "Registers a printer for values of a certain type.";
    }

let _ = add_directive "remove_printer"
    (Directive_ident (with_error_fmt dir_remove_printer))
    {
      section = section_print;
      doc = "Remove the named function from the table of toplevel printers.";
    }

let parse_warnings ppf iserr s =
  try Option.iter Location.(prerr_alert none) @@ Warnings.parse_options iserr s
  with Arg.Bad err -> fprintf ppf "%s.@." err; action_on_suberror true

(* Typing information *)

let trim_signature = function
    Mty_signature sg ->
      Mty_signature
        (List.map
           (function
               Sig_module (id, pres, md, rs, priv) ->
                 let attribute =
                   Ast_helper.Attr.mk
                     (Location.mknoloc "...")
                     (Parsetree.PStr [])
                 in
                 Sig_module (id, pres, {md with md_attributes =
                                          attribute :: md.md_attributes},
                             rs, priv)
             (*| Sig_modtype (id, Modtype_manifest mty) ->
                 Sig_modtype (id, Modtype_manifest (trim_modtype mty))*)
             | item -> item)
           sg)
  | mty -> mty

let show_prim to_sig ppf lid =
  let env = !toplevel_env in
  let loc = Location.none in
  try
    let s =
      match lid with
      | Longident.Lident s -> s
      | Longident.Ldot (_,s) -> s
      | Longident.Lapply _ ->
          fprintf ppf "Invalid path %a@." Printtyp.longident lid;
          raise Exit
    in
    let id = Ident.create_persistent s in
    let sg = to_sig env loc id lid in
    Printtyp.wrap_printing_env ~error:false env
      (fun () -> fprintf ppf "@[%a@]@." Printtyp.signature sg)
  with
  | Not_found ->
      fprintf ppf "@[Unknown element.@]@."
  | Exit -> ()

let all_show_funs = ref []

let reg_show_prim name to_sig doc =
  all_show_funs := to_sig :: !all_show_funs;
  add_directive
    name
    (Directive_ident (show_prim to_sig std_formatter))
    {
      section = section_env;
      doc;
    }

let () =
  reg_show_prim "show_val"
    (fun env loc id lid ->
       let _path, desc, _ = Env.lookup_value ~loc lid env in
       [ Sig_value (id, desc, Exported) ]
    )
    "Print the signature of the corresponding value."

let is_nonrec_type id td =
  (* We track both recursive uses of t (`type t = X of t`) and
     nonrecursive uses (`type nonrec t = t`) to only print the nonrec keyword
     when it is necessary to make the type printable.
  *)
  let recursive_use = ref false in
  let nonrecursive_use = ref false in
  let it_path = function
    | Path.Pident id' when Ident.name id' = Ident.name id ->
        if Ident.same id id' then
          recursive_use := true
        else
          nonrecursive_use:= true
    | _ -> ()
  in
  let it =  Btype.{type_iterators with it_path } in
  let () =
    it.it_type_declaration it td;
    Btype.unmark_iterators.it_type_declaration Btype.unmark_iterators td
  in
  match !recursive_use, !nonrecursive_use with
  | false, true -> Trec_not
  | true, _ | _, false -> Trec_first
    (* note: true, true is possible *)

let () =
  reg_show_prim "show_type"
    (fun env loc id lid ->
       let path, desc = Env.lookup_type ~loc lid env in
       let id, rs = match path with
         | Pident id -> id, is_nonrec_type id desc
         | _ -> id, Trec_first
       in
       [ Sig_type (id, desc, rs, Exported) ]
    )
    "Print the signature of the corresponding type constructor."

(* Each registered show_prim function is called in turn
 * and any output produced is sent to std_out.
 * Two show_prim functions are needed for constructors,
 * one for exception constructors and another for
 * non-exception constructors (normal and extensible variants). *)
let is_exception_constructor env type_expr =
  Ctype.is_equal env true [type_expr] [Predef.type_exn]

let is_extension_constructor = function
  | Cstr_extension _ -> true
  | _ -> false

let () =
  (* This show_prim function will only show constructor types
   * that are not also exception types. *)
  reg_show_prim "show_constructor"
    (fun env loc id lid ->
       let desc = Env.lookup_constructor ~loc Env.Positive lid env in
       if is_exception_constructor env desc.cstr_res then
         raise Not_found;
       let path = Btype.cstr_type_path desc in
       let type_decl = Env.find_type path env in
       if is_extension_constructor desc.cstr_tag then
         let ret_type =
           if desc.cstr_generalized then Some desc.cstr_res
           else None
         in
         let ext =
           { ext_type_path = path;
             ext_type_params = type_decl.type_params;
             ext_args = Cstr_tuple desc.cstr_args;
             ext_ret_type = ret_type;
             ext_private = Asttypes.Public;
             ext_loc = desc.cstr_loc;
             ext_attributes = desc.cstr_attributes;
             ext_uid = desc.cstr_uid; }
           in
             [Sig_typext (id, ext, Text_first, Exported)]
       else
         (* make up a fake Ident.t as type_decl : Types.type_declaration
          * does not have an Ident.t yet. Ident.create_presistent is a
          * good choice because it has no side-effects.
          * *)
         let type_id = Ident.create_persistent (Path.name path) in
         [ Sig_type (type_id, type_decl, Trec_first, Exported) ]
    )
    "Print the signature of the corresponding value constructor."

let () =
  reg_show_prim "show_exception"
    (fun env loc id lid ->
       let desc = Env.lookup_constructor ~loc Env.Positive lid env in
       if not (is_exception_constructor env desc.cstr_res) then
         raise Not_found;
       let ret_type =
         if desc.cstr_generalized then Some Predef.type_exn
         else None
       in
       let ext =
         { ext_type_path = Predef.path_exn;
           ext_type_params = [];
           ext_args = Cstr_tuple desc.cstr_args;
           ext_ret_type = ret_type;
           ext_private = Asttypes.Public;
           ext_loc = desc.cstr_loc;
           ext_attributes = desc.cstr_attributes;
           ext_uid = desc.cstr_uid;
         }
       in
         [Sig_typext (id, ext, Text_exception, Exported)]
    )
    "Print the signature of the corresponding exception."

let is_rec_module id md =
  let exception Exit in
  let rec it_path = function
    | Path.Pdot(root, _ ) -> it_path root
    | Path.Pident id' -> if (Ident.same id id') then raise Exit
    | _ -> ()
  in
  let it =  Btype.{type_iterators with it_path } in
  let rs = match it.it_module_declaration it md with
    | () -> Trec_not
    | exception Exit -> Trec_first
  in
  Btype.unmark_iterators.it_module_declaration Btype.unmark_iterators md;
  rs


let () =
  reg_show_prim "show_module"
    (fun env loc id lid ->
       let path, md = Env.lookup_module ~loc lid env in
       let id = match path with
         | Pident id -> id
         | _ -> id
       in
       let rec accum_aliases md acc =
         let acc rs =
           Sig_module (id, Mp_present,
                       {md with md_type = trim_signature md.md_type},
                       rs, Exported) :: acc in
         match md.md_type with
         | Mty_alias path ->
             let md = Env.find_module path env in
             accum_aliases md (acc Trec_not)
         | Mty_ident _ | Mty_signature _ | Mty_functor _ ->
             List.rev (acc (is_rec_module id md))
       in
       accum_aliases md []
    )
    "Print the signature of the corresponding module."

let () =
  reg_show_prim "show_module_type"
    (fun env loc id lid ->
       let _path, desc = Env.lookup_modtype ~loc lid env in
       [ Sig_modtype (id, desc, Exported) ]
    )
    "Print the signature of the corresponding module type."

let () =
  reg_show_prim "show_class"
    (fun env loc id lid ->
       let path, desc_class = Env.lookup_class ~loc lid env in
       let _path, desc_cltype = Env.lookup_cltype ~loc lid env in
       let _path, typedcl = Env.lookup_type ~loc lid env in
       let hash_typedcl = Env.find_hash_type path env in
       [
         Sig_class (id, desc_class, Trec_not, Exported);
         Sig_class_type (id, desc_cltype, Trec_not, Exported);
         Sig_type (id, typedcl, Trec_not, Exported);
         Sig_type (id, hash_typedcl, Trec_not, Exported);
       ]
    )
    "Print the signature of the corresponding class."

let () =
  reg_show_prim "show_class_type"
    (fun env loc id lid ->
       let path, desc = Env.lookup_cltype ~loc lid env in
       let _path, typedcl = Env.lookup_type ~loc lid env in
       let hash_typedcl = Env.find_hash_type path env in
       [
         Sig_class_type (id, desc, Trec_not, Exported);
         Sig_type (id, typedcl, Trec_not, Exported);
         Sig_type (id, hash_typedcl, Trec_not, Exported);
       ]
    )
    "Print the signature of the corresponding class type."

let show env loc id lid =
  let sg =
    List.fold_left
      (fun sg f -> try (f env loc id lid) @ sg with _ -> sg)
      [] !all_show_funs
  in
  if sg = [] then raise Not_found else sg

let () =
  add_directive "show" (Directive_ident (show_prim show std_formatter))
    {
      section = section_env;
      doc = "Print the signatures of components \
             from any of the categories below.";
    }

(* Control the printing of values *)

let _ = add_directive "print_depth"
    (Directive_int(fun n -> max_printer_depth := n))
    {
      section = section_print;
      doc = "Limit the printing of values to a maximal depth of n.";
    }

let _ = add_directive "print_length"
    (Directive_int(fun n -> max_printer_steps := n))
    {
      section = section_print;
      doc = "Limit the number of value nodes printed to at most n.";
    }

(* Set various compiler flags *)

let _ = add_directive "labels"
    (Directive_bool(fun b -> Clflags.classic := not b))
    {
      section = section_options;
      doc = "Choose whether to ignore labels in function types.";
    }

let _ = add_directive "principal"
    (Directive_bool(fun b -> Clflags.principal := b))
    {
      section = section_options;
      doc = "Make sure that all types are derived in a principal way.";
    }

let _ = add_directive "rectypes"
    (Directive_none(fun () -> Clflags.recursive_types := true))
    {
      section = section_options;
      doc = "Allow arbitrary recursive types during type-checking.";
    }

let _ = add_directive "ppx"
    (Directive_string(fun s -> Clflags.all_ppx := s :: !Clflags.all_ppx))
    {
      section = section_options;
      doc = "After parsing, pipe the abstract \
          syntax tree through the preprocessor command.";
    }

let _ = add_directive "warnings"
    (Directive_string (with_error_fmt(fun ppf s -> parse_warnings ppf false s)))
    {
      section = section_options;
      doc = "Enable or disable warnings according to the argument.";
    }

let _ = add_directive "warn_error"
    (Directive_string (with_error_fmt(fun ppf s -> parse_warnings ppf true s)))
    {
      section = section_options;
      doc = "Treat as errors the warnings enabled by the argument.";
    }

(* #help directive *)

let directive_sections () =
  let sections = Hashtbl.create 10 in
  let add_dir name =
    let dir =
      match get_directive name with
      | Some dir -> dir
      | None -> assert false
    in
    let section, doc =
      match get_directive_info name with
      | Some { section; doc } -> section, Some doc
      | None -> "Undocumented", None
    in
    Hashtbl.replace sections section
      ((name, dir, doc)
       :: (try Hashtbl.find sections section with Not_found -> []))
  in
  List.iter add_dir (all_directive_names ());
  let take_section section =
    if not (Hashtbl.mem sections section) then (section, [])
    else begin
      let section_dirs =
        Hashtbl.find sections section
        |> List.sort (fun (n1, _, _) (n2, _, _) -> String.compare n1 n2) in
      Hashtbl.remove sections section;
      (section, section_dirs)
    end
  in
  let before, after = order_of_sections in
  let sections_before = List.map take_section before in
  let sections_after = List.map take_section after in
  let sections_user =
    Hashtbl.fold (fun section _ acc -> section::acc) sections []
    |> List.sort String.compare
    |> List.map take_section in
  sections_before @ sections_user @ sections_after

let print_directive ppf (name, directive, doc) =
  let param = match directive with
    | Directive_none _ -> ""
    | Directive_string _ -> " <str>"
    | Directive_int _ -> " <int>"
    | Directive_bool _ -> " <bool>"
    | Directive_ident _ -> " <ident>" in
  match doc with
  | None -> fprintf ppf "#%s%s@." name param
  | Some doc ->
      fprintf ppf "@[<hov 2>#%s%s@\n%a@]@."
        name param
        Format.pp_print_text doc

let print_section ppf (section, directives) =
  if directives <> [] then begin
    fprintf ppf "%30s%s@." "" section;
    List.iter (print_directive ppf) directives;
    fprintf ppf "@.";
  end

let print_directives ppf () =
  List.iter (print_section ppf) (directive_sections ())

let _ = add_directive "help"
    (Directive_none (print_directives std_formatter))
    {
      section = section_general;
      doc = "Prints a list of all available directives, with \
          corresponding argument type if appropriate.";
    }<|MERGE_RESOLUTION|>--- conflicted
+++ resolved
@@ -128,55 +128,6 @@
       section = section_run;
       doc = "Change the current working directory.";
     }
-<<<<<<< HEAD
-(* Load in-core a .cmo file *)
-
-exception Load_failed
-
-let check_consistency ppf filename cu =
-  try Env.import_crcs ~source:filename cu.cu_imports
-  with Persistent_env.Consistbl.Inconsistency {
-      unit_name = name;
-      inconsistent_source = user;
-      original_source = auth;
-    } ->
-    fprintf ppf "@[<hv 0>The files %s@ and %s@ \
-                 disagree over interface %a@]@."
-            user auth Compilation_unit.Name.print name;
-    raise Load_failed
-
-let load_compunit ic filename ppf compunit =
-  check_consistency ppf filename compunit;
-  seek_in ic compunit.cu_pos;
-  let code_size = compunit.cu_codesize + 8 in
-  let code = LongString.create code_size in
-  LongString.input_bytes_into code ic compunit.cu_codesize;
-  LongString.set code compunit.cu_codesize (Char.chr Opcodes.opRETURN);
-  LongString.blit_string "\000\000\000\001\000\000\000" 0
-                     code (compunit.cu_codesize + 1) 7;
-  let initial_symtable = Symtable.current_state() in
-  Symtable.patch_object code compunit.cu_reloc;
-  Symtable.update_global_table();
-  let events =
-    if compunit.cu_debug = 0 then [| |]
-    else begin
-      seek_in ic compunit.cu_debug;
-      [| input_value ic |]
-    end in
-  begin try
-    may_trace := true;
-    let _bytecode, closure = Meta.reify_bytecode code events None in
-    ignore (closure ());
-    may_trace := false;
-  with exn ->
-    record_backtrace ();
-    may_trace := false;
-    Symtable.restore_state initial_symtable;
-    print_exception_outcome ppf exn;
-    raise Load_failed
-  end
-=======
->>>>>>> 50839d9a
 
 
 let with_error_fmt f x = f (error_fmt ()) x
