--- conflicted
+++ resolved
@@ -301,11 +301,8 @@
   value_rec_types
   asttypes
   cmo_format
-<<<<<<< HEAD
   camlinternalQuote_bootstrap
-=======
   cmj_format
->>>>>>> 1dda08c4
   outcometree
   parsetree
   debug_event))
