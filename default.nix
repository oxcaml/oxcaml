--- conflicted
+++ resolved
@@ -29,6 +29,7 @@
     in
     [
       "--cache-file=/dev/null"
+      "--with-objcopy=${pkgs.llvm}/bin/llvm-objcopy"
       (mkFlag addressSanitizer "address-sanitizer")
       (mkFlag dev "dev")
       (mkFlag flambdaInvariants "flambda-invariants")
@@ -39,11 +40,7 @@
       (mkFlag stackChecks "stack-checks")
       (mkFlag warnError "warn-error")
       (mkFlag ocamltest "ocamltest")
-<<<<<<< HEAD
-      "--with-objcopy=${pkgs.llvm}/bin/llvm-objcopy"
-=======
       (mkFlag syntaxQuotations "syntax-quotations")
->>>>>>> 0f49c5d6
     ];
 
   upstream = pkgs.ocaml-ng.ocamlPackages_4_14;
