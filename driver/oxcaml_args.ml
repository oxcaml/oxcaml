--- conflicted
+++ resolved
@@ -944,9 +944,72 @@
     Arg.Unit f,
     " Emit global symbols with visibility STV_DEFAULT" )
 
-<<<<<<< HEAD
 module type Flambda2_options = sig
-=======
+  val flambda2_debug : unit -> unit
+  val no_flambda2_debug : unit -> unit
+  val flambda2_join_points : unit -> unit
+  val no_flambda2_join_points : unit -> unit
+  val flambda2_result_types_functors_only : unit -> unit
+  val flambda2_result_types_all_functions : unit -> unit
+  val no_flambda2_result_types : unit -> unit
+  val flambda2_basic_meet : unit -> unit
+  val flambda2_advanced_meet : unit -> unit
+  val flambda2_join_algorithm : string -> unit
+  val flambda2_unbox_along_intra_function_control_flow : unit -> unit
+  val no_flambda2_unbox_along_intra_function_control_flow : unit -> unit
+  val flambda2_backend_cse_at_toplevel : unit -> unit
+  val no_flambda2_backend_cse_at_toplevel : unit -> unit
+  val flambda2_cse_depth : int -> unit
+  val flambda2_join_depth : int -> unit
+  val flambda2_reaper : unit -> unit
+  val no_flambda2_reaper : unit -> unit
+  val flambda2_expert_fallback_inlining_heuristic : unit -> unit
+  val no_flambda2_expert_fallback_inlining_heuristic : unit -> unit
+  val flambda2_expert_inline_effects_in_cmm : unit -> unit
+  val no_flambda2_expert_inline_effects_in_cmm : unit -> unit
+  val flambda2_expert_phantom_lets : unit -> unit
+  val no_flambda2_expert_phantom_lets : unit -> unit
+  val flambda2_expert_max_block_size_for_projections : int -> unit
+  val flambda2_expert_max_unboxing_depth : int -> unit
+  val flambda2_expert_can_inline_recursive_functions : unit -> unit
+  val no_flambda2_expert_can_inline_recursive_functions : unit -> unit
+  val flambda2_expert_max_function_simplify_run : int -> unit
+  val flambda2_expert_shorten_symbol_names : unit -> unit
+  val no_flambda2_expert_shorten_symbol_names : unit -> unit
+  val flambda2_expert_cont_lifting_budget : int -> unit
+  val flambda2_expert_cont_spec_budget : int -> unit
+  val flambda2_debug_concrete_types_only_on_canonicals : unit -> unit
+  val no_flambda2_debug_concrete_types_only_on_canonicals : unit -> unit
+  val flambda2_debug_keep_invalid_handlers : unit -> unit
+  val no_flambda2_debug_keep_invalid_handlers : unit -> unit
+  val flambda2_inline_max_depth : string -> unit
+  val flambda2_inline_max_rec_depth : string -> unit
+  val flambda2_inline_call_cost : string -> unit
+  val flambda2_inline_alloc_cost : string -> unit
+  val flambda2_inline_prim_cost : string -> unit
+  val flambda2_inline_branch_cost : string -> unit
+  val flambda2_inline_indirect_call_cost : string -> unit
+  val flambda2_inline_poly_compare_cost : string -> unit
+  val flambda2_inline_small_function_size : string -> unit
+  val flambda2_inline_large_function_size : string -> unit
+  val flambda2_inline_threshold : string -> unit
+  val flambda2_speculative_inlining_only_if_arguments_useful : unit -> unit
+  val no_flambda2_speculative_inlining_only_if_arguments_useful : unit -> unit
+  val flambda2_inlining_report_bin : unit -> unit
+  val flambda2_unicode : unit -> unit
+  val flambda2_kind_checks : unit -> unit
+  val drawfexpr : unit -> unit
+  val drawfexpr_to : string -> unit
+  val dfexpr : unit -> unit
+  val dfexpr_to : string -> unit
+  val dflexpect_to : string -> unit
+  val dslot_offsets : unit -> unit
+  val dfreshen : unit -> unit
+  val dflow : unit -> unit
+  val dsimplify : unit -> unit
+  val dreaper : unit -> unit
+end
+
 module type Oxcaml_options = sig
   val ocamlcfg : unit -> unit
   val no_ocamlcfg : unit -> unit
@@ -1011,135 +1074,6 @@
   val keep_llvmir : unit -> unit
   val llvm_path : string -> unit
   val llvm_flags : string -> unit
->>>>>>> 333fd56d
-  val flambda2_debug : unit -> unit
-  val no_flambda2_debug : unit -> unit
-  val flambda2_join_points : unit -> unit
-  val no_flambda2_join_points : unit -> unit
-  val flambda2_result_types_functors_only : unit -> unit
-  val flambda2_result_types_all_functions : unit -> unit
-  val no_flambda2_result_types : unit -> unit
-  val flambda2_basic_meet : unit -> unit
-  val flambda2_advanced_meet : unit -> unit
-  val flambda2_join_algorithm : string -> unit
-  val flambda2_unbox_along_intra_function_control_flow : unit -> unit
-  val no_flambda2_unbox_along_intra_function_control_flow : unit -> unit
-  val flambda2_backend_cse_at_toplevel : unit -> unit
-  val no_flambda2_backend_cse_at_toplevel : unit -> unit
-  val flambda2_cse_depth : int -> unit
-  val flambda2_join_depth : int -> unit
-  val flambda2_reaper : unit -> unit
-  val no_flambda2_reaper : unit -> unit
-  val flambda2_expert_fallback_inlining_heuristic : unit -> unit
-  val no_flambda2_expert_fallback_inlining_heuristic : unit -> unit
-  val flambda2_expert_inline_effects_in_cmm : unit -> unit
-  val no_flambda2_expert_inline_effects_in_cmm : unit -> unit
-  val flambda2_expert_phantom_lets : unit -> unit
-  val no_flambda2_expert_phantom_lets : unit -> unit
-  val flambda2_expert_max_block_size_for_projections : int -> unit
-  val flambda2_expert_max_unboxing_depth : int -> unit
-  val flambda2_expert_can_inline_recursive_functions : unit -> unit
-  val no_flambda2_expert_can_inline_recursive_functions : unit -> unit
-  val flambda2_expert_max_function_simplify_run : int -> unit
-  val flambda2_expert_shorten_symbol_names : unit -> unit
-  val no_flambda2_expert_shorten_symbol_names : unit -> unit
-  val flambda2_expert_cont_lifting_budget : int -> unit
-  val flambda2_expert_cont_spec_budget : int -> unit
-  val flambda2_debug_concrete_types_only_on_canonicals : unit -> unit
-  val no_flambda2_debug_concrete_types_only_on_canonicals : unit -> unit
-  val flambda2_debug_keep_invalid_handlers : unit -> unit
-  val no_flambda2_debug_keep_invalid_handlers : unit -> unit
-  val flambda2_inline_max_depth : string -> unit
-  val flambda2_inline_max_rec_depth : string -> unit
-  val flambda2_inline_call_cost : string -> unit
-  val flambda2_inline_alloc_cost : string -> unit
-  val flambda2_inline_prim_cost : string -> unit
-  val flambda2_inline_branch_cost : string -> unit
-  val flambda2_inline_indirect_call_cost : string -> unit
-  val flambda2_inline_poly_compare_cost : string -> unit
-  val flambda2_inline_small_function_size : string -> unit
-  val flambda2_inline_large_function_size : string -> unit
-  val flambda2_inline_threshold : string -> unit
-  val flambda2_speculative_inlining_only_if_arguments_useful : unit -> unit
-  val no_flambda2_speculative_inlining_only_if_arguments_useful : unit -> unit
-  val flambda2_inlining_report_bin : unit -> unit
-  val flambda2_unicode : unit -> unit
-  val flambda2_kind_checks : unit -> unit
-  val drawfexpr : unit -> unit
-  val drawfexpr_to : string -> unit
-  val dfexpr : unit -> unit
-  val dfexpr_to : string -> unit
-  val dflexpect_to : string -> unit
-  val dslot_offsets : unit -> unit
-  val dfreshen : unit -> unit
-  val dflow : unit -> unit
-  val dsimplify : unit -> unit
-  val dreaper : unit -> unit
-end
-
-module type Oxcaml_options = sig
-  val ocamlcfg : unit -> unit
-  val no_ocamlcfg : unit -> unit
-  val dump_inlining_paths : unit -> unit
-  val davail : unit -> unit
-  val dranges : unit -> unit
-  val ddebug_invariants : unit -> unit
-  val ddwarf_types : unit -> unit
-  val ddwarf_metrics : unit -> unit
-  val dcfg : unit -> unit
-  val dcfg_invariants : unit -> unit
-  val regalloc : string -> unit
-  val regalloc_linscan_threshold : int -> unit
-  val regalloc_param : string -> unit
-  val regalloc_validate : unit -> unit
-  val no_regalloc_validate : unit -> unit
-  val vectorize : unit -> unit
-  val no_vectorize : unit -> unit
-  val vectorize_max_block_size : int -> unit
-  val dvectorize : unit -> unit
-  val cfg_peephole_optimize : unit -> unit
-  val no_cfg_peephole_optimize : unit -> unit
-  val cfg_stack_checks : unit -> unit
-  val no_cfg_stack_checks : unit -> unit
-  val cfg_stack_checks_threshold : int -> unit
-  val cfg_eliminate_dead_trap_handlers : unit -> unit
-  val no_cfg_eliminate_dead_trap_handlers : unit -> unit
-  val cfg_prologue_validate : unit -> unit
-  val no_cfg_prologue_validate : unit -> unit
-  val cfg_prologue_shrink_wrap : unit -> unit
-  val no_cfg_prologue_shrink_wrap : unit -> unit
-  val cfg_prologue_shrink_wrap_threshold : int -> unit
-  val reorder_blocks_random : int -> unit
-  val basic_block_sections : unit -> unit
-  val module_entry_functions_section : unit -> unit
-  val dasm_comments : unit -> unit
-  val dno_asm_comments : unit -> unit
-  val heap_reduction_threshold : int -> unit
-  val zero_alloc_check : string -> unit
-  val zero_alloc_assert : string -> unit
-  val dzero_alloc : unit -> unit
-  val disable_zero_alloc_checker : unit -> unit
-  val disable_precise_zero_alloc_checker : unit -> unit
-  val zero_alloc_checker_details_cutoff : int -> unit
-  val zero_alloc_checker_details_extra : unit -> unit
-  val no_zero_alloc_checker_details_extra : unit -> unit
-  val zero_alloc_checker_join : int -> unit
-  val function_layout : string -> unit
-  val disable_builtin_check : unit -> unit
-  val disable_poll_insertion : unit -> unit
-  val enable_poll_insertion : unit -> unit
-  val symbol_visibility_protected : unit -> unit
-  val no_symbol_visibility_protected : unit -> unit
-  val long_frames : unit -> unit
-  val no_long_frames : unit -> unit
-  val long_frames_threshold : int -> unit
-  val caml_apply_inline_fast_path : unit -> unit
-  val internal_assembler : unit -> unit
-  val gc_timings : unit -> unit
-  val no_mach_ir : unit -> unit
-  val dllvmir : unit -> unit
-  val keep_llvmir : unit -> unit
-  val llvm_path : string -> unit
   include Flambda2_options
   val use_cached_generic_functions : unit -> unit
   val cached_generic_functions_path : string -> unit
@@ -1148,74 +1082,6 @@
 module Make_flambda2_options (F :Flambda2_options) = struct
   let list =
     [
-<<<<<<< HEAD
-=======
-      mk_dump_inlining_paths F.dump_inlining_paths;
-      mk_davail F.davail;
-      mk_dranges F.dranges;
-      mk_ddebug_invariants F.ddebug_invariants;
-      mk_ddwarf_types F.ddwarf_types;
-      mk_ddwarf_metrics F.ddwarf_metrics;
-      mk_ocamlcfg F.ocamlcfg;
-      mk_no_ocamlcfg F.no_ocamlcfg;
-      mk_dcfg F.dcfg;
-      mk_dcfg_invariants F.dcfg_invariants;
-      mk_regalloc F.regalloc;
-      mk_regalloc_linscan_threshold F.regalloc_linscan_threshold;
-      mk_regalloc_param F.regalloc_param;
-      mk_regalloc_validate F.regalloc_validate;
-      mk_no_regalloc_validate F.no_regalloc_validate;
-      mk_vectorize F.vectorize;
-      mk_no_vectorize F.no_vectorize;
-      mk_vectorize_max_block_size F.vectorize_max_block_size;
-      mk_dvectorize F.dvectorize;
-      mk_cfg_peephole_optimize F.cfg_peephole_optimize;
-      mk_no_cfg_peephole_optimize F.no_cfg_peephole_optimize;
-      mk_cfg_stack_checks F.cfg_stack_checks;
-      mk_no_cfg_stack_checks F.no_cfg_stack_checks;
-      mk_cfg_stack_checks_threshold F.cfg_stack_checks_threshold;
-      mk_cfg_eliminate_dead_trap_handlers F.cfg_eliminate_dead_trap_handlers;
-      mk_no_cfg_eliminate_dead_trap_handlers
-        F.no_cfg_eliminate_dead_trap_handlers;
-      mk_cfg_prologue_validate F.cfg_prologue_validate;
-      mk_no_cfg_prologue_validate F.no_cfg_prologue_validate;
-      mk_cfg_prologue_shrink_wrap F.cfg_prologue_shrink_wrap;
-      mk_no_cfg_prologue_shrink_wrap F.no_cfg_prologue_shrink_wrap;
-      mk_cfg_prologue_shrink_wrap_threshold F.cfg_prologue_shrink_wrap_threshold;
-      mk_reorder_blocks_random F.reorder_blocks_random;
-      mk_basic_block_sections F.basic_block_sections;
-      mk_module_entry_functions_section F.module_entry_functions_section;
-      mk_dasm_comments F.dasm_comments;
-      mk_dno_asm_comments F.dno_asm_comments;
-      mk_heap_reduction_threshold F.heap_reduction_threshold;
-      mk_zero_alloc_check F.zero_alloc_check;
-      mk_zero_alloc_assert F.zero_alloc_assert;
-      mk_dzero_alloc F.dzero_alloc;
-      mk_disable_zero_alloc_checker F.disable_zero_alloc_checker;
-      mk_disable_precise_zero_alloc_checker F.disable_precise_zero_alloc_checker;
-      mk_zero_alloc_checker_details_cutoff F.zero_alloc_checker_details_cutoff;
-      mk_zero_alloc_checker_details_extra F.zero_alloc_checker_details_extra;
-      mk_no_zero_alloc_checker_details_extra
-        F.no_zero_alloc_checker_details_extra;
-      mk_zero_alloc_checker_join F.zero_alloc_checker_join;
-      mk_function_layout F.function_layout;
-      mk_disable_builtin_check F.disable_builtin_check;
-      mk_disable_poll_insertion F.disable_poll_insertion;
-      mk_enable_poll_insertion F.enable_poll_insertion;
-      mk_symbol_visibility_protected F.symbol_visibility_protected;
-      mk_no_symbol_visibility_protected F.symbol_visibility_protected;
-      mk_long_frames F.long_frames;
-      mk_no_long_frames F.no_long_frames;
-      mk_debug_long_frames_threshold F.long_frames_threshold;
-      mk_caml_apply_inline_fast_path F.caml_apply_inline_fast_path;
-      mk_internal_assembler F.internal_assembler;
-      mk_gc_timings F.gc_timings;
-      mk_no_mach_ir F.no_mach_ir;
-      mk_dllvmir F.dllvmir;
-      mk_keep_llvmir F.keep_llvmir;
-      mk_llvm_path F.llvm_path;
-      mk_llvm_flags F.llvm_flags;
->>>>>>> 333fd56d
       mk_flambda2_debug F.flambda2_debug;
       mk_no_flambda2_debug F.no_flambda2_debug;
       mk_flambda2_join_points F.flambda2_join_points;
@@ -1374,7 +1240,9 @@
       mk_no_mach_ir F.no_mach_ir;
       mk_dllvmir F.dllvmir;
       mk_keep_llvmir F.keep_llvmir;
-      mk_llvm_path F.llvm_path]
+      mk_llvm_path F.llvm_path;
+      mk_llvm_flags F.llvm_flags
+    ]
     @ Flambda2.list
     @
       [
@@ -1389,16 +1257,6 @@
   let set' r () = r := true
   let clear' r () = r := false
 
-<<<<<<< HEAD
-=======
-  let internal_assembler = set' Oxcaml_flags.internal_assembler
-  let gc_timings = set' Oxcaml_flags.gc_timings
-  let no_mach_ir () = ()
-  let dllvmir () = set' Oxcaml_flags.dump_llvmir ()
-  let keep_llvmir () = set' Oxcaml_flags.keep_llvmir ()
-  let llvm_path s = Oxcaml_flags.llvm_path := Some s
-  let llvm_flags s = Oxcaml_flags.llvm_flags := s
->>>>>>> 333fd56d
   let flambda2_debug = set' Oxcaml_flags.Flambda2.debug
   let no_flambda2_debug = clear' Oxcaml_flags.Flambda2.debug
   let flambda2_join_points = set Flambda2.join_points
@@ -1708,6 +1566,7 @@
   let dllvmir () = set' Oxcaml_flags.dump_llvmir ()
   let keep_llvmir () = set' Oxcaml_flags.keep_llvmir ()
   let llvm_path s = Oxcaml_flags.llvm_path := Some s
+  let llvm_flags s = Oxcaml_flags.llvm_flags := s
 
   include Flambda2_options_impl
   let use_cached_generic_functions =
