(**************************************************************************)
(*                                                                        *)
(*                                 OCaml                                  *)
(*                                                                        *)
(*                       Pierre Chambart, OCamlPro                        *)
(*           Mark Shinwell and Leo White, Jane Street Europe              *)
(*                                                                        *)
(*   Copyright 2013--2021 OCamlPro SAS                                    *)
(*   Copyright 2014--2021 Jane Street Group LLC                           *)
(*                                                                        *)
(*   All rights reserved.  This file is distributed under the terms of    *)
(*   the GNU Lesser General Public License version 2.1, with the          *)
(*   special exception on linking described in the file LICENSE.          *)
(*                                                                        *)
(**************************************************************************)

(** OxCaml specific command line flags *)

val use_ocamlcfg : bool ref
val dump_cfg : bool ref
val cfg_invariants : bool ref
val regalloc : string ref
val default_regalloc_linscan_threshold : int
val regalloc_linscan_threshold : int ref
val regalloc_params : string list ref
val regalloc_validate : bool ref

val vectorize : bool ref
val dump_vectorize : bool ref
val default_vectorize_max_block_size : int
val vectorize_max_block_size : int ref

val cfg_peephole_optimize: bool ref

val cfg_stack_checks : bool ref
val cfg_stack_checks_threshold : int ref

val cfg_eliminate_dead_trap_handlers : bool ref

val reorder_blocks_random : int option ref
val basic_block_sections : bool ref
val module_entry_functions_section : bool ref

val dasm_comments : bool ref

val default_heap_reduction_threshold : int
val heap_reduction_threshold : int ref
val dump_zero_alloc : bool ref
val disable_zero_alloc_checker : bool ref
val disable_precise_zero_alloc_checker : bool ref
val davail : bool ref
val dranges : bool ref

type zero_alloc_checker_details_cutoff =
  | Keep_all
  | At_most of int  (* n > 0 *)
  | No_details

val zero_alloc_checker_details_cutoff : zero_alloc_checker_details_cutoff ref
val default_zero_alloc_checker_details_cutoff : zero_alloc_checker_details_cutoff

type zero_alloc_checker_join =
  | Keep_all
  | Widen of int  (* n > 0 *)
  | Error of int (* n > 0 *)

val zero_alloc_checker_join : zero_alloc_checker_join ref
val default_zero_alloc_checker_join : zero_alloc_checker_join

module Function_layout : sig
  type t =
    | Topological
    | Source

  val to_string : t -> string
  val of_string : string -> t option
  val default :t

  val all : t list
end


val function_layout : Function_layout.t ref
val disable_builtin_check : bool ref
val disable_poll_insertion : bool ref
val allow_long_frames : bool ref
val max_long_frames_threshold : int
val long_frames_threshold : int ref
val caml_apply_inline_fast_path : bool ref

type function_result_types = Never | Functors_only | All_functions
type join_algorithm = Binary | N_way | Checked
type opt_level = Oclassic | O2 | O3
type 'a or_default = Set of 'a | Default

val dump_inlining_paths : bool ref

val opt_level : opt_level or_default ref

val internal_assembler : bool ref

val gc_timings : bool ref

val use_cached_generic_functions : bool ref
val cached_generic_functions_path : string ref

val symbol_visibility_protected : bool ref

val llvm_backend : bool ref
val dump_llvmir : bool ref
<<<<<<< HEAD
val llvm_path : string or_default ref
=======
val llvm_path : string option ref
>>>>>>> 59c95e2a

module Flambda2 : sig
  val debug : bool ref

  module Default : sig
    val classic_mode : bool
    val join_points : bool
    val unbox_along_intra_function_control_flow : bool
    val backend_cse_at_toplevel : bool
    val cse_depth : int
    val join_depth : int
    val join_algorithm : join_algorithm
    val function_result_types : function_result_types
    val enable_reaper : bool
    val unicode : bool
    val kind_checks : bool
  end

  (* CR-someday lmaurer: We could eliminate most of the per-flag boilerplate using GADTs
     and heterogeneous maps. Whether that's an improvement is a fair question. *)

  type flags = {
    classic_mode : bool;
    join_points : bool;
    unbox_along_intra_function_control_flow : bool;
    backend_cse_at_toplevel : bool;
    cse_depth : int;
    join_depth : int;
    join_algorithm : join_algorithm;
    function_result_types : function_result_types;
    enable_reaper : bool;
    unicode : bool;
    kind_checks : bool;
  }

  val default_for_opt_level : opt_level or_default -> flags

  val function_result_types : function_result_types or_default ref

  val classic_mode : bool or_default ref
  val join_points : bool or_default ref
  val unbox_along_intra_function_control_flow : bool or_default ref
  val backend_cse_at_toplevel : bool or_default ref
  val cse_depth : int or_default ref
  val join_depth : int or_default ref
  val join_algorithm : join_algorithm or_default ref
  val enable_reaper : bool or_default ref
  val unicode : bool or_default ref
  val kind_checks : bool or_default ref

  module Dump : sig
    type target = Nowhere | Main_dump_stream | File of Misc.filepath

    val rawfexpr : target ref
    val fexpr : target ref
    val flexpect : target ref
    val slot_offsets : bool ref
    val freshen : bool ref
    val flow : bool ref
    val simplify : bool ref
    val reaper : bool ref
  end

  module Expert : sig
    module Default : sig
      val fallback_inlining_heuristic : bool
      val inline_effects_in_cmm : bool
      val phantom_lets : bool
      val max_block_size_for_projections : int option
      val max_unboxing_depth : int
      val can_inline_recursive_functions : bool
      val max_function_simplify_run : int
      val shorten_symbol_names : bool
      val cont_lifting_budget : int
      val cont_spec_budget : int
    end

    type flags = {
      fallback_inlining_heuristic : bool;
      inline_effects_in_cmm : bool;
      phantom_lets : bool;
      max_block_size_for_projections : int option;
      max_unboxing_depth : int;
      can_inline_recursive_functions : bool;
      max_function_simplify_run : int;
      shorten_symbol_names : bool;
      cont_lifting_budget : int;
      cont_spec_budget : int;
    }

    val default_for_opt_level : opt_level or_default -> flags

    val fallback_inlining_heuristic : bool or_default ref
    val inline_effects_in_cmm : bool or_default ref
    val phantom_lets : bool or_default ref
    val max_block_size_for_projections : int option or_default ref
    val max_unboxing_depth : int or_default ref
    val can_inline_recursive_functions : bool or_default ref
    val max_function_simplify_run : int or_default ref
    val shorten_symbol_names : bool or_default ref
    val cont_lifting_budget : int or_default ref
    val cont_spec_budget : int or_default ref
  end

  module Debug : sig
    module Default : sig
      val concrete_types_only_on_canonicals : bool
      val keep_invalid_handlers : bool
    end

    val concrete_types_only_on_canonicals : bool ref
    val keep_invalid_handlers : bool ref
  end

  module Inlining : sig
    type inlining_arguments = private {
      max_depth : int;
      max_rec_depth : int;
      call_cost : float;
      alloc_cost : float;
      prim_cost : float;
      branch_cost : float;
      indirect_call_cost : float;
      poly_compare_cost : float;
      small_function_size : int;
      large_function_size : int;
      threshold : float;
    }

    module Default : sig
      val default_arguments : inlining_arguments
      val speculative_inlining_only_if_arguments_useful : bool
    end

    val oclassic_arguments : inlining_arguments
    val o2_arguments : inlining_arguments
    val o3_arguments : inlining_arguments

    val max_depth : Clflags.Int_arg_helper.parsed ref
    val max_rec_depth : Clflags.Int_arg_helper.parsed ref

    val call_cost : Clflags.Float_arg_helper.parsed ref
    val alloc_cost : Clflags.Float_arg_helper.parsed ref
    val prim_cost : Clflags.Float_arg_helper.parsed ref
    val branch_cost : Clflags.Float_arg_helper.parsed ref
    val indirect_call_cost : Clflags.Float_arg_helper.parsed ref
    val poly_compare_cost : Clflags.Float_arg_helper.parsed ref

    val small_function_size : Clflags.Int_arg_helper.parsed ref
    val large_function_size : Clflags.Int_arg_helper.parsed ref

    val threshold : Clflags.Float_arg_helper.parsed ref

    val speculative_inlining_only_if_arguments_useful : bool ref

    val report_bin : bool ref
  end
end

val opt_flag_handler : Clflags.Opt_flag_handler.t<|MERGE_RESOLUTION|>--- conflicted
+++ resolved
@@ -108,11 +108,7 @@
 
 val llvm_backend : bool ref
 val dump_llvmir : bool ref
-<<<<<<< HEAD
-val llvm_path : string or_default ref
-=======
 val llvm_path : string option ref
->>>>>>> 59c95e2a
 
 module Flambda2 : sig
   val debug : bool ref
