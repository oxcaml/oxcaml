(**************************************************************************)
(*                                                                        *)
(*                                 OCaml                                  *)
(*                                                                        *)
(*                       Pierre Chambart, OCamlPro                        *)
(*           Mark Shinwell and Leo White, Jane Street Europe              *)
(*                                                                        *)
(*   Copyright 2013--2021 OCamlPro SAS                                    *)
(*   Copyright 2014--2021 Jane Street Group LLC                           *)
(*                                                                        *)
(*   All rights reserved.  This file is distributed under the terms of    *)
(*   the GNU Lesser General Public License version 2.1, with the          *)
(*   special exception on linking described in the file LICENSE.          *)
(*                                                                        *)
(**************************************************************************)
let format_default flag = if flag then " (default)" else ""
let format_not_default flag = if flag then "" else " (default)"

let mk_flambda2_debug f =
  "-flambda2-debug", Arg.Unit f, " Enable debug output for the Flambda2 pass"

let mk_no_flambda2_debug f =
  "-no-flambda2-debug", Arg.Unit f, " Disable debug output for the Flambda2 pass"

let mk_ocamlcfg f =
  "-ocamlcfg", Arg.Unit f, " Use ocamlcfg"

let mk_no_ocamlcfg f =
  "-no-ocamlcfg", Arg.Unit f, " Do not use ocamlcfg"
;;

let mk_dcfg f =
  "-dcfg", Arg.Unit f, " (undocumented)"
;;

let mk_dcfg_invariants f =
  "-dcfg-invariants", Arg.Unit f, " Extra sanity checks on Cfg"

let mk_dcfg_equivalence_check f =
  "-dcfg-equivalence-check", Arg.Unit f, " Extra sanity checks on Cfg transformations"

let mk_regalloc f =
  "-regalloc", Arg.String f, " Select the register allocator"

let mk_regalloc_param f =
  "-regalloc-param", Arg.String f, " Pass a parameter to the register allocator"

let mk_regalloc_validate f =
  "-regalloc-validate", Arg.Unit f, " Validate register allocation"

let mk_no_regalloc_validate f =
  "-no-regalloc-validate", Arg.Unit f, " Do not validate register allocation"

<<<<<<< HEAD
=======
let mk_cfg_peephole_optimize f = 
  "-cfg-peephole-optimize", Arg.Unit f, " Apply peephole optimizations to CFG"

let mk_no_cfg_peephole_optimize f = 
  "-no-cfg-peephole-optimize", Arg.Unit f, " Do not apply peephole optimizations to CFG"

>>>>>>> 9289e84a
let mk_reorder_blocks_random f =
  "-reorder-blocks-random",
  Arg.Int f,
  Printf.sprintf "<seed> Randomly reorder basic blocks in every function, \
                  using the provided seed (intended for testing, off by default)."

let mk_basic_block_sections f =
  if Config.function_sections then
    "-basic-block-sections",  Arg.Unit f,
    " Emit each basic block in a separate section if target supports it. Requires \
     -ocamlcfg."
  else
    let err () =
      raise (Arg.Bad "OCaml has been configured without support for \
                      -function-sections which is required for -basic-block-sections")
    in
    "-basic-block-sections", Arg.Unit err, " (option not available)"
;;

let mk_dasm_comments f =
  "-dasm-comments", Arg.Unit f, " Add comments in .s files (e.g. for DWARF)"

let mk_dno_asm_comments f =
  "-dno-asm-comments", Arg.Unit f, " Do not add comments in .s files"

let mk_heap_reduction_threshold f =
  "-heap-reduction-threshold",
  Arg.Int f,
  Printf.sprintf " Threshold (in major words, defaulting to %d) to trigger a heap reduction before code emission"
    Flambda_backend_flags.default_heap_reduction_threshold
;;

let mk_zero_alloc_check f =
  "-zero-alloc-check", Arg.Unit f, " Check that annoted functions do not allocate \
                                    and do not have indirect calls"

let mk_dcheckmach f =
  "-dcheckmach", Arg.Unit f, " (undocumented)"

let mk_checkmach_details_cutoff f =
  "-checkmach-details-cutoff", Arg.Int f,
  Printf.sprintf " Do not show more than this number of error locations \
                  in each function that fails the check \
                  (default %d, negative to show all)"
<<<<<<< HEAD
  Flambda_backend_flags.default_checkmach_details_cutoff
=======
    (match Flambda_backend_flags.default_checkmach_details_cutoff with
     | Keep_all -> (-1)
     | No_details -> 0
     | At_most n -> n)
>>>>>>> 9289e84a

let mk_disable_poll_insertion f =
  "-disable-poll-insertion", Arg.Unit f, " Do not insert poll points"

let mk_enable_poll_insertion f =
  "-enable-poll-insertion", Arg.Unit f, " Insert poll points"

let mk_long_frames f =
  "-long-frames", Arg.Unit f, " Allow stack frames longer than 2^16 bytes"

let mk_no_long_frames f =
  "-no-long-frames", Arg.Unit f, " Do not allow stack frames longer than 2^16 bytes"

let mk_debug_long_frames_threshold f =
  "-debug-long-frames-threshold", Arg.Int f, "n debug only: set long frames threshold"

let mk_caml_apply_inline_fast_path f =
  "-caml-apply-inline-fast-path", Arg.Unit f, " Inline the fast path of caml_applyN"

let mk_dump_inlining_paths f =
  "-dump-inlining-paths", Arg.Unit f, " Dump inlining paths when dumping flambda2 terms"

let mk_davail f =
  "-davail", Arg.Unit f, " Dump register availability information"

let mk_internal_assembler f =
  "-internal-assembler", Arg.Unit f, "Write object files directly instead of using the system assembler (x86-64 ELF only)"

let mk_gc_timings f =
  "-dgc-timings", Arg.Unit f, "Output information about time spent in the GC"

module Flambda2 = Flambda_backend_flags.Flambda2

let mk_flambda2_result_types_functors_only f =
  "-flambda2-result-types-functors-only", Arg.Unit f,
  Printf.sprintf " Infer result types for functors (but no other\n\
      \     functions)%s (Flambda 2 only)"
    (format_default (
      match Flambda2.Default.function_result_types with
      | Functors_only -> true
      | Never | All_functions -> false))
;;

let mk_flambda2_result_types_all_functions f =
  "-flambda2-result-types-all-functions", Arg.Unit f,
  Printf.sprintf " Infer result types for all functions\n\
      \     (including functors)%s (Flambda 2 only)"
    (format_default (
      match Flambda2.Default.function_result_types with
      | All_functions -> true
      | Never | Functors_only -> false))
;;

let mk_no_flambda2_result_types f =
  "-flambda2-result-types", Arg.Unit f,
  Printf.sprintf " Do not infer result types for functions (or\n\
      \     functors)%s (Flambda 2 only)"
    (format_default (
      match Flambda2.Default.function_result_types with
      | Never -> true
      | Functors_only | All_functions -> false))
;;


let mk_flambda2_join_points f =
  "-flambda2-join-points", Arg.Unit f,
  Printf.sprintf " Propagate information from all incoming edges to a join\n\
      \     point%s (Flambda 2 only)"
    (format_default Flambda2.Default.join_points)
;;

let mk_no_flambda2_join_points f =
  "-no-flambda2-join-points", Arg.Unit f,
  Printf.sprintf " Propagate information to a join point only if there are\n\
      \     zero or one incoming edge(s)%s (Flambda 2 only)"
    (format_not_default Flambda2.Default.join_points)
;;

let mk_flambda2_unbox_along_intra_function_control_flow f =
  "-flambda2-unbox-along-intra-function-control-flow", Arg.Unit f,
  Printf.sprintf " Pass values within\n\
      \     a function as unboxed where possible%s (Flambda 2 only)"
    (format_default Flambda2.Default.unbox_along_intra_function_control_flow)
;;

let mk_no_flambda2_unbox_along_intra_function_control_flow f =
  "-no-flambda2-unbox-along-intra-function-control-flow", Arg.Unit f,
  Printf.sprintf " Pass values within\n\
      \     a function in their normal representation%s (Flambda 2 only)"
    (format_not_default
      Flambda2.Default.unbox_along_intra_function_control_flow)
;;

let mk_flambda2_backend_cse_at_toplevel f =
  "-flambda2-backend-cse-at-toplevel", Arg.Unit f,
  Printf.sprintf " Apply the backend CSE pass to module\n\
      \     initializers%s (Flambda 2 only)"
    (format_default Flambda2.Default.backend_cse_at_toplevel)
;;

let mk_no_flambda2_backend_cse_at_toplevel f =
  "-no-flambda2-backend-cse-at-toplevel", Arg.Unit f,
  Printf.sprintf " Do not apply the backend CSE pass to\n\
      \     module initializers%s (Flambda 2 only)"
    (format_not_default Flambda2.Default.backend_cse_at_toplevel)
;;

let mk_flambda2_cse_depth f =
  "-flambda2-cse-depth", Arg.Int f,
  Printf.sprintf " Depth threshold for eager tracking of CSE equations\n\
      \     (default %d) (Flambda 2 only)"
    Flambda2.Default.cse_depth
;;

let mk_flambda2_join_depth f =
  "-flambda2-join-depth", Arg.Int f,
  Printf.sprintf " Depth threshold for alias expansion in join\n\
      \     (default %d) (Flambda 2 only)"
    Flambda2.Default.join_depth
;;

let mk_flambda2_expert_fallback_inlining_heuristic f =
  "-flambda2-expert-fallback-inlining-heuristic", Arg.Unit f,
  Printf.sprintf " Prevent inlining of functions\n\
      \     whose bodies contain closures%s (Flambda 2 only)"
    (format_default Flambda2.Expert.Default.fallback_inlining_heuristic)
;;

let mk_no_flambda2_expert_fallback_inlining_heuristic f =
  "-no-flambda2-expert-fallback-inlining-heuristic", Arg.Unit f,
  Printf.sprintf " Allow inlining of functions\n\
      \     whose bodies contain closures%s (Flambda 2 only)"
    (format_not_default Flambda2.Expert.Default.fallback_inlining_heuristic)
;;

let mk_flambda2_expert_inline_effects_in_cmm f =
  "-flambda2-expert-inline-effects-in-cmm", Arg.Unit f,
  Printf.sprintf " Allow inlining of effectful\n\
      \     expressions in the produced Cmm code\n\
      \     into any context%s (Flambda 2 only)"
    (format_default Flambda2.Expert.Default.inline_effects_in_cmm)
;;

let mk_no_flambda2_expert_inline_effects_in_cmm f =
  "-no-flambda2-expert-inline-effects-in-cmm", Arg.Unit f,
  Printf.sprintf " Only allow inlining of effectful\n\
      \     expressions in the produced Cmm code into\n\
      \     the arguments of allocation primitives%s (Flambda 2 only)"
    (format_not_default Flambda2.Expert.Default.inline_effects_in_cmm)
;;

let mk_flambda2_expert_phantom_lets f =
  "-flambda2-expert-phantom-lets", Arg.Unit f,
  Printf.sprintf " Generate phantom lets when -g\n\
      \     is specified%s (Flambda 2 only)"
    (format_default Flambda2.Expert.Default.phantom_lets)
;;

let mk_no_flambda2_expert_phantom_lets f =
  "-no-flambda2-expert-phantom-lets", Arg.Unit f,
  Printf.sprintf " Do not generate phantom lets even when -g\n\
      \     is specified%s (Flambda 2 only)"
    (format_not_default Flambda2.Expert.Default.phantom_lets)
;;

let mk_flambda2_expert_max_block_size_for_projections f =
  "-flambda2-expert-max-block-size-for-projections", Arg.Int f,
  Printf.sprintf " Do not simplify projections\n\
      \     from blocks if the block size exceeds this value (default %s)\n\
      \     (Flambda 2 only)"
    (match Flambda2.Expert.Default.max_block_size_for_projections with
     | None -> "not set"
     | Some max -> string_of_int max)
;;

let mk_flambda2_expert_max_unboxing_depth f =
  "-flambda2-expert-max-unboxing-depth", Arg.Int f,
  Printf.sprintf " Do not unbox (nested) values deeper\n\
      \     than this many levels (default %d) (Flambda 2 only)"
    Flambda2.Expert.Default.max_unboxing_depth
;;

let mk_flambda2_expert_can_inline_recursive_functions f =
  "-flambda2-expert-can-inline-recursive-functions", Arg.Unit f,
  Printf.sprintf " Consider inlining\n\
     \      recursive functions (default %s) (Flambda 2 only)"
    (format_default Flambda2.Expert.Default.can_inline_recursive_functions)
;;

let mk_no_flambda2_expert_can_inline_recursive_functions f =
  "-no-flambda2-expert-can-inline-recursive-functions", Arg.Unit f,
  Printf.sprintf " Only inline recursive\n\
      \     functions if forced to so do by an attribute\n\
      \     (default %s) (Flambda 2 only)"
    (format_not_default Flambda2.Expert.Default.can_inline_recursive_functions)
;;

let mk_flambda2_expert_max_function_simplify_run f =
  "-flambda2-expert-max-function-simplify-run", Arg.Int f,
  Printf.sprintf " Do not run simplification of function more\n\
      \     than this (default %d) (Flambda 2 only)"
    Flambda2.Expert.Default.max_function_simplify_run
;;

let mk_flambda2_debug_concrete_types_only_on_canonicals f =
  "-flambda2-debug-concrete-types-only-on-canonicals", Arg.Unit f,
  Printf.sprintf " Check that concrete\n\
      \     types are only assigned to canonical\n\
      \     names%s (Flambda 2 only)"
    (format_default Flambda2.Debug.Default.concrete_types_only_on_canonicals)
;;

let mk_no_flambda2_debug_concrete_types_only_on_canonicals f =
  "-no-flambda2-debug-concrete-types-only-on-canonicals", Arg.Unit f,
  Printf.sprintf " Do not check that\n\
      \     concrete types are only assigned to canonical\n\
      \     names%s (Flambda 2 only)"
    (format_not_default
      Flambda2.Debug.Default.concrete_types_only_on_canonicals)
;;

let mk_flambda2_debug_keep_invalid_handlers f =
  "-flambda2-debug-keep-invalid-handlers", Arg.Unit f,
  Printf.sprintf " Keep branches simplified\n\
      \     to Invalid%s (Flambda 2 only)"
    (format_default Flambda2.Debug.Default.keep_invalid_handlers)
;;

let mk_no_flambda2_debug_keep_invalid_handlers f =
  "-no-flambda2-debug-keep-invalid-handlers", Arg.Unit f,
  Printf.sprintf " Delete branches simplified\n\
      \     to Invalid%s (Flambda 2 only)"
    (format_not_default Flambda2.Debug.Default.keep_invalid_handlers)
;;

let mk_flambda2_inline_max_depth f =
  "-flambda2-inline-max-depth", Arg.String f,
  Printf.sprintf "<int>|<round>=<int>[,...]\n\
      \     Maximum depth of search for inlining opportunities inside\n\
      \     inlined functions (default %d) (Flambda 2 only)"
    Flambda_backend_flags.Flambda2.Inlining.Default.default_arguments.max_depth
;;

let mk_flambda2_inline_max_rec_depth f =
  "-flambda2-inline-max-rec-depth", Arg.String f,
  Printf.sprintf "<int>|<round>=<int>[,...]\n\
      \     Maximum depth of search for inlining opportunities inside\n\
      \     inlined recursive functions (default %d) (Flambda 2 only)"
    Flambda_backend_flags.Flambda2.Inlining.Default.default_arguments.
      max_rec_depth
;;

let mk_flambda2_inline_cost arg descr ~default f =
  Printf.sprintf "-flambda2-inline-%s-cost" arg,
  Arg.String f,
  Printf.sprintf "<float>|<round>=<float>[,...]\n\
      \     The cost of not removing %s during inlining\n\
      \     (default %.03f, higher = more costly) (Flambda 2 only)"
    descr
    default
;;

module Flambda2_inlining_default =
  Flambda_backend_flags.Flambda2.Inlining.Default

let mk_flambda2_inline_call_cost =
  mk_flambda2_inline_cost "call" "a call"
    ~default:Flambda2_inlining_default.default_arguments.call_cost

let mk_flambda2_inline_alloc_cost =
  mk_flambda2_inline_cost "alloc" "an allocation"
    ~default:Flambda2_inlining_default.default_arguments.alloc_cost

let mk_flambda2_inline_prim_cost =
  mk_flambda2_inline_cost "prim" "a primitive"
    ~default:Flambda2_inlining_default.default_arguments.prim_cost

let mk_flambda2_inline_branch_cost =
  mk_flambda2_inline_cost "branch" "a conditional"
    ~default:Flambda2_inlining_default.default_arguments.branch_cost

let mk_flambda2_inline_indirect_call_cost =
  mk_flambda2_inline_cost "indirect" "an indirect call"
    ~default:Flambda2_inlining_default.default_arguments.indirect_call_cost

let mk_flambda2_inline_poly_compare_cost =
  mk_flambda2_inline_cost "poly-compare" "a polymorphic comparison"
    ~default:Flambda2_inlining_default.default_arguments.poly_compare_cost

(* CR-someday mshinwell: We should have a check that the parameters provided by
   the user are sensible, e.g. small_function_size <= large_function_size. *)

let mk_flambda2_inline_small_function_size f =
  "-flambda2-inline-small-function-size", Arg.String f,
  Printf.sprintf "<int>|<round>=<int>[,...]\n\
      \     Functions with a cost less than this will always be inlined\n\
      \     unless an attribute instructs otherwise (default %d)\n\
      \     (Flambda 2 only)"
    Flambda2_inlining_default.default_arguments.small_function_size
;;

let mk_flambda2_inline_large_function_size f =
  "-flambda2-inline-large-function-size", Arg.String f,
  Printf.sprintf "<int>|<round>=<int>[,...]\n\
      \     Functions with a cost greater than this will never be inlined\n\
      \     unless an attribute instructs otherwise (default %d); speculative\n\
      \     inlining will be disabled if equal to the small function size\n\
      \     (Flambda 2 only)"
    Flambda2_inlining_default.default_arguments.large_function_size
;;

let mk_flambda2_inline_threshold f =
  "-flambda2-inline-threshold", Arg.String f,
    Printf.sprintf "<float>|<round>=<float>[,...]\n\
        \     Aggressiveness of inlining (default %.02f, higher numbers mean\n\
        \     more aggressive) (Flambda 2 only)"
      Flambda2_inlining_default.default_arguments.threshold

let mk_flambda2_speculative_inlining_only_if_arguments_useful f =
  "-flambda2-speculative-inlining-only-if-arguments-useful", Arg.Unit f,
    Printf.sprintf " Only\n\
        \    perform speculative inlining if the Flambda type system has\n\
        \    useful information about the argument(s) at the call site%s\n\
        \    (Flambda 2 only)"
      (format_default
        Flambda2.Inlining.Default.speculative_inlining_only_if_arguments_useful)

let mk_no_flambda2_speculative_inlining_only_if_arguments_useful f =
  "-no-flambda2-speculative-inlining-only-if-arguments-useful", Arg.Unit f,
    Printf.sprintf " Ignore\n\
        \     whether the Flambda type system has useful information\n\
        \     about the argument(s) at the call site when performing\n\
        \     speculative inlining%s (Flambda 2 only)"
      (format_not_default
        Flambda2.Inlining.Default.speculative_inlining_only_if_arguments_useful)

let mk_flambda2_inlining_report_bin f =
  "-flambda2-inlining-report-bin", Arg.Unit f, " Write inlining report\n\
    \     in binary format (Flambda 2 only)"
;;

let mk_flambda2_unicode f =
  "-flambda2-unicode", Arg.Unit f, " Use Unicode output when printing\n\
    \     Flambda 2 code"
;;

let mk_drawfexpr f =
  "-drawfexpr", Arg.Unit f, " Like -drawflambda but outputs fexpr language\n\
    \     (Flambda 2 only)"
;;

let mk_drawfexpr_to f =
  "-drawfexpr-to", Arg.String f,
  "<file> Like -drawfexpr but dumps to given file (Flambda 2 only)"
;;

let mk_dfexpr f =
  "-dfexpr", Arg.Unit f, " Like -dflambda but outputs fexpr language\n\
    \     (Flambda 2 only)"
;;

let mk_dfexpr_to f =
  "-dfexpr-to", Arg.String f,
  "<file> Like -dfexpr but dumps to given file (Flambda 2 only)"
;;

let mk_dflexpect_to f =
  "-dflexpect-to", Arg.String f,
  "<file> Combine -drawfexpr and -dfexpr in an .flt file (Flambda 2 only)"
;;

let mk_dslot_offsets f =
  "-dslot-offsets", Arg.Unit f, " Dump closure offsets (Flambda 2 only)"
;;

let mk_dfreshen f =
  "-dfreshen", Arg.Unit f, " Freshen bound names when printing (Flambda 2 only)"
;;

let mk_dflow f =
  "-dflow", Arg.Unit f, " Dump debug info for the flow computation (Flambda 2 only)"
;;

module Debugging = Dwarf_flags

(* CR mshinwell: These help texts should show the default values. *)

let mk_restrict_to_upstream_dwarf f =
  "-gupstream-dwarf", Arg.Unit f, " Only emit the same DWARF information as the upstream compiler"

let mk_no_restrict_to_upstream_dwarf f =
  "-gno-upstream-dwarf", Arg.Unit f, " Emit potentially more DWARF information than the upstream compiler"

let mk_dwarf_for_startup_file f =
  "-gstartup", Arg.Unit f, " Emit potentially more DWARF information\n\
    \     for the startup file than the upstream compiler\n\
    \     (only takes effect with -gno-upstream-dwarf)"

let mk_no_dwarf_for_startup_file f =
  "-gno-startup", Arg.Unit f, " Emit the same DWARF information for the\n\
    \     startup file as the upstream compiler"

<<<<<<< HEAD
=======
let mk_gdwarf_may_alter_codegen f =
  "-gdwarf-may-alter-codegen", Arg.Unit f, " Allow code generation (and\n\
    \     when finalizers may run, etc) to be altered\n\
    \     in order to produce a better debugging experience"

let mk_no_gdwarf_may_alter_codegen f =
  "-gno-dwarf-may-alter-codegen", Arg.Unit f, " Do not alter code\n\
    \     generation when emitting debugging information"

>>>>>>> 9289e84a
let mk_use_cached_generic_functions f =
  "-use-cached-generic-functions", Arg.Unit f, " Use the cached generated functions"
;;

let mk_cached_generic_functions_path f =
  "-cached-generic-functions-path", Arg.String f,
  "<file>  Set the path of the cached generic functions (default to cached-generic-functions.o)"
;;

let set_long_frames_threshold n =
  if n < 0 then
    raise (Arg.Bad "Long frames threshold must be non-negative.");
  if n > Flambda_backend_flags.max_long_frames_threshold then
    raise
      (Arg.Bad
         (Printf.sprintf "Long frames threshold too big: 0x%x, \
                          must be less or equal to 0x%x" n
            Flambda_backend_flags.max_long_frames_threshold));
  Flambda_backend_flags.long_frames_threshold := n

module type Flambda_backend_options = sig
  val ocamlcfg : unit -> unit
  val no_ocamlcfg : unit -> unit
  val dump_inlining_paths : unit -> unit
  val davail : unit -> unit
  val dcfg : unit -> unit
  val dcfg_invariants : unit -> unit
  val dcfg_equivalence_check : unit -> unit
  val regalloc : string -> unit
  val regalloc_param : string -> unit
  val regalloc_validate : unit -> unit
  val no_regalloc_validate : unit -> unit
<<<<<<< HEAD
=======

  val cfg_peephole_optimize : unit -> unit
  val no_cfg_peephole_optimize : unit -> unit
>>>>>>> 9289e84a

  val reorder_blocks_random : int -> unit
  val basic_block_sections : unit -> unit

  val dasm_comments : unit -> unit
  val dno_asm_comments : unit -> unit

  val heap_reduction_threshold : int -> unit
  val zero_alloc_check : unit -> unit
  val dcheckmach : unit -> unit
  val checkmach_details_cutoff : int -> unit

  val disable_poll_insertion : unit -> unit
  val enable_poll_insertion : unit -> unit

  val long_frames : unit -> unit
  val no_long_frames : unit -> unit
  val long_frames_threshold : int -> unit

  val caml_apply_inline_fast_path : unit -> unit
  val internal_assembler : unit -> unit

  val gc_timings : unit -> unit

  val flambda2_debug : unit -> unit
  val no_flambda2_debug : unit -> unit
  val flambda2_join_points : unit -> unit
  val no_flambda2_join_points : unit -> unit
  val flambda2_result_types_functors_only : unit -> unit
  val flambda2_result_types_all_functions : unit -> unit
  val no_flambda2_result_types : unit -> unit
  val flambda2_unbox_along_intra_function_control_flow : unit -> unit
  val no_flambda2_unbox_along_intra_function_control_flow : unit -> unit
  val flambda2_backend_cse_at_toplevel : unit -> unit
  val no_flambda2_backend_cse_at_toplevel : unit -> unit
  val flambda2_cse_depth : int -> unit
  val flambda2_join_depth : int -> unit
  val flambda2_expert_fallback_inlining_heuristic : unit -> unit
  val no_flambda2_expert_fallback_inlining_heuristic : unit -> unit
  val flambda2_expert_inline_effects_in_cmm : unit -> unit
  val no_flambda2_expert_inline_effects_in_cmm : unit -> unit
  val flambda2_expert_phantom_lets : unit -> unit
  val no_flambda2_expert_phantom_lets : unit -> unit
  val flambda2_expert_max_block_size_for_projections : int -> unit
  val flambda2_expert_max_unboxing_depth : int -> unit
  val flambda2_expert_can_inline_recursive_functions : unit -> unit
  val no_flambda2_expert_can_inline_recursive_functions : unit -> unit
  val flambda2_expert_max_function_simplify_run : int -> unit
  val flambda2_debug_concrete_types_only_on_canonicals : unit -> unit
  val no_flambda2_debug_concrete_types_only_on_canonicals : unit -> unit
  val flambda2_debug_keep_invalid_handlers : unit -> unit
  val no_flambda2_debug_keep_invalid_handlers : unit -> unit

  val flambda2_inline_max_depth : string -> unit
  val flambda2_inline_max_rec_depth : string -> unit
  val flambda2_inline_call_cost : string -> unit
  val flambda2_inline_alloc_cost : string -> unit
  val flambda2_inline_prim_cost : string -> unit
  val flambda2_inline_branch_cost : string -> unit
  val flambda2_inline_indirect_call_cost : string -> unit
  val flambda2_inline_poly_compare_cost : string -> unit
  val flambda2_inline_small_function_size : string -> unit
  val flambda2_inline_large_function_size : string -> unit
  val flambda2_inline_threshold : string -> unit
  val flambda2_speculative_inlining_only_if_arguments_useful : unit -> unit
  val no_flambda2_speculative_inlining_only_if_arguments_useful : unit -> unit

  val flambda2_inlining_report_bin : unit -> unit

  val flambda2_unicode : unit -> unit

  val drawfexpr : unit -> unit
  val drawfexpr_to : string -> unit
  val dfexpr : unit -> unit
  val dfexpr_to : string -> unit
  val dflexpect_to : string -> unit
  val dslot_offsets : unit -> unit
  val dfreshen : unit -> unit
  val dflow : unit -> unit
  val use_cached_generic_functions : unit -> unit
  val cached_generic_functions_path : string -> unit
end

module Make_flambda_backend_options (F : Flambda_backend_options) =
struct
  let list2 = [
    mk_dump_inlining_paths F.dump_inlining_paths;
    mk_davail F.davail;
    mk_ocamlcfg F.ocamlcfg;
    mk_no_ocamlcfg F.no_ocamlcfg;
    mk_dcfg F.dcfg;
    mk_dcfg_invariants F.dcfg_invariants;
    mk_dcfg_equivalence_check F.dcfg_equivalence_check;
    mk_regalloc F.regalloc;
    mk_regalloc_param F.regalloc_param;
    mk_regalloc_validate F.regalloc_validate;
    mk_no_regalloc_validate F.no_regalloc_validate;
<<<<<<< HEAD
=======

    mk_cfg_peephole_optimize F.cfg_peephole_optimize;
    mk_no_cfg_peephole_optimize F.no_cfg_peephole_optimize;
>>>>>>> 9289e84a

    mk_reorder_blocks_random F.reorder_blocks_random;
    mk_basic_block_sections F.basic_block_sections;

    mk_dasm_comments F.dasm_comments;
    mk_dno_asm_comments F.dno_asm_comments;

    mk_heap_reduction_threshold F.heap_reduction_threshold;
    mk_zero_alloc_check F.zero_alloc_check;
    mk_dcheckmach F.dcheckmach;
    mk_checkmach_details_cutoff F.checkmach_details_cutoff;

    mk_disable_poll_insertion F.disable_poll_insertion;
    mk_enable_poll_insertion F.enable_poll_insertion;

    mk_long_frames F.long_frames;
    mk_no_long_frames F.no_long_frames;
    mk_debug_long_frames_threshold F.long_frames_threshold;

    mk_caml_apply_inline_fast_path F.caml_apply_inline_fast_path;

    mk_internal_assembler F.internal_assembler;

    mk_gc_timings F.gc_timings;

    mk_flambda2_debug F.flambda2_debug;
    mk_no_flambda2_debug F.no_flambda2_debug;
    mk_flambda2_join_points F.flambda2_join_points;
    mk_no_flambda2_join_points F.no_flambda2_join_points;
    mk_flambda2_result_types_functors_only
      F.flambda2_result_types_functors_only;
    mk_flambda2_result_types_all_functions
      F.flambda2_result_types_all_functions;
    mk_no_flambda2_result_types
      F.no_flambda2_result_types;
    mk_flambda2_unbox_along_intra_function_control_flow
      F.flambda2_unbox_along_intra_function_control_flow;
    mk_no_flambda2_unbox_along_intra_function_control_flow
      F.no_flambda2_unbox_along_intra_function_control_flow;
    mk_flambda2_backend_cse_at_toplevel F.flambda2_backend_cse_at_toplevel;
    mk_no_flambda2_backend_cse_at_toplevel
      F.no_flambda2_backend_cse_at_toplevel;
    mk_flambda2_cse_depth F.flambda2_cse_depth;
    mk_flambda2_join_depth F.flambda2_join_depth;
    mk_flambda2_expert_fallback_inlining_heuristic
      F.flambda2_expert_fallback_inlining_heuristic;
    mk_no_flambda2_expert_fallback_inlining_heuristic
      F.no_flambda2_expert_fallback_inlining_heuristic;
    mk_flambda2_expert_inline_effects_in_cmm
      F.flambda2_expert_inline_effects_in_cmm;
    mk_no_flambda2_expert_inline_effects_in_cmm
      F.no_flambda2_expert_inline_effects_in_cmm;
    mk_flambda2_expert_phantom_lets
      F.flambda2_expert_phantom_lets;
    mk_no_flambda2_expert_phantom_lets
      F.no_flambda2_expert_phantom_lets;
    mk_flambda2_expert_max_block_size_for_projections
      F.flambda2_expert_max_block_size_for_projections;
    mk_flambda2_expert_max_unboxing_depth
      F.flambda2_expert_max_unboxing_depth;
    mk_flambda2_expert_can_inline_recursive_functions
      F.flambda2_expert_can_inline_recursive_functions;
    mk_no_flambda2_expert_can_inline_recursive_functions
      F.no_flambda2_expert_can_inline_recursive_functions;
    mk_flambda2_expert_max_function_simplify_run
      F.flambda2_expert_max_function_simplify_run;
    mk_flambda2_debug_concrete_types_only_on_canonicals
      F.flambda2_debug_concrete_types_only_on_canonicals;
    mk_no_flambda2_debug_concrete_types_only_on_canonicals
      F.no_flambda2_debug_concrete_types_only_on_canonicals;
    mk_flambda2_debug_keep_invalid_handlers
      F.flambda2_debug_keep_invalid_handlers;
    mk_no_flambda2_debug_keep_invalid_handlers
      F.no_flambda2_debug_keep_invalid_handlers;

    mk_flambda2_inline_max_depth F.flambda2_inline_max_depth;
    mk_flambda2_inline_max_rec_depth F.flambda2_inline_max_rec_depth;
    mk_flambda2_inline_alloc_cost F.flambda2_inline_alloc_cost;
    mk_flambda2_inline_branch_cost F.flambda2_inline_branch_cost;
    mk_flambda2_inline_call_cost F.flambda2_inline_call_cost;
    mk_flambda2_inline_prim_cost F.flambda2_inline_prim_cost;
    mk_flambda2_inline_indirect_call_cost F.flambda2_inline_indirect_call_cost;
    mk_flambda2_inline_poly_compare_cost F.flambda2_inline_poly_compare_cost;
    mk_flambda2_inline_small_function_size
      F.flambda2_inline_small_function_size;
    mk_flambda2_inline_large_function_size
      F.flambda2_inline_large_function_size;
    mk_flambda2_inline_threshold F.flambda2_inline_threshold;
    mk_flambda2_speculative_inlining_only_if_arguments_useful
      F.flambda2_speculative_inlining_only_if_arguments_useful;
    mk_no_flambda2_speculative_inlining_only_if_arguments_useful
      F.no_flambda2_speculative_inlining_only_if_arguments_useful;

    mk_flambda2_inlining_report_bin F.flambda2_inlining_report_bin;

    mk_flambda2_unicode F.flambda2_unicode;

    mk_drawfexpr F.drawfexpr;
    mk_drawfexpr_to F.drawfexpr_to;
    mk_dfexpr F.dfexpr;
    mk_dfexpr_to F.dfexpr_to;
    mk_dflexpect_to F.dflexpect_to;
    mk_dslot_offsets F.dslot_offsets;
    mk_dfreshen F.dfreshen;
    mk_dflow F.dflow;
    mk_use_cached_generic_functions F.use_cached_generic_functions;
    mk_cached_generic_functions_path F.cached_generic_functions_path;
  ]
end

module Flambda_backend_options_impl = struct
  let set r () = r := Flambda_backend_flags.Set true
  let clear r () = r := Flambda_backend_flags.Set false

  let set' r () = r := true
  let clear' r () = r := false

  let ocamlcfg = set' Flambda_backend_flags.use_ocamlcfg
  let no_ocamlcfg = clear' Flambda_backend_flags.use_ocamlcfg
  let dcfg = set' Flambda_backend_flags.dump_cfg
  let dcfg_invariants = set' Flambda_backend_flags.cfg_invariants
  let dcfg_equivalence_check = set' Flambda_backend_flags.cfg_equivalence_check
  let regalloc x = Flambda_backend_flags.regalloc := x
  let regalloc_param x = Flambda_backend_flags.regalloc_params := x :: !Flambda_backend_flags.regalloc_params
  let regalloc_validate = set' Flambda_backend_flags.regalloc_validate
  let no_regalloc_validate = clear' Flambda_backend_flags.regalloc_validate
<<<<<<< HEAD
=======

  let cfg_peephole_optimize = set' Flambda_backend_flags.cfg_peephole_optimize
  let no_cfg_peephole_optimize = clear' Flambda_backend_flags.cfg_peephole_optimize
>>>>>>> 9289e84a

  let reorder_blocks_random seed =
    Flambda_backend_flags.reorder_blocks_random := Some seed
  let basic_block_sections () =
    set' Flambda_backend_flags.basic_block_sections ()

  let dasm_comments =
    set' Flambda_backend_flags.dasm_comments

  let dno_asm_comments =
    clear' Flambda_backend_flags.dasm_comments

  let dump_inlining_paths = set' Flambda_backend_flags.dump_inlining_paths

  let davail = set' Flambda_backend_flags.davail

  let heap_reduction_threshold x =
    Flambda_backend_flags.heap_reduction_threshold := x

  let zero_alloc_check = set' Clflags.zero_alloc_check
  let dcheckmach = set' Flambda_backend_flags.dump_checkmach
  let checkmach_details_cutoff n =
<<<<<<< HEAD
    Flambda_backend_flags.checkmach_details_cutoff := n
=======
    let c : Flambda_backend_flags.checkmach_details_cutoff =
      if n < 0 then Keep_all
      else if n = 0 then No_details
      else At_most n
    in
    Flambda_backend_flags.checkmach_details_cutoff := c
>>>>>>> 9289e84a

  let disable_poll_insertion = set' Flambda_backend_flags.disable_poll_insertion
  let enable_poll_insertion = clear' Flambda_backend_flags.disable_poll_insertion

  let long_frames =  set' Flambda_backend_flags.allow_long_frames
  let no_long_frames = clear' Flambda_backend_flags.allow_long_frames
  let long_frames_threshold n = set_long_frames_threshold n

  let caml_apply_inline_fast_path =
    set' Flambda_backend_flags.caml_apply_inline_fast_path

  let internal_assembler = set' Flambda_backend_flags.internal_assembler

  let gc_timings = set' Flambda_backend_flags.gc_timings

  let flambda2_debug = set' Flambda_backend_flags.Flambda2.debug
  let no_flambda2_debug = clear' Flambda_backend_flags.Flambda2.debug
  let flambda2_join_points = set Flambda2.join_points
  let no_flambda2_join_points = clear Flambda2.join_points
  let flambda2_result_types_functors_only () =
    Flambda2.function_result_types := Flambda_backend_flags.Set Flambda_backend_flags.Functors_only
  let flambda2_result_types_all_functions () =
    Flambda2.function_result_types := Flambda_backend_flags.Set Flambda_backend_flags.All_functions
  let no_flambda2_result_types () =
    Flambda2.function_result_types := Flambda_backend_flags.Set Flambda_backend_flags.Never
  let flambda2_unbox_along_intra_function_control_flow =
    set Flambda2.unbox_along_intra_function_control_flow
  let no_flambda2_unbox_along_intra_function_control_flow =
    clear Flambda2.unbox_along_intra_function_control_flow
  let flambda2_backend_cse_at_toplevel =
    set Flambda2.backend_cse_at_toplevel
  let no_flambda2_backend_cse_at_toplevel =
    clear Flambda2.backend_cse_at_toplevel
  let flambda2_cse_depth n = Flambda2.cse_depth := Flambda_backend_flags.Set n
  let flambda2_join_depth n = Flambda2.join_depth := Flambda_backend_flags.Set n
  let flambda2_expert_fallback_inlining_heuristic =
    set Flambda2.Expert.fallback_inlining_heuristic
  let no_flambda2_expert_fallback_inlining_heuristic =
    clear Flambda2.Expert.fallback_inlining_heuristic
  let flambda2_expert_inline_effects_in_cmm =
    set Flambda2.Expert.inline_effects_in_cmm
  let no_flambda2_expert_inline_effects_in_cmm =
    clear Flambda2.Expert.inline_effects_in_cmm
  let flambda2_expert_phantom_lets =
    set Flambda2.Expert.phantom_lets
  let no_flambda2_expert_phantom_lets =
    clear Flambda2.Expert.phantom_lets
  let flambda2_expert_max_block_size_for_projections size =
    Flambda2.Expert.max_block_size_for_projections := Flambda_backend_flags.Set (Some size)
  let flambda2_expert_max_unboxing_depth depth =
    Flambda2.Expert.max_unboxing_depth := Flambda_backend_flags.Set depth
  let flambda2_expert_can_inline_recursive_functions () =
    Flambda2.Expert.can_inline_recursive_functions := Flambda_backend_flags.Set true
  let no_flambda2_expert_can_inline_recursive_functions () =
    Flambda2.Expert.can_inline_recursive_functions := Flambda_backend_flags.Set false
  let flambda2_expert_max_function_simplify_run runs =
    Flambda2.Expert.max_function_simplify_run := Flambda_backend_flags.Set runs
  let flambda2_debug_concrete_types_only_on_canonicals =
    set' Flambda2.Debug.concrete_types_only_on_canonicals
  let no_flambda2_debug_concrete_types_only_on_canonicals =
    clear' Flambda2.Debug.concrete_types_only_on_canonicals
  let flambda2_debug_keep_invalid_handlers =
    set' Flambda2.Debug.keep_invalid_handlers
  let no_flambda2_debug_keep_invalid_handlers =
    clear' Flambda2.Debug.keep_invalid_handlers

  let flambda2_inline_max_depth spec =
    Clflags.Int_arg_helper.parse spec
      "Syntax: -flambda2-inline-max-depth <int> | <round>=<int>[,...]"
      Flambda2.Inlining.max_depth

  let flambda2_inline_max_rec_depth spec =
    Clflags.Int_arg_helper.parse spec
      "Syntax: -flambda2-inline-max-rec-depth <int> | <round>=<int>[,...]"
      Flambda2.Inlining.max_rec_depth
  let flambda2_inline_alloc_cost spec =
    Clflags.Float_arg_helper.parse spec
      "Syntax: -flambda2-inline-alloc-cost <float> | <round>=<float>[,...]"
      Flambda2.Inlining.alloc_cost

  let flambda2_inline_branch_cost spec =
    Clflags.Float_arg_helper.parse spec
      "Syntax: -flambda2-inline-branch-cost <float> | <round>=<float>[,...]"
      Flambda2.Inlining.branch_cost

  let flambda2_inline_call_cost spec =
    Clflags.Float_arg_helper.parse spec
      "Syntax: -flambda2-inline-call-cost <float> | <round>=<float>[,...]"
      Flambda2.Inlining.call_cost

  let flambda2_inline_prim_cost spec =
    Clflags.Float_arg_helper.parse spec
      "Syntax: -flambda2-inline-prim-cost <float> | <round>=<float>[,...]"
      Flambda2.Inlining.prim_cost

  let flambda2_inline_indirect_call_cost spec =
    Clflags.Float_arg_helper.parse spec
      "Syntax: -flambda2-inline-indirect-call-cost <float> | \
       <round>=<float>[,...]"
      Flambda2.Inlining.indirect_call_cost

  let flambda2_inline_poly_compare_cost spec =
    Clflags.Float_arg_helper.parse spec
      "Syntax: -flambda2-inline-poly-compare-cost <float> | \
       <round>=<float>[,...]"
      Flambda2.Inlining.poly_compare_cost

  let flambda2_inline_small_function_size spec =
    Clflags.Int_arg_helper.parse spec
      "Syntax: -flambda2-inline-small-function-size <int> | \
       <round>=<int>[,...]"
      Flambda2.Inlining.small_function_size

  let flambda2_inline_large_function_size spec =
    Clflags.Int_arg_helper.parse spec
      "Syntax: -flambda2-inline-large-function-size <int> | \
       <round>=<int>[,...]"
      Flambda2.Inlining.large_function_size

  let flambda2_inline_threshold spec =
    Clflags.Float_arg_helper.parse spec
      "Syntax: -flambda2-inline-threshold <float> | <round>=<float>[,...]"
      Flambda2.Inlining.threshold

  let flambda2_speculative_inlining_only_if_arguments_useful =
    set' Flambda2.Inlining.speculative_inlining_only_if_arguments_useful

  let no_flambda2_speculative_inlining_only_if_arguments_useful =
    clear' Flambda2.Inlining.speculative_inlining_only_if_arguments_useful

  let flambda2_inlining_report_bin = set' Flambda2.Inlining.report_bin

  let flambda2_unicode = set Flambda2.unicode

  let drawfexpr () = Flambda2.Dump.rawfexpr := Flambda2.Dump.Main_dump_stream
  let drawfexpr_to file = Flambda2.Dump.rawfexpr := Flambda2.Dump.File file
  let dfexpr () = Flambda2.Dump.fexpr := Flambda2.Dump.Main_dump_stream
  let dfexpr_to file = Flambda2.Dump.fexpr := Flambda2.Dump.File file
  let dflexpect_to file = Flambda2.Dump.flexpect := Flambda2.Dump.File file
  let dslot_offsets = set' Flambda2.Dump.slot_offsets
  let dfreshen = set' Flambda2.Dump.freshen
  let dflow = set' Flambda2.Dump.flow
  let use_cached_generic_functions = set' Flambda_backend_flags.use_cached_generic_functions
  let cached_generic_functions_path file = Flambda_backend_flags.cached_generic_functions_path := file
end

module type Debugging_options = sig
  val restrict_to_upstream_dwarf : unit -> unit
  val no_restrict_to_upstream_dwarf : unit -> unit
  val dwarf_for_startup_file : unit -> unit
  val no_dwarf_for_startup_file : unit -> unit
  val gdwarf_may_alter_codegen : unit -> unit
  val no_gdwarf_may_alter_codegen : unit -> unit
end

module Make_debugging_options (F : Debugging_options) = struct
  let list3 = [
    mk_restrict_to_upstream_dwarf F.restrict_to_upstream_dwarf;
    mk_no_restrict_to_upstream_dwarf F.no_restrict_to_upstream_dwarf;
    mk_dwarf_for_startup_file F.dwarf_for_startup_file;
    mk_no_dwarf_for_startup_file F.no_dwarf_for_startup_file;
    mk_gdwarf_may_alter_codegen F.gdwarf_may_alter_codegen;
    mk_no_gdwarf_may_alter_codegen F.no_gdwarf_may_alter_codegen;
   ]
end

module Debugging_options_impl = struct
  let restrict_to_upstream_dwarf () =
    Debugging.restrict_to_upstream_dwarf := true
  let no_restrict_to_upstream_dwarf () =
    Debugging.restrict_to_upstream_dwarf := false
  let dwarf_for_startup_file () =
    Debugging.dwarf_for_startup_file := true
  let no_dwarf_for_startup_file () =
    Debugging.dwarf_for_startup_file := false
  let gdwarf_may_alter_codegen () =
    Debugging.gdwarf_may_alter_codegen := true
  let no_gdwarf_may_alter_codegen () =
    Debugging.gdwarf_may_alter_codegen := false
end

module Extra_params = struct
  let read_param ppf _position name v =
    let set option =
      let b = Compenv.check_bool ppf name v in
      option := Flambda_backend_flags.Set b;
      true
    in
    let _clear option =
      let b = Compenv.check_bool ppf name v in
      option := Flambda_backend_flags.Set (not b);
      false
    in
    let set_string option =
      option := v;
      true
    in
    let add_string option =
      option := v :: !option;
      true
    in
    let set_int option =
      begin match Compenv.check_int ppf name v with
      | Some i -> option := Flambda_backend_flags.Set i
      | None -> ()
      end;
      true
    in
    let set' option =
      Compenv.setter ppf (fun b -> b) name [ option ] v; true
    in
    (*let clear' option =
      Compenv.setter ppf (fun b -> not b) name [ option ] v; true
    in*)
    let set_int' option =
      Compenv.int_setter ppf name option v; true
    in
    let set_int_option' option =
      begin match Compenv.check_int ppf name v with
       | Some seed -> option := Some seed
       | None -> ()
      end;
      true
    in
    match name with
    | "internal-assembler" -> set' Flambda_backend_flags.internal_assembler
    | "dgc-timings" -> set' Flambda_backend_flags.gc_timings
    | "ocamlcfg" -> set' Flambda_backend_flags.use_ocamlcfg
    | "cfg-invariants" -> set' Flambda_backend_flags.cfg_invariants
    | "cfg-equivalence-check" -> set' Flambda_backend_flags.cfg_equivalence_check
    | "regalloc" -> set_string Flambda_backend_flags.regalloc
    | "regalloc-param" -> add_string Flambda_backend_flags.regalloc_params
    | "regalloc-validate" -> set' Flambda_backend_flags.regalloc_validate
<<<<<<< HEAD
=======
    | "cfg-peephole-optimize" -> set' Flambda_backend_flags.cfg_peephole_optimize
>>>>>>> 9289e84a
    | "dump-inlining-paths" -> set' Flambda_backend_flags.dump_inlining_paths
    | "davail" -> set' Flambda_backend_flags.davail
    | "reorder-blocks-random" ->
       set_int_option' Flambda_backend_flags.reorder_blocks_random
    | "basic-block-sections" -> set' Flambda_backend_flags.basic_block_sections
    | "heap-reduction-threshold" -> set_int' Flambda_backend_flags.heap_reduction_threshold
    | "zero-alloc-check" -> set' Clflags.zero_alloc_check
    | "dump-checkmach" -> set' Flambda_backend_flags.dump_checkmach
    | "checkmach-details-cutoff" ->
<<<<<<< HEAD
      set_int' Flambda_backend_flags.checkmach_details_cutoff
=======
      begin match Compenv.check_int ppf name v with
      | Some i ->
        Flambda_backend_options_impl.checkmach_details_cutoff i
      | None -> ()
      end;
      true
>>>>>>> 9289e84a
    | "poll-insertion" -> set' Flambda_backend_flags.disable_poll_insertion
    | "long-frames" -> set' Flambda_backend_flags.allow_long_frames
    | "debug-long-frames-threshold" ->
      begin match Compenv.check_int ppf name v with
      | Some n -> set_long_frames_threshold n; true
      | None ->
        raise
          (Arg.Bad
             (Printf.sprintf "Expected integer between 0 and %d"
                Flambda_backend_flags.max_long_frames_threshold))
      end
    | "caml-apply-inline-fast-path" ->
      set' Flambda_backend_flags.caml_apply_inline_fast_path
    | "dasm-comments" -> set' Flambda_backend_flags.dasm_comments
    | "gupstream-dwarf" -> set' Debugging.restrict_to_upstream_dwarf
    | "gdwarf-may-alter-codegen" -> set' Debugging.gdwarf_may_alter_codegen
    | "gstartup" -> set' Debugging.dwarf_for_startup_file
    | "flambda2-debug" -> set' Flambda_backend_flags.Flambda2.debug
    | "flambda2-join-points" -> set Flambda2.join_points
    | "flambda2-result-types" ->
      (match String.lowercase_ascii v with
      | "never" ->
        Flambda2.function_result_types := Flambda_backend_flags.(Set Never)
      | "functors-only" ->
        Flambda2.function_result_types := Flambda_backend_flags.(Set Functors_only)
      | "all-functions" ->
        Flambda2.function_result_types := Flambda_backend_flags.(Set All_functions)
      | _ ->
        Misc.fatal_error "Syntax: flambda2-result-types=\
          never|functors-only|all-functions");
      true
    | "flambda2-result-types-all-functions" ->
      Flambda2.function_result_types := Flambda_backend_flags.(Set All_functions);
      true
    | "flambda2-unbox-along-intra-function-control-flow" ->
       set Flambda2.unbox_along_intra_function_control_flow
    | "flambda2-backend-cse-at-toplevel" ->
       set Flambda2.backend_cse_at_toplevel
    | "flambda2-cse-depth" ->
       set_int Flambda2.cse_depth
    | "flambda2-join-depth" ->
       set_int Flambda2.join_depth
    | "flambda2-expert-inline-effects-in-cmm" ->
       set Flambda2.Expert.inline_effects_in_cmm
    | "flambda2-expert-phantom-lets" ->
       set Flambda2.Expert.phantom_lets
    | "flambda2-expert-max-unboxing-depth" ->
       set_int Flambda2.Expert.max_unboxing_depth
    | "flambda2-expert-can-inline-recursive-functions" ->
       set Flambda2.Expert.can_inline_recursive_functions
    | "flambda2-expert-max-function-simplify-run" ->
       set_int Flambda2.Expert.max_function_simplify_run
    | "flambda2-inline-max-depth" ->
       Clflags.Int_arg_helper.parse v
         "Bad syntax in OCAMLPARAM for 'flambda2-inline-max-depth'"
         Flambda2.Inlining.max_depth; true
    | "flambda2-inline-max-rec-depth" ->
       Clflags.Int_arg_helper.parse v
         "Bad syntax in OCAMLPARAM for 'flambda2-inline-max-rec-depth'"
         Flambda2.Inlining.max_rec_depth; true
    | "flambda2-inline-call-cost" ->
       Clflags.Float_arg_helper.parse v
         "Bad syntax in OCAMLPARAM for 'flambda2-inline-call-cost'"
         Flambda2.Inlining.call_cost; true
    | "flambda2-inline-alloc-cost" ->
       Clflags.Float_arg_helper.parse v
         "Bad syntax in OCAMLPARAM for 'flambda2-inline-alloc-cost'"
         Flambda2.Inlining.alloc_cost; true
    | "flambda2-inline-prim-cost" ->
       Clflags.Float_arg_helper.parse v
         "Bad syntax in OCAMLPARAM for 'flambda2-inline-prim-cost'"
         Flambda2.Inlining.prim_cost; true
    | "flambda2-inline-branch-cost" ->
       Clflags.Float_arg_helper.parse v
         "Bad syntax in OCAMLPARAM for 'flambda2-inline-branch-cost'"
         Flambda2.Inlining.branch_cost; true
    | "flambda2-inline-indirect-cost" ->
       Clflags.Float_arg_helper.parse v
         "Bad syntax in OCAMLPARAM for 'flambda2-inline-indirect-cost'"
         Flambda2.Inlining.indirect_call_cost; true
    | "flambda2-inline-poly-compare-cost" ->
       Clflags.Float_arg_helper.parse v
         "Bad syntax in OCAMLPARAM for 'flambda2-inline-poly-compare-cost'"
         Flambda2.Inlining.poly_compare_cost; true
    | "flambda2-inline-small-function-size" ->
       Clflags.Int_arg_helper.parse v
         "Bad syntax in OCAMLPARAM for 'flambda2-inline-small-function-size'"
         Flambda2.Inlining.small_function_size; true
    | "flambda2-inline-large-function-size" ->
       Clflags.Int_arg_helper.parse v
         "Bad syntax in OCAMLPARAM for 'flambda2-inline-large-function-size'"
         Flambda2.Inlining.large_function_size; true
    | "flambda2-inline-threshold" ->
       Clflags.Float_arg_helper.parse v
         "Bad syntax in OCAMLPARAM for 'flambda2-inline-threshold'"
         Flambda2.Inlining.threshold; true
    | "flambda2-speculative-inlining-only-if-arguments-useful" ->
       set' Flambda2.Inlining.speculative_inlining_only_if_arguments_useful
    | "flambda2-inlining-report-bin" ->
       set' Flambda2.Inlining.report_bin
    | "flambda2-expert-fallback-inlining-heuristic" ->
       set Flambda2.Expert.fallback_inlining_heuristic
    | "flambda2-debug-concrete-types-only-on-canonicals" ->
       set' Flambda2.Debug.concrete_types_only_on_canonicals
    | "flambda2-debug-keep-invalid-handlers" ->
       set' Flambda2.Debug.keep_invalid_handlers
    | "use-cached-generic-functions" ->
      set' Flambda_backend_flags.use_cached_generic_functions
    | "cached-generic-functions-path" ->
      Flambda_backend_flags.cached_generic_functions_path := v; true
    | _ -> false
end

module type Optcomp_options = sig
  include Main_args.Optcomp_options
  include Flambda_backend_options
  include Debugging_options
end

module type Opttop_options = sig
  include Main_args.Opttop_options
  include Flambda_backend_options
  include Debugging_options
end

module Make_optcomp_options (F : Optcomp_options) =
struct
  include Make_debugging_options(F)  (* provides [list3]  *)
  include Make_flambda_backend_options(F)  (* provides [list2]  *)
  include Main_args.Make_optcomp_options(F)  (* provides [list] *)
  (* Overwrite [list] with the combination of the above options.
     If the same string input can be recognized by two options,
     the flambda-backend implementation will take precedence,
     but this should be avoided. To override an option from Main_args,
     redefine it in the implementation of this functor's argument. *)
  let list = list3 @ list2 @ list
end

module Make_opttop_options (F : Opttop_options) = struct
  include Make_debugging_options(F)
  include Make_flambda_backend_options(F)
  include Main_args.Make_opttop_options(F)
  let list = list3 @ list2 @ list
end

module Default = struct
  module Optmain = struct
    include Main_args.Default.Optmain
    include Flambda_backend_options_impl
    include Debugging_options_impl
  end
  module Opttopmain = struct
    include Main_args.Default.Opttopmain
    include Flambda_backend_options_impl
    include Debugging_options_impl
  end
end<|MERGE_RESOLUTION|>--- conflicted
+++ resolved
@@ -51,15 +51,12 @@
 let mk_no_regalloc_validate f =
   "-no-regalloc-validate", Arg.Unit f, " Do not validate register allocation"
 
-<<<<<<< HEAD
-=======
 let mk_cfg_peephole_optimize f = 
   "-cfg-peephole-optimize", Arg.Unit f, " Apply peephole optimizations to CFG"
 
 let mk_no_cfg_peephole_optimize f = 
   "-no-cfg-peephole-optimize", Arg.Unit f, " Do not apply peephole optimizations to CFG"
 
->>>>>>> 9289e84a
 let mk_reorder_blocks_random f =
   "-reorder-blocks-random",
   Arg.Int f,
@@ -104,14 +101,10 @@
   Printf.sprintf " Do not show more than this number of error locations \
                   in each function that fails the check \
                   (default %d, negative to show all)"
-<<<<<<< HEAD
-  Flambda_backend_flags.default_checkmach_details_cutoff
-=======
     (match Flambda_backend_flags.default_checkmach_details_cutoff with
      | Keep_all -> (-1)
      | No_details -> 0
      | At_most n -> n)
->>>>>>> 9289e84a
 
 let mk_disable_poll_insertion f =
   "-disable-poll-insertion", Arg.Unit f, " Do not insert poll points"
@@ -514,8 +507,6 @@
   "-gno-startup", Arg.Unit f, " Emit the same DWARF information for the\n\
     \     startup file as the upstream compiler"
 
-<<<<<<< HEAD
-=======
 let mk_gdwarf_may_alter_codegen f =
   "-gdwarf-may-alter-codegen", Arg.Unit f, " Allow code generation (and\n\
     \     when finalizers may run, etc) to be altered\n\
@@ -525,7 +516,6 @@
   "-gno-dwarf-may-alter-codegen", Arg.Unit f, " Do not alter code\n\
     \     generation when emitting debugging information"
 
->>>>>>> 9289e84a
 let mk_use_cached_generic_functions f =
   "-use-cached-generic-functions", Arg.Unit f, " Use the cached generated functions"
 ;;
@@ -558,12 +548,9 @@
   val regalloc_param : string -> unit
   val regalloc_validate : unit -> unit
   val no_regalloc_validate : unit -> unit
-<<<<<<< HEAD
-=======
 
   val cfg_peephole_optimize : unit -> unit
   val no_cfg_peephole_optimize : unit -> unit
->>>>>>> 9289e84a
 
   val reorder_blocks_random : int -> unit
   val basic_block_sections : unit -> unit
@@ -661,12 +648,9 @@
     mk_regalloc_param F.regalloc_param;
     mk_regalloc_validate F.regalloc_validate;
     mk_no_regalloc_validate F.no_regalloc_validate;
-<<<<<<< HEAD
-=======
 
     mk_cfg_peephole_optimize F.cfg_peephole_optimize;
     mk_no_cfg_peephole_optimize F.no_cfg_peephole_optimize;
->>>>>>> 9289e84a
 
     mk_reorder_blocks_random F.reorder_blocks_random;
     mk_basic_block_sections F.basic_block_sections;
@@ -793,12 +777,9 @@
   let regalloc_param x = Flambda_backend_flags.regalloc_params := x :: !Flambda_backend_flags.regalloc_params
   let regalloc_validate = set' Flambda_backend_flags.regalloc_validate
   let no_regalloc_validate = clear' Flambda_backend_flags.regalloc_validate
-<<<<<<< HEAD
-=======
 
   let cfg_peephole_optimize = set' Flambda_backend_flags.cfg_peephole_optimize
   let no_cfg_peephole_optimize = clear' Flambda_backend_flags.cfg_peephole_optimize
->>>>>>> 9289e84a
 
   let reorder_blocks_random seed =
     Flambda_backend_flags.reorder_blocks_random := Some seed
@@ -821,16 +802,12 @@
   let zero_alloc_check = set' Clflags.zero_alloc_check
   let dcheckmach = set' Flambda_backend_flags.dump_checkmach
   let checkmach_details_cutoff n =
-<<<<<<< HEAD
-    Flambda_backend_flags.checkmach_details_cutoff := n
-=======
     let c : Flambda_backend_flags.checkmach_details_cutoff =
       if n < 0 then Keep_all
       else if n = 0 then No_details
       else At_most n
     in
     Flambda_backend_flags.checkmach_details_cutoff := c
->>>>>>> 9289e84a
 
   let disable_poll_insertion = set' Flambda_backend_flags.disable_poll_insertion
   let enable_poll_insertion = clear' Flambda_backend_flags.disable_poll_insertion
@@ -1064,10 +1041,7 @@
     | "regalloc" -> set_string Flambda_backend_flags.regalloc
     | "regalloc-param" -> add_string Flambda_backend_flags.regalloc_params
     | "regalloc-validate" -> set' Flambda_backend_flags.regalloc_validate
-<<<<<<< HEAD
-=======
     | "cfg-peephole-optimize" -> set' Flambda_backend_flags.cfg_peephole_optimize
->>>>>>> 9289e84a
     | "dump-inlining-paths" -> set' Flambda_backend_flags.dump_inlining_paths
     | "davail" -> set' Flambda_backend_flags.davail
     | "reorder-blocks-random" ->
@@ -1077,16 +1051,12 @@
     | "zero-alloc-check" -> set' Clflags.zero_alloc_check
     | "dump-checkmach" -> set' Flambda_backend_flags.dump_checkmach
     | "checkmach-details-cutoff" ->
-<<<<<<< HEAD
-      set_int' Flambda_backend_flags.checkmach_details_cutoff
-=======
       begin match Compenv.check_int ppf name v with
       | Some i ->
         Flambda_backend_options_impl.checkmach_details_cutoff i
       | None -> ()
       end;
       true
->>>>>>> 9289e84a
     | "poll-insertion" -> set' Flambda_backend_flags.disable_poll_insertion
     | "long-frames" -> set' Flambda_backend_flags.allow_long_frames
     | "debug-long-frames-threshold" ->
