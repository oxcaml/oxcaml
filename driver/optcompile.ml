--- conflicted
+++ resolved
@@ -45,12 +45,8 @@
   |> print_if i.ppf_dump Clflags.dump_rawlambda Printlambda.program
   |> Compiler_hooks.execute_and_pipe Compiler_hooks.Raw_lambda
   |> Profile.(record generate)
-<<<<<<< HEAD
    (fun (program : Lambda.program) ->
-=======
-   (fun program ->
       Builtin_attributes.warn_unused ();
->>>>>>> d0594b10
       let code = Simplif.simplify_lambda program.Lambda.code in
       { program with Lambda.code }
       |> print_if i.ppf_dump Clflags.dump_lambda Printlambda.program
@@ -91,7 +87,6 @@
   Asmgen.compile_implementation_linear unix
     i.output_prefix ~progname:i.source_file
 
-<<<<<<< HEAD
 type starting_point =
   | Parsing
   | Emit
@@ -108,7 +103,7 @@
   | _ -> Misc.fatal_errorf "Cannot start from %s"
            (Clflags.Compiler_pass.to_string start_from)
 
-let implementation0 unix ~backend ~(flambda2 : flambda2) ~start_from
+let implementation0 unix ~(flambda2 : flambda2) ~start_from
       ~source_file ~output_prefix ~keep_symbol_tables
       ~(compilation_unit : Compile_common.compilation_unit_or_inferred) =
   let transl_style : Translmod.compilation_unit_style =
@@ -116,21 +111,10 @@
     else Set_individual_fields
   in
   let pipeline : Asmgen.pipeline =
-    if Config.flambda2 then Direct_to_cmm (flambda2 ~keep_symbol_tables)
-    else
-      let middle_end =
-        if Config.flambda then Flambda_middle_end.lambda_to_clambda
-        else Closure_middle_end.lambda_to_clambda
-      in
-      Via_clambda { middle_end; backend; }
+    Direct_to_cmm (flambda2 ~keep_symbol_tables)
   in
   let backend info ({ structure; coercion; argument_interface; _ }
                     : Typedtree.implementation) =
-=======
-let implementation unix ~(flambda2 : flambda2) ~start_from ~source_file
-    ~output_prefix ~keep_symbol_tables =
-  let backend info ({ structure; coercion; _ } : Typedtree.implementation) =
->>>>>>> d0594b10
     Compilenv.reset info.module_name;
     let argument_coercion =
       match argument_interface with
@@ -139,19 +123,12 @@
       | None -> None
     in
     let typed = structure, coercion, argument_coercion in
-    let transl_style : Translmod.compilation_unit_style =
-      if Config.flambda || Config.flambda2 then Plain_block
-      else Set_individual_fields
-    in
-    let pipeline : Asmgen.pipeline =
-      Direct_to_cmm (flambda2 ~keep_symbol_tables)
-    in
     let as_arg_for =
       !Clflags.as_argument_for
       |> Option.map (fun param ->
            (* Currently, parameters don't have parameters, so we assume the argument
               list is empty *)
-           Global.Name.create param [])
+           Global_module.Name.create param [])
     in
     if not (Config.flambda || Config.flambda2) then Clflags.set_oclassic ();
     compile_from_typed info typed ~unix ~transl_style ~pipeline ~as_arg_for
@@ -197,19 +174,19 @@
     if not (Config.flambda || Config.flambda2) then Clflags.set_oclassic ();
     compile_from_raw_lambda info impl ~unix ~pipeline ~as_arg_for
 
-let implementation unix ~backend ~flambda2 ~start_from ~source_file
+let implementation unix ~flambda2 ~start_from ~source_file
       ~output_prefix ~keep_symbol_tables =
   let start_from = start_from |> starting_point_of_compiler_pass in
-  implementation0 unix ~backend ~flambda2 ~start_from ~source_file
+  implementation0 unix ~flambda2 ~start_from ~source_file
     ~output_prefix ~keep_symbol_tables
     ~compilation_unit:Inferred_from_output_prefix
 
-let instance unix ~backend ~flambda2 ~source_file
+let instance unix ~flambda2 ~source_file
       ~output_prefix ~compilation_unit ~runtime_args ~main_module_block_size
       ~arg_descr ~keep_symbol_tables =
   let start_from =
     Instantiation { runtime_args; main_module_block_size; arg_descr }
   in
-  implementation0 unix ~backend ~flambda2 ~start_from ~source_file
+  implementation0 unix ~flambda2 ~start_from ~source_file
     ~output_prefix ~keep_symbol_tables
     ~compilation_unit:(Exactly compilation_unit)