(**************************************************************************)
(*                                                                        *)
(*                                 OCaml                                  *)
(*                                                                        *)
(*             Xavier Leroy, projet Cristal, INRIA Rocquencourt           *)
(*                                                                        *)
(*   Copyright 2002 Institut National de Recherche en Informatique et     *)
(*     en Automatique.                                                    *)
(*                                                                        *)
(*   All rights reserved.  This file is distributed under the terms of    *)
(*   the GNU Lesser General Public License version 2.1, with the          *)
(*   special exception on linking described in the file LICENSE.          *)
(*                                                                        *)
(**************************************************************************)

(** The batch compiler *)

open Misc
open Compile_common

let tool_name = "ocamlopt"

let with_info = Compile_common.with_info ~native:true ~tool_name

let interface ~source_file ~output_prefix =
  with_info ~source_file ~output_prefix ~dump_ext:"cmi"
    ~compilation_unit:Inferred_from_output_prefix
  @@ fun info ->
  Compile_common.interface
  ~hook_parse_tree:(Compiler_hooks.execute Compiler_hooks.Parse_tree_intf)
  ~hook_typed_tree:(Compiler_hooks.execute Compiler_hooks.Typed_tree_intf)
    info

(** Native compilation backend for .ml files. *)

let make_arg_descr ~param ~arg_block_field : Lambda.arg_descr option =
  match param, arg_block_field with
  | Some arg_param, Some arg_block_field -> Some { arg_param; arg_block_field }
  | None, None -> None
  | Some _, None -> Misc.fatal_error "No argument field"
  | None, Some _ -> Misc.fatal_error "Unexpected argument field"

let compile_from_raw_lambda i raw_lambda ~unix ~pipeline ~as_arg_for =
  raw_lambda
  |> print_if i.ppf_dump Clflags.dump_rawlambda Printlambda.program
  |> Compiler_hooks.execute_and_pipe Compiler_hooks.Raw_lambda
  |> Profile.(record generate)
   (fun (program : Lambda.program) ->
      Builtin_attributes.warn_unused ();
      let code = Simplif.simplify_lambda program.Lambda.code in
      { program with Lambda.code }
      |> print_if i.ppf_dump Clflags.dump_lambda Printlambda.program
      |> Compiler_hooks.execute_and_pipe Compiler_hooks.Lambda
<<<<<<< HEAD
      |> (fun (program : Lambda.program) ->
=======
      |> (fun program ->
           if Clflags.(should_stop_after Compiler_pass.Lambda) then () else
>>>>>>> 809e0cd3
           Asmgen.compile_implementation
             unix
             ~pipeline
             ~sourcefile:(Some (Unit_info.source_file i.target))
             ~prefixname:(Unit_info.prefix i.target)
             ~ppf_dump:i.ppf_dump
             program);
           let arg_descr =
             make_arg_descr ~param:as_arg_for
               ~arg_block_field:program.arg_block_field
           in
           Compilenv.save_unit_info
             (Unit_info.Artifact.filename (Unit_info.cmx i.target))
             ~module_block_format:program.module_block_format
             ~arg_descr)

let compile_from_typed i typed ~transl_style ~unix ~pipeline ~as_arg_for =
  typed
  |> Profile.(record transl)
    (Translmod.transl_implementation i.module_name ~style:transl_style)
  |> compile_from_raw_lambda i ~unix ~pipeline ~as_arg_for

type flambda2 =
  ppf_dump:Format.formatter ->
  prefixname:string ->
  keep_symbol_tables:bool ->
  Lambda.program ->
  Cmm.phrase list

(* Emit assembly directly from Linear IR *)
let emit unix i =
  Compilenv.reset i.module_name;
  Asmgen.compile_implementation_linear unix
    (Unit_info.prefix i.target)
    ~progname:(Unit_info.source_file i.target)

type starting_point =
  | Parsing
  | Emit
  | Instantiation of {
      runtime_args : Translmod.runtime_arg list;
      main_module_block_size : int;
      arg_descr : Lambda.arg_descr option;
  }

let starting_point_of_compiler_pass start_from  =
  match (start_from:Clflags.Compiler_pass.t) with
  | Parsing -> Parsing
  | Emit -> Emit
  | _ -> Misc.fatal_errorf "Cannot start from %s"
           (Clflags.Compiler_pass.to_string start_from)

let implementation0 unix ~(flambda2 : flambda2) ~start_from
      ~source_file ~output_prefix ~keep_symbol_tables
      ~(compilation_unit : Compile_common.compilation_unit_or_inferred) =
  let transl_style : Translmod.compilation_unit_style =
    if Config.flambda || Config.flambda2 then Plain_block
    else Set_individual_fields
  in
  let pipeline : Asmgen.pipeline =
    Direct_to_cmm (flambda2 ~keep_symbol_tables)
  in
  let backend info ({ structure; coercion; argument_interface; _ }
                    : Typedtree.implementation) =
    Compilenv.reset info.module_name;
    let argument_coercion =
      match argument_interface with
      | Some { ai_coercion_from_primary; ai_signature = _ } ->
        Some ai_coercion_from_primary
      | None -> None
    in
    let typed = structure, coercion, argument_coercion in
    let as_arg_for =
      !Clflags.as_argument_for
      |> Option.map (fun param ->
           (* Currently, parameters don't have parameters, so we assume the argument
              list is empty *)
           Global_module.Name.create_exn param [])
    in
    if not (Config.flambda || Config.flambda2) then Clflags.set_oclassic ();
    compile_from_typed info typed ~unix ~transl_style ~pipeline ~as_arg_for
  in
  with_info ~source_file ~output_prefix ~dump_ext:"cmx" ~compilation_unit
  @@ fun info ->
  if !Flambda_backend_flags.internal_assembler then
      Emitaux.binary_backend_available := true;
  match start_from with
  | Parsing ->
    Compile_common.implementation
      ~hook_parse_tree:(Compiler_hooks.execute Compiler_hooks.Parse_tree_impl)
      ~hook_typed_tree:(fun (impl : Typedtree.implementation) ->
        Compiler_hooks.execute Compiler_hooks.Typed_tree_impl impl)
      info ~backend
  | Emit -> emit unix info ~ppf_dump:info.ppf_dump
  | Instantiation { runtime_args; main_module_block_size; arg_descr } ->
    Compilenv.reset info.module_name;
    (* FIXME delete {[
    let global_name =
      Compilation_unit.to_global_name_exn info.module_name
    in
    (* Consider the names of arguments to be parameters for the purposes of the
       subset rule - that is, a module we import can refer to our arguments as
       parameters. *)
    List.iter
      (fun (param, _value) ->
        let import = Compilation_unit.Name.of_head_of_global_name param in
        Env.register_parameter_import import)
      global_name.args;
    ]} *)
    let as_arg_for, arg_block_field =
      match (arg_descr : Lambda.arg_descr option) with
      | Some { arg_param; arg_block_field } ->
        Some arg_param, Some arg_block_field
      | None -> None, None
    in
    let impl =
      Translmod.transl_instance info.module_name ~runtime_args
        ~main_module_block_size ~arg_block_field
        ~style:transl_style
    in
    if not (Config.flambda || Config.flambda2) then Clflags.set_oclassic ();
    compile_from_raw_lambda info impl ~unix ~pipeline ~as_arg_for

let implementation unix ~flambda2 ~start_from ~source_file
      ~output_prefix ~keep_symbol_tables =
  let start_from = start_from |> starting_point_of_compiler_pass in
  implementation0 unix ~flambda2 ~start_from ~source_file
    ~output_prefix ~keep_symbol_tables
    ~compilation_unit:Inferred_from_output_prefix

let instance unix ~flambda2 ~source_file
      ~output_prefix ~compilation_unit ~runtime_args ~main_module_block_size
      ~arg_descr ~keep_symbol_tables =
  let start_from =
    Instantiation { runtime_args; main_module_block_size; arg_descr }
  in
  implementation0 unix ~flambda2 ~start_from ~source_file
    ~output_prefix ~keep_symbol_tables
    ~compilation_unit:(Exactly compilation_unit)<|MERGE_RESOLUTION|>--- conflicted
+++ resolved
@@ -51,12 +51,8 @@
       { program with Lambda.code }
       |> print_if i.ppf_dump Clflags.dump_lambda Printlambda.program
       |> Compiler_hooks.execute_and_pipe Compiler_hooks.Lambda
-<<<<<<< HEAD
       |> (fun (program : Lambda.program) ->
-=======
-      |> (fun program ->
            if Clflags.(should_stop_after Compiler_pass.Lambda) then () else
->>>>>>> 809e0cd3
            Asmgen.compile_implementation
              unix
              ~pipeline
