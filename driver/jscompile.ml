(**************************************************************************)
(*                                                                        *)
(*                                 OCaml                                  *)
(*                                                                        *)
(*             Xavier Leroy, projet Cristal, INRIA Rocquencourt           *)
(*                                                                        *)
(*   Copyright 2002 Institut National de Recherche en Informatique et     *)
(*     en Automatique.                                                    *)
(*                                                                        *)
(*   All rights reserved.  This file is distributed under the terms of    *)
(*   the GNU Lesser General Public License version 2.1, with the          *)
(*   special exception on linking described in the file LICENSE.          *)
(*                                                                        *)
(**************************************************************************)

open Misc
open Compile_common

let tool_name = "ocamlj"

let with_info = Compile_common.with_info ~native:false ~tool_name

let interface ~source_file ~output_prefix =
  with_info ~source_file ~output_prefix ~dump_ext:"cmi"
    ~compilation_unit:Inferred_from_output_prefix ~kind:Intf
  @@ fun info ->
  Compile_common.interface
    ~hook_parse_tree:(fun _ -> ())
    ~hook_typed_tree:(fun _ -> ())
    info

(** Js_of_ocaml IR compilation backend for .ml files. *)

let make_arg_descr ~param ~arg_block_idx : Lambda.arg_descr option =
  match param, arg_block_idx with
  | Some arg_param, Some arg_block_idx -> Some { arg_param; arg_block_idx }
  | None, None -> None
  | Some _, None -> Misc.fatal_error "No argument field"
  | None, Some _ -> Misc.fatal_error "Unexpected argument field"

let raw_lambda_to_jsir i raw_lambda ~as_arg_for =
  raw_lambda
  |> Profile.(record ~accumulate:true generate)
       (fun (program : Lambda.program) ->
         Builtin_attributes.warn_unused ();
         program.code
         |> print_if i.ppf_dump Clflags.dump_rawlambda Printlambda.lambda
         |> Simplif.simplify_lambda
         |> print_if i.ppf_dump Clflags.dump_lambda Printlambda.lambda
         |> fun lambda ->
         (* CR selee: we don't need it at this point, but this seems important
            so I'll keep it around *)
         let arg_descr =
           make_arg_descr ~param:as_arg_for ~arg_block_idx:program.arg_block_idx
         in
         let () = ignore arg_descr in
         lambda |> fun code ->
         (* CR selee: Currently the flambda2 codebase assumes that the target integer
            size is the same as the compiler integer size, which is a wrong assumption.
            This will need to be fixed (see doc) *)
         Flambda2.lambda_to_flambda ~ppf_dump:i.ppf_dump
           ~prefixname:(Unit_info.prefix i.target)
           { program with code }
         |> fun (program : Flambda2.flambda_result) ->
         Flambda2_to_jsir.To_jsir.unit ~offsets:program.offsets
           ~all_code:program.all_code ~reachable_names:program.reachable_names
<<<<<<< HEAD
           program.flambda)

let emit_jsir i jsir_program =
  let cmj = Unit_info.cmj i.target in
  let oc = open_out_bin (Unit_info.Artifact.filename cmj) in
  Misc.try_finally
    ~always:(fun () -> close_out oc)
    ~exceptionally:(fun () ->
      Misc.remove_file (Unit_info.Artifact.filename cmj))
    (fun () ->
      output_string oc Config.cmj_magic_number;
      output_value oc jsir_program)
=======
           program.flambda
         |> print_if i.ppf_dump Clflags.dump_jsir
              (fun ppf jsir -> Flambda2_to_jsir.Jsir.Print.program ppf (fun _ _ -> "") jsir))
>>>>>>> 368b21af

let to_jsir i Typedtree.{ structure; coercion; argument_interface; _ } =
  let argument_coercion =
    match argument_interface with
    | Some { ai_coercion_from_primary; ai_signature = _ } ->
      Some ai_coercion_from_primary
    | None -> None
  in
  (structure, coercion, argument_coercion)
  |> Profile.(record transl)
       (Translmod.transl_implementation i.module_name ~style:Plain_block)
  |> raw_lambda_to_jsir i

type starting_point =
  | Parsing
  | Instantiation of
      { runtime_args : Translmod.runtime_arg list;
        main_module_block_size : int;
        arg_descr : Lambda.arg_descr option
      }

let starting_point_of_compiler_pass start_from =
  match (start_from : Clflags.Compiler_pass.t) with
  | Parsing -> Parsing
  | _ ->
    Misc.fatal_errorf "Cannot start from %s"
      (Clflags.Compiler_pass.to_string start_from)

let implementation_aux ~start_from ~source_file ~output_prefix
    ~keep_symbol_tables:_
    ~(compilation_unit : Compile_common.compilation_unit_or_inferred) =
  with_info ~source_file ~output_prefix ~dump_ext:"cmo" ~compilation_unit
    ~kind:Impl
  @@ fun info ->
  match start_from with
  | Parsing ->
    let backend info typed =
      let as_arg_for =
        !Clflags.as_argument_for
        |> Option.map Global_module.Parameter_name.of_string
      in
      let jsir = to_jsir info typed ~as_arg_for in
      emit_jsir info jsir
    in
    Compile_common.implementation
      ~hook_parse_tree:(fun _ -> ())
      ~hook_typed_tree:(fun _ -> ())
      info ~backend
  | Instantiation { runtime_args; main_module_block_size; arg_descr } ->
    (match !Clflags.as_argument_for with
    | Some _ ->
      (* CR lmaurer: Needs nicer error message (this is a user error) *)
      Misc.fatal_error
        "-as-argument-for is not allowed (and not needed) with -instantiate"
    | None -> ());
    let as_arg_for, arg_block_idx =
      match (arg_descr : Lambda.arg_descr option) with
      | Some { arg_param; arg_block_idx } -> Some arg_param, Some arg_block_idx
      | None -> None, None
    in
    let impl =
      Translmod.transl_instance info.module_name ~runtime_args
        ~main_module_block_size ~arg_block_idx ~style:Plain_block
    in
    let jsir = raw_lambda_to_jsir info impl ~as_arg_for in
    emit_jsir info jsir

let implementation ~start_from ~source_file ~output_prefix ~keep_symbol_tables =
  let start_from = start_from |> starting_point_of_compiler_pass in
  implementation_aux ~start_from ~source_file ~output_prefix ~keep_symbol_tables
    ~compilation_unit:Inferred_from_output_prefix

let instance ~source_file ~output_prefix ~compilation_unit ~runtime_args
    ~main_module_block_size ~arg_descr ~keep_symbol_tables =
  let start_from =
    Instantiation { runtime_args; main_module_block_size; arg_descr }
  in
  implementation_aux ~start_from ~source_file ~output_prefix ~keep_symbol_tables
    ~compilation_unit:(Exactly compilation_unit)<|MERGE_RESOLUTION|>--- conflicted
+++ resolved
@@ -64,8 +64,9 @@
          |> fun (program : Flambda2.flambda_result) ->
          Flambda2_to_jsir.To_jsir.unit ~offsets:program.offsets
            ~all_code:program.all_code ~reachable_names:program.reachable_names
-<<<<<<< HEAD
-           program.flambda)
+           program.flambda
+         |> print_if i.ppf_dump Clflags.dump_jsir (fun ppf jsir ->
+                Flambda2_to_jsir.Jsir.Print.program ppf (fun _ _ -> "") jsir))
 
 let emit_jsir i jsir_program =
   let cmj = Unit_info.cmj i.target in
@@ -77,11 +78,6 @@
     (fun () ->
       output_string oc Config.cmj_magic_number;
       output_value oc jsir_program)
-=======
-           program.flambda
-         |> print_if i.ppf_dump Clflags.dump_jsir
-              (fun ppf jsir -> Flambda2_to_jsir.Jsir.Print.program ppf (fun _ _ -> "") jsir))
->>>>>>> 368b21af
 
 let to_jsir i Typedtree.{ structure; coercion; argument_interface; _ } =
   let argument_coercion =
