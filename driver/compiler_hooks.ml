(**************************************************************************)
(*                                                                        *)
(*                                 OCaml                                  *)
(*                                                                        *)
(*   Copyright 2021 Jane Street Group LLC                                 *)
(*                                                                        *)
(*   All rights reserved.  This file is distributed under the terms of    *)
(*   the GNU Lesser General Public License version 2.1, with the          *)
(*   special exception on linking described in the file LICENSE.          *)
(*                                                                        *)
(**************************************************************************)

open Misc
open Compile_common

type _ pass =
  | Parse_tree_intf : Parsetree.signature pass
  | Parse_tree_impl : Parsetree.structure pass
  | Typed_tree_intf : Typedtree.signature pass
  | Typed_tree_impl : Typedtree.implementation pass
  | Raw_lambda : Lambda.program pass
  | Lambda : Lambda.program pass
  | Raw_flambda2 : Flambda2_terms.Flambda_unit.t pass
  | Flambda2 : Flambda2_terms.Flambda_unit.t pass
  | Raw_flambda1 : Flambda.program pass
  | Flambda1 : Flambda.program pass
  | Raw_clambda : Clambda.ulambda pass
  | Clambda : Clambda.ulambda pass

  | Mach_polling : Mach.fundecl pass
  | Mach_combine : Mach.fundecl pass
  | Mach_cse : Mach.fundecl pass
  | Mach_spill : Mach.fundecl pass
  | Mach_live : Mach.fundecl pass
  | Mach_reload : Mach.fundecl pass
  | Mach_sel : Mach.fundecl pass
  | Mach_split : Mach.fundecl pass
  | Linear : Linear.fundecl pass
  | Cfg : Cfg_with_layout.t pass
  | Cmm : Cmm.phrase list pass

  | Inlining_tree : Flambda2_simplify_shared.Inlining_report.Inlining_tree.t pass
  | Check_allocations : Checkmach.iter_witnesses pass

type t = {
  mutable parse_tree_intf : (Parsetree.signature -> unit) list;
  mutable parse_tree_impl : (Parsetree.structure -> unit) list;
  mutable typed_tree_intf : (Typedtree.signature -> unit) list;
  mutable typed_tree_impl : (Typedtree.implementation -> unit) list;
  mutable raw_lambda : (Lambda.program -> unit) list;
  mutable lambda : (Lambda.program -> unit) list;
  mutable raw_flambda2 : (Flambda2_terms.Flambda_unit.t -> unit) list;
  mutable flambda2 : (Flambda2_terms.Flambda_unit.t -> unit) list;
  mutable raw_flambda1 : (Flambda.program -> unit) list;
  mutable flambda1 : (Flambda.program -> unit) list;
  mutable raw_clambda : (Clambda.ulambda -> unit) list;
  mutable clambda : (Clambda.ulambda -> unit) list;
  mutable mach_polling : (Mach.fundecl -> unit) list;
  mutable mach_combine : (Mach.fundecl -> unit) list;
  mutable mach_cse : (Mach.fundecl -> unit) list;
  mutable mach_spill : (Mach.fundecl -> unit) list;
  mutable mach_live : (Mach.fundecl -> unit) list;
  mutable mach_reload : (Mach.fundecl -> unit) list;
  mutable mach_sel : (Mach.fundecl -> unit) list;
  mutable mach_split : (Mach.fundecl -> unit) list;
  mutable linear : (Linear.fundecl -> unit) list;
  mutable cfg : (Cfg_with_layout.t -> unit) list;
  mutable cmm : (Cmm.phrase list -> unit) list;
  mutable inlining_tree : (Flambda2_simplify_shared.Inlining_report.Inlining_tree.t -> unit) list;
  mutable check_allocations : (Checkmach.iter_witnesses -> unit) list
}
let hooks : t = {
  parse_tree_intf = [];
  parse_tree_impl = [];
  typed_tree_intf = [];
  typed_tree_impl = [];
  raw_lambda = [];
  lambda = [];
  raw_flambda2 = [];
  flambda2 = [];
  raw_flambda1 = [];
  flambda1 = [];
  raw_clambda = [];
  clambda = [];
  mach_polling = [];
  mach_combine = [];
  mach_cse = [];
  mach_spill = [];
  mach_live = [];
  mach_reload = [];
  mach_sel = [];
  mach_split = [];
  linear = [];
  cfg = [];
  cmm = [];
  inlining_tree = [];
  check_allocations = [];
}

let execute_hooks : type a. (a -> unit) list -> a -> unit = fun hooks arg ->
  List.iter (fun f -> f arg) hooks

let register : type a. a pass -> (a -> unit) -> unit =
  fun representation f ->
  match representation with
  | Parse_tree_intf -> hooks.parse_tree_intf <- f :: hooks.parse_tree_intf
  | Parse_tree_impl -> hooks.parse_tree_impl <- f :: hooks.parse_tree_impl
  | Typed_tree_intf -> hooks.typed_tree_intf <- f :: hooks.typed_tree_intf
  | Typed_tree_impl -> hooks.typed_tree_impl <- f :: hooks.typed_tree_impl
  | Raw_lambda -> hooks.raw_lambda <- f :: hooks.raw_lambda
  | Lambda -> hooks.lambda <- f :: hooks.lambda
  | Raw_flambda2 -> hooks.raw_flambda2 <- f :: hooks.raw_flambda2
  | Flambda2 -> hooks.flambda2 <- f :: hooks.flambda2
  | Raw_flambda1 -> hooks.raw_flambda1 <- f :: hooks.raw_flambda1
  | Flambda1 -> hooks.flambda1 <- f :: hooks.flambda1
  | Raw_clambda -> hooks.clambda <- f :: hooks.clambda
  | Clambda -> hooks.clambda <- f :: hooks.clambda

  | Mach_combine -> hooks.mach_combine <- f :: hooks.mach_combine
  | Mach_polling -> hooks.mach_polling <- f :: hooks.mach_polling
  | Mach_cse -> hooks.mach_cse <- f :: hooks.mach_cse
  | Mach_spill -> hooks.mach_spill <- f :: hooks.mach_spill
  | Mach_live -> hooks.mach_live <- f :: hooks.mach_live
  | Mach_reload -> hooks.mach_reload <- f :: hooks.mach_reload
  | Mach_sel -> hooks.mach_sel <- f :: hooks.mach_sel
  | Mach_split -> hooks.mach_split <- f :: hooks.mach_split
  | Linear -> hooks.linear <- f :: hooks.linear
  | Cfg -> hooks.cfg <- f :: hooks.cfg
  | Cmm -> hooks.cmm <- f :: hooks.cmm
  | Inlining_tree -> hooks.inlining_tree <- f :: hooks.inlining_tree
  | Check_allocations ->
    hooks.check_allocations <- f :: hooks.check_allocations

let execute : type a. a pass -> a -> unit =
  fun representation arg ->
  match representation with
  | Parse_tree_intf -> execute_hooks hooks.parse_tree_intf arg
  | Parse_tree_impl -> execute_hooks hooks.parse_tree_impl arg
  | Typed_tree_intf -> execute_hooks hooks.typed_tree_intf arg
  | Typed_tree_impl -> execute_hooks hooks.typed_tree_impl arg
  | Raw_lambda -> execute_hooks hooks.raw_lambda arg
  | Lambda -> execute_hooks hooks.lambda arg
  | Raw_flambda2 -> execute_hooks hooks.raw_flambda2 arg
  | Flambda2 -> execute_hooks hooks.flambda2 arg
  | Raw_flambda1 -> execute_hooks hooks.raw_flambda1 arg
  | Flambda1 -> execute_hooks hooks.flambda1 arg
  | Raw_clambda -> execute_hooks hooks.raw_clambda arg
  | Clambda -> execute_hooks hooks.clambda arg
  | Mach_polling -> execute_hooks hooks.mach_polling arg
  | Mach_combine -> execute_hooks hooks.mach_combine arg
  | Mach_cse -> execute_hooks hooks.mach_cse arg
  | Mach_spill -> execute_hooks hooks.mach_spill arg
  | Mach_live -> execute_hooks hooks.mach_live arg
  | Mach_reload -> execute_hooks hooks.mach_reload arg
  | Mach_sel -> execute_hooks hooks.mach_sel arg
  | Mach_split -> execute_hooks hooks.mach_split arg
  | Linear -> execute_hooks hooks.linear arg
  | Cfg -> execute_hooks hooks.cfg arg
  | Cmm -> execute_hooks hooks.cmm arg
  | Inlining_tree -> execute_hooks hooks.inlining_tree arg
<<<<<<< HEAD
  | Check_allocations ->
    Misc.protect_refs
      [ Misc.R (Flambda_backend_flags.checkmach_details_cutoff, -1) ]
      (fun () -> execute_hooks hooks.check_allocations arg)
=======
  | Check_allocations -> execute_hooks hooks.check_allocations arg
>>>>>>> 9289e84a

let execute_and_pipe r a = execute r a; a

let clear : type a. a pass -> unit =
  function
  | Parse_tree_intf -> hooks.parse_tree_intf <- []
  | Parse_tree_impl -> hooks.parse_tree_impl <- []
  | Typed_tree_intf -> hooks.typed_tree_intf <- []
  | Typed_tree_impl -> hooks.typed_tree_impl <- []
  | Raw_lambda -> hooks.raw_lambda <- []
  | Lambda -> hooks.lambda <- []
  | Raw_flambda2 -> hooks.raw_flambda2 <- []
  | Flambda2 -> hooks.flambda2 <- []
  | Raw_flambda1 -> hooks.raw_flambda1 <- []
  | Flambda1 -> hooks.flambda1 <- []
  | Raw_clambda -> hooks.raw_clambda <- []
  | Clambda -> hooks.clambda <- []
  | Mach_polling -> hooks.mach_polling <- []
  | Mach_combine -> hooks.mach_combine <- []
  | Mach_cse -> hooks.mach_cse <- []
  | Mach_spill -> hooks.mach_spill <- []
  | Mach_live -> hooks.mach_live <- []
  | Mach_reload -> hooks.mach_reload <- []
  | Mach_sel -> hooks.mach_sel <- []
  | Mach_split -> hooks.mach_split <- []
  | Linear -> hooks.linear <- []
  | Cfg -> hooks.cfg <- []
  | Cmm -> hooks.cmm <- []
  | Inlining_tree -> hooks.inlining_tree <- []
  | Check_allocations -> hooks.check_allocations <- []<|MERGE_RESOLUTION|>--- conflicted
+++ resolved
@@ -158,14 +158,7 @@
   | Cfg -> execute_hooks hooks.cfg arg
   | Cmm -> execute_hooks hooks.cmm arg
   | Inlining_tree -> execute_hooks hooks.inlining_tree arg
-<<<<<<< HEAD
-  | Check_allocations ->
-    Misc.protect_refs
-      [ Misc.R (Flambda_backend_flags.checkmach_details_cutoff, -1) ]
-      (fun () -> execute_hooks hooks.check_allocations arg)
-=======
   | Check_allocations -> execute_hooks hooks.check_allocations arg
->>>>>>> 9289e84a
 
 let execute_and_pipe r a = execute r a; a
 
