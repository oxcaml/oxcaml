(**************************************************************************)
(*                                                                        *)
(*                                 OCaml                                  *)
(*                                                                        *)
(*             Xavier Leroy, projet Cristal, INRIA Rocquencourt           *)
(*                                                                        *)
(*   Copyright 1996 Institut National de Recherche en Informatique et     *)
(*     en Automatique.                                                    *)
(*                                                                        *)
(*   All rights reserved.  This file is distributed under the terms of    *)
(*   the GNU Lesser General Public License version 2.1, with the          *)
(*   special exception on linking described in the file LICENSE.          *)
(*                                                                        *)
(**************************************************************************)

open Clflags

let usage = "Usage: ocamlopt <options> <files>\nOptions are:"

module Options = Flambda_backend_args.Make_optcomp_options
        (Flambda_backend_args.Default.Optmain)

let main unix argv ppf ~flambda2 =
  native_code := true;
  let columns =
    match Sys.getenv "COLUMNS" with
    | exception Not_found -> None
    | columns ->
      try Some (int_of_string columns)
      with _ -> None
  in
  (match columns with
  | None -> ()
  | Some columns ->
    (* Avoid getting too close to the edge just in case we've mismeasured
       the boxes for some reason. *)
    let columns = columns - 5 in
    let set_geometry ppf =
      Format.pp_set_margin ppf columns;
      (* Make sure the max indent is at least 3/4 of the total width. Without
         this, output can be unreadable no matter how wide your screen is. Note
         that [Format.pp_set_margin] already messes with the max indent
         sometimes, so we want to check [Format.pp_get_max_indent] rather than
         make assumptions. *)
      let desired_max_indent = columns * 3 / 4 in
      if Format.pp_get_max_indent ppf () < desired_max_indent then
        Format.pp_set_max_indent ppf desired_max_indent
    in
    set_geometry Format.std_formatter;
    set_geometry Format.err_formatter);
  match
    Compenv.warnings_for_discarded_params := true;
    Compenv.set_extra_params
      (Some Flambda_backend_args.Extra_params.read_param);
    Compenv.readenv ppf Before_args;
    Clflags.add_arguments __LOC__ (Arch.command_line_options @ Options.list);
    Clflags.add_arguments __LOC__
      ["-depend", Arg.Unit Makedepend.main_from_option,
       "<options> Compute dependencies \
        (use 'ocamlopt -depend -help' for details)"];
    Clflags.Opt_flag_handler.set Flambda_backend_flags.opt_flag_handler;
    Compenv.parse_arguments (ref argv) Compenv.anonymous "ocamlopt";
    Compmisc.read_clflags_from_env ();
    if !Flambda_backend_flags.gc_timings then Gc_timings.start_collection ();
    if !Clflags.plugin then
      Compenv.fatal "-plugin is only supported up to OCaml 4.08.0";
    begin try
      Compenv.process_deferred_actions
        (ppf,
         Optcompile.implementation unix ~flambda2,
         Optcompile.interface,
         ".cmx",
         ".cmxa");
    with Arg.Bad msg ->
      begin
        prerr_endline msg;
        Clflags.print_arguments usage;
        exit 2
      end
    end;
    Compenv.readenv ppf Before_link;
    if
      List.length (List.filter (fun x -> !x)
                     [make_package; make_archive; shared; instantiate;
                      Compenv.stop_early; output_c_object]) > 1
    then
    begin
      let module P = Clflags.Compiler_pass in
      match !stop_after with
      | None ->
          Compenv.fatal "Please specify at most one of -pack, -a, -shared, -c, \
<<<<<<< HEAD
                         -output-obj, -instantiate";
      | Some ((P.Parsing | P.Typing | P.Lambda | P.Scheduling
=======
                         -output-obj";
      | Some ((P.Parsing | P.Typing | P.Lambda | P.Middle_end | P.Scheduling
>>>>>>> d0594b10
              | P.Simplify_cfg | P.Emit | P.Selection) as p) ->
        assert (P.is_compilation_pass p);
        Printf.ksprintf Compenv.fatal
          "Options -i and -stop-after (%s) \
           are  incompatible with -pack, -a, -shared, -output-obj, -instantiate"
          (String.concat "|"
             (P.available_pass_names ~filter:(fun _ -> true) ~native:true))
    end;
    if !make_archive then begin
      Compmisc.init_path ();
      let target = Compenv.extract_output !output_name in
      Asmlibrarian.create_archive
        (Compenv.get_objfiles ~with_ocamlparam:false) target;
      Warnings.check_fatal ();
    end
    else if !make_package then begin
      Compmisc.init_path ();
      let target = Compenv.extract_output !output_name in
      Compmisc.with_ppf_dump ~file_prefix:target (fun ppf_dump ->
        Asmpackager.package_files unix
          ~ppf_dump (Compmisc.initial_env ())
          (Compenv.get_objfiles ~with_ocamlparam:false) target
          ~flambda2);
      Warnings.check_fatal ();
    end
    else if !instantiate then begin
      Compmisc.init_path ();
      (* Requiring [-o] isn't really necessary, but we don't intend for humans
         to be invoking [-instantiate] by hand, and computing the correct value
         here would be awkward *)
      let target = Compenv.extract_output !output_name in
      let src, args =
        match Compenv.get_objfiles ~with_ocamlparam:false with
        | [] | [_] ->
          Printf.ksprintf Compenv.fatal
            "Must specify at least two .cmx files with -instantiate"
        | src :: args ->
          src, args
      in
      Asminstantiator.instantiate unix ~src ~args target ~backend ~flambda2;
      Warnings.check_fatal ();
    end
    else if !shared then begin
      Compmisc.init_path ();
      let target = Compenv.extract_output !output_name in
      Compmisc.with_ppf_dump ~file_prefix:target (fun ppf_dump ->
        Asmlink.link_shared unix ~ppf_dump
          (Compenv.get_objfiles ~with_ocamlparam:false) target);
      Warnings.check_fatal ();
    end
    else if not !Compenv.stop_early && !objfiles <> [] then begin
      let target =
        if !output_c_object then
          let s = Compenv.extract_output !output_name in
          if (Filename.check_suffix s Config.ext_obj
            || Filename.check_suffix s Config.ext_dll)
          then s
          else
            Compenv.fatal
              (Printf.sprintf
                 "The extension of the output file must be %s or %s"
                 Config.ext_obj Config.ext_dll
              )
        else
          Compenv.default_output !output_name
      in
      Compmisc.init_path ();
      Compmisc.with_ppf_dump ~file_prefix:target (fun ppf_dump ->
          let objs = Compenv.get_objfiles ~with_ocamlparam:true in
          Asmlink.link unix
            ~ppf_dump objs target);
      Warnings.check_fatal ();
    end;
  with
  | exception (Compenv.Exit_with_status n) ->
    n
  | exception x ->
    Location.report_exception ppf x;
    2
  | () ->
    if !Flambda_backend_flags.gc_timings then begin
      let minor = Gc_timings.gc_minor_ns () in
      let major = Gc_timings.gc_major_ns () in
      let stats = Gc.quick_stat () in
      let secs x = x *. 1e-9 in
      let precision = !Clflags.timings_precision in
      let w2b n = n * (Sys.word_size / 8) in
      let fw2b x = w2b (Float.to_int x) in
      Format.fprintf Format.std_formatter "%0.*fs gc\n" precision (secs (minor +. major));
      Format.fprintf Format.std_formatter "  %0.*fs minor\n" precision (secs minor);
      Format.fprintf Format.std_formatter "  %0.*fs major\n" precision (secs major);
      Format.fprintf Format.std_formatter "- heap\n";
      (* Having minor + major + promoted = total alloc make more sense for
         hierarchical stats. *)
      Format.fprintf Format.std_formatter "  %ib alloc\n"
        (fw2b stats.minor_words + (fw2b stats.major_words - fw2b stats.promoted_words));
      Format.fprintf Format.std_formatter "    %ib minor\n"
        (fw2b stats.minor_words - fw2b stats.promoted_words);
      Format.fprintf Format.std_formatter "    %ib major\n"
        (fw2b stats.major_words - fw2b stats.promoted_words);
      Format.fprintf Format.std_formatter "    %ib promoted\n"
        (fw2b stats.promoted_words);
      Format.fprintf Format.std_formatter "  %ib top\n" (w2b stats.top_heap_words);
      Format.fprintf Format.std_formatter "  %i collections\n"
        (stats.minor_collections + stats.major_collections);
      Format.fprintf Format.std_formatter "    %i minor\n" stats.minor_collections;
      Format.fprintf Format.std_formatter "    %i major\n" stats.major_collections;
    end;
    Profile.print Format.std_formatter !Clflags.profile_columns ~timings_precision:!Clflags.timings_precision;
    0<|MERGE_RESOLUTION|>--- conflicted
+++ resolved
@@ -89,13 +89,8 @@
       match !stop_after with
       | None ->
           Compenv.fatal "Please specify at most one of -pack, -a, -shared, -c, \
-<<<<<<< HEAD
                          -output-obj, -instantiate";
-      | Some ((P.Parsing | P.Typing | P.Lambda | P.Scheduling
-=======
-                         -output-obj";
       | Some ((P.Parsing | P.Typing | P.Lambda | P.Middle_end | P.Scheduling
->>>>>>> d0594b10
               | P.Simplify_cfg | P.Emit | P.Selection) as p) ->
         assert (P.is_compilation_pass p);
         Printf.ksprintf Compenv.fatal
@@ -135,7 +130,7 @@
         | src :: args ->
           src, args
       in
-      Asminstantiator.instantiate unix ~src ~args target ~backend ~flambda2;
+      Asminstantiator.instantiate unix ~src ~args target ~flambda2;
       Warnings.check_fatal ();
     end
     else if !shared then begin
