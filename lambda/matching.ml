(**************************************************************************)
(*                                                                        *)
(*                                 OCaml                                  *)
(*                                                                        *)
(*             Xavier Leroy, projet Cristal, INRIA Rocquencourt           *)
(*                                                                        *)
(*   Copyright 1996 Institut National de Recherche en Informatique et     *)
(*     en Automatique.                                                    *)
(*                                                                        *)
(*   All rights reserved.  This file is distributed under the terms of    *)
(*   the GNU Lesser General Public License version 2.1, with the          *)
(*   special exception on linking described in the file LICENSE.          *)
(*                                                                        *)
(**************************************************************************)

(* Compilation of pattern matching

   Based upon Lefessant-Maranget ``Optimizing Pattern-Matching'' ICFP'2001.

   A previous version was based on Peyton-Jones, ``The Implementation of
   functional programming languages'', chapter 5.


   Overview of the implementation
   ==============================

       1. Precompilation
       -----------------

     (split_and_precompile)
   We first split the initial pattern matching (or "pm") along its first column
   -- simplifying pattern heads in the process --, so that we obtain an ordered
   list of pms.
   For every pm in this list, and any two patterns in its first column, either
   the patterns have the same head, or their heads match disjoint sets of
   values. (In particular, two extension constructors that may or may not be
   equal due to hidden rebinding cannot occur in the same simple pm.)

       2. Compilation
       --------------

   The compilation of one of these pms obtained after precompiling is done as
   follows:

     (divide)
   We split the match along the first column again, this time grouping rows
   which start with the same head, and removing the first column.
   As a result we get a "division", which is a list a "cells" of the form:
         discriminating pattern head * specialized pm

     (compile_list + compile_match)
   We then map over the division to compile each cell: we simply restart the
   whole process on the second element of each cell.
   Each cell is now of the form:
         discriminating pattern head * lambda

     (combine_constant, combine_construct, combine_array, ...)
   We recombine the cells using a switch or some ifs, and if the matching can
   fail, introduce a jump to the next pm that could potentially match the
   scrutiny.

       3. Chaining of pms
       ------------------

     (comp_match_handlers)
   Once the pms have been compiled, we stitch them back together in the order
   produced by precompilation, resulting in the following structure:
   {v
       catch
         catch
           <first body>
         with <exit i> ->
           <second body>
       with <exit j> ->
         <third body>
   v}

   Additionally, bodies whose corresponding exit-number is never used are
   discarded. So for instance, if in the pseudo-example above we know that exit
   [i] is never taken, we would actually generate:
   {v
       catch
         <first body>
       with <exit j> ->
         <third body>
   v}

*)

open Misc
open Asttypes
open Types
open Typedtree
open Lambda
open Parmatch
open Printf
open Printpat

let dbg = false

(*
   Compatibility predicate that considers potential rebindings of constructors
   of an extension type.

   "may_compat p q" returns false when p and q never admit a common instance;
   returns true when they may have a common instance.
*)

module MayCompat = Parmatch.Compat (struct
  let equal = Types.may_equal_constr
end)

let may_compat = MayCompat.compat

and may_compats = MayCompat.compats

(*
   Many functions on the various data structures of the algorithm :
     - Pattern matrices.
     - Default environments: mapping from matrices to exit numbers.
     - Contexts:  matrices whose column are partitioned into
       left and right.
     - Jump summaries: mapping from exit numbers to contexts
*)

let string_of_lam lam =
  Printlambda.lambda Format.str_formatter lam;
  Format.flush_str_formatter ()

let all_record_args lbls =
  match lbls with
  | (_, { lbl_all }, _) :: _ ->
      let t =
        Array.map
          (fun lbl -> (mknoloc (Longident.Lident "?temp?"), lbl, omega))
          lbl_all
      in
      List.iter (fun ((_, lbl, _) as x) -> t.(lbl.lbl_pos) <- x) lbls;
      Array.to_list t
  | _ -> fatal_error "Matching.all_record_args"

type 'a clause = 'a * lambda

module Non_empty_clause = struct
  type 'a t = ('a * Typedtree.pattern list) clause

  let of_initial = function
    | [], _ -> assert false
    | pat :: patl, act -> ((pat, patl), act)

  let map_head f ((p, patl), act) = ((f p, patl), act)
end

type simple_view =
  [ `Any
  | `Constant of constant
  | `Tuple of pattern list
  | `Construct of Longident.t loc * constructor_description * pattern list
  | `Variant of label * pattern option * row_desc ref
  | `Record of
    (Longident.t loc * label_description * pattern) list * closed_flag
  | `Array of pattern list
  | `Lazy of pattern ]

type half_simple_view =
  [ simple_view | `Or of pattern * pattern * row_desc option ]

type general_view =
  [ half_simple_view
  | `Var of Ident.t * string loc
  | `Alias of pattern * Ident.t * string loc ]

module General : sig
  type pattern = general_view pattern_data

  type clause = pattern Non_empty_clause.t

  val view : Typedtree.pattern -> pattern

  val erase : [< general_view ] pattern_data -> Typedtree.pattern
end = struct
  type pattern = general_view pattern_data

  type clause = pattern Non_empty_clause.t

  let view_desc = function
    | Tpat_any -> `Any
    | Tpat_var (id, str) -> `Var (id, str)
    | Tpat_alias (p, id, str) -> `Alias (p, id, str)
    | Tpat_constant cst -> `Constant cst
    | Tpat_tuple ps -> `Tuple ps
    | Tpat_construct (cstr, cstr_descr, args) ->
        `Construct (cstr, cstr_descr, args)
    | Tpat_variant (cstr, arg, row_desc) -> `Variant (cstr, arg, row_desc)
    | Tpat_record (fields, closed) -> `Record (fields, closed)
    | Tpat_array ps -> `Array ps
    | Tpat_or (p, q, row_desc) -> `Or (p, q, row_desc)
    | Tpat_lazy p -> `Lazy p

  let view p : pattern = { p with pat_desc = view_desc p.pat_desc }

  let erase_desc = function
    | `Any -> Tpat_any
    | `Var (id, str) -> Tpat_var (id, str)
    | `Alias (p, id, str) -> Tpat_alias (p, id, str)
    | `Constant cst -> Tpat_constant cst
    | `Tuple ps -> Tpat_tuple ps
    | `Construct (cstr, cst_descr, args) ->
        Tpat_construct (cstr, cst_descr, args)
    | `Variant (cstr, arg, row_desc) -> Tpat_variant (cstr, arg, row_desc)
    | `Record (fields, closed) -> Tpat_record (fields, closed)
    | `Array ps -> Tpat_array ps
    | `Or (p, q, row_desc) -> Tpat_or (p, q, row_desc)
    | `Lazy p -> Tpat_lazy p

  let erase p = { p with pat_desc = erase_desc p.pat_desc }
end

module Half_simple : sig
  (** Half-simplified patterns are patterns where:
        - records are expanded so that they possess all fields
        - aliases are removed and replaced by bindings in actions.

      Or-patterns are not removed, they are only "half-simplified":
        - aliases under or-patterns are kept
        - or-patterns whose right-hand-side is subsumed by their lhs
          are simplified to their lhs.
          For instance: [(_ :: _ | 1 :: _)] is changed into [_ :: _]
        - or-patterns whose left-hand-side is not simplified
          are preserved: (p|q) is changed into (simpl(p)|simpl(q))
            {v
                # match lazy (print_int 3; 3) with _ | lazy 2 -> ();;
                - : unit = ()
                # match lazy (print_int 3; 3) with lazy 2 | _ -> ();;
                3- : unit = ()
            v}

      In particular, or-patterns may still occur in the leading column,
      so this is only a "half-simplification". *)

  type pattern = half_simple_view pattern_data

  type clause = pattern Non_empty_clause.t

  val of_clause : arg:lambda -> General.clause -> clause
end = struct
  type pattern = half_simple_view pattern_data

  type clause = pattern Non_empty_clause.t

  let rec simpl_under_orpat p =
    match p.pat_desc with
    | Tpat_any
    | Tpat_var _ ->
        p
    | Tpat_alias (q, id, s) ->
        { p with pat_desc = Tpat_alias (simpl_under_orpat q, id, s) }
    | Tpat_or (p1, p2, o) ->
        let p1, p2 = (simpl_under_orpat p1, simpl_under_orpat p2) in
        if le_pat p1 p2 then
          p1
        else
          { p with pat_desc = Tpat_or (p1, p2, o) }
    | Tpat_record (lbls, closed) ->
        let all_lbls = all_record_args lbls in
        { p with pat_desc = Tpat_record (all_lbls, closed) }
    | _ -> p

  (* Explode or-patterns and turn aliases into bindings in actions *)
  let of_clause ~arg cl =
    let rec aux (((p, patl), action) : General.clause) : clause =
      let continue p (view : general_view) : clause =
        aux (({ p with pat_desc = view }, patl), action)
      in
      let stop p (view : half_simple_view) : clause =
        (({ p with pat_desc = view }, patl), action)
      in
      match p.pat_desc with
      | `Any -> stop p `Any
      | `Var (id, s) -> continue p (`Alias (omega, id, s))
      | `Alias (p, id, _) ->
          let k = Typeopt.value_kind p.pat_env p.pat_type in
          aux
            ( (General.view p, patl),
              bind_with_value_kind Alias (id, k) arg action )
      | `Record ([], _) as view -> stop p view
      | `Record (lbls, closed) ->
          let full_view = `Record (all_record_args lbls, closed) in
          stop p full_view
      | `Or _ -> (
          let orpat = General.view (simpl_under_orpat (General.erase p)) in
          match orpat.pat_desc with
          | `Or _ as or_view -> stop orpat or_view
          | other_view -> continue orpat other_view
        )
      | ( `Constant _ | `Tuple _ | `Construct _ | `Variant _ | `Array _
        | `Lazy _ ) as view ->
          stop p view
    in
    aux cl
end

exception Cannot_flatten

module Simple : sig
  type pattern = simple_view pattern_data

  type clause = pattern Non_empty_clause.t

  val head : pattern -> Pattern_head.t

  val explode_or_pat :
    Half_simple.pattern * Typedtree.pattern list ->
    arg:Ident.t option ->
    mk_action:(vars:Ident.t list -> lambda) ->
    vars:Ident.t list ->
    clause list ->
    clause list
end = struct
  type pattern = simple_view pattern_data

  type clause = pattern Non_empty_clause.t

  let head p =
    fst (Pattern_head.deconstruct (General.erase (p :> General.pattern)))

  let alpha env (p : pattern) : pattern =
    let alpha_pat env p = Typedtree.alpha_pat env p in
    let pat_desc =
      match p.pat_desc with
      | `Any -> `Any
      | `Constant cst -> `Constant cst
      | `Tuple ps -> `Tuple (List.map (alpha_pat env) ps)
      | `Construct (cstr, cst_descr, args) ->
          `Construct (cstr, cst_descr, List.map (alpha_pat env) args)
      | `Variant (cstr, argo, row_desc) ->
          `Variant (cstr, Option.map (alpha_pat env) argo, row_desc)
      | `Record (fields, closed) ->
          let alpha_field env (lid, l, p) = (lid, l, alpha_pat env p) in
          `Record (List.map (alpha_field env) fields, closed)
      | `Array ps -> `Array (List.map (alpha_pat env) ps)
      | `Lazy p -> `Lazy (alpha_pat env p)
    in
    { p with pat_desc }

  let mk_alpha_env arg aliases ids =
    List.map
      (fun id ->
        ( id,
          if List.mem id aliases then
            match arg with
            | Some v -> v
            | _ -> raise Cannot_flatten
          else
            Ident.create_local (Ident.name id) ))
      ids

  let explode_or_pat ((p : Half_simple.pattern), patl) ~arg ~mk_action ~vars
      (rem : clause list) : clause list =
    let rec explode p aliases rem =
      let split_explode p aliases rem = explode (General.view p) aliases rem in
      match p.pat_desc with
      | `Or (p1, p2, _) ->
          split_explode p1 aliases (split_explode p2 aliases rem)
      | `Alias (p, id, _) -> split_explode p (id :: aliases) rem
      | `Var (id, str) ->
          explode
            { p with pat_desc = `Alias (Parmatch.omega, id, str) }
            aliases rem
      | #simple_view as view ->
          let env = mk_alpha_env arg aliases vars in
          ( (alpha env { p with pat_desc = view }, patl),
            mk_action ~vars:(List.map snd env) )
          :: rem
    in
    explode (p : Half_simple.pattern :> General.pattern) [] rem
end

type initial_clause = pattern list clause

type matrix = pattern list list

let add_omega_column pss = List.map (fun ps -> omega :: ps) pss

let rec rev_split_at n ps =
  if n <= 0 then
    ([], ps)
  else
    match ps with
    | p :: rem ->
        let left, right = rev_split_at (n - 1) rem in
        (p :: left, right)
    | _ -> assert false

exception NoMatch

let ncols = function
  | [] -> 0
  | ps :: _ -> List.length ps

module Context : sig
  type t

  val empty : t

  val is_empty : t -> bool

  val start : int -> t

  val eprintf : t -> unit

  val specialize : pattern -> t -> t

  val lshift : t -> t

  val rshift : t -> t

  val rshift_num : int -> t -> t

  val lub : pattern -> t -> t

  val matches : t -> matrix -> bool

  val combine : t -> t

  val select_columns : matrix -> t -> t

  val union : t -> t -> t
end = struct
  module Row = struct
    type t = { left : pattern list; right : pattern list }

    let eprintf { left; right } =
      Format.eprintf "LEFT:%a RIGHT:%a\n" pretty_line left pretty_line right

    let le c1 c2 = le_pats c1.left c2.left && le_pats c1.right c2.right

    let lshift { left; right } =
      match right with
      | x :: xs -> { left = x :: left; right = xs }
      | _ -> assert false

    let lforget { left; right } =
      match right with
      | _ :: xs -> { left = omega :: left; right = xs }
      | _ -> assert false

    let rshift { left; right } =
      match left with
      | p :: ps -> { left = ps; right = p :: right }
      | _ -> assert false

    let rshift_num n { left; right } =
      let shifted, left = rev_split_at n left in
      { left; right = shifted @ right }

    (** Recombination of contexts (eg: (_,_)::p1::p2::rem ->  (p1,p2)::rem)
  All mutable fields are replaced by '_', since side-effects in
  guards can alter these fields *)
    let combine { left; right } =
      match left with
      | p :: ps -> { left = ps; right = set_args_erase_mutable p right }
      | _ -> assert false
  end

  type t = Row.t list

  let empty = []

  let start n : t = [ { left = []; right = omegas n } ]

  let is_empty = function
    | [] -> true
    | _ -> false

  let eprintf ctx = List.iter Row.eprintf ctx

  let lshift ctx =
    if List.length ctx < !Clflags.match_context_rows then
      List.map Row.lshift ctx
    else
      (* Context pruning *)
      get_mins Row.le (List.map Row.lforget ctx)

  let rshift ctx = List.map Row.rshift ctx

  let rshift_num n ctx = List.map (Row.rshift_num n) ctx

  let combine ctx = List.map Row.combine ctx

  let ctx_matcher p q rem =
    let rec expand_record p =
      match p.pat_desc with
      | Tpat_record (l, _) ->
          { p with pat_desc = Tpat_record (all_record_args l, Closed) }
      | Tpat_alias (p, _, _) -> expand_record p
      | _ -> p
    in
    let ph, omegas =
      let ph, p_args = Pattern_head.deconstruct (expand_record p) in
      (ph, List.map (fun _ -> omega) p_args)
    in
    let qh, args = Pattern_head.deconstruct (expand_record q) in
    let yes () = (p, args @ rem) in
    let no () = raise NoMatch in
    let yesif b =
      if b then
        yes ()
      else
        no ()
    in
    match (Pattern_head.desc ph, Pattern_head.desc qh) with
    | Any, _ -> fatal_error "Matching.Context.matcher"
    | _, Any -> (p, omegas @ rem)
    | Construct cstr, Construct cstr' ->
        (* NB: may_equal_constr considers (potential) constructor rebinding *)
        yesif (Types.may_equal_constr cstr cstr')
    | Construct _, _ -> no ()
    | Constant cst, Constant cst' -> yesif (const_compare cst cst' = 0)
    | Constant _, _ -> no ()
    | Variant { tag; has_arg }, Variant { tag = tag'; has_arg = has_arg' } ->
        yesif (tag = tag' && has_arg = has_arg')
    | Variant _, _ -> no ()
    | Array n1, Array n2 -> yesif (n1 = n2)
    | Array _, _ -> no ()
    | Tuple n1, Tuple n2 -> yesif (n1 = n2)
    | Tuple _, _ -> no ()
    | Record l, Record l' ->
        (* we called expand_record on both arguments so l, l' are full *)
        yesif (List.length l = List.length l')
    | Record _, _ -> no ()
    | Lazy, Lazy -> yes ()
    | Lazy, _ -> no ()

  let specialize q ctx =
    let matcher = ctx_matcher q in
    let rec filter_rec : t -> t = function
      | ({ right = p :: ps } as l) :: rem -> (
          match p.pat_desc with
          | Tpat_or (p1, p2, _) ->
              filter_rec
                ({ l with right = p1 :: ps }
                :: { l with
                     Row.right (* disam not principal, OK *) = p2 :: ps
                   }
                :: rem
                )
          | Tpat_alias (p, _, _) ->
              filter_rec ({ l with right = p :: ps } :: rem)
          | Tpat_var _ -> filter_rec ({ l with right = omega :: ps } :: rem)
          | _ -> (
              let rem = filter_rec rem in
              try
                let to_left, right = matcher p ps in
                { left = to_left :: l.left; right } :: rem
              with NoMatch -> rem
            )
        )
      | [] -> []
      | _ -> fatal_error "Matching.Context.specialize"
    in
    filter_rec ctx

  let select_columns pss ctx =
    let n = ncols pss in
    let lub_row ps { Row.left; right } =
      let transfer, right = rev_split_at n right in
      match lubs transfer ps with
      | exception Empty -> None
      | inter -> Some { Row.left = inter @ left; right }
    in
    let lub_with_ctx ps = List.filter_map (lub_row ps) ctx in
    List.flatten (List.map lub_with_ctx pss)

  let lub p ctx =
    List.filter_map
      (fun { Row.left; right } ->
        match right with
        | q :: rem -> (
            try Some { Row.left; right = lub p q :: rem } with Empty -> None
          )
        | _ -> fatal_error "Matching.Context.lub")
      ctx

  let matches ctx pss =
    List.exists
      (fun { Row.right = qs } -> List.exists (fun ps -> may_compats qs ps) pss)
      ctx

  let union pss qss = get_mins Row.le (pss @ qss)
end

exception OrPat

let rec flatten_pat_line size p k =
  match p.pat_desc with
  | Tpat_any -> omegas size :: k
  | Tpat_tuple args -> args :: k
  | Tpat_or (p1, p2, _) ->
      flatten_pat_line size p1 (flatten_pat_line size p2 k)
  | Tpat_alias (p, _, _) ->
      (* Note: if this 'as' pat is here, then this is a
                           useless binding, solves PR#3780 *)
      flatten_pat_line size p k
  | _ -> fatal_error "Matching.flatten_pat_line"

let flatten_matrix size pss =
  List.fold_right
    (fun ps r ->
      match ps with
      | [ p ] -> flatten_pat_line size p r
      | _ -> fatal_error "Matching.flatten_matrix")
    pss []

(** A default environment (referred to as "reachable trap handlers" in the
    paper), is an ordered list of [matrix * raise_num] pairs, and is used to
    decide where to jump next if none of the rows in a given matrix match the
    input.

    In such situations, one thing you can do is to jump to the first (leftmost)
    [raise_num] in that list (by doing a raise to the static-cach handler number
    [raise_num]); and you can assume that if the associated pm doesn't match
    either, it will do the same thing, etc.
    This is what [mk_failaction_neg] (and its callers) does.

    A more sophisticated alternative is to use what you know about the input
    (what you might already have matched) and the current pm (what you know you
    can't match) to directly jump to a pm that might match it instead of the
    next one; that is why we don't just keep [raise_num]s but also the
    associated matrices.
    [mk_failaction_pos] does (a slightly more sophisticated version of) this.
*)
module Default_environment : sig
  type t

  val is_empty : t -> bool

  val pop : t -> ((matrix * int) * t) option

  val empty : t

  val cons : matrix -> int -> t -> t

  val specialize : (pattern -> pattern list -> pattern list) -> t -> t

  val pop_column : t -> t

  val pop_compat : pattern -> t -> t

  val flatten : int -> t -> t

  val pp : t -> unit
end = struct
  type t = (matrix * int) list
  (** All matrices in the list should have the same arity -- their rows should
      have the same number of columns -- as it should match the arity of the
      current scrutiny vector. *)

  let empty = []

  let is_empty = function
    | [] -> true
    | _ -> false

  let cons matrix raise_num default =
    match matrix with
    | [] -> default
    | _ -> (matrix, raise_num) :: default

  let specialize_matrix matcher pss =
    let rec filter_rec = function
      | (p :: ps) :: rem -> (
          match p.pat_desc with
          | Tpat_alias (p, _, _) -> filter_rec ((p :: ps) :: rem)
          | Tpat_var _ -> filter_rec ((omega :: ps) :: rem)
          | _ -> (
              let rem = filter_rec rem in
              try matcher p ps :: rem with
              | NoMatch -> rem
              | OrPat -> (
                  match p.pat_desc with
                  | Tpat_or (p1, p2, _) ->
                      filter_rec [ p1 :: ps; p2 :: ps ] @ rem
                  | _ -> assert false
                )
            )
        )
      | [] -> []
      | _ ->
          pretty_matrix Format.err_formatter pss;
          fatal_error "Matching.Default_environment.specialize_matrix"
    in
    filter_rec pss

  let specialize matcher env =
    let rec make_rec = function
      | [] -> []
      | ([ [] ], i) :: _ -> [ ([ [] ], i) ]
      | (pss, i) :: rem -> (
          let rem = make_rec rem in
          match specialize_matrix matcher pss with
          | [] -> rem
          | [] :: _ -> [ ([ [] ], i) ]
          | pss -> (pss, i) :: rem
        )
    in
    make_rec env

  let pop_column def = specialize (fun _p rem -> rem) def

  let pop_compat p def =
    let compat_matcher q rem =
      if may_compat p q then
        rem
      else
        raise NoMatch
    in
    specialize compat_matcher def

  let pop = function
    | [] -> None
    | def :: defs -> Some (def, defs)

  let pp def =
    Format.eprintf "+++++ Defaults +++++\n";
    List.iter
      (fun (pss, i) -> Format.eprintf "Matrix for %d\n%a" i pretty_matrix pss)
      def;
    Format.eprintf "+++++++++++++++++++++\n"

  let flatten size def =
    List.map (fun (pss, i) -> (flatten_matrix size pss, i)) def
end

module Jumps : sig
  type t

  val is_empty : t -> bool

  val empty : t

  val singleton : int -> Context.t -> t

  val add : int -> Context.t -> t -> t

  val union : t -> t -> t

  val unions : t list -> t

  val map : (Context.t -> Context.t) -> t -> t

  val remove : int -> t -> t

  val extract : int -> t -> Context.t * t

  val eprintf : t -> unit
end = struct
  type t = (int * Context.t) list

  let eprintf (env : t) =
    List.iter
      (fun (i, ctx) ->
        Printf.eprintf "jump for %d\n" i;
        Context.eprintf ctx)
      env

  let rec extract i = function
    | [] -> (Context.empty, [])
    | ((j, pss) as x) :: rem as all ->
        if i = j then
          (pss, rem)
        else if j < i then
          (Context.empty, all)
        else
          let r, rem = extract i rem in
          (r, x :: rem)

  let rec remove i = function
    | [] -> []
    | (j, _) :: rem when i = j -> rem
    | x :: rem -> x :: remove i rem

  let empty = []

  and is_empty = function
    | [] -> true
    | _ -> false

  let singleton i ctx =
    if Context.is_empty ctx then
      []
    else
      [ (i, ctx) ]

  let add i ctx jumps =
    let rec add = function
      | [] -> [ (i, ctx) ]
      | ((j, qss) as x) :: rem as all ->
          if j > i then
            x :: add rem
          else if j < i then
            (i, ctx) :: all
          else
            (i, Context.union ctx qss) :: rem
    in
    if Context.is_empty ctx then
      jumps
    else
      add jumps

  let rec union (env1 : t) env2 =
    match (env1, env2) with
    | [], _ -> env2
    | _, [] -> env1
    | ((i1, pss1) as x1) :: rem1, ((i2, pss2) as x2) :: rem2 ->
        if i1 = i2 then
          (i1, Context.union pss1 pss2) :: union rem1 rem2
        else if i1 > i2 then
          x1 :: union rem1 env2
        else
          x2 :: union env1 rem2

  let rec merge = function
    | env1 :: env2 :: rem -> union env1 env2 :: merge rem
    | envs -> envs

  let rec unions envs =
    match envs with
    | [] -> []
    | [ env ] -> env
    | _ -> unions (merge envs)

  let map f env = List.map (fun (i, pss) -> (i, f pss)) env
end

(* Pattern matching before any compilation *)

type 'row pattern_matching = {
  mutable cases : 'row list;
  args : (lambda * let_kind) list;
      (** args are not just Ident.t in at least the following cases:
        - when matching the arguments of a constructor,
          direct field projections are used (make_field_args)
        - with lazy patterns args can be of the form [Lazy.force ...]
          (inline_lazy_force). *)
  default : Default_environment.t
}

type handler = {
  provenance : matrix;
  exit : int;
  vars : (Ident.t * Lambda.value_kind) list;
  pm : initial_clause pattern_matching
}

type 'head_pat pm_or_compiled = {
  body : 'head_pat Non_empty_clause.t pattern_matching;
  handlers : handler list;
  or_matrix : matrix
}

(* Pattern matching after application of both the or-pat rule and the
   mixture rule *)

type pm_half_compiled =
  | PmOr of Simple.pattern pm_or_compiled
  | PmVar of { inside : pm_half_compiled }
  | Pm of Simple.clause pattern_matching

(* Only used inside the various split functions, we only keep [me] when we're
   done splitting / precompiling. *)
type pm_half_compiled_info = {
  me : pm_half_compiled;
  matrix : matrix;
  (* the matrix matched by [me]. Is used to extend the list of reachable trap
        handlers (aka "default environments") when returning from recursive
        calls. *)
  top_default : Default_environment.t
}

let erase_cases f cases =
  List.map (fun ((p, ps), act) -> (f p :: ps, act)) cases

let erase_pm pm =
  { pm with cases = erase_cases General.erase pm.cases }

let pretty_cases cases =
  List.iter
    (fun (ps, _l) ->
      List.iter (fun p -> Format.eprintf " %a%!" top_pretty p) ps;
      Format.eprintf "\n")
    cases

let pretty_pm pm =
  pretty_cases pm.cases;
  if not (Default_environment.is_empty pm.default) then
    Default_environment.pp pm.default

let rec pretty_precompiled = function
  | Pm pm ->
      Format.eprintf "++++ PM ++++\n";
      pretty_pm (erase_pm pm)
  | PmVar x ->
      Format.eprintf "++++ VAR ++++\n";
      pretty_precompiled x.inside
  | PmOr x ->
      Format.eprintf "++++ OR ++++\n";
      pretty_pm (erase_pm x.body);
      pretty_matrix Format.err_formatter x.or_matrix;
      List.iter
        (fun { exit = i; pm; _ } ->
          eprintf "++ Handler %d ++\n" i;
          pretty_pm pm)
        x.handlers

let pretty_precompiled_res first nexts =
  pretty_precompiled first;
  List.iter
    (fun (e, pmh) ->
      eprintf "** DEFAULT %d **\n" e;
      pretty_precompiled pmh)
    nexts

(* Identifying some semantically equivalent lambda-expressions,
   Our goal here is also to
   find alpha-equivalent (simple) terms *)

(* However, as shown by PR#6359 such sharing may hinders the
   lambda-code invariant that all bound idents are unique,
   when switches are compiled to test sequences.
   The definitive fix is the systematic introduction of exit/catch
   in case action sharing is present.
*)

module StoreExp = Switch.Store (struct
  type t = lambda

  type key = lambda

  let compare_key = Stdlib.compare

  let make_key = Lambda.make_key
end)

let make_exit i = Lstaticraise (i, [])

(* Introduce a catch, if worth it *)
let make_catch d k =
  match d with
  | Lstaticraise (_, []) -> k d
  | _ ->
      let e = next_raise_count () in
      Lstaticcatch (k (make_exit e), (e, []), d)

(* Introduce a catch, if worth it, delayed version *)
let rec as_simple_exit = function
  | Lstaticraise (i, []) -> Some i
  | Llet (Alias, _k, _, _, e) -> as_simple_exit e
  | _ -> None

let make_catch_delayed handler =
  match as_simple_exit handler with
  | Some i -> (i, fun act -> act)
  | None -> (
      let i = next_raise_count () in
      (*
    Printf.eprintf "SHARE LAMBDA: %i\n%s\n" i (string_of_lam handler);
*)
      ( i,
        fun body ->
          match body with
          | Lstaticraise (j, _) ->
              if i = j then
                handler
              else
                body
          | _ -> Lstaticcatch (body, (i, []), handler) )
    )

let raw_action l =
  match make_key l with
  | Some l -> l
  | None -> l

let same_actions = function
  | [] -> None
  | [ (_, act) ] -> Some act
  | (_, act0) :: rem -> (
      match make_key act0 with
      | None -> None
      | key0_opt ->
          let same_act (_, act) = make_key act = key0_opt in
          if List.for_all same_act rem then
            Some act0
          else
            None
    )

let safe_before ((p, ps), act_p) l =
  (* Test for swapping two clauses *)
  let same_actions act1 act2 =
    match (make_key act1, make_key act2) with
    | Some key1, Some key2 -> key1 = key2
    | None, _
    | _, None ->
        false
  in
  List.for_all
    (fun ((q, qs), act_q) ->
      same_actions act_p act_q
      || not (may_compats (General.erase p :: ps) (General.erase q :: qs)))
    l

let half_simplify_nonempty ~arg (cls : Typedtree.pattern Non_empty_clause.t) :
    Half_simple.clause =
  cls |> Non_empty_clause.map_head General.view |> Half_simple.of_clause ~arg

let half_simplify_clause ~arg (cls : Typedtree.pattern list clause) =
  cls |> Non_empty_clause.of_initial |> half_simplify_nonempty ~arg

(* Once matchings are *fully* simplified, one can easily find
   their nature. *)

let rec what_is_cases ~skip_any cases =
  match cases with
  | [] -> Pattern_head.omega
  | ((p, _), _) :: rem -> (
      let head = Simple.head p in
      match Pattern_head.desc head with
      | Any when skip_any -> what_is_cases ~skip_any rem
      | _ -> head
    )

let what_is_first_case = what_is_cases ~skip_any:false

let what_is_cases = what_is_cases ~skip_any:true

let pm_free_variables { cases } =
  List.fold_right
    (fun (_, act) r -> Ident.Set.union (free_variables act) r)
    cases Ident.Set.empty

(* Basic grouping predicates *)
let pat_as_constr = function
  | { pat_desc = Tpat_construct (_, cstr, _) } -> cstr
  | _ -> fatal_error "Matching.pat_as_constr"

let can_group discr pat =
  match (Pattern_head.desc discr, Pattern_head.desc (Simple.head pat)) with
  | Any, Any
  | Constant (Const_int _), Constant (Const_int _)
  | Constant (Const_char _), Constant (Const_char _)
  | Constant (Const_string _), Constant (Const_string _)
  | Constant (Const_float _), Constant (Const_float _)
  | Constant (Const_int32 _), Constant (Const_int32 _)
  | Constant (Const_int64 _), Constant (Const_int64 _)
  | Constant (Const_nativeint _), Constant (Const_nativeint _) ->
      true
  | Construct { cstr_tag = Cstr_extension _ as discr_tag }, Construct pat_cstr
    ->
      (* Extension constructors with distinct names may be equal thanks to
         constructor rebinding. So we need to produce a specialized
         submatrix for each syntactically-distinct constructor (with a threading
         of exits such that each submatrix falls back to the
         potentially-compatible submatrices below it).  *)
      Types.equal_tag discr_tag pat_cstr.cstr_tag
  | Construct _, Construct _
  | Tuple _, (Tuple _ | Any)
  | Record _, (Record _ | Any)
  | Array _, Array _
  | Variant _, Variant _
  | Lazy, Lazy ->
      true
  | ( _,
      ( Any
      | Constant
          ( Const_int _ | Const_char _ | Const_string _ | Const_float _
          | Const_int32 _ | Const_int64 _ | Const_nativeint _ )
      | Construct _ | Tuple _ | Record _ | Array _ | Variant _ | Lazy ) ) ->
      false

let is_or p =
  match p.pat_desc with
  | Tpat_or _ -> true
  | _ -> false

let rec omega_like p =
  match p.pat_desc with
  | Tpat_any
  | Tpat_var _ ->
      true
  | Tpat_alias (p, _, _) -> omega_like p
  | Tpat_or (p1, p2, _) -> omega_like p1 || omega_like p2
  | _ -> false

let simple_omega_like p =
  match Pattern_head.desc (Simple.head p) with
  | Any -> true
  | _ -> false

let equiv_pat p q = le_pat p q && le_pat q p

let rec extract_equiv_head p l =
  match l with
  | (((q, _), _) as cl) :: rem ->
      if equiv_pat p (General.erase q) then
        let others, rem = extract_equiv_head p rem in
        (cl :: others, rem)
      else
        ([], l)
  | _ -> ([], l)

module Or_matrix = struct
  (* Splitting a matrix uses an or-matrix that contains or-patterns (at
     the head of some of its rows).

     The property that we want to maintain for the rows of the
     or-matrix is that if the row p::ps is before q::qs and p is an
     or-pattern, and v::vs matches p but not ps, then we don't need to
     try q::qs. This is necessary because the compilation of the
     or-pattern p will exit to a sub-matrix and never come back.

     For this to hold, (p::ps) and (q::qs) must satisfy one of:
     - disjointness: p and q are not compatible
     - ordering: if p and q are compatible, ps is more general than qs
       (this only works if the row p::ps is not guarded; otherwise the
        guard could fail and q::qs should still be tried)
  *)

  (* Conditions for appending to the Or matrix *)
  let disjoint p q = not (may_compat p q)

  let safe_below (ps, act) qs =
    (not (is_guarded act)) && Parmatch.le_pats ps qs

  let safe_below_or_matrix l (q, qs) =
    List.for_all
      (fun ((p, ps), act_p) ->
        let p = General.erase p in
        match p.pat_desc with
        | Tpat_or _ -> disjoint p q || safe_below (ps, act_p) qs
        | _ -> true)
      l

  (* Insert or append a clause in the Or matrix:
     - insert: adding the clause in the middle of the or_matrix
     - append: adding the clause at the bottom of the or_matrix

     If neither are possible we add to the bottom of the No matrix.
   *)
  let insert_or_append (head, ps, act) rev_ors rev_no =
    let safe_to_insert rem (p, ps) seen =
      let _, not_e = extract_equiv_head p rem in
      (* check append condition for head of O *)
      safe_below_or_matrix not_e (p, ps)
      && (* check insert condition for tail of O *)
         List.for_all (fun ((q, _), _) -> disjoint p (General.erase q)) seen
    in
    let rec attempt seen = function
      (* invariant: the new clause is safe to append at the end of
         [seen] (but maybe not [rem] yet) *)
      | [] -> (((head, ps), act) :: rev_ors, rev_no)
      | (((q, qs), act_q) as cl) :: rem ->
          let p = General.erase head in
          let q = General.erase q in
          if (not (is_or q)) || disjoint p q then
            attempt (cl :: seen) rem
          else if
            Typedtree.pat_bound_idents p = []
            && Typedtree.pat_bound_idents q = []
            && equiv_pat p q
          then
            (* attempt insertion, for equivalent orpats with no variables *)
            if safe_to_insert rem (p, ps) seen then
              (List.rev_append seen (((head, ps), act) :: cl :: rem), rev_no)
            else
              (* fail to insert or append *)
              (rev_ors, ((head, ps), act) :: rev_no)
          else if safe_below (qs, act_q) ps then
            attempt (cl :: seen) rem
          else
            (rev_ors, ((head, ps), act) :: rev_no)
    in
    attempt [] rev_ors
end

(* Reconstruct default information from half_compiled  pm list *)

let as_matrix cases =
  get_mins le_pats (List.map (fun ((p, ps), _) -> General.erase p :: ps) cases)

(*
  Split a matching along the first column.

    Splitting is first directed by or-patterns, then by
    tests (e.g. constructors)/variable transitions.

    The approach is greedy, every split function attempts to
    raise rows as much as possible in the top matrix,
    then splitting applies again to the remaining rows.

    Some precompilation of or-patterns and
    variable pattern occurs. Mostly this means that bindings
    are performed now,  being replaced by let-bindings
    in actions (cf. Half_simple.of_clause).

    Additionally, if the match argument is a variable, matchings whose
    first column is made of variables only are split further
    (cf. precompile_var).

  ---

  Note: we assume that the first column of each pattern is coherent -- all
  patterns match values of the same type. This comes from the fact that
  we make aggressive splitting decisions, splitting pattern heads that
  may be different into different submatrices; in particular, in a given
  submatrix the first column is formed of first arguments to the same
  constructor.

  GADTs are not an issue because we split columns left-to-right, and
  GADT typing also introduces typing equations left-to-right. In
  particular, a leftmost column in matching.ml will be well-typed under
  a set of equations accepted by the type-checker, and those equations
  are forced to remain consistent: they can equate known types to
  abstract types, but they cannot equate two incompatible known types
  together, and in particular incompatible pattern heads do not appear
  in a leftmost column.

  Parmatch has to be more conservative because it splits less
  aggressively: submatrices will contain not just the arguments of
  a given pattern head, but also other lines that may be compatible with
  it, in particular those with a leftmost omega and those starting with
  an extension constructor that may be equal to it.

*)

let rec split_or argo (cls : Half_simple.clause list) args def =
  let rec do_split (rev_before : Simple.clause list) rev_ors rev_no = function
    | [] ->
        cons_next (List.rev rev_before) (List.rev rev_ors) (List.rev rev_no)
    | cl :: rem when not (safe_before cl rev_no) ->
        do_split rev_before rev_ors (cl :: rev_no) rem
    | (((p, ps), act) as cl) :: rem -> (
        match p.pat_desc with
        | #simple_view as view when safe_before cl rev_ors ->
            do_split
              ((({ p with pat_desc = view }, ps), act) :: rev_before)
              rev_ors rev_no rem
        | _ ->
            let rev_ors, rev_no =
              Or_matrix.insert_or_append (p, ps, act) rev_ors rev_no
            in
            do_split rev_before rev_ors rev_no rem
      )
  and cons_next yes yesor no =
    let def, nexts =
      match no with
      | [] -> (def, [])
      | _ ->
          let { me = next; matrix; top_default = def }, nexts =
            do_split [] [] [] no
          in
          let idef = next_raise_count () in
          (Default_environment.cons matrix idef def, (idef, next) :: nexts)
    in
    match yesor with
    | [] -> split_no_or yes args def nexts
    | _ -> precompile_or argo yes yesor args def nexts
  in
  do_split [] [] [] cls

and split_no_or cls args def k =
  (* We split the remaining clauses in as few pms as possible while maintaining
     the property stated earlier (cf. {1. Precompilation}), i.e. for
     any pm in the result, it is possible to decide for any two patterns
     on the first column whether their heads are equal or not.

     This generally means that we'll have two kinds of pms: ones where the first
     column is made of variables only, and ones where the head is actually a
     discriminating pattern.

     There is some subtlety regarding the handling of extension constructors
     (where it is not always possible to syntactically decide whether two
     different heads match different values), but this is handled by the
     [can_group] function. *)
  let rec split (cls : Simple.clause list) =
    let discr = what_is_first_case cls in
    collect discr [] [] cls
  and collect group_discr rev_yes rev_no = function
    | [ (((p, ps), _) as cl) ]
      when rev_yes <> [] && simple_omega_like p && List.for_all omega_like ps ->
        (* This enables an extra division in some frequent cases:
               last row is made of variables only

           Splitting a matrix there creates two default environments (instead of
           one for the non-split matrix), the first of which often gets
           specialized away by further refinement, and the second one jumping
           directly to the catch-all case -- this produces better code.

           This optimisation is tested in the first part of
           testsuite/tests/basic/patmatch_split_no_or.ml *)
        collect group_discr rev_yes (cl :: rev_no) []
    | (((p, _), _) as cl) :: rem ->
        if can_group group_discr p && safe_before cl rev_no then
          collect group_discr (cl :: rev_yes) rev_no rem
        else if should_split group_discr then (
          assert (rev_no = []);
          let yes = List.rev rev_yes in
          insert_split group_discr yes (cl :: rem) def k
        ) else
          collect group_discr rev_yes (cl :: rev_no) rem
    | [] ->
        let yes = List.rev rev_yes and no = List.rev rev_no in
        insert_split group_discr yes no def k
  and insert_split group_discr yes no def k =
    let precompile_group =
      match Pattern_head.desc group_discr with
      | Any -> precompile_var
      | _ -> do_not_precompile
    in
    match no with
    | [] -> precompile_group args yes def k
    | _ ->
        let { me = next; matrix; top_default = def }, nexts = split no in
        let idef = next_raise_count () in
        precompile_group args yes
          (Default_environment.cons matrix idef def)
          ((idef, next) :: nexts)
  and should_split group_discr =
    match Pattern_head.desc group_discr with
    | Construct { cstr_tag = Cstr_extension _ } ->
        (* it is unlikely that we will raise anything, so we split now *)
        true
    | _ -> false
  in
  split cls

and precompile_var args cls def k =
  (* Strategy: pop the first column,
     precompile the rest, add a PmVar to all precompiled submatrices.

     If the rest doesn't generate any split, abort and do_not_precompile. *)
  match args with
  | [] -> assert false
  | _ :: ((Lvar v, _) as arg) :: rargs -> (
      (* We will use the name of the head column of the submatrix
         we compile, and this is the *second* column of our argument. *)
      match cls with
      | [ _ ] ->
          (* as split as it can *)
          do_not_precompile args cls def k
      | _ -> (
          (* Precompile *)
          let var_args = arg :: rargs in
          let var_cls =
            List.map
              (fun ((p, ps), act) ->
                assert (simple_omega_like p);

                (* we learned by pattern-matching on [args]
                   that [p::ps] has at least two arguments,
                   so [ps] must be non-empty *)
                half_simplify_clause ~arg:(fst arg) (ps, act))
              cls
          and var_def = Default_environment.pop_column def in
          let { me = first; matrix }, nexts =
            split_or (Some v) var_cls var_args var_def
          in
          (* Compute top information *)
          match nexts with
          | [] ->
              (* If you need *)
              do_not_precompile args cls def k
          | _ ->
              let rec rebuild_matrix pmh =
                match pmh with
                | Pm pm -> as_matrix pm.cases
                | PmOr { or_matrix = m } -> m
                | PmVar x -> add_omega_column (rebuild_matrix x.inside)
              in
              let rebuild_default nexts def =
                (* We can't just do:
                   {[
                     List.map
                       (fun (mat, e) -> add_omega_column mat, e)
                       top_default (* assuming it'd been bound. *)
                   ]}
                   As we would be losing information: [def] is more precise
                   than [add_omega_column (pop_column def)]. *)
                List.fold_right
                  (fun (e, pmh) ->
                    Default_environment.cons
                      (add_omega_column (rebuild_matrix pmh))
                      e)
                  nexts def
              in
              let rebuild_nexts nexts k =
                map_end (fun (e, pm) -> (e, PmVar { inside = pm })) nexts k
              in
              let rfirst =
                { me = PmVar { inside = first };
                  matrix = add_omega_column matrix;
                  top_default = rebuild_default nexts def
                }
              and rnexts = rebuild_nexts nexts k in
              (rfirst, rnexts)
        )
    )
  | _ -> do_not_precompile args cls def k

and do_not_precompile args cls def k =
  ( { me = Pm { cases = cls; args; default = def };
      matrix = as_matrix cls;
      top_default = def
    },
    k )

and precompile_or argo (cls : Simple.clause list) ors args def k =
  let rec do_cases = function
    | [] -> ([], [])
    | ((p, patl), action) :: rem -> (
        match p.pat_desc with
        | #simple_view as view ->
            let new_ord, new_to_catch = do_cases rem in
            ( (({ p with pat_desc = view }, patl), action) :: new_ord,
              new_to_catch )
        | `Or _ ->
            let orp = General.erase p in
            let others, rem = extract_equiv_head orp rem in
            let orpm =
              { cases =
                  (patl, action)
                  :: List.map (fun ((_, ps), action) -> (ps, action)) others;
                args =
                  ( match args with
                  | _ :: r -> r
                  | _ -> assert false
                  );
                default = Default_environment.pop_compat orp def
              }
            in
            let pm_fv = pm_free_variables orpm in
            let vars =
              (* bound variables of the or-pattern and used in the orpm
                 actions *)
              Typedtree.pat_bound_idents_full orp
              |> List.filter (fun (id, _, _) -> Ident.Set.mem id pm_fv)
              |> List.map (fun (id, _, ty) ->
                     (id, Typeopt.value_kind orp.pat_env ty))
            in
            let or_num = next_raise_count () in
            let new_patl = Parmatch.omega_list patl in
            let mk_new_action ~vars =
              Lstaticraise (or_num, List.map (fun v -> Lvar v) vars)
            in
            let rem_cases, rem_handlers = do_cases rem in
            let cases =
              Simple.explode_or_pat (p, new_patl) ~arg:argo
                ~mk_action:mk_new_action ~vars:(List.map fst vars) rem_cases
            in
            let handler =
              { provenance = [ [ orp ] ];
                exit = or_num;
                vars;
                pm = orpm
              }
            in
            (cases, handler :: rem_handlers)
      )
  in
  let cases, handlers = do_cases ors in
  let matrix =
    as_matrix
      ((cls : Simple.clause list :> General.clause list)
      @ (ors : Half_simple.clause list :> General.clause list)
      )
  and body = { cases = cls @ cases; args; default = def } in
  ( { me = PmOr { body; handlers; or_matrix = matrix };
      matrix;
      top_default = def
    },
    k )

let dbg_split_and_precompile pm next nexts =
  if
    dbg
    && (nexts <> []
       ||
       match next with
       | PmOr _ -> true
       | _ -> false
       )
  then (
    Format.eprintf "** SPLIT **\n";
    pretty_pm (erase_pm pm);
    pretty_precompiled_res next nexts
  )

let split_and_precompile_simplified pm =
  let { me = next }, nexts = split_no_or pm.cases pm.args pm.default [] in
  dbg_split_and_precompile pm next nexts;
  (next, nexts)

let split_and_precompile_half_simplified ~arg pm =
  let { me = next }, nexts = split_or arg pm.cases pm.args pm.default in
  dbg_split_and_precompile pm next nexts;
  (next, nexts)

let split_and_precompile ~arg_id ~arg_lambda pm =
  let pm =
    { pm with cases = List.map (half_simplify_clause ~arg:arg_lambda) pm.cases }
  in
  split_and_precompile_half_simplified ~arg:arg_id pm

(* General divide functions *)

type cell = {
  pm : initial_clause pattern_matching;
  ctx : Context.t;
  discr : pattern
}
(** a submatrix after specializing by discriminant pattern;
    [ctx] is the context shared by all rows. *)

type 'a division = {
  args : (lambda * let_kind) list;
  cells : ('a * cell) list
}

let add_in_div make_matching_fun eq_key key patl_action division =
  let cells =
    match List.find_opt (fun (k, _) -> eq_key key k) division.cells with
    | None ->
        let cell = make_matching_fun division.args in
        cell.pm.cases <- [ patl_action ];
        (key, cell) :: division.cells
    | Some (_, cell) ->
        cell.pm.cases <- patl_action :: cell.pm.cases;
        division.cells
  in
  { division with cells }

let divide make eq_key get_key get_args ctx
    (pm : Simple.clause pattern_matching) =
  let add ((p, patl), action) division =
    let p = General.erase p in
    add_in_div (make p pm.default ctx) eq_key (get_key p)
      (get_args p patl, action)
      division
  in
  List.fold_right add pm.cases { args = pm.args; cells = [] }

let add_line patl_action pm =
  pm.cases <- patl_action :: pm.cases;
  pm

let divide_line make_ctx make get_args discr ctx
    (pm : Simple.clause pattern_matching) =
  let add ((p, patl), action) submatrix =
    let p = General.erase p in
    add_line (get_args p patl, action) submatrix
  in
  let pm = List.fold_right add pm.cases (make pm.default pm.args) in
  { pm; ctx = make_ctx ctx; discr }

(* Then come various functions,
   There is one set of functions per matching style
   (constants, constructors etc.)

   - matcher functions are arguments to Default_environment.specialize (for
   default handlers)
   They may raise NoMatch or OrPat and perform the full
   matching (selection + arguments).

   - get_args and get_key are for the compiled matrices, note that
   selection and getting arguments are separated.

   - make_*_matching combines the previous functions for producing
   new  ``pattern_matching'' records.
*)

let rec matcher_const cst p rem =
  match p.pat_desc with
  | Tpat_or (p1, p2, _) -> (
      try matcher_const cst p1 rem with NoMatch -> matcher_const cst p2 rem
    )
  | Tpat_constant c1 when const_compare c1 cst = 0 -> rem
  | Tpat_any -> rem
  | _ -> raise NoMatch

let get_key_constant caller = function
  | { pat_desc = Tpat_constant cst } -> cst
  | p ->
      Format.eprintf "BAD: %s" caller;
      pretty_pat p;
      assert false

let get_args_constant _ rem = rem

let make_constant_matching p def ctx = function
  | [] -> fatal_error "Matching.make_constant_matching"
  | _ :: argl ->
      let def =
        Default_environment.specialize
          (matcher_const (get_key_constant "make" p))
          def
      and ctx = Context.specialize p ctx in
      { pm = { cases = []; args = argl; default = def };
        ctx;
        discr = normalize_pat p
      }

let divide_constant ctx m =
  divide make_constant_matching
    (fun c d -> const_compare c d = 0)
    (get_key_constant "divide")
    get_args_constant ctx m

(* Matching against a constructor *)

let make_field_args loc binding_kind arg first_pos last_pos argl =
  let rec make_args pos =
    if pos > last_pos then
      argl
    else
      (Lprim (Pfield(pos, Pointer, Immutable), [ arg ], loc),
          binding_kind) :: make_args (pos + 1)
  in
  make_args first_pos

let get_key_constr = function
  | { pat_desc = Tpat_construct (_, cstr, _) } -> cstr.cstr_tag
  | _ -> assert false

let get_args_constr p rem =
  match p with
  | { pat_desc = Tpat_construct (_, _, args) } -> args @ rem
  | _ -> assert false

(* NB: matcher_constr applies to default matrices.

       In that context, matching by constructors of extensible
       types degrades to arity checking, due to potential rebinding.
       This comparison is performed by Types.may_equal_constr.
*)

let matcher_constr cstr =
  match cstr.cstr_arity with
  | 0 ->
      let rec matcher_rec q rem =
        match q.pat_desc with
        | Tpat_or (p1, p2, _) -> (
            try matcher_rec p1 rem with NoMatch -> matcher_rec p2 rem
          )
        | Tpat_construct (_, cstr', []) when Types.may_equal_constr cstr cstr'
          ->
            rem
        | Tpat_any -> rem
        | _ -> raise NoMatch
      in
      matcher_rec
  | 1 ->
      let rec matcher_rec q rem =
        match q.pat_desc with
        | Tpat_or (p1, p2, _) -> (
            (* if both sides of the or-pattern match the head constructor,
            (K p1 | K p2) :: rem
          return (p1 | p2) :: rem *)
            let r1 = try Some (matcher_rec p1 rem) with NoMatch -> None
            and r2 = try Some (matcher_rec p2 rem) with NoMatch -> None in
            match (r1, r2) with
            | None, None -> raise NoMatch
            | Some r1, None -> r1
            | None, Some r2 -> r2
            | Some (a1 :: _), Some (a2 :: _) ->
                { a1 with
                  pat_loc = Location.none;
                  pat_desc = Tpat_or (a1, a2, None)
                }
                :: rem
            | _, _ -> assert false
          )
        | Tpat_construct (_, cstr', [ arg ])
          when Types.may_equal_constr cstr cstr' ->
            arg :: rem
        | Tpat_any -> omega :: rem
        | _ -> raise NoMatch
      in
      matcher_rec
  | _ -> (
      fun q rem ->
        match q.pat_desc with
        | Tpat_or (_, _, _) ->
            (* we cannot preserve the or-pattern as in the arity-1 case,
               because we cannot express
                 (K (p1, .., pn) | K (q1, .. qn))
               as (p1 .. pn | q1 .. qn) *)
            raise OrPat
        | Tpat_construct (_, cstr', args)
          when Types.may_equal_constr cstr cstr' ->
            args @ rem
        | Tpat_any -> Parmatch.omegas cstr.cstr_arity @ rem
        | _ -> raise NoMatch
    )

let make_constr_matching p def ctx = function
  | [] -> fatal_error "Matching.make_constr_matching"
  | (arg, _mut) :: argl ->
      let cstr = pat_as_constr p in
      let newargs =
        if cstr.cstr_inlined <> None then
          (arg, Alias) :: argl
        else
          match cstr.cstr_tag with
          | Cstr_constant _
          | Cstr_block _ ->
              make_field_args p.pat_loc Alias arg 0 (cstr.cstr_arity - 1) argl
          | Cstr_unboxed -> (arg, Alias) :: argl
          | Cstr_extension _ ->
              make_field_args p.pat_loc Alias arg 1 cstr.cstr_arity argl
      in
      { pm =
          { cases = [];
            args = newargs;
            default = Default_environment.specialize (matcher_constr cstr) def
          };
        ctx = Context.specialize p ctx;
        discr = normalize_pat p
      }

let divide_constructor ctx pm =
  divide make_constr_matching ( = ) get_key_constr get_args_constr ctx pm

(* Matching against a variant *)

let rec matcher_variant_const lab p rem =
  match p.pat_desc with
  | Tpat_or (p1, p2, _) -> (
      try matcher_variant_const lab p1 rem
      with NoMatch -> matcher_variant_const lab p2 rem
    )
  | Tpat_variant (lab1, _, _) when lab1 = lab -> rem
  | Tpat_any -> rem
  | _ -> raise NoMatch

let make_variant_matching_constant p lab def ctx = function
  | [] -> fatal_error "Matching.make_variant_matching_constant"
  | _ :: argl ->
      let def = Default_environment.specialize (matcher_variant_const lab) def
      and ctx = Context.specialize p ctx in
      { pm = { cases = []; args = argl; default = def };
        ctx;
        discr = normalize_pat p
      }

let matcher_variant_nonconst lab p rem =
  match p.pat_desc with
  | Tpat_or (_, _, _) -> raise OrPat
  | Tpat_variant (lab1, Some arg, _) when lab1 = lab -> arg :: rem
  | Tpat_any -> omega :: rem
  | _ -> raise NoMatch

let make_variant_matching_nonconst p lab def ctx = function
  | [] -> fatal_error "Matching.make_variant_matching_nonconst"
  | (arg, _mut) :: argl ->
      let def =
        Default_environment.specialize (matcher_variant_nonconst lab) def
      and ctx = Context.specialize p ctx in
      { pm =
          { cases = [];
            args = (Lprim (Pfield(1, Pointer, Immutable), [ arg ], p.pat_loc),
                  Alias) :: argl;
            default = def
          };
        ctx;
        discr = normalize_pat p
      }

let divide_variant row ctx { cases = cl; args; default = def } =
  let row = Btype.row_repr row in
  let rec divide = function
    | [] -> { args; cells = [] }
    | ((p, patl), action) :: rem
      -> (
        let lab, pato = match p.pat_desc with
          | `Variant (lab, pato, _) -> lab, pato
          | _ -> assert false
        in
        let p = General.erase p in
        let variants = divide rem in
        if
          try Btype.row_field_repr (List.assoc lab row.row_fields) = Rabsent
          with Not_found -> true
        then
          variants
        else
          let tag = Btype.hash_variant lab in
          match pato with
          | None ->
              add_in_div
                (make_variant_matching_constant p lab def ctx)
                ( = ) (Cstr_constant tag) (patl, action) variants
          | Some pat ->
              add_in_div
                (make_variant_matching_nonconst p lab def ctx)
                ( = ) (Cstr_block tag)
                (pat :: patl, action)
                variants
      )
  in
  divide cl

(*
  Three ``no-test'' cases
  *)

(* Matching against a variable *)
let get_args_var _p rem = rem

let make_var_matching def = function
  | [] -> fatal_error "Matching.make_var_matching"
  | _ :: argl ->
      { cases = [];
        args = argl;
        default = Default_environment.specialize get_args_var def
      }

let divide_var ctx pm =
  divide_line Context.lshift make_var_matching get_args_var omega ctx pm

(* Matching and forcing a lazy value *)

let get_arg_lazy p rem =
  match p with
  | { pat_desc = Tpat_any } -> omega :: rem
  | { pat_desc = Tpat_lazy arg } -> arg :: rem
  | _ -> assert false

let matcher_lazy p rem =
  match p.pat_desc with
  | Tpat_or (_, _, _) -> raise OrPat
  | Tpat_any
  | Tpat_var _ ->
      omega :: rem
  | Tpat_lazy arg -> arg :: rem
  | _ -> raise NoMatch

(* Inlining the tag tests before calling the primitive that works on
   lazy blocks. This is also used in translcore.ml.
   No other call than Obj.tag when the value has been forced before.
*)

let prim_obj_tag = Primitive.simple ~name:"caml_obj_tag" ~arity:1 ~alloc:false

let get_mod_field modname field =
  lazy
    (let mod_ident = Ident.create_persistent modname in
     let env =
       Env.add_persistent_structure mod_ident Env.initial_safe_string
     in
     match Env.open_pers_signature modname env with
     | exception Not_found ->
         fatal_error ("Module " ^ modname ^ " unavailable.")
     | env -> (
         match Env.find_value_by_name (Longident.Lident field) env with
         | exception Not_found ->
             fatal_error ("Primitive " ^ modname ^ "." ^ field ^ " not found.")
         | path, _ -> transl_value_path Location.none env path
       ))

let code_force_lazy_block = get_mod_field "CamlinternalLazy" "force_lazy_block"

let code_force_lazy = get_mod_field "CamlinternalLazy" "force"

(* inline_lazy_force inlines the beginning of the code of Lazy.force. When
   the value argument is tagged as:
   - forward, take field 0
   - lazy || forcing, call the primitive that forces
   - anything else, return it

   Using Lswitch below relies on the fact that the GC does not shortcut
   Forward(val_out_of_heap).
*)

let inline_lazy_force_cond arg loc =
  let idarg = Ident.create_local "lzarg" in
  let varg = Lvar idarg in
  let tag = Ident.create_local "tag" in
  let force_fun = Lazy.force code_force_lazy_block in
  let test_tag t =
    Lprim(Pintcomp Ceq, [Lvar tag; Lconst(Const_base(Const_int t))], loc)
  in

  Llet
    ( Strict,
      Pgenval,
      idarg,
      arg,
      Llet
        ( Alias,
          Pgenval,
          tag,
          Lprim (Pccall prim_obj_tag, [ varg ], loc),
          Lifthenelse
            ( (* if (tag == Obj.forward_tag) then varg.(0) else ... *)
              test_tag Obj.forward_tag,
              Lprim (Pfield (0, Pointer, Mutable), [ varg ], loc),
              Lifthenelse
                (
                  (* ... if tag == Obj.lazy_tag || tag == Obj.forcing_tag then
                         Lazy.force varg
                       else ... *)
                  Lprim (Psequor,
                       [test_tag Obj.lazy_tag; test_tag Obj.forcing_tag], loc),
                  Lapply
                    { ap_should_be_tailcall = false;
                      ap_loc = loc;
                      ap_func = force_fun;
                      ap_args = [ varg ];
                      ap_inlined = Default_inline;
                      ap_specialised = Default_specialise
                    },
                  (* ... arg *)
                  varg ) ) ) )

let inline_lazy_force_switch arg loc =
  let idarg = Ident.create_local "lzarg" in
  let varg = Lvar idarg in
  let force_fun = Lazy.force code_force_lazy_block in

  Llet
    ( Strict,
      Pgenval,
      idarg,
      arg,
      Lifthenelse
        ( Lprim (Pisint, [ varg ], loc),
          varg,
          Lswitch
            ( varg,
              { sw_numconsts = 0;
                sw_consts = [];
                sw_numblocks = 256;
                (* PR#6033 - tag ranges from 0 to 255 *)
                sw_blocks =
                  [ (Obj.forward_tag, Lprim (Pfield(0, Pointer, Mutable),
                                             [ varg ], loc));

                    (Obj.lazy_tag,
                      Lapply
                        { ap_should_be_tailcall=false;
                          ap_loc=loc;
                          ap_func=force_fun;
                          ap_args=[varg];
                          ap_inlined=Default_inline;
                          ap_specialised=Default_specialise
                        } );

                    (Obj.forcing_tag,
                      Lapply
                        { ap_should_be_tailcall = false;
                          ap_loc = loc;
                          ap_func = force_fun;
                          ap_args = [ varg ];
                          ap_inlined = Default_inline;
                          ap_specialised = Default_specialise
                        } )
                  ];
                sw_failaction = Some varg
              },
              loc ) ) )

let inline_lazy_force arg loc =
  if !Clflags.afl_instrument then
    (* Disable inlining optimisation if AFL instrumentation active,
       so that the GC forwarding optimisation is not visible in the
       instrumentation output.
       (see https://github.com/stedolan/crowbar/issues/14) *)
    Lapply
      { ap_should_be_tailcall = false;
        ap_loc = loc;
        ap_func = Lazy.force code_force_lazy;
        ap_args = [ arg ];
        ap_inlined = Default_inline;
        ap_specialised = Default_specialise
      }
  else if !Clflags.native_code then
    (* Lswitch generates compact and efficient native code *)
    inline_lazy_force_switch arg loc
  else
    (* generating bytecode: Lswitch would generate too many rather big
         tables (~ 250 elts); conditionals are better *)
    inline_lazy_force_cond arg loc

let make_lazy_matching def = function
  | [] -> fatal_error "Matching.make_lazy_matching"
  | (arg, _mut) :: argl ->
      { cases = [];
        args = (inline_lazy_force arg Location.none, Strict) :: argl;
        default = Default_environment.specialize matcher_lazy def
      }

let divide_lazy p ctx pm =
  divide_line (Context.specialize p) make_lazy_matching get_arg_lazy p ctx pm

(* Matching against a tuple pattern *)

let get_args_tuple arity p rem =
  match p with
  | { pat_desc = Tpat_any } -> omegas arity @ rem
  | { pat_desc = Tpat_tuple args } -> args @ rem
  | _ -> assert false

let matcher_tuple arity p rem =
  match p.pat_desc with
  | Tpat_or (_, _, _) -> raise OrPat
  | Tpat_any
  | Tpat_var _ ->
      omegas arity @ rem
  | Tpat_tuple args when List.length args = arity -> args @ rem
  | _ -> raise NoMatch

let make_tuple_matching loc arity def = function
  | [] -> fatal_error "Matching.make_tuple_matching"
  | (arg, _mut) :: argl ->
      let rec make_args pos =
        if pos >= arity then
          argl
        else
          (Lprim (Pfield (pos, Pointer, Immutable), [ arg ], loc), Alias)
          :: make_args (pos + 1)
      in
      { cases = [];
        args = make_args 0;
        default = Default_environment.specialize (matcher_tuple arity) def
      }

let divide_tuple arity p ctx pm =
  divide_line (Context.specialize p)
    (make_tuple_matching p.pat_loc arity)
    (get_args_tuple arity) p ctx pm

(* Matching against a record pattern *)

let record_matching_line num_fields lbl_pat_list =
  let patv = Array.make num_fields omega in
  List.iter (fun (_, lbl, pat) -> patv.(lbl.lbl_pos) <- pat) lbl_pat_list;
  Array.to_list patv

let get_args_record num_fields p rem =
  match p with
  | { pat_desc = Tpat_any } -> record_matching_line num_fields [] @ rem
  | { pat_desc = Tpat_record (lbl_pat_list, _) } ->
      record_matching_line num_fields lbl_pat_list @ rem
  | _ -> assert false

let matcher_record num_fields p rem =
  match p.pat_desc with
  | Tpat_or (_, _, _) -> raise OrPat
  | Tpat_any
  | Tpat_var _ ->
      record_matching_line num_fields [] @ rem
  | Tpat_record ([], _) when num_fields = 0 -> rem
  | Tpat_record (((_, lbl, _) :: _ as lbl_pat_list), _)
    when Array.length lbl.lbl_all = num_fields ->
      record_matching_line num_fields lbl_pat_list @ rem
  | _ -> raise NoMatch

let make_record_matching env loc all_labels def = function
    [] -> fatal_error "Matching.make_record_matching"
  | ((arg, _mut) :: argl) ->
      let rec make_args pos =
        if pos >= Array.length all_labels then
          argl
        else
          let lbl = all_labels.(pos) in
          let ptr = Typeopt.maybe_pointer_type env lbl.lbl_arg in
          let access =
            match lbl.lbl_repres with
            | Record_regular
            | Record_inlined _ ->
                Lprim (Pfield (lbl.lbl_pos, ptr, lbl.lbl_mut), [ arg ], loc)
            | Record_unboxed _ -> arg
            | Record_float -> Lprim (Pfloatfield lbl.lbl_pos, [ arg ], loc)
            | Record_extension _ ->
                Lprim (Pfield (lbl.lbl_pos + 1, ptr, lbl.lbl_mut), [ arg ], loc)
          in
          let str =
            match lbl.lbl_mut with
            | Immutable -> Alias
            | Mutable -> StrictOpt
          in
          (access, str) :: make_args (pos + 1)
      in
      let nfields = Array.length all_labels in
      let def = Default_environment.specialize (matcher_record nfields) def in
      { cases = []; args = make_args 0; default = def }

let divide_record env all_labels p ctx pm =
  let get_args = get_args_record (Array.length all_labels) in
  divide_line (Context.specialize p)
    (make_record_matching env p.pat_loc all_labels)
    get_args p ctx pm

(* Matching against an array pattern *)

let get_key_array = function
  | { pat_desc = Tpat_array patl } -> List.length patl
  | _ -> assert false

let get_args_array p rem =
  match p with
  | { pat_desc = Tpat_array patl } -> patl @ rem
  | _ -> assert false

let matcher_array len p rem =
  match p.pat_desc with
  | Tpat_or (_, _, _) -> raise OrPat
  | Tpat_array args when List.length args = len -> args @ rem
  | Tpat_any -> Parmatch.omegas len @ rem
  | _ -> raise NoMatch

let make_array_matching kind p def ctx = function
  | [] -> fatal_error "Matching.make_array_matching"
  | (arg, _mut) :: argl ->
      let len = get_key_array p in
      let rec make_args pos =
        if pos >= len then
          argl
        else
          ( Lprim
              ( Parrayrefu kind,
                [ arg; Lconst (Const_base (Const_int pos)) ],
                p.pat_loc ),
            StrictOpt )
          :: make_args (pos + 1)
      in
      let def = Default_environment.specialize (matcher_array len) def
      and ctx = Context.specialize p ctx in
      { pm = { cases = []; args = make_args 0; default = def };
        ctx;
        discr = normalize_pat p
      }

let divide_array kind ctx pm =
  divide (make_array_matching kind) ( = ) get_key_array get_args_array ctx pm

(*
   Specific string test sequence
   Will be called by the bytecode compiler, from bytegen.ml.
   The strategy is first dichotomic search (we perform 3-way tests
   with compare_string), then sequence of equality tests
   when there are less then T=strings_test_threshold static strings to match.

  Increasing T entails (slightly) less code, decreasing T
  (slightly) favors runtime speed.
  T=8 looks a decent tradeoff.
*)

(* Utilities *)

let strings_test_threshold = 8

let prim_string_notequal =
  Pccall (Primitive.simple ~name:"caml_string_notequal" ~arity:2 ~alloc:false)

let prim_string_compare =
  Pccall (Primitive.simple ~name:"caml_string_compare" ~arity:2 ~alloc:false)

let bind_sw arg k =
  match arg with
  | Lvar _ -> k arg
  | _ ->
      let id = Ident.create_local "switch" in
      Llet (Strict, Pgenval, id, arg, k (Lvar id))

(* Sequential equality tests *)

let make_string_test_sequence loc arg sw d =
  let d, sw =
    match d with
    | None -> (
        match sw with
        | (_, d) :: sw -> (d, sw)
        | [] -> assert false
      )
    | Some d -> (d, sw)
  in
  bind_sw arg (fun arg ->
      List.fold_right
        (fun (str, lam) k ->
          Lifthenelse
            ( Lprim
                ( prim_string_notequal,
                  [ arg; Lconst (Const_immstring str) ],
                  loc ),
              k,
              lam ))
        sw d)

let rec split k xs =
  match xs with
  | [] -> assert false
  | x0 :: xs ->
      if k <= 1 then
        ([], x0, xs)
      else
        let xs, y0, ys = split (k - 2) xs in
        (x0 :: xs, y0, ys)

let zero_lam = Lconst (Const_base (Const_int 0))

let tree_way_test loc arg lt eq gt =
  Lifthenelse
    ( Lprim (Pintcomp Clt, [ arg; zero_lam ], loc),
      lt,
      Lifthenelse (Lprim (Pintcomp Clt, [ zero_lam; arg ], loc), gt, eq) )

(* Dichotomic tree *)

let rec do_make_string_test_tree loc arg sw delta d =
  let len = List.length sw in
  if len <= strings_test_threshold + delta then
    make_string_test_sequence loc arg sw d
  else
    let lt, (s, act), gt = split len sw in
    bind_sw
      (Lprim (prim_string_compare, [ arg; Lconst (Const_immstring s) ], loc))
      (fun r ->
        tree_way_test loc r
          (do_make_string_test_tree loc arg lt delta d)
          act
          (do_make_string_test_tree loc arg gt delta d))

(* Entry point *)
let expand_stringswitch loc arg sw d =
  match d with
  | None -> bind_sw arg (fun arg -> do_make_string_test_tree loc arg sw 0 None)
  | Some e ->
      bind_sw arg (fun arg ->
          make_catch e (fun d ->
              do_make_string_test_tree loc arg sw 1 (Some d)))

(**********************)
(* Generic test trees *)
(**********************)

(* Sharing *)

(* Add handler, if shared *)
let handle_shared () =
  let hs = ref (fun x -> x) in
  let handle_shared act =
    match act with
    | Switch.Single act -> act
    | Switch.Shared act ->
        let i, h = make_catch_delayed act in
        let ohs = !hs in
        (hs := fun act -> h (ohs act));
        make_exit i
  in
  (hs, handle_shared)

let share_actions_tree sw d =
  let store = StoreExp.mk_store () in
  (* Default action is always shared *)
  let d =
    match d with
    | None -> None
    | Some d -> Some (store.Switch.act_store_shared () d)
  in
  (* Store all other actions *)
  let sw =
    List.map (fun (cst, act) -> (cst, store.Switch.act_store () act)) sw
  in
  (* Retrieve all actions, including potential default *)
  let acts = store.Switch.act_get_shared () in
  (* Array of actual actions *)
  let hs, handle_shared = handle_shared () in
  let acts = Array.map handle_shared acts in
  (* Reconstruct default and switch list *)
  let d =
    match d with
    | None -> None
    | Some d -> Some acts.(d)
  in
  let sw = List.map (fun (cst, j) -> (cst, acts.(j))) sw in
  (!hs, sw, d)

(* Note: dichotomic search requires sorted input with no duplicates *)
let rec uniq_lambda_list sw =
  match sw with
  | []
  | [ _ ] ->
      sw
  | ((c1, _) as p1) :: ((c2, _) :: sw2 as sw1) ->
      if const_compare c1 c2 = 0 then
        uniq_lambda_list (p1 :: sw2)
      else
        p1 :: uniq_lambda_list sw1

let sort_lambda_list l =
  let l = List.stable_sort (fun (x, _) (y, _) -> const_compare x y) l in
  uniq_lambda_list l

let rec do_tests_fail loc fail tst arg = function
  | [] -> fail
  | (c, act) :: rem ->
      Lifthenelse
        ( Lprim (tst, [ arg; Lconst (Const_base c) ], loc),
          do_tests_fail loc fail tst arg rem,
          act )

let rec do_tests_nofail loc tst arg = function
  | [] -> fatal_error "Matching.do_tests_nofail"
  | [ (_, act) ] -> act
  | (c, act) :: rem ->
      Lifthenelse
        ( Lprim (tst, [ arg; Lconst (Const_base c) ], loc),
          do_tests_nofail loc tst arg rem,
          act )

let make_test_sequence loc fail tst lt_tst arg const_lambda_list =
  let const_lambda_list = sort_lambda_list const_lambda_list in
  let hs, const_lambda_list, fail =
    share_actions_tree const_lambda_list fail
  in
  let rec make_test_sequence const_lambda_list =
    if List.length const_lambda_list >= 4 && lt_tst <> Pignore then
      split_sequence const_lambda_list
    else
      match fail with
      | None -> do_tests_nofail loc tst arg const_lambda_list
      | Some fail -> do_tests_fail loc fail tst arg const_lambda_list
  and split_sequence const_lambda_list =
    let list1, list2 =
      rev_split_at (List.length const_lambda_list / 2) const_lambda_list
    in
    Lifthenelse
      ( Lprim (lt_tst, [ arg; Lconst (Const_base (fst (List.hd list2))) ], loc),
        make_test_sequence list1,
        make_test_sequence list2 )
  in
  hs (make_test_sequence const_lambda_list)

module SArg = struct
  type primitive = Lambda.primitive

  let eqint = Pintcomp Ceq

  let neint = Pintcomp Cne

  let leint = Pintcomp Cle

  let ltint = Pintcomp Clt

  let geint = Pintcomp Cge

  let gtint = Pintcomp Cgt

  type act = Lambda.lambda

  let make_prim p args = Lprim (p, args, Location.none)

  let make_offset arg n =
    match n with
    | 0 -> arg
    | _ -> Lprim (Poffsetint n, [ arg ], Location.none)

  let bind arg body =
    let newvar, newarg =
      match arg with
      | Lvar v -> (v, arg)
      | _ ->
          let newvar = Ident.create_local "switcher" in
          (newvar, Lvar newvar)
    in
    bind Alias newvar arg (body newarg)

  let make_const i = Lconst (Const_base (Const_int i))

  let make_isout h arg = Lprim (Pisout, [ h; arg ], Location.none)

  let make_isin h arg = Lprim (Pnot, [ make_isout h arg ], Location.none)

  let make_if cond ifso ifnot = Lifthenelse (cond, ifso, ifnot)

  let make_switch loc arg cases acts =
    let l = ref [] in
    for i = Array.length cases - 1 downto 0 do
      l := (i, acts.(cases.(i))) :: !l
    done;
    Lswitch
      ( arg,
        { sw_numconsts = Array.length cases;
          sw_consts = !l;
          sw_numblocks = 0;
          sw_blocks = [];
          sw_failaction = None
        },
        loc )

  let make_catch = make_catch_delayed

  let make_exit = make_exit
end

(* Action sharing for Lswitch argument *)
let share_actions_sw sw =
  (* Attempt sharing on all actions *)
  let store = StoreExp.mk_store () in
  let fail =
    match sw.sw_failaction with
    | None -> None
    | Some fail ->
        (* Fail is translated to exit, whatever happens *)
        Some (store.Switch.act_store_shared () fail)
  in
  let consts =
    List.map (fun (i, e) -> (i, store.Switch.act_store () e)) sw.sw_consts
  and blocks =
    List.map (fun (i, e) -> (i, store.Switch.act_store () e)) sw.sw_blocks
  in
  let acts = store.Switch.act_get_shared () in
  let hs, handle_shared = handle_shared () in
  let acts = Array.map handle_shared acts in
  let fail =
    match fail with
    | None -> None
    | Some fail -> Some acts.(fail)
  in
  ( !hs,
    { sw with
      sw_consts = List.map (fun (i, j) -> (i, acts.(j))) consts;
      sw_blocks = List.map (fun (i, j) -> (i, acts.(j))) blocks;
      sw_failaction = fail
    } )

(* Reintroduce fail action in switch argument,
   for the sake of avoiding carrying over huge switches *)

let reintroduce_fail sw =
  match sw.sw_failaction with
  | None ->
      let t = Hashtbl.create 17 in
      let seen (_, l) =
        match as_simple_exit l with
        | Some i ->
            let old = try Hashtbl.find t i with Not_found -> 0 in
            Hashtbl.replace t i (old + 1)
        | None -> ()
      in
      List.iter seen sw.sw_consts;
      List.iter seen sw.sw_blocks;
      let i_max = ref (-1) and max = ref (-1) in
      Hashtbl.iter
        (fun i c ->
          if c > !max then (
            i_max := i;
            max := c
          ))
        t;
      if !max >= 3 then
        let default = !i_max in
        let remove =
          List.filter (fun (_, lam) ->
              match as_simple_exit lam with
              | Some j -> j <> default
              | None -> true)
        in
        { sw with
          sw_consts = remove sw.sw_consts;
          sw_blocks = remove sw.sw_blocks;
          sw_failaction = Some (make_exit default)
        }
      else
        sw
  | Some _ -> sw

module Switcher = Switch.Make (SArg)
open Switch

let rec last def = function
  | [] -> def
  | [ (x, _) ] -> x
  | _ :: rem -> last def rem

let get_edges low high l =
  match l with
  | [] -> (low, high)
  | (x, _) :: _ -> (x, last high l)

let as_interval_canfail fail low high l =
  let store = StoreExp.mk_store () in
  let do_store _tag act =
    let i = store.act_store () act in
    (*
    eprintf "STORE [%s] %i %s\n" tag i (string_of_lam act) ;
*)
    i
  in
  let rec nofail_rec cur_low cur_high cur_act = function
    | [] ->
        if cur_high = high then
          [ (cur_low, cur_high, cur_act) ]
        else
          [ (cur_low, cur_high, cur_act); (cur_high + 1, high, 0) ]
    | (i, act_i) :: rem as all ->
        let act_index = do_store "NO" act_i in
        if cur_high + 1 = i then
          if act_index = cur_act then
            nofail_rec cur_low i cur_act rem
          else if act_index = 0 then
            (cur_low, i - 1, cur_act) :: fail_rec i i rem
          else
            (cur_low, i - 1, cur_act) :: nofail_rec i i act_index rem
        else if act_index = 0 then
          (cur_low, cur_high, cur_act)
          :: fail_rec (cur_high + 1) (cur_high + 1) all
        else
          (cur_low, cur_high, cur_act)
          :: (cur_high + 1, i - 1, 0)
          :: nofail_rec i i act_index rem
  and fail_rec cur_low cur_high = function
    | [] -> [ (cur_low, cur_high, 0) ]
    | (i, act_i) :: rem ->
        let index = do_store "YES" act_i in
        if index = 0 then
          fail_rec cur_low i rem
        else
          (cur_low, i - 1, 0) :: nofail_rec i i index rem
  in
  let init_rec = function
    | [] -> [ (low, high, 0) ]
    | (i, act_i) :: rem ->
        let index = do_store "INIT" act_i in
        if index = 0 then
          fail_rec low i rem
        else if low < i then
          (low, i - 1, 0) :: nofail_rec i i index rem
        else
          nofail_rec i i index rem
  in
  assert (do_store "FAIL" fail = 0);

  (* fail has action index 0 *)
  let r = init_rec l in
  (Array.of_list r, store)

let as_interval_nofail l =
  let store = StoreExp.mk_store () in
  let rec some_hole = function
    | []
    | [ _ ] ->
        false
    | (i, _) :: ((j, _) :: _ as rem) -> j > i + 1 || some_hole rem
  in
  let rec i_rec cur_low cur_high cur_act = function
    | [] -> [ (cur_low, cur_high, cur_act) ]
    | (i, act) :: rem ->
        let act_index = store.act_store () act in
        if act_index = cur_act then
          i_rec cur_low i cur_act rem
        else
          (cur_low, cur_high, cur_act) :: i_rec i i act_index rem
  in
  let inters =
    match l with
    | (i, act) :: rem ->
        let act_index =
          (* In case there is some hole and that a switch is emitted,
             action 0 will be used as the action of unreachable
             cases (cf. switch.ml, make_switch).
             Hence, this action will be shared *)
          if some_hole rem then
            store.act_store_shared () act
          else
            store.act_store () act
        in
        assert (act_index = 0);
        i_rec i i act_index rem
    | _ -> assert false
  in
  (Array.of_list inters, store)

let sort_int_lambda_list l =
  List.sort
    (fun (i1, _) (i2, _) ->
      if i1 < i2 then
        -1
      else if i2 < i1 then
        1
      else
        0)
    l

let as_interval fail low high l =
  let l = sort_int_lambda_list l in
  ( get_edges low high l,
    match fail with
    | None -> as_interval_nofail l
    | Some act -> as_interval_canfail act low high l )

let call_switcher loc fail arg low high int_lambda_list =
  let edges, (cases, actions) = as_interval fail low high int_lambda_list in
  Switcher.zyva loc edges arg cases actions

let rec list_as_pat = function
  | [] -> fatal_error "Matching.list_as_pat"
  | [ pat ] -> pat
  | pat :: rem -> { pat with pat_desc = Tpat_or (pat, list_as_pat rem, None) }

let complete_pats_constrs = function
  | p :: _ as pats ->
      List.map (pat_of_constr p)
        (complete_constrs p (List.map get_key_constr pats))
  | _ -> assert false

(*
     Following two ``failaction'' function compute n, the trap handler
    to jump to in case of failure of elementary tests
*)

let mk_failaction_neg partial ctx def =
  match partial with
  | Partial -> (
      match Default_environment.pop def with
      | Some ((_, idef), _) ->
          (Some (Lstaticraise (idef, [])), Jumps.singleton idef ctx)
      | None ->
          (* Act as Total, this means
             If no appropriate default matrix exists,
             then this switch cannot fail *)
          (None, Jumps.empty)
    )
  | Total -> (None, Jumps.empty)

(* In line with the article and simpler than before *)
let mk_failaction_pos partial seen ctx defs =
  if dbg then (
    Format.eprintf "**POS**\n";
    Default_environment.pp defs;
    ()
  );
  let rec scan_def env to_test defs =
    match (to_test, Default_environment.pop defs) with
    | [], _
    | _, None ->
        List.fold_left
          (fun (klist, jumps) (pats, i) ->
            let action = Lstaticraise (i, []) in
            let klist =
              List.fold_right
                (fun pat r -> (get_key_constr pat, action) :: r)
                pats klist
            and jumps =
              Jumps.add i (Context.lub (list_as_pat pats) ctx) jumps
            in
            (klist, jumps))
          ([], Jumps.empty) env
    | _, Some ((pss, idef), rem) -> (
        let now, later =
          List.partition (fun (_p, p_ctx) -> Context.matches p_ctx pss) to_test
        in
        match now with
        | [] -> scan_def env to_test rem
        | _ -> scan_def ((List.map fst now, idef) :: env) later rem
      )
  in
  let fail_pats = complete_pats_constrs seen in
  if List.length fail_pats < !Clflags.match_context_rows then (
    let fail, jmps =
      scan_def []
        (List.map (fun pat -> (pat, Context.lub pat ctx)) fail_pats)
        defs
    in
    if dbg then (
      eprintf "POSITIVE JUMPS [%i]:\n" (List.length fail_pats);
      Jumps.eprintf jmps
    );
    (None, fail, jmps)
  ) else (
    (* Too many non-matched constructors -> reduced information *)
    if dbg then eprintf "POS->NEG!!!\n%!";
    let fail, jumps = mk_failaction_neg partial ctx defs in
    if dbg then
      eprintf "FAIL: %s\n"
        ( match fail with
        | None -> "<none>"
        | Some lam -> string_of_lam lam
        );
    (fail, [], jumps)
  )

let combine_constant loc arg cst partial ctx def
    (const_lambda_list, total, _pats) =
  let fail, local_jumps = mk_failaction_neg partial ctx def in
  let lambda1 =
    match cst with
    | Const_int _ ->
        let int_lambda_list =
          List.map
            (function
              | Const_int n, l -> (n, l)
              | _ -> assert false)
            const_lambda_list
        in
        call_switcher loc fail arg min_int max_int int_lambda_list
    | Const_char _ ->
        let int_lambda_list =
          List.map
            (function
              | Const_char c, l -> (Char.code c, l)
              | _ -> assert false)
            const_lambda_list
        in
        call_switcher loc fail arg 0 255 int_lambda_list
    | Const_string _ ->
        (* Note as the bytecode compiler may resort to dichotomic search,
   the clauses of stringswitch  are sorted with duplicates removed.
   This partly applies to the native code compiler, which requires
   no duplicates *)
        let const_lambda_list = sort_lambda_list const_lambda_list in
        let sw =
          List.map
            (fun (c, act) ->
              match c with
              | Const_string (s, _, _) -> (s, act)
              | _ -> assert false)
            const_lambda_list
        in
        let hs, sw, fail = share_actions_tree sw fail in
        hs (Lstringswitch (arg, sw, fail, loc))
    | Const_float _ ->
        make_test_sequence loc fail (Pfloatcomp CFneq) (Pfloatcomp CFlt) arg
          const_lambda_list
    | Const_int32 _ ->
        make_test_sequence loc fail
          (Pbintcomp (Pint32, Cne))
          (Pbintcomp (Pint32, Clt))
          arg const_lambda_list
    | Const_int64 _ ->
        make_test_sequence loc fail
          (Pbintcomp (Pint64, Cne))
          (Pbintcomp (Pint64, Clt))
          arg const_lambda_list
    | Const_nativeint _ ->
        make_test_sequence loc fail
          (Pbintcomp (Pnativeint, Cne))
          (Pbintcomp (Pnativeint, Clt))
          arg const_lambda_list
  in
  (lambda1, Jumps.union local_jumps total)

let split_cases tag_lambda_list =
  let rec split_rec = function
    | [] -> ([], [])
    | (cstr, act) :: rem -> (
        let consts, nonconsts = split_rec rem in
        match cstr with
        | Cstr_constant n -> ((n, act) :: consts, nonconsts)
        | Cstr_block n -> (consts, (n, act) :: nonconsts)
        | Cstr_unboxed -> (consts, (0, act) :: nonconsts)
        | Cstr_extension _ -> assert false
      )
  in
  let const, nonconst = split_rec tag_lambda_list in
  (sort_int_lambda_list const, sort_int_lambda_list nonconst)

let split_extension_cases tag_lambda_list =
  let rec split_rec = function
    | [] -> ([], [])
    | (cstr, act) :: rem -> (
        let consts, nonconsts = split_rec rem in
        match cstr with
        | Cstr_extension (path, true) -> ((path, act) :: consts, nonconsts)
        | Cstr_extension (path, false) -> (consts, (path, act) :: nonconsts)
        | _ -> assert false
      )
  in
  split_rec tag_lambda_list

let combine_constructor loc arg pat_env cstr partial ctx def
    (tag_lambda_list, total1, pats) =
  match cstr.cstr_tag with
  | Cstr_extension _ ->
      (* Special cases for extensions *)
      let fail, local_jumps = mk_failaction_neg partial ctx def in
      let lambda1 =
        let consts, nonconsts = split_extension_cases tag_lambda_list in
        let default, consts, nonconsts =
          match fail with
          | None -> (
              match (consts, nonconsts) with
              | _, (_, act) :: rem -> (act, consts, rem)
              | (_, act) :: rem, _ -> (act, rem, nonconsts)
              | _ -> assert false
            )
          | Some fail -> (fail, consts, nonconsts)
        in
        let nonconst_lambda =
          match nonconsts with
          | [] -> default
          | _ ->
              let tag = Ident.create_local "tag" in
              let tests =
                List.fold_right
                  (fun (path, act) rem ->
                    let ext = transl_extension_path loc pat_env path in
                    Lifthenelse
                      (Lprim (Pintcomp Ceq, [ Lvar tag; ext ], loc), act, rem))
                  nonconsts default
              in
              Llet (Alias, Pgenval, tag,
                    Lprim (Pfield (0, Pointer, Immutable), [ arg ], loc), tests)
        in
        List.fold_right
          (fun (path, act) rem ->
            let ext = transl_extension_path loc pat_env path in
            Lifthenelse (Lprim (Pintcomp Ceq, [ arg; ext ], loc), act, rem))
          consts nonconst_lambda
      in
      (lambda1, Jumps.union local_jumps total1)
  | _ ->
      (* Regular concrete type *)
      let ncases = List.length tag_lambda_list
      and nconstrs = cstr.cstr_consts + cstr.cstr_nonconsts in
      let sig_complete = ncases = nconstrs in
      let fail_opt, fails, local_jumps =
        if sig_complete then
          (None, [], Jumps.empty)
        else
          mk_failaction_pos partial pats ctx def
      in
      let tag_lambda_list = fails @ tag_lambda_list in
      let consts, nonconsts = split_cases tag_lambda_list in
      let lambda1 =
        match (fail_opt, same_actions tag_lambda_list) with
        | None, Some act -> act (* Identical actions, no failure *)
        | _ -> (
            match
              (cstr.cstr_consts, cstr.cstr_nonconsts, consts, nonconsts)
            with
            | 1, 1, [ (0, act1) ], [ (0, act2) ] ->
                (* Typically, match on lists, will avoid isint primitive in that
              case *)
                Lifthenelse (arg, act2, act1)
            | n, 0, _, [] ->
                (* The type defines constant constructors only *)
                call_switcher loc fail_opt arg 0 (n - 1) consts
            | n, _, _, _ -> (
                let act0 =
                  (* = Some act when all non-const constructors match to act *)
                  match (fail_opt, nonconsts) with
                  | Some a, [] -> Some a
                  | Some _, _ ->
                      if List.length nonconsts = cstr.cstr_nonconsts then
                        same_actions nonconsts
                      else
                        None
                  | None, _ -> same_actions nonconsts
                in
                match act0 with
                | Some act ->
                    Lifthenelse
                      ( Lprim (Pisint, [ arg ], loc),
                        call_switcher loc fail_opt arg 0 (n - 1) consts,
                        act )
                | None ->
                    (* Emit a switch, as bytecode implements this sophisticated
                      instruction *)
                    let sw =
                      { sw_numconsts = cstr.cstr_consts;
                        sw_consts = consts;
                        sw_numblocks = cstr.cstr_nonconsts;
                        sw_blocks = nonconsts;
                        sw_failaction = fail_opt
                      }
                    in
                    let hs, sw = share_actions_sw sw in
                    let sw = reintroduce_fail sw in
                    hs (Lswitch (arg, sw, loc))
              )
          )
      in
      (lambda1, Jumps.union local_jumps total1)

let make_test_sequence_variant_constant fail arg int_lambda_list =
  let _, (cases, actions) = as_interval fail min_int max_int int_lambda_list in
  Switcher.test_sequence arg cases actions

let call_switcher_variant_constant loc fail arg int_lambda_list =
  call_switcher loc fail arg min_int max_int int_lambda_list

let call_switcher_variant_constr loc fail arg int_lambda_list =
  let v = Ident.create_local "variant" in
  Llet
    ( Alias,
      Pgenval,
      v,
      Lprim (Pfield (0, Pointer, Immutable), [ arg ], loc),
      call_switcher loc fail (Lvar v) min_int max_int int_lambda_list )

let combine_variant loc row arg partial ctx def (tag_lambda_list, total1, _pats)
    =
  let row = Btype.row_repr row in
  let num_constr = ref 0 in
  if row.row_closed then
    List.iter
      (fun (_, f) ->
        match Btype.row_field_repr f with
        | Rabsent
        | Reither (true, _ :: _, _, _) ->
            ()
        | _ -> incr num_constr)
      row.row_fields
  else
    num_constr := max_int;
  let test_int_or_block arg if_int if_block =
    Lifthenelse (Lprim (Pisint, [ arg ], loc), if_int, if_block)
  in
  let sig_complete = List.length tag_lambda_list = !num_constr
  and one_action = same_actions tag_lambda_list in
  let fail, local_jumps =
    if
      sig_complete
      ||
      match partial with
      | Total -> true
      | _ -> false
    then
      (None, Jumps.empty)
    else
      mk_failaction_neg partial ctx def
  in
  let consts, nonconsts = split_cases tag_lambda_list in
  let lambda1 =
    match (fail, one_action) with
    | None, Some act -> act
    | _, _ -> (
        match (consts, nonconsts) with
        | [ (_, act1) ], [ (_, act2) ] when fail = None ->
            test_int_or_block arg act1 act2
        | _, [] ->
            (* One can compare integers and pointers *)
            make_test_sequence_variant_constant fail arg consts
        | [], _ -> (
            let lam = call_switcher_variant_constr loc fail arg nonconsts in
            (* One must not dereference integers *)
            match fail with
            | None -> lam
            | Some fail -> test_int_or_block arg fail lam
          )
        | _, _ ->
            let lam_const = call_switcher_variant_constant loc fail arg consts
            and lam_nonconst =
              call_switcher_variant_constr loc fail arg nonconsts
            in
            test_int_or_block arg lam_const lam_nonconst
      )
  in
  (lambda1, Jumps.union local_jumps total1)

let combine_array loc arg kind partial ctx def (len_lambda_list, total1, _pats)
    =
  let fail, local_jumps = mk_failaction_neg partial ctx def in
  let lambda1 =
    let newvar = Ident.create_local "len" in
    let switch =
      call_switcher loc fail (Lvar newvar) 0 max_int len_lambda_list
    in
    bind Alias newvar (Lprim (Parraylength kind, [ arg ], loc)) switch
  in
  (lambda1, Jumps.union local_jumps total1)

(* Insertion of debugging events *)

let rec event_branch repr lam =
  match (lam, repr) with
  | _, None -> lam
  | Levent (lam', ev), Some r ->
      incr r;
      Levent
        ( lam',
          { lev_loc = ev.lev_loc;
            lev_kind = ev.lev_kind;
            lev_repr = repr;
            lev_env = ev.lev_env
          } )
  | Llet (str, k, id, lam, body), _ ->
      Llet (str, k, id, lam, event_branch repr body)
  | Lstaticraise _, _ -> lam
  | _, Some _ ->
      Printlambda.lambda Format.str_formatter lam;
      fatal_error ("Matching.event_branch: " ^ Format.flush_str_formatter ())

(*
   This exception is raised when the compiler cannot produce code
   because control cannot reach the compiled clause,

   Unused is raised initially in compile_test.

   compile_list (for compiling switch results) catch Unused

   comp_match_handlers (for compiling split matches)
   may reraise Unused


*)

exception Unused

let compile_list compile_fun division =
  let rec c_rec totals = function
    | [] -> ([], Jumps.unions totals, [])
    | (key, cell) :: rem -> (
        if Context.is_empty cell.ctx then
          c_rec totals rem
        else
          try
            let lambda1, total1 = compile_fun cell.ctx cell.pm in
            let c_rem, total, new_discrs =
              c_rec (Jumps.map Context.combine total1 :: totals) rem
            in
            ((key, lambda1) :: c_rem, total, cell.discr :: new_discrs)
          with Unused -> c_rec totals rem
      )
  in
  c_rec [] division

let compile_orhandlers compile_fun lambda1 total1 ctx to_catch =
  let rec do_rec r total_r = function
    | [] -> (r, total_r)
    | { provenance = mat; exit = i; vars; pm } :: rem -> (
        try
          let ctx = Context.select_columns mat ctx in
          let handler_i, total_i = compile_fun ctx pm in
          match raw_action r with
          | Lstaticraise (j, args) ->
              if i = j then
                ( List.fold_right2
                    (bind_with_value_kind Alias)
                    vars args handler_i,
                  Jumps.map (Context.rshift_num (ncols mat)) total_i )
              else
                do_rec r total_r rem
          | _ ->
              do_rec
                (Lstaticcatch (r, (i, vars), handler_i))
                (Jumps.union (Jumps.remove i total_r)
                   (Jumps.map (Context.rshift_num (ncols mat)) total_i))
                rem
        with Unused ->
          do_rec (Lstaticcatch (r, (i, vars), lambda_unit)) total_r rem
      )
  in
  do_rec lambda1 total1 to_catch

let compile_test compile_fun partial divide combine ctx to_match =
  let division = divide ctx to_match in
  let c_div = compile_list compile_fun division.cells in
  match c_div with
  | [], _, _ -> (
      match mk_failaction_neg partial ctx to_match.default with
      | None, _ -> raise Unused
      | Some l, total -> (l, total)
    )
  | _ -> combine ctx to_match.default c_div

(* Attempt to avoid some useless bindings by lowering them *)

(* Approximation of v present in lam *)
let rec approx_present v = function
  | Lconst _ -> false
  | Lstaticraise (_, args) ->
      List.exists (fun lam -> approx_present v lam) args
  | Lprim (_, args, _) -> List.exists (fun lam -> approx_present v lam) args
  | Llet (Alias, _k, _, l1, l2) -> approx_present v l1 || approx_present v l2
  | Lvar vv -> Ident.same v vv
  | _ -> true

let rec lower_bind v arg lam =
  match lam with
  | Lifthenelse (cond, ifso, ifnot) -> (
      let pcond = approx_present v cond
      and pso = approx_present v ifso
      and pnot = approx_present v ifnot in
      match (pcond, pso, pnot) with
      | false, false, false -> lam
      | false, true, false -> Lifthenelse (cond, lower_bind v arg ifso, ifnot)
      | false, false, true -> Lifthenelse (cond, ifso, lower_bind v arg ifnot)
      | _, _, _ -> bind Alias v arg lam
    )
  | Lswitch (ls, ({ sw_consts = [ (i, act) ]; sw_blocks = [] } as sw), loc)
    when not (approx_present v ls) ->
      Lswitch (ls, { sw with sw_consts = [ (i, lower_bind v arg act) ] }, loc)
  | Lswitch (ls, ({ sw_consts = []; sw_blocks = [ (i, act) ] } as sw), loc)
    when not (approx_present v ls) ->
      Lswitch (ls, { sw with sw_blocks = [ (i, lower_bind v arg act) ] }, loc)
  | Llet (Alias, k, vv, lv, l) ->
      if approx_present v lv then
        bind Alias v arg lam
      else
        Llet (Alias, k, vv, lv, lower_bind v arg l)
  | _ -> bind Alias v arg lam

let bind_check str v arg lam =
  match (str, arg) with
  | _, Lvar _ -> bind str v arg lam
  | Alias, _ -> lower_bind v arg lam
  | _, _ -> bind str v arg lam

let comp_exit ctx m =
  match Default_environment.pop m.default with
  | Some ((_, i), _) -> (Lstaticraise (i, []), Jumps.singleton i ctx)
  | None -> fatal_error "Matching.comp_exit"

let rec comp_match_handlers comp_fun partial ctx first_match next_matchs =
  match next_matchs with
  | [] -> comp_fun partial ctx first_match
  | rem -> (
      let rec c_rec body total_body = function
        | [] -> (body, total_body)
        (* Hum, -1 means never taken
        | (-1,pm)::rem -> c_rec body total_body rem *)
        | (i, pm) :: rem -> (
            let ctx_i, total_rem = Jumps.extract i total_body in
            if Context.is_empty ctx_i then
              c_rec body total_body rem
            else
              try
                let li, total_i =
                  comp_fun
                    ( match rem with
                    | [] -> partial
                    | _ -> Partial
                    )
                    ctx_i pm
                in
                c_rec
                  (Lstaticcatch (body, (i, []), li))
                  (Jumps.union total_i total_rem)
                  rem
              with Unused ->
                c_rec (Lstaticcatch (body, (i, []), lambda_unit)) total_rem rem
          )
      in
      try
        let first_lam, total = comp_fun Partial ctx first_match in
        c_rec first_lam total rem
      with Unused -> (
        match next_matchs with
        | [] -> raise Unused
        | (_, x) :: xs -> comp_match_handlers comp_fun partial ctx x xs
      )
    )

(* To find reasonable names for variables *)

let rec name_pattern default = function
  | ((pat, _), _) :: rem -> (
      match pat.pat_desc with
      | Tpat_var (id, _) -> id
      | Tpat_alias (_, id, _) -> id
      | _ -> name_pattern default rem
    )
  | _ -> Ident.create_local default

let arg_to_var arg cls =
  match arg with
  | Lvar v -> (v, arg)
  | _ ->
      let v = name_pattern "*match*" cls in
      (v, Lvar v)

(*
  The main compilation function.
   Input:
      repr=used for inserting debug events
      partial=exhaustiveness information from Parmatch
      ctx=a context
      m=a pattern matching

   Output: a lambda term, a jump summary {..., exit number -> context, .. }
*)

let rec compile_match repr partial ctx (m : initial_clause pattern_matching) =
  match m.cases with
  | ([], action) :: rem ->
      if is_guarded action then
        let lambda, total =
          compile_match None partial ctx { m with cases = rem }
        in
        (event_branch repr (patch_guarded lambda action), total)
      else
        (event_branch repr action, Jumps.empty)
  | nonempty_cases ->
      compile_match_nonempty repr partial ctx
        { m with cases = List.map Non_empty_clause.of_initial nonempty_cases }

and compile_match_nonempty repr partial ctx
    (m : Typedtree.pattern Non_empty_clause.t pattern_matching) =
  match m with
  | { cases = []; args = [] } -> comp_exit ctx m
  | { args = (arg, str) :: argl } ->
      let v, newarg = arg_to_var arg m.cases in
      let args = (newarg, Alias) :: argl in
      let cases = List.map (half_simplify_nonempty ~arg:newarg) m.cases in
      let m = { m with args; cases } in
      let first_match, rem =
        split_and_precompile_half_simplified ~arg:(Some v) m in
      combine_handlers repr partial ctx (v, str, arg) first_match rem
  | _ -> assert false

and compile_match_simplified repr partial ctx
    (m : Simple.clause pattern_matching) =
  match m with
  | { cases = []; args = [] } -> comp_exit ctx m
  | { args = ((Lvar v as arg), str) :: argl } ->
      let args = (arg, Alias) :: argl in
      let m = { m with args } in
      let first_match, rem = split_and_precompile_simplified m in
      combine_handlers repr partial ctx (v, str, arg) first_match rem
  | _ -> assert false

and combine_handlers repr partial ctx (v, str, arg) first_match rem =
  let lam, total =
    comp_match_handlers
      (( if dbg then
         do_compile_matching_pr
       else
         do_compile_matching
       )
         repr)
      partial ctx first_match rem
  in
  (bind_check str v arg lam, total)

(* verbose version of do_compile_matching, for debug *)
and do_compile_matching_pr repr partial ctx x =
  Format.eprintf "COMPILE: %s\nMATCH\n"
    ( match partial with
    | Partial -> "Partial"
    | Total -> "Total"
    );
  pretty_precompiled x;
  Format.eprintf "CTX\n";
  Context.eprintf ctx;
  let ((_, jumps) as r) = do_compile_matching repr partial ctx x in
  Format.eprintf "JUMPS\n";
  Jumps.eprintf jumps;
  r

and do_compile_matching repr partial ctx pmh =
  match pmh with
  | Pm pm -> (
      let arg =
        match pm.args with
        | (first_arg, _) :: _ -> first_arg
        | _ ->
            (* We arrive in do_compile_matching from:
               - compile_matching
               - recursive call on PmVars
               The first one explicitly checks that [args] is nonempty, the
               second one is only generated when the inner pm first looks at
               a variable (i.e. there is something to look at).
            *)
            assert false
      in
      let ph = what_is_cases pm.cases in
      let pomega = Pattern_head.to_omega_pattern ph in
      let ploc = Pattern_head.loc ph in
      match Pattern_head.desc ph with
      | Any -> compile_no_test divide_var Context.rshift repr partial ctx pm
      | Tuple l ->
          compile_no_test (divide_tuple l pomega) Context.combine repr partial
            ctx pm
      | Record [] -> assert false
      | Record (lbl :: _) ->
          compile_no_test
<<<<<<< HEAD
            (divide_record pat.pat_env lbl.lbl_all (normalize_pat pat))
=======
            (divide_record lbl.lbl_all pomega)
>>>>>>> 9f95355a
            Context.combine repr partial ctx pm
      | Constant cst ->
          compile_test
            (compile_match repr partial)
            partial divide_constant
            (combine_constant ploc arg cst partial)
            ctx pm
      | Construct cstr ->
          compile_test
            (compile_match repr partial)
            partial divide_constructor
            (combine_constructor ploc arg (Pattern_head.env ph) cstr partial)
            ctx pm
      | Array _ ->
          let kind = Typeopt.array_pattern_kind pomega in
          compile_test
            (compile_match repr partial)
            partial (divide_array kind)
            (combine_array ploc arg kind partial)
            ctx pm
      | Lazy ->
          compile_no_test (divide_lazy pomega) Context.combine repr partial ctx
            pm
      | Variant { cstr_row = row } ->
          compile_test
            (compile_match repr partial)
            partial (divide_variant !row)
            (combine_variant ploc !row arg partial)
            ctx pm
    )
  | PmVar { inside = pmh } ->
      let lam, total =
        do_compile_matching repr partial (Context.lshift ctx) pmh
      in
      (lam, Jumps.map Context.rshift total)
  | PmOr { body; handlers } ->
      let lam, total = compile_match_simplified repr partial ctx body in
      compile_orhandlers (compile_match repr partial) lam total ctx handlers

and compile_no_test divide up_ctx repr partial ctx to_match =
  let { pm = this_match; ctx = this_ctx } = divide ctx to_match in
  let lambda, total = compile_match repr partial this_ctx this_match in
  (lambda, Jumps.map up_ctx total)

(* The entry points *)

(*
   If there is a guard in a matching or a lazy pattern,
   then set exhaustiveness info to Partial.
   (because of side effects, assume the worst).

   Notice that exhaustiveness information is trusted by the compiler,
   that is, a match flagged as Total should not fail at runtime.
   More specifically, for instance if match y with x::_ -> x is flagged
   total (as it happens during JoCaml compilation) then y cannot be []
   at runtime. As a consequence, the static Total exhaustiveness information
   have to be downgraded to Partial, in the dubious cases where guards
   or lazy pattern execute arbitrary code that may perform side effects
   and change the subject values.
LM:
   Lazy pattern was PR#5992, initial patch by lpw25.
   I have  generalized the patch, so as to also find mutable fields.
*)

let is_lazy_pat p =
  match p.pat_desc with
  | Tpat_lazy _ -> true
  | Tpat_alias _
  | Tpat_variant _
  | Tpat_record _
  | Tpat_tuple _
  | Tpat_construct _
  | Tpat_array _
  | Tpat_or _
  | Tpat_constant _
  | Tpat_var _
  | Tpat_any ->
      false

let has_lazy p = Typedtree.exists_pattern is_lazy_pat p

let is_record_with_mutable_field p =
  match p.pat_desc with
  | Tpat_record (lps, _) ->
      List.exists
        (fun (_, lbl, _) ->
          match lbl.Types.lbl_mut with
          | Mutable -> true
          | Immutable -> false)
        lps
  | Tpat_alias _
  | Tpat_variant _
  | Tpat_lazy _
  | Tpat_tuple _
  | Tpat_construct _
  | Tpat_array _
  | Tpat_or _
  | Tpat_constant _
  | Tpat_var _
  | Tpat_any ->
      false

let has_mutable p = Typedtree.exists_pattern is_record_with_mutable_field p

(* Downgrade Total when
   1. Matching accesses some mutable fields;
   2. And there are  guards or lazy patterns.
*)

let check_partial has_mutable has_lazy pat_act_list = function
  | Partial -> Partial
  | Total ->
      if
        pat_act_list = []
        || (* allow empty case list *)
           List.exists
             (fun (pats, lam) ->
               has_mutable pats && (is_guarded lam || has_lazy pats))
             pat_act_list
      then
        Partial
      else
        Total

let check_partial_list pats_act_list =
  check_partial (List.exists has_mutable) (List.exists has_lazy) pats_act_list

let check_partial pat_act_list =
  check_partial has_mutable has_lazy pat_act_list

(* have toplevel handler when appropriate *)

let check_total total lambda i handler_fun =
  if Jumps.is_empty total then
    lambda
  else
    Lstaticcatch (lambda, (i, []), handler_fun ())

let compile_matching repr handler_fun arg pat_act_list partial =
  let partial = check_partial pat_act_list partial in
  match partial with
  | Partial -> (
      let raise_num = next_raise_count () in
      let pm =
        { cases = List.map (fun (pat, act) -> ([ pat ], act)) pat_act_list;
          args = [ (arg, Strict) ];
          default = Default_environment.(cons [ [ omega ] ] raise_num empty)
        }
      in
      try
        let lambda, total = compile_match repr partial (Context.start 1) pm in
        check_total total lambda raise_num handler_fun
      with Unused -> assert false
      (* ; handler_fun() *)
    )
  | Total ->
      let pm =
        { cases = List.map (fun (pat, act) -> ([ pat ], act)) pat_act_list;
          args = [ (arg, Strict) ];
          default = Default_environment.empty
        }
      in
      let lambda, total = compile_match repr partial (Context.start 1) pm in
      assert (Jumps.is_empty total);
      lambda

let partial_function loc () =
  let slot =
    transl_extension_path loc Env.initial_safe_string Predef.path_match_failure
  in
  let fname, line, char = Location.get_pos_info loc.Location.loc_start in
  Lprim
    ( Praise Raise_regular,
      [ Lprim
          ( Pmakeblock (0, Immutable, None),
            [ slot;
              Lconst
                (Const_block
                   ( 0,
                     [ Const_base (Const_string (fname, loc, None));
                       Const_base (Const_int line);
                       Const_base (Const_int char)
                     ] ))
            ],
            loc )
      ],
      loc )

let for_function loc repr param pat_act_list partial =
  compile_matching repr (partial_function loc) param pat_act_list partial

(* In the following three cases, exhaustiveness info is not available! *)
let for_trywith param pat_act_list =
  compile_matching None
    (fun () -> Lprim (Praise Raise_reraise, [ param ], Location.none))
    param pat_act_list Partial

let for_handler param cont cont_tail pat_act_list =
  compile_matching None
    (fun () -> Lprim (Preperform, [param; cont; cont_tail], Location.none))
    param pat_act_list Partial

let simple_for_let loc param pat body =
  compile_matching None (partial_function loc) param [ (pat, body) ] Partial

(* Optimize binding of immediate tuples

   The goal of the implementation of 'for_let' below, which replaces
   'simple_for_let', is to avoid tuple allocation in cases such as
   this one:

     let (x,y) =
        let foo = ... in
        if foo then (1, 2) else (3,4)
     in bar

   The compiler easily optimizes the simple `let (x,y) = (1,2) in ...`
   case (call to Matching.for_multiple_match from Translcore), but
   didn't optimize situations where the rhs tuples are hidden under
   a more complex context.

   The idea comes from Alain Frisch who suggested and implemented
   the following compilation method, based on Lassign:

     let x = dummy in let y = dummy in
     begin
      let foo = ... in
      if foo then
        (let x1 = 1 in let y1 = 2 in x <- x1; y <- y1)
      else
        (let x2 = 3 in let y2 = 4 in x <- x2; y <- y2)
     end;
     bar

   The current implementation from Gabriel Scherer uses Lstaticcatch /
   Lstaticraise instead:

     catch
       let foo = ... in
       if foo then
         (let x1 = 1 in let y1 = 2 in exit x1 y1)
       else
        (let x2 = 3 in let y2 = 4 in exit x2 y2)
     with x y ->
       bar

   The catch/exit is used to avoid duplication of the let body ('bar'
   in the example), on 'if' branches for example; it is useless for
   linear contexts such as 'let', but we don't need to be careful to
   generate nice code because Simplif will remove such useless
   catch/exit.
*)

let rec map_return f = function
  | Llet (str, k, id, l1, l2) -> Llet (str, k, id, l1, map_return f l2)
  | Lletrec (l1, l2) -> Lletrec (l1, map_return f l2)
  | Lifthenelse (lcond, lthen, lelse) ->
      Lifthenelse (lcond, map_return f lthen, map_return f lelse)
  | Lsequence (l1, l2) -> Lsequence (l1, map_return f l2)
  | Levent (l, ev) -> Levent (map_return f l, ev)
  | Ltrywith (l1, id, l2) -> Ltrywith (map_return f l1, id, map_return f l2)
  | Lstaticcatch (l1, b, l2) ->
      Lstaticcatch (map_return f l1, b, map_return f l2)
  | Lswitch (s, sw, loc) ->
      let map_cases cases =
        List.map (fun (i, l) -> (i, map_return f l)) cases
      in
      Lswitch
        ( s,
          { sw with
            sw_consts = map_cases sw.sw_consts;
            sw_blocks = map_cases sw.sw_blocks;
            sw_failaction = Option.map (map_return f) sw.sw_failaction
          },
          loc )
  | Lstringswitch (s, cases, def, loc) ->
      Lstringswitch
        ( s,
          List.map (fun (s, l) -> (s, map_return f l)) cases,
          Option.map (map_return f) def,
          loc )
  | (Lstaticraise _ | Lprim (Praise _, _, _)) as l -> l
  | ( Lvar _ | Lconst _ | Lapply _ | Lfunction _ | Lsend _ | Lprim _ | Lwhile _
    | Lfor _ | Lassign _ | Lifused _ ) as l ->
      f l

(* The 'opt' reference indicates if the optimization is worthy.

   It is shared by the different calls to 'assign_pat' performed from
   'map_return'. For example with the code
     let (x, y) = if foo then z else (1,2)
   the else-branch will activate the optimization for both branches.

   That means that the optimization is activated if *there exists* an
   interesting tuple in one hole of the let-rhs context. We could
   choose to activate it only if *all* holes are interesting. We made
   that choice because being optimistic is extremely cheap (one static
   exit/catch overhead in the "wrong cases"), while being pessimistic
   can be costly (one unnecessary tuple allocation).
*)

let assign_pat opt nraise catch_ids loc pat lam =
  let rec collect acc pat lam =
    match (pat.pat_desc, lam) with
    | Tpat_tuple patl, Lprim (Pmakeblock _, lams, _) ->
        opt := true;
        List.fold_left2 collect acc patl lams
    | Tpat_tuple patl, Lconst (Const_block (_, scl)) ->
        opt := true;
        let collect_const acc pat sc = collect acc pat (Lconst sc) in
        List.fold_left2 collect_const acc patl scl
    | _ ->
        (* pattern idents will be bound in staticcatch (let body), so we
           refresh them here to guarantee binders uniqueness *)
        let pat_ids = pat_bound_idents pat in
        let fresh_ids = List.map (fun id -> (id, Ident.rename id)) pat_ids in
        (fresh_ids, alpha_pat fresh_ids pat, lam) :: acc
  in
  (* sublets were accumulated by 'collect' with the leftmost tuple
     pattern at the bottom of the list; to respect right-to-left
     evaluation order for tuples, we must evaluate sublets
     top-to-bottom. To preserve tail-rec, we will fold_left the
     reversed list. *)
  let rev_sublets = List.rev (collect [] pat lam) in
  let exit =
    (* build an Ident.tbl to avoid quadratic refreshing costs *)
    let add t (id, fresh_id) = Ident.add id fresh_id t in
    let add_ids acc (ids, _pat, _lam) = List.fold_left add acc ids in
    let tbl = List.fold_left add_ids Ident.empty rev_sublets in
    let fresh_var id = Lvar (Ident.find_same id tbl) in
    Lstaticraise (nraise, List.map fresh_var catch_ids)
  in
  let push_sublet code (_ids, pat, lam) = simple_for_let loc lam pat code in
  List.fold_left push_sublet exit rev_sublets

let for_let loc param pat body =
  match pat.pat_desc with
  | Tpat_any ->
      (* This eliminates a useless variable (and stack slot in bytecode)
         for "let _ = ...". See #6865. *)
      Lsequence (param, body)
  | Tpat_var (id, _) ->
      (* fast path, and keep track of simple bindings to unboxable numbers *)
      let k = Typeopt.value_kind pat.pat_env pat.pat_type in
      Llet (Strict, k, id, param, body)
  | _ ->
      let opt = ref false in
      let nraise = next_raise_count () in
      let catch_ids = pat_bound_idents_full pat in
      let ids_with_kinds =
        List.map
          (fun (id, _, typ) -> (id, Typeopt.value_kind pat.pat_env typ))
          catch_ids
      in
      let ids = List.map (fun (id, _, _) -> id) catch_ids in
      let bind = map_return (assign_pat opt nraise ids loc pat) param in
      if !opt then
        Lstaticcatch (bind, (nraise, ids_with_kinds), body)
      else
        simple_for_let loc param pat body

(* Handling of tupled functions and matchings *)

(* Easy case since variables are available *)
let for_tupled_function loc paraml pats_act_list partial =
  let partial = check_partial_list pats_act_list partial in
  let raise_num = next_raise_count () in
  let omegas = [ List.map (fun _ -> omega) paraml ] in
  let pm =
    { cases = pats_act_list;
      args = List.map (fun id -> (Lvar id, Strict)) paraml;
      default = Default_environment.(cons omegas raise_num empty)
    }
  in
  try
    let lambda, total =
      compile_match None partial (Context.start (List.length paraml)) pm
    in
    check_total total lambda raise_num (partial_function loc)
  with Unused -> partial_function loc ()

let flatten_pattern size p =
  match p.pat_desc with
  | Tpat_tuple args -> args
  | Tpat_any -> omegas size
  | _ -> raise Cannot_flatten

let flatten_cases size cases =
  List.map
    (function
      | (p, []), action -> (
          match flatten_pattern size (General.erase p) with
          | p :: ps -> ((p, ps), action)
          | [] -> assert false
        )
      | _ -> fatal_error "Matching.flatten_hc_cases")
    cases

let flatten_pm size args pm =
  { args;
    cases = flatten_cases size pm.cases;
    default = Default_environment.flatten size pm.default
  }

let flatten_handler size handler =
  { handler with provenance = flatten_matrix size handler.provenance }

type pm_flattened =
  | FPmOr of pattern pm_or_compiled
  | FPm of pattern Non_empty_clause.t pattern_matching

let flatten_precompiled size args pmh =
  match pmh with
  | Pm pm -> FPm (flatten_pm size args pm)
  | PmOr { body = b; handlers = hs; or_matrix = m } ->
      FPmOr
        { body = flatten_pm size args b;
          handlers = List.map (flatten_handler size) hs;
          or_matrix = flatten_matrix size m
        }
  | PmVar _ -> assert false

(*
   compiled_flattened is a ``comp_fun'' argument to comp_match_handlers.
   Hence it needs a fourth argument, which it ignores
*)

let compile_flattened repr partial ctx pmh =
  match pmh with
  | FPm pm -> compile_match_nonempty repr partial ctx pm
  | FPmOr { body = b; handlers = hs } ->
      let lam, total = compile_match_nonempty repr partial ctx b in
      compile_orhandlers (compile_match repr partial) lam total ctx hs

let do_for_multiple_match loc paraml pat_act_list partial =
  let repr = None in
  let partial = check_partial pat_act_list partial in
  let raise_num, arg, pm1 =
    let raise_num, default =
      match partial with
      | Partial ->
          let raise_num = next_raise_count () in
          (raise_num, Default_environment.(cons [ [ omega ] ] raise_num empty))
      | Total -> (-1, Default_environment.empty)
    in
    let arg = Lprim (Pmakeblock (0, Immutable, None), paraml, loc) in
    ( raise_num,
      arg,
      { cases = List.map (fun (pat, act) -> ([ pat ], act)) pat_act_list;
        args = [ (arg, Strict) ];
        default
      } )
  in
  try
    try
      (* Once for checking that compilation is possible *)
      let next, nexts =
        split_and_precompile ~arg_id:None ~arg_lambda:arg pm1
      in
      let size = List.length paraml
      and idl = List.map (fun _ -> Ident.create_local "*match*") paraml in
      let args = List.map (fun id -> (Lvar id, Alias)) idl in
      let flat_next = flatten_precompiled size args next
      and flat_nexts =
        List.map (fun (e, pm) -> (e, flatten_precompiled size args pm)) nexts
      in
      let lam, total =
        comp_match_handlers (compile_flattened repr) partial
          (Context.start size) flat_next flat_nexts
      in
      List.fold_right2 (bind Strict) idl paraml
        ( match partial with
        | Partial -> check_total total lam raise_num (partial_function loc)
        | Total ->
            assert (Jumps.is_empty total);
            lam
        )
    with Cannot_flatten -> (
      let lambda, total = compile_match None partial (Context.start 1) pm1 in
      match partial with
      | Partial -> check_total total lambda raise_num (partial_function loc)
      | Total ->
          assert (Jumps.is_empty total);
          lambda
    )
  with Unused -> assert false

(* ; partial_function loc () *)

(* PR#4828: Believe it or not, the 'paraml' argument below
   may not be side effect free. *)

let param_to_var param =
  match param with
  | Lvar v -> (v, None)
  | _ -> (Ident.create_local "*match*", Some param)

let bind_opt (v, eo) k =
  match eo with
  | None -> k
  | Some e -> Lambda.bind Strict v e k

let for_multiple_match loc paraml pat_act_list partial =
  let v_paraml = List.map param_to_var paraml in
  let paraml = List.map (fun (v, _) -> Lvar v) v_paraml in
  List.fold_right bind_opt v_paraml
    (do_for_multiple_match loc paraml pat_act_list partial)<|MERGE_RESOLUTION|>--- conflicted
+++ resolved
@@ -3278,11 +3278,7 @@
       | Record [] -> assert false
       | Record (lbl :: _) ->
           compile_no_test
-<<<<<<< HEAD
-            (divide_record pat.pat_env lbl.lbl_all (normalize_pat pat))
-=======
-            (divide_record lbl.lbl_all pomega)
->>>>>>> 9f95355a
+            (divide_record (Pattern_head.env ph) lbl.lbl_all pomega)
             Context.combine repr partial ctx pm
       | Constant cst ->
           compile_test
