(**************************************************************************)
(*                                                                        *)
(*                                 OCaml                                  *)
(*                                                                        *)
(*             Xavier Leroy, projet Cristal, INRIA Rocquencourt           *)
(*                                                                        *)
(*   Copyright 1996 Institut National de Recherche en Informatique et     *)
(*     en Automatique.                                                    *)
(*                                                                        *)
(*   All rights reserved.  This file is distributed under the terms of    *)
(*   the GNU Lesser General Public License version 2.1, with the          *)
(*   special exception on linking described in the file LICENSE.          *)
(*                                                                        *)
(**************************************************************************)

(* Compilation of pattern matching

   Based upon Lefessant-Maranget ``Optimizing Pattern-Matching'' ICFP'2001.

   A previous version was based on Peyton-Jones, ``The Implementation of
   functional programming languages'', chapter 5.


   Overview of the implementation
   ==============================

       1. Precompilation
       -----------------

     (split_and_precompile)
   We first split the initial pattern matching (or "pm") along its first column
   -- simplifying pattern heads in the process --, so that we obtain an ordered
   list of pms.
   For every pm in this list, and any two patterns in its first column, either
   the patterns have the same head, or their heads match disjoint sets of
   values. (In particular, two extension constructors that may or may not be
   equal due to hidden rebinding cannot occur in the same simple pm.)

       2. Compilation
       --------------

   The compilation of one of these pms obtained after precompiling is done as
   follows:

     (divide)
   We split the match along the first column again, this time grouping rows
   which start with the same head, and removing the first column.
   As a result we get a "division", which is a list a "cells" of the form:
         discriminating pattern head * specialized pm

     (compile_list + compile_match)
   We then map over the division to compile each cell: we simply restart the
   whole process on the second element of each cell.
   Each cell is now of the form:
         discriminating pattern head * lambda

     (combine_constant, combine_construct, combine_array, ...)
   We recombine the cells using a switch or some ifs, and if the matching can
   fail, introduce a jump to the next pm that could potentially match the
   scrutiny.

       3. Chaining of pms
       ------------------

     (comp_match_handlers)
   Once the pms have been compiled, we stitch them back together in the order
   produced by precompilation, resulting in the following structure:
   {v
       catch
         catch
           <first body>
         with <exit i> ->
           <second body>
       with <exit j> ->
         <third body>
   v}

   Additionally, bodies whose corresponding exit-number is never used are
   discarded. So for instance, if in the pseudo-example above we know that exit
   [i] is never taken, we would actually generate:
   {v
       catch
         <first body>
       with <exit j> ->
         <third body>
   v}

*)

open Misc
open Asttypes
open Types
open Typedtree
open Lambda
open Parmatch
open Printpat

module Scoped_location = Debuginfo.Scoped_location

type error =
  | Void_layout

exception Error of Location.t * error

let dbg = false

let sort_check_not_void loc sort =
  let rec contains_void : Jkind.Sort.Const.t -> bool = function
    | Base Void -> true
<<<<<<< HEAD
    | Base (Value | Float64 | Float32 | Word | Bits8 | Bits16 | Bits32 | Bits64
           | Vec128) -> false
=======
    | Base (Value | Float64 | Float32 | Word | Bits32 | Bits64 |
            Vec128 | Vec256 | Vec512) -> false
>>>>>>> 9d46f41f
    | Product [] ->
      Misc.fatal_error "nil in sort_check_not_void"
    | Product ss -> List.exists contains_void ss
  in
  if contains_void sort then
    raise (Error (loc, Void_layout))
;;

let debugf fmt =
  if dbg
  then Format.eprintf fmt
  else Format.ifprintf Format.err_formatter fmt

let pp_partial ppf = function
  | Total -> Format.fprintf ppf "Total"
  | Partial -> Format.fprintf ppf "Partial"

(*
   Compatibility predicate that considers potential rebindings of constructors
   of an extension type.

   "may_compat p q" returns false when p and q never admit a common instance;
   returns true when they may have a common instance.
*)

module MayCompat = Parmatch.Compat (struct
  let equal = Types.may_equal_constr
end)

let may_compat = MayCompat.compat

and may_compats = MayCompat.compats

(*
   Many functions on the various data structures of the algorithm :
     - Pattern matrices.
     - Default environments: mapping from exit numbers to matrices.
     - Contexts: matrices whose column are partitioned into
       left (prefix of the input that we have already matched) and
       right (what remains to be matched).
     - Jump summaries: mapping from exit numbers to contexts
*)

let all_record_args lbls =
  match lbls with
  | [] -> fatal_error "Matching.all_record_args"
  | (_, { lbl_all }, _) :: _ ->
      let t =
        Array.map
          (fun lbl ->
            (mknoloc (Longident.Lident "?temp?"), lbl, Patterns.omega))
          lbl_all
      in
      List.iter (fun ((_, lbl, _) as x) -> t.(lbl.lbl_pos) <- x) lbls;
      Array.to_list t

let expand_record_head h =
  let open Patterns.Head in
  match h.pat_desc with
  | Record [] -> fatal_error "Matching.expand_record_head"
  | Record ({ lbl_all } :: _) ->
      { h with pat_desc = Record (Array.to_list lbl_all) }
  | _ -> h

let expand_record_unboxed_product_head h =
  let open Patterns.Head in
  match h.pat_desc with
  | Record_unboxed_product [] ->
      fatal_error "Matching.expand_record_unboxed_product_head"
  | Record_unboxed_product ({ lbl_all } :: _) ->
      { h with pat_desc = Record_unboxed_product (Array.to_list lbl_all) }
  | _ -> h

let bind_alias p id duid ~arg ~arg_sort ~action =
  let k = Typeopt.layout p.pat_env p.pat_loc arg_sort p.pat_type in
  bind_with_layout Alias (id, duid, k) arg action

let head_loc ~scopes head =
  Scoped_location.of_location ~scopes head.pat_loc

type 'a clause = 'a * lambda

let map_on_row f (row, action) = (f row, action)

let map_on_rows f = List.map (map_on_row f)

module Non_empty_row = Patterns.Non_empty_row

module General = struct
  include Patterns.General

  type nonrec clause = pattern Non_empty_row.t clause
end

module Half_simple : sig
  include module type of Patterns.Half_simple
  (** Half-simplified patterns are patterns where:
        - records are expanded so that they possess all fields
        - aliases are removed and replaced by bindings in actions.

      Or-patterns are not removed, they are only "half-simplified":
        - aliases under or-patterns are kept
        - or-patterns whose right-hand-side is subsumed by their lhs
          are simplified to their lhs.
          For instance: [(_ :: _ | 1 :: _)] is changed into [_ :: _]
        - or-patterns whose left-hand-side is not simplified
          are preserved: (p|q) is changed into (simpl(p)|simpl(q))
            {v
                # match lazy (print_int 3; 3) with _ | lazy 2 -> ();;
                - : unit = ()
                # match lazy (print_int 3; 3) with lazy 2 | _ -> ();;
                3- : unit = ()
            v}

      In particular, or-patterns may still occur in the leading column,
      so this is only a "half-simplification". *)

  type nonrec clause = pattern Non_empty_row.t clause

  val of_clause :
    arg:lambda -> arg_sort:Jkind.Sort.Const.t -> General.clause -> clause
end = struct
  include Patterns.Half_simple

  type nonrec clause = pattern Non_empty_row.t clause

  let rec simpl_under_orpat p =
    match p.pat_desc with
    | Tpat_any
    | Tpat_var _ ->
        p
    | Tpat_alias (q, id, s, uid, mode, ty) ->
        { p with pat_desc =
            Tpat_alias (simpl_under_orpat q, id, s, uid, mode, ty) }
    | Tpat_or (p1, p2, o) ->
        let p1, p2 = (simpl_under_orpat p1, simpl_under_orpat p2) in
        if le_pat p1 p2 then
          p1
        else
          { p with pat_desc = Tpat_or (p1, p2, o) }
    | Tpat_record (lbls, closed) ->
        let all_lbls = all_record_args lbls in
        { p with pat_desc = Tpat_record (all_lbls, closed) }
    | Tpat_record_unboxed_product (lbls, closed) ->
        let all_lbls = all_record_args lbls in
        { p with pat_desc = Tpat_record_unboxed_product (all_lbls, closed) }
    | _ -> p

  (* Explode or-patterns and turn aliases into bindings in actions *)
  let of_clause ~arg ~arg_sort cl =
    let rec aux (((p, patl), action) : General.clause) : clause =
      let continue p (view : General.view) : clause =
        aux (({ p with pat_desc = view }, patl), action)
      in
      let stop p (view : view) : clause =
        (({ p with pat_desc = view }, patl), action)
      in
      match p.pat_desc with
      | `Any -> stop p `Any
      | `Var (id, s, uid, mode) ->
        continue p (`Alias (Patterns.omega, id, s, uid, mode, p.pat_type))
      | `Alias (p, id, _, duid, _, _) ->
          aux
            ( (General.view p, patl),
              bind_alias p id duid ~arg ~arg_sort ~action )
      | `Record ([], _) as view -> stop p view
      | `Record (lbls, closed) ->
          let full_view = `Record (all_record_args lbls, closed) in
          stop p full_view
      | `Record_unboxed_product ([], _) as view -> stop p view
      | `Record_unboxed_product (lbls, closed) ->
          let full_view =
            `Record_unboxed_product (all_record_args lbls, closed) in
          stop p full_view
      | `Or _ -> (
          let orpat = General.view (simpl_under_orpat (General.erase p)) in
          match orpat.pat_desc with
          | `Or _ as or_view -> stop orpat or_view
          | other_view -> continue orpat other_view
        )
      | ( `Constant _ | `Tuple _ | `Unboxed_tuple _ | `Construct _ | `Variant _
        | `Array _ | `Lazy _ ) as view ->
          stop p view
    in
    aux cl
end

exception Cannot_flatten

module Simple : sig
  include module type of Patterns.Simple

  type nonrec clause = pattern Non_empty_row.t clause

  val head : pattern -> Patterns.Head.t

  val explode_or_pat :
    arg:lambda ->
    arg_sort:Jkind.Sort.Const.t ->
    Half_simple.pattern ->
    mk_action:(vars:Ident.t list -> lambda) ->
    patbound_action_vars:(Ident.t * Lambda.debug_uid) list ->
    (pattern * lambda) list
end = struct
  include Patterns.Simple

  type nonrec clause = pattern Non_empty_row.t clause

  let head p = fst (Patterns.Head.deconstruct p)

  let alpha env (p : pattern) : pattern =
    let alpha_pat env p = Typedtree.alpha_pat env p in
    let pat_desc =
      match p.pat_desc with
      | `Any -> `Any
      | `Constant cst -> `Constant cst
      | `Tuple ps ->
          `Tuple (List.map (fun (label, p) -> label, alpha_pat env p) ps)
      | `Unboxed_tuple ps ->
          `Unboxed_tuple
            (List.map (fun (label, p, sort) -> label, alpha_pat env p, sort) ps)
      | `Construct (cstr, cst_descr, args) ->
          `Construct (cstr, cst_descr, List.map (alpha_pat env) args)
      | `Variant (cstr, argo, row_desc) ->
          `Variant (cstr, Option.map (alpha_pat env) argo, row_desc)
      | `Record (fields, closed) ->
          let alpha_field env (lid, l, p) = (lid, l, alpha_pat env p) in
          `Record (List.map (alpha_field env) fields, closed)
      | `Record_unboxed_product (fields, closed) ->
          let alpha_field env (lid, l, p) = (lid, l, alpha_pat env p) in
          `Record_unboxed_product (List.map (alpha_field env) fields, closed)
      | `Array (am, arg_sort, ps) -> `Array (am, arg_sort, List.map (alpha_pat env) ps)
      | `Lazy p -> `Lazy (alpha_pat env p)
    in
    { p with pat_desc }

  (* Consider the following matching problem involving a half-simple pattern,
     with an or-pattern and as-patterns below it:

       match arg, other-args with
       | (Foo(y, z) as x | Bar(x, y) as z), other-pats -> action[x,y,z]

     (action[x,y,z] is some right-hand-side expression using x, y and z,
      but we assume that it uses no variables from [other-pats]).

     [explode_or_pat] explodes this into the following:

       match arg, other-args with
       | Foo(y1, z1), other-pats -> let x1 = arg in action[x1,y1,z1]
       | Bar(x2, y2), other-pats -> let z2 = arg in action[x2,y2,z2]

     notice that the binding occurrences of x,y,z are alpha-renamed with
     fresh variables x1,y1,z1 and x2,y2,z2.

     We assume that it is fine to duplicate the argument [arg] in each
     exploded branch; in most cases it is a variable (in which case
     the bindings [let x1 = arg] are inlined on the fly), except when
     compiling in [do_for_multiple_match] where it is a tuple of
     variables.
  *)
  let explode_or_pat ~arg ~arg_sort (p : Half_simple.pattern)
        ~mk_action ~patbound_action_vars
    : (pattern * lambda) list =
    let rec explode p aliases rem =
      let split_explode p aliases rem = explode (General.view p) aliases rem in
      match p.pat_desc with
      | `Or (p1, p2, _) ->
          split_explode p1 aliases (split_explode p2 aliases rem)
      | `Alias (p, id, _, _, _, _) -> split_explode p (id :: aliases) rem
      | `Var (id, str, uid, mode) ->
          explode
            { p with pat_desc =
                `Alias (Patterns.omega, id, str, uid, mode, p.pat_type) }
            aliases rem
      | #view as view ->
          (* We are doing two things here:
             - we freshen the variables of the pattern, to
               avoid reusing the same identifier in distinct exploded
               branches
             - we bind the variables in [aliases] to the argument [arg]
               (the other variables are bound by [view]); to avoid
               code duplication if [arg] is itself not a variable, we
               generate a binding for it, but only if the binding is
               needed.

             We are careful to avoid binding [arg] if not needed due
             to the {!do_for_multiple_match} usage, which tries to
             compile a tuple pattern [match e1, .. en with ...]
             without allocating the tuple [(e1, .., en)].
          *)
          let rec fresh_clause arg_id action_vars renaming_env = function
            | [] ->
                let fresh_pat = alpha renaming_env { p with pat_desc = view } in
                let fresh_action = mk_action ~vars:(List.rev action_vars) in
                (fresh_pat, fresh_action)
            | (pat_id, pat_duid) :: rem_vars ->
              if not (List.mem pat_id aliases) then begin
                let fresh_id = Ident.rename pat_id in
                let action_vars = fresh_id :: action_vars in
                let renaming_env = ((pat_id, fresh_id) :: renaming_env) in
                fresh_clause arg_id action_vars renaming_env rem_vars
              end else begin match arg_id, arg with
                | Some id, _
                | None, Lvar id ->
                  let action_vars = id :: action_vars in
                  fresh_clause arg_id action_vars renaming_env rem_vars
                | None, _ ->
                  (* [pat_id] is a name used locally to refer to the argument,
                     so it makes sense to reuse it (refreshed) *)
                  let id = Ident.rename pat_id in
                  let action_vars = (id :: action_vars) in
                  let pat, action =
                    fresh_clause (Some id) action_vars renaming_env rem_vars
                  in
                  pat, bind_alias pat id pat_duid ~arg ~arg_sort ~action
              end
          in
          fresh_clause None [] [] patbound_action_vars :: rem
    in
    explode (p : Half_simple.pattern :> General.pattern) [] []
end

let expand_record_simple : Simple.pattern -> Simple.pattern =
 fun p ->
  match p.pat_desc with
  | `Record (l, _) -> { p with pat_desc = `Record (all_record_args l, Closed) }
  | _ -> p

let expand_record_unboxed_product_simple : Simple.pattern -> Simple.pattern =
 fun p ->
  match p.pat_desc with
 | `Record_unboxed_product (l, _) ->
   { p with pat_desc = `Record_unboxed_product (all_record_args l, Closed) }
  | _ -> p

type initial_clause = pattern list clause

type matrix = pattern list list

let add_omega_column pss = List.map (fun ps -> Patterns.omega :: ps) pss

let rec rev_split_at n ps =
  if n <= 0 then
    ([], ps)
  else
    match ps with
    | p :: rem ->
        let left, right = rev_split_at (n - 1) rem in
        (p :: left, right)
    | _ -> assert false

exception NoMatch

let matcher discr (p : Simple.pattern) rem =
  let discr = expand_record_head discr in
  let discr = expand_record_unboxed_product_head discr in
  let p = expand_record_simple p in
  let p = expand_record_unboxed_product_simple p in
  let omegas = Patterns.(omegas (Head.arity discr)) in
  let ph, args = Patterns.Head.deconstruct p in
  let yes () = args @ rem in
  let no () = raise NoMatch in
  let yesif b =
    if b then
      yes ()
    else
      no ()
  in
  let open Patterns.Head in
  match (discr.pat_desc, ph.pat_desc) with
  | Any, _ -> rem
  | ( ( Constant _ | Construct _ | Variant _ | Lazy | Array _ | Record _
      | Record_unboxed_product _ | Tuple _ | Unboxed_tuple _ ),
      Any ) ->
      omegas @ rem
  | Constant cst, Constant cst' -> yesif (const_compare cst cst' = 0)
  | Construct cstr, Construct cstr' ->
      (* NB: may_equal_constr considers (potential) constructor rebinding;
          Types.may_equal_constr does check that the arities are the same,
          preserving row-size coherence. *)
      yesif (Types.may_equal_constr cstr cstr')
  | Variant { tag; has_arg }, Variant { tag = tag'; has_arg = has_arg' } ->
      yesif (tag = tag' && has_arg = has_arg')
  | Array (am1, _, n1), Array (am2, _, n2) -> yesif (am1 = am2 && n1 = n2)
  | Tuple n1, Tuple n2 -> yesif (n1 = n2)
  | Unboxed_tuple l1, Unboxed_tuple l2 ->
    yesif (List.for_all2 (fun (lbl1, _) (lbl2, _) -> lbl1 = lbl2) l1 l2)
  | Record l, Record l' ->
      (* we already expanded the record fully *)
      yesif (List.length l = List.length l')
  | Record_unboxed_product l, Record_unboxed_product l' ->
      (* we already expanded the record fully *)
      yesif (List.length l = List.length l')
  | Lazy, Lazy -> yes ()
  | ( Constant _ | Construct _ | Variant _ | Lazy | Array _ | Record _
    | Record_unboxed_product _ | Tuple _ | Unboxed_tuple _), _
    ->
      no ()

let ncols = function
  | [] -> 0
  | ps :: _ -> List.length ps

module Context : sig
  type t

  val empty : t

  val is_empty : t -> bool

  val start : int -> t

  val pp : Format.formatter -> t -> unit

  val specialize : Patterns.Head.t -> t -> t

  val lshift : t -> t

  val rshift : t -> t

  val rshift_num : int -> t -> t

  val lub : pattern -> t -> t

  val matches : t -> matrix -> bool

  val combine : t -> t

  val select_columns : matrix -> t -> t

  val union : t -> t -> t
end = struct
  module Row = struct
    type t = { left : pattern list; right : pattern list }
    (* Static knowledge on a frontier of nodes (subtrees) in the matched values.
       Left: what we know about what is above us, towards the root.
       Right: what we know about whas is below us, towards the leaves. *)


    let pp ppf { left; right } =
      Format.fprintf ppf
        "@[LEFT@ %aRIGHT@ %a@]"
        pretty_line left
        pretty_line right

    let le c1 c2 = le_pats c1.left c2.left && le_pats c1.right c2.right

    let lshift { left; right } =
      match right with
      | x :: xs -> { left = x :: left; right = xs }
      | _ -> assert false

    let lforget { left; right } =
      match right with
      | _ :: xs -> { left = Patterns.omega :: left; right = xs }
      | _ -> assert false

    let rshift { left; right } =
      match left with
      | p :: ps -> { left = ps; right = p :: right }
      | _ -> assert false

    let rshift_num n { left; right } =
      let shifted, left = rev_split_at n left in
      { left; right = shifted @ right }

    (** Recombination of contexts.
        For example:
          { (_,_)::left; p1::p2::right } -> { left; (p1,p2)::right }
        All mutable fields are replaced by '_', since side-effects in
        guards can alter these fields. *)
    let combine { left; right } =
      match left with
      | p :: ps -> { left = ps; right = set_args_erase_mutable p right }
      | _ -> assert false
  end

  type t = Row.t list
  (* A union/disjunction of possible context "rows". What we know is that
     the matching situation is described by one of the rows. *)

  let empty = []

  let start n : t = [ { left = []; right = Patterns.omegas n } ]

  let is_empty = function
    | [] -> true
    | _ -> false

  let pp ppf ctx =
    Format.pp_print_list ~pp_sep:Format.pp_print_cut
      Row.pp ppf ctx

  let lshift ctx =
    if List.length ctx < !Clflags.match_context_rows then
      List.map Row.lshift ctx
    else
      (* Context pruning *)
      get_mins Row.le (List.map Row.lforget ctx)

  let rshift ctx = List.map Row.rshift ctx

  let rshift_num n ctx = List.map (Row.rshift_num n) ctx

  let combine ctx = List.map Row.combine ctx

  let specialize head ctx =
    let non_empty = function
      | { Row.left = _; right = [] } ->
          fatal_error "Matching.Context.specialize"
      | { Row.left; right = p :: ps } -> (left, p, ps)
    in
    let ctx = List.map non_empty ctx in
    let rec filter_rec = function
      | [] -> []
      | (left, p, right) :: rem -> (
          let p = General.view p in
          match p.pat_desc with
          | `Or (p1, p2, _) ->
              filter_rec ((left, p1, right) :: (left, p2, right) :: rem)
          | `Alias (p, _, _, _, _, _) -> filter_rec ((left, p, right) :: rem)
          | `Var _ -> filter_rec ((left, Patterns.omega, right) :: rem)
          | #Simple.view as view -> (
              let p = { p with pat_desc = view } in
              match matcher head p right with
              | exception NoMatch -> filter_rec rem
              | right ->
                  let left = Patterns.Head.to_omega_pattern head :: left in
                  { Row.left; right }
                  :: filter_rec rem
            )
        )
    in
    filter_rec ctx

  let select_columns pss ctx =
    let n = ncols pss in
    let lub_row ps { Row.left; right } =
      let transfer, right = rev_split_at n right in
      match lubs transfer ps with
      | exception Empty -> None
      | inter -> Some { Row.left = inter @ left; right }
    in
    let lub_with_ctx ps = List.filter_map (lub_row ps) ctx in
    List.flatten (List.map lub_with_ctx pss)

  let lub p ctx =
    List.filter_map
      (fun { Row.left; right } ->
        match right with
        | q :: rem -> (
            try Some { Row.left; right = lub p q :: rem } with Empty -> None
          )
        | _ -> fatal_error "Matching.Context.lub")
      ctx

  let matches ctx pss =
    List.exists
      (fun { Row.right = qs } -> List.exists (fun ps -> may_compats qs ps) pss)
      ctx

  let union pss qss = get_mins Row.le (pss @ qss)
end

let rec flatten_pat_line size p k =
  match p.pat_desc with
  | Tpat_any | Tpat_var _ -> Patterns.omegas size :: k
  | Tpat_tuple args -> (List.map snd args) :: k
  | Tpat_or (p1, p2, _) ->
      flatten_pat_line size p1 (flatten_pat_line size p2 k)
  | Tpat_alias (p, _, _, _, _, _) ->
      (* Note: we are only called from flatten_matrix,
         which is itself only ever used in places
         where variables do not matter (default environments,
         "provenance", etc.). *)
      flatten_pat_line size p k
  | _ -> fatal_error "Matching.flatten_pat_line"

let flatten_matrix size pss =
  List.fold_right
    (fun ps r ->
      match ps with
      | [ p ] -> flatten_pat_line size p r
      | _ -> fatal_error "Matching.flatten_matrix")
    pss []

(** A default environment (referred to as "reachable trap handlers" in the
    paper) is an ordered list of [raise_num * matrix] pairs, mapping reachable
    exit numbers to the matrices of the corresponding exit handler.

    It is used to decide where to jump next if none of the rows in a given
    matrix match the input.

    In such situations, one thing you can do is to jump to the first (leftmost)
    [raise_num] in that list (by doing a raise to the static-cach handler number
    [raise_num]); and you can assume that if the associated pm doesn't match
    either, it will do the same thing, etc.
    This is what [mk_failaction_neg] (and its callers) does.

    But in fact there is no point in jumping to a matrix if you can tell
    statically that it cannot match your current input. Default environments
    provide static information on what happens "after" each jump, which we use
    to optimize our exit choices.
    This is what [mk_failaction_pos] (and its callers) does.
*)
module Default_environment : sig
  type t

  val is_empty : t -> bool

  val pop : t -> ((int * matrix) * t) option

  val empty : t

  val cons : matrix -> int -> t -> t

  val specialize : Patterns.Head.t -> t -> t

  val pop_column : t -> t

  val pop_compat : pattern -> t -> t

  val flatten : int -> t -> t

  val pp : Format.formatter -> t -> unit
end = struct
  type t = (int * matrix) list
  (** All matrices in the list should have the same arity -- their rows should
      have the same number of columns -- as it should match the arity of the
      current scrutiny vector. *)

  let empty = []

  let is_empty = function
    | [] -> true
    | _ -> false

  let cons matrix raise_num default =
    match matrix with
    | [] -> default
    | _ -> (raise_num, matrix) :: default

  let specialize_matrix arity matcher pss =
    let rec filter_rec = function
      | [] -> []
      | (p, ps) :: rem -> (
          let p = General.view p in
          match p.pat_desc with
          | `Alias (p, _, _, _, _, _) -> filter_rec ((p, ps) :: rem)
          | `Var _ -> filter_rec ((Patterns.omega, ps) :: rem)
          | `Or (p1, p2, _) -> filter_rec_or p1 p2 ps rem
          | #Simple.view as view -> (
              let p = { p with pat_desc = view } in
              match matcher p ps with
              | exception NoMatch -> filter_rec rem
              | specialized ->
                  assert (List.length specialized = List.length ps + arity);
                  specialized :: filter_rec rem
            )
        )

    (* Filter just one row, without a `rem` accumulator
       of further rows to process.
       The following equality holds:
         filter_rec ((p :: ps) :: rem)
         = filter_one p ps @ filter_rec rem
    *)
    and filter_one p ps =
      filter_rec [ (p, ps) ]

    and filter_rec_or p1 p2 ps rem =
      match arity with
      | 0 -> (
          (* if K has arity 0, specializing ((K|K)::rem) returns just (rem):
             if either sides works (filters into a non-empty list),
             no need to keep the other. *)
          match filter_one p1 ps with
          | [] -> filter_rec ((p2, ps) :: rem)
          | matches -> matches @ filter_rec rem
        )
      | 1 -> (
          (* if K has arity 1, ((K p | K q) :: rem) can be expressed
             as ((p | q) :: rem): even if both sides of an or-pattern
             match, we can compress the output in a single row,
             instead of duplicating the row.

             In particular, filtering a single row (the filter_one calls)
             returns a result that respects the following properties:
             - "row count": the result is either an empty list or a single row
             - "row shape": if there is a row in the result, it contains one
               pattern consed to the tail [ps] of our input row; in particular
               the row is not empty. *)
          match (filter_one p1 ps, filter_one p2 ps) with
          | [], row
          | row, [] ->
              row @ filter_rec rem
          | [ (arg1 :: _) ], [ (arg2 :: _) ] ->
              (* By the row shape property,
                 the wildcard patterns can only be ps. *)
              (* The output below is a single row,
                  respecting the row count property. *)
              ({ arg1 with
                 pat_desc = Tpat_or (arg1, arg2, None);
                 pat_loc = Location.none
               }
              :: ps
              )
              :: filter_rec rem
          | (_ :: _ :: _), _
          | _, (_ :: _ :: _) ->
              (* Cannot happen from the row count property. *)
              assert false
          | [ [] ], _
          | _, [ [] ] ->
              (* Cannot happen from the row shape property. *)
              assert false
        )
      | _ ->
          (* we cannot preserve the or-pattern as in the arity-1 case,
             because we cannot express
                (K (p1, .., pn) | K (q1, .. qn))
             as (p1 .. pn | q1 .. qn) *)
          filter_rec ((p1, ps) :: (p2, ps) :: rem)
    in
    filter_rec pss

  let specialize_ arity matcher env =
    let rec make_rec = function
      | [] -> []
      | (i, ([] :: _)) :: _ -> [ (i, [ [] ]) ]
      | (i, pss) :: rem -> (
          (* we already handled the empty-row case
             so we know that all rows in pss are non-empty *)
          let non_empty = function
            | [] -> assert false
            | p :: ps -> (p, ps)
          in
          let pss = List.map non_empty pss in
          match specialize_matrix arity matcher pss with
          | [] -> make_rec rem
          | [] :: _ -> [ (i, [ [] ]) ]
          | pss -> (i, pss) :: make_rec rem
        )
    in
    make_rec env

  let specialize head def =
    specialize_ (Patterns.Head.arity head) (matcher head) def

  let pop_column def = specialize_ 0 (fun _p rem -> rem) def

  let pop_compat p def =
    let compat_matcher q rem =
      if may_compat p (General.erase q) then
        rem
      else
        raise NoMatch
    in
    specialize_ 0 compat_matcher def

  let pop = function
    | [] -> None
    | def :: defs -> Some (def, defs)

  let pp ppf def =
    Format.fprintf ppf
      "@[<v 2>Default environment:@,\
       %a@]"
      (fun ppf li ->
         if li = [] then Format.fprintf ppf "empty"
         else
           Format.pp_print_list ~pp_sep:Format.pp_print_cut
             (fun ppf (i, pss) ->
                Format.fprintf ppf
                  "Matrix for %d:@,\
                   %a"
                  i
                  pretty_matrix pss
             ) ppf li
      ) def

  let flatten size def =
    List.map (fun (i, pss) -> (i, flatten_matrix size pss)) def
end

(** For a given code fragment, we call "external" exits the exit numbers that
    are raised within the code but not handled in the code fragment itself.

    The jump summary of a code fragment is an ordered list of
    [raise_num * Context.t] pairs, mapping all its external exit numbers to
    context information valid for all its raise points within the code fragment.
*)
module Jumps : sig
  type t

  val is_empty : t -> bool

  val empty : t

  val singleton : int -> Context.t -> t

  val add : int -> Context.t -> t -> t

  val union : t -> t -> t

  val unions : t list -> t

  val map : (Context.t -> Context.t) -> t -> t

  val remove : int -> t -> t

  (** [extract exit jumps] returns the context at the given exit
      and the rest of the jump summary. *)
  val extract : int -> t -> Context.t * t

  val pp : Format.formatter -> t -> unit
end = struct
  type t = (int * Context.t) list

  let pp ppf (env : t) =
    if env = [] then Format.fprintf ppf "empty" else
    Format.pp_print_list ~pp_sep:Format.pp_print_cut (fun ppf (i, ctx) ->
      Format.fprintf ppf
        "jump for %d@,\
         %a"
        i
        Context.pp ctx
    ) ppf env

  let rec extract i = function
    | [] -> (Context.empty, [])
    | ((j, pss) as x) :: rem as all ->
        if i = j then
          (pss, rem)
        else if j < i then
          (Context.empty, all)
        else
          let r, rem = extract i rem in
          (r, x :: rem)

  let rec remove i = function
    | [] -> []
    | (j, _) :: rem when i = j -> rem
    | x :: rem -> x :: remove i rem

  let empty = []

  and is_empty = function
    | [] -> true
    | _ -> false

  let singleton i ctx =
    if Context.is_empty ctx then
      []
    else
      [ (i, ctx) ]

  let add i ctx jumps =
    let rec add = function
      | [] -> [ (i, ctx) ]
      | ((j, qss) as x) :: rem as all ->
          if j > i then
            x :: add rem
          else if j < i then
            (i, ctx) :: all
          else
            (i, Context.union ctx qss) :: rem
    in
    if Context.is_empty ctx then
      jumps
    else
      add jumps

  let rec union (env1 : t) env2 =
    match (env1, env2) with
    | [], _ -> env2
    | _, [] -> env1
    | ((i1, pss1) as x1) :: rem1, ((i2, pss2) as x2) :: rem2 ->
        if i1 = i2 then
          (i1, Context.union pss1 pss2) :: union rem1 rem2
        else if i1 > i2 then
          x1 :: union rem1 env2
        else
          x2 :: union env1 rem2

  let rec merge = function
    | env1 :: env2 :: rem -> union env1 env2 :: merge rem
    | envs -> envs

  let rec unions envs =
    match envs with
    | [] -> []
    | [ env ] -> env
    | _ -> unions (merge envs)

  let map f env = List.map (fun (i, pss) -> (i, f pss)) env
end

(* Pattern matching before any compilation *)

type 'row pattern_matching = {
  mutable cases : 'row list;
  args : (lambda * let_kind * Jkind.Sort.Const.t * layout) list;
      (** args are not just Ident.t in at least the following cases:
        - when matching the arguments of a constructor,
          direct field projections are used (make_field_args)
        - with lazy patterns args can be of the form [Lazy.force ...]
          (inline_lazy_force). *)
  default : Default_environment.t
}

type handler = {
  provenance : matrix;
  exit : int;
  vars : (Ident.t * Lambda.debug_uid * Lambda.layout) list;
  pm : initial_clause pattern_matching
}

type ('head_pat, 'matrix) pm_or_compiled = {
  body : 'head_pat Non_empty_row.t clause pattern_matching;
  handlers : handler list;
  or_matrix : 'matrix
}

(* Pattern matching after application of both the or-pat rule and the
   mixture rule *)

type pm_half_compiled =
  | PmOr of (Simple.pattern, matrix) pm_or_compiled
  | PmVar of { inside : pm_half_compiled }
  | Pm of Simple.clause pattern_matching

(* Only used inside the various split functions, we only keep [me] when we're
   done splitting / precompiling. *)
type pm_half_compiled_info = {
  me : pm_half_compiled;
  matrix : matrix;
  (* the matrix matched by [me]. Is used to extend the list of reachable trap
        handlers (aka "default environments") when returning from recursive
        calls. *)
  top_default : Default_environment.t
}

let erase_cases f cases =
  List.map (fun ((p, ps), act) -> (f p :: ps, act)) cases

let erase_pm pm =
  { pm with cases = erase_cases General.erase pm.cases }

let pretty_cases ppf cases =
  Format.fprintf ppf "@[<v 2>  %a@]"
    (Format.pp_print_list ~pp_sep:Format.pp_print_cut
       (fun ppf (ps, _l) ->
          Format.fprintf ppf "@[";
          List.iter (fun p -> Format.fprintf ppf "%a@ " pretty_pat p) ps;
          Format.fprintf ppf "@]";
       ))
    cases

let pretty_pm_ ~print_default ppf pm =
  pretty_cases ppf pm.cases;
  if print_default && not (Default_environment.is_empty pm.default) then
    Format.fprintf ppf "@,%a"
      Default_environment.pp pm.default

let rec pretty_precompiled_ ~print_default ppf = function
  | Pm pm ->
      Format.fprintf ppf
        "PM:@,\
         %a"
        (pretty_pm_ ~print_default) (erase_pm pm)
  | PmVar x ->
      Format.fprintf ppf
        "PM Var:@,\
         %a"
        (pretty_precompiled_ ~print_default) x.inside
  | PmOr x ->
      let pretty_handlers ppf handlers =
        List.iter (fun { exit = i; pm; _ } ->
          Format.fprintf ppf
            "++ Handler %d ++@,\
             %a"
            i
            (pretty_pm_ ~print_default) pm
        ) handlers
      in
      Format.fprintf ppf "PM Or:@,\
                          %a@,\
                          %a@,\
                          %a"
        (pretty_pm_ ~print_default) (erase_pm x.body)
        pretty_matrix x.or_matrix
        pretty_handlers x.handlers

let pretty_pm =
    pretty_pm_ ~print_default:true
let pretty_precompiled =
    pretty_precompiled_ ~print_default:true
let pretty_precompiled_without_default =
    pretty_precompiled_ ~print_default:false

let pretty_precompiled_res ppf (first, nexts) =
  Format.fprintf ppf
    "@[<v 2>First matrix:@,\
       %a@]@,\
     %a"
    pretty_precompiled_without_default first
    (Format.pp_print_list ~pp_sep:Format.pp_print_cut
       (fun ppf (e, pmh) ->
          Format.fprintf ppf
            "@[<v 2>Default matrix %d:@,\
             %a@]"
            e
            pretty_precompiled_without_default pmh)
    ) nexts

(* Identifying some semantically equivalent lambda-expressions,
   Our goal here is also to
   find alpha-equivalent (simple) terms *)

(* However, as shown by PR#6359 such sharing may hinders the
   lambda-code invariant that all bound idents are unique,
   when switches are compiled to test sequences.
   The definitive fix is the systematic introduction of exit/catch
   in case action sharing is present.
*)

module StoreExp = Switch.Store (struct
  type t = lambda

  type key = lambda

  let compare_key = Stdlib.compare

  let make_key = Lambda.make_key
end)

let make_exit i = Lstaticraise (i, [])

(* Introduce a catch, if worth it *)
let make_catch kind d k =
  match d with
  | Lstaticraise (_, []) -> k d
  | _ ->
      let e = next_raise_count () in
      Lstaticcatch (k (make_exit e), (e, []), d, Same_region, kind)

(* Introduce a catch, if worth it, delayed version *)
let rec as_simple_exit = function
  | Lstaticraise (i, []) -> Some i
  | Llet (Alias, _k, _, _, _, e) -> as_simple_exit e
  | _ -> None

let make_catch_delayed kind handler =
  match as_simple_exit handler with
  | Some i -> (i, fun act -> act)
  | None -> (
      let i = next_raise_count () in
      (*
      debugf "SHARE LAMBDA: %i@,%a@," i Printlambda.lambda handler;
      *)
      ( i,
        fun body ->
          match body with
          | Lstaticraise (j, _) ->
              if i = j then
                handler
              else
                body
          | _ -> Lstaticcatch (body, (i, []), handler, Same_region, kind) )
    )

let raw_action l =
  match make_key l with
  | Some l -> l
  | None -> l

let same_actions = function
  | [] -> None
  | [ (_, act) ] -> Some act
  | (_, act0) :: rem -> (
      match make_key act0 with
      | None -> None
      | key0_opt ->
          let same_act (_, act) = make_key act = key0_opt in
          if List.for_all same_act rem then
            Some act0
          else
            None
    )

let safe_before ((p, ps), act_p) l =
  (* Test for swapping two clauses *)
  let same_actions act1 act2 =
    match (make_key act1, make_key act2) with
    | Some key1, Some key2 -> key1 = key2
    | None, _
    | _, None ->
        false
  in
  List.for_all
    (fun ((q, qs), act_q) ->
      same_actions act_p act_q
      || not (may_compats (General.erase p :: ps) (General.erase q :: qs)))
    l

let half_simplify_nonempty ~arg ~arg_sort
      (cls : Typedtree.pattern Non_empty_row.t clause) : Half_simple.clause =
  cls
  |> map_on_row (Non_empty_row.map_first General.view)
  |> Half_simple.of_clause ~arg ~arg_sort

let half_simplify_clause ~arg ~arg_sort (cls : Typedtree.pattern list clause) =
  cls
  |> map_on_row Non_empty_row.of_initial
  |> half_simplify_nonempty ~arg ~arg_sort

(* Once matchings are *fully* simplified, one can easily find
   their nature. *)

let rec what_is_cases ~skip_any cases =
  match cases with
  | [] -> Patterns.Head.omega
  | ((p, _), _) :: rem -> (
      let head = Simple.head p in
      match head.pat_desc with
      | Patterns.Head.Any when skip_any -> what_is_cases ~skip_any rem
      | _ -> head
    )

let what_is_first_case = what_is_cases ~skip_any:false

let what_is_cases = what_is_cases ~skip_any:true

let pm_free_variables { cases } =
  List.fold_right
    (fun (_, act) r -> Ident.Set.union (free_variables act) r)
    cases Ident.Set.empty

(* Basic grouping predicates *)

let can_group discr pat =
  let open Patterns.Head in
  match (discr.pat_desc, (Simple.head pat).pat_desc) with
  | Any, Any
  | Constant (Const_int _), Constant (Const_int _)
  | Constant (Const_char _), Constant (Const_char _)
  | Constant (Const_string _), Constant (Const_string _)
  | Constant (Const_float _), Constant (Const_float _)
  | Constant (Const_float32 _), Constant (Const_float32 _)
  | Constant (Const_unboxed_float _), Constant (Const_unboxed_float _)
  | Constant (Const_unboxed_float32 _), Constant (Const_unboxed_float32 _)
  | Constant (Const_int32 _), Constant (Const_int32 _)
  | Constant (Const_int64 _), Constant (Const_int64 _)
  | Constant (Const_nativeint _), Constant (Const_nativeint _)
  | Constant (Const_unboxed_int32 _), Constant (Const_unboxed_int32 _)
  | Constant (Const_unboxed_int64 _), Constant (Const_unboxed_int64 _)
  | Constant (Const_unboxed_nativeint _), Constant (Const_unboxed_nativeint _)->
      true
  | Construct { cstr_tag = Extension _ as discr_tag }, Construct pat_cstr
    ->
      (* Extension constructors with distinct names may be equal thanks to
         constructor rebinding. So we need to produce a specialized
         submatrix for each syntactically-distinct constructor (with a threading
         of exits such that each submatrix falls back to the
         potentially-compatible submatrices below it).  *)
      Types.equal_tag discr_tag pat_cstr.cstr_tag
  | Construct _, Construct _
  | Tuple _, (Tuple _ | Any)
  | Unboxed_tuple _, (Unboxed_tuple _ | Any)
  | Record _, (Record _ | Any)
  | Record_unboxed_product _, (Record_unboxed_product _ | Any)
  | Array _, Array _
  | Variant _, Variant _
  | Lazy, Lazy ->
      true
  | ( _,
      ( Any
      | Constant
          ( Const_int _ | Const_char _ | Const_string _ | Const_float _
          | Const_float32 _ | Const_unboxed_float _ | Const_unboxed_float32 _
          | Const_int32 _ | Const_int64 _ | Const_nativeint _
          | Const_unboxed_int32 _ | Const_unboxed_int64 _
          | Const_unboxed_nativeint _ )
      | Construct _ | Tuple _ | Unboxed_tuple _ | Record _
      | Record_unboxed_product _ | Array _ | Variant _ | Lazy ) ) ->
      false

let is_or p =
  match p.pat_desc with
  | Tpat_or _ -> true
  | _ -> false

let rec omega_like p =
  match p.pat_desc with
  | Tpat_any
  | Tpat_var _ ->
      true
  | Tpat_alias (p, _, _, _, _, _) -> omega_like p
  | Tpat_or (p1, p2, _) -> omega_like p1 || omega_like p2
  | _ -> false

let simple_omega_like p =
  match (Simple.head p).pat_desc with
  | Any -> true
  | _ -> false

let equiv_pat p q = le_pat p q && le_pat q p

let rec extract_equiv_head p l =
  match l with
  | (((q, _), _) as cl) :: rem ->
      if equiv_pat p (General.erase q) then
        let others, rem = extract_equiv_head p rem in
        (cl :: others, rem)
      else
        ([], l)
  | _ -> ([], l)

module Or_matrix = struct
  (* Splitting a matrix uses an or-matrix that contains or-patterns (at
     the head of some of its rows).

     The property that we want to maintain for the rows of the
     or-matrix is that if the row p::ps is before q::qs and p is an
     or-pattern, and v::vs matches p but not ps, then we don't need to
     try q::qs. This is necessary because the compilation of the
     or-pattern p will exit to a sub-matrix and never come back.

     For this to hold, (p::ps) and (q::qs) must satisfy one of:
     - disjointness: p and q are not compatible
     - ordering: if p and q are compatible, ps is more general than qs
       (this only works if the row p::ps is not guarded; otherwise the
        guard could fail and q::qs should still be tried)
  *)

  (* Conditions for appending to the Or matrix *)
  let disjoint p q = not (may_compat p q)

  let safe_below (ps, act) qs =
    (not (is_guarded act)) && Parmatch.le_pats ps qs

  let safe_below_or_matrix l (q, qs) =
    List.for_all
      (fun ((p, ps), act_p) ->
        let p = General.erase p in
        match p.pat_desc with
        | Tpat_or _ -> disjoint p q || safe_below (ps, act_p) qs
        | _ -> true)
      l

  (* Insert or append a clause in the Or matrix:
     - insert: adding the clause in the middle of the or_matrix
     - append: adding the clause at the bottom of the or_matrix

     If neither are possible we add to the bottom of the No matrix.
   *)
  let insert_or_append (head, ps, act) rev_ors rev_no =
    let safe_to_insert rem (p, ps) seen =
      let _, not_e = extract_equiv_head p rem in
      (* check append condition for head of O *)
      safe_below_or_matrix not_e (p, ps)
      && (* check insert condition for tail of O *)
         List.for_all (fun ((q, _), _) -> disjoint p (General.erase q)) seen
    in
    let rec attempt seen = function
      (* invariant: the new clause is safe to append at the end of
         [seen] (but maybe not [rem] yet) *)
      | [] -> (((head, ps), act) :: rev_ors, rev_no)
      | (((q, qs), act_q) as cl) :: rem ->
          let p = General.erase head in
          let q = General.erase q in
          if (not (is_or q)) || disjoint p q then
            attempt (cl :: seen) rem
          else if
            Typedtree.pat_bound_idents p = []
            && Typedtree.pat_bound_idents q = []
            && equiv_pat p q
          then
            (* attempt insertion, for equivalent orpats with no variables *)
            if safe_to_insert rem (p, ps) seen then
              (List.rev_append seen (((head, ps), act) :: cl :: rem), rev_no)
            else
              (* fail to insert or append *)
              (rev_ors, ((head, ps), act) :: rev_no)
          else if safe_below (qs, act_q) ps then
            attempt (cl :: seen) rem
          else
            (rev_ors, ((head, ps), act) :: rev_no)
    in
    attempt [] rev_ors
end

(* Reconstruct default information from half_compiled  pm list *)

let as_matrix cases =
  get_mins le_pats (List.map (fun ((p, ps), _) -> General.erase p :: ps) cases)

(*
  Split a matching along the first column.

    Splitting is first directed by or-patterns, then by
    tests (e.g. constructors)/variable transitions.

    The approach is greedy, every split function attempts to
    raise rows as much as possible in the top matrix,
    then splitting applies again to the remaining rows.

    Some precompilation of or-patterns and
    variable pattern occurs. Mostly this means that bindings
    are performed now,  being replaced by let-bindings
    in actions (cf. Half_simple.of_clause).

    Additionally, if the match argument is a variable, matchings whose
    first column is made of variables only are split further
    (cf. precompile_var).

  ---

  Note: we assume that the first column of each pattern is coherent -- all
  patterns match values of the same type. This comes from the fact that
  we make aggressive splitting decisions, splitting pattern heads that
  may be different into different submatrices; in particular, in a given
  submatrix the first column is formed of first arguments to the same
  constructor.

  GADTs are not an issue because we split columns left-to-right, and
  GADT typing also introduces typing equations left-to-right. In
  particular, a leftmost column in matching.ml will be well-typed under
  a set of equations accepted by the type-checker, and those equations
  are forced to remain consistent: they can equate known types to
  abstract types, but they cannot equate two incompatible known types
  together, and in particular incompatible pattern heads do not appear
  in a leftmost column.

  Parmatch has to be more conservative because it splits less
  aggressively: submatrices will contain not just the arguments of
  a given pattern head, but also other lines that may be compatible with
  it, in particular those with a leftmost omega and those starting with
  an extension constructor that may be equal to it.

*)

let rec split_or ~arg ~arg_sort (cls : Half_simple.clause list) args def =
  let rec do_split (rev_before : Simple.clause list) rev_ors rev_no = function
    | [] ->
        cons_next (List.rev rev_before) (List.rev rev_ors) (List.rev rev_no)
    | cl :: rem when not (safe_before cl rev_no) ->
        do_split rev_before rev_ors (cl :: rev_no) rem
    | (((p, ps), act) as cl) :: rem -> (
        match p.pat_desc with
        | #Simple.view as view when safe_before cl rev_ors ->
            do_split
              ((({ p with pat_desc = view }, ps), act) :: rev_before)
              rev_ors rev_no rem
        | _ ->
            let rev_ors, rev_no =
              Or_matrix.insert_or_append (p, ps, act) rev_ors rev_no
            in
            do_split rev_before rev_ors rev_no rem
      )
  and cons_next yes yesor no =
    let def, nexts =
      match no with
      | [] -> (def, [])
      | _ ->
          let { me = next; matrix; top_default = def }, nexts =
            do_split [] [] [] no
          in
          let idef = next_raise_count () in
          (Default_environment.cons matrix idef def, (idef, next) :: nexts)
    in
    match yesor with
    | [] -> split_no_or yes args def nexts
    | _ -> precompile_or ~arg ~arg_sort yes yesor args def nexts
  in
  do_split [] [] [] cls

and split_no_or cls args def k =
  (* We split the remaining clauses in as few pms as possible while maintaining
     the property stated earlier (cf. {1. Precompilation}), i.e. for
     any pm in the result, it is possible to decide for any two patterns
     on the first column whether their heads are equal or not.

     This generally means that we'll have two kinds of pms: ones where the first
     column is made of variables only, and ones where the head is actually a
     discriminating pattern.

     There is some subtlety regarding the handling of extension constructors
     (where it is not always possible to syntactically decide whether two
     different heads match different values), but this is handled by the
     [can_group] function. *)
  let rec split (cls : Simple.clause list) =
    let discr = what_is_first_case cls in
    collect discr [] [] cls
  and collect group_discr rev_yes rev_no = function
    | [ (((p, ps), _) as cl) ]
      when rev_yes <> [] && simple_omega_like p && List.for_all omega_like ps ->
        (* This enables an extra division in some frequent cases:
               last row is made of variables only

           Splitting a matrix there creates two default environments (instead of
           one for the non-split matrix), the first of which often gets
           specialized away by further refinement, and the second one jumping
           directly to the catch-all case -- this produces better code.

           This optimisation is tested in the first part of
           testsuite/tests/basic/patmatch_split_no_or.ml *)
        collect group_discr rev_yes (cl :: rev_no) []
    | (((p, _), _) as cl) :: rem ->
        if can_group group_discr p && safe_before cl rev_no then
          collect group_discr (cl :: rev_yes) rev_no rem
        else if should_split group_discr then (
          assert (rev_no = []);
          let yes = List.rev rev_yes in
          insert_split group_discr yes (cl :: rem) def k
        ) else
          collect group_discr rev_yes (cl :: rev_no) rem
    | [] ->
        let yes = List.rev rev_yes and no = List.rev rev_no in
        insert_split group_discr yes no def k
  and insert_split group_discr yes no def k =
    let precompile_group =
      match group_discr.pat_desc with
      | Patterns.Head.Any -> precompile_var
      | _ -> do_not_precompile
    in
    match no with
    | [] -> precompile_group args yes def k
    | _ ->
        let { me = next; matrix; top_default = def }, nexts = split no in
        let idef = next_raise_count () in
        precompile_group args yes
          (Default_environment.cons matrix idef def)
          ((idef, next) :: nexts)
  and should_split group_discr =
    match group_discr.pat_desc with
    | Patterns.Head.Construct { cstr_tag = Extension _ } ->
        (* it is unlikely that we will raise anything, so we split now *)
        true
    | _ -> false
  in
  split cls

and precompile_var args cls def k =
  (* Strategy: pop the first column,
     precompile the rest, add a PmVar to all precompiled submatrices.

     If the rest doesn't generate any split, abort and do_not_precompile. *)
  match args with
  | [] -> assert false
  | _ :: ((Lvar v, _, arg_sort, _) as arg) :: rargs -> (
      (* We will use the name of the head column of the submatrix
         we compile, and this is the *second* column of our argument. *)
      match cls with
      | [ _ ] ->
          (* as split as it can *)
          do_not_precompile args cls def k
      | _ -> (
          (* Precompile *)
          let var_args = arg :: rargs in
          let var_cls =
            List.map
              (fun ((p, ps), act) ->
                assert (simple_omega_like p);

                (* we learned by pattern-matching on [args]
                   that [p::ps] has at least two arguments,
                   so [ps] must be non-empty *)
                half_simplify_clause ~arg:(Lvar v) ~arg_sort (ps, act))
              cls
          and var_def = Default_environment.pop_column def in
          let { me = first; matrix }, nexts =
            split_or ~arg:(Lvar v) ~arg_sort var_cls var_args var_def
          in
          (* Compute top information *)
          match nexts with
          | [] ->
              (* If you need *)
              do_not_precompile args cls def k
          | _ ->
              let rec rebuild_matrix pmh =
                match pmh with
                | Pm pm -> as_matrix pm.cases
                | PmOr { or_matrix = m } -> m
                | PmVar x -> add_omega_column (rebuild_matrix x.inside)
              in
              let rebuild_default nexts def =
                (* We can't just do:
                   {[
                     List.map
                       (fun (mat, e) -> add_omega_column mat, e)
                       top_default (* assuming it'd been bound. *)
                   ]}
                   As we would be losing information: [def] is more precise
                   than [add_omega_column (pop_column def)]. *)
                List.fold_right
                  (fun (e, pmh) ->
                    Default_environment.cons
                      (add_omega_column (rebuild_matrix pmh))
                      e)
                  nexts def
              in
              let rebuild_nexts nexts k =
                map_end (fun (e, pm) -> (e, PmVar { inside = pm })) nexts k
              in
              let rfirst =
                { me = PmVar { inside = first };
                  matrix = add_omega_column matrix;
                  top_default = rebuild_default nexts def
                }
              and rnexts = rebuild_nexts nexts k in
              (rfirst, rnexts)
        )
    )
  | _ -> do_not_precompile args cls def k

and do_not_precompile args cls def k =
  ( { me = Pm { cases = cls; args; default = def };
      matrix = as_matrix cls;
      top_default = def
    },
    k )

and precompile_or ~arg ~arg_sort (cls : Simple.clause list) ors args def k =
  (* Example: if [cls] is a single-row matrix

       s11        p12 .. p1n -> act1

     and [ors] has three rows

       (s21|s'21) p22 .. p2n -> act2
       (s31|s'31) p32 .. p3n -> act3
       s41        p42 .. p4n -> act4

     where the first and second rows start with disjoint or-patterns
     of simple patterns, binding the variables x2, y2, z2 and x3, y3
     respectively, we precompile into the following:

     catch
       ( match arg1 .. argn with
       | s11  p12 .. p1n -> act1
       | s21  _   .. _   -> exit 2 x2 y2 z2
       | s'21 _   .. _   -> exit 2 x2 y2 z2
       | s31  _   .. _   -> exit 3 x3 y3
       | s'31 _   .. _   -> exit 3 x3 y3
       | s41  p42 .. p4n -> act4 )
     with
     | exit 2 x2 y2 z2 ->
       ( match arg2 .. argn with
       | p22 .. p2n -> act2 )
     | exit 3 x3 y3 ->
       ( match arg2 .. argn with
       | p32 .. p3n -> act3 )

     Note that if arg1 matches s21 or s'21, we exit to a submatrix
     that will never try any of the following rows; this relies on the
     disjointness-like properties documented in the {!Or_matrix}
     module.

     The code below builds this catch/exit structure, The splitting of
     the or-patterns is done in [Simple.explode_or_pat] -- it turns
     half-simple clauses into simple clauses.
  *)
  let rec do_cases = function
    | [] -> ([], [])
    | ((p, patl), action) :: rem -> (
        match p.pat_desc with
        | #Simple.view as view ->
            let new_ord, new_to_catch = do_cases rem in
            ( (({ p with pat_desc = view }, patl), action) :: new_ord,
              new_to_catch )
        | `Or _ ->
            let orp = General.erase p in
            let others, rem = extract_equiv_head orp rem in
            let orpm =
              { cases =
                  (patl, action)
                  :: List.map (fun ((_, ps), action) -> (ps, action)) others;
                args =
                  ( match args with
                  | _ :: r -> r
                  | _ -> assert false
                  );
                default = Default_environment.pop_compat orp def
              }
            in
            let pm_fv = pm_free_variables orpm in
            let patbound_action_vars =
              (* variables bound in the or-pattern
                 that are used in the orpm actions *)
              Typedtree.pat_bound_idents_full arg_sort orp
              |> List.filter (fun (id, _, _, _, _) -> Ident.Set.mem id pm_fv)
              |> List.map (fun (id, _, ty, uid, id_sort) ->
                  (id, uid, Typeopt.layout orp.pat_env orp.pat_loc id_sort ty))
            in
            let or_num = next_raise_count () in
            let new_patl = Patterns.omega_list patl in
            let mk_new_action ~vars =
              Lstaticraise (or_num, List.map (fun v -> Lvar v) vars)
            in
            let new_cases =
              Simple.explode_or_pat ~arg ~arg_sort p
                ~mk_action:mk_new_action
                ~patbound_action_vars:
                 (List.map (fun (id, duid, _) -> id, duid) patbound_action_vars)
              |> List.map (fun (p, act) -> ((p, new_patl), act)) in
            let handler =
              { provenance = [ [ orp ] ];
                exit = or_num;
                vars = patbound_action_vars;
                pm = orpm
              }
            in
            let rem_cases, rem_handlers = do_cases rem in
            (new_cases @ rem_cases, handler :: rem_handlers)
      )
  in
  let cases, handlers = do_cases ors in
  let matrix =
    as_matrix
      ((cls : Simple.clause list :> General.clause list)
      @ (ors : Half_simple.clause list :> General.clause list)
      )
  and body = { cases = cls @ cases; args; default = def } in
  ( { me = PmOr { body; handlers; or_matrix = matrix };
      matrix;
      top_default = def
    },
    k )

let separate_debug_output () =
  (* This function should be called when a debug-producing function
     has just been called, and another debug-producing function is
     about to be called.

     The format boxes used for debug pretty-printing must use @, as
     *separator* between two non-empty outputs. (We use vertical boxes
     with indentation, where extraneous cuts give ugly output, so we
     do not want to place a cut before each item or after each item.)

     Each debug-outputting function can assume that it starts on a new
     line, and is expected to *not* include a cut the end of its
     output. The glue code that calls those functions is responsible
     for placing separator cut @, between them.

     In most cases we know statically that some output was produced
     and some other output will follow, and place a cut separator @,
     at the right places in the debug format strings. But sometimes it
     is not obvious in the code that a separator is needed. This
     function is meant to be used in those less obvious cases.  *)
  debugf "@,"

let dbg_split_and_precompile pm next nexts =
  if
    dbg
    && (nexts <> []
       ||
       match next with
       | PmOr _ -> true
       | _ -> false
       )
  then (
    debugf
      "SPLIT@,\
       %a@,\
       @[<v 2>INTO:@,\
         %a@]"
      pretty_pm (erase_pm pm)
      pretty_precompiled_res (next, nexts);
    separate_debug_output
      (* split_and_precompile is always followed by a compile_* function. *)
      ();
  )

let split_and_precompile_simplified pm =
  let { me = next }, nexts = split_no_or pm.cases pm.args pm.default [] in
  dbg_split_and_precompile pm next nexts;
  (next, nexts)

let split_and_precompile_half_simplified ~arg ~arg_sort pm =
  let { me = next }, nexts =
    split_or ~arg ~arg_sort pm.cases pm.args pm.default
  in
  dbg_split_and_precompile pm next nexts;
  (next, nexts)

(* General divide functions *)

type cell = {
  pm : initial_clause pattern_matching;
  ctx : Context.t;
  discr : Patterns.Head.t
}
(** a submatrix after specializing by discriminant pattern;
    [ctx] is the context shared by all rows. *)

let make_matching get_expr_args head def ctx = function
  | [] -> fatal_error "Matching.make_matching"
  | arg :: rem ->
      let def = Default_environment.specialize head def
      and args = get_expr_args head arg rem
      and ctx = Context.specialize head ctx in
      { pm = { cases = []; args; default = def }; ctx; discr = head }

let make_line_matching get_expr_args head def = function
  | [] -> fatal_error "Matching.make_line_matching"
  | arg :: rem ->
      { cases = [];
        args = get_expr_args head arg rem;
        default = Default_environment.specialize head def
      }

type 'a division = {
  args : (lambda * let_kind * Jkind.Sort.Const.t * layout) list;
  cells : ('a * cell) list
}

let add_in_div make_matching_fun eq_key key patl_action division =
  let cells =
    match List.find_opt (fun (k, _) -> eq_key key k) division.cells with
    | None ->
        let cell = make_matching_fun division.args in
        cell.pm.cases <- [ patl_action ];
        (key, cell) :: division.cells
    | Some (_, cell) ->
        cell.pm.cases <- patl_action :: cell.pm.cases;
        division.cells
  in
  { division with cells }

let divide get_expr_args eq_key get_key get_pat_args ctx
    (pm : Simple.clause pattern_matching) =
  let add ((p, patl), action) division =
    let ph = Simple.head p in
    let p = General.erase p in
    add_in_div
      (make_matching get_expr_args ph pm.default ctx)
      eq_key (get_key p)
      (get_pat_args p patl, action)
      division
  in
  List.fold_right add pm.cases { args = pm.args; cells = [] }

let add_line patl_action pm =
  pm.cases <- patl_action :: pm.cases;
  pm

let divide_line make_ctx get_expr_args get_pat_args discr ctx
    (pm : Simple.clause pattern_matching) =
  let add ((p, patl), action) submatrix =
    let p = General.erase p in
    add_line (get_pat_args p patl, action) submatrix
  in
  let pm =
    List.fold_right add pm.cases
      (make_line_matching get_expr_args discr pm.default pm.args)
  in
  { pm; ctx = make_ctx ctx; discr }

let drop_pat_arg _p rem = rem
let drop_expr_arg _head _arg rem = rem

(* Then come various functions,
   There is one set of functions per matching style
   (constants, constructors etc.)

   - get_{expr,pat}_args and get_key are for the compiled matrices,
     note that selection and getting arguments are separated.

   - make_*_matching combines the previous functions for producing
   new  ``pattern_matching'' records.
*)

(* Matching against a constant *)

let get_key_constant caller = function
  | { pat_desc = Tpat_constant cst } -> cst
  | p ->
      fatal_errorf "BAD(%s): %a"
        caller
        pretty_pat p

let get_pat_args_constant = drop_pat_arg
let get_expr_args_constant = drop_expr_arg

let divide_constant ctx m =
  divide
    get_expr_args_constant
    (fun c d -> const_compare c d = 0)
    (get_key_constant "divide")
    get_pat_args_constant ctx m

(* Matching against a constructor *)

let get_key_constr = function
  | { pat_desc = Tpat_construct (_, cstr, _, _) } -> cstr
  | _ -> assert false

let get_pat_args_constr p rem =
  match p with
  | { pat_desc = Tpat_construct (_, {cstr_args}, args, _) } ->
    List.iter2
      (fun { ca_sort } arg -> sort_check_not_void arg.pat_loc ca_sort)
      cstr_args args;
      (* CR layouts v5: This sanity check will have to go (or be replaced with a
         void-specific check) when we have other non-value sorts *)
    args @ rem
  | _ -> assert false

let get_expr_args_constr ~scopes head (arg, _mut, sort, layout) rem =
  let cstr =
    match head.pat_desc with
    | Patterns.Head.Construct cstr -> cstr
    | _ -> fatal_error "Matching.get_expr_args_constr"
  in
  let loc = head_loc ~scopes head in
  (* CR layouts v5: This sanity check should be removed or changed to
     specifically check for void when we add other non-value sorts. *)
  List.iter (fun { ca_sort } -> sort_check_not_void head.pat_loc ca_sort)
    cstr.cstr_args;
  let ubr = Translmode.transl_unique_barrier (head.pat_unique_barrier) in
  let sem = add_barrier_to_read ubr Reads_agree in
  let make_field_access binding_kind sort ~field:_ ~pos =
    let prim =
      match cstr.cstr_shape with
      | Constructor_uniform_value -> Pfield (pos, Pointer, sem)
      | Constructor_mixed shape ->
          let shape =
            Lambda.transl_mixed_product_shape_for_read
              ~get_value_kind:(fun _i -> Lambda.generic_value)
              ~get_mode:(fun _i ->
                Misc.fatal_error
                  "unexpected flat float of layout value in \
                    constructor field")
              shape
          in
          Pmixedfield ([pos], shape, sem)
    in
    let layout = Typeopt.layout_of_sort head.pat_loc sort in
    (Lprim (prim, [ arg ], loc), binding_kind, sort, layout)
  in
  let str = add_barrier_to_let_kind ubr Alias in
  if cstr.cstr_inlined <> None then
    (arg, str, sort, layout) :: rem
  else
    match cstr.cstr_repr with
    | Variant_boxed _ ->
      List.mapi
      (fun i { ca_sort } ->
         make_field_access str ca_sort ~field:i ~pos:i)
      cstr.cstr_args
        @ rem
    | Variant_unboxed | Variant_with_null ->
      if cstr.cstr_constant then
        rem (* [Null] constructor case. *)
      else
        (arg, str, sort, layout) :: rem
        (* the unboxed variant constructor, or the [This] constructor
           for [Variant_with_null]. *)
    | Variant_extensible ->
        List.mapi
          (fun i { ca_sort } ->
             make_field_access str ca_sort ~field:i ~pos:(i+1))
          cstr.cstr_args
        @ rem

let divide_constructor ~scopes ctx pm =
  divide
    (get_expr_args_constr ~scopes)
    (fun cstr1 cstr2 -> Types.equal_tag cstr1.cstr_tag cstr2.cstr_tag)
    get_key_constr
    get_pat_args_constr
    ctx pm

(* Matching against a variant *)

let get_expr_args_variant_constant = drop_expr_arg

let nonconstant_variant_field ubr index =
  let sem = add_barrier_to_read ubr Reads_agree in
  Lambda.Pfield(index, Pointer, sem)

let get_expr_args_variant_nonconst ~scopes head (arg, _mut, _sort, _layout)
      rem =
  let loc = head_loc ~scopes head in
  let ubr = Translmode.transl_unique_barrier (head.pat_unique_barrier) in
  let field_prim = nonconstant_variant_field ubr 1 in
  let str = add_barrier_to_let_kind ubr Alias in
  (Lprim (field_prim, [ arg ], loc), str, Jkind.Sort.Const.for_variant_arg,
   layout_variant_arg)
  :: rem

let divide_variant ~scopes row ctx { cases = cl; args; default = def } =
  let rec divide = function
    | [] -> { args; cells = [] }
    | ((p, patl), action) :: rem
      -> (
        let lab, pato = match p.pat_desc with
          | `Variant (lab, pato, _) -> lab, pato
          | _ -> assert false
        in
        let head = Simple.head p in
        let variants = divide rem in
        if row_field_repr (get_row_field lab row) = Rabsent then
          variants
        else
          let tag = Btype.hash_variant lab in
          match pato with
          | None ->
              add_in_div
                (make_matching get_expr_args_variant_constant head def ctx)
                ( = ) (tag, true) (patl, action) variants
          | Some pat ->
              add_in_div
                (make_matching
                   (get_expr_args_variant_nonconst ~scopes)
                   head def ctx)
                ( = ) (tag, false)
                (pat :: patl, action)
                variants
      )
  in
  divide cl

(*
  Three ``no-test'' cases
  *)

(* Matching against a variable *)

let get_pat_args_var = drop_pat_arg
let get_expr_args_var = drop_expr_arg

let divide_var ctx pm =
  divide_line Context.lshift
    get_expr_args_var
    get_pat_args_var
    Patterns.Head.omega ctx pm

(* Matching and forcing a lazy value *)

let get_pat_args_lazy p rem =
  match p with
  | { pat_desc = Tpat_any } -> Patterns.omega :: rem
  | { pat_desc = Tpat_lazy arg } -> arg :: rem
  | _ -> assert false

(* Inlining the tag tests before calling the primitive that works on
   lazy blocks. This is also used in translcore.ml.
   No other call than Obj.tag when the value has been forced before.
*)

let prim_obj_tag =
  Lambda.simple_prim_on_values ~name:"caml_obj_tag" ~arity:1 ~alloc:false

let get_mod_field modname field =
  lazy
    (let mod_ident = Ident.create_persistent modname in
     let env =
       Env.add_persistent_structure mod_ident
         (Lazy.force Env.initial)
     in
     let _, _, env = Env.open_pers_signature modname env in
     match Env.find_value_by_name (Longident.Lident field) env with
     | exception Not_found ->
         fatal_errorf "Primitive %s.%s not found." modname field
     | path, _ -> transl_value_path Loc_unknown env path
    )

let code_force_lazy_block = get_mod_field "CamlinternalLazy" "force_lazy_block"

let code_force_lazy = get_mod_field "CamlinternalLazy" "force_gen"

(* inline_lazy_force inlines the beginning of the code of Lazy.force. When
   the value argument is tagged as:
   - forward, take field 0
   - lazy || forcing, call the primitive that forces
   - anything else, return it

   Using Lswitch below relies on the fact that the GC does not shortcut
   Forward(val_out_of_heap).
*)

let call_force_lazy_block ?(inlined = Default_inlined) varg loc ~pos =
  (* The argument is wrapped with [Popaque] to prevent the rest of the compiler
     from making any assumptions on its contents (see comments on
     [CamlinternalLazy.force_gen], and discussions on PRs #9998 and #10909).
     Alternatively, [ap_inlined] could be set to [Never_inline] to achieve a
     similar result. *)
  let force_fun = Lazy.force code_force_lazy_block in
  Lapply
    { ap_tailcall = Default_tailcall;
      ap_loc = loc;
      ap_func = force_fun;
      ap_args = [ Lprim (Popaque Lambda.layout_lazy, [ varg ], loc) ];
      ap_result_layout = Lambda.layout_lazy_contents;
      ap_region_close = pos;
      ap_mode = alloc_heap;
      ap_inlined = inlined;
      ap_specialised = Default_specialise;
      ap_probe = None;
    }

let lazy_forward_field = Lambda.Pfield (0, Pointer, Reads_vary)

let inline_lazy_force_cond arg pos loc =
  let idarg = Ident.create_local "lzarg" in
  let idarg_duid = Lambda.debug_uid_none in
  let varg = Lvar idarg in
  let tag = Ident.create_local "tag" in
<<<<<<< HEAD
  let test_tag t = phys_equal (Lvar tag) (lconst_int int t) ~loc in
=======
  let tag_duid = Lambda.debug_uid_none in
  let test_tag t =
    Lprim(Pintcomp Ceq, [Lvar tag; Lconst(Const_base(Const_int t))], loc)
  in
>>>>>>> 9d46f41f
  Llet
    ( Strict,
      Lambda.layout_lazy,
      idarg,
      idarg_duid,
      arg,
      Llet
        ( Alias,
          Lambda.layout_int,
          tag,
          tag_duid,
          Lprim (Pccall prim_obj_tag, [ varg ], loc),
          Lifthenelse
            ( (* if (tag == Obj.forward_tag) then varg.(0) else ... *)
              test_tag Obj.forward_tag,
              Lprim (lazy_forward_field, [ varg ], loc),
              Lifthenelse
                (
                  (* ... if tag == Obj.lazy_tag || tag == Obj.forcing_tag then
                         Lazy.force varg
                       else ... *)
                  Lprim (Psequor,
                       [test_tag Runtimetags.lazy_tag; test_tag Runtimetags.forcing_tag], loc),
                  (* nroberts: We probably don't need [Never_inlined] anymore
                     now that [ap_args] is opaque. *)
                  call_force_lazy_block ~inlined:Never_inlined varg loc ~pos,
                  (* ... arg *)
                  varg, Lambda.layout_lazy_contents), Lambda.layout_lazy_contents) ) )

let inline_lazy_force_switch arg pos loc =
  let idarg = Ident.create_local "lzarg" in
  let idarg_duid = Lambda.debug_uid_none in
  let varg = Lvar idarg in
  Llet
    ( Strict,
      Lambda.layout_lazy,
      idarg,
      idarg_duid,
      arg,
      Lifthenelse
        ( Lprim (Pisint { variant_only = false }, [ varg ], loc),
          varg,
          Lswitch
            ( Lprim (Pccall prim_obj_tag, [ varg ], loc),
              { sw_numblocks = 0;
                sw_blocks = [];
                sw_numconsts = 256;
                (* PR#6033 - tag ranges from 0 to 255 *)
                sw_consts =
                  [ (Runtimetags.forward_tag, Lprim (Pfield(0, Pointer, Reads_vary),
                                             [ varg ], loc));
                    (Runtimetags.lazy_tag, call_force_lazy_block varg loc ~pos);
                    (Runtimetags.forcing_tag, call_force_lazy_block varg loc ~pos)
                  ];
                sw_failaction = Some varg
              },
              loc, Lambda.layout_lazy_contents), Lambda.layout_lazy_contents) )

let inline_lazy_force arg pos loc =
  if !Clflags.afl_instrument then
    (* Disable inlining optimisation if AFL instrumentation active,
       so that the GC forwarding optimisation is not visible in the
       instrumentation output.
       (see https://github.com/stedolan/crowbar/issues/14) *)
    Lapply
      { ap_tailcall = Default_tailcall;
        ap_loc = loc;
        ap_func = Lazy.force code_force_lazy;
        ap_args = [ Lconst (Const_base (Const_int 0)); arg ];
        ap_result_layout = Lambda.layout_lazy_contents;
        ap_region_close = pos;
        ap_mode = alloc_heap;
        (* nroberts: To make sure this wasn't inlined:
             - Upstream changed [code_force_lazy] to a non-inlineable
               function when compiling with AFL support.
             - We just changed this to Never_inlined.

           If these two approaches are solving the same problem, we should
           just converge to one.
        *)
        ap_inlined = Never_inlined;
        ap_specialised = Default_specialise;
        ap_probe=None;
      }
  else if !Clflags.native_code && not (Clflags.is_flambda2 ()) then
    (* CR vlaviron: Find a way for Flambda 2 to avoid both the call to
       caml_obj_tag and the switch on arbitrary tags *)
    (* Lswitch generates compact and efficient native code *)
    inline_lazy_force_switch arg pos loc
  else
    (* generating bytecode: Lswitch would generate too many rather big
         tables (~ 250 elts); conditionals are better *)
    inline_lazy_force_cond arg pos loc

let get_expr_args_lazy ~scopes head (arg, _mut, _sort, _layout) rem =
  let loc = head_loc ~scopes head in
  (inline_lazy_force arg Rc_normal loc, Strict, Jkind.Sort.Const.for_lazy_body,
   layout_lazy_contents) :: rem

let divide_lazy ~scopes head ctx pm =
  divide_line (Context.specialize head)
    (get_expr_args_lazy ~scopes)
    get_pat_args_lazy
    head ctx pm

(* Matching against a tuple pattern *)

let get_pat_args_tuple arity p rem =
  match p with
  | { pat_desc = Tpat_any } -> Patterns.omegas arity @ rem
  | { pat_desc = Tpat_tuple args } -> (List.map snd args) @ rem
  | _ -> assert false

let get_pat_args_unboxed_tuple arity p rem =
  match p with
  | { pat_desc = Tpat_any } -> Patterns.omegas arity @ rem
  | { pat_desc = Tpat_unboxed_tuple args } ->
    (List.map (fun (_, p, _) -> p) args) @ rem
  | _ -> assert false

let get_expr_args_tuple ~scopes head (arg, _mut, _sort, _layout) rem =
  let loc = head_loc ~scopes head in
  let arity = Patterns.Head.arity head in
  let ubr = Translmode.transl_unique_barrier (head.pat_unique_barrier) in
  let sem = add_barrier_to_read ubr Reads_agree in
  let str = add_barrier_to_let_kind ubr Alias in
  let rec make_args pos =
    if pos >= arity then
      rem
    else
      (Lprim (Pfield (pos, Pointer, sem), [ arg ], loc), str,
       Jkind.Sort.Const.for_tuple_element, layout_tuple_element)
        :: make_args (pos + 1)
  in
  make_args 0

let get_expr_args_unboxed_tuple ~scopes shape head (arg, _mut, _sort, _layout)
      rem =
  let loc = head_loc ~scopes head in
  let shape =
    List.map (fun (_, sort) ->
      let sort = Jkind.Sort.default_for_transl_and_get sort in
      sort,
      (* CR layouts v7.1: consider whether more accurate [Lambda.layout]s here
         would make a difference for later optimizations. *)
      Typeopt.layout_of_sort (Scoped_location.to_location loc) sort
    ) shape
  in
  let layouts = List.map (fun (_, layout) -> layout) shape in
  List.mapi (fun pos (sort, layout) ->
    (Lprim (Punboxed_product_field (pos, layouts), [ arg ], loc), Alias,
     sort, layout))
    shape
  @ rem

let divide_tuple ~scopes head ctx pm =
  let arity = Patterns.Head.arity head in
  divide_line (Context.specialize head)
    (get_expr_args_tuple ~scopes)
    (get_pat_args_tuple arity)
    head ctx pm

let divide_unboxed_tuple ~scopes head shape ctx pm =
  let arity = Patterns.Head.arity head in
  divide_line (Context.specialize head)
    (get_expr_args_unboxed_tuple ~scopes shape)
    (get_pat_args_unboxed_tuple arity)
    head ctx pm

(* Matching against a record pattern *)

let record_matching_line num_fields lbl_pat_list =
  let patv = Array.make num_fields Patterns.omega in
  List.iter (fun (_, lbl, pat) ->
    (* CR layouts v5: This void sanity check can be removed when we add proper
       void support (or whenever we remove `lbl_pos_void`) *)
    sort_check_not_void pat.pat_loc lbl.lbl_sort;
    patv.(lbl.lbl_pos) <- pat)
    lbl_pat_list;
  Array.to_list patv

let get_pat_args_record num_fields p rem =
  match p with
  | { pat_desc = Tpat_any } -> record_matching_line num_fields [] @ rem
  | { pat_desc = Tpat_record (lbl_pat_list, _) } ->
      record_matching_line num_fields lbl_pat_list @ rem
  | _ -> assert false

let get_pat_args_record_unboxed_product num_fields p rem =
  match p with
  | { pat_desc = Tpat_any } -> record_matching_line num_fields [] @ rem
  | { pat_desc = Tpat_record_unboxed_product (lbl_pat_list, _) } ->
      record_matching_line num_fields lbl_pat_list @ rem
  | _ -> assert false

let get_expr_args_record ~scopes head (arg, _mut, sort, layout) rem =
  let loc = head_loc ~scopes head in
  let all_labels =
    let open Patterns.Head in
    match head.pat_desc with
    | Record (lbl :: _) -> lbl.lbl_all
    | Record []
    | _ ->
        assert false
  in
  let rec make_args pos =
    if pos >= Array.length all_labels then
      rem
    else
      let lbl = all_labels.(pos) in
      sort_check_not_void head.pat_loc lbl.lbl_sort;
      let ptr, _ = Typeopt.maybe_pointer_type head.pat_env lbl.lbl_arg in
      let lbl_layout = Typeopt.layout_of_sort lbl.lbl_loc lbl.lbl_sort in
      let sem =
        if Types.is_mutable lbl.lbl_mut then Reads_vary else Reads_agree
      in
      let ubr = Translmode.transl_unique_barrier head.pat_unique_barrier in
      let sem = add_barrier_to_read ubr sem in
      let access, sort, layout =
        match lbl.lbl_repres with
        | Record_boxed _
        | Record_inlined (_, Constructor_uniform_value, Variant_boxed _) ->
            Lprim (Pfield (lbl.lbl_pos, ptr, sem), [ arg ], loc),
            lbl.lbl_sort, lbl_layout
        | Record_unboxed
        | Record_inlined (_, _, Variant_unboxed) -> arg, sort, layout
        | Record_float ->
           (* TODO: could optimise to Alloc_local sometimes *)
           Lprim (Pfloatfield (lbl.lbl_pos, sem, alloc_heap), [ arg ], loc),
           (* Here we are projecting a boxed float from a float record. *)
           lbl.lbl_sort, lbl_layout
        | Record_ufloat ->
           Lprim (Pufloatfield (lbl.lbl_pos, sem), [ arg ], loc),
           (* Here we are projecting an unboxed float from a float record. *)
           lbl.lbl_sort, lbl_layout
        | Record_inlined (_, Constructor_uniform_value, Variant_extensible) ->
            Lprim (Pfield (lbl.lbl_pos + 1, ptr, sem), [ arg ], loc),
            lbl.lbl_sort, lbl_layout
        | Record_inlined (_, Constructor_mixed _, Variant_extensible) ->
            (* CR layouts v5.9: support this *)
            fatal_error
              "Mixed inlined records not supported for extensible variants"
        | Record_inlined (_, Constructor_mixed shape, Variant_boxed _)
        | Record_mixed shape ->
            let shape =
              Lambda.transl_mixed_product_shape_for_read
                ~get_value_kind:(fun _i -> Lambda.generic_value)
                ~get_mode:(fun _i ->
                  (* TODO: could optimise to Alloc_local sometimes *)
                  alloc_heap)
                shape
            in
            Lprim (Pmixedfield ([lbl.lbl_pos], shape, sem), [ arg ], loc),
            lbl.lbl_sort, lbl_layout
        | Record_inlined (_, _, Variant_with_null) -> assert false
      in
      let str = if Types.is_mutable lbl.lbl_mut then StrictOpt else Alias in
      let str = add_barrier_to_let_kind ubr str in
      (access, str, sort, layout) :: make_args (pos + 1)
  in
  make_args 0

let get_expr_args_record_unboxed_product ~scopes head
      (arg, _mut, _sort, _layout) rem =
  let loc = head_loc ~scopes head in
  let all_labels =
    let open Patterns.Head in
    match head.pat_desc with
    | Record_unboxed_product
        ({ lbl_all ; lbl_repres = Record_unboxed_product} :: _) ->
      lbl_all
    | _ ->
      assert false
  in
  let lbl_layouts =
    Array.map (fun lbl ->
      Typeopt.layout_of_sort lbl.lbl_loc lbl.lbl_sort
    ) all_labels
    |> Array.to_list
  in
  let rec make_args pos =
    if pos >= Array.length all_labels then
      rem
    else
      let lbl = all_labels.(pos) in
      sort_check_not_void head.pat_loc lbl.lbl_sort;
      let access = if Array.length all_labels = 1 then
        arg (* erase singleton unboxed records before lambda *)
      else
        Lprim (Punboxed_product_field (pos, lbl_layouts), [ arg ], loc)
      in
      let str =
        if Types.is_mutable lbl.lbl_mut then
          fatal_error
            ("Matching.get_expr_args_record_unboxed_product: "
             ^ "unboxed record labels are never mutable")
        else
          Alias
      in
      let layout = Typeopt.layout_of_sort lbl.lbl_loc lbl.lbl_sort in
      (access, str, lbl.lbl_sort, layout) :: make_args (pos + 1)
  in
  make_args 0

let divide_record all_labels ~scopes head ctx pm =
  (* There is some redundancy in the expansions here, [head] is
     expanded here and again in the matcher. It would be
     nicer to have a type-level distinction between expanded heads
     and non-expanded heads, to be able to reason confidently on
     when expansions must happen. *)
  let head = expand_record_head head in
  divide_line (Context.specialize head)
    (get_expr_args_record ~scopes)
    (get_pat_args_record (Array.length all_labels))
    head ctx pm

let divide_record_unboxed_product all_labels ~scopes head ctx pm =
  let head = expand_record_unboxed_product_head head in
  divide_line (Context.specialize head)
    (get_expr_args_record_unboxed_product ~scopes)
    (get_pat_args_record_unboxed_product (Array.length all_labels))
    head ctx pm

(* Matching against an array pattern *)

let get_key_array = function
  | { pat_desc = Tpat_array (_, _, patl) } -> List.length patl
  | _ -> assert false

let get_pat_args_array p rem =
  match p with
  | { pat_desc = Tpat_array (_, _, patl) } -> patl @ rem
  | _ -> assert false

let get_expr_args_array ~scopes kind head (arg, _mut, _sort, _layout) rem =
  let am, arg_sort, len =
    let open Patterns.Head in
    match head.pat_desc with
    | Array (am, arg_sort, len) -> am, arg_sort, len
    | _ -> assert false
  in
  let arg_sort = Jkind.Sort.default_for_transl_and_get arg_sort in
  let loc = head_loc ~scopes head in
  let rec make_args pos =
    if pos >= len then
      rem
    else
      (* TODO: The resulting float should be allocated to at the mode of the
         array pattern, once that's available *)
      let ref_kind = Lambda.(array_ref_kind alloc_heap kind) in
      let result_layout = array_ref_kind_result_layout ref_kind in
      let mut = if Types.is_mutable am then Mutable else Immutable in
      ( Lprim
          (Parrayrefu (ref_kind, Ptagged_int_index, mut),
           [ arg; Lconst (Const_base (Const_int pos)) ],
           loc),
        (if Types.is_mutable am then StrictOpt else Alias),
        arg_sort,
        result_layout)
      :: make_args (pos + 1)
  in
  make_args 0

let divide_array ~scopes kind ctx pm =
  divide
    (get_expr_args_array ~scopes kind)
    ( = )
    get_key_array get_pat_args_array
    ctx pm

(*
   Specific string test sequence
   Will be called by the bytecode compiler, from bytegen.ml.
   The strategy is first dichotomic search (we perform 3-way tests
   with compare_string), then sequence of equality tests
   when there are less then T=strings_test_threshold static strings to match.

  Increasing T entails (slightly) less code, decreasing T
  (slightly) favors runtime speed.
  T=8 looks a decent tradeoff.
*)

(* Utilities *)

let strings_test_threshold = 8

let prim_string_notequal =
  Pccall (Lambda.simple_prim_on_values ~name:"caml_string_notequal" ~arity:2
            ~alloc:false)

let prim_string_compare =
  Pccall (Lambda.simple_prim_on_values ~name:"caml_string_compare" ~arity:2
            ~alloc:false)

let bind_sw arg layout k =
  match arg with
  | Lvar _ -> k arg
  | _ ->
      let id = Ident.create_local "switch" in
      let id_duid = Lambda.debug_uid_none in
      Llet (Strict, layout, id, id_duid, arg, k (Lvar id))

(* Sequential equality tests *)

let make_string_test_sequence loc kind arg sw d =
  let d, sw =
    match d with
    | None -> (
        match sw with
        | (_, d) :: sw -> (d, sw)
        | [] -> assert false
      )
    | Some d -> (d, sw)
  in
  bind_sw arg Lambda.layout_string (fun arg ->
      List.fold_right
        (fun (str, lam) k ->
          Lifthenelse
            ( Lprim
                ( prim_string_notequal,
                  [ arg; Lconst (Const_immstring str) ],
                  loc ),
              k,
              lam, kind ))
        sw d)

let rec split k xs =
  match xs with
  | [] -> assert false
  | x0 :: xs ->
      if k <= 1 then
        ([], x0, xs)
      else
        let xs, y0, ys = split (k - 2) xs in
        (x0 :: xs, y0, ys)

let zero_lam = Lconst (Const_base (Const_int 0))

let tree_way_test loc kind arg lt eq gt =
  Lifthenelse
    ( icmp Clt int arg zero_lam ~loc,
      lt,
      Lifthenelse (
        icmp Clt int zero_lam arg ~loc,
        gt,
        eq,
        kind),
      kind )

(* Dichotomic tree *)

let rec do_make_string_test_tree loc kind arg sw delta d =
  let len = List.length sw in
  if len <= strings_test_threshold + delta then
    make_string_test_sequence loc kind arg sw d
  else
    let lt, (s, act), gt = split len sw in
    bind_sw
      (Lprim (prim_string_compare, [ arg; Lconst (Const_immstring s) ], loc))
      Lambda.layout_int
      (fun r ->
        tree_way_test loc kind r
          (do_make_string_test_tree loc kind arg lt delta d)
          act
          (do_make_string_test_tree loc kind arg gt delta d))

(* Entry point *)
let expand_stringswitch loc kind arg sw d =
  match d with
  | None -> bind_sw arg Lambda.layout_string (fun arg -> do_make_string_test_tree loc kind arg sw 0 None)
  | Some e ->
      bind_sw arg Lambda.layout_string (fun arg ->
          make_catch kind e (fun d ->
              do_make_string_test_tree loc kind arg sw 1 (Some d)))

(**********************)
(* Generic test trees *)
(**********************)

(* Sharing *)

(* Add handler, if shared *)
let handle_shared kind =
  let hs = ref (fun x -> x) in
  let handle_shared act =
    match act with
    | Switch.Single act -> act
    | Switch.Shared act ->
        let i, h = make_catch_delayed kind act in
        let ohs = !hs in
        (hs := fun act -> h (ohs act));
        make_exit i
  in
  (hs, handle_shared)

let share_actions_tree kind sw d =
  let store = StoreExp.mk_store () in
  (* Default action is always shared *)
  let d =
    match d with
    | None -> None
    | Some d -> Some (store.Switch.act_store_shared () d)
  in
  (* Store all other actions *)
  let sw =
    List.map (fun (cst, act) -> (cst, store.Switch.act_store () act)) sw
  in
  (* Retrieve all actions, including potential default *)
  let acts = store.Switch.act_get_shared () in
  (* Array of actual actions *)
  let hs, handle_shared = handle_shared kind in
  let acts = Array.map handle_shared acts in
  (* Reconstruct default and switch list *)
  let d =
    match d with
    | None -> None
    | Some d -> Some acts.(d)
  in
  let sw = List.map (fun (cst, j) -> (cst, acts.(j))) sw in
  (!hs, sw, d)

(* Note: dichotomic search requires sorted input with no duplicates *)
let rec uniq_lambda_list sw =
  match sw with
  | []
  | [ _ ] ->
      sw
  | ((c1, _) as p1) :: ((c2, _) :: sw2 as sw1) ->
      if const_compare c1 c2 = 0 then
        uniq_lambda_list (p1 :: sw2)
      else
        p1 :: uniq_lambda_list sw1

let sort_lambda_list l =
  let l = List.stable_sort (fun (x, _) (y, _) -> const_compare x y) l in
  uniq_lambda_list l

let rec do_tests_fail value_kind loc fail tst arg = function
  | [] -> fail
  | (c, act) :: rem ->
      Lifthenelse
        ( Lprim (tst, [ arg; Lconst (Const_base c) ], loc),
          do_tests_fail value_kind loc fail tst arg rem,
          act, value_kind )

let rec do_tests_nofail value_kind loc tst arg = function
  | [] -> fatal_error "Matching.do_tests_nofail"
  | [ (_, act) ] -> act
  | (c, act) :: rem ->
      Lifthenelse
        ( Lprim (tst, [ arg; Lconst (Const_base c) ], loc),
          do_tests_nofail value_kind loc tst arg rem,
          act, value_kind )

let make_test_sequence value_kind loc fail size arg const_lambda_list =
  let icmp size cmp =
    match (size : _ Scalar.Integral.t), cmp with
    | Value (Taggable Int), Ceq -> Pphys_equal Eq
    | Value (Taggable Int), Cne -> Pphys_equal Noteq
    | size, cmp -> Pscalar (Binary (Icmp (size, cmp)))
  in
  let fcmp size cmp = Pscalar (Binary (Fcmp (size, cmp))) in
  let cmp cmp_if_i cmp_if_f =
    match (size : _ Scalar.t) with
    | Naked (Integral x) -> icmp (Naked x) cmp_if_i
    | Value (Integral x) -> icmp (Value x) cmp_if_i
    | Naked (Floating x) -> fcmp (Naked x) cmp_if_f
    | Value (Floating x) -> fcmp (Value x) cmp_if_f
  in
  let tst =
    cmp Cne CFneq
  in
  let lt_tst =
    cmp Clt CFlt
  in
  let const_lambda_list = sort_lambda_list const_lambda_list in
  let hs, const_lambda_list, fail =
    share_actions_tree value_kind const_lambda_list fail
  in
  let rec make_test_sequence const_lambda_list =
    if List.length const_lambda_list >= 4 then
      split_sequence const_lambda_list
    else
      match fail with
      | None -> do_tests_nofail value_kind loc tst arg const_lambda_list
      | Some fail -> do_tests_fail value_kind loc fail tst arg const_lambda_list
  and split_sequence const_lambda_list =
    let list1, list2 =
      rev_split_at (List.length const_lambda_list / 2) const_lambda_list
    in
    Lifthenelse
      ( Lprim (lt_tst, [ arg; Lconst (Const_base (fst (List.hd list2))) ], loc),
        make_test_sequence list1,
        make_test_sequence list2, value_kind )
  in
  hs (make_test_sequence const_lambda_list)

module SArg = struct
  type primitive = Lambda.primitive
  let int_scalar = Scalar.Maybe_naked.Value (Scalar.Integral.Width.Taggable Scalar.Integral.Taggable.Width.Int)
  let pintcomp cmp =
    Pscalar (Binary (Icmp (int_scalar, cmp)))

  let eqint = Pphys_equal Eq

  let neint = Pphys_equal Noteq

  let leint = pintcomp Cle

  let ltint = pintcomp Clt

  let geint = pintcomp Cge

  let gtint = pintcomp Cgt

  type loc = Lambda.scoped_location
  type arg = Lambda.lambda
  type test = Lambda.lambda
  type act = Lambda.lambda

  type layout = Lambda.layout

  let make_prim p args = Lprim (p, args, Loc_unknown)

  let make_offset arg n =
    match n with
    | 0 -> arg
    | _ -> Lambda.add int arg (lconst_int int n) ~loc:Loc_unknown

  let bind arg body =
    let newvar, newvar_duid, newarg =
      match arg with
      | Lvar v -> (v, Lambda.debug_uid_none, arg)
        (* CR sspies: Can we get a better [debug_uid] here? *)
      | _ ->
          let newvar = Ident.create_local "switcher" in
          let newvar_duid = Lambda.debug_uid_none in
          (newvar, newvar_duid, Lvar newvar)
    in
    (* [switch.ml] will only call bind with an integer argument *)
    bind_with_layout Alias
                     (newvar, newvar_duid, Lambda.layout_int) arg (body newarg)

  let make_const i = Lconst (Const_base (Const_int i))

  let make_isout h arg = Lprim (Pisout, [ h; arg ], Loc_unknown)

  let make_isin h arg = Lprim (Pnot, [ make_isout h arg ], Loc_unknown)

  let make_is_nonzero arg =
    if !Clflags.native_code then
      Lprim (Pphys_equal Noteq, [ arg; lconst_int int 0 ], Loc_unknown)
    else
      arg

  let arg_as_test arg = arg

  let make_if kind cond ifso ifnot = Lifthenelse (cond, ifso, ifnot, kind)

  let make_switch loc kind arg cases acts =
    (* The [acts] array can contain arbitrary terms.
       If several entries in the [cases] array point to the same action,
       we must share it to avoid duplicating terms.
       See PR#11893 on Github for an example where the other de-duplication
       mechanisms do not apply. *)
    let act_uses = Array.make (Array.length acts) 0 in
    for i = 0 to Array.length cases - 1 do
      act_uses.(cases.(i)) <- act_uses.(cases.(i)) + 1
    done;
    let wrapper = ref (fun lam -> lam) in
    for j = 0 to Array.length acts - 1 do
      if act_uses.(j) > 1 then begin
        let nfail, wrap = make_catch_delayed kind acts.(j) in
        acts.(j) <- make_exit nfail;
        let prev_wrapper = !wrapper in
        wrapper := (fun lam -> wrap (prev_wrapper lam))
      end;
    done;
    let l = ref [] in
    for i = Array.length cases - 1 downto 0 do
      l := (i, acts.(cases.(i))) :: !l
    done;
    !wrapper (Lswitch
      ( arg,
        { sw_numconsts = Array.length cases;
          sw_consts = !l;
          sw_numblocks = 0;
          sw_blocks = [];
          sw_failaction = None
        },
        loc, kind ))

  let make_catch = make_catch_delayed

  let make_exit = make_exit
end

(* Action sharing for Lswitch argument *)
let share_actions_sw kind sw =
  (* Attempt sharing on all actions *)
  let store = StoreExp.mk_store () in
  let fail =
    match sw.sw_failaction with
    | None -> None
    | Some fail ->
        (* Fail is translated to exit, whatever happens *)
        Some (store.Switch.act_store_shared () fail)
  in
  let consts =
    List.map (fun (i, e) -> (i, store.Switch.act_store () e)) sw.sw_consts
  and blocks =
    List.map (fun (i, e) -> (i, store.Switch.act_store () e)) sw.sw_blocks
  in
  let acts = store.Switch.act_get_shared () in
  let hs, handle_shared = handle_shared kind in
  let acts = Array.map handle_shared acts in
  let fail =
    match fail with
    | None -> None
    | Some fail -> Some acts.(fail)
  in
  ( !hs,
    { sw with
      sw_consts = List.map (fun (i, j) -> (i, acts.(j))) consts;
      sw_blocks = List.map (fun (i, j) -> (i, acts.(j))) blocks;
      sw_failaction = fail
    } )

(* Reintroduce fail action in switch argument,
   for the sake of avoiding carrying over huge switches *)

let reintroduce_fail sw =
  match sw.sw_failaction with
  | None ->
      let t = Hashtbl.create 17 in
      let seen (_, l) =
        match as_simple_exit l with
        | Some i ->
            let old = try Hashtbl.find t i with Not_found -> 0 in
            Hashtbl.replace t i (old + 1)
        | None -> ()
      in
      List.iter seen sw.sw_consts;
      List.iter seen sw.sw_blocks;
      let i_max = ref (-1) and max = ref (-1) in
      Hashtbl.iter
        (fun i c ->
          if c > !max then (
            i_max := i;
            max := c
          ))
        t;
      if !max >= 3 then
        let default = !i_max in
        let remove =
          List.filter (fun (_, lam) ->
              match as_simple_exit lam with
              | Some j -> j <> default
              | None -> true)
        in
        { sw with
          sw_consts = remove sw.sw_consts;
          sw_blocks = remove sw.sw_blocks;
          sw_failaction = Some (make_exit default)
        }
      else
        sw
  | Some _ -> sw

module Switcher = Switch.Make (SArg)
open Switch

let rec last def = function
  | [] -> def
  | [ (x, _) ] -> x
  | _ :: rem -> last def rem

let get_edges low high l =
  match l with
  | [] -> (low, high)
  | (x, _) :: _ -> (x, last high l)

let as_interval_canfail fail low high l =
  let store = StoreExp.mk_store () in
  let do_store _tag act =
    let i = store.act_store () act in
    (*
    debugf "@,STORE [%s] %i %a" tag i Printlambda.lambda act;
    *)
    i
  in
  let rec nofail_rec cur_low cur_high cur_act = function
    | [] ->
        if cur_high = high then
          [ (cur_low, cur_high, cur_act) ]
        else
          [ (cur_low, cur_high, cur_act); (cur_high + 1, high, 0) ]
    | (i, act_i) :: rem as all ->
        let act_index = do_store "NO" act_i in
        if cur_high + 1 = i then
          if act_index = cur_act then
            nofail_rec cur_low i cur_act rem
          else if act_index = 0 then
            (cur_low, i - 1, cur_act) :: fail_rec i i rem
          else
            (cur_low, i - 1, cur_act) :: nofail_rec i i act_index rem
        else if act_index = 0 then
          (cur_low, cur_high, cur_act)
          :: fail_rec (cur_high + 1) (cur_high + 1) all
        else
          (cur_low, cur_high, cur_act)
          :: (cur_high + 1, i - 1, 0)
          :: nofail_rec i i act_index rem
  and fail_rec cur_low cur_high = function
    | [] -> [ (cur_low, cur_high, 0) ]
    | (i, act_i) :: rem ->
        let index = do_store "YES" act_i in
        if index = 0 then
          fail_rec cur_low i rem
        else
          (cur_low, i - 1, 0) :: nofail_rec i i index rem
  in
  let init_rec = function
    | [] -> [ (low, high, 0) ]
    | (i, act_i) :: rem ->
        let index = do_store "INIT" act_i in
        if index = 0 then
          fail_rec low i rem
        else if low < i then
          (low, i - 1, 0) :: nofail_rec i i index rem
        else
          nofail_rec i i index rem
  in
  assert (do_store "FAIL" fail = 0);

  (* fail has action index 0 *)
  let r = init_rec l in
  (Array.of_list r, store)

let as_interval_nofail l =
  let store = StoreExp.mk_store () in
  let rec some_hole = function
    | []
    | [ _ ] ->
        false
    | (i, _) :: ((j, _) :: _ as rem) -> j > i + 1 || some_hole rem
  in
  let rec i_rec cur_low cur_high cur_act = function
    | [] -> [ (cur_low, cur_high, cur_act) ]
    | (i, act) :: rem ->
        let act_index = store.act_store () act in
        if act_index = cur_act then
          i_rec cur_low i cur_act rem
        else
          (cur_low, cur_high, cur_act) :: i_rec i i act_index rem
  in
  let inters =
    match l with
    | (i, act) :: rem ->
        let act_index =
          (* In case there is some hole and that a switch is emitted,
             action 0 will be used as the action of unreachable
             cases (cf. switch.ml, make_switch).
             Hence, this action will be shared *)
          if some_hole rem then
            store.act_store_shared () act
          else
            store.act_store () act
        in
        assert (act_index = 0);
        i_rec i i act_index rem
    | _ -> assert false
  in
  (Array.of_list inters, store)

let sort_int_lambda_list l =
  List.sort
    (fun (i1, _) (i2, _) ->
      if i1 < i2 then
        -1
      else if i2 < i1 then
        1
      else
        0)
    l

let as_interval fail low high l =
  let l = sort_int_lambda_list l in
  ( get_edges low high l,
    match fail with
    | None -> as_interval_nofail l
    | Some act -> as_interval_canfail act low high l )

let call_switcher kind loc fail arg low high int_lambda_list =
  let edges, (cases, actions) = as_interval fail low high int_lambda_list in
  Switcher.zyva loc kind edges arg cases actions

let rec list_as_pat = function
  | [] -> fatal_error "Matching.list_as_pat"
  | [ pat ] -> pat
  | pat :: rem -> { pat with pat_desc = Tpat_or (pat, list_as_pat rem, None) }

let complete_pats_constrs = function
  | constr :: _ as constrs ->
      let constr_of_pat cstr_pat =
        cstr_pat.pat_desc in
      let pat_of_constr cstr =
        let open Patterns.Head in
        to_omega_pattern { constr with pat_desc = Construct cstr } in
      List.map pat_of_constr
        (complete_constrs constr (List.map constr_of_pat constrs))
  | _ -> assert false

(*
     Following two ``failaction'' function compute n, the trap handler
    to jump to in case of failure of elementary tests
*)

let mk_failaction_neg partial ctx def =
  debugf
    "@,@[<v 2>COMBINE (mk_failaction_neg %a)@]"
    pp_partial partial
  ;
  match partial with
  | Partial -> (
      match Default_environment.pop def with
      | Some ((idef, _), _) ->
          (Some (Lstaticraise (idef, [])), Jumps.singleton idef ctx)
      | None ->
          (* Act as Total, this means
             If no appropriate default matrix exists,
             then this switch cannot fail *)
          (None, Jumps.empty)
    )
  | Total -> (None, Jumps.empty)

(* In line with the article and simpler than before *)
let mk_failaction_pos partial seen ctx defs =
  let rec scan_def env to_test defs =
    match (to_test, Default_environment.pop defs) with
    | [], _
    | _, None ->
        List.fold_left
          (fun (klist, jumps) (i, pats) ->
            let action = Lstaticraise (i, []) in
            let klist =
              List.fold_right
                (fun pat r -> (get_key_constr pat, action) :: r)
                pats klist
            and jumps =
              Jumps.add i (Context.lub (list_as_pat pats) ctx) jumps
            in
            (klist, jumps))
          ([], Jumps.empty) env
    | _, Some ((idef, pss), rem) -> (
        let now, later =
          List.partition (fun (_p, p_ctx) -> Context.matches p_ctx pss) to_test
        in
        match now with
        | [] -> scan_def env to_test rem
        | _ -> scan_def ((idef, List.map fst now) :: env) later rem
      )
  in
  let fail_pats = complete_pats_constrs seen in
  if List.length fail_pats < !Clflags.match_context_rows then (
    let fail, jmps =
      scan_def []
        (List.map (fun pat -> (pat, Context.lub pat ctx)) fail_pats)
        defs
    in
    debugf
      "@,@[<v 2>COMBINE (mk_failaction_pos %a)@,\
           %a@,\
           @[<v 2>FAIL PATTERNS:@,\
             %a@]@,\
           @[<v 2>POSITIVE JUMPS:@,\
             %a@]\
           @]"
      pp_partial partial
      Default_environment.pp defs
      (Format.pp_print_list ~pp_sep:Format.pp_print_cut
         Printpat.pretty_pat) fail_pats
      Jumps.pp jmps
    ;
    (None, fail, jmps)
  ) else (
    (* Too many non-matched constructors -> reduced information *)
    let fail, jumps = mk_failaction_neg partial ctx defs in
    debugf
      "@,@[<v 2>COMBINE (mk_failaction_pos)@,\
           %a@,\
           @[<v 2>FAIL:@,\
             %t@]\
           @]"
      Default_environment.pp defs
      ( fun ppf -> match fail with
        | None -> Format.fprintf ppf "<none>"
        | Some lam -> Printlambda.lambda ppf lam
      )
    ;
    (fail, [], jumps)
  )

let combine_constant value_kind loc arg cst partial ctx def
    (const_lambda_list, total, _pats) =
  let fail, local_jumps = mk_failaction_neg partial ctx def in
  let make_scalar_test_sequence scalar =
    make_test_sequence value_kind loc fail
      scalar
      arg const_lambda_list
  in
  let lambda1 =
    match cst with
    | Const_int _ ->
        let int_lambda_list =
          List.map
            (function
              | Const_int n, l -> (n, l)
              | _ -> assert false)
            const_lambda_list
        in
        call_switcher value_kind loc fail arg min_int max_int int_lambda_list
    | Const_char _ ->
        let int_lambda_list =
          List.map
            (function
              | Const_char c, l -> (Char.code c, l)
              | _ -> assert false)
            const_lambda_list
        in
        call_switcher value_kind loc fail arg 0 255 int_lambda_list
    | Const_string _ ->
        (* Note as the bytecode compiler may resort to dichotomic search,
   the clauses of stringswitch  are sorted with duplicates removed.
   This partly applies to the native code compiler, which requires
   no duplicates *)
        let const_lambda_list = sort_lambda_list const_lambda_list in
        let sw =
          List.map
            (fun (c, act) ->
              match c with
              | Const_string (s, _, _) -> (s, act)
              | _ -> assert false)
            const_lambda_list
        in
        let hs, sw, fail = share_actions_tree value_kind sw fail in
        hs (Lstringswitch (arg, sw, fail, loc, value_kind))
    | Const_float _ -> make_scalar_test_sequence (Scalar.floating (Value (Float64 Any_locality_mode)))
    | Const_float32 _ | Const_unboxed_float32 _ ->
        (* Should be caught in do_compile_matching. *)
        Misc.fatal_error "Found unexpected float32 literal pattern."
    | Const_unboxed_float _ -> make_scalar_test_sequence (Scalar.floating (Naked (Float64 Any_locality_mode)))
    | Const_int32 _ -> make_scalar_test_sequence (Scalar.integral (Value (Boxable (Int32 Any_locality_mode))))
    | Const_int64 _ -> make_scalar_test_sequence (Scalar.integral (Value (Boxable (Int64 Any_locality_mode))))
    | Const_nativeint _ -> make_scalar_test_sequence (Scalar.integral (Value (Boxable (Nativeint Any_locality_mode))))
    | Const_unboxed_int32 _ -> make_scalar_test_sequence (Scalar.integral (Naked (Boxable (Int32 Any_locality_mode))))
    | Const_unboxed_int64 _ -> make_scalar_test_sequence (Scalar.integral (Naked (Boxable (Int64 Any_locality_mode))))
    | Const_unboxed_nativeint _ -> make_scalar_test_sequence (Scalar.integral (Naked (Boxable (Nativeint Any_locality_mode))))
  in
  (lambda1, Jumps.union local_jumps total)

let split_cases tag_lambda_list =
  let rec split_rec = function
    | [] -> ([], [], None)
    | ({cstr_tag; cstr_repr; cstr_constant}, act) :: rem -> (
        let consts, nonconsts, null = split_rec rem in
        match cstr_tag, cstr_repr with
        | Ordinary _, (Variant_unboxed | Variant_with_null) ->
          (consts, (0, act) :: nonconsts, null)
        | Ordinary {runtime_tag}, Variant_boxed _ when cstr_constant ->
          ((runtime_tag, act) :: consts, nonconsts, null)
        | Ordinary {runtime_tag}, Variant_boxed _ ->
          (consts, (runtime_tag, act) :: nonconsts, null)
        | Null, Variant_with_null ->
          (match null with
          | None -> (consts, nonconsts, Some act)
          | Some _ -> Misc.fatal_error
            "Multiple null cases in Matching.split_cases")
        | Null, (Variant_boxed _ | Variant_unboxed) ->
          assert false
        | _, Variant_extensible -> assert false
        | Extension _, _ -> assert false
      )
  in
  let const, nonconst, null = split_rec tag_lambda_list in
  (sort_int_lambda_list const, sort_int_lambda_list nonconst, null)

(* The bool tracks whether the constructor is constant, because we don't have a
   constructor_description available for polymorphic variants *)
let split_variant_cases (tag_lambda_list : ((int * bool) * lambda) list) =
  let const, nonconst =
    List.partition_map
      (fun (tag, act) -> match tag with
         | (n, true) -> Left (n, act)
         | (n, false) -> Right (n, act))
      tag_lambda_list
  in
  (sort_int_lambda_list const, sort_int_lambda_list nonconst)

let split_extension_cases tag_lambda_list =
  List.partition_map
    (fun ({cstr_constant; cstr_tag}, act) ->
       match cstr_constant, cstr_tag with
       | true, Extension path -> Left (path, act)
       | false, Extension path -> Right (path, act)
       | _, (Ordinary _ | Null) -> assert false)
    tag_lambda_list

let transl_match_on_option value_kind arg loc ~if_some ~if_none =
  (* This case is very frequent, it corresponds to
      options and lists. *)
  (* Keeping the Pisint test would make the bytecode
      slightly worse, but it lets the native compiler generate
      better code -- see #10681. *)
  if !Clflags.native_code then
    Lifthenelse(Lprim (Pisint { variant_only = true }, [ arg ], loc),
                if_none, if_some, value_kind)
  else
    Lifthenelse(arg, if_some, if_none, value_kind)

let transl_match_on_or_null value_kind arg loc ~if_null ~if_this =
  Lifthenelse (Lprim (Pisnull, [ arg ], loc), if_null, if_this, value_kind)

let combine_constructor value_kind loc arg pat_env pat_barrier cstr partial ctx def
    (descr_lambda_list, total1, pats) =
  match cstr.cstr_tag with
  | Extension _ ->
      (* Special cases for extensions *)
      let fail, local_jumps = mk_failaction_neg partial ctx def in
      let lambda1 =
        let consts, nonconsts = split_extension_cases descr_lambda_list in
        let default, consts, nonconsts =
          match fail with
          | None -> (
              match (consts, nonconsts) with
              | _, (_, act) :: rem -> (act, consts, rem)
              | (_, act) :: rem, _ -> (act, rem, nonconsts)
              | _ -> assert false
            )
          | Some fail -> (fail, consts, nonconsts)
        in
        let nonconst_lambda =
          match nonconsts with
          | [] -> default
          | _ ->
              let tag = Ident.create_local "tag" in
              let tag_duid = Lambda.debug_uid_none in
              let tests =
                List.fold_right
                  (fun (path, act) rem ->
                    let ext = transl_extension_path loc pat_env path in
                    Lifthenelse
                      (phys_equal ~loc (Lvar tag) ext, act, rem, value_kind))
                  nonconsts default
              in
              let ubr = Translmode.transl_unique_barrier pat_barrier in
              let sem = add_barrier_to_read ubr Reads_agree in
              let str = add_barrier_to_let_kind ubr Alias in
              Llet (str, Lambda.layout_block, tag, tag_duid,
                    Lprim (Pfield (0, Pointer, sem), [ arg ], loc),
                    tests)
        in
        List.fold_right
          (fun (path, act) rem ->
            let ext = transl_extension_path loc pat_env path in
            Lifthenelse (phys_equal ~loc arg ext, act, rem,
                         value_kind))
          consts nonconst_lambda
      in
      (lambda1, Jumps.union local_jumps total1)
  | _ ->
      (* Regular concrete type *)
      let ncases = List.length descr_lambda_list
      and nconstrs = cstr.cstr_consts + cstr.cstr_nonconsts in
      let sig_complete = ncases = nconstrs in
      let fail_opt, fails, local_jumps =
        if sig_complete then
          (None, [], Jumps.empty)
        else
          let constrs =
            List.map2 (fun (constr, _act) p -> { p with pat_desc = constr })
              descr_lambda_list pats in
          mk_failaction_pos partial constrs ctx def
      in
      let descr_lambda_list = fails @ descr_lambda_list in
      let consts, nonconsts, null = split_cases descr_lambda_list in
      (* Our duty below is to generate code, for matching on a list of
         constructor+action cases, that is good for both bytecode and
         native-code compilation. (Optimizations that only work well
         for one backend should be done in the backend.)

         The [Lswitch] construct is generally an excellent choice, as
         it generates a single instruction in bytecode, and can be
         turned into efficient, simpler control-flow constructs in
         native-code. (The lambda/switch.ml module is precisely
         responsible for efficiently compiling switches to simpler
         tests.)

         Some additional optimizations make sense here when they let
         us generate better code, including in bytecode: the generated
         code should still fit in one bytecode instruction or less.

         [Lswitch] has the downside of always needing a byte per
         constructor in the generated bytecode, even when many actions
         are shared. For types with a lot of constructors, calling the
         switcher directly can result in more compact code. This is
         a reason to deviate from the one-instruction policy.
      *)
      let lambda1 =
        match (fail_opt, same_actions descr_lambda_list) with
        | None, Some act ->
            (* Identical actions, no failure: 0 control-flow instructions. *)
            act
        | _ -> (
            match
              (cstr.cstr_consts, cstr.cstr_nonconsts, consts, nonconsts, null)
            with
            | 1, 1, [ (0, act1) ], [ (0, act2) ], None
              when not (Clflags.is_flambda2 ()) ->
                transl_match_on_option value_kind arg loc
                  ~if_none:act1 ~if_some:act2
            | 1, 1, [], [(_, act2)], Some act1 ->
                (* The [Variant_with_null] case. *)
                transl_match_on_or_null value_kind arg loc
                  ~if_null:act1 ~if_this:act2
            | _, _, _, _, Some _ ->
                Misc.fatal_error "Matching.combine_constructor: Unexpected Null case"
            | n, 0, _, [], None ->
                (* The matched type defines constant constructors only.
                   (typically the constant cases are dense, so
                   call_switcher will generate a Lswitch, still one
                   instruction.) *)
                call_switcher value_kind loc fail_opt arg 0 (n - 1) consts
            | n, _, _, _, None -> (
                let act0 =
                  (* = Some act when all non-const constructors match to act *)
                  match (fail_opt, nonconsts) with
                  | Some a, [] -> Some a
                  | Some _, _ ->
                      if List.length nonconsts = cstr.cstr_nonconsts then
                        same_actions nonconsts
                      else
                        None
                  | None, _ -> same_actions nonconsts
                in
                match act0 with
                | Some act ->
                    (* This case deviates from our policy, by typically
                       generating three bytecode instructions.

                       It can save a lot of bytecode space when matching
                       on a type with many non-constant constructors,
                       all sent to the same action. This pattern occurs
                       several times in the compiler codebase
                       (for example), due to code fragments such as the
                       following:

                           match token with SEMISEMI -> true | _ -> false

                       (The type of tokens has more than 120 constructors.)
                    *)
                    Lifthenelse
                      ( Lprim (Pisint { variant_only = true }, [ arg ], loc),
                        call_switcher value_kind loc fail_opt arg 0 (n - 1) consts,
                        act, value_kind )
                | None ->
                    (* In the general case, emit a switch. *)
                    let sw =
                      { sw_numconsts = cstr.cstr_consts;
                        sw_consts = consts;
                        sw_numblocks = cstr.cstr_nonconsts;
                        sw_blocks = nonconsts;
                        sw_failaction = fail_opt
                      }
                    in
                    let hs, sw = share_actions_sw value_kind sw in
                    let sw = reintroduce_fail sw in
                    hs (Lswitch (arg, sw, loc, value_kind))))
      in
      (lambda1, Jumps.union local_jumps total1)

let make_test_sequence_variant_constant value_kind fail arg int_lambda_list =
  let _, (cases, actions) = as_interval fail min_int max_int int_lambda_list in
  Switcher.test_sequence value_kind arg cases actions

let call_switcher_variant_constant kind loc fail arg int_lambda_list =
  call_switcher kind loc fail arg min_int max_int int_lambda_list

let call_switcher_variant_constr value_kind loc fail arg pat_barrier int_lambda_list =
  let v = Ident.create_local "variant" in
  let v_duid = Lambda.debug_uid_none in
  let ubr = Translmode.transl_unique_barrier pat_barrier in
  let str = add_barrier_to_let_kind ubr Alias in
  Llet
    ( str,
      Lambda.layout_int,
      v,
      v_duid,
      Lprim (nonconstant_variant_field ubr 0, [ arg ], loc),
      call_switcher value_kind loc fail (Lvar v) min_int max_int int_lambda_list )

let combine_variant value_kind loc row arg pat_barrier partial ctx def
    (tag_lambda_list, total1, _pats)
    =
  let num_constr = ref 0 in
  if row_closed row then
    List.iter
      (fun (_, f) ->
        match row_field_repr f with
        | Rabsent
        | Reither (true, _ :: _, _) ->
            ()
        | _ -> incr num_constr)
      (row_fields row)
  else
    num_constr := max_int;
  let test_int_or_block arg if_int if_block =
    Lifthenelse (Lprim (Pisint { variant_only = true },
                        [ arg ], loc), if_int, if_block, value_kind)
  in
  let sig_complete = List.length tag_lambda_list = !num_constr
  and one_action = same_actions tag_lambda_list in
  let fail, local_jumps =
    if
      sig_complete
      ||
      match partial with
      | Total -> true
      | _ -> false
    then
      (None, Jumps.empty)
    else
      mk_failaction_neg partial ctx def
  in
  let consts, nonconsts = split_variant_cases tag_lambda_list in
  let lambda1 =
    match (fail, one_action) with
    | None, Some act -> act
    | _, _ -> (
        match (consts, nonconsts) with
        | [ (_, act1) ], [ (_, act2) ] when fail = None ->
            test_int_or_block arg act1 act2
        | _, [] -> (
            let lam =
              make_test_sequence_variant_constant value_kind fail arg consts
            in
            (* PR#11587: Switcher.test_sequence expects integer inputs, so
               if the type allows pointers we must filter them away. *)
            match fail with
            | None -> lam
            | Some fail -> test_int_or_block arg lam fail
          )
        | [], _ -> (
            let lam =
              call_switcher_variant_constr value_kind loc fail arg pat_barrier nonconsts
            in
            (* One must not dereference integers *)
            match fail with
            | None -> lam
            | Some fail -> test_int_or_block arg fail lam
          )
        | _, _ ->
            let lam_const =
              call_switcher_variant_constant value_kind loc fail arg consts
            and lam_nonconst =
              call_switcher_variant_constr value_kind loc fail arg pat_barrier nonconsts
            in
            test_int_or_block arg lam_const lam_nonconst
      )
  in
  (lambda1, Jumps.union local_jumps total1)

let combine_array value_kind loc arg kind partial ctx def (len_lambda_list, total1, _pats)
    =
  let fail, local_jumps = mk_failaction_neg partial ctx def in
  let lambda1 =
    let newvar = Ident.create_local "len" in
    let newvar_duid = Lambda.debug_uid_none in
    let switch =
      call_switcher value_kind loc fail (Lvar newvar) 0 max_int len_lambda_list
    in
    bind_with_layout Alias (newvar, newvar_duid, Lambda.layout_int)
      (Lprim (Parraylength kind, [ arg ], loc)) switch
  in
  (lambda1, Jumps.union local_jumps total1)

(* Insertion of debugging events *)

let rec event_branch repr lam =
  match (lam, repr) with
  | _, None -> lam
  | Levent (lam', ev), Some r ->
      incr r;
      Levent
        ( lam',
          { lev_loc = ev.lev_loc;
            lev_kind = ev.lev_kind;
            lev_repr = repr;
            lev_env = ev.lev_env
          } )
  | Llet (str, k, id, duid, lam, body), _ ->
      Llet (str, k, id, duid, lam, event_branch repr body)
  | Lstaticraise _, _ -> lam
  | _, Some _ ->
      fatal_errorf "Matching.event_branch: %a" Printlambda.lambda lam

(*
   This exception is raised when the compiler cannot produce code
   because control cannot reach the compiled clause,

   Unused is raised initially in compile_test.

   compile_list (for compiling switch results) catch Unused

   comp_match_handlers (for compiling split matches)
   may reraise Unused


*)

exception Unused

let compile_list compile_fun division =
  let rec c_rec totals = function
    | [] -> ([], Jumps.unions totals, [])
    | (key, cell) :: rem -> (
        if Context.is_empty cell.ctx then
          c_rec totals rem
        else begin
          match compile_fun cell.ctx cell.pm with
          | exception Unused ->
            if rem <> [] then separate_debug_output ();
            c_rec totals rem
          | lambda1, total1 ->
            if rem <> [] then separate_debug_output ();
            let c_rem, total, new_discrs =
              c_rec (Jumps.map Context.combine total1 :: totals) rem
            in
            ( (key, lambda1) :: c_rem,
              total,
              Patterns.Head.to_omega_pattern cell.discr :: new_discrs )
        end
      )
  in
  c_rec [] division

let compile_orhandlers value_kind compile_fun lambda1 total1 ctx to_catch =
  let rec do_rec r total_r = function
    | [] -> (r, total_r)
    | { provenance = mat; exit = i; vars; pm } :: rem -> (
        let ctx = Context.select_columns mat ctx in
        match compile_fun ctx pm with
        | exception Unused ->
          if rem <> [] then separate_debug_output ();
          (* Whilst the handler is [lambda_unit] it is actually unused and only added
             to produce well-formed code. In reality this expression returns a
             [value_kind]. *)
          do_rec
            (Lstaticcatch (r, (i, vars), lambda_unit, Same_region, value_kind))
            total_r rem
        | handler_i, total_i ->
          if rem <> [] then separate_debug_output ();
          begin match raw_action r with
          | Lstaticraise (j, args) ->
              if i = j then
                ( List.fold_right2
                    (bind_with_layout Alias)
                    vars args handler_i,
                  Jumps.map (Context.rshift_num (ncols mat)) total_i )
              else
                do_rec r total_r rem
          | _ ->
              do_rec
                (Lstaticcatch
                   (r, (i, vars), handler_i, Same_region, value_kind))
                (Jumps.union (Jumps.remove i total_r)
                   (Jumps.map (Context.rshift_num (ncols mat)) total_i))
                rem
          end
      )
  in
  do_rec lambda1 total1 to_catch

let compile_test compile_fun partial divide combine ctx to_match =
  let division = divide ctx to_match in
  let c_div = compile_list compile_fun division.cells in
  match c_div with
  | [], _, _ -> (
      match mk_failaction_neg partial ctx to_match.default with
      | None, _ -> raise Unused
      | Some l, total -> (l, total)
    )
  | _ -> combine ctx to_match.default c_div

(* Attempt to avoid some useless bindings by lowering them *)

(* Approximation of v present in lam *)
let rec approx_present v = function
  | Lconst _ -> false
  | Lstaticraise (_, args) ->
      List.exists (fun lam -> approx_present v lam) args
  | Lprim (_, args, _) -> List.exists (fun lam -> approx_present v lam) args
  | Llet (Alias, _k, _duid, _, l1, l2) ->
    approx_present v l1 || approx_present v l2
  | Lvar vv -> Ident.same v vv
  | _ -> true

let rec lower_bind v v_duid arg_layout arg lam =
  match lam with
  | Lifthenelse (cond, ifso, ifnot, kind) -> (
      let pcond = approx_present v cond
      and pso = approx_present v ifso
      and pnot = approx_present v ifnot in
      match (pcond, pso, pnot) with
      | false, false, false -> lam
      | false, true, false ->
        Lifthenelse (cond, lower_bind v v_duid arg_layout arg ifso, ifnot, kind)
      | false, false, true ->
        Lifthenelse (cond, ifso, lower_bind v v_duid arg_layout arg ifnot, kind)
      | _, _, _ -> bind_with_layout Alias (v, v_duid, arg_layout) arg lam
    )
  | Lswitch (ls, ({ sw_consts = [ (i, act) ]; sw_blocks = [] } as sw), loc,
             kind)
    when not (approx_present v ls) ->
      Lswitch (ls, { sw with sw_consts =
                             [ (i, lower_bind v v_duid arg_layout arg act) ] },
               loc, kind)
  | Lswitch (ls, ({ sw_consts = []; sw_blocks = [ (i, act) ] } as sw),
             loc, kind)
    when not (approx_present v ls) ->
      Lswitch (ls, { sw with sw_blocks =
                             [ (i, lower_bind v v_duid arg_layout arg act) ] },
               loc, kind)
  | Llet (Alias, k, vv, vv_duid, lv, l) ->
      if approx_present v lv then
        bind_with_layout Alias (v, v_duid, arg_layout) arg lam
      else
        Llet (Alias, k, vv, vv_duid, lv, lower_bind v v_duid arg_layout arg l)
  | _ -> bind_with_layout Alias (v, v_duid, arg_layout) arg lam

let bind_check str v v_duid arg_layout arg lam =
  match (str, arg) with
  | _, Lvar _ -> bind_with_layout str (v, v_duid, arg_layout) arg lam
  | Alias, _ -> lower_bind v v_duid arg_layout arg lam
  | _, _ -> bind_with_layout str (v, v_duid, arg_layout) arg lam

let comp_exit ctx m =
  match Default_environment.pop m.default with
  | Some ((i, _), _) -> (Lstaticraise (i, []), Jumps.singleton i ctx)
  | None -> fatal_error "Matching.comp_exit"

let rec comp_match_handlers layout comp_fun partial ctx first_match next_matches =
  match next_matches with
  | [] -> comp_fun partial ctx first_match
  | (_, second_match) :: next_next_matches -> (
      let rec c_rec body jumps_body = function
        | [] -> (body, jumps_body)
        | (i, pm_i) :: rem -> (
            separate_debug_output ();
            let ctx_i, jumps_rem = Jumps.extract i jumps_body in
            if Context.is_empty ctx_i then
              c_rec body jumps_body rem
            else begin
              let partial = match rem with
                | [] -> partial
                | _ -> Partial
              in
              match comp_fun partial ctx_i pm_i with
              | lambda_i, jumps_i ->
                c_rec
                  (Lstaticcatch (body, (i, []), lambda_i, Same_region, layout))
                  (Jumps.union jumps_i jumps_rem)
                  rem
              | exception Unused ->
                  (* Whilst the handler is [lambda_unit] it is actually unused
                     and only added to produce well-formed code. In reality this
                     expression returns a [layout]. *)
                  c_rec
                  (Lstaticcatch
                     (body, (i, []), lambda_unit, Same_region, layout))
                  jumps_rem rem
            end
          )
      in
      match comp_fun Partial ctx first_match with
      | first_lam, jumps ->
        c_rec first_lam jumps next_matches
      | exception Unused ->
        separate_debug_output ();
        comp_match_handlers layout comp_fun partial ctx second_match
          next_next_matches
    )

(* To find reasonable names for variables *)

let rec name_pattern default = function
  | ((pat, _), _) :: rem -> (
      match pat.pat_desc with
      | Tpat_var (id, _, uid, _) -> id, uid
      | Tpat_alias (_, id, _, uid, _, _) -> id, uid
      | _ -> name_pattern default rem
    )
  | _ -> Ident.create_local default, Lambda.debug_uid_none

let arg_to_var arg cls =
  match arg with
  | Lvar v -> (v, Lambda.debug_uid_none, arg)
  | _ ->
      let v, v_duid = name_pattern "*match*" cls in
      (v, v_duid, Lvar v)

(*
  The main compilation function.
   Input:
      repr=used for inserting debug events
      partial=exhaustiveness information from Parmatch
      ctx=a context
      m=a pattern matching

   Output: a lambda term, a jump summary {..., exit number -> context, ... }
*)

let rec compile_match ~scopes value_kind repr partial ctx
    (m : initial_clause pattern_matching) =
  match m.cases with
  | ([], action) :: rem ->
      let res =
        if is_guarded action then
          let lambda, total =
            compile_match ~scopes value_kind None partial ctx
              { m with cases = rem }
          in
          (event_branch repr (patch_guarded lambda action), total)
        else
          (event_branch repr action, Jumps.empty)
      in
      debugf "empty matrix%t"
        (fun ppf -> if is_guarded action then Format.fprintf ppf " (guarded)");
      res
  | nonempty_cases ->
      compile_match_nonempty ~scopes value_kind repr partial ctx
        { m with cases = map_on_rows Non_empty_row.of_initial nonempty_cases }

and compile_match_nonempty ~scopes value_kind repr partial ctx
    (m : Typedtree.pattern Non_empty_row.t clause pattern_matching)=
  match m with
  | { cases = []; args = [] } -> comp_exit ctx m
  | { args = (arg, str, arg_sort, layout) :: argl } ->
      let v, v_duid, newarg = arg_to_var arg m.cases in
      let args = (newarg, Alias, arg_sort, layout) :: argl in
      let cases =
        List.map (half_simplify_nonempty ~arg:newarg ~arg_sort)
          m.cases
      in
      let m = { m with args; cases } in
      let first_match, rem =
        split_and_precompile_half_simplified ~arg:newarg ~arg_sort m
      in
      combine_handlers ~scopes value_kind repr partial ctx
                       (v, v_duid, str, layout, arg) first_match rem
  | _ -> assert false

and compile_match_simplified ~scopes value_kind  repr partial ctx
    (m : Simple.clause pattern_matching) =
  match m with
  | { cases = []; args = [] } -> comp_exit ctx m
  | { args = ((Lvar v as arg), str, sort, layout) :: argl } ->
      let v_duid = Lambda.debug_uid_none in
      (* CR sspies: Can we get a better [debug_uid] here? *)
      let args = (arg, Alias, sort, layout) :: argl in
      let m = { m with args } in
      let first_match, rem = split_and_precompile_simplified m in
      combine_handlers value_kind ~scopes repr partial ctx
        (v, v_duid, str, layout, arg) first_match rem
  | _ -> assert false

and combine_handlers ~scopes value_kind repr partial ctx
    (v, v_duid, str, arg_layout, arg) first_match rem =
  let lam, total =
    comp_match_handlers value_kind
      (( if dbg then
         do_compile_matching_pr ~scopes value_kind
       else
         do_compile_matching ~scopes value_kind
       )
         repr)
      partial ctx first_match rem
  in
  (bind_check str v v_duid arg_layout arg lam, total)

(* verbose version of do_compile_matching, for debug *)
and do_compile_matching_pr ~scopes value_kind repr partial ctx x =
  debugf
    "@[<v>MATCH %a\
     @,%a"
    pp_partial partial
    pretty_precompiled x;
  debugf "@,@[<v 2>CTX:@,%a@]"
    Context.pp ctx;
  debugf "@,@[<v 2>COMPILE:@,";
  let ((_, jumps) as r) =
    try do_compile_matching ~scopes value_kind repr partial ctx x with
    | exn ->
        debugf "EXN (%s)@]@]" (Printexc.to_string exn);
        raise exn
  in
  debugf "@]";
  if Jumps.is_empty jumps then
    debugf "@,NO JUMPS"
  else
    debugf "@,@[<v 2>JUMPS:@,%a@]"
      Jumps.pp jumps;
  debugf "@]";
  r

and do_compile_matching ~scopes value_kind repr partial ctx pmh =
  match pmh with
  | Pm pm -> (
      let arg =
        match pm.args with
        | (first_arg, _, _, _) :: _ -> first_arg
        | _ ->
            (* We arrive in do_compile_matching from:
               - compile_matching
               - recursive call on PmVars
               The first one explicitly checks that [args] is nonempty, the
               second one is only generated when the inner pm first looks at
               a variable (i.e. there is something to look at).
            *)
            assert false
      in
      let ph = what_is_cases pm.cases in
      let pomega = Patterns.Head.to_omega_pattern ph in
      let ploc = head_loc ~scopes ph in
      let open Patterns.Head in
      match ph.pat_desc with
      | Any ->
          compile_no_test ~scopes value_kind
            divide_var
            Context.rshift repr partial ctx pm
      | Tuple _ ->
          compile_no_test ~scopes value_kind
            (divide_tuple ~scopes ph)
            Context.combine repr partial ctx pm
      | Unboxed_tuple shape ->
          compile_no_test ~scopes value_kind
            (divide_unboxed_tuple ~scopes ph shape)
            Context.combine repr partial ctx pm
      | Record [] | Record_unboxed_product [] -> assert false
      | Record (lbl :: _) ->
          compile_no_test ~scopes value_kind
            (divide_record ~scopes lbl.lbl_all ph)
            Context.combine repr partial ctx pm
      | Record_unboxed_product (lbl :: _) ->
          compile_no_test ~scopes value_kind
            (divide_record_unboxed_product ~scopes lbl.lbl_all ph)
            Context.combine repr partial ctx pm
      | Constant (Const_float32 _ | Const_unboxed_float32 _) ->
          Parmatch.raise_matched_float32 ()
      | Constant cst ->
          compile_test
            (compile_match ~scopes value_kind repr partial)
            partial divide_constant
            (combine_constant value_kind ploc arg cst partial)
            ctx pm
      | Construct cstr ->
          compile_test
            (compile_match ~scopes value_kind repr partial)
            partial (divide_constructor ~scopes)
            (combine_constructor value_kind ploc arg ph.pat_env ph.pat_unique_barrier cstr partial)
            ctx pm
      | Array (_, elt_sort, _) ->
          let elt_sort = Jkind.Sort.default_for_transl_and_get elt_sort in
          let kind = Typeopt.array_pattern_kind pomega elt_sort in
          compile_test
            (compile_match ~scopes value_kind repr partial)
            partial (divide_array ~scopes kind)
            (combine_array value_kind ploc arg kind partial)
            ctx pm
      | Lazy ->
          compile_no_test ~scopes value_kind
            (divide_lazy ~scopes ph)
            Context.combine repr partial ctx pm
      | Variant { cstr_row = row } ->
          compile_test
            (compile_match ~scopes value_kind repr partial)
            partial (divide_variant ~scopes !row)
            (combine_variant value_kind ploc !row arg ph.pat_unique_barrier partial)
            ctx pm
    )
  | PmVar { inside = pmh } ->
      let lam, total =
        do_compile_matching ~scopes value_kind repr partial (Context.lshift ctx) pmh
      in
      (lam, Jumps.map Context.rshift total)
  | PmOr { body; handlers } ->
      let lam, total =
        compile_match_simplified ~scopes value_kind repr partial ctx body in
      compile_orhandlers value_kind (compile_match ~scopes value_kind repr partial)
        lam total ctx handlers

and compile_no_test ~scopes value_kind divide up_ctx repr partial ctx to_match =
  let { pm = this_match; ctx = this_ctx } = divide ctx to_match in
  let lambda, total =
    compile_match ~scopes value_kind repr partial this_ctx this_match in
  (lambda, Jumps.map up_ctx total)

(* The entry points *)

(*
   If there is a guard in a matching or a lazy pattern,
   then set exhaustiveness info to Partial.
   (because of side effects, assume the worst).

   Notice that exhaustiveness information is trusted by the compiler,
   that is, a match flagged as Total should not fail at runtime.
   More specifically, for instance if match y with x::_ -> x is flagged
   total (as it happens during JoCaml compilation) then y cannot be []
   at runtime. As a consequence, the static Total exhaustiveness information
   have to be downgraded to Partial, in the dubious cases where guards
   or lazy pattern execute arbitrary code that may perform side effects
   and change the subject values.
LM:
   Lazy pattern was PR#5992, initial patch by lpw25.
   I have  generalized the patch, so as to also find mutable fields.
*)

let is_lazy_pat p =
  match p.pat_desc with
  | Tpat_lazy _ -> true
  | Tpat_alias _
  | Tpat_variant _
  | Tpat_record _
  | Tpat_record_unboxed_product _
  | Tpat_tuple _
  | Tpat_unboxed_tuple _
  | Tpat_construct _
  | Tpat_array _
  | Tpat_or _
  | Tpat_constant _
  | Tpat_var _
  | Tpat_any ->
      false

let has_lazy p = Typedtree.exists_pattern is_lazy_pat p

let is_record_with_mutable_field p =
  let fields_have_mutable_type lps =
    List.exists (fun (_, lbl, _) -> Types.is_mutable lbl.lbl_mut) lps
  in
  match p.pat_desc with
  | Tpat_record (lps, _) -> fields_have_mutable_type lps
  | Tpat_record_unboxed_product (lps, _) -> fields_have_mutable_type lps
  | Tpat_alias _
  | Tpat_variant _
  | Tpat_lazy _
  | Tpat_tuple _
  | Tpat_unboxed_tuple _
  | Tpat_construct _
  | Tpat_array _
  | Tpat_or _
  | Tpat_constant _
  | Tpat_var _
  | Tpat_any ->
      false

let has_mutable p = Typedtree.exists_pattern is_record_with_mutable_field p

(* Downgrade Total when
   1. Matching accesses some mutable fields;
   2. And there are  guards or lazy patterns.
*)

let check_partial has_mutable has_lazy pat_act_list = function
  | Partial -> Partial
  | Total ->
      if
        pat_act_list = []
        || (* allow empty case list *)
           List.exists
             (fun (pats, lam) ->
               has_mutable pats && (is_guarded lam || has_lazy pats))
             pat_act_list
      then
        Partial
      else
        Total

let check_partial_list pats_act_list =
  check_partial (List.exists has_mutable) (List.exists has_lazy) pats_act_list

let check_partial pat_act_list =
  check_partial has_mutable has_lazy pat_act_list

(* have toplevel handler when appropriate *)

type failer_kind =
  | Raise_match_failure
  | Reraise_noloc of lambda

let failure_handler ~scopes loc ~failer () =
  match failer with
  | Reraise_noloc exn_lam ->
    Lprim (Praise Raise_reraise, [ exn_lam ], Scoped_location.Loc_unknown)
  | Raise_match_failure ->
    let sloc = Scoped_location.of_location ~scopes loc in
    let slot =
      transl_extension_path sloc
        (Lazy.force Env.initial) Predef.path_match_failure
    in
    let fname, line, char =
      Location.get_pos_info loc.Location.loc_start in
    Lprim
      ( Praise Raise_regular,
        [ Lprim
            ( Pmakeblock (0, Immutable, None, alloc_heap),
              [ slot;
                Lconst
                  (Const_block
                     ( 0,
                       [ Const_base (Const_string (fname, loc, None));
                         Const_base (Const_int line);
                         Const_base (Const_int char)
                       ] ))
              ],
              sloc )
        ],
        sloc )

let check_total ~scopes value_kind loc ~failer total lambda i =
  if Jumps.is_empty total then
    lambda
  else
    Lstaticcatch (lambda, (i, []),
                  failure_handler ~scopes loc ~failer (),
                  Same_region, value_kind)

let toplevel_handler ~scopes ~return_layout loc ~failer partial args cases
    compile_fun =
  let compile_fun partial pm =
    debugf "@[<v>MATCHING@,";
    let result = compile_fun partial pm in
    debugf "@]@.";
    result
  in
  match partial with
  | Total when not !Clflags.safer_matching ->
      let default = Default_environment.empty in
      let pm = { args; cases; default } in
      let (lam, total) = compile_fun Total pm in
      assert (Jumps.is_empty total);
      lam
  | Partial | Total (* when !Clflags.safer_matching *) ->
      let raise_num = next_raise_count () in
      let default =
        Default_environment.cons [ Patterns.omega_list args ] raise_num
          Default_environment.empty in
      let pm = { args; cases; default } in
      begin match compile_fun Partial pm with
      | exception Unused -> assert false
      | (lam, total) ->
          check_total ~scopes return_layout loc ~failer total lam raise_num
      end

let compile_matching ~scopes ~arg_sort ~arg_layout ~return_layout loc ~failer repr arg
      pat_act_list partial =
  let partial = check_partial pat_act_list partial in
  let args = [ (arg, Strict, arg_sort, arg_layout) ] in
  let rows = map_on_rows (fun pat -> (pat, [])) pat_act_list in
  toplevel_handler ~scopes ~return_layout loc ~failer partial args rows
    (fun partial pm -> compile_match_nonempty ~scopes return_layout repr
                         partial (Context.start 1) pm)

let for_function ~scopes ~arg_sort ~arg_layout ~return_layout loc repr param
      pat_act_list partial =
  compile_matching ~scopes ~arg_sort ~arg_layout ~return_layout loc
    ~failer:Raise_match_failure repr param pat_act_list partial

(* In the following two cases, exhaustiveness info is not available! *)
let for_trywith ~scopes ~return_layout loc param pat_act_list =
  (* Note: the failure action of [for_trywith] corresponds
     to an exception that is not matched by a try..with handler,
     and is thus reraised for the next handler in the stack.

     It is important to *not* include location information in
     the reraise (hence the [_noloc]) to avoid seeing this
     silent reraise in exception backtraces. *)
  compile_matching ~scopes ~arg_sort:Jkind.Sort.Const.for_predef_value
    ~arg_layout:layout_block ~return_layout loc ~failer:(Reraise_noloc param)
    None param pat_act_list Partial

let simple_for_let ~scopes ~arg_sort ~return_layout loc param pat body =
  let arg_layout =
    Typeopt.layout pat.pat_env pat.pat_loc arg_sort pat.pat_type
  in
  compile_matching ~scopes ~arg_sort ~arg_layout ~return_layout loc
    ~failer:Raise_match_failure None param [ (pat, body) ] Partial

(* Optimize binding of immediate tuples

   The goal of the implementation of 'for_let' below, which replaces
   'simple_for_let', is to avoid tuple allocation in cases such as
   this one:

     let (x,y) =
        let foo = ... in
        if foo then (1, 2) else (3,4)
     in bar

   The compiler easily optimizes the simple `let (x,y) = (1,2) in ...`
   case (call to Matching.for_multiple_match from Translcore), but
   didn't optimize situations where the rhs tuples are hidden under
   a more complex context.

   The idea comes from Alain Frisch who suggested and implemented
   the following compilation method, based on Lassign:

     let x = dummy in let y = dummy in
     begin
      let foo = ... in
      if foo then
        (let x1 = 1 in let y1 = 2 in x <- x1; y <- y1)
      else
        (let x2 = 3 in let y2 = 4 in x <- x2; y <- y2)
     end;
     bar

   The current implementation from Gabriel Scherer uses Lstaticcatch /
   Lstaticraise instead:

     catch
       let foo = ... in
       if foo then
         (let x1 = 1 in let y1 = 2 in exit x1 y1)
       else
        (let x2 = 3 in let y2 = 4 in exit x2 y2)
     with x y ->
       bar

   The catch/exit is used to avoid duplication of the let body ('bar'
   in the example), on 'if' branches for example; it is useless for
   linear contexts such as 'let', but we don't need to be careful to
   generate nice code because Simplif will remove such useless
   catch/exit.
*)

let rec map_return f = function
  | Llet (str, k, id, duid, l1, l2) ->
    Llet (str, k, id, duid, l1, map_return f l2)
  | Lmutlet (k, id, duid, l1, l2) ->
    Lmutlet (k, id, duid, l1, map_return f l2)
  | Lletrec (l1, l2) -> Lletrec (l1, map_return f l2)
  | Lifthenelse (lcond, lthen, lelse, k) ->
      Lifthenelse (lcond, map_return f lthen, map_return f lelse, k)
  | Lsequence (l1, l2) -> Lsequence (l1, map_return f l2)
  | Levent (l, ev) -> Levent (map_return f l, ev)
  | Ltrywith (l1, id, duid, l2, k) ->
    Ltrywith (map_return f l1, id, duid, map_return f l2, k)
  | Lstaticcatch (l1, b, l2, r, k) ->
      Lstaticcatch (map_return f l1, b, map_return f l2, r, k)
  | Lswitch (s, sw, loc, k) ->
      let map_cases cases =
        List.map (fun (i, l) -> (i, map_return f l)) cases
      in
      Lswitch
        ( s,
          { sw with
            sw_consts = map_cases sw.sw_consts;
            sw_blocks = map_cases sw.sw_blocks;
            sw_failaction = Option.map (map_return f) sw.sw_failaction
          },
          loc, k )
  | Lstringswitch (s, cases, def, loc, k) ->
      Lstringswitch
        ( s,
          List.map (fun (s, l) -> (s, map_return f l)) cases,
          Option.map (map_return f) def,
          loc, k )
  | (Lstaticraise _ | Lprim (Praise _, _, _)) as l -> l
  | ( Lvar _ | Lmutvar _ | Lconst _ | Lapply _ | Lfunction _ | Lsend _ | Lprim _
    | Lwhile _ | Lfor _ | Lassign _ | Lifused _ ) as l ->
      f l
  | Lregion (l, layout) -> Lregion (map_return f l, layout)
  | Lexclave l -> Lexclave (map_return f l)

(* The 'opt' reference indicates if the optimization is worthy.

   It is shared by the different calls to 'assign_pat' performed from
   'map_return'. For example with the code
     let (x, y) = if foo then z else (1,2)
   the else-branch will activate the optimization for both branches.

   That means that the optimization is activated if *there exists* an
   interesting tuple in one hole of the let-rhs context. We could
   choose to activate it only if *all* holes are interesting. We made
   that choice because being optimistic is extremely cheap (one static
   exit/catch overhead in the "wrong cases"), while being pessimistic
   can be costly (one unnecessary tuple allocation).
*)

let assign_pat ~scopes body_layout opt nraise catch_ids loc pat pat_sort lam =
  let rec collect pat_sort acc pat lam =
    match (pat.pat_desc, lam) with
    | Tpat_tuple patl, Lprim (Pmakeblock _, lams, _) ->
        opt := true;
        List.fold_left2
          (fun acc (_, pat) lam ->
             collect Jkind.Sort.Const.for_tuple_element acc pat lam)
          acc patl lams
    | Tpat_tuple patl, Lconst (Const_block (_, scl)) ->
        opt := true;
        let collect_const acc (_, pat) sc =
          collect Jkind.Sort.Const.for_tuple_element acc pat (Lconst sc)
        in
        List.fold_left2 collect_const acc patl scl
    | _ ->
        (* pattern idents will be bound in staticcatch (let body), so we
           refresh them here to guarantee binders uniqueness *)
        let pat_ids = pat_bound_idents pat in
        let fresh_ids = List.map (fun id -> (id, Ident.rename id)) pat_ids in
        (fresh_ids, alpha_pat fresh_ids pat, lam, pat_sort) :: acc
  in
  (* sublets were accumulated by 'collect' with the leftmost tuple
     pattern at the bottom of the list; to respect right-to-left
     evaluation order for tuples, we must evaluate sublets
     top-to-bottom. To preserve tail-rec, we will fold_left the
     reversed list. *)
  let rev_sublets = List.rev (collect pat_sort [] pat lam) in
  let exit =
    (* build an Ident.tbl to avoid quadratic refreshing costs *)
    let add t (id, fresh_id) = Ident.add id fresh_id t in
    let add_ids acc (ids, _pat, _lam, _sort) = List.fold_left add acc ids in
    let tbl = List.fold_left add_ids Ident.empty rev_sublets in
    let fresh_var id = Lvar (Ident.find_same id tbl) in
    Lstaticraise (nraise, List.map fresh_var catch_ids)
  in
  let push_sublet code (_ids, pat, lam, pat_sort ) =
    simple_for_let ~scopes ~arg_sort:pat_sort ~return_layout:body_layout loc lam
      pat code
  in
  List.fold_left push_sublet exit rev_sublets

let for_let ~scopes ~arg_sort ~return_layout loc param mutable_flag pat body =
  match pat.pat_desc with
  | Tpat_any ->
      (* This eliminates a useless variable (and stack slot in bytecode)
         for "let _ = ...". See #6865. *)
      Lsequence (param, body)
  | Tpat_var (id, _, duid, _)
  | Tpat_alias ({ pat_desc = Tpat_any }, id, _, duid, _, _) ->
      (* Fast path, and keep track of simple bindings to unboxable numbers.

         Note: the (Tpat_alias (Tpat_any, id)) case needs to be
         supported as well because the type-checker emits a typedtree
         of this shape in presence of type constraints -- see the
         non-polymorphic Ppat_constraint case in type_pat_aux.
      *)
      let k = Typeopt.layout pat.pat_env pat.pat_loc arg_sort pat.pat_type in
      begin match mutable_flag with
      | Asttypes.Mutable -> Lmutlet (k, id, duid, param, body)
      | Asttypes.Immutable -> Llet (Strict, k, id, duid, param, body)
      end
  | _ ->
      let opt = ref false in
      let nraise = next_raise_count () in
      let catch_ids = pat_bound_idents_full arg_sort pat in
      let ids_with_kinds =
        List.map
          (fun (id, _, typ, uid, sort) ->
             (id, uid, Typeopt.layout pat.pat_env pat.pat_loc sort typ))
          catch_ids
      in
      let ids = List.map (fun (id, _, _, _, _) -> id) catch_ids in
      let bind =
        map_return (assign_pat ~scopes return_layout opt nraise ids loc pat
                      arg_sort)
          param
      in
      if !opt then
        Lstaticcatch
          (bind, (nraise, ids_with_kinds), body, Same_region,return_layout)
      else
        simple_for_let ~scopes ~arg_sort ~return_layout loc param pat body

(* Handling of tupled functions and matchings *)

(* Easy case since variables are available *)
let for_tupled_function ~scopes ~return_layout loc paraml pats_act_list partial =
  let partial = check_partial_list pats_act_list partial in
  (* The arguments of a tupled function are always values since they must be
     tuple elements *)
  let args =
    List.map (fun id -> (Lvar id, Strict, Jkind.Sort.Const.for_tuple_element,
                         layout_tuple_element))
      paraml
  in
  let handler =
    toplevel_handler ~scopes ~return_layout loc ~failer:Raise_match_failure
      partial args pats_act_list in
  handler (fun partial pm ->
    compile_match ~scopes return_layout None partial
      (Context.start (List.length paraml)) pm
  )

let flatten_pattern size p =
  match p.pat_desc with
  | Tpat_tuple args -> List.map snd args
  | Tpat_any -> Patterns.omegas size
  | _ -> raise Cannot_flatten

let flatten_simple_pattern size (p : Simple.pattern) =
  match p.pat_desc with
  | `Tuple args -> (List.map snd args)
  | `Any -> Patterns.omegas size
  | `Array _
  | `Variant _
  | `Record _
  | `Record_unboxed_product _
  | `Lazy _
  | `Construct _
  | `Constant _
  | `Unboxed_tuple _ ->
      (* All calls to this function originate from [do_for_multiple_match],
         where we know that the scrutinee is a tuple literal.

         Since the PM is well typed, none of these cases are possible. *)
      fatal_errorf
        "Matching.flatten_pattern: got '%a'" pretty_pat (General.erase p)

let flatten_cases size cases =
  List.map
    (function
      | (p, []), action -> (
          match flatten_simple_pattern size p with
          | p :: ps -> ((p, ps), action)
          | [] -> assert false
        )
      | _ -> fatal_error "Matching.flatten_hc_cases")
    cases

let flatten_pm size args pm =
  { args;
    cases = flatten_cases size pm.cases;
    default = Default_environment.flatten size pm.default
  }

let flatten_handler size handler =
  { handler with provenance = flatten_matrix size handler.provenance }

type pm_flattened =
  | FPmOr of (pattern, unit) pm_or_compiled
  | FPm of pattern Non_empty_row.t clause pattern_matching

let flatten_precompiled size args pmh =
  match pmh with
  | Pm pm -> FPm (flatten_pm size args pm)
  | PmOr { body = b; handlers = hs; or_matrix = _ } ->
      FPmOr
        { body = flatten_pm size args b;
          handlers = List.map (flatten_handler size) hs;
          or_matrix = ();
        }
  | PmVar _ -> assert false

(*
   compiled_flattened is a ``comp_fun'' argument to comp_match_handlers.
   Hence it needs a fourth argument, which it ignores
*)

let compile_flattened ~scopes value_kind repr partial ctx pmh =
  match pmh with
  | FPm pm -> compile_match_nonempty value_kind ~scopes repr partial ctx pm
  | FPmOr { body = b; handlers = hs } ->
      let lam, total =
        compile_match_nonempty value_kind ~scopes repr partial ctx b
      in
      compile_orhandlers value_kind
        (compile_match ~scopes value_kind repr partial)
        lam total ctx hs

let do_for_multiple_match ~scopes ~return_layout loc paraml mode pat_act_list partial =
  (* CR layouts v5: This function is called in cases where the scrutinee of a
     match is a literal tuple (e.g., [match e1, e2, e3 with ...]).  The
     typechecker treats the scrutinee here like any other tuple, so it's fine to
     assume the whole thing and the elements have sort value.  That will change
     when we allow non-values in structures. *)
  let repr = None in
  let param_lambda = List.map (fun (l, _, _) -> l) paraml in
  let arg =
    let sloc = Scoped_location.of_location ~scopes loc in
    Lprim (Pmakeblock (0, Immutable, None, mode), param_lambda, sloc)
  in
  let arg_sort = Jkind.Sort.Const.for_tuple in
  let handler =
    let partial = check_partial pat_act_list partial in
    let rows = map_on_rows (fun p -> (p, [])) pat_act_list in
    toplevel_handler ~scopes ~return_layout loc ~failer:Raise_match_failure
      partial [ (arg, Strict, Jkind.Sort.Const.for_tuple, layout_block) ] rows in
  handler (fun partial pm1 ->
    let pm1_half =
      { pm1 with
        cases = List.map (half_simplify_nonempty ~arg ~arg_sort) pm1.cases }
    in
    let next, nexts = split_and_precompile_half_simplified ~arg ~arg_sort pm1_half in
    let size = List.length paraml in
    let (idl_with_layouts, args) =
      List.map (function
        | Lvar id as lid, sort, layout ->
          (id, Lambda.debug_uid_none, layout), (lid, Alias, sort, layout)
        (* CR sspies: Can we get a better [debug_uid] here? *)
        | _, sort, layout ->
          let id = Ident.create_local "*match*" in
          let id_uid = Lambda.debug_uid_none in
          (id, id_uid, layout), (Lvar id, Alias, sort, layout))
        paraml
      |> List.split
    in
    let flat_next = flatten_precompiled size args next
    and flat_nexts =
      List.map (fun (e, pm) -> (e, flatten_precompiled size args pm)) nexts
    in
    let lam, total =
      comp_match_handlers return_layout
        (compile_flattened ~scopes return_layout repr) partial
        (Context.start size) flat_next flat_nexts
    in
    List.fold_right2 (bind_with_layout Strict) idl_with_layouts param_lambda lam,
    total
  )

(* PR#4828: Believe it or not, the 'paraml' argument below
   may not be side effect free. *)

let param_to_var (param, sort, layout) =
  match param with
  | Lvar v -> (v, Lambda.debug_uid_none, sort, layout, None)
  (* CR sspies: Can we get a better [debug_uid] here? *)
  | _ -> (Ident.create_local "*match*",
          Lambda.debug_uid_none, sort, layout, Some param)

let bind_opt (v, v_duid, _, layout, eo) k =
  match eo with
  | None -> k
  | Some e ->
    Lambda.bind_with_layout Strict (v, v_duid, layout) e k

let for_multiple_match ~scopes ~return_layout loc paraml mode pat_act_list partial =
  let v_paraml = List.map param_to_var paraml in
  let paraml =
    List.map (fun (v, _, sort, layout, _) -> (Lvar v, sort, layout)) v_paraml
  in
  List.fold_right bind_opt v_paraml
    (do_for_multiple_match ~scopes ~return_layout loc paraml mode pat_act_list
       partial)

let for_optional_arg_default
    ~scopes loc pat ~param ~default_arg ~default_arg_sort ~return_layout body
  : lambda
  =
  (* CR layouts v1.5: It's sad to compute [default_arg_layout] here as we
     immediately go and do it again in [for_let]. We should rework [for_let]
     so it can take a precomputed layout.
  *)
  let default_arg_layout =
    Typeopt.layout pat.pat_env pat.pat_loc default_arg_sort pat.pat_type
  in
  let supplied_or_default =
    transl_match_on_option
      default_arg_layout
      (Lvar param)
      Loc_unknown
      ~if_none:default_arg
      ~if_some:
        (Lprim
           (* CR ncik-roberts: Check whether we need something better here. *)
           (* CR uniqueness: Currently it is not possible for users to refer
              to the [Some] allocation underlying the optional argument. This
              makes it impossible to overwrite and safe to use [Reads_agree]
              here. It would be slightly safer to use [Reads_vary] here, but
              that could degrade performance of programs not using uniqueness *)
           (Pfield (0, Pointer, Reads_agree),
            [ Lvar param ],
            Loc_unknown))
  in
  for_let ~scopes ~arg_sort:default_arg_sort ~return_layout
    loc supplied_or_default Immutable pat body

(* Error report *)
(* CR layouts v5: This file didn't use to have the report_error infrastructure -
   I added it only for the void sanity checking in this module, which I'm not
   sure is even needed.  Reevaluate. *)
open Format

let report_error ppf = function
  | Void_layout ->
      fprintf ppf
        "Void layout detected in translation:@ Please report this error to \
         the Jane Street compilers team."

let () =
  Location.register_error_of_exn
    (function
      | Error (loc, err) ->
          Some (Location.error_of_printer ~loc report_error err)
      | _ ->
        None
    )<|MERGE_RESOLUTION|>--- conflicted
+++ resolved
@@ -107,13 +107,8 @@
 let sort_check_not_void loc sort =
   let rec contains_void : Jkind.Sort.Const.t -> bool = function
     | Base Void -> true
-<<<<<<< HEAD
-    | Base (Value | Float64 | Float32 | Word | Bits8 | Bits16 | Bits32 | Bits64
-           | Vec128) -> false
-=======
-    | Base (Value | Float64 | Float32 | Word | Bits32 | Bits64 |
+    | Base (Value | Float64 | Float32 | Word | Bits8 | Bits16 | Bits32 | Bits64 |
             Vec128 | Vec256 | Vec512) -> false
->>>>>>> 9d46f41f
     | Product [] ->
       Misc.fatal_error "nil in sort_check_not_void"
     | Product ss -> List.exists contains_void ss
@@ -2125,14 +2120,8 @@
   let idarg_duid = Lambda.debug_uid_none in
   let varg = Lvar idarg in
   let tag = Ident.create_local "tag" in
-<<<<<<< HEAD
+  let tag_duid = Lambda.debug_uid_none in
   let test_tag t = phys_equal (Lvar tag) (lconst_int int t) ~loc in
-=======
-  let tag_duid = Lambda.debug_uid_none in
-  let test_tag t =
-    Lprim(Pintcomp Ceq, [Lvar tag; Lconst(Const_base(Const_int t))], loc)
-  in
->>>>>>> 9d46f41f
   Llet
     ( Strict,
       Lambda.layout_lazy,
