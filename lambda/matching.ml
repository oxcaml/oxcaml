(**************************************************************************)
(*                                                                        *)
(*                                 OCaml                                  *)
(*                                                                        *)
(*             Xavier Leroy, projet Cristal, INRIA Rocquencourt           *)
(*                                                                        *)
(*   Copyright 1996 Institut National de Recherche en Informatique et     *)
(*     en Automatique.                                                    *)
(*                                                                        *)
(*   All rights reserved.  This file is distributed under the terms of    *)
(*   the GNU Lesser General Public License version 2.1, with the          *)
(*   special exception on linking described in the file LICENSE.          *)
(*                                                                        *)
(**************************************************************************)

(* Compilation of pattern matching

   Based upon Lefessant-Maranget ``Optimizing Pattern-Matching'' ICFP'2001.

   A previous version was based on Peyton-Jones, ``The Implementation of
   functional programming languages'', chapter 5.


   Overview of the implementation
   ==============================

       1. Precompilation
       -----------------

     (split_and_precompile)
   We first split the initial pattern matching (or "pm") along its first column
   -- simplifying pattern heads in the process --, so that we obtain an ordered
   list of pms.
   For every pm in this list, and any two patterns in its first column, either
   the patterns have the same head, or their heads match disjoint sets of
   values. (In particular, two extension constructors that may or may not be
   equal due to hidden rebinding cannot occur in the same simple pm.)

       2. Compilation
       --------------

   The compilation of one of these pms obtained after precompiling is done as
   follows:

     (divide)
   We split the match along the first column again, this time grouping rows
   which start with the same head, and removing the first column.
   As a result we get a "division", which is a list a "cells" of the form:
         discriminating pattern head * specialized pm

     (compile_list + compile_match)
   We then map over the division to compile each cell: we simply restart the
   whole process on the second element of each cell.
   Each cell is now of the form:
         discriminating pattern head * lambda

     (combine_constant, combine_construct, combine_array, ...)
   We recombine the cells using a switch or some ifs, and if the matching can
   fail, introduce a jump to the next pm that could potentially match the
   scrutiny.

       3. Chaining of pms
       ------------------

     (comp_match_handlers)
   Once the pms have been compiled, we stitch them back together in the order
   produced by precompilation, resulting in the following structure:
   {v
       catch
         catch
           <first body>
         with <exit i> ->
           <second body>
       with <exit j> ->
         <third body>
   v}

   Additionally, bodies whose corresponding exit-number is never used are
   discarded. So for instance, if in the pseudo-example above we know that exit
   [i] is never taken, we would actually generate:
   {v
       catch
         <first body>
       with <exit j> ->
         <third body>
   v}

*)

open Misc
open Asttypes
open Types
open Typedtree
open Lambda
open Parmatch
open Printpat

module Scoped_location = Debuginfo.Scoped_location

let dbg = false

let debugf fmt =
  if dbg
  then Format.eprintf fmt
  else Format.ifprintf Format.err_formatter fmt

let pp_partial ppf = function
  | Total -> Format.fprintf ppf "Total"
  | Partial -> Format.fprintf ppf "Partial"

(*
   Compatibility predicate that considers potential rebindings of constructors
   of an extension type.

   "may_compat p q" returns false when p and q never admit a common instance;
   returns true when they may have a common instance.
*)

module MayCompat = Parmatch.Compat (struct
  let equal = Types.may_equal_constr
end)

let may_compat = MayCompat.compat

and may_compats = MayCompat.compats

(*
   Many functions on the various data structures of the algorithm :
     - Pattern matrices.
     - Default environments: mapping from exit numbers to matrices.
     - Contexts: matrices whose column are partitioned into
       left (prefix of the input that we have already matched) and
       right (what remains to be matched).
     - Jump summaries: mapping from exit numbers to contexts
*)

let all_record_args lbls =
  match lbls with
  | [] -> fatal_error "Matching.all_record_args"
  | (_, { lbl_all }, _) :: _ ->
      let t =
        Array.map
          (fun lbl ->
            (mknoloc (Longident.Lident "?temp?"), lbl, Patterns.omega))
          lbl_all
      in
      List.iter (fun ((_, lbl, _) as x) -> t.(lbl.lbl_pos) <- x) lbls;
      Array.to_list t

let expand_record_head h =
  let open Patterns.Head in
  match h.pat_desc with
  | Record [] -> fatal_error "Matching.expand_record_head"
  | Record ({ lbl_all } :: _) ->
      { h with pat_desc = Record (Array.to_list lbl_all) }
  | _ -> h

let expand_record_unboxed_product_head h =
  let open Patterns.Head in
  match h.pat_desc with
  | Record_unboxed_product [] ->
      fatal_error "Matching.expand_record_unboxed_product_head"
  | Record_unboxed_product ({ lbl_all } :: _) ->
      { h with pat_desc = Record_unboxed_product (Array.to_list lbl_all) }
  | _ -> h

let bind_alias p id duid ~arg ~arg_sort ~action =
  let k = Typeopt.layout p.pat_env p.pat_loc arg_sort p.pat_type in
  bind_with_layout Alias (id, duid, k) arg action

let head_loc ~scopes head =
  Scoped_location.of_location ~scopes head.pat_loc

type 'a clause = 'a * lambda

let map_on_row f (row, action) = (f row, action)

let map_on_rows f = List.map (map_on_row f)

module Non_empty_row = Patterns.Non_empty_row

module General = struct
  include Patterns.General

  type nonrec clause = pattern Non_empty_row.t clause
end

module Half_simple : sig
  include module type of Patterns.Half_simple
  (** Half-simplified patterns are patterns where:
        - records are expanded so that they possess all fields
        - aliases are removed and replaced by bindings in actions.

      Or-patterns are not removed, they are only "half-simplified":
        - aliases under or-patterns are kept
        - or-patterns whose right-hand-side is subsumed by their lhs
          are simplified to their lhs.
          For instance: [(_ :: _ | 1 :: _)] is changed into [_ :: _]
        - or-patterns whose left-hand-side is not simplified
          are preserved: (p|q) is changed into (simpl(p)|simpl(q))
            {v
                # match lazy (print_int 3; 3) with _ | lazy 2 -> ();;
                - : unit = ()
                # match lazy (print_int 3; 3) with lazy 2 | _ -> ();;
                3- : unit = ()
            v}

      In particular, or-patterns may still occur in the leading column,
      so this is only a "half-simplification". *)

  type nonrec clause = pattern Non_empty_row.t clause

  val of_clause : arg:lambda -> General.clause -> clause
end = struct
  include Patterns.Half_simple

  type nonrec clause = pattern Non_empty_row.t clause

  let rec simpl_under_orpat p =
    match p.pat_desc with
    | Tpat_any
    | Tpat_var _ ->
        p
    | Tpat_alias (q, id, s, uid, sort, mode, ty) ->
        { p with pat_desc =
            Tpat_alias (simpl_under_orpat q, id, s, uid, sort, mode, ty) }
    | Tpat_or (p1, p2, o) ->
        let p1, p2 = (simpl_under_orpat p1, simpl_under_orpat p2) in
        if le_pat p1 p2 then
          p1
        else
          { p with pat_desc = Tpat_or (p1, p2, o) }
    | Tpat_record (lbls, closed) ->
        let all_lbls = all_record_args lbls in
        { p with pat_desc = Tpat_record (all_lbls, closed) }
    | Tpat_record_unboxed_product (lbls, closed) ->
        let all_lbls = all_record_args lbls in
        { p with pat_desc = Tpat_record_unboxed_product (all_lbls, closed) }
    | _ -> p

  (* Explode or-patterns and turn aliases into bindings in actions *)
  let of_clause ~arg cl =
    let rec aux (((p, patl), action) : General.clause) : clause =
      let continue p (view : General.view) : clause =
        aux (({ p with pat_desc = view }, patl), action)
      in
      let stop p (view : view) : clause =
        (({ p with pat_desc = view }, patl), action)
      in
      match p.pat_desc with
      | `Any -> stop p `Any
      | `Var (id, s, uid, sort, mode) ->
        continue p (`Alias (Patterns.omega, id, s, uid, sort, mode, p.pat_type))
      | `Alias (p, id, _, duid, sort, _, _) ->
          aux
            ( (General.view p, patl),
              bind_alias p id duid ~arg
                ~arg_sort:(Jkind.Sort.default_for_transl_and_get sort) ~action )
      | `Record ([], _) as view -> stop p view
      | `Record (lbls, closed) ->
          let full_view = `Record (all_record_args lbls, closed) in
          stop p full_view
      | `Record_unboxed_product ([], _) as view -> stop p view
      | `Record_unboxed_product (lbls, closed) ->
          let full_view =
            `Record_unboxed_product (all_record_args lbls, closed) in
          stop p full_view
      | `Or _ -> (
          let orpat = General.view (simpl_under_orpat (General.erase p)) in
          match orpat.pat_desc with
          | `Or _ as or_view -> stop orpat or_view
          | other_view -> continue orpat other_view
        )
      | ( `Constant _ | `Tuple _ | `Unboxed_tuple _ | `Construct _ | `Variant _
        | `Array _ | `Lazy _ ) as view ->
          stop p view
    in
    aux cl
end

exception Cannot_flatten

module Simple : sig
  include module type of Patterns.Simple

  type nonrec clause = pattern Non_empty_row.t clause

  val head : pattern -> Patterns.Head.t

  val explode_or_pat :
    arg:lambda ->
    arg_sort:Jkind.Sort.Const.t ->
    Half_simple.pattern ->
    mk_action:(vars:Ident.t list -> lambda) ->
    patbound_action_vars:(Ident.t * Lambda.debug_uid) list ->
    (pattern * lambda) list
end = struct
  include Patterns.Simple

  type nonrec clause = pattern Non_empty_row.t clause

  let head p = fst (Patterns.Head.deconstruct p)

  let alpha env (p : pattern) : pattern =
    let alpha_pat env p = Typedtree.alpha_pat env p in
    let pat_desc =
      match p.pat_desc with
      | `Any -> `Any
      | `Constant cst -> `Constant cst
      | `Tuple ps ->
          `Tuple (List.map (fun (label, p) -> label, alpha_pat env p) ps)
      | `Unboxed_tuple ps ->
          `Unboxed_tuple
            (List.map (fun (label, p, sort) -> label, alpha_pat env p, sort) ps)
      | `Construct (cstr, cst_descr, args) ->
          `Construct (cstr, cst_descr, List.map (alpha_pat env) args)
      | `Variant (cstr, argo, row_desc) ->
          `Variant (cstr, Option.map (alpha_pat env) argo, row_desc)
      | `Record (fields, closed) ->
          let alpha_field env (lid, l, p) = (lid, l, alpha_pat env p) in
          `Record (List.map (alpha_field env) fields, closed)
      | `Record_unboxed_product (fields, closed) ->
          let alpha_field env (lid, l, p) = (lid, l, alpha_pat env p) in
          `Record_unboxed_product (List.map (alpha_field env) fields, closed)
      | `Array (am, arg_sort, ps) -> `Array (am, arg_sort, List.map (alpha_pat env) ps)
      | `Lazy p -> `Lazy (alpha_pat env p)
    in
    { p with pat_desc }

  (* Consider the following matching problem involving a half-simple pattern,
     with an or-pattern and as-patterns below it:

       match arg, other-args with
       | (Foo(y, z) as x | Bar(x, y) as z), other-pats -> action[x,y,z]

     (action[x,y,z] is some right-hand-side expression using x, y and z,
      but we assume that it uses no variables from [other-pats]).

     [explode_or_pat] explodes this into the following:

       match arg, other-args with
       | Foo(y1, z1), other-pats -> let x1 = arg in action[x1,y1,z1]
       | Bar(x2, y2), other-pats -> let z2 = arg in action[x2,y2,z2]

     notice that the binding occurrences of x,y,z are alpha-renamed with
     fresh variables x1,y1,z1 and x2,y2,z2.

     We assume that it is fine to duplicate the argument [arg] in each
     exploded branch; in most cases it is a variable (in which case
     the bindings [let x1 = arg] are inlined on the fly), except when
     compiling in [do_for_multiple_match] where it is a tuple of
     variables.
  *)
  let explode_or_pat ~arg ~arg_sort (p : Half_simple.pattern)
        ~mk_action ~patbound_action_vars
    : (pattern * lambda) list =
    let rec explode p aliases rem =
      let split_explode p aliases rem = explode (General.view p) aliases rem in
      match p.pat_desc with
      | `Or (p1, p2, _) ->
          split_explode p1 aliases (split_explode p2 aliases rem)
      | `Alias (p, id, _, _, _, _, _) -> split_explode p (id :: aliases) rem
      | `Var (id, str, uid, sort, mode) ->
          explode
            { p with pat_desc =
                `Alias (Patterns.omega, id, str, uid, sort, mode, p.pat_type) }
            aliases rem
      | #view as view ->
          (* We are doing two things here:
             - we freshen the variables of the pattern, to
               avoid reusing the same identifier in distinct exploded
               branches
             - we bind the variables in [aliases] to the argument [arg]
               (the other variables are bound by [view]); to avoid
               code duplication if [arg] is itself not a variable, we
               generate a binding for it, but only if the binding is
               needed.

             We are careful to avoid binding [arg] if not needed due
             to the {!do_for_multiple_match} usage, which tries to
             compile a tuple pattern [match e1, .. en with ...]
             without allocating the tuple [(e1, .., en)].
          *)
          let rec fresh_clause arg_id action_vars renaming_env = function
            | [] ->
                let fresh_pat = alpha renaming_env { p with pat_desc = view } in
                let fresh_action = mk_action ~vars:(List.rev action_vars) in
                (fresh_pat, fresh_action)
            | (pat_id, pat_duid) :: rem_vars ->
              if not (List.mem pat_id aliases) then begin
                let fresh_id = Ident.rename pat_id in
                let action_vars = fresh_id :: action_vars in
                let renaming_env = ((pat_id, fresh_id) :: renaming_env) in
                fresh_clause arg_id action_vars renaming_env rem_vars
              end else begin match arg_id, arg with
                | Some id, _
                | None, Lvar id ->
                  let action_vars = id :: action_vars in
                  fresh_clause arg_id action_vars renaming_env rem_vars
                | None, _ ->
                  (* [pat_id] is a name used locally to refer to the argument,
                     so it makes sense to reuse it (refreshed) *)
                  let id = Ident.rename pat_id in
                  let action_vars = (id :: action_vars) in
                  let pat, action =
                    fresh_clause (Some id) action_vars renaming_env rem_vars
                  in
                  pat, bind_alias pat id pat_duid ~arg ~arg_sort ~action
              end
          in
          fresh_clause None [] [] patbound_action_vars :: rem
    in
    explode (p : Half_simple.pattern :> General.pattern) [] []
end

let expand_record_simple : Simple.pattern -> Simple.pattern =
 fun p ->
  match p.pat_desc with
  | `Record (l, _) -> { p with pat_desc = `Record (all_record_args l, Closed) }
  | _ -> p

let expand_record_unboxed_product_simple : Simple.pattern -> Simple.pattern =
 fun p ->
  match p.pat_desc with
 | `Record_unboxed_product (l, _) ->
   { p with pat_desc = `Record_unboxed_product (all_record_args l, Closed) }
  | _ -> p

type initial_clause = pattern list clause

type matrix = pattern list list

let add_omega_column pss = List.map (fun ps -> Patterns.omega :: ps) pss

let rec rev_split_at n ps =
  if n <= 0 then
    ([], ps)
  else
    match ps with
    | p :: rem ->
        let left, right = rev_split_at (n - 1) rem in
        (p :: left, right)
    | _ -> assert false

exception NoMatch

let matcher discr (p : Simple.pattern) rem =
  let discr = expand_record_head discr in
  let discr = expand_record_unboxed_product_head discr in
  let p = expand_record_simple p in
  let p = expand_record_unboxed_product_simple p in
  let omegas = Patterns.(omegas (Head.arity discr)) in
  let ph, args = Patterns.Head.deconstruct p in
  let yes () = args @ rem in
  let no () = raise NoMatch in
  let yesif b =
    if b then
      yes ()
    else
      no ()
  in
  let open Patterns.Head in
  match (discr.pat_desc, ph.pat_desc) with
  | Any, _ -> rem
  | ( ( Constant _ | Construct _ | Variant _ | Lazy | Array _ | Record _
      | Record_unboxed_product _ | Tuple _ | Unboxed_tuple _ ),
      Any ) ->
      omegas @ rem
  | Constant cst, Constant cst' -> yesif (const_compare cst cst' = 0)
  | Construct cstr, Construct cstr' ->
      (* NB: may_equal_constr considers (potential) constructor rebinding;
          Types.may_equal_constr does check that the arities are the same,
          preserving row-size coherence. *)
      yesif (Types.may_equal_constr cstr cstr')
  | Variant { tag; has_arg }, Variant { tag = tag'; has_arg = has_arg' } ->
      yesif (tag = tag' && has_arg = has_arg')
  | Array (am1, _, n1), Array (am2, _, n2) -> yesif (am1 = am2 && n1 = n2)
  | Tuple n1, Tuple n2 -> yesif (n1 = n2)
  | Unboxed_tuple l1, Unboxed_tuple l2 ->
    yesif (List.for_all2 (fun (lbl1, _) (lbl2, _) -> lbl1 = lbl2) l1 l2)
  | Record l, Record l' ->
      (* we already expanded the record fully *)
      yesif (List.length l = List.length l')
  | Record_unboxed_product l, Record_unboxed_product l' ->
      (* we already expanded the record fully *)
      yesif (List.length l = List.length l')
  | Lazy, Lazy -> yes ()
  | ( Constant _ | Construct _ | Variant _ | Lazy | Array _ | Record _
    | Record_unboxed_product _ | Tuple _ | Unboxed_tuple _), _
    ->
      no ()

let ncols = function
  | [] -> 0
  | ps :: _ -> List.length ps

module Context : sig
  type t

  val empty : t

  val is_empty : t -> bool

  val start : int -> t

  val pp : Format.formatter -> t -> unit

  val specialize : Patterns.Head.t -> t -> t

  val lshift : t -> t

  val rshift : t -> t

  val rshift_num : int -> t -> t

  val lub : pattern -> t -> t

  val matches : t -> matrix -> bool

  val combine : t -> t

  val select_columns : matrix -> t -> t

  val union : t -> t -> t
end = struct
  module Row = struct
    type t = { left : pattern list; right : pattern list }
    (* Static knowledge on a frontier of nodes (subtrees) in the matched values.
       Left: what we know about what is above us, towards the root.
       Right: what we know about whas is below us, towards the leaves. *)


    let pp ppf { left; right } =
      Format.fprintf ppf
        "@[LEFT@ %aRIGHT@ %a@]"
        pretty_line left
        pretty_line right

    let le c1 c2 = le_pats c1.left c2.left && le_pats c1.right c2.right

    let lshift { left; right } =
      match right with
      | x :: xs -> { left = x :: left; right = xs }
      | _ -> assert false

    let lforget { left; right } =
      match right with
      | _ :: xs -> { left = Patterns.omega :: left; right = xs }
      | _ -> assert false

    let rshift { left; right } =
      match left with
      | p :: ps -> { left = ps; right = p :: right }
      | _ -> assert false

    let rshift_num n { left; right } =
      let shifted, left = rev_split_at n left in
      { left; right = shifted @ right }

    (** Recombination of contexts.
        For example:
          { (_,_)::left; p1::p2::right } -> { left; (p1,p2)::right }
        All mutable fields are replaced by '_', since side-effects in
        guards can alter these fields. *)
    let combine { left; right } =
      match left with
      | p :: ps -> { left = ps; right = set_args_erase_mutable p right }
      | _ -> assert false
  end

  type t = Row.t list
  (* A union/disjunction of possible context "rows". What we know is that
     the matching situation is described by one of the rows. *)

  let empty = []

  let start n : t = [ { left = []; right = Patterns.omegas n } ]

  let is_empty = function
    | [] -> true
    | _ -> false

  let pp ppf ctx =
    Format.pp_print_list ~pp_sep:Format.pp_print_cut
      Row.pp ppf ctx

  let lshift ctx =
    if List.length ctx < !Clflags.match_context_rows then
      List.map Row.lshift ctx
    else
      (* Context pruning *)
      get_mins Row.le (List.map Row.lforget ctx)

  let rshift ctx = List.map Row.rshift ctx

  let rshift_num n ctx = List.map (Row.rshift_num n) ctx

  let combine ctx = List.map Row.combine ctx

  let specialize head ctx =
    let non_empty = function
      | { Row.left = _; right = [] } ->
          fatal_error "Matching.Context.specialize"
      | { Row.left; right = p :: ps } -> (left, p, ps)
    in
    let ctx = List.map non_empty ctx in
    let rec filter_rec = function
      | [] -> []
      | (left, p, right) :: rem -> (
          let p = General.view p in
          match p.pat_desc with
          | `Or (p1, p2, _) ->
              filter_rec ((left, p1, right) :: (left, p2, right) :: rem)
          | `Alias (p, _, _, _, _, _, _) -> filter_rec ((left, p, right) :: rem)
          | `Var _ -> filter_rec ((left, Patterns.omega, right) :: rem)
          | #Simple.view as view -> (
              let p = { p with pat_desc = view } in
              match matcher head p right with
              | exception NoMatch -> filter_rec rem
              | right ->
                  let left = Patterns.Head.to_omega_pattern head :: left in
                  { Row.left; right }
                  :: filter_rec rem
            )
        )
    in
    filter_rec ctx

  let select_columns pss ctx =
    let n = ncols pss in
    let lub_row ps { Row.left; right } =
      let transfer, right = rev_split_at n right in
      match lubs transfer ps with
      | exception Empty -> None
      | inter -> Some { Row.left = inter @ left; right }
    in
    let lub_with_ctx ps = List.filter_map (lub_row ps) ctx in
    List.flatten (List.map lub_with_ctx pss)

  let lub p ctx =
    List.filter_map
      (fun { Row.left; right } ->
        match right with
        | q :: rem -> (
            try Some { Row.left; right = lub p q :: rem } with Empty -> None
          )
        | _ -> fatal_error "Matching.Context.lub")
      ctx

  let matches ctx pss =
    List.exists
      (fun { Row.right = qs } -> List.exists (fun ps -> may_compats qs ps) pss)
      ctx

  let union pss qss = get_mins Row.le (pss @ qss)
end

let rec flatten_pat_line size p k =
  match p.pat_desc with
  | Tpat_any | Tpat_var _ -> Patterns.omegas size :: k
  | Tpat_tuple args -> (List.map snd args) :: k
  | Tpat_or (p1, p2, _) ->
      flatten_pat_line size p1 (flatten_pat_line size p2 k)
  | Tpat_alias (p, _, _, _, _, _, _) ->
      (* Note: we are only called from flatten_matrix,
         which is itself only ever used in places
         where variables do not matter (default environments,
         "provenance", etc.). *)
      flatten_pat_line size p k
  | _ -> fatal_error "Matching.flatten_pat_line"

let flatten_matrix size pss =
  List.fold_right
    (fun ps r ->
      match ps with
      | [ p ] -> flatten_pat_line size p r
      | _ -> fatal_error "Matching.flatten_matrix")
    pss []

(** A default environment (referred to as "reachable trap handlers" in the
    paper) is an ordered list of [raise_num * matrix] pairs, mapping reachable
    exit numbers to the matrices of the corresponding exit handler.

    It is used to decide where to jump next if none of the rows in a given
    matrix match the input.

    In such situations, one thing you can do is to jump to the first (leftmost)
    [raise_num] in that list (by doing a raise to the static-cach handler number
    [raise_num]); and you can assume that if the associated pm doesn't match
    either, it will do the same thing, etc.
    This is what [mk_failaction_neg] (and its callers) does.

    But in fact there is no point in jumping to a matrix if you can tell
    statically that it cannot match your current input. Default environments
    provide static information on what happens "after" each jump, which we use
    to optimize our exit choices.
    This is what [mk_failaction_pos] (and its callers) does.
*)
module Default_environment : sig
  type t

  val is_empty : t -> bool

  val pop : t -> ((int * matrix) * t) option

  val empty : t

  val cons : matrix -> int -> t -> t

  val specialize : Patterns.Head.t -> t -> t

  val pop_column : t -> t

  val pop_compat : pattern -> t -> t

  val flatten : int -> t -> t

  val pp : Format.formatter -> t -> unit
end = struct
  type t = (int * matrix) list
  (** All matrices in the list should have the same arity -- their rows should
      have the same number of columns -- as it should match the arity of the
      current scrutiny vector. *)

  let empty = []

  let is_empty = function
    | [] -> true
    | _ -> false

  let cons matrix raise_num default =
    match matrix with
    | [] -> default
    | _ -> (raise_num, matrix) :: default

  let specialize_matrix arity matcher pss =
    let rec filter_rec = function
      | [] -> []
      | (p, ps) :: rem -> (
          let p = General.view p in
          match p.pat_desc with
          | `Alias (p, _, _, _, _, _, _) -> filter_rec ((p, ps) :: rem)
          | `Var _ -> filter_rec ((Patterns.omega, ps) :: rem)
          | `Or (p1, p2, _) -> filter_rec_or p1 p2 ps rem
          | #Simple.view as view -> (
              let p = { p with pat_desc = view } in
              match matcher p ps with
              | exception NoMatch -> filter_rec rem
              | specialized ->
                  assert (List.length specialized = List.length ps + arity);
                  specialized :: filter_rec rem
            )
        )

    (* Filter just one row, without a `rem` accumulator
       of further rows to process.
       The following equality holds:
         filter_rec ((p :: ps) :: rem)
         = filter_one p ps @ filter_rec rem
    *)
    and filter_one p ps =
      filter_rec [ (p, ps) ]

    and filter_rec_or p1 p2 ps rem =
      match arity with
      | 0 -> (
          (* if K has arity 0, specializing ((K|K)::rem) returns just (rem):
             if either sides works (filters into a non-empty list),
             no need to keep the other. *)
          match filter_one p1 ps with
          | [] -> filter_rec ((p2, ps) :: rem)
          | matches -> matches @ filter_rec rem
        )
      | 1 -> (
          (* if K has arity 1, ((K p | K q) :: rem) can be expressed
             as ((p | q) :: rem): even if both sides of an or-pattern
             match, we can compress the output in a single row,
             instead of duplicating the row.

             In particular, filtering a single row (the filter_one calls)
             returns a result that respects the following properties:
             - "row count": the result is either an empty list or a single row
             - "row shape": if there is a row in the result, it contains one
               pattern consed to the tail [ps] of our input row; in particular
               the row is not empty. *)
          match (filter_one p1 ps, filter_one p2 ps) with
          | [], row
          | row, [] ->
              row @ filter_rec rem
          | [ (arg1 :: _) ], [ (arg2 :: _) ] ->
              (* By the row shape property,
                 the wildcard patterns can only be ps. *)
              (* The output below is a single row,
                  respecting the row count property. *)
              ({ arg1 with
                 pat_desc = Tpat_or (arg1, arg2, None);
                 pat_loc = Location.none
               }
              :: ps
              )
              :: filter_rec rem
          | (_ :: _ :: _), _
          | _, (_ :: _ :: _) ->
              (* Cannot happen from the row count property. *)
              assert false
          | [ [] ], _
          | _, [ [] ] ->
              (* Cannot happen from the row shape property. *)
              assert false
        )
      | _ ->
          (* we cannot preserve the or-pattern as in the arity-1 case,
             because we cannot express
                (K (p1, .., pn) | K (q1, .. qn))
             as (p1 .. pn | q1 .. qn) *)
          filter_rec ((p1, ps) :: (p2, ps) :: rem)
    in
    filter_rec pss

  let specialize_ arity matcher env =
    let rec make_rec = function
      | [] -> []
      | (i, ([] :: _)) :: _ -> [ (i, [ [] ]) ]
      | (i, pss) :: rem -> (
          (* we already handled the empty-row case
             so we know that all rows in pss are non-empty *)
          let non_empty = function
            | [] -> assert false
            | p :: ps -> (p, ps)
          in
          let pss = List.map non_empty pss in
          match specialize_matrix arity matcher pss with
          | [] -> make_rec rem
          | [] :: _ -> [ (i, [ [] ]) ]
          | pss -> (i, pss) :: make_rec rem
        )
    in
    make_rec env

  let specialize head def =
    specialize_ (Patterns.Head.arity head) (matcher head) def

  let pop_column def = specialize_ 0 (fun _p rem -> rem) def

  let pop_compat p def =
    let compat_matcher q rem =
      if may_compat p (General.erase q) then
        rem
      else
        raise NoMatch
    in
    specialize_ 0 compat_matcher def

  let pop = function
    | [] -> None
    | def :: defs -> Some (def, defs)

  let pp ppf def =
    Format.fprintf ppf
      "@[<v 2>Default environment:@,\
       %a@]"
      (fun ppf li ->
         if li = [] then Format.fprintf ppf "empty"
         else
           Format.pp_print_list ~pp_sep:Format.pp_print_cut
             (fun ppf (i, pss) ->
                Format.fprintf ppf
                  "Matrix for %d:@,\
                   %a"
                  i
                  pretty_matrix pss
             ) ppf li
      ) def

  let flatten size def =
    List.map (fun (i, pss) -> (i, flatten_matrix size pss)) def
end

(** For a given code fragment, we call "external" exits the exit numbers that
    are raised within the code but not handled in the code fragment itself.

    The jump summary of a code fragment is an ordered list of
    [raise_num * Context.t] pairs, mapping all its external exit numbers to
    context information valid for all its raise points within the code fragment.
*)
module Jumps : sig
  type t

  val is_empty : t -> bool

  val empty : t

  val singleton : int -> Context.t -> t

  val add : int -> Context.t -> t -> t

  val union : t -> t -> t

  val unions : t list -> t

  val map : (Context.t -> Context.t) -> t -> t

  val remove : int -> t -> t

  (** [extract exit jumps] returns the context at the given exit
      and the rest of the jump summary. *)
  val extract : int -> t -> Context.t * t

  val pp : Format.formatter -> t -> unit
end = struct
  type t = (int * Context.t) list

  let pp ppf (env : t) =
    if env = [] then Format.fprintf ppf "empty" else
    Format.pp_print_list ~pp_sep:Format.pp_print_cut (fun ppf (i, ctx) ->
      Format.fprintf ppf
        "jump for %d@,\
         %a"
        i
        Context.pp ctx
    ) ppf env

  let rec extract i = function
    | [] -> (Context.empty, [])
    | ((j, pss) as x) :: rem as all ->
        if i = j then
          (pss, rem)
        else if j < i then
          (Context.empty, all)
        else
          let r, rem = extract i rem in
          (r, x :: rem)

  let rec remove i = function
    | [] -> []
    | (j, _) :: rem when i = j -> rem
    | x :: rem -> x :: remove i rem

  let empty = []

  and is_empty = function
    | [] -> true
    | _ -> false

  let singleton i ctx =
    if Context.is_empty ctx then
      []
    else
      [ (i, ctx) ]

  let add i ctx jumps =
    let rec add = function
      | [] -> [ (i, ctx) ]
      | ((j, qss) as x) :: rem as all ->
          if j > i then
            x :: add rem
          else if j < i then
            (i, ctx) :: all
          else
            (i, Context.union ctx qss) :: rem
    in
    if Context.is_empty ctx then
      jumps
    else
      add jumps

  let rec union (env1 : t) env2 =
    match (env1, env2) with
    | [], _ -> env2
    | _, [] -> env1
    | ((i1, pss1) as x1) :: rem1, ((i2, pss2) as x2) :: rem2 ->
        if i1 = i2 then
          (i1, Context.union pss1 pss2) :: union rem1 rem2
        else if i1 > i2 then
          x1 :: union rem1 env2
        else
          x2 :: union env1 rem2

  let rec merge = function
    | env1 :: env2 :: rem -> union env1 env2 :: merge rem
    | envs -> envs

  let rec unions envs =
    match envs with
    | [] -> []
    | [ env ] -> env
    | _ -> unions (merge envs)

  let map f env = List.map (fun (i, pss) -> (i, f pss)) env
end

(* Pattern matching before any compilation *)

type 'row pattern_matching = {
  mutable cases : 'row list;
  args : (lambda * let_kind * Jkind.Sort.Const.t * layout) list;
      (** args are not just Ident.t in at least the following cases:
        - when matching the arguments of a constructor,
          direct field projections are used (make_field_args)
        - with lazy patterns args can be of the form [Lazy.force ...]
          (inline_lazy_force). *)
  default : Default_environment.t
}

type handler = {
  provenance : matrix;
  exit : int;
  vars : (Ident.t * Lambda.debug_uid * Lambda.layout) list;
  pm : initial_clause pattern_matching
}

type ('head_pat, 'matrix) pm_or_compiled = {
  body : 'head_pat Non_empty_row.t clause pattern_matching;
  handlers : handler list;
  or_matrix : 'matrix
}

(* Pattern matching after application of both the or-pat rule and the
   mixture rule *)

type pm_half_compiled =
  | PmOr of (Simple.pattern, matrix) pm_or_compiled
  | PmVar of { inside : pm_half_compiled }
  | Pm of Simple.clause pattern_matching

(* Only used inside the various split functions, we only keep [me] when we're
   done splitting / precompiling. *)
type pm_half_compiled_info = {
  me : pm_half_compiled;
  matrix : matrix;
  (* the matrix matched by [me]. Is used to extend the list of reachable trap
        handlers (aka "default environments") when returning from recursive
        calls. *)
  top_default : Default_environment.t
}

let erase_cases f cases =
  List.map (fun ((p, ps), act) -> (f p :: ps, act)) cases

let erase_pm pm =
  { pm with cases = erase_cases General.erase pm.cases }

let pretty_cases ppf cases =
  Format.fprintf ppf "@[<v 2>  %a@]"
    (Format.pp_print_list ~pp_sep:Format.pp_print_cut
       (fun ppf (ps, _l) ->
          Format.fprintf ppf "@[";
          List.iter (fun p -> Format.fprintf ppf "%a@ " pretty_pat p) ps;
          Format.fprintf ppf "@]";
       ))
    cases

let pretty_pm_ ~print_default ppf pm =
  pretty_cases ppf pm.cases;
  if print_default && not (Default_environment.is_empty pm.default) then
    Format.fprintf ppf "@,%a"
      Default_environment.pp pm.default

let rec pretty_precompiled_ ~print_default ppf = function
  | Pm pm ->
      Format.fprintf ppf
        "PM:@,\
         %a"
        (pretty_pm_ ~print_default) (erase_pm pm)
  | PmVar x ->
      Format.fprintf ppf
        "PM Var:@,\
         %a"
        (pretty_precompiled_ ~print_default) x.inside
  | PmOr x ->
      let pretty_handlers ppf handlers =
        List.iter (fun { exit = i; pm; _ } ->
          Format.fprintf ppf
            "++ Handler %d ++@,\
             %a"
            i
            (pretty_pm_ ~print_default) pm
        ) handlers
      in
      Format.fprintf ppf "PM Or:@,\
                          %a@,\
                          %a@,\
                          %a"
        (pretty_pm_ ~print_default) (erase_pm x.body)
        pretty_matrix x.or_matrix
        pretty_handlers x.handlers

let pretty_pm =
    pretty_pm_ ~print_default:true
let pretty_precompiled =
    pretty_precompiled_ ~print_default:true
let pretty_precompiled_without_default =
    pretty_precompiled_ ~print_default:false

let pretty_precompiled_res ppf (first, nexts) =
  Format.fprintf ppf
    "@[<v 2>First matrix:@,\
       %a@]@,\
     %a"
    pretty_precompiled_without_default first
    (Format.pp_print_list ~pp_sep:Format.pp_print_cut
       (fun ppf (e, pmh) ->
          Format.fprintf ppf
            "@[<v 2>Default matrix %d:@,\
             %a@]"
            e
            pretty_precompiled_without_default pmh)
    ) nexts

(* Identifying some semantically equivalent lambda-expressions,
   Our goal here is also to
   find alpha-equivalent (simple) terms *)

(* However, as shown by PR#6359 such sharing may hinders the
   lambda-code invariant that all bound idents are unique,
   when switches are compiled to test sequences.
   The definitive fix is the systematic introduction of exit/catch
   in case action sharing is present.
*)

module StoreExp = Switch.Store (struct
  type t = lambda

  type key = lambda

  let compare_key = Stdlib.compare

  let make_key = Lambda.make_key
end)

let make_exit i = Lstaticraise (i, [])

(* Introduce a catch, if worth it *)
let make_catch kind d k =
  match d with
  | Lstaticraise (_, []) -> k d
  | _ ->
      let e = next_raise_count () in
      Lstaticcatch (k (make_exit e), (e, []), d, Same_region, kind)

(* Introduce a catch, if worth it, delayed version *)
let rec as_simple_exit = function
  | Lstaticraise (i, []) -> Some i
  | Llet (Alias, _k, _, _, _, e) -> as_simple_exit e
  | _ -> None

let make_catch_delayed kind handler =
  match as_simple_exit handler with
  | Some i -> (i, fun act -> act)
  | None -> (
      let i = next_raise_count () in
      (*
      debugf "SHARE LAMBDA: %i@,%a@," i Printlambda.lambda handler;
      *)
      ( i,
        fun body ->
          match body with
          | Lstaticraise (j, _) ->
              if i = j then
                handler
              else
                body
          | _ -> Lstaticcatch (body, (i, []), handler, Same_region, kind) )
    )

let raw_action l =
  match make_key l with
  | Some l -> l
  | None -> l

let same_actions = function
  | [] -> None
  | [ (_, act) ] -> Some act
  | (_, act0) :: rem -> (
      match make_key act0 with
      | None -> None
      | key0_opt ->
          let same_act (_, act) = make_key act = key0_opt in
          if List.for_all same_act rem then
            Some act0
          else
            None
    )

let safe_before ((p, ps), act_p) l =
  (* Test for swapping two clauses *)
  let same_actions act1 act2 =
    match (make_key act1, make_key act2) with
    | Some key1, Some key2 -> key1 = key2
    | None, _
    | _, None ->
        false
  in
  List.for_all
    (fun ((q, qs), act_q) ->
      same_actions act_p act_q
      || not (may_compats (General.erase p :: ps) (General.erase q :: qs)))
    l

let half_simplify_nonempty ~arg
      (cls : Typedtree.pattern Non_empty_row.t clause) : Half_simple.clause =
  cls
  |> map_on_row (Non_empty_row.map_first General.view)
  |> Half_simple.of_clause ~arg

let half_simplify_clause ~arg (cls : Typedtree.pattern list clause) =
  cls
  |> map_on_row Non_empty_row.of_initial
  |> half_simplify_nonempty ~arg

(* Once matchings are *fully* simplified, one can easily find
   their nature. *)

let rec what_is_cases ~skip_any cases =
  match cases with
  | [] -> Patterns.Head.omega
  | ((p, _), _) :: rem -> (
      let head = Simple.head p in
      match head.pat_desc with
      | Patterns.Head.Any when skip_any -> what_is_cases ~skip_any rem
      | _ -> head
    )

let what_is_first_case = what_is_cases ~skip_any:false

let what_is_cases = what_is_cases ~skip_any:true

let pm_free_variables { cases } =
  List.fold_right
    (fun (_, act) r -> Ident.Set.union (free_variables act) r)
    cases Ident.Set.empty

(* Basic grouping predicates *)

let can_group discr pat =
  let open Patterns.Head in
  match (discr.pat_desc, (Simple.head pat).pat_desc) with
  | Any, Any
  | Constant (Const_int _), Constant (Const_int _)
  | Constant (Const_char _), Constant (Const_char _)
  | Constant (Const_string _), Constant (Const_string _)
  | Constant (Const_float _), Constant (Const_float _)
  | Constant (Const_float32 _), Constant (Const_float32 _)
  | Constant (Const_unboxed_float _), Constant (Const_unboxed_float _)
  | Constant (Const_unboxed_float32 _), Constant (Const_unboxed_float32 _)
  | Constant (Const_int32 _), Constant (Const_int32 _)
  | Constant (Const_int64 _), Constant (Const_int64 _)
  | Constant (Const_nativeint _), Constant (Const_nativeint _)
  | Constant (Const_unboxed_int32 _), Constant (Const_unboxed_int32 _)
  | Constant (Const_unboxed_int64 _), Constant (Const_unboxed_int64 _)
  | Constant (Const_unboxed_nativeint _), Constant (Const_unboxed_nativeint _)->
      true
  | Construct { cstr_tag = Extension _ as discr_tag }, Construct pat_cstr
    ->
      (* Extension constructors with distinct names may be equal thanks to
         constructor rebinding. So we need to produce a specialized
         submatrix for each syntactically-distinct constructor (with a threading
         of exits such that each submatrix falls back to the
         potentially-compatible submatrices below it).  *)
      Types.equal_tag discr_tag pat_cstr.cstr_tag
  | Construct _, Construct _
  | Tuple _, (Tuple _ | Any)
  | Unboxed_tuple _, (Unboxed_tuple _ | Any)
  | Record _, (Record _ | Any)
  | Record_unboxed_product _, (Record_unboxed_product _ | Any)
  | Array _, Array _
  | Variant _, Variant _
  | Lazy, Lazy ->
      true
  | ( _,
      ( Any
      | Constant
          ( Const_int _ | Const_char _ | Const_string _ | Const_float _
          | Const_float32 _ | Const_unboxed_float _ | Const_unboxed_float32 _
          | Const_int32 _ | Const_int64 _ | Const_nativeint _
          | Const_unboxed_int32 _ | Const_unboxed_int64 _
          | Const_unboxed_nativeint _ )
      | Construct _ | Tuple _ | Unboxed_tuple _ | Record _
      | Record_unboxed_product _ | Array _ | Variant _ | Lazy ) ) ->
      false

let is_or p =
  match p.pat_desc with
  | Tpat_or _ -> true
  | _ -> false

let rec omega_like p =
  match p.pat_desc with
  | Tpat_any
  | Tpat_var _ ->
      true
  | Tpat_alias (p, _, _, _, _, _, _) -> omega_like p
  | Tpat_or (p1, p2, _) -> omega_like p1 || omega_like p2
  | _ -> false

let simple_omega_like p =
  match (Simple.head p).pat_desc with
  | Any -> true
  | _ -> false

let equiv_pat p q = le_pat p q && le_pat q p

let rec extract_equiv_head p l =
  match l with
  | (((q, _), _) as cl) :: rem ->
      if equiv_pat p (General.erase q) then
        let others, rem = extract_equiv_head p rem in
        (cl :: others, rem)
      else
        ([], l)
  | _ -> ([], l)

module Or_matrix = struct
  (* Splitting a matrix uses an or-matrix that contains or-patterns (at
     the head of some of its rows).

     The property that we want to maintain for the rows of the
     or-matrix is that if the row p::ps is before q::qs and p is an
     or-pattern, and v::vs matches p but not ps, then we don't need to
     try q::qs. This is necessary because the compilation of the
     or-pattern p will exit to a sub-matrix and never come back.

     For this to hold, (p::ps) and (q::qs) must satisfy one of:
     - disjointness: p and q are not compatible
     - ordering: if p and q are compatible, ps is more general than qs
       (this only works if the row p::ps is not guarded; otherwise the
        guard could fail and q::qs should still be tried)
  *)

  (* Conditions for appending to the Or matrix *)
  let disjoint p q = not (may_compat p q)

  let safe_below (ps, act) qs =
    (not (is_guarded act)) && Parmatch.le_pats ps qs

  let safe_below_or_matrix l (q, qs) =
    List.for_all
      (fun ((p, ps), act_p) ->
        let p = General.erase p in
        match p.pat_desc with
        | Tpat_or _ -> disjoint p q || safe_below (ps, act_p) qs
        | _ -> true)
      l

  (* Insert or append a clause in the Or matrix:
     - insert: adding the clause in the middle of the or_matrix
     - append: adding the clause at the bottom of the or_matrix

     If neither are possible we add to the bottom of the No matrix.
   *)
  let insert_or_append (head, ps, act) rev_ors rev_no =
    let safe_to_insert rem (p, ps) seen =
      let _, not_e = extract_equiv_head p rem in
      (* check append condition for head of O *)
      safe_below_or_matrix not_e (p, ps)
      && (* check insert condition for tail of O *)
         List.for_all (fun ((q, _), _) -> disjoint p (General.erase q)) seen
    in
    let rec attempt seen = function
      (* invariant: the new clause is safe to append at the end of
         [seen] (but maybe not [rem] yet) *)
      | [] -> (((head, ps), act) :: rev_ors, rev_no)
      | (((q, qs), act_q) as cl) :: rem ->
          let p = General.erase head in
          let q = General.erase q in
          if (not (is_or q)) || disjoint p q then
            attempt (cl :: seen) rem
          else if
            Typedtree.pat_bound_idents p = []
            && Typedtree.pat_bound_idents q = []
            && equiv_pat p q
          then
            (* attempt insertion, for equivalent orpats with no variables *)
            if safe_to_insert rem (p, ps) seen then
              (List.rev_append seen (((head, ps), act) :: cl :: rem), rev_no)
            else
              (* fail to insert or append *)
              (rev_ors, ((head, ps), act) :: rev_no)
          else if safe_below (qs, act_q) ps then
            attempt (cl :: seen) rem
          else
            (rev_ors, ((head, ps), act) :: rev_no)
    in
    attempt [] rev_ors
end

(* Reconstruct default information from half_compiled  pm list *)

let as_matrix cases =
  get_mins le_pats (List.map (fun ((p, ps), _) -> General.erase p :: ps) cases)

(*
  Split a matching along the first column.

    Splitting is first directed by or-patterns, then by
    tests (e.g. constructors)/variable transitions.

    The approach is greedy, every split function attempts to
    raise rows as much as possible in the top matrix,
    then splitting applies again to the remaining rows.

    Some precompilation of or-patterns and
    variable pattern occurs. Mostly this means that bindings
    are performed now,  being replaced by let-bindings
    in actions (cf. Half_simple.of_clause).

    Additionally, if the match argument is a variable, matchings whose
    first column is made of variables only are split further
    (cf. precompile_var).

  ---

  Note: we assume that the first column of each pattern is coherent -- all
  patterns match values of the same type. This comes from the fact that
  we make aggressive splitting decisions, splitting pattern heads that
  may be different into different submatrices; in particular, in a given
  submatrix the first column is formed of first arguments to the same
  constructor.

  GADTs are not an issue because we split columns left-to-right, and
  GADT typing also introduces typing equations left-to-right. In
  particular, a leftmost column in matching.ml will be well-typed under
  a set of equations accepted by the type-checker, and those equations
  are forced to remain consistent: they can equate known types to
  abstract types, but they cannot equate two incompatible known types
  together, and in particular incompatible pattern heads do not appear
  in a leftmost column.

  Parmatch has to be more conservative because it splits less
  aggressively: submatrices will contain not just the arguments of
  a given pattern head, but also other lines that may be compatible with
  it, in particular those with a leftmost omega and those starting with
  an extension constructor that may be equal to it.

*)

let rec split_or ~arg ~arg_sort (cls : Half_simple.clause list) args def =
  let rec do_split (rev_before : Simple.clause list) rev_ors rev_no = function
    | [] ->
        cons_next (List.rev rev_before) (List.rev rev_ors) (List.rev rev_no)
    | cl :: rem when not (safe_before cl rev_no) ->
        do_split rev_before rev_ors (cl :: rev_no) rem
    | (((p, ps), act) as cl) :: rem -> (
        match p.pat_desc with
        | #Simple.view as view when safe_before cl rev_ors ->
            do_split
              ((({ p with pat_desc = view }, ps), act) :: rev_before)
              rev_ors rev_no rem
        | _ ->
            let rev_ors, rev_no =
              Or_matrix.insert_or_append (p, ps, act) rev_ors rev_no
            in
            do_split rev_before rev_ors rev_no rem
      )
  and cons_next yes yesor no =
    let def, nexts =
      match no with
      | [] -> (def, [])
      | _ ->
          let { me = next; matrix; top_default = def }, nexts =
            do_split [] [] [] no
          in
          let idef = next_raise_count () in
          (Default_environment.cons matrix idef def, (idef, next) :: nexts)
    in
    match yesor with
    | [] -> split_no_or yes args def nexts
    | _ -> precompile_or ~arg ~arg_sort yes yesor args def nexts
  in
  do_split [] [] [] cls

and split_no_or cls args def k =
  (* We split the remaining clauses in as few pms as possible while maintaining
     the property stated earlier (cf. {1. Precompilation}), i.e. for
     any pm in the result, it is possible to decide for any two patterns
     on the first column whether their heads are equal or not.

     This generally means that we'll have two kinds of pms: ones where the first
     column is made of variables only, and ones where the head is actually a
     discriminating pattern.

     There is some subtlety regarding the handling of extension constructors
     (where it is not always possible to syntactically decide whether two
     different heads match different values), but this is handled by the
     [can_group] function. *)
  let rec split (cls : Simple.clause list) =
    let discr = what_is_first_case cls in
    collect discr [] [] cls
  and collect group_discr rev_yes rev_no = function
    | [ (((p, ps), _) as cl) ]
      when rev_yes <> [] && simple_omega_like p && List.for_all omega_like ps ->
        (* This enables an extra division in some frequent cases:
               last row is made of variables only

           Splitting a matrix there creates two default environments (instead of
           one for the non-split matrix), the first of which often gets
           specialized away by further refinement, and the second one jumping
           directly to the catch-all case -- this produces better code.

           This optimisation is tested in the first part of
           testsuite/tests/basic/patmatch_split_no_or.ml *)
        collect group_discr rev_yes (cl :: rev_no) []
    | (((p, _), _) as cl) :: rem ->
        if can_group group_discr p && safe_before cl rev_no then
          collect group_discr (cl :: rev_yes) rev_no rem
        else if should_split group_discr then (
          assert (rev_no = []);
          let yes = List.rev rev_yes in
          insert_split group_discr yes (cl :: rem) def k
        ) else
          collect group_discr rev_yes (cl :: rev_no) rem
    | [] ->
        let yes = List.rev rev_yes and no = List.rev rev_no in
        insert_split group_discr yes no def k
  and insert_split group_discr yes no def k =
    let precompile_group =
      match group_discr.pat_desc with
      | Patterns.Head.Any -> precompile_var
      | _ -> do_not_precompile
    in
    match no with
    | [] -> precompile_group args yes def k
    | _ ->
        let { me = next; matrix; top_default = def }, nexts = split no in
        let idef = next_raise_count () in
        precompile_group args yes
          (Default_environment.cons matrix idef def)
          ((idef, next) :: nexts)
  and should_split group_discr =
    match group_discr.pat_desc with
    | Patterns.Head.Construct { cstr_tag = Extension _ } ->
        (* it is unlikely that we will raise anything, so we split now *)
        true
    | _ -> false
  in
  split cls

and precompile_var args cls def k =
  (* Strategy: pop the first column,
     precompile the rest, add a PmVar to all precompiled submatrices.

     If the rest doesn't generate any split, abort and do_not_precompile. *)
  match args with
  | [] -> assert false
  | _ :: ((Lvar v, _, arg_sort, _) as arg) :: rargs -> (
      (* We will use the name of the head column of the submatrix
         we compile, and this is the *second* column of our argument. *)
      match cls with
      | [ _ ] ->
          (* as split as it can *)
          do_not_precompile args cls def k
      | _ -> (
          (* Precompile *)
          let var_args = arg :: rargs in
          let var_cls =
            List.map
              (fun ((p, ps), act) ->
                assert (simple_omega_like p);

                (* we learned by pattern-matching on [args]
                   that [p::ps] has at least two arguments,
                   so [ps] must be non-empty *)
                half_simplify_clause ~arg:(Lvar v) (ps, act))
              cls
          and var_def = Default_environment.pop_column def in
          let { me = first; matrix }, nexts =
            split_or ~arg:(Lvar v) ~arg_sort var_cls var_args var_def
          in
          (* Compute top information *)
          match nexts with
          | [] ->
              (* If you need *)
              do_not_precompile args cls def k
          | _ ->
              let rec rebuild_matrix pmh =
                match pmh with
                | Pm pm -> as_matrix pm.cases
                | PmOr { or_matrix = m } -> m
                | PmVar x -> add_omega_column (rebuild_matrix x.inside)
              in
              let rebuild_default nexts def =
                (* We can't just do:
                   {[
                     List.map
                       (fun (mat, e) -> add_omega_column mat, e)
                       top_default (* assuming it'd been bound. *)
                   ]}
                   As we would be losing information: [def] is more precise
                   than [add_omega_column (pop_column def)]. *)
                List.fold_right
                  (fun (e, pmh) ->
                    Default_environment.cons
                      (add_omega_column (rebuild_matrix pmh))
                      e)
                  nexts def
              in
              let rebuild_nexts nexts k =
                map_end (fun (e, pm) -> (e, PmVar { inside = pm })) nexts k
              in
              let rfirst =
                { me = PmVar { inside = first };
                  matrix = add_omega_column matrix;
                  top_default = rebuild_default nexts def
                }
              and rnexts = rebuild_nexts nexts k in
              (rfirst, rnexts)
        )
    )
  | _ -> do_not_precompile args cls def k

and do_not_precompile args cls def k =
  ( { me = Pm { cases = cls; args; default = def };
      matrix = as_matrix cls;
      top_default = def
    },
    k )

and precompile_or ~arg ~arg_sort (cls : Simple.clause list) ors args def k =
  (* Example: if [cls] is a single-row matrix

       s11        p12 .. p1n -> act1

     and [ors] has three rows

       (s21|s'21) p22 .. p2n -> act2
       (s31|s'31) p32 .. p3n -> act3
       s41        p42 .. p4n -> act4

     where the first and second rows start with disjoint or-patterns
     of simple patterns, binding the variables x2, y2, z2 and x3, y3
     respectively, we precompile into the following:

     catch
       ( match arg1 .. argn with
       | s11  p12 .. p1n -> act1
       | s21  _   .. _   -> exit 2 x2 y2 z2
       | s'21 _   .. _   -> exit 2 x2 y2 z2
       | s31  _   .. _   -> exit 3 x3 y3
       | s'31 _   .. _   -> exit 3 x3 y3
       | s41  p42 .. p4n -> act4 )
     with
     | exit 2 x2 y2 z2 ->
       ( match arg2 .. argn with
       | p22 .. p2n -> act2 )
     | exit 3 x3 y3 ->
       ( match arg2 .. argn with
       | p32 .. p3n -> act3 )

     Note that if arg1 matches s21 or s'21, we exit to a submatrix
     that will never try any of the following rows; this relies on the
     disjointness-like properties documented in the {!Or_matrix}
     module.

     The code below builds this catch/exit structure, The splitting of
     the or-patterns is done in [Simple.explode_or_pat] -- it turns
     half-simple clauses into simple clauses.
  *)
  let rec do_cases = function
    | [] -> ([], [])
    | ((p, patl), action) :: rem -> (
        match p.pat_desc with
        | #Simple.view as view ->
            let new_ord, new_to_catch = do_cases rem in
            ( (({ p with pat_desc = view }, patl), action) :: new_ord,
              new_to_catch )
        | `Or _ ->
            let orp = General.erase p in
            let others, rem = extract_equiv_head orp rem in
            let orpm =
              { cases =
                  (patl, action)
                  :: List.map (fun ((_, ps), action) -> (ps, action)) others;
                args =
                  ( match args with
                  | _ :: r -> r
                  | _ -> assert false
                  );
                default = Default_environment.pop_compat orp def
              }
            in
            let pm_fv = pm_free_variables orpm in
            let patbound_action_vars =
              (* variables bound in the or-pattern
                 that are used in the orpm actions *)
              Typedtree.pat_bound_idents_full orp
              |> List.filter (fun (id, _, _, _, _) -> Ident.Set.mem id pm_fv)
              |> List.map (fun (id, _, ty, uid, id_sort) ->
                  (id, uid, Typeopt.layout orp.pat_env orp.pat_loc id_sort ty))
            in
            let or_num = next_raise_count () in
            let new_patl = Patterns.omega_list patl in
            let mk_new_action ~vars =
              Lstaticraise (or_num, List.map (fun v -> Lvar v) vars)
            in
            let new_cases =
              Simple.explode_or_pat ~arg ~arg_sort p
                ~mk_action:mk_new_action
                ~patbound_action_vars:
                 (List.map (fun (id, duid, _) -> id, duid) patbound_action_vars)
              |> List.map (fun (p, act) -> ((p, new_patl), act)) in
            let handler =
              { provenance = [ [ orp ] ];
                exit = or_num;
                vars = patbound_action_vars;
                pm = orpm
              }
            in
            let rem_cases, rem_handlers = do_cases rem in
            (new_cases @ rem_cases, handler :: rem_handlers)
      )
  in
  let cases, handlers = do_cases ors in
  let matrix =
    as_matrix
      ((cls : Simple.clause list :> General.clause list)
      @ (ors : Half_simple.clause list :> General.clause list)
      )
  and body = { cases = cls @ cases; args; default = def } in
  ( { me = PmOr { body; handlers; or_matrix = matrix };
      matrix;
      top_default = def
    },
    k )

let separate_debug_output () =
  (* This function should be called when a debug-producing function
     has just been called, and another debug-producing function is
     about to be called.

     The format boxes used for debug pretty-printing must use @, as
     *separator* between two non-empty outputs. (We use vertical boxes
     with indentation, where extraneous cuts give ugly output, so we
     do not want to place a cut before each item or after each item.)

     Each debug-outputting function can assume that it starts on a new
     line, and is expected to *not* include a cut the end of its
     output. The glue code that calls those functions is responsible
     for placing separator cut @, between them.

     In most cases we know statically that some output was produced
     and some other output will follow, and place a cut separator @,
     at the right places in the debug format strings. But sometimes it
     is not obvious in the code that a separator is needed. This
     function is meant to be used in those less obvious cases.  *)
  debugf "@,"

let dbg_split_and_precompile pm next nexts =
  if
    dbg
    && (nexts <> []
       ||
       match next with
       | PmOr _ -> true
       | _ -> false
       )
  then (
    debugf
      "SPLIT@,\
       %a@,\
       @[<v 2>INTO:@,\
         %a@]"
      pretty_pm (erase_pm pm)
      pretty_precompiled_res (next, nexts);
    separate_debug_output
      (* split_and_precompile is always followed by a compile_* function. *)
      ();
  )

let split_and_precompile_simplified pm =
  let { me = next }, nexts = split_no_or pm.cases pm.args pm.default [] in
  dbg_split_and_precompile pm next nexts;
  (next, nexts)

let split_and_precompile_half_simplified ~arg ~arg_sort pm =
  let { me = next }, nexts =
    split_or ~arg ~arg_sort pm.cases pm.args pm.default
  in
  dbg_split_and_precompile pm next nexts;
  (next, nexts)

(* General divide functions *)

type cell = {
  pm : initial_clause pattern_matching;
  ctx : Context.t;
  discr : Patterns.Head.t
}
(** a submatrix after specializing by discriminant pattern;
    [ctx] is the context shared by all rows. *)

let make_matching get_expr_args head def ctx = function
  | [] -> fatal_error "Matching.make_matching"
  | arg :: rem ->
      let def = Default_environment.specialize head def
      and args = get_expr_args head arg rem
      and ctx = Context.specialize head ctx in
      { pm = { cases = []; args; default = def }; ctx; discr = head }

let make_line_matching get_expr_args head def = function
  | [] -> fatal_error "Matching.make_line_matching"
  | arg :: rem ->
      { cases = [];
        args = get_expr_args head arg rem;
        default = Default_environment.specialize head def
      }

type 'a division = {
  args : (lambda * let_kind * Jkind.Sort.Const.t * layout) list;
  cells : ('a * cell) list
}

let add_in_div make_matching_fun eq_key key patl_action division =
  let cells =
    match List.find_opt (fun (k, _) -> eq_key key k) division.cells with
    | None ->
        let cell = make_matching_fun division.args in
        cell.pm.cases <- [ patl_action ];
        (key, cell) :: division.cells
    | Some (_, cell) ->
        cell.pm.cases <- patl_action :: cell.pm.cases;
        division.cells
  in
  { division with cells }

let divide get_expr_args eq_key get_key get_pat_args ctx
    (pm : Simple.clause pattern_matching) =
  let add ((p, patl), action) division =
    let ph = Simple.head p in
    let p = General.erase p in
    add_in_div
      (make_matching get_expr_args ph pm.default ctx)
      eq_key (get_key p)
      (get_pat_args p patl, action)
      division
  in
  List.fold_right add pm.cases { args = pm.args; cells = [] }

let add_line patl_action pm =
  pm.cases <- patl_action :: pm.cases;
  pm

let divide_line make_ctx get_expr_args get_pat_args discr ctx
    (pm : Simple.clause pattern_matching) =
  let add ((p, patl), action) submatrix =
    let p = General.erase p in
    add_line (get_pat_args p patl, action) submatrix
  in
  let pm =
    List.fold_right add pm.cases
      (make_line_matching get_expr_args discr pm.default pm.args)
  in
  { pm; ctx = make_ctx ctx; discr }

let drop_pat_arg _p rem = rem
let drop_expr_arg _head _arg rem = rem

(* Then come various functions,
   There is one set of functions per matching style
   (constants, constructors etc.)

   - get_{expr,pat}_args and get_key are for the compiled matrices,
     note that selection and getting arguments are separated.

   - make_*_matching combines the previous functions for producing
   new  ``pattern_matching'' records.
*)

(* Matching against a constant *)

let get_key_constant caller = function
  | { pat_desc = Tpat_constant cst } -> cst
  | p ->
      fatal_errorf "BAD(%s): %a"
        caller
        pretty_pat p

let get_pat_args_constant = drop_pat_arg
let get_expr_args_constant = drop_expr_arg

let divide_constant ctx m =
  divide
    get_expr_args_constant
    (fun c d -> const_compare c d = 0)
    (get_key_constant "divide")
    get_pat_args_constant ctx m

(* Matching against a constructor *)

let get_key_constr = function
  | { pat_desc = Tpat_construct (_, cstr, _, _) } -> cstr
  | _ -> assert false

let get_pat_args_constr p rem =
  match p with
  | { pat_desc = Tpat_construct (_, _, args, _) } ->
    args @ rem
  | _ -> assert false

let get_expr_args_constr ~scopes head (arg, _mut, sort, layout) rem =
  let cstr =
    match head.pat_desc with
    | Patterns.Head.Construct cstr -> cstr
    | _ -> fatal_error "Matching.get_expr_args_constr"
  in
  let loc = head_loc ~scopes head in
  let ubr = Translmode.transl_unique_barrier (head.pat_unique_barrier) in
  let sem = add_barrier_to_read ubr Reads_agree in
  let make_void_access binding_kind sort pos =
    (* Constructors whose arguments are all void, e.g.
       [A of #(void * void) * void], are immediate. Accesses to their arguments
       must create a void (represented in lambda as an empty unboxed product)
       or product of voids rather than access a block.

       This is necessary for bytecode, where [Pmixedfield]s that access void are
       not erased but translated into field access(es) (as unboxed products are
       boxed in bytecode). *)
    let rec lambda_void_of_el el =
      match el with
      | Product shape ->
        let ll, layouts =
          Array.map lambda_void_of_el shape |> Array.to_list |> List.split
        in
        Lprim (Pmake_unboxed_product layouts, ll, loc),
        Punboxed_product layouts
      | Value _ | Float_boxed _ | Float64 | Float32
      | Bits8 | Bits16 | Bits32 | Bits64
      | Vec128 | Vec256 | Vec512 | Word | Untagged_immediate ->
        fatal_error "Matching.get_exr_args_constr: non-void layout"
    in
    match cstr.cstr_shape with
    | Constructor_uniform_value ->
      fatal_error
        "Matching.get_exr_args_constr: constant Constructor_uniform_value"
    | Constructor_mixed shape ->
      let shape = transl_mixed_product_shape shape in
      let e, layout = lambda_void_of_el shape.(pos) in
      (e, binding_kind, sort, layout)
  in
  let make_field_access binding_kind sort ~field:_ ~pos =
    if cstr.cstr_constant then
      make_void_access binding_kind sort pos
    else
      let prim =
        match cstr.cstr_shape with
        | Constructor_uniform_value -> Pfield (pos, Pointer, sem)
        | Constructor_mixed shape ->
            let shape =
              Lambda.transl_mixed_product_shape_for_read
                ~get_value_kind:(fun _i -> Lambda.generic_value)
                ~get_mode:(fun _i ->
                  Misc.fatal_error
                    "unexpected flat float of layout value in \
                      constructor field")
                shape
            in
            Pmixedfield ([pos], shape, sem)
      in
      let layout = Typeopt.layout_of_sort head.pat_loc sort in
      (Lprim (prim, [ arg ], loc), binding_kind, sort, layout)
  in
  let str = add_barrier_to_let_kind ubr Alias in
  if cstr.cstr_inlined <> None then
    (arg, str, sort, layout) :: rem
  else
    match cstr.cstr_repr with
    | Variant_boxed _ ->
      List.mapi
      (fun i { ca_sort } ->
         make_field_access str ca_sort ~field:i ~pos:i)
      cstr.cstr_args
        @ rem
    | Variant_unboxed | Variant_with_null ->
      if cstr.cstr_constant then
        rem (* [Null] constructor case. *)
      else
        (arg, str, sort, layout) :: rem
        (* the unboxed variant constructor, or the [This] constructor
           for [Variant_with_null]. *)
    | Variant_extensible ->
        List.mapi
          (fun i { ca_sort } ->
             make_field_access str ca_sort ~field:i ~pos:(i+1))
          cstr.cstr_args
        @ rem

let divide_constructor ~scopes ctx pm =
  divide
    (get_expr_args_constr ~scopes)
    (fun cstr1 cstr2 -> Types.equal_tag cstr1.cstr_tag cstr2.cstr_tag)
    get_key_constr
    get_pat_args_constr
    ctx pm

(* Matching against a variant *)

let get_expr_args_variant_constant = drop_expr_arg

let nonconstant_variant_field ubr index =
  let sem = add_barrier_to_read ubr Reads_agree in
  Lambda.Pfield(index, Pointer, sem)

let get_expr_args_variant_nonconst ~scopes head (arg, _mut, _sort, _layout)
      rem =
  let loc = head_loc ~scopes head in
  let ubr = Translmode.transl_unique_barrier (head.pat_unique_barrier) in
  let field_prim = nonconstant_variant_field ubr 1 in
  let str = add_barrier_to_let_kind ubr Alias in
  (Lprim (field_prim, [ arg ], loc), str, Jkind.Sort.Const.for_variant_arg,
   layout_variant_arg)
  :: rem

let divide_variant ~scopes row ctx { cases = cl; args; default = def } =
  let rec divide = function
    | [] -> { args; cells = [] }
    | ((p, patl), action) :: rem
      -> (
        let lab, pato = match p.pat_desc with
          | `Variant (lab, pato, _) -> lab, pato
          | _ -> assert false
        in
        let head = Simple.head p in
        let variants = divide rem in
        if row_field_repr (get_row_field lab row) = Rabsent then
          variants
        else
          let tag = Btype.hash_variant lab in
          match pato with
          | None ->
              add_in_div
                (make_matching get_expr_args_variant_constant head def ctx)
                ( = ) (tag, true) (patl, action) variants
          | Some pat ->
              add_in_div
                (make_matching
                   (get_expr_args_variant_nonconst ~scopes)
                   head def ctx)
                ( = ) (tag, false)
                (pat :: patl, action)
                variants
      )
  in
  divide cl

(*
  Three ``no-test'' cases
  *)

(* Matching against a variable *)

let get_pat_args_var = drop_pat_arg
let get_expr_args_var = drop_expr_arg

let divide_var ctx pm =
  divide_line Context.lshift
    get_expr_args_var
    get_pat_args_var
    Patterns.Head.omega ctx pm

(* Matching and forcing a lazy value *)

let get_pat_args_lazy p rem =
  match p with
  | { pat_desc = Tpat_any } -> Patterns.omega :: rem
  | { pat_desc = Tpat_lazy arg } -> arg :: rem
  | _ -> assert false

(* Inlining the tag tests before calling the primitive that works on
   lazy blocks. This is also used in translcore.ml.
   No other call than Obj.tag when the value has been forced before.
*)

let prim_obj_tag =
  Lambda.simple_prim_on_values ~name:"caml_obj_tag" ~arity:1 ~alloc:false

let get_mod_field modname field =
  lazy
    (let mod_ident = Ident.create_persistent modname in
     let env =
       Env.add_persistent_structure mod_ident
         (Lazy.force Env.initial)
     in
     let _, _, env = Env.open_pers_signature modname env in
     match Env.find_value_by_name (Longident.Lident field) env with
     | exception Not_found ->
         fatal_errorf "Primitive %s.%s not found." modname field
     | path, _ -> transl_value_path Loc_unknown env path
    )

let code_force_lazy_block = get_mod_field "CamlinternalLazy" "force_lazy_block"

let code_force_lazy = get_mod_field "CamlinternalLazy" "force_gen"

(* inline_lazy_force inlines the beginning of the code of Lazy.force. When
   the value argument is tagged as:
   - forward, take field 0
   - lazy || forcing, call the primitive that forces
   - anything else, return it

   Using Lswitch below relies on the fact that the GC does not shortcut
   Forward(val_out_of_heap).
*)

let call_force_lazy_block ?(inlined = Default_inlined) varg loc ~pos =
  (* The argument is wrapped with [Popaque] to prevent the rest of the compiler
     from making any assumptions on its contents (see comments on
     [CamlinternalLazy.force_gen], and discussions on PRs #9998 and #10909).
     Alternatively, [ap_inlined] could be set to [Never_inline] to achieve a
     similar result. *)
  let force_fun = Lazy.force code_force_lazy_block in
  Lapply
    { ap_tailcall = Default_tailcall;
      ap_loc = loc;
      ap_func = force_fun;
      ap_args = [ Lprim (Popaque Lambda.layout_lazy, [ varg ], loc) ];
      ap_result_layout = Lambda.layout_lazy_contents;
      ap_region_close = pos;
      ap_mode = alloc_heap;
      ap_inlined = inlined;
      ap_specialised = Default_specialise;
      ap_probe = None;
    }

let lazy_forward_field = Lambda.Pfield (0, Pointer, Reads_vary)

let inline_lazy_force_cond arg pos loc =
  let idarg = Ident.create_local "lzarg" in
  let idarg_duid = Lambda.debug_uid_none in
  let varg = Lvar idarg in
  let tag = Ident.create_local "tag" in
  let tag_duid = Lambda.debug_uid_none in
  let test_tag t = icmp Ceq int (Lvar tag) (tagged_immediate t) ~loc in
  Llet
    ( Strict,
      Lambda.layout_lazy,
      idarg,
      idarg_duid,
      arg,
      Llet
        ( Alias,
          Lambda.layout_int,
          tag,
          tag_duid,
          Lprim (Pccall prim_obj_tag, [ varg ], loc),
          Lifthenelse
            ( (* if (tag == Obj.forward_tag) then varg.(0) else ... *)
              test_tag Obj.forward_tag,
              Lprim (lazy_forward_field, [ varg ], loc),
              Lifthenelse
                (
                  (* ... if tag == Obj.lazy_tag || tag == Obj.forcing_tag then
                         Lazy.force varg
                       else ... *)
                  Lprim (Psequor,
                       [test_tag Runtimetags.lazy_tag; test_tag Runtimetags.forcing_tag], loc),
                  (* nroberts: We probably don't need [Never_inlined] anymore
                     now that [ap_args] is opaque. *)
                  call_force_lazy_block ~inlined:Never_inlined varg loc ~pos,
                  (* ... arg *)
                  varg, Lambda.layout_lazy_contents), Lambda.layout_lazy_contents) ) )

let inline_lazy_force_switch arg pos loc =
  let idarg = Ident.create_local "lzarg" in
  let idarg_duid = Lambda.debug_uid_none in
  let varg = Lvar idarg in
  Llet
    ( Strict,
      Lambda.layout_lazy,
      idarg,
      idarg_duid,
      arg,
      Lifthenelse
        ( Lprim (Pisint { variant_only = false }, [ varg ], loc),
          varg,
          Lswitch
            ( Lprim (Pccall prim_obj_tag, [ varg ], loc),
              { sw_numblocks = 0;
                sw_blocks = [];
                sw_numconsts = 256;
                (* PR#6033 - tag ranges from 0 to 255 *)
                sw_consts =
                  [ (Runtimetags.forward_tag, Lprim (Pfield(0, Pointer, Reads_vary),
                                             [ varg ], loc));
                    (Runtimetags.lazy_tag, call_force_lazy_block varg loc ~pos);
                    (Runtimetags.forcing_tag, call_force_lazy_block varg loc ~pos)
                  ];
                sw_failaction = Some varg
              },
              loc, Lambda.layout_lazy_contents), Lambda.layout_lazy_contents) )

let inline_lazy_force arg pos loc =
  if !Clflags.afl_instrument then
    (* Disable inlining optimisation if AFL instrumentation active,
       so that the GC forwarding optimisation is not visible in the
       instrumentation output.
       (see https://github.com/stedolan/crowbar/issues/14) *)
    Lapply
      { ap_tailcall = Default_tailcall;
        ap_loc = loc;
        ap_func = Lazy.force code_force_lazy;
        ap_args = [ Lconst (Const_base (Const_int 0)); arg ];
        ap_result_layout = Lambda.layout_lazy_contents;
        ap_region_close = pos;
        ap_mode = alloc_heap;
        (* nroberts: To make sure this wasn't inlined:
             - Upstream changed [code_force_lazy] to a non-inlineable
               function when compiling with AFL support.
             - We just changed this to Never_inlined.

           If these two approaches are solving the same problem, we should
           just converge to one.
        *)
        ap_inlined = Never_inlined;
        ap_specialised = Default_specialise;
        ap_probe=None;
      }
  else if !Clflags.native_code && not (Clflags.is_flambda2 ()) then
    (* CR vlaviron: Find a way for Flambda 2 to avoid both the call to
       caml_obj_tag and the switch on arbitrary tags *)
    (* Lswitch generates compact and efficient native code *)
    inline_lazy_force_switch arg pos loc
  else
    (* generating bytecode: Lswitch would generate too many rather big
         tables (~ 250 elts); conditionals are better *)
    inline_lazy_force_cond arg pos loc

let get_expr_args_lazy ~scopes head (arg, _mut, _sort, _layout) rem =
  let loc = head_loc ~scopes head in
  (inline_lazy_force arg Rc_normal loc, Strict, Jkind.Sort.Const.for_lazy_body,
   layout_lazy_contents) :: rem

let divide_lazy ~scopes head ctx pm =
  divide_line (Context.specialize head)
    (get_expr_args_lazy ~scopes)
    get_pat_args_lazy
    head ctx pm

(* Matching against a tuple pattern *)

let get_pat_args_tuple arity p rem =
  match p with
  | { pat_desc = Tpat_any } -> Patterns.omegas arity @ rem
  | { pat_desc = Tpat_tuple args } -> (List.map snd args) @ rem
  | _ -> assert false

let get_pat_args_unboxed_tuple arity p rem =
  match p with
  | { pat_desc = Tpat_any } -> Patterns.omegas arity @ rem
  | { pat_desc = Tpat_unboxed_tuple args } ->
    (List.map (fun (_, p, _) -> p) args) @ rem
  | _ -> assert false

let get_expr_args_tuple ~scopes head (arg, _mut, _sort, _layout) rem =
  let loc = head_loc ~scopes head in
  let arity = Patterns.Head.arity head in
  let ubr = Translmode.transl_unique_barrier (head.pat_unique_barrier) in
  let sem = add_barrier_to_read ubr Reads_agree in
  let str = add_barrier_to_let_kind ubr Alias in
  let rec make_args pos =
    if pos >= arity then
      rem
    else
      (Lprim (Pfield (pos, Pointer, sem), [ arg ], loc), str,
       Jkind.Sort.Const.for_tuple_element, layout_tuple_element)
        :: make_args (pos + 1)
  in
  make_args 0

let get_expr_args_unboxed_tuple ~scopes shape head (arg, _mut, _sort, _layout)
      rem =
  let loc = head_loc ~scopes head in
  let shape =
    List.map (fun (_, sort) ->
      let sort = Jkind.Sort.default_for_transl_and_get sort in
      sort,
      (* CR layouts v7.1: consider whether more accurate [Lambda.layout]s here
         would make a difference for later optimizations. *)
      Typeopt.layout_of_sort (Scoped_location.to_location loc) sort
    ) shape
  in
  let layouts = List.map (fun (_, layout) -> layout) shape in
  List.mapi (fun pos (sort, layout) ->
    (Lprim (Punboxed_product_field (pos, layouts), [ arg ], loc), Alias,
     sort, layout))
    shape
  @ rem

let divide_tuple ~scopes head ctx pm =
  let arity = Patterns.Head.arity head in
  divide_line (Context.specialize head)
    (get_expr_args_tuple ~scopes)
    (get_pat_args_tuple arity)
    head ctx pm

let divide_unboxed_tuple ~scopes head shape ctx pm =
  let arity = Patterns.Head.arity head in
  divide_line (Context.specialize head)
    (get_expr_args_unboxed_tuple ~scopes shape)
    (get_pat_args_unboxed_tuple arity)
    head ctx pm

(* Matching against a record pattern *)

let record_matching_line num_fields lbl_pat_list =
  let patv = Array.make num_fields Patterns.omega in
  List.iter (fun (_, lbl, pat) ->
    patv.(lbl.lbl_pos) <- pat)
    lbl_pat_list;
  Array.to_list patv

let get_pat_args_record num_fields p rem =
  match p with
  | { pat_desc = Tpat_any } -> record_matching_line num_fields [] @ rem
  | { pat_desc = Tpat_record (lbl_pat_list, _) } ->
      record_matching_line num_fields lbl_pat_list @ rem
  | _ -> assert false

let get_pat_args_record_unboxed_product num_fields p rem =
  match p with
  | { pat_desc = Tpat_any } -> record_matching_line num_fields [] @ rem
  | { pat_desc = Tpat_record_unboxed_product (lbl_pat_list, _) } ->
      record_matching_line num_fields lbl_pat_list @ rem
  | _ -> assert false

let get_expr_args_record ~scopes head (arg, _mut, sort, layout) rem =
  let loc = head_loc ~scopes head in
  let all_labels =
    let open Patterns.Head in
    match head.pat_desc with
    | Record (lbl :: _) -> lbl.lbl_all
    | Record []
    | _ ->
        assert false
  in
  let rec make_args pos =
    if pos >= Array.length all_labels then
      rem
    else
      let lbl = all_labels.(pos) in
      let ptr, _ = Typeopt.maybe_pointer_type head.pat_env lbl.lbl_arg in
      let lbl_layout = Typeopt.layout_of_sort lbl.lbl_loc lbl.lbl_sort in
      let sem =
        if Types.is_mutable lbl.lbl_mut then Reads_vary else Reads_agree
      in
      let ubr = Translmode.transl_unique_barrier head.pat_unique_barrier in
      let sem = add_barrier_to_read ubr sem in
      let access, sort, layout =
        match lbl.lbl_repres with
        | Record_boxed _
        | Record_inlined (_, Constructor_uniform_value, Variant_boxed _) ->
            Lprim (Pfield (lbl.lbl_pos, ptr, sem), [ arg ], loc),
            lbl.lbl_sort, lbl_layout
        | Record_unboxed
        | Record_inlined (_, _, Variant_unboxed) -> arg, sort, layout
        | Record_float ->
           (* TODO: could optimise to Alloc_local sometimes *)
           Lprim (Pfloatfield (lbl.lbl_pos, sem, alloc_heap), [ arg ], loc),
           (* Here we are projecting a boxed float from a float record. *)
           lbl.lbl_sort, lbl_layout
        | Record_ufloat ->
           Lprim (Pufloatfield (lbl.lbl_pos, sem), [ arg ], loc),
           (* Here we are projecting an unboxed float from a float record. *)
           lbl.lbl_sort, lbl_layout
        | Record_inlined (_, Constructor_uniform_value, Variant_extensible) ->
            Lprim (Pfield (lbl.lbl_pos + 1, ptr, sem), [ arg ], loc),
            lbl.lbl_sort, lbl_layout
        | Record_inlined (_, Constructor_mixed _, Variant_extensible) ->
            (* CR layouts v5.9: support this *)
            fatal_error
              "Mixed inlined records not supported for extensible variants"
        | Record_inlined (_, Constructor_mixed shape, Variant_boxed _)
        | Record_mixed shape ->
            let shape =
              Lambda.transl_mixed_product_shape_for_read
                ~get_value_kind:(fun _i -> Lambda.generic_value)
                ~get_mode:(fun _i ->
                  (* TODO: could optimise to Alloc_local sometimes *)
                  alloc_heap)
                shape
            in
            Lprim (Pmixedfield ([lbl.lbl_pos], shape, sem), [ arg ], loc),
            lbl.lbl_sort, lbl_layout
        | Record_inlined (_, _, Variant_with_null) -> assert false
      in
      let str = if Types.is_mutable lbl.lbl_mut then StrictOpt else Alias in
      let str = add_barrier_to_let_kind ubr str in
      (access, str, sort, layout) :: make_args (pos + 1)
  in
  make_args 0

let get_expr_args_record_unboxed_product ~scopes head
      (arg, _mut, _sort, _layout) rem =
  let loc = head_loc ~scopes head in
  let all_labels =
    let open Patterns.Head in
    match head.pat_desc with
    | Record_unboxed_product
        ({ lbl_all ; lbl_repres = Record_unboxed_product} :: _) ->
      lbl_all
    | _ ->
      assert false
  in
  let lbl_layouts =
    Array.map (fun lbl ->
      Typeopt.layout_of_sort lbl.lbl_loc lbl.lbl_sort
    ) all_labels
    |> Array.to_list
  in
  let rec make_args pos =
    if pos >= Array.length all_labels then
      rem
    else
      let lbl = all_labels.(pos) in
      let access = if Array.length all_labels = 1 then
        arg (* erase singleton unboxed records before lambda *)
      else
        Lprim (Punboxed_product_field (pos, lbl_layouts), [ arg ], loc)
      in
      let str =
        if Types.is_mutable lbl.lbl_mut then
          fatal_error
            ("Matching.get_expr_args_record_unboxed_product: "
             ^ "unboxed record labels are never mutable")
        else
          Alias
      in
      let layout = Typeopt.layout_of_sort lbl.lbl_loc lbl.lbl_sort in
      (access, str, lbl.lbl_sort, layout) :: make_args (pos + 1)
  in
  make_args 0

let divide_record all_labels ~scopes head ctx pm =
  (* There is some redundancy in the expansions here, [head] is
     expanded here and again in the matcher. It would be
     nicer to have a type-level distinction between expanded heads
     and non-expanded heads, to be able to reason confidently on
     when expansions must happen. *)
  let head = expand_record_head head in
  divide_line (Context.specialize head)
    (get_expr_args_record ~scopes)
    (get_pat_args_record (Array.length all_labels))
    head ctx pm

let divide_record_unboxed_product all_labels ~scopes head ctx pm =
  let head = expand_record_unboxed_product_head head in
  divide_line (Context.specialize head)
    (get_expr_args_record_unboxed_product ~scopes)
    (get_pat_args_record_unboxed_product (Array.length all_labels))
    head ctx pm

(* Matching against an array pattern *)

let get_key_array = function
  | { pat_desc = Tpat_array (_, _, patl) } -> List.length patl
  | _ -> assert false

let get_pat_args_array p rem =
  match p with
  | { pat_desc = Tpat_array (_, _, patl) } -> patl @ rem
  | _ -> assert false

let get_expr_args_array ~scopes kind head (arg, _mut, _sort, _layout) rem =
  let am, arg_sort, len =
    let open Patterns.Head in
    match head.pat_desc with
    | Array (am, arg_sort, len) -> am, arg_sort, len
    | _ -> assert false
  in
  let arg_sort = Jkind.Sort.default_for_transl_and_get arg_sort in
  let loc = head_loc ~scopes head in
  let rec make_args pos =
    if pos >= len then
      rem
    else
      (* TODO: The resulting float should be allocated to at the mode of the
         array pattern, once that's available *)
      let ref_kind = Lambda.(array_ref_kind alloc_heap kind) in
      let result_layout = array_ref_kind_result_layout ref_kind in
      let mut = if Types.is_mutable am then Mutable else Immutable in
      ( Lprim
          (Parrayrefu (ref_kind, Ptagged_int_index, mut),
           [ arg; Lconst (Const_base (Const_int pos)) ],
           loc),
        (if Types.is_mutable am then StrictOpt else Alias),
        arg_sort,
        result_layout)
      :: make_args (pos + 1)
  in
  make_args 0

let divide_array ~scopes kind ctx pm =
  divide
    (get_expr_args_array ~scopes kind)
    ( = )
    get_key_array get_pat_args_array
    ctx pm

(*
   Specific string test sequence
   Will be called by the bytecode compiler, from bytegen.ml.
   The strategy is first dichotomic search (we perform 3-way tests
   with compare_string), then sequence of equality tests
   when there are less then T=strings_test_threshold static strings to match.

  Increasing T entails (slightly) less code, decreasing T
  (slightly) favors runtime speed.
  T=8 looks a decent tradeoff.
*)

(* Utilities *)

let strings_test_threshold = 8

let prim_string_notequal =
  Pccall (Lambda.simple_prim_on_values ~name:"caml_string_notequal" ~arity:2
            ~alloc:false)

let prim_string_compare =
  Pccall (Lambda.simple_prim_on_values ~name:"caml_string_compare" ~arity:2
            ~alloc:false)

let bind_sw arg layout k =
  match arg with
  | Lvar _ -> k arg
  | _ ->
      let id = Ident.create_local "switch" in
      let id_duid = Lambda.debug_uid_none in
      Llet (Strict, layout, id, id_duid, arg, k (Lvar id))

(* Sequential equality tests *)

let make_string_test_sequence loc kind arg sw d =
  let d, sw =
    match d with
    | None -> (
        match sw with
        | (_, d) :: sw -> (d, sw)
        | [] -> assert false
      )
    | Some d -> (d, sw)
  in
  bind_sw arg Lambda.layout_string (fun arg ->
      List.fold_right
        (fun (str, lam) k ->
          Lifthenelse
            ( Lprim
                ( prim_string_notequal,
                  [ arg; Lconst (Const_immstring str) ],
                  loc ),
              k,
              lam, kind ))
        sw d)

let rec split k xs =
  match xs with
  | [] -> assert false
  | x0 :: xs ->
      if k <= 1 then
        ([], x0, xs)
      else
        let xs, y0, ys = split (k - 2) xs in
        (x0 :: xs, y0, ys)

let zero_lam = Lconst (Const_base (Const_int 0))

let tree_way_test loc kind arg lt eq gt =
  Lifthenelse
    ( icmp Clt int arg zero_lam ~loc,
      lt,
      Lifthenelse (
        icmp Clt int zero_lam arg ~loc,
        gt,
        eq,
        kind),
      kind )

(* Dichotomic tree *)

let rec do_make_string_test_tree loc kind arg sw delta d =
  let len = List.length sw in
  if len <= strings_test_threshold + delta then
    make_string_test_sequence loc kind arg sw d
  else
    let lt, (s, act), gt = split len sw in
    bind_sw
      (Lprim (prim_string_compare, [ arg; Lconst (Const_immstring s) ], loc))
      Lambda.layout_int
      (fun r ->
        tree_way_test loc kind r
          (do_make_string_test_tree loc kind arg lt delta d)
          act
          (do_make_string_test_tree loc kind arg gt delta d))

(* Entry point *)
let expand_stringswitch loc kind arg sw d =
  match d with
  | None -> bind_sw arg Lambda.layout_string (fun arg -> do_make_string_test_tree loc kind arg sw 0 None)
  | Some e ->
      bind_sw arg Lambda.layout_string (fun arg ->
          make_catch kind e (fun d ->
              do_make_string_test_tree loc kind arg sw 1 (Some d)))

(**********************)
(* Generic test trees *)
(**********************)

(* Sharing *)

(* Add handler, if shared *)
let handle_shared kind =
  let hs = ref (fun x -> x) in
  let handle_shared act =
    match act with
    | Switch.Single act -> act
    | Switch.Shared act ->
        let i, h = make_catch_delayed kind act in
        let ohs = !hs in
        (hs := fun act -> h (ohs act));
        make_exit i
  in
  (hs, handle_shared)

let share_actions_tree kind sw d =
  let store = StoreExp.mk_store () in
  (* Default action is always shared *)
  let d =
    match d with
    | None -> None
    | Some d -> Some (store.Switch.act_store_shared () d)
  in
  (* Store all other actions *)
  let sw =
    List.map (fun (cst, act) -> (cst, store.Switch.act_store () act)) sw
  in
  (* Retrieve all actions, including potential default *)
  let acts = store.Switch.act_get_shared () in
  (* Array of actual actions *)
  let hs, handle_shared = handle_shared kind in
  let acts = Array.map handle_shared acts in
  (* Reconstruct default and switch list *)
  let d =
    match d with
    | None -> None
    | Some d -> Some acts.(d)
  in
  let sw = List.map (fun (cst, j) -> (cst, acts.(j))) sw in
  (!hs, sw, d)

(* Note: dichotomic search requires sorted input with no duplicates *)
let rec uniq_lambda_list sw =
  match sw with
  | []
  | [ _ ] ->
      sw
  | ((c1, _) as p1) :: ((c2, _) :: sw2 as sw1) ->
      if const_compare c1 c2 = 0 then
        uniq_lambda_list (p1 :: sw2)
      else
        p1 :: uniq_lambda_list sw1

let sort_lambda_list l =
  let l = List.stable_sort (fun (x, _) (y, _) -> const_compare x y) l in
  uniq_lambda_list l

let rec do_tests_fail value_kind loc fail tst arg = function
  | [] -> fail
  | (c, act) :: rem ->
      Lifthenelse
        ( Lprim (tst, [ arg; Lconst (Const_base c) ], loc),
          do_tests_fail value_kind loc fail tst arg rem,
          act, value_kind )

let rec do_tests_nofail value_kind loc tst arg = function
  | [] -> fatal_error "Matching.do_tests_nofail"
  | [ (_, act) ] -> act
  | (c, act) :: rem ->
      Lifthenelse
        ( Lprim (tst, [ arg; Lconst (Const_base c) ], loc),
          do_tests_nofail value_kind loc tst arg rem,
          act, value_kind )

let make_test_sequence value_kind loc fail size arg const_lambda_list =
  let icmp size cmp = Pscalar (Binary (Icmp (size, cmp))) in
  let fcmp size cmp = Pscalar (Binary (Fcmp (size, cmp))) in
  let cmp cmp_if_i cmp_if_f =
    match (size : _ Scalar.t) with
    | Naked (Integral x) -> icmp (Naked x) cmp_if_i
    | Value (Integral x) -> icmp (Value x) cmp_if_i
    | Naked (Floating x) -> fcmp (Naked x) cmp_if_f
    | Value (Floating x) -> fcmp (Value x) cmp_if_f
  in
  let tst = cmp Cne CFneq in
  let lt_tst = cmp Clt CFlt in
  let const_lambda_list = sort_lambda_list const_lambda_list in
  let hs, const_lambda_list, fail =
    share_actions_tree value_kind const_lambda_list fail
  in
  let rec make_test_sequence const_lambda_list =
    if List.length const_lambda_list >= 4
    then split_sequence const_lambda_list
    else
      match fail with
      | None -> do_tests_nofail value_kind loc tst arg const_lambda_list
      | Some fail -> do_tests_fail value_kind loc fail tst arg const_lambda_list
  and split_sequence const_lambda_list =
    let list1, list2 =
      rev_split_at (List.length const_lambda_list / 2) const_lambda_list
    in
    Lifthenelse
      ( Lprim (lt_tst, [ arg; Lconst (Const_base (fst (List.hd list2))) ], loc),
        make_test_sequence list1,
        make_test_sequence list2, value_kind )
  in
  hs (make_test_sequence const_lambda_list)

module SArg = struct
  type primitive = Lambda.primitive

  let pintcomp cmp = Pscalar (Binary (Icmp (int, cmp)))

  let eqint = pintcomp Ceq

  let neint = pintcomp Cne

  let leint = pintcomp Cle

  let ltint = pintcomp Clt

  let geint = pintcomp Cge

  let gtint = pintcomp Cgt

  type loc = Lambda.scoped_location
  type arg = Lambda.lambda
  type test = Lambda.lambda
  type act = Lambda.lambda

  type layout = Lambda.layout

  let make_prim p args = Lprim (p, args, Loc_unknown)

  let make_offset arg n =
    match n with
    | 0 -> arg
    | _ -> Lambda.add int arg (tagged_immediate n) ~loc:Loc_unknown

  let bind arg body =
    let newvar, newvar_duid, newarg =
      match arg with
      | Lvar v -> (v, Lambda.debug_uid_none, arg)
        (* CR sspies: Can we get a better [debug_uid] here? *)
      | _ ->
          let newvar = Ident.create_local "switcher" in
          let newvar_duid = Lambda.debug_uid_none in
          (newvar, newvar_duid, Lvar newvar)
    in
    (* [switch.ml] will only call bind with an integer argument *)
    bind_with_layout Alias
                     (newvar, newvar_duid, Lambda.layout_int) arg (body newarg)

  let make_const i = Lconst (Const_base (Const_int i))

  let make_isout h arg = Lprim (Pisout, [ h; arg ], Loc_unknown)

  let make_isin h arg = Lprim (Pnot, [ make_isout h arg ], Loc_unknown)

  let make_is_nonzero arg =
<<<<<<< HEAD
    if !Clflags.native_code || Clflags.is_flambda2 () then
      Lprim (Pintcomp Cne,
             [arg; Lconst (Const_base (Const_int 0))],
             Loc_unknown)
    else
      arg
=======
    if !Clflags.native_code
    then icmp Cne int arg (tagged_immediate 0) ~loc:Loc_unknown
    else arg
>>>>>>> 0724e632

  let arg_as_test arg = arg

  let make_if kind cond ifso ifnot = Lifthenelse (cond, ifso, ifnot, kind)

  let make_switch loc kind arg cases acts =
    (* The [acts] array can contain arbitrary terms.
       If several entries in the [cases] array point to the same action,
       we must share it to avoid duplicating terms.
       See PR#11893 on Github for an example where the other de-duplication
       mechanisms do not apply. *)
    let act_uses = Array.make (Array.length acts) 0 in
    for i = 0 to Array.length cases - 1 do
      act_uses.(cases.(i)) <- act_uses.(cases.(i)) + 1
    done;
    let wrapper = ref (fun lam -> lam) in
    for j = 0 to Array.length acts - 1 do
      if act_uses.(j) > 1 then begin
        let nfail, wrap = make_catch_delayed kind acts.(j) in
        acts.(j) <- make_exit nfail;
        let prev_wrapper = !wrapper in
        wrapper := (fun lam -> wrap (prev_wrapper lam))
      end;
    done;
    let l = ref [] in
    for i = Array.length cases - 1 downto 0 do
      l := (i, acts.(cases.(i))) :: !l
    done;
    !wrapper (Lswitch
      ( arg,
        { sw_numconsts = Array.length cases;
          sw_consts = !l;
          sw_numblocks = 0;
          sw_blocks = [];
          sw_failaction = None
        },
        loc, kind ))

  let make_catch = make_catch_delayed

  let make_exit = make_exit
end

(* Action sharing for Lswitch argument *)
let share_actions_sw kind sw =
  (* Attempt sharing on all actions *)
  let store = StoreExp.mk_store () in
  let fail =
    match sw.sw_failaction with
    | None -> None
    | Some fail ->
        (* Fail is translated to exit, whatever happens *)
        Some (store.Switch.act_store_shared () fail)
  in
  let consts =
    List.map (fun (i, e) -> (i, store.Switch.act_store () e)) sw.sw_consts
  and blocks =
    List.map (fun (i, e) -> (i, store.Switch.act_store () e)) sw.sw_blocks
  in
  let acts = store.Switch.act_get_shared () in
  let hs, handle_shared = handle_shared kind in
  let acts = Array.map handle_shared acts in
  let fail =
    match fail with
    | None -> None
    | Some fail -> Some acts.(fail)
  in
  ( !hs,
    { sw with
      sw_consts = List.map (fun (i, j) -> (i, acts.(j))) consts;
      sw_blocks = List.map (fun (i, j) -> (i, acts.(j))) blocks;
      sw_failaction = fail
    } )

(* Reintroduce fail action in switch argument,
   for the sake of avoiding carrying over huge switches *)

let reintroduce_fail sw =
  match sw.sw_failaction with
  | None ->
      let t = Hashtbl.create 17 in
      let seen (_, l) =
        match as_simple_exit l with
        | Some i ->
            let old = try Hashtbl.find t i with Not_found -> 0 in
            Hashtbl.replace t i (old + 1)
        | None -> ()
      in
      List.iter seen sw.sw_consts;
      List.iter seen sw.sw_blocks;
      let i_max = ref (-1) and max = ref (-1) in
      Hashtbl.iter
        (fun i c ->
          if c > !max then (
            i_max := i;
            max := c
          ))
        t;
      if !max >= 3 then
        let default = !i_max in
        let remove =
          List.filter (fun (_, lam) ->
              match as_simple_exit lam with
              | Some j -> j <> default
              | None -> true)
        in
        { sw with
          sw_consts = remove sw.sw_consts;
          sw_blocks = remove sw.sw_blocks;
          sw_failaction = Some (make_exit default)
        }
      else
        sw
  | Some _ -> sw

module Switcher = Switch.Make (SArg)
open Switch

let rec last def = function
  | [] -> def
  | [ (x, _) ] -> x
  | _ :: rem -> last def rem

let get_edges low high l =
  match l with
  | [] -> (low, high)
  | (x, _) :: _ -> (x, last high l)

let as_interval_canfail fail low high l =
  let store = StoreExp.mk_store () in
  let do_store _tag act =
    let i = store.act_store () act in
    (*
    debugf "@,STORE [%s] %i %a" tag i Printlambda.lambda act;
    *)
    i
  in
  let rec nofail_rec cur_low cur_high cur_act = function
    | [] ->
        if cur_high = high then
          [ (cur_low, cur_high, cur_act) ]
        else
          [ (cur_low, cur_high, cur_act); (cur_high + 1, high, 0) ]
    | (i, act_i) :: rem as all ->
        let act_index = do_store "NO" act_i in
        if cur_high + 1 = i then
          if act_index = cur_act then
            nofail_rec cur_low i cur_act rem
          else if act_index = 0 then
            (cur_low, i - 1, cur_act) :: fail_rec i i rem
          else
            (cur_low, i - 1, cur_act) :: nofail_rec i i act_index rem
        else if act_index = 0 then
          (cur_low, cur_high, cur_act)
          :: fail_rec (cur_high + 1) (cur_high + 1) all
        else
          (cur_low, cur_high, cur_act)
          :: (cur_high + 1, i - 1, 0)
          :: nofail_rec i i act_index rem
  and fail_rec cur_low cur_high = function
    | [] -> [ (cur_low, cur_high, 0) ]
    | (i, act_i) :: rem ->
        let index = do_store "YES" act_i in
        if index = 0 then
          fail_rec cur_low i rem
        else
          (cur_low, i - 1, 0) :: nofail_rec i i index rem
  in
  let init_rec = function
    | [] -> [ (low, high, 0) ]
    | (i, act_i) :: rem ->
        let index = do_store "INIT" act_i in
        if index = 0 then
          fail_rec low i rem
        else if low < i then
          (low, i - 1, 0) :: nofail_rec i i index rem
        else
          nofail_rec i i index rem
  in
  assert (do_store "FAIL" fail = 0);

  (* fail has action index 0 *)
  let r = init_rec l in
  (Array.of_list r, store)

let as_interval_nofail l =
  let store = StoreExp.mk_store () in
  let rec some_hole = function
    | []
    | [ _ ] ->
        false
    | (i, _) :: ((j, _) :: _ as rem) -> j > i + 1 || some_hole rem
  in
  let rec i_rec cur_low cur_high cur_act = function
    | [] -> [ (cur_low, cur_high, cur_act) ]
    | (i, act) :: rem ->
        let act_index = store.act_store () act in
        if act_index = cur_act then
          i_rec cur_low i cur_act rem
        else
          (cur_low, cur_high, cur_act) :: i_rec i i act_index rem
  in
  let inters =
    match l with
    | (i, act) :: rem ->
        let act_index =
          (* In case there is some hole and that a switch is emitted,
             action 0 will be used as the action of unreachable
             cases (cf. switch.ml, make_switch).
             Hence, this action will be shared *)
          if some_hole rem then
            store.act_store_shared () act
          else
            store.act_store () act
        in
        assert (act_index = 0);
        i_rec i i act_index rem
    | _ -> assert false
  in
  (Array.of_list inters, store)

let sort_int_lambda_list l =
  List.sort
    (fun (i1, _) (i2, _) ->
      if i1 < i2 then
        -1
      else if i2 < i1 then
        1
      else
        0)
    l

let as_interval fail low high l =
  let l = sort_int_lambda_list l in
  ( get_edges low high l,
    match fail with
    | None -> as_interval_nofail l
    | Some act -> as_interval_canfail act low high l )

let call_switcher kind loc fail arg low high int_lambda_list =
  let edges, (cases, actions) = as_interval fail low high int_lambda_list in
  Switcher.zyva loc kind edges arg cases actions

let rec list_as_pat = function
  | [] -> fatal_error "Matching.list_as_pat"
  | [ pat ] -> pat
  | pat :: rem -> { pat with pat_desc = Tpat_or (pat, list_as_pat rem, None) }

let complete_pats_constrs = function
  | constr :: _ as constrs ->
      let constr_of_pat cstr_pat =
        cstr_pat.pat_desc in
      let pat_of_constr cstr =
        let open Patterns.Head in
        to_omega_pattern { constr with pat_desc = Construct cstr } in
      List.map pat_of_constr
        (complete_constrs constr (List.map constr_of_pat constrs))
  | _ -> assert false

(*
     Following two ``failaction'' function compute n, the trap handler
    to jump to in case of failure of elementary tests
*)

let mk_failaction_neg partial ctx def =
  debugf
    "@,@[<v 2>COMBINE (mk_failaction_neg %a)@]"
    pp_partial partial
  ;
  match partial with
  | Partial -> (
      match Default_environment.pop def with
      | Some ((idef, _), _) ->
          (Some (Lstaticraise (idef, [])), Jumps.singleton idef ctx)
      | None ->
          (* Act as Total, this means
             If no appropriate default matrix exists,
             then this switch cannot fail *)
          (None, Jumps.empty)
    )
  | Total -> (None, Jumps.empty)

(* In line with the article and simpler than before *)
let mk_failaction_pos partial seen ctx defs =
  let rec scan_def env to_test defs =
    match (to_test, Default_environment.pop defs) with
    | [], _
    | _, None ->
        List.fold_left
          (fun (klist, jumps) (i, pats) ->
            let action = Lstaticraise (i, []) in
            let klist =
              List.fold_right
                (fun pat r -> (get_key_constr pat, action) :: r)
                pats klist
            and jumps =
              Jumps.add i (Context.lub (list_as_pat pats) ctx) jumps
            in
            (klist, jumps))
          ([], Jumps.empty) env
    | _, Some ((idef, pss), rem) -> (
        let now, later =
          List.partition (fun (_p, p_ctx) -> Context.matches p_ctx pss) to_test
        in
        match now with
        | [] -> scan_def env to_test rem
        | _ -> scan_def ((idef, List.map fst now) :: env) later rem
      )
  in
  let fail_pats = complete_pats_constrs seen in
  if List.length fail_pats < !Clflags.match_context_rows then (
    let fail, jmps =
      scan_def []
        (List.map (fun pat -> (pat, Context.lub pat ctx)) fail_pats)
        defs
    in
    debugf
      "@,@[<v 2>COMBINE (mk_failaction_pos %a)@,\
           %a@,\
           @[<v 2>FAIL PATTERNS:@,\
             %a@]@,\
           @[<v 2>POSITIVE JUMPS:@,\
             %a@]\
           @]"
      pp_partial partial
      Default_environment.pp defs
      (Format.pp_print_list ~pp_sep:Format.pp_print_cut
         Printpat.pretty_pat) fail_pats
      Jumps.pp jmps
    ;
    (None, fail, jmps)
  ) else (
    (* Too many non-matched constructors -> reduced information *)
    let fail, jumps = mk_failaction_neg partial ctx defs in
    debugf
      "@,@[<v 2>COMBINE (mk_failaction_pos)@,\
           %a@,\
           @[<v 2>FAIL:@,\
             %t@]\
           @]"
      Default_environment.pp defs
      ( fun ppf -> match fail with
        | None -> Format.fprintf ppf "<none>"
        | Some lam -> Printlambda.lambda ppf lam
      )
    ;
    (fail, [], jumps)
  )

let combine_constant value_kind loc arg cst partial ctx def
    (const_lambda_list, total, _pats) =
  let fail, local_jumps = mk_failaction_neg partial ctx def in
  let make_scalar_test_sequence scalar =
    make_test_sequence value_kind loc fail
      scalar
      arg const_lambda_list
  in
  let lambda1 =
    match cst with
    | Const_int _ ->
        let int_lambda_list =
          List.map
            (function
              | Const_int n, l -> (n, l)
              | _ -> assert false)
            const_lambda_list
        in
        call_switcher value_kind loc fail arg min_int max_int int_lambda_list
    | Const_char _ ->
        let int_lambda_list =
          List.map
            (function
              | Const_char c, l -> (Char.code c, l)
              | _ -> assert false)
            const_lambda_list
        in
        call_switcher value_kind loc fail arg 0 255 int_lambda_list
    | Const_string _ ->
        (* Note as the bytecode compiler may resort to dichotomic search,
   the clauses of stringswitch  are sorted with duplicates removed.
   This partly applies to the native code compiler, which requires
   no duplicates *)
        let const_lambda_list = sort_lambda_list const_lambda_list in
        let sw =
          List.map
            (fun (c, act) ->
              match c with
              | Const_string (s, _, _) -> (s, act)
              | _ -> assert false)
            const_lambda_list
        in
        let hs, sw, fail = share_actions_tree value_kind sw fail in
        hs (Lstringswitch (arg, sw, fail, loc, value_kind))
    | Const_float _ ->
        make_scalar_test_sequence
          (Scalar.floating (Value (Float64 Any_locality_mode)))
    | Const_float32 _ | Const_unboxed_float32 _ ->
        (* Should be caught in do_compile_matching. *)
        Misc.fatal_error "Found unexpected float32 literal pattern."
    | Const_unboxed_float _ ->
        make_scalar_test_sequence
          (Scalar.floating (Naked (Float64 Any_locality_mode)))
    | Const_int32 _ ->
        make_scalar_test_sequence
          (Scalar.integral (Value (Boxable (Int32 Any_locality_mode))))
    | Const_int64 _ ->
        make_scalar_test_sequence
          (Scalar.integral (Value (Boxable (Int64 Any_locality_mode))))
    | Const_nativeint _ ->
        make_scalar_test_sequence
          (Scalar.integral (Value (Boxable (Nativeint Any_locality_mode))))
    | Const_unboxed_int32 _ ->
        make_scalar_test_sequence
          (Scalar.integral (Naked (Boxable (Int32 Any_locality_mode))))
    | Const_unboxed_int64 _ ->
        make_scalar_test_sequence
          (Scalar.integral (Naked (Boxable (Int64 Any_locality_mode))))
    | Const_unboxed_nativeint _ ->
        make_scalar_test_sequence
          (Scalar.integral (Naked (Boxable (Nativeint Any_locality_mode))))
  in
  (lambda1, Jumps.union local_jumps total)

let split_cases tag_lambda_list =
  let rec split_rec = function
    | [] -> ([], [], None)
    | ({cstr_tag; cstr_repr; cstr_constant}, act) :: rem -> (
        let consts, nonconsts, null = split_rec rem in
        match cstr_tag, cstr_repr with
        | Ordinary _, (Variant_unboxed | Variant_with_null) ->
          (consts, (0, act) :: nonconsts, null)
        | Ordinary {runtime_tag}, Variant_boxed _ when cstr_constant ->
          ((runtime_tag, act) :: consts, nonconsts, null)
        | Ordinary {runtime_tag}, Variant_boxed _ ->
          (consts, (runtime_tag, act) :: nonconsts, null)
        | Null, Variant_with_null ->
          (match null with
          | None -> (consts, nonconsts, Some act)
          | Some _ -> Misc.fatal_error
            "Multiple null cases in Matching.split_cases")
        | Null, (Variant_boxed _ | Variant_unboxed) ->
          assert false
        | _, Variant_extensible -> assert false
        | Extension _, _ -> assert false
      )
  in
  let const, nonconst, null = split_rec tag_lambda_list in
  (sort_int_lambda_list const, sort_int_lambda_list nonconst, null)

(* The bool tracks whether the constructor is constant, because we don't have a
   constructor_description available for polymorphic variants *)
let split_variant_cases (tag_lambda_list : ((int * bool) * lambda) list) =
  let const, nonconst =
    List.partition_map
      (fun (tag, act) -> match tag with
         | (n, true) -> Left (n, act)
         | (n, false) -> Right (n, act))
      tag_lambda_list
  in
  (sort_int_lambda_list const, sort_int_lambda_list nonconst)

let split_extension_cases tag_lambda_list =
  List.partition_map
    (fun ({cstr_constant; cstr_tag}, act) ->
       match cstr_constant, cstr_tag with
       | true, Extension path -> Left (path, act)
       | false, Extension path -> Right (path, act)
       | _, (Ordinary _ | Null) -> assert false)
    tag_lambda_list

let transl_match_on_option value_kind arg loc ~if_some ~if_none =
  (* This case is very frequent, it corresponds to
      options and lists. *)
  (* Keeping the Pisint test would make the bytecode
      slightly worse, but it lets the native compiler generate
      better code -- see #10681. *)
  if !Clflags.native_code || Clflags.is_flambda2 () then
    Lifthenelse(Lprim (Pisint { variant_only = true }, [ arg ], loc),
                if_none, if_some, value_kind)
  else
    Lifthenelse(arg, if_some, if_none, value_kind)

let transl_match_on_or_null value_kind arg loc ~if_null ~if_this =
  Lifthenelse (Lprim (Pisnull, [ arg ], loc), if_null, if_this, value_kind)

let combine_constructor value_kind loc arg pat_env pat_barrier cstr partial ctx def
    (descr_lambda_list, total1, pats) =
  match cstr.cstr_tag with
  | Extension _ ->
      (* Special cases for extensions *)
      let fail, local_jumps = mk_failaction_neg partial ctx def in
      let lambda1 =
        let consts, nonconsts = split_extension_cases descr_lambda_list in
        let default, consts, nonconsts =
          match fail with
          | None -> (
              match (consts, nonconsts) with
              | _, (_, act) :: rem -> (act, consts, rem)
              | (_, act) :: rem, _ -> (act, rem, nonconsts)
              | _ -> assert false
            )
          | Some fail -> (fail, consts, nonconsts)
        in
        let nonconst_lambda =
          match nonconsts with
          | [] -> default
          | _ ->
              let tag = Ident.create_local "tag" in
              let tag_duid = Lambda.debug_uid_none in
              let tests =
                List.fold_right
                  (fun (path, act) rem ->
                    let ext = transl_extension_path loc pat_env path in
                    Lifthenelse
                      (phys_equal ~loc (Lvar tag) ext, act, rem, value_kind))
                  nonconsts default
              in
              let ubr = Translmode.transl_unique_barrier pat_barrier in
              let sem = add_barrier_to_read ubr Reads_agree in
              let str = add_barrier_to_let_kind ubr Alias in
              Llet (str, Lambda.layout_block, tag, tag_duid,
                    Lprim (Pfield (0, Pointer, sem), [ arg ], loc),
                    tests)
        in
        List.fold_right
          (fun (path, act) rem ->
            let ext = transl_extension_path loc pat_env path in
            Lifthenelse (phys_equal ~loc arg ext, act, rem,
                         value_kind))
          consts nonconst_lambda
      in
      (lambda1, Jumps.union local_jumps total1)
  | _ ->
      (* Regular concrete type *)
      let ncases = List.length descr_lambda_list
      and nconstrs = cstr.cstr_consts + cstr.cstr_nonconsts in
      let sig_complete = ncases = nconstrs in
      let fail_opt, fails, local_jumps =
        if sig_complete then
          (None, [], Jumps.empty)
        else
          let constrs =
            List.map2 (fun (constr, _act) p -> { p with pat_desc = constr })
              descr_lambda_list pats in
          mk_failaction_pos partial constrs ctx def
      in
      let descr_lambda_list = fails @ descr_lambda_list in
      let consts, nonconsts, null = split_cases descr_lambda_list in
      (* Our duty below is to generate code, for matching on a list of
         constructor+action cases, that is good for both bytecode and
         native-code compilation. (Optimizations that only work well
         for one backend should be done in the backend.)

         The [Lswitch] construct is generally an excellent choice, as
         it generates a single instruction in bytecode, and can be
         turned into efficient, simpler control-flow constructs in
         native-code. (The lambda/switch.ml module is precisely
         responsible for efficiently compiling switches to simpler
         tests.)

         Some additional optimizations make sense here when they let
         us generate better code, including in bytecode: the generated
         code should still fit in one bytecode instruction or less.

         [Lswitch] has the downside of always needing a byte per
         constructor in the generated bytecode, even when many actions
         are shared. For types with a lot of constructors, calling the
         switcher directly can result in more compact code. This is
         a reason to deviate from the one-instruction policy.
      *)
      let lambda1 =
        match (fail_opt, same_actions descr_lambda_list) with
        | None, Some act ->
            (* Identical actions, no failure: 0 control-flow instructions. *)
            act
        | _ -> (
            match
              (cstr.cstr_consts, cstr.cstr_nonconsts, consts, nonconsts, null)
            with
            | 1, 1, [ (0, act1) ], [ (0, act2) ], None
              when not (Clflags.is_flambda2 ()) ->
                transl_match_on_option value_kind arg loc
                  ~if_none:act1 ~if_some:act2
            | 1, 1, [], [(_, act2)], Some act1 ->
                (* The [Variant_with_null] case. *)
                transl_match_on_or_null value_kind arg loc
                  ~if_null:act1 ~if_this:act2
            | _, _, _, _, Some _ ->
                Misc.fatal_error "Matching.combine_constructor: Unexpected Null case"
            | n, 0, _, [], None ->
                (* The matched type defines constant constructors only.
                   (typically the constant cases are dense, so
                   call_switcher will generate a Lswitch, still one
                   instruction.) *)
                call_switcher value_kind loc fail_opt arg 0 (n - 1) consts
            | n, _, _, _, None -> (
                let act0 =
                  (* = Some act when all non-const constructors match to act *)
                  match (fail_opt, nonconsts) with
                  | Some a, [] -> Some a
                  | Some _, _ ->
                      if List.length nonconsts = cstr.cstr_nonconsts then
                        same_actions nonconsts
                      else
                        None
                  | None, _ -> same_actions nonconsts
                in
                match act0 with
                | Some act ->
                    (* This case deviates from our policy, by typically
                       generating three bytecode instructions.

                       It can save a lot of bytecode space when matching
                       on a type with many non-constant constructors,
                       all sent to the same action. This pattern occurs
                       several times in the compiler codebase
                       (for example), due to code fragments such as the
                       following:

                           match token with SEMISEMI -> true | _ -> false

                       (The type of tokens has more than 120 constructors.)
                    *)
                    Lifthenelse
                      ( Lprim (Pisint { variant_only = true }, [ arg ], loc),
                        call_switcher value_kind loc fail_opt arg 0 (n - 1) consts,
                        act, value_kind )
                | None ->
                    (* In the general case, emit a switch. *)
                    let sw =
                      { sw_numconsts = cstr.cstr_consts;
                        sw_consts = consts;
                        sw_numblocks = cstr.cstr_nonconsts;
                        sw_blocks = nonconsts;
                        sw_failaction = fail_opt
                      }
                    in
                    let hs, sw = share_actions_sw value_kind sw in
                    let sw = reintroduce_fail sw in
                    hs (Lswitch (arg, sw, loc, value_kind))))
      in
      (lambda1, Jumps.union local_jumps total1)

let make_test_sequence_variant_constant value_kind fail arg int_lambda_list =
  let _, (cases, actions) = as_interval fail min_int max_int int_lambda_list in
  Switcher.test_sequence value_kind arg cases actions

let call_switcher_variant_constant kind loc fail arg int_lambda_list =
  call_switcher kind loc fail arg min_int max_int int_lambda_list

let call_switcher_variant_constr value_kind loc fail arg pat_barrier int_lambda_list =
  let v = Ident.create_local "variant" in
  let v_duid = Lambda.debug_uid_none in
  let ubr = Translmode.transl_unique_barrier pat_barrier in
  let str = add_barrier_to_let_kind ubr Alias in
  Llet
    ( str,
      Lambda.layout_int,
      v,
      v_duid,
      Lprim (nonconstant_variant_field ubr 0, [ arg ], loc),
      call_switcher value_kind loc fail (Lvar v) min_int max_int int_lambda_list )

let combine_variant value_kind loc row arg pat_barrier partial ctx def
    (tag_lambda_list, total1, _pats)
    =
  let num_constr = ref 0 in
  if row_closed row then
    List.iter
      (fun (_, f) ->
        match row_field_repr f with
        | Rabsent
        | Reither (true, _ :: _, _) ->
            ()
        | _ -> incr num_constr)
      (row_fields row)
  else
    num_constr := max_int;
  let test_int_or_block arg if_int if_block =
    Lifthenelse (Lprim (Pisint { variant_only = true },
                        [ arg ], loc), if_int, if_block, value_kind)
  in
  let sig_complete = List.length tag_lambda_list = !num_constr
  and one_action = same_actions tag_lambda_list in
  let fail, local_jumps =
    if
      sig_complete
      ||
      match partial with
      | Total -> true
      | _ -> false
    then
      (None, Jumps.empty)
    else
      mk_failaction_neg partial ctx def
  in
  let consts, nonconsts = split_variant_cases tag_lambda_list in
  let lambda1 =
    match (fail, one_action) with
    | None, Some act -> act
    | _, _ -> (
        match (consts, nonconsts) with
        | [ (_, act1) ], [ (_, act2) ] when fail = None ->
            test_int_or_block arg act1 act2
        | _, [] -> (
            let lam =
              make_test_sequence_variant_constant value_kind fail arg consts
            in
            (* PR#11587: Switcher.test_sequence expects integer inputs, so
               if the type allows pointers we must filter them away. *)
            match fail with
            | None -> lam
            | Some fail -> test_int_or_block arg lam fail
          )
        | [], _ -> (
            let lam =
              call_switcher_variant_constr value_kind loc fail arg pat_barrier nonconsts
            in
            (* One must not dereference integers *)
            match fail with
            | None -> lam
            | Some fail -> test_int_or_block arg fail lam
          )
        | _, _ ->
            let lam_const =
              call_switcher_variant_constant value_kind loc fail arg consts
            and lam_nonconst =
              call_switcher_variant_constr value_kind loc fail arg pat_barrier nonconsts
            in
            test_int_or_block arg lam_const lam_nonconst
      )
  in
  (lambda1, Jumps.union local_jumps total1)

let combine_array value_kind loc arg kind partial ctx def (len_lambda_list, total1, _pats)
    =
  let fail, local_jumps = mk_failaction_neg partial ctx def in
  let lambda1 =
    let newvar = Ident.create_local "len" in
    let newvar_duid = Lambda.debug_uid_none in
    let switch =
      call_switcher value_kind loc fail (Lvar newvar) 0 max_int len_lambda_list
    in
    bind_with_layout Alias (newvar, newvar_duid, Lambda.layout_int)
      (Lprim (Parraylength kind, [ arg ], loc)) switch
  in
  (lambda1, Jumps.union local_jumps total1)

(* Insertion of debugging events *)

let rec event_branch repr lam =
  match (lam, repr) with
  | _, None -> lam
  | Levent (lam', ev), Some r ->
      incr r;
      Levent
        ( lam',
          { lev_loc = ev.lev_loc;
            lev_kind = ev.lev_kind;
            lev_repr = repr;
            lev_env = ev.lev_env
          } )
  | Llet (str, k, id, duid, lam, body), _ ->
      Llet (str, k, id, duid, lam, event_branch repr body)
  | Lstaticraise _, _ -> lam
  | _, Some _ ->
      fatal_errorf "Matching.event_branch: %a" Printlambda.lambda lam

(*
   This exception is raised when the compiler cannot produce code
   because control cannot reach the compiled clause,

   Unused is raised initially in compile_test.

   compile_list (for compiling switch results) catch Unused

   comp_match_handlers (for compiling split matches)
   may reraise Unused


*)

exception Unused

let compile_list compile_fun division =
  let rec c_rec totals = function
    | [] -> ([], Jumps.unions totals, [])
    | (key, cell) :: rem -> (
        if Context.is_empty cell.ctx then
          c_rec totals rem
        else begin
          match compile_fun cell.ctx cell.pm with
          | exception Unused ->
            if rem <> [] then separate_debug_output ();
            c_rec totals rem
          | lambda1, total1 ->
            if rem <> [] then separate_debug_output ();
            let c_rem, total, new_discrs =
              c_rec (Jumps.map Context.combine total1 :: totals) rem
            in
            ( (key, lambda1) :: c_rem,
              total,
              Patterns.Head.to_omega_pattern cell.discr :: new_discrs )
        end
      )
  in
  c_rec [] division

let compile_orhandlers value_kind compile_fun lambda1 total1 ctx to_catch =
  let rec do_rec r total_r = function
    | [] -> (r, total_r)
    | { provenance = mat; exit = i; vars; pm } :: rem -> (
        let ctx = Context.select_columns mat ctx in
        match compile_fun ctx pm with
        | exception Unused ->
          if rem <> [] then separate_debug_output ();
          (* Whilst the handler is [lambda_unit] it is actually unused and only added
             to produce well-formed code. In reality this expression returns a
             [value_kind]. *)
          do_rec
            (Lstaticcatch (r, (i, vars), lambda_unit, Same_region, value_kind))
            total_r rem
        | handler_i, total_i ->
          if rem <> [] then separate_debug_output ();
          begin match raw_action r with
          | Lstaticraise (j, args) ->
              if i = j then
                ( List.fold_right2
                    (bind_with_layout Alias)
                    vars args handler_i,
                  Jumps.map (Context.rshift_num (ncols mat)) total_i )
              else
                do_rec r total_r rem
          | _ ->
              do_rec
                (Lstaticcatch
                   (r, (i, vars), handler_i, Same_region, value_kind))
                (Jumps.union (Jumps.remove i total_r)
                   (Jumps.map (Context.rshift_num (ncols mat)) total_i))
                rem
          end
      )
  in
  do_rec lambda1 total1 to_catch

let compile_test compile_fun partial divide combine ctx to_match =
  let division = divide ctx to_match in
  let c_div = compile_list compile_fun division.cells in
  match c_div with
  | [], _, _ -> (
      match mk_failaction_neg partial ctx to_match.default with
      | None, _ -> raise Unused
      | Some l, total -> (l, total)
    )
  | _ -> combine ctx to_match.default c_div

(* Attempt to avoid some useless bindings by lowering them *)

(* Approximation of v present in lam *)
let rec approx_present v = function
  | Lconst _ -> false
  | Lstaticraise (_, args) ->
      List.exists (fun lam -> approx_present v lam) args
  | Lprim (_, args, _) -> List.exists (fun lam -> approx_present v lam) args
  | Llet (Alias, _k, _duid, _, l1, l2) ->
    approx_present v l1 || approx_present v l2
  | Lvar vv -> Ident.same v vv
  | _ -> true

let rec lower_bind v v_duid arg_layout arg lam =
  match lam with
  | Lifthenelse (cond, ifso, ifnot, kind) -> (
      let pcond = approx_present v cond
      and pso = approx_present v ifso
      and pnot = approx_present v ifnot in
      match (pcond, pso, pnot) with
      | false, false, false -> lam
      | false, true, false ->
        Lifthenelse (cond, lower_bind v v_duid arg_layout arg ifso, ifnot, kind)
      | false, false, true ->
        Lifthenelse (cond, ifso, lower_bind v v_duid arg_layout arg ifnot, kind)
      | _, _, _ -> bind_with_layout Alias (v, v_duid, arg_layout) arg lam
    )
  | Lswitch (ls, ({ sw_consts = [ (i, act) ]; sw_blocks = [] } as sw), loc,
             kind)
    when not (approx_present v ls) ->
      Lswitch (ls, { sw with sw_consts =
                             [ (i, lower_bind v v_duid arg_layout arg act) ] },
               loc, kind)
  | Lswitch (ls, ({ sw_consts = []; sw_blocks = [ (i, act) ] } as sw),
             loc, kind)
    when not (approx_present v ls) ->
      Lswitch (ls, { sw with sw_blocks =
                             [ (i, lower_bind v v_duid arg_layout arg act) ] },
               loc, kind)
  | Llet (Alias, k, vv, vv_duid, lv, l) ->
      if approx_present v lv then
        bind_with_layout Alias (v, v_duid, arg_layout) arg lam
      else
        Llet (Alias, k, vv, vv_duid, lv, lower_bind v v_duid arg_layout arg l)
  | _ -> bind_with_layout Alias (v, v_duid, arg_layout) arg lam

let bind_check str v v_duid arg_layout arg lam =
  match (str, arg) with
  | _, Lvar _ -> bind_with_layout str (v, v_duid, arg_layout) arg lam
  | Alias, _ -> lower_bind v v_duid arg_layout arg lam
  | _, _ -> bind_with_layout str (v, v_duid, arg_layout) arg lam

let comp_exit ctx m =
  match Default_environment.pop m.default with
  | Some ((i, _), _) -> (Lstaticraise (i, []), Jumps.singleton i ctx)
  | None -> fatal_error "Matching.comp_exit"

let rec comp_match_handlers layout comp_fun partial ctx first_match next_matches =
  match next_matches with
  | [] -> comp_fun partial ctx first_match
  | (_, second_match) :: next_next_matches -> (
      let rec c_rec body jumps_body = function
        | [] -> (body, jumps_body)
        | (i, pm_i) :: rem -> (
            separate_debug_output ();
            let ctx_i, jumps_rem = Jumps.extract i jumps_body in
            if Context.is_empty ctx_i then
              c_rec body jumps_body rem
            else begin
              let partial = match rem with
                | [] -> partial
                | _ -> Partial
              in
              match comp_fun partial ctx_i pm_i with
              | lambda_i, jumps_i ->
                c_rec
                  (Lstaticcatch (body, (i, []), lambda_i, Same_region, layout))
                  (Jumps.union jumps_i jumps_rem)
                  rem
              | exception Unused ->
                  (* Whilst the handler is [lambda_unit] it is actually unused
                     and only added to produce well-formed code. In reality this
                     expression returns a [layout]. *)
                  c_rec
                  (Lstaticcatch
                     (body, (i, []), lambda_unit, Same_region, layout))
                  jumps_rem rem
            end
          )
      in
      match comp_fun Partial ctx first_match with
      | first_lam, jumps ->
        c_rec first_lam jumps next_matches
      | exception Unused ->
        separate_debug_output ();
        comp_match_handlers layout comp_fun partial ctx second_match
          next_next_matches
    )

(* To find reasonable names for variables *)

let rec name_pattern default = function
  | ((pat, _), _) :: rem -> (
      match pat.pat_desc with
      | Tpat_var (id, _, uid, _, _) -> id, uid
      | Tpat_alias (_, id, _, uid, _, _, _) -> id, uid
      | _ -> name_pattern default rem
    )
  | _ -> Ident.create_local default, Lambda.debug_uid_none

let arg_to_var arg cls =
  match arg with
  | Lvar v -> (v, Lambda.debug_uid_none, arg)
  | _ ->
      let v, v_duid = name_pattern "*match*" cls in
      (v, v_duid, Lvar v)

(*
  The main compilation function.
   Input:
      repr=used for inserting debug events
      partial=exhaustiveness information from Parmatch
      ctx=a context
      m=a pattern matching

   Output: a lambda term, a jump summary {..., exit number -> context, ... }
*)

let rec compile_match ~scopes value_kind repr partial ctx
    (m : initial_clause pattern_matching) =
  match m.cases with
  | ([], action) :: rem ->
      let res =
        if is_guarded action then
          let lambda, total =
            compile_match ~scopes value_kind None partial ctx
              { m with cases = rem }
          in
          (event_branch repr (patch_guarded lambda action), total)
        else
          (event_branch repr action, Jumps.empty)
      in
      debugf "empty matrix%t"
        (fun ppf -> if is_guarded action then Format.fprintf ppf " (guarded)");
      res
  | nonempty_cases ->
      compile_match_nonempty ~scopes value_kind repr partial ctx
        { m with cases = map_on_rows Non_empty_row.of_initial nonempty_cases }

and compile_match_nonempty ~scopes value_kind repr partial ctx
    (m : Typedtree.pattern Non_empty_row.t clause pattern_matching)=
  match m with
  | { cases = []; args = [] } -> comp_exit ctx m
  | { args = (arg, str, arg_sort, layout) :: argl } ->
      let v, v_duid, newarg = arg_to_var arg m.cases in
      let args = (newarg, Alias, arg_sort, layout) :: argl in
      let cases =
        List.map (half_simplify_nonempty ~arg:newarg)
          m.cases
      in
      let m = { m with args; cases } in
      let first_match, rem =
        split_and_precompile_half_simplified ~arg:newarg ~arg_sort m
      in
      combine_handlers ~scopes value_kind repr partial ctx
                       (v, v_duid, str, layout, arg) first_match rem
  | _ -> assert false

and compile_match_simplified ~scopes value_kind  repr partial ctx
    (m : Simple.clause pattern_matching) =
  match m with
  | { cases = []; args = [] } -> comp_exit ctx m
  | { args = ((Lvar v as arg), str, sort, layout) :: argl } ->
      let v_duid = Lambda.debug_uid_none in
      (* CR sspies: Can we get a better [debug_uid] here? *)
      let args = (arg, Alias, sort, layout) :: argl in
      let m = { m with args } in
      let first_match, rem = split_and_precompile_simplified m in
      combine_handlers value_kind ~scopes repr partial ctx
        (v, v_duid, str, layout, arg) first_match rem
  | _ -> assert false

and combine_handlers ~scopes value_kind repr partial ctx
    (v, v_duid, str, arg_layout, arg) first_match rem =
  let lam, total =
    comp_match_handlers value_kind
      (( if dbg then
         do_compile_matching_pr ~scopes value_kind
       else
         do_compile_matching ~scopes value_kind
       )
         repr)
      partial ctx first_match rem
  in
  (bind_check str v v_duid arg_layout arg lam, total)

(* verbose version of do_compile_matching, for debug *)
and do_compile_matching_pr ~scopes value_kind repr partial ctx x =
  debugf
    "@[<v>MATCH %a\
     @,%a"
    pp_partial partial
    pretty_precompiled x;
  debugf "@,@[<v 2>CTX:@,%a@]"
    Context.pp ctx;
  debugf "@,@[<v 2>COMPILE:@,";
  let ((_, jumps) as r) =
    try do_compile_matching ~scopes value_kind repr partial ctx x with
    | exn ->
        debugf "EXN (%s)@]@]" (Printexc.to_string exn);
        raise exn
  in
  debugf "@]";
  if Jumps.is_empty jumps then
    debugf "@,NO JUMPS"
  else
    debugf "@,@[<v 2>JUMPS:@,%a@]"
      Jumps.pp jumps;
  debugf "@]";
  r

and do_compile_matching ~scopes value_kind repr partial ctx pmh =
  match pmh with
  | Pm pm -> (
      let arg =
        match pm.args with
        | (first_arg, _, _, _) :: _ -> first_arg
        | _ ->
            (* We arrive in do_compile_matching from:
               - compile_matching
               - recursive call on PmVars
               The first one explicitly checks that [args] is nonempty, the
               second one is only generated when the inner pm first looks at
               a variable (i.e. there is something to look at).
            *)
            assert false
      in
      let ph = what_is_cases pm.cases in
      let pomega = Patterns.Head.to_omega_pattern ph in
      let ploc = head_loc ~scopes ph in
      let open Patterns.Head in
      match ph.pat_desc with
      | Any ->
          compile_no_test ~scopes value_kind
            divide_var
            Context.rshift repr partial ctx pm
      | Tuple _ ->
          compile_no_test ~scopes value_kind
            (divide_tuple ~scopes ph)
            Context.combine repr partial ctx pm
      | Unboxed_tuple shape ->
          compile_no_test ~scopes value_kind
            (divide_unboxed_tuple ~scopes ph shape)
            Context.combine repr partial ctx pm
      | Record [] | Record_unboxed_product [] -> assert false
      | Record (lbl :: _) ->
          compile_no_test ~scopes value_kind
            (divide_record ~scopes lbl.lbl_all ph)
            Context.combine repr partial ctx pm
      | Record_unboxed_product (lbl :: _) ->
          compile_no_test ~scopes value_kind
            (divide_record_unboxed_product ~scopes lbl.lbl_all ph)
            Context.combine repr partial ctx pm
      | Constant (Const_float32 _ | Const_unboxed_float32 _) ->
          Parmatch.raise_matched_float32 ()
      | Constant cst ->
          compile_test
            (compile_match ~scopes value_kind repr partial)
            partial divide_constant
            (combine_constant value_kind ploc arg cst partial)
            ctx pm
      | Construct cstr ->
          compile_test
            (compile_match ~scopes value_kind repr partial)
            partial (divide_constructor ~scopes)
            (combine_constructor value_kind ploc arg ph.pat_env ph.pat_unique_barrier cstr partial)
            ctx pm
      | Array (_, elt_sort, _) ->
          let elt_sort = Jkind.Sort.default_for_transl_and_get elt_sort in
          let kind = Typeopt.array_pattern_kind pomega elt_sort in
          compile_test
            (compile_match ~scopes value_kind repr partial)
            partial (divide_array ~scopes kind)
            (combine_array value_kind ploc arg kind partial)
            ctx pm
      | Lazy ->
          compile_no_test ~scopes value_kind
            (divide_lazy ~scopes ph)
            Context.combine repr partial ctx pm
      | Variant { cstr_row = row } ->
          compile_test
            (compile_match ~scopes value_kind repr partial)
            partial (divide_variant ~scopes !row)
            (combine_variant value_kind ploc !row arg ph.pat_unique_barrier partial)
            ctx pm
    )
  | PmVar { inside = pmh } ->
      let lam, total =
        do_compile_matching ~scopes value_kind repr partial (Context.lshift ctx) pmh
      in
      (lam, Jumps.map Context.rshift total)
  | PmOr { body; handlers } ->
      let lam, total =
        compile_match_simplified ~scopes value_kind repr partial ctx body in
      compile_orhandlers value_kind (compile_match ~scopes value_kind repr partial)
        lam total ctx handlers

and compile_no_test ~scopes value_kind divide up_ctx repr partial ctx to_match =
  let { pm = this_match; ctx = this_ctx } = divide ctx to_match in
  let lambda, total =
    compile_match ~scopes value_kind repr partial this_ctx this_match in
  (lambda, Jumps.map up_ctx total)

(* The entry points *)

(*
   If there is a guard in a matching or a lazy pattern,
   then set exhaustiveness info to Partial.
   (because of side effects, assume the worst).

   Notice that exhaustiveness information is trusted by the compiler,
   that is, a match flagged as Total should not fail at runtime.
   More specifically, for instance if match y with x::_ -> x is flagged
   total (as it happens during JoCaml compilation) then y cannot be []
   at runtime. As a consequence, the static Total exhaustiveness information
   have to be downgraded to Partial, in the dubious cases where guards
   or lazy pattern execute arbitrary code that may perform side effects
   and change the subject values.
LM:
   Lazy pattern was PR#5992, initial patch by lpw25.
   I have  generalized the patch, so as to also find mutable fields.
*)

let is_lazy_pat p =
  match p.pat_desc with
  | Tpat_lazy _ -> true
  | Tpat_alias _
  | Tpat_variant _
  | Tpat_record _
  | Tpat_record_unboxed_product _
  | Tpat_tuple _
  | Tpat_unboxed_tuple _
  | Tpat_construct _
  | Tpat_array _
  | Tpat_or _
  | Tpat_constant _
  | Tpat_var _
  | Tpat_any ->
      false

let has_lazy p = Typedtree.exists_pattern is_lazy_pat p

let is_record_with_mutable_field p =
  let fields_have_mutable_type lps =
    List.exists (fun (_, lbl, _) -> Types.is_mutable lbl.lbl_mut) lps
  in
  match p.pat_desc with
  | Tpat_record (lps, _) -> fields_have_mutable_type lps
  | Tpat_record_unboxed_product (lps, _) -> fields_have_mutable_type lps
  | Tpat_alias _
  | Tpat_variant _
  | Tpat_lazy _
  | Tpat_tuple _
  | Tpat_unboxed_tuple _
  | Tpat_construct _
  | Tpat_array _
  | Tpat_or _
  | Tpat_constant _
  | Tpat_var _
  | Tpat_any ->
      false

let has_mutable p = Typedtree.exists_pattern is_record_with_mutable_field p

(* Downgrade Total when
   1. Matching accesses some mutable fields;
   2. And there are  guards or lazy patterns.
*)

let check_partial has_mutable has_lazy pat_act_list = function
  | Partial -> Partial
  | Total ->
      if
        pat_act_list = []
        || (* allow empty case list *)
           List.exists
             (fun (pats, lam) ->
               has_mutable pats && (is_guarded lam || has_lazy pats))
             pat_act_list
      then
        Partial
      else
        Total

let check_partial_list pats_act_list =
  check_partial (List.exists has_mutable) (List.exists has_lazy) pats_act_list

let check_partial pat_act_list =
  check_partial has_mutable has_lazy pat_act_list

(* have toplevel handler when appropriate *)

type failer_kind =
  | Raise_match_failure
  | Reraise_noloc of lambda

let failure_handler ~scopes loc ~failer () =
  match failer with
  | Reraise_noloc exn_lam ->
    Lprim (Praise Raise_reraise, [ exn_lam ], Scoped_location.Loc_unknown)
  | Raise_match_failure ->
    let sloc = Scoped_location.of_location ~scopes loc in
    let slot =
      transl_extension_path sloc
        (Lazy.force Env.initial) Predef.path_match_failure
    in
    let fname, line, char =
      Location.get_pos_info loc.Location.loc_start in
    Lprim
      ( Praise Raise_regular,
        [ Lprim
            ( Pmakeblock (0, Immutable, None, alloc_heap),
              [ slot;
                Lconst
                  (Const_block
                     ( 0,
                       [ Const_base (Const_string (fname, loc, None));
                         Const_base (Const_int line);
                         Const_base (Const_int char)
                       ] ))
              ],
              sloc )
        ],
        sloc )

let check_total ~scopes value_kind loc ~failer total lambda i =
  if Jumps.is_empty total then
    lambda
  else
    Lstaticcatch (lambda, (i, []),
                  failure_handler ~scopes loc ~failer (),
                  Same_region, value_kind)

let toplevel_handler ~scopes ~return_layout loc ~failer partial args cases
    compile_fun =
  let compile_fun partial pm =
    debugf "@[<v>MATCHING@,";
    let result = compile_fun partial pm in
    debugf "@]@.";
    result
  in
  match partial with
  | Total when not !Clflags.safer_matching ->
      let default = Default_environment.empty in
      let pm = { args; cases; default } in
      let (lam, total) = compile_fun Total pm in
      assert (Jumps.is_empty total);
      lam
  | Partial | Total (* when !Clflags.safer_matching *) ->
      let raise_num = next_raise_count () in
      let default =
        Default_environment.cons [ Patterns.omega_list args ] raise_num
          Default_environment.empty in
      let pm = { args; cases; default } in
      begin match compile_fun Partial pm with
      | exception Unused -> assert false
      | (lam, total) ->
          check_total ~scopes return_layout loc ~failer total lam raise_num
      end

let compile_matching ~scopes ~arg_sort ~arg_layout ~return_layout loc ~failer repr arg
      pat_act_list partial =
  let partial = check_partial pat_act_list partial in
  let args = [ (arg, Strict, arg_sort, arg_layout) ] in
  let rows = map_on_rows (fun pat -> (pat, [])) pat_act_list in
  toplevel_handler ~scopes ~return_layout loc ~failer partial args rows
    (fun partial pm -> compile_match_nonempty ~scopes return_layout repr
                         partial (Context.start 1) pm)

let for_function ~scopes ~arg_sort ~arg_layout ~return_layout loc repr param
      pat_act_list partial =
  compile_matching ~scopes ~arg_sort ~arg_layout ~return_layout loc
    ~failer:Raise_match_failure repr param pat_act_list partial

(* In the following two cases, exhaustiveness info is not available! *)
let for_trywith ~scopes ~return_layout loc param pat_act_list =
  (* Note: the failure action of [for_trywith] corresponds
     to an exception that is not matched by a try..with handler,
     and is thus reraised for the next handler in the stack.

     It is important to *not* include location information in
     the reraise (hence the [_noloc]) to avoid seeing this
     silent reraise in exception backtraces. *)
  compile_matching ~scopes ~arg_sort:Jkind.Sort.Const.for_predef_value
    ~arg_layout:layout_block ~return_layout loc ~failer:(Reraise_noloc param)
    None param pat_act_list Partial

let simple_for_let ~scopes ~arg_sort ~return_layout loc param pat body =
  let arg_layout =
    Typeopt.layout pat.pat_env pat.pat_loc arg_sort pat.pat_type
  in
  compile_matching ~scopes ~arg_sort ~arg_layout ~return_layout loc
    ~failer:Raise_match_failure None param [ (pat, body) ] Partial

(* Optimize binding of immediate tuples

   The goal of the implementation of 'for_let' below, which replaces
   'simple_for_let', is to avoid tuple allocation in cases such as
   this one:

     let (x,y) =
        let foo = ... in
        if foo then (1, 2) else (3,4)
     in bar

   The compiler easily optimizes the simple `let (x,y) = (1,2) in ...`
   case (call to Matching.for_multiple_match from Translcore), but
   didn't optimize situations where the rhs tuples are hidden under
   a more complex context.

   The idea comes from Alain Frisch who suggested and implemented
   the following compilation method, based on Lassign:

     let x = dummy in let y = dummy in
     begin
      let foo = ... in
      if foo then
        (let x1 = 1 in let y1 = 2 in x <- x1; y <- y1)
      else
        (let x2 = 3 in let y2 = 4 in x <- x2; y <- y2)
     end;
     bar

   The current implementation from Gabriel Scherer uses Lstaticcatch /
   Lstaticraise instead:

     catch
       let foo = ... in
       if foo then
         (let x1 = 1 in let y1 = 2 in exit x1 y1)
       else
        (let x2 = 3 in let y2 = 4 in exit x2 y2)
     with x y ->
       bar

   The catch/exit is used to avoid duplication of the let body ('bar'
   in the example), on 'if' branches for example; it is useless for
   linear contexts such as 'let', but we don't need to be careful to
   generate nice code because Simplif will remove such useless
   catch/exit.
*)

let rec map_return f = function
  | Llet (str, k, id, duid, l1, l2) ->
    Llet (str, k, id, duid, l1, map_return f l2)
  | Lmutlet (k, id, duid, l1, l2) ->
    Lmutlet (k, id, duid, l1, map_return f l2)
  | Lletrec (l1, l2) -> Lletrec (l1, map_return f l2)
  | Lifthenelse (lcond, lthen, lelse, k) ->
      Lifthenelse (lcond, map_return f lthen, map_return f lelse, k)
  | Lsequence (l1, l2) -> Lsequence (l1, map_return f l2)
  | Levent (l, ev) -> Levent (map_return f l, ev)
  | Ltrywith (l1, id, duid, l2, k) ->
    Ltrywith (map_return f l1, id, duid, map_return f l2, k)
  | Lstaticcatch (l1, b, l2, r, k) ->
      Lstaticcatch (map_return f l1, b, map_return f l2, r, k)
  | Lswitch (s, sw, loc, k) ->
      let map_cases cases =
        List.map (fun (i, l) -> (i, map_return f l)) cases
      in
      Lswitch
        ( s,
          { sw with
            sw_consts = map_cases sw.sw_consts;
            sw_blocks = map_cases sw.sw_blocks;
            sw_failaction = Option.map (map_return f) sw.sw_failaction
          },
          loc, k )
  | Lstringswitch (s, cases, def, loc, k) ->
      Lstringswitch
        ( s,
          List.map (fun (s, l) -> (s, map_return f l)) cases,
          Option.map (map_return f) def,
          loc, k )
  | (Lstaticraise _ | Lprim (Praise _, _, _)) as l -> l
  | ( Lvar _ | Lmutvar _ | Lconst _ | Lapply _ | Lfunction _ | Lsend _ | Lprim _
    | Lwhile _ | Lfor _ | Lassign _ | Lifused _ ) as l ->
      f l
  | Lregion (l, layout) -> Lregion (map_return f l, layout)
  | Lexclave l -> Lexclave (map_return f l)

(* The 'opt' reference indicates if the optimization is worthy.

   It is shared by the different calls to 'assign_pat' performed from
   'map_return'. For example with the code
     let (x, y) = if foo then z else (1,2)
   the else-branch will activate the optimization for both branches.

   That means that the optimization is activated if *there exists* an
   interesting tuple in one hole of the let-rhs context. We could
   choose to activate it only if *all* holes are interesting. We made
   that choice because being optimistic is extremely cheap (one static
   exit/catch overhead in the "wrong cases"), while being pessimistic
   can be costly (one unnecessary tuple allocation).
*)

let assign_pat ~scopes body_layout opt nraise catch_ids loc pat pat_sort lam =
  let rec collect pat_sort acc pat lam =
    match (pat.pat_desc, lam) with
    | Tpat_tuple patl, Lprim (Pmakeblock _, lams, _) ->
        opt := true;
        List.fold_left2
          (fun acc (_, pat) lam ->
             collect Jkind.Sort.Const.for_tuple_element acc pat lam)
          acc patl lams
    | Tpat_tuple patl, Lconst (Const_block (_, scl)) ->
        opt := true;
        let collect_const acc (_, pat) sc =
          collect Jkind.Sort.Const.for_tuple_element acc pat (Lconst sc)
        in
        List.fold_left2 collect_const acc patl scl
    | _ ->
        (* pattern idents will be bound in staticcatch (let body), so we
           refresh them here to guarantee binders uniqueness *)
        let pat_ids = pat_bound_idents pat in
        let fresh_ids = List.map (fun id -> (id, Ident.rename id)) pat_ids in
        (fresh_ids, alpha_pat fresh_ids pat, lam, pat_sort) :: acc
  in
  (* sublets were accumulated by 'collect' with the leftmost tuple
     pattern at the bottom of the list; to respect right-to-left
     evaluation order for tuples, we must evaluate sublets
     top-to-bottom. To preserve tail-rec, we will fold_left the
     reversed list. *)
  let rev_sublets = List.rev (collect pat_sort [] pat lam) in
  let exit =
    (* build an Ident.tbl to avoid quadratic refreshing costs *)
    let add t (id, fresh_id) = Ident.add id fresh_id t in
    let add_ids acc (ids, _pat, _lam, _sort) = List.fold_left add acc ids in
    let tbl = List.fold_left add_ids Ident.empty rev_sublets in
    let fresh_var id = Lvar (Ident.find_same id tbl) in
    Lstaticraise (nraise, List.map fresh_var catch_ids)
  in
  let push_sublet code (_ids, pat, lam, pat_sort ) =
    simple_for_let ~scopes ~arg_sort:pat_sort ~return_layout:body_layout loc lam
      pat code
  in
  List.fold_left push_sublet exit rev_sublets

let for_let ~scopes ~arg_sort ~return_layout loc param mutable_flag pat body =
  match pat.pat_desc with
  | Tpat_any ->
      (* This eliminates a useless variable (and stack slot in bytecode)
         for "let _ = ...". See #6865. *)
      Lsequence (param, body)
  | Tpat_var (id, _, duid, _, _)
  | Tpat_alias ({ pat_desc = Tpat_any }, id, _, duid, _, _, _) ->
      (* Fast path, and keep track of simple bindings to unboxable numbers.

         Note: the (Tpat_alias (Tpat_any, id)) case needs to be
         supported as well because the type-checker emits a typedtree
         of this shape in presence of type constraints -- see the
         non-polymorphic Ppat_constraint case in type_pat_aux.
      *)
      let k = Typeopt.layout pat.pat_env pat.pat_loc arg_sort pat.pat_type in
      begin match mutable_flag with
      | Asttypes.Mutable -> Lmutlet (k, id, duid, param, body)
      | Asttypes.Immutable -> Llet (Strict, k, id, duid, param, body)
      end
  | _ ->
      let opt = ref false in
      let nraise = next_raise_count () in
      let catch_ids = pat_bound_idents_full pat in
      let ids_with_kinds =
        List.map
          (fun (id, _, typ, uid, sort) ->
             (id, uid, Typeopt.layout pat.pat_env pat.pat_loc sort typ))
          catch_ids
      in
      let ids = List.map (fun (id, _, _, _, _) -> id) catch_ids in
      let bind =
        map_return (assign_pat ~scopes return_layout opt nraise ids loc pat
                      arg_sort)
          param
      in
      if !opt then
        Lstaticcatch
          (bind, (nraise, ids_with_kinds), body, Same_region,return_layout)
      else
        simple_for_let ~scopes ~arg_sort ~return_layout loc param pat body

(* Handling of tupled functions and matchings *)

(* Easy case since variables are available *)
let for_tupled_function ~scopes ~return_layout loc paraml pats_act_list partial =
  let partial = check_partial_list pats_act_list partial in
  (* The arguments of a tupled function are always values since they must be
     tuple elements *)
  let args =
    List.map (fun id -> (Lvar id, Strict, Jkind.Sort.Const.for_tuple_element,
                         layout_tuple_element))
      paraml
  in
  let handler =
    toplevel_handler ~scopes ~return_layout loc ~failer:Raise_match_failure
      partial args pats_act_list in
  handler (fun partial pm ->
    compile_match ~scopes return_layout None partial
      (Context.start (List.length paraml)) pm
  )

let flatten_pattern size p =
  match p.pat_desc with
  | Tpat_tuple args -> List.map snd args
  | Tpat_any -> Patterns.omegas size
  | _ -> raise Cannot_flatten

let flatten_simple_pattern size (p : Simple.pattern) =
  match p.pat_desc with
  | `Tuple args -> (List.map snd args)
  | `Any -> Patterns.omegas size
  | `Array _
  | `Variant _
  | `Record _
  | `Record_unboxed_product _
  | `Lazy _
  | `Construct _
  | `Constant _
  | `Unboxed_tuple _ ->
      (* All calls to this function originate from [do_for_multiple_match],
         where we know that the scrutinee is a tuple literal.

         Since the PM is well typed, none of these cases are possible. *)
      fatal_errorf
        "Matching.flatten_pattern: got '%a'" pretty_pat (General.erase p)

let flatten_cases size cases =
  List.map
    (function
      | (p, []), action -> (
          match flatten_simple_pattern size p with
          | p :: ps -> ((p, ps), action)
          | [] -> assert false
        )
      | _ -> fatal_error "Matching.flatten_hc_cases")
    cases

let flatten_pm size args pm =
  { args;
    cases = flatten_cases size pm.cases;
    default = Default_environment.flatten size pm.default
  }

let flatten_handler size handler =
  { handler with provenance = flatten_matrix size handler.provenance }

type pm_flattened =
  | FPmOr of (pattern, unit) pm_or_compiled
  | FPm of pattern Non_empty_row.t clause pattern_matching

let flatten_precompiled size args pmh =
  match pmh with
  | Pm pm -> FPm (flatten_pm size args pm)
  | PmOr { body = b; handlers = hs; or_matrix = _ } ->
      FPmOr
        { body = flatten_pm size args b;
          handlers = List.map (flatten_handler size) hs;
          or_matrix = ();
        }
  | PmVar _ -> assert false

(*
   compiled_flattened is a ``comp_fun'' argument to comp_match_handlers.
   Hence it needs a fourth argument, which it ignores
*)

let compile_flattened ~scopes value_kind repr partial ctx pmh =
  match pmh with
  | FPm pm -> compile_match_nonempty value_kind ~scopes repr partial ctx pm
  | FPmOr { body = b; handlers = hs } ->
      let lam, total =
        compile_match_nonempty value_kind ~scopes repr partial ctx b
      in
      compile_orhandlers value_kind
        (compile_match ~scopes value_kind repr partial)
        lam total ctx hs

let do_for_multiple_match ~scopes ~return_layout loc paraml mode pat_act_list partial =
  (* CR layouts v5: This function is called in cases where the scrutinee of a
     match is a literal tuple (e.g., [match e1, e2, e3 with ...]).  The
     typechecker treats the scrutinee here like any other tuple, so it's fine to
     assume the whole thing and the elements have sort value.  That will change
     when we allow non-values in structures. *)
  let repr = None in
  let param_lambda = List.map (fun (l, _, _) -> l) paraml in
  let arg =
    let sloc = Scoped_location.of_location ~scopes loc in
    Lprim (Pmakeblock (0, Immutable, None, mode), param_lambda, sloc)
  in
  let arg_sort = Jkind.Sort.Const.for_tuple in
  let handler =
    let partial = check_partial pat_act_list partial in
    let rows = map_on_rows (fun p -> (p, [])) pat_act_list in
    toplevel_handler ~scopes ~return_layout loc ~failer:Raise_match_failure
      partial [ (arg, Strict, Jkind.Sort.Const.for_tuple, layout_block) ] rows in
  handler (fun partial pm1 ->
    let pm1_half =
      { pm1 with
        cases = List.map (half_simplify_nonempty ~arg) pm1.cases }
    in
    let next, nexts = split_and_precompile_half_simplified ~arg ~arg_sort pm1_half in
    let size = List.length paraml in
    let (idl_with_layouts, args) =
      List.map (function
        | Lvar id as lid, sort, layout ->
          (id, Lambda.debug_uid_none, layout), (lid, Alias, sort, layout)
        (* CR sspies: Can we get a better [debug_uid] here? *)
        | _, sort, layout ->
          let id = Ident.create_local "*match*" in
          let id_uid = Lambda.debug_uid_none in
          (id, id_uid, layout), (Lvar id, Alias, sort, layout))
        paraml
      |> List.split
    in
    let flat_next = flatten_precompiled size args next
    and flat_nexts =
      List.map (fun (e, pm) -> (e, flatten_precompiled size args pm)) nexts
    in
    let lam, total =
      comp_match_handlers return_layout
        (compile_flattened ~scopes return_layout repr) partial
        (Context.start size) flat_next flat_nexts
    in
    List.fold_right2 (bind_with_layout Strict) idl_with_layouts param_lambda lam,
    total
  )

(* PR#4828: Believe it or not, the 'paraml' argument below
   may not be side effect free. *)

let param_to_var (param, sort, layout) =
  match param with
  | Lvar v -> (v, Lambda.debug_uid_none, sort, layout, None)
  (* CR sspies: Can we get a better [debug_uid] here? *)
  | _ -> (Ident.create_local "*match*",
          Lambda.debug_uid_none, sort, layout, Some param)

let bind_opt (v, v_duid, _, layout, eo) k =
  match eo with
  | None -> k
  | Some e ->
    Lambda.bind_with_layout Strict (v, v_duid, layout) e k

let for_multiple_match ~scopes ~return_layout loc paraml mode pat_act_list partial =
  let v_paraml = List.map param_to_var paraml in
  let paraml =
    List.map (fun (v, _, sort, layout, _) -> (Lvar v, sort, layout)) v_paraml
  in
  List.fold_right bind_opt v_paraml
    (do_for_multiple_match ~scopes ~return_layout loc paraml mode pat_act_list
       partial)

let for_optional_arg_default
    ~scopes loc pat ~param ~default_arg ~default_arg_sort ~return_layout body
  : lambda
  =
  (* CR layouts v1.5: It's sad to compute [default_arg_layout] here as we
     immediately go and do it again in [for_let]. We should rework [for_let]
     so it can take a precomputed layout.
  *)
  let default_arg_layout =
    Typeopt.layout pat.pat_env pat.pat_loc default_arg_sort pat.pat_type
  in
  let supplied_or_default =
    transl_match_on_option
      default_arg_layout
      (Lvar param)
      Loc_unknown
      ~if_none:default_arg
      ~if_some:
        (Lprim
           (* CR ncik-roberts: Check whether we need something better here. *)
           (* CR uniqueness: Currently it is not possible for users to refer
              to the [Some] allocation underlying the optional argument. This
              makes it impossible to overwrite and safe to use [Reads_agree]
              here. It would be slightly safer to use [Reads_vary] here, but
              that could degrade performance of programs not using uniqueness *)
           (Pfield (0, Pointer, Reads_agree),
            [ Lvar param ],
            Loc_unknown))
  in
  for_let ~scopes ~arg_sort:default_arg_sort ~return_layout
    loc supplied_or_default Immutable pat body<|MERGE_RESOLUTION|>--- conflicted
+++ resolved
@@ -2764,18 +2764,9 @@
   let make_isin h arg = Lprim (Pnot, [ make_isout h arg ], Loc_unknown)
 
   let make_is_nonzero arg =
-<<<<<<< HEAD
-    if !Clflags.native_code || Clflags.is_flambda2 () then
-      Lprim (Pintcomp Cne,
-             [arg; Lconst (Const_base (Const_int 0))],
-             Loc_unknown)
-    else
-      arg
-=======
-    if !Clflags.native_code
+    if !Clflags.native_code || Clflags.is_flambda2 ()
     then icmp Cne int arg (tagged_immediate 0) ~loc:Loc_unknown
     else arg
->>>>>>> 0724e632
 
   let arg_as_test arg = arg
 
