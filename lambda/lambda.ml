--- conflicted
+++ resolved
@@ -331,16 +331,9 @@
   (* Primitives for [Obj] *)
   | Pobj_dup
   | Pobj_magic of layout
-<<<<<<< HEAD
-=======
-  | Punbox_float of boxed_float
-  | Pbox_float of boxed_float * locality_mode
-  | Punbox_int of boxed_integer
-  | Pbox_int of boxed_integer * locality_mode
-  | Punbox_unit
->>>>>>> 9d46f41f
   | Punbox_vector of boxed_vector
   | Pbox_vector of boxed_vector * locality_mode
+  | Punbox_unit
   | Preinterpret_unboxed_int64_as_tagged_int63
   | Preinterpret_tagged_int63_as_unboxed_int64
   (* Jane Street extensions *)
@@ -599,16 +592,11 @@
   | Vec256, Vec256
   | Vec512, Vec512
   | Word, Word -> true
-<<<<<<< HEAD
-  | (Value _ | Float_boxed _ | Float64 | Float32 | Bits8 | Bits16 | Bits32 | Bits64 | Vec128
-     | Word), _ -> false
-=======
   | Product es1, Product es2 ->
     Misc.Stdlib.Array.equal (equal_mixed_block_element eq_param)
       es1 es2
-  | (Value _ | Float_boxed _ | Float64 | Float32 | Bits32 | Bits64 | Vec128 |
+  | (Value _ | Float_boxed _ | Float64 | Float32 | Bits8 | Bits16 | Bits32 | Bits64 | Vec128 |
      Vec256 | Vec512 | Word | Product _), _ -> false
->>>>>>> 9d46f41f
 
 and equal_mixed_block_shape shape1 shape2 =
   Misc.Stdlib.Array.equal (equal_mixed_block_element Unit.equal) shape1 shape2
@@ -1903,7 +1891,7 @@
           project_from_mixed_block_element_by_path shape.(field) path
         | Value _
         | Float_boxed _
-        | Float64 | Float32 | Bits32 | Bits64 | Word
+        | Float64 | Float32 | Bits8 | Bits16 | Bits32 | Bits64 | Word
         | Vec128 | Vec256 | Vec512 ->
           Misc.fatal_error "project_from_mixed_block_element: path too long \
             for mixed block shape")
@@ -1914,7 +1902,7 @@
   let rec allocates element =
     match element with
     | Float_boxed mode -> Some mode
-    | Value _ | Float64 | Float32 | Bits32 | Bits64 | Word
+    | Value _ | Float64 | Float32 | Bits8 | Bits16 | Bits32 | Bits64 | Word
     | Vec128 | Vec256 | Vec512 -> None
     | Product shape ->
       Array.fold_left (fun alloc_mode element ->
@@ -1950,27 +1938,8 @@
   | Pfield _ | Pfield_computed _ | Psetfield _ | Psetfield_computed _ -> None
   | Pfloatfield (_, _, m) -> Some m
   | Pufloatfield _ -> None
-<<<<<<< HEAD
-  | Pmixedfield (field, shape, _) -> (
-      if field < 0 || field >= Array.length shape then
-        Misc.fatal_errorf "primitive_may_allocate: field index out of bounds \
-          for Pmixedfield:@ %d" field;
-      match shape.(field) with
-      | Float_boxed mode -> Some mode
-      | Value _
-      | Float64
-      | Float32
-      | Bits8
-      | Bits16
-      | Bits32
-      | Bits64
-      | Vec128
-      | Word -> None
-  )
-=======
   | Pmixedfield (path, shape, _) ->
     mixed_block_projection_may_allocate shape ~path
->>>>>>> 9d46f41f
   | Psetfloatfield _ -> None
   | Psetufloatfield _ -> None
   | Psetmixedfield _ -> None
@@ -2062,14 +2031,9 @@
   | Pprobe_is_enabled _ -> None
   | Pobj_dup -> Some alloc_heap
   | Pobj_magic _ -> None
-<<<<<<< HEAD
   | Punbox_vector _ -> None
   | Pbox_vector (_, m) -> Some m
-=======
-  | Punbox_float _ | Punbox_int _ | Punbox_vector _ -> None
   | Punbox_unit -> None
-  | Pbox_float (_, m) | Pbox_int (_, m) | Pbox_vector (_, m) -> Some m
->>>>>>> 9d46f41f
   | Prunstack | Presume | Pperform | Preperform
     (* CR mshinwell: check *)
   | Ppoll ->
@@ -2129,25 +2093,6 @@
   | Pbigstring_set_32 { unsafe = false; index_kind = _; boxed = _ }
   | Pbigstring_set_f32 { unsafe = false; index_kind = _; boxed = _ }
   | Pbigstring_set_64 { unsafe = false; index_kind = _; boxed = _ }
-<<<<<<< HEAD
-  | Pbigstring_set_128 { unsafe = false; _ }
-  | Pfloatarray_load_128 { unsafe = false; _ }
-  | Pfloat_array_load_128 { unsafe = false; _ }
-  | Pint_array_load_128 { unsafe = false; _ }
-  | Punboxed_float_array_load_128 { unsafe = false; _ }
-  | Punboxed_float32_array_load_128 { unsafe = false; _ }
-  | Punboxed_int32_array_load_128 { unsafe = false; _ }
-  | Punboxed_int64_array_load_128 { unsafe = false; _ }
-  | Punboxed_nativeint_array_load_128 { unsafe = false; _ }
-  | Pfloatarray_set_128 { unsafe = false; _ }
-  | Pfloat_array_set_128 { unsafe = false; _ }
-  | Pint_array_set_128 { unsafe = false; _ }
-  | Punboxed_float_array_set_128 { unsafe = false; _ }
-  | Punboxed_float32_array_set_128 { unsafe = false; _ }
-  | Punboxed_int32_array_set_128 { unsafe = false; _ }
-  | Punboxed_int64_array_set_128 { unsafe = false; _ }
-  | Punboxed_nativeint_array_set_128 { unsafe = false; _ }
-=======
   | Pbigstring_set_vec { unsafe = false; _ }
   | Pfloatarray_load_vec { unsafe = false; _ }
   | Pfloat_array_load_vec { unsafe = false; _ }
@@ -2165,9 +2110,6 @@
   | Punboxed_int32_array_set_vec { unsafe = false; _ }
   | Punboxed_int64_array_set_vec { unsafe = false; _ }
   | Punboxed_nativeint_array_set_vec { unsafe = false; _ }
-  | Pdivbint { is_safe = Safe; _ }
-  | Pmodbint { is_safe = Safe; _ }
->>>>>>> 9d46f41f
   | Pbigarrayref (false, _, _, _)
   | Pbigarrayset (false, _, _, _)
   | Parrayblit _ | Pmakearray_dynamic _
@@ -2231,26 +2173,6 @@
   | Pbigstring_set_32 { unsafe = true; index_kind = _; boxed = _ }
   | Pbigstring_set_f32 { unsafe = true; index_kind = _; boxed = _ }
   | Pbigstring_set_64 { unsafe = true; index_kind = _; boxed = _ }
-<<<<<<< HEAD
-  | Pbigstring_set_128 { unsafe = true; _ }
-  | Pfloatarray_load_128 { unsafe = true; _ }
-  | Pfloat_array_load_128 { unsafe = true; _ }
-  | Pint_array_load_128 { unsafe = true; _ }
-  | Punboxed_float_array_load_128 { unsafe = true; _ }
-  | Punboxed_float32_array_load_128 { unsafe = true; _ }
-  | Punboxed_int32_array_load_128 { unsafe = true; _ }
-  | Punboxed_int64_array_load_128 { unsafe = true; _ }
-  | Punboxed_nativeint_array_load_128 { unsafe = true; _ }
-  | Pfloatarray_set_128 { unsafe = true; _ }
-  | Pfloat_array_set_128 { unsafe = true; _ }
-  | Pint_array_set_128 { unsafe = true; _ }
-  | Punboxed_float_array_set_128 { unsafe = true; _ }
-  | Punboxed_float32_array_set_128 { unsafe = true; _ }
-  | Punboxed_int32_array_set_128 { unsafe = true; _ }
-  | Punboxed_int64_array_set_128 { unsafe = true; _ }
-  | Punboxed_nativeint_array_set_128 { unsafe = true; _ }
-  | Pctconst _ | Pint_as_pointer _ | Popaque _
-=======
   | Pbigstring_set_vec { unsafe = true; _ }
   | Pfloatarray_load_vec { unsafe = true; _ }
   | Pfloat_array_load_vec { unsafe = true; _ }
@@ -2268,19 +2190,12 @@
   | Punboxed_int32_array_set_vec { unsafe = true; _ }
   | Punboxed_int64_array_set_vec { unsafe = true; _ }
   | Punboxed_nativeint_array_set_vec { unsafe = true; _ }
-  | Pctconst _ | Pbswap16 | Pbbswap _ | Pint_as_pointer _ | Popaque _
->>>>>>> 9d46f41f
+  | Pctconst _ | Pint_as_pointer _ | Popaque _
   | Pprobe_is_enabled _ | Pobj_dup | Pobj_magic _
   | Pbox_vector (_, _)
-<<<<<<< HEAD
-  | Punbox_vector _ | Pmake_unboxed_product _
+  | Punbox_vector _ | Punbox_unit | Pmake_unboxed_product _
   | Punboxed_product_field _ | Pget_header _
   | Pmakelazyblock _ ->
-=======
-  | Punbox_vector _ | Punbox_int _ | Pbox_int _ | Pmake_unboxed_product _
-  | Punbox_unit
-  | Punboxed_product_field _ | Pget_header _ ->
->>>>>>> 9d46f41f
     false
   | Patomic_exchange_field _ | Patomic_compare_exchange_field _
   | Patomic_compare_set_field _ | Patomic_fetch_add_field  | Patomic_add_field
@@ -2374,20 +2289,6 @@
   | Pgcscannableproductarray_ref kinds -> layout_of_scannable_kinds kinds
   | Pgcignorableproductarray_ref kinds -> layout_of_ignorable_kinds kinds
 
-<<<<<<< HEAD
-let layout_of_mixed_block_element (elt : _ mixed_block_element) =
-  match elt with
-  | Value value_kind -> Pvalue value_kind
-  | Float_boxed _ -> layout_boxed_float Boxed_float64
-  | Float64 -> layout_unboxed_float Unboxed_float64
-  | Float32 -> layout_unboxed_float Unboxed_float32
-  | Bits8 -> layout_unboxed_int8
-  | Bits16 -> layout_unboxed_int16
-  | Bits32 -> layout_unboxed_int32
-  | Bits64 -> layout_unboxed_int64
-  | Word -> layout_unboxed_nativeint
-  | Vec128 -> layout_unboxed_vector Unboxed_vec128
-=======
 let layout_of_mixed_block_shape
     : 'a. 'a mixed_block_element array -> path:int list -> layout
     = fun shape ~path ->
@@ -2397,6 +2298,8 @@
     | Float_boxed _ -> layout_boxed_float Boxed_float64
     | Float64 -> layout_unboxed_float Unboxed_float64
     | Float32 -> layout_unboxed_float Unboxed_float32
+    | Bits8 -> layout_unboxed_int8
+    | Bits16 -> layout_unboxed_int16
     | Bits32 -> layout_unboxed_int32
     | Bits64 -> layout_unboxed_int64
     | Word -> layout_unboxed_nativeint
@@ -2408,7 +2311,6 @@
         (Array.to_list (Array.map layout_of_mixed_block_element shape))
   in
   layout_of_mixed_block_element (project_from_mixed_block_shape shape ~path)
->>>>>>> 9d46f41f
 
 let primitive_result_layout (p : primitive) =
   assert !Clflags.native_code;
@@ -2457,6 +2359,7 @@
   | Pufloatfield _ -> Punboxed_float Unboxed_float64
   | Pbox_vector (v, _) -> layout_boxed_vector v
   | Punbox_vector v -> layout_unboxed_vector (Primitive.unboxed_vector v)
+  | Punbox_unit -> layout_unboxed_unit
   | Pmixedfield (path, shape, _) -> layout_of_mixed_block_shape shape ~path
   | Pccall { prim_native_repr_res = _, repr_res } -> layout_of_extern_repr repr_res
   | Praise _ -> layout_bottom
@@ -2469,18 +2372,6 @@
     -> layout_int
   | Parrayrefu (array_ref_kind, _, _) | Parrayrefs (array_ref_kind, _, _) ->
     array_ref_kind_result_layout array_ref_kind
-<<<<<<< HEAD
-=======
-  | Pbintofint (bi, _) | Pcvtbint (_,bi,_)
-  | Pnegbint (bi, _) | Paddbint (bi, _) | Psubbint (bi, _)
-  | Pmulbint (bi, _) | Pdivbint {size = bi} | Pmodbint {size = bi}
-  | Pandbint (bi, _) | Porbint (bi, _) | Pxorbint (bi, _)
-  | Plslbint (bi, _) | Plsrbint (bi, _) | Pasrbint (bi, _)
-  | Pbbswap (bi, _) | Pbox_int (bi, _) ->
-      layout_boxed_int bi
-  | Punbox_int bi -> Punboxed_int (Primitive.unboxed_integer bi)
-  | Punbox_unit -> layout_unboxed_unit
->>>>>>> 9d46f41f
   | Pstring_load_32 { boxed = true; _ } | Pbytes_load_32 { boxed = true; _ }
   | Pbigstring_load_32 { boxed = true; _ } ->
     layout_boxed_int Boxed_int32
@@ -2489,14 +2380,7 @@
     layout_boxed_float Boxed_float32
   | Pstring_load_64 { boxed = true; _ } | Pbytes_load_64 { boxed = true; _ }
   | Pbigstring_load_64 { boxed = true; _ } ->
-<<<<<<< HEAD
     layout_boxed_int Boxed_int64
-  | Pstring_load_128 { boxed = true; _ } | Pbytes_load_128 { boxed = true; _ }
-  | Pbigstring_load_128 { boxed = true; _ } ->
-    layout_boxed_vector Boxed_vec128
-=======
-      layout_boxed_int Boxed_int64
->>>>>>> 9d46f41f
   | Pbigstring_load_32 { boxed = false; _ }
   | Pstring_load_32 { boxed = false; _ }
   | Pbytes_load_32 { boxed = false; _ } -> layout_unboxed_int Unboxed_int32
@@ -2506,29 +2390,6 @@
   | Pbigstring_load_64 { boxed = false; _ }
   | Pstring_load_64 { boxed = false; _ }
   | Pbytes_load_64 { boxed = false; _ } -> layout_unboxed_int Unboxed_int64
-<<<<<<< HEAD
-  | Pstring_load_128 { boxed = false; _ } | Pbytes_load_128 { boxed = false; _ }
-  | Pbigstring_load_128 { boxed = false; _ } ->
-    layout_unboxed_vector Unboxed_vec128
-  | Pfloatarray_load_128 { boxed = true; _ }
-  | Pfloat_array_load_128 { boxed = true; _ }
-  | Punboxed_float_array_load_128 { boxed = true; _ }
-  | Punboxed_float32_array_load_128 { boxed = true; _ }
-  | Pint_array_load_128 { boxed = true; _ }
-  | Punboxed_int64_array_load_128 { boxed = true; _ }
-  | Punboxed_nativeint_array_load_128 { boxed = true; _ }
-  | Punboxed_int32_array_load_128 { boxed = true; _ } ->
-    layout_boxed_vector Boxed_vec128
-  | Pfloatarray_load_128 { boxed = false; _ }
-  | Pfloat_array_load_128 { boxed = false; _ }
-  | Punboxed_float_array_load_128 { boxed = false; _ }
-  | Punboxed_float32_array_load_128 { boxed = false; _ }
-  | Pint_array_load_128 { boxed = false; _ }
-  | Punboxed_int64_array_load_128 { boxed = false; _ }
-  | Punboxed_nativeint_array_load_128 { boxed = false; _ }
-  | Punboxed_int32_array_load_128 { boxed = false; _ } ->
-    layout_unboxed_vector Unboxed_vec128
-=======
   | Pstring_load_vec { size; boxed = false; _ }
   | Pbytes_load_vec { size; boxed = false; _ }
   | Pbigstring_load_vec { size; boxed = false; _ }
@@ -2553,7 +2414,6 @@
   | Punboxed_nativeint_array_load_vec { size; boxed = true; _ }
   | Punboxed_int32_array_load_vec { size; boxed = true; _ } ->
       layout_boxed_vector size
->>>>>>> 9d46f41f
   | Pbigarrayref (_, _, kind, _) ->
     begin match kind with
     | Pbigarray_unknown -> layout_any_value
