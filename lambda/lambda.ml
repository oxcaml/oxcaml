(**************************************************************************)
(*                                                                        *)
(*                                 OCaml                                  *)
(*                                                                        *)
(*             Xavier Leroy, projet Cristal, INRIA Rocquencourt           *)
(*                                                                        *)
(*   Copyright 1996 Institut National de Recherche en Informatique et     *)
(*     en Automatique.                                                    *)
(*                                                                        *)
(*   All rights reserved.  This file is distributed under the terms of    *)
(*   the GNU Lesser General Public License version 2.1, with the          *)
(*   special exception on linking described in the file LICENSE.          *)
(*                                                                        *)
(**************************************************************************)

open Misc
open Asttypes

type constant = Typedtree.constant

type mutable_flag = Immutable | Immutable_unique | Mutable

type compile_time_constant =
  | Big_endian
  | Word_size
  | Int_size
  | Max_wosize
  | Ostype_unix
  | Ostype_win32
  | Ostype_cygwin
  | Backend_type
  | Runtime5

type immediate_or_pointer =
  | Immediate
  | Pointer

type field_read_semantics =
  | Reads_agree
  | Reads_vary

type has_initializer =
  | With_initializer
  | Uninitialized

include (struct

  type locality_mode =
    | Alloc_heap
    | Alloc_local

  type modify_mode =
    | Modify_heap
    | Modify_maybe_stack

  let alloc_heap = Alloc_heap

  let alloc_local =
    if Config.stack_allocation then Alloc_local
    else Alloc_heap

  let modify_heap = Modify_heap

  let modify_maybe_stack : modify_mode =
    if Config.stack_allocation then Modify_maybe_stack
    else Modify_heap

  let join_locality_mode a b =
    match a, b with
    | Alloc_local, _ | _, Alloc_local -> Alloc_local
    | Alloc_heap, Alloc_heap -> Alloc_heap
end : sig

  type locality_mode = private
    | Alloc_heap
    | Alloc_local

  type modify_mode = private
    | Modify_heap
    | Modify_maybe_stack

  val alloc_heap : locality_mode
  val alloc_local : locality_mode

  val modify_heap : modify_mode

  val modify_maybe_stack : modify_mode

  val join_locality_mode : locality_mode -> locality_mode -> locality_mode
end)

let is_local_mode = function
  | Alloc_heap -> false
  | Alloc_local -> true

let is_heap_mode = function
  | Alloc_heap -> true
  | Alloc_local -> false

let sub_locality_mode a b =
  match a, b with
  | Alloc_heap, _ -> true
  | _, Alloc_local -> true
  | Alloc_local, Alloc_heap -> false

let eq_locality_mode a b =
  match a, b with
  | Alloc_heap, Alloc_heap -> true
  | Alloc_local, Alloc_local -> true
  | Alloc_heap, Alloc_local -> false
  | Alloc_local, Alloc_heap -> false

type initialization_or_assignment =
  | Assignment of modify_mode
  | Heap_initialization
  | Root_initialization

type region_close =
  | Rc_normal
  | Rc_nontail
  | Rc_close_at_apply


type any_locality_mode = Scalar.any_locality_mode = Any_locality_mode

module Scalar = Scalar

module Phys_equal = struct
  type t = Eq | Noteq
end

type lazy_block_tag =
  | Lazy_tag
  | Forward_tag

type primitive =
  | Pbytes_to_string
  | Pbytes_of_string
  | Pignore
    (* Globals *)
  | Pgetglobal of Compilation_unit.t
  | Psetglobal of Compilation_unit.t
  | Pgetpredef of Ident.t
  (* Operations on heap blocks *)
  | Pmakeblock of int * mutable_flag * block_shape * locality_mode
  | Pmakefloatblock of mutable_flag * locality_mode
  | Pmakeufloatblock of mutable_flag * locality_mode
  | Pmakemixedblock of int * mutable_flag * mixed_block_shape * locality_mode
  | Pmakelazyblock of lazy_block_tag
  | Pfield of int * immediate_or_pointer * field_read_semantics
  | Pfield_computed of field_read_semantics
  | Psetfield of int * immediate_or_pointer * initialization_or_assignment
  | Psetfield_computed of immediate_or_pointer * initialization_or_assignment
  | Pfloatfield of int * field_read_semantics * locality_mode
  | Pufloatfield of int * field_read_semantics
  (* CR-someday xclerc: the first argument of `Pmixedfield` and
     `Psetmixedfield` (the path / list of indices) should probably be
     abstracted so that we do not check in multiple places that its length is
     correct. *)
  | Pmixedfield of int list * mixed_block_shape_with_locality_mode
      * field_read_semantics
  | Psetfloatfield of int * initialization_or_assignment
  | Psetufloatfield of int * initialization_or_assignment
  | Psetmixedfield of int list * mixed_block_shape
      * initialization_or_assignment
  | Pduprecord of Types.record_representation * int
  (* Unboxed products *)
  | Pmake_unboxed_product of layout list
  | Punboxed_product_field of int * layout list
  | Parray_element_size_in_bytes of array_kind
  (* Context switches *)
  | Prunstack
  | Pperform
  | Presume
  | Preperform
  (* External call *)
  | Pccall of external_call_description
  (* Exceptions *)
  | Praise of raise_kind
  (* Boolean operations *)
  | Psequand | Psequor | Pnot
  | Pphys_equal of Phys_equal.t
  (* Scalar operations *)
  | Pscalar of locality_mode Scalar.Intrinsic.t
  | Poffsetref of int
  (* String operations *)
  | Pstringlength | Pstringrefu  | Pstringrefs
  | Pbyteslength | Pbytesrefu | Pbytessetu | Pbytesrefs | Pbytessets
  (* Array operations *)
  | Pmakearray of array_kind * mutable_flag * locality_mode
  | Pmakearray_dynamic of array_kind * locality_mode * has_initializer
  | Pduparray of array_kind * mutable_flag
  | Parrayblit of {
      src_mutability : mutable_flag;
      dst_array_set_kind : array_set_kind;
    }
  | Parraylength of array_kind
  | Parrayrefu of array_ref_kind * array_index_kind * mutable_flag
  | Parraysetu of array_set_kind * array_index_kind
  | Parrayrefs of array_ref_kind * array_index_kind * mutable_flag
  | Parraysets of array_set_kind * array_index_kind
  (* Test if the argument is a block or an immediate integer *)
  | Pisint of { variant_only : bool }
  (* Test if the argument is a null pointer *)
  | Pisnull
  (* Test if the (integer) argument is outside an interval *)
  | Pisout

  (* Operations on Bigarrays: (unsafe, #dimensions, kind, layout) *)
  | Pbigarrayref of bool * int * bigarray_kind * bigarray_layout
  | Pbigarrayset of bool * int * bigarray_kind * bigarray_layout
  (* size of the nth dimension of a Bigarray *)
  | Pbigarraydim of int
  (* load/set 16,32,64 bits from a string: (unsafe)*)
  | Pstring_load_16 of { unsafe : bool; index_kind : array_index_kind }
  | Pstring_load_32 of { unsafe : bool; index_kind : array_index_kind;
      mode : locality_mode; boxed : bool }
  | Pstring_load_f32 of { unsafe : bool; index_kind : array_index_kind;
      mode : locality_mode; boxed : bool }
  | Pstring_load_64 of { unsafe : bool; index_kind : array_index_kind;
      mode : locality_mode; boxed : bool }
  | Pstring_load_vec of
      { size : boxed_vector; unsafe : bool; index_kind : array_index_kind;
        mode : locality_mode; boxed : bool }
  | Pbytes_load_16 of { unsafe : bool; index_kind : array_index_kind }
  | Pbytes_load_32 of { unsafe : bool; index_kind : array_index_kind;
      mode : locality_mode; boxed : bool }
  | Pbytes_load_f32 of { unsafe : bool; index_kind : array_index_kind;
      mode : locality_mode; boxed : bool }
  | Pbytes_load_64 of { unsafe : bool; index_kind : array_index_kind;
      mode : locality_mode; boxed : bool }
  | Pbytes_load_vec of
      { size : boxed_vector; unsafe : bool; index_kind : array_index_kind;
        mode : locality_mode; boxed : bool }
  | Pbytes_set_16 of { unsafe : bool; index_kind : array_index_kind }
  | Pbytes_set_32 of { unsafe : bool; index_kind : array_index_kind;
      boxed : bool }
  | Pbytes_set_f32 of { unsafe : bool; index_kind : array_index_kind;
      boxed : bool }
  | Pbytes_set_64 of { unsafe : bool; index_kind : array_index_kind;
      boxed : bool }
  | Pbytes_set_vec of { size : boxed_vector; unsafe : bool;
                        index_kind : array_index_kind; boxed : bool }
  (* load/set 16,32,64 bits from a
     (char, int8_unsigned_elt, c_layout) Bigarray.Array1.t : (unsafe) *)
  | Pbigstring_load_16 of { unsafe : bool; index_kind : array_index_kind }
  | Pbigstring_load_32 of { unsafe : bool; index_kind : array_index_kind;
      mode : locality_mode; boxed : bool }
  | Pbigstring_load_f32 of { unsafe : bool; index_kind : array_index_kind;
      mode : locality_mode; boxed : bool }
  | Pbigstring_load_64 of { unsafe : bool; index_kind : array_index_kind;
      mode : locality_mode; boxed : bool }
  | Pbigstring_load_vec of { size : boxed_vector; aligned : bool; unsafe : bool;
      index_kind : array_index_kind; mode : locality_mode; boxed : bool }
  | Pbigstring_set_16 of { unsafe : bool; index_kind : array_index_kind }
  | Pbigstring_set_32 of { unsafe : bool; index_kind : array_index_kind;
      boxed : bool }
  | Pbigstring_set_f32 of { unsafe : bool; index_kind : array_index_kind;
      boxed : bool }
  | Pbigstring_set_64 of { unsafe : bool; index_kind : array_index_kind;
      boxed : bool }
  | Pbigstring_set_vec of { size : boxed_vector; aligned : bool; unsafe : bool;
      index_kind : array_index_kind; boxed : bool }
  (* load/set SIMD vectors in GC-managed arrays *)
  | Pfloatarray_load_vec of { size : boxed_vector; unsafe : bool;
                              index_kind : array_index_kind;
                              mode : locality_mode; boxed : bool }
  | Pfloat_array_load_vec of { size : boxed_vector; unsafe : bool;
                               index_kind : array_index_kind;
                               mode : locality_mode; boxed : bool }
  | Pint_array_load_vec of { size : boxed_vector; unsafe : bool;
                             index_kind : array_index_kind;
                             mode : locality_mode; boxed : bool }
  | Punboxed_float_array_load_vec of { size : boxed_vector; unsafe : bool;
                                       index_kind : array_index_kind;
                                       mode : locality_mode; boxed : bool }
  | Punboxed_float32_array_load_vec of { size : boxed_vector; unsafe : bool;
                                         index_kind : array_index_kind;
                                         mode : locality_mode; boxed : bool }
  | Punboxed_int32_array_load_vec of { size : boxed_vector; unsafe : bool;
                                       index_kind : array_index_kind;
                                       mode : locality_mode; boxed : bool }
  | Punboxed_int64_array_load_vec of { size : boxed_vector; unsafe : bool;
                                       index_kind : array_index_kind;
                                       mode : locality_mode; boxed : bool }
  | Punboxed_nativeint_array_load_vec of { size : boxed_vector; unsafe : bool;
                                           index_kind : array_index_kind;
                                           mode : locality_mode; boxed : bool }
  | Pfloatarray_set_vec of { size : boxed_vector; unsafe : bool;
                             index_kind : array_index_kind; boxed : bool }
  | Pfloat_array_set_vec of { size : boxed_vector; unsafe : bool;
                              index_kind : array_index_kind; boxed : bool }
  | Pint_array_set_vec of { size : boxed_vector; unsafe : bool;
                            index_kind : array_index_kind; boxed : bool }
  | Punboxed_float_array_set_vec of { size : boxed_vector; unsafe : bool;
                                      index_kind : array_index_kind;
                                      boxed : bool }
  | Punboxed_float32_array_set_vec of { size : boxed_vector; unsafe : bool;
                                        index_kind : array_index_kind;
                                        boxed : bool }
  | Punboxed_int32_array_set_vec of { size : boxed_vector; unsafe : bool;
                                      index_kind : array_index_kind;
                                      boxed : bool }
  | Punboxed_int64_array_set_vec of { size : boxed_vector; unsafe : bool;
                                      index_kind : array_index_kind;
                                      boxed : bool }
  | Punboxed_nativeint_array_set_vec of { size : boxed_vector; unsafe : bool;
                                          index_kind : array_index_kind;
                                          boxed : bool }
  (* Compile time constants *)
  | Pctconst of compile_time_constant
  (* Integer to external pointer *)
  | Pint_as_pointer of locality_mode
  (* Atomic operations *)
  | Patomic_load_field of {immediate_or_pointer : immediate_or_pointer}
  | Patomic_set_field of {immediate_or_pointer : immediate_or_pointer}
  | Patomic_exchange_field of {immediate_or_pointer : immediate_or_pointer}
  | Patomic_compare_exchange_field of
    {immediate_or_pointer : immediate_or_pointer}
  | Patomic_compare_set_field of {immediate_or_pointer : immediate_or_pointer}
  | Patomic_fetch_add_field
  | Patomic_add_field
  | Patomic_sub_field
  | Patomic_land_field
  | Patomic_lor_field
  | Patomic_lxor_field
  (* Inhibition of optimisation *)
  | Popaque of layout
  (* Statically-defined probes *)
  | Pprobe_is_enabled of { name: string }
  (* Primitives for [Obj] *)
  | Pobj_dup
  | Pobj_magic of layout
<<<<<<< HEAD
=======
  | Punbox_float of boxed_float
  | Pbox_float of boxed_float * locality_mode
  | Puntag_int of unboxed_integer
  | Ptag_int of unboxed_integer
  | Punbox_int of boxed_integer
  | Pbox_int of boxed_integer * locality_mode
  | Punbox_unit
>>>>>>> 3b595799
  | Punbox_vector of boxed_vector
  | Pbox_vector of boxed_vector * locality_mode
  | Punbox_unit
  | Preinterpret_unboxed_int64_as_tagged_int63
  | Preinterpret_tagged_int63_as_unboxed_int64
  (* Jane Street extensions *)
  | Parray_to_iarray
  | Parray_of_iarray
  | Pget_header of locality_mode
  | Ppeek of peek_or_poke
  | Ppoke of peek_or_poke
  (* Fetching domain-local state *)
  | Pdls_get
  (* Poll for runtime actions *)
  | Ppoll
  | Pcpu_relax


and extern_repr =
  | Same_as_ocaml_repr of Jkind.Sort.Const.t
  | Unboxed_float of boxed_float
  | Unboxed_vector of boxed_vector
  | Unboxed_integer of unboxed_integer
<<<<<<< HEAD
=======
  | Untagged_int
>>>>>>> 3b595799

and external_call_description = extern_repr Primitive.description_gen
and integer_comparison = Scalar.Integer_comparison.t =
    Ceq | Cne | Clt | Cgt | Cle | Cge

and float_comparison = Scalar.Float_comparison.t =
    CFeq | CFneq | CFlt | CFnlt | CFgt | CFngt | CFle | CFnle | CFge | CFnge

and nullable =
  | Nullable
  | Non_nullable

and value_kind =
  (* CR vlaviron: find a better name for raw_kind *)
  { raw_kind : value_kind_non_null;
    nullable : nullable;
  }

and value_kind_non_null =
  | Pgenval
  | Pintval
  | Pboxedfloatval of boxed_float
  | Pboxedintval of boxed_integer
  | Pvariant of {
      consts : int list;
      non_consts : (int * constructor_shape) list;
    }
  | Parrayval of array_kind
  | Pboxedvectorval of boxed_vector

and layout =
  | Ptop
  | Pvalue of value_kind
  | Punboxed_float of unboxed_float
  | Punboxed_int of unboxed_integer
  | Punboxed_vector of unboxed_vector
  | Punboxed_product of layout list
  | Pbottom

and block_shape =
  value_kind list option

and 'a mixed_block_element =
  | Value of value_kind
  | Float_boxed of 'a
  | Float64
  | Float32
  | Bits8
  | Bits16
  | Bits32
  | Bits64
  | Vec128
  | Vec256
  | Vec512
  | Word
  | Product of 'a mixed_block_element array

and mixed_block_shape = unit mixed_block_element array

and mixed_block_shape_with_locality_mode
  = locality_mode mixed_block_element array

and constructor_shape =
  | Constructor_uniform of value_kind list
  | Constructor_mixed of mixed_block_shape

and array_kind =
    Pgenarray | Paddrarray | Pintarray | Pfloatarray
  | Punboxedfloatarray of unboxed_float
  | Punboxedintarray of unboxed_integer
  | Punboxedvectorarray of unboxed_vector
  | Pgcscannableproductarray of scannable_product_element_kind list
  | Pgcignorableproductarray of ignorable_product_element_kind list


and array_ref_kind =
  | Pgenarray_ref of locality_mode
  | Paddrarray_ref
  | Pintarray_ref
  | Pfloatarray_ref of locality_mode
  | Punboxedfloatarray_ref of unboxed_float
  | Punboxedintarray_ref of unboxed_integer
  | Punboxedvectorarray_ref of unboxed_vector
  | Pgcscannableproductarray_ref of scannable_product_element_kind list
  | Pgcignorableproductarray_ref of ignorable_product_element_kind list

and array_set_kind =
  | Pgenarray_set of modify_mode
  | Paddrarray_set of modify_mode
  | Pintarray_set
  | Pfloatarray_set
  | Punboxedfloatarray_set of unboxed_float
  | Punboxedintarray_set of unboxed_integer
  | Punboxedvectorarray_set of unboxed_vector
  | Pgcscannableproductarray_set of
      modify_mode * scannable_product_element_kind list
  | Pgcignorableproductarray_set of ignorable_product_element_kind list

and ignorable_product_element_kind =
  | Pint_ignorable
  | Punboxedfloat_ignorable of unboxed_float
  | Punboxedint_ignorable of unboxed_integer
  | Pproduct_ignorable of ignorable_product_element_kind list

and scannable_product_element_kind =
  | Pint_scannable
  | Paddr_scannable
  | Pproduct_scannable of scannable_product_element_kind list

and array_index_kind =
  | Ptagged_int_index
  | Punboxed_int_index of unboxed_integer

and unboxed_float = Primitive.unboxed_float =
  | Unboxed_float64
  | Unboxed_float32

and unboxed_integer = Primitive.unboxed_integer =
  | Unboxed_int64
  | Unboxed_nativeint
  | Unboxed_int32
  | Unboxed_int16
  | Unboxed_int8
<<<<<<< HEAD
  | Unboxed_int
=======
>>>>>>> 3b595799

and unboxed_vector = Primitive.unboxed_vector =
  | Unboxed_vec128
  | Unboxed_vec256
  | Unboxed_vec512

and boxed_float = Primitive.boxed_float =
  | Boxed_float64
  | Boxed_float32

and boxed_integer = Primitive.boxed_integer =
  | Boxed_int64
  | Boxed_nativeint
  | Boxed_int32

and boxed_vector = Primitive.boxed_vector =
  | Boxed_vec128
  | Boxed_vec256
  | Boxed_vec512

and peek_or_poke =
  | Ppp_tagged_immediate
  | Ppp_unboxed_float32
  | Ppp_unboxed_float
  | Ppp_unboxed_int8
  | Ppp_unboxed_int16
  | Ppp_unboxed_int32
  | Ppp_unboxed_int64
  | Ppp_unboxed_nativeint

and bigarray_kind =
    Pbigarray_unknown
  | Pbigarray_float16
  | Pbigarray_float32 | Pbigarray_float32_t
  | Pbigarray_float64
  | Pbigarray_sint8 | Pbigarray_uint8
  | Pbigarray_sint16 | Pbigarray_uint16
  | Pbigarray_int32 | Pbigarray_int64
  | Pbigarray_caml_int | Pbigarray_native_int
  | Pbigarray_complex32 | Pbigarray_complex64

and bigarray_layout =
    Pbigarray_unknown_layout
  | Pbigarray_c_layout
  | Pbigarray_fortran_layout

and raise_kind =
  | Raise_regular
  | Raise_reraise
  | Raise_notrace

let generic_value =
  { raw_kind = Pgenval;
    nullable = Nullable;
  }

let print_boxed_vector ppf t =
  match t with
  | Boxed_vec128 -> Format.pp_print_string ppf "Vec128"
  | Boxed_vec256 -> Format.pp_print_string ppf "Vec256"
  | Boxed_vec512 -> Format.pp_print_string ppf "Vec512"

let equal_nullable x y =
  match x, y with
  | Nullable, Nullable
  | Non_nullable, Non_nullable -> true
  | Nullable, Non_nullable
  | Non_nullable, Nullable -> false

let rec equal_value_kind_non_null x y =
  match x, y with
  | Pgenval, Pgenval -> true
  | Pboxedfloatval f1, Pboxedfloatval f2 -> Primitive.equal_boxed_float f1 f2
  | Pboxedintval bi1, Pboxedintval bi2 -> Primitive.equal_boxed_integer bi1 bi2
  | Pboxedvectorval v1, Pboxedvectorval v2 -> Primitive.equal_boxed_vector v1 v2
  | Pintval, Pintval -> true
  | Parrayval elt_kind1, Parrayval elt_kind2 -> elt_kind1 = elt_kind2
  | Pvariant { consts = consts1; non_consts = non_consts1; },
    Pvariant { consts = consts2; non_consts = non_consts2; } ->
    let consts1 = List.sort Int.compare consts1 in
    let consts2 = List.sort Int.compare consts2 in
    let compare_by_tag (tag1, _) (tag2, _) = Int.compare tag1 tag2 in
    let non_consts1 = List.sort compare_by_tag non_consts1 in
    let non_consts2 = List.sort compare_by_tag non_consts2 in
    List.equal Int.equal consts1 consts2
      && List.equal (fun (tag1, cstr1) (tag2, cstr2) ->
             Int.equal tag1 tag2
             && equal_constructor_shape cstr1 cstr2)
           non_consts1 non_consts2
  | (Pgenval | Pboxedfloatval _ | Pboxedintval _ | Pintval | Pvariant _
      | Parrayval _ | Pboxedvectorval _), _ -> false

and equal_value_kind x y =
  equal_value_kind_non_null x.raw_kind y.raw_kind
  && equal_nullable x.nullable y.nullable

and equal_mixed_block_element :
  type p.
    (p -> p -> bool) -> p mixed_block_element -> p mixed_block_element
    -> bool =
  fun eq_param m1 m2 ->
  match m1, m2 with
  | Value v1, Value v2 -> equal_value_kind v1 v2
  | Float_boxed param1, Float_boxed param2 -> eq_param param1 param2
  | Float64, Float64
  | Float32, Float32
  | Bits8, Bits8
  | Bits16, Bits16
  | Bits32, Bits32
  | Bits64, Bits64
  | Vec128, Vec128
  | Vec256, Vec256
  | Vec512, Vec512
  | Word, Word -> true
  | Product es1, Product es2 ->
    Misc.Stdlib.Array.equal (equal_mixed_block_element eq_param)
      es1 es2
<<<<<<< HEAD
  | (Value _ | Float_boxed _ | Float64 | Float32 | Bits8 | Bits16 | Bits32 | Bits64 | Vec128 |
     Vec256 | Vec512 | Word | Product _), _ -> false
=======
  | (Value _ | Float_boxed _ | Float64 | Float32 | Bits8 | Bits16 | Bits32
    | Bits64 | Vec128 | Vec256 | Vec512 | Word | Product _), _ -> false
>>>>>>> 3b595799

and equal_mixed_block_shape shape1 shape2 =
  Misc.Stdlib.Array.equal (equal_mixed_block_element Unit.equal) shape1 shape2

and equal_constructor_shape x y =
  match x, y with
  | Constructor_uniform fields1, Constructor_uniform fields2 ->
      List.length fields1 = List.length fields2
      && List.for_all2 equal_value_kind fields1 fields2
  | Constructor_mixed shape1, Constructor_mixed shape2 ->
      equal_mixed_block_shape shape1 shape2
  | (Constructor_uniform _ | Constructor_mixed _), _ -> false

let equal_layout x y =
  match x, y with
  | Pvalue x, Pvalue y -> equal_value_kind x y
  | Ptop, Ptop -> true
  | Pbottom, Pbottom -> true
  | _, _ -> false

let rec compatible_layout x y =
  match x, y with
  | Pbottom, _
  | _, Pbottom -> true
  | Pvalue _, Pvalue _ -> true
  | Punboxed_float f1, Punboxed_float f2 -> Primitive.equal_unboxed_float f1 f2
  | Punboxed_int bi1, Punboxed_int bi2 -> Primitive.equal_unboxed_integer bi1 bi2
  | Punboxed_vector bi1, Punboxed_vector bi2 -> Primitive.equal_unboxed_vector bi1 bi2
  | Punboxed_product layouts1, Punboxed_product layouts2 ->
      List.compare_lengths layouts1 layouts2 = 0
      && List.for_all2 compatible_layout layouts1 layouts2
  | Ptop, Ptop -> true
  | Ptop, _ | _, Ptop -> false
  | (Pvalue _ | Punboxed_float _ | Punboxed_int _ | Punboxed_vector _ |
     Punboxed_product _), _ ->
      false

let rec equal_ignorable_product_element_kind k1 k2 =
  match k1, k2 with
  | Pint_ignorable, Pint_ignorable -> true
  | Punboxedfloat_ignorable f1, Punboxedfloat_ignorable f2 ->
    Primitive.equal_unboxed_float f1 f2
  | Punboxedint_ignorable i1, Punboxedint_ignorable i2 ->
    Primitive.equal_unboxed_integer i1 i2
  | Pproduct_ignorable p1, Pproduct_ignorable p2 ->
    List.equal equal_ignorable_product_element_kind p1 p2
  | ( Pint_ignorable | Punboxedfloat_ignorable _
    | Punboxedint_ignorable _ | Pproduct_ignorable _), _ -> false

let must_be_value layout =
  match layout with
  | Pvalue v -> v
  | Pbottom ->
      (* Here, we want to get the [value_kind] corresponding to
         a [Pbottom] layout. Anything will do, we return [Pgenval]
         as a default. *)
      generic_value
  | _ -> Misc.fatal_error "Layout is not a value"

type structured_constant =
    Const_base of constant
  | Const_naked_immediate of int * Scalar.Integral.Taggable.Width.t
  | Const_block of int * structured_constant list
  | Const_mixed_block of int * mixed_block_shape * structured_constant list
  | Const_float_array of string list
  | Const_immstring of string
  | Const_float_block of string list
  | Const_null

type tailcall_attribute =
  | Tailcall_expectation of bool
    (* [@tailcall] and [@tailcall true] have [true],
       [@tailcall false] has [false] *)
  | Default_tailcall (* no [@tailcall] attribute *)

type inline_attribute =
  | Always_inline (* [@inline] or [@inline always] *)
  | Never_inline (* [@inline never] *)
  | Available_inline (* [@inline available] *)
  | Unroll of int (* [@unroll x] *)
  | Default_inline (* no [@inline] attribute *)

type inlined_attribute =
  | Always_inlined (* [@inlined] or [@inlined always] *)
  | Never_inlined (* [@inlined never] *)
  | Hint_inlined (* [@inlined hint] *)
  | Unroll of int (* [@unroll x] *)
  | Default_inlined (* no [@inlined] attribute *)

let equal_inline_attribute (x : inline_attribute) (y : inline_attribute) =
  match x, y with
  | Always_inline, Always_inline
  | Never_inline, Never_inline
  | Available_inline, Available_inline
  | Default_inline, Default_inline
    ->
    true
  | Unroll u, Unroll v ->
    u = v
  | (Always_inline | Never_inline
    | Available_inline | Unroll _ | Default_inline), _ ->
    false

let equal_inlined_attribute (x : inlined_attribute) (y : inlined_attribute) =
  match x, y with
  | Always_inlined, Always_inlined
  | Never_inlined, Never_inlined
  | Hint_inlined, Hint_inlined
  | Default_inlined, Default_inlined
    ->
    true
  | Unroll u, Unroll v ->
    u = v
  | (Always_inlined | Never_inlined
    | Hint_inlined | Unroll _ | Default_inlined), _ ->
    false

type probe_desc = { name: string; enabled_at_init: bool; }
type probe = probe_desc option

type specialise_attribute =
  | Always_specialise (* [@specialise] or [@specialise always] *)
  | Never_specialise (* [@specialise never] *)
  | Default_specialise (* no [@specialise] attribute *)

let equal_specialise_attribute x y =
  match x, y with
  | Always_specialise, Always_specialise
  | Never_specialise, Never_specialise
  | Default_specialise, Default_specialise ->
    true
  | (Always_specialise | Never_specialise | Default_specialise), _ ->
    false

type local_attribute =
  | Always_local (* [@local] or [@local always] *)
  | Never_local (* [@local never] *)
  | Default_local (* [@local maybe] or no [@local] attribute *)

type poll_attribute =
  | Error_poll (* [@poll error] *)
  | Default_poll (* no [@poll] attribute *)

type zero_alloc_attribute =
  | Default_zero_alloc
  | Check of { strict: bool;
               loc: Location.t;
               custom_error_msg: string option;
             }
  | Assume of { strict: bool;
                never_returns_normally: bool;
                never_raises: bool;
                loc: Location.t;
              }

type loop_attribute =
  | Always_loop (* [@loop] or [@loop always] *)
  | Never_loop (* [@loop never] *)
  | Default_loop (* no [@loop] attribute *)

type curried_function_kind = { nlocal : int } [@@unboxed]

type function_kind = Curried of curried_function_kind | Tupled

type let_kind = Strict | Alias | StrictOpt

type unique_barrier =
  | May_be_pushed_down
  | Must_stay_here

let add_barrier_to_read ubr sem =
  match ubr with
  | May_be_pushed_down -> sem
  (* CR uniqueness: We lose some performance here since flambda2 does not
     perform certain optimizations on mutable reads. We should consider adding
     a third option between Reads_agree and Reads_vary that selectively enables
     those optimizations that are sound for reads from unique allocations. *)
  | Must_stay_here -> Reads_vary

let add_barrier_to_let_kind ubr str =
  match ubr, str with
  | May_be_pushed_down, str -> str
  | Must_stay_here, Strict -> Strict
  (* CR uniqueness: We lose some performance here since the new
     pattern-matching code in 5.3 looks at the binding_kind to determine whether
     an allocation is mutable or not. See [Matching.mut_of_binding_kind].
     This can cause the analysis to re-match on unique data. However, we ensure
     in the uniqueness analysis that guards can not change unique data during
     pattern-matching. This means that the rematches in 5.3 are unnecessary for
     unique data and it would be nice to avoid them. *)
  | Must_stay_here, (Alias|StrictOpt) -> StrictOpt

type meth_kind = Self | Public | Cached

let equal_meth_kind x y =
  match x, y with
  | Self, Self -> true
  | Public, Public -> true
  | Cached, Cached -> true
  | (Self | Public | Cached), _ -> false

type shared_code = (int * int) list

type static_label = int

type function_attribute = {
  inline : inline_attribute;
  specialise : specialise_attribute;
  local: local_attribute;
  zero_alloc : zero_alloc_attribute;
  poll: poll_attribute;
  loop: loop_attribute;
  is_a_functor: bool;
  is_opaque: bool;
  stub: bool;
  tmc_candidate: bool;
  may_fuse_arity: bool;
  unbox_return: bool;
}

type scoped_location = Debuginfo.Scoped_location.t

type parameter_attribute = {
  unbox_param: bool;
}

type debug_uid = Shape.Uid.t
let debug_uid_none = Shape.Uid.internal_not_actually_unique

type lparam = {
  name : Ident.t;
  debug_uid : debug_uid;
  layout : layout;
  attributes : parameter_attribute;
  mode : locality_mode
}

type pop_region =
  | Popped_region
  | Same_region

type lambda =
    Lvar of Ident.t
  | Lmutvar of Ident.t
  | Lconst of structured_constant
  | Lapply of lambda_apply
  | Lfunction of lfunction
  | Llet of let_kind * layout * Ident.t * debug_uid * lambda * lambda
  | Lmutlet of layout * Ident.t * debug_uid * lambda * lambda
  | Lletrec of rec_binding list * lambda
  | Lprim of primitive * lambda list * scoped_location
  | Lswitch of lambda * lambda_switch * scoped_location * layout
  | Lstringswitch of
      lambda * (string * lambda) list * lambda option * scoped_location * layout
  | Lstaticraise of static_label * lambda list
  | Lstaticcatch of
      lambda * (static_label * (Ident.t * debug_uid * layout) list) * lambda
      * pop_region * layout
  | Ltrywith of lambda * Ident.t * debug_uid * lambda * layout
  | Lifthenelse of lambda * lambda * lambda * layout
  | Lsequence of lambda * lambda
  | Lwhile of lambda_while
  | Lfor of lambda_for
  | Lassign of Ident.t * lambda
  | Lsend of
      meth_kind * lambda * lambda * lambda list
      * region_close * locality_mode * scoped_location * layout
  | Levent of lambda * lambda_event
  | Lifused of Ident.t * lambda
  | Lregion of lambda * layout
  | Lexclave of lambda

and rec_binding = {
  id : Ident.t;
  debug_uid : debug_uid;
  def : lfunction;
}

and lfunction =
  { kind: function_kind;
    params: lparam list;
    return: layout;
    body: lambda;
    attr: function_attribute; (* specified with [@inline] attribute *)
    loc: scoped_location;
    mode: locality_mode;
    ret_mode: locality_mode;
  }

and lambda_while =
  { wh_cond : lambda;
    wh_body : lambda;
  }

and lambda_for =
  { for_id : Ident.t;
    for_debug_uid : debug_uid;
    for_loc : scoped_location;
    for_from : lambda;
    for_to : lambda;
    for_dir : direction_flag;
    for_body : lambda;
  }

and lambda_apply =
  { ap_func : lambda;
    ap_args : lambda list;
    ap_result_layout : layout;
    ap_region_close : region_close;
    ap_mode : locality_mode;
    ap_loc : scoped_location;
    ap_tailcall : tailcall_attribute;
    ap_inlined : inlined_attribute;
    ap_specialised : specialise_attribute;
    ap_probe : probe;
  }

and lambda_switch =
  { sw_numconsts: int;
    sw_consts: (int * lambda) list;
    sw_numblocks: int;
    sw_blocks: (int * lambda) list;
    sw_failaction : lambda option}

and lambda_event =
  { lev_loc: scoped_location;
    lev_kind: lambda_event_kind;
    lev_repr: int ref option;
    lev_env: Env.t }

and lambda_event_kind =
    Lev_before
  | Lev_after of Types.type_expr
  | Lev_function
  | Lev_pseudo

type runtime_param =
  | Rp_argument_block of Global_module.t
  | Rp_main_module_block of Global_module.t
  | Rp_unit

type main_module_block_format =
  | Mb_struct of { mb_size : int }
  | Mb_instantiating_functor of
      { mb_runtime_params : runtime_param list;
        mb_returned_size : int;
      }

let main_module_block_size format =
  match format with
  | Mb_struct { mb_size } -> mb_size
  | Mb_instantiating_functor _ -> 1

type program =
  { compilation_unit : Compilation_unit.t;
    main_module_block_format : main_module_block_format;
    arg_block_idx : int option;
    required_globals : Compilation_unit.Set.t;
    code : lambda }

type arg_descr =
  { arg_param: Global_module.Parameter_name.t;
    arg_block_idx: int; }

let const_int size n =
  match (size : _ Scalar.Integral.t) with
  | Value (Taggable (Int8 | Int16 | Int)) -> Const_base (Const_int n)
  | Value (Boxable (Int32 _)) ->
    Const_base (Const_int32 (Int32.of_int n))
  | Value (Boxable (Int64 _)) ->
    Const_base (Const_int64 (Int64.of_int n))
  | Value (Boxable (Nativeint _)) ->
    Const_base (Const_nativeint (Nativeint.of_int n))
  | Naked (Taggable taggable) -> Const_naked_immediate (n, taggable)
  | Naked (Boxable (Int32 _)) ->
    Const_base (Const_unboxed_int32 (Int32.of_int n))
  | Naked (Boxable (Int64 _)) ->
    Const_base (Const_unboxed_int64 (Int64.of_int n))
  | Naked (Boxable (Nativeint _)) ->
    Const_base (Const_unboxed_nativeint (Nativeint.of_int n))

let lconst_int size n = Lconst (const_int size n)

let int = Scalar.Maybe_naked.Value (Scalar.Integral.Width.Taggable Scalar.Integral.Taggable.Width.Int)

let const_unit = const_int int 0

let dummy_constant = Lconst (const_int int (0xBBBB / 2))

let max_arity () =
  if !Clflags.native_code then 126 else max_int
  (* 126 = 127 (the maximal number of parameters supported in C--)
           - 1 (the hidden parameter containing the environment) *)

let lfunction' ~kind ~params ~return ~body ~attr ~loc ~mode ~ret_mode =
  assert (List.length params > 0);
  assert (List.length params <= max_arity ());
  (* A curried function type with n parameters has n arrows. Of these,
     the first [n-nlocal] have return mode Heap, while the remainder
     have return mode Local, except possibly the final one.

     That is, after supplying the first [n-nlocal] arguments, further
     partial applications must be locally allocated.

     A curried function with no local parameters or returns has kind
     [Curried {nlocal=0}]. *)
  begin match mode, kind with
  | Alloc_heap, Tupled -> ()
  | Alloc_local, Tupled ->
     (* Tupled optimisation does not apply to local functions *)
     assert false
  | mode, Curried {nlocal} ->
     let nparams = List.length params in
     assert (0 <= nlocal);
     assert (nlocal <= nparams);
     if is_local_mode ret_mode then assert (nlocal >= 1);
     if is_local_mode mode then assert (nlocal = nparams)
  end;
  { kind; params; return; body; attr; loc; mode; ret_mode }

let lfunction ~kind ~params ~return ~body ~attr ~loc ~mode ~ret_mode =
  Lfunction (lfunction' ~kind ~params ~return ~body ~attr ~loc ~mode ~ret_mode)

let lambda_unit = Lconst const_unit

let of_bool = function
  | true -> Lconst (const_int int 1)
  | false -> Lconst (const_int int 0)

(* CR vlaviron: review the following cases *)
let non_null_value raw_kind =
  Pvalue { raw_kind; nullable = Non_nullable }
let nullable_value raw_kind =
  Pvalue { raw_kind; nullable = Nullable }

let layout_unit = non_null_value Pintval
let layout_unboxed_unit = Punboxed_product []
let layout_int = non_null_value Pintval
let layout_int_or_null = nullable_value Pintval
let layout_array kind = non_null_value (Parrayval kind)
let layout_block = non_null_value Pgenval
let layout_list =
  non_null_value
    (Pvariant
       { consts = [0];
         non_consts =
           [0,
            Constructor_uniform
              [generic_value;
               { generic_value with nullable = Non_nullable}]] })
let layout_tuple_element = nullable_value Pgenval
let layout_value_field = nullable_value Pgenval
let layout_tmc_field = nullable_value Pgenval
let layout_optional_arg = non_null_value Pgenval
let layout_variant_arg = nullable_value Pgenval
let layout_exception = non_null_value Pgenval
let layout_function = non_null_value Pgenval
let layout_object = non_null_value Pgenval
let layout_class = non_null_value Pgenval
let layout_module = non_null_value Pgenval
let layout_module_field = nullable_value Pgenval
let layout_functor = non_null_value Pgenval
let layout_boxed_float f = non_null_value (Pboxedfloatval f)
let layout_unboxed_float f = Punboxed_float f
let layout_unboxed_nativeint = Punboxed_int Unboxed_nativeint
let layout_unboxed_int64 = Punboxed_int Unboxed_int64
let layout_unboxed_int32 = Punboxed_int Unboxed_int32
let layout_unboxed_int16 = Punboxed_int Unboxed_int16
let layout_unboxed_int8 = Punboxed_int Unboxed_int8
let layout_string = non_null_value Pgenval
let layout_unboxed_int ubi = Punboxed_int ubi
let layout_boxed_int bi = non_null_value (Pboxedintval bi)
let layout_unboxed_vector v = Punboxed_vector v
let layout_boxed_vector v =  non_null_value (Pboxedvectorval v)

let layout_lazy = nullable_value Pgenval
let layout_lazy_contents = nullable_value Pgenval
let layout_any_value = nullable_value Pgenval
let layout_letrec = layout_any_value
let layout_probe_arg = nullable_value Pgenval
let layout_unboxed_product layouts = Punboxed_product layouts

let unboxed_vector_of_boxed_vector = function
  | Boxed_vec128 -> Unboxed_vec128
  | Boxed_vec256 -> Unboxed_vec256
  | Boxed_vec512 -> Unboxed_vec512

(* CR ncourant: use [Ptop] or remove this as soon as possible. *)
let layout_top = layout_any_value
let layout_bottom = Pbottom

let default_function_attribute = {
  inline = Default_inline;
  specialise = Default_specialise;
  local = Default_local;
  zero_alloc = Default_zero_alloc ;
  poll = Default_poll;
  loop = Default_loop;
  is_a_functor = false;
  is_opaque = false;
  stub = false;
  tmc_candidate = false;
  (* Plain functions ([fun] and [function]) set [may_fuse_arity] to [false] so
     that runtime arity matches syntactic arity in more situations.

     Many things compile to functions without having a notion of syntactic arity
     that survives typechecking, e.g. functors. Multi-arg functors are compiled
     as nested unary functions, and rely on the arity fusion in simplif to make
     them multi-argument. So, we keep arity fusion turned on by default for now.
  *)
  may_fuse_arity = true;
  unbox_return = false;
}

let default_stub_attribute =
  { default_function_attribute with stub = true; zero_alloc = Default_zero_alloc }

let default_param_attribute = { unbox_param = false }

(* Build sharing keys *)
(*
   Those keys are later compared with Stdlib.compare.
   For that reason, they should not include cycles.
*)

let max_raw = 32

let make_key e =
  let exception Not_simple in
  let count = ref 0   (* Used for controlling size *)
  and make_key = Ident.make_key_generator () in
  (* make_key is used for normalizing let-bound variables *)
  let rec tr_rec env e =
    incr count ;
    if !count > max_raw then raise Not_simple ; (* Too big ! *)
    match e with
    | Lvar id
    | Lmutvar id ->
      begin
        try Ident.find_same id env
        with Not_found -> e
      end
    | Lconst  (Const_base (Const_string _)) ->
        (* Mutable constants are not shared *)
        raise Not_simple
    | Lconst _ -> e
    | Lapply ap ->
        Lapply {ap with ap_func = tr_rec env ap.ap_func;
                        ap_args = tr_recs env ap.ap_args;
                        ap_loc = Loc_unknown}
    | Llet (Alias,_k,x,_x_duid,ex,e) -> (* Ignore aliases -> substitute *)
        let ex = tr_rec env ex in
        tr_rec (Ident.add x ex env) e
    | Llet ((Strict | StrictOpt),_k,x,_x_duid,ex,Lvar v) when Ident.same v x ->
        tr_rec env ex
    | Llet (str,k,x,x_duid,ex,e) ->
     (* Because of side effects, keep other lets with normalized names *)
        let ex = tr_rec env ex in
        let y = make_key x in
        Llet (str,k,y,x_duid,ex,tr_rec (Ident.add x (Lvar y) env) e)
    | Lmutlet (k,x,x_duid,ex,e) ->
        let ex = tr_rec env ex in
        let y = make_key x in
        Lmutlet (k,y,x_duid,ex,tr_rec (Ident.add x (Lmutvar y) env) e)
    | Lprim (p,es,_) ->
        Lprim (p,tr_recs env es, Loc_unknown)
    | Lswitch (e,sw,loc,kind) ->
        Lswitch (tr_rec env e,tr_sw env sw,loc,kind)
    | Lstringswitch (e,sw,d,_,kind) ->
        Lstringswitch
          (tr_rec env e,
           List.map (fun (s,e) -> s,tr_rec env e) sw,
           tr_opt env d,
          Loc_unknown,kind)
    | Lstaticraise (i,es) ->
        Lstaticraise (i,tr_recs env es)
    | Lstaticcatch (e1,xs,e2, r, kind) ->
        Lstaticcatch (tr_rec env e1,xs,tr_rec env e2, r, kind)
    | Ltrywith (e1,x,x_duid,e2,kind) ->
        Ltrywith (tr_rec env e1,x,x_duid,tr_rec env e2,kind)
    | Lifthenelse (cond,ifso,ifnot,kind) ->
        Lifthenelse (tr_rec env cond,tr_rec env ifso,tr_rec env ifnot,kind)
    | Lsequence (e1,e2) ->
        Lsequence (tr_rec env e1,tr_rec env e2)
    | Lassign (x,e) ->
        Lassign (x,tr_rec env e)
    | Lsend (m,e1,e2,es,pos,mo,_loc,layout) ->
        Lsend (m,tr_rec env e1,tr_rec env e2,tr_recs env es,pos,mo,Loc_unknown,layout)
    | Lifused (id,e) -> Lifused (id,tr_rec env e)
    | Lregion (e,layout) -> Lregion (tr_rec env e,layout)
    | Lexclave e -> Lexclave (tr_rec env e)
    | Lletrec _|Lfunction _
    | Lfor _ | Lwhile _
(* Beware: (PR#6412) the event argument to Levent
   may include cyclic structure of type Type.typexpr *)
    | Levent _  ->
        raise Not_simple

  and tr_recs env es = List.map (tr_rec env) es

  and tr_sw env sw =
    { sw with
      sw_consts = List.map (fun (i,e) -> i,tr_rec env e) sw.sw_consts ;
      sw_blocks = List.map (fun (i,e) -> i,tr_rec env e) sw.sw_blocks ;
      sw_failaction = tr_opt env sw.sw_failaction ; }

  and tr_opt env = function
    | None -> None
    | Some e -> Some (tr_rec env e) in

  try
    Some (tr_rec Ident.empty e)
  with Not_simple -> None

(***************)

let name_lambda strict arg layout fn =
  match arg with
    Lvar id -> fn id
  | _ ->
      let id = Ident.create_local "let" in
      let id_debug_uid = debug_uid_none in
      Llet(strict, layout, id, id_debug_uid, arg, fn id)

let name_lambda_list args fn =
  let rec name_list names = function
    [] -> fn (List.rev names)
  | (Lvar _ as arg, _) :: rem ->
      name_list (arg :: names) rem
  | (arg, layout) :: rem ->
      let id = Ident.create_local "let" in
      let id_debug_uid = debug_uid_none in
      Llet(Strict, layout, id, id_debug_uid, arg,
           name_list (Lvar id :: names) rem)
  in
  name_list [] args


let iter_opt f = function
  | None -> ()
  | Some e -> f e

let shallow_iter ~tail ~non_tail:f = function
    Lvar _
  | Lmutvar _
  | Lconst _ -> ()
  | Lapply{ap_func = fn; ap_args = args} ->
      f fn; List.iter f args
  | Lfunction{body} ->
      f body
  | Llet(_, _k, _id, _duid, arg, body)
  | Lmutlet(_k, _id, _duid, arg, body) ->
      f arg; tail body
  | Lletrec(decl, body) ->
      tail body;
      List.iter (fun { def } -> f (Lfunction def)) decl
  | Lprim (Psequand, [l1; l2], _)
  | Lprim (Psequor, [l1; l2], _) ->
      f l1;
      tail l2
  | Lprim(_p, args, _loc) ->
      List.iter f args
  | Lswitch(arg, sw,_,_) ->
      f arg;
      List.iter (fun (_key, case) -> tail case) sw.sw_consts;
      List.iter (fun (_key, case) -> tail case) sw.sw_blocks;
      iter_opt tail sw.sw_failaction
  | Lstringswitch (arg,cases,default,_,_) ->
      f arg ;
      List.iter (fun (_,act) -> tail act) cases ;
      iter_opt tail default
  | Lstaticraise (_,args) ->
      List.iter f args
  | Lstaticcatch(e1, _, e2, _, _kind) ->
      tail e1; tail e2
  | Ltrywith(e1, _, _, e2,_) ->
      f e1; tail e2
  | Lifthenelse(e1, e2, e3,_) ->
      f e1; tail e2; tail e3
  | Lsequence(e1, e2) ->
      f e1; tail e2
  | Lwhile {wh_cond; wh_body} ->
      f wh_cond; f wh_body
  | Lfor {for_from; for_to; for_body} ->
      f for_from; f for_to; f for_body
  | Lassign(_, e) ->
      f e
  | Lsend (_k, met, obj, args, _, _, _, _) ->
      List.iter f (met::obj::args)
  | Levent (e, _evt) ->
      tail e
  | Lifused (_v, e) ->
      tail e
  | Lregion (e, _) ->
      f e
  | Lexclave e ->
      tail e

let iter_head_constructor f l =
  shallow_iter ~tail:f ~non_tail:f l

let rec free_variables = function
  | Lvar id
  | Lmutvar id -> Ident.Set.singleton id
  | Lconst _ -> Ident.Set.empty
  | Lapply{ap_func = fn; ap_args = args} ->
      free_variables_list (free_variables fn) args
  | Lfunction{body; params} ->
      Ident.Set.diff (free_variables body)
        (Ident.Set.of_list (List.map (fun p -> p.name) params))
  | Llet(_, _k, id, _duid, arg, body)
  | Lmutlet(_k, id, _duid, arg, body) ->
      Ident.Set.union
        (free_variables arg)
        (Ident.Set.remove id (free_variables body))
  | Lletrec(decl, body) ->
      let set =
        free_variables_list (free_variables body)
          (List.map (fun { def } -> Lfunction def) decl)
      in
      Ident.Set.diff set
        (Ident.Set.of_list (List.map (fun { id } -> id) decl))
  | Lprim(_p, args, _loc) ->
      free_variables_list Ident.Set.empty args
  | Lswitch(arg, sw,_,_) ->
      let set =
        free_variables_list
          (free_variables_list (free_variables arg)
             (List.map snd sw.sw_consts))
          (List.map snd sw.sw_blocks)
      in
      begin match sw.sw_failaction with
      | None -> set
      | Some failaction -> Ident.Set.union set (free_variables failaction)
      end
  | Lstringswitch (arg,cases,default,_,_) ->
      let set =
        free_variables_list (free_variables arg)
          (List.map snd cases)
      in
      begin match default with
      | None -> set
      | Some default -> Ident.Set.union set (free_variables default)
      end
  | Lstaticraise (_,args) ->
      free_variables_list Ident.Set.empty args
  | Lstaticcatch(body, (_, params), handler, _, _kind) ->
      Ident.Set.union
        (Ident.Set.diff
           (free_variables handler)
           (Ident.Set.of_list (List.map fst3 params)))
        (free_variables body)
  | Ltrywith(body, param, _duid, handler, _) ->
      Ident.Set.union
        (Ident.Set.remove
           param
           (free_variables handler))
        (free_variables body)
  | Lifthenelse(e1, e2, e3, _) ->
      Ident.Set.union
        (Ident.Set.union (free_variables e1) (free_variables e2))
        (free_variables e3)
  | Lsequence(e1, e2) ->
      Ident.Set.union (free_variables e1) (free_variables e2)
  | Lwhile {wh_cond; wh_body} ->
      Ident.Set.union (free_variables wh_cond) (free_variables wh_body)
  | Lfor {for_id; for_from; for_to; for_body} ->
      Ident.Set.union (free_variables for_from)
        (Ident.Set.union (free_variables for_to)
           (Ident.Set.remove for_id (free_variables for_body)))
  | Lassign(id, e) ->
      Ident.Set.add id (free_variables e)
  | Lsend (_k, met, obj, args, _, _, _, _) ->
      free_variables_list
        (Ident.Set.union (free_variables met) (free_variables obj))
        args
  | Levent (lam, _evt) ->
      free_variables lam
  | Lifused (_v, e) ->
      (* Shouldn't v be considered a free variable ? *)
      free_variables e
  | Lregion (e, _) ->
      free_variables e
  | Lexclave e ->
      free_variables e

and free_variables_list set exprs =
  List.fold_left (fun set expr -> Ident.Set.union (free_variables expr) set)
    set exprs

(* Check if an action has a "when" guard *)
let raise_count = ref 0

let next_raise_count () =
  incr raise_count ;
  !raise_count

(* Anticipated staticraise, for guards *)
let staticfail = Lstaticraise (0,[])

let rec is_guarded = function
  | Lifthenelse(_cond, _body, Lstaticraise (0,[]),_) -> true
  | Llet(_str, _k, _id, _duid, _lam, body) -> is_guarded body
  | Levent(lam, _ev) -> is_guarded lam
  | _ -> false

let rec patch_guarded patch = function
  | Lifthenelse (cond, body, Lstaticraise (0,[]), kind) ->
      Lifthenelse (cond, body, patch, kind)
  | Llet(str, k, id, duid, lam, body) ->
      Llet (str, k, id, duid, lam, patch_guarded patch body)
  | Levent(lam, ev) ->
      Levent (patch_guarded patch lam, ev)
  | _ -> fatal_error "Lambda.patch_guarded"

(* Translate an access path *)

let rec transl_address loc = function
  | Env.Aunit cu -> Lprim(Pgetglobal cu, [], loc)
  | Env.Alocal id ->
      if Ident.is_predef id
      then Lprim (Pgetpredef id, [], loc)
      else Lvar id
  | Env.Adot(addr, pos) ->
      Lprim(Pfield(pos, Pointer, Reads_agree),
                   [transl_address loc addr], loc)

let transl_path find loc env path =
  match find path env with
  | exception Not_found ->
      fatal_error ("Cannot find address for: " ^ (Path.name path))
  | addr -> transl_address loc addr

(* Translation of identifiers *)

let transl_module_path loc env path =
  transl_path Env.find_module_address loc env path

let transl_value_path loc env path =
  transl_path Env.find_value_address loc env path

let transl_extension_path loc env path =
  transl_path Env.find_constructor_address loc env path

let transl_class_path loc env path =
  transl_path Env.find_class_address loc env path

let transl_prim mod_name name =
  let pers = Ident.create_persistent mod_name in
  let env = Env.add_persistent_structure pers Env.empty in
  let lid = Longident.Ldot (Longident.Lident mod_name, name) in
  match Env.find_value_by_name lid env with
  | path, _ -> transl_value_path Loc_unknown env path
  | exception Not_found ->
      fatal_error ("Primitive " ^ name ^ " not found.")

let rec transl_mixed_product_shape ~get_value_kind shape =
  Array.mapi (fun i (elt : Types.mixed_block_element) ->
    match elt with
    | Value -> Value (get_value_kind i)
    | Float_boxed -> Float_boxed ()
    | Float64 -> Float64
    | Float32 -> Float32
    | Bits8 -> Bits8
    | Bits16 -> Bits16
    | Bits32 -> Bits32
    | Bits64 -> Bits64
    | Vec128 -> Vec128
    | Vec256 -> Vec256
    | Vec512 -> Vec512
    | Word -> Word
    | Product shapes ->
      (* CR mshinwell: This [get_value_kind] override is a bit odd, maybe this
         could be improved in the future (same below). *)
      let get_value_kind _ = generic_value in
      Product (transl_mixed_product_shape ~get_value_kind shapes)
    | Void -> Product [||]
  ) shape

let rec transl_mixed_product_shape_for_read ~get_value_kind ~get_mode shape =
  Array.mapi (fun i (elt : Types.mixed_block_element) ->
    match elt with
    | Value -> Value (get_value_kind i)
    | Float_boxed -> Float_boxed (get_mode i)
    | Float64 -> Float64
    | Float32 -> Float32
    | Bits8 -> Bits8
    | Bits16 -> Bits16
    | Bits32 -> Bits32
    | Bits64 -> Bits64
    | Vec128 -> Vec128
    | Vec256 -> Vec256
    | Vec512 -> Vec512
    | Word -> Word
    | Product shapes ->
      let get_value_kind _ = generic_value in
      Product
        (transl_mixed_product_shape_for_read ~get_value_kind ~get_mode shapes)
    | Void -> Product [||]
  ) shape

(* Compile a sequence of expressions *)

let rec make_sequence fn = function
    [] -> lambda_unit
  | [x] -> fn x
  | x::rem ->
      let lam = fn x in Lsequence(lam, make_sequence fn rem)

(* Apply a substitution to a lambda-term.
   Assumes that the image of the substitution is out of reach
   of the bound variables of the lambda-term (no capture). *)

type substitution_functions = {
  subst_lambda : lambda -> lambda;
  subst_lfunction : lfunction -> lfunction;
}

let build_substs update_env ?(freshen_bound_variables = false) s =
  (* [s] contains a partial substitution for the free variables of the
     input term.

     During our traversal of the term we maintain a second environment
     [l] with all the bound variables of the input term in the current
     scope, mapped to either themselves or freshened versions of
     themselves when [freshen_bound_variables] is set. *)
  let bind id duid l =
    let id' = if not freshen_bound_variables then id else Ident.rename id in
    id', duid, Ident.Map.add id id' l
  in
  let bind_many ids l =
    List.fold_right (fun (id, duid, rhs) (ids', l) ->
        let id', duid', l = bind id duid l in
        ((id', duid', rhs) :: ids' , l)
      ) ids ([], l)
  in
  let bind_params params l =
    List.fold_right (fun (p: lparam) (params', l) ->
        let name', duid', l = bind p.name p.debug_uid l in
        ({ p with name = name'; debug_uid = duid' } :: params' , l)
      ) params ([], l)
  in
  let bind_rec ids l =
    List.fold_right (fun (rb: rec_binding) (ids', l) ->
        let id', duid', l = bind rb.id rb.debug_uid l in
        ({ rb with id = id'; debug_uid = duid' } :: ids' , l)
      ) ids ([], l)
  in
  let rec subst s l lam =
    match lam with
    | Lvar id as lam ->
        begin match Ident.Map.find id l with
          | id' -> Lvar id'
          | exception Not_found ->
             (* note: as this point we know [id] is not a bound
                variable of the input term, otherwise it would belong
                to [l]; it is a free variable of the input term. *)
             begin try Ident.Map.find id s with Not_found -> lam end
        end
    | Lmutvar id as lam ->
       begin match Ident.Map.find id l with
          | id' -> Lmutvar id'
          | exception Not_found ->
             (* Note: a mutable [id] should not appear in [s].
                Keeping the behavior of Lvar case for now. *)
             begin try Ident.Map.find id s with Not_found -> lam end
        end
    | Lconst _ as l -> l
    | Lapply ap ->
        Lapply{ap with ap_func = subst s l ap.ap_func;
                      ap_args = subst_list s l ap.ap_args}
    | Lfunction lf ->
        Lfunction (subst_lfun s l lf)
    | Llet(str, k, id, duid, arg, body) ->
        let id, duid, l' = bind id duid l in
        Llet(str, k, id, duid, subst s l arg, subst s l' body)
    | Lmutlet(k, id, duid, arg, body) ->
        let id, duid, l' = bind id duid l in
        Lmutlet(k, id, duid, subst s l arg, subst s l' body)
    | Lletrec(decl, body) ->
        let decl, l' = bind_rec decl l in
        Lletrec(List.map (subst_decl s l') decl, subst s l' body)
    | Lprim(p, args, loc) -> Lprim(p, subst_list s l args, loc)
    | Lswitch(arg, sw, loc,kind) ->
        Lswitch(subst s l arg,
                {sw with sw_consts = List.map (subst_case s l) sw.sw_consts;
                        sw_blocks = List.map (subst_case s l) sw.sw_blocks;
                        sw_failaction = subst_opt s l sw.sw_failaction; },
                loc,kind)
    | Lstringswitch (arg,cases,default,loc,kind) ->
        Lstringswitch
          (subst s l arg,
           List.map (subst_strcase s l) cases,
           subst_opt s l default,
           loc,kind)
    | Lstaticraise (i,args) ->  Lstaticraise (i, subst_list s l args)
    | Lstaticcatch(body, (id, params), handler, r, kind) ->
        let params, l' = bind_many params l in
        Lstaticcatch(subst s l body, (id, params),
                     subst s l' handler, r, kind)
    | Ltrywith(body, exn, duid, handler,kind) ->
        let exn, duid, l' = bind exn duid l in
        Ltrywith(subst s l body, exn, duid, subst s l' handler,kind)
    | Lifthenelse(e1, e2, e3,kind) ->
        Lifthenelse(subst s l e1, subst s l e2, subst s l e3,kind)
    | Lsequence(e1, e2) -> Lsequence(subst s l e1, subst s l e2)
    | Lwhile lw -> Lwhile { wh_cond = subst s l lw.wh_cond;
                            wh_body = subst s l lw.wh_body}
    | Lfor lf ->
        let for_id, for_duid, l' = bind lf.for_id lf.for_debug_uid l in
        Lfor {lf with for_id;
                      for_debug_uid = for_duid;
                      for_from = subst s l lf.for_from;
                      for_to = subst s l lf.for_to;
                      for_body = subst s l' lf.for_body}
    | Lassign(id, e) ->
        assert (not (Ident.Map.mem id s));
        let id = try Ident.Map.find id l with Not_found -> id in
        Lassign(id, subst s l e)
    | Lsend (k, met, obj, args, pos, mode, loc, layout) ->
        Lsend (k, subst s l met, subst s l obj, subst_list s l args,
               pos, mode, loc, layout)
    | Levent (lam, evt) ->
        let old_env = evt.lev_env in
        let env_updates =
          let find_in_old id =
            (* Looking up [id] might encounter locks, which we shouldn't apply
               as we are not using the values. But adding the value to [new_env]
               with the unlocked mode is just wrong. Therefore, we set the mode
               to be [max] for conservative soundness. [new_env] is only used
               for printing in debugger. *)
            let vd = Env.find_value (Path.Pident id) old_env in
            let vd = {vd with val_modalities = Mode.Modality.Value.id} in
            let mode = Mode.Value.max |> Mode.Value.disallow_right in
            (vd, mode)
          in
          let rebind id id' new_env =
            match find_in_old id with
            | exception Not_found -> new_env
            | (vd, mode) -> Env.add_value_lazy ~mode id' vd new_env
          in
          let update_free id new_env =
            match find_in_old id with
            | exception Not_found -> new_env
            | vd_mode -> update_env id vd_mode new_env
          in
          Ident.Map.merge (fun id bound free ->
            match bound, free with
            | Some id', _ ->
                if Ident.equal id id' then None else Some (rebind id id')
            | None, Some _ -> Some (update_free id)
            | None, None -> None
          ) l s
        in
        let new_env =
          Ident.Map.fold (fun _id update env -> update env) env_updates old_env
        in
        Levent (subst s l lam, { evt with lev_env = new_env })
    | Lifused (id, e) ->
        let id = try Ident.Map.find id l with Not_found -> id in
        Lifused (id, subst s l e)
    | Lregion (e, layout) ->
        Lregion (subst s l e, layout)
    | Lexclave e ->
        Lexclave (subst s l e)
  and subst_list s l li = List.map (subst s l) li
  and subst_decl s l decl = { decl with def = subst_lfun s l decl.def }
  and subst_lfun s l lf =
    let params, l' = bind_params lf.params l in
    { lf with params; body = subst s l' lf.body }
  and subst_case s l (key, case) = (key, subst s l case)
  and subst_strcase s l (key, case) = (key, subst s l case)
  and subst_opt s l = function
    | None -> None
    | Some e -> Some (subst s l e)
  in
  { subst_lambda = (fun lam -> subst s Ident.Map.empty lam);
    subst_lfunction = (fun lfun -> subst_lfun s Ident.Map.empty lfun);
  }

let subst update_env ?freshen_bound_variables s =
  (build_substs update_env ?freshen_bound_variables s).subst_lambda

let rename idmap lam =
  let update_env oldid (vd, mode) env =
    let newid = Ident.Map.find oldid idmap in
    Env.add_value_lazy ~mode newid vd env
  in
  let s = Ident.Map.map (fun new_id -> Lvar new_id) idmap in
  subst update_env s lam

let duplicate_function =
  (build_substs
     (fun _ _ env -> env)
     ~freshen_bound_variables:true
     Ident.Map.empty).subst_lfunction

let map_lfunction f { kind; params; return; body; attr; loc;
                      mode; ret_mode } =
  let body = f body in
  { kind; params; return; body; attr; loc; mode; ret_mode }

let shallow_map ~tail ~non_tail:f = function
  | Lvar _
  | Lmutvar _
  | Lconst _ as lam -> lam
  | Lapply { ap_func; ap_args; ap_result_layout; ap_region_close; ap_mode; ap_loc; ap_tailcall;
             ap_inlined; ap_specialised; ap_probe } ->
      Lapply {
        ap_func = f ap_func;
        ap_args = List.map f ap_args;
        ap_result_layout;
        ap_region_close;
        ap_mode;
        ap_loc;
        ap_tailcall;
        ap_inlined;
        ap_specialised;
        ap_probe;
      }
  | Lfunction lfun ->
      Lfunction (map_lfunction f lfun)
  | Llet (str, layout, v, v_duid, e1, e2) ->
      Llet (str, layout, v, v_duid, f e1, tail e2)
  | Lmutlet (layout, v, v_duid, e1, e2) ->
      Lmutlet (layout, v, v_duid, f e1, tail e2)
  | Lletrec (idel, e2) ->
      Lletrec
        (List.map (fun rb ->
             { rb with def = map_lfunction f rb.def })
            idel,
         tail e2)
  | Lprim (Psequand as p, [l1; l2], loc)
  | Lprim (Psequor as p, [l1; l2], loc) ->
      Lprim(p, [f l1; tail l2], loc)
  | Lprim (p, el, loc) ->
      Lprim (p, List.map f el, loc)
  | Lswitch (e, sw, loc, layout) ->
      Lswitch (f e,
               { sw_numconsts = sw.sw_numconsts;
                 sw_consts = List.map (fun (n, e) -> (n, tail e)) sw.sw_consts;
                 sw_numblocks = sw.sw_numblocks;
                 sw_blocks = List.map (fun (n, e) -> (n, tail e)) sw.sw_blocks;
                 sw_failaction = Option.map tail sw.sw_failaction;
               },
               loc, layout)
  | Lstringswitch (e, sw, default, loc, layout) ->
      Lstringswitch (
        f e,
        List.map (fun (s, e) -> (s, tail e)) sw,
        Option.map tail default,
        loc, layout)
  | Lstaticraise (i, args) ->
      Lstaticraise (i, List.map f args)
  | Lstaticcatch (body, id, handler, r, layout) ->
      Lstaticcatch (tail body, id, tail handler, r, layout)
  | Ltrywith (e1, v, duid, e2, layout) ->
      Ltrywith (f e1, v, duid, tail e2, layout)
  | Lifthenelse (e1, e2, e3, layout) ->
      Lifthenelse (f e1, tail e2, tail e3, layout)
  | Lsequence (e1, e2) ->
      Lsequence (f e1, tail e2)
  | Lwhile lw ->
      Lwhile { wh_cond = f lw.wh_cond;
               wh_body = f lw.wh_body }
  | Lfor lf ->
      Lfor { lf with for_from = f lf.for_from;
                     for_to = f lf.for_to;
                     for_body = f lf.for_body }
  | Lassign (v, e) ->
      Lassign (v, f e)
  | Lsend (k, m, o, el, pos, mode, loc, layout) ->
      Lsend (k, f m, f o, List.map f el, pos, mode, loc, layout)
  | Levent (l, ev) ->
      Levent (tail l, ev)
  | Lifused (v, e) ->
      Lifused (v, tail e)
  | Lregion (e, layout) ->
      Lregion (f e, layout)
  | Lexclave e ->
      Lexclave (tail e)

let map f =
  let rec g lam = f (shallow_map ~tail:g ~non_tail:g lam) in
  g

(* To let-bind expressions to variables *)

let bind_with_layout str (var, duid, layout) exp body =
  match exp with
    Lvar var' when Ident.same var var' -> body
  | _ -> Llet(str, layout, var, duid, exp, body)

let raise_kind = function
  | Raise_regular -> "raise"
  | Raise_reraise -> "reraise"
  | Raise_notrace -> "raise_notrace"

let merge_inline_attributes attr1 attr2 =
  match attr1, attr2 with
  | Default_inline, _ -> Some attr2
  | _, Default_inline -> Some attr1
  | _, _ ->
    if attr1 = attr2 then Some attr1
    else None

let max_arity () =
  if !Clflags.native_code then 126 else max_int
  (* 126 = 127 (the maximal number of parameters supported in C--)
           - 1 (the hidden parameter containing the environment) *)

let find_exact_application kind ~arity args =
  match kind with
  | Curried _ ->
      if arity <> List.length args
      then None
      else Some args
  | Tupled ->
      begin match args with
      | [Lprim(Pmakeblock _, tupled_args, _)] ->
          if arity <> List.length tupled_args
          then None
          else Some tupled_args
      | [Lconst(Const_block (_, const_args))] ->
          if arity <> List.length const_args
          then None
          else Some (List.map (fun cst -> Lconst cst) const_args)
      | _ -> None
      end

let reset () =
  raise_count := 0

let mod_field ?(read_semantics=Reads_agree) pos =
  Pfield (pos, Pointer, read_semantics)

let mod_setfield pos =
  Psetfield (pos, Pointer, Root_initialization)

let locality_mode_of_primitive_description (p : external_call_description) =
  if not Config.stack_allocation then
    if p.prim_alloc then Some alloc_heap else None
  else
    match p.prim_native_repr_res with
    | Prim_local, _ ->
      (* For primitives that might allocate locally, [p.prim_alloc] just says
         whether [caml_c_call] is required, without telling us anything
         about local allocation.  (However if [p.prim_alloc = false] we
         do actually know that the primitive does not allocate on the heap.) *)
      Some alloc_local
    | (Prim_global | Prim_poly), _ ->
      (* For primitives that definitely do not allocate locally,
         [p.prim_alloc = false] actually tells us that the primitive does
         not allocate at all.

         No external call that is [Prim_poly] may allocate locally.
      *)
      if p.prim_alloc then Some alloc_heap else None

let project_from_mixed_block_shape
    : 'a. 'a mixed_block_element array -> path:int list
          -> 'a mixed_block_element
    = fun shape ~path ->
  match path with
  | [] ->
    Misc.fatal_error "project_from_mixed_block_shape: path must be non-empty"
  | field :: path ->
    (* Perform the initial projection to identify which boxed field is
       requested. *)
    if field < 0 || field >= Array.length shape
    then
      Misc.fatal_errorf
        "project_from_mixed_block_shape: field index %d out of bounds for \
         shape of %d elements"
        field (Array.length shape);
    let element = shape.(field) in
    (* Now follow the path through any unboxed product nodes. *)
    let rec project_from_mixed_block_element_by_path element path =
      match path with
      | [] ->
        (* End of path reached. *)
        element
      | field :: path -> (
        (* Path still continuing: we must be at an unboxed product node.
           Extract the relevant projection and continue. *)
        match element with
        | Product shape ->
          if field < 0 || field >= Array.length shape
          then
            Misc.fatal_errorf
              "project_from_mixed_block_element: field index %d out of bounds \
               for (nested) shape of %d elements"
              field (Array.length shape);
          project_from_mixed_block_element_by_path shape.(field) path
        | Value _
        | Float_boxed _
        | Float64 | Float32 | Bits8 | Bits16 | Bits32 | Bits64 | Word
        | Vec128 | Vec256 | Vec512 ->
          Misc.fatal_error "project_from_mixed_block_element: path too long \
            for mixed block shape")
    in
    project_from_mixed_block_element_by_path element path

let mixed_block_projection_may_allocate shape ~path =
  let rec allocates element =
    match element with
    | Float_boxed mode -> Some mode
    | Value _ | Float64 | Float32 | Bits8 | Bits16 | Bits32 | Bits64 | Word
    | Vec128 | Vec256 | Vec512 -> None
    | Product shape ->
      Array.fold_left (fun alloc_mode element ->
          let alloc_mode' = allocates element in
          match alloc_mode, alloc_mode' with
          | None, None -> None
          | Some alloc_mode, None | None, Some alloc_mode -> Some alloc_mode
          | Some alloc_mode, Some alloc_mode' ->
            Some (join_locality_mode alloc_mode alloc_mode'))
        None shape
  in
  allocates (project_from_mixed_block_shape shape ~path)

(* Changes to this function may also require changes in Flambda 2 (e.g.
   closure_conversion.ml). *)
let primitive_may_allocate : primitive -> locality_mode option = function
  | Pscalar op ->
    (match (Scalar.Intrinsic.info op).result with
     | Naked _ -> None
     | Value (Integral (Taggable (Int8 | Int16 | Int))) -> None
     | Value (Integral (Boxable (Int32 mode | Int64 mode | Nativeint mode))
             | Floating (Float64 mode | Float32 mode)) -> Some mode)
  | Pphys_equal _
  | Pbytes_to_string | Pbytes_of_string
  | Parray_to_iarray | Parray_of_iarray
  | Pignore  -> None
  | Pgetglobal _ | Psetglobal _ | Pgetpredef _ -> None
  | Pmakeblock (_, _, _, m) -> Some m
  | Pmakefloatblock (_, m) -> Some m
  | Pmakeufloatblock (_, m) -> Some m
  | Pmakemixedblock (_, _, _, m) -> Some m
  | Pmakelazyblock _ -> Some alloc_heap
  | Pfield _ | Pfield_computed _ | Psetfield _ | Psetfield_computed _ -> None
  | Pfloatfield (_, _, m) -> Some m
  | Pufloatfield _ -> None
  | Pmixedfield (path, shape, _) ->
    mixed_block_projection_may_allocate shape ~path
  | Psetfloatfield _ -> None
  | Psetufloatfield _ -> None
  | Psetmixedfield _ -> None
  | Pduprecord _ -> Some alloc_heap
  | Pmake_unboxed_product _ | Punboxed_product_field _ -> None
  | Pccall p -> locality_mode_of_primitive_description p
  | Praise _ -> None
  | Psequor | Psequand | Pnot
  | Poffsetref _ -> None
  | Pstringlength | Pstringrefu  | Pstringrefs
  | Pbyteslength | Pbytesrefu | Pbytessetu | Pbytesrefs | Pbytessets -> None
  | Pmakearray (_, _, m) -> Some m
  | Pmakearray_dynamic (_, m, _) -> Some m
  | Pduparray _ -> Some alloc_heap
  | Parraylength _ -> None
  | Parrayblit _
  | Parraysetu _ | Parraysets _
  | Parrayrefu ((Paddrarray_ref | Pintarray_ref
      | Punboxedfloatarray_ref _ | Punboxedintarray_ref _
      | Punboxedvectorarray_ref _
      | Pgcscannableproductarray_ref _
      | Pgcignorableproductarray_ref _), _, _)
  | Parrayrefs ((Paddrarray_ref | Pintarray_ref
      | Punboxedfloatarray_ref _ | Punboxedintarray_ref _
      | Punboxedvectorarray_ref _
      | Pgcscannableproductarray_ref _
      | Pgcignorableproductarray_ref _), _, _) -> None
  | Parrayrefu ((Pgenarray_ref m | Pfloatarray_ref m), _, _)
  | Parrayrefs ((Pgenarray_ref m | Pfloatarray_ref m), _, _) -> Some m
  | Pisint _ | Pisnull | Pisout -> None
  | Pbigarrayset _ | Pbigarraydim _ -> None
  | Pbigarrayref (_, _, _, _) ->
     (* Boxes arising from Bigarray access are always Alloc_heap *)
     Some alloc_heap
  | Pstring_load_16 _ | Pbytes_load_16 _ -> None
  | Pstring_load_32 { mode = m; boxed = true; _ }
  | Pbytes_load_32 { mode = m; boxed = true; _ }
  | Pstring_load_f32 { mode = m; boxed = true; _ }
  | Pbytes_load_f32 { mode = m; boxed = true; _ }
  | Pstring_load_64 { mode = m; boxed = true; _ }
  | Pbytes_load_64 { mode = m; boxed = true; _ }
  | Pstring_load_vec { mode = m; boxed = true; _ }
  | Pbytes_load_vec { mode = m; boxed = true; _ }
  | Pfloatarray_load_vec { mode = m; boxed = true; _ }
  | Pfloat_array_load_vec { mode = m; boxed = true; _ }
  | Pint_array_load_vec { mode = m; boxed = true; _ }
  | Punboxed_float_array_load_vec { mode = m; boxed = true; _ }
  | Punboxed_float32_array_load_vec { mode = m; boxed = true; _ }
  | Punboxed_int32_array_load_vec { mode = m; boxed = true; _ }
  | Punboxed_int64_array_load_vec { mode = m; boxed = true; _ }
  | Punboxed_nativeint_array_load_vec { mode = m; boxed = true; _ }
  | Pget_header m -> Some m
  | Pstring_load_32 { boxed = false; _ }
  | Pstring_load_f32 { boxed = false; _ }
  | Pstring_load_64 { boxed = false; _ }
  | Pstring_load_vec { boxed = false; _ }
  | Pbytes_load_32 { boxed = false; _ }
  | Pbytes_load_f32 { boxed = false; _ }
  | Pbytes_load_64 { boxed = false; _ }
  | Pbytes_load_vec { boxed = false; _ }
  | Pfloatarray_load_vec { boxed = false; _ }
  | Pfloat_array_load_vec { boxed = false; _ }
  | Pint_array_load_vec { boxed = false; _ }
  | Punboxed_float_array_load_vec { boxed = false; _ }
  | Punboxed_float32_array_load_vec { boxed = false; _ }
  | Punboxed_int32_array_load_vec { boxed = false; _ }
  | Punboxed_int64_array_load_vec { boxed = false; _ }
  | Punboxed_nativeint_array_load_vec { boxed = false; _ } -> None
  | Pbytes_set_16 _ | Pbytes_set_32 _ | Pbytes_set_f32 _
  | Pbytes_set_64 _ | Pbytes_set_vec _ -> None
  | Pbigstring_load_16 _ -> None
  | Pbigstring_load_32 { mode = m; boxed = true; _ }
  | Pbigstring_load_f32 { mode = m; boxed = true; _ }
  | Pbigstring_load_64 { mode = m; boxed = true; _ }
  | Pbigstring_load_vec { mode = m; boxed = true; _ } -> Some m
  | Pbigstring_load_32 { boxed = false; _ }
  | Pbigstring_load_f32 { boxed = false; _ }
  | Pbigstring_load_64 { boxed = false; _ }
  | Pbigstring_load_vec { boxed = false; _ } -> None
  | Pbigstring_set_16 _ | Pbigstring_set_32 _ | Pbigstring_set_f32 _
  | Pbigstring_set_64 _ | Pbigstring_set_vec _
  | Pfloatarray_set_vec _ | Pfloat_array_set_vec _ | Pint_array_set_vec _
  | Punboxed_float_array_set_vec _ | Punboxed_float32_array_set_vec _
  | Punboxed_int32_array_set_vec _ | Punboxed_int64_array_set_vec _
  | Punboxed_nativeint_array_set_vec _ -> None
  | Pctconst _ -> None
  | Pint_as_pointer m -> Some m
  | Popaque _ -> None
  | Pprobe_is_enabled _ -> None
  | Pobj_dup -> Some alloc_heap
  | Pobj_magic _ -> None
  | Punbox_vector _ -> None
  | Pbox_vector (_, m) -> Some m
  | Punbox_unit -> None
<<<<<<< HEAD
=======
  | Ptag_int _ | Puntag_int _ -> None
  | Pbox_float (_, m) | Pbox_int (_, m) | Pbox_vector (_, m) -> Some m
>>>>>>> 3b595799
  | Prunstack | Presume | Pperform | Preperform
    (* CR mshinwell: check *)
  | Ppoll ->
    Some alloc_heap
  | Pcpu_relax -> if Config.poll_insertion then None else Some alloc_heap
  | Patomic_load_field _
  | Patomic_set_field _
  | Patomic_exchange_field _
  | Patomic_compare_exchange_field _
  | Patomic_compare_set_field _
  | Patomic_fetch_add_field
  | Patomic_add_field
  | Patomic_sub_field
  | Patomic_land_field
  | Patomic_lor_field
  | Patomic_lxor_field
  | Pdls_get
  | Preinterpret_unboxed_int64_as_tagged_int63
  | Parray_element_size_in_bytes _
  | Ppeek _ | Ppoke _ -> None
  | Preinterpret_tagged_int63_as_unboxed_int64 ->
    if !Clflags.native_code then None
    else
      (* We don't provide a locally-allocating version of this primitive
         since it would only apply to bytecode, and code requiring performance
         at a level where these primitives are necessary is very likely going
         to be native. *)
      Some alloc_heap

let primitive_can_raise prim =
  match prim with
  | Pscalar op -> (Scalar.Intrinsic.info op).can_raise
  | Pphys_equal (Eq | Noteq) -> false
  | Pccall _ | Praise _ | Parrayrefs _ | Parraysets _
  | Pstringrefs | Pbytesrefs | Pbytessets
  | Pstring_load_16 { unsafe = false; _ }
  | Pstring_load_32 { unsafe = false; _ }
  | Pstring_load_f32 { unsafe = false; _ }
  | Pstring_load_64 { unsafe = false; _ }
  | Pstring_load_vec { unsafe = false; _ }
  | Pbytes_load_16 { unsafe = false; _ }
  | Pbytes_load_32 { unsafe = false; _ }
  | Pbytes_load_f32 { unsafe = false; _ }
  | Pbytes_load_64 { unsafe = false; _ }
  | Pbytes_load_vec { unsafe = false; _ }
  | Pbytes_set_16 { unsafe = false; index_kind = _ }
  | Pbytes_set_32 { unsafe = false; index_kind = _; boxed = _ }
  | Pbytes_set_f32 { unsafe = false; index_kind = _; boxed = _ }
  | Pbytes_set_64 { unsafe = false; index_kind = _; boxed = _ }
  | Pbytes_set_vec { unsafe = false; _ }
  | Pbigstring_load_16 { unsafe = false; index_kind = _ }
  | Pbigstring_load_32 { unsafe = false; index_kind = _; mode = _; boxed = _ }
  | Pbigstring_load_f32 { unsafe = false; index_kind = _; mode = _; boxed = _ }
  | Pbigstring_load_64 { unsafe = false; index_kind = _; mode = _; boxed = _ }
  | Pbigstring_load_vec { unsafe = false; _ }
  | Pbigstring_set_16 { unsafe = false; index_kind = _ }
  | Pbigstring_set_32 { unsafe = false; index_kind = _; boxed = _ }
  | Pbigstring_set_f32 { unsafe = false; index_kind = _; boxed = _ }
  | Pbigstring_set_64 { unsafe = false; index_kind = _; boxed = _ }
  | Pbigstring_set_vec { unsafe = false; _ }
  | Pfloatarray_load_vec { unsafe = false; _ }
  | Pfloat_array_load_vec { unsafe = false; _ }
  | Pint_array_load_vec { unsafe = false; _ }
  | Punboxed_float_array_load_vec { unsafe = false; _ }
  | Punboxed_float32_array_load_vec { unsafe = false; _ }
  | Punboxed_int32_array_load_vec { unsafe = false; _ }
  | Punboxed_int64_array_load_vec { unsafe = false; _ }
  | Punboxed_nativeint_array_load_vec { unsafe = false; _ }
  | Pfloatarray_set_vec { unsafe = false; _ }
  | Pfloat_array_set_vec { unsafe = false; _ }
  | Pint_array_set_vec { unsafe = false; _ }
  | Punboxed_float_array_set_vec { unsafe = false; _ }
  | Punboxed_float32_array_set_vec { unsafe = false; _ }
  | Punboxed_int32_array_set_vec { unsafe = false; _ }
  | Punboxed_int64_array_set_vec { unsafe = false; _ }
  | Punboxed_nativeint_array_set_vec { unsafe = false; _ }
  | Pbigarrayref (false, _, _, _)
  | Pbigarrayset (false, _, _, _)
  | Parrayblit _ | Pmakearray_dynamic _
  (* These bigarray primitives are translated into c-calls which may raise even
     if the unsafe flag is true *)
  | Pbigarrayref (_, _, Pbigarray_unknown, _)
  | Pbigarrayset (_, _, Pbigarray_unknown, _)
  | Pbigarrayref (_, _, _, Pbigarray_unknown_layout)
  | Pbigarrayset (_, _, _, Pbigarray_unknown_layout) ->
    true
  | Pbytes_to_string | Pbytes_of_string | Parray_of_iarray | Parray_to_iarray
  | Pignore | Pgetglobal _ | Psetglobal _ | Pgetpredef _ | Pmakeblock _
  | Pmakefloatblock _ | Pfield _ | Pfield_computed _ | Psetfield _
  | Psetfield_computed _ | Pfloatfield _ | Psetfloatfield _ | Pduprecord _
  | Pmakeufloatblock _ | Pufloatfield _ | Psetufloatfield _ | Psequand | Psequor
  | Pmixedfield _ | Psetmixedfield _ | Pmakemixedblock _ | Pnot
  | Poffsetref _
  | Pstringlength | Pstringrefu | Pbyteslength | Pbytesrefu | Pbytessetu
  | Pmakearray _ | Pduparray _ | Parraylength _ | Parrayrefu _ | Parraysetu _
  | Pisint _ | Pisout | Pisnull
  | Pbigarraydim _
  | Pbigarrayref
      ( true,
        _,
        ( Pbigarray_float16 | Pbigarray_float32 | Pbigarray_float32_t
        | Pbigarray_float64 | Pbigarray_sint8 | Pbigarray_uint8
        | Pbigarray_sint16 | Pbigarray_uint16 | Pbigarray_int32
        | Pbigarray_int64 | Pbigarray_caml_int | Pbigarray_native_int
        | Pbigarray_complex32 | Pbigarray_complex64 ),
        _ )
  | Pbigarrayset
      ( true,
        _,
        ( Pbigarray_float16 | Pbigarray_float32 | Pbigarray_float32_t
        | Pbigarray_float64 | Pbigarray_sint8 | Pbigarray_uint8
        | Pbigarray_sint16 | Pbigarray_uint16 | Pbigarray_int32
        | Pbigarray_int64 | Pbigarray_caml_int | Pbigarray_native_int
        | Pbigarray_complex32 | Pbigarray_complex64 ),
        (Pbigarray_c_layout | Pbigarray_fortran_layout) )
  | Pstring_load_16 { unsafe = true; _ }
  | Pstring_load_32 { unsafe = true; _ }
  | Pstring_load_f32 { unsafe = true; _ }
  | Pstring_load_64 { unsafe = true; _ }
  | Pstring_load_vec { unsafe = true; _ }
  | Pbytes_load_16 { unsafe = true; _ }
  | Pbytes_load_32 { unsafe = true; _ }
  | Pbytes_load_f32 { unsafe = true; _ }
  | Pbytes_load_64 { unsafe = true; _ }
  | Pbytes_load_vec { unsafe = true; _ }
  | Pbytes_set_16 { unsafe = true; index_kind = _ }
  | Pbytes_set_32 { unsafe = true; index_kind = _; boxed = _ }
  | Pbytes_set_f32 { unsafe = true; index_kind = _; boxed = _ }
  | Pbytes_set_64 { unsafe = true; index_kind = _; boxed = _ }
  | Pbytes_set_vec { unsafe = true; _ }
  | Pbigstring_load_16 { unsafe = true; index_kind = _ }
  | Pbigstring_load_32 { unsafe = true; index_kind = _; mode = _; boxed = _ }
  | Pbigstring_load_f32 { unsafe = true; index_kind = _; mode = _; boxed = _ }
  | Pbigstring_load_64 { unsafe = true; index_kind = _; mode = _; boxed = _ }
  | Pbigstring_load_vec { unsafe = true; _ }
  | Pbigstring_set_16 { unsafe = true; _ }
  | Pbigstring_set_32 { unsafe = true; index_kind = _; boxed = _ }
  | Pbigstring_set_f32 { unsafe = true; index_kind = _; boxed = _ }
  | Pbigstring_set_64 { unsafe = true; index_kind = _; boxed = _ }
  | Pbigstring_set_vec { unsafe = true; _ }
  | Pfloatarray_load_vec { unsafe = true; _ }
  | Pfloat_array_load_vec { unsafe = true; _ }
  | Pint_array_load_vec { unsafe = true; _ }
  | Punboxed_float_array_load_vec { unsafe = true; _ }
  | Punboxed_float32_array_load_vec { unsafe = true; _ }
  | Punboxed_int32_array_load_vec { unsafe = true; _ }
  | Punboxed_int64_array_load_vec { unsafe = true; _ }
  | Punboxed_nativeint_array_load_vec { unsafe = true; _ }
  | Pfloatarray_set_vec { unsafe = true; _ }
  | Pfloat_array_set_vec { unsafe = true; _ }
  | Pint_array_set_vec { unsafe = true; _ }
  | Punboxed_float_array_set_vec { unsafe = true; _ }
  | Punboxed_float32_array_set_vec { unsafe = true; _ }
  | Punboxed_int32_array_set_vec { unsafe = true; _ }
  | Punboxed_int64_array_set_vec { unsafe = true; _ }
  | Punboxed_nativeint_array_set_vec { unsafe = true; _ }
  | Pctconst _ | Pint_as_pointer _ | Popaque _
  | Pprobe_is_enabled _ | Pobj_dup | Pobj_magic _
  | Pbox_vector (_, _)
<<<<<<< HEAD
  | Punbox_vector _ | Punbox_unit | Pmake_unboxed_product _
  | Punboxed_product_field _ | Pget_header _
  | Pmakelazyblock _ ->
=======
  | Ptag_int _
  | Puntag_int _
  | Punbox_vector _ | Punbox_int _ | Pbox_int _ | Pmake_unboxed_product _
  | Punbox_unit
  | Punboxed_product_field _ | Pget_header _ ->
>>>>>>> 3b595799
    false
  | Patomic_exchange_field _ | Patomic_compare_exchange_field _
  | Patomic_compare_set_field _ | Patomic_fetch_add_field  | Patomic_add_field
  | Patomic_sub_field  | Patomic_land_field | Patomic_lor_field
  | Patomic_lxor_field  | Patomic_load_field _ | Patomic_set_field _ -> false
  | Prunstack | Pperform | Presume | Preperform -> true (* XXX! *)
  | Pdls_get | Ppoll | Pcpu_relax
  | Preinterpret_tagged_int63_as_unboxed_int64
  | Preinterpret_unboxed_int64_as_tagged_int63
  | Parray_element_size_in_bytes _ | Ppeek _ | Ppoke _ ->
    false

let constant_layout: constant -> layout = function
  | Const_int _ | Const_char _ -> non_null_value Pintval
  | Const_string _ -> non_null_value Pgenval
  | Const_int32 _ -> non_null_value (Pboxedintval Boxed_int32)
  | Const_int64 _ -> non_null_value (Pboxedintval Boxed_int64)
  | Const_nativeint _ -> non_null_value (Pboxedintval Boxed_nativeint)
  | Const_unboxed_int32 _ -> Punboxed_int Unboxed_int32
  | Const_unboxed_int64 _ -> Punboxed_int Unboxed_int64
  | Const_unboxed_nativeint _ -> Punboxed_int Unboxed_nativeint
  | Const_float _ -> non_null_value (Pboxedfloatval Boxed_float64)
  | Const_float32 _ -> non_null_value (Pboxedfloatval Boxed_float32)
  | Const_unboxed_float _ -> Punboxed_float Unboxed_float64
  | Const_unboxed_float32 _ -> Punboxed_float Unboxed_float32

let structured_constant_layout = function
  | Const_base const -> constant_layout const
  | Const_naked_immediate ((_ : int), Int8) ->
    Punboxed_int Unboxed_int8
  | Const_naked_immediate ((_ : int), Int16) ->
    Punboxed_int Unboxed_int16
  | Const_naked_immediate ((_ : int), Int) ->
    Punboxed_int Unboxed_int
  | Const_mixed_block _ | Const_block _ | Const_immstring _ ->
    non_null_value Pgenval
  | Const_float_array _ | Const_float_block _ ->
    non_null_value (Parrayval Pfloatarray)
  | Const_null -> nullable_value Pgenval

let rec layout_of_const_sort (c : Jkind.Sort.Const.t) : layout =
  match c with
  | Base Value -> layout_any_value
  | Base Float64 -> layout_unboxed_float Unboxed_float64
  | Base Float32 -> layout_unboxed_float Unboxed_float32
  | Base Word -> layout_unboxed_nativeint
  | Base Bits8 -> layout_unboxed_int8
  | Base Bits16 -> layout_unboxed_int16
  | Base Bits32 -> layout_unboxed_int32
  | Base Bits64 -> layout_unboxed_int64
  | Base Vec128 -> layout_unboxed_vector Unboxed_vec128
  | Base Vec256 -> layout_unboxed_vector Unboxed_vec256
  | Base Vec512 -> layout_unboxed_vector Unboxed_vec512
  | Base Void -> layout_unboxed_product []
  | Product sorts ->
    layout_unboxed_product (List.map layout_of_const_sort sorts)

let layout_of_extern_repr : extern_repr -> _ = function
  | Unboxed_vector v -> layout_boxed_vector v
  | Unboxed_float bf -> layout_boxed_float bf
<<<<<<< HEAD
  | Unboxed_integer (Unboxed_int | Unboxed_int8 | Unboxed_int16) ->  layout_int
=======
  | Unboxed_integer ( Unboxed_int8 | Unboxed_int16 ) ->  layout_int
>>>>>>> 3b595799
  | Unboxed_integer (Unboxed_int64) -> layout_boxed_int Boxed_int64
  | Unboxed_integer (Unboxed_int32) -> layout_boxed_int Boxed_int32
  | Unboxed_integer (Unboxed_nativeint) -> layout_boxed_int Boxed_nativeint
  | Same_as_ocaml_repr s -> layout_of_const_sort s

let rec layout_of_scannable_kinds kinds =
  Punboxed_product (List.map layout_of_scannable_kind kinds)

and layout_of_scannable_kind = function
  | Pint_scannable -> layout_int
  | Paddr_scannable -> layout_value_field
  | Pproduct_scannable kinds -> layout_of_scannable_kinds kinds

let rec layout_of_ignorable_kinds kinds =
  Punboxed_product (List.map layout_of_ignorable_kind kinds)

and layout_of_ignorable_kind = function
  | Pint_ignorable -> layout_int
  | Punboxedfloat_ignorable f -> layout_unboxed_float f
  | Punboxedint_ignorable i -> layout_unboxed_int i
  | Pproduct_ignorable kinds -> layout_of_ignorable_kinds kinds

let array_ref_kind_result_layout = function
  | Pintarray_ref -> layout_int
  | Pfloatarray_ref _ -> layout_boxed_float Boxed_float64
  | Punboxedfloatarray_ref bf -> layout_unboxed_float bf
  | Pgenarray_ref _ | Paddrarray_ref -> layout_value_field
  | Punboxedintarray_ref i -> layout_unboxed_int i
  | Punboxedvectorarray_ref bv -> layout_unboxed_vector bv
  | Pgcscannableproductarray_ref kinds -> layout_of_scannable_kinds kinds
  | Pgcignorableproductarray_ref kinds -> layout_of_ignorable_kinds kinds

let layout_of_mixed_block_shape
    : 'a. 'a mixed_block_element array -> path:int list -> layout
    = fun shape ~path ->
  let rec layout_of_mixed_block_element element =
    match element with
    | Value value_kind -> Pvalue value_kind
    | Float_boxed _ -> layout_boxed_float Boxed_float64
    | Float64 -> layout_unboxed_float Unboxed_float64
    | Float32 -> layout_unboxed_float Unboxed_float32
    | Bits8 -> layout_unboxed_int8
    | Bits16 -> layout_unboxed_int16
    | Bits32 -> layout_unboxed_int32
    | Bits64 -> layout_unboxed_int64
    | Word -> layout_unboxed_nativeint
    | Vec128 -> layout_unboxed_vector Unboxed_vec128
    | Vec256 -> layout_unboxed_vector Unboxed_vec256
    | Vec512 -> layout_unboxed_vector Unboxed_vec512
    | Product shape ->
      Punboxed_product
        (Array.to_list (Array.map layout_of_mixed_block_element shape))
  in
  layout_of_mixed_block_element (project_from_mixed_block_shape shape ~path)

let primitive_result_layout (p : primitive) =
  assert !Clflags.native_code;
  match p with
  | Pphys_equal (Eq | Noteq) -> layout_int
  | Pscalar op ->
    let result = Scalar.ignore_locality (Scalar.Intrinsic.info op).result in
    (match result with
     | Value (Integral (Taggable (Int8 | Int16 | Int)))  -> layout_int
     | Value (Integral (Boxable (Int32 Any_locality_mode))) -> layout_boxed_int Boxed_int32
     | Value (Integral (Boxable (Int64 Any_locality_mode))) -> layout_boxed_int Boxed_int64
     | Value (Integral (Boxable (Nativeint Any_locality_mode))) -> layout_boxed_int Boxed_nativeint
     | Value (Floating (Float64 Any_locality_mode)) -> layout_boxed_float Boxed_float64
     | Value (Floating (Float32 Any_locality_mode)) -> layout_boxed_float Boxed_float32
     | Naked (Integral (Taggable Int8)) -> layout_unboxed_int8
     | Naked (Integral (Taggable Int16)) -> layout_unboxed_int16
     | Naked (Integral (Taggable Int)) -> layout_unboxed_int Unboxed_int
     | Naked (Integral (Boxable (Int32 Any_locality_mode))) -> layout_unboxed_int32
     | Naked (Integral (Boxable (Int64 Any_locality_mode))) -> layout_unboxed_int64
     | Naked (Integral (Boxable (Nativeint Any_locality_mode))) -> layout_unboxed_nativeint
     | Naked (Floating (Float64 Any_locality_mode)) -> layout_unboxed_float Unboxed_float64
     | Naked (Floating (Float32 Any_locality_mode)) -> layout_unboxed_float Unboxed_float32)
  | Popaque layout | Pobj_magic layout -> layout
  | Pbytes_to_string | Pbytes_of_string -> layout_string
  | Pignore | Psetfield _ | Psetfield_computed _ | Psetfloatfield _ | Poffsetref _
  | Psetufloatfield _ | Psetmixedfield _
  | Pbytessetu | Pbytessets | Parraysetu _ | Parraysets _ | Pbigarrayset _
  | Pbytes_set_16 _ | Pbytes_set_32 _ | Pbytes_set_f32 _ | Pbytes_set_64 _
  | Pbytes_set_vec _ | Pbigstring_set_16 _ | Pbigstring_set_32 _
  | Pbigstring_set_f32 _ | Pbigstring_set_64 _ | Pbigstring_set_vec _
  | Pfloatarray_set_vec _ | Pfloat_array_set_vec _ | Pint_array_set_vec _
  | Punboxed_float_array_set_vec _ | Punboxed_float32_array_set_vec _
  | Punboxed_int32_array_set_vec _ | Punboxed_int64_array_set_vec _
  | Punboxed_nativeint_array_set_vec _
  | Parrayblit _
    -> layout_unit
  | Pgetglobal _ | Psetglobal _ | Pgetpredef _ -> layout_module_field
  | Pmakeblock _ | Pmakefloatblock _ | Pmakearray _ | Pmakearray_dynamic _
  | Pduprecord _ | Pmakeufloatblock _ | Pmakemixedblock _ | Pmakelazyblock _
  | Pduparray _ | Pbigarraydim _ | Pobj_dup -> layout_block
  | Pfield _ | Pfield_computed _ -> layout_value_field
  | Punboxed_product_field (field, layouts) -> (Array.of_list layouts).(field)
  | Pmake_unboxed_product layouts -> layout_unboxed_product layouts
  | Parray_element_size_in_bytes _ -> layout_int
  | Pfloatfield _ -> layout_boxed_float Boxed_float64
  | Pufloatfield _ -> Punboxed_float Unboxed_float64
  | Pbox_vector (v, _) -> layout_boxed_vector v
  | Punbox_vector v -> layout_unboxed_vector (Primitive.unboxed_vector v)
  | Punbox_unit -> layout_unboxed_unit
  | Pmixedfield (path, shape, _) -> layout_of_mixed_block_shape shape ~path
  | Pccall { prim_native_repr_res = _, repr_res } -> layout_of_extern_repr repr_res
  | Praise _ -> layout_bottom
  | Psequor | Psequand | Pnot
  | Pstringlength | Pstringrefu | Pstringrefs
  | Pbyteslength | Pbytesrefu | Pbytesrefs
  | Parraylength _ | Pisint _ | Pisnull | Pisout
  | Pstring_load_16 _ | Pbytes_load_16 _ | Pbigstring_load_16 _
  | Pprobe_is_enabled _
    -> layout_int
  | Parrayrefu (array_ref_kind, _, _) | Parrayrefs (array_ref_kind, _, _) ->
    array_ref_kind_result_layout array_ref_kind
<<<<<<< HEAD
=======
  | Pbintofint (bi, _) | Pcvtbint (_,bi,_)
  | Pnegbint (bi, _) | Paddbint (bi, _) | Psubbint (bi, _)
  | Pmulbint (bi, _) | Pdivbint {size = bi} | Pmodbint {size = bi}
  | Pandbint (bi, _) | Porbint (bi, _) | Pxorbint (bi, _)
  | Plslbint (bi, _) | Plsrbint (bi, _) | Pasrbint (bi, _)
  | Pbbswap (bi, _) | Pbox_int (bi, _) ->
    layout_boxed_int bi
  | Ptag_int _ -> layout_int
  | Puntag_int i -> layout_unboxed_int i
  | Punbox_int bi -> Punboxed_int (Primitive.unboxed_integer bi)
  | Punbox_unit -> layout_unboxed_unit
>>>>>>> 3b595799
  | Pstring_load_32 { boxed = true; _ } | Pbytes_load_32 { boxed = true; _ }
  | Pbigstring_load_32 { boxed = true; _ } ->
    layout_boxed_int Boxed_int32
  | Pstring_load_f32 { boxed = true; _ } | Pbytes_load_f32 { boxed = true; _ }
  | Pbigstring_load_f32 { boxed = true; _ } ->
    layout_boxed_float Boxed_float32
  | Pstring_load_64 { boxed = true; _ } | Pbytes_load_64 { boxed = true; _ }
  | Pbigstring_load_64 { boxed = true; _ } ->
    layout_boxed_int Boxed_int64
<<<<<<< HEAD
=======
  | Pstring_load_vec { size = Boxed_vec128; boxed = true; _ }
  | Pbytes_load_vec { size = Boxed_vec128; boxed = true; _ }
  | Pbigstring_load_vec { size = Boxed_vec128; boxed = true; _ } ->
    layout_boxed_vector Boxed_vec128
>>>>>>> 3b595799
  | Pbigstring_load_32 { boxed = false; _ }
  | Pstring_load_32 { boxed = false; _ }
  | Pbytes_load_32 { boxed = false; _ } -> layout_unboxed_int Unboxed_int32
  | Pbigstring_load_f32 { boxed = false; _ }
  | Pstring_load_f32 { boxed = false; _ }
  | Pbytes_load_f32 { boxed = false; _ } -> layout_unboxed_float Unboxed_float32
  | Pbigstring_load_64 { boxed = false; _ }
  | Pstring_load_64 { boxed = false; _ }
  | Pbytes_load_64 { boxed = false; _ } -> layout_unboxed_int Unboxed_int64
  | Pstring_load_vec { size = Boxed_vec128; boxed = false; _ }
  | Pbytes_load_vec { size = Boxed_vec128; boxed = false; _ }
  | Pbigstring_load_vec { size = Boxed_vec128; boxed = false; _ } ->
    layout_unboxed_vector Unboxed_vec128
  | Pstring_load_vec { size; boxed = false; _ }
  | Pbytes_load_vec { size; boxed = false; _ }
  | Pbigstring_load_vec { size; boxed = false; _ }
  | Pfloatarray_load_vec { size; boxed = false; _ }
  | Pfloat_array_load_vec { size; boxed = false; _ }
  | Punboxed_float_array_load_vec { size; boxed = false; _ }
  | Punboxed_float32_array_load_vec { size; boxed = false; _ }
  | Pint_array_load_vec { size; boxed = false; _ }
  | Punboxed_int64_array_load_vec { size; boxed = false; _ }
  | Punboxed_nativeint_array_load_vec { size; boxed = false; _ }
  | Punboxed_int32_array_load_vec { size; boxed = false; _ } ->
    layout_unboxed_vector (unboxed_vector_of_boxed_vector size)
  | Pstring_load_vec { size; boxed = true; _ }
  | Pbytes_load_vec { size; boxed = true; _ }
  | Pbigstring_load_vec { size; boxed = true; _ }
  | Pfloatarray_load_vec { size; boxed = true; _ }
  | Pfloat_array_load_vec { size; boxed = true; _ }
  | Punboxed_float_array_load_vec { size; boxed = true; _ }
  | Punboxed_float32_array_load_vec { size; boxed = true; _ }
  | Pint_array_load_vec { size; boxed = true; _ }
  | Punboxed_int64_array_load_vec { size; boxed = true; _ }
  | Punboxed_nativeint_array_load_vec { size; boxed = true; _ }
  | Punboxed_int32_array_load_vec { size; boxed = true; _ } ->
    layout_boxed_vector size
  | Pbigarrayref (_, _, kind, _) ->
    begin match kind with
    | Pbigarray_unknown -> layout_any_value
    | Pbigarray_float16 | Pbigarray_float32 ->
      (* float32 bigarrays return 64-bit floats for backward compatibility.
         Likewise for float16. *)
      layout_boxed_float Boxed_float64
    | Pbigarray_float32_t -> layout_boxed_float Boxed_float32
    | Pbigarray_float64 -> layout_boxed_float Boxed_float64
    | Pbigarray_sint8 | Pbigarray_uint8
    | Pbigarray_sint16 | Pbigarray_uint16
    | Pbigarray_caml_int -> layout_int
    | Pbigarray_int32 -> layout_boxed_int Boxed_int32
    | Pbigarray_int64 -> layout_boxed_int Boxed_int64
    | Pbigarray_native_int -> layout_boxed_int Boxed_nativeint
    | Pbigarray_complex32 | Pbigarray_complex64 ->
      layout_block
    end
  | Pctconst (
    Big_endian | Word_size | Int_size | Max_wosize
    | Ostype_unix | Ostype_cygwin | Ostype_win32 | Backend_type | Runtime5
  ) ->
    (* Compile-time constants only ever return ints for now,
       enumerate them all to be sure to modify this if it becomes wrong. *)
    layout_int
  | Pint_as_pointer _ ->
    (* CR ncourant: use an unboxed int64 here when it exists *)
    layout_any_value
  | (Parray_to_iarray | Parray_of_iarray) -> layout_any_value
  | Pget_header _ -> layout_boxed_int Boxed_nativeint
  | Prunstack | Presume | Pperform | Preperform -> layout_any_value
  | Patomic_load_field { immediate_or_pointer = Immediate } ->
    layout_int_or_null
  | Patomic_load_field { immediate_or_pointer = Pointer } ->
    layout_any_value
  | Patomic_set_field _ -> layout_unit
  | Patomic_exchange_field { immediate_or_pointer = Immediate } ->
    layout_int_or_null
  | Patomic_exchange_field { immediate_or_pointer = Pointer } ->
    layout_any_value
  | Patomic_compare_exchange_field { immediate_or_pointer = Immediate } ->
    layout_int_or_null
  | Patomic_compare_exchange_field { immediate_or_pointer = Pointer } ->
    layout_any_value
  | Patomic_compare_set_field _
  | Patomic_fetch_add_field -> layout_int
  | Pdls_get -> layout_any_value
  | Patomic_add_field
  | Patomic_sub_field
  | Patomic_land_field
  | Patomic_lor_field
  | Patomic_lxor_field
  | Ppoll -> layout_unit
  | Pcpu_relax -> layout_unit
  | Preinterpret_tagged_int63_as_unboxed_int64 -> layout_unboxed_int64
  | Preinterpret_unboxed_int64_as_tagged_int63 -> layout_int
  | Ppeek layout -> (
      match layout with
      | Ppp_tagged_immediate -> layout_int
      | Ppp_unboxed_float32 -> layout_unboxed_float Unboxed_float32
      | Ppp_unboxed_float -> layout_unboxed_float Unboxed_float64
      | Ppp_unboxed_int8 -> layout_unboxed_int8
      | Ppp_unboxed_int16 -> layout_unboxed_int16
      | Ppp_unboxed_int32 -> layout_unboxed_int32
      | Ppp_unboxed_int64 -> layout_unboxed_int64
      | Ppp_unboxed_nativeint -> layout_unboxed_nativeint
    )
  | Ppoke _ -> layout_unit

let compute_expr_layout free_vars_kind lam =
  let rec compute_expr_layout kinds = function
    | Lvar id | Lmutvar id -> begin
        try Ident.Map.find id kinds
        with Not_found ->
        match free_vars_kind id with
        | Some kind -> kind
        | None ->
            Misc.fatal_errorf "Unbound layout for variable %a" Ident.print id
      end
    | Lconst cst -> structured_constant_layout cst
    | Lfunction _ -> layout_function
    | Lapply { ap_result_layout; _ } -> ap_result_layout
    | Lsend (_, _, _, _, _, _, _, layout) -> layout
    | Llet(_, kind, id, _duid, _, body) | Lmutlet(kind, id, _duid, _, body) ->
      compute_expr_layout (Ident.Map.add id kind kinds) body
    | Lletrec(defs, body) ->
      let kinds =
        List.fold_left (fun kinds { id } -> Ident.Map.add id layout_letrec kinds)
          kinds defs
      in
      compute_expr_layout kinds body
    | Lprim(p, _, _) ->
      primitive_result_layout p
    | Lswitch(_, _, _, kind) | Lstringswitch(_, _, _, _, kind)
    | Lstaticcatch(_, _, _, _, kind) | Ltrywith(_, _, _, _, kind)
    | Lifthenelse(_, _, _, kind) | Lregion (_, kind) ->
      kind
    | Lstaticraise (_, _) ->
      layout_bottom
    | Lsequence(_, body) | Levent(body, _) -> compute_expr_layout kinds body
    | Lwhile _ | Lfor _ | Lassign _ -> layout_unit
    | Lifused _ ->
        assert false
    | Lexclave e -> compute_expr_layout kinds e
  in
  compute_expr_layout Ident.Map.empty lam

let array_ref_kind mode = function
  | Pgenarray -> Pgenarray_ref mode
  | Paddrarray -> Paddrarray_ref
  | Pintarray -> Pintarray_ref
  | Pfloatarray -> Pfloatarray_ref mode
  | Punboxedintarray int_kind -> Punboxedintarray_ref int_kind
  | Punboxedfloatarray float_kind -> Punboxedfloatarray_ref float_kind
  | Punboxedvectorarray vec_kind -> Punboxedvectorarray_ref vec_kind
  | Pgcscannableproductarray kinds -> Pgcscannableproductarray_ref kinds
  | Pgcignorableproductarray kinds -> Pgcignorableproductarray_ref kinds

let array_set_kind mode = function
  | Pgenarray -> Pgenarray_set mode
  | Paddrarray -> Paddrarray_set mode
  | Pintarray -> Pintarray_set
  | Pfloatarray -> Pfloatarray_set
  | Punboxedintarray int_kind -> Punboxedintarray_set int_kind
  | Punboxedfloatarray float_kind -> Punboxedfloatarray_set float_kind
  | Punboxedvectorarray vec_kind -> Punboxedvectorarray_set vec_kind
  | Pgcscannableproductarray kinds -> Pgcscannableproductarray_set (mode, kinds)
  | Pgcignorableproductarray kinds -> Pgcignorableproductarray_set kinds

let array_ref_kind_of_array_set_kind (kind : array_set_kind) mode
      : array_ref_kind =
  match kind with
  | Pintarray_set -> Pintarray_ref
  | Punboxedfloatarray_set uf -> Punboxedfloatarray_ref uf
  | Punboxedintarray_set ui -> Punboxedintarray_ref ui
  | Punboxedvectorarray_set uv -> Punboxedvectorarray_ref uv
  | Pgcscannableproductarray_set (_, scannables) ->
    Pgcscannableproductarray_ref scannables
  | Pgcignorableproductarray_set ignorables ->
    Pgcignorableproductarray_ref ignorables
  | Pgenarray_set _ -> Pgenarray_ref mode
  | Paddrarray_set _ -> Paddrarray_ref
  | Pfloatarray_set -> Pfloatarray_ref mode

let may_allocate_in_region lam =
  (* loop_region raises, if the lambda might allocate in parent region *)
  let rec loop_region lam =
    shallow_iter ~tail:(function
      | Lexclave body -> loop body
      | lam -> loop_region lam
    ) ~non_tail:(fun lam -> loop_region lam) lam
  and loop = function
    | Lvar _ | Lmutvar _ | Lconst _ -> ()

    | Lfunction {mode=Alloc_heap} -> ()
    | Lfunction {mode=Alloc_local} -> raise Exit

    | Lapply {ap_mode=Alloc_local}
    | Lsend (_,_,_,_,_,Alloc_local,_,_) -> raise Exit

    | Lprim (prim, args, _) ->
       begin match primitive_may_allocate prim with
       | Some Alloc_local -> raise Exit
       | None | Some Alloc_heap ->
          List.iter loop args
       end
    | Lregion (body, _layout) ->
       (* [body] might allocate in the parent region because of exclave, and thus
          [Lregion body] might allocate in the current region *)
      loop_region body
    | Lexclave _body ->
      (* [_body] might do local allocations, but not in the current region;
        rather, it's in the parent region *)
      ()
    | Lwhile {wh_cond; wh_body} -> loop wh_cond; loop wh_body
    | Lfor {for_from; for_to; for_body} -> loop for_from; loop for_to; loop for_body
    | ( Lapply _ | Llet _ | Lmutlet _ | Lletrec _ | Lswitch _ | Lstringswitch _
      | Lstaticraise _ | Lstaticcatch _ | Ltrywith _
      | Lifthenelse _ | Lsequence _ | Lassign _ | Lsend _
      | Levent _ | Lifused _) as lam ->
       iter_head_constructor loop lam
  in
  if not Config.stack_allocation then false
  else begin
    match loop lam with
    | () -> false
    | exception Exit -> true
  end

let simple_prim_on_values ~name ~arity ~alloc =
  Primitive.make
    ~name
    ~alloc
    ~c_builtin:false
    ~effects:Arbitrary_effects
    ~coeffects:Has_coeffects
    ~native_name:""
    ~native_repr_args:
      (Primitive.make_prim_repr_args arity
        (Primitive.Prim_global,Same_as_ocaml_repr Jkind.Sort.Const.value))
    ~native_repr_res:(Prim_global, Same_as_ocaml_repr Jkind.Sort.Const.value)
    ~is_layout_poly:false

let rec try_to_find_location lam =
  (* This is very much best-effort and may overshoot, but will still likely be
     better than nothing. *)
  match lam with
  | Lprim (_, _, loc)
  | Lfunction { loc; _ }
  | Lletrec ({ def = { loc; _ }; _ } :: _, _)
  | Lapply { ap_loc = loc; _ }
  | Lfor { for_loc = loc; _ }
  | Lswitch (_, _, loc, _)
  | Lstringswitch (_, _, _, loc, _)
  | Lsend (_, _, _, _, _, _, loc, _)
  | Levent (_, { lev_loc = loc; _ }) ->
    loc
  | Llet (_, _, _, _, lam, _)
  | Lmutlet (_, _, _, lam, _)
  | Lifthenelse (lam, _, _, _)
  | Lstaticcatch (lam, _, _, _, _)
  | Lstaticraise (_, lam :: _)
  | Lwhile { wh_cond = lam; _ }
  | Lsequence (lam, _)
  | Lassign (_, lam)
  | Lifused (_, lam)
  | Lregion (lam, _)
  | Lexclave lam
  | Ltrywith (lam, _, _, _, _) ->
    try_to_find_location lam
  | Lvar _ | Lmutvar _ | Lconst _ | Lletrec _ | Lstaticraise (_, []) ->
    Debuginfo.Scoped_location.Loc_unknown

let try_to_find_debuginfo lam =
  Debuginfo.from_location (try_to_find_location lam)

(* The "count_initializers_*" functions count the number of individual
   components in an initializer for the corresponding array kind _after_
   unarization.  These are used to implement the "%array_element_size_in_bytes"
   primitives for products, as each such component takes a full word in product
   arrays. *)
let rec count_initializers_scannable
      (scannable : scannable_product_element_kind) =
  match scannable with
  | Pint_scannable | Paddr_scannable -> 1
  | Pproduct_scannable scannables ->
    List.fold_left
      (fun acc scannable -> acc + count_initializers_scannable scannable)
      0 scannables

let rec count_initializers_ignorable
    (ignorable : ignorable_product_element_kind) =
  match ignorable with
  | Pint_ignorable | Punboxedfloat_ignorable _ | Punboxedint_ignorable _ -> 1
  | Pproduct_ignorable ignorables ->
    List.fold_left
      (fun acc ignorable -> acc + count_initializers_ignorable ignorable)
      0 ignorables

let count_initializers_array_kind (lambda_array_kind : array_kind) =
  match lambda_array_kind with
  | Pgenarray | Paddrarray | Pintarray | Pfloatarray | Punboxedfloatarray _
  | Punboxedintarray _ | Punboxedvectorarray _ -> 1
  | Pgcscannableproductarray scannables ->
    List.fold_left
      (fun acc scannable -> acc + count_initializers_scannable scannable)
      0 scannables
  | Pgcignorableproductarray ignorables ->
    List.fold_left
      (fun acc ignorable -> acc + count_initializers_ignorable ignorable)
      0 ignorables

let rec ignorable_product_element_kind_involves_int
    (kind : ignorable_product_element_kind) =
  match kind with
  | Pint_ignorable -> true
  | Punboxedfloat_ignorable _ | Punboxedint_ignorable _ -> false
  | Pproduct_ignorable kinds ->
    List.exists ignorable_product_element_kind_involves_int kinds

(* Functions for simulating naked int primitives. This is used for bytecode
   compilation which doesn't support naked int primitives directly *)

let unary p arg ~loc = Lprim (Pscalar (Unary p), [arg], loc)
let binary p x y ~loc = Lprim (Pscalar (Binary p), [x; y], loc)

let mk_integral_binop op =
  fun size x y ~loc -> binary (Integral (size, op)) x y ~loc

let mk_integral_unop op =
  fun size x ~loc -> unary (Integral (size, op)) x ~loc

let succ = mk_integral_unop Succ
let pred = mk_integral_unop Pred
let add = mk_integral_binop Add
let sub = mk_integral_binop Sub
let and_ = mk_integral_binop And
let icmp cmp size x y ~loc = binary (Icmp (size, cmp)) x y ~loc
let phys_equal x y ~loc = Lprim (Pphys_equal Eq, [x;y], loc)

let static_cast ~src ~dst arg ~loc = unary (Static_cast {src; dst}) arg ~loc<|MERGE_RESOLUTION|>--- conflicted
+++ resolved
@@ -331,16 +331,6 @@
   (* Primitives for [Obj] *)
   | Pobj_dup
   | Pobj_magic of layout
-<<<<<<< HEAD
-=======
-  | Punbox_float of boxed_float
-  | Pbox_float of boxed_float * locality_mode
-  | Puntag_int of unboxed_integer
-  | Ptag_int of unboxed_integer
-  | Punbox_int of boxed_integer
-  | Pbox_int of boxed_integer * locality_mode
-  | Punbox_unit
->>>>>>> 3b595799
   | Punbox_vector of boxed_vector
   | Pbox_vector of boxed_vector * locality_mode
   | Punbox_unit
@@ -364,10 +354,6 @@
   | Unboxed_float of boxed_float
   | Unboxed_vector of boxed_vector
   | Unboxed_integer of unboxed_integer
-<<<<<<< HEAD
-=======
-  | Untagged_int
->>>>>>> 3b595799
 
 and external_call_description = extern_repr Primitive.description_gen
 and integer_comparison = Scalar.Integer_comparison.t =
@@ -491,10 +477,7 @@
   | Unboxed_int32
   | Unboxed_int16
   | Unboxed_int8
-<<<<<<< HEAD
   | Unboxed_int
-=======
->>>>>>> 3b595799
 
 and unboxed_vector = Primitive.unboxed_vector =
   | Unboxed_vec128
@@ -612,13 +595,9 @@
   | Product es1, Product es2 ->
     Misc.Stdlib.Array.equal (equal_mixed_block_element eq_param)
       es1 es2
-<<<<<<< HEAD
-  | (Value _ | Float_boxed _ | Float64 | Float32 | Bits8 | Bits16 | Bits32 | Bits64 | Vec128 |
-     Vec256 | Vec512 | Word | Product _), _ -> false
-=======
-  | (Value _ | Float_boxed _ | Float64 | Float32 | Bits8 | Bits16 | Bits32
-    | Bits64 | Vec128 | Vec256 | Vec512 | Word | Product _), _ -> false
->>>>>>> 3b595799
+  | (Value _ | Float_boxed _ | Float64 | Float32
+     | Bits8 | Bits16 | Bits32 | Bits64 | Vec128
+     | Vec256 | Vec512 | Word | Product _), _ -> false
 
 and equal_mixed_block_shape shape1 shape2 =
   Misc.Stdlib.Array.equal (equal_mixed_block_element Unit.equal) shape1 shape2
@@ -2058,11 +2037,6 @@
   | Punbox_vector _ -> None
   | Pbox_vector (_, m) -> Some m
   | Punbox_unit -> None
-<<<<<<< HEAD
-=======
-  | Ptag_int _ | Puntag_int _ -> None
-  | Pbox_float (_, m) | Pbox_int (_, m) | Pbox_vector (_, m) -> Some m
->>>>>>> 3b595799
   | Prunstack | Presume | Pperform | Preperform
     (* CR mshinwell: check *)
   | Ppoll ->
@@ -2222,17 +2196,9 @@
   | Pctconst _ | Pint_as_pointer _ | Popaque _
   | Pprobe_is_enabled _ | Pobj_dup | Pobj_magic _
   | Pbox_vector (_, _)
-<<<<<<< HEAD
   | Punbox_vector _ | Punbox_unit | Pmake_unboxed_product _
   | Punboxed_product_field _ | Pget_header _
   | Pmakelazyblock _ ->
-=======
-  | Ptag_int _
-  | Puntag_int _
-  | Punbox_vector _ | Punbox_int _ | Pbox_int _ | Pmake_unboxed_product _
-  | Punbox_unit
-  | Punboxed_product_field _ | Pget_header _ ->
->>>>>>> 3b595799
     false
   | Patomic_exchange_field _ | Patomic_compare_exchange_field _
   | Patomic_compare_set_field _ | Patomic_fetch_add_field  | Patomic_add_field
@@ -2293,11 +2259,7 @@
 let layout_of_extern_repr : extern_repr -> _ = function
   | Unboxed_vector v -> layout_boxed_vector v
   | Unboxed_float bf -> layout_boxed_float bf
-<<<<<<< HEAD
   | Unboxed_integer (Unboxed_int | Unboxed_int8 | Unboxed_int16) ->  layout_int
-=======
-  | Unboxed_integer ( Unboxed_int8 | Unboxed_int16 ) ->  layout_int
->>>>>>> 3b595799
   | Unboxed_integer (Unboxed_int64) -> layout_boxed_int Boxed_int64
   | Unboxed_integer (Unboxed_int32) -> layout_boxed_int Boxed_int32
   | Unboxed_integer (Unboxed_nativeint) -> layout_boxed_int Boxed_nativeint
@@ -2413,20 +2375,6 @@
     -> layout_int
   | Parrayrefu (array_ref_kind, _, _) | Parrayrefs (array_ref_kind, _, _) ->
     array_ref_kind_result_layout array_ref_kind
-<<<<<<< HEAD
-=======
-  | Pbintofint (bi, _) | Pcvtbint (_,bi,_)
-  | Pnegbint (bi, _) | Paddbint (bi, _) | Psubbint (bi, _)
-  | Pmulbint (bi, _) | Pdivbint {size = bi} | Pmodbint {size = bi}
-  | Pandbint (bi, _) | Porbint (bi, _) | Pxorbint (bi, _)
-  | Plslbint (bi, _) | Plsrbint (bi, _) | Pasrbint (bi, _)
-  | Pbbswap (bi, _) | Pbox_int (bi, _) ->
-    layout_boxed_int bi
-  | Ptag_int _ -> layout_int
-  | Puntag_int i -> layout_unboxed_int i
-  | Punbox_int bi -> Punboxed_int (Primitive.unboxed_integer bi)
-  | Punbox_unit -> layout_unboxed_unit
->>>>>>> 3b595799
   | Pstring_load_32 { boxed = true; _ } | Pbytes_load_32 { boxed = true; _ }
   | Pbigstring_load_32 { boxed = true; _ } ->
     layout_boxed_int Boxed_int32
@@ -2436,13 +2384,10 @@
   | Pstring_load_64 { boxed = true; _ } | Pbytes_load_64 { boxed = true; _ }
   | Pbigstring_load_64 { boxed = true; _ } ->
     layout_boxed_int Boxed_int64
-<<<<<<< HEAD
-=======
   | Pstring_load_vec { size = Boxed_vec128; boxed = true; _ }
   | Pbytes_load_vec { size = Boxed_vec128; boxed = true; _ }
   | Pbigstring_load_vec { size = Boxed_vec128; boxed = true; _ } ->
     layout_boxed_vector Boxed_vec128
->>>>>>> 3b595799
   | Pbigstring_load_32 { boxed = false; _ }
   | Pstring_load_32 { boxed = false; _ }
   | Pbytes_load_32 { boxed = false; _ } -> layout_unboxed_int Unboxed_int32
