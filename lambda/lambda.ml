(**************************************************************************)
(*                                                                        *)
(*                                 OCaml                                  *)
(*                                                                        *)
(*             Xavier Leroy, projet Cristal, INRIA Rocquencourt           *)
(*                                                                        *)
(*   Copyright 1996 Institut National de Recherche en Informatique et     *)
(*     en Automatique.                                                    *)
(*                                                                        *)
(*   All rights reserved.  This file is distributed under the terms of    *)
(*   the GNU Lesser General Public License version 2.1, with the          *)
(*   special exception on linking described in the file LICENSE.          *)
(*                                                                        *)
(**************************************************************************)

open Misc
open Asttypes

type constant = Typedtree.constant

type mutable_flag = Immutable | Immutable_unique | Mutable

type compile_time_constant =
  | Big_endian
  | Word_size
  | Int_size
  | Max_wosize
  | Ostype_unix
  | Ostype_win32
  | Ostype_cygwin
  | Backend_type
  | Runtime5

type immediate_or_pointer =
  | Immediate
  | Pointer

type is_safe =
  | Safe
  | Unsafe

type field_read_semantics =
  | Reads_agree
  | Reads_vary

include (struct

  type locality_mode =
    | Alloc_heap
    | Alloc_local

  type modify_mode =
    | Modify_heap
    | Modify_maybe_stack

  let alloc_heap = Alloc_heap

  let alloc_local =
    if Config.stack_allocation then Alloc_local
    else Alloc_heap

  let modify_heap = Modify_heap

  let modify_maybe_stack : modify_mode =
    if Config.stack_allocation then Modify_maybe_stack
    else Modify_heap

  let join_locality_mode a b =
    match a, b with
    | Alloc_local, _ | _, Alloc_local -> Alloc_local
    | Alloc_heap, Alloc_heap -> Alloc_heap
end : sig

  type locality_mode = private
    | Alloc_heap
    | Alloc_local

  type modify_mode = private
    | Modify_heap
    | Modify_maybe_stack

  val alloc_heap : locality_mode
  val alloc_local : locality_mode

  val modify_heap : modify_mode

  val modify_maybe_stack : modify_mode

  val join_locality_mode : locality_mode -> locality_mode -> locality_mode
end)

let is_local_mode = function
  | Alloc_heap -> false
  | Alloc_local -> true

let is_heap_mode = function
  | Alloc_heap -> true
  | Alloc_local -> false

let sub_locality_mode a b =
  match a, b with
  | Alloc_heap, _ -> true
  | _, Alloc_local -> true
  | Alloc_local, Alloc_heap -> false

let eq_locality_mode a b =
  match a, b with
  | Alloc_heap, Alloc_heap -> true
  | Alloc_local, Alloc_local -> true
  | Alloc_heap, Alloc_local -> false
  | Alloc_local, Alloc_heap -> false

type initialization_or_assignment =
  | Assignment of modify_mode
  | Heap_initialization
  | Root_initialization

type region_close =
  | Rc_normal
  | Rc_nontail
  | Rc_close_at_apply

type primitive =
  | Pbytes_to_string
  | Pbytes_of_string
  | Pignore
    (* Globals *)
  | Pgetglobal of Compilation_unit.t
  | Psetglobal of Compilation_unit.t
  | Pgetpredef of Ident.t
  (* Operations on heap blocks *)
  | Pmakeblock of int * mutable_flag * block_shape * locality_mode
  | Pmakefloatblock of mutable_flag * locality_mode
  | Pmakeufloatblock of mutable_flag * locality_mode
  | Pmakemixedblock of int * mutable_flag * mixed_block_shape * locality_mode
  | Pfield of int * immediate_or_pointer * field_read_semantics
  | Pfield_computed of field_read_semantics
  | Psetfield of int * immediate_or_pointer * initialization_or_assignment
  | Psetfield_computed of immediate_or_pointer * initialization_or_assignment
  | Pfloatfield of int * field_read_semantics * locality_mode
  | Pufloatfield of int * field_read_semantics
  | Pmixedfield of
      int * mixed_block_read * mixed_block_shape * field_read_semantics
  | Psetfloatfield of int * initialization_or_assignment
  | Psetufloatfield of int * initialization_or_assignment
  | Psetmixedfield of
      int * mixed_block_write * mixed_block_shape * initialization_or_assignment
  | Pduprecord of Types.record_representation * int
  (* Unboxed products *)
  | Pmake_unboxed_product of layout list
  | Punboxed_product_field of int * layout list
  (* Context switches *)
  | Prunstack
  | Pperform
  | Presume
  | Preperform
  (* External call *)
  | Pccall of external_call_description
  (* Exceptions *)
  | Praise of raise_kind
  (* Boolean operations *)
  | Psequand | Psequor | Pnot
  (* Integer operations *)
  | Pnegint | Paddint | Psubint | Pmulint
  | Pdivint of is_safe | Pmodint of is_safe
  | Pandint | Porint | Pxorint
  | Plslint | Plsrint | Pasrint
  | Pintcomp of integer_comparison
  | Pcompare_ints
  | Pcompare_floats of boxed_float
  | Pcompare_bints of boxed_integer
  | Poffsetint of int
  | Poffsetref of int
  (* Float operations *)
  | Pfloatoffloat32 of locality_mode
  | Pfloat32offloat of locality_mode
  | Pintoffloat of boxed_float
  | Pfloatofint of boxed_float * locality_mode
  | Pnegfloat of boxed_float * locality_mode
  | Pabsfloat of boxed_float * locality_mode
  | Paddfloat of boxed_float * locality_mode
  | Psubfloat of boxed_float * locality_mode
  | Pmulfloat of boxed_float * locality_mode
  | Pdivfloat of boxed_float * locality_mode
  | Pfloatcomp of boxed_float * float_comparison
  | Punboxed_float_comp of unboxed_float * float_comparison
  (* String operations *)
  | Pstringlength | Pstringrefu  | Pstringrefs
  | Pbyteslength | Pbytesrefu | Pbytessetu | Pbytesrefs | Pbytessets
  (* Array operations *)
  | Pmakearray of array_kind * mutable_flag * locality_mode
  | Pmakearray_dynamic of array_kind * locality_mode
  | Pduparray of array_kind * mutable_flag
  | Parrayblit of array_set_kind (* Kind of the dest array. *)
  | Parraylength of array_kind
  | Parrayrefu of array_ref_kind * array_index_kind * mutable_flag
  | Parraysetu of array_set_kind * array_index_kind
  | Parrayrefs of array_ref_kind * array_index_kind * mutable_flag
  | Parraysets of array_set_kind * array_index_kind
  (* Test if the argument is a block or an immediate integer *)
  | Pisint of { variant_only : bool }
  (* Test if the argument is a null pointer *)
  | Pisnull
  (* Test if the (integer) argument is outside an interval *)
  | Pisout
  (* Operations on boxed integers (Nativeint.t, Int32.t, Int64.t) *)
  | Pbintofint of boxed_integer * locality_mode
  | Pintofbint of boxed_integer
  | Pcvtbint of boxed_integer (*source*) * boxed_integer (*destination*)
                * locality_mode
  | Pnegbint of boxed_integer * locality_mode
  | Paddbint of boxed_integer * locality_mode
  | Psubbint of boxed_integer * locality_mode
  | Pmulbint of boxed_integer * locality_mode
  | Pdivbint of { size : boxed_integer; is_safe : is_safe; mode: locality_mode }
  | Pmodbint of { size : boxed_integer; is_safe : is_safe; mode: locality_mode }
  | Pandbint of boxed_integer * locality_mode
  | Porbint of boxed_integer * locality_mode
  | Pxorbint of boxed_integer * locality_mode
  | Plslbint of boxed_integer * locality_mode
  | Plsrbint of boxed_integer * locality_mode
  | Pasrbint of boxed_integer * locality_mode
  | Pbintcomp of boxed_integer * integer_comparison
  | Punboxed_int_comp of unboxed_integer * integer_comparison
  (* Operations on Bigarrays: (unsafe, #dimensions, kind, layout) *)
  | Pbigarrayref of bool * int * bigarray_kind * bigarray_layout
  | Pbigarrayset of bool * int * bigarray_kind * bigarray_layout
  (* size of the nth dimension of a Bigarray *)
  | Pbigarraydim of int
  (* load/set 16,32,64,128 bits from a string: (unsafe)*)
  | Pstring_load_16 of { unsafe : bool; index_kind : array_index_kind }
  | Pstring_load_32 of { unsafe : bool; index_kind : array_index_kind;
      mode : locality_mode; boxed : bool }
  | Pstring_load_f32 of { unsafe : bool; index_kind : array_index_kind;
      mode : locality_mode; boxed : bool }
  | Pstring_load_64 of { unsafe : bool; index_kind : array_index_kind;
      mode : locality_mode; boxed : bool }
  | Pstring_load_128 of
      { unsafe : bool; index_kind : array_index_kind;
      mode : locality_mode; boxed: bool }
  | Pbytes_load_16 of { unsafe : bool; index_kind : array_index_kind }
  | Pbytes_load_32 of { unsafe : bool; index_kind : array_index_kind;
      mode : locality_mode; boxed : bool }
  | Pbytes_load_f32 of { unsafe : bool; index_kind : array_index_kind;
      mode : locality_mode; boxed : bool }
  | Pbytes_load_64 of { unsafe : bool; index_kind : array_index_kind;
      mode : locality_mode; boxed : bool }
  | Pbytes_load_128 of
      { unsafe : bool; index_kind : array_index_kind;
      mode : locality_mode; boxed : bool }
  | Pbytes_set_16 of { unsafe : bool; index_kind : array_index_kind }
  | Pbytes_set_32 of { unsafe : bool; index_kind : array_index_kind;
      boxed : bool }
  | Pbytes_set_f32 of { unsafe : bool; index_kind : array_index_kind;
      boxed : bool }
  | Pbytes_set_64 of { unsafe : bool; index_kind : array_index_kind;
      boxed : bool }
  | Pbytes_set_128 of { unsafe : bool; index_kind : array_index_kind;
      boxed : bool }
  (* load/set 16,32,64,128 bits from a
     (char, int8_unsigned_elt, c_layout) Bigarray.Array1.t : (unsafe) *)
  | Pbigstring_load_16 of { unsafe : bool; index_kind : array_index_kind }
  | Pbigstring_load_32 of { unsafe : bool; index_kind : array_index_kind;
      mode : locality_mode; boxed : bool }
  | Pbigstring_load_f32 of { unsafe : bool; index_kind : array_index_kind;
      mode : locality_mode; boxed : bool }
  | Pbigstring_load_64 of { unsafe : bool; index_kind : array_index_kind;
      mode : locality_mode; boxed : bool }
  | Pbigstring_load_128 of { aligned : bool; unsafe : bool;
      index_kind : array_index_kind; mode : locality_mode; boxed : bool }
  | Pbigstring_set_16 of { unsafe : bool; index_kind : array_index_kind }
  | Pbigstring_set_32 of { unsafe : bool; index_kind : array_index_kind;
      boxed : bool }
  | Pbigstring_set_f32 of { unsafe : bool; index_kind : array_index_kind;
      boxed : bool }
  | Pbigstring_set_64 of { unsafe : bool; index_kind : array_index_kind;
      boxed : bool }
  | Pbigstring_set_128 of { aligned : bool; unsafe : bool;
      index_kind : array_index_kind; boxed : bool }
  (* load/set SIMD vectors in GC-managed arrays *)
  | Pfloatarray_load_128 of { unsafe : bool; mode : locality_mode; boxed : bool }
  | Pfloat_array_load_128 of { unsafe : bool; mode : locality_mode; boxed : bool }
  | Pint_array_load_128 of { unsafe : bool; mode : locality_mode; boxed : bool }
  | Punboxed_float_array_load_128 of { unsafe : bool; mode : locality_mode; boxed : bool }
  | Punboxed_float32_array_load_128 of { unsafe : bool; mode : locality_mode; boxed : bool }
  | Punboxed_int32_array_load_128 of { unsafe : bool; mode : locality_mode; boxed : bool }
  | Punboxed_int64_array_load_128 of { unsafe : bool; mode : locality_mode; boxed : bool }
  | Punboxed_nativeint_array_load_128 of { unsafe : bool; mode : locality_mode; boxed : bool }
  | Pfloatarray_set_128 of { unsafe : bool; boxed : bool }
  | Pfloat_array_set_128 of { unsafe : bool; boxed : bool }
  | Pint_array_set_128 of { unsafe : bool; boxed : bool }
  | Punboxed_float_array_set_128 of { unsafe : bool; boxed : bool }
  | Punboxed_float32_array_set_128 of { unsafe : bool; boxed : bool }
  | Punboxed_int32_array_set_128 of { unsafe : bool; boxed : bool }
  | Punboxed_int64_array_set_128 of { unsafe : bool; boxed : bool }
  | Punboxed_nativeint_array_set_128 of { unsafe : bool; boxed : bool }
  (* Compile time constants *)
  | Pctconst of compile_time_constant
  (* byte swap *)
  | Pbswap16
  | Pbbswap of boxed_integer * locality_mode
  (* Integer to external pointer *)
  | Pint_as_pointer of locality_mode
  (* Atomic operations *)
  | Patomic_load of {immediate_or_pointer : immediate_or_pointer}
  | Patomic_exchange
  | Patomic_compare_exchange
  | Patomic_cas
  | Patomic_fetch_add
  (* Inhibition of optimisation *)
  | Popaque of layout
  (* Statically-defined probes *)
  | Pprobe_is_enabled of { name: string }
  (* Primitives for [Obj] *)
  | Pobj_dup
  | Pobj_magic of layout
  | Punbox_float of boxed_float
  | Pbox_float of boxed_float * locality_mode
  | Puntag_int of unboxed_integer
  | Ptag_int of unboxed_integer
  | Punbox_int of boxed_integer
  | Pbox_int of boxed_integer * locality_mode
  | Punbox_vector of boxed_vector
  | Pbox_vector of boxed_vector * locality_mode
  | Preinterpret_unboxed_int64_as_tagged_int63
  | Preinterpret_tagged_int63_as_unboxed_int64
  (* Jane Street extensions *)
  | Parray_to_iarray
  | Parray_of_iarray
  | Pget_header of locality_mode
  (* Fetching domain-local state *)
  | Pdls_get
  (* Poll for runtime actions *)
  | Ppoll

and extern_repr =
  | Same_as_ocaml_repr of Jkind.Sort.Const.t
  | Unboxed_float of boxed_float
  | Unboxed_vector of boxed_vector
  | Unboxed_integer of boxed_integer
  | Untagged_int

and external_call_description = extern_repr Primitive.description_gen

and integer_comparison =
    Ceq | Cne | Clt | Cgt | Cle | Cge

and float_comparison =
    CFeq | CFneq | CFlt | CFnlt | CFgt | CFngt | CFle | CFnle | CFge | CFnge

and nullable =
  | Nullable
  | Non_nullable

and value_kind =
  (* CR vlaviron: find a better name for raw_kind *)
  { raw_kind : value_kind_non_null;
    nullable : nullable;
  }

and value_kind_non_null =
  | Pgenval
  | Pintval
  | Pboxedfloatval of boxed_float
  | Pboxedintval of boxed_integer
  | Pvariant of {
      consts : int list;
      non_consts : (int * constructor_shape) list;
    }
  | Parrayval of array_kind
  | Pboxedvectorval of boxed_vector

and layout =
  | Ptop
  | Pvalue of value_kind
  | Punboxed_float of unboxed_float
  | Punboxed_int of unboxed_integer
  | Punboxed_vector of unboxed_vector
  | Punboxed_product of layout list
  | Pbottom

and block_shape =
  value_kind list option

and flat_element = Types.flat_element =
  | Imm
  | Float_boxed
  | Float64
  | Float32
  | Bits8
  | Bits16
  | Bits32
  | Bits64
  | Vec128
  | Word

and flat_element_read =
  | Flat_read of flat_element (* invariant: not [Float] *)
  | Flat_read_float_boxed of locality_mode
and mixed_block_read =
  | Mread_value_prefix of immediate_or_pointer
  | Mread_flat_suffix of flat_element_read
and mixed_block_write =
  | Mwrite_value_prefix of immediate_or_pointer
  | Mwrite_flat_suffix of flat_element

and mixed_block_shape = Types.mixed_product_shape =
  { value_prefix_len : int;
    flat_suffix : flat_element array;
  }

and constructor_shape =
  | Constructor_uniform of value_kind list
  | Constructor_mixed of
      { value_prefix : value_kind list;
        flat_suffix : flat_element list;
      }

and array_kind =
    Pgenarray | Paddrarray | Pintarray | Pfloatarray
  | Punboxedfloatarray of unboxed_float
  | Punboxedintarray of unboxed_integer
  | Punboxedvectorarray of unboxed_vector
  | Pgcscannableproductarray of scannable_product_element_kind list
  | Pgcignorableproductarray of ignorable_product_element_kind list

and array_ref_kind =
  | Pgenarray_ref of locality_mode
  | Paddrarray_ref
  | Pintarray_ref
  | Pfloatarray_ref of locality_mode
  | Punboxedfloatarray_ref of unboxed_float
  | Punboxedintarray_ref of unboxed_integer
  | Punboxedvectorarray_ref of unboxed_vector
  | Pgcscannableproductarray_ref of scannable_product_element_kind list
  | Pgcignorableproductarray_ref of ignorable_product_element_kind list

and array_set_kind =
  | Pgenarray_set of modify_mode
  | Paddrarray_set of modify_mode
  | Pintarray_set
  | Pfloatarray_set
  | Punboxedfloatarray_set of unboxed_float
  | Punboxedintarray_set of unboxed_integer
  | Punboxedvectorarray_set of unboxed_vector
  | Pgcscannableproductarray_set of
      modify_mode * scannable_product_element_kind list
  | Pgcignorableproductarray_set of ignorable_product_element_kind list

and ignorable_product_element_kind =
  | Pint_ignorable
  | Punboxedfloat_ignorable of unboxed_float
  | Punboxedint_ignorable of unboxed_integer
  | Pproduct_ignorable of ignorable_product_element_kind list

and scannable_product_element_kind =
  | Pint_scannable
  | Paddr_scannable
  | Pproduct_scannable of scannable_product_element_kind list

and array_index_kind =
  | Ptagged_int_index
  | Punboxed_int_index of unboxed_integer

and unboxed_float = Primitive.unboxed_float =
  | Unboxed_float64
  | Unboxed_float32

and unboxed_integer = Primitive.unboxed_integer =
  | Unboxed_int64
  | Unboxed_nativeint
  | Unboxed_int32
<<<<<<< HEAD
  | Unboxed_int16
  | Unboxed_int8
=======
>>>>>>> 782530d3

and unboxed_vector = Primitive.unboxed_vector =
  | Unboxed_vec128

and boxed_float = Primitive.boxed_float =
  | Boxed_float64
  | Boxed_float32

and boxed_integer = Primitive.boxed_integer =
  | Boxed_int64
  | Boxed_nativeint
  | Boxed_int32

and boxed_vector = Primitive.boxed_vector =
  | Boxed_vec128

and bigarray_kind =
    Pbigarray_unknown
  | Pbigarray_float16
  | Pbigarray_float32 | Pbigarray_float32_t
  | Pbigarray_float64
  | Pbigarray_sint8 | Pbigarray_uint8
  | Pbigarray_sint16 | Pbigarray_uint16
  | Pbigarray_int32 | Pbigarray_int64
  | Pbigarray_caml_int | Pbigarray_native_int
  | Pbigarray_complex32 | Pbigarray_complex64

and bigarray_layout =
    Pbigarray_unknown_layout
  | Pbigarray_c_layout
  | Pbigarray_fortran_layout

and raise_kind =
  | Raise_regular
  | Raise_reraise
  | Raise_notrace

let generic_value =
  { raw_kind = Pgenval;
    nullable = Nullable;
  }

let print_boxed_vector ppf t =
  match t with
  | Boxed_vec128 -> Format.pp_print_string ppf "Vec128"

let equal_nullable x y =
  match x, y with
  | Nullable, Nullable
  | Non_nullable, Non_nullable -> true
  | Nullable, Non_nullable
  | Non_nullable, Nullable -> false

let rec equal_value_kind_non_null x y =
  match x, y with
  | Pgenval, Pgenval -> true
  | Pboxedfloatval f1, Pboxedfloatval f2 -> Primitive.equal_boxed_float f1 f2
  | Pboxedintval bi1, Pboxedintval bi2 -> Primitive.equal_boxed_integer bi1 bi2
  | Pboxedvectorval v1, Pboxedvectorval v2 -> Primitive.equal_boxed_vector v1 v2
  | Pintval, Pintval -> true
  | Parrayval elt_kind1, Parrayval elt_kind2 -> elt_kind1 = elt_kind2
  | Pvariant { consts = consts1; non_consts = non_consts1; },
    Pvariant { consts = consts2; non_consts = non_consts2; } ->
    let consts1 = List.sort Int.compare consts1 in
    let consts2 = List.sort Int.compare consts2 in
    let compare_by_tag (tag1, _) (tag2, _) = Int.compare tag1 tag2 in
    let non_consts1 = List.sort compare_by_tag non_consts1 in
    let non_consts2 = List.sort compare_by_tag non_consts2 in
    List.equal Int.equal consts1 consts2
      && List.equal (fun (tag1, cstr1) (tag2, cstr2) ->
             Int.equal tag1 tag2
             && equal_constructor_shape cstr1 cstr2)
           non_consts1 non_consts2
  | (Pgenval | Pboxedfloatval _ | Pboxedintval _ | Pintval | Pvariant _
      | Parrayval _ | Pboxedvectorval _), _ -> false

and equal_value_kind x y =
  equal_value_kind_non_null x.raw_kind y.raw_kind
  && equal_nullable x.nullable y.nullable

and equal_constructor_shape x y =
  match x, y with
  | Constructor_uniform fields1, Constructor_uniform fields2 ->
      List.length fields1 = List.length fields2
      && List.for_all2 equal_value_kind fields1 fields2
  | Constructor_mixed { value_prefix = p1; flat_suffix = s1 },
    Constructor_mixed { value_prefix = p2; flat_suffix = s2 } ->
      List.length p1 = List.length p2
      && List.for_all2 equal_value_kind p1 p2
      && List.length s1 = List.length s2
      && List.for_all2 Types.equal_flat_element s1 s2
  | (Constructor_uniform _ | Constructor_mixed _), _ -> false

let equal_layout x y =
  match x, y with
  | Pvalue x, Pvalue y -> equal_value_kind x y
  | Ptop, Ptop -> true
  | Pbottom, Pbottom -> true
  | _, _ -> false

let rec compatible_layout x y =
  match x, y with
  | Pbottom, _
  | _, Pbottom -> true
  | Pvalue _, Pvalue _ -> true
  | Punboxed_float f1, Punboxed_float f2 -> Primitive.equal_unboxed_float f1 f2
  | Punboxed_int bi1, Punboxed_int bi2 -> Primitive.equal_unboxed_integer bi1 bi2
  | Punboxed_vector bi1, Punboxed_vector bi2 -> Primitive.equal_unboxed_vector bi1 bi2
  | Punboxed_product layouts1, Punboxed_product layouts2 ->
      List.compare_lengths layouts1 layouts2 = 0
      && List.for_all2 compatible_layout layouts1 layouts2
  | Ptop, Ptop -> true
  | Ptop, _ | _, Ptop -> false
  | (Pvalue _ | Punboxed_float _ | Punboxed_int _ | Punboxed_vector _ |
     Punboxed_product _), _ ->
      false

let rec equal_ignorable_product_element_kind k1 k2 =
  match k1, k2 with
  | Pint_ignorable, Pint_ignorable -> true
  | Punboxedfloat_ignorable f1, Punboxedfloat_ignorable f2 ->
    Primitive.equal_unboxed_float f1 f2
  | Punboxedint_ignorable i1, Punboxedint_ignorable i2 ->
    Primitive.equal_unboxed_integer i1 i2
  | Pproduct_ignorable p1, Pproduct_ignorable p2 ->
    List.equal equal_ignorable_product_element_kind p1 p2
  | ( Pint_ignorable | Punboxedfloat_ignorable _
    | Punboxedint_ignorable _ | Pproduct_ignorable _), _ -> false

let must_be_value layout =
  match layout with
  | Pvalue v -> v
  | Pbottom ->
      (* Here, we want to get the [value_kind] corresponding to
         a [Pbottom] layout. Anything will do, we return [Pgenval]
         as a default. *)
      generic_value
  | _ -> Misc.fatal_error "Layout is not a value"

type structured_constant =
    Const_base of constant
  | Const_block of int * structured_constant list
  | Const_mixed_block of int * mixed_block_shape * structured_constant list
  | Const_float_array of string list
  | Const_immstring of string
  | Const_float_block of string list
  | Const_null

type tailcall_attribute =
  | Tailcall_expectation of bool
    (* [@tailcall] and [@tailcall true] have [true],
       [@tailcall false] has [false] *)
  | Default_tailcall (* no [@tailcall] attribute *)

type inline_attribute =
  | Always_inline (* [@inline] or [@inline always] *)
  | Never_inline (* [@inline never] *)
  | Available_inline (* [@inline available] *)
  | Unroll of int (* [@unroll x] *)
  | Default_inline (* no [@inline] attribute *)

type inlined_attribute =
  | Always_inlined (* [@inlined] or [@inlined always] *)
  | Never_inlined (* [@inlined never] *)
  | Hint_inlined (* [@inlined hint] *)
  | Unroll of int (* [@unroll x] *)
  | Default_inlined (* no [@inlined] attribute *)

let equal_inline_attribute (x : inline_attribute) (y : inline_attribute) =
  match x, y with
  | Always_inline, Always_inline
  | Never_inline, Never_inline
  | Available_inline, Available_inline
  | Default_inline, Default_inline
    ->
    true
  | Unroll u, Unroll v ->
    u = v
  | (Always_inline | Never_inline
    | Available_inline | Unroll _ | Default_inline), _ ->
    false

let equal_inlined_attribute (x : inlined_attribute) (y : inlined_attribute) =
  match x, y with
  | Always_inlined, Always_inlined
  | Never_inlined, Never_inlined
  | Hint_inlined, Hint_inlined
  | Default_inlined, Default_inlined
    ->
    true
  | Unroll u, Unroll v ->
    u = v
  | (Always_inlined | Never_inlined
    | Hint_inlined | Unroll _ | Default_inlined), _ ->
    false

type probe_desc = { name: string; enabled_at_init: bool; }
type probe = probe_desc option

type specialise_attribute =
  | Always_specialise (* [@specialise] or [@specialise always] *)
  | Never_specialise (* [@specialise never] *)
  | Default_specialise (* no [@specialise] attribute *)

let equal_specialise_attribute x y =
  match x, y with
  | Always_specialise, Always_specialise
  | Never_specialise, Never_specialise
  | Default_specialise, Default_specialise ->
    true
  | (Always_specialise | Never_specialise | Default_specialise), _ ->
    false

type local_attribute =
  | Always_local (* [@local] or [@local always] *)
  | Never_local (* [@local never] *)
  | Default_local (* [@local maybe] or no [@local] attribute *)

type poll_attribute =
  | Error_poll (* [@poll error] *)
  | Default_poll (* no [@poll] attribute *)

type zero_alloc_attribute =
  | Default_zero_alloc
  | Check of { strict: bool;
               loc: Location.t;
             }
  | Assume of { strict: bool;
                never_returns_normally: bool;
                never_raises: bool;
                loc: Location.t;
              }

type loop_attribute =
  | Always_loop (* [@loop] or [@loop always] *)
  | Never_loop (* [@loop never] *)
  | Default_loop (* no [@loop] attribute *)

type curried_function_kind = { nlocal : int } [@@unboxed]

type function_kind = Curried of curried_function_kind | Tupled

type let_kind = Strict | Alias | StrictOpt

type unique_barrier =
  | May_be_pushed_down
  | Must_stay_here

let add_barrier_to_read ubr sem =
  match ubr with
  | May_be_pushed_down -> sem
  (* CR uniqueness: We lose some performance here since flambda2 does not
     perform certain optimizations on mutable reads. We should consider adding
     a third option between Reads_agree and Reads_vary that selectively enables
     those optimizations that are sound for reads from unique allocations. *)
  | Must_stay_here -> Reads_vary

let add_barrier_to_let_kind ubr str =
  match ubr, str with
  | May_be_pushed_down, str -> str
  | Must_stay_here, Strict -> Strict
  (* CR uniqueness: We lose some performance here since the new
     pattern-matching code in 5.3 looks at the binding_kind to determine whether
     an allocation is mutable or not. See [Matching.mut_of_binding_kind].
     This can cause the analysis to re-match on unique data. However, we ensure
     in the uniqueness analysis that guards can not change unique data during
     pattern-matching. This means that the rematches in 5.3 are unnecessary for
     unique data and it would be nice to avoid them. *)
  | Must_stay_here, (Alias|StrictOpt) -> StrictOpt

type meth_kind = Self | Public | Cached

let equal_meth_kind x y =
  match x, y with
  | Self, Self -> true
  | Public, Public -> true
  | Cached, Cached -> true
  | (Self | Public | Cached), _ -> false

type shared_code = (int * int) list

type static_label = int

type function_attribute = {
  inline : inline_attribute;
  specialise : specialise_attribute;
  local: local_attribute;
  zero_alloc : zero_alloc_attribute;
  poll: poll_attribute;
  loop: loop_attribute;
  is_a_functor: bool;
  is_opaque: bool;
  stub: bool;
  tmc_candidate: bool;
  may_fuse_arity: bool;
  unbox_return: bool;
}

type scoped_location = Debuginfo.Scoped_location.t

type parameter_attribute = {
  unbox_param: bool;
}

type lparam = {
  name : Ident.t;
  layout : layout;
  attributes : parameter_attribute;
  mode : locality_mode
}

type pop_region =
  | Popped_region
  | Same_region

type lambda =
    Lvar of Ident.t
  | Lmutvar of Ident.t
  | Lconst of structured_constant
  | Lapply of lambda_apply
  | Lfunction of lfunction
  | Llet of let_kind * layout * Ident.t * lambda * lambda
  | Lmutlet of layout * Ident.t * lambda * lambda
  | Lletrec of rec_binding list * lambda
  | Lprim of primitive * lambda list * scoped_location
  | Lswitch of lambda * lambda_switch * scoped_location * layout
  | Lstringswitch of
      lambda * (string * lambda) list * lambda option * scoped_location * layout
  | Lstaticraise of static_label * lambda list
  | Lstaticcatch of
      lambda * (static_label * (Ident.t * layout) list) * lambda
      * pop_region * layout
  | Ltrywith of lambda * Ident.t * lambda * layout
  | Lifthenelse of lambda * lambda * lambda * layout
  | Lsequence of lambda * lambda
  | Lwhile of lambda_while
  | Lfor of lambda_for
  | Lassign of Ident.t * lambda
  | Lsend of
      meth_kind * lambda * lambda * lambda list
      * region_close * locality_mode * scoped_location * layout
  | Levent of lambda * lambda_event
  | Lifused of Ident.t * lambda
  | Lregion of lambda * layout
  | Lexclave of lambda

and rec_binding = {
  id : Ident.t;
  def : lfunction;
}

and lfunction =
  { kind: function_kind;
    params: lparam list;
    return: layout;
    body: lambda;
    attr: function_attribute; (* specified with [@inline] attribute *)
    loc: scoped_location;
    mode: locality_mode;
    ret_mode: locality_mode;
    region: bool; }

and lambda_while =
  { wh_cond : lambda;
    wh_body : lambda;
  }

and lambda_for =
  { for_id : Ident.t;
    for_loc : scoped_location;
    for_from : lambda;
    for_to : lambda;
    for_dir : direction_flag;
    for_body : lambda;
  }

and lambda_apply =
  { ap_func : lambda;
    ap_args : lambda list;
    ap_result_layout : layout;
    ap_region_close : region_close;
    ap_mode : locality_mode;
    ap_loc : scoped_location;
    ap_tailcall : tailcall_attribute;
    ap_inlined : inlined_attribute;
    ap_specialised : specialise_attribute;
    ap_probe : probe;
  }

and lambda_switch =
  { sw_numconsts: int;
    sw_consts: (int * lambda) list;
    sw_numblocks: int;
    sw_blocks: (int * lambda) list;
    sw_failaction : lambda option}

and lambda_event =
  { lev_loc: scoped_location;
    lev_kind: lambda_event_kind;
    lev_repr: int ref option;
    lev_env: Env.t }

and lambda_event_kind =
    Lev_before
  | Lev_after of Types.type_expr
  | Lev_function
  | Lev_pseudo

type runtime_param =
  | Rp_argument_block of Global_module.t
  | Rp_main_module_block of Global_module.t
  | Rp_unit

type main_module_block_format =
  | Mb_struct of { mb_size : int }
  | Mb_instantiating_functor of
      { mb_runtime_params : runtime_param list;
        mb_returned_size : int;
      }

let main_module_block_size format =
  match format with
  | Mb_struct { mb_size } -> mb_size
  | Mb_instantiating_functor _ -> 1

type program =
  { compilation_unit : Compilation_unit.t;
    main_module_block_format : main_module_block_format;
    arg_block_idx : int option;
    required_globals : Compilation_unit.Set.t;
    code : lambda }

type arg_descr =
  { arg_param: Global_module.Name.t;
    arg_block_idx: int; }

let const_int n = Const_base (Const_int n)

let const_unit = const_int 0

let dummy_constant = Lconst (const_int (0xBBBB / 2))

let max_arity () =
  if !Clflags.native_code then 126 else max_int
  (* 126 = 127 (the maximal number of parameters supported in C--)
           - 1 (the hidden parameter containing the environment) *)

let lfunction' ~kind ~params ~return ~body ~attr ~loc ~mode ~ret_mode ~region =
  assert (List.length params <= max_arity ());
  (* A curried function type with n parameters has n arrows. Of these,
     the first [n-nlocal] have return mode Heap, while the remainder
     have return mode Local, except possibly the final one.

     That is, after supplying the first [n-nlocal] arguments, further
     partial applications must be locally allocated.

     A curried function with no local parameters or returns has kind
     [Curried {nlocal=0}]. *)
  begin match mode, kind with
  | Alloc_heap, Tupled -> ()
  | Alloc_local, Tupled ->
     (* Tupled optimisation does not apply to local functions *)
     assert false
  | mode, Curried {nlocal} ->
     let nparams = List.length params in
     assert (0 <= nlocal);
     assert (nlocal <= nparams);
     if not region then assert (nlocal >= 1);
     if is_local_mode mode then assert (nlocal = nparams)
  end;
  { kind; params; return; body; attr; loc; mode; ret_mode; region }

let lfunction ~kind ~params ~return ~body ~attr ~loc ~mode ~ret_mode ~region =
  Lfunction
    (lfunction' ~kind ~params ~return ~body ~attr ~loc ~mode ~ret_mode ~region)

let lambda_unit = Lconst const_unit

(* CR vlaviron: review the following cases *)
let non_null_value raw_kind =
  Pvalue { raw_kind; nullable = Non_nullable }
let nullable_value raw_kind =
  Pvalue { raw_kind; nullable = Nullable }

let layout_unit = non_null_value Pintval
let layout_int = non_null_value Pintval
let layout_array kind = non_null_value (Parrayval kind)
let layout_block = non_null_value Pgenval
let layout_list =
  non_null_value
    (Pvariant
       { consts = [0];
         non_consts =
           [0,
            Constructor_uniform
              [generic_value;
               { generic_value with nullable = Non_nullable}]] })
let layout_tuple_element = nullable_value Pgenval
let layout_value_field = nullable_value Pgenval
let layout_tmc_field = nullable_value Pgenval
let layout_optional_arg = non_null_value Pgenval
let layout_variant_arg = nullable_value Pgenval
let layout_exception = non_null_value Pgenval
let layout_function = non_null_value Pgenval
let layout_object = non_null_value Pgenval
let layout_class = non_null_value Pgenval
let layout_module = non_null_value Pgenval
let layout_module_field = nullable_value Pgenval
let layout_functor = non_null_value Pgenval
let layout_boxed_float f = non_null_value (Pboxedfloatval f)
let layout_unboxed_float f = Punboxed_float f
let layout_unboxed_nativeint = Punboxed_int Unboxed_nativeint
<<<<<<< HEAD
let layout_unboxed_int64 = Punboxed_int Unboxed_int64
let layout_unboxed_int32 = Punboxed_int Unboxed_int32
let layout_unboxed_int16 = Punboxed_int Unboxed_int16
let layout_unboxed_int8 = Punboxed_int Unboxed_int8
=======
let layout_unboxed_int32 = Punboxed_int Unboxed_int32
let layout_unboxed_int64 = Punboxed_int Unboxed_int64
>>>>>>> 782530d3
let layout_string = non_null_value Pgenval
let layout_unboxed_int ubi = Punboxed_int ubi
let layout_boxed_int bi = non_null_value (Pboxedintval bi)
let layout_unboxed_vector v = Punboxed_vector v
let layout_boxed_vector v =  non_null_value (Pboxedvectorval v)

let layout_lazy = nullable_value Pgenval
let layout_lazy_contents = nullable_value Pgenval
let layout_any_value = nullable_value Pgenval
let layout_letrec = layout_any_value
let layout_probe_arg = nullable_value Pgenval
let layout_unboxed_product layouts = Punboxed_product layouts

(* CR ncourant: use [Ptop] or remove this as soon as possible. *)
let layout_top = layout_any_value
let layout_bottom = Pbottom

let default_function_attribute = {
  inline = Default_inline;
  specialise = Default_specialise;
  local = Default_local;
  zero_alloc = Default_zero_alloc ;
  poll = Default_poll;
  loop = Default_loop;
  is_a_functor = false;
  is_opaque = false;
  stub = false;
  tmc_candidate = false;
  (* Plain functions ([fun] and [function]) set [may_fuse_arity] to [false] so
     that runtime arity matches syntactic arity in more situations.

     Many things compile to functions without having a notion of syntactic arity
     that survives typechecking, e.g. functors. Multi-arg functors are compiled
     as nested unary functions, and rely on the arity fusion in simplif to make
     them multi-argument. So, we keep arity fusion turned on by default for now.
  *)
  may_fuse_arity = true;
  unbox_return = false;
}

let default_stub_attribute =
  { default_function_attribute with stub = true; zero_alloc = Default_zero_alloc }

let default_param_attribute = { unbox_param = false }

(* Build sharing keys *)
(*
   Those keys are later compared with Stdlib.compare.
   For that reason, they should not include cycles.
*)

let max_raw = 32

let make_key e =
  let exception Not_simple in
  let count = ref 0   (* Used for controlling size *)
  and make_key = Ident.make_key_generator () in
  (* make_key is used for normalizing let-bound variables *)
  let rec tr_rec env e =
    incr count ;
    if !count > max_raw then raise Not_simple ; (* Too big ! *)
    match e with
    | Lvar id
    | Lmutvar id ->
      begin
        try Ident.find_same id env
        with Not_found -> e
      end
    | Lconst  (Const_base (Const_string _)) ->
        (* Mutable constants are not shared *)
        raise Not_simple
    | Lconst _ -> e
    | Lapply ap ->
        Lapply {ap with ap_func = tr_rec env ap.ap_func;
                        ap_args = tr_recs env ap.ap_args;
                        ap_loc = Loc_unknown}
    | Llet (Alias,_k,x,ex,e) -> (* Ignore aliases -> substitute *)
        let ex = tr_rec env ex in
        tr_rec (Ident.add x ex env) e
    | Llet ((Strict | StrictOpt),_k,x,ex,Lvar v) when Ident.same v x ->
        tr_rec env ex
    | Llet (str,k,x,ex,e) ->
     (* Because of side effects, keep other lets with normalized names *)
        let ex = tr_rec env ex in
        let y = make_key x in
        Llet (str,k,y,ex,tr_rec (Ident.add x (Lvar y) env) e)
    | Lmutlet (k,x,ex,e) ->
        let ex = tr_rec env ex in
        let y = make_key x in
        Lmutlet (k,y,ex,tr_rec (Ident.add x (Lmutvar y) env) e)
    | Lprim (p,es,_) ->
        Lprim (p,tr_recs env es, Loc_unknown)
    | Lswitch (e,sw,loc,kind) ->
        Lswitch (tr_rec env e,tr_sw env sw,loc,kind)
    | Lstringswitch (e,sw,d,_,kind) ->
        Lstringswitch
          (tr_rec env e,
           List.map (fun (s,e) -> s,tr_rec env e) sw,
           tr_opt env d,
          Loc_unknown,kind)
    | Lstaticraise (i,es) ->
        Lstaticraise (i,tr_recs env es)
    | Lstaticcatch (e1,xs,e2, r, kind) ->
        Lstaticcatch (tr_rec env e1,xs,tr_rec env e2, r, kind)
    | Ltrywith (e1,x,e2,kind) ->
        Ltrywith (tr_rec env e1,x,tr_rec env e2,kind)
    | Lifthenelse (cond,ifso,ifnot,kind) ->
        Lifthenelse (tr_rec env cond,tr_rec env ifso,tr_rec env ifnot,kind)
    | Lsequence (e1,e2) ->
        Lsequence (tr_rec env e1,tr_rec env e2)
    | Lassign (x,e) ->
        Lassign (x,tr_rec env e)
    | Lsend (m,e1,e2,es,pos,mo,_loc,layout) ->
        Lsend (m,tr_rec env e1,tr_rec env e2,tr_recs env es,pos,mo,Loc_unknown,layout)
    | Lifused (id,e) -> Lifused (id,tr_rec env e)
    | Lregion (e,layout) -> Lregion (tr_rec env e,layout)
    | Lexclave e -> Lexclave (tr_rec env e)
    | Lletrec _|Lfunction _
    | Lfor _ | Lwhile _
(* Beware: (PR#6412) the event argument to Levent
   may include cyclic structure of type Type.typexpr *)
    | Levent _  ->
        raise Not_simple

  and tr_recs env es = List.map (tr_rec env) es

  and tr_sw env sw =
    { sw with
      sw_consts = List.map (fun (i,e) -> i,tr_rec env e) sw.sw_consts ;
      sw_blocks = List.map (fun (i,e) -> i,tr_rec env e) sw.sw_blocks ;
      sw_failaction = tr_opt env sw.sw_failaction ; }

  and tr_opt env = function
    | None -> None
    | Some e -> Some (tr_rec env e) in

  try
    Some (tr_rec Ident.empty e)
  with Not_simple -> None

(***************)

let name_lambda strict arg layout fn =
  match arg with
    Lvar id -> fn id
  | _ ->
      let id = Ident.create_local "let" in
      Llet(strict, layout, id, arg, fn id)

let name_lambda_list args fn =
  let rec name_list names = function
    [] -> fn (List.rev names)
  | (Lvar _ as arg, _) :: rem ->
      name_list (arg :: names) rem
  | (arg, layout) :: rem ->
      let id = Ident.create_local "let" in
      Llet(Strict, layout, id, arg, name_list (Lvar id :: names) rem) in
  name_list [] args


let iter_opt f = function
  | None -> ()
  | Some e -> f e

let shallow_iter ~tail ~non_tail:f = function
    Lvar _
  | Lmutvar _
  | Lconst _ -> ()
  | Lapply{ap_func = fn; ap_args = args} ->
      f fn; List.iter f args
  | Lfunction{body} ->
      f body
  | Llet(_, _k, _id, arg, body)
  | Lmutlet(_k, _id, arg, body) ->
      f arg; tail body
  | Lletrec(decl, body) ->
      tail body;
      List.iter (fun { def } -> f (Lfunction def)) decl
  | Lprim (Psequand, [l1; l2], _)
  | Lprim (Psequor, [l1; l2], _) ->
      f l1;
      tail l2
  | Lprim(_p, args, _loc) ->
      List.iter f args
  | Lswitch(arg, sw,_,_) ->
      f arg;
      List.iter (fun (_key, case) -> tail case) sw.sw_consts;
      List.iter (fun (_key, case) -> tail case) sw.sw_blocks;
      iter_opt tail sw.sw_failaction
  | Lstringswitch (arg,cases,default,_,_) ->
      f arg ;
      List.iter (fun (_,act) -> tail act) cases ;
      iter_opt tail default
  | Lstaticraise (_,args) ->
      List.iter f args
  | Lstaticcatch(e1, _, e2, _, _kind) ->
      tail e1; tail e2
  | Ltrywith(e1, _, e2,_) ->
      f e1; tail e2
  | Lifthenelse(e1, e2, e3,_) ->
      f e1; tail e2; tail e3
  | Lsequence(e1, e2) ->
      f e1; tail e2
  | Lwhile {wh_cond; wh_body} ->
      f wh_cond; f wh_body
  | Lfor {for_from; for_to; for_body} ->
      f for_from; f for_to; f for_body
  | Lassign(_, e) ->
      f e
  | Lsend (_k, met, obj, args, _, _, _, _) ->
      List.iter f (met::obj::args)
  | Levent (e, _evt) ->
      tail e
  | Lifused (_v, e) ->
      tail e
  | Lregion (e, _) ->
      f e
  | Lexclave e ->
      tail e

let iter_head_constructor f l =
  shallow_iter ~tail:f ~non_tail:f l

let rec free_variables = function
  | Lvar id
  | Lmutvar id -> Ident.Set.singleton id
  | Lconst _ -> Ident.Set.empty
  | Lapply{ap_func = fn; ap_args = args} ->
      free_variables_list (free_variables fn) args
  | Lfunction{body; params} ->
      Ident.Set.diff (free_variables body)
        (Ident.Set.of_list (List.map (fun p -> p.name) params))
  | Llet(_, _k, id, arg, body)
  | Lmutlet(_k, id, arg, body) ->
      Ident.Set.union
        (free_variables arg)
        (Ident.Set.remove id (free_variables body))
  | Lletrec(decl, body) ->
      let set =
        free_variables_list (free_variables body)
          (List.map (fun { def } -> Lfunction def) decl)
      in
      Ident.Set.diff set
        (Ident.Set.of_list (List.map (fun { id } -> id) decl))
  | Lprim(_p, args, _loc) ->
      free_variables_list Ident.Set.empty args
  | Lswitch(arg, sw,_,_) ->
      let set =
        free_variables_list
          (free_variables_list (free_variables arg)
             (List.map snd sw.sw_consts))
          (List.map snd sw.sw_blocks)
      in
      begin match sw.sw_failaction with
      | None -> set
      | Some failaction -> Ident.Set.union set (free_variables failaction)
      end
  | Lstringswitch (arg,cases,default,_,_) ->
      let set =
        free_variables_list (free_variables arg)
          (List.map snd cases)
      in
      begin match default with
      | None -> set
      | Some default -> Ident.Set.union set (free_variables default)
      end
  | Lstaticraise (_,args) ->
      free_variables_list Ident.Set.empty args
  | Lstaticcatch(body, (_, params), handler, _, _kind) ->
      Ident.Set.union
        (Ident.Set.diff
           (free_variables handler)
           (Ident.Set.of_list (List.map fst params)))
        (free_variables body)
  | Ltrywith(body, param, handler, _) ->
      Ident.Set.union
        (Ident.Set.remove
           param
           (free_variables handler))
        (free_variables body)
  | Lifthenelse(e1, e2, e3, _) ->
      Ident.Set.union
        (Ident.Set.union (free_variables e1) (free_variables e2))
        (free_variables e3)
  | Lsequence(e1, e2) ->
      Ident.Set.union (free_variables e1) (free_variables e2)
  | Lwhile {wh_cond; wh_body} ->
      Ident.Set.union (free_variables wh_cond) (free_variables wh_body)
  | Lfor {for_id; for_from; for_to; for_body} ->
      Ident.Set.union (free_variables for_from)
        (Ident.Set.union (free_variables for_to)
           (Ident.Set.remove for_id (free_variables for_body)))
  | Lassign(id, e) ->
      Ident.Set.add id (free_variables e)
  | Lsend (_k, met, obj, args, _, _, _, _) ->
      free_variables_list
        (Ident.Set.union (free_variables met) (free_variables obj))
        args
  | Levent (lam, _evt) ->
      free_variables lam
  | Lifused (_v, e) ->
      (* Shouldn't v be considered a free variable ? *)
      free_variables e
  | Lregion (e, _) ->
      free_variables e
  | Lexclave e ->
      free_variables e

and free_variables_list set exprs =
  List.fold_left (fun set expr -> Ident.Set.union (free_variables expr) set)
    set exprs

(* Check if an action has a "when" guard *)
let raise_count = ref 0

let next_raise_count () =
  incr raise_count ;
  !raise_count

(* Anticipated staticraise, for guards *)
let staticfail = Lstaticraise (0,[])

let rec is_guarded = function
  | Lifthenelse(_cond, _body, Lstaticraise (0,[]),_) -> true
  | Llet(_str, _k, _id, _lam, body) -> is_guarded body
  | Levent(lam, _ev) -> is_guarded lam
  | _ -> false

let rec patch_guarded patch = function
  | Lifthenelse (cond, body, Lstaticraise (0,[]), kind) ->
      Lifthenelse (cond, body, patch, kind)
  | Llet(str, k, id, lam, body) ->
      Llet (str, k, id, lam, patch_guarded patch body)
  | Levent(lam, ev) ->
      Levent (patch_guarded patch lam, ev)
  | _ -> fatal_error "Lambda.patch_guarded"

(* Translate an access path *)

let rec transl_address loc = function
  | Env.Aunit cu -> Lprim(Pgetglobal cu, [], loc)
  | Env.Alocal id ->
      if Ident.is_predef id
      then Lprim (Pgetpredef id, [], loc)
      else Lvar id
  | Env.Adot(addr, pos) ->
      Lprim(Pfield(pos, Pointer, Reads_agree),
                   [transl_address loc addr], loc)

let transl_path find loc env path =
  match find path env with
  | exception Not_found ->
      fatal_error ("Cannot find address for: " ^ (Path.name path))
  | addr -> transl_address loc addr

(* Translation of identifiers *)

let transl_module_path loc env path =
  transl_path Env.find_module_address loc env path

let transl_value_path loc env path =
  transl_path Env.find_value_address loc env path

let transl_extension_path loc env path =
  transl_path Env.find_constructor_address loc env path

let transl_class_path loc env path =
  transl_path Env.find_class_address loc env path

let transl_prim mod_name name =
  let pers = Ident.create_persistent mod_name in
  let env = Env.add_persistent_structure pers Env.empty in
  let lid = Longident.Ldot (Longident.Lident mod_name, name) in
  match Env.find_value_by_name lid env with
  | path, _ -> transl_value_path Loc_unknown env path
  | exception Not_found ->
      fatal_error ("Primitive " ^ name ^ " not found.")

let transl_mixed_product_shape : Types.mixed_product_shape -> mixed_block_shape =
  fun x -> x

type mixed_block_element = Types.mixed_product_element =
  | Value_prefix
  | Flat_suffix of flat_element

let get_mixed_block_element = Types.get_mixed_product_element

let flat_read_non_float flat_element =
  match flat_element with
  | Float_boxed -> Misc.fatal_error "flat_element_read_non_float Float_boxed"
  | Imm | Float64 | Float32 | Bits8 | Bits16 | Bits32 | Bits64 | Vec128 | Word as flat_element ->
      Flat_read flat_element

let flat_read_float_boxed locality_mode = Flat_read_float_boxed locality_mode

(* Compile a sequence of expressions *)

let rec make_sequence fn = function
    [] -> lambda_unit
  | [x] -> fn x
  | x::rem ->
      let lam = fn x in Lsequence(lam, make_sequence fn rem)

(* Apply a substitution to a lambda-term.
   Assumes that the image of the substitution is out of reach
   of the bound variables of the lambda-term (no capture). *)

type substitution_functions = {
  subst_lambda : lambda -> lambda;
  subst_lfunction : lfunction -> lfunction;
}

let build_substs update_env ?(freshen_bound_variables = false) s =
  (* [s] contains a partial substitution for the free variables of the
     input term.

     During our traversal of the term we maintain a second environment
     [l] with all the bound variables of the input term in the current
     scope, mapped to either themselves or freshened versions of
     themselves when [freshen_bound_variables] is set. *)
  let bind id l =
    let id' = if not freshen_bound_variables then id else Ident.rename id in
    id', Ident.Map.add id id' l
  in
  let bind_many ids l =
    List.fold_right (fun (id, rhs) (ids', l) ->
        let id', l = bind id l in
        ((id', rhs) :: ids' , l)
      ) ids ([], l)
  in
  let bind_params params l =
    List.fold_right (fun p (params', l) ->
        let name', l = bind p.name l in
        ({ p with name = name' } :: params' , l)
      ) params ([], l)
  in
  let bind_rec ids l =
    List.fold_right (fun rb (ids', l) ->
        let id', l = bind rb.id l in
        ({ rb with id = id' } :: ids' , l)
      ) ids ([], l)
  in
  let rec subst s l lam =
    match lam with
    | Lvar id as lam ->
        begin match Ident.Map.find id l with
          | id' -> Lvar id'
          | exception Not_found ->
             (* note: as this point we know [id] is not a bound
                variable of the input term, otherwise it would belong
                to [l]; it is a free variable of the input term. *)
             begin try Ident.Map.find id s with Not_found -> lam end
        end
    | Lmutvar id as lam ->
       begin match Ident.Map.find id l with
          | id' -> Lmutvar id'
          | exception Not_found ->
             (* Note: a mutable [id] should not appear in [s].
                Keeping the behavior of Lvar case for now. *)
             begin try Ident.Map.find id s with Not_found -> lam end
        end
    | Lconst _ as l -> l
    | Lapply ap ->
        Lapply{ap with ap_func = subst s l ap.ap_func;
                      ap_args = subst_list s l ap.ap_args}
    | Lfunction lf ->
        Lfunction (subst_lfun s l lf)
    | Llet(str, k, id, arg, body) ->
        let id, l' = bind id l in
        Llet(str, k, id, subst s l arg, subst s l' body)
    | Lmutlet(k, id, arg, body) ->
        let id, l' = bind id l in
        Lmutlet(k, id, subst s l arg, subst s l' body)
    | Lletrec(decl, body) ->
        let decl, l' = bind_rec decl l in
        Lletrec(List.map (subst_decl s l') decl, subst s l' body)
    | Lprim(p, args, loc) -> Lprim(p, subst_list s l args, loc)
    | Lswitch(arg, sw, loc,kind) ->
        Lswitch(subst s l arg,
                {sw with sw_consts = List.map (subst_case s l) sw.sw_consts;
                        sw_blocks = List.map (subst_case s l) sw.sw_blocks;
                        sw_failaction = subst_opt s l sw.sw_failaction; },
                loc,kind)
    | Lstringswitch (arg,cases,default,loc,kind) ->
        Lstringswitch
          (subst s l arg,
           List.map (subst_strcase s l) cases,
           subst_opt s l default,
           loc,kind)
    | Lstaticraise (i,args) ->  Lstaticraise (i, subst_list s l args)
    | Lstaticcatch(body, (id, params), handler, r, kind) ->
        let params, l' = bind_many params l in
        Lstaticcatch(subst s l body, (id, params),
                     subst s l' handler, r, kind)
    | Ltrywith(body, exn, handler,kind) ->
        let exn, l' = bind exn l in
        Ltrywith(subst s l body, exn, subst s l' handler,kind)
    | Lifthenelse(e1, e2, e3,kind) ->
        Lifthenelse(subst s l e1, subst s l e2, subst s l e3,kind)
    | Lsequence(e1, e2) -> Lsequence(subst s l e1, subst s l e2)
    | Lwhile lw -> Lwhile { wh_cond = subst s l lw.wh_cond;
                            wh_body = subst s l lw.wh_body}
    | Lfor lf ->
        let for_id, l' = bind lf.for_id l in
        Lfor {lf with for_id;
                      for_from = subst s l lf.for_from;
                      for_to = subst s l lf.for_to;
                      for_body = subst s l' lf.for_body}
    | Lassign(id, e) ->
        assert (not (Ident.Map.mem id s));
        let id = try Ident.Map.find id l with Not_found -> id in
        Lassign(id, subst s l e)
    | Lsend (k, met, obj, args, pos, mode, loc, layout) ->
        Lsend (k, subst s l met, subst s l obj, subst_list s l args,
               pos, mode, loc, layout)
    | Levent (lam, evt) ->
        let old_env = evt.lev_env in
        let env_updates =
          let find_in_old id =
            (* Looking up [id] might encounter locks, which we shouldn't apply
               as we are not using the values. But adding the value to [new_env]
               with the unlocked mode is just wrong. Therefore, we set the mode
               to be [max] for conservative soundness. [new_env] is only used
               for printing in debugger. *)
            let vd = Env.find_value (Path.Pident id) old_env in
            let vd = {vd with val_modalities = Mode.Modality.Value.id} in
            let mode = Mode.Value.max |> Mode.Value.disallow_right in
            (vd, mode)
          in
          let rebind id id' new_env =
            match find_in_old id with
            | exception Not_found -> new_env
            | (vd, mode) -> Env.add_value_lazy ~mode id' vd new_env
          in
          let update_free id new_env =
            match find_in_old id with
            | exception Not_found -> new_env
            | vd_mode -> update_env id vd_mode new_env
          in
          Ident.Map.merge (fun id bound free ->
            match bound, free with
            | Some id', _ ->
                if Ident.equal id id' then None else Some (rebind id id')
            | None, Some _ -> Some (update_free id)
            | None, None -> None
          ) l s
        in
        let new_env =
          Ident.Map.fold (fun _id update env -> update env) env_updates old_env
        in
        Levent (subst s l lam, { evt with lev_env = new_env })
    | Lifused (id, e) ->
        let id = try Ident.Map.find id l with Not_found -> id in
        Lifused (id, subst s l e)
    | Lregion (e, layout) ->
        Lregion (subst s l e, layout)
    | Lexclave e ->
        Lexclave (subst s l e)
  and subst_list s l li = List.map (subst s l) li
  and subst_decl s l decl = { decl with def = subst_lfun s l decl.def }
  and subst_lfun s l lf =
    let params, l' = bind_params lf.params l in
    { lf with params; body = subst s l' lf.body }
  and subst_case s l (key, case) = (key, subst s l case)
  and subst_strcase s l (key, case) = (key, subst s l case)
  and subst_opt s l = function
    | None -> None
    | Some e -> Some (subst s l e)
  in
  { subst_lambda = (fun lam -> subst s Ident.Map.empty lam);
    subst_lfunction = (fun lfun -> subst_lfun s Ident.Map.empty lfun);
  }

let subst update_env ?freshen_bound_variables s =
  (build_substs update_env ?freshen_bound_variables s).subst_lambda

let rename idmap lam =
  let update_env oldid (vd, mode) env =
    let newid = Ident.Map.find oldid idmap in
    Env.add_value_lazy ~mode newid vd env
  in
  let s = Ident.Map.map (fun new_id -> Lvar new_id) idmap in
  subst update_env s lam

let duplicate_function =
  (build_substs
     (fun _ _ env -> env)
     ~freshen_bound_variables:true
     Ident.Map.empty).subst_lfunction

let map_lfunction f { kind; params; return; body; attr; loc;
                      mode; ret_mode; region } =
  let body = f body in
  { kind; params; return; body; attr; loc; mode; ret_mode; region }

let shallow_map ~tail ~non_tail:f = function
  | Lvar _
  | Lmutvar _
  | Lconst _ as lam -> lam
  | Lapply { ap_func; ap_args; ap_result_layout; ap_region_close; ap_mode; ap_loc; ap_tailcall;
             ap_inlined; ap_specialised; ap_probe } ->
      Lapply {
        ap_func = f ap_func;
        ap_args = List.map f ap_args;
        ap_result_layout;
        ap_region_close;
        ap_mode;
        ap_loc;
        ap_tailcall;
        ap_inlined;
        ap_specialised;
        ap_probe;
      }
  | Lfunction lfun ->
      Lfunction (map_lfunction f lfun)
  | Llet (str, layout, v, e1, e2) ->
      Llet (str, layout, v, f e1, tail e2)
  | Lmutlet (layout, v, e1, e2) ->
      Lmutlet (layout, v, f e1, tail e2)
  | Lletrec (idel, e2) ->
      Lletrec
        (List.map (fun rb ->
             { rb with def = map_lfunction f rb.def })
            idel,
         tail e2)
  | Lprim (Psequand as p, [l1; l2], loc)
  | Lprim (Psequor as p, [l1; l2], loc) ->
      Lprim(p, [f l1; tail l2], loc)
  | Lprim (p, el, loc) ->
      Lprim (p, List.map f el, loc)
  | Lswitch (e, sw, loc, layout) ->
      Lswitch (f e,
               { sw_numconsts = sw.sw_numconsts;
                 sw_consts = List.map (fun (n, e) -> (n, tail e)) sw.sw_consts;
                 sw_numblocks = sw.sw_numblocks;
                 sw_blocks = List.map (fun (n, e) -> (n, tail e)) sw.sw_blocks;
                 sw_failaction = Option.map tail sw.sw_failaction;
               },
               loc, layout)
  | Lstringswitch (e, sw, default, loc, layout) ->
      Lstringswitch (
        f e,
        List.map (fun (s, e) -> (s, tail e)) sw,
        Option.map tail default,
        loc, layout)
  | Lstaticraise (i, args) ->
      Lstaticraise (i, List.map f args)
  | Lstaticcatch (body, id, handler, r, layout) ->
      Lstaticcatch (tail body, id, tail handler, r, layout)
  | Ltrywith (e1, v, e2, layout) ->
      Ltrywith (f e1, v, tail e2, layout)
  | Lifthenelse (e1, e2, e3, layout) ->
      Lifthenelse (f e1, tail e2, tail e3, layout)
  | Lsequence (e1, e2) ->
      Lsequence (f e1, tail e2)
  | Lwhile lw ->
      Lwhile { wh_cond = f lw.wh_cond;
               wh_body = f lw.wh_body }
  | Lfor lf ->
      Lfor { lf with for_from = f lf.for_from;
                     for_to = f lf.for_to;
                     for_body = f lf.for_body }
  | Lassign (v, e) ->
      Lassign (v, f e)
  | Lsend (k, m, o, el, pos, mode, loc, layout) ->
      Lsend (k, f m, f o, List.map f el, pos, mode, loc, layout)
  | Levent (l, ev) ->
      Levent (tail l, ev)
  | Lifused (v, e) ->
      Lifused (v, tail e)
  | Lregion (e, layout) ->
      Lregion (f e, layout)
  | Lexclave e ->
      Lexclave (tail e)

let map f =
  let rec g lam = f (shallow_map ~tail:g ~non_tail:g lam) in
  g

(* To let-bind expressions to variables *)

let bind_with_layout str (var, layout) exp body =
  match exp with
    Lvar var' when Ident.same var var' -> body
  | _ -> Llet(str, layout, var, exp, body)

let negate_integer_comparison = function
  | Ceq -> Cne
  | Cne -> Ceq
  | Clt -> Cge
  | Cle -> Cgt
  | Cgt -> Cle
  | Cge -> Clt

let swap_integer_comparison = function
  | Ceq -> Ceq
  | Cne -> Cne
  | Clt -> Cgt
  | Cle -> Cge
  | Cgt -> Clt
  | Cge -> Cle

let negate_float_comparison = function
  | CFeq -> CFneq
  | CFneq -> CFeq
  | CFlt -> CFnlt
  | CFnlt -> CFlt
  | CFgt -> CFngt
  | CFngt -> CFgt
  | CFle -> CFnle
  | CFnle -> CFle
  | CFge -> CFnge
  | CFnge -> CFge

let swap_float_comparison = function
  | CFeq -> CFeq
  | CFneq -> CFneq
  | CFlt -> CFgt
  | CFnlt -> CFngt
  | CFle -> CFge
  | CFnle -> CFnge
  | CFgt -> CFlt
  | CFngt -> CFnlt
  | CFge -> CFle
  | CFnge -> CFnle

let raise_kind = function
  | Raise_regular -> "raise"
  | Raise_reraise -> "reraise"
  | Raise_notrace -> "raise_notrace"

let merge_inline_attributes attr1 attr2 =
  match attr1, attr2 with
  | Default_inline, _ -> Some attr2
  | _, Default_inline -> Some attr1
  | _, _ ->
    if attr1 = attr2 then Some attr1
    else None

let max_arity () =
  if !Clflags.native_code then 126 else max_int
  (* 126 = 127 (the maximal number of parameters supported in C--)
           - 1 (the hidden parameter containing the environment) *)

let find_exact_application kind ~arity args =
  match kind with
  | Curried _ ->
      if arity <> List.length args
      then None
      else Some args
  | Tupled ->
      begin match args with
      | [Lprim(Pmakeblock _, tupled_args, _)] ->
          if arity <> List.length tupled_args
          then None
          else Some tupled_args
      | [Lconst(Const_block (_, const_args))] ->
          if arity <> List.length const_args
          then None
          else Some (List.map (fun cst -> Lconst cst) const_args)
      | _ -> None
      end

let reset () =
  raise_count := 0

let mod_field ?(read_semantics=Reads_agree) pos =
  Pfield (pos, Pointer, read_semantics)

let mod_setfield pos =
  Psetfield (pos, Pointer, Root_initialization)

let locality_mode_of_primitive_description (p : external_call_description) =
  if not Config.stack_allocation then
    if p.prim_alloc then Some alloc_heap else None
  else
    match p.prim_native_repr_res with
    | Prim_local, _ ->
      (* For primitives that might allocate locally, [p.prim_alloc] just says
         whether [caml_c_call] is required, without telling us anything
         about local allocation.  (However if [p.prim_alloc = false] we
         do actually know that the primitive does not allocate on the heap.) *)
      Some alloc_local
    | (Prim_global | Prim_poly), _ ->
      (* For primitives that definitely do not allocate locally,
         [p.prim_alloc = false] actually tells us that the primitive does
         not allocate at all.

         No external call that is [Prim_poly] may allocate locally.
      *)
      if p.prim_alloc then Some alloc_heap else None

(* Changes to this function may also require changes in Flambda 2 (e.g.
   closure_conversion.ml). *)
let primitive_may_allocate : primitive -> locality_mode option = function
  | Pbytes_to_string | Pbytes_of_string
  | Parray_to_iarray | Parray_of_iarray
  | Pignore -> None
  | Pgetglobal _ | Psetglobal _ | Pgetpredef _ -> None
  | Pmakeblock (_, _, _, m) -> Some m
  | Pmakefloatblock (_, m) -> Some m
  | Pmakeufloatblock (_, m) -> Some m
  | Pmakemixedblock (_, _, _, m) -> Some m
  | Pfield _ | Pfield_computed _ | Psetfield _ | Psetfield_computed _ -> None
  | Pfloatfield (_, _, m) -> Some m
  | Pufloatfield _ -> None
  | Pmixedfield (_, read, _, _) -> begin
      match read with
      | Mread_value_prefix _ -> None
      | Mread_flat_suffix (Flat_read_float_boxed m) -> Some m
      | Mread_flat_suffix (Flat_read _) -> None
    end
  | Psetfloatfield _ -> None
  | Psetufloatfield _ -> None
  | Psetmixedfield _ -> None
  | Pduprecord _ -> Some alloc_heap
  | Pmake_unboxed_product _ | Punboxed_product_field _ -> None
  | Pccall p -> locality_mode_of_primitive_description p
  | Praise _ -> None
  | Psequor | Psequand | Pnot
  | Pnegint | Paddint | Psubint | Pmulint
  | Pdivint _ | Pmodint _
  | Pandint | Porint | Pxorint
  | Plslint | Plsrint | Pasrint
  | Pintcomp _
  | Pcompare_ints | Pcompare_floats _ | Pcompare_bints _
  | Poffsetint _
  | Poffsetref _ -> None
  | Pintoffloat _ -> None
  | Pfloatofint (_, m) -> Some m
  | Pfloatoffloat32 m -> Some m
  | Pfloat32offloat m -> Some m
  | Pnegfloat (_, m) | Pabsfloat (_, m)
  | Paddfloat (_, m) | Psubfloat (_, m)
  | Pmulfloat (_, m) | Pdivfloat (_, m) -> Some m
  | Pfloatcomp (_, _) | Punboxed_float_comp (_, _) -> None
  | Pstringlength | Pstringrefu  | Pstringrefs
  | Pbyteslength | Pbytesrefu | Pbytessetu | Pbytesrefs | Pbytessets -> None
  | Pmakearray (_, _, m) -> Some m
  | Pmakearray_dynamic (_, m) -> Some m
  | Pduparray _ -> Some alloc_heap
  | Parraylength _ -> None
  | Parrayblit _
  | Parraysetu _ | Parraysets _
  | Parrayrefu ((Paddrarray_ref | Pintarray_ref
      | Punboxedfloatarray_ref _ | Punboxedintarray_ref _
      | Punboxedvectorarray_ref _
      | Pgcscannableproductarray_ref _
      | Pgcignorableproductarray_ref _), _, _)
  | Parrayrefs ((Paddrarray_ref | Pintarray_ref
      | Punboxedfloatarray_ref _ | Punboxedintarray_ref _
      | Punboxedvectorarray_ref _
      | Pgcscannableproductarray_ref _
      | Pgcignorableproductarray_ref _), _, _) -> None
  | Parrayrefu ((Pgenarray_ref m | Pfloatarray_ref m), _, _)
  | Parrayrefs ((Pgenarray_ref m | Pfloatarray_ref m), _, _) -> Some m
  | Pisint _ | Pisnull | Pisout -> None
  | Pintofbint _ -> None
  | Pbintofint (_,m)
  | Pcvtbint (_,_,m)
  | Pnegbint (_, m)
  | Paddbint (_, m)
  | Psubbint (_, m)
  | Pmulbint (_, m)
  | Pdivbint {mode=m}
  | Pmodbint {mode=m}
  | Pandbint (_, m)
  | Porbint (_, m)
  | Pxorbint (_, m)
  | Plslbint (_, m)
  | Plsrbint (_, m)
  | Pasrbint (_, m) -> Some m
  | Pbintcomp _ | Punboxed_int_comp _ -> None
  | Pbigarrayset _ | Pbigarraydim _ -> None
  | Pbigarrayref (_, _, _, _) ->
     (* Boxes arising from Bigarray access are always Alloc_heap *)
     Some alloc_heap
  | Pstring_load_16 _ | Pbytes_load_16 _ -> None
  | Pstring_load_32 { mode = m; boxed = true; _ }
  | Pbytes_load_32 { mode = m; boxed = true; _ }
  | Pstring_load_f32 { mode = m; boxed = true; _ }
  | Pbytes_load_f32 { mode = m; boxed = true; _ }
  | Pstring_load_64 { mode = m; boxed = true; _ }
  | Pbytes_load_64 { mode = m; boxed = true; _ }
  | Pstring_load_128 { mode = m; boxed = true; _ }
  | Pbytes_load_128 { mode = m; boxed = true; _ }
  | Pfloatarray_load_128 { mode = m; boxed = true; _ }
  | Pfloat_array_load_128 { mode = m; boxed = true; _ }
  | Pint_array_load_128 { mode = m; boxed = true; _ }
  | Punboxed_float_array_load_128 { mode = m; boxed = true; _ }
  | Punboxed_float32_array_load_128 { mode = m; boxed = true; _ }
  | Punboxed_int32_array_load_128 { mode = m; boxed = true; _ }
  | Punboxed_int64_array_load_128 { mode = m; boxed = true; _ }
  | Punboxed_nativeint_array_load_128 { mode = m; boxed = true; _ }
  | Pget_header m -> Some m
  | Pstring_load_32 { boxed = false; _ }
  | Pstring_load_f32 { boxed = false; _ }
  | Pstring_load_64 { boxed = false; _ }
  | Pstring_load_128 { boxed = false; _ }
  | Pbytes_load_32 { boxed = false; _ }
  | Pbytes_load_f32 { boxed = false; _ }
  | Pbytes_load_64 { boxed = false; _ }
  | Pbytes_load_128 { boxed = false; _ }
  | Pfloatarray_load_128 { boxed = false; _ }
  | Pfloat_array_load_128 { boxed = false; _ }
  | Pint_array_load_128 { boxed = false; _ }
  | Punboxed_float_array_load_128 { boxed = false; _ }
  | Punboxed_float32_array_load_128 { boxed = false; _ }
  | Punboxed_int32_array_load_128 { boxed = false; _ }
  | Punboxed_int64_array_load_128 { boxed = false; _ }
  | Punboxed_nativeint_array_load_128 { boxed = false; _ } -> None
  | Pbytes_set_16 _ | Pbytes_set_32 _ | Pbytes_set_f32 _
  | Pbytes_set_64 _ | Pbytes_set_128 _ -> None
  | Pbigstring_load_16 _ -> None
  | Pbigstring_load_32 { mode = m; boxed = true; _ }
  | Pbigstring_load_f32 { mode = m; boxed = true; _ }
  | Pbigstring_load_64 { mode = m; boxed = true; _ }
  | Pbigstring_load_128 { mode = m; boxed = true; _ } -> Some m
  | Pbigstring_load_32 { boxed = false; _ }
  | Pbigstring_load_f32 { boxed = false; _ }
  | Pbigstring_load_64 { boxed = false; _ }
  | Pbigstring_load_128 { boxed = false; _ } -> None
  | Pbigstring_set_16 _ | Pbigstring_set_32 _ | Pbigstring_set_f32 _
  | Pbigstring_set_64 _ | Pbigstring_set_128 _
  | Pfloatarray_set_128 _ | Pfloat_array_set_128 _ | Pint_array_set_128 _
  | Punboxed_float_array_set_128 _ | Punboxed_float32_array_set_128 _
  | Punboxed_int32_array_set_128 _ | Punboxed_int64_array_set_128 _
  | Punboxed_nativeint_array_set_128 _ -> None
  | Pctconst _ -> None
  | Pbswap16 -> None
  | Pbbswap (_, m) -> Some m
  | Pint_as_pointer m -> Some m
  | Popaque _ -> None
  | Pprobe_is_enabled _ -> None
  | Pobj_dup -> Some alloc_heap
  | Pobj_magic _ -> None
  | Punbox_float _ | Punbox_int _ | Punbox_vector _ -> None
  | Ptag_int _ | Puntag_int _ -> None
  | Pbox_float (_, m) | Pbox_int (_, m) | Pbox_vector (_, m) -> Some m
  | Prunstack | Presume | Pperform | Preperform
    (* CR mshinwell: check *)
  | Ppoll ->
    Some alloc_heap
  | Patomic_load _
  | Patomic_exchange
  | Patomic_compare_exchange
  | Patomic_cas
  | Patomic_fetch_add
  | Pdls_get
  | Preinterpret_unboxed_int64_as_tagged_int63 -> None
  | Preinterpret_tagged_int63_as_unboxed_int64 ->
    if !Clflags.native_code then None
    else
      (* We don't provide a locally-allocating version of this primitive
         since it would only apply to bytecode, and code requiring performance
         at a level where these primitives are necessary is very likely going
         to be native. *)
      Some alloc_heap

let primitive_can_raise prim =
  match prim with
  | Pccall _ | Praise _ | Parrayrefs _ | Parraysets _ | Pmodint _ | Pdivint _
  | Pstringrefs | Pbytesrefs | Pbytessets
  | Pstring_load_16 { unsafe = false; _ }
  | Pstring_load_32 { unsafe = false; _ }
  | Pstring_load_f32 { unsafe = false; _ }
  | Pstring_load_64 { unsafe = false; _ }
  | Pstring_load_128 { unsafe = false; _ }
  | Pbytes_load_16 { unsafe = false; _ }
  | Pbytes_load_32 { unsafe = false; _ }
  | Pbytes_load_f32 { unsafe = false; _ }
  | Pbytes_load_64 { unsafe = false; _ }
  | Pbytes_load_128 { unsafe = false; _ }
  | Pbytes_set_16 { unsafe = false; index_kind = _ }
  | Pbytes_set_32 { unsafe = false; index_kind = _; boxed = _ }
  | Pbytes_set_f32 { unsafe = false; index_kind = _; boxed = _ }
  | Pbytes_set_64 { unsafe = false; index_kind = _; boxed = _ }
  | Pbytes_set_128 { unsafe = false; _ }
  | Pbigstring_load_16 { unsafe = false; index_kind = _ }
  | Pbigstring_load_32 { unsafe = false; index_kind = _; mode = _; boxed = _ }
  | Pbigstring_load_f32 { unsafe = false; index_kind = _; mode = _; boxed = _ }
  | Pbigstring_load_64 { unsafe = false; index_kind = _; mode = _; boxed = _ }
  | Pbigstring_load_128 { unsafe = false; _ }
  | Pbigstring_set_16 { unsafe = false; index_kind = _ }
  | Pbigstring_set_32 { unsafe = false; index_kind = _; boxed = _ }
  | Pbigstring_set_f32 { unsafe = false; index_kind = _; boxed = _ }
  | Pbigstring_set_64 { unsafe = false; index_kind = _; boxed = _ }
  | Pbigstring_set_128 { unsafe = false; _ }
  | Pfloatarray_load_128 { unsafe = false; _ }
  | Pfloat_array_load_128 { unsafe = false; _ }
  | Pint_array_load_128 { unsafe = false; _ }
  | Punboxed_float_array_load_128 { unsafe = false; _ }
  | Punboxed_float32_array_load_128 { unsafe = false; _ }
  | Punboxed_int32_array_load_128 { unsafe = false; _ }
  | Punboxed_int64_array_load_128 { unsafe = false; _ }
  | Punboxed_nativeint_array_load_128 { unsafe = false; _ }
  | Pfloatarray_set_128 { unsafe = false; _ }
  | Pfloat_array_set_128 { unsafe = false; _ }
  | Pint_array_set_128 { unsafe = false; _ }
  | Punboxed_float_array_set_128 { unsafe = false; _ }
  | Punboxed_float32_array_set_128 { unsafe = false; _ }
  | Punboxed_int32_array_set_128 { unsafe = false; _ }
  | Punboxed_int64_array_set_128 { unsafe = false; _ }
  | Punboxed_nativeint_array_set_128 { unsafe = false; _ }
  | Pdivbint { is_safe = Safe; _ }
  | Pmodbint { is_safe = Safe; _ }
  | Pbigarrayref (false, _, _, _)
  | Pbigarrayset (false, _, _, _)
  | Parrayblit _ | Pmakearray_dynamic _
  (* These bigarray primitives are translated into c-calls which may raise even
     if the unsafe flag is true *)
  | Pbigarrayref (_, _, Pbigarray_unknown, _)
  | Pbigarrayset (_, _, Pbigarray_unknown, _)
  | Pbigarrayref (_, _, _, Pbigarray_unknown_layout)
  | Pbigarrayset (_, _, _, Pbigarray_unknown_layout) ->
    true
  | Pbytes_to_string | Pbytes_of_string | Parray_of_iarray | Parray_to_iarray
  | Pignore | Pgetglobal _ | Psetglobal _ | Pgetpredef _ | Pmakeblock _
  | Pmakefloatblock _ | Pfield _ | Pfield_computed _ | Psetfield _
  | Psetfield_computed _ | Pfloatfield _ | Psetfloatfield _ | Pduprecord _
  | Pmakeufloatblock _ | Pufloatfield _ | Psetufloatfield _ | Psequand | Psequor
  | Pmixedfield _ | Psetmixedfield _ | Pmakemixedblock _ | Pnot | Pnegint
  | Paddint | Psubint | Pmulint | Pandint | Porint | Pxorint | Plslint | Plsrint
  | Pasrint | Pintcomp _ | Pcompare_ints | Pcompare_floats _ | Pcompare_bints _
  | Poffsetint _ | Poffsetref _ | Pintoffloat _
  | Pfloatofint (_, _)
  | Pfloatoffloat32 _ | Pfloat32offloat _
  | Pnegfloat (_, _)
  | Pabsfloat (_, _)
  | Paddfloat (_, _)
  | Psubfloat (_, _)
  | Pmulfloat (_, _)
  | Pdivfloat (_, _)
  | Pfloatcomp (_, _)
  | Punboxed_float_comp (_, _)
  | Pstringlength | Pstringrefu | Pbyteslength | Pbytesrefu | Pbytessetu
  | Pmakearray _ | Pduparray _ | Parraylength _ | Parrayrefu _ | Parraysetu _
  | Pisint _ | Pisout | Pisnull | Pbintofint _ | Pintofbint _ | Pcvtbint _
  | Pnegbint _ | Paddbint _ | Psubbint _ | Pmulbint _
  | Pdivbint { is_safe = Unsafe; _ }
  | Pmodbint { is_safe = Unsafe; _ }
  | Pandbint _ | Porbint _ | Pxorbint _ | Plslbint _ | Plsrbint _ | Pasrbint _
  | Pbintcomp _ | Punboxed_int_comp _ | Pbigarraydim _
  | Pbigarrayref
      ( true,
        _,
        ( Pbigarray_float16 | Pbigarray_float32 | Pbigarray_float32_t
        | Pbigarray_float64 | Pbigarray_sint8 | Pbigarray_uint8
        | Pbigarray_sint16 | Pbigarray_uint16 | Pbigarray_int32
        | Pbigarray_int64 | Pbigarray_caml_int | Pbigarray_native_int
        | Pbigarray_complex32 | Pbigarray_complex64 ),
        _ )
  | Pbigarrayset
      ( true,
        _,
        ( Pbigarray_float16 | Pbigarray_float32 | Pbigarray_float32_t
        | Pbigarray_float64 | Pbigarray_sint8 | Pbigarray_uint8
        | Pbigarray_sint16 | Pbigarray_uint16 | Pbigarray_int32
        | Pbigarray_int64 | Pbigarray_caml_int | Pbigarray_native_int
        | Pbigarray_complex32 | Pbigarray_complex64 ),
        (Pbigarray_c_layout | Pbigarray_fortran_layout) )
  | Pstring_load_16 { unsafe = true; _ }
  | Pstring_load_32 { unsafe = true; _ }
  | Pstring_load_f32 { unsafe = true; _ }
  | Pstring_load_64 { unsafe = true; _ }
  | Pstring_load_128 { unsafe = true; _ }
  | Pbytes_load_16 { unsafe = true; _ }
  | Pbytes_load_32 { unsafe = true; _ }
  | Pbytes_load_f32 { unsafe = true; _ }
  | Pbytes_load_64 { unsafe = true; _ }
  | Pbytes_load_128 { unsafe = true; _ }
  | Pbytes_set_16 { unsafe = true; index_kind = _ }
  | Pbytes_set_32 { unsafe = true; index_kind = _; boxed = _ }
  | Pbytes_set_f32 { unsafe = true; index_kind = _; boxed = _ }
  | Pbytes_set_64 { unsafe = true; index_kind = _; boxed = _ }
  | Pbytes_set_128 { unsafe = true; _ }
  | Pbigstring_load_16 { unsafe = true; index_kind = _ }
  | Pbigstring_load_32 { unsafe = true; index_kind = _; mode = _; boxed = _ }
  | Pbigstring_load_f32 { unsafe = true; index_kind = _; mode = _; boxed = _ }
  | Pbigstring_load_64 { unsafe = true; index_kind = _; mode = _; boxed = _ }
  | Pbigstring_load_128 { unsafe = true; _ }
  | Pbigstring_set_16 { unsafe = true; _ }
  | Pbigstring_set_32 { unsafe = true; index_kind = _; boxed = _ }
  | Pbigstring_set_f32 { unsafe = true; index_kind = _; boxed = _ }
  | Pbigstring_set_64 { unsafe = true; index_kind = _; boxed = _ }
  | Pbigstring_set_128 { unsafe = true; _ }
  | Pfloatarray_load_128 { unsafe = true; _ }
  | Pfloat_array_load_128 { unsafe = true; _ }
  | Pint_array_load_128 { unsafe = true; _ }
  | Punboxed_float_array_load_128 { unsafe = true; _ }
  | Punboxed_float32_array_load_128 { unsafe = true; _ }
  | Punboxed_int32_array_load_128 { unsafe = true; _ }
  | Punboxed_int64_array_load_128 { unsafe = true; _ }
  | Punboxed_nativeint_array_load_128 { unsafe = true; _ }
  | Pfloatarray_set_128 { unsafe = true; _ }
  | Pfloat_array_set_128 { unsafe = true; _ }
  | Pint_array_set_128 { unsafe = true; _ }
  | Punboxed_float_array_set_128 { unsafe = true; _ }
  | Punboxed_float32_array_set_128 { unsafe = true; _ }
  | Punboxed_int32_array_set_128 { unsafe = true; _ }
  | Punboxed_int64_array_set_128 { unsafe = true; _ }
  | Punboxed_nativeint_array_set_128 { unsafe = true; _ }
  | Pctconst _ | Pbswap16 | Pbbswap _ | Pint_as_pointer _ | Popaque _
  | Pprobe_is_enabled _ | Pobj_dup | Pobj_magic _
  | Pbox_float (_, _)
  | Punbox_float _
  | Pbox_vector (_, _)
  | Ptag_int _
  | Puntag_int _
  | Punbox_vector _ | Punbox_int _ | Pbox_int _ | Pmake_unboxed_product _
  | Punboxed_product_field _ | Pget_header _ ->
    false
  | Patomic_exchange | Patomic_compare_exchange
  | Patomic_cas | Patomic_fetch_add | Patomic_load _ -> false
  | Prunstack | Pperform | Presume | Preperform -> true (* XXX! *)
  | Pdls_get | Ppoll | Preinterpret_tagged_int63_as_unboxed_int64
  | Preinterpret_unboxed_int64_as_tagged_int63 ->
    false

let constant_layout: constant -> layout = function
  | Const_int _ | Const_char _ -> non_null_value Pintval
  | Const_string _ -> non_null_value Pgenval
  | Const_int32 _ -> non_null_value (Pboxedintval Boxed_int32)
  | Const_int64 _ -> non_null_value (Pboxedintval Boxed_int64)
  | Const_nativeint _ -> non_null_value (Pboxedintval Boxed_nativeint)
  | Const_unboxed_int32 _ -> Punboxed_int Unboxed_int32
  | Const_unboxed_int64 _ -> Punboxed_int Unboxed_int64
  | Const_unboxed_nativeint _ -> Punboxed_int Unboxed_nativeint
  | Const_float _ -> non_null_value (Pboxedfloatval Boxed_float64)
  | Const_float32 _ -> non_null_value (Pboxedfloatval Boxed_float32)
  | Const_unboxed_float _ -> Punboxed_float Unboxed_float64
  | Const_unboxed_float32 _ -> Punboxed_float Unboxed_float32

let structured_constant_layout = function
  | Const_base const -> constant_layout const
  | Const_mixed_block _ | Const_block _ | Const_immstring _ ->
    non_null_value Pgenval
  | Const_float_array _ | Const_float_block _ ->
    non_null_value (Parrayval Pfloatarray)
  | Const_null -> nullable_value Pgenval

let rec layout_of_const_sort (c : Jkind.Sort.Const.t) : layout =
  match c with
  | Base Value -> layout_any_value
  | Base Float64 -> layout_unboxed_float Unboxed_float64
  | Base Float32 -> layout_unboxed_float Unboxed_float32
  | Base Word -> layout_unboxed_nativeint
  | Base Bits8 -> layout_unboxed_int8
  | Base Bits16 -> layout_unboxed_int16
  | Base Bits32 -> layout_unboxed_int32
  | Base Bits64 -> layout_unboxed_int64
  | Base Vec128 -> layout_unboxed_vector Unboxed_vec128
  | Base Void -> assert false
  | Product sorts ->
    layout_unboxed_product (List.map layout_of_const_sort sorts)

let layout_of_extern_repr : extern_repr -> _ = function
  | Untagged_int ->  layout_int
  | Unboxed_vector v -> layout_boxed_vector v
  | Unboxed_float bf -> layout_boxed_float bf
  | Unboxed_integer bi -> layout_boxed_int bi
  | Same_as_ocaml_repr s -> layout_of_const_sort s

let rec layout_of_scannable_kinds kinds =
  Punboxed_product (List.map layout_of_scannable_kind kinds)

and layout_of_scannable_kind = function
  | Pint_scannable -> layout_int
  | Paddr_scannable -> layout_value_field
  | Pproduct_scannable kinds -> layout_of_scannable_kinds kinds

let rec layout_of_ignorable_kinds kinds =
  Punboxed_product (List.map layout_of_ignorable_kind kinds)

and layout_of_ignorable_kind = function
  | Pint_ignorable -> layout_int
  | Punboxedfloat_ignorable f -> layout_unboxed_float f
  | Punboxedint_ignorable i -> layout_unboxed_int i
  | Pproduct_ignorable kinds -> layout_of_ignorable_kinds kinds

let array_ref_kind_result_layout = function
  | Pintarray_ref -> layout_int
  | Pfloatarray_ref _ -> layout_boxed_float Boxed_float64
  | Punboxedfloatarray_ref bf -> layout_unboxed_float bf
  | Pgenarray_ref _ | Paddrarray_ref -> layout_value_field
  | Punboxedintarray_ref i -> layout_unboxed_int i
  | Punboxedvectorarray_ref bv -> layout_unboxed_vector bv
  | Pgcscannableproductarray_ref kinds -> layout_of_scannable_kinds kinds
  | Pgcignorableproductarray_ref kinds -> layout_of_ignorable_kinds kinds

let layout_of_mixed_field (kind : mixed_block_read) =
  match kind with
  | Mread_value_prefix _ -> layout_value_field
  | Mread_flat_suffix (Flat_read_float_boxed (_ : locality_mode)) ->
      layout_boxed_float Boxed_float64
  | Mread_flat_suffix (Flat_read proj) ->
      match proj with
      | Imm -> layout_int
      | Float64 -> layout_unboxed_float Unboxed_float64
      | Float32 -> layout_unboxed_float Unboxed_float32
<<<<<<< HEAD
      | Bits8 -> layout_unboxed_int8
      | Bits16 -> layout_unboxed_int16
=======
>>>>>>> 782530d3
      | Bits32 -> layout_unboxed_int32
      | Bits64 -> layout_unboxed_int64
      | Vec128 -> layout_unboxed_vector Unboxed_vec128
      | Word -> layout_unboxed_nativeint
      | Float_boxed -> layout_boxed_float Boxed_float64

let primitive_result_layout (p : primitive) =
  assert !Clflags.native_code;
  match p with
  | Popaque layout | Pobj_magic layout -> layout
  | Pbytes_to_string | Pbytes_of_string -> layout_string
  | Pignore | Psetfield _ | Psetfield_computed _ | Psetfloatfield _ | Poffsetref _
  | Psetufloatfield _ | Psetmixedfield _
  | Pbytessetu | Pbytessets | Parraysetu _ | Parraysets _ | Pbigarrayset _
  | Pbytes_set_16 _ | Pbytes_set_32 _ | Pbytes_set_f32 _ | Pbytes_set_64 _
  | Pbytes_set_128 _ | Pbigstring_set_16 _ | Pbigstring_set_32 _ | Pbigstring_set_f32 _
  | Pbigstring_set_64 _ | Pbigstring_set_128 _
  | Pfloatarray_set_128 _ | Pfloat_array_set_128 _ | Pint_array_set_128 _
  | Punboxed_float_array_set_128 _ | Punboxed_float32_array_set_128 _
  | Punboxed_int32_array_set_128 _ | Punboxed_int64_array_set_128 _
  | Punboxed_nativeint_array_set_128 _
  | Parrayblit _
    -> layout_unit
  | Pgetglobal _ | Psetglobal _ | Pgetpredef _ -> layout_module_field
  | Pmakeblock _ | Pmakefloatblock _ | Pmakearray _ | Pmakearray_dynamic _
  | Pduprecord _ | Pmakeufloatblock _ | Pmakemixedblock _
  | Pduparray _ | Pbigarraydim _ | Pobj_dup -> layout_block
  | Pfield _ | Pfield_computed _ -> layout_value_field
  | Punboxed_product_field (field, layouts) -> (Array.of_list layouts).(field)
  | Pmake_unboxed_product layouts -> layout_unboxed_product layouts
  | Pfloatfield _ -> layout_boxed_float Boxed_float64
  | Pfloatoffloat32 _ -> layout_boxed_float Boxed_float64
  | Pfloat32offloat _ -> layout_boxed_float Boxed_float32
  | Pfloatofint (f, _) | Pnegfloat (f, _) | Pabsfloat (f, _)
  | Paddfloat (f, _) | Psubfloat (f, _) | Pmulfloat (f, _) | Pdivfloat (f, _)
  | Pbox_float (f, _) -> layout_boxed_float f
  | Pufloatfield _ -> Punboxed_float Unboxed_float64
  | Punbox_float f -> layout_unboxed_float (Primitive.unboxed_float f)
  | Pbox_vector (v, _) -> layout_boxed_vector v
  | Punbox_vector v -> layout_unboxed_vector (Primitive.unboxed_vector v)
  | Pmixedfield (_, kind, _, _) -> layout_of_mixed_field kind
  | Pccall { prim_native_repr_res = _, repr_res } -> layout_of_extern_repr repr_res
  | Praise _ -> layout_bottom
  | Psequor | Psequand | Pnot
  | Pnegint | Paddint | Psubint | Pmulint
  | Pdivint _ | Pmodint _
  | Pandint | Porint | Pxorint
  | Plslint | Plsrint | Pasrint
  | Pintcomp _
  | Pcompare_ints | Pcompare_floats _ | Pcompare_bints _
  | Poffsetint _ | Pintoffloat _
  | Pfloatcomp (_, _) | Punboxed_float_comp (_, _)
  | Pstringlength | Pstringrefu | Pstringrefs
  | Pbyteslength | Pbytesrefu | Pbytesrefs
  | Parraylength _ | Pisint _ | Pisnull | Pisout | Pintofbint _
  | Pbintcomp _ | Punboxed_int_comp _
  | Pstring_load_16 _ | Pbytes_load_16 _ | Pbigstring_load_16 _
  | Pprobe_is_enabled _ | Pbswap16
    -> layout_int
  | Parrayrefu (array_ref_kind, _, _) | Parrayrefs (array_ref_kind, _, _) ->
    array_ref_kind_result_layout array_ref_kind
  | Pbintofint (bi, _) | Pcvtbint (_,bi,_)
  | Pnegbint (bi, _) | Paddbint (bi, _) | Psubbint (bi, _)
  | Pmulbint (bi, _) | Pdivbint {size = bi} | Pmodbint {size = bi}
  | Pandbint (bi, _) | Porbint (bi, _) | Pxorbint (bi, _)
  | Plslbint (bi, _) | Plsrbint (bi, _) | Pasrbint (bi, _)
  | Pbbswap (bi, _) | Pbox_int (bi, _) ->
<<<<<<< HEAD
    layout_boxed_int bi
  | Ptag_int _ -> layout_int
  | Puntag_int i -> layout_unboxed_int i
  | Punbox_int bi -> Punboxed_int (Primitive.unboxed_integer bi)
  | Pstring_load_32 { boxed = true; _ } | Pbytes_load_32 { boxed = true; _ }
  | Pbigstring_load_32 { boxed = true; _ } ->
    layout_boxed_int Boxed_int32
  | Pstring_load_f32 { boxed = true; _ } | Pbytes_load_f32 { boxed = true; _ }
  | Pbigstring_load_f32 { boxed = true; _ } ->
    layout_boxed_float Boxed_float32
  | Pstring_load_64 { boxed = true; _ } | Pbytes_load_64 { boxed = true; _ }
  | Pbigstring_load_64 { boxed = true; _ } ->
    layout_boxed_int Boxed_int64
  | Pstring_load_128 { boxed = true; _ } | Pbytes_load_128 { boxed = true; _ }
  | Pbigstring_load_128 { boxed = true; _ } ->
    layout_boxed_vector Boxed_vec128
=======
      layout_boxed_int bi
  | Punbox_int bi -> Punboxed_int (Primitive.unboxed_integer bi)
  | Pstring_load_32 { boxed = true; _ } | Pbytes_load_32 { boxed = true; _ }
  | Pbigstring_load_32 { boxed = true; _ } ->
      layout_boxed_int Boxed_int32
  | Pstring_load_f32 { boxed = true; _ } | Pbytes_load_f32 { boxed = true; _ }
  | Pbigstring_load_f32 { boxed = true; _ } ->
      layout_boxed_float Boxed_float32
  | Pstring_load_64 { boxed = true; _ } | Pbytes_load_64 { boxed = true; _ }
  | Pbigstring_load_64 { boxed = true; _ } ->
      layout_boxed_int Boxed_int64
  | Pstring_load_128 { boxed = true; _ } | Pbytes_load_128 { boxed = true; _ }
  | Pbigstring_load_128 { boxed = true; _ } ->
      layout_boxed_vector Boxed_vec128
>>>>>>> 782530d3
  | Pbigstring_load_32 { boxed = false; _ }
  | Pstring_load_32 { boxed = false; _ }
  | Pbytes_load_32 { boxed = false; _ } -> layout_unboxed_int Unboxed_int32
  | Pbigstring_load_f32 { boxed = false; _ }
  | Pstring_load_f32 { boxed = false; _ }
  | Pbytes_load_f32 { boxed = false; _ } -> layout_unboxed_float Unboxed_float32
  | Pbigstring_load_64 { boxed = false; _ }
  | Pstring_load_64 { boxed = false; _ }
  | Pbytes_load_64 { boxed = false; _ } -> layout_unboxed_int Unboxed_int64
  | Pstring_load_128 { boxed = false; _ } | Pbytes_load_128 { boxed = false; _ }
  | Pbigstring_load_128 { boxed = false; _ } ->
<<<<<<< HEAD
    layout_unboxed_vector Unboxed_vec128
=======
      layout_unboxed_vector Unboxed_vec128
>>>>>>> 782530d3
  | Pfloatarray_load_128 { boxed = true; _ }
  | Pfloat_array_load_128 { boxed = true; _ }
  | Punboxed_float_array_load_128 { boxed = true; _ }
  | Punboxed_float32_array_load_128 { boxed = true; _ }
  | Pint_array_load_128 { boxed = true; _ }
  | Punboxed_int64_array_load_128 { boxed = true; _ }
  | Punboxed_nativeint_array_load_128 { boxed = true; _ }
  | Punboxed_int32_array_load_128 { boxed = true; _ } ->
<<<<<<< HEAD
    layout_boxed_vector Boxed_vec128
=======
      layout_boxed_vector Boxed_vec128
>>>>>>> 782530d3
  | Pfloatarray_load_128 { boxed = false; _ }
  | Pfloat_array_load_128 { boxed = false; _ }
  | Punboxed_float_array_load_128 { boxed = false; _ }
  | Punboxed_float32_array_load_128 { boxed = false; _ }
  | Pint_array_load_128 { boxed = false; _ }
  | Punboxed_int64_array_load_128 { boxed = false; _ }
  | Punboxed_nativeint_array_load_128 { boxed = false; _ }
  | Punboxed_int32_array_load_128 { boxed = false; _ } ->
<<<<<<< HEAD
    layout_unboxed_vector Unboxed_vec128
  | Pbigarrayref (_, _, kind, _) ->
    begin match kind with
    | Pbigarray_unknown -> layout_any_value
    | Pbigarray_float16 | Pbigarray_float32 ->
      (* float32 bigarrays return 64-bit floats for backward compatibility.
         Likewise for float16. *)
      layout_boxed_float Boxed_float64
    | Pbigarray_float32_t -> layout_boxed_float Boxed_float32
    | Pbigarray_float64 -> layout_boxed_float Boxed_float64
    | Pbigarray_sint8 | Pbigarray_uint8
    | Pbigarray_sint16 | Pbigarray_uint16
    | Pbigarray_caml_int -> layout_int
    | Pbigarray_int32 -> layout_boxed_int Boxed_int32
    | Pbigarray_int64 -> layout_boxed_int Boxed_int64
    | Pbigarray_native_int -> layout_boxed_int Boxed_nativeint
    | Pbigarray_complex32 | Pbigarray_complex64 ->
      layout_block
    end
=======
      layout_unboxed_vector Unboxed_vec128
  | Pbigarrayref (_, _, kind, _) ->
      begin match kind with
      | Pbigarray_unknown -> layout_any_value
      | Pbigarray_float16 | Pbigarray_float32 ->
        (* float32 bigarrays return 64-bit floats for backward compatibility.
           Likewise for float16. *)
        layout_boxed_float Boxed_float64
      | Pbigarray_float32_t -> layout_boxed_float Boxed_float32
      | Pbigarray_float64 -> layout_boxed_float Boxed_float64
      | Pbigarray_sint8 | Pbigarray_uint8
      | Pbigarray_sint16 | Pbigarray_uint16
      | Pbigarray_caml_int -> layout_int
      | Pbigarray_int32 -> layout_boxed_int Boxed_int32
      | Pbigarray_int64 -> layout_boxed_int Boxed_int64
      | Pbigarray_native_int -> layout_boxed_int Boxed_nativeint
      | Pbigarray_complex32 | Pbigarray_complex64 ->
          layout_block
      end
>>>>>>> 782530d3
  | Pctconst (
    Big_endian | Word_size | Int_size | Max_wosize
    | Ostype_unix | Ostype_cygwin | Ostype_win32 | Backend_type | Runtime5
  ) ->
    (* Compile-time constants only ever return ints for now,
       enumerate them all to be sure to modify this if it becomes wrong. *)
    layout_int
  | Pint_as_pointer _ ->
    (* CR ncourant: use an unboxed int64 here when it exists *)
    layout_any_value
  | (Parray_to_iarray | Parray_of_iarray) -> layout_any_value
  | Pget_header _ -> layout_boxed_int Boxed_nativeint
  | Prunstack | Presume | Pperform | Preperform -> layout_any_value
  | Patomic_load { immediate_or_pointer = Immediate } -> layout_int
  | Patomic_load { immediate_or_pointer = Pointer } -> layout_any_value
  | Patomic_exchange
  | Patomic_compare_exchange
  | Patomic_cas
  | Patomic_fetch_add
  | Pdls_get -> layout_any_value
  | Ppoll -> layout_unit
  | Preinterpret_tagged_int63_as_unboxed_int64 -> layout_unboxed_int64
  | Preinterpret_unboxed_int64_as_tagged_int63 -> layout_int

let compute_expr_layout free_vars_kind lam =
  let rec compute_expr_layout kinds = function
    | Lvar id | Lmutvar id -> begin
        try Ident.Map.find id kinds
        with Not_found ->
        match free_vars_kind id with
        | Some kind -> kind
        | None ->
            Misc.fatal_errorf "Unbound layout for variable %a" Ident.print id
      end
    | Lconst cst -> structured_constant_layout cst
    | Lfunction _ -> layout_function
    | Lapply { ap_result_layout; _ } -> ap_result_layout
    | Lsend (_, _, _, _, _, _, _, layout) -> layout
    | Llet(_, kind, id, _, body) | Lmutlet(kind, id, _, body) ->
      compute_expr_layout (Ident.Map.add id kind kinds) body
    | Lletrec(defs, body) ->
      let kinds =
        List.fold_left (fun kinds { id } -> Ident.Map.add id layout_letrec kinds)
          kinds defs
      in
      compute_expr_layout kinds body
    | Lprim(p, _, _) ->
      primitive_result_layout p
    | Lswitch(_, _, _, kind) | Lstringswitch(_, _, _, _, kind)
    | Lstaticcatch(_, _, _, _, kind) | Ltrywith(_, _, _, kind)
    | Lifthenelse(_, _, _, kind) | Lregion (_, kind) ->
      kind
    | Lstaticraise (_, _) ->
      layout_bottom
    | Lsequence(_, body) | Levent(body, _) -> compute_expr_layout kinds body
    | Lwhile _ | Lfor _ | Lassign _ -> layout_unit
    | Lifused _ ->
        assert false
    | Lexclave e -> compute_expr_layout kinds e
  in
  compute_expr_layout Ident.Map.empty lam

let array_ref_kind mode = function
  | Pgenarray -> Pgenarray_ref mode
  | Paddrarray -> Paddrarray_ref
  | Pintarray -> Pintarray_ref
  | Pfloatarray -> Pfloatarray_ref mode
  | Punboxedintarray int_kind -> Punboxedintarray_ref int_kind
  | Punboxedfloatarray float_kind -> Punboxedfloatarray_ref float_kind
  | Punboxedvectorarray vec_kind -> Punboxedvectorarray_ref vec_kind
  | Pgcscannableproductarray kinds -> Pgcscannableproductarray_ref kinds
  | Pgcignorableproductarray kinds -> Pgcignorableproductarray_ref kinds

let array_set_kind mode = function
  | Pgenarray -> Pgenarray_set mode
  | Paddrarray -> Paddrarray_set mode
  | Pintarray -> Pintarray_set
  | Pfloatarray -> Pfloatarray_set
  | Punboxedintarray int_kind -> Punboxedintarray_set int_kind
  | Punboxedfloatarray float_kind -> Punboxedfloatarray_set float_kind
  | Punboxedvectorarray vec_kind -> Punboxedvectorarray_set vec_kind
  | Pgcscannableproductarray kinds -> Pgcscannableproductarray_set (mode, kinds)
  | Pgcignorableproductarray kinds -> Pgcignorableproductarray_set kinds

let may_allocate_in_region lam =
  (* loop_region raises, if the lambda might allocate in parent region *)
  let rec loop_region lam =
    shallow_iter ~tail:(function
      | Lexclave body -> loop body
      | lam -> loop_region lam
    ) ~non_tail:(fun lam -> loop_region lam) lam
  and loop = function
    | Lvar _ | Lmutvar _ | Lconst _ -> ()

    | Lfunction {mode=Alloc_heap} -> ()
    | Lfunction {mode=Alloc_local} -> raise Exit

    | Lapply {ap_mode=Alloc_local}
    | Lsend (_,_,_,_,_,Alloc_local,_,_) -> raise Exit

    | Lprim (prim, args, _) ->
       begin match primitive_may_allocate prim with
       | Some Alloc_local -> raise Exit
       | None | Some Alloc_heap ->
          List.iter loop args
       end
    | Lregion (body, _layout) ->
       (* [body] might allocate in the parent region because of exclave, and thus
          [Lregion body] might allocate in the current region *)
      loop_region body
    | Lexclave _body ->
      (* [_body] might do local allocations, but not in the current region;
        rather, it's in the parent region *)
      ()
    | Lwhile {wh_cond; wh_body} -> loop wh_cond; loop wh_body
    | Lfor {for_from; for_to; for_body} -> loop for_from; loop for_to; loop for_body
    | ( Lapply _ | Llet _ | Lmutlet _ | Lletrec _ | Lswitch _ | Lstringswitch _
      | Lstaticraise _ | Lstaticcatch _ | Ltrywith _
      | Lifthenelse _ | Lsequence _ | Lassign _ | Lsend _
      | Levent _ | Lifused _) as lam ->
       iter_head_constructor loop lam
  in
  if not Config.stack_allocation then false
  else begin
    match loop lam with
    | () -> false
    | exception Exit -> true
  end

let simple_prim_on_values ~name ~arity ~alloc =
  Primitive.make
    ~name
    ~alloc
    ~c_builtin:false
    ~effects:Arbitrary_effects
    ~coeffects:Has_coeffects
    ~native_name:""
    ~native_repr_args:
      (Primitive.make_prim_repr_args arity
        (Primitive.Prim_global,Same_as_ocaml_repr Jkind.Sort.Const.value))
    ~native_repr_res:(Prim_global, Same_as_ocaml_repr Jkind.Sort.Const.value)
    ~is_layout_poly:false

let rec try_to_find_location lam =
  (* This is very much best-effort and may overshoot, but will still likely be
     better than nothing. *)
  match lam with
  | Lprim (_, _, loc)
  | Lfunction { loc; _ }
  | Lletrec ({ def = { loc; _ }; _ } :: _, _)
  | Lapply { ap_loc = loc; _ }
  | Lfor { for_loc = loc; _ }
  | Lswitch (_, _, loc, _)
  | Lstringswitch (_, _, _, loc, _)
  | Lsend (_, _, _, _, _, _, loc, _)
  | Levent (_, { lev_loc = loc; _ }) ->
    loc
  | Llet (_, _, _, lam, _)
  | Lmutlet (_, _, lam, _)
  | Lifthenelse (lam, _, _, _)
  | Lstaticcatch (lam, _, _, _, _)
  | Lstaticraise (_, lam :: _)
  | Lwhile { wh_cond = lam; _ }
  | Lsequence (lam, _)
  | Lassign (_, lam)
  | Lifused (_, lam)
  | Lregion (lam, _)
  | Lexclave lam
  | Ltrywith (lam, _, _, _) ->
    try_to_find_location lam
  | Lvar _ | Lmutvar _ | Lconst _ | Lletrec _ | Lstaticraise (_, []) ->
    Debuginfo.Scoped_location.Loc_unknown

let try_to_find_debuginfo lam =
  Debuginfo.from_location (try_to_find_location lam)<|MERGE_RESOLUTION|>--- conflicted
+++ resolved
@@ -470,11 +470,8 @@
   | Unboxed_int64
   | Unboxed_nativeint
   | Unboxed_int32
-<<<<<<< HEAD
   | Unboxed_int16
   | Unboxed_int8
-=======
->>>>>>> 782530d3
 
 and unboxed_vector = Primitive.unboxed_vector =
   | Unboxed_vec128
@@ -987,15 +984,10 @@
 let layout_boxed_float f = non_null_value (Pboxedfloatval f)
 let layout_unboxed_float f = Punboxed_float f
 let layout_unboxed_nativeint = Punboxed_int Unboxed_nativeint
-<<<<<<< HEAD
 let layout_unboxed_int64 = Punboxed_int Unboxed_int64
 let layout_unboxed_int32 = Punboxed_int Unboxed_int32
 let layout_unboxed_int16 = Punboxed_int Unboxed_int16
 let layout_unboxed_int8 = Punboxed_int Unboxed_int8
-=======
-let layout_unboxed_int32 = Punboxed_int Unboxed_int32
-let layout_unboxed_int64 = Punboxed_int Unboxed_int64
->>>>>>> 782530d3
 let layout_string = non_null_value Pgenval
 let layout_unboxed_int ubi = Punboxed_int ubi
 let layout_boxed_int bi = non_null_value (Pboxedintval bi)
@@ -2196,11 +2188,8 @@
       | Imm -> layout_int
       | Float64 -> layout_unboxed_float Unboxed_float64
       | Float32 -> layout_unboxed_float Unboxed_float32
-<<<<<<< HEAD
       | Bits8 -> layout_unboxed_int8
       | Bits16 -> layout_unboxed_int16
-=======
->>>>>>> 782530d3
       | Bits32 -> layout_unboxed_int32
       | Bits64 -> layout_unboxed_int64
       | Vec128 -> layout_unboxed_vector Unboxed_vec128
@@ -2268,7 +2257,6 @@
   | Pandbint (bi, _) | Porbint (bi, _) | Pxorbint (bi, _)
   | Plslbint (bi, _) | Plsrbint (bi, _) | Pasrbint (bi, _)
   | Pbbswap (bi, _) | Pbox_int (bi, _) ->
-<<<<<<< HEAD
     layout_boxed_int bi
   | Ptag_int _ -> layout_int
   | Puntag_int i -> layout_unboxed_int i
@@ -2285,22 +2273,6 @@
   | Pstring_load_128 { boxed = true; _ } | Pbytes_load_128 { boxed = true; _ }
   | Pbigstring_load_128 { boxed = true; _ } ->
     layout_boxed_vector Boxed_vec128
-=======
-      layout_boxed_int bi
-  | Punbox_int bi -> Punboxed_int (Primitive.unboxed_integer bi)
-  | Pstring_load_32 { boxed = true; _ } | Pbytes_load_32 { boxed = true; _ }
-  | Pbigstring_load_32 { boxed = true; _ } ->
-      layout_boxed_int Boxed_int32
-  | Pstring_load_f32 { boxed = true; _ } | Pbytes_load_f32 { boxed = true; _ }
-  | Pbigstring_load_f32 { boxed = true; _ } ->
-      layout_boxed_float Boxed_float32
-  | Pstring_load_64 { boxed = true; _ } | Pbytes_load_64 { boxed = true; _ }
-  | Pbigstring_load_64 { boxed = true; _ } ->
-      layout_boxed_int Boxed_int64
-  | Pstring_load_128 { boxed = true; _ } | Pbytes_load_128 { boxed = true; _ }
-  | Pbigstring_load_128 { boxed = true; _ } ->
-      layout_boxed_vector Boxed_vec128
->>>>>>> 782530d3
   | Pbigstring_load_32 { boxed = false; _ }
   | Pstring_load_32 { boxed = false; _ }
   | Pbytes_load_32 { boxed = false; _ } -> layout_unboxed_int Unboxed_int32
@@ -2312,11 +2284,7 @@
   | Pbytes_load_64 { boxed = false; _ } -> layout_unboxed_int Unboxed_int64
   | Pstring_load_128 { boxed = false; _ } | Pbytes_load_128 { boxed = false; _ }
   | Pbigstring_load_128 { boxed = false; _ } ->
-<<<<<<< HEAD
     layout_unboxed_vector Unboxed_vec128
-=======
-      layout_unboxed_vector Unboxed_vec128
->>>>>>> 782530d3
   | Pfloatarray_load_128 { boxed = true; _ }
   | Pfloat_array_load_128 { boxed = true; _ }
   | Punboxed_float_array_load_128 { boxed = true; _ }
@@ -2325,11 +2293,7 @@
   | Punboxed_int64_array_load_128 { boxed = true; _ }
   | Punboxed_nativeint_array_load_128 { boxed = true; _ }
   | Punboxed_int32_array_load_128 { boxed = true; _ } ->
-<<<<<<< HEAD
     layout_boxed_vector Boxed_vec128
-=======
-      layout_boxed_vector Boxed_vec128
->>>>>>> 782530d3
   | Pfloatarray_load_128 { boxed = false; _ }
   | Pfloat_array_load_128 { boxed = false; _ }
   | Punboxed_float_array_load_128 { boxed = false; _ }
@@ -2338,7 +2302,6 @@
   | Punboxed_int64_array_load_128 { boxed = false; _ }
   | Punboxed_nativeint_array_load_128 { boxed = false; _ }
   | Punboxed_int32_array_load_128 { boxed = false; _ } ->
-<<<<<<< HEAD
     layout_unboxed_vector Unboxed_vec128
   | Pbigarrayref (_, _, kind, _) ->
     begin match kind with
@@ -2358,27 +2321,6 @@
     | Pbigarray_complex32 | Pbigarray_complex64 ->
       layout_block
     end
-=======
-      layout_unboxed_vector Unboxed_vec128
-  | Pbigarrayref (_, _, kind, _) ->
-      begin match kind with
-      | Pbigarray_unknown -> layout_any_value
-      | Pbigarray_float16 | Pbigarray_float32 ->
-        (* float32 bigarrays return 64-bit floats for backward compatibility.
-           Likewise for float16. *)
-        layout_boxed_float Boxed_float64
-      | Pbigarray_float32_t -> layout_boxed_float Boxed_float32
-      | Pbigarray_float64 -> layout_boxed_float Boxed_float64
-      | Pbigarray_sint8 | Pbigarray_uint8
-      | Pbigarray_sint16 | Pbigarray_uint16
-      | Pbigarray_caml_int -> layout_int
-      | Pbigarray_int32 -> layout_boxed_int Boxed_int32
-      | Pbigarray_int64 -> layout_boxed_int Boxed_int64
-      | Pbigarray_native_int -> layout_boxed_int Boxed_nativeint
-      | Pbigarray_complex32 | Pbigarray_complex64 ->
-          layout_block
-      end
->>>>>>> 782530d3
   | Pctconst (
     Big_endian | Word_size | Int_size | Max_wosize
     | Ostype_unix | Ostype_cygwin | Ostype_win32 | Backend_type | Runtime5
