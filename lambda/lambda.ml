--- conflicted
+++ resolved
@@ -2073,9 +2073,9 @@
   | Pbox_float (_, m) | Pbox_int (_, m) | Pbox_vector (_, m) -> Some m
   | Prunstack | Presume | Pperform | Preperform
     (* CR mshinwell: check *)
-<<<<<<< HEAD
   | Ppoll ->
     Some alloc_heap
+  | Pcpu_relax -> if Config.poll_insertion then None else Some alloc_heap
   | Patomic_load_field _
   | Patomic_set_field _
   | Patomic_exchange_field _
@@ -2087,21 +2087,6 @@
   | Patomic_land_field
   | Patomic_lor_field
   | Patomic_lxor_field
-=======
-  | Ppoll -> Some alloc_heap
-  | Pcpu_relax -> if Config.poll_insertion then None else Some alloc_heap
-  | Patomic_load _
-  | Patomic_set _
-  | Patomic_exchange _
-  | Patomic_compare_exchange _
-  | Patomic_compare_set _
-  | Patomic_fetch_add
-  | Patomic_add
-  | Patomic_sub
-  | Patomic_land
-  | Patomic_lor
-  | Patomic_lxor
->>>>>>> c5fe2586
   | Pdls_get
   | Preinterpret_unboxed_int64_as_tagged_int63
   | Parray_element_size_in_bytes _
@@ -2267,18 +2252,10 @@
   | Punbox_unit
   | Punboxed_product_field _ | Pget_header _ ->
     false
-<<<<<<< HEAD
   | Patomic_exchange_field _ | Patomic_compare_exchange_field _
   | Patomic_compare_set_field _ | Patomic_fetch_add_field  | Patomic_add_field
   | Patomic_sub_field  | Patomic_land_field | Patomic_lor_field
   | Patomic_lxor_field  | Patomic_load_field _ | Patomic_set_field _ -> false
-=======
-  | Patomic_exchange _ | Patomic_compare_exchange _
-  | Patomic_compare_set _ | Patomic_fetch_add | Patomic_add
-  | Patomic_sub | Patomic_land | Patomic_lor
-  | Patomic_lxor | Patomic_load _ | Patomic_set _->
-    false
->>>>>>> c5fe2586
   | Prunstack | Pperform | Presume | Preperform -> true (* XXX! *)
   | Pdls_get | Ppoll | Pcpu_relax
   | Preinterpret_tagged_int63_as_unboxed_int64
@@ -2532,22 +2509,13 @@
   | Patomic_compare_set_field _
   | Patomic_fetch_add_field -> layout_int
   | Pdls_get -> layout_any_value
-<<<<<<< HEAD
   | Patomic_add_field
   | Patomic_sub_field
   | Patomic_land_field
   | Patomic_lor_field
   | Patomic_lxor_field
   | Ppoll -> layout_unit
-=======
-  | Patomic_add
-  | Patomic_sub
-  | Patomic_land
-  | Patomic_lor
-  | Patomic_lxor
-  | Ppoll
   | Pcpu_relax -> layout_unit
->>>>>>> c5fe2586
   | Preinterpret_tagged_int63_as_unboxed_int64 -> layout_unboxed_int64
   | Preinterpret_unboxed_int64_as_tagged_int63 -> layout_int
   | Ppeek layout -> (
