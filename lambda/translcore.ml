--- conflicted
+++ resolved
@@ -56,15 +56,10 @@
 let layout_exp sort e = layout e.exp_env e.exp_loc sort e.exp_type
 let layout_pat sort p = layout p.pat_env p.pat_loc sort p.pat_type
 
-<<<<<<< HEAD
 let check_record_field_sort loc sort =
-  match Jkind.Sort.default_to_value_and_get sort with
+  match (sort : Jkind.Sort.Const.t) with
   | Base (Value | Float64 | Float32 | Bits8 | Bits16 | Bits32 | Bits64 | Vec128
          | Word) -> ()
-=======
-let check_record_field_sort loc : Jkind.Sort.Const.t -> _ = function
-  | Base (Value | Float64 | Float32 | Bits32 | Bits64 | Vec128 | Word) -> ()
->>>>>>> 3cc76c06
   | Base Void -> raise (Error (loc, Illegal_void_record_field))
   | Product _ as c -> raise (Error (loc, Illegal_product_record_field c))
 
