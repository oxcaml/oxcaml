(**************************************************************************)
(*                                                                        *)
(*                                 OCaml                                  *)
(*                                                                        *)
(*             Xavier Leroy, projet Cristal, INRIA Rocquencourt           *)
(*                                                                        *)
(*   Copyright 1996 Institut National de Recherche en Informatique et     *)
(*     en Automatique.                                                    *)
(*                                                                        *)
(*   All rights reserved.  This file is distributed under the terms of    *)
(*   the GNU Lesser General Public License version 2.1, with the          *)
(*   special exception on linking described in the file LICENSE.          *)
(*                                                                        *)
(**************************************************************************)

(* Translation from typed abstract syntax to lambda terms,
   for the core language *)

open Misc
open Asttypes
open Primitive
open Types
open Typedtree
open Typeopt
open Lambda
open Translmode
open Debuginfo.Scoped_location

type error =
    Free_super_var
  | Unreachable_reached
  | Bad_probe_layout of Ident.t
  | Unknown_probe_layout of Ident.t
  | Illegal_void_record_field
  | Illegal_product_record_field of Jkind.Sort.Const.t
  | Void_sort of type_expr
  | Unboxed_vector_in_array_comprehension
  | Unboxed_product_in_array_comprehension
  | Unboxed_product_in_let_mutable
  | Block_index_gap_overflow_possible
  | Element_would_be_reordered_in_record

exception Error of Location.t * error

let use_dup_for_constant_mutable_arrays_bigger_than = 4

let layout_exp sort e = layout e.exp_env e.exp_loc sort e.exp_type
let layout_pat sort p = layout p.pat_env p.pat_loc sort p.pat_type

let field_offset_for_label lbl =
  match lbl.lbl_repres with
  | Record_boxed _
  | Record_inlined (_, Constructor_uniform_value, Variant_boxed _)
  | Record_inlined (_, Constructor_uniform_value, Variant_with_null) ->
      lbl.lbl_pos
  | Record_inlined (_, Constructor_uniform_value, Variant_extensible) ->
      lbl.lbl_pos + 1
  | Record_unboxed | Record_inlined (_, _, Variant_unboxed) ->
    (* CR layouts 5.1: For unboxed records, no offset calculation needed in
       regular field access *)
      lbl.lbl_pos
  | Record_float ->
      lbl.lbl_pos
  | Record_ufloat ->
      lbl.lbl_pos
  | Record_inlined (_, Constructor_mixed _, Variant_extensible) ->
      fatal_error "Mixed inlined records not supported for extensible variants"
  | Record_inlined (_, Constructor_mixed _, Variant_boxed _)
  | Record_inlined (_, Constructor_mixed _, Variant_with_null)
  | Record_mixed _ ->
      lbl.lbl_pos

(* Forward declaration -- to be filled in by Translmod.transl_module *)
let transl_module =
  ref((fun ~scopes:_ _cc _rootpath _modl -> assert false) :
      scopes:scopes -> module_coercion -> Longident.t option ->
      module_expr -> lambda)

let transl_object =
  ref (fun ~scopes:_ _id _s _cl -> assert false :
       scopes:scopes -> Ident.t -> string list -> class_expr -> lambda)

(* Probe handlers are generated from %probe as closed functions
   during transl_exp and immediately lifted to top level. *)
let probe_handlers = ref []
let clear_probe_handlers () = probe_handlers := []
let declare_probe_handlers lam =
  List.fold_left (fun acc (funcid, func_duid, func) ->
      Llet(Strict, Lambda.layout_function, funcid, func_duid, func, acc))
    lam
    !probe_handlers

(* Compile an exception/extension definition *)

let prim_fresh_oo_id =
  Pccall
    (Lambda.simple_prim_on_values ~name:"caml_fresh_oo_id" ~arity:1 ~alloc:false)

let transl_extension_constructor ~scopes env path ext =
  let path =
    Printtyp.wrap_printing_env env ~error:true (fun () ->
      Option.map (Printtyp.rewrite_double_underscore_longidents env) path)
  in
  let name =
    match path with
    | None -> Ident.name ext.ext_id
    | Some path -> Format.asprintf "%a" Pprintast.longident path
  in
  let loc = of_location ~scopes ext.ext_loc in
  match ext.ext_kind with
    Text_decl _ ->
      (* Extension constructors are currently always Alloc_heap.
         They could be Alloc_local, but that would require changes
         to pattern typing, as patterns can close over them. *)
      Lprim (Pmakeblock (Obj.object_tag, Immutable_unique, None, alloc_heap),
        [Lconst (Const_base (Const_string (name, ext.ext_loc, None)));
         Lprim (prim_fresh_oo_id, [lambda_unit], loc)],
        loc)
  | Text_rebind(path, _lid) ->
      transl_extension_path loc env path

(* To propagate structured constants *)

exception Not_constant

let extract_constant = function
    Lconst sc -> sc
  | _ -> raise Not_constant

let extract_float = function
    Const_base(Const_float f) -> f
  | _ -> fatal_error "Translcore.extract_float"

let transl_apply_position position =
  match position with
  | Default -> Rc_normal
  | Nontail -> Rc_nontail
  | Tail ->
    if Config.stack_allocation then Rc_close_at_apply
    else Rc_normal

let maybe_region get_layout lam =
  let rec remove_tail_markers_and_exclave = function
    | Lapply ({ap_region_close = Rc_close_at_apply} as ap) ->
       Lapply ({ap with ap_region_close = Rc_normal})
    | Lsend (k, lmet, lobj, largs, Rc_close_at_apply, mode, loc, layout) ->
       Lsend (k, lmet, lobj, largs, Rc_normal, mode, loc, layout)
    | Lregion _ as lam -> lam
    | Lexclave lam -> lam
    | lam ->
       Lambda.shallow_map ~tail:remove_tail_markers_and_exclave ~non_tail:Fun.id lam
  in
  if not Config.stack_allocation then lam
  else if may_allocate_in_region lam then Lregion (lam, get_layout ())
  else remove_tail_markers_and_exclave lam

let maybe_region_layout layout lam =
  maybe_region (fun () -> layout) lam

let maybe_region_exp sort exp lam =
  maybe_region (fun () -> layout_exp sort exp) lam

let is_alloc_heap = function Alloc_heap -> true | Alloc_local -> false

(* In cases where we're careful to preserve syntactic arity, we disable
   the arity fusion attempted by simplif.ml *)
let function_attribute_disallowing_arity_fusion =
  { default_function_attribute with may_fuse_arity = false }

(** [curried_function_kind p] checks the well-formedness of the list and returns
  the corresponding [curried_function_kind]. *)
let curried_function_kind
    : (function_curry * Mode.Alloc.l) list
      -> return_mode:locality_mode
      -> mode:locality_mode
      -> curried_function_kind
  =
  let rec loop params ~return_mode ~mode ~running_count
      ~found_local_already
    =
    match params with
    | [] -> Misc.fatal_error "Expected to find [Final_arg] at end of list"
    | [ Final_arg, final_arg_mode ] ->
        let nlocal =
          if running_count = 0
             && is_alloc_heap return_mode
             && is_alloc_heap mode
             && is_alloc_heap (transl_alloc_mode_l final_arg_mode)
          then 0
          else running_count + 1
        in
        { nlocal }
    | (Final_arg, _) :: _ -> Misc.fatal_error "Found [Final_arg] too early"
    | (More_args { partial_mode }, _) :: params ->
        match transl_alloc_mode_l partial_mode with
        | Alloc_heap when not found_local_already ->
            loop params ~return_mode ~mode
              ~running_count:0 ~found_local_already
        | Alloc_local ->
            loop params ~return_mode ~mode
              ~running_count:(running_count + 1) ~found_local_already:true
        | Alloc_heap ->
            Misc.fatal_error
              "A function argument with a Global partial_mode unexpectedly \
              found following a function argument with a Local partial_mode"
  in
  fun params ~return_mode ~mode ->
    loop params ~return_mode ~mode ~running_count:0
      ~found_local_already:false

(* Insertion of debugging events *)

let event_before ~scopes exp lam =
  Translprim.event_before (of_location ~scopes exp.exp_loc) exp lam

let event_after ~scopes exp lam =
  Translprim.event_after (of_location ~scopes exp.exp_loc) exp lam

let event_function ~scopes exp lam =
  if !Clflags.debug && not !Clflags.native_code then
    let repr = Some (ref 0) in
    let (info, body) = lam repr in
    (info,
     Levent(body, {lev_loc = of_location ~scopes exp.exp_loc;
                   lev_kind = Lev_function;
                   lev_repr = repr;
                   lev_env = exp.exp_env}))
  else
    lam None

(* Assertions *)

let assert_failed loc ~scopes exp =
  let slot =
    transl_extension_path Loc_unknown
      (Lazy.force Env.initial) Predef.path_assert_failure
  in
  let (fname, line, char) =
    Location.get_pos_info loc.Location.loc_start
  in
  let loc = of_location ~scopes exp.exp_loc in
  Lprim(Praise Raise_regular, [event_after ~scopes exp
    (Lprim(Pmakeblock(0, Immutable, None, alloc_heap),
          [slot;
           Lconst(Const_block(0,
              [Const_base(Const_string (fname, exp.exp_loc, None));
               Const_base(Const_int line);
               Const_base(Const_int char)]))], loc))], loc)

type fusable_function =
  { params : function_param list
  ; body : function_body
  ; return_sort : Jkind.Sort.Const.t
  ; return_mode : locality_mode
  ; region : bool
  }

(* [fuse_method_arity] is what ensures that a n-ary method is compiled as a
   (n+1)-ary function, where the first parameter is self. It fuses together the
   self and method parameters.

   Input:  fun self -> fun method_param_1 ... method_param_n -> body
   Output: fun self method_param_1 ... method_param_n -> body

   It detects whether the AST is a method by the presence of [Texp_poly] on the
   inner function. This is only ever added to methods.
*)
let fuse_method_arity (parent : fusable_function) : fusable_function =
  match parent with
  | { params = [ self_param ];
      return_mode = Alloc_heap;
      body =
        Tfunction_body { exp_desc = Texp_function method_; exp_extra; }
    }
    when
      List.exists
        (function (Texp_poly _, _, _) -> true | _ -> false)
        exp_extra
    ->
      begin match transl_alloc_mode method_.alloc_mode with
      | Alloc_heap -> ()
      | Alloc_local ->
          (* If we support locally-allocated objects, we'll also have to
             pass the new mode back to the caller.
          *)
          Misc.fatal_error "Locally-allocated method body!"
      end;
      let self_param =
        { self_param
          with fp_curry = More_args
            { partial_mode =
              Mode.Alloc.disallow_right Mode.Alloc.legacy }
        }
      in
      let return_sort = Jkind.Sort.default_for_transl_and_get method_.ret_sort in
      { params = self_param :: method_.params;
        body = method_.body;
        return_mode = transl_alloc_mode_l method_.ret_mode;
        return_sort;
        region = true;
      }
  | _ -> parent

(* Translation of expressions *)

let rec iter_exn_names f pat =
  match pat.pat_desc with
  | Tpat_var (id, _, _, _, _) -> f id
  | Tpat_alias (p, id, _, _, _, _, _) ->
      f id;
      iter_exn_names f p
  | _ -> ()

let transl_ident loc env ty path desc kind =
  match desc.val_kind, kind with
  | Val_prim p, Id_prim (poly_mode, poly_sort) ->
      Translprim.transl_primitive loc p env ty ~poly_mode ~poly_sort (Some path)
  | Val_anc _, Id_value ->
      raise(Error(to_location loc, Free_super_var))
  | (Val_reg | Val_self _), Id_value ->
      transl_value_path loc env path
  |  _ -> fatal_error "Translcore.transl_exp: bad Texp_ident"

let can_apply_primitive p pmode pos args =
  let is_omitted = function
    | Arg _ -> false
    | Omitted _ -> true
  in
  if List.exists (fun (_, arg) -> is_omitted arg) args then false
  else begin
    let nargs = List.length args in
    if nargs = p.prim_arity then true
    else if nargs < p.prim_arity then false
    else if pos <> Typedtree.Tail then true
    else begin
      let return_mode = Ctype.prim_mode pmode p.prim_native_repr_res in
      is_heap_mode (transl_locality_mode_l return_mode)
    end
  end

let zero_alloc_of_application
      ~num_args (annotation : Zero_alloc.assume option) funct =
  match annotation, funct.exp_desc with
  | Some assume, _ ->
    (* The user wrote a zero_alloc attribute on the application - keep it. *)
    Builtin_attributes.assume_zero_alloc ~inferred:false assume
  | None, Texp_ident (_, _, { val_zero_alloc; _ }, _, _) ->
    (* We assume the call is zero_alloc if the function is known to be
       zero_alloc. If the function is zero_alloc opt, then we need to be sure
       that the opt checks were run to license this assumption. We judge
       whether the opt checks were run based on the argument to the
       [-zero-alloc-check] command line flag. *)
    let use_opt =
      match !Clflags.zero_alloc_check with
      | Check_default | No_check -> false
      | Check_all | Check_opt_only -> true
    in
    begin match Zero_alloc.get val_zero_alloc with
    | Check c when c.arity = num_args && (use_opt || not c.opt) ->
      let assume : Zero_alloc.assume =
        { strict = c.strict;
          never_returns_normally = false;
          never_raises = false;
          arity = c.arity;
          loc = c.loc }
      in
      Builtin_attributes.assume_zero_alloc ~inferred:true assume
    | Check _ | Default_zero_alloc | Ignore_assert_all | Assume _ ->
      Zero_alloc_utils.Assume_info.none
    end
  | None, _ -> Zero_alloc_utils.Assume_info.none

let rec transl_exp ~scopes sort e =
  transl_exp1 ~scopes ~in_new_scope:false sort e

(* ~in_new_scope tracks whether we just opened a new scope.

   When we just opened a new scope, we avoid introducing an extraneous anonymous
   function scope and instead inherit the new scope. E.g., [let f x = ...] is
   parsed as a let-bound Pexp_function node [let f = fun x -> ...].
   We give it f's scope.
*)
and transl_exp1 ~scopes ~in_new_scope sort e =
  let eval_once =
    (* Whether classes for immediate objects must be cached *)
    match e.exp_desc with
      Texp_function _ | Texp_for _ | Texp_while _ -> false
    | _ -> true
  in
  if eval_once then transl_exp0 ~scopes ~in_new_scope sort e else
  Translobj.oo_wrap e.exp_env true (transl_exp0 ~scopes ~in_new_scope sort) e

and transl_exp0 ~in_new_scope ~scopes sort e =
  match e.exp_desc with
  | Texp_ident(path, _, desc, kind, _) ->
      transl_ident (of_location ~scopes e.exp_loc)
        e.exp_env e.exp_type path desc kind
  | Texp_constant cst -> Lconst (Const_base cst)
  | Texp_let(rec_flag, pat_expr_list, body) ->
      let return_layout = layout_exp sort body in
      transl_let ~scopes ~return_layout rec_flag pat_expr_list
        (event_before ~scopes body (transl_exp ~scopes sort body))
  | Texp_letmutable(pat_expr, body) ->
      let return_layout = layout_exp sort body in
      transl_letmutable ~scopes ~return_layout pat_expr
        (event_before ~scopes body (transl_exp ~scopes sort body))
  | Texp_function { params; body; ret_sort; ret_mode; alloc_mode;
                    zero_alloc } ->
      let ret_sort = Jkind.Sort.default_for_transl_and_get ret_sort in
      transl_function ~in_new_scope ~scopes e params body
        ~alloc_mode ~ret_mode ~ret_sort ~region:true ~zero_alloc
  | Texp_apply({ exp_desc = Texp_ident(path, _, {val_kind = Val_prim p},
                                       Id_prim (pmode, psort), _);
                 exp_type = prim_type; } as funct,
               oargs, pos, ap_mode, zero_alloc)
    when can_apply_primitive p pmode pos oargs ->
      let rec cut_args prim_repr oargs =
        match prim_repr, oargs with
        | [], _ -> [], oargs
        | _, [] -> failwith "Translcore cut_args"
        | ((_, arg_repr) :: prim_repr), ((_, Arg (x, _)) :: oargs) ->
          let arg_exps, extra_args = cut_args prim_repr oargs in
          let arg_sort =
              Translprim.sort_of_native_repr arg_repr ~poly_sort:psort
          in
          (x, arg_sort) :: arg_exps, extra_args
        | _, ((_, Omitted _) :: _) -> assert false
      in
      let arg_exps, extra_args = cut_args p.prim_native_repr_args oargs in
      let args = transl_list ~scopes arg_exps in
      let prim_exp = if extra_args = [] then Some e else None in
      let position =
        if extra_args = [] then transl_apply_position pos
        else Rc_normal
      in
      let assume_zero_alloc =
        match zero_alloc with
        | None -> Zero_alloc_utils.Assume_info.none
        | Some assume -> Builtin_attributes.assume_zero_alloc ~inferred:false assume
      in
      let stack =
        List.exists (function (Texp_stack, _, _) -> true | _ -> false) e.exp_extra
      in
      let lam =
        let loc =
          map_scopes (update_assume_zero_alloc ~assume_zero_alloc)
            (of_location ~scopes e.exp_loc)
        in
        Translprim.transl_primitive_application
          loc p e.exp_env prim_type
          ~poly_mode:pmode ~poly_sort:psort ~stack
          path prim_exp args (List.map fst arg_exps) position
      in
      if extra_args = [] then lam
      else begin
        let tailcall = Translattribute.get_tailcall_attribute funct in
        let inlined = Translattribute.get_inlined_attribute funct in
        let specialised = Translattribute.get_specialised_attribute funct in
        let position = transl_apply_position pos in
        let mode = transl_locality_mode_l ap_mode in
        let result_layout = layout_exp sort e in
        event_after ~scopes e
          (transl_apply ~scopes ~tailcall ~inlined ~specialised
             ~assume_zero_alloc
             ~position ~mode
             ~result_layout lam extra_args (of_location ~scopes e.exp_loc))
      end
  | Texp_apply(funct, oargs, position, ap_mode, zero_alloc)
    ->
      let tailcall = Translattribute.get_tailcall_attribute funct in
      let inlined = Translattribute.get_inlined_attribute funct in
      let specialised = Translattribute.get_specialised_attribute funct in
      let result_layout = layout_exp sort e in
      let position = transl_apply_position position in
      let mode = transl_locality_mode_l ap_mode in
      let assume_zero_alloc =
        zero_alloc_of_application ~num_args:(List.length oargs) zero_alloc funct
      in
      event_after ~scopes e
        (transl_apply ~scopes ~tailcall ~inlined ~specialised
           ~assume_zero_alloc
           ~result_layout
           ~position ~mode (transl_exp ~scopes Jkind.Sort.Const.for_function funct)
           oargs (of_location ~scopes e.exp_loc))
  | Texp_match(arg, arg_sort, pat_expr_list, partial) ->
      let arg_sort = Jkind.Sort.default_for_transl_and_get arg_sort in
      transl_match ~scopes ~arg_sort ~return_sort:sort e arg pat_expr_list
        partial
  | Texp_try(body, pat_expr_list) ->
      let id, id_duid = Typecore.name_cases "exn" pat_expr_list in
      let return_layout = layout_exp sort e in
      Ltrywith(transl_exp ~scopes sort body, id, id_duid,
               Matching.for_trywith ~scopes ~return_layout e.exp_loc (Lvar id)
                 (transl_cases_try ~scopes sort pat_expr_list),
               return_layout)
  | Texp_tuple (el, alloc_mode) ->
      let ll, shape =
        transl_value_list_with_shape ~scopes
          (List.map (fun (_, a) -> (a, Jkind.Sort.Const.for_tuple_element)) el)
      in
      begin try
        Lconst(Const_block(0, List.map extract_constant ll))
      with Not_constant ->
        Lprim(Pmakeblock(0, Immutable, Some shape,
                         transl_alloc_mode alloc_mode),
              ll,
              (of_location ~scopes e.exp_loc))
      end
  | Texp_unboxed_tuple el ->
      let el =
        List.map (fun (l, e, s) ->
            (l, e, Jkind.Sort.default_for_transl_and_get s)) el
      in
      let shape = List.map (fun (_, e, s) -> layout_exp s e) el in
      let ll = List.map (fun (_, e, s) -> transl_exp ~scopes s e) el in
      Lprim(Pmake_unboxed_product shape,
            ll,
            of_location ~scopes e.exp_loc)
  | Texp_construct(_, cstr, args, alloc_mode) ->
      let args_with_sorts =
        List.map2 (fun { ca_sort } e -> e, ca_sort) cstr.cstr_args args
      in
      let ll =
        List.map (fun (e, sort) -> transl_exp ~scopes sort e) args_with_sorts
      in
      if cstr.cstr_inlined <> None then begin match ll with
        | [x] -> x
        | _ -> assert false
      end else begin match cstr.cstr_tag, cstr.cstr_repr with
      | Null, Variant_with_null -> Lconst Const_null
      | Null, (Variant_boxed _ | Variant_unboxed | Variant_extensible) ->
        assert false
      | Ordinary {runtime_tag},
        (Variant_boxed _ | Variant_extensible) when cstr.cstr_constant ->
          assert (
            List.for_all
              (fun (_, s) -> Jkind.Sort.Const.all_void s) args_with_sorts);
          List.fold_left
            (fun (acc : lambda) (e : lambda) -> Lsequence (e, acc))
            ((tagged_immediate runtime_tag) : lambda)
            ll
      | Ordinary _, (Variant_unboxed | Variant_with_null) ->
          (match ll with [v] -> v | _ -> assert false)
      | Ordinary {runtime_tag}, Variant_boxed _ ->
          let constant =
            match List.map extract_constant ll with
            | exception Not_constant -> None
            | constants -> (
              match cstr.cstr_shape with
              | Constructor_mixed shape ->
                  (* CR layouts v5: once all-void records are allowed, handle
                     constructors with all-void inline records, which are stored
                     as immediates *)
                  if !Clflags.native_code then
                    let shape = Lambda.transl_mixed_product_shape shape in
                    Some (Const_mixed_block(runtime_tag, shape, constants))
                  else
                    (* CR layouts v5.9: Structured constants for mixed blocks should
                       be supported in bytecode. See symtable.ml for the difficulty.
                    *)
                    None
              | Constructor_uniform_value ->
                  Some (Const_block(runtime_tag, constants)))
          in
          begin match constant with
          | Some constant -> Lconst constant
          | None ->
              let alloc_mode = transl_alloc_mode (Option.get alloc_mode) in
              let makeblock =
                match cstr.cstr_shape with
                | Constructor_uniform_value ->
                    let shape =
                      List.map (fun (e, sort) ->
                          Lambda.must_be_value (layout_exp sort e))
                        args_with_sorts
                    in
                    Pmakeblock(runtime_tag, Immutable, Some shape, alloc_mode)
                | Constructor_mixed shape ->
                    (* CR layouts v5: once all-void records are allowed, handle
                       constructors with all-void inline records, which are
                       stored as immediates *)
                    let shape = Lambda.transl_mixed_product_shape shape in
                    Pmakemixedblock(runtime_tag, Immutable, shape, alloc_mode)
              in
              Lprim (makeblock, ll, of_location ~scopes e.exp_loc)
          end
      | Extension path, Variant_extensible ->
          let lam = transl_extension_path
                      (of_location ~scopes e.exp_loc) e.exp_env path in
          if cstr.cstr_constant
          then (
            assert (args_with_sorts = []);
            (* CR layouts v5: once non-values (namely voids) are allowed in
               extensible variants, args_with_sorts could be non-empty in this
               case, and we should assert that all sorts are void rather than
               that the list is empty *)
            lam)
          else
            let alloc_mode = transl_alloc_mode (Option.get alloc_mode) in
            (* CR mshinwell: why are we using generic_value and not an immediate
               value kind for the poly variant hash? *)
            let makeblock =
              match cstr.cstr_shape with
              | Constructor_uniform_value ->
                  let shape =
                    List.map (fun (e, sort) ->
                        Lambda.must_be_value (layout_exp sort e))
                      args_with_sorts
                  in
                  Pmakeblock(0, Immutable, Some (Lambda.generic_value :: shape),
                            alloc_mode)
              | Constructor_mixed shape ->
                  (* CR layouts v5: once all-void records are allowed, handle
                     constructors with all-void inline records, which are stored
                     as immediates *)
                  let shape = Lambda.transl_mixed_product_shape shape in
                  let shape =
                    (* This corresponds to the poly variant hash.  This will
                       always stay in the same place because the reordering
                       sorting is stable and immediates are always put in the
                       value prefix of a mixed block. *)
                    Array.append [| Lambda.Value Lambda.generic_value |] shape
                  in
                  Pmakemixedblock(0, Immutable, shape, alloc_mode)
            in
            Lprim (makeblock, lam :: ll, of_location ~scopes e.exp_loc)
      | Extension _, (Variant_boxed _ | Variant_unboxed | Variant_with_null)
      | Ordinary _, Variant_extensible -> assert false
      end
  | Texp_extension_constructor (_, path) ->
      transl_extension_path (of_location ~scopes e.exp_loc) e.exp_env path
  | Texp_variant(l, arg) ->
      let tag = Btype.hash_variant l in
      begin match arg with
        None -> (tagged_immediate tag)
      | Some (arg, alloc_mode) ->
          let lam = transl_exp ~scopes Jkind.Sort.Const.for_poly_variant arg in
          try
            Lconst(Const_block(0, [const_int tag;
                                   extract_constant lam]))
          with Not_constant ->
            Lprim(Pmakeblock(0, Immutable, None,
                             transl_alloc_mode alloc_mode),
                  [tagged_immediate tag; lam],
                  of_location ~scopes e.exp_loc)
      end
  | Texp_record {fields; representation; extended_expression; alloc_mode} ->
      transl_record ~scopes e.exp_loc e.exp_env
        (Option.map transl_alloc_mode alloc_mode)
        fields representation extended_expression
  | Texp_record_unboxed_product
        {fields; representation; extended_expression } ->
      transl_record_unboxed_product ~scopes e.exp_loc e.exp_env
        fields representation extended_expression
  | Texp_atomic_loc (arg, arg_sort, _id, lbl, alloc_mode) ->
      let shape =
        Some
          [ Typeopt.value_kind arg.exp_env arg.exp_loc arg.exp_type;
            { raw_kind = Pintval; nullable = Non_nullable }
          ]
      in
      let arg_sort = Jkind.Sort.default_for_transl_and_get arg_sort in
      let (arg, lbl) = transl_atomic_loc ~scopes arg arg_sort lbl in
      let loc = of_location ~scopes e.exp_loc in
      Lprim (Pmakeblock (0, Immutable, shape, transl_alloc_mode alloc_mode),
             [arg; lbl], loc)
  | Texp_field(arg, arg_sort, _id, lbl, float, ubr) ->
      let arg_sort = Jkind.Sort.default_for_transl_and_get arg_sort in
      let targ = transl_exp ~scopes arg_sort arg in
      let sem =
        if Types.is_mutable lbl.lbl_mut then Reads_vary else Reads_agree
      in
      let sem = add_barrier_to_read (transl_unique_barrier ubr) sem in
      let prim_and_args =
        match lbl.lbl_repres with
          Record_boxed _
        | Record_inlined (_, Constructor_uniform_value, Variant_boxed _) ->
          let immediate_or_pointer, _ = maybe_pointer e in
          if Types.is_atomic lbl.lbl_mut
          then
            Some
              (Patomic_load_field { immediate_or_pointer },
               [targ;
                Lconst (Const_base (Const_int (field_offset_for_label lbl)))])
          else
            Some (Pfield (lbl.lbl_pos, immediate_or_pointer, sem), [targ])
        | Record_unboxed | Record_inlined (_, _, Variant_unboxed) -> None
        | Record_float ->
          let alloc_mode =
            match float with
            | Boxing (alloc_mode, _) -> alloc_mode
            | Non_boxing _ -> assert false
          in
          let mode = transl_alloc_mode alloc_mode in
          Some (Pfloatfield (lbl.lbl_pos, sem, mode), [targ])
        | Record_ufloat ->
          Some (Pufloatfield (lbl.lbl_pos, sem), [targ])
        | Record_inlined (_, Constructor_uniform_value, Variant_extensible) ->
          let immediate_or_pointer, _ = maybe_pointer e in
          if Types.is_atomic lbl.lbl_mut
          then
            Some
              (Patomic_load_field { immediate_or_pointer },
               [targ;
                Lconst (Const_base (Const_int (field_offset_for_label lbl)))])
          else
            Some (Pfield (lbl.lbl_pos + 1, immediate_or_pointer, sem), [targ])
        | Record_inlined (_, Constructor_mixed _, Variant_extensible) ->
            (* CR layouts v5.9: support this *)
            fatal_error
              "Mixed inlined records not supported for extensible variants"
        | Record_inlined (_, Constructor_mixed shape, Variant_boxed _)
          (* CR layouts v5: once all-void records are allowed, handle
             constructors with all-void inline records, which are stored as
             immediates *)
        | Record_mixed shape ->
          let shape =
            Lambda.transl_mixed_product_shape_for_read
              ~get_value_kind:(fun i ->
                if i <> lbl.lbl_pos then Lambda.generic_value
                else
                  let pointerness, nullable = maybe_pointer e in
                  let raw_kind = match pointerness with
                    | Pointer -> Pgenval
                    | Immediate -> Pintval
                  in
                  Lambda.{ raw_kind; nullable })
              ~get_mode:(fun i ->
                if i <> lbl.lbl_pos then Lambda.alloc_heap
                else
                  match float with
                    | Boxing (mode, _) -> transl_alloc_mode mode
                    | Non_boxing _ ->
                        Misc.fatal_error
                          "expected typechecking to make [float] boxing mode\
                          \ present for float field read")
              shape
          in
          Some (Pmixedfield ([lbl.lbl_pos], shape, sem), [targ])
        | Record_inlined (_, _, Variant_with_null) -> assert false
      in
      begin match prim_and_args with
      | None -> targ
      | Some (prim, args) -> Lprim (prim, args, of_location ~scopes e.exp_loc)
      end
  | Texp_unboxed_field(arg, arg_sort, _id, lbl, _) ->
    begin match lbl.lbl_repres with
    | Record_unboxed_product ->
      let lbl_layout l = layout e.exp_env l.lbl_loc l.lbl_sort l.lbl_arg in
      let layouts = Array.to_list (Array.map lbl_layout lbl.lbl_all) in
      let arg_sort = Jkind.Sort.default_for_transl_and_get arg_sort in
      let targ = transl_exp ~scopes arg_sort arg in
      if Array.length lbl.lbl_all == 1 then
        (* erase singleton unboxed records before lambda *)
        targ
      else
        Lprim (Punboxed_product_field (lbl.lbl_pos, layouts), [targ],
               of_location ~scopes e.exp_loc)
    end
  | Texp_setfield(arg, arg_mode, _id, lbl, newval) ->
      (* CR layouts v2.5: When we allow `any` in record fields and check
         representability on construction, [sort_of_jkind] will be unsafe here.
         Probably we should add a sort to `Texp_setfield` in the typed tree,
         then. *)
      let mode =
        Assignment (transl_modify_mode arg_mode)
      in
      let sort_arg =
        (* We know the record is boxed because [@@unboxed] records don't have
           mutable fields, and this is double checked by the assert in [access]
           above. *)
        Jkind.Sort.Const.for_boxed_record
      in
      let arg_lambda = transl_exp ~scopes sort_arg arg in
      let field_lambda = Lconst (Const_base (Const_int lbl.lbl_pos)) in
      let newval_lambda = transl_exp ~scopes lbl.lbl_sort newval in
      let prim, args =
        match lbl.lbl_repres with
          Record_boxed _
        | Record_inlined (_, Constructor_uniform_value, Variant_boxed _) ->
          let immediate_or_pointer, _ = maybe_pointer newval in
          if Types.is_atomic lbl.lbl_mut
          then
            Patomic_set_field { immediate_or_pointer },
            [arg_lambda; field_lambda; newval_lambda]
          else
            Psetfield(lbl.lbl_pos, immediate_or_pointer, mode),
            [arg_lambda; newval_lambda]
        | Record_unboxed | Record_inlined (_, _, Variant_unboxed) ->
          assert false
        | Record_float ->
          Psetfloatfield (lbl.lbl_pos, mode), [arg_lambda; newval_lambda]
        | Record_ufloat ->
          Psetufloatfield (lbl.lbl_pos, mode), [arg_lambda; newval_lambda]
        | Record_inlined (_, Constructor_uniform_value, Variant_extensible) ->
          let immediate_or_pointer, _ = maybe_pointer newval in
          if Types.is_atomic lbl.lbl_mut
          then
            Patomic_set_field { immediate_or_pointer },
            [arg_lambda; field_lambda; newval_lambda]
          else
            Psetfield (lbl.lbl_pos + 1, immediate_or_pointer, mode),
            [arg_lambda; newval_lambda]
        | Record_inlined (_, Constructor_mixed _, Variant_extensible) ->
            (* CR layouts v5.9: support this *)
            fatal_error
              "Mixed inlined records not supported for extensible variants"
        | Record_inlined (_, Constructor_mixed shape, Variant_boxed _)
          (* CR layouts v5: once all-void records are allowed, handle
             constructors with all-void inline records, which are stored as
             immediates *)
        | Record_mixed shape ->
          let field_shape =
            Typeopt.transl_mixed_block_element newval.exp_env newval.exp_loc
              newval.exp_type shape.(lbl.lbl_pos)
          in
          let shape = Lambda.transl_mixed_product_shape shape in
          (* Update the shape with details for the modified field. *)
          shape.(lbl.lbl_pos) <- field_shape;
          Psetmixedfield([lbl.lbl_pos], shape, mode),
          [arg_lambda; newval_lambda]
        | Record_inlined (_, _, Variant_with_null) -> assert false
      in
      Lprim(prim, args, of_location ~scopes e.exp_loc)
  | Texp_array (amut, element_sort, expr_list, alloc_mode) ->
      let mode = transl_alloc_mode alloc_mode in
      let element_sort = Jkind.Sort.default_for_transl_and_get element_sort in
      let kind = array_kind e element_sort in
      let ll =
        transl_list ~scopes
          (List.map (fun e -> (e, element_sort)) expr_list)
      in
      let loc = of_location ~scopes e.exp_loc in
      let makearray mutability =
        Lprim (Pmakearray (kind, mutability, mode), ll, loc)
      in
      let duparray_to_mutable array =
        Lprim (Pduparray (kind, Mutable), [array], loc)
      in
      let imm_array = makearray Immutable in
      let lambda_arr_mut : Lambda.mutable_flag =
        if Types.is_mutable amut then Mutable else Immutable
      in
      begin try
        (* For native code the decision as to which compilation strategy to
           use is made later.  This enables the Flambda passes to lift certain
           kinds of array definitions to symbols. *)
        (* Deactivate constant optimization if array is small enough *)
        if Types.is_mutable amut &&
           List.length ll <= use_dup_for_constant_mutable_arrays_bigger_than
        then begin
          raise Not_constant
        end;
        (* Pduparray only works in Alloc_heap mode *)
        if is_local_mode mode then raise Not_constant;
        begin match List.map extract_constant ll with
        | exception Not_constant
          when kind = Pfloatarray && Types.is_mutable amut ->
            (* We cannot currently lift mutable [Pintarray] arrays safely in
               Flambda because [caml_modify] might be called upon them
               (e.g. from code operating on polymorphic arrays, or functions
               such as [caml_array_blit].
               To avoid having different Lambda code for bytecode/Closure
               vs. Flambda, we always generate [Pduparray] for mutable arrays
               here, and deal with it in [Bytegen] (or in the case of Closure,
               in [Cmmgen], which already has to handle [Pduparray Pmakearray
               Pfloatarray] in the case where the array turned out to be
               inconstant).
               When not [Pfloatarray], the exception propagates to the handler
               below. *)
            duparray_to_mutable imm_array
        | cl ->
            let const =
              if Config.flambda2 then
                imm_array
              else
                match kind with
                | Paddrarray | Pintarray ->
                  Lconst(Const_block(0, cl))
                | Pfloatarray ->
                  Lconst(Const_float_array(List.map extract_float cl))
                | Pgenarray ->
                  raise Not_constant    (* can this really happen? *)
                | Punboxedfloatarray _ | Punboxedoruntaggedintarray _
                | Punboxedvectorarray _
                | Pgcscannableproductarray _ | Pgcignorableproductarray _ ->
                  Misc.fatal_error "Use flambda2 for unboxed arrays"
            in
            if Types.is_mutable amut then duparray_to_mutable const else const
        end
      with Not_constant ->
        makearray lambda_arr_mut
      end
  | Texp_idx (ba, uas) ->
    transl_idx ~scopes e.exp_loc e.exp_env ba uas
  | Texp_list_comprehension comp ->
      let loc = of_location ~scopes e.exp_loc in
      Transl_list_comprehension.comprehension
        ~transl_exp ~scopes ~loc comp
  | Texp_array_comprehension (_amut, elt_sort, comp) ->
      (* We can ignore mutability here since we've already checked in in the
         type checker; both mutable and immutable arrays are created the same
         way *)
      let loc = of_location ~scopes e.exp_loc in
      let elt_sort = Jkind.Sort.default_for_transl_and_get elt_sort in
      let array_kind = Typeopt.array_kind e elt_sort in
      begin match array_kind with
      | Pgenarray | Paddrarray | Pintarray | Pfloatarray
      | Punboxedfloatarray _ | Punboxedoruntaggedintarray _ -> ()
      | Punboxedvectorarray _ ->
        raise (Error(e.exp_loc, Unboxed_vector_in_array_comprehension))
      | Pgcscannableproductarray _ | Pgcignorableproductarray _ ->
        raise (Error(e.exp_loc, Unboxed_product_in_array_comprehension))
      end;
      Transl_array_comprehension.comprehension
        ~transl_exp ~scopes ~loc ~array_kind comp
  | Texp_ifthenelse(cond, ifso, Some ifnot) ->
      Lifthenelse(transl_exp ~scopes Jkind.Sort.Const.for_predef_value cond,
                  event_before ~scopes ifso (transl_exp ~scopes sort ifso),
                  event_before ~scopes ifnot (transl_exp ~scopes sort ifnot),
                  layout_exp sort e)
  | Texp_ifthenelse(cond, ifso, None) ->
      Lifthenelse(transl_exp ~scopes Jkind.Sort.Const.for_predef_value cond,
                  event_before ~scopes ifso (transl_exp ~scopes sort ifso),
                  lambda_unit,
                  Lambda.layout_unit)
  | Texp_sequence(expr1, sort', expr2) ->
      let sort' = Jkind.Sort.default_for_transl_and_get sort' in
      Lsequence(transl_exp ~scopes sort' expr1,
                event_before ~scopes expr2 (transl_exp ~scopes sort expr2))
  | Texp_while {wh_body; wh_body_sort; wh_cond} ->
      let wh_body_sort = Jkind.Sort.default_for_transl_and_get wh_body_sort in
      let cond = transl_exp ~scopes Jkind.Sort.Const.for_predef_value wh_cond in
      let body = transl_exp ~scopes wh_body_sort wh_body in
      Lwhile {
        wh_cond = maybe_region_layout layout_int cond;
        wh_body = event_before ~scopes wh_body
                    (maybe_region_layout layout_unit body);
      }
  | Texp_for {for_id; for_debug_uid; for_from; for_to; for_dir; for_body;
              for_body_sort} ->
      let for_body_sort = Jkind.Sort.default_for_transl_and_get for_body_sort in
      let body = transl_exp ~scopes for_body_sort for_body in
      Lfor {
        for_id;
        for_debug_uid;
        for_loc = of_location ~scopes e.exp_loc;
        for_from = transl_exp ~scopes Jkind.Sort.Const.for_predef_value for_from;
        for_to = transl_exp ~scopes Jkind.Sort.Const.for_predef_value for_to;
        for_dir;
        for_body = event_before ~scopes for_body
                     (maybe_region_layout layout_unit body);
      }
  | Texp_send(expr, met, pos) ->
      let lam =
        let pos = transl_apply_position pos in
        let mode = Lambda.alloc_heap in
        let loc = of_location ~scopes e.exp_loc in
        let layout = layout_exp sort e in
        match met with
        | Tmeth_val id ->
            let obj = transl_exp ~scopes Jkind.Sort.Const.for_object expr in
            Lsend (Self, Lvar id, obj, [], pos, mode, loc, layout)
        | Tmeth_name nm ->
            let obj = transl_exp ~scopes Jkind.Sort.Const.for_object expr in
            let (tag, cache) = Translobj.meth obj nm in
            let kind = if cache = [] then Public else Cached in
            Lsend (kind, tag, obj, cache, pos, mode, loc, layout)
        | Tmeth_ancestor(meth, path_self) ->
            let self = transl_value_path loc e.exp_env path_self in
            Lapply {ap_loc = loc;
                    ap_func = Lvar meth;
                    ap_args = [self];
                    ap_result_layout = layout;
                    ap_mode = mode;
                    ap_region_close = pos;
                    ap_probe = None;
                    ap_tailcall = Default_tailcall;
                    ap_inlined = Default_inlined;
                    ap_specialised = Default_specialise}
      in
      event_after ~scopes e lam
  | Texp_new (cl, {Location.loc=loc}, _, pos) ->
      let loc = of_location ~scopes loc in
      let pos = transl_apply_position pos in
      Lapply{
        ap_loc=loc;
        ap_func=
          Lprim(Pfield (0, Pointer, Reads_vary),
              [transl_class_path loc e.exp_env cl], loc);
        ap_args=[lambda_unit];
        ap_result_layout=layout_exp sort e;
        ap_region_close=pos;
        ap_mode=alloc_heap;
        ap_tailcall=Default_tailcall;
        ap_inlined=Default_inlined;
        ap_specialised=Default_specialise;
        ap_probe=None;
      }
  | Texp_instvar(path_self, path, _) ->
      let loc = of_location ~scopes e.exp_loc in
      let self = transl_value_path loc e.exp_env path_self in
      let var = transl_value_path loc e.exp_env path in
      Lprim(Pfield_computed Reads_vary, [self; var], loc)
  | Texp_mutvar id -> Lmutvar id.txt
  | Texp_setinstvar(path_self, path, _, expr) ->
      let loc = of_location ~scopes e.exp_loc in
      let self = transl_value_path loc e.exp_env path_self in
      let var = transl_value_path loc e.exp_env path in
      transl_setinstvar ~scopes loc self var expr
  | Texp_setmutvar(id, expr_sort, expr) ->
      Lassign(id.txt, transl_exp ~scopes
        (Jkind.Sort.default_for_transl_and_get expr_sort) expr)
  | Texp_override(path_self, modifs) ->
      let loc = of_location ~scopes e.exp_loc in
      let self = transl_value_path loc e.exp_env path_self in
      let cpy = Ident.create_local "copy" in
      let cpy_duid = Lambda.debug_uid_none in
      Llet(Strict, Lambda.layout_object, cpy, cpy_duid,
           Lapply{
             ap_loc=Loc_unknown;
             ap_func=Translobj.oo_prim "copy";
             ap_args=[self];
             ap_result_layout=Lambda.layout_object;
             ap_region_close=Rc_normal;
             ap_mode=alloc_heap;
             ap_tailcall=Default_tailcall;
             ap_inlined=Default_inlined;
             ap_specialised=Default_specialise;
             ap_probe=None;
           },
           List.fold_right
             (fun (id, _, expr) rem ->
                Lsequence(transl_setinstvar ~scopes Loc_unknown
                            (Lvar cpy) (Lvar id) expr, rem))
             modifs
             (Lvar cpy))
  | Texp_letmodule(None, loc, Mp_present, modl, body) ->
      let lam = !transl_module ~scopes Tcoerce_none None modl in
      Lsequence(Lprim(Pignore, [lam], of_location ~scopes loc.loc),
                transl_exp ~scopes sort body)
  | Texp_letmodule(Some id, _loc, Mp_present, modl, body) ->
      let defining_expr =
        let mod_scopes = enter_module_definition ~scopes id in
        !transl_module ~scopes:mod_scopes Tcoerce_none None modl
      in
      (* CR sspies: Add a debug uid to [Texp_letmodule] for the binder. *)
      Llet(Strict, Lambda.layout_module, id, Lambda.debug_uid_none,
          defining_expr, transl_exp ~scopes sort body)
  | Texp_letmodule(_, _, Mp_absent, _, body) ->
      transl_exp ~scopes sort body
  | Texp_letexception(cd, body) ->
      Llet(Strict, Lambda.layout_block,
           cd.ext_id,  Lambda.debug_uid_none,
           transl_extension_constructor ~scopes e.exp_env None cd,
           transl_exp ~scopes sort body)
  | Texp_pack modl ->
      !transl_module ~scopes Tcoerce_none None modl
  | Texp_assert ({exp_desc=Texp_construct(_, {cstr_name="false"}, _, _)}, loc) ->
      assert_failed loc ~scopes e
  | Texp_assert (cond, loc) ->
      if !Clflags.noassert
      then lambda_unit
      else begin
        Lifthenelse
          (transl_exp ~scopes Jkind.Sort.Const.for_predef_value cond,
           lambda_unit,
           assert_failed loc ~scopes e,
           Lambda.layout_unit)
      end
  | Texp_lazy e ->
      (* when e needs no computation (constants, identifiers, ...), we
         optimize the translation just as Lazy.lazy_from_val would
         do *)
      begin match Typeopt.classify_lazy_argument e with
      | `Constant_or_function ->
        (* A constant expr (of type <> float if [Config.flat_float_array] is
           true) gets compiled as itself. *)
         transl_exp ~scopes Jkind.Sort.Const.for_lazy_body e
      | `Float_that_cannot_be_shortcut ->
          (* We don't need to wrap with Popaque: this forward
             block will never be shortcutted since it points to a float
             and Config.flat_float_array is true. *)
         Lprim(Pmakelazyblock Forward_tag,
                [transl_exp ~scopes Jkind.Sort.Const.for_lazy_body e],
               of_location ~scopes e.exp_loc)
      | `Identifier `Forward_value ->
         (* CR-someday mshinwell: Consider adding a new primitive
            that expresses the construction of forward_tag blocks.
            We need to use [Popaque] here to prevent unsound
            optimisation in Flambda, but the concept of a mutable
            block doesn't really match what is going on here.  This
            value may subsequently turn into an immediate... *)
         Lprim(Pmakelazyblock Forward_tag,
                [transl_exp ~scopes Jkind.Sort.Const.for_lazy_body e],
                of_location ~scopes e.exp_loc)
      | `Identifier `Other ->
         transl_exp ~scopes Jkind.Sort.Const.for_lazy_body e
      | `Other ->
         (* other cases compile to a lazy block holding a function.  The
            typechecker enforces that e has jkind value.  *)
         let scopes = enter_lazy ~scopes in
         let fn = lfunction ~kind:(Curried {nlocal=0})
                            ~params:[{ name = Ident.create_local "param";
                                       debug_uid = Lambda.debug_uid_none;
                                       layout = Lambda.layout_unit;
                                       attributes = Lambda.default_param_attribute;
                                       mode = alloc_heap}]
                            ~return:Lambda.layout_lazy_contents
                            (* The translation of [e] may be a function, in
                               which case disallowing arity fusion gives a very
                               small performance improvement.
                            *)
                            ~attr:function_attribute_disallowing_arity_fusion
                            ~loc:(of_location ~scopes e.exp_loc)
                            ~mode:alloc_heap
                            ~ret_mode:alloc_heap
                            ~body:(maybe_region_layout
                                     Lambda.layout_lazy_contents
                                     (transl_exp ~scopes Jkind.Sort.Const.for_lazy_body e))
         in
          Lprim(Pmakelazyblock Lazy_tag, [fn],
                of_location ~scopes e.exp_loc)
      end
  | Texp_object (cs, meths) ->
      let cty = cs.cstr_type in
      let cl = Ident.create_local "object" in
      !transl_object ~scopes cl meths
        { cl_desc = Tcl_structure cs;
          cl_loc = e.exp_loc;
          cl_type = Cty_signature cty;
          cl_env = e.exp_env;
          cl_attributes = [];
         }
  | Texp_letop{let_; ands; param; param_debug_uid; param_sort; body; body_sort;
               partial} ->
      let body_sort = Jkind.Sort.default_for_transl_and_get body_sort in
      event_after ~scopes e
        (transl_letop ~scopes e.exp_loc e.exp_env let_ ands
           param param_debug_uid param_sort body body_sort partial)
  | Texp_unreachable ->
      raise (Error (e.exp_loc, Unreachable_reached))
  | Texp_open (od, e) ->
      let pure = pure_module od.open_expr in
      (* this optimization shouldn't be needed because Simplif would
          actually remove the [Llet] when it's not used.
          But since [scan_used_globals] runs before Simplif, we need to
          do it. *)
      begin match od.open_bound_items with
      | [] when pure = Alias -> transl_exp ~scopes sort e
      | _ ->
          let oid = Ident.create_local "open" in
          let oid_duid = Lambda.debug_uid_none in
          let body, _ =
            (* CR layouts v5: Currently we only allow values at the top of a
               module.  When that changes, some adjustments may be needed
               here. *)
            List.fold_left (fun (body, pos) id ->
              Llet(Alias, Lambda.layout_module_field, id,
                   Lambda.debug_uid_none,
                   Lprim(mod_field pos, [Lvar oid],
                         of_location ~scopes od.open_loc), body),
              pos + 1
            ) (transl_exp ~scopes sort e, 0)
              (bound_value_identifiers od.open_bound_items)
          in
          Llet(pure, Lambda.layout_module, oid, oid_duid,
               !transl_module ~scopes Tcoerce_none None od.open_expr, body)
      end
  | Texp_probe {name; handler=exp; enabled_at_init} ->
    if !Clflags.native_code && !Clflags.probes then begin
      let lam = transl_exp ~scopes Jkind.Sort.Const.for_probe_body exp in
      let map =
        Ident.Set.fold (fun v acc -> Ident.Map.add v (Ident.rename v) acc)
          (free_variables lam)
          Ident.Map.empty
      in
      let arg_idents, param_idents = Ident.Map.bindings map |> List.split in
      List.iter (fun id ->
        (* CR layouts: The probe hack.

           The lambda translation wants to know the jkinds of all function
           parameters.  Here we're building a function whose arguments are all
           the free variables in a probe handler.  At the moment, we just check
           that they are all values.

           It's really hacky to be doing this kind of jkind check this late.
           The middle-end folks have plans to eliminate the need for it by
           reworking the way probes are compiled.

           (We could probably calculate the jkinds of these variables here
           rather than requiring them all to be value, but that would be even
           more hacky.) *)
        (* CR layouts v2.5: if we get close to releasing other jkind somebody
           actually might put in a probe, check with the middle-end team about
           the status of fixing this. *)
        let path = Path.Pident id in
        match
          Subst.Lazy.force_value_description (Env.find_value path e.exp_env)
        with
        | {val_type; _} -> begin
            match
              Ctype.check_type_jkind
                e.exp_env (Ctype.correct_levels val_type)
              (* CR layouts v3: here we allow [value_or_null] because this check
                 happens too late for the typecheker to infer [non_null]. Test that
                 nothing breaks once we have null pointers. *)
                (Jkind.Builtin.value_or_null ~why:Probe)
            with
            | Ok _ -> ()
            | Error _ -> raise (Error (e.exp_loc, Bad_probe_layout id))
          end
        | exception Not_found -> begin
            (* Might be a module, which are all values.  Otherwise raise. *)
            match Env.find_module_lazy path e.exp_env with
            | _ -> ()
            | exception Not_found ->
                (* Might still be a module if it's bound to a runtime parameter. *)
                if not (Env.is_bound_to_runtime_parameter id) then
                  raise (Error (e.exp_loc, Unknown_probe_layout id))
          end
      ) arg_idents;
      let make_param name = {
        name;
        debug_uid = Lambda.debug_uid_none;
        (* For probes, we currently do not track [debug_uid] values. *)
        layout = layout_probe_arg;
        attributes = Lambda.default_param_attribute;
        mode = alloc_local }
      in
      let params, ap_args =
        match param_idents with
        | [] ->
            [make_param (Ident.create_local "unit")]
          , [lambda_unit]
        | _ :: _ ->
            List.map make_param param_idents
          , List.map (fun id -> Lvar id) arg_idents
      in
      let body = Lambda.rename map lam in
      let attr =
        { inline = Never_inline;
          specialise = Always_specialise;
          local = Never_local;
          zero_alloc = Default_zero_alloc;
          loop = Never_loop;
          regalloc = Default_regalloc;
          regalloc_param = Default_regalloc_params;
          cold = false;
          is_a_functor = false;
          is_opaque = false;
          stub = false;
          poll = Default_poll;
          tmc_candidate = false;
          unbox_return = false;
          may_fuse_arity = false;
        } in
      let funcid = Ident.create_local ("probe_handler_" ^ name) in
      let funcid_duid = Lambda.debug_uid_none in
      let return_layout = layout_unit (* Probe bodies have type unit. *) in
      let handler =
        let assume_zero_alloc = get_assume_zero_alloc ~scopes in
        let scopes = enter_value_definition ~scopes ~assume_zero_alloc funcid in
        lfunction
          (* We conservatively assume that all arguments are local. This doesn't
             hurt performance as probe handlers are always applied fully. *)
          ~kind:(Curried {nlocal=List.length params})
          (* CR layouts: Adjust param layouts when we allow other things in
             probes. *)
          ~params
          ~return:return_layout
          ~body:body
          ~loc:(of_location ~scopes exp.exp_loc)
          ~attr
          ~mode:alloc_heap
          ~ret_mode:alloc_local
          (* CR zqian: the handler function doesn't have a region. However, the
             [region] field is currently broken. *)
      in
      let app =
        { ap_func = Lvar funcid;
          ap_args;
          ap_result_layout = return_layout;
          ap_region_close = Rc_normal;
          ap_mode = alloc_local;
          ap_loc = of_location e.exp_loc ~scopes;
          ap_tailcall = Default_tailcall;
          ap_inlined = Never_inlined;
          ap_specialised = Always_specialise;
          ap_probe = Some {name; enabled_at_init};
        }
      in
      begin match Config.flambda || Config.flambda2 with
      | true ->
          Llet(Strict, Lambda.layout_function, funcid, funcid_duid, handler,
               Lapply app)
      | false ->
        (* Needs to be lifted to top level manually here,
           because functions that contain other function declarations
           are not inlined by Closure. For example, adding a probe into
           the body of function foo will prevent foo from being inlined
           into another function. *)
        probe_handlers := (funcid, funcid_duid, handler)::!probe_handlers;
        Lapply app
      end
    end else begin
      lambda_unit
    end
  | Texp_probe_is_enabled {name} ->
    if !Clflags.native_code && !Clflags.probes then
      Lprim(Pprobe_is_enabled {name}, [], of_location ~scopes e.exp_loc)
    else
      lambda_unit
  | Texp_exclave e ->
    let l = transl_exp ~scopes sort e in
    if Config.stack_allocation then Lexclave l
    else l
  | Texp_src_pos ->
      let pos = e.exp_loc.loc_start in
      let pos_fname = Clflags.prepend_directory pos.pos_fname in
      let cl =
        [ Const_base (Const_string (pos_fname, e.exp_loc, None))
        ; Const_base (Const_int pos.pos_lnum)
        ; Const_base (Const_int pos.pos_bol)
        ; Const_base (Const_int pos.pos_cnum)
        ]
      in
      Lconst(Const_block(0, cl))
  | Texp_overwrite (_, _) ->
      Location.todo_overwrite_not_implemented ~kind:"Translcore" e.exp_loc
  | Texp_hole _ ->
      Location.todo_overwrite_not_implemented ~kind:"Translcore" e.exp_loc
  | Texp_quotation exp ->
      Translquote.transl_quote (transl_exp ~scopes sort) exp e.exp_loc
  (* TODO: update scopes *)
<<<<<<< HEAD
  | Texp_antiquotation _ ->
      failwith "Cannot unqoute outside of a quotation context."
  | Texp_eval (_, _sort) ->
    let loc = of_location ~scopes e.exp_loc in
    Lprim (Pfield (0, Pointer, Reads_agree), [
      Lprim
        (Pgetglobal (Compilation_unit.of_string "Camlinternaleval"), [], loc);
    ], loc)
=======
  | Texp_antiquotation exp ->
      fatal_errorf
        "@[Cannot unquote expression outside of a quotation context:@ \
         %a@]"
        Pprintast.expression (Untypeast.untype_expression exp)

>>>>>>> a97db3b8

and pure_module m =
  match m.mod_desc with
    Tmod_ident _ -> Alias
  | Tmod_constraint (m,_,_,_) -> pure_module m
  | _ -> Strict

and transl_list ~scopes expr_list =
  List.map (fun (exp, sort) -> transl_exp ~scopes sort exp) expr_list

and transl_list_with_layout ~scopes expr_list =
  List.map (fun (exp, sort) -> transl_exp ~scopes sort exp,
                               sort,
                               layout_exp sort exp)
    expr_list

(* Will raise if a list element has a non-value layout. *)
and transl_value_list_with_shape ~scopes expr_list =
  let transl_with_shape (e, sort) =
    let shape = Lambda.must_be_value (layout_exp sort e) in
    transl_exp ~scopes sort e, shape
  in
  List.split (List.map transl_with_shape expr_list)

and transl_guard ~scopes guard rhs_sort rhs =
  let layout = layout_exp rhs_sort rhs in
  let expr = event_before ~scopes rhs (transl_exp ~scopes rhs_sort rhs) in
  match guard with
  | None -> expr
  | Some cond ->
      event_before ~scopes cond
        (Lifthenelse(transl_exp ~scopes Jkind.Sort.Const.for_predef_value cond,
                     expr, staticfail, layout))

and transl_case ~scopes rhs_sort {c_lhs; c_guard; c_rhs} =
  (c_lhs, transl_guard ~scopes c_guard rhs_sort c_rhs)

and transl_cases ~scopes rhs_sort cases =
  let cases =
    List.filter (fun c -> c.c_rhs.exp_desc <> Texp_unreachable) cases in
  List.map (transl_case ~scopes rhs_sort) cases

and transl_case_try ~scopes rhs_sort {c_lhs; c_guard; c_rhs} =
  iter_exn_names Translprim.add_exception_ident c_lhs;
  Misc.try_finally
    (fun () -> c_lhs, transl_guard ~scopes c_guard rhs_sort c_rhs)
    ~always:(fun () ->
        iter_exn_names Translprim.remove_exception_ident c_lhs)

and transl_cases_try ~scopes rhs_sort cases =
  let cases =
    List.filter (fun c -> c.c_rhs.exp_desc <> Texp_unreachable) cases in
  List.map (transl_case_try ~scopes rhs_sort) cases

and transl_tupled_cases ~scopes rhs_sort patl_expr_list =
  let patl_expr_list =
    List.filter (fun (_,_,e) -> e.exp_desc <> Texp_unreachable)
      patl_expr_list in
  List.map
    (fun (patl, guard, expr) ->
       (patl, transl_guard ~scopes guard rhs_sort expr))
    patl_expr_list

and transl_apply ~scopes
      ?(tailcall=Default_tailcall)
      ?(inlined = Default_inlined)
      ?(specialised = Default_specialise)
      ?(assume_zero_alloc = Zero_alloc_utils.Assume_info.none)
      ?(position=Rc_normal)
      ?(mode=alloc_heap)
      ~result_layout
      lam sargs loc
  =
  let lapply funct args loc pos mode result_layout =
    match funct, pos with
    | Lsend((Self | Public) as k, lmet, lobj, [], _, _, _, _), _ ->
        Lsend(k, lmet, lobj, args, pos, mode, loc, result_layout)
    | Lsend(Cached, lmet, lobj, ([_; _] as largs), _, _, _, _), _ ->
        Lsend(Cached, lmet, lobj, largs @ args, pos, mode, loc, result_layout)
    | Lsend(k, lmet, lobj, largs, (Rc_normal | Rc_nontail), _, _, _),
      (Rc_normal | Rc_nontail) ->
        Lsend(k, lmet, lobj, largs @ args, pos, mode, loc, result_layout)
    | Levent(
      Lsend((Self | Public) as k, lmet, lobj, [], _, _, _, _), _), _ ->
        Lsend(k, lmet, lobj, args, pos, mode, loc, result_layout)
    | Levent(
      Lsend(Cached, lmet, lobj, ([_; _] as largs), _, _, _, _), _), _ ->
        Lsend(Cached, lmet, lobj, largs @ args, pos, mode, loc, result_layout)
    | Levent(
      Lsend(k, lmet, lobj, largs, (Rc_normal | Rc_nontail), _, _, _), _),
      (Rc_normal | Rc_nontail) ->
        Lsend(k, lmet, lobj, largs @ args, pos, mode, loc, result_layout)
    | Lapply ({ ap_region_close = (Rc_normal | Rc_nontail) } as ap),
      (Rc_normal | Rc_nontail) ->
        Lapply
          {ap with ap_args = ap.ap_args @ args; ap_loc = loc;
                   ap_region_close = pos; ap_mode = mode; ap_result_layout = result_layout }
    | lexp, _ ->
      (* [assume_zero_alloc] is not used in the cases above but
         Misplaced_attribute won't be reported for it.
         Same for [@inlined] [@specialized] and tailcall.
         It's fine for [Lsend] cases because [assume_zero_alloc] is
         always false currently for them. *)
        let loc =
          map_scopes (update_assume_zero_alloc ~assume_zero_alloc) loc
        in
        Lapply {
          ap_loc=loc;
          ap_func=lexp;
          ap_args=args;
          ap_result_layout=result_layout;
          ap_region_close=pos;
          ap_mode=mode;
          ap_tailcall=tailcall;
          ap_inlined=inlined;
          ap_specialised=specialised;
          ap_probe=None;
        }
  in
  (* Build a function application.
     Particular care is required for out-of-order partial applications.
     The following code guarantees that:
     * arguments are evaluated right-to-left according to their order in
       the type of the function, before the function is called;
     * side-effects occurring after receiving a parameter
       will occur exactly when all the arguments up to this parameter
       have been received.
  *)
  let rec build_apply lam args loc pos ap_mode result_layout = function
    | Omitted { mode_closure; mode_arg; mode_ret; sort_arg; sort_ret } :: l ->
        (* Out-of-order partial application; we will need to build a closure *)
        assert (pos = Rc_normal);
        let defs = ref [] in
        let protect name (lam, layout) =
          match lam with
            Lvar _ | Lconst _ -> (lam, layout)
          | _ ->
              let id = Ident.create_local name in
              defs := (id, layout, lam) :: !defs;
              (Lvar id, layout)
        in
        let lam =
          if args = [] then
            lam
          else
            lapply lam (List.rev args) loc pos ap_mode layout_function
        in
        (* Evaluate the function, applied to the arguments in [args] *)
        let handle, _ = protect "func" (lam, layout_function) in
        (* Evaluate the remaining arguments;
           if we already passed here this is a no-op. *)
        let l =
          List.map
            (fun arg ->
               match arg with
               | Omitted _ -> arg
               | Arg arg -> Arg (protect "arg" arg))
            l
        in
        let id_arg = Ident.create_local "param" in
        let id_arg_duid = Lambda.debug_uid_none in
        (* Process remaining arguments and build closure *)
        let body =
          let loc = map_scopes enter_partial_or_eta_wrapper loc in
          let mode = transl_alloc_mode_r mode_closure in
          let arg_mode = transl_alloc_mode_l mode_arg in
          let ret_mode = transl_alloc_mode_l mode_ret in
          let sort_arg = Jkind.Sort.default_for_transl_and_get sort_arg in
          let sort_ret = Jkind.Sort.default_for_transl_and_get sort_ret in
          let result_layout = layout_of_sort (to_location loc) sort_ret in
          let body =
            build_apply handle [Lvar id_arg] loc Rc_normal ret_mode
              result_layout l
          in
          let nlocal =
            match join_locality_mode mode (join_locality_mode arg_mode ret_mode) with
            | Alloc_local -> 1
            | Alloc_heap -> 0
          in
          let layout_arg = layout_of_sort (to_location loc) sort_arg in
          let params = [{
              name = id_arg;
              debug_uid = id_arg_duid;
              layout = layout_arg;
              attributes = Lambda.default_param_attribute;
              mode = arg_mode
            }] in
          lfunction ~kind:(Curried {nlocal}) ~params
                    ~return:result_layout ~body ~mode ~ret_mode
                    ~attr:{ default_stub_attribute with may_fuse_arity = false } ~loc
        in
        (* Wrap "protected" definitions, starting from the left,
           so that evaluation is right-to-left. *)
        List.fold_right
          (fun (id, layout, lam) body ->
          Llet(Strict, layout, id, Lambda.debug_uid_none, lam, body))
          !defs body
    | Arg (arg, _) :: l ->
      build_apply lam (arg :: args) loc pos ap_mode result_layout l
    | [] -> lapply lam (List.rev args) loc pos ap_mode result_layout
  in
  let args =
    List.map
      (fun (_, arg) ->
         match arg with
         | Omitted _ as arg -> arg
         | Arg (exp, sort_arg) ->
           let sort_arg = Jkind.Sort.default_for_transl_and_get sort_arg in
           Arg (transl_exp ~scopes sort_arg exp, layout_exp sort_arg exp))
      sargs
  in
  build_apply lam [] loc position mode result_layout args

(* There are two cases in function translation:
    - [Tupled]. It takes a tupled argument, and we can flatten it.
    - [Curried]. It takes each argument individually.

   We first try treating the function as taking a flattened tupled argument (in
   [trans_tupled_function]) and, if that doesn't work, we fall back to treating
   the function as taking each argument individually (in
   [trans_curried_function]).
*)
and transl_function_without_attributes
    ~scopes ~return_sort ~return_mode ~mode ~region loc repr params body =
  let return_layout =
    match body with
    | Tfunction_body exp ->
        layout_exp return_sort exp
    | Tfunction_cases cases ->
        layout cases.fc_env cases.fc_loc return_sort cases.fc_ret_type

  in
  match
    transl_tupled_function ~scopes loc params body
      ~return_sort ~return_mode ~return_layout ~mode ~region
  with
  | Some result -> result
  | None ->
      transl_curried_function ~scopes loc repr params body
        ~return_sort ~return_mode ~return_layout ~mode ~region

and transl_tupled_function
      ~scopes ~return_sort ~return_mode ~return_layout ~mode ~region loc params body
  =
  let eligible_cases =
    match params, body with
    | [],
      Tfunction_cases
        { fc_cases = { c_lhs; _ } :: _ as cases;
          fc_partial; fc_arg_mode; fc_arg_sort } ->
        let fc_arg_sort = Jkind.Sort.default_for_transl_and_get fc_arg_sort in
        Some (cases, fc_partial, c_lhs, fc_arg_mode, fc_arg_sort)
    | [{ fp_kind = Tparam_pat pat; fp_partial; fp_mode; fp_sort }],
      Tfunction_body body ->
        let fp_sort = Jkind.Sort.default_for_transl_and_get fp_sort in
        let case = { c_lhs = pat; c_guard = None; c_rhs = body } in
        Some ([ case ], fp_partial, pat, fp_mode, fp_sort)
    | _ -> None
  in
  (* Cases can be eligible for flattening if they belong to the only param
     (whose alloc mode must be global) and the function itself is global. It may
     actually be sound to tuplify locally-allocated functions, but we haven't
     thought it through. *)
  match eligible_cases with
  | Some
      (cases, partial,
       ({ pat_desc = Tpat_tuple pl } as arg_pat), arg_mode, arg_sort)
    when is_alloc_heap mode
      && is_alloc_heap (transl_alloc_mode_l arg_mode)
      && !Clflags.native_code
      && List.length pl <= (Lambda.max_arity ()) ->
      begin try
        let arg_layout = layout_pat arg_sort arg_pat in
        let size = List.length pl in
        let pats_expr_list =
          List.map
            (fun {c_lhs; c_guard; c_rhs} ->
              (Matching.flatten_pattern size c_lhs, c_guard, c_rhs))
            cases in
        let kinds =
          match arg_layout with
          | Pvalue {
              nullable = Non_nullable;
              raw_kind = Pvariant { consts = [];
                               non_consts = [0, Constructor_uniform kinds] }} ->
              (* CR layouts v5: to change when we have non-value tuple
                 elements. *)
              List.map (fun vk -> Pvalue vk) kinds
          | _ ->
              Misc.fatal_error
                "Translcore.transl_tupled_function: \
                 Argument should be a tuple, but couldn't get the kinds"
        in
        let tparams =
          List.map (fun kind -> {
                name = Ident.create_local "param";
                debug_uid = Lambda.debug_uid_none;
                layout = kind;
                attributes = Lambda.default_param_attribute;
                mode = alloc_heap
              }) kinds
        in
        let params = List.map (fun p -> p.name) tparams in
        let body =
          Matching.for_tupled_function ~scopes ~return_layout loc params
            (transl_tupled_cases ~scopes return_sort pats_expr_list) partial
        in
        let region = region || not (may_allocate_in_region body) in
        add_type_shapes_of_cases cases;
        Some
          ((Tupled, tparams, return_layout, region, return_mode), body)
    with Matching.Cannot_flatten -> None
      end
  | _ -> None

(* For the functions [add_type_shape_of_cases], [add_type_shapes_of_params], and
   [add_type_shapes_of_patterns] to be correct, we must ensure that at the type
   tree level, a [debug_uid] is never associated with more than one type
   expression, because the type expressions determine the debug information we
   emit for the bound variable associated with the debug uid.

   For example, for:

      let f (x: int list) = x

   the functions below will associate the UID of [x] with [int list] as the type
   expression.
*)

and add_type_shapes_of_pattern ~env pattern =
  if !Clflags.debug && !Clflags.shape_format = Clflags.Debugging_shapes then
    let var_list = Typedtree.pat_bound_idents_full pattern in
    List.iter (fun (_ident, _loc, type_expr, var_uid, var_sort) ->
      let type_name = Format.asprintf "%a" Printtyp.type_expr type_expr in
      Type_shape.add_to_type_shapes var_uid type_expr var_sort ~name:type_name
        (Env.shape_for_constr env))
    var_list

(** [add_type_shapes_of_cases] iterates through a given list of cases and
    associates for each case, the debugging UID of the variable with the type
    expression of the variable and its sort. *)
and add_type_shapes_of_cases cases =
  let add_case (case : Typedtree.value Typedtree.case) =
    add_type_shapes_of_pattern ~env:case.c_lhs.pat_env case.c_lhs
  in
  List.iter add_case cases

(** [add_type_shapes_of_params] iterates through the variables in a function
    parameter and, for each variable, associates the debugging UID of the
    variable with the type expression of the variable. *)
and add_type_shapes_of_params params =
    let add_param (param : Typedtree.function_param) =
      let pattern = match param.fp_kind with
                    | Tparam_pat p -> p
                    | Tparam_optional_default (p, _, _) -> p
      in
      add_type_shapes_of_pattern ~env:pattern.pat_env pattern
    in
    List.iter add_param params

(** [add_type_shapes_of_patterns] iterates through the variables in a value
    binding and, for each variable, associates the debugging UID of the variable
    with the type expression of the variable. *)
and add_type_shapes_of_patterns patterns =
  let add_case (value_binding : Typedtree.value_binding) =
    add_type_shapes_of_pattern ~env:value_binding.vb_expr.exp_env
      value_binding.vb_pat
  in
  List.iter add_case patterns

and transl_curried_function ~scopes loc repr params body
    ~return_sort ~return_layout ~return_mode ~region ~mode
  =
  let { nlocal } =
    let param_curries = List.map (fun fp -> fp.fp_curry, fp.fp_mode) params in
    curried_function_kind
      ~return_mode
      ~mode
      (match body with
       | Tfunction_body _ -> param_curries
       | Tfunction_cases fc -> param_curries @ [ Final_arg, fc.fc_arg_mode ])
  in
  add_type_shapes_of_params params;
  let cases_param, body =
    match body with
    | Tfunction_body body ->
        None, event_before ~scopes body (transl_exp ~scopes return_sort body)
    | Tfunction_cases
        { fc_cases; fc_partial; fc_param; fc_param_debug_uid;
          fc_loc; fc_arg_sort; fc_arg_mode }
      ->
        let fc_arg_sort = Jkind.Sort.default_for_transl_and_get fc_arg_sort in
        let arg_layout =
          match fc_cases with
          | { c_lhs } :: _ -> layout_pat fc_arg_sort c_lhs
          | [] ->
              (* ppxes can generate empty function cases, which compiles to
                 a function that always raises Match_failure. We try less
                 hard to calculate a detailed layout that the middle-end can
                 use for optimizations. *)
              layout_of_sort fc_loc fc_arg_sort
        in
        let arg_mode = transl_alloc_mode_l fc_arg_mode in
        add_type_shapes_of_cases fc_cases;
        let attributes =
          match fc_cases with
          | [ { c_lhs }] -> Translattribute.transl_param_attributes c_lhs
          | [] | _ :: _ :: _ -> Lambda.default_param_attribute
        in
        let param =
          { name = fc_param;
            debug_uid = fc_param_debug_uid;
            layout = arg_layout;
            attributes;
            mode = arg_mode;
          }
        in
        let body =
          Matching.for_function ~scopes fc_loc repr (Lvar fc_param)
            ~arg_sort:fc_arg_sort ~arg_layout ~return_layout
            (transl_cases ~scopes return_sort fc_cases) fc_partial
        in
        Some param, body
  in
  let body, params =
    List.fold_right
      (fun fp (body, params) ->
        let { fp_param; fp_param_debug_uid; fp_kind; fp_mode; fp_sort;
              fp_partial; fp_loc } = fp in
        let arg_env, arg_type, attributes =
          match fp_kind with
          | Tparam_pat pat ->
              pat.pat_env, pat.pat_type, Translattribute.transl_param_attributes pat
          | Tparam_optional_default (pat, expr, _) ->
              expr.exp_env, Predef.type_option expr.exp_type, Translattribute.transl_param_attributes pat
        in
        let fp_sort = Jkind.Sort.default_for_transl_and_get fp_sort in
        let arg_layout = layout arg_env fp_loc fp_sort arg_type in
        let arg_mode = transl_alloc_mode_l fp_mode in
        let param =
          { name = fp_param;
            debug_uid = fp_param_debug_uid;
            layout = arg_layout;
            attributes;
            mode = arg_mode;
          }
        in
        let body =
          match fp_kind with
          | Tparam_pat pat ->
              Matching.for_function ~scopes fp_loc None (Lvar fp_param)
                [ pat, body ]
                fp_partial
                ~arg_sort:fp_sort ~arg_layout
                ~return_layout
          | Tparam_optional_default (pat, default_arg, default_arg_sort) ->
              let default_arg_sort = Jkind.Sort.default_for_transl_and_get default_arg_sort in
              let default_arg =
                event_before ~scopes default_arg
                  (transl_exp ~scopes default_arg_sort default_arg)
              in
              Matching.for_optional_arg_default ~return_layout
                ~scopes fp_loc pat body ~default_arg ~default_arg_sort
                ~param:fp_param
        in
        body, param :: params)
      params
      (body, Option.to_list cases_param)
    in
    (* chunk params according to Lambda.max_arity. If Lambda.max_arity = n and
      N>n, then the translation of an N-ary typedtree function is an n-ary lambda
      function returning the translation of an (N-n)-ary typedtree function.
    *)
    let module Chunk = struct
      (* An [acc] is defined in respect to a "chunk" of params. This chunk
         of params together with the [body] field form a function.
      *)
      type acc =
        { body : lambda; (* The function body of those params *)
          return_layout : layout; (* The layout of [body] *)
          return_mode : locality_mode; (* The mode of [body]. *)
          region : bool; (* Whether the function has its own region *)
          nlocal : int;
          (* An upper bound on the [nlocal] field for the function. If [nlocal]
             exceeds the length of the chunk of params, the difference will
             become the nlocal field with respect to the *enclosing* chunk
             of params.
          *)
        }

      (* Meant to be used with a [fold_right]. The returned [acc] is in
         respect to the enclosing chunk.
      *)
      let process_inner_chunk
          chunk { body; return_layout; return_mode; nlocal; region }
        =
        let chunk_length = List.length chunk in
        let loc = of_location ~scopes loc in
        (* The current function is locally-allocated (and thus its
           enclosing chunk doesn't have a region) when nlocal isn't
           yet exhausted in the current chunk.
        *)
        let current_nlocal, current_mode, enclosing_region =
          if nlocal > chunk_length
          then chunk_length, alloc_local, false
          else nlocal, mode, true
        in
        let enclosing_nlocal = nlocal - current_nlocal in
        let body =
          if region then maybe_region_layout return_layout body else body
        in
        let body =
          lfunction
            ~kind:
              (Curried { nlocal=current_nlocal })
            ~params:chunk ~mode:current_mode
            ~return:return_layout ~ret_mode:return_mode ~body
            ~attr:function_attribute_disallowing_arity_fusion
            ~loc
        in
        (* we return Pgenval (for a function) after the rightmost chunk *)
        { body;
          return_layout = Lambda.layout_function;
          return_mode = if enclosing_region then alloc_heap else alloc_local;
          nlocal = enclosing_nlocal;
          region = enclosing_region;
        }
    end
    in
    (* The Chunk.acc is in respect to the [params] chunk. *)
    let params,
        ({ body; return_layout; return_mode; region; nlocal } : Chunk.acc) =
      match Misc.Stdlib.List.chunks_of (Lambda.max_arity ()) params with
      | [] ->
          Misc.fatal_error
            "attempted to translate a function with zero arguments"
      | first_chunk :: rest_of_chunks ->
        let region = region || not (may_allocate_in_region body) in
        let acc =
          List.fold_right
            Chunk.process_inner_chunk
            rest_of_chunks
            ({ body; return_layout; return_mode; nlocal; region } : Chunk.acc)
        in
        first_chunk, acc
    in
    ((Curried { nlocal }, params, return_layout, region, return_mode ), body)

and transl_function ~in_new_scope ~scopes e params body
      ~alloc_mode ~ret_mode:sreturn_mode ~ret_sort:sreturn_sort ~region:sregion
      ~zero_alloc =
  let attrs = e.exp_attributes in
  let mode = transl_alloc_mode alloc_mode in
  let zero_alloc = Zero_alloc.get zero_alloc in
  let assume_zero_alloc =
    match zero_alloc with
    | Default_zero_alloc | Check _ | Ignore_assert_all ->
      Zero_alloc_utils.Assume_info.none
    | Assume assume ->
      Builtin_attributes.assume_zero_alloc ~inferred:false assume
  in
  let scopes =
    if in_new_scope then
      update_assume_zero_alloc ~scopes ~assume_zero_alloc
    else enter_anonymous_function ~scopes ~assume_zero_alloc
  in
  let sreturn_mode = transl_alloc_mode_l sreturn_mode in
  let { params; body; return_sort; return_mode; region } =
    fuse_method_arity
      { params; body;
        return_sort = sreturn_sort;
        return_mode = sreturn_mode;
        region = sregion;
      }
  in
  (* [ret_mode] may differ from [sreturn_mode] if:
       - [e] is a method. (See [fuse_method_arity].)
       - [e] is a function whose arity exceeds [Lambda.max_arity].
         (See the chunking code in [transl_curried_function].)
  *)
  let ((kind, params, return, region, ret_mode), body) =
    event_function ~scopes e
      (function repr ->
         transl_function_without_attributes
           ~mode ~return_sort ~return_mode
           ~scopes e.exp_loc repr ~region params body)
  in
  let zero_alloc : Lambda.zero_alloc_attribute =
    match (zero_alloc : Builtin_attributes.zero_alloc_attribute) with
    | Default_zero_alloc ->
      (match !Clflags.zero_alloc_assert with
       | Assert_default -> Default_zero_alloc
       | Assert_all ->
         if Builtin_attributes.is_zero_alloc_check_enabled ~opt:false
         then Check { strict = false; loc = e.exp_loc; custom_error_msg = None; }
         else Default_zero_alloc
       | Assert_all_opt ->
         if Builtin_attributes.is_zero_alloc_check_enabled ~opt:true
         then Check { strict = false; loc = e.exp_loc; custom_error_msg = None; }
         else Default_zero_alloc)
    | Check { strict; opt; arity = _; loc; custom_error_msg; } ->
      if Builtin_attributes.is_zero_alloc_check_enabled ~opt
      then Check { strict; loc; custom_error_msg }
      else Default_zero_alloc
    | Assume { strict; never_returns_normally; never_raises; loc; arity = _; } ->
      Assume { strict; never_returns_normally; never_raises; loc }
    | Ignore_assert_all -> Default_zero_alloc
  in
  let attr =
    { function_attribute_disallowing_arity_fusion with zero_alloc }
  in
  let loc = of_location ~scopes e.exp_loc in
  let body = if region then maybe_region_layout return body else body in
  let lam = lfunction ~kind ~params ~return ~body ~attr ~loc ~mode ~ret_mode in
  Translattribute.add_function_attributes lam e.exp_loc attrs

(* Like transl_exp, but used when a new scope was just introduced. *)
and transl_scoped_exp ~scopes sort expr =
  transl_exp1 ~scopes ~in_new_scope:true sort expr

(* Decides whether a pattern binding should introduce a new scope. *)
and transl_bound_exp ~scopes ~in_structure pat sort expr loc attrs =
  let should_introduce_scope =
    match expr.exp_desc with
    | Texp_function _ -> true
    | _ when in_structure -> true
    | _ -> false in
  let lam =
    match pat_bound_idents pat with
    | (id :: _) when should_introduce_scope ->
      let assume_zero_alloc = Zero_alloc_utils.Assume_info.none in
      (* If this is a let-binding of a function, the scope will be updated
         with zero_alloc info in [transl_function]. *)
      let scopes = enter_value_definition ~scopes ~assume_zero_alloc id in
      transl_scoped_exp ~scopes sort expr
    | _ -> transl_exp ~scopes sort expr
  in
  Translattribute.add_function_attributes lam loc attrs

(*
  Notice: transl_let consumes (ie compiles) its pat_expr_list argument,
  and returns a function that will take the body of the lambda-let construct.
  This complication allows choosing any compilation order for the
  bindings and body of let constructs.
*)
and transl_let ~scopes ~return_layout ?(add_regions=false) ?(in_structure=false)
               rec_flag pat_expr_list =
  add_type_shapes_of_patterns pat_expr_list;
  match rec_flag with
    Nonrecursive ->
      let rec transl = function
        [] ->
          fun body -> body
      | {vb_pat=pat; vb_expr=expr; vb_sort=sort; vb_rec_kind=_; vb_attributes; vb_loc}
        :: rem ->
          let sort = Jkind.Sort.default_for_transl_and_get sort in
          let lam =
            transl_bound_exp ~scopes ~in_structure pat sort expr vb_loc vb_attributes
          in
          let lam =
            if add_regions then maybe_region_exp sort expr lam else lam
          in
          let mk_body = transl rem in
          fun body ->
            Matching.for_let ~scopes ~arg_sort:sort ~return_layout pat.pat_loc
              lam Immutable pat (mk_body body)
      in
      transl pat_expr_list
  | Recursive ->
      let idlist =
        List.map
          (fun {vb_pat=pat} -> match pat.pat_desc with
              Tpat_var (id,_,uid,_,_) -> id, uid
            | _ -> assert false)
        pat_expr_list in
      let transl_case
            {vb_expr=expr; vb_sort; vb_attributes; vb_rec_kind = rkind;
             vb_loc; vb_pat} (id, id_duid) =
        let vb_sort = Jkind.Sort.default_for_transl_and_get vb_sort in
        let def =
          transl_bound_exp ~scopes ~in_structure vb_pat vb_sort expr vb_loc vb_attributes
        in
        let def =
          if add_regions then maybe_region_exp vb_sort expr def else def
        in
        ( id, id_duid, rkind, def ) in
      let lam_bds = List.map2 transl_case pat_expr_list idlist in
      fun body -> Value_rec_compiler.compile_letrec lam_bds body

and transl_letmutable ~scopes ~return_layout
      {vb_pat=pat; vb_expr=expr; vb_attributes=attr; vb_loc; vb_sort} body =
  let arg_sort = Jkind_types.Sort.default_to_value_and_get vb_sort in
  let lam =
    transl_bound_exp ~scopes ~in_structure:false pat arg_sort expr vb_loc attr
  in
  Matching.for_let ~scopes ~return_layout ~arg_sort pat.pat_loc lam Mutable
    pat body

and transl_setinstvar ~scopes loc self var expr =
  let ptr_or_imm, _ = maybe_pointer expr in
  Lprim(Psetfield_computed (ptr_or_imm, Assignment modify_heap),
    [self; var; transl_exp ~scopes Jkind.Sort.Const.for_instance_var expr], loc)

(* CR layouts v5: Invariant - this is only called on values.  Relax that. *)
and transl_record ~scopes loc env mode fields repres opt_init_expr =
  (* Determine if there are "enough" fields (only relevant if this is a
     functional-style record update *)
  let size = Array.length fields in
  let on_heap = match mode with
    | None -> false (* unboxed is not on heap *)
    | Some m -> is_heap_mode m
  in
  match opt_init_expr with
  | Some (init_expr, init_expr_sort, _)
    when on_heap && size >= Config.max_young_wosize ->
    (* Take a shallow copy of the init record, then mutate the fields
       of the copy *)
    let copy_id = Ident.create_local "newrecord" in
    let copy_id_duid = Lambda.debug_uid_none in
    let update_field cont (lbl, definition) =
      (* CR layouts v5: allow more unboxed types here. *)
      match definition with
      | Kept _ -> cont
      | Overridden (_lid, expr) ->
          let upd =
            match repres with
              Record_boxed _
            | Record_inlined (_, Constructor_uniform_value, Variant_boxed _) ->
                let ptr, _ = maybe_pointer expr in
                Psetfield(lbl.lbl_pos, ptr, Assignment modify_heap)
            | Record_unboxed | Record_inlined (_, _, Variant_unboxed) ->
                assert false
            | Record_float ->
                Psetfloatfield (lbl.lbl_pos, Assignment modify_heap)
            | Record_ufloat ->
                Psetufloatfield (lbl.lbl_pos, Assignment modify_heap)
            | Record_inlined (_, Constructor_uniform_value, Variant_extensible) ->
                let pos = lbl.lbl_pos + 1 in
                let ptr, _ = maybe_pointer expr in
                Psetfield(pos, ptr, Assignment modify_heap)
            | Record_inlined (_, Constructor_mixed _, Variant_extensible) ->
                (* CR layouts v5.9: support this *)
                fatal_error
                  "Mixed inlined records not supported for extensible variants"
            | Record_inlined (_, Constructor_mixed shape, Variant_boxed _)
                (* CR layouts v5: once all-void records are allowed, handle
                  constructors with all-void inline records, which are stored as
                  immediates *)
            | Record_mixed shape ->
                let field_shape =
                  Typeopt.transl_mixed_block_element expr.exp_env expr.exp_loc
                    expr.exp_type shape.(lbl.lbl_pos)
                in
                let shape = Lambda.transl_mixed_product_shape shape in
                (* Update the shape with details for the modified field. *)
                shape.(lbl.lbl_pos) <- field_shape;
                Psetmixedfield
                  ([lbl.lbl_pos], shape, Assignment modify_heap)
            | Record_inlined (_, _, Variant_with_null) -> assert false
          in
          Lsequence(Lprim(upd, [Lvar copy_id;
                                transl_exp ~scopes lbl.lbl_sort expr],
                          of_location ~scopes loc),
                    cont)
    in
    let init_expr_sort =
      Jkind.Sort.default_for_transl_and_get init_expr_sort
    in
    assert (is_heap_mode (Option.get mode)); (* Pduprecord must be Alloc_heap and not unboxed *)
    Llet(Strict, Lambda.layout_block, copy_id, copy_id_duid,
         Lprim(Pduprecord (repres, size),
               [transl_exp ~scopes init_expr_sort init_expr],
               of_location ~scopes loc),
         Array.fold_left update_field (Lvar copy_id) fields)
  | Some _ | None ->
    (* Allocate new record with given fields (and remaining fields
       taken from init_expr if any *)
    (* CR layouts v5: allow non-value fields beyond just float# *)
    let init_id = Ident.create_local "init" in
    let init_id_duid = Lambda.debug_uid_none in
    let lv =
      Array.mapi
        (fun i (lbl, definition) ->
           match definition with
           | Kept (typ, mut, _) ->
               let field_layout = layout env lbl.lbl_loc lbl.lbl_sort typ in
               let sem =
                 if Types.is_mutable mut then Reads_vary else Reads_agree
               in
               let unique_barrier = match opt_init_expr with
                 | Some (_, _, ubr) -> Translmode.transl_unique_barrier ubr
                 | None -> assert false (* Kept fields only exist on extended records *)
               in
               let sem = add_barrier_to_read unique_barrier sem in
               let access =
                 match repres with
                   Record_boxed _
                 | Record_inlined (_, Constructor_uniform_value, Variant_boxed _) ->
                   let ptr, _ = maybe_pointer_type env typ in
                   Pfield (i, ptr, sem)
                 | Record_unboxed | Record_inlined (_, _, Variant_unboxed) ->
                   assert false
                 | Record_inlined (_, Constructor_uniform_value, Variant_extensible) ->
                   let ptr, _ = maybe_pointer_type env typ in
                   Pfield (i + 1, ptr, sem)
                 | Record_inlined (_, Constructor_mixed _, Variant_extensible) ->
                     (* CR layouts v5.9: support this *)
                     fatal_error
                       "Mixed inlined records not supported for extensible variants"
                 | Record_float ->
                    (* This allocation is always deleted,
                       so it's simpler to leave it Alloc_heap *)
                    Pfloatfield (i, sem, alloc_heap)
                 | Record_ufloat -> Pufloatfield (i, sem)
                 | Record_inlined (_, Constructor_mixed shape, Variant_boxed _)
                   (* CR layouts v5: once all-void records are allowed, handle
                      constructors with all-void inline records, which are
                      stored as immediates *)
                 | Record_mixed shape ->
                   let shape =
                     Lambda.transl_mixed_product_shape_for_read
                       ~get_value_kind:(fun i ->
                         if i <> lbl.lbl_pos then Lambda.generic_value
                         else
                           let pointerness, nullable =
                             maybe_pointer_type env typ
                           in
                           let raw_kind = match pointerness with
                             | Pointer -> Pgenval
                             | Immediate -> Pintval
                           in
                           Lambda.{ raw_kind; nullable })
                       ~get_mode:(fun _i ->
                          (* See the handling of [Record_float] above for
                             why we choose Alloc_heap. *)
                         Lambda.alloc_heap)
                      shape
                   in
                   Pmixedfield ([i], shape, sem)
                 | Record_inlined (_, _, Variant_with_null) -> assert false
               in
               Lprim(access, [Lvar init_id],
                     of_location ~scopes loc),
               field_layout
           | Overridden (_lid, expr) ->
               let field_layout = layout_exp lbl.lbl_sort expr in
               transl_exp ~scopes lbl.lbl_sort expr, field_layout)
        fields
    in
    let ll, shape = List.split (Array.to_list lv) in
    let mut : Lambda.mutable_flag =
      if Array.exists (fun (lbl, _) -> Types.is_mutable lbl.lbl_mut) fields
      then Mutable
      else Immutable in
    let lam =
      try
        if mut = Mutable then raise Not_constant;
        let cl = List.map extract_constant ll in
        match repres with
        | Record_boxed _ -> Lconst(Const_block(0, cl))
        | Record_inlined (Ordinary {runtime_tag},
                          Constructor_uniform_value, Variant_boxed _) ->
            Lconst(Const_block(runtime_tag, cl))
        | Record_unboxed | Record_inlined (_, _, Variant_unboxed) ->
            Lconst(match cl with [v] -> v | _ -> assert false)
        | Record_float ->
            Lconst(Const_float_block(List.map extract_float cl))
        | Record_mixed shape ->
            if !Clflags.native_code then
              let shape = Lambda.transl_mixed_product_shape shape in
              Lconst(Const_mixed_block(0, shape, cl))
            else
              (* CR layouts v5.9: Structured constants for mixed blocks should
                 be supported in bytecode. See symtable.ml for the difficulty.
              *)
              raise Not_constant
        | Record_inlined (_, Constructor_mixed _, Variant_boxed _)
        | Record_ufloat ->
            (* CR layouts v5.1: We should support structured constants for
               blocks containing unboxed float literals.
            *)
            raise Not_constant
        | Record_inlined (_, _, (Variant_extensible | Variant_with_null))
        | Record_inlined ((Extension _ | Null), _, _) ->
            raise Not_constant
      with Not_constant ->
        let loc = of_location ~scopes loc in
        match repres with
          Record_boxed _ ->
            let shape = List.map must_be_value shape in
            Lprim(Pmakeblock(0, mut, Some shape, Option.get mode), ll, loc)
        | Record_inlined (Ordinary {runtime_tag},
                          Constructor_uniform_value, Variant_boxed _) ->
            let shape = List.map must_be_value shape in
            Lprim(Pmakeblock(runtime_tag, mut, Some shape, Option.get mode),
                  ll, loc)
        | Record_unboxed | Record_inlined (Ordinary _, _, Variant_unboxed) ->
            (match ll with [v] -> v | _ -> assert false)
        | Record_float ->
            Lprim(Pmakefloatblock (mut, Option.get mode), ll, loc)
        | Record_ufloat ->
            Lprim(Pmakeufloatblock (mut, Option.get mode), ll, loc)
        | Record_inlined (Extension _,
                          Constructor_mixed _, Variant_extensible) ->
            (* CR layouts v5.9: support this *)
            fatal_error
              "Mixed inlined records not supported for extensible variants"
        | Record_inlined (Extension path,
                          Constructor_uniform_value, Variant_extensible) ->
            let shape = List.map must_be_value shape in
            let slot = transl_extension_path loc env path in
            Lprim(Pmakeblock(0,
                             mut,
                             Some (Lambda.generic_value :: shape),
                             Option.get mode),
                  slot :: ll, loc)
        | Record_inlined (Extension _, _, (Variant_unboxed | Variant_boxed _))
        | Record_inlined (Ordinary _, _, Variant_extensible) ->
            assert false
        | Record_mixed shape ->
            let shape = Lambda.transl_mixed_product_shape shape in
            Lprim (Pmakemixedblock (0, mut, shape, Option.get mode), ll, loc)
        | Record_inlined (Ordinary { runtime_tag },
                          Constructor_mixed shape, Variant_boxed _) ->
            (* CR layouts v5: once all-void records are allowed, handle
              constructors with all-void inline records, which are stored as
              immediates *)
            let shape = Lambda.transl_mixed_product_shape shape in
            Lprim (Pmakemixedblock (runtime_tag, mut, shape, Option.get mode),
                   ll, loc)
        | Record_inlined (_, _, Variant_with_null) -> assert false
        | Record_inlined (Null, _, _) -> assert false
    in
    begin match opt_init_expr with
      None -> lam
    | Some (init_expr, init_expr_sort, _) ->
        let init_expr_sort =
          Jkind.Sort.default_for_transl_and_get init_expr_sort
        in
        Llet(Strict, Lambda.layout_block, init_id, init_id_duid,
             transl_exp ~scopes init_expr_sort init_expr, lam)
    end

and transl_atomic_loc ~scopes arg arg_sort lbl =
  let arg = transl_exp ~scopes arg_sort arg in
  begin match lbl.lbl_repres with
  | Record_unboxed | Record_inlined (_, _, Variant_unboxed) | Record_mixed _
  | Record_float | Record_ufloat
    ->
      (* Atomic fields not allowed here *)
      Misc.fatal_error "Bad lbl_repres for label of atomic_loc"
  | Record_boxed _
  | Record_inlined (_, _, ( Variant_boxed _
                          | Variant_extensible
                          | Variant_with_null))
    -> ()
  end;
  let field_offset = field_offset_for_label lbl in
  let lbl = Lconst (Const_base (Const_int field_offset)) in
  (arg, lbl)

and transl_record_unboxed_product ~scopes loc env fields repres opt_init_expr =
  match repres with
  | Record_unboxed_product ->
    let init_id = Ident.create_local "init" in
    let init_id_duid = Lambda.debug_uid_none in
    let shape =
      Array.map
        (fun (lbl, definition) ->
            match definition with
            | Kept (typ, _mut, _) -> layout env lbl.lbl_loc lbl.lbl_sort typ
            | Overridden (_lid, expr) -> layout_exp lbl.lbl_sort expr)
        fields
      |> Array.to_list
    in
    let ll =
      Array.mapi
        (fun i (lbl, definition) ->
            match definition with
            | Kept (_typ, _mut, _) ->
              let access = Punboxed_product_field (i, shape) in
              Lprim (access, [Lvar init_id], of_location ~scopes loc)
            | Overridden (_lid, expr) ->
              transl_exp ~scopes lbl.lbl_sort expr)
        fields
      |> Array.to_list
    in
    let lam = match ll with
      | [l] -> l (* erase singleton unboxed records before lambda *)
      | _ -> Lprim(Pmake_unboxed_product shape, ll, of_location ~scopes loc)
    in
    match opt_init_expr with
    | None -> lam
    | Some (init_expr, init_expr_sort) ->
      let init_expr_sort =
        Jkind.Sort.default_for_transl_and_get init_expr_sort
      in
      let layout = layout_exp init_expr_sort init_expr in
      let exp = transl_exp ~scopes init_expr_sort init_expr in
      Llet(Strict, layout, init_id, init_id_duid, exp, lam)

(* See [jane/doc/extensions/_03-unboxed-types/03-block-indices.md]. *)
and transl_idx ~scopes loc env ba uas =
  let ua_to_pos (Uaccess_unboxed_field (_, lbl)) =
    (* erase singleton unboxed products before lambda *)
    if Array.length lbl.lbl_all == 1 then None else Some lbl.lbl_pos
  in
  let uas_path = List.filter_map ua_to_pos uas in
  begin match ba with
  | Baccess_block (_, idx) ->
    let idx = transl_exp ~scopes Jkind.Sort.Const.for_idx idx in
    begin match uas with
    | [] -> idx
    | Uaccess_unboxed_field (_, lbl) :: _ ->
      (* Preserve the invariant that products have at least two elements *)
      let base_sort =
        if Int.equal (Array.length lbl.lbl_all) 1 then
          lbl.lbl_sort
        else
          Jkind.Sort.Const.Product
            (Array.to_list (Array.map (fun lbl -> lbl.lbl_sort) lbl.lbl_all))
      in
      (* CR layouts v8: this might unnecessarily compute the value kind, which
         shouldn't be needed for deepening *)
      let base_layout = layout env lbl.lbl_loc base_sort lbl.lbl_res in
      let mbe = mixed_block_element_of_layout base_layout in
      (* [uas_path] is a path into [mbe] *)
      Lprim (Pidx_deepen (mbe, uas_path), [idx], (of_location ~scopes loc))
    end
  | Baccess_field (_id, lbl) ->
    begin match lbl.lbl_repres with
    | Record_boxed _
    | Record_float | Record_ufloat ->
      (* Assert that all unboxed fields are of singleton records *)
      List.iter
        (fun (Uaccess_unboxed_field (_, l)) ->
            if Array.length l.lbl_all <> 1 then
              Misc.fatal_error "Texp_idx: non-singleton unboxed record field \
                in non-mixed boxed record")
        uas;
      Lprim (Pmake_idx_field lbl.lbl_pos, [], (of_location ~scopes loc))
    | Record_inlined _ | Record_unboxed ->
      Misc.fatal_error "Texp_idx: unexpected unboxed/inlined record"
    | Record_mixed shape ->
      let shape = Lambda.transl_mixed_product_shape shape in
      (* Check to make sure the gap never overflows.
         See [jane/doc/extensions/_03-unboxed-types/03-block-indices.md]. *)
      let cts =
        Mixed_product_bytes.Wrt_path.count_shape shape lbl.lbl_pos uas_path
      in
      if Option.is_none
           (Mixed_product_bytes.Wrt_path.offset_and_gap cts)
      then
        raise (Error (loc, Block_index_gap_overflow_possible));
      Lprim (Pmake_idx_mixed_field (shape, lbl.lbl_pos, uas_path), [],
             (of_location ~scopes loc))
    end
  | Baccess_array { mut = _; index_kind; index; base_ty; elt_ty; elt_sort } ->
    let index_sort, index_kind = match index_kind with
      | Index_int ->
        Jkind.Sort.Const.value, Ptagged_int_index
      | Index_unboxed_int64 ->
        Jkind.Sort.Const.bits64,
        Punboxed_or_untagged_integer_index Unboxed_int64
      | Index_unboxed_int32 ->
        Jkind.Sort.Const.bits32,
        Punboxed_or_untagged_integer_index Unboxed_int32
      | Index_unboxed_int16 ->
        Jkind.Sort.Const.bits16,
        Punboxed_or_untagged_integer_index Untagged_int16
      | Index_unboxed_int8 ->
        Jkind.Sort.Const.bits8,
        Punboxed_or_untagged_integer_index Untagged_int8
      | Index_unboxed_nativeint ->
        Jkind.Sort.Const.word,
        Punboxed_or_untagged_integer_index Unboxed_nativeint
    in
    let index = transl_exp ~scopes index_sort index in
    let elt_sort = Jkind.Sort.default_for_transl_and_get elt_sort in
    let array_kind =
      array_type_kind ~elt_ty:(Some elt_ty) ~elt_sort:(Some elt_sort) env loc
        base_ty
    in
    let elt_layout = layout env loc elt_sort elt_ty in
    let mbe = mixed_block_element_of_layout elt_layout in
    (* CR layouts v8: remove this restriction once we stable sort (within) array
       elements to place values before non-values, which will likely be done to
       support striped arrays *)
    if will_be_reordered mbe then
      raise (Error (loc, Element_would_be_reordered_in_record));
    Lprim (Pmake_idx_array (array_kind, index_kind, mbe, uas_path), [index],
           (of_location ~scopes loc))
  end

and transl_match ~scopes ~arg_sort ~return_sort e arg pat_expr_list partial =
  let return_layout = layout_exp return_sort e in
  let rewrite_case (val_cases, exn_cases, static_handlers as acc)
        ({ c_lhs; c_guard; c_rhs } as case) =
    if c_rhs.exp_desc = Texp_unreachable then acc else
    let val_pat, exn_pat = split_pattern c_lhs in
    match val_pat, exn_pat with
    | None, None -> assert false
    | Some pv, None ->
        let val_case =
          transl_case ~scopes return_sort { case with c_lhs = pv }
        in
        val_case :: val_cases, exn_cases, static_handlers
    | None, Some pe ->
        let exn_case =
          transl_case_try ~scopes return_sort { case with c_lhs = pe }
        in
        val_cases, exn_case :: exn_cases, static_handlers
    | Some pv, Some pe ->
        assert (c_guard = None);
        let lbl  = next_raise_count () in
        let static_raise ids =
          Lstaticraise (lbl, List.map (fun id -> Lvar id) ids)
        in
        (* Simplif doesn't like it if binders are not uniq, so we make sure to
           use different names in the value and the exception branches. *)
        let ids_full = Typedtree.pat_bound_idents_full pv in
        let ids = List.map (fun (id, _, _, _, _) -> id) ids_full in
        let ids_kinds =
          List.map (fun (id, {Location.loc; _}, ty, duid, s) ->
            id, duid, Typeopt.layout pv.pat_env loc s ty)
            ids_full
        in
        let vids = List.map Ident.rename ids in
        let pv = alpha_pat (List.combine ids vids) pv in
        (* Also register the names of the exception so Re-raise happens. *)
        iter_exn_names Translprim.add_exception_ident pe;
        let rhs =
          Misc.try_finally
            (fun () -> event_before ~scopes c_rhs
                         (transl_exp ~scopes return_sort c_rhs))
            ~always:(fun () ->
                iter_exn_names Translprim.remove_exception_ident pe)
        in
        (pv, static_raise vids) :: val_cases,
        (pe, static_raise ids) :: exn_cases,
        (lbl, ids_kinds, rhs) :: static_handlers
  in
  let val_cases, exn_cases, static_handlers =
    let x, y, z = List.fold_left rewrite_case ([], [], []) pat_expr_list in
    List.rev x, List.rev y, List.rev z
  in
  (* In presence of exception patterns, the code we generate for

       match <scrutinees> with
       | <val-patterns> -> <val-actions>
       | <exn-patterns> -> <exn-actions>

     looks like

       staticcatch
         (try (exit <val-exit> <scrutinees>)
          with <exn-patterns> -> <exn-actions>)
       with <val-exit> <val-ids> ->
          match <val-ids> with <val-patterns> -> <val-actions>

     In particular, the 'exit' in the value case ensures that the
     value actions run outside the try..with exception handler.
  *)
  let static_catch scrutinees val_ids handler =
    let id, id_duid = Typecore.name_pattern "exn" (List.map fst exn_cases) in
    let static_exception_id = next_raise_count () in
    Lstaticcatch
      (Ltrywith (Lstaticraise (static_exception_id, scrutinees), id, id_duid,
                 Matching.for_trywith ~scopes ~return_layout e.exp_loc (Lvar id)
                   exn_cases,
                 return_layout),
       (static_exception_id, val_ids),
       handler,
      Same_region, return_layout)
  in
  let classic =
    match arg, exn_cases with
    | {exp_desc = Texp_tuple (argl, alloc_mode)}, [] ->
      (* CR layouts v7.1: This case and the one below it give special treatment
         to matching on literal tuples. This optimization is irrelevant for
         unboxed tuples in native code, but not doing it for unboxed tuples in
         bytecode means unboxed tuple are slightly worse than normal tuples
         there. Consider adding it for unboxed tuples. *)
      assert (static_handlers = []);
      let mode = transl_alloc_mode alloc_mode in
      let argl =
        List.map (fun (_, a) -> (a, Jkind.Sort.Const.for_tuple_element)) argl
      in
      Matching.for_multiple_match ~scopes ~return_layout e.exp_loc
        (transl_list_with_layout ~scopes argl) mode val_cases partial
    | {exp_desc = Texp_tuple (argl, alloc_mode)}, _ :: _ ->
        let argl =
          List.map (fun (_, a) -> (a, Jkind.Sort.Const.for_tuple_element)) argl
        in
        let val_ids, lvars =
          List.map
            (fun (arg,s) ->
               let layout = layout_exp s arg in
               let id, id_duid = Typecore.name_pattern "val" [] in
               (id, id_duid, layout), (Lvar id, s, layout))
            argl
          |> List.split
        in
        let mode = transl_alloc_mode alloc_mode in
        static_catch (transl_list ~scopes argl) val_ids
          (Matching.for_multiple_match ~scopes ~return_layout e.exp_loc
             lvars mode val_cases partial)
    | arg, [] ->
      assert (static_handlers = []);
      let arg_layout = layout_exp arg_sort arg in
      Matching.for_function ~scopes ~arg_sort ~arg_layout ~return_layout
        e.exp_loc None (transl_exp ~scopes arg_sort arg) val_cases partial
    | arg, _ :: _ ->
        let val_id, val_id_duid =
          Typecore.name_pattern "val" (List.map fst val_cases)
        in
        let arg_layout = layout_exp arg_sort arg in
        static_catch
          [transl_exp ~scopes arg_sort arg]
          [val_id, val_id_duid, arg_layout]
          (Matching.for_function ~scopes ~arg_sort ~arg_layout ~return_layout
             e.exp_loc None (Lvar val_id) val_cases partial)
  in
  List.fold_left (fun body (static_exception_id, val_ids, handler) ->
    Lstaticcatch
      (body, (static_exception_id, val_ids),
       handler, Same_region, return_layout)
  ) classic static_handlers

and transl_letop ~scopes loc env let_ ands param param_debug_uid param_sort case
      case_sort partial =
  let rec loop prev_layout prev_lam = function
    | [] -> prev_lam
    | and_ :: rest ->
        let left_id = Ident.create_local "left" in
        let left_id_duid = Lambda.debug_uid_none in
        let right_id = Ident.create_local "right" in
        let right_id_duid = Lambda.debug_uid_none in
        let op =
          transl_ident (of_location ~scopes and_.bop_op_name.loc) env
            and_.bop_op_type and_.bop_op_path and_.bop_op_val Id_value
        in
        let and_bop_exp_sort =
          Jkind.Sort.default_for_transl_and_get and_.bop_exp_sort
        in
        let and_bop_op_return_sort =
          Jkind.Sort.default_for_transl_and_get and_.bop_op_return_sort
        in
        let exp = transl_exp ~scopes and_bop_exp_sort and_.bop_exp in
        let right_layout = layout_exp and_bop_exp_sort and_.bop_exp in
        let result_layout =
          function2_return_layout env and_.bop_loc and_bop_op_return_sort
            and_.bop_op_type
        in
        let lam =
          bind_with_layout Strict (right_id, right_id_duid, right_layout) exp
            (Lapply{
               ap_loc = of_location ~scopes and_.bop_loc;
               ap_func = op;
               ap_args=[Lvar left_id; Lvar right_id];
               ap_result_layout = result_layout;
               ap_region_close=Rc_normal;
               ap_mode=alloc_heap;
               ap_tailcall = Default_tailcall;
               ap_inlined = Default_inlined;
               ap_specialised = Default_specialise;
               ap_probe=None;
             })
        in
        bind_with_layout Strict (left_id, left_id_duid, prev_layout) prev_lam
            (loop result_layout lam rest)
  in
  let op =
    transl_ident (of_location ~scopes let_.bop_op_name.loc) env
      let_.bop_op_type let_.bop_op_path let_.bop_op_val Id_value
  in
  let let_bop_exp_sort =
    Jkind.Sort.default_for_transl_and_get let_.bop_exp_sort
  in
  let let_bop_op_return_sort =
    Jkind.Sort.default_for_transl_and_get let_.bop_op_return_sort
  in
  let exp =
    loop (layout_exp let_bop_exp_sort let_.bop_exp)
      (transl_exp ~scopes let_bop_exp_sort let_.bop_exp) ands
  in
  let func =
    let return_mode = alloc_heap (* XXX fixme: use result of is_function_type *) in
    let (kind, params, return, _region, ret_mode), body =
      event_function ~scopes case.c_rhs
        (function repr ->
           let loc = case.c_rhs.exp_loc in
           let ghost_loc = { loc with loc_ghost = true } in
           transl_function_without_attributes ~scopes ~region:true
             ~return_sort:case_sort ~mode:alloc_heap ~return_mode
             loc repr []
             (Tfunction_cases
                { fc_cases = [case]; fc_param = param;
                  fc_param_debug_uid = param_debug_uid; fc_partial = partial;
                  fc_loc = ghost_loc; fc_exp_extra = None; fc_attributes = [];
                  fc_arg_mode = Mode.Alloc.disallow_right Mode.Alloc.legacy;
                  fc_arg_sort = param_sort; fc_env = env;
                  fc_ret_type = case.c_rhs.exp_type;
                }))
    in
    let attr = function_attribute_disallowing_arity_fusion in
    let loc = of_location ~scopes case.c_rhs.exp_loc in
    let body = maybe_region_layout return body in
    lfunction ~kind ~params ~return ~body ~attr ~loc
              ~mode:alloc_heap ~ret_mode
  in
  Lapply{
    ap_loc = of_location ~scopes loc;
    ap_func = op;
    ap_args=[exp; func];
    ap_result_layout=
      function2_return_layout env let_.bop_loc let_bop_op_return_sort
        let_.bop_op_type;
    ap_region_close=Rc_normal;
    ap_mode=alloc_heap;
    ap_tailcall = Default_tailcall;
    ap_inlined = Default_inlined;
    ap_specialised = Default_specialise;
    ap_probe=None;
  }

(* Wrapper for class/module compilation,
   that can only return global values *)

let transl_exp ~scopes sort exp =
  maybe_region_exp sort exp (transl_exp ~scopes sort exp)

let transl_let ~scopes ~return_layout ?in_structure rec_flag pat_expr_list =
  transl_let ~scopes ~return_layout ~add_regions:true ?in_structure rec_flag
    pat_expr_list

let transl_scoped_exp ~scopes sort exp =
  maybe_region_exp sort exp (transl_scoped_exp ~scopes sort exp)

let transl_apply
      ~scopes ?tailcall ?inlined ?specialised ?position ?mode ~result_layout fn
      args loc =
  maybe_region_layout result_layout
    (transl_apply
       ~scopes ?tailcall ?inlined ?specialised
       ~assume_zero_alloc:Zero_alloc_utils.Assume_info.none ?position ?mode
       ~result_layout fn args loc)

(* Error report *)

open Format

let report_error ppf = function
  | Free_super_var ->
      fprintf ppf
        "Ancestor names can only be used to select inherited methods"
  | Unreachable_reached ->
      fprintf ppf "Unreachable expression was reached"
  | Bad_probe_layout id ->
      fprintf ppf "Variables in probe handlers must have jkind value, \
                   but %s in this handler does not." (Ident.name id)
  | Unknown_probe_layout id ->
      fprintf ppf
        "Unknown variable %a appearing in probe:@ Please \
         report this error to the Jane Street compilers team."
        Ident.print id
  | Illegal_void_record_field ->
      fprintf ppf
        "Void sort detected where value was expected in a record field:@ Please \
         report this error to the Jane Street compilers team."
  | Illegal_product_record_field c ->
      fprintf ppf
        "Product sort %a detected in a record field:@ Please \
         report this error to the Jane Street compilers team."
        Jkind.Sort.Const.format c
  | Void_sort ty ->
      fprintf ppf
        "Void detected in translation for type %a:@ Please report this error \
         to the Jane Street compilers team."
        Printtyp.type_expr ty
  | Unboxed_vector_in_array_comprehension ->
      fprintf ppf
        "Array comprehensions are not yet supported for arrays of unboxed \
         vectors."
  | Unboxed_product_in_array_comprehension ->
      fprintf ppf
        "Array comprehensions are not yet supported for arrays of unboxed \
         products."
  | Unboxed_product_in_let_mutable ->
      fprintf ppf
        "Mutable lets are not yet supported with unboxed products."
  | Block_index_gap_overflow_possible ->
      (* This error message describes a more conservative rule than we actually
         enforce, see [Lambda.Mixed_product_bytes_wrt_path] *)
      fprintf ppf
        "This block index cannot be created because it refers to values@ \
         and non-values that are separated by 2^16 or more bytes in their@ \
         block, or could be deepened to such an index."
  | Element_would_be_reordered_in_record ->
      fprintf ppf
        "Block indices into arrays whose element layout contains a@ \
         non-value before a value are not yet supported."
let () =
  Location.register_error_of_exn
    (function
      | Error (loc, err) ->
          Some (Location.error_of_printer ~loc report_error err)
      | _ ->
        None
    )<|MERGE_RESOLUTION|>--- conflicted
+++ resolved
@@ -1333,23 +1333,17 @@
   | Texp_quotation exp ->
       Translquote.transl_quote (transl_exp ~scopes sort) exp e.exp_loc
   (* TODO: update scopes *)
-<<<<<<< HEAD
-  | Texp_antiquotation _ ->
-      failwith "Cannot unqoute outside of a quotation context."
+  | Texp_antiquotation exp ->
+      fatal_errorf
+        "@[Cannot unquote expression outside of a quotation context:@ \
+         %a@]"
+        Pprintast.expression (Untypeast.untype_expression exp)
   | Texp_eval (_, _sort) ->
     let loc = of_location ~scopes e.exp_loc in
     Lprim (Pfield (0, Pointer, Reads_agree), [
       Lprim
         (Pgetglobal (Compilation_unit.of_string "Camlinternaleval"), [], loc);
     ], loc)
-=======
-  | Texp_antiquotation exp ->
-      fatal_errorf
-        "@[Cannot unquote expression outside of a quotation context:@ \
-         %a@]"
-        Pprintast.expression (Untypeast.untype_expression exp)
-
->>>>>>> a97db3b8
 
 and pure_module m =
   match m.mod_desc with
