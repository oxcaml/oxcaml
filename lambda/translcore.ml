--- conflicted
+++ resolved
@@ -58,17 +58,10 @@
 let layout_exp sort e = layout e.exp_env e.exp_loc sort e.exp_type
 let layout_pat sort p = layout p.pat_env p.pat_loc sort p.pat_type
 
-<<<<<<< HEAD
-let check_record_field_sort loc sort =
-  match (sort : Jkind.Sort.Const.t) with
-  | Base (Value | Float64 | Float32 | Bits8 | Bits16 | Bits32 | Bits64 | Vec128
-         | Word) -> ()
-=======
 let check_record_field_sort loc : Jkind.Sort.Const.t -> _ = function
-  | Base (Value | Float64 | Float32 | Bits32 | Bits64 |
+  | Base (Value | Float64 | Float32 | Bits8 | Bits16 | Bits32 | Bits64 |
           Vec128 | Vec256 | Vec512 | Word)
   | Product _ -> ()
->>>>>>> 9d46f41f
   | Base Void -> raise (Error (loc, Illegal_void_record_field))
 
 (* Forward declaration -- to be filled in by Translmod.transl_module *)
