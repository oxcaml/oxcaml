open Lambda
open Typedtree
open Asttypes
open Transl_comprehension_utils
open Lambda_utils.Constants
open Lambda_utils.Primitive

(** Array comprehensions are compiled by turning into a nested series of loops
    that mutably update an array.  This is simple to say, but slightly tricky to
    do.  One complexity is that we want to apply an optimization to certain
    array comprehensions: if an array comprehension contains exactly one clause,
    and it’s a [for ... and ...] clause, then we can allocate an array of
    exactly the right size up front (instead of having to grow the generated
    array dynamically, as we usually do).  We call this the *fixed-size array
    comprehension optimization*.  We cannot do this with nested [for]s, as the
    sizes of iterators further to the right could depend on the values generated
    by those on the left; indeed, this is why we have [for ... and ...] instead
    of just allowing the user to nest [for]s.

    In general, there are three major sources of complexity to be aware of in
    this translation:

    1. We need to have a resizable array, as most array comprehensions have an
       unknown size (but see point (2)); however, OCaml arrays can't grow or
       shrink, so we have to do this ourselves.

    2. We need to perform the fixed-size array comprehension optimization, as
       described above; this requires handling things specially when the
       comprehension has the form [[|BODY for ITER and ITER ... and ITER|]].
       This ends up getting its tentacles throughout the entire module, as we
       want to share a lot of the code but have to parameterize it over these
       two kinds of output.

    3. We have to handle the float array optimization, so we can't simply
       allocate arrays in a uniform way; if we don't know what's in the array,
       we have to carefully handle things on the first iteration.  These details
       are more local in scope, but particularly fiddly.

    In general, the structure is: we allocate an array and a mutable index
    counter that starts at [0]; each iterator becomes a loop; [when] clauses
    become an [if] expression, same as with lists; and in the body, every time
    we generate an array element, we set it and increment the index counter by
    one.  If we're not in the fixed-size array case, then we also need the array
    to be growable, the first source of extra complexity; we keep track of the
    array size, and if we would ever exceed it, we double the size of the array.
    This means that at the end, we have to use a subarray operation to cut it
    down to the right size.

    In the fixed-size array case, the second source of extra complexity, we have
    to first compute the size of every iterator and multiply them together; in
    both cases, we have to check for overflow, in which case we simply fail.  We
    also check to see if any of the iterators would be empty (have size [0]), in
    which case we can shortcut this whole process and simply return an empty
    array.  Once we do that, though, the loop body is simpler as there's no need
    to double the array size, and we don't need to cut the list down to size at
    the end.  This has ramifications throughout the translation code, as we have
    to add a bunch of extra special-case logic to handle this: we have to store
    enough information to be able to compute iterator sizes if we need to; we
    have to be able to switch between having a resizable and a fixed-size array;
    we don't need to introduce the same number of variable bindings in each
    case; etc.  Various bits of the code make these decisions (for these
    examples: the [Iterator_bindings] module and the [initial_array] and [body]
    functions, all in this file).

    Finally, handling the float array optimization also affects the initial
    array and the element assignment (so this ends up being a locus for all the
    sources of complexity).  If the array has an unknown array kind
    ([Pgenarray]), then we can't allocate it with nonzero size without having
    the first element!  Thus, no matter whether we are in the normal case or the
    fixed-size case, we have to set the initial array to be completely empty.
    Then, on the first iteration through the loop, we can finally create the
    real array, by allocating either the initial values for a resizable array or
    precisely enough values for a fixed-size array and setting all of them to
    the newly-computed first element of the resulting array.  The initial array
    creation is done by the function [initial_array], and the index checking is
    done (among other things) by the function [body].

    To see some examples of what this translation looks like, consider the
    following array comprehension:
    {[
      [x+y for x = 1 to 3 when x <> 2 for y in [10*x; 100*x]]
      (* = [11; 101; 33; 303] *)
    ]}
    This translates to the (Lambda equivalent of) the following:
    {[
      (* Allocate the (resizable) array *)
      let array_size = ref 8 in
      let array      = ref [|0; 0; 0; 0; 0; 0; 0; 0|] in
      (* Next element to be generated *)
      let index = ref 0 in
      (* for x = 1 to 3 *)
      let start = 1 in
      let stop  = 3 in
      for x = start to stop do
        (* when x <> 2 *)
        if x <> 2 then
          (* for y in [|10*x; 100*x|] *)
          let iter_arr = [|10*x; 100*x|] in
          for iter_ix = 0 to Array.length iter_arr - 1 do
            let y = iter_arr.(iter_ix) in
            (* Resize the array if necessary *)
            if not (!index < !array_size) then begin
              array_size := 2 * !array_size;
              array      := Array.append !array !array
            end;
            (* The body: x + y *)
            !array.(!index) <- x + y;
            index := !index + 1
          done
      done;
      (* Cut the array back down to size *)
      Array.sub !array 0 !index
    ]}
    On the other hand, consider this array comprehension, which is subject to
    the fixed-size array comprehension optimization:
    {[
      [|x*y for x = 1 to 3 and y = 10 downto 8|]
      (* = [|10; 9; 8; 20; 18; 16; 30; 27; 24|] *)
    ]}
    This translates to the (Lambda equivalent of) the following rather different
    OCaml:
    {[
      (* ... = 1 to 3 *)
      let start_x = 1  in
      let stop_x  = 3  in
      (* ... = 10 downto 8 *)
      let start_y = 10 in
      let stop_y  = 8  in
      (* Check if any iterators are empty *)
      if start_x > stop_x || start_y < stop_y
      then
        (* If so, return the empty array *)
        [||]
      else
        (* Precompute the array size *)
        let array_size =
          (* Compute the size of the range [1 to 3], failing on overflow (the
             case where the range is correctly size 0 is handled by the
             emptiness check) *)
          let x_size =
            let range_size = (stop_x - start_x) + 1 in
            if range_size > 0
            then range_size
            else raise (Invalid_argument "integer overflow when precomputing \
                                          the size of an array comprehension")
          in
          (* Compute the size of the range [10 downto 8], failing on overflow
             (the case where the range is correctly size 0 is handled by the
             emptiness check) *)
          let y_size =
            let range_size = (start_y - stop_y) + 1 in
            if range_size > 0
            then range_size
            else raise (Invalid_argument "integer overflow when precomputing \
                                          the size of an array comprehension")
          in
          (* Multiplication that checks for overflow ([y_size] can't be [0]
             because we checked that above *)
          let product = x_size * y_size in
          if product / y_size = x_size
          then product
          else raise (Invalid_argument "integer overflow when precomputing \
                                        the size of an array comprehension")
        in
        (* Allocate the (nonresizable) array *)
        let array = Array.make array_size 0 in
        (* Next element to be generated *)
        let index = ref 0 in
        (* for x = 1 to 3 *)
        for x = start_x to stop_x do
          (* for y = 10 downto 8 *)
          for y = start_y downto stop_y do
            (* The body: x*y *)
            array.(!index) <- x*y;
            index := !index + 1
          done
        done;
        array
    ]}
    You can see that the loop body is tighter, but there's more up-front size
    checking work to be done. *)

(** An implementation note: Many of the functions in this file need to translate
    expressions from Typedtree to lambda; to avoid strange dependency ordering,
    we parameterize those functions by [Translcore.transl_exp], and pass it in
    as a labeled argument, along with the necessary [scopes] labeled argument
    that it requires. *)

module Precompute_array_size : sig
  (** Generates the lambda expression that throws the exception once we've
      determined that precomputing the array size has overflowed.  The check for
      overflow is done elsewhere; this just throws the exception
      unconditionally. *)
  val raise_overflow_exn : loc:scoped_location -> lambda

  (** [safe_product_pos_vals ~loc xs] generates the lambda expression that
      computes the product of all the lambda terms in [xs] assuming they are all
      strictly positive (nonzero!) integers, failing if any product overflows
      (equivalently, if the whole product would overflow).  This function must
      look at its inputs multiple times, as they are evaluated more than once
      due to the overflow check; the optional argument [variable_name]
      customizes the string used to name these variables. *)
  val safe_product_pos :
    ?variable_name:string ->
    debug_uid:debug_uid ->
    loc:scoped_location ->
    lambda list ->
    lambda
end = struct
  (* Modeled after [Translcore.assert_failed] *)
  let raise_overflow_exn ~loc =
    let loc' = Debuginfo.Scoped_location.to_location loc in
    let slot =
      transl_extension_path loc (Lazy.force Env.initial)
        Predef.path_invalid_argument
    in
    (* CR-someday aspectorzabusky: We might want to raise an event here for
       debug tracing (cf. [Translcore.assert_failed] and
       [Translprim.event_after]), but it's not clear what event that would be,
       and this isn't a feature we expect to use.  We can add it when it seems
       important, or when we upstream this change. *)
    Lprim
      ( Praise Raise_regular,
        [ Lprim
            ( Pmakeblock (0, Immutable, None, alloc_heap),
              [ slot;
                string ~loc:loc'
                  "integer overflow when precomputing the size of an array \
                   comprehension" ],
              loc ) ],
        loc )

  (** [safe_mul_pos_vals ~loc x y] generates the lambda expression that computes
      the product [x * y] of two strictly positive (nonzero!) integers and fails
      if this overflowed; the inputs are required to be values, as they are
      evaluated more than once *)
  let safe_mul_pos_vals ~loc x y =
    let y = y.Let_binding.var in
    let open (val Lambda_utils.int_ops ~loc) in
    let product =
      Let_binding.make (Immutable Alias) layout_int "product"
        Lambda.debug_uid_none (x * y)
    in
    (* [x * y] is safe, for strictly positive [x] and [y], iff you can undo the
       multiplication: [(x * y)/y = x].  We assume the inputs are values, so we
       don't have to bind them first to avoid extra computation. *)
    Let_binding.let_one product
      (Lifthenelse
         (product.var / y = x, product.var, raise_overflow_exn ~loc, layout_int))

  (** [safe_product_pos_vals ~loc xs] generates the lambda expression that
      computes the product of all the lambda values in [xs] assuming they are
      all strictly positive (nonzero!) integers, failing if any product
      overflows; the inputs are required to be values, as they are evaluated
      more than once *)
  let safe_product_pos_vals ~loc = function
    (* This operation is associative, so the fact that [List.fold_left] brackets
       as [(((one * two) * three) * four)] shouldn't matter *)
    | x :: xs -> List.fold_left (safe_mul_pos_vals ~loc) x.Let_binding.var xs
    | [] -> int 1
  (* The empty list case can't happen with comprehensions; we could raise an
     error here instead of returning 1 *)

  (* The inputs are *not* required to be values, as we save them in variables.
     We could avoid making let-bindings for lambda-terms that are already
     variables, but we assume the optimizer can deal with that case nicely. *)
  let safe_product_pos ?(variable_name = "x") ~debug_uid ~loc factors =
    let factors =
      List.map
        (Let_binding.make (Immutable Strict) layout_int variable_name debug_uid)
        factors
    in
    Let_binding.let_all factors (safe_product_pos_vals ~loc factors)
end

(** This module contains the type of bindings generated when translating array
    comprehension iterators ([Typedtree.comprehension_iterator]s).  We need more
    structure than a [Let_binding.t list] because of the fixed-size array
    optimization: if we're translating an array comprehension whose size can be
    determined ahead of time, such as
    [[|x,y for x = 1 to 10 and y in some_array|]], then we need to be able to
    precompute the sizes of the iterators.  This means that we don't just need
    the list of bindings, but we also need to know which bindings are which.
    Thus, this module, which allows you to work with a structured representation
    of the translated iterator bindings. *)
module Iterator_bindings = struct
  (** This is the type of bindings generated when translating array
      comprehension iterators ([Typedtree.comprehension_iterator]).  If we are
      in the fixed-size array case, then ['u = many], and we remember all the
      information about the right-hand sides of the iterators; if not, then
      ['u = once], and we only remember those bindings that could have side
      effects, using the other terms directly.  (This means that we remember the
      [start] and [stop] of [to] and [downto] iterators, and the array on the
      right-hand side of an [in] iterator; this last binding is also always
      referenced multiple times.) *)
  type t =
    | Range of
        { start : Let_binding.t; (* Always bound *)
          stop : Let_binding.t; (* Always bound *)
          direction : direction_flag
        }
        (** The translation of [Typedtree.Texp_comp_range], an integer iterator
        ([... = ... (down)to ...]) *)
    | Array of
        { iter_arr : Let_binding.t; (* Always bound *)
          iter_len : Let_binding.t
        }
        (** The translation of [Typedtree.Texp_comp_in], an array iterator
        ([... in ...]).  Note that we always remember the array ([iter_arr]), as
        it's indexed repeatedly no matter what. *)

  (** Get the [Let_binding.t]s out of a translated iterator *)
  let let_bindings = function
    | Range { start; stop; direction = _ } -> [start; stop]
    | Array { iter_arr; iter_len } -> [iter_arr; iter_len]

  (** Get the [Let_binding.t]s out of a list of translated iterators; this is
      the information we need to translate a full [for] comprehension clause
      ([Typedtree.Texp_comp_for]). *)
  let all_let_bindings bindings = List.concat_map let_bindings bindings

  (** Functions for use in the fixed-size array case *)
  module Fixed_size_array = struct
    (** Check if a translated iterator is empty; that is, check if this iterator
        will iterate over zero things. *)
    let is_empty ~loc t =
      let open (val Lambda_utils.int_ops ~loc) in
      match t with
      | Range { start; stop; direction } -> (
        let start = start.var in
        let stop = stop.var in
        match direction with Upto -> start > stop | Downto -> start < stop)
      | Array { iter_arr = _; iter_len } -> iter_len.var = l0

    (** Check if any of the translated iterators are empty; that is, check if
        any of these iterators will iterate over zero things, and thus check if
        iterating over all of these iterators together will actually iterate
        over zero things.  This is the information we need to optimize away
        iterating over the values at all if the result would have zero
        elements. *)
    let are_any_empty ~loc ts =
      let open (val Lambda_utils.int_ops ~loc) in
      match List.map (is_empty ~loc) ts with
      | is_empty :: are_empty ->
        (* ( || ) is associative, so the fact that [List.fold_left] brackets
           as [(((one || two) || three) || four)] shouldn't matter *)
        List.fold_left ( || ) is_empty are_empty
      | [] -> l0
    (* false *)
    (* The empty list case can't happen with comprehensions; we could
       raise an error here instead *)

    (** Compute the size of a single nonempty array iterator.  This is either
        the size of a range, which itself is either [stop - start + 1] or
        [start - stop + 1] depending on if the array is counting up ([to]) or
        down ([downto]), clamped to being nonnegative; or it is the length of
        the array being iterated over.  In the range case, we also have to check
        for overflow.  We require that the iterators be nonempty, although this
        is only important for the range case; generate Lambda code that checks
        the result of [are_any_empty] before entering [size_nonempty] to ensure
        this. *)
    let size_nonempty ~loc = function
      | Range { start; stop; direction } ->
        let open (val Lambda_utils.int_ops ~loc) in
        let start = start.var in
        let stop = stop.var in
        let low, high =
          match direction with Upto -> start, stop | Downto -> stop, start
        in
        (* We can assume that the range is nonempty, but computing its size
           still might overflow *)
        let range_size =
          Let_binding.make (Immutable Alias) layout_int "range_size"
            Lambda.debug_uid_none
            (high - low + l1)
        in
        Let_binding.let_one range_size
          (* If the computed size of the range is positive, there was no
             overflow; if it was zero or negative, then there was overflow *)
          (Lifthenelse
             ( range_size.var > l0,
               range_size.var,
               Precompute_array_size.raise_overflow_exn ~loc,
               layout_int ))
      | Array { iter_arr = _; iter_len } -> iter_len.var

    (** Compute the total size of an array built out of a list of translated
        iterators, as long as all the iterators are nonempty; since this forms a
        cartesian product, we take the product of the sizes (see
        [size_nonempty]).  This can overflow, in which case we will raise an
        exception.  This is the operation needed to precompute the fixed size of
        a nonempty fixed-size array; check against [are_any_empty] first to
        address the case of fixedly-empty array. *)
    let total_size_nonempty ~loc iterators =
      Precompute_array_size.safe_product_pos ~variable_name:"iterator_size"
        ~debug_uid:Lambda.debug_uid_none ~loc
        (List.map (size_nonempty ~loc) iterators)
  end
end

(** Machinery for working with resizable arrays for the results of an array
    comprehension: they are created at a fixed, known, small size, and are
    doubled in size when necessary.  These are the arrays that back array
    comprehensions by default, but not in the fixed-size case; in that case, we
    simply construct an array of the appropriate size directly.  We could have
    built something like this as an OCaml module instead, but doing it directly
    in Lambda was simpler, particularly around the ability to alternate freely
    with the fixed-size case. *)
module Resizable_array = struct
  (** The starting size of a resizable array.  This is guaranteed to be a small
      power of two.  Because we resize the array by doubling, using a power of
      two means that, under the assumption that [Sys.max_array_length] is of the
      form 2^x-1, the array will only grow too large one iteration before it
      would otherwise exceed the limit.  (In practice, the program will fail by
      running out of memory first.) *)
  let starting_size = 8

  (** Create a fresh resizable array: it is mutable and has [starting_size]
      elements.  We have to provide the initial value as well as the array kind,
      thanks to the float array optimization, so sometimes this will be a
      default value and sometimes it will be the first element of the
      comprehension. *)
  let make ~loc array_kind elt =
    Lprim
      ( Pmakearray (array_kind, Mutable, alloc_heap),
        Misc.replicate_list elt starting_size,
        loc )

  (** Create a new array that's twice the size of the old one.  The first half
      of the array contains the same elements, and the latter half's contents
      are unspecified.  Note that this does not update [array] itself. *)
  let double ~loc array = array_append ~loc array array
  (* Implementing array doubling in by appending an array to itself may not be
     the optimal way to do array doubling, but it's good enough for now *)
end

(** Translates an iterator ([Typedtree.comprehension_iterator]), one piece of a
    [for ... and ... and ...] expression, into Lambda.  We translate iterators
    from the "outermost" iterator inwards, so this translation is done in CPS;
    the result of the translation is actually a function that's waiting for the
    body to fill into the translated loop.  The term generated by this function
    will execute the body (which is likely made of further translated iterators
    and suchlike) once for every value being iterated over, with all the
    variables bound over by the iterator available.

    This function returns both a pair of said CPSed Lambda term and the let
    bindings generated by this term (as an [Iterator_bindings.t], which see). *)
let iterator ~transl_exp ~scopes ~loc :
    comprehension_iterator -> (lambda -> lambda) * Iterator_bindings.t =
  function
  | Texp_comp_range
      { ident; ident_debug_uid; pattern = _; start; stop; direction } ->
    let bound name debug_uid value =
      Let_binding.make (Immutable Strict) layout_int name debug_uid
        (transl_exp ~scopes Jkind.Sort.Const.for_predef_value value)
    in
    let start = bound "start" Lambda.debug_uid_none start in
    let stop = bound "stop" Lambda.debug_uid_none stop in
    let mk_iterator body =
      Lfor
        { for_id = ident;
          for_debug_uid = ident_debug_uid;
          for_loc = loc;
          for_from = start.var;
          for_to = stop.var;
          for_dir = direction;
          for_body = body
        }
    in
    mk_iterator, Range { start; stop; direction }
  | Texp_comp_in { pattern; sequence = iter_arr_exp } ->
    let iter_arr =
      Let_binding.make (Immutable Strict) layout_any_value "iter_arr"
        Lambda.debug_uid_none
        (transl_exp ~scopes Jkind.Sort.Const.for_predef_value iter_arr_exp)
    in
    let iter_arr_kind =
      (* CR layouts v4: [~elt_sort:None] here is not ideal and
         should be fixed. To do that, we will need to store a sort
         on [Texp_comp_in]. *)
      Typeopt.array_type_kind ~elt_sort:None ~elt_ty:(Some pattern.pat_type)
        iter_arr_exp.exp_env iter_arr_exp.exp_loc iter_arr_exp.exp_type
    in
    let iter_arr_mut =
      Typeopt.array_type_mut iter_arr_exp.exp_env iter_arr_exp.exp_type
    in
    let iter_len =
      (* Extra let-binding if we're not in the fixed-size array case; the
         middle-end will simplify this for us *)
      Let_binding.make (Immutable Alias) layout_int "iter_len"
        Lambda.debug_uid_none
        (Lprim (Parraylength iter_arr_kind, [iter_arr.var], loc))
    in
    let iter_ix = Ident.create_local "iter_ix" in
    let iter_ix_duid = Lambda.debug_uid_none in
    let mk_iterator body =
      let open (val Lambda_utils.int_ops ~loc) in
      (* for iter_ix = 0 to Array.length iter_arr - 1 ... *)
      (* CR layouts v4: will need updating when we allow non-values in arrays. *)
      Lfor
        { for_id = iter_ix;
          for_debug_uid = iter_ix_duid;
          for_loc = loc;
          for_from = l0;
          for_to = iter_len.var - l1;
          for_dir = Upto;
          for_body =
            Matching.for_let ~scopes
              ~arg_sort:Jkind.Sort.Const.for_array_comprehension_element
              ~return_layout:layout_int pattern.pat_loc
              (Lprim
                 ( Parrayrefu
                     ( Lambda.(array_ref_kind alloc_heap iter_arr_kind),
                       Ptagged_int_index,
                       iter_arr_mut ),
                   [iter_arr.var; Lvar iter_ix],
                   loc ))
              Immutable pattern body
        }
    in
    mk_iterator, Array { iter_arr; iter_len }

(** Translates an array comprehension binding
    ([Typedtree.comprehension_clause_binding]) into Lambda.  At parse time,
    iterators don't include patterns and bindings do; however, in the typedtree
    representation, the patterns have been moved into the iterators (so that
    range iterators can just have an [Ident.t], for translation into for loops),
    so bindings are just like iterators with a possible annotation.  As a
    result, this function is essentially the same as [iterator], which see. *)
let binding ~transl_exp ~scopes ~loc
    { comp_cb_iterator; comp_cb_attributes = _ } =
  (* No attributes are meaningful here; see the definition of
     [comp_cb_attributes]. *)
  iterator ~transl_exp ~loc ~scopes comp_cb_iterator

(** Translate the contents of a single [for ... and ...] clause (the contents of
    a [Typedtree.Texp_comp_for]) into Lambda, returning both the [lambda ->
    lambda] function awaiting the body of the translated loop, and the ['u
    Iterator_bindings.t list] containing all the bindings generated by the
    individual iterators.  This function is factored out of [clause] because it
    is also used separately in the fixed-size case. *)
let for_and_clause ~transl_exp ~scopes ~loc =
  Cps_utils.compose_map_acc (binding ~transl_exp ~loc ~scopes)

(** Translate a single clause, either [for ... and ...] or [when ...]
    ([Typedtree.comprehension_clause]), into Lambda, returning the [lambda ->
    lambda] function awaiting the body of the loop or conditional corresponding
    to this clause.  The argument to that function will be executed once for
    every tuple of elements being iterated over in the [for ... and ...] case,
    or it will be executed iff the condition is true in the [when] case.

    This function is only used if we are not in the fixed-size array case; see
    [clauses] and [for_and_clause] for more details. *)
let clause ~transl_exp ~scopes ~loc = function
  | Texp_comp_for bindings ->
    let make_clause, var_bindings =
      for_and_clause ~transl_exp ~loc ~scopes bindings
    in
    fun body ->
      Let_binding.let_all
        (Iterator_bindings.all_let_bindings var_bindings)
        (make_clause body)
  | Texp_comp_when cond ->
    fun body ->
      Lifthenelse
        ( transl_exp ~scopes Jkind.Sort.Const.for_predef_value cond,
          body,
          lambda_unit,
          layout_unit )

(** The [array_sizing] type describes whether an array comprehension has been
    translated using the fixed-size array optimization ([Fixed_size]), or it has
    not been but instead been translated using the usual dynamically-sized array
    ([Dynamic_size]).

    If an array comprehension is of the form
    {[
      [|BODY for ITER and ITER ... and ITER|]
    ]}
    then we can compute the size of the resulting array before allocating it
    ([Fixed_size]); otherwise, we cannot ([Dynamic_size]), and we have to
    dynamically grow the array as we iterate and shrink it to size at the
    end. *)

type array_sizing =
  | Fixed_size
  | Dynamic_size

(** The [array_sizing_info] type is like [array_sizing], but includes any extra
    information necessary to construct the array comprehension at the very top
    level; it does not need to be passed down into the various functions that
    create pieces, which can operate only knowing the [array_sizing]. *)
type array_sizing_info =
  | Fixed_size_info of Iterator_bindings.t list
      (** In the fixed-size case, we need to collect the lengths of the iterators
      being iterated over, which determine the size of the array; thus, the
      iterator bindings need to be available early, before we even allocate the
      array. *)
  | Dynamic_size_info
      (** In the dynamic-size case, we don't need to collect any other
      information. *)

(** The result of translating the clauses portion of an array comprehension
    (everything but the body) *)
type translated_clauses =
  { array_sizing_info : array_sizing_info;
        (** Whether the array is of a fixed size or must be grown dynamically, along
      with supporting information; see the [array_sizing] and
      [array_sizing_info] types for more details. *)
    array_size : Let_binding.t;
        (** The binding that defines the array size; comes in between any extra
      information from [array_sizing_info] and the definition of the array.  In
      the case where the array has been translated with the fixed-size array
      optimization (when [array_sizing_info] is [Fixed_size _]), the variable
      holding the size is immutable; in the usual dynamically-sized array case
      (when [array_sizing_info] is [Dynamic_size_info]), the variable holding
      the size is mutable so that the array size can be grown.*)
    make_comprehension : lambda -> lambda
        (** The translation of the comprehension's iterators, awaiting the translation
      of the comprehension's body.  All that remains to be done after this
      function is called is the creation and disposal of the array that is being
      constructed; the extra information from [array_sizing_info] must also be
      applied to the result, outside of even the creation of the array. *)
  }

(** Translate the clauses of an array comprehension (everything but the body; a
    [Typedtree.comprehension_clause list], which is the [comp_clauses] field of
    [Typedtree.comprehension]).  This function has to handle the fixed-size
    array case: if the list of clauses is a single [for ... and ...] clause,
    then the array will be preallocated at its full size and the comprehension
    will not have to resize the array (although the float array optimization
    interferes with this slightly -- see [initial_array]); this is also why we
    need the [array_kind].  In the normal case, this function simply wires
    together multiple [clause]s, and provides the variable holding the current
    array size as a binding. *)
let clauses ~transl_exp ~scopes ~loc = function
  | [Texp_comp_for bindings] ->
    let make_comprehension, var_bindings =
      for_and_clause ~transl_exp ~loc ~scopes bindings
    in
    let array_size =
      Let_binding.make (Immutable Alias) layout_int "array_size"
        Lambda.debug_uid_none
        (Iterator_bindings.Fixed_size_array.total_size_nonempty ~loc
           var_bindings)
    in
    { array_sizing_info = Fixed_size_info var_bindings;
      array_size;
      make_comprehension
    }
  | clauses ->
    let array_size =
      Let_binding.make Mutable layout_int "array_size" Lambda.debug_uid_none
        (int Resizable_array.starting_size)
    in
    let make_comprehension =
      Cps_utils.compose_map (clause ~transl_exp ~loc ~scopes) clauses
    in
    { array_sizing_info = Dynamic_size_info; array_size; make_comprehension }

(** Create the initial array that will be filled by an array comprehension,
    returning both its identifier and the let binding that binds it.  The logic
    behind how to create the array is complicated, because it lies at the
    intersection of two special cases (controlled by the two non-location
    arguments to this function):

    * The float array optimization means that we may not know the type of
      elements that go into this array, and so need to wait to actually create
      an array until we have seen the first element.  In this case, we have to
      return an empty array that will get overwritten later.

    * The fixed-size optimization means that we may want to preallocate the
      entire array all at once, instead of allocating a resizable array and
      growing it.

    Importantly, the two cases can co-occur, in which case later code needs to
    be aware of what has happened.

    The array that is returned is bound as a [Variable] in both the case where
    we're subject to the float array optimization (i.e., [array_kind] is
    [Pgenarray]) and in the case where nothing special occurs and the array is
    resizable; in the fixed-size array case, the resulting array is bound
    immutably, although it is still internally mutable.  This logic is important
    when translating comprehension bodies; see [body] for details. *)
let initial_array ~loc ~array_kind ~array_size ~array_sizing =
  (* As discussed above, there are three cases to consider for how we allocate
     the array.

     1. We are subject to the float array optimization: The array kind is
        [Pgenarray].  In this case, we create an immutable empty array as a
        [Variable], since rather than being updated it will simply be
        overwritten once we have the first element.  This is the only time a
        fixed-size array needs to be a [Variable], since it will be overwritten
        on the first iteration.
     2. The array is of fixed size and known array kind, in which case we use
        [make_(float_)vect] to create the array, and bind it as [StrictOpt]
        since it never needs to be overwritten to be resized or replaced.
     3. The array is of unknown size and known array kind, in which case we
        create a small array of default values using [Pmakearray] and bind it as
        a [Variable] so that it can be overwritten when its size needs to be
        doubled. *)
  let array_let_kind, array_value =
    let open Let_binding in
    let open Let_kind in
    match array_sizing, array_kind with
    (* Case 1: Float array optimization difficulties *)
    | (Fixed_size | Dynamic_size), Pgenarray ->
      ( Mutable,
        Lprim (Pmakearray (Pgenarray, Immutable, Lambda.alloc_heap), [], loc) )
    (* Case 2: Fixed size, known array kind *)
    | Fixed_size, (Pintarray | Paddrarray) ->
      Immutable StrictOpt, make_vect ~loc ~length:array_size.var ~init:(int 0)
    | Fixed_size, (Pfloatarray | Punboxedfloatarray Unboxed_float64) ->
      (* The representations of these two are the same, it's only
         accesses that differ. *)
      Immutable StrictOpt, make_float_vect ~loc array_size.var
    | Fixed_size, Punboxedfloatarray Unboxed_float32 ->
      Immutable StrictOpt, make_unboxed_float32_vect ~loc array_size.var
    | Fixed_size, Punboxedintarray Unboxed_int32 ->
      Immutable StrictOpt, make_unboxed_int32_vect ~loc array_size.var
    | Fixed_size, Punboxedintarray Unboxed_int64 ->
      Immutable StrictOpt, make_unboxed_int64_vect ~loc array_size.var
    | Fixed_size, Punboxedintarray Unboxed_nativeint ->
      Immutable StrictOpt, make_unboxed_nativeint_vect ~loc array_size.var
    | Fixed_size, Punboxedvectorarray Unboxed_vec128 ->
      Immutable StrictOpt, make_unboxed_vec128_vect ~loc array_size.var
    | Fixed_size, Punboxedvectorarray Unboxed_vec256 ->
      Immutable StrictOpt, make_unboxed_vec128_vect ~loc array_size.var
    | Fixed_size, Punboxedvectorarray Unboxed_vec512 ->
      Immutable StrictOpt, make_unboxed_vec128_vect ~loc array_size.var
    (* Case 3: Unknown size, known array kind *)
    | Dynamic_size, (Pintarray | Paddrarray) ->
      Mutable, Resizable_array.make ~loc array_kind (int 0)
    | Dynamic_size, Pfloatarray ->
      Mutable, Resizable_array.make ~loc array_kind (float 0.)
    | Dynamic_size, Punboxedfloatarray Unboxed_float64 ->
      Mutable, Resizable_array.make ~loc array_kind (unboxed_float 0.)
    | Dynamic_size, Punboxedfloatarray Unboxed_float32 ->
      Mutable, Resizable_array.make ~loc array_kind (unboxed_float32 0.)
    | Dynamic_size, Punboxedintarray Unboxed_int32 ->
      Mutable, Resizable_array.make ~loc array_kind (unboxed_int32 0l)
    | Dynamic_size, Punboxedintarray Unboxed_int64 ->
      Mutable, Resizable_array.make ~loc array_kind (unboxed_int64 0L)
    | Dynamic_size, Punboxedintarray Unboxed_nativeint ->
      ( Mutable,
        Resizable_array.make ~loc array_kind (unboxed_nativeint Targetint.zero)
      )
<<<<<<< HEAD
    | _, Punboxedintarray (Unboxed_int8 | Unboxed_int16 | Unboxed_int) ->
=======
    | _, Punboxedintarray (Unboxed_int8 | Unboxed_int16) ->
>>>>>>> 3b595799
      Misc.unboxed_small_int_arrays_are_not_implemented ()
    | Dynamic_size, Punboxedvectorarray Unboxed_vec128
    | Dynamic_size, Punboxedvectorarray Unboxed_vec256
    | Dynamic_size, Punboxedvectorarray Unboxed_vec512 ->
      (* The above cases are not actually allowed/tested yet. *)
      Misc.fatal_error
        "Comprehensions on arrays of unboxed vectors are not yet supported."
    | _, (Pgcscannableproductarray _ | Pgcignorableproductarray _) ->
      Misc.fatal_error
        "Transl_array_comprehension.initial_array: unboxed product array"
  in
  Let_binding.make array_let_kind layout_any_value "array" Lambda.debug_uid_none
    array_value

(** Generate the code for the body of an array comprehension.  This involves
    translating the body expression (a [Typedtree.expression], which is the
    [comp_body] field of [Typedtree.comprehension], but also handles the logic
    of filling in the array that is being produced by the comprehension.  This
    logic varies depending on whether we are subject to the float array
    optimization or not and whether we are in the fixed size array case or not,
    so the correctness depends on getting the correct bindings from
    [initial_array] and [clauses]. *)
let body ~loc ~array_kind ~array_size ~array_sizing ~array ~index ~body =
  (* The body of an array comprehension has three jobs:
       1. Compute the next element
       2. Assign it (mutably) to the next element of the array
       3. Advance the index of the next element
     However, there are several pieces of complexity:
       (a) If the array size is not fixed, we have to check if the index has
           overflowed; if it has, we have to double the size of the array.  (The
           complex case corresponds to [array_sizing] being [Dynamic_size].)
       (b) If the array kind is not statically known, we initially created an
           empty array; we have to check if we're on the first iteration and use
           the putative first element of the array as the placeholder value for
           every element of the array.  (The complex case corresponds to
           [array_kind] being [Pgenarray].)
       (c) If both (a) and (b) hold, we shouldn't bother checking for an
           overflowed index on the first loop iteration.
     The result is that we build the "set the element" behavior in three steps:
       i.   First, we build the raw "set the element unconditionally" expression
            ([set_element_raw]).
       ii.  Then, if necessary, we precede that with the resizing check;
            otherwise, we leave the raw behavior alone
            ([set_element_in_bounds]).
       iii. Then, if necessary, we check to see if we're on the first iteration
            and create the fresh array instead if so; otherwise, we leave the
            size-safe behavior alone ([set_element_known_kind_in_bounds]).
       iv.  Finally, we take the resulting safe element-setting behavior (which
            could be equal to the result from any of stages i--iii), and follow
            it up by advancing the index of the element to update.
  *)
  let open (val Lambda_utils.int_ops ~loc) in
  let open Let_binding in
  let set_element_raw elt =
    (* array.(index) <- elt *)
    Lprim
      ( Parraysetu
          (Lambda.(array_set_kind modify_heap array_kind), Ptagged_int_index),
        [array.var; index.var; elt],
        loc )
  in
  let set_element_in_bounds elt =
    match array_sizing with
    | Fixed_size -> set_element_raw elt
    | Dynamic_size ->
      Lsequence
        ( (* Double the size of the array if it's time... *)
          Lifthenelse
            ( index.var < array_size.var,
              lambda_unit,
              Lsequence
                ( Lassign (array_size.id, i 2 * array_size.var),
                  Lassign (array.id, Resizable_array.double ~loc array.var) ),
              layout_unit ),
          (* ...and then set the element now that the array is big enough *)
          set_element_raw elt )
  in
  let set_element_known_kind_in_bounds =
    match array_kind with
    | Pgenarray ->
      let is_first_iteration = index.var = l0 in
      let elt =
        Let_binding.make (Immutable Strict) layout_any_value "elt"
          Lambda.debug_uid_none body
      in
      let make_array =
        match array_sizing with
        | Fixed_size -> make_vect ~loc ~length:array_size.var ~init:elt.var
        | Dynamic_size -> Resizable_array.make ~loc Pgenarray elt.var
      in
      Let_binding.let_one elt
        (Lifthenelse
           ( is_first_iteration,
             Lassign (array.id, make_array),
             set_element_in_bounds elt.var,
             layout_unit ))
    | Pintarray | Paddrarray | Pfloatarray
    | Punboxedfloatarray (Unboxed_float64 | Unboxed_float32)
    | Punboxedintarray _ | Punboxedvectorarray _ ->
      set_element_in_bounds body
    | Pgcscannableproductarray _ | Pgcignorableproductarray _ ->
      Misc.fatal_error "Transl_array_comprehension.body: unboxed product array"
  in
  Lsequence
    (set_element_known_kind_in_bounds, Lassign (index.id, index.var + l1))

let comprehension ~transl_exp ~scopes ~loc ~(array_kind : Lambda.array_kind)
    { comp_body; comp_clauses } =
  (match array_kind with
  | Pgenarray | Paddrarray | Pintarray | Pfloatarray -> ()
  | Punboxedfloatarray _ | Punboxedintarray _ | Punboxedvectorarray _ ->
    if not !Clflags.native_code
    then
      Misc.fatal_errorf
        "Array comprehensions for kind %s are not allowed in bytecode"
        (Printlambda.array_kind array_kind);
    if Targetint.size <> 64
    then
      Misc.fatal_errorf
        "Array comprehensions for kind %s can only be compiled for 64-bit \
         native targets"
        (Printlambda.array_kind array_kind)
  | Pgcscannableproductarray _ | Pgcignorableproductarray _ ->
    Misc.fatal_error
      "Transl_array_comprehension.comprehension: unboxed product array");
  let { array_sizing_info; array_size; make_comprehension } =
    clauses ~transl_exp ~scopes ~loc comp_clauses
  in
  let array_sizing =
    match array_sizing_info with
    | Fixed_size_info _ -> Fixed_size
    | Dynamic_size_info -> Dynamic_size
  in
  let array = initial_array ~loc ~array_kind ~array_size ~array_sizing in
  let index =
    Let_binding.make Mutable layout_int "index" Lambda.debug_uid_none (int 0)
  in
  (* The core of the comprehension: the array, the index, and the iteration that
     fills everything in.  The translation of the clauses will produce a check
     to see if we can avoid doing the hard work of growing the array, which is
     the case when the array is known to be empty after the fixed-size array
     optimization; we also have to check again when we're done. *)
  let comprehension =
    Let_binding.let_all [array_size; array; index]
      (Lsequence
         ( (* Create the array *)
           make_comprehension
             (body ~loc ~array_kind ~array_size ~array_sizing ~array
                ~index
                  (* CR layouts v4: Ensure that the [transl_exp] here can cope
                     with non-values. *)
                ~body:
                  (transl_exp ~scopes
                     Jkind.Sort.Const.for_array_comprehension_element comp_body)),
           (* If it was dynamically grown, cut it down to size *)
           match array_sizing with
           | Fixed_size -> array.var
           | Dynamic_size ->
             array_sub ~loc array.var ~offset:(int 0) ~length:index.var ))
  in
  (* If we're in the fixed-size array case, do the extra setup necessary. *)
  match array_sizing_info with
  | Fixed_size_info var_bindings ->
    Let_binding.let_all
      (Iterator_bindings.all_let_bindings var_bindings)
      (Lifthenelse
         ( Iterator_bindings.Fixed_size_array.are_any_empty ~loc var_bindings,
           (* If the array is known to be empty, we short-circuit and return the
              empty array; all empty arrays are identical, so we don't care
              about its kind or mutability *)
           Lprim (Pmakearray (Pgenarray, Immutable, Lambda.alloc_heap), [], loc),
           (* Otherwise, we translate it normally *)
           comprehension,
           (* (And the result has the [value_kind] of the array) *)
           layout_array array_kind ))
  | Dynamic_size_info -> comprehension<|MERGE_RESOLUTION|>--- conflicted
+++ resolved
@@ -745,17 +745,14 @@
       ( Mutable,
         Resizable_array.make ~loc array_kind (unboxed_nativeint Targetint.zero)
       )
-<<<<<<< HEAD
     | _, Punboxedintarray (Unboxed_int8 | Unboxed_int16 | Unboxed_int) ->
-=======
-    | _, Punboxedintarray (Unboxed_int8 | Unboxed_int16) ->
->>>>>>> 3b595799
       Misc.unboxed_small_int_arrays_are_not_implemented ()
     | Dynamic_size, Punboxedvectorarray Unboxed_vec128
     | Dynamic_size, Punboxedvectorarray Unboxed_vec256
     | Dynamic_size, Punboxedvectorarray Unboxed_vec512 ->
       (* The above cases are not actually allowed/tested yet. *)
       Misc.fatal_error
+        "Comprehensions on arrays of unboxed vectors are not yet supported."
         "Comprehensions on arrays of unboxed vectors are not yet supported."
     | _, (Pgcscannableproductarray _ | Pgcignorableproductarray _) ->
       Misc.fatal_error
