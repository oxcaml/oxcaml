(**************************************************************************)
(*                                                                        *)
(*                                 OCaml                                  *)
(*                                                                        *)
(*             Xavier Leroy, projet Cristal, INRIA Rocquencourt           *)
(*                                                                        *)
(*   Copyright 1996 Institut National de Recherche en Informatique et     *)
(*     en Automatique.                                                    *)
(*                                                                        *)
(*   All rights reserved.  This file is distributed under the terms of    *)
(*   the GNU Lesser General Public License version 2.1, with the          *)
(*   special exception on linking described in the file LICENSE.          *)
(*                                                                        *)
(**************************************************************************)

open Format
open Asttypes
open Primitive
open Types
open Lambda

let primitive_unboxed_integer : Primitive.unboxed_integer -> string = function
  | Unboxed_int8 -> "unboxed_int8"
  | Unboxed_int16 -> "unboxed_int16"
  | Unboxed_int -> "unboxed_int"
  | Unboxed_nativeint -> "unboxed_nativeint"
  | Unboxed_int32 -> "unboxed_int32"
  | Unboxed_int64 -> "unboxed_int64"

let unboxed_integer : Lambda.unboxed_integer -> string = function
  | Unboxed_int8 -> "unboxed_int8"
  | Unboxed_int16 -> "unboxed_int16"
  | Unboxed_int -> "unboxed_int"
  | Unboxed_nativeint -> "unboxed_nativeint"
  | Unboxed_int32 -> "unboxed_int32"
  | Unboxed_int64 -> "unboxed_int64"

let unboxed_float = function
  | Unboxed_float64 -> "unboxed_float"
  | Unboxed_float32 -> "unboxed_float32"

let unboxed_vector = function
  | Unboxed_vec128 -> "unboxed_vec128"
  | Unboxed_vec256 -> "unboxed_vec256"
  | Unboxed_vec512 -> "unboxed_vec512"

let boxed_integer = function
  | Boxed_nativeint -> "nativeint"
  | Boxed_int32 -> "int32"
  | Boxed_int64 -> "int64"

let boxed_float = function
  | Boxed_float64 -> "float"
  | Boxed_float32 -> "float32"

let boxed_vector = function
  | Boxed_vec128 -> "vec128"
  | Boxed_vec256 -> "vec256"
  | Boxed_vec512 -> "vec512"

let vector_width = function
  | Boxed_vec128 -> "128"
  | Boxed_vec256 -> "256"
  | Boxed_vec512 -> "512"

let rec scannable_product_element_kinds kinds =
  "[" ^ String.concat "; " (List.map scannable_product_element_kind kinds) ^ "]"

and scannable_product_element_kind = function
  | Pint_scannable -> "int"
  | Paddr_scannable -> "addr"
  | Pproduct_scannable kinds -> scannable_product_element_kinds kinds

let rec ignorable_product_element_kinds kinds =
  "[" ^ String.concat "; " (List.map ignorable_product_element_kind kinds) ^ "]"

and ignorable_product_element_kind = function
  | Pint_ignorable -> "int"
  | Punboxedfloat_ignorable f -> unboxed_float f
  | Punboxedint_ignorable i -> unboxed_integer i
  | Pproduct_ignorable kinds -> ignorable_product_element_kinds kinds

let array_kind = function
  | Pgenarray -> "gen"
  | Paddrarray -> "addr"
  | Pintarray -> "int"
  | Pfloatarray -> "float"
  | Punboxedfloatarray f -> unboxed_float f
  | Punboxedintarray i -> primitive_unboxed_integer i
  | Punboxedvectorarray v -> unboxed_vector v
  | Pgcscannableproductarray kinds ->
    "scannableproduct " ^ scannable_product_element_kinds kinds
  | Pgcignorableproductarray kinds ->
    "ignorableproduct " ^ ignorable_product_element_kinds kinds

let array_mut = function
  | Mutable -> "array"
  | Immutable | Immutable_unique -> "iarray"

let array_ref_kind ppf k =
  let pp_mode ppf = function
    | Alloc_heap -> ()
    | Alloc_local -> fprintf ppf "(local)"
  in
  match k with
  | Pgenarray_ref mode -> fprintf ppf "gen%a" pp_mode mode
  | Paddrarray_ref -> fprintf ppf "addr"
  | Pintarray_ref -> fprintf ppf "int"
  | Pfloatarray_ref mode -> fprintf ppf "float%a" pp_mode mode
  | Punboxedfloatarray_ref Unboxed_float64 -> fprintf ppf "unboxed_float"
  | Punboxedfloatarray_ref Unboxed_float32 -> fprintf ppf "unboxed_float32"
  | Punboxedintarray_ref i -> pp_print_string ppf (primitive_unboxed_integer i)
  | Punboxedvectorarray_ref Unboxed_vec128 -> fprintf ppf "unboxed_vec128"
  | Punboxedvectorarray_ref Unboxed_vec256 -> fprintf ppf "unboxed_vec256"
  | Punboxedvectorarray_ref Unboxed_vec512 -> fprintf ppf "unboxed_vec512"
  | Pgcscannableproductarray_ref kinds ->
    fprintf ppf "scannableproduct %s" (scannable_product_element_kinds kinds)
  | Pgcignorableproductarray_ref kinds ->
    fprintf ppf "ignorableproduct %s" (ignorable_product_element_kinds kinds)

let array_index_kind ppf k =
  match k with
  | Ptagged_int_index -> fprintf ppf "int"
  | Punboxed_int_index i -> pp_print_string ppf (unboxed_integer i)

let array_set_kind ppf k =
  let pp_mode ppf = function
    | Modify_heap -> ()
    | Modify_maybe_stack -> fprintf ppf "(local)"
  in
  match k with
  | Pgenarray_set mode -> fprintf ppf "gen%a" pp_mode mode
  | Paddrarray_set mode -> fprintf ppf "addr%a" pp_mode mode
  | Pintarray_set -> fprintf ppf "int"
  | Pfloatarray_set -> fprintf ppf "float"
  | Punboxedfloatarray_set Unboxed_float64 -> fprintf ppf "unboxed_float"
  | Punboxedfloatarray_set Unboxed_float32 -> fprintf ppf "unboxed_float32"
  | Punboxedintarray_set i -> pp_print_string ppf (primitive_unboxed_integer i)
  | Punboxedvectorarray_set Unboxed_vec128 -> fprintf ppf "unboxed_vec128"
  | Punboxedvectorarray_set Unboxed_vec256 -> fprintf ppf "unboxed_vec256"
  | Punboxedvectorarray_set Unboxed_vec512 -> fprintf ppf "unboxed_vec512"
  | Pgcscannableproductarray_set (mode, kinds) ->
    fprintf ppf "scannableproduct%a %s" pp_mode mode
      (scannable_product_element_kinds kinds)
  | Pgcignorableproductarray_set kinds ->
    fprintf ppf "ignorableproduct %s" (ignorable_product_element_kinds kinds)

let locality_mode_if_local = function
  | Alloc_heap -> ""
  | Alloc_local -> "local"

let locality_mode ppf = function
  | Alloc_heap -> fprintf ppf "heap"
  | Alloc_local -> fprintf ppf "local"

let rec mixed_block_element print_value_kind ppf el =
  match el with
  | Value vk -> print_value_kind ppf vk
  | Float_boxed _ -> fprintf ppf "float"
  | Float32 -> fprintf ppf "float32"
  | Float64 -> fprintf ppf "float64"
  | Bits8 -> fprintf ppf "bits8"
  | Bits16 -> fprintf ppf "bits16"
  | Bits32 -> fprintf ppf "bits32"
  | Bits64 -> fprintf ppf "bits64"
  | Vec128 -> fprintf ppf "vec128"
  | Vec256 -> fprintf ppf "vec256"
  | Vec512 -> fprintf ppf "vec512"
  | Word -> fprintf ppf "word"
  | Product shape ->
    fprintf ppf "product %a"
      (Format.pp_print_list ~pp_sep:(fun ppf () -> fprintf ppf ",@ ")
         (mixed_block_element print_value_kind)) (Array.to_list shape)

let constructor_shape print_value_kind ppf shape =
  match shape with
  | Constructor_uniform fields ->
     Format.pp_print_list ~pp_sep:(fun ppf () -> fprintf ppf ",@ ")
       print_value_kind ppf fields
  | Constructor_mixed shape->
    fprintf ppf "%a"
      (Format.pp_print_list ~pp_sep:(fun ppf () -> fprintf ppf ",@ ")
         (mixed_block_element print_value_kind)) (Array.to_list shape)

let tag_and_constructor_shape print_value_kind ppf (tag, shape) =
  fprintf ppf "@[<hov 1>[%d:@ %a]@]"
    tag
    (constructor_shape print_value_kind)
    shape

let variant_kind or_null_suffix print_value_kind ppf ~consts ~non_consts =
  fprintf ppf "@[<hov 1>[(consts (%a))@ (non_consts (%a))%s]@]"
    (Format.pp_print_list ~pp_sep:Format.pp_print_space Format.pp_print_int)
    consts
    (Format.pp_print_list ~pp_sep:Format.pp_print_space
      (tag_and_constructor_shape print_value_kind))
    non_consts
    or_null_suffix

let value_kind print_value_kind_non_null ppf vk =
  let or_null_suffix =
    match vk.nullable with
    | Non_nullable -> ""
    | Nullable -> " or_null"
  in
  print_value_kind_non_null or_null_suffix ppf vk.raw_kind

let rec value_kind_non_null or_null_suffix ppf = function
  | Pgenval -> ()
  | Pintval -> fprintf ppf "[int%s]" or_null_suffix
  | Pboxedfloatval bf ->
    fprintf ppf "[%s%s]" (boxed_float bf) or_null_suffix
  | Parrayval elt_kind ->
    fprintf ppf "[%sarray%s]" (array_kind elt_kind) or_null_suffix
  | Pboxedintval bi ->
    fprintf ppf "[%s%s]" (boxed_integer bi) or_null_suffix
  | Pboxedvectorval bv ->
    fprintf ppf "[%s%s]" (boxed_vector bv) or_null_suffix
  | Pvariant { consts; non_consts; } ->
    variant_kind or_null_suffix (value_kind value_kind_non_null')
      ppf ~consts ~non_consts

and value_kind_non_null' or_null_suffix ppf = function
  | Pgenval -> fprintf ppf "*"
  | Pintval -> fprintf ppf "[int%s]" or_null_suffix
  | Pboxedfloatval bf ->
    fprintf ppf "[%s%s]" (boxed_float bf) or_null_suffix
  | Parrayval elt_kind ->
    fprintf ppf "[%sarray%s]" (array_kind elt_kind) or_null_suffix
  | Pboxedintval bi ->
    fprintf ppf "[%s%s]" (boxed_integer bi) or_null_suffix
  | Pboxedvectorval bv ->
    fprintf ppf "[%s%s]" (boxed_vector bv) or_null_suffix
  | Pvariant { consts; non_consts; } ->
    variant_kind or_null_suffix (value_kind value_kind_non_null')
      ppf ~consts ~non_consts

let rec layout' is_top ppf layout_ =
  match layout_ with
  | Pvalue k ->
    (if is_top then value_kind value_kind_non_null
     else value_kind value_kind_non_null')
      ppf k
  | Ptop -> fprintf ppf "[top]"
  | Pbottom -> fprintf ppf "[bottom]"
  | Punboxed_float bf -> fprintf ppf "[%s]" (unboxed_float bf)
  | Punboxed_int bi -> fprintf ppf "[%s]" (unboxed_integer bi)
  | Punboxed_vector bv -> fprintf ppf "[%s]" (unboxed_vector bv)
  | Punboxed_product layouts ->
    fprintf ppf "@[<hov 1>#(%a)@]"
      (pp_print_list ~pp_sep:(fun ppf () -> fprintf ppf ",@ ") (layout' false))
      layouts

let layout ppf layout_ = layout' true ppf layout_

let return_kind ppf (mode, kind) =
  let smode = locality_mode_if_local mode in
  match kind with
  | Pvalue { raw_kind; nullable } -> begin
    let or_null_suffix =
      match nullable with
      | Non_nullable -> ""
      | Nullable -> " or_null"
    in
    match raw_kind with
    | Pgenval when is_heap_mode mode -> ()
    | Pgenval -> fprintf ppf ": %s@ " smode
    | Pintval -> fprintf ppf ": int@ "
    | Pboxedfloatval bf ->
      fprintf ppf ": %s%s%s@ " smode (boxed_float bf) or_null_suffix
    | Parrayval elt_kind ->
      fprintf ppf ": %s%sarray%s@ " smode (array_kind elt_kind) or_null_suffix
    | Pboxedintval bi ->
      fprintf ppf ": %s%s%s@ " smode (boxed_integer bi) or_null_suffix
    | Pboxedvectorval bv ->
      fprintf ppf ": %s%s%s@ " smode (boxed_vector bv) or_null_suffix
    | Pvariant { consts; non_consts; } ->
      variant_kind or_null_suffix (value_kind value_kind_non_null')
        ppf ~consts ~non_consts
  end
  | Punboxed_float bf -> fprintf ppf ": %s@ " (unboxed_float bf)
  | Punboxed_int bi -> fprintf ppf ": %s@ " (unboxed_integer bi)
  | Punboxed_vector bv -> fprintf ppf ": %s@ " (unboxed_vector bv)
  | Punboxed_product _ -> fprintf ppf ": %a" layout kind
  | Ptop -> fprintf ppf ": top@ "
  | Pbottom -> fprintf ppf ": bottom@ "

let field_kind_non_null or_null_suffix ppf = function
  | Pgenval -> pp_print_string ppf "*"
  | Pintval -> fprintf ppf "int%s" or_null_suffix
  | Pboxedfloatval bf ->
    fprintf ppf "%s%s" (boxed_float bf) or_null_suffix
  | Parrayval elt_kind ->
    fprintf ppf "%s-array%s" (array_kind elt_kind) or_null_suffix
  | Pboxedintval bi ->
    fprintf ppf "%s%s" (boxed_integer bi) or_null_suffix
  | Pboxedvectorval bv ->
    fprintf ppf "%s%s" (boxed_vector bv) or_null_suffix
  | Pvariant { consts; non_consts; } ->
    fprintf ppf "@[<hov 1>[(consts (%a))@ (non_consts (%a))%s]@]"
      (Format.pp_print_list ~pp_sep:Format.pp_print_space Format.pp_print_int)
      consts
      (Format.pp_print_list ~pp_sep:Format.pp_print_space
        (tag_and_constructor_shape (value_kind value_kind_non_null')))
      non_consts
      or_null_suffix

let field_kind = value_kind field_kind_non_null

let locality_kind = function
  | Alloc_heap -> ""
  | Alloc_local -> "[L]"

let print_bigarray name unsafe kind ppf layout =
  fprintf ppf "Bigarray.%s[%s,%s]"
    (if unsafe then "unsafe_"^ name else name)
    (match kind with
     | Pbigarray_unknown -> "generic"
     | Pbigarray_float16 -> "float16"
     | Pbigarray_float32 -> "float32"
     | Pbigarray_float32_t -> "float32_t"
     | Pbigarray_float64 -> "float64"
     | Pbigarray_sint8 -> "sint8"
     | Pbigarray_uint8 -> "uint8"
     | Pbigarray_sint16 -> "sint16"
     | Pbigarray_uint16 -> "uint16"
     | Pbigarray_int32 -> "int32"
     | Pbigarray_int64 -> "int64"
     | Pbigarray_caml_int -> "camlint"
     | Pbigarray_native_int -> "nativeint"
     | Pbigarray_complex32 -> "complex32"
     | Pbigarray_complex64 -> "complex64")
    (match layout with
    |  Pbigarray_unknown_layout -> "unknown"
     | Pbigarray_c_layout -> "C"
     | Pbigarray_fortran_layout -> "Fortran")

let record_rep ppf r = match r with
  | Record_unboxed -> fprintf ppf "unboxed"
  | Record_boxed _ -> fprintf ppf "boxed"
  | Record_inlined _ -> fprintf ppf "inlined"
  | Record_float -> fprintf ppf "float"
  | Record_ufloat -> fprintf ppf "ufloat"
  | Record_mixed _ -> fprintf ppf "mixed"

let block_shape ppf shape = match shape with
  | None | Some [] -> ()
  | Some l when List.for_all ((=) Lambda.generic_value) l -> ()
  | Some [elt] ->
      Format.fprintf ppf " (%a)" field_kind elt
  | Some (h :: t) ->
      Format.fprintf ppf " (%a" field_kind h;
      List.iter (fun elt ->
          Format.fprintf ppf ",%a" field_kind elt)
        t;
      Format.fprintf ppf ")"

let rec mixed_block_element
  : 'a. (_ -> 'a -> _) -> _ -> 'a mixed_block_element -> _ =
  fun print_mode ppf elt ->
  match elt with
  | Value vk -> value_kind value_kind_non_null ppf vk
  | Float_boxed param -> fprintf ppf "float_boxed(%a)" print_mode param
  | Float64 -> fprintf ppf "float64"
  | Float32 -> fprintf ppf "float32"
  | Bits8 -> fprintf ppf "bits8"
  | Bits16 -> fprintf ppf "bits16"
  | Bits32 -> fprintf ppf "bits32"
  | Bits64 -> fprintf ppf "bits64"
  | Vec128 -> fprintf ppf "vec128"
  | Vec256 -> fprintf ppf "vec256"
  | Vec512 -> fprintf ppf "vec512"
  | Word -> fprintf ppf "word"
  | Product shape ->
    fprintf ppf "product %a" (mixed_block_shape (fun _ _ -> ())) shape

and mixed_block_shape
  : 'a. (_ -> 'a -> _) -> _ -> 'a mixed_block_element array -> _
  = fun print_mode ppf shape ->
  match Array.length shape with
  | 0 -> ()
  | 1 -> fprintf ppf " (%a)" (mixed_block_element print_mode) shape.(0)
  | _ -> begin
    Array.iteri (fun i elt ->
      if i = 0 then
        fprintf ppf " (%a" (mixed_block_element print_mode) elt
      else
        fprintf ppf ",%a" (mixed_block_element print_mode) elt)
      shape;
    fprintf ppf ")"
  end

let field_read_semantics ppf sem =
  match sem with
  | Reads_agree -> ()
  | Reads_vary -> fprintf ppf "_mut"

let peek_or_poke ppf (pp : peek_or_poke) =
  match pp with
  | Ppp_tagged_immediate -> fprintf ppf "tagged_immediate"
  | Ppp_unboxed_float32 -> fprintf ppf "unboxed_float32"
  | Ppp_unboxed_float -> fprintf ppf "unboxed_float"
  | Ppp_unboxed_int8 -> fprintf ppf "unboxed_int8"
  | Ppp_unboxed_int16 -> fprintf ppf "unboxed_int16"
  | Ppp_unboxed_int32 -> fprintf ppf "unboxed_int32"
  | Ppp_unboxed_int64 -> fprintf ppf "unboxed_int64"
  | Ppp_unboxed_nativeint -> fprintf ppf "unboxed_nativeint"

let primitive ppf = function
  | Pphys_equal Eq -> pp_print_string ppf "%eq"
  | Pphys_equal Noteq -> pp_print_string ppf "%noteq"
  | Pscalar scalar ->
    pp_print_string
      ppf
      (Scalar.Intrinsic.With_percent_prefix.to_string
         (Scalar.Intrinsic.map scalar
            ~f:(fun (Alloc_heap | Alloc_local) -> Any_locality_mode)));
    Option.iter
      (fun mode -> pp_print_string ppf (locality_kind mode))
      (Lambda.primitive_may_allocate (Pscalar scalar))
  | Pbytes_to_string -> fprintf ppf "bytes_to_string"
  | Pbytes_of_string -> fprintf ppf "bytes_of_string"
  | Pignore -> fprintf ppf "ignore"
  | Pgetglobal cu -> fprintf ppf "global %a!" Compilation_unit.print cu
  | Psetglobal cu -> fprintf ppf "setglobal %a!" Compilation_unit.print cu
  | Pgetpredef id -> fprintf ppf "getpredef %a!" Ident.print id
  | Pmakeblock(tag, Immutable, shape, mode) ->
      fprintf ppf "make%sblock %i%a"
        (locality_mode_if_local mode) tag block_shape shape
  | Pmakeblock(tag, Immutable_unique, shape, mode) ->
      fprintf ppf "make%sblock_unique %i%a"
        (locality_mode_if_local mode) tag block_shape shape
  | Pmakeblock(tag, Mutable, shape, mode) ->
      fprintf ppf "make%smutable %i%a"
        (locality_mode_if_local mode) tag block_shape shape
  | Pmakefloatblock (Immutable, mode) ->
      fprintf ppf "make%sfloatblock Immutable"
        (locality_mode_if_local mode)
  | Pmakefloatblock (Immutable_unique, mode) ->
     fprintf ppf "make%sfloatblock Immutable_unique"
        (locality_mode_if_local mode)
  | Pmakefloatblock (Mutable, mode) ->
     fprintf ppf "make%sfloatblock Mutable"
        (locality_mode_if_local mode)
  | Pmakeufloatblock (Immutable, mode) ->
      fprintf ppf "make%sufloatblock Immutable"
        (locality_mode_if_local mode)
  | Pmakeufloatblock (Immutable_unique, mode) ->
     fprintf ppf "make%sufloatblock Immutable_unique"
        (locality_mode_if_local mode)
  | Pmakeufloatblock (Mutable, mode) ->
     fprintf ppf "make%sufloatblock Mutable"
        (locality_mode_if_local mode)
  | Pmakemixedblock (tag, Immutable, abs, mode) ->
      fprintf ppf "make%amixedblock %i Immutable%a"
        locality_mode mode tag (mixed_block_shape (fun _ _ -> ())) abs
  | Pmakemixedblock (tag, Immutable_unique, abs, mode) ->
     fprintf ppf "make%amixedblock %i Immutable_unique%a"
        locality_mode mode tag (mixed_block_shape (fun _ _ -> ())) abs
  | Pmakemixedblock (tag, Mutable, abs, mode) ->
     fprintf ppf "make%amixedblock %i Mutable%a"
        locality_mode mode tag (mixed_block_shape (fun _ _ -> ())) abs
  | Pmakelazyblock Lazy_tag ->
      fprintf ppf "makelazyblock"
  | Pmakelazyblock Forward_tag ->
      fprintf ppf "makeforwardblock"
  | Pfield (n, ptr, sem) ->
      let instr =
        match ptr, sem with
        | Immediate, _ -> "field_int"
        | Pointer, Reads_vary -> "field_mut"
        | Pointer, Reads_agree -> "field_imm"
      in
      fprintf ppf "%s %i" instr n
  | Pfield_computed sem ->
      fprintf ppf "field_computed%a" field_read_semantics sem
  | Psetfield(n, ptr, init) ->
      let instr =
        match ptr with
        | Pointer -> "ptr"
        | Immediate -> "imm"
      in
      let init =
        match init with
        | Heap_initialization -> "(heap-init)"
        | Root_initialization -> "(root-init)"
        | Assignment Modify_heap -> ""
        | Assignment Modify_maybe_stack -> "(maybe-stack)"
      in
      fprintf ppf "setfield_%s%s %i" instr init n
  | Psetfield_computed (ptr, init) ->
      let instr =
        match ptr with
        | Pointer -> "ptr"
        | Immediate -> "imm"
      in
      let init =
        match init with
        | Heap_initialization -> "(heap-init)"
        | Root_initialization -> "(root-init)"
        | Assignment Modify_heap -> ""
        | Assignment Modify_maybe_stack -> "(maybe-stack)"
      in
      fprintf ppf "setfield_%s%s_computed" instr init
  | Pfloatfield (n, sem, mode) ->
      fprintf ppf "floatfield%a%s %i"
        field_read_semantics sem (locality_mode_if_local mode) n
  | Pufloatfield (n, sem) ->
      fprintf ppf "ufloatfield%a %i"
        field_read_semantics sem n
  | Pmixedfield (n, shape, sem) ->
      fprintf ppf "mixedfield%a %a %a"
        field_read_semantics sem
        (pp_print_list ~pp_sep:(fun ppf () -> fprintf ppf ",") pp_print_int) n
        (mixed_block_shape
          (fun ppf mode -> fprintf ppf "%s" (locality_mode_if_local mode)))
        shape
  | Psetfloatfield (n, init) ->
      let init =
        match init with
        | Heap_initialization -> "(heap-init)"
        | Root_initialization -> "(root-init)"
        | Assignment Modify_heap -> ""
        | Assignment Modify_maybe_stack -> "(maybe-stack)"
      in
      fprintf ppf "setfloatfield%s %i" init n
  | Psetufloatfield (n, init) ->
      let init =
        match init with
        | Heap_initialization -> "(heap-init)"
        | Root_initialization -> "(root-init)"
        | Assignment Modify_heap -> ""
        | Assignment Modify_maybe_stack -> "(maybe-stack)"
      in
      fprintf ppf "setufloatfield%s %i" init n
  | Psetmixedfield (n, shape, init) ->
      let init =
        match init with
        | Heap_initialization -> "(heap-init)"
        | Root_initialization -> "(root-init)"
        | Assignment Modify_heap -> ""
        | Assignment Modify_maybe_stack -> "(maybe-stack)"
      in
      fprintf ppf "setmixedfield%s %a %a"
        init
        (pp_print_list ~pp_sep:(fun ppf () -> fprintf ppf ",") pp_print_int) n
        (mixed_block_shape (fun _ _ -> ())) shape
  | Pduprecord (rep, size) -> fprintf ppf "duprecord %a %i" record_rep rep size
  | Prunstack -> fprintf ppf "runstack"
  | Pperform -> fprintf ppf "perform"
  | Presume -> fprintf ppf "resume"
  | Preperform -> fprintf ppf "reperform"
  | Pmake_unboxed_product layouts ->
      fprintf ppf "make_unboxed_product #(%a)"
        (pp_print_list ~pp_sep:(fun ppf () -> fprintf ppf ", ") (layout' false))
        layouts
  | Punboxed_product_field (n, layouts) ->
      fprintf ppf "unboxed_product_field %d #(%a)" n
        (pp_print_list ~pp_sep:(fun ppf () -> fprintf ppf ", ") (layout' false))
        layouts
  | Parray_element_size_in_bytes ak ->
      fprintf ppf "array_element_size_in_bytes (%s)" (array_kind ak)
  | Pccall p -> fprintf ppf "%s" p.prim_name
  | Praise k -> fprintf ppf "%s" (Lambda.raise_kind k)
  | Psequand -> fprintf ppf "&&"
  | Psequor -> fprintf ppf "||"
  | Pnot -> fprintf ppf "not"
  | Poffsetref n -> fprintf ppf "+:=%i"n
  | Pstringlength -> fprintf ppf "string.length"
  | Pstringrefu -> fprintf ppf "string.unsafe_get"
  | Pstringrefs -> fprintf ppf "string.get"
  | Pbyteslength -> fprintf ppf "bytes.length"
  | Pbytesrefu -> fprintf ppf "bytes.unsafe_get"
  | Pbytessetu -> fprintf ppf "bytes.unsafe_set"
  | Pbytesrefs -> fprintf ppf "bytes.get"
  | Pbytessets -> fprintf ppf "bytes.set"

  | Parraylength k -> fprintf ppf "array.length[%s]" (array_kind k)
  | Pmakearray (k, Mutable, mode) ->
     fprintf ppf "make%sarray[%s]" (locality_mode_if_local mode) (array_kind k)
  | Pmakearray (k, Immutable, mode) ->
     fprintf ppf "make%sarray_imm[%s]" (locality_mode_if_local mode) (array_kind k)
  | Pmakearray (k, Immutable_unique, mode) ->
      fprintf ppf "make%sarray_unique[%s]" (locality_mode_if_local mode)
        (array_kind k)
  | Pmakearray_dynamic (k, mode, has_init) ->
      fprintf ppf "make%sarray_any[%s]%s" (locality_mode_if_local mode)
        (array_kind k)
        (match has_init with
         | With_initializer -> ""
         | Uninitialized -> "[uninit]")
  | Pduparray (k, Mutable) -> fprintf ppf "duparray[%s]" (array_kind k)
  | Pduparray (k, Immutable) -> fprintf ppf "duparray_imm[%s]" (array_kind k)
  | Pduparray (k, Immutable_unique) ->
      fprintf ppf "duparray_unique[%s]" (array_kind k)
  | Parrayblit { src_mutability; dst_array_set_kind } ->
      fprintf ppf "arrayblit[%s -> %a]"
        (array_mut src_mutability)
        array_set_kind dst_array_set_kind
  | Parrayrefu (rk, idx, mut) -> fprintf ppf "%s.unsafe_get[%a indexed by %a]"
                                 (array_mut mut)
                                 array_ref_kind rk
                                 array_index_kind idx
  | Parraysetu (sk, idx) -> fprintf ppf "array.unsafe_set[%a indexed by %a]"
                              array_set_kind sk
                              array_index_kind idx
  | Parrayrefs (rk, idx, mut) -> fprintf ppf "%s.get[%a indexed by %a]"
                                 (array_mut mut)
                                 array_ref_kind rk
                                 array_index_kind idx
  | Parraysets (sk, idx) -> fprintf ppf "array.set[%a indexed by %a]"
                              array_set_kind sk
                              array_index_kind idx
  | Pctconst c ->
     let const_name = match c with
       | Big_endian -> "big_endian"
       | Word_size -> "word_size"
       | Int_size -> "int_size"
       | Max_wosize -> "max_wosize"
       | Ostype_unix -> "ostype_unix"
       | Ostype_win32 -> "ostype_win32"
       | Ostype_cygwin -> "ostype_cygwin"
       | Backend_type -> "backend_type"
       | Runtime5 -> "runtime5" in
     fprintf ppf "sys.constant_%s" const_name
  | Pisint { variant_only } ->
      fprintf ppf (if variant_only then "isint" else "obj_is_int")
  | Pisnull -> fprintf ppf "isnull"
  | Pisout -> fprintf ppf "isout"
  | Pbigarrayref(unsafe, _n, kind, layout) ->
      print_bigarray "get" unsafe kind ppf layout
  | Pbigarrayset(unsafe, _n, kind, layout) ->
      print_bigarray "set" unsafe kind ppf layout
  | Pbigarraydim(n) -> fprintf ppf "Bigarray.dim_%i" n
  | Pstring_load_16 {unsafe; index_kind} ->
     fprintf ppf "string.%sget16[indexed by %a]" (if unsafe then "unsafe_" else "")
       array_index_kind index_kind
  | Pstring_load_32 {unsafe; index_kind; mode; boxed} ->
     fprintf ppf "string.%sget32%s%s[indexed by %a]"
       (if unsafe then "unsafe_" else "") (if boxed then "" else "#")
       (locality_kind mode) array_index_kind index_kind
  | Pstring_load_f32{unsafe; index_kind; mode; boxed} ->
     fprintf ppf "string.%sgetf32%s%s[indexed by %a]"
       (if unsafe then "unsafe_" else "") (if boxed then "" else "#")
       (locality_kind mode) array_index_kind index_kind
  | Pstring_load_64{unsafe; index_kind; mode; boxed} ->
     fprintf ppf "string.%sget64%s%s[indexed by %a]"
       (if unsafe then "unsafe_" else "") (if boxed then "" else "#")
       (locality_kind mode) array_index_kind index_kind
  | Pstring_load_vec {size; unsafe; index_kind; mode; boxed} ->
     fprintf ppf "string.%sunaligned_get%s%s%s[indexed by %a]"
       (if unsafe then "unsafe_" else "") (vector_width size)
       (if boxed then "" else "#")
       (locality_kind mode) array_index_kind index_kind
  | Pbytes_load_16 {unsafe; index_kind} ->
     fprintf ppf "bytes.%sget16[indexed by %a]" (if unsafe then "unsafe_" else "")
       array_index_kind index_kind
  | Pbytes_load_32 {unsafe; index_kind; mode; boxed} ->
     fprintf ppf "bytes.%sget32%s%s[indexed by %a]"
       (if unsafe then "unsafe_" else "") (if boxed then "" else "#")
       (locality_kind mode) array_index_kind index_kind
  | Pbytes_load_f32{unsafe; index_kind; mode; boxed} ->
     fprintf ppf "bytes.%sgetf32%s%s[indexed by %a]"
       (if unsafe then "unsafe_" else "") (if boxed then "" else "#")
       (locality_kind mode) array_index_kind index_kind
  | Pbytes_load_64{unsafe; index_kind; mode; boxed} ->
     fprintf ppf "bytes.%sget64%s%s[indexed by %a]"
       (if unsafe then "unsafe_" else "") (if boxed then "" else "#")
       (locality_kind mode) array_index_kind index_kind
  | Pbytes_load_vec {size; unsafe; index_kind; mode; boxed} ->
     fprintf ppf "bytes.%sunaligned_get%s%s%s[indexed by %a]"
       (if unsafe then "unsafe_" else "") (vector_width size)
       (if boxed then "" else "#")
       (locality_kind mode) array_index_kind index_kind
  | Pbytes_set_16 {unsafe; index_kind} ->
     fprintf ppf "bytes.%sset16[indexed by %a]" (if unsafe then "unsafe_" else "")
       array_index_kind index_kind
  | Pbytes_set_32 {unsafe; index_kind; boxed} ->
     fprintf ppf "bytes.%sset32%s[indexed by %a]"
       (if unsafe then "unsafe_" else "") (if boxed then "" else "#")
       array_index_kind index_kind
  | Pbytes_set_f32{unsafe; index_kind; boxed} ->
     fprintf ppf "bytes.%ssetf32%s[indexed by %a]"
       (if unsafe then "unsafe_" else "") (if boxed then "" else "#")
       array_index_kind index_kind
  | Pbytes_set_64{unsafe; index_kind; boxed} ->
     fprintf ppf "bytes.%sset64%s[indexed by %a]"
       (if unsafe then "unsafe_" else "") (if boxed then "" else "#")
       array_index_kind index_kind
  | Pbytes_set_vec { size; unsafe; boxed; index_kind } ->
     fprintf ppf "bytes.%sunaligned_set%s%s[indexed by %a]"
       (if unsafe then "unsafe_" else "") (vector_width size)
       (if boxed then "" else "#") array_index_kind index_kind
  | Pbigstring_load_16 { unsafe; index_kind } ->
     fprintf ppf "bigarray.array1.%sget16[indexed by %a]"
       (if unsafe then "unsafe_" else "") array_index_kind index_kind
  | Pbigstring_load_32 { unsafe; mode; boxed; index_kind } ->
     fprintf ppf "bigarray.array1.%sget32%s%s[indexed by %a]"
       (if unsafe then "unsafe_" else "") (if boxed then "" else "#")
       (locality_kind mode) array_index_kind index_kind
  | Pbigstring_load_f32 { unsafe; mode; boxed; index_kind } ->
     fprintf ppf "bigarray.array1.%sgetf32%s%s[indexed by %a]"
       (if unsafe then "unsafe_" else "") (if boxed then "" else "#")
       (locality_kind mode) array_index_kind index_kind
  | Pbigstring_load_64 { unsafe; mode; boxed; index_kind } ->
     fprintf ppf "bigarray.array1.%sget64%s%s[indexed by %a]"
       (if unsafe then "unsafe_" else "") (if boxed then "" else "#")
       (locality_kind mode) array_index_kind index_kind
  | Pbigstring_load_vec { size; unsafe; aligned; mode; boxed; index_kind } ->
     fprintf ppf "bigarray.array1.%s%sget%s%s%s[indexed by %a]"
       (if unsafe then "unsafe_" else "")
       (if aligned then "aligned_" else "unaligned_")
       (vector_width size)
       (if boxed then "" else "#") (locality_kind mode) array_index_kind index_kind
  | Pbigstring_set_16 { unsafe; index_kind } ->
     fprintf ppf "bigarray.array1.%sset16[indexed by %a]"
       (if unsafe then "unsafe_" else "") array_index_kind index_kind
  | Pbigstring_set_32 { unsafe; boxed; index_kind } ->
     fprintf ppf "bigarray.array1.%sset32%s[indexed by %a]"
       (if unsafe then "unsafe_" else "") (if boxed then "" else "#")
       array_index_kind index_kind
  | Pbigstring_set_f32 { unsafe; boxed; index_kind } ->
     fprintf ppf "bigarray.array1.%ssetf32%s[indexed by %a]"
       (if unsafe then "unsafe_" else "") (if boxed then "" else "#")
       array_index_kind index_kind
  | Pbigstring_set_64 { unsafe; boxed; index_kind } ->
     fprintf ppf "bigarray.array1.%sset64%s[indexed by %a]"
       (if unsafe then "unsafe_" else "") (if boxed then "" else "#")
       array_index_kind index_kind
  | Pbigstring_set_vec { size; unsafe; aligned; boxed; index_kind } ->
     fprintf ppf "bigarray.array1.%s%sset%s%s[indexed by %a]"
       (if unsafe then "unsafe_" else "")
       (if aligned then "aligned_" else "unaligned_")
       (vector_width size)
       (if boxed then "" else "#") array_index_kind index_kind
<<<<<<< HEAD
  | Pfloatarray_load_128 {unsafe; mode; boxed} ->
     fprintf ppf "floatarray.%sget128%s%s"
       (if unsafe then "unsafe_" else "") (if boxed then "" else "#") (locality_kind mode)
  | Pfloat_array_load_128 {unsafe; mode; boxed} ->
     fprintf ppf "float_array.%sget128%s%s"
      (if unsafe then "unsafe_" else "") (if boxed then "" else "#") (locality_kind mode)
  | Pint_array_load_128 {unsafe; mode; boxed} ->
     fprintf ppf "int_array.%sget128%s%s"
      (if unsafe then "unsafe_" else "") (if boxed then "" else "#") (locality_kind mode)
  | Punboxed_float_array_load_128 {unsafe; mode; boxed} ->
     fprintf ppf "unboxed_float_array.%sget128%s%s"
      (if unsafe then "unsafe_" else "") (if boxed then "" else "#") (locality_kind mode)
  | Punboxed_float32_array_load_128 {unsafe; mode; boxed} ->
     fprintf ppf "unboxed_float32_array.%sget128%s%s"
      (if unsafe then "unsafe_" else "") (if boxed then "" else "#") (locality_kind mode)
  | Punboxed_int32_array_load_128 {unsafe; mode; boxed} ->
     fprintf ppf "unboxed_int32_array.%sget128%s%s"
      (if unsafe then "unsafe_" else "") (if boxed then "" else "#") (locality_kind mode)
  | Punboxed_int64_array_load_128 {unsafe; mode; boxed} ->
     fprintf ppf "unboxed_int64_array.%sget128%s%s"
      (if unsafe then "unsafe_" else "") (if boxed then "" else "#") (locality_kind mode)
  | Punboxed_nativeint_array_load_128 {unsafe; mode; boxed} ->
     fprintf ppf "unboxed_nativeint_array.%sget128%s%s"
      (if unsafe then "unsafe_" else "") (if boxed then "" else "#") (locality_kind mode)
  | Pfloatarray_set_128 {unsafe; boxed} ->
     fprintf ppf "floatarray.%sset128%s"
      (if unsafe then "unsafe_" else "") (if boxed then "" else "#")
  | Pfloat_array_set_128 {unsafe; boxed} ->
     fprintf ppf "float_array.%sset128%s"
      (if unsafe then "unsafe_" else "") (if boxed then "" else "#")
  | Pint_array_set_128 {unsafe; boxed} ->
     fprintf ppf "int_array.%sset128%s"
      (if unsafe then "unsafe_" else "") (if boxed then "" else "#")
  | Punboxed_float_array_set_128 {unsafe; boxed} ->
     fprintf ppf "unboxed_float_array.%sset128%s"
      (if unsafe then "unsafe_" else "") (if boxed then "" else "#")
  | Punboxed_float32_array_set_128 {unsafe; boxed} ->
     fprintf ppf "unboxed_float32_array.%sset128%s"
      (if unsafe then "unsafe_" else "") (if boxed then "" else "#")
  | Punboxed_int32_array_set_128 {unsafe; boxed} ->
     fprintf ppf "unboxed_int32_array.%sset128%s"
      (if unsafe then "unsafe_" else "") (if boxed then "" else "#")
  | Punboxed_int64_array_set_128 {unsafe; boxed} ->
     fprintf ppf "unboxed_int64_array.%sset128%s"
      (if unsafe then "unsafe_" else "") (if boxed then "" else "#")
  | Punboxed_nativeint_array_set_128 {unsafe; boxed} ->
     fprintf ppf "unboxed_nativeint_array.%sset128%s"
      (if unsafe then "unsafe_" else "") (if boxed then "" else "#")
=======
  | Pfloatarray_load_vec {size; unsafe; mode; boxed} ->
     fprintf ppf "floatarray.%sget%s%s%s"
       (if unsafe then "unsafe_" else "") (vector_width size)
       (if boxed then "" else "#") (locality_kind mode)
  | Pfloat_array_load_vec {size; unsafe; mode; boxed} ->
     fprintf ppf "float_array.%sget%s%s%s"
      (if unsafe then "unsafe_" else "") (vector_width size)
      (if boxed then "" else "#") (locality_kind mode)
  | Pint_array_load_vec {size; unsafe; mode; boxed} ->
     fprintf ppf "int_array.%sget%s%s%s"
      (if unsafe then "unsafe_" else "") (vector_width size)
      (if boxed then "" else "#") (locality_kind mode)
  | Punboxed_float_array_load_vec {size; unsafe; mode; boxed} ->
     fprintf ppf "unboxed_float_array.%sget%s%s%s"
      (if unsafe then "unsafe_" else "") (vector_width size)
      (if boxed then "" else "#") (locality_kind mode)
  | Punboxed_float32_array_load_vec {size; unsafe; mode; boxed} ->
     fprintf ppf "unboxed_float32_array.%sget%s%s%s"
      (if unsafe then "unsafe_" else "") (vector_width size)
      (if boxed then "" else "#") (locality_kind mode)
  | Punboxed_int32_array_load_vec {size; unsafe; mode; boxed} ->
     fprintf ppf "unboxed_int32_array.%sget%s%s%s"
      (if unsafe then "unsafe_" else "") (vector_width size)
      (if boxed then "" else "#") (locality_kind mode)
  | Punboxed_int64_array_load_vec {size; unsafe; mode; boxed} ->
     fprintf ppf "unboxed_int64_array.%sget%s%s%s"
      (if unsafe then "unsafe_" else "") (vector_width size)
      (if boxed then "" else "#") (locality_kind mode)
  | Punboxed_nativeint_array_load_vec {size; unsafe; mode; boxed} ->
     fprintf ppf "unboxed_nativeint_array.%sget%s%s%s"
      (if unsafe then "unsafe_" else "") (vector_width size)
      (if boxed then "" else "#") (locality_kind mode)
  | Pfloatarray_set_vec {size; unsafe; boxed} ->
     fprintf ppf "floatarray.%sset%s%s"
      (if unsafe then "unsafe_" else "") (vector_width size)
      (if boxed then "" else "#")
  | Pfloat_array_set_vec {size; unsafe; boxed} ->
     fprintf ppf "float_array.%sset%s%s"
      (if unsafe then "unsafe_" else "") (vector_width size)
      (if boxed then "" else "#")
  | Pint_array_set_vec {size; unsafe; boxed} ->
     fprintf ppf "int_array.%sset%s%s"
      (if unsafe then "unsafe_" else "") (vector_width size)
      (if boxed then "" else "#")
  | Punboxed_float_array_set_vec {size; unsafe; boxed} ->
     fprintf ppf "unboxed_float_array.%sset%s%s"
      (if unsafe then "unsafe_" else "") (vector_width size)
      (if boxed then "" else "#")
  | Punboxed_float32_array_set_vec {size; unsafe; boxed} ->
     fprintf ppf "unboxed_float32_array.%sset%s%s"
      (if unsafe then "unsafe_" else "") (vector_width size)
      (if boxed then "" else "#")
  | Punboxed_int32_array_set_vec {size; unsafe; boxed} ->
     fprintf ppf "unboxed_int32_array.%sset%s%s"
      (if unsafe then "unsafe_" else "") (vector_width size)
      (if boxed then "" else "#")
  | Punboxed_int64_array_set_vec {size; unsafe; boxed} ->
     fprintf ppf "unboxed_int64_array.%sset%s%s"
      (if unsafe then "unsafe_" else "") (vector_width size)
      (if boxed then "" else "#")
  | Punboxed_nativeint_array_set_vec {size; unsafe; boxed} ->
     fprintf ppf "unboxed_nativeint_array.%sset%s%s"
      (if unsafe then "unsafe_" else "") (vector_width size)
      (if boxed then "" else "#")
  | Pbswap16 -> fprintf ppf "bswap16"
  | Pbbswap(bi,m) -> print_boxed_integer "bswap" ppf bi m
>>>>>>> 9d46f41f
  | Pint_as_pointer m -> fprintf ppf "int_as_pointer%s" (locality_kind m)
  | Patomic_load_field {immediate_or_pointer} ->
      (match immediate_or_pointer with
        | Immediate -> fprintf ppf "atomic_load_field_imm"
        | Pointer -> fprintf ppf "atomic_load_field_ptr")
  | Patomic_set_field {immediate_or_pointer} ->
      (match immediate_or_pointer with
        | Immediate -> fprintf ppf "atomic_set_field_imm"
        | Pointer -> fprintf ppf "atomic_set_field_ptr")
  | Patomic_exchange_field {immediate_or_pointer} ->
      (match immediate_or_pointer with
        | Immediate -> fprintf ppf "atomic_exchange_field_imm"
        | Pointer -> fprintf ppf "atomic_exchange_field_ptr")
  | Patomic_compare_exchange_field {immediate_or_pointer} ->
      (match immediate_or_pointer with
        | Immediate -> fprintf ppf "atomic_compare_exchange_field_imm"
        | Pointer -> fprintf ppf "atomic_compare_exchange_field_ptr")
  | Patomic_compare_set_field {immediate_or_pointer} ->
      (match immediate_or_pointer with
        | Immediate -> fprintf ppf "atomic_compare_set_field_imm"
        | Pointer -> fprintf ppf "atomic_compare_set_field_ptr")
  | Patomic_fetch_add_field -> fprintf ppf "atomic_fetch_add_field"
  | Patomic_add_field -> fprintf ppf "atomic_add_field"
  | Patomic_sub_field -> fprintf ppf "atomic_sub_field"
  | Patomic_land_field -> fprintf ppf "atomic_land_field"
  | Patomic_lor_field -> fprintf ppf "atomic_lor_field"
  | Patomic_lxor_field -> fprintf ppf "atomic_lxor_field"
  | Popaque _ -> fprintf ppf "opaque"
  | Pdls_get -> fprintf ppf "dls_get"
  | Ppoll -> fprintf ppf "poll"
  | Pcpu_relax -> fprintf ppf "cpu_relax"
  | Pprobe_is_enabled {name} -> fprintf ppf "probe_is_enabled[%s]" name
  | Pobj_dup -> fprintf ppf "obj_dup"
  | Pobj_magic _ -> fprintf ppf "obj_magic"
<<<<<<< HEAD
=======
  | Punbox_float bf -> fprintf ppf "unbox_%s" (boxed_float bf)
  | Pbox_float (bf,m) ->
      fprintf ppf "box_%s%s" (boxed_float bf) (locality_kind m)
  | Punbox_int bi -> fprintf ppf "unbox_%s" (boxed_integer bi)
  | Pbox_int (bi, m) ->
      fprintf ppf "box_%s%s" (boxed_integer bi) (locality_kind m)
  | Punbox_unit -> fprintf ppf "unbox_unit"
>>>>>>> 9d46f41f
  | Punbox_vector bi -> fprintf ppf "unbox_%s" (boxed_vector bi)
  | Pbox_vector (bi, m) ->
      fprintf ppf "box_%s%s" (boxed_vector bi) (locality_kind m)
  | Parray_to_iarray -> fprintf ppf "array_to_iarray"
  | Parray_of_iarray -> fprintf ppf "array_of_iarray"
  | Pget_header m -> fprintf ppf "get_header%s" (locality_kind m)
  | Preinterpret_tagged_int63_as_unboxed_int64 ->
      fprintf ppf "reinterpret_tagged_int63_as_unboxed_int64"
  | Preinterpret_unboxed_int64_as_tagged_int63 ->
      fprintf ppf "reinterpret_unboxed_int64_as_tagged_int63"
  | Ppeek layout ->
      fprintf ppf "(peek@ %a)"
        peek_or_poke layout
  | Ppoke layout ->
      fprintf ppf "(poke@ %a)"
        peek_or_poke layout

let name_of_primitive = function
  | Pscalar i ->
    Scalar.Intrinsic.map i ~f:(fun _ -> Scalar.Any_locality_mode)|>
    Scalar.Intrinsic.to_string
  | Pphys_equal Eq -> "eq"
  | Pphys_equal Noteq -> "noteq"
  | Pbytes_of_string -> "Pbytes_of_string"
  | Pbytes_to_string -> "Pbytes_to_string"
  | Pignore -> "Pignore"
  | Pgetglobal _ -> "Pgetglobal"
  | Psetglobal _ -> "Psetglobal"
  | Pgetpredef _ -> "Pgetpredef"
  | Pmakeblock _ -> "Pmakeblock"
  | Pmakefloatblock _ -> "Pmakefloatblock"
  | Pmakeufloatblock _ -> "Pmakeufloatblock"
  | Pmakemixedblock _ -> "Pmakemixedblock"
  | Pmakelazyblock _ -> "Pmakelazyblock"
  | Pfield _ -> "Pfield"
  | Pfield_computed _ -> "Pfield_computed"
  | Psetfield _ -> "Psetfield"
  | Psetfield_computed _ -> "Psetfield_computed"
  | Pfloatfield _ -> "Pfloatfield"
  | Psetfloatfield _ -> "Psetfloatfield"
  | Pufloatfield _ -> "Pufloatfield"
  | Psetufloatfield _ -> "Psetufloatfield"
  | Pmixedfield _ -> "Pmixedfield"
  | Psetmixedfield _ -> "Psetmixedfield"
  | Pduprecord _ -> "Pduprecord"
  | Pmake_unboxed_product _ -> "Pmake_unboxed_product"
  | Punboxed_product_field _ -> "Punboxed_product_field"
  | Parray_element_size_in_bytes _ -> "Parray_element_size_in_bytes"
  | Pccall _ -> "Pccall"
  | Praise _ -> "Praise"
  | Psequand -> "Psequand"
  | Psequor -> "Psequor"
  | Pnot -> "Pnot"
  | Poffsetref _ -> "Poffsetref"
  | Pstringlength -> "Pstringlength"
  | Pstringrefu -> "Pstringrefu"
  | Pstringrefs -> "Pstringrefs"
  | Pbyteslength -> "Pbyteslength"
  | Pbytesrefu -> "Pbytesrefu"
  | Pbytessetu -> "Pbytessetu"
  | Pbytesrefs -> "Pbytesrefs"
  | Pbytessets -> "Pbytessets"
  | Parraylength _ -> "Parraylength"
  | Pmakearray _ -> "Pmakearray"
  | Pmakearray_dynamic _ -> "Pmakearray_dynamic"
  | Pduparray _ -> "Pduparray"
  | Parrayblit _ -> "Parrayblit"
  | Parrayrefu _ -> "Parrayrefu"
  | Parraysetu _ -> "Parraysetu"
  | Parrayrefs _ -> "Parrayrefs"
  | Parraysets _ -> "Parraysets"
  | Pctconst _ -> "Pctconst"
  | Pisint _ -> "Pisint"
  | Pisnull -> "Pisnull"
  | Pisout -> "Pisout"
  | Pbigarrayref _ -> "Pbigarrayref"
  | Pbigarrayset _ -> "Pbigarrayset"
  | Pbigarraydim _ -> "Pbigarraydim"
  | Pstring_load_16 _ -> "Pstring_load_16"
  | Pstring_load_32 _ -> "Pstring_load_32"
  | Pstring_load_f32 _ -> "Pstring_load_f32"
  | Pstring_load_64 _ -> "Pstring_load_64"
  | Pstring_load_vec _ -> "Pstring_load_vec"
  | Pbytes_load_16 _ -> "Pbytes_load_16"
  | Pbytes_load_32 _ -> "Pbytes_load_32"
  | Pbytes_load_f32 _ -> "Pbytes_load_f32"
  | Pbytes_load_64 _ -> "Pbytes_load_64"
  | Pbytes_load_vec _ -> "Pbytes_load_vec"
  | Pbytes_set_16 _ -> "Pbytes_set_16"
  | Pbytes_set_32 _ -> "Pbytes_set_32"
  | Pbytes_set_f32 _ -> "Pbytes_set_f32"
  | Pbytes_set_64 _ -> "Pbytes_set_64"
  | Pbytes_set_vec _ -> "Pbytes_set_vec"
  | Pbigstring_load_16 _ -> "Pbigstring_load_16"
  | Pbigstring_load_32 _ -> "Pbigstring_load_32"
  | Pbigstring_load_f32 _ -> "Pbigstring_load_f32"
  | Pbigstring_load_64 _ -> "Pbigstring_load_64"
  | Pbigstring_load_vec _ -> "Pbigstring_load_vec"
  | Pbigstring_set_16 _ -> "Pbigstring_set_16"
  | Pbigstring_set_32 _ -> "Pbigstring_set_32"
  | Pbigstring_set_f32 _ -> "Pbigstring_set_f32"
  | Pbigstring_set_64 _ -> "Pbigstring_set_64"
<<<<<<< HEAD
  | Pbigstring_set_128 _ -> "Pbigstring_set_128"
  | Pfloatarray_load_128 _ -> "Pfloatarray_load_128"
  | Pfloat_array_load_128 _ -> "Pfloat_array_load_128"
  | Pint_array_load_128 _ -> "Pint_array_load_128"
  | Punboxed_float_array_load_128 _ -> "Punboxed_float_array_load_128"
  | Punboxed_float32_array_load_128 _ -> "Punboxed_float32_array_load_128"
  | Punboxed_int32_array_load_128 _ -> "Punboxed_int32_array_load_128"
  | Punboxed_int64_array_load_128 _ -> "Punboxed_int64_array_load_128"
  | Punboxed_nativeint_array_load_128 _ -> "Punboxed_nativeint_array_load_128"
  | Pfloatarray_set_128 _ -> "Pfloatarray_set_128"
  | Pfloat_array_set_128 _ -> "Pfloat_array_set_128"
  | Pint_array_set_128 _ -> "Pint_array_set_128"
  | Punboxed_float_array_set_128 _ -> "Punboxed_float_array_set_128"
  | Punboxed_float32_array_set_128 _ -> "Punboxed_float32_array_set_128"
  | Punboxed_int32_array_set_128 _ -> "Punboxed_int32_array_set_128"
  | Punboxed_int64_array_set_128 _ -> "Punboxed_int64_array_set_128"
  | Punboxed_nativeint_array_set_128 _ -> "Punboxed_nativeint_array_set_128"
=======
  | Pbigstring_set_vec _ -> "Pbigstring_set_vec"
  | Pfloatarray_load_vec _ -> "Pfloatarray_load_vec"
  | Pfloat_array_load_vec _ -> "Pfloat_array_load_vec"
  | Pint_array_load_vec _ -> "Pint_array_load_vec"
  | Punboxed_float_array_load_vec _ -> "Punboxed_float_array_load_vec"
  | Punboxed_float32_array_load_vec _ -> "Punboxed_float32_array_load_vec"
  | Punboxed_int32_array_load_vec _ -> "Punboxed_int32_array_load_vec"
  | Punboxed_int64_array_load_vec _ -> "Punboxed_int64_array_load_vec"
  | Punboxed_nativeint_array_load_vec _ -> "Punboxed_nativeint_array_load_vec"
  | Pfloatarray_set_vec _ -> "Pfloatarray_set_vec"
  | Pfloat_array_set_vec _ -> "Pfloat_array_set_vec"
  | Pint_array_set_vec _ -> "Pint_array_set_vec"
  | Punboxed_float_array_set_vec _ -> "Punboxed_float_array_set_vec"
  | Punboxed_float32_array_set_vec _ -> "Punboxed_float32_array_set_vec"
  | Punboxed_int32_array_set_vec _ -> "Punboxed_int32_array_set_vec"
  | Punboxed_int64_array_set_vec _ -> "Punboxed_int64_array_set_vec"
  | Punboxed_nativeint_array_set_vec _ -> "Punboxed_nativeint_array_set_vec"
  | Pbswap16 -> "Pbswap16"
  | Pbbswap _ -> "Pbbswap"
>>>>>>> 9d46f41f
  | Pint_as_pointer _ -> "Pint_as_pointer"
  | Patomic_load_field {immediate_or_pointer} ->
      (match immediate_or_pointer with
        | Immediate -> "atomic_load_field_imm"
        | Pointer -> "atomic_load_field_ptr")
  | Patomic_set_field {immediate_or_pointer} ->
      (match immediate_or_pointer with
        | Immediate -> "atomic_set_field_imm"
        | Pointer -> "atomic_set_field_ptr")
  | Patomic_exchange_field {immediate_or_pointer} ->
      (match immediate_or_pointer with
        | Immediate -> "atomic_exchange_field_imm"
        | Pointer -> "atomic_exchange_field_ptr")
  | Patomic_compare_exchange_field {immediate_or_pointer} ->
      (match immediate_or_pointer with
        | Immediate -> "atomic_compare_exchange_field_imm"
        | Pointer -> "atomic_compare_exchange_field_ptr")
  | Patomic_compare_set_field {immediate_or_pointer} ->
      (match immediate_or_pointer with
        | Immediate -> "atomic_compare_set_field_imm"
        | Pointer -> "atomic_compare_set_field_ptr")
  | Patomic_fetch_add_field -> "Patomic_fetch_add_field"
  | Patomic_add_field -> "Patomic_add_field"
  | Patomic_sub_field -> "Patomic_sub_field"
  | Patomic_land_field -> "Patomic_land_field"
  | Patomic_lor_field -> "Patomic_lor_field"
  | Patomic_lxor_field -> "Patomic_lxor_field"
  | Pcpu_relax -> "Pcpu_relax"
  | Popaque _ -> "Popaque"
  | Prunstack -> "Prunstack"
  | Presume -> "Presume"
  | Pperform -> "Pperform"
  | Preperform -> "Preperform"
  | Pdls_get -> "Pdls_get"
  | Ppoll -> "Ppoll"
  | Pprobe_is_enabled _ -> "Pprobe_is_enabled"
  | Pobj_dup -> "Pobj_dup"
  | Pobj_magic _ -> "Pobj_magic"
<<<<<<< HEAD
=======
  | Punbox_float _ -> "Punbox_float"
  | Pbox_float (_, _) -> "Pbox_float"
  | Punbox_int _ -> "Punbox_int"
  | Pbox_int _ -> "Pbox_int"
  | Punbox_unit -> "Punbox_unit"
>>>>>>> 9d46f41f
  | Punbox_vector _ -> "Punbox_vector"
  | Pbox_vector _ -> "Pbox_vector"
  | Parray_of_iarray -> "Parray_of_iarray"
  | Parray_to_iarray -> "Parray_to_iarray"
  | Pget_header _ -> "Pget_header"
  | Preinterpret_tagged_int63_as_unboxed_int64 ->
      "Preinterpret_tagged_int63_as_unboxed_int64"
  | Preinterpret_unboxed_int64_as_tagged_int63 ->
      "Preinterpret_unboxed_int64_as_tagged_int63"
  | Ppeek _ -> "Ppeek"
  | Ppoke _ -> "Ppoke"

let zero_alloc_attribute ppf check =
  match check with
  | Default_zero_alloc -> ()
  | Assume {strict; never_returns_normally; loc = _} ->
    fprintf ppf "assume_zero_alloc%s%s@ "
      (if strict then "_strict" else "")
      (if never_returns_normally then "_never_returns_normally" else "")
  | Check {strict; loc = _; custom_error_msg; } ->
    fprintf ppf "assert_zero_alloc%s%s@ "
      (if strict then "_strict" else "")
      (match custom_error_msg with
       | None -> ""
       | Some msg -> Printf.sprintf " customer_error_message %S" msg)

let function_attribute ppf t =
  if t.is_a_functor then
    fprintf ppf "is_a_functor@ ";
  if t.stub then
    fprintf ppf "stub@ ";
  begin match t.inline with
  | Default_inline -> ()
  | Always_inline -> fprintf ppf "always_inline@ "
  | Available_inline -> fprintf ppf "available_inline@ "
  | Never_inline -> fprintf ppf "never_inline@ "
  | Unroll i -> fprintf ppf "unroll(%i)@ " i
  end;
  begin match t.specialise with
  | Default_specialise -> ()
  | Always_specialise -> fprintf ppf "always_specialise@ "
  | Never_specialise -> fprintf ppf "never_specialise@ "
  end;
  begin match t.local with
  | Default_local -> ()
  | Always_local -> fprintf ppf "always_local@ "
  | Never_local -> fprintf ppf "never_local@ "
  end;
  zero_alloc_attribute ppf t.zero_alloc;
  if t.tmc_candidate then
    fprintf ppf "tail_mod_cons@ ";
  begin match t.loop with
  | Default_loop -> ()
  | Always_loop -> fprintf ppf "always_loop@ "
  | Never_loop -> fprintf ppf "never_loop@ "
  end;
  begin match t.poll with
  | Default_poll -> ()
  | Error_poll -> fprintf ppf "error_poll@ "
  end

let apply_tailcall_attribute ppf = function
  | Default_tailcall -> ()
  | Tailcall_expectation true ->
    fprintf ppf " tailcall"
  | Tailcall_expectation false ->
    fprintf ppf " tailcall(false)"

let apply_inlined_attribute ppf = function
  | Default_inlined -> ()
  | Always_inlined -> fprintf ppf " always_inline"
  | Never_inlined -> fprintf ppf " never_inline"
  | Hint_inlined -> fprintf ppf " hint_inline"
  | Unroll i -> fprintf ppf " never_inline(%i)" i

let apply_specialised_attribute ppf = function
  | Default_specialise -> ()
  | Always_specialise -> fprintf ppf " always_specialise"
  | Never_specialise -> fprintf ppf " never_specialise"

let apply_probe ppf : probe -> unit = function
  | None -> ()
  | Some {name} -> fprintf ppf " (probe %s)" name

let apply_kind name pos mode =
  let name =
    match pos with
    | Rc_normal -> name
    | Rc_nontail -> name ^ "nontail"
    | Rc_close_at_apply -> name ^ "tail"
  in
  name ^ locality_kind mode

let rec struct_const ppf = function
  | Const_naked_immediate(n, _) ->
    fprintf ppf "%i" n
  | Const_base(Const_int n) -> fprintf ppf "%i" n
  | Const_base(Const_char c) -> fprintf ppf "%C" c
  | Const_base(Const_string (s, _, _)) -> fprintf ppf "%S" s
  | Const_immstring s -> fprintf ppf "#%S" s
  | Const_base(Const_float f) -> fprintf ppf "%s" f
  | Const_base(Const_float32 f) -> fprintf ppf "%ss" f
  | Const_base(Const_unboxed_float f) ->
      fprintf ppf "%s" (Misc.format_as_unboxed_literal f)
  | Const_base(Const_unboxed_float32 f) ->
      fprintf ppf "%ss" (Misc.format_as_unboxed_literal f)
  | Const_base(Const_int32 n) -> fprintf ppf "%lil" n
  | Const_base(Const_int64 n) -> fprintf ppf "%LiL" n
  | Const_base(Const_nativeint n) -> fprintf ppf "%nin" n
  | Const_base(Const_unboxed_int32 i) ->
      fprintf ppf "%sl" (Misc.format_as_unboxed_literal (Int32.to_string i))
  | Const_base(Const_unboxed_int64 i) ->
      fprintf ppf "%sL" (Misc.format_as_unboxed_literal (Int64.to_string i))
  | Const_base(Const_unboxed_nativeint i) ->
      fprintf ppf "%sn" (Misc.format_as_unboxed_literal (Nativeint.to_string i))
  | Const_block(tag, []) ->
      fprintf ppf "[%i]" tag
  | Const_block(tag, hd::tl) ->
      fprintf ppf "@[<1>[%i:@ @[%a@]]@]" tag struct_consts (hd, tl)
  | Const_mixed_block(_, _, []) -> Misc.fatal_error "empty mixed block"
  | Const_mixed_block(tag, shape, hd::tl) ->
      fprintf ppf "@[<1>[%i mixed:@ (shape@ %a)@ @[%a@]]@]" tag
        (mixed_block_shape (fun _ _ -> ())) shape
        struct_consts (hd, tl)
  | Const_float_block [] ->
      fprintf ppf "[|b |]"
  | Const_float_block (f1 :: fl) ->
      let floats ppf fl =
        List.iter (fun f -> fprintf ppf "@ %s" f) fl in
      fprintf ppf "@[<1>[|b@[%s%a@]|]@]" f1 floats fl
  | Const_float_array [] ->
      fprintf ppf "[| |]"
  | Const_float_array (f1 :: fl) ->
      let floats ppf fl =
        List.iter (fun f -> fprintf ppf "@ %s" f) fl in
      fprintf ppf "@[<1>[|@[%s%a@]|]@]" f1 floats fl
  | Const_null -> fprintf ppf "<null>"

and struct_consts ppf (hd, tl) =
  let sconsts ppf scl =
    List.iter (fun sc -> fprintf ppf "@ %a" struct_const sc) scl
  in
  fprintf ppf "%a%a" struct_const hd sconsts tl

let rec lam ppf = function
  | Lvar id ->
      Ident.print ppf id
  | Lmutvar id ->
      fprintf ppf "*%a" Ident.print id
  | Lconst cst ->
      struct_const ppf cst
  | Lapply ap ->
      let lams ppf largs =
        List.iter (fun l -> fprintf ppf "@ %a" lam l) largs in
      let form = apply_kind "apply" ap.ap_region_close ap.ap_mode in
      fprintf ppf "@[<2>(%s@ %a%a%a%a%a%a)@]" form
        lam ap.ap_func lams ap.ap_args
        apply_tailcall_attribute ap.ap_tailcall
        apply_inlined_attribute ap.ap_inlined
        apply_specialised_attribute ap.ap_specialised
        apply_probe ap.ap_probe
  | Lfunction lfun ->
      lfunction ppf lfun
  | Llet _ | Lmutlet _ as expr ->
      let let_kind = begin function
        | Llet(str,_,_,_,_,_) ->
           begin match str with
             Alias -> "a" | Strict -> "" | StrictOpt -> "o"
           end
        | Lmutlet _ -> "mut"
        | _ -> assert false
        end
      in
      let rec letbody ~sp = function
        | Llet(_, k, id, _duid, arg, body)
        | Lmutlet(k, id, _duid, arg, body) as l ->
           if sp then fprintf ppf "@ ";
           fprintf ppf "@[<2>%a =%s%a@ %a@]"
             Ident.print id (let_kind l) layout k lam arg;
           letbody ~sp:true body
        | expr -> expr in
      fprintf ppf "@[<2>(let@ @[<hv 1>(";
      let expr = letbody ~sp:false expr in
      fprintf ppf ")@]@ %a)@]" lam expr
  | Lletrec(id_arg_list, body) ->
      let bindings ppf id_arg_list =
        let spc = ref false in
        List.iter
          (fun { id; debug_uid=_; def } ->
            if !spc then fprintf ppf "@ " else spc := true;
            fprintf ppf "@[<2>%a@ %a@]" Ident.print id lfunction def)
          id_arg_list in
      fprintf ppf
        "@[<2>(letrec@ (@[<hv 1>%a@])@ %a)@]" bindings id_arg_list lam body
  | Lprim(prim, largs, _) ->
      let lams ppf largs =
        List.iter (fun l -> fprintf ppf "@ %a" lam l) largs in
      fprintf ppf "@[<2>(%a%a)@]" primitive prim lams largs
  | Lswitch(larg, sw, _loc, _kind) ->
      let switch ppf sw =
        let spc = ref false in
        List.iter
         (fun (n, l) ->
           if !spc then fprintf ppf "@ " else spc := true;
           fprintf ppf "@[<hv 1>case int %i:@ %a@]" n lam l)
         sw.sw_consts;
        List.iter
          (fun (n, l) ->
            if !spc then fprintf ppf "@ " else spc := true;
            fprintf ppf "@[<hv 1>case tag %i:@ %a@]" n lam l)
          sw.sw_blocks ;
        begin match sw.sw_failaction with
        | None  -> ()
        | Some l ->
            if !spc then fprintf ppf "@ " else spc := true;
            fprintf ppf "@[<hv 1>default:@ %a@]" lam l
        end in
      fprintf ppf
       "@[<1>(%s %a@ @[<v 0>%a@])@]"
       (match sw.sw_failaction with None -> "switch*" | _ -> "switch")
       lam larg switch sw
  | Lstringswitch(arg, cases, default, _, _kind) ->
      let switch ppf cases =
        let spc = ref false in
        List.iter
         (fun (s, l) ->
           if !spc then fprintf ppf "@ " else spc := true;
           fprintf ppf "@[<hv 1>case \"%s\":@ %a@]" (String.escaped s) lam l)
          cases;
        begin match default with
        | Some default ->
            if !spc then fprintf ppf "@ " else spc := true;
            fprintf ppf "@[<hv 1>default:@ %a@]" lam default
        | None -> ()
        end in
      fprintf ppf
       "@[<1>(stringswitch %a@ @[<v 0>%a@])@]" lam arg switch cases
  | Lstaticraise (i, ls)  ->
      let lams ppf largs =
        List.iter (fun l -> fprintf ppf "@ %a" lam l) largs in
      fprintf ppf "@[<2>(exit@ %d%a)@]" i lams ls;
  | Lstaticcatch(lbody, (i, vars), lhandler, r, _kind) ->
      let excl =
        match r with
        | Popped_region -> " exclave"
        | Same_region -> ""
      in
      fprintf ppf "@[<2>(catch@ %a@;<1 -1>with (%d%a)%s@ %a)@]"
        lam lbody i
        (fun ppf vars ->
           List.iter
             (fun (x, _duid, k) -> fprintf ppf " %a%a" Ident.print x layout k)
             vars
        )
        vars
        excl lam lhandler
  | Ltrywith(lbody, param, _duid, lhandler, _kind) ->
      fprintf ppf "@[<2>(try@ %a@;<1 -1>with %a@ %a)@]"
        lam lbody Ident.print param lam lhandler
  | Lifthenelse(lcond, lif, lelse, _kind) ->
      fprintf ppf "@[<2>(if@ %a@ %a@ %a)@]" lam lcond lam lif lam lelse
  | Lsequence(l1, l2) ->
      fprintf ppf "@[<2>(seq@ %a@ %a)@]" lam l1 sequence l2
  | Lwhile {wh_cond; wh_body} ->
      fprintf ppf "@[<2>(while@ %a@ %a)@]"
        lam wh_cond lam wh_body
  | Lfor {for_id; for_loc = _; for_from; for_to; for_dir; for_body} ->
      fprintf ppf "@[<2>(for %a@ %a@ %s@ %a@ %a)@]"
       Ident.print for_id lam for_from
       (match for_dir with Upto -> "to" | Downto -> "downto")
       lam for_to lam for_body
  | Lassign(id, expr) ->
      fprintf ppf "@[<2>(assign@ %a@ %a)@]" Ident.print id lam expr
  | Lsend (k, met, obj, largs, pos, reg, _, _) ->
      let args ppf largs =
        List.iter (fun l -> fprintf ppf "@ %a" lam l) largs in
      let kind =
        if k = Self then "self" else if k = Cached then "cache" else "" in
      let form = apply_kind "send" pos reg in
      fprintf ppf "@[<2>(%s%s@ %a@ %a%a)@]" form kind lam obj lam met args largs
  | Levent(expr, ev) ->
      let kind =
       match ev.lev_kind with
       | Lev_before -> "before"
       | Lev_after _  -> "after"
       | Lev_function -> "funct-body"
       | Lev_pseudo -> "pseudo"
      in
      (* -dno-locations also hides the placement of debug events;
         this is good for the readability of the resulting output (usually
         the end-user goal when using -dno-locations), as it strongly
         reduces the nesting level of subterms. *)
      if not !Clflags.locations then lam ppf expr
      else begin match ev.lev_loc with
      | Loc_unknown ->
        fprintf ppf "@[<2>(%s <unknown location>@ %a)@]" kind lam expr
      | Loc_known {scopes; loc} ->
        fprintf ppf "@[<2>(%s %s %s(%i)%s:%i-%i@ %a)@]" kind
                (Debuginfo.Scoped_location.string_of_scopes
                   ~include_zero_alloc:true scopes)
                loc.Location.loc_start.Lexing.pos_fname
                loc.Location.loc_start.Lexing.pos_lnum
                (if loc.Location.loc_ghost then "<ghost>" else "")
                loc.Location.loc_start.Lexing.pos_cnum
                loc.Location.loc_end.Lexing.pos_cnum
                lam expr
      end
  | Lifused(id, expr) ->
      fprintf ppf "@[<2>(ifused@ %a@ %a)@]" Ident.print id lam expr
  | Lregion (expr, _) ->
      fprintf ppf "@[<2>(region@ %a)@]" lam expr
  | Lexclave expr ->
      fprintf ppf "@[<2>(exclave@ %a)@]" lam expr

and sequence ppf = function
  | Lsequence(l1, l2) ->
      fprintf ppf "%a@ %a" sequence l1 sequence l2
  | l ->
      lam ppf l

and lfunction ppf {kind; params; return; body; attr; ret_mode; mode} =
  let pr_params ppf params =
    match kind with
    | Curried {nlocal} ->
        fprintf ppf "@ {nlocal = %d}" nlocal;
        List.iter (fun (p : Lambda.lparam) ->
            let { unbox_param } = p.attributes in
            fprintf ppf "@ %a%s%a%s"
              Ident.print p.name (locality_kind p.mode) layout p.layout
              (if unbox_param then "[@unboxable]" else "")
          ) params
    | Tupled ->
        fprintf ppf " (";
        let first = ref true in
        List.iter
          (fun (p : Lambda.lparam) ->
             let { unbox_param } = p.attributes in
             if !first then first := false else fprintf ppf ",@ ";
             Ident.print ppf p.name;
             Format.fprintf ppf "%s" (locality_kind p.mode);
             layout ppf p.layout;
             if unbox_param then Format.fprintf ppf "[@unboxable]"
          )
          params;
        fprintf ppf ")" in
  fprintf ppf "@[<2>(function%s%a@ %a%a%a)@]"
    (locality_kind mode) pr_params params
    function_attribute attr return_kind (ret_mode, return) lam body


let structured_constant = struct_const

let lambda = lam

let program ppf { code } = lambda ppf code

let value_kind' = value_kind value_kind_non_null'

let value_kind = value_kind value_kind_non_null

let variant_kind = variant_kind ""<|MERGE_RESOLUTION|>--- conflicted
+++ resolved
@@ -57,11 +57,6 @@
   | Boxed_vec128 -> "vec128"
   | Boxed_vec256 -> "vec256"
   | Boxed_vec512 -> "vec512"
-
-let vector_width = function
-  | Boxed_vec128 -> "128"
-  | Boxed_vec256 -> "256"
-  | Boxed_vec512 -> "512"
 
 let rec scannable_product_element_kinds kinds =
   "[" ^ String.concat "; " (List.map scannable_product_element_kind kinds) ^ "]"
@@ -168,9 +163,10 @@
   | Vec512 -> fprintf ppf "vec512"
   | Word -> fprintf ppf "word"
   | Product shape ->
-    fprintf ppf "product %a"
-      (Format.pp_print_list ~pp_sep:(fun ppf () -> fprintf ppf ",@ ")
-         (mixed_block_element print_value_kind)) (Array.to_list shape)
+        fprintf ppf "product %a"
+          (Format.pp_print_list ~pp_sep:(fun ppf () -> fprintf ppf ",@ ")
+                     (mixed_block_element print_value_kind)) (Array.to_list shape)
+
 
 let constructor_shape print_value_kind ppf shape =
   match shape with
@@ -647,9 +643,13 @@
      fprintf ppf "string.%sget64%s%s[indexed by %a]"
        (if unsafe then "unsafe_" else "") (if boxed then "" else "#")
        (locality_kind mode) array_index_kind index_kind
-  | Pstring_load_vec {size; unsafe; index_kind; mode; boxed} ->
+  | Pstring_load_vec {unsafe; index_kind; mode; boxed; size} ->
      fprintf ppf "string.%sunaligned_get%s%s%s[indexed by %a]"
-       (if unsafe then "unsafe_" else "") (vector_width size)
+       (if unsafe then "unsafe_" else "")
+       (match size with
+        | Boxed_vec128 -> "128"
+        | Boxed_vec256 -> "256"
+        | Boxed_vec512 -> "512")
        (if boxed then "" else "#")
        (locality_kind mode) array_index_kind index_kind
   | Pbytes_load_16 {unsafe; index_kind} ->
@@ -667,10 +667,9 @@
      fprintf ppf "bytes.%sget64%s%s[indexed by %a]"
        (if unsafe then "unsafe_" else "") (if boxed then "" else "#")
        (locality_kind mode) array_index_kind index_kind
-  | Pbytes_load_vec {size; unsafe; index_kind; mode; boxed} ->
-     fprintf ppf "bytes.%sunaligned_get%s%s%s[indexed by %a]"
-       (if unsafe then "unsafe_" else "") (vector_width size)
-       (if boxed then "" else "#")
+  | Pbytes_load_vec {unsafe; index_kind; mode; boxed} ->
+     fprintf ppf "bytes.%sunaligned_get128%s%s[indexed by %a]"
+       (if unsafe then "unsafe_" else "") (if boxed then "" else "#")
        (locality_kind mode) array_index_kind index_kind
   | Pbytes_set_16 {unsafe; index_kind} ->
      fprintf ppf "bytes.%sset16[indexed by %a]" (if unsafe then "unsafe_" else "")
@@ -687,9 +686,9 @@
      fprintf ppf "bytes.%sset64%s[indexed by %a]"
        (if unsafe then "unsafe_" else "") (if boxed then "" else "#")
        array_index_kind index_kind
-  | Pbytes_set_vec { size; unsafe; boxed; index_kind } ->
-     fprintf ppf "bytes.%sunaligned_set%s%s[indexed by %a]"
-       (if unsafe then "unsafe_" else "") (vector_width size)
+  | Pbytes_set_vec { unsafe; boxed; index_kind } ->
+     fprintf ppf "bytes.%sunaligned_get128%s[indexed by %a]"
+       (if unsafe then "unsafe_" else "")
        (if boxed then "" else "#") array_index_kind index_kind
   | Pbigstring_load_16 { unsafe; index_kind } ->
      fprintf ppf "bigarray.array1.%sget16[indexed by %a]"
@@ -706,11 +705,10 @@
      fprintf ppf "bigarray.array1.%sget64%s%s[indexed by %a]"
        (if unsafe then "unsafe_" else "") (if boxed then "" else "#")
        (locality_kind mode) array_index_kind index_kind
-  | Pbigstring_load_vec { size; unsafe; aligned; mode; boxed; index_kind } ->
-     fprintf ppf "bigarray.array1.%s%sget%s%s%s[indexed by %a]"
+  | Pbigstring_load_vec { unsafe; aligned; mode; boxed; index_kind } ->
+     fprintf ppf "bigarray.array1.%s%sget128%s%s[indexed by %a]"
        (if unsafe then "unsafe_" else "")
        (if aligned then "aligned_" else "unaligned_")
-       (vector_width size)
        (if boxed then "" else "#") (locality_kind mode) array_index_kind index_kind
   | Pbigstring_set_16 { unsafe; index_kind } ->
      fprintf ppf "bigarray.array1.%sset16[indexed by %a]"
@@ -727,176 +725,96 @@
      fprintf ppf "bigarray.array1.%sset64%s[indexed by %a]"
        (if unsafe then "unsafe_" else "") (if boxed then "" else "#")
        array_index_kind index_kind
-  | Pbigstring_set_vec { size; unsafe; aligned; boxed; index_kind } ->
-     fprintf ppf "bigarray.array1.%s%sset%s%s[indexed by %a]"
+  | Pbigstring_set_vec { unsafe; aligned; boxed; index_kind } ->
+     fprintf ppf "bigarray.array1.%s%sget128%s[indexed by %a]"
        (if unsafe then "unsafe_" else "")
        (if aligned then "aligned_" else "unaligned_")
-       (vector_width size)
        (if boxed then "" else "#") array_index_kind index_kind
-<<<<<<< HEAD
-  | Pfloatarray_load_128 {unsafe; mode; boxed} ->
+  | Pfloatarray_load_vec {unsafe; mode; boxed} ->
      fprintf ppf "floatarray.%sget128%s%s"
        (if unsafe then "unsafe_" else "") (if boxed then "" else "#") (locality_kind mode)
-  | Pfloat_array_load_128 {unsafe; mode; boxed} ->
+  | Pfloat_array_load_vec {unsafe; mode; boxed} ->
      fprintf ppf "float_array.%sget128%s%s"
       (if unsafe then "unsafe_" else "") (if boxed then "" else "#") (locality_kind mode)
-  | Pint_array_load_128 {unsafe; mode; boxed} ->
+  | Pint_array_load_vec {unsafe; mode; boxed} ->
      fprintf ppf "int_array.%sget128%s%s"
       (if unsafe then "unsafe_" else "") (if boxed then "" else "#") (locality_kind mode)
-  | Punboxed_float_array_load_128 {unsafe; mode; boxed} ->
+  | Punboxed_float_array_load_vec {unsafe; mode; boxed} ->
      fprintf ppf "unboxed_float_array.%sget128%s%s"
       (if unsafe then "unsafe_" else "") (if boxed then "" else "#") (locality_kind mode)
-  | Punboxed_float32_array_load_128 {unsafe; mode; boxed} ->
+  | Punboxed_float32_array_load_vec {unsafe; mode; boxed} ->
      fprintf ppf "unboxed_float32_array.%sget128%s%s"
       (if unsafe then "unsafe_" else "") (if boxed then "" else "#") (locality_kind mode)
-  | Punboxed_int32_array_load_128 {unsafe; mode; boxed} ->
+  | Punboxed_int32_array_load_vec {unsafe; mode; boxed} ->
      fprintf ppf "unboxed_int32_array.%sget128%s%s"
       (if unsafe then "unsafe_" else "") (if boxed then "" else "#") (locality_kind mode)
-  | Punboxed_int64_array_load_128 {unsafe; mode; boxed} ->
+  | Punboxed_int64_array_load_vec {unsafe; mode; boxed} ->
      fprintf ppf "unboxed_int64_array.%sget128%s%s"
       (if unsafe then "unsafe_" else "") (if boxed then "" else "#") (locality_kind mode)
-  | Punboxed_nativeint_array_load_128 {unsafe; mode; boxed} ->
+  | Punboxed_nativeint_array_load_vec {unsafe; mode; boxed} ->
      fprintf ppf "unboxed_nativeint_array.%sget128%s%s"
       (if unsafe then "unsafe_" else "") (if boxed then "" else "#") (locality_kind mode)
-  | Pfloatarray_set_128 {unsafe; boxed} ->
+  | Pfloatarray_set_vec {unsafe; boxed} ->
      fprintf ppf "floatarray.%sset128%s"
       (if unsafe then "unsafe_" else "") (if boxed then "" else "#")
-  | Pfloat_array_set_128 {unsafe; boxed} ->
+  | Pfloat_array_set_vec {unsafe; boxed} ->
      fprintf ppf "float_array.%sset128%s"
       (if unsafe then "unsafe_" else "") (if boxed then "" else "#")
-  | Pint_array_set_128 {unsafe; boxed} ->
+  | Pint_array_set_vec {unsafe; boxed} ->
      fprintf ppf "int_array.%sset128%s"
       (if unsafe then "unsafe_" else "") (if boxed then "" else "#")
-  | Punboxed_float_array_set_128 {unsafe; boxed} ->
+  | Punboxed_float_array_set_vec {unsafe; boxed} ->
      fprintf ppf "unboxed_float_array.%sset128%s"
       (if unsafe then "unsafe_" else "") (if boxed then "" else "#")
-  | Punboxed_float32_array_set_128 {unsafe; boxed} ->
+  | Punboxed_float32_array_set_vec {unsafe; boxed} ->
      fprintf ppf "unboxed_float32_array.%sset128%s"
       (if unsafe then "unsafe_" else "") (if boxed then "" else "#")
-  | Punboxed_int32_array_set_128 {unsafe; boxed} ->
+  | Punboxed_int32_array_set_vec {unsafe; boxed} ->
      fprintf ppf "unboxed_int32_array.%sset128%s"
       (if unsafe then "unsafe_" else "") (if boxed then "" else "#")
-  | Punboxed_int64_array_set_128 {unsafe; boxed} ->
+  | Punboxed_int64_array_set_vec {unsafe; boxed} ->
      fprintf ppf "unboxed_int64_array.%sset128%s"
       (if unsafe then "unsafe_" else "") (if boxed then "" else "#")
-  | Punboxed_nativeint_array_set_128 {unsafe; boxed} ->
+  | Punboxed_nativeint_array_set_vec {unsafe; boxed} ->
      fprintf ppf "unboxed_nativeint_array.%sset128%s"
       (if unsafe then "unsafe_" else "") (if boxed then "" else "#")
-=======
-  | Pfloatarray_load_vec {size; unsafe; mode; boxed} ->
-     fprintf ppf "floatarray.%sget%s%s%s"
-       (if unsafe then "unsafe_" else "") (vector_width size)
-       (if boxed then "" else "#") (locality_kind mode)
-  | Pfloat_array_load_vec {size; unsafe; mode; boxed} ->
-     fprintf ppf "float_array.%sget%s%s%s"
-      (if unsafe then "unsafe_" else "") (vector_width size)
-      (if boxed then "" else "#") (locality_kind mode)
-  | Pint_array_load_vec {size; unsafe; mode; boxed} ->
-     fprintf ppf "int_array.%sget%s%s%s"
-      (if unsafe then "unsafe_" else "") (vector_width size)
-      (if boxed then "" else "#") (locality_kind mode)
-  | Punboxed_float_array_load_vec {size; unsafe; mode; boxed} ->
-     fprintf ppf "unboxed_float_array.%sget%s%s%s"
-      (if unsafe then "unsafe_" else "") (vector_width size)
-      (if boxed then "" else "#") (locality_kind mode)
-  | Punboxed_float32_array_load_vec {size; unsafe; mode; boxed} ->
-     fprintf ppf "unboxed_float32_array.%sget%s%s%s"
-      (if unsafe then "unsafe_" else "") (vector_width size)
-      (if boxed then "" else "#") (locality_kind mode)
-  | Punboxed_int32_array_load_vec {size; unsafe; mode; boxed} ->
-     fprintf ppf "unboxed_int32_array.%sget%s%s%s"
-      (if unsafe then "unsafe_" else "") (vector_width size)
-      (if boxed then "" else "#") (locality_kind mode)
-  | Punboxed_int64_array_load_vec {size; unsafe; mode; boxed} ->
-     fprintf ppf "unboxed_int64_array.%sget%s%s%s"
-      (if unsafe then "unsafe_" else "") (vector_width size)
-      (if boxed then "" else "#") (locality_kind mode)
-  | Punboxed_nativeint_array_load_vec {size; unsafe; mode; boxed} ->
-     fprintf ppf "unboxed_nativeint_array.%sget%s%s%s"
-      (if unsafe then "unsafe_" else "") (vector_width size)
-      (if boxed then "" else "#") (locality_kind mode)
-  | Pfloatarray_set_vec {size; unsafe; boxed} ->
-     fprintf ppf "floatarray.%sset%s%s"
-      (if unsafe then "unsafe_" else "") (vector_width size)
-      (if boxed then "" else "#")
-  | Pfloat_array_set_vec {size; unsafe; boxed} ->
-     fprintf ppf "float_array.%sset%s%s"
-      (if unsafe then "unsafe_" else "") (vector_width size)
-      (if boxed then "" else "#")
-  | Pint_array_set_vec {size; unsafe; boxed} ->
-     fprintf ppf "int_array.%sset%s%s"
-      (if unsafe then "unsafe_" else "") (vector_width size)
-      (if boxed then "" else "#")
-  | Punboxed_float_array_set_vec {size; unsafe; boxed} ->
-     fprintf ppf "unboxed_float_array.%sset%s%s"
-      (if unsafe then "unsafe_" else "") (vector_width size)
-      (if boxed then "" else "#")
-  | Punboxed_float32_array_set_vec {size; unsafe; boxed} ->
-     fprintf ppf "unboxed_float32_array.%sset%s%s"
-      (if unsafe then "unsafe_" else "") (vector_width size)
-      (if boxed then "" else "#")
-  | Punboxed_int32_array_set_vec {size; unsafe; boxed} ->
-     fprintf ppf "unboxed_int32_array.%sset%s%s"
-      (if unsafe then "unsafe_" else "") (vector_width size)
-      (if boxed then "" else "#")
-  | Punboxed_int64_array_set_vec {size; unsafe; boxed} ->
-     fprintf ppf "unboxed_int64_array.%sset%s%s"
-      (if unsafe then "unsafe_" else "") (vector_width size)
-      (if boxed then "" else "#")
-  | Punboxed_nativeint_array_set_vec {size; unsafe; boxed} ->
-     fprintf ppf "unboxed_nativeint_array.%sset%s%s"
-      (if unsafe then "unsafe_" else "") (vector_width size)
-      (if boxed then "" else "#")
-  | Pbswap16 -> fprintf ppf "bswap16"
-  | Pbbswap(bi,m) -> print_boxed_integer "bswap" ppf bi m
->>>>>>> 9d46f41f
   | Pint_as_pointer m -> fprintf ppf "int_as_pointer%s" (locality_kind m)
   | Patomic_load_field {immediate_or_pointer} ->
       (match immediate_or_pointer with
-        | Immediate -> fprintf ppf "atomic_load_field_imm"
-        | Pointer -> fprintf ppf "atomic_load_field_ptr")
+        | Immediate -> fprintf ppf "atomic_load_imm"
+        | Pointer -> fprintf ppf "atomic_load_ptr")
   | Patomic_set_field {immediate_or_pointer} ->
       (match immediate_or_pointer with
-        | Immediate -> fprintf ppf "atomic_set_field_imm"
-        | Pointer -> fprintf ppf "atomic_set_field_ptr")
+        | Immediate -> fprintf ppf "atomic_set_imm"
+        | Pointer -> fprintf ppf "atomic_set_ptr")
   | Patomic_exchange_field {immediate_or_pointer} ->
       (match immediate_or_pointer with
-        | Immediate -> fprintf ppf "atomic_exchange_field_imm"
-        | Pointer -> fprintf ppf "atomic_exchange_field_ptr")
+        | Immediate -> fprintf ppf "atomic_exchange_imm"
+        | Pointer -> fprintf ppf "atomic_exchange_ptr")
   | Patomic_compare_exchange_field {immediate_or_pointer} ->
       (match immediate_or_pointer with
-        | Immediate -> fprintf ppf "atomic_compare_exchange_field_imm"
-        | Pointer -> fprintf ppf "atomic_compare_exchange_field_ptr")
+        | Immediate -> fprintf ppf "atomic_compare_exchange_imm"
+        | Pointer -> fprintf ppf "atomic_compare_exchange_ptr")
   | Patomic_compare_set_field {immediate_or_pointer} ->
       (match immediate_or_pointer with
-        | Immediate -> fprintf ppf "atomic_compare_set_field_imm"
-        | Pointer -> fprintf ppf "atomic_compare_set_field_ptr")
-  | Patomic_fetch_add_field -> fprintf ppf "atomic_fetch_add_field"
-  | Patomic_add_field -> fprintf ppf "atomic_add_field"
-  | Patomic_sub_field -> fprintf ppf "atomic_sub_field"
-  | Patomic_land_field -> fprintf ppf "atomic_land_field"
-  | Patomic_lor_field -> fprintf ppf "atomic_lor_field"
-  | Patomic_lxor_field -> fprintf ppf "atomic_lxor_field"
+        | Immediate -> fprintf ppf "atomic_compare_set_imm"
+        | Pointer -> fprintf ppf "atomic_compare_set_ptr")
+  | Patomic_fetch_add_field -> fprintf ppf "atomic_fetch_add"
+  | Patomic_add_field -> fprintf ppf "atomic_add"
+  | Patomic_sub_field -> fprintf ppf "atomic_sub"
+  | Patomic_land_field -> fprintf ppf "atomic_land"
+  | Patomic_lor_field -> fprintf ppf "atomic_lor"
+  | Patomic_lxor_field -> fprintf ppf "atomic_lxor"
   | Popaque _ -> fprintf ppf "opaque"
   | Pdls_get -> fprintf ppf "dls_get"
   | Ppoll -> fprintf ppf "poll"
-  | Pcpu_relax -> fprintf ppf "cpu_relax"
   | Pprobe_is_enabled {name} -> fprintf ppf "probe_is_enabled[%s]" name
   | Pobj_dup -> fprintf ppf "obj_dup"
   | Pobj_magic _ -> fprintf ppf "obj_magic"
-<<<<<<< HEAD
-=======
-  | Punbox_float bf -> fprintf ppf "unbox_%s" (boxed_float bf)
-  | Pbox_float (bf,m) ->
-      fprintf ppf "box_%s%s" (boxed_float bf) (locality_kind m)
-  | Punbox_int bi -> fprintf ppf "unbox_%s" (boxed_integer bi)
-  | Pbox_int (bi, m) ->
-      fprintf ppf "box_%s%s" (boxed_integer bi) (locality_kind m)
-  | Punbox_unit -> fprintf ppf "unbox_unit"
->>>>>>> 9d46f41f
   | Punbox_vector bi -> fprintf ppf "unbox_%s" (boxed_vector bi)
   | Pbox_vector (bi, m) ->
       fprintf ppf "box_%s%s" (boxed_vector bi) (locality_kind m)
+  | Punbox_unit -> fprintf ppf "unbox_unit"
   | Parray_to_iarray -> fprintf ppf "array_to_iarray"
   | Parray_of_iarray -> fprintf ppf "array_of_iarray"
   | Pget_header m -> fprintf ppf "get_header%s" (locality_kind m)
@@ -910,6 +828,7 @@
   | Ppoke layout ->
       fprintf ppf "(poke@ %a)"
         peek_or_poke layout
+  | Pcpu_relax -> fprintf ppf "cpu_relax"
 
 let name_of_primitive = function
   | Pscalar i ->
@@ -996,25 +915,6 @@
   | Pbigstring_set_32 _ -> "Pbigstring_set_32"
   | Pbigstring_set_f32 _ -> "Pbigstring_set_f32"
   | Pbigstring_set_64 _ -> "Pbigstring_set_64"
-<<<<<<< HEAD
-  | Pbigstring_set_128 _ -> "Pbigstring_set_128"
-  | Pfloatarray_load_128 _ -> "Pfloatarray_load_128"
-  | Pfloat_array_load_128 _ -> "Pfloat_array_load_128"
-  | Pint_array_load_128 _ -> "Pint_array_load_128"
-  | Punboxed_float_array_load_128 _ -> "Punboxed_float_array_load_128"
-  | Punboxed_float32_array_load_128 _ -> "Punboxed_float32_array_load_128"
-  | Punboxed_int32_array_load_128 _ -> "Punboxed_int32_array_load_128"
-  | Punboxed_int64_array_load_128 _ -> "Punboxed_int64_array_load_128"
-  | Punboxed_nativeint_array_load_128 _ -> "Punboxed_nativeint_array_load_128"
-  | Pfloatarray_set_128 _ -> "Pfloatarray_set_128"
-  | Pfloat_array_set_128 _ -> "Pfloat_array_set_128"
-  | Pint_array_set_128 _ -> "Pint_array_set_128"
-  | Punboxed_float_array_set_128 _ -> "Punboxed_float_array_set_128"
-  | Punboxed_float32_array_set_128 _ -> "Punboxed_float32_array_set_128"
-  | Punboxed_int32_array_set_128 _ -> "Punboxed_int32_array_set_128"
-  | Punboxed_int64_array_set_128 _ -> "Punboxed_int64_array_set_128"
-  | Punboxed_nativeint_array_set_128 _ -> "Punboxed_nativeint_array_set_128"
-=======
   | Pbigstring_set_vec _ -> "Pbigstring_set_vec"
   | Pfloatarray_load_vec _ -> "Pfloatarray_load_vec"
   | Pfloat_array_load_vec _ -> "Pfloat_array_load_vec"
@@ -1032,37 +932,33 @@
   | Punboxed_int32_array_set_vec _ -> "Punboxed_int32_array_set_vec"
   | Punboxed_int64_array_set_vec _ -> "Punboxed_int64_array_set_vec"
   | Punboxed_nativeint_array_set_vec _ -> "Punboxed_nativeint_array_set_vec"
-  | Pbswap16 -> "Pbswap16"
-  | Pbbswap _ -> "Pbbswap"
->>>>>>> 9d46f41f
   | Pint_as_pointer _ -> "Pint_as_pointer"
   | Patomic_load_field {immediate_or_pointer} ->
       (match immediate_or_pointer with
-        | Immediate -> "atomic_load_field_imm"
-        | Pointer -> "atomic_load_field_ptr")
+        | Immediate -> "atomic_load_imm"
+        | Pointer -> "atomic_load_ptr")
   | Patomic_set_field {immediate_or_pointer} ->
       (match immediate_or_pointer with
-        | Immediate -> "atomic_set_field_imm"
-        | Pointer -> "atomic_set_field_ptr")
+        | Immediate -> "atomic_set_imm"
+        | Pointer -> "atomic_set_ptr")
   | Patomic_exchange_field {immediate_or_pointer} ->
       (match immediate_or_pointer with
-        | Immediate -> "atomic_exchange_field_imm"
-        | Pointer -> "atomic_exchange_field_ptr")
+        | Immediate -> "atomic_exchange_imm"
+        | Pointer -> "atomic_exchange_ptr")
   | Patomic_compare_exchange_field {immediate_or_pointer} ->
       (match immediate_or_pointer with
-        | Immediate -> "atomic_compare_exchange_field_imm"
-        | Pointer -> "atomic_compare_exchange_field_ptr")
+        | Immediate -> "atomic_compare_exchange_imm"
+        | Pointer -> "atomic_compare_exchange_ptr")
   | Patomic_compare_set_field {immediate_or_pointer} ->
       (match immediate_or_pointer with
-        | Immediate -> "atomic_compare_set_field_imm"
-        | Pointer -> "atomic_compare_set_field_ptr")
-  | Patomic_fetch_add_field -> "Patomic_fetch_add_field"
-  | Patomic_add_field -> "Patomic_add_field"
-  | Patomic_sub_field -> "Patomic_sub_field"
-  | Patomic_land_field -> "Patomic_land_field"
-  | Patomic_lor_field -> "Patomic_lor_field"
-  | Patomic_lxor_field -> "Patomic_lxor_field"
-  | Pcpu_relax -> "Pcpu_relax"
+        | Immediate -> "atomic_compare_set_imm"
+        | Pointer -> "atomic_compare_set_ptr")
+  | Patomic_fetch_add_field -> "Patomic_fetch_add"
+  | Patomic_add_field -> "Patomic_add"
+  | Patomic_sub_field -> "Patomic_sub"
+  | Patomic_land_field -> "Patomic_land"
+  | Patomic_lor_field -> "Patomic_lor"
+  | Patomic_lxor_field -> "Patomic_lxor"
   | Popaque _ -> "Popaque"
   | Prunstack -> "Prunstack"
   | Presume -> "Presume"
@@ -1073,16 +969,9 @@
   | Pprobe_is_enabled _ -> "Pprobe_is_enabled"
   | Pobj_dup -> "Pobj_dup"
   | Pobj_magic _ -> "Pobj_magic"
-<<<<<<< HEAD
-=======
-  | Punbox_float _ -> "Punbox_float"
-  | Pbox_float (_, _) -> "Pbox_float"
-  | Punbox_int _ -> "Punbox_int"
-  | Pbox_int _ -> "Pbox_int"
-  | Punbox_unit -> "Punbox_unit"
->>>>>>> 9d46f41f
   | Punbox_vector _ -> "Punbox_vector"
   | Pbox_vector _ -> "Pbox_vector"
+  | Punbox_unit -> "Punbox_unit"
   | Parray_of_iarray -> "Parray_of_iarray"
   | Parray_to_iarray -> "Parray_to_iarray"
   | Pget_header _ -> "Pget_header"
@@ -1092,6 +981,7 @@
       "Preinterpret_unboxed_int64_as_tagged_int63"
   | Ppeek _ -> "Ppeek"
   | Ppoke _ -> "Ppoke"
+  | Pcpu_relax -> "Pcpu_relax"
 
 let zero_alloc_attribute ppf check =
   match check with
@@ -1255,8 +1145,8 @@
         end
       in
       let rec letbody ~sp = function
-        | Llet(_, k, id, _duid, arg, body)
-        | Lmutlet(k, id, _duid, arg, body) as l ->
+        | Llet(_, k, id, _, arg, body)
+        | Lmutlet(k, id, _, arg, body) as l ->
            if sp then fprintf ppf "@ ";
            fprintf ppf "@[<2>%a =%s%a@ %a@]"
              Ident.print id (let_kind l) layout k lam arg;
@@ -1269,7 +1159,7 @@
       let bindings ppf id_arg_list =
         let spc = ref false in
         List.iter
-          (fun { id; debug_uid=_; def } ->
+          (fun { id; def } ->
             if !spc then fprintf ppf "@ " else spc := true;
             fprintf ppf "@[<2>%a@ %a@]" Ident.print id lfunction def)
           id_arg_list in
@@ -1332,12 +1222,12 @@
         lam lbody i
         (fun ppf vars ->
            List.iter
-             (fun (x, _duid, k) -> fprintf ppf " %a%a" Ident.print x layout k)
+             (fun (x, _, k) -> fprintf ppf " %a%a" Ident.print x layout k)
              vars
         )
         vars
         excl lam lhandler
-  | Ltrywith(lbody, param, _duid, lhandler, _kind) ->
+  | Ltrywith(lbody, param, _debug_uid, lhandler, _kind) ->
       fprintf ppf "@[<2>(try@ %a@;<1 -1>with %a@ %a)@]"
         lam lbody Ident.print param lam lhandler
   | Lifthenelse(lcond, lif, lelse, _kind) ->
