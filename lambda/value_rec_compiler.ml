--- conflicted
+++ resolved
@@ -217,20 +217,12 @@
     | Pbigstring_set_f32 _
     | Pbigstring_set_64 _
     | Ppoll
-<<<<<<< HEAD
     | Patomic_add_field
     | Patomic_sub_field
     | Patomic_land_field
     | Patomic_lor_field
-    | Patomic_lxor_field ->
-=======
-    | Patomic_add
-    | Patomic_sub
-    | Patomic_land
-    | Patomic_lor
-    | Patomic_lxor
+    | Patomic_lxor_field
     | Pcpu_relax ->
->>>>>>> c5fe2586
         (* Unit-returning primitives. Most of these are only generated from
            external declarations and not special-cased by [Value_rec_check],
            but it doesn't hurt to be consistent. *)
