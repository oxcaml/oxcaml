--- conflicted
+++ resolved
@@ -365,21 +365,6 @@
     | Pgetpredef _
     | Pufloatfield (_, _)
     | Punboxed_product_field (_, _)
-<<<<<<< HEAD
-    | Pstring_load_128 _
-    | Pbytes_load_128 _
-    | Pbigstring_load_128 _
-    | Pfloatarray_load_128 _
-    | Pfloat_array_load_128 _
-    | Pint_array_load_128 _
-    | Punboxed_float_array_load_128 _
-    | Punboxed_float32_array_load_128 _
-    | Punboxed_int32_array_load_128 _
-    | Punboxed_int64_array_load_128 _
-    | Punboxed_nativeint_array_load_128 _
-=======
-    | Punboxed_float_comp (_, _)
-    | Punboxed_int_comp (_, _)
     | Pstring_load_vec _
     | Pbytes_load_vec _
     | Pbigstring_load_vec _
@@ -391,7 +376,6 @@
     | Punboxed_int32_array_load_vec _
     | Punboxed_int64_array_load_vec _
     | Punboxed_nativeint_array_load_vec _
->>>>>>> 9d46f41f
     | Pprobe_is_enabled _
     | Pobj_magic _
     | Punbox_vector _
