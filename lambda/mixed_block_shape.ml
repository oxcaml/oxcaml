--- conflicted
+++ resolved
@@ -37,6 +37,8 @@
     | Bits32
     | Bits64
     | Vec128
+    | Vec256
+    | Vec512
     | Word
 
   let print print_locality ppf t =
@@ -50,6 +52,8 @@
     | Bits32 -> Format.fprintf ppf "Bits32"
     | Bits64 -> Format.fprintf ppf "Bits64"
     | Vec128 -> Format.fprintf ppf "Vec128"
+    | Vec256 -> Format.fprintf ppf "Vec256"
+    | Vec512 -> Format.fprintf ppf "Vec512"
     | Word -> Format.fprintf ppf "Word"
 end
 
@@ -163,6 +167,8 @@
   | Bits32 -> Singleton Bits32
   | Bits64 -> Singleton Bits64
   | Vec128 -> Singleton Vec128
+  | Vec256 -> Singleton Vec256
+  | Vec512 -> Singleton Vec512
   | Word -> Singleton Word
   | Product sub_elements -> Product sub_elements
 
@@ -246,53 +252,7 @@
   let forest = build_tree_list old_path_to_new_index [] original_shape in
   { prefix = Array.map fst prefix;
     suffix = Array.map fst suffix;
-<<<<<<< HEAD
-    reordered_shape;
-    new_index_to_old_index;
-    old_index_to_new_index
-  }
-
-let reorder_array t src =
-  match Array.length src with
-  | 0 -> [||]
-  | len ->
-    let dst = Array.make len src.(0) in
-    for old_index = 0 to pred len do
-      let new_index = t.old_index_to_new_index.(old_index) in
-      dst.(new_index) <- src.(old_index)
-    done;
-    dst
-
-let get_reordered t i = t.reordered_shape.(i)
-
-let value_prefix t = t.prefix
-
-let flat_suffix t = t.suffix
-
-let value_prefix_len t = Array.length t.prefix
-
-let flat_suffix_len t = Array.length t.suffix
-
-let original_shape t = t.original_shape
-
-let reordered_shape t = t.reordered_shape
-
-let reordered_shape_unit t =
-  Array.map
-    (fun (elt : _ Lambda.mixed_block_element) : _ Lambda.mixed_block_element ->
-      match elt with
-      | Float_boxed _ -> Float_boxed ()
-      | ( Value _ | Float64 | Float32 | Bits32 | Bits64 | Vec128 | Vec256
-        | Vec512 | Word ) as elem ->
-        elem)
-    t.reordered_shape
-
-let old_index_to_new_index t i = t.old_index_to_new_index.(i)
-
-let new_index_to_old_index t i = t.new_index_to_old_index.(i)
-=======
     flattened_reordered_shape = Array.map fst flattened_reordered_shape;
     forest;
     print_locality
-  }
->>>>>>> a9457e87
+  }