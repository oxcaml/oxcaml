--- conflicted
+++ resolved
@@ -897,28 +897,18 @@
     | Pignore
     | Preinterpret_tagged_int63_as_unboxed_int64
     | Preinterpret_unboxed_int64_as_tagged_int63
-    | Punbox_unit
 
     (* we don't handle effect or DLS primitives *)
     | Prunstack | Pperform | Presume | Preperform | Pdls_get
 
     (* we don't handle atomic primitives *)
-<<<<<<< HEAD
-    | Patomic_exchange _ | Patomic_compare_exchange _
-    | Patomic_compare_set _ | Patomic_fetch_add
-    | Patomic_add | Patomic_sub | Patomic_land
-    | Patomic_lor | Patomic_lxor | Patomic_load _ | Patomic_set _
-=======
     | Patomic_exchange_field _ | Patomic_compare_exchange_field _
     | Patomic_compare_set_field _ | Patomic_fetch_add_field
     | Patomic_add_field | Patomic_sub_field | Patomic_land_field
     | Patomic_lor_field | Patomic_lxor_field
     | Patomic_load_field _ | Patomic_set_field _
     | Pcpu_relax
-    | Punbox_float _ | Pbox_float (_, _)
-    | Punbox_int _ | Pbox_int _
->>>>>>> 9d46f41f
-    | Punbox_vector _ | Pbox_vector (_, _)
+    | Punbox_vector _ | Pbox_vector (_, _) | Punbox_unit
 
     (* it doesn't seem worth it to support lazy blocks for tmc *)
     | Pmakelazyblock _
