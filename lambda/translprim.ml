(**************************************************************************)
(*                                                                        *)
(*                                 OCaml                                  *)
(*                                                                        *)
(*             Xavier Leroy, projet Cristal, INRIA Rocquencourt           *)
(*                                                                        *)
(*   Copyright 1996 Institut National de Recherche en Informatique et     *)
(*     en Automatique.                                                    *)
(*                                                                        *)
(*   All rights reserved.  This file is distributed under the terms of    *)
(*   the GNU Lesser General Public License version 2.1, with the          *)
(*   special exception on linking described in the file LICENSE.          *)
(*                                                                        *)
(**************************************************************************)

(* Translation of primitives *)

open Primitive
open Types
open Typedtree
open Typeopt
open Lambda
open Debuginfo.Scoped_location
open Translmode

module String = Misc.Stdlib.String

type invalid_stack_primitive =
  | Not_primitive
  | Not_allocating
  | Allocating_on_heap

type error =
  | Unknown_builtin_primitive of string
  | Wrong_arity_builtin_primitive of string
  | Wrong_layout_for_peek_or_poke of string
  | Invalid_floatarray_glb
  | Product_iarrays_unsupported
  | Invalid_array_kind_for_uninitialized_makearray_dynamic
  | Invalid_stack_primitive of invalid_stack_primitive

exception Error of Location.t * error

(* CR layouts v7.1: This is temporary - we should support iarrays of unboxed
   products. *)
let unboxed_product_iarray_check loc kind mut =
  match kind, mut with
  | (Pgcscannableproductarray _ | Pgcignorableproductarray _),
    (Immutable | Immutable_unique) ->
    raise (Error (loc, Product_iarrays_unsupported))
  | _, Mutable
  | (Pgenarray | Paddrarray | Pintarray | Pfloatarray | Punboxedfloatarray _
    | Punboxedintarray _ | Punboxedvectorarray _), _  ->
    ()

let unboxed_product_uninitialized_array_check loc array_kind =
  (* See comments in lambda_to_lambda_transforms.ml in Flambda 2 for more
     details on this restriction. *)
  match array_kind with
  | Pgcignorableproductarray igns
    when not (List.exists
        Lambda.ignorable_product_element_kind_involves_int igns) -> ()
  | Punboxedfloatarray _ | Punboxedintarray _ | Punboxedvectorarray _ ->
    ()
  | Pgenarray | Paddrarray | Pintarray | Pfloatarray
  | Pgcscannableproductarray _ | Pgcignorableproductarray _ ->
    raise (Error (loc, Invalid_array_kind_for_uninitialized_makearray_dynamic))

(* Insertion of debugging events *)

let event_before loc exp lam = match lam with
| Lstaticraise (_,_) -> lam
| _ ->
  if !Clflags.debug && not !Clflags.native_code
  then Levent(lam, {lev_loc = loc;
                    lev_kind = Lev_before;
                    lev_repr = None;
                    lev_env = exp.exp_env})
  else lam

let event_after loc exp lam =
  if !Clflags.debug && not !Clflags.native_code
  then Levent(lam, {lev_loc = loc;
                    lev_kind = Lev_after exp.exp_type;
                    lev_repr = None;
                    lev_env = exp.exp_env})
  else lam

type comparison =
  | Equal
  | Not_equal
  | Less_equal
  | Less_than
  | Greater_equal
  | Greater_than
  | Compare

type comparison_kind =
  | Compare_generic
  | Compare_ints
  | Compare_floats
  | Compare_float32s
  | Compare_strings
  | Compare_bytes
  | Compare_nativeints
  | Compare_int32s
  | Compare_int64s

type loc_kind =
  | Loc_FILE
  | Loc_LINE
  | Loc_MODULE
  | Loc_LOC
  | Loc_POS
  | Loc_FUNCTION

type atomic_kind =
  | Ref   (* operation on an atomic reference (takes only a pointer) *)
  | Field (* operation on an atomic field (takes a pointer and an offset) *)
  | Loc (* operation on a first-class field (takes a (pointer, offset) pair *)

type atomic_op =
  | Load
  | Set
  | Exchange
  | Compare_exchange
  | Compare_and_set
  | Fetch_add
  | Add
  | Sub
  | Land
  | Lor
  | Lxor


type prim =
  | Primitive of Lambda.primitive * int
  | External of Lambda.external_call_description
  | Sys_argv
  | Comparison of comparison * comparison_kind
  | Raise of Lambda.raise_kind
  | Raise_with_backtrace
  | Lazy_force of Lambda.region_close
  | Loc of loc_kind
  | Send of Lambda.region_close * Lambda.layout
  | Send_self of Lambda.region_close * Lambda.layout
  | Send_cache of Lambda.region_close * Lambda.layout
  | Frame_pointers
  | Identity
  | Apply of Lambda.region_close * Lambda.layout
  | Revapply of Lambda.region_close * Lambda.layout
  | Atomic of atomic_op * atomic_kind
  | Peek of Lambda.peek_or_poke option
  | Poke of Lambda.peek_or_poke option
    (* For [Peek] and [Poke] the [option] is [None] until the primitive
       specialization code (below) has been run. *)
  | Unsupported of Lambda.primitive

let units_with_used_primitives = Hashtbl.create 7
let add_used_primitive loc env path =
  match path with
    Some (Path.Pdot (path, _)) ->
      let address = Env.find_module_address path env in
      begin match Env.address_head address with
      | AHunit cu ->
          if not (Hashtbl.mem units_with_used_primitives cu)
          then Hashtbl.add units_with_used_primitives cu loc
      | AHlocal _ -> ()
      end
  | _ -> ()

let clear_used_primitives () = Hashtbl.clear units_with_used_primitives
let get_units_with_used_primitives () =
  Hashtbl.fold (fun path _ acc -> path :: acc) units_with_used_primitives []

let gen_array_kind =
  if Config.flat_float_array then Pgenarray else Paddrarray

let gen_array_ref_kind mode =
  if Config.flat_float_array then Pgenarray_ref mode else Paddrarray_ref

let gen_array_set_kind mode =
  if Config.flat_float_array then Pgenarray_set mode else Paddrarray_set mode

let prim_sys_argv =
  Lambda.simple_prim_on_values ~name:"caml_sys_argv" ~arity:1 ~alloc:true

let to_locality ~poly = function
  | Prim_global, _ -> alloc_heap
  | Prim_local, _ -> alloc_local
  | Prim_poly, _ ->
    match poly with
    | None -> assert false
    | Some locality -> transl_locality_mode_l locality

let to_modify_mode ~poly = function
  | Prim_global, _ -> modify_heap
  | Prim_local, _ -> modify_maybe_stack
  | Prim_poly, _ ->
    match poly with
    | None -> assert false
    | Some mode -> transl_modify_mode mode

let extern_repr_of_native_repr:
  poly_sort:Jkind.Sort.t option -> Primitive.native_repr -> Lambda.extern_repr
  = fun ~poly_sort r -> match r, poly_sort with
  | Repr_poly, Some s ->
    Same_as_ocaml_repr (Jkind.Sort.default_to_value_and_get s)
  | Repr_poly, None -> Misc.fatal_error "Unexpected Repr_poly"
  | Same_as_ocaml_repr s, _ -> Same_as_ocaml_repr s
  | Unboxed_float f, _ -> Unboxed_float f
  | Unboxed_integer i, _ -> Unboxed_integer i
  | Unboxed_vector i, _ -> Unboxed_vector i
  | Untagged_immediate, _ -> Untagged_int

let sort_of_native_repr ~poly_sort repr =
  match extern_repr_of_native_repr ~poly_sort repr with
  | Same_as_ocaml_repr s -> s
  | (Unboxed_float _ | Unboxed_integer _ | Untagged_int |
      Unboxed_vector _) ->
    Jkind.Sort.Const.Base Value

let to_lambda_prim prim ~poly_sort =
  let native_repr_args =
    List.map
    (fun (m, r) -> m, extern_repr_of_native_repr ~poly_sort r)
      prim.prim_native_repr_args
  in
  let native_repr_res =
    let (m, r) = prim.prim_native_repr_res in
    m, extern_repr_of_native_repr ~poly_sort r
  in
  Primitive.make
    ~name:prim.prim_name
    ~alloc:prim.prim_alloc
    ~c_builtin:prim.prim_c_builtin
    ~effects:prim.prim_effects
    ~coeffects:prim.prim_coeffects
    ~native_name:prim.prim_native_name
    ~native_repr_args
    ~native_repr_res
    ~is_layout_poly:prim.prim_is_layout_poly

let indexing_primitives =
  let types_and_widths =
    [
      ( (fun unsafe _boxed index_kind ->
          Printf.sprintf "%%caml_bigstring_get16%s%s" unsafe index_kind),
        fun ~unsafe ~boxed:_ ~index_kind ~mode:_ ->
          Pbigstring_load_16 { unsafe; index_kind } );
      ( Printf.sprintf "%%caml_bigstring_get32%s%s%s",
        fun ~unsafe ~boxed ~index_kind ~mode ->
          Pbigstring_load_32 { unsafe; index_kind; mode; boxed } );
      ( Printf.sprintf "%%caml_bigstring_getf32%s%s%s",
        fun ~unsafe ~boxed ~index_kind ~mode ->
          Pbigstring_load_f32 { unsafe; index_kind; mode; boxed } );
      ( Printf.sprintf "%%caml_bigstring_get64%s%s%s",
        fun ~unsafe ~boxed ~index_kind ~mode ->
          Pbigstring_load_64 { unsafe; index_kind; mode; boxed } );
      ( Printf.sprintf "%%caml_bigstring_getu128%s%s%s",
        fun ~unsafe ~boxed ~index_kind ~mode ->
          Pbigstring_load_128
            { aligned = false; unsafe; index_kind; mode; boxed } );
      ( Printf.sprintf "%%caml_bigstring_geta128%s%s%s",
        fun ~unsafe ~boxed ~index_kind ~mode ->
          Pbigstring_load_128
            { aligned = true; unsafe; index_kind; mode; boxed } );
      ( (fun unsafe _boxed index_kind ->
          Printf.sprintf "%%caml_bigstring_set16%s%s" unsafe index_kind),
        fun ~unsafe ~boxed:_ ~index_kind ~mode:_ ->
          Pbigstring_set_16 { unsafe; index_kind } );
      ( Printf.sprintf "%%caml_bigstring_set32%s%s%s",
        fun ~unsafe ~boxed ~index_kind ~mode:_ ->
          Pbigstring_set_32 { unsafe; index_kind; boxed } );
      ( Printf.sprintf "%%caml_bigstring_setf32%s%s%s",
        fun ~unsafe ~boxed ~index_kind ~mode:_ ->
          Pbigstring_set_f32 { unsafe; index_kind; boxed } );
      ( Printf.sprintf "%%caml_bigstring_set64%s%s%s",
        fun ~unsafe ~boxed ~index_kind ~mode:_ ->
          Pbigstring_set_64 { unsafe; index_kind; boxed } );
      ( Printf.sprintf "%%caml_bigstring_setu128%s%s%s",
        fun ~unsafe ~boxed ~index_kind ~mode:_ ->
          Pbigstring_set_128 { aligned = false; unsafe; index_kind; boxed } );
      ( Printf.sprintf "%%caml_bigstring_seta128%s%s%s",
        fun ~unsafe ~boxed ~index_kind ~mode:_ ->
          Pbigstring_set_128 { aligned = true; unsafe; index_kind; boxed } );
      ( (fun unsafe _boxed index_kind ->
          Printf.sprintf "%%caml_bytes_get16%s%s" unsafe index_kind),
        fun ~unsafe ~boxed:_ ~index_kind ~mode:_ ->
          Pbytes_load_16 { unsafe; index_kind } );
      ( Printf.sprintf "%%caml_bytes_get32%s%s%s",
        fun ~unsafe ~boxed ~index_kind ~mode ->
          Pbytes_load_32 { unsafe; index_kind; mode; boxed } );
      ( Printf.sprintf "%%caml_bytes_getf32%s%s%s",
        fun ~unsafe ~boxed ~index_kind ~mode ->
          Pbytes_load_f32 { unsafe; index_kind; mode; boxed } );
      ( Printf.sprintf "%%caml_bytes_get64%s%s%s",
        fun ~unsafe ~boxed ~index_kind ~mode ->
          Pbytes_load_64 { unsafe; index_kind; mode; boxed } );
      ( Printf.sprintf "%%caml_bytes_getu128%s%s%s",
        fun ~unsafe ~boxed ~index_kind ~mode ->
          Pbytes_load_128 { unsafe; index_kind; mode; boxed } );
      ( (fun unsafe _boxed index_kind ->
          Printf.sprintf "%%caml_bytes_set16%s%s" unsafe index_kind),
        fun ~unsafe ~boxed:_ ~index_kind ~mode:_ ->
          Pbytes_set_16 { unsafe; index_kind } );
      ( Printf.sprintf "%%caml_bytes_set32%s%s%s",
        fun ~unsafe ~boxed ~index_kind ~mode:_ ->
          Pbytes_set_32 { unsafe; index_kind; boxed } );
      ( Printf.sprintf "%%caml_bytes_setf32%s%s%s",
        fun ~unsafe ~boxed ~index_kind ~mode:_ ->
          Pbytes_set_f32 { unsafe; index_kind; boxed } );
      ( Printf.sprintf "%%caml_bytes_set64%s%s%s",
        fun ~unsafe ~boxed ~index_kind ~mode:_ ->
          Pbytes_set_64 { unsafe; index_kind; boxed } );
      ( Printf.sprintf "%%caml_bytes_setu128%s%s%s",
        fun ~unsafe ~boxed ~index_kind ~mode:_ ->
          Pbytes_set_128 { unsafe; index_kind; boxed } );
      ( (fun unsafe _boxed index_kind ->
          Printf.sprintf "%%caml_string_get16%s%s" unsafe index_kind),
        fun ~unsafe ~boxed:_ ~index_kind ~mode:_ ->
          Pstring_load_16 { unsafe; index_kind } );
      ( Printf.sprintf "%%caml_string_get32%s%s%s",
        fun ~unsafe ~boxed ~index_kind ~mode ->
          Pstring_load_32 { unsafe; index_kind; mode; boxed } );
      ( Printf.sprintf "%%caml_string_getf32%s%s%s",
        fun ~unsafe ~boxed ~index_kind ~mode ->
          Pstring_load_f32 { unsafe; index_kind; mode; boxed } );
      ( Printf.sprintf "%%caml_string_get64%s%s%s",
        fun ~unsafe ~boxed ~index_kind ~mode ->
          Pstring_load_64 { unsafe; index_kind; mode; boxed } );
      ( Printf.sprintf "%%caml_string_getu128%s%s%s",
        fun ~unsafe ~boxed ~index_kind ~mode ->
          Pstring_load_128 { unsafe; index_kind; mode; boxed } );
      (* We encourage respecting the immutability of [string]s and so do not add
         new [string] setters. However, we keep existing setting primitives for
         upstream compatibility. *)
      ( (fun unsafe _boxed _index_kind ->
          Printf.sprintf "%%caml_string_set16%s" unsafe),
        fun ~unsafe ~boxed:_ ~index_kind:_ ~mode:_ ->
          Pbytes_set_16 { unsafe; index_kind = Ptagged_int_index } );
      ( (fun unsafe _boxed _index_kind ->
          Printf.sprintf "%%caml_string_set32%s" unsafe ),
        fun ~unsafe ~boxed:_ ~index_kind:_ ~mode:_ ->
          Pbytes_set_32
            { unsafe; index_kind = Ptagged_int_index; boxed = true } ) ;
      ( (fun unsafe _boxed _index_kind ->
          Printf.sprintf "%%caml_string_set64%s" unsafe ),
        fun ~unsafe ~boxed:_ ~index_kind:_ ~mode:_ ->
          Pbytes_set_64
            { unsafe; index_kind = Ptagged_int_index; boxed = true } )
    ]
  in
  let index_kinds =
    [
      (Ptagged_int_index, "");
      (Punboxed_int_index Unboxed_nativeint, "_indexed_by_nativeint#");
      (Punboxed_int_index Unboxed_int32, "_indexed_by_int32#");
      (Punboxed_int_index Unboxed_int64, "_indexed_by_int64#");
    ]
  in
  (let ( let* ) x f = List.concat_map f x in
   let* string_gen, primitive_gen = types_and_widths in
   let* index_kind, index_kind_sigil = index_kinds in
   let* unsafe, unsafe_sigil = [ (true, "u"); (false, "") ] in
   let* boxed, boxed_sigil = [ (true, ""); (false, "#") ] in
   let string = string_gen unsafe_sigil boxed_sigil index_kind_sigil in
   let primitive = primitive_gen ~unsafe ~boxed ~index_kind in
   let arity = if String.is_substring string ~substring:"get" then 2 else 3 in
   [ (string, fun ~mode -> Primitive (primitive ~mode, arity)) ])
  |> List.to_seq
  |> fun seq -> String.Map.add_seq seq String.Map.empty

let lookup_primitive loc ~poly_mode ~poly_sort pos p =
  let runtime5 = Config.runtime5 in
  let mode = to_locality ~poly:poly_mode p.prim_native_repr_res in
  let arg_modes =
    List.map (to_modify_mode ~poly:poly_mode) p.prim_native_repr_args
  in
  let get_first_arg_mode () =
    match arg_modes with
    | mode :: _ -> mode
    | [] ->
        Misc.fatal_errorf "Primitive \"%s\" unexpectedly had zero arguments"
          p.prim_name
  in
  let get_third_arg_mode () =
    match arg_modes with
    | _ :: _ :: mode :: _ -> mode
    | _ ->
        Misc.fatal_errorf "Primitive \"%s\" unexpectedly had fewer than three \
                           arguments"
          p.prim_name
  in
  let lambda_prim = to_lambda_prim p ~poly_sort in
  let layout =
    (* Extract the result layout of the primitive.  This can be a non-value
       layout even without the use of [@layout_poly]. For example:

       {[ external id : float# -> float# = "%opaque" ]}

       We don't allow non-value layouts for most primitives. This is checked by
       [prim_has_valid_reprs] in [typing/primitive.ml].

       We don't extract the argument layouts just because it is not needed by
       the middle-end. *)
    let (_, repr) = lambda_prim.prim_native_repr_res in
    Lambda.layout_of_extern_repr repr
  in
  let prim = match p.prim_name with
    | "%identity" -> Identity
    | "%bytes_to_string" -> Primitive (Pbytes_to_string, 1)
    | "%bytes_of_string" -> Primitive (Pbytes_of_string, 1)
    | "%ignore" -> Primitive (Pignore, 1)
    | "%revapply" -> Revapply (pos, layout)
    | "%apply" -> Apply (pos, layout)
    | "%loc_LOC" -> Loc Loc_LOC
    | "%loc_FILE" -> Loc Loc_FILE
    | "%loc_LINE" -> Loc Loc_LINE
    | "%loc_POS" -> Loc Loc_POS
    | "%loc_MODULE" -> Loc Loc_MODULE
    | "%loc_FUNCTION" -> Loc Loc_FUNCTION
    | "%field0" -> Primitive (Pfield (0, Pointer, Reads_vary), 1)
    | "%field1" -> Primitive (Pfield (1, Pointer, Reads_vary), 1)
    | "%field0_immut" -> Primitive ((Pfield (0, Pointer, Reads_agree)), 1)
    | "%field1_immut" -> Primitive ((Pfield (1, Pointer, Reads_agree)), 1)
    | "%setfield0" ->
       let mode = get_first_arg_mode () in
       Primitive ((Psetfield(0, Pointer, Assignment mode)), 2)
    | "%setfield1" ->
       let mode = get_first_arg_mode () in
       Primitive ((Psetfield(1, Pointer, Assignment mode)), 2);
    | "%makeblock" -> Primitive ((Pmakeblock(0, Immutable, None, mode)), 1)
    | "%makemutable" -> Primitive ((Pmakeblock(0, Mutable, None, mode)), 1)
    | "%raise" -> Raise Raise_regular
    | "%reraise" -> Raise Raise_reraise
    | "%raise_notrace" -> Raise Raise_notrace
    | "%raise_with_backtrace" -> Raise_with_backtrace
    | "%sequand" -> Primitive (Psequand, 2)
    | "%sequor" -> Primitive (Psequor, 2)
    | "%boolnot" -> Primitive (Pnot, 1)
    | "%big_endian" -> Primitive ((Pctconst Big_endian), 1)
    | "%backend_type" -> Primitive ((Pctconst Backend_type), 1)
    | "%word_size" -> Primitive ((Pctconst Word_size), 1)
    | "%int_size" -> Primitive ((Pctconst Int_size), 1)
    | "%max_wosize" -> Primitive ((Pctconst Max_wosize), 1)
    | "%ostype_unix" -> Primitive ((Pctconst Ostype_unix), 1)
    | "%ostype_win32" -> Primitive ((Pctconst Ostype_win32), 1)
    | "%ostype_cygwin" -> Primitive ((Pctconst Ostype_cygwin), 1)
    | "%runtime5" -> Primitive ((Pctconst Runtime5), 1)
    | "%frame_pointers" -> Frame_pointers
    | "%negint" -> Primitive (Pnegint, 1)
    | "%succint" -> Primitive ((Poffsetint 1), 1)
    | "%predint" -> Primitive ((Poffsetint(-1)), 1)
    | "%addint" -> Primitive (Paddint, 2)
    | "%subint" -> Primitive (Psubint, 2)
    | "%mulint" -> Primitive (Pmulint, 2)
    | "%divint" -> Primitive ((Pdivint Safe), 2)
    | "%modint" -> Primitive ((Pmodint Safe), 2)
    | "%andint" -> Primitive (Pandint, 2)
    | "%orint" -> Primitive (Porint, 2)
    | "%xorint" -> Primitive (Pxorint, 2)
    | "%lslint" -> Primitive (Plslint, 2)
    | "%lsrint" -> Primitive (Plsrint, 2)
    | "%asrint" -> Primitive (Pasrint, 2)
    | "%eq" -> Primitive ((Pintcomp Ceq), 2)
    | "%noteq" -> Primitive ((Pintcomp Cne), 2)
    | "%ltint" -> Primitive ((Pintcomp Clt), 2)
    | "%leint" -> Primitive ((Pintcomp Cle), 2)
    | "%gtint" -> Primitive ((Pintcomp Cgt), 2)
    | "%geint" -> Primitive ((Pintcomp Cge), 2)
    | "%incr" -> Primitive ((Poffsetref(1)), 1)
    | "%decr" -> Primitive ((Poffsetref(-1)), 1)
    | "%floatoffloat32" -> Primitive (Pfloatoffloat32 mode, 1)
    | "%float32offloat" -> Primitive (Pfloat32offloat mode, 1)
    | "%intoffloat32" -> Primitive (Pintoffloat Boxed_float32, 1)
    | "%float32ofint" -> Primitive (Pfloatofint (Boxed_float32, mode), 1)
    | "%negfloat32" -> Primitive (Pnegfloat (Boxed_float32, mode), 1)
    | "%absfloat32" -> Primitive (Pabsfloat (Boxed_float32, mode), 1)
    | "%addfloat32" -> Primitive (Paddfloat (Boxed_float32, mode), 2)
    | "%subfloat32" -> Primitive (Psubfloat (Boxed_float32, mode), 2)
    | "%mulfloat32" -> Primitive (Pmulfloat (Boxed_float32, mode), 2)
    | "%divfloat32" -> Primitive (Pdivfloat (Boxed_float32, mode), 2)
    | "%eqfloat32" -> Primitive ((Pfloatcomp (Boxed_float32, CFeq)), 2)
    | "%noteqfloat32" -> Primitive ((Pfloatcomp (Boxed_float32, CFneq)), 2)
    | "%ltfloat32" -> Primitive ((Pfloatcomp (Boxed_float32, CFlt)), 2)
    | "%lefloat32" -> Primitive ((Pfloatcomp (Boxed_float32, CFle)), 2)
    | "%gtfloat32" -> Primitive ((Pfloatcomp (Boxed_float32, CFgt)), 2)
    | "%gefloat32" -> Primitive ((Pfloatcomp (Boxed_float32, CFge)), 2)
    | "%intoffloat" -> Primitive (Pintoffloat Boxed_float64, 1)
    | "%floatofint" -> Primitive (Pfloatofint (Boxed_float64, mode), 1)
    | "%negfloat" -> Primitive (Pnegfloat (Boxed_float64, mode), 1)
    | "%absfloat" -> Primitive (Pabsfloat (Boxed_float64, mode), 1)
    | "%addfloat" -> Primitive (Paddfloat (Boxed_float64, mode), 2)
    | "%subfloat" -> Primitive (Psubfloat (Boxed_float64, mode), 2)
    | "%mulfloat" -> Primitive (Pmulfloat (Boxed_float64, mode), 2)
    | "%divfloat" -> Primitive (Pdivfloat (Boxed_float64, mode), 2)
    | "%eqfloat" -> Primitive ((Pfloatcomp (Boxed_float64, CFeq)), 2)
    | "%noteqfloat" -> Primitive ((Pfloatcomp (Boxed_float64, CFneq)), 2)
    | "%ltfloat" -> Primitive ((Pfloatcomp (Boxed_float64, CFlt)), 2)
    | "%lefloat" -> Primitive ((Pfloatcomp (Boxed_float64, CFle)), 2)
    | "%gtfloat" -> Primitive ((Pfloatcomp (Boxed_float64, CFgt)), 2)
    | "%gefloat" -> Primitive ((Pfloatcomp (Boxed_float64, CFge)), 2)
    | "%string_length" -> Primitive (Pstringlength, 1)
    | "%string_safe_get" -> Primitive (Pstringrefs, 2)
    | "%string_safe_set" -> Primitive (Pbytessets, 3)
    | "%string_unsafe_get" -> Primitive (Pstringrefu, 2)
    | "%string_unsafe_set" -> Primitive (Pbytessetu, 3)
    | "%bytes_length" -> Primitive (Pbyteslength, 1)
    | "%bytes_safe_get" -> Primitive (Pbytesrefs, 2)
    | "%bytes_safe_set" -> Primitive (Pbytessets, 3)
    | "%bytes_unsafe_get" -> Primitive (Pbytesrefu, 2)
    | "%bytes_unsafe_set" -> Primitive (Pbytessetu, 3)
    | "%array_length" -> Primitive ((Parraylength gen_array_kind), 1)
    | "%array_safe_get" ->
      Primitive
        ((Parrayrefs (gen_array_ref_kind mode, Ptagged_int_index, Mutable)), 2)
    | "%array_safe_set" ->
      Primitive
        (Parraysets (gen_array_set_kind (get_first_arg_mode ()), Ptagged_int_index),
         3)
    | "%array_unsafe_get" ->
      Primitive
        (Parrayrefu (gen_array_ref_kind mode, Ptagged_int_index, Mutable), 2)
    | "%array_unsafe_set" ->
      Primitive
        ((Parraysetu (gen_array_set_kind (get_first_arg_mode ()), Ptagged_int_index)),
        3)
    | "%array_safe_get_indexed_by_int64#" ->
      Primitive
        ((Parrayrefs (gen_array_ref_kind mode, Punboxed_int_index Unboxed_int64, Mutable)), 2)
    | "%array_safe_set_indexed_by_int64#" ->
      Primitive
        (Parraysets
          (gen_array_set_kind (get_first_arg_mode ()), Punboxed_int_index Unboxed_int64),
         3)
    | "%array_unsafe_get_indexed_by_int64#" ->
      Primitive
        (Parrayrefu (gen_array_ref_kind mode, Punboxed_int_index Unboxed_int64, Mutable), 2)
    | "%array_unsafe_set_indexed_by_int64#" ->
      Primitive
        ((Parraysetu
          (gen_array_set_kind (get_first_arg_mode ()), Punboxed_int_index Unboxed_int64)),
        3)
    | "%array_safe_get_indexed_by_int32#" ->
      Primitive
        ((Parrayrefs (gen_array_ref_kind mode, Punboxed_int_index Unboxed_int32, Mutable)), 2)
    | "%array_safe_set_indexed_by_int32#" ->
      Primitive
        (Parraysets
          (gen_array_set_kind (get_first_arg_mode ()), Punboxed_int_index Unboxed_int32),
         3)
    | "%array_unsafe_get_indexed_by_int32#" ->
      Primitive
        (Parrayrefu (gen_array_ref_kind mode, Punboxed_int_index Unboxed_int32, Mutable), 2)
    | "%array_unsafe_set_indexed_by_int32#" ->
      Primitive
        ((Parraysetu
          (gen_array_set_kind (get_first_arg_mode ()), Punboxed_int_index Unboxed_int32)),
        3)
    | "%array_safe_get_indexed_by_nativeint#" ->
      Primitive
        ((Parrayrefs (gen_array_ref_kind mode, Punboxed_int_index Unboxed_nativeint, Mutable)), 2)
    | "%array_safe_set_indexed_by_nativeint#" ->
      Primitive
        (Parraysets
          (gen_array_set_kind (get_first_arg_mode ()), Punboxed_int_index Unboxed_nativeint),
         3)
    | "%array_unsafe_get_indexed_by_nativeint#" ->
      Primitive
        (Parrayrefu (gen_array_ref_kind mode, Punboxed_int_index Unboxed_nativeint, Mutable), 2)
    | "%array_unsafe_set_indexed_by_nativeint#" ->
      Primitive
        ((Parraysetu
          (gen_array_set_kind (get_first_arg_mode ()), Punboxed_int_index Unboxed_nativeint)),
        3)
    | "%makearray_dynamic" ->
      Primitive (Pmakearray_dynamic (gen_array_kind, mode, With_initializer), 2)
    | "%makearray_dynamic_uninit" ->
      Primitive (Pmakearray_dynamic (gen_array_kind, mode, Uninitialized), 1)
    | "%arrayblit" ->
      Primitive (Parrayblit {
        src_mutability = Mutable;
        dst_array_set_kind = gen_array_set_kind (get_third_arg_mode ())
      }, 5);
    | "%arrayblit_src_immut" ->
      Primitive (Parrayblit {
        src_mutability = Immutable;
        dst_array_set_kind = gen_array_set_kind (get_third_arg_mode ())
      }, 5);
    | "%array_element_size_in_bytes" ->
      (* The array kind will be filled in later *)
      Primitive (Parray_element_size_in_bytes Pgenarray, 1)
    | "%obj_size" -> Primitive ((Parraylength Pgenarray), 1)
    | "%obj_field" -> Primitive ((Parrayrefu (Pgenarray_ref mode, Ptagged_int_index, Mutable)), 2)
    | "%obj_set_field" ->
      Primitive
        ((Parraysetu (Pgenarray_set (get_first_arg_mode ()), Ptagged_int_index)), 3)
    | "%floatarray_length" -> Primitive ((Parraylength Pfloatarray), 1)
    | "%floatarray_safe_get" ->
      Primitive ((Parrayrefs (Pfloatarray_ref mode, Ptagged_int_index, Mutable)), 2)
    | "%floatarray_safe_set" ->
      Primitive (Parraysets (Pfloatarray_set, Ptagged_int_index), 3)
    | "%floatarray_unsafe_get" ->
      Primitive ((Parrayrefu (Pfloatarray_ref mode, Ptagged_int_index, Mutable)), 2)
    | "%floatarray_unsafe_set" ->
      Primitive ((Parraysetu (Pfloatarray_set, Ptagged_int_index)), 3)
    | "%obj_is_int" -> Primitive (Pisint { variant_only = false }, 1)
    | "%is_null" -> Primitive (Pisnull, 1)
    | "%lazy_force" -> Lazy_force pos
    | "%nativeint_of_int" -> Primitive ((Pbintofint (Boxed_nativeint, mode)), 1)
    | "%nativeint_to_int" -> Primitive ((Pintofbint Boxed_nativeint), 1)
    | "%nativeint_neg" -> Primitive ((Pnegbint (Boxed_nativeint, mode)), 1)
    | "%nativeint_add" -> Primitive ((Paddbint (Boxed_nativeint, mode)), 2)
    | "%nativeint_sub" -> Primitive ((Psubbint (Boxed_nativeint, mode)), 2)
    | "%nativeint_mul" -> Primitive ((Pmulbint (Boxed_nativeint, mode)), 2)
    | "%nativeint_div" ->
      Primitive ((Pdivbint { size = Boxed_nativeint; is_safe = Safe; mode }), 2);
    | "%nativeint_mod" ->
      Primitive ((Pmodbint { size = Boxed_nativeint; is_safe = Safe; mode }), 2);
    | "%nativeint_and" -> Primitive ((Pandbint (Boxed_nativeint, mode)), 2)
    | "%nativeint_or" -> Primitive ( (Porbint (Boxed_nativeint, mode)), 2)
    | "%nativeint_xor" -> Primitive ((Pxorbint (Boxed_nativeint, mode)), 2)
    | "%nativeint_lsl" -> Primitive ((Plslbint (Boxed_nativeint, mode)), 2)
    | "%nativeint_lsr" -> Primitive ((Plsrbint (Boxed_nativeint, mode)), 2)
    | "%nativeint_asr" -> Primitive ((Pasrbint (Boxed_nativeint, mode)), 2)
    | "%int32_of_int" -> Primitive ((Pbintofint (Boxed_int32, mode)), 1)
    | "%int32_to_int" -> Primitive ((Pintofbint Boxed_int32), 1)
    | "%int32_neg" -> Primitive ((Pnegbint (Boxed_int32, mode)), 1)
    | "%int32_add" -> Primitive ((Paddbint (Boxed_int32, mode)), 2)
    | "%int32_sub" -> Primitive ((Psubbint (Boxed_int32, mode)), 2)
    | "%int32_mul" -> Primitive ((Pmulbint (Boxed_int32, mode)), 2)
    | "%int32_div" ->
       Primitive ((Pdivbint { size = Boxed_int32; is_safe = Safe; mode }), 2)
    | "%int32_mod" ->
       Primitive ((Pmodbint { size = Boxed_int32; is_safe = Safe; mode }), 2)
    | "%int32_and" -> Primitive ((Pandbint (Boxed_int32, mode)), 2)
    | "%int32_or" -> Primitive ( (Porbint (Boxed_int32, mode)), 2)
    | "%int32_xor" -> Primitive ((Pxorbint (Boxed_int32, mode)), 2)
    | "%int32_lsl" -> Primitive ((Plslbint (Boxed_int32, mode)), 2)
    | "%int32_lsr" -> Primitive ((Plsrbint (Boxed_int32, mode)), 2)
    | "%int32_asr" -> Primitive ((Pasrbint (Boxed_int32, mode)), 2)
    | "%int64_of_int" -> Primitive ((Pbintofint (Boxed_int64, mode)), 1)
    | "%int64_to_int" -> Primitive ((Pintofbint Boxed_int64), 1)
    | "%int64_neg" -> Primitive ((Pnegbint (Boxed_int64, mode)), 1)
    | "%int64_add" -> Primitive ((Paddbint (Boxed_int64, mode)), 2)
    | "%int64_sub" -> Primitive ((Psubbint (Boxed_int64, mode)), 2)
    | "%int64_mul" -> Primitive ((Pmulbint (Boxed_int64, mode)), 2)
    | "%int64_div" ->
       Primitive ((Pdivbint { size = Boxed_int64; is_safe = Safe; mode }), 2)
    | "%int64_mod" ->
       Primitive ((Pmodbint { size = Boxed_int64; is_safe = Safe; mode }), 2)
    | "%int64_and" -> Primitive ((Pandbint (Boxed_int64, mode)), 2)
    | "%int64_or" -> Primitive ( (Porbint (Boxed_int64, mode)), 2)
    | "%int64_xor" -> Primitive ((Pxorbint (Boxed_int64, mode)), 2)
    | "%int64_lsl" -> Primitive ((Plslbint (Boxed_int64, mode)), 2)
    | "%int64_lsr" -> Primitive ((Plsrbint (Boxed_int64, mode)), 2)
    | "%int64_asr" -> Primitive ((Pasrbint (Boxed_int64, mode)), 2)
    | "%nativeint_of_int32" -> Primitive ((Pcvtbint(Boxed_int32, Boxed_nativeint, mode)), 1)
    | "%nativeint_to_int32" -> Primitive ((Pcvtbint(Boxed_nativeint, Boxed_int32, mode)), 1)
    | "%int64_of_int32" -> Primitive ((Pcvtbint(Boxed_int32, Boxed_int64, mode)), 1)
    | "%int64_to_int32" -> Primitive ((Pcvtbint(Boxed_int64, Boxed_int32, mode)), 1)
    | "%int64_of_nativeint" -> Primitive ((Pcvtbint(Boxed_nativeint, Boxed_int64, mode)), 1)
    | "%int64_to_nativeint" -> Primitive ((Pcvtbint(Boxed_int64, Boxed_nativeint, mode)), 1)
    | "%caml_ba_ref_1" ->
      Primitive
        ((Pbigarrayref(false, 1, Pbigarray_unknown, Pbigarray_unknown_layout)),
         2);
    | "%caml_ba_ref_2" ->
      Primitive
        ((Pbigarrayref(false, 2, Pbigarray_unknown, Pbigarray_unknown_layout)),
         3);
    | "%caml_ba_ref_3" ->
      Primitive
        ((Pbigarrayref(false, 3, Pbigarray_unknown, Pbigarray_unknown_layout)),
         4);
    | "%caml_ba_set_1" ->
      Primitive
        ((Pbigarrayset(false, 1, Pbigarray_unknown, Pbigarray_unknown_layout)),
         3);
    | "%caml_ba_set_2" ->
      Primitive
        ((Pbigarrayset(false, 2, Pbigarray_unknown, Pbigarray_unknown_layout)),
         4);
    | "%caml_ba_set_3" ->
      Primitive
        ((Pbigarrayset(false, 3, Pbigarray_unknown, Pbigarray_unknown_layout)),
         5);
    | "%caml_ba_unsafe_ref_1" ->
      Primitive
        ((Pbigarrayref(true, 1, Pbigarray_unknown, Pbigarray_unknown_layout)),
         2);
    | "%caml_ba_unsafe_ref_2" ->
      Primitive
        ((Pbigarrayref(true, 2, Pbigarray_unknown, Pbigarray_unknown_layout)),
         3);
    | "%caml_ba_unsafe_ref_3" ->
      Primitive
        ((Pbigarrayref(true, 3, Pbigarray_unknown, Pbigarray_unknown_layout)),
         4);
    | "%caml_ba_unsafe_set_1" ->
      Primitive
        ((Pbigarrayset(true, 1, Pbigarray_unknown, Pbigarray_unknown_layout)),
         3);
    | "%caml_ba_unsafe_set_2" ->
      Primitive
        ((Pbigarrayset(true, 2, Pbigarray_unknown, Pbigarray_unknown_layout)),
         4);
    | "%caml_ba_unsafe_set_3" ->
      Primitive
        ((Pbigarrayset(true, 3, Pbigarray_unknown, Pbigarray_unknown_layout)),
         5);
    | "%caml_ba_float32_ref_1" ->
      Primitive
        ((Pbigarrayref(false, 1, Pbigarray_float32_t, Pbigarray_unknown_layout)),
         2);
    | "%caml_ba_float32_ref_2" ->
      Primitive
        ((Pbigarrayref(false, 2, Pbigarray_float32_t, Pbigarray_unknown_layout)),
         3);
    | "%caml_ba_float32_ref_3" ->
      Primitive
        ((Pbigarrayref(false, 3, Pbigarray_float32_t, Pbigarray_unknown_layout)),
         4);
    | "%caml_ba_float32_set_1" ->
      Primitive
        ((Pbigarrayset(false, 1, Pbigarray_float32_t, Pbigarray_unknown_layout)),
         3);
    | "%caml_ba_float32_set_2" ->
      Primitive
        ((Pbigarrayset(false, 2, Pbigarray_float32_t, Pbigarray_unknown_layout)),
         4);
    | "%caml_ba_float32_set_3" ->
      Primitive
        ((Pbigarrayset(false, 3, Pbigarray_float32_t, Pbigarray_unknown_layout)),
         5);
    | "%caml_ba_float32_unsafe_ref_1" ->
      Primitive
        ((Pbigarrayref(true, 1, Pbigarray_float32_t, Pbigarray_unknown_layout)),
         2);
    | "%caml_ba_float32_unsafe_ref_2" ->
      Primitive
        ((Pbigarrayref(true, 2, Pbigarray_float32_t, Pbigarray_unknown_layout)),
         3);
    | "%caml_ba_float32_unsafe_ref_3" ->
      Primitive
        ((Pbigarrayref(true, 3, Pbigarray_float32_t, Pbigarray_unknown_layout)),
         4);
    | "%caml_ba_float32_unsafe_set_1" ->
      Primitive
        ((Pbigarrayset(true, 1, Pbigarray_float32_t, Pbigarray_unknown_layout)),
         3);
    | "%caml_ba_float32_unsafe_set_2" ->
      Primitive
        ((Pbigarrayset(true, 2, Pbigarray_float32_t, Pbigarray_unknown_layout)),
         4);
    | "%caml_ba_float32_unsafe_set_3" ->
      Primitive
        ((Pbigarrayset(true, 3, Pbigarray_float32_t, Pbigarray_unknown_layout)),
         5);
    | "%caml_ba_dim_1" -> Primitive ((Pbigarraydim(1)), 1)
    | "%caml_ba_dim_2" -> Primitive ((Pbigarraydim(2)), 1)
    | "%caml_ba_dim_3" -> Primitive ((Pbigarraydim(3)), 1)
    | "%caml_float_array_get128" ->
      Primitive ((Pfloat_array_load_128 {unsafe = false; mode; boxed = true}), 2)
    | "%caml_float_array_get128u" ->
      Primitive ((Pfloat_array_load_128 {unsafe = true; mode; boxed = true}), 2)
    | "%caml_floatarray_get128" ->
      Primitive ((Pfloatarray_load_128 {unsafe = false; mode; boxed = true}), 2)
    | "%caml_floatarray_get128u" ->
      Primitive ((Pfloatarray_load_128 {unsafe = true; mode; boxed = true}), 2)
    | "%caml_unboxed_float_array_get128" ->
      Primitive ((Punboxed_float_array_load_128 {unsafe = false; mode; boxed = true}), 2)
    | "%caml_unboxed_float_array_get128u" ->
      Primitive ((Punboxed_float_array_load_128 {unsafe = true; mode; boxed = true}), 2)
    | "%caml_unboxed_float32_array_get128" ->
      Primitive ((Punboxed_float32_array_load_128 {unsafe = false; mode; boxed = true}), 2)
    | "%caml_unboxed_float32_array_get128u" ->
      Primitive ((Punboxed_float32_array_load_128 {unsafe = true; mode; boxed = true}), 2)
    | "%caml_int_array_get128" ->
      Primitive ((Pint_array_load_128 {unsafe = false; mode; boxed = true}), 2)
    | "%caml_int_array_get128u" ->
      Primitive ((Pint_array_load_128 {unsafe = true; mode; boxed = true}), 2)
    | "%caml_unboxed_int64_array_get128" ->
      Primitive ((Punboxed_int64_array_load_128 {unsafe = false; mode; boxed = true}), 2)
    | "%caml_unboxed_int64_array_get128u" ->
      Primitive ((Punboxed_int64_array_load_128 {unsafe = true; mode; boxed = true}), 2)
    | "%caml_unboxed_int32_array_get128" ->
      Primitive ((Punboxed_int32_array_load_128 {unsafe = false; mode; boxed = true}), 2)
    | "%caml_unboxed_int32_array_get128u" ->
      Primitive ((Punboxed_int32_array_load_128 {unsafe = true; mode; boxed = true}), 2)
    | "%caml_unboxed_nativeint_array_get128" ->
      Primitive ((Punboxed_nativeint_array_load_128 {unsafe = false; mode; boxed = true}), 2)
    | "%caml_unboxed_nativeint_array_get128u" ->
      Primitive ((Punboxed_nativeint_array_load_128 {unsafe = true; mode; boxed = true}), 2)
    | "%caml_float_array_set128" ->
      Primitive ((Pfloat_array_set_128 {unsafe = false; boxed = true}), 3)
    | "%caml_float_array_set128u" ->
      Primitive ((Pfloat_array_set_128 {unsafe = true; boxed = true}), 3)
    | "%caml_floatarray_set128" ->
      Primitive ((Pfloatarray_set_128 {unsafe = false; boxed = true}), 3)
    | "%caml_floatarray_set128u" ->
      Primitive ((Pfloatarray_set_128 {unsafe = true; boxed = true}), 3)
    | "%caml_unboxed_float_array_set128" ->
      Primitive ((Punboxed_float_array_set_128 {unsafe = false; boxed = true}), 3)
    | "%caml_unboxed_float_array_set128u" ->
      Primitive ((Punboxed_float_array_set_128 {unsafe = true; boxed = true}), 3)
    | "%caml_unboxed_float32_array_set128" ->
      Primitive ((Punboxed_float32_array_set_128 {unsafe = false; boxed = true}), 3)
    | "%caml_unboxed_float32_array_set128u" ->
      Primitive ((Punboxed_float32_array_set_128 {unsafe = true; boxed = true}), 3)
    | "%caml_int_array_set128" ->
      Primitive ((Pint_array_set_128 {unsafe = false; boxed = true}), 3)
    | "%caml_int_array_set128u" ->
      Primitive ((Pint_array_set_128 {unsafe = true; boxed = true}), 3)
    | "%caml_unboxed_int64_array_set128" ->
      Primitive ((Punboxed_int64_array_set_128 {unsafe = false; boxed = true}), 3)
    | "%caml_unboxed_int64_array_set128u" ->
      Primitive ((Punboxed_int64_array_set_128 {unsafe = true; boxed = true}), 3)
    | "%caml_unboxed_int32_array_set128" ->
      Primitive ((Punboxed_int32_array_set_128 {unsafe = false; boxed = true}), 3)
    | "%caml_unboxed_int32_array_set128u" ->
      Primitive ((Punboxed_int32_array_set_128 {unsafe = true; boxed = true}), 3)
    | "%caml_unboxed_nativeint_array_set128" ->
      Primitive ((Punboxed_nativeint_array_set_128 {unsafe = false; boxed = true}), 3)
    | "%caml_unboxed_nativeint_array_set128u" ->
      Primitive ((Punboxed_nativeint_array_set_128 {unsafe = true; boxed = true}), 3)
    | "%caml_float_array_get128#" ->
      Primitive ((Pfloat_array_load_128 {unsafe = false; mode; boxed = false}), 2)
    | "%caml_float_array_get128u#" ->
      Primitive ((Pfloat_array_load_128 {unsafe = true; mode; boxed = false}), 2)
    | "%caml_floatarray_get128#" ->
      Primitive ((Pfloatarray_load_128 {unsafe = false; mode; boxed = false}), 2)
    | "%caml_floatarray_get128u#" ->
      Primitive ((Pfloatarray_load_128 {unsafe = true; mode; boxed = false}), 2)
    | "%caml_unboxed_float_array_get128#" ->
      Primitive ((Punboxed_float_array_load_128 {unsafe = false; mode; boxed = false}), 2)
    | "%caml_unboxed_float_array_get128u#" ->
      Primitive ((Punboxed_float_array_load_128 {unsafe = true; mode; boxed = false}), 2)
    | "%caml_unboxed_float32_array_get128#" ->
      Primitive ((Punboxed_float32_array_load_128 {unsafe = false; mode; boxed = false}), 2)
    | "%caml_unboxed_float32_array_get128u#" ->
      Primitive ((Punboxed_float32_array_load_128 {unsafe = true; mode; boxed = false}), 2)
    | "%caml_int_array_get128#" ->
      Primitive ((Pint_array_load_128 {unsafe = false; mode; boxed = false}), 2)
    | "%caml_int_array_get128u#" ->
      Primitive ((Pint_array_load_128 {unsafe = true; mode; boxed = false}), 2)
    | "%caml_unboxed_int64_array_get128#" ->
      Primitive ((Punboxed_int64_array_load_128 {unsafe = false; mode; boxed = false}), 2)
    | "%caml_unboxed_int64_array_get128u#" ->
      Primitive ((Punboxed_int64_array_load_128 {unsafe = true; mode; boxed = false}), 2)
    | "%caml_unboxed_int32_array_get128#" ->
      Primitive ((Punboxed_int32_array_load_128 {unsafe = false; mode; boxed = false}), 2)
    | "%caml_unboxed_int32_array_get128u#" ->
      Primitive ((Punboxed_int32_array_load_128 {unsafe = true; mode; boxed = false}), 2)
    | "%caml_unboxed_nativeint_array_get128#" ->
      Primitive ((Punboxed_nativeint_array_load_128 {unsafe = false; mode; boxed = false}), 2)
    | "%caml_unboxed_nativeint_array_get128u#" ->
      Primitive ((Punboxed_nativeint_array_load_128 {unsafe = true; mode; boxed = false}), 2)
    | "%caml_float_array_set128#" ->
      Primitive ((Pfloat_array_set_128 {unsafe = false; boxed = false}), 3)
    | "%caml_float_array_set128u#" ->
      Primitive ((Pfloat_array_set_128 {unsafe = true; boxed = false}), 3)
    | "%caml_floatarray_set128#" ->
      Primitive ((Pfloatarray_set_128 {unsafe = false; boxed = false}), 3)
    | "%caml_floatarray_set128u#" ->
      Primitive ((Pfloatarray_set_128 {unsafe = true; boxed = false}), 3)
    | "%caml_unboxed_float_array_set128#" ->
      Primitive ((Punboxed_float_array_set_128 {unsafe = false; boxed = false}), 3)
    | "%caml_unboxed_float_array_set128u#" ->
      Primitive ((Punboxed_float_array_set_128 {unsafe = true; boxed = false}), 3)
    | "%caml_unboxed_float32_array_set128#" ->
      Primitive ((Punboxed_float32_array_set_128 {unsafe = false; boxed = false}), 3)
    | "%caml_unboxed_float32_array_set128u#" ->
      Primitive ((Punboxed_float32_array_set_128 {unsafe = true; boxed = false}), 3)
    | "%caml_int_array_set128#" ->
      Primitive ((Pint_array_set_128 {unsafe = false; boxed = false}), 3)
    | "%caml_int_array_set128u#" ->
      Primitive ((Pint_array_set_128 {unsafe = true; boxed = false}), 3)
    | "%caml_unboxed_int64_array_set128#" ->
      Primitive ((Punboxed_int64_array_set_128 {unsafe = false; boxed = false}), 3)
    | "%caml_unboxed_int64_array_set128u#" ->
      Primitive ((Punboxed_int64_array_set_128 {unsafe = true; boxed = false}), 3)
    | "%caml_unboxed_int32_array_set128#" ->
      Primitive ((Punboxed_int32_array_set_128 {unsafe = false; boxed = false}), 3)
    | "%caml_unboxed_int32_array_set128u#" ->
      Primitive ((Punboxed_int32_array_set_128 {unsafe = true; boxed = false}), 3)
    | "%caml_unboxed_nativeint_array_set128#" ->
      Primitive ((Punboxed_nativeint_array_set_128 {unsafe = false; boxed = false}), 3)
    | "%caml_unboxed_nativeint_array_set128u#" ->
      Primitive ((Punboxed_nativeint_array_set_128 {unsafe = true; boxed = false}), 3)
    | "%bswap16" -> Primitive (Pbswap16, 1)
    | "%bswap_int32" -> Primitive ((Pbbswap(Boxed_int32, mode)), 1)
    | "%bswap_int64" -> Primitive ((Pbbswap(Boxed_int64, mode)), 1)
    | "%bswap_native" -> Primitive ((Pbbswap(Boxed_nativeint, mode)), 1)
    | "%int_as_pointer" -> Primitive (Pint_as_pointer mode, 1)
    | "%opaque" -> Primitive (Popaque layout, 1)
    | "%sys_argv" -> Sys_argv
    | "%send" -> Send (pos, layout)
    | "%sendself" -> Send_self (pos, layout)
    | "%sendcache" -> Send_cache (pos, layout)
    | "%equal" -> Comparison(Equal, Compare_generic)
    | "%notequal" -> Comparison(Not_equal, Compare_generic)
    | "%lessequal" -> Comparison(Less_equal, Compare_generic)
    | "%lessthan" -> Comparison(Less_than, Compare_generic)
    | "%greaterequal" -> Comparison(Greater_equal, Compare_generic)
    | "%greaterthan" -> Comparison(Greater_than, Compare_generic)
    | "%compare" -> Comparison(Compare, Compare_generic)
    | "%obj_dup" -> Primitive(Pobj_dup, 1)
    | "%obj_magic" -> Primitive(Pobj_magic layout, 1)
    | "%array_to_iarray" -> Primitive (Parray_to_iarray, 1)
    | "%array_of_iarray" -> Primitive (Parray_of_iarray, 1)
    | "%unbox_float" -> Primitive(Punbox_float Boxed_float64, 1)
    | "%box_float" -> Primitive(Pbox_float (Boxed_float64, mode), 1)
    | "%unbox_float32" -> Primitive(Punbox_float Boxed_float32, 1)
    | "%box_float32" -> Primitive(Pbox_float (Boxed_float32, mode), 1)
    | "%unbox_vec128" -> Primitive(Punbox_vector Boxed_vec128, 1)
    | "%box_vec128" -> Primitive(Pbox_vector (Boxed_vec128, mode), 1)
    | "%unbox_vec256" -> Primitive(Punbox_vector Boxed_vec256, 1)
    | "%box_vec256" -> Primitive(Pbox_vector (Boxed_vec256, mode), 1)
    | "%unbox_vec512" -> Primitive(Punbox_vector Boxed_vec512, 1)
    | "%box_vec512" -> Primitive(Pbox_vector (Boxed_vec512, mode), 1)
    | "%get_header" -> Primitive (Pget_header mode, 1)
    | "%atomic_load" -> Atomic(Load, Ref)
    | "%atomic_load_field" -> Atomic(Load, Field)
    | "%atomic_load_loc" -> Atomic(Load, Loc)
    | "%atomic_set" -> Atomic(Set, Ref)
    | "%atomic_set_field" -> Atomic(Set, Field)
    | "%atomic_set_loc" -> Atomic(Set, Loc)
    | "%atomic_exchange" -> Atomic(Exchange, Ref)
    | "%atomic_exchange_field" -> Atomic(Exchange, Field)
    | "%atomic_exchange_loc" -> Atomic(Exchange, Loc)
    | "%atomic_compare_exchange" -> Atomic(Compare_exchange, Ref)
    | "%atomic_compare_exchange_field" -> Atomic(Compare_exchange, Field)
    | "%atomic_compare_exchange_loc" -> Atomic(Compare_exchange, Loc)
    | "%atomic_cas" -> Atomic(Compare_and_set, Ref)
    | "%atomic_cas_field" -> Atomic(Compare_and_set, Field)
    | "%atomic_cas_loc" -> Atomic(Compare_and_set, Loc)
    | "%atomic_fetch_add" -> Atomic(Fetch_add, Ref)
    | "%atomic_fetch_add_field" -> Atomic(Fetch_add, Field)
    | "%atomic_fetch_add_loc" -> Atomic(Fetch_add, Loc)
    | "%atomic_add" -> Atomic(Add, Ref)
    | "%atomic_add_field" -> Atomic(Add, Field)
    | "%atomic_add_loc" -> Atomic(Add, Loc)
    | "%atomic_sub" -> Atomic(Sub, Ref)
    | "%atomic_sub_field" -> Atomic(Sub, Field)
    | "%atomic_sub_loc" -> Atomic(Sub, Loc)
    | "%atomic_land" -> Atomic(Land, Ref)
    | "%atomic_land_field" -> Atomic(Land, Field)
    | "%atomic_land_loc" -> Atomic(Land, Loc)
    | "%atomic_lor" -> Atomic(Lor, Ref)
    | "%atomic_lor_field" -> Atomic(Lor, Field)
    | "%atomic_lor_loc" -> Atomic(Lor, Loc)
    | "%atomic_lxor" -> Atomic(Lxor, Ref)
    | "%atomic_lxor_field" -> Atomic(Lxor, Field)
<<<<<<< HEAD
    | "%atomic_lxor_loc" -> Atomic(Lxor, Loc)
=======
    | "%cpu_relax" -> Primitive (Pcpu_relax, 1)
>>>>>>> fea90750
    | "%runstack" ->
      if runtime5 then Primitive (Prunstack, 3) else Unsupported Prunstack
    | "%reperform" ->
      if runtime5 then Primitive (Preperform, 3) else Unsupported Preperform
    | "%perform" ->
      if runtime5 then Primitive (Pperform, 1) else Unsupported Pperform
    | "%resume" ->
      if runtime5 then Primitive (Presume, 4) else Unsupported Presume
    | "%dls_get" -> Primitive (Pdls_get, 1)
    | "%poll" -> Primitive (Ppoll, 1)
    | "%unbox_nativeint" -> Primitive(Punbox_int Boxed_nativeint, 1)
    | "%box_nativeint" -> Primitive(Pbox_int (Boxed_nativeint, mode), 1)
    | "%unbox_int32" -> Primitive(Punbox_int Boxed_int32, 1)
    | "%box_int32" -> Primitive(Pbox_int (Boxed_int32, mode), 1)
    | "%unbox_int64" -> Primitive(Punbox_int Boxed_int64, 1)
    | "%box_int64" -> Primitive(Pbox_int (Boxed_int64, mode), 1)
    | "%unbox_unit" -> Primitive(Punbox_unit, 1)
    | "%reinterpret_tagged_int63_as_unboxed_int64" ->
      Primitive(Preinterpret_tagged_int63_as_unboxed_int64, 1)
    | "%reinterpret_unboxed_int64_as_tagged_int63" ->
      Primitive(Preinterpret_unboxed_int64_as_tagged_int63, 1)
    | "%peek" -> Peek None
    | "%poke" -> Poke None
    | s when String.length s > 0 && s.[0] = '%' ->
      (match String.Map.find_opt s indexing_primitives with
       | Some prim -> prim ~mode
       | None -> raise (Error (loc, Unknown_builtin_primitive s)))
    | _ -> External lambda_prim
  in
  prim

let lookup_primitive_and_mark_used loc ~poly_mode ~poly_sort pos p env path =
  match lookup_primitive loc ~poly_mode ~poly_sort pos p with
  | External _ as e -> add_used_primitive loc env path; e
  | x -> x

let simplify_constant_constructor = function
  | Equal -> true
  | Not_equal -> true
  | Less_equal -> false
  | Less_than -> false
  | Greater_equal -> false
  | Greater_than -> false
  | Compare -> false

(* See [glb_array_type] *)
let rec glb_scannable_kinds kinds1 kinds2 =
  if List.length kinds1 = List.length kinds2 then
    Misc.Stdlib.List.map2_option glb_scannable_kind kinds1 kinds2
  else
    None

and glb_scannable_kind kind1 kind2 =
  match kind1, kind2 with
  | Pint_scannable, (Paddr_scannable | Pint_scannable)
  | Paddr_scannable, Pint_scannable -> Some Pint_scannable
  | Paddr_scannable, Paddr_scannable -> Some Paddr_scannable
  | Pproduct_scannable kinds1, Pproduct_scannable kinds2 ->
    Option.map (fun x -> Pproduct_scannable x)
      (glb_scannable_kinds kinds1 kinds2)
  | (Pint_scannable | Paddr_scannable | Pproduct_scannable _), _ -> None

(* The following function computes the greatest lower bound of array kinds:

        gen      unboxed-float  unboxed-int32  unboxed-int64  unboxed-nativeint
         |
      /------\
      |      |
    addr  float
      |
    int

   For product kinds, we take the product of this lattice.

   Note that the GLB is not guaranteed to exist.
   In case of array kinds working with layout value, we return
   our first argument instead of raising a fatal error because, although
   it cannot happen in a well-typed program, (ab)use of Obj.magic can
   probably trigger it. For other layouts, we raise an error.
*)
let glb_array_type loc t1 t2 =

  match t1, t2 with
  (* Handle unboxed array kinds which should only match with themselves.

     However, a cheat is added just for [Pgenarray] to allow the [%array_*]
     primitives to work with unboxed types.

     WARNING: This trick will stop working when [Config.flat_float_array]
     becomes [false].*)
  | Pfloatarray, (Punboxedfloatarray _ | Punboxedintarray _ | Punboxedvectorarray _) ->
    (* Have a nice error message for a case reachable. *)
    raise(Error(loc, Invalid_floatarray_glb))
  | (Pgenarray | Punboxedfloatarray Unboxed_float64), Punboxedfloatarray Unboxed_float64 ->
    Punboxedfloatarray Unboxed_float64
  | (Pgenarray | Punboxedfloatarray Unboxed_float32), Punboxedfloatarray Unboxed_float32 ->
    Punboxedfloatarray Unboxed_float32
  | Punboxedfloatarray _, _ | _, Punboxedfloatarray _ ->
    Misc.fatal_error "unexpected array kind in glb"
  | (Pgenarray | Punboxedintarray Unboxed_int32), Punboxedintarray Unboxed_int32 ->
    Punboxedintarray Unboxed_int32
  | (Pgenarray | Punboxedintarray Unboxed_int64), Punboxedintarray Unboxed_int64 ->
    Punboxedintarray Unboxed_int64
  | (Pgenarray | Punboxedintarray Unboxed_nativeint), Punboxedintarray Unboxed_nativeint ->
    Punboxedintarray Unboxed_nativeint
  | Punboxedintarray _, _ | _, Punboxedintarray _ ->
    Misc.fatal_error "unexpected array kind in glb"
  | (Pgenarray | Punboxedvectorarray Unboxed_vec128), Punboxedvectorarray Unboxed_vec128 ->
    Punboxedvectorarray Unboxed_vec128
  | Punboxedvectorarray _, _ | _, Punboxedvectorarray _ ->
    Misc.fatal_error "unexpected array kind in glb"

  (* Unboxed product arrays. Same cheat as above for Pgenarray. *)
  | Pgenarray,
    ((Pgcignorableproductarray _ | Pgcscannableproductarray _) as k) -> k
  | (Pgcignorableproductarray kinds1) as k, Pgcignorableproductarray kinds2 ->
    if List.equal equal_ignorable_product_element_kind kinds1 kinds2
    then k
    else Misc.fatal_error "mismatched ignorableproductarray kinds in glb"
  | Pgcscannableproductarray kinds1, Pgcscannableproductarray kinds2 ->
    begin match glb_scannable_kinds kinds1 kinds2 with
    | Some kinds -> Pgcscannableproductarray kinds
    | None -> Misc.fatal_error "mismatched scannableproductarray kinds in glb"
    end
  | Pgcignorableproductarray _, _ | _, Pgcignorableproductarray _ ->
    Misc.fatal_error "unexpected Pgcignorableproductarray kind in glb"
  | Pgcscannableproductarray _, _ | _, Pgcscannableproductarray _ ->
    Misc.fatal_error "unexpected Pgcscannableproductarray kind in glb"

  (* No GLB; only used in the [Obj.magic] case *)
  | Pfloatarray, (Paddrarray | Pintarray)
  | (Paddrarray | Pintarray), Pfloatarray -> t1

  (* Compute the correct GLB *)
  | Pgenarray, ((Pgenarray | Paddrarray | Pintarray | Pfloatarray) as x)
  | ((Paddrarray | Pintarray | Pfloatarray) as x), Pgenarray -> x
  | Paddrarray, Paddrarray -> Paddrarray
  | Paddrarray, Pintarray | Pintarray, Paddrarray -> Pintarray
  | Pintarray, Pintarray -> Pintarray
  | Pfloatarray, Pfloatarray -> Pfloatarray

let glb_array_ref_type loc t1 t2 =
  match t1, t2 with
  (* Handle unboxed array kinds which should only match with themselves.

     However, a cheat is added just for [Pgenarray_ref] to allow the [%array_*]
     primitives to work with unboxed types.

     WARNING: This trick will stop working when [Config.flat_float_array]
     becomes [false].*)
  | Pfloatarray_ref _, (Punboxedfloatarray _ | Punboxedintarray _ | Punboxedvectorarray _) ->
    (* Have a nice error message for a case reachable. *)
    raise(Error(loc, Invalid_floatarray_glb))
  | (Pgenarray_ref _ | Punboxedfloatarray_ref Unboxed_float64), Punboxedfloatarray Unboxed_float64 ->
    Punboxedfloatarray_ref Unboxed_float64
  | (Pgenarray_ref _ | Punboxedfloatarray_ref Unboxed_float32), Punboxedfloatarray Unboxed_float32 ->
    Punboxedfloatarray_ref Unboxed_float32
  | Punboxedfloatarray_ref _, _
  | _, Punboxedfloatarray _ ->
    Misc.fatal_error "unexpected array kind in glb"
  | (Pgenarray_ref _ | Punboxedintarray_ref Unboxed_int32), Punboxedintarray Unboxed_int32 ->
    Punboxedintarray_ref Unboxed_int32
  | (Pgenarray_ref _ | Punboxedintarray_ref Unboxed_int64), Punboxedintarray Unboxed_int64 ->
    Punboxedintarray_ref Unboxed_int64
  | (Pgenarray_ref _ | Punboxedintarray_ref Unboxed_nativeint), Punboxedintarray Unboxed_nativeint ->
    Punboxedintarray_ref Unboxed_nativeint
  | Punboxedintarray_ref _, _ | _, Punboxedintarray _ ->
    Misc.fatal_error "unexpected array kind in glb"
  | (Pgenarray_ref _ | Punboxedvectorarray_ref Unboxed_vec128), Punboxedvectorarray Unboxed_vec128 ->
    Punboxedvectorarray_ref Unboxed_vec128
  | Punboxedvectorarray_ref _, _ | _, Punboxedvectorarray _ ->
    Misc.fatal_error "unexpected array kind in glb"

  (* Unboxed product arrays. Same cheat as above for Pgenarray. *)
  | Pgenarray_ref _, Pgcignorableproductarray kinds ->
    Pgcignorableproductarray_ref kinds
  | Pgenarray_ref _, Pgcscannableproductarray kinds ->
    Pgcscannableproductarray_ref kinds
  | (Pgcignorableproductarray_ref kinds1) as k,
    Pgcignorableproductarray kinds2 ->
    if kinds1 = kinds2 then k else
      Misc.fatal_error "mismatched ignorableproductarray kinds in glb"
  | Pgcscannableproductarray_ref kinds1, Pgcscannableproductarray kinds2 ->
    begin match glb_scannable_kinds kinds1 kinds2 with
    | Some kinds -> Pgcscannableproductarray_ref kinds
    | None -> Misc.fatal_error "mismatched scannableproductarray kinds in glb"
    end
  | Pgcignorableproductarray_ref _, _ | _, Pgcignorableproductarray _ ->
    Misc.fatal_error "unexpected Pgcignorableproductarray kind in glb"
  | Pgcscannableproductarray_ref _, _ | _, Pgcscannableproductarray _ ->
    Misc.fatal_error "unexpected Pgcscannableproductarray kind in glb"

  (* No GLB; only used in the [Obj.magic] case *)
  | Pfloatarray_ref _, (Paddrarray | Pintarray)
  | (Paddrarray_ref | Pintarray_ref), Pfloatarray -> t1

  (* Compute the correct GLB *)

  (* Pgenarray >= _ *)
  | (Pgenarray_ref _ as x), Pgenarray -> x
  | Pgenarray_ref _, Pintarray -> Pintarray_ref
  | Pgenarray_ref _, Paddrarray -> Paddrarray_ref
  | Pgenarray_ref mode, Pfloatarray -> Pfloatarray_ref mode
  | (Paddrarray_ref | Pintarray_ref | Pfloatarray_ref _ as x), Pgenarray -> x

  (* Paddrarray > Pintarray *)
  | Paddrarray_ref, Paddrarray -> Paddrarray_ref
  | Paddrarray_ref, Pintarray -> Pintarray_ref
  | Pintarray_ref, Paddrarray -> Pintarray_ref

  (* Pintarray is a minimum *)
  | Pintarray_ref, Pintarray -> Pintarray_ref

  (* Pfloatarray is a minimum *)
  | (Pfloatarray_ref _ as x), Pfloatarray -> x

let glb_array_set_type loc t1 t2 =
  match t1, t2 with
  (* Handle unboxed array kinds which can only match with themselves.

     However, a cheat is added just for [Pgenarray_set] to allow the [%array_*]
     primitives to work with unboxed types.

     WARNING: This trick will stop working when [Config.flat_float_array]
     becomes [false].*)
  | Pfloatarray_set, (Punboxedfloatarray _ | Punboxedintarray _ | Punboxedvectorarray _) ->
    (* Have a nice error message for a case reachable. *)
    raise(Error(loc, Invalid_floatarray_glb))
  | (Pgenarray_set _ | Punboxedfloatarray_set Unboxed_float64), Punboxedfloatarray Unboxed_float64 ->
    Punboxedfloatarray_set Unboxed_float64
  | (Pgenarray_set _ | Punboxedfloatarray_set Unboxed_float32), Punboxedfloatarray Unboxed_float32 ->
    Punboxedfloatarray_set Unboxed_float32
  | Punboxedfloatarray_set _, _
  | _, Punboxedfloatarray _ ->
    Misc.fatal_error "unexpected array kind in glb"
  | (Pgenarray_set _ | Punboxedintarray_set Unboxed_int32), Punboxedintarray Unboxed_int32 ->
    Punboxedintarray_set Unboxed_int32
  | (Pgenarray_set _ | Punboxedintarray_set Unboxed_int64), Punboxedintarray Unboxed_int64 ->
    Punboxedintarray_set Unboxed_int64
  | (Pgenarray_set _ | Punboxedintarray_set Unboxed_nativeint), Punboxedintarray Unboxed_nativeint ->
    Punboxedintarray_set Unboxed_nativeint
  | Punboxedintarray_set _, _ | _, Punboxedintarray _ ->
    Misc.fatal_error "unexpected array kind in glb"
  | (Pgenarray_set _ | Punboxedvectorarray_set Unboxed_vec128), Punboxedvectorarray Unboxed_vec128 ->
    Punboxedvectorarray_set Unboxed_vec128
  | Punboxedvectorarray_set _, _ | _, Punboxedvectorarray _ ->
    Misc.fatal_error "unexpected array kind in glb"

  (* Unboxed product arrays. Same cheat as above for Pgenarray. *)
  | Pgenarray_set _, Pgcignorableproductarray kinds ->
    Pgcignorableproductarray_set kinds
  | Pgenarray_set m, Pgcscannableproductarray kinds ->
    Pgcscannableproductarray_set (m, kinds)
  | (Pgcignorableproductarray_set kinds1) as k,
    Pgcignorableproductarray kinds2 ->
    if kinds1 = kinds2 then k else
      Misc.fatal_error "mismatched ignorableproductarray kinds in glb"
  | Pgcscannableproductarray_set (mode, kinds1),
    Pgcscannableproductarray kinds2 ->
    begin match glb_scannable_kinds kinds1 kinds2 with
    | Some kinds -> Pgcscannableproductarray_set (mode, kinds)
    | None -> Misc.fatal_error "mismatched scannableproductarray kinds in glb"
    end
  | Pgcignorableproductarray_set _, _ | _, Pgcignorableproductarray _ ->
    Misc.fatal_error "unexpected Pgcignorableproductarray_set kind in glb"
  | Pgcscannableproductarray_set _, _ | _, Pgcscannableproductarray _ ->
    Misc.fatal_error "unexpected Pgcscannableproductarray_set kind in glb"

  (* No GLB; only used in the [Obj.magic] case *)
  | Pfloatarray_set, (Paddrarray | Pintarray)
  | (Paddrarray_set _ | Pintarray_set), Pfloatarray -> t1

  (* Compute the correct GLB *)

  (* Pgenarray >= _ *)
  | (Pgenarray_set _ as x), Pgenarray -> x
  | Pgenarray_set _, Pintarray -> Pintarray_set
  | Pgenarray_set mode, Paddrarray -> Paddrarray_set mode
  | Pgenarray_set _, Pfloatarray -> Pfloatarray_set
  | (Paddrarray_set _ | Pintarray_set | Pfloatarray_set as x), Pgenarray -> x

  (* Paddrarray > Pintarray *)
  | (Paddrarray_set _ as x), Paddrarray -> x
  | Paddrarray_set _, Pintarray -> Pintarray_set
  | Pintarray_set, Paddrarray -> Pintarray_set

  (* Pintarray is a minimum *)
  | Pintarray_set, Pintarray -> Pintarray_set

  (* Pfloatarray is a minimum *)
  | Pfloatarray_set, Pfloatarray -> Pfloatarray_set

let peek_or_poke_layout_from_type ~prim_name error_loc env ty
      : Lambda.peek_or_poke option =
  match Ctype.type_sort ~why:Peek_or_poke ~fixed:true env ty with
  | Error _ -> None
  | Ok sort ->
    let sort = Jkind.Sort.default_to_value_and_get sort in
    let layout = Typeopt.layout env error_loc sort ty in
    match layout with
    | Punboxed_float Unboxed_float32 -> Some Ppp_unboxed_float32
    | Punboxed_float Unboxed_float64 -> Some Ppp_unboxed_float
    | Punboxed_int Unboxed_int32 -> Some Ppp_unboxed_int32
    | Punboxed_int Unboxed_int64 -> Some Ppp_unboxed_int64
    | Punboxed_int Unboxed_nativeint -> Some Ppp_unboxed_nativeint
    | Pvalue { raw_kind = Pintval ; _ } -> Some Ppp_tagged_immediate
    | Ptop
    | Pvalue _
    | Punboxed_vector _
    | Punboxed_product _
    | Pbottom ->
      raise (Error (error_loc, Wrong_layout_for_peek_or_poke prim_name))

let should_specialize_primitive p =
  match p.prim_name with
  | "%obj_size" | "%obj_field" | "%obj_set_field" ->
    (* The obj primitives re-use the array primitives (see [lookup_primitive]),
       but we shouldn't specialize their array kinds.
       CR layouts v4: we should just make separate object primitives. *)
    false
  | _ ->
    true

(* Specialize a primitive from available type information. *)
(* CR layouts v7: This function had a loc argument added just to support the void
   check error message.  Take it out when we remove that. *)
let specialize_primitive env loc ty ~has_constant_constructor prim =
  let param_tys, rest_ty =
    match is_function_type env ty with
    | None -> [], ty
    | Some (p1, rhs) ->
      match is_function_type env rhs with
      | None -> [p1], rhs
      | Some (p2, rhs) ->
        match is_function_type env rhs with
        | None -> [p1;p2], rhs
        | Some (p3, rhs) -> [p1;p2;p3], rhs
  in
  match prim, param_tys with
  | Primitive (Psetfield(n, Pointer, init), arity), [_; p2] -> begin
      match fst (maybe_pointer_type env p2) with
      | Pointer -> None
      | Immediate -> Some (Primitive (Psetfield(n, Immediate, init), arity))
    end
  | Primitive (Pfield (n, Pointer, mut), arity), _ ->
      (* try strength reduction based on the *result type* *)
      let is_int = match is_function_type env ty with
        | None -> Pointer
        | Some (_p1, rhs) -> fst (maybe_pointer_type env rhs) in
      Some (Primitive (Pfield (n, is_int, mut), arity))
  | Primitive (Parraylength t, arity), [p] -> begin
      let loc = to_location loc in
      (* CR layouts: [~elt_sort:None] here is not ideal and should be
         fixed. To do that, we will need more checking of primitives
         in the front end. *)
      let array_type =
        glb_array_type loc t
          (array_type_kind ~elt_sort:None ~elt_ty:None env loc p)
      in
      if t = array_type then None
      else Some (Primitive (Parraylength array_type, arity))
    end
  | Primitive (Parrayrefu (rt, index_kind, mut), arity), p1 :: _ -> begin
      let loc = to_location loc in
      let array_ref_type =
        glb_array_ref_type loc rt
          (array_type_kind ~elt_sort:None ~elt_ty:(Some rest_ty) env loc p1)
      in
      let array_mut = array_type_mut env p1 in
      if rt = array_ref_type && mut = array_mut then None
      else Some (Primitive (Parrayrefu (array_ref_type, index_kind, array_mut), arity))
    end
  | Primitive (Parraysetu (st, index_kind), arity), p1 :: _ :: p3 :: _ -> begin
      let loc = to_location loc in
      let array_set_type =
        glb_array_set_type loc st
          (array_type_kind ~elt_sort:None ~elt_ty:(Some p3) env loc p1)
      in
      if st = array_set_type then None
      else Some (Primitive (Parraysetu (array_set_type, index_kind), arity))
    end
  | Primitive (Parrayrefs (rt, index_kind, mut), arity), p1 :: _ -> begin
      let loc = to_location loc in
      let array_ref_type =
        glb_array_ref_type loc rt
          (array_type_kind ~elt_sort:None ~elt_ty:(Some rest_ty) env loc p1)
      in
      let array_mut = array_type_mut env p1 in
      if rt = array_ref_type && mut = array_mut then None
      else Some (Primitive (Parrayrefs (array_ref_type, index_kind, array_mut), arity))
    end
  | Primitive (Parraysets (st, index_kind), arity), p1 :: _ :: p3 :: _ -> begin
      let loc = to_location loc in
      let array_set_type =
        glb_array_set_type loc st
          (array_type_kind ~elt_sort:None ~elt_ty:(Some p3) env loc p1)
      in
      if st = array_set_type then None
      else Some (Primitive (Parraysets (array_set_type, index_kind), arity))
    end
  | Primitive (Pmakearray_dynamic (array_kind, mode, With_initializer), 2),
    _ :: p2 :: [] -> begin
      let loc = to_location loc in
      let new_array_kind =
        array_kind_of_elt ~elt_sort:None env loc p2
        |> glb_array_type loc array_kind
      in
      let array_mut = array_type_mut env rest_ty in
      unboxed_product_iarray_check loc new_array_kind array_mut;
      if array_kind = new_array_kind then None
      else
        Some (Primitive (Pmakearray_dynamic (
          new_array_kind, mode, With_initializer), 2))
    end
  | Primitive (Pmakearray_dynamic (array_kind, mode, Uninitialized), 1),
    _ :: [] -> begin
      let loc = to_location loc in
      let new_array_kind =
        array_type_kind ~elt_sort:None ~elt_ty:None env loc rest_ty
        |> glb_array_type loc array_kind
      in
      let array_mut = array_type_mut env rest_ty in
      unboxed_product_iarray_check loc new_array_kind array_mut;
      unboxed_product_uninitialized_array_check loc new_array_kind;
      if array_kind = new_array_kind then None
      else
        Some (Primitive (Pmakearray_dynamic (
          new_array_kind, mode, Uninitialized), 1))
    end
  | Primitive (Pmakearray_dynamic _, arity), args ->
    Misc.fatal_errorf
      "Wrong arity for Pmakearray_dynamic (arity=%d, args length %d)"
      arity (List.length args)
  | Primitive (Parrayblit { src_mutability; dst_array_set_kind }, arity),
    _p1 :: _ :: p2 :: _ ->
    let loc = to_location loc in
    (* We only use the kind of one of two input arrays here. If you've bound the
       "%arrayblit" primitive with a sane type, both arrays have the same array
       kind.  If you haven't, then taking the glb of both would be just as
       likely to compound your error (e.g., by treating a Pgenarray as a
       Pfloatarray) as to help you. *)
    let array_kind = array_type_kind ~elt_sort:None ~elt_ty:None env loc p2 in
    let new_dst_array_set_kind =
      glb_array_set_type loc dst_array_set_kind array_kind
    in
    if dst_array_set_kind = new_dst_array_set_kind then None
    else Some (Primitive (Parrayblit {
      src_mutability; dst_array_set_kind = new_dst_array_set_kind }, arity))
  | Primitive (Parray_element_size_in_bytes _, arity), p1 :: _ -> (
      let array_kind =
        array_type_kind ~elt_sort:None ~elt_ty:None env (to_location loc) p1
      in
      Some (Primitive (Parray_element_size_in_bytes array_kind, arity))
    )
  | Primitive (Pbigarrayref(unsafe, n, kind, layout), arity), p1 :: _ -> begin
      let (k, l) = bigarray_specialize_kind_and_layout env ~kind ~layout p1 in
      match k, l with
      | Pbigarray_unknown, Pbigarray_unknown_layout -> None
      | _, _ -> Some (Primitive (Pbigarrayref(unsafe, n, k, l), arity))
    end
  | Primitive (Pbigarrayset(unsafe, n, kind, layout), arity), p1 :: _ -> begin
      let (k, l) = bigarray_specialize_kind_and_layout env ~kind ~layout p1 in
      match k, l with
      | Pbigarray_unknown, Pbigarray_unknown_layout -> None
      | _, _ -> Some (Primitive (Pbigarrayset(unsafe, n, k, l), arity))
    end
  | Primitive (Pmakeblock(tag, mut, None, mode), arity), fields -> begin
      let shape =
        List.map (fun typ ->
          Lambda.must_be_value (Typeopt.layout env (to_location loc)
                                  Jkind.Sort.Const.for_block_element typ))
          fields
      in
      let useful = List.exists (fun knd -> knd <> Lambda.generic_value) shape in
      if useful then
        Some (Primitive (Pmakeblock(tag, mut, Some shape, mode),arity))
      else None
    end
  | Primitive (Patomic_load_field { immediate_or_pointer = Pointer },
               arity), _ ->begin
      let is_int = match is_function_type env ty with
        | None -> Pointer
        | Some (_p1, rhs) -> fst (maybe_pointer_type env rhs) in
      Some (
        Primitive (Patomic_load_field {immediate_or_pointer = is_int}, arity))
    end
  | Primitive (Patomic_set_field { immediate_or_pointer = Pointer },
               arity), [_; p2] -> begin
      match fst (maybe_pointer_type env p2) with
      | Pointer -> None
      | Immediate ->
        Some
          (Primitive
             (Patomic_set_field
                {immediate_or_pointer = Immediate}, arity))
    end
  | Primitive (Patomic_exchange_field { immediate_or_pointer = Pointer },
               arity), [_; p2] -> begin
      match fst (maybe_pointer_type env p2) with
      | Pointer -> None
      | Immediate ->
          Some
            (Primitive
               (Patomic_exchange_field
                  {immediate_or_pointer = Immediate}, arity))
    end
  | Primitive (
    Patomic_compare_exchange_field { immediate_or_pointer = Pointer },
               arity), [_; p2; p3] -> begin
      match fst (maybe_pointer_type env p2),
            fst (maybe_pointer_type env p3) with
      | Pointer, _ | _, Pointer -> None
      | Immediate, Immediate ->
          Some
            (Primitive
               (Patomic_compare_exchange_field
                  {immediate_or_pointer = Immediate}, arity))
    end
  | Primitive (Patomic_compare_set_field { immediate_or_pointer = Pointer },
               arity), [_; p2; p3] -> begin
      match fst (maybe_pointer_type env p2),
            fst (maybe_pointer_type env p3) with
      | Pointer, _ | _, Pointer -> None
      | Immediate, Immediate ->
          Some
            (Primitive
               (Patomic_compare_set_field
                  {immediate_or_pointer = Immediate}, arity))
    end
  | Comparison(comp, Compare_generic), p1 :: _ ->
    if (has_constant_constructor
        && simplify_constant_constructor comp) then begin
      Some (Comparison(comp, Compare_ints))
    end else if (is_base_type env p1 Predef.path_int
        || is_base_type env p1 Predef.path_char
        || ((* Non-null external types are always represented by tagged integers. *)
            maybe_pointer_type env p1 = (Immediate, Non_nullable))) then begin
      Some (Comparison(comp, Compare_ints))
    end else if is_base_type env p1 Predef.path_float then begin
      Some (Comparison(comp, Compare_floats))
    end else if is_base_type env p1 Predef.path_float32 then begin
      Some (Comparison(comp, Compare_float32s))
    end else if is_base_type env p1 Predef.path_string then begin
      Some (Comparison(comp, Compare_strings))
    end else if is_base_type env p1 Predef.path_bytes then begin
      Some (Comparison(comp, Compare_bytes))
    end else if is_base_type env p1 Predef.path_nativeint then begin
      Some (Comparison(comp, Compare_nativeints))
    end else if is_base_type env p1 Predef.path_int32 then begin
      Some (Comparison(comp, Compare_int32s))
    end else if is_base_type env p1 Predef.path_int64 then begin
      Some (Comparison(comp, Compare_int64s))
    end else begin
      None
    end
  | Peek _, _ -> (
    match is_function_type env ty with
    | None -> None
    | Some (_p1, result_ty) ->
      match
        peek_or_poke_layout_from_type ~prim_name:"peek"
          (to_location loc) env result_ty
      with
      | None -> None
      | Some contents_layout -> Some (Peek (Some contents_layout))
  )
  | Poke _, _ptr_ty :: new_value_ty :: _ -> (
    match
      peek_or_poke_layout_from_type ~prim_name:"poke"
        (to_location loc) env new_value_ty
    with
    | None -> None
    | Some contents_layout -> Some (Poke (Some contents_layout))
  )
  | _ -> None

let caml_equal =
  Lambda.simple_prim_on_values ~name:"caml_equal" ~arity:2 ~alloc:true
let caml_string_equal =
  Lambda.simple_prim_on_values ~name:"caml_string_equal" ~arity:2 ~alloc:false
let caml_bytes_equal =
  Lambda.simple_prim_on_values ~name:"caml_bytes_equal" ~arity:2 ~alloc:false
let caml_notequal =
  Lambda.simple_prim_on_values ~name:"caml_notequal" ~arity:2 ~alloc:true
let caml_string_notequal =
  Lambda.simple_prim_on_values ~name:"caml_string_notequal" ~arity:2 ~alloc:false
let caml_bytes_notequal =
  Lambda.simple_prim_on_values ~name:"caml_bytes_notequal" ~arity:2 ~alloc:false
let caml_lessequal =
  Lambda.simple_prim_on_values ~name:"caml_lessequal" ~arity:2 ~alloc:true
let caml_string_lessequal =
  Lambda.simple_prim_on_values ~name:"caml_string_lessequal" ~arity:2 ~alloc:false
let caml_bytes_lessequal =
  Lambda.simple_prim_on_values ~name:"caml_bytes_lessequal" ~arity:2 ~alloc:false
let caml_lessthan =
  Lambda.simple_prim_on_values ~name:"caml_lessthan" ~arity:2 ~alloc:true
let caml_string_lessthan =
  Lambda.simple_prim_on_values ~name:"caml_string_lessthan" ~arity:2 ~alloc:false
let caml_bytes_lessthan =
  Lambda.simple_prim_on_values ~name:"caml_bytes_lessthan" ~arity:2 ~alloc:false
let caml_greaterequal =
  Lambda.simple_prim_on_values ~name:"caml_greaterequal" ~arity:2 ~alloc:true
let caml_string_greaterequal =
  Lambda.simple_prim_on_values ~name:"caml_string_greaterequal" ~arity:2
    ~alloc:false
let caml_bytes_greaterequal =
  Lambda.simple_prim_on_values ~name:"caml_bytes_greaterequal" ~arity:2
    ~alloc:false
let caml_greaterthan =
  Lambda.simple_prim_on_values ~name:"caml_greaterthan" ~arity:2 ~alloc:true
let caml_string_greaterthan =
  Lambda.simple_prim_on_values ~name:"caml_string_greaterthan" ~arity:2
    ~alloc:false
let caml_bytes_greaterthan =
  Lambda.simple_prim_on_values ~name:"caml_bytes_greaterthan" ~arity:2
    ~alloc:false
let caml_compare =
  Lambda.simple_prim_on_values ~name:"caml_compare" ~arity:2 ~alloc:true
let caml_string_compare =
  Lambda.simple_prim_on_values ~name:"caml_string_compare" ~arity:2 ~alloc:false
let caml_bytes_compare =
  Lambda.simple_prim_on_values ~name:"caml_bytes_compare" ~arity:2 ~alloc:false

let comparison_primitive comparison comparison_kind =
  match comparison, comparison_kind with
  | Equal, Compare_generic -> Pccall caml_equal
  | Equal, Compare_ints -> Pintcomp Ceq
  | Equal, Compare_floats -> Pfloatcomp (Boxed_float64, CFeq)
  | Equal, Compare_float32s -> Pfloatcomp (Boxed_float32, CFeq)
  | Equal, Compare_strings -> Pccall caml_string_equal
  | Equal, Compare_bytes -> Pccall caml_bytes_equal
  | Equal, Compare_nativeints -> Pbintcomp(Boxed_nativeint, Ceq)
  | Equal, Compare_int32s -> Pbintcomp(Boxed_int32, Ceq)
  | Equal, Compare_int64s -> Pbintcomp(Boxed_int64, Ceq)
  | Not_equal, Compare_generic -> Pccall caml_notequal
  | Not_equal, Compare_ints -> Pintcomp Cne
  | Not_equal, Compare_floats -> Pfloatcomp (Boxed_float64, CFneq)
  | Not_equal, Compare_float32s -> Pfloatcomp (Boxed_float32, CFneq)
  | Not_equal, Compare_strings -> Pccall caml_string_notequal
  | Not_equal, Compare_bytes -> Pccall caml_bytes_notequal
  | Not_equal, Compare_nativeints -> Pbintcomp(Boxed_nativeint, Cne)
  | Not_equal, Compare_int32s -> Pbintcomp(Boxed_int32, Cne)
  | Not_equal, Compare_int64s -> Pbintcomp(Boxed_int64, Cne)
  | Less_equal, Compare_generic -> Pccall caml_lessequal
  | Less_equal, Compare_ints -> Pintcomp Cle
  | Less_equal, Compare_floats -> Pfloatcomp (Boxed_float64, CFle)
  | Less_equal, Compare_float32s -> Pfloatcomp (Boxed_float32, CFle)
  | Less_equal, Compare_strings -> Pccall caml_string_lessequal
  | Less_equal, Compare_bytes -> Pccall caml_bytes_lessequal
  | Less_equal, Compare_nativeints -> Pbintcomp(Boxed_nativeint, Cle)
  | Less_equal, Compare_int32s -> Pbintcomp(Boxed_int32, Cle)
  | Less_equal, Compare_int64s -> Pbintcomp(Boxed_int64, Cle)
  | Less_than, Compare_generic -> Pccall caml_lessthan
  | Less_than, Compare_ints -> Pintcomp Clt
  | Less_than, Compare_floats -> Pfloatcomp (Boxed_float64, CFlt)
  | Less_than, Compare_float32s -> Pfloatcomp (Boxed_float32, CFlt)
  | Less_than, Compare_strings -> Pccall caml_string_lessthan
  | Less_than, Compare_bytes -> Pccall caml_bytes_lessthan
  | Less_than, Compare_nativeints -> Pbintcomp(Boxed_nativeint, Clt)
  | Less_than, Compare_int32s -> Pbintcomp(Boxed_int32, Clt)
  | Less_than, Compare_int64s -> Pbintcomp(Boxed_int64, Clt)
  | Greater_equal, Compare_generic -> Pccall caml_greaterequal
  | Greater_equal, Compare_ints -> Pintcomp Cge
  | Greater_equal, Compare_floats -> Pfloatcomp (Boxed_float64, CFge)
  | Greater_equal, Compare_float32s -> Pfloatcomp (Boxed_float32, CFge)
  | Greater_equal, Compare_strings -> Pccall caml_string_greaterequal
  | Greater_equal, Compare_bytes -> Pccall caml_bytes_greaterequal
  | Greater_equal, Compare_nativeints -> Pbintcomp(Boxed_nativeint, Cge)
  | Greater_equal, Compare_int32s -> Pbintcomp(Boxed_int32, Cge)
  | Greater_equal, Compare_int64s -> Pbintcomp(Boxed_int64, Cge)
  | Greater_than, Compare_generic -> Pccall caml_greaterthan
  | Greater_than, Compare_ints -> Pintcomp Cgt
  | Greater_than, Compare_floats -> Pfloatcomp (Boxed_float64, CFgt)
  | Greater_than, Compare_float32s -> Pfloatcomp (Boxed_float32, CFgt)
  | Greater_than, Compare_strings -> Pccall caml_string_greaterthan
  | Greater_than, Compare_bytes -> Pccall caml_bytes_greaterthan
  | Greater_than, Compare_nativeints -> Pbintcomp(Boxed_nativeint, Cgt)
  | Greater_than, Compare_int32s -> Pbintcomp(Boxed_int32, Cgt)
  | Greater_than, Compare_int64s -> Pbintcomp(Boxed_int64, Cgt)
  | Compare, Compare_generic -> Pccall caml_compare
  | Compare, Compare_ints -> Pcompare_ints
  | Compare, Compare_floats -> Pcompare_floats Boxed_float64
  | Compare, Compare_float32s -> Pcompare_floats Boxed_float32
  | Compare, Compare_strings -> Pccall caml_string_compare
  | Compare, Compare_bytes -> Pccall caml_bytes_compare
  | Compare, Compare_nativeints -> Pcompare_bints Boxed_nativeint
  | Compare, Compare_int32s -> Pcompare_bints Boxed_int32
  | Compare, Compare_int64s -> Pcompare_bints Boxed_int64

let lambda_of_loc kind sloc =
  let loc = to_location sloc in
  let loc_start = loc.Location.loc_start in
  let (file, lnum, cnum) = Location.get_pos_info loc_start in
  let file =
    if Filename.is_relative file then
      file
    else
      Location.rewrite_absolute_path file in
  let enum = loc.Location.loc_end.Lexing.pos_cnum -
      loc_start.Lexing.pos_cnum + cnum in
  match kind with
  | Loc_POS ->
    Lconst (Const_block (0, [
          Const_immstring file;
          Const_base (Const_int lnum);
          Const_base (Const_int cnum);
          Const_base (Const_int enum);
        ]))
  | Loc_FILE -> Lconst (Const_immstring file)
  | Loc_MODULE ->
    let filename = Filename.basename file in
    let name = Compilation_unit.get_current () in
    let module_name =
      match name with
      | None -> "//"^filename^"//"
      | Some comp_unit ->
        Compilation_unit.name_as_string comp_unit
    in
    Lconst (Const_immstring module_name)
  | Loc_LOC ->
    let loc = Printf.sprintf "File %S, line %d, characters %d-%d"
        file lnum cnum enum in
    Lconst (Const_immstring loc)
  | Loc_LINE -> Lconst (Const_base (Const_int lnum))
  | Loc_FUNCTION ->
    let scope_name = Debuginfo.Scoped_location.string_of_scoped_location
                       ~include_zero_alloc:false sloc in
    Lconst (Const_immstring scope_name)

let atomic_arity op (kind : atomic_kind) =
  let arity_of_op =
    match op with
    | Load -> 1
    | Set -> 2
    | Exchange -> 2
    | Compare_exchange -> 3
    | Compare_and_set -> 3
    | Fetch_add | Add | Sub | Land | Lor | Lxor -> 2
  in
  let extra_kind_arity =
    match kind with
    | Ref | Loc-> 0
    | Field -> 1
  in
  arity_of_op + extra_kind_arity

let lambda_of_atomic prim_name loc op (kind : atomic_kind) args =
  if List.length args <> atomic_arity op kind then
    raise (Error (to_location loc, Wrong_arity_builtin_primitive prim_name)) ;
  let split = function
    | [] ->
        (* split is only called when [arity >= 1] *)
        assert false
    | first :: rest ->
        first, rest
  in
  let prim =
    match op with
    | Load -> Patomic_load_field { immediate_or_pointer = Pointer }
    | Set -> Patomic_set_field { immediate_or_pointer = Pointer }
    | Exchange -> Patomic_exchange_field { immediate_or_pointer = Pointer }
    | Compare_exchange ->
      Patomic_compare_exchange_field { immediate_or_pointer = Pointer }
    | Compare_and_set ->
      Patomic_compare_set_field { immediate_or_pointer = Pointer }
    | Fetch_add -> Patomic_fetch_add_field
    | Add -> Patomic_add_field
    | Sub -> Patomic_sub_field
    | Land -> Patomic_land_field
    | Lor -> Patomic_lor_field
    | Lxor -> Patomic_lxor_field
  in
  match kind with
  | Ref ->
      (* the primitive application
           [Lprim(%atomic_exchange, [ref; v])]
         becomes
           [Lprim(caml_atomic_exchange_field, [ref; 0; v])]
      *)
      let ref_arg, rest = split args in
      let args = ref_arg :: Lconst (Lambda.const_int 0) :: rest in
      Lprim (prim, args, loc)
  | Field ->
      (* the primitive application
           [Lprim(%atomic_exchange_field, [ptr; ofs; v])]
         becomes
           [Lprim(caml_atomic_exchange_field, [ptr; ofs; v])] *)
      Lprim (prim, args, loc)
  | Loc ->
      (* the primitive application
           [Lprim(%atomic_exchange_loc, [(ptr, ofs); v])]
         becomes
           [Lprim(caml_atomic_exchange_field, [ptr; ofs; v])]
         and in the general case of a non-tuple expression <loc>
           [Lprim(%atomic_exchange_loc, [loc; v])]
         becomes
           [Llet(p, loc,
              Lprim(caml_atomic_exchange_field, [Field(p, 0); Field(p, 1); v]))]
      *)
      let loc_arg, rest = split args in
      match loc_arg with
      | Lprim (Pmakeblock _, [ptr; ofs], _argloc) ->
          let args = ptr :: ofs :: rest in
          Lprim (prim, args, loc)
      | _ ->
          let varg = Ident.create_local "atomic_arg" in
          let ptr = Lprim (Pfield (0, Pointer, Reads_agree), [Lvar varg], loc) in
          let ofs =
            Lprim (Pfield (1, Immediate, Reads_agree), [Lvar varg], loc)
          in
          let args = ptr :: ofs :: rest in
          Llet (
            Strict, Pvalue { raw_kind = Pgenval; nullable = Non_nullable},
            varg, Lambda.debug_uid_none, loc_arg, Lprim (prim, args, loc))

let caml_restore_raw_backtrace =
  Lambda.simple_prim_on_values ~name:"caml_restore_raw_backtrace" ~arity:2
    ~alloc:false

let try_ids = Hashtbl.create 8

let add_exception_ident id =
  Hashtbl.replace try_ids id ()

let remove_exception_ident id =
  Hashtbl.remove try_ids id

let lambda_of_prim prim_name prim loc args arg_exps =
  match prim, args with
  | Primitive (prim, arity), args when arity = List.length args ->
      Lprim(prim, args, loc)
  | Sys_argv, [] ->
      Lprim(Pccall prim_sys_argv, [Lconst (const_int 0)], loc)
  | External prim, args ->
      Lprim(Pccall prim, args, loc)
  | Comparison(comp, knd), ([_;_] as args) ->
      let prim = comparison_primitive comp knd in
      Lprim(prim, args, loc)
  | Raise kind, [arg] ->
      let kind =
        match kind, arg with
        | Raise_regular, Lvar argv when Hashtbl.mem try_ids argv ->
            Raise_reraise
        | _, _ ->
            kind
      in
      let arg =
        match arg_exps with
        | None -> arg
        | Some [arg_exp] -> event_after loc arg_exp arg
        | Some _ -> assert false
      in
      Lprim(Praise kind, [arg], loc)
  | Raise_with_backtrace, [exn; bt] ->
      let vexn = Ident.create_local "exn" in
      let vexn_duid = Lambda.debug_uid_none in
      let raise_arg =
        match arg_exps with
        | None -> Lvar vexn
        | Some [exn_exp; _] -> event_after loc exn_exp (Lvar vexn)
        | Some _ -> assert false
      in
      Llet(Strict, Lambda.layout_block, vexn, vexn_duid, exn,
           Lsequence(Lprim(Pccall caml_restore_raw_backtrace,
                           [Lvar vexn; bt],
                           loc),
                     Lprim(Praise Raise_reraise, [raise_arg], loc)))
  | Lazy_force pos, [arg] ->
      Matching.inline_lazy_force arg pos loc
  | Loc kind, [] ->
      lambda_of_loc kind loc
  | Loc kind, [arg] ->
      let lam = lambda_of_loc kind loc in
      Lprim(Pmakeblock(0, Immutable, None, alloc_heap), [lam; arg], loc)
  | Send (pos, layout), [obj; meth] ->
      Lsend(Public, meth, obj, [], pos, alloc_heap, loc, layout)
  | Send_self (pos, layout), [obj; meth] ->
      Lsend(Self, meth, obj, [], pos, alloc_heap, loc, layout)
  | Send_cache (apos, layout), [obj; meth; cache; pos] ->
      (* Cached mode only works in the native backend *)
      if !Clflags.native_code then
        Lsend(Cached, meth, obj, [cache; pos], apos, alloc_heap, loc, layout)
      else
        Lsend(Public, meth, obj, [], apos, alloc_heap, loc, layout)
  | Frame_pointers, [] ->
      let frame_pointers =
        if !Clflags.native_code && Config.with_frame_pointers then 1 else 0
      in
      Lconst (const_int frame_pointers)
  | Identity, [arg] -> arg
  | Apply (pos, layout), [func; arg]
  | Revapply (pos, layout), [arg; func] ->
      Lapply {
        ap_func = func;
        ap_args = [arg];
        ap_result_layout = layout;
        ap_loc = loc;
        (* CR-someday lwhite: it would be nice to be able to give
           application attributes to functions applied with the application
           operators. *)
        ap_tailcall = Default_tailcall;
        ap_inlined = Default_inlined;
        ap_specialised = Default_specialise;
        ap_probe = None;
        ap_region_close = pos;
        ap_mode = alloc_heap;
      }
  | Peek None, _ | Poke None, _ ->
      raise(Error(to_location loc, Wrong_layout_for_peek_or_poke prim_name))
  | Peek (Some layout), [ptr] ->
      Lprim (Ppeek layout, [ptr], loc)
  | Poke (Some layout), [ptr; new_value] ->
      Lprim (Ppoke layout, [ptr; new_value], loc)
  | Unsupported prim, _ ->
      let exn =
        transl_extension_path loc (Lazy.force Env.initial)
          Predef.path_invalid_argument
      in
      let msg =
        Format.asprintf "Unsupported primitive %a" Printlambda.primitive prim
      in
      Lprim (
        Praise Raise_regular,
        [Lprim (
          Pmakeblock (0, Immutable, None, alloc_heap),
          [exn; Lconst (Const_immstring msg)],
          loc)],
        loc)
  | Atomic (op, kind), args ->
      lambda_of_atomic prim_name loc op kind args
  | (Raise _ | Raise_with_backtrace
    | Lazy_force _ | Loc _ | Primitive _ | Sys_argv | Comparison _
    | Send _ | Send_self _ | Send_cache _ | Frame_pointers | Identity
    | Apply _ | Revapply _ | Peek _ | Poke _), _ ->
      raise(Error(to_location loc, Wrong_arity_builtin_primitive prim_name))

let check_primitive_arity loc p =
  let mode =
    match p.prim_native_repr_res with
    | Prim_global, _ | Prim_poly, _ ->
      (* We assume all primitives are compiled to have the same arity for
         different modes and types, so just pick one of the modes in the
         [Prim_poly] case. *)
      Some Mode.Locality.global
    | Prim_local, _ -> Some Mode.Locality.local
  in
  (* By a similar assumption, the sort shouldn't change the arity.  So it's ok
     to lie here. *)
  let sort = Some (Jkind.Sort.of_base Value) in
  let prim =
    lookup_primitive loc ~poly_mode:mode ~poly_sort:sort Rc_normal p
  in
  let ok =
    match prim with
    | Primitive (_,arity) -> arity = p.prim_arity
    | External _ -> true
    | Sys_argv -> p.prim_arity = 0
    | Comparison _ -> p.prim_arity = 2
    | Raise _ -> p.prim_arity = 1
    | Raise_with_backtrace -> p.prim_arity = 2
    | Lazy_force _ -> p.prim_arity = 1
    | Loc _ -> p.prim_arity = 1 || p.prim_arity = 0
    | Send _ | Send_self _ -> p.prim_arity = 2
    | Send_cache _ -> p.prim_arity = 4
    | Frame_pointers -> p.prim_arity = 0
    | Identity | Peek _ -> p.prim_arity = 1
    | Apply _ | Revapply _ | Poke _ -> p.prim_arity = 2
    | Atomic (op, kind) -> p.prim_arity = atomic_arity op kind
    | Unsupported _ -> true
  in
  if not ok then raise(Error(loc, Wrong_arity_builtin_primitive p.prim_name))

(* Eta-expand a primitive *)

let transl_primitive loc p env ty ~poly_mode ~poly_sort path =
  let prim =
    lookup_primitive_and_mark_used
      (to_location loc) ~poly_mode ~poly_sort Rc_normal p env path
  in
  let has_constant_constructor = false in
  let prim =
    if should_specialize_primitive p then
      match specialize_primitive env loc ty ~has_constant_constructor prim with
      | None -> prim
      | Some prim -> prim
    else
      prim
  in
  let to_locality = to_locality ~poly:poly_mode in
  let error_loc = to_location loc in
  let rec make_params ty repr_args repr_res =
    match repr_args, repr_res with
    | [], (_, res_repr) ->
      let res_sort = sort_of_native_repr res_repr ~poly_sort in
      [], Typeopt.layout env error_loc res_sort ty
    | (((_, arg_repr) as arg) :: repr_args), _ ->
      match Typeopt.is_function_type env ty with
      | None ->
          Misc.fatal_errorf "Primitive %s type does not correspond to arity"
            (Primitive.byte_name p)
      | Some (arg_ty, ret_ty) ->
          let arg_sort = sort_of_native_repr arg_repr ~poly_sort in
          let arg_layout =
            Typeopt.layout env error_loc arg_sort arg_ty
          in
          let arg_mode = to_locality arg in
          let params, return = make_params ret_ty repr_args repr_res in
          { name = Ident.create_local "prim";
            debug_uid = Lambda.debug_uid_none;
            (* The eta expansion is not actually visible at the source level,
               so we do not generate a fresh [debug_uid] here. *)
            layout = arg_layout;
            attributes = Lambda.default_param_attribute;
            mode = arg_mode }
          :: params, return
  in
  let params, return =
    make_params ty p.prim_native_repr_args p.prim_native_repr_res
  in
  let args = List.map (fun p -> Lvar p.name) params in
  match params with
  | [] -> lambda_of_prim p.prim_name prim loc args None
  | _ ->
     let loc =
       Debuginfo.Scoped_location.map_scopes (fun ~scopes ->
         Debuginfo.Scoped_location.enter_partial_or_eta_wrapper ~scopes)
         loc
     in
     let body = lambda_of_prim p.prim_name prim loc args None in
     let locality_mode = to_locality p.prim_native_repr_res in
     let () =
       (* CR mshinwell: Write a version of [primitive_may_allocate] that
          works on the [prim] type. *)
       match body with
       | Lprim (prim, _, _) ->
         (match Lambda.primitive_may_allocate prim with
          | None ->
            (* We don't check anything in this case; if the primitive doesn't
               allocate, then after [Lambda] it will be translated to a term
               not involving any region variables, meaning there would be
               no concern about potentially unbound region variables. *)
            ()
          | Some lambda_alloc_mode ->
            (* In this case we add a check to ensure the middle end has
               the correct information as to whether a region was inserted
               at this point. *)
            match locality_mode, lambda_alloc_mode with
            | Alloc_heap, Alloc_heap
            | Alloc_local, Alloc_local -> ()
            | Alloc_local, Alloc_heap ->
              (* This case is ok: the Lambda-derived information is more
                 precise.  A region will be inserted, likely unused, and
                 deleted by the middle end. *)
              ()
            | Alloc_heap, Alloc_local ->
              Misc.fatal_errorf "Locality mode incompatibility for:@ %a@ \
                  (from to_locality, %a; from primitive_may_allocate, %a)"
                Printlambda.lambda body
                Printlambda.locality_mode locality_mode
                Printlambda.locality_mode lambda_alloc_mode
         )
       | _ -> ()
     in
     let region =
       match locality_mode with
       | Alloc_heap -> true
       | Alloc_local -> false
     in
     let rec count_nlocal = function
       | [] -> assert false
       | [_] -> if region then 0 else 1
       | Alloc_heap :: args -> count_nlocal args
       | (Alloc_local :: _) as args -> List.length args
     in
     let nlocal = count_nlocal (List.map to_locality p.prim_native_repr_args)
     in lfunction
       ~kind:(Curried {nlocal})
       ~params
       ~return
       ~attr:default_stub_attribute
       ~loc
       ~body
       ~mode:alloc_heap
       ~ret_mode:(to_locality p.prim_native_repr_res)

let lambda_primitive_needs_event_after = function
  (* We add an event after any primitive resulting in a C call that
     may raise an exception or allocate. These are places where we may
     collect the call stack. *)
  | Pduprecord _ | Pccall _
  | Pfloatofint (_, _)
  | Pfloatoffloat32 _
  | Pfloat32offloat _
  | Pnegfloat (_, _) | Pabsfloat (_, _)
  | Paddfloat (_, _) | Psubfloat (_, _)
  | Pmulfloat (_, _) | Pdivfloat (_, _)
  | Pstringrefs | Pbytesrefs
  | Pbytessets | Pmakearray (Pgenarray, _, _) | Pduparray _
  | Pmakearray_dynamic (Pgenarray, _, _)
  | Parrayrefu ((Pgenarray_ref _ | Pfloatarray_ref _), _, _)
  | Parrayrefs _ | Parraysets _ | Pbintofint _ | Pcvtbint _ | Pnegbint _
  | Paddbint _ | Psubbint _ | Pmulbint _ | Pdivbint _ | Pmodbint _ | Pandbint _
  | Porbint _ | Pxorbint _ | Plslbint _ | Plsrbint _ | Pasrbint _
  | Pbintcomp _ | Punboxed_int_comp _ | Pcompare_bints _
  | Pbigarrayref _ | Pbigarrayset _ | Pbigarraydim _ | Pstring_load_16 _
  | Pstring_load_32 _ | Pstring_load_f32 _ | Pstring_load_64 _ | Pstring_load_128 _
  | Pbytes_load_16 _ | Pbytes_load_32 _ | Pbytes_load_f32 _ | Pbytes_load_64 _
  | Pbytes_load_128 _ | Pbytes_set_16 _ | Pbytes_set_32 _  | Pbytes_set_f32 _
  | Pbytes_set_64 _ | Pbytes_set_128 _ | Pbigstring_load_16 _
  | Pbigstring_load_32 _ | Pbigstring_load_f32 _ | Pbigstring_load_64 _
  | Pbigstring_load_128 _ | Pbigstring_set_16 _ | Pbigstring_set_32 _
  | Pbigstring_set_f32 _ | Pbigstring_set_64 _ | Pbigstring_set_128 _
  | Pfloatarray_load_128 _ | Pfloat_array_load_128 _ | Pint_array_load_128 _
  | Punboxed_float_array_load_128 _| Punboxed_float32_array_load_128 _
  | Punboxed_int32_array_load_128 _ | Punboxed_int64_array_load_128 _
  | Punboxed_nativeint_array_load_128 _
  | Pfloatarray_set_128 _ | Pfloat_array_set_128 _ | Pint_array_set_128 _
  | Punboxed_float_array_set_128 _| Punboxed_float32_array_set_128 _
  | Punboxed_int32_array_set_128 _ | Punboxed_int64_array_set_128 _
  | Punboxed_nativeint_array_set_128 _
  | Prunstack | Pperform | Preperform | Presume
  | Pbbswap _ | Ppoll | Pobj_dup | Pget_header _ -> true
  (* [Preinterpret_tagged_int63_as_unboxed_int64] has to allocate in
     bytecode, because int64# is actually represented as a boxed value. *)
  | Preinterpret_tagged_int63_as_unboxed_int64 -> true

  | Pbytes_to_string | Pbytes_of_string
  | Parray_to_iarray | Parray_of_iarray
  | Pignore | Psetglobal _
  | Pgetglobal _ | Pgetpredef _ | Pmakeblock _ | Pmakefloatblock _
  | Pmakeufloatblock _ | Pmakemixedblock _ | Pmakelazyblock _
  | Pmake_unboxed_product _ | Punboxed_product_field _
  | Parray_element_size_in_bytes _
  | Pfield _ | Pfield_computed _ | Psetfield _
  | Psetfield_computed _ | Pfloatfield _ | Psetfloatfield _ | Praise _
  | Pufloatfield _ | Psetufloatfield _ | Pmixedfield _ | Psetmixedfield _
  | Psequor | Psequand | Pnot | Pnegint | Paddint | Psubint | Pmulint
  | Pdivint _ | Pmodint _ | Pandint | Porint | Pxorint | Plslint | Plsrint
  | Pasrint | Pintcomp _ | Poffsetint _ | Poffsetref _ | Pintoffloat _
  | Pcompare_ints | Pcompare_floats _
  | Pfloatcomp (_, _) | Punboxed_float_comp (_, _)
  | Pstringlength | Pstringrefu | Pbyteslength | Pbytesrefu
  | Pbytessetu
  | Pmakearray ((Pintarray | Paddrarray | Pfloatarray | Punboxedfloatarray _
      | Punboxedintarray _ | Punboxedvectorarray _
      | Pgcscannableproductarray _ | Pgcignorableproductarray _), _, _)
  | Pmakearray_dynamic
      ((Pintarray | Paddrarray | Pfloatarray | Punboxedfloatarray _
       | Punboxedintarray _ | Punboxedvectorarray _
       | Pgcscannableproductarray _ | Pgcignorableproductarray _), _, _)
  | Parrayblit _
  | Parraylength _ | Parrayrefu _ | Parraysetu _ | Pisint _ | Pisnull | Pisout
  | Pprobe_is_enabled _
  | Patomic_exchange_field _ | Patomic_compare_exchange_field _
  | Patomic_compare_set_field _ | Patomic_fetch_add_field | Patomic_add_field
  | Patomic_sub_field | Patomic_land_field | Patomic_lor_field
  | Patomic_lxor_field | Patomic_load_field _ | Patomic_set_field _
  | Pcpu_relax | Pintofbint _ | Pctconst _ | Pbswap16 | Pint_as_pointer _
  | Popaque _ | Pdls_get
  | Pobj_magic _ | Punbox_float _ | Punbox_int _ | Punbox_vector _
  | Preinterpret_unboxed_int64_as_tagged_int63 | Ppeek _ | Ppoke _
  (* These don't allocate in bytecode; they're just identity functions: *)
  | Pbox_float (_, _) | Pbox_int _ | Pbox_vector (_, _)
  | Punbox_unit
    -> false

(* Determine if a primitive should be surrounded by an "after" debug event *)
let primitive_needs_event_after = function
  | Primitive (prim,_) -> lambda_primitive_needs_event_after prim
  | External _ | Sys_argv -> true
  | Comparison(comp, knd) ->
      lambda_primitive_needs_event_after (comparison_primitive comp knd)
  | Lazy_force _ | Send _ | Send_self _ | Send_cache _
  | Apply _ | Revapply _ -> true
  | Raise _ | Raise_with_backtrace | Loc _ | Frame_pointers | Identity
  | Peek _ | Poke _ | Atomic (_, _) | Unsupported _ -> false

let transl_primitive_application loc p env ty ~poly_mode ~stack ~poly_sort
    path exp args arg_exps pos =
  let prim =
    lookup_primitive_and_mark_used
      (to_location loc) ~poly_mode ~poly_sort pos p env (Some path)
  in
  if stack then begin
    match prim with
    | Primitive (prim, _) ->
        begin match Lambda.primitive_may_allocate prim with
        (*
        Assumption: If a primitive allocates, the allocation mode is the return mode.

        Here we are only checking (not enforcing) stack allocation, because:

        - If the primitive has [@local_opt] as its return mode, then the mode is
        registered as allocation in [Typecore.type_ident], and pushed towards local before
        lambda stage.

        - If the primitive does not have [@local_opt] as its return mode, then its return
        mode is constant, and therefore its allocation mode, if any, is already constant.
          *)
        | Some Alloc_local -> ()
        | Some Alloc_heap ->
            raise (Error (to_location loc, Invalid_stack_primitive Allocating_on_heap))
        | None -> raise (Error (to_location loc, Invalid_stack_primitive Not_allocating))
        end
    | _ -> raise (Error (to_location loc, Invalid_stack_primitive Not_primitive))
  end;
  let has_constant_constructor =
    match arg_exps with
    | [_; {exp_desc = Texp_construct(_, {cstr_constant}, _, _)}]
    | [{exp_desc = Texp_construct(_, {cstr_constant}, _, _)}; _] -> cstr_constant
    | [_; {exp_desc = Texp_variant(_, None)}]
    | [{exp_desc = Texp_variant(_, None)}; _] -> true
    | _ -> false
  in
  let prim =
    if should_specialize_primitive p then
      match specialize_primitive env loc ty ~has_constant_constructor prim with
      | None -> prim
      | Some prim -> prim
    else
      prim
  in
  let lam = lambda_of_prim p.prim_name prim loc args (Some arg_exps) in
  let lam =
    if primitive_needs_event_after prim then begin
      match exp with
      | None -> lam
      | Some exp -> event_after loc exp lam
    end else begin
      lam
    end
  in
  lam

(* Error report *)

open Format
module Style = Misc.Style

let report_error ppf = function
  | Unknown_builtin_primitive prim_name ->
      fprintf ppf "Unknown builtin primitive %a" Style.inline_code prim_name
  | Wrong_arity_builtin_primitive prim_name ->
      fprintf ppf "Wrong arity for builtin primitive %a"
        Style.inline_code prim_name
  | Wrong_layout_for_peek_or_poke prim_name ->
      fprintf ppf "Unsupported layout for the %s primitive" prim_name
  | Invalid_floatarray_glb ->
      fprintf ppf
        "@[Floatarray primitives can't be used on arrays containing@ \
         unboxed types.@]"
  | Product_iarrays_unsupported ->
      fprintf ppf
        "Immutable arrays of unboxed products are not yet supported."
  | Invalid_array_kind_for_uninitialized_makearray_dynamic ->
      fprintf ppf
        "%%makearray_dynamic_uninit can only be used for GC-ignorable arrays@ \
         not involving tagged immediates; and arrays of unboxed numbers.@ Use \
         %%makearray instead, providing an initializer."
  | Invalid_stack_primitive Not_allocating ->
      fprintf ppf
        "This cannot be marked as stack_,@ \
        because this primitive does not allocate."
  | Invalid_stack_primitive Not_primitive ->
      fprintf ppf
        "This cannot be marked as stack_,@ \
        because it is either not a primitive,@ \
        or the primitive does not allocate."
  | Invalid_stack_primitive Allocating_on_heap ->
      fprintf ppf
        "This primitive always allocates on heap@ \
        (maybe it should be declared with %a or %a?)"
        Style.inline_code "[@local_opt]" Style.inline_code "local_"

let () =
  Location.register_error_of_exn
    (function
      | Error (loc, err) ->
          Some (Location.error_of_printer ~loc report_error err)
      | _ ->
        None
    )<|MERGE_RESOLUTION|>--- conflicted
+++ resolved
@@ -953,11 +953,8 @@
     | "%atomic_lor_loc" -> Atomic(Lor, Loc)
     | "%atomic_lxor" -> Atomic(Lxor, Ref)
     | "%atomic_lxor_field" -> Atomic(Lxor, Field)
-<<<<<<< HEAD
     | "%atomic_lxor_loc" -> Atomic(Lxor, Loc)
-=======
     | "%cpu_relax" -> Primitive (Pcpu_relax, 1)
->>>>>>> fea90750
     | "%runstack" ->
       if runtime5 then Primitive (Prunstack, 3) else Unsupported Prunstack
     | "%reperform" ->
