(**************************************************************************)
(*                                                                        *)
(*                                 OCaml                                  *)
(*                                                                        *)
(*             Xavier Leroy, projet Cristal, INRIA Rocquencourt           *)
(*                                                                        *)
(*   Copyright 1996 Institut National de Recherche en Informatique et     *)
(*     en Automatique.                                                    *)
(*                                                                        *)
(*   All rights reserved.  This file is distributed under the terms of    *)
(*   the GNU Lesser General Public License version 2.1, with the          *)
(*   special exception on linking described in the file LICENSE.          *)
(*                                                                        *)
(**************************************************************************)

(* Translation of primitives *)

open Primitive
open Types
open Typedtree
open Typeopt
open Lambda
open Debuginfo.Scoped_location
open Translmode

module String = Misc.Stdlib.String

type error =
  | Unknown_builtin_primitive of string
  | Wrong_arity_builtin_primitive of string
  | Invalid_floatarray_glb
  | Unexpected_product_in_prim of Jkind.Sort.Const.t

exception Error of Location.t * error

(* Insertion of debugging events *)

let event_before loc exp lam = match lam with
| Lstaticraise (_,_) -> lam
| _ ->
  if !Clflags.debug && not !Clflags.native_code
  then Levent(lam, {lev_loc = loc;
                    lev_kind = Lev_before;
                    lev_repr = None;
                    lev_env = exp.exp_env})
  else lam

let event_after loc exp lam =
  if !Clflags.debug && not !Clflags.native_code
  then Levent(lam, {lev_loc = loc;
                    lev_kind = Lev_after exp.exp_type;
                    lev_repr = None;
                    lev_env = exp.exp_env})
  else lam

type comparison =
  | Equal
  | Not_equal
  | Less_equal
  | Less_than
  | Greater_equal
  | Greater_than
  | Compare

type comparison_kind =
  | Compare_generic
  | Compare_ints
  | Compare_floats
  | Compare_float32s
  | Compare_strings
  | Compare_bytes
  | Compare_nativeints
  | Compare_int32s
  | Compare_int64s

type loc_kind =
  | Loc_FILE
  | Loc_LINE
  | Loc_MODULE
  | Loc_LOC
  | Loc_POS
  | Loc_FUNCTION

type prim =
  | Primitive of Lambda.primitive * int
  | External of Lambda.external_call_description
  | Sys_argv
  | Comparison of comparison * comparison_kind
  | Raise of Lambda.raise_kind
  | Raise_with_backtrace
  | Lazy_force of Lambda.region_close
  | Loc of loc_kind
  | Send of Lambda.region_close * Lambda.layout
  | Send_self of Lambda.region_close * Lambda.layout
  | Send_cache of Lambda.region_close * Lambda.layout
  | Frame_pointers
  | Identity
  | Apply of Lambda.region_close * Lambda.layout
  | Revapply of Lambda.region_close * Lambda.layout
  | Unsupported of Lambda.primitive

let units_with_used_primitives = Hashtbl.create 7
let add_used_primitive loc env path =
  match path with
    Some (Path.Pdot (path, _)) ->
      let address = Env.find_module_address path env in
      begin match Env.address_head address with
      | AHunit cu ->
          if not (Hashtbl.mem units_with_used_primitives cu)
          then Hashtbl.add units_with_used_primitives cu loc
      | AHlocal _ -> ()
      end
  | _ -> ()

let clear_used_primitives () = Hashtbl.clear units_with_used_primitives
let get_units_with_used_primitives () =
  Hashtbl.fold (fun path _ acc -> path :: acc) units_with_used_primitives []

let gen_array_kind =
  if Config.flat_float_array then Pgenarray else Paddrarray

let gen_array_ref_kind mode =
  if Config.flat_float_array then Pgenarray_ref mode else Paddrarray_ref

let gen_array_set_kind mode =
  if Config.flat_float_array then Pgenarray_set mode else Paddrarray_set mode

let prim_sys_argv =
  Lambda.simple_prim_on_values ~name:"caml_sys_argv" ~arity:1 ~alloc:true

let to_locality ~poly = function
  | Prim_global, _ -> alloc_heap
  | Prim_local, _ -> alloc_local
  | Prim_poly, _ ->
    match poly with
    | None -> assert false
    | Some locality -> transl_locality_mode_l locality

let to_modify_mode ~poly = function
  | Prim_global, _ -> modify_heap
  | Prim_local, _ -> modify_maybe_stack
  | Prim_poly, _ ->
    match poly with
    | None -> assert false
    | Some mode -> transl_modify_mode mode

let extern_repr_of_native_repr:
  loc:_ -> poly_sort:Jkind.Sort.t option -> Primitive.native_repr
  -> Lambda.extern_repr
  = fun ~loc ~poly_sort r -> match r, poly_sort with
  | Repr_poly, Some s ->
    begin match Jkind.Sort.default_to_value_and_get s with
    | Base b -> Same_as_ocaml_repr b
    | Product _ as c -> raise (Error (loc, Unexpected_product_in_prim c))
    end
  | Repr_poly, None -> Misc.fatal_error "Unexpected Repr_poly"
  | Same_as_ocaml_repr s, _ -> Same_as_ocaml_repr s
  | Unboxed_float f, _ -> Unboxed_float f
  | Unboxed_integer i, _ -> Unboxed_integer i
  | Unboxed_vector i, _ -> Unboxed_vector i
  | Untagged_immediate, _ -> Untagged_int

let sort_of_native_repr ~loc ~poly_sort repr =
  match extern_repr_of_native_repr ~loc ~poly_sort repr with
  | Same_as_ocaml_repr s -> s
  | (Unboxed_float _ | Unboxed_integer _ | Untagged_int |
      Unboxed_vector _) ->
    Jkind.Sort.Value

let to_lambda_prim ~loc prim ~poly_sort =
  let native_repr_args =
    List.map
    (fun (m, r) -> m, extern_repr_of_native_repr ~loc ~poly_sort r)
      prim.prim_native_repr_args
  in
  let native_repr_res =
    let (m, r) = prim.prim_native_repr_res in
    m, extern_repr_of_native_repr ~loc ~poly_sort r
  in
  Primitive.make
    ~name:prim.prim_name
    ~alloc:prim.prim_alloc
    ~c_builtin:prim.prim_c_builtin
    ~effects:prim.prim_effects
    ~coeffects:prim.prim_coeffects
    ~native_name:prim.prim_native_name
    ~native_repr_args
    ~native_repr_res
    ~is_layout_poly:prim.prim_is_layout_poly

let indexing_primitives =
  let types_and_widths =
    [
      ( (fun unsafe _boxed index_kind ->
          Printf.sprintf "%%caml_bigstring_get16%s%s" unsafe index_kind),
        fun ~unsafe ~boxed:_ ~index_kind ~mode:_ ->
          Pbigstring_load_16 { unsafe; index_kind } );
      ( Printf.sprintf "%%caml_bigstring_get32%s%s%s",
        fun ~unsafe ~boxed ~index_kind ~mode ->
          Pbigstring_load_32 { unsafe; index_kind; mode; boxed } );
      ( Printf.sprintf "%%caml_bigstring_getf32%s%s%s",
        fun ~unsafe ~boxed ~index_kind ~mode ->
          Pbigstring_load_f32 { unsafe; index_kind; mode; boxed } );
      ( Printf.sprintf "%%caml_bigstring_get64%s%s%s",
        fun ~unsafe ~boxed ~index_kind ~mode ->
          Pbigstring_load_64 { unsafe; index_kind; mode; boxed } );
      ( Printf.sprintf "%%caml_bigstring_getu128%s%s%s",
        fun ~unsafe ~boxed ~index_kind ~mode ->
          Pbigstring_load_128
            { aligned = false; unsafe; index_kind; mode; boxed } );
      ( Printf.sprintf "%%caml_bigstring_geta128%s%s%s",
        fun ~unsafe ~boxed ~index_kind ~mode ->
          Pbigstring_load_128
            { aligned = true; unsafe; index_kind; mode; boxed } );
      ( (fun unsafe _boxed index_kind ->
          Printf.sprintf "%%caml_bigstring_set16%s%s" unsafe index_kind),
        fun ~unsafe ~boxed:_ ~index_kind ~mode:_ ->
          Pbigstring_set_16 { unsafe; index_kind } );
      ( Printf.sprintf "%%caml_bigstring_set32%s%s%s",
        fun ~unsafe ~boxed ~index_kind ~mode:_ ->
          Pbigstring_set_32 { unsafe; index_kind; boxed } );
      ( Printf.sprintf "%%caml_bigstring_setf32%s%s%s",
        fun ~unsafe ~boxed ~index_kind ~mode:_ ->
          Pbigstring_set_f32 { unsafe; index_kind; boxed } );
      ( Printf.sprintf "%%caml_bigstring_set64%s%s%s",
        fun ~unsafe ~boxed ~index_kind ~mode:_ ->
          Pbigstring_set_64 { unsafe; index_kind; boxed } );
      ( Printf.sprintf "%%caml_bigstring_setu128%s%s%s",
        fun ~unsafe ~boxed ~index_kind ~mode:_ ->
          Pbigstring_set_128 { aligned = false; unsafe; index_kind; boxed } );
      ( Printf.sprintf "%%caml_bigstring_seta128%s%s%s",
        fun ~unsafe ~boxed ~index_kind ~mode:_ ->
          Pbigstring_set_128 { aligned = true; unsafe; index_kind; boxed } );
      ( (fun unsafe _boxed index_kind ->
          Printf.sprintf "%%caml_bytes_get16%s%s" unsafe index_kind),
        fun ~unsafe ~boxed:_ ~index_kind ~mode:_ ->
          Pbytes_load_16 { unsafe; index_kind } );
      ( Printf.sprintf "%%caml_bytes_get32%s%s%s",
        fun ~unsafe ~boxed ~index_kind ~mode ->
          Pbytes_load_32 { unsafe; index_kind; mode; boxed } );
      ( Printf.sprintf "%%caml_bytes_getf32%s%s%s",
        fun ~unsafe ~boxed ~index_kind ~mode ->
          Pbytes_load_f32 { unsafe; index_kind; mode; boxed } );
      ( Printf.sprintf "%%caml_bytes_get64%s%s%s",
        fun ~unsafe ~boxed ~index_kind ~mode ->
          Pbytes_load_64 { unsafe; index_kind; mode; boxed } );
      ( (fun unsafe _boxed index_kind ->
          Printf.sprintf "%%caml_bytes_getu128%s%s" unsafe index_kind),
        fun ~unsafe ~boxed:_ ~index_kind ~mode ->
          Pbytes_load_128 { unsafe; index_kind; mode } );
      ( (fun unsafe _boxed index_kind ->
          Printf.sprintf "%%caml_bytes_set16%s%s" unsafe index_kind),
        fun ~unsafe ~boxed:_ ~index_kind ~mode:_ ->
          Pbytes_set_16 { unsafe; index_kind } );
      ( Printf.sprintf "%%caml_bytes_set32%s%s%s",
        fun ~unsafe ~boxed ~index_kind ~mode:_ ->
          Pbytes_set_32 { unsafe; index_kind; boxed } );
      ( Printf.sprintf "%%caml_bytes_setf32%s%s%s",
        fun ~unsafe ~boxed ~index_kind ~mode:_ ->
          Pbytes_set_f32 { unsafe; index_kind; boxed } );
      ( Printf.sprintf "%%caml_bytes_set64%s%s%s",
        fun ~unsafe ~boxed ~index_kind ~mode:_ ->
          Pbytes_set_64 { unsafe; index_kind; boxed } );
      ( Printf.sprintf "%%caml_bytes_setu128%s%s%s",
        fun ~unsafe ~boxed ~index_kind ~mode:_ ->
          Pbytes_set_128 { unsafe; index_kind; boxed } );
      ( (fun unsafe _boxed index_kind ->
          Printf.sprintf "%%caml_string_get16%s%s" unsafe index_kind),
        fun ~unsafe ~boxed:_ ~index_kind ~mode:_ ->
          Pstring_load_16 { unsafe; index_kind } );
      ( Printf.sprintf "%%caml_string_get32%s%s%s",
        fun ~unsafe ~boxed ~index_kind ~mode ->
          Pstring_load_32 { unsafe; index_kind; mode; boxed } );
      ( Printf.sprintf "%%caml_string_getf32%s%s%s",
        fun ~unsafe ~boxed ~index_kind ~mode ->
          Pstring_load_f32 { unsafe; index_kind; mode; boxed } );
      ( Printf.sprintf "%%caml_string_get64%s%s%s",
        fun ~unsafe ~boxed ~index_kind ~mode ->
          Pstring_load_64 { unsafe; index_kind; mode; boxed } );
      ( (fun unsafe _boxed index_kind ->
          Printf.sprintf "%%caml_string_getu128%s%s" unsafe index_kind),
        fun ~unsafe ~boxed:_ ~index_kind ~mode ->
          Pstring_load_128 { unsafe; index_kind; mode } );
      ( (fun unsafe _boxed index_kind ->
          Printf.sprintf "%%caml_string_set16%s%s" unsafe index_kind),
        fun ~unsafe ~boxed:_ ~index_kind ~mode:_ ->
          Pbytes_set_16 { unsafe; index_kind } );
      ( Printf.sprintf "%%caml_string_set32%s%s%s",
        fun ~unsafe ~boxed ~index_kind ~mode:_ ->
          Pbytes_set_32 { unsafe; index_kind; boxed } );
      ( Printf.sprintf "%%caml_string_setf32%s%s%s",
        fun ~unsafe ~boxed ~index_kind ~mode:_ ->
          Pbytes_set_f32 { unsafe; index_kind; boxed } );
      ( Printf.sprintf "%%caml_string_set64%s%s%s",
        fun ~unsafe ~boxed ~index_kind ~mode:_ ->
          Pbytes_set_64 { unsafe; index_kind; boxed } );
      ( Printf.sprintf "%%caml_string_setu128%s%s%s",
        fun ~unsafe ~boxed ~index_kind ~mode:_ ->
          Pbytes_set_128 { unsafe; index_kind; boxed } );
    ]
  in
  let index_kinds =
    [
      (Ptagged_int_index, "");
      (Punboxed_int_index Pnativeint, "_indexed_by_nativeint#");
      (Punboxed_int_index Pint32, "_indexed_by_int32#");
      (Punboxed_int_index Pint64, "_indexed_by_int64#");
    ]
  in
  (let ( let* ) x f = List.concat_map f x in
   let* string_gen, primitive_gen = types_and_widths in
   let* index_kind, index_kind_sigil = index_kinds in
   let* unsafe, unsafe_sigil = [ (true, "u"); (false, "") ] in
   let* boxed, boxed_sigil = [ (true, ""); (false, "#") ] in
   let string = string_gen unsafe_sigil boxed_sigil index_kind_sigil in
   let primitive = primitive_gen ~unsafe ~boxed ~index_kind in
   let arity = if String.is_substring string ~substring:"get" then 2 else 3 in
   [ (string, fun ~mode -> Primitive (primitive ~mode, arity)) ])
  |> List.to_seq
  |> fun seq -> String.Map.add_seq seq String.Map.empty

let lookup_primitive loc ~poly_mode ~poly_sort pos p =
  let runtime5 = Config.runtime5 in
  let mode = to_locality ~poly:poly_mode p.prim_native_repr_res in
  let arg_modes =
    List.map (to_modify_mode ~poly:poly_mode) p.prim_native_repr_args
  in
  let get_first_arg_mode () =
    match arg_modes with
    | mode :: _ -> mode
    | [] ->
        Misc.fatal_errorf "Primitive \"%s\" unexpectedly had zero arguments"
          p.prim_name
  in
  let lambda_prim = to_lambda_prim ~loc p ~poly_sort in
  let layout =
    (* Extract the result layout of the primitive.  This can be a non-value
       layout even without the use of [@layout_poly]. For example:

       {[ external id : float# -> float# = "%opaque" ]}

       We don't allow non-value layouts for most primitives. This is checked by
       [prim_has_valid_reprs] in [typing/primitive.ml].

       We don't extract the argument layouts just because it is not needed by
       the middle-end. *)
    let (_, repr) = lambda_prim.prim_native_repr_res in
    Lambda.layout_of_extern_repr repr
  in
  let prim = match p.prim_name with
    | "%identity" -> Identity
    | "%bytes_to_string" -> Primitive (Pbytes_to_string, 1)
    | "%bytes_of_string" -> Primitive (Pbytes_of_string, 1)
    | "%ignore" -> Primitive (Pignore, 1)
    | "%revapply" -> Revapply (pos, layout)
    | "%apply" -> Apply (pos, layout)
    | "%loc_LOC" -> Loc Loc_LOC
    | "%loc_FILE" -> Loc Loc_FILE
    | "%loc_LINE" -> Loc Loc_LINE
    | "%loc_POS" -> Loc Loc_POS
    | "%loc_MODULE" -> Loc Loc_MODULE
    | "%loc_FUNCTION" -> Loc Loc_FUNCTION
    | "%field0" -> Primitive (Pfield (0, Pointer, Reads_vary), 1)
    | "%field1" -> Primitive (Pfield (1, Pointer, Reads_vary), 1)
    | "%field0_immut" -> Primitive ((Pfield (0, Pointer, Reads_agree)), 1)
    | "%field1_immut" -> Primitive ((Pfield (1, Pointer, Reads_agree)), 1)
    | "%setfield0" ->
       let mode = get_first_arg_mode () in
       Primitive ((Psetfield(0, Pointer, Assignment mode)), 2)
    | "%setfield1" ->
       let mode = get_first_arg_mode () in
       Primitive ((Psetfield(1, Pointer, Assignment mode)), 2);
    | "%makeblock" -> Primitive ((Pmakeblock(0, Immutable, None, mode)), 1)
    | "%makemutable" -> Primitive ((Pmakeblock(0, Mutable, None, mode)), 1)
    | "%raise" -> Raise Raise_regular
    | "%reraise" -> Raise Raise_reraise
    | "%raise_notrace" -> Raise Raise_notrace
    | "%raise_with_backtrace" -> Raise_with_backtrace
    | "%sequand" -> Primitive (Psequand, 2)
    | "%sequor" -> Primitive (Psequor, 2)
    | "%boolnot" -> Primitive (Pnot, 1)
    | "%big_endian" -> Primitive ((Pctconst Big_endian), 1)
    | "%backend_type" -> Primitive ((Pctconst Backend_type), 1)
    | "%word_size" -> Primitive ((Pctconst Word_size), 1)
    | "%int_size" -> Primitive ((Pctconst Int_size), 1)
    | "%max_wosize" -> Primitive ((Pctconst Max_wosize), 1)
    | "%ostype_unix" -> Primitive ((Pctconst Ostype_unix), 1)
    | "%ostype_win32" -> Primitive ((Pctconst Ostype_win32), 1)
    | "%ostype_cygwin" -> Primitive ((Pctconst Ostype_cygwin), 1)
    | "%runtime5" -> Primitive ((Pctconst Runtime5), 1)
    | "%frame_pointers" -> Frame_pointers
    | "%negint" -> Primitive (Pnegint, 1)
    | "%succint" -> Primitive ((Poffsetint 1), 1)
    | "%predint" -> Primitive ((Poffsetint(-1)), 1)
    | "%addint" -> Primitive (Paddint, 2)
    | "%subint" -> Primitive (Psubint, 2)
    | "%mulint" -> Primitive (Pmulint, 2)
    | "%divint" -> Primitive ((Pdivint Safe), 2)
    | "%modint" -> Primitive ((Pmodint Safe), 2)
    | "%andint" -> Primitive (Pandint, 2)
    | "%orint" -> Primitive (Porint, 2)
    | "%xorint" -> Primitive (Pxorint, 2)
    | "%lslint" -> Primitive (Plslint, 2)
    | "%lsrint" -> Primitive (Plsrint, 2)
    | "%asrint" -> Primitive (Pasrint, 2)
    | "%eq" -> Primitive ((Pintcomp Ceq), 2)
    | "%noteq" -> Primitive ((Pintcomp Cne), 2)
    | "%ltint" -> Primitive ((Pintcomp Clt), 2)
    | "%leint" -> Primitive ((Pintcomp Cle), 2)
    | "%gtint" -> Primitive ((Pintcomp Cgt), 2)
    | "%geint" -> Primitive ((Pintcomp Cge), 2)
    | "%incr" -> Primitive ((Poffsetref(1)), 1)
    | "%decr" -> Primitive ((Poffsetref(-1)), 1)
    | "%floatoffloat32" -> Primitive (Pfloatoffloat32 mode, 1)
    | "%float32offloat" -> Primitive (Pfloat32offloat mode, 1)
    | "%intoffloat32" -> Primitive (Pintoffloat Pfloat32, 1)
    | "%float32ofint" -> Primitive (Pfloatofint (Pfloat32, mode), 1)
    | "%negfloat32" -> Primitive (Pnegfloat (Pfloat32, mode), 1)
    | "%absfloat32" -> Primitive (Pabsfloat (Pfloat32, mode), 1)
    | "%addfloat32" -> Primitive (Paddfloat (Pfloat32, mode), 2)
    | "%subfloat32" -> Primitive (Psubfloat (Pfloat32, mode), 2)
    | "%mulfloat32" -> Primitive (Pmulfloat (Pfloat32, mode), 2)
    | "%divfloat32" -> Primitive (Pdivfloat (Pfloat32, mode), 2)
    | "%eqfloat32" -> Primitive ((Pfloatcomp (Pfloat32, CFeq)), 2)
    | "%noteqfloat32" -> Primitive ((Pfloatcomp (Pfloat32, CFneq)), 2)
    | "%ltfloat32" -> Primitive ((Pfloatcomp (Pfloat32, CFlt)), 2)
    | "%lefloat32" -> Primitive ((Pfloatcomp (Pfloat32, CFle)), 2)
    | "%gtfloat32" -> Primitive ((Pfloatcomp (Pfloat32, CFgt)), 2)
    | "%gefloat32" -> Primitive ((Pfloatcomp (Pfloat32, CFge)), 2)
    | "%intoffloat" -> Primitive (Pintoffloat Pfloat64, 1)
    | "%floatofint" -> Primitive (Pfloatofint (Pfloat64, mode), 1)
    | "%negfloat" -> Primitive (Pnegfloat (Pfloat64, mode), 1)
    | "%absfloat" -> Primitive (Pabsfloat (Pfloat64, mode), 1)
    | "%addfloat" -> Primitive (Paddfloat (Pfloat64, mode), 2)
    | "%subfloat" -> Primitive (Psubfloat (Pfloat64, mode), 2)
    | "%mulfloat" -> Primitive (Pmulfloat (Pfloat64, mode), 2)
    | "%divfloat" -> Primitive (Pdivfloat (Pfloat64, mode), 2)
    | "%eqfloat" -> Primitive ((Pfloatcomp (Pfloat64, CFeq)), 2)
    | "%noteqfloat" -> Primitive ((Pfloatcomp (Pfloat64, CFneq)), 2)
    | "%ltfloat" -> Primitive ((Pfloatcomp (Pfloat64, CFlt)), 2)
    | "%lefloat" -> Primitive ((Pfloatcomp (Pfloat64, CFle)), 2)
    | "%gtfloat" -> Primitive ((Pfloatcomp (Pfloat64, CFgt)), 2)
    | "%gefloat" -> Primitive ((Pfloatcomp (Pfloat64, CFge)), 2)
    | "%string_length" -> Primitive (Pstringlength, 1)
    | "%string_safe_get" -> Primitive (Pstringrefs, 2)
    | "%string_safe_set" -> Primitive (Pbytessets, 3)
    | "%string_unsafe_get" -> Primitive (Pstringrefu, 2)
    | "%string_unsafe_set" -> Primitive (Pbytessetu, 3)
    | "%bytes_length" -> Primitive (Pbyteslength, 1)
    | "%bytes_safe_get" -> Primitive (Pbytesrefs, 2)
    | "%bytes_safe_set" -> Primitive (Pbytessets, 3)
    | "%bytes_unsafe_get" -> Primitive (Pbytesrefu, 2)
    | "%bytes_unsafe_set" -> Primitive (Pbytessetu, 3)
    | "%array_length" -> Primitive ((Parraylength gen_array_kind), 1)
    | "%array_safe_get" ->
      Primitive
        ((Parrayrefs (gen_array_ref_kind mode, Ptagged_int_index)), 2)
    | "%array_safe_set" ->
      Primitive
        (Parraysets (gen_array_set_kind (get_first_arg_mode ()), Ptagged_int_index),
         3)
    | "%array_unsafe_get" ->
      Primitive
        (Parrayrefu (gen_array_ref_kind mode, Ptagged_int_index), 2)
    | "%array_unsafe_set" ->
      Primitive
        ((Parraysetu (gen_array_set_kind (get_first_arg_mode ()), Ptagged_int_index)),
        3)
    | "%array_safe_get_indexed_by_int64#" ->
      Primitive
        ((Parrayrefs (gen_array_ref_kind mode, Punboxed_int_index Pint64)), 2)
    | "%array_safe_set_indexed_by_int64#" ->
      Primitive
        (Parraysets
          (gen_array_set_kind (get_first_arg_mode ()), Punboxed_int_index Pint64),
         3)
    | "%array_unsafe_get_indexed_by_int64#" ->
      Primitive
        (Parrayrefu (gen_array_ref_kind mode, Punboxed_int_index Pint64), 2)
    | "%array_unsafe_set_indexed_by_int64#" ->
      Primitive
        ((Parraysetu
          (gen_array_set_kind (get_first_arg_mode ()), Punboxed_int_index Pint64)),
        3)
    | "%array_safe_get_indexed_by_int32#" ->
      Primitive
        ((Parrayrefs (gen_array_ref_kind mode, Punboxed_int_index Pint32)), 2)
    | "%array_safe_set_indexed_by_int32#" ->
      Primitive
        (Parraysets
          (gen_array_set_kind (get_first_arg_mode ()), Punboxed_int_index Pint32),
         3)
    | "%array_unsafe_get_indexed_by_int32#" ->
      Primitive
        (Parrayrefu (gen_array_ref_kind mode, Punboxed_int_index Pint32), 2)
    | "%array_unsafe_set_indexed_by_int32#" ->
      Primitive
        ((Parraysetu
          (gen_array_set_kind (get_first_arg_mode ()), Punboxed_int_index Pint32)),
        3)
    | "%array_safe_get_indexed_by_nativeint#" ->
      Primitive
        ((Parrayrefs (gen_array_ref_kind mode, Punboxed_int_index Pnativeint)), 2)
    | "%array_safe_set_indexed_by_nativeint#" ->
      Primitive
        (Parraysets
          (gen_array_set_kind (get_first_arg_mode ()), Punboxed_int_index Pnativeint),
         3)
    | "%array_unsafe_get_indexed_by_nativeint#" ->
      Primitive
        (Parrayrefu (gen_array_ref_kind mode, Punboxed_int_index Pnativeint), 2)
    | "%array_unsafe_set_indexed_by_nativeint#" ->
      Primitive
        ((Parraysetu
          (gen_array_set_kind (get_first_arg_mode ()), Punboxed_int_index Pnativeint)),
        3)
    | "%obj_size" -> Primitive ((Parraylength Pgenarray), 1)
    | "%obj_field" -> Primitive ((Parrayrefu (Pgenarray_ref mode, Ptagged_int_index)), 2)
    | "%obj_set_field" ->
      Primitive
        ((Parraysetu (Pgenarray_set (get_first_arg_mode ()), Ptagged_int_index)), 3)
    | "%floatarray_length" -> Primitive ((Parraylength Pfloatarray), 1)
    | "%floatarray_safe_get" ->
      Primitive ((Parrayrefs (Pfloatarray_ref mode, Ptagged_int_index)), 2)
    | "%floatarray_safe_set" ->
      Primitive (Parraysets (Pfloatarray_set, Ptagged_int_index), 3)
    | "%floatarray_unsafe_get" ->
      Primitive ((Parrayrefu (Pfloatarray_ref mode, Ptagged_int_index)), 2)
    | "%floatarray_unsafe_set" ->
      Primitive ((Parraysetu (Pfloatarray_set, Ptagged_int_index)), 3)
    | "%obj_is_int" -> Primitive (Pisint { variant_only = false }, 1)
    | "%lazy_force" -> Lazy_force pos
    | "%nativeint_of_int" -> Primitive ((Pbintofint (Pnativeint, mode)), 1)
    | "%nativeint_to_int" -> Primitive ((Pintofbint Pnativeint), 1)
    | "%nativeint_neg" -> Primitive ((Pnegbint (Pnativeint, mode)), 1)
    | "%nativeint_add" -> Primitive ((Paddbint (Pnativeint, mode)), 2)
    | "%nativeint_sub" -> Primitive ((Psubbint (Pnativeint, mode)), 2)
    | "%nativeint_mul" -> Primitive ((Pmulbint (Pnativeint, mode)), 2)
    | "%nativeint_div" ->
      Primitive ((Pdivbint { size = Pnativeint; is_safe = Safe; mode }), 2);
    | "%nativeint_mod" ->
      Primitive ((Pmodbint { size = Pnativeint; is_safe = Safe; mode }), 2);
    | "%nativeint_and" -> Primitive ((Pandbint (Pnativeint, mode)), 2)
    | "%nativeint_or" -> Primitive ( (Porbint (Pnativeint, mode)), 2)
    | "%nativeint_xor" -> Primitive ((Pxorbint (Pnativeint, mode)), 2)
    | "%nativeint_lsl" -> Primitive ((Plslbint (Pnativeint, mode)), 2)
    | "%nativeint_lsr" -> Primitive ((Plsrbint (Pnativeint, mode)), 2)
    | "%nativeint_asr" -> Primitive ((Pasrbint (Pnativeint, mode)), 2)
    | "%int32_of_int" -> Primitive ((Pbintofint (Pint32, mode)), 1)
    | "%int32_to_int" -> Primitive ((Pintofbint Pint32), 1)
    | "%int32_neg" -> Primitive ((Pnegbint (Pint32, mode)), 1)
    | "%int32_add" -> Primitive ((Paddbint (Pint32, mode)), 2)
    | "%int32_sub" -> Primitive ((Psubbint (Pint32, mode)), 2)
    | "%int32_mul" -> Primitive ((Pmulbint (Pint32, mode)), 2)
    | "%int32_div" ->
       Primitive ((Pdivbint { size = Pint32; is_safe = Safe; mode }), 2)
    | "%int32_mod" ->
       Primitive ((Pmodbint { size = Pint32; is_safe = Safe; mode }), 2)
    | "%int32_and" -> Primitive ((Pandbint (Pint32, mode)), 2)
    | "%int32_or" -> Primitive ( (Porbint (Pint32, mode)), 2)
    | "%int32_xor" -> Primitive ((Pxorbint (Pint32, mode)), 2)
    | "%int32_lsl" -> Primitive ((Plslbint (Pint32, mode)), 2)
    | "%int32_lsr" -> Primitive ((Plsrbint (Pint32, mode)), 2)
    | "%int32_asr" -> Primitive ((Pasrbint (Pint32, mode)), 2)
    | "%int64_of_int" -> Primitive ((Pbintofint (Pint64, mode)), 1)
    | "%int64_to_int" -> Primitive ((Pintofbint Pint64), 1)
    | "%int64_neg" -> Primitive ((Pnegbint (Pint64, mode)), 1)
    | "%int64_add" -> Primitive ((Paddbint (Pint64, mode)), 2)
    | "%int64_sub" -> Primitive ((Psubbint (Pint64, mode)), 2)
    | "%int64_mul" -> Primitive ((Pmulbint (Pint64, mode)), 2)
    | "%int64_div" ->
       Primitive ((Pdivbint { size = Pint64; is_safe = Safe; mode }), 2)
    | "%int64_mod" ->
       Primitive ((Pmodbint { size = Pint64; is_safe = Safe; mode }), 2)
    | "%int64_and" -> Primitive ((Pandbint (Pint64, mode)), 2)
    | "%int64_or" -> Primitive ( (Porbint (Pint64, mode)), 2)
    | "%int64_xor" -> Primitive ((Pxorbint (Pint64, mode)), 2)
    | "%int64_lsl" -> Primitive ((Plslbint (Pint64, mode)), 2)
    | "%int64_lsr" -> Primitive ((Plsrbint (Pint64, mode)), 2)
    | "%int64_asr" -> Primitive ((Pasrbint (Pint64, mode)), 2)
    | "%nativeint_of_int32" -> Primitive ((Pcvtbint(Pint32, Pnativeint, mode)), 1)
    | "%nativeint_to_int32" -> Primitive ((Pcvtbint(Pnativeint, Pint32, mode)), 1)
    | "%int64_of_int32" -> Primitive ((Pcvtbint(Pint32, Pint64, mode)), 1)
    | "%int64_to_int32" -> Primitive ((Pcvtbint(Pint64, Pint32, mode)), 1)
    | "%int64_of_nativeint" -> Primitive ((Pcvtbint(Pnativeint, Pint64, mode)), 1)
    | "%int64_to_nativeint" -> Primitive ((Pcvtbint(Pint64, Pnativeint, mode)), 1)
    | "%caml_ba_ref_1" ->
      Primitive
        ((Pbigarrayref(false, 1, Pbigarray_unknown, Pbigarray_unknown_layout)),
         2);
    | "%caml_ba_ref_2" ->
      Primitive
        ((Pbigarrayref(false, 2, Pbigarray_unknown, Pbigarray_unknown_layout)),
         3);
    | "%caml_ba_ref_3" ->
      Primitive
        ((Pbigarrayref(false, 3, Pbigarray_unknown, Pbigarray_unknown_layout)),
         4);
    | "%caml_ba_set_1" ->
      Primitive
        ((Pbigarrayset(false, 1, Pbigarray_unknown, Pbigarray_unknown_layout)),
         3);
    | "%caml_ba_set_2" ->
      Primitive
        ((Pbigarrayset(false, 2, Pbigarray_unknown, Pbigarray_unknown_layout)),
         4);
    | "%caml_ba_set_3" ->
      Primitive
        ((Pbigarrayset(false, 3, Pbigarray_unknown, Pbigarray_unknown_layout)),
         5);
    | "%caml_ba_unsafe_ref_1" ->
      Primitive
        ((Pbigarrayref(true, 1, Pbigarray_unknown, Pbigarray_unknown_layout)),
         2);
    | "%caml_ba_unsafe_ref_2" ->
      Primitive
        ((Pbigarrayref(true, 2, Pbigarray_unknown, Pbigarray_unknown_layout)),
         3);
    | "%caml_ba_unsafe_ref_3" ->
      Primitive
        ((Pbigarrayref(true, 3, Pbigarray_unknown, Pbigarray_unknown_layout)),
         4);
    | "%caml_ba_unsafe_set_1" ->
      Primitive
        ((Pbigarrayset(true, 1, Pbigarray_unknown, Pbigarray_unknown_layout)),
         3);
    | "%caml_ba_unsafe_set_2" ->
      Primitive
        ((Pbigarrayset(true, 2, Pbigarray_unknown, Pbigarray_unknown_layout)),
         4);
    | "%caml_ba_unsafe_set_3" ->
      Primitive
        ((Pbigarrayset(true, 3, Pbigarray_unknown, Pbigarray_unknown_layout)),
         5);
    | "%caml_ba_float32_ref_1" ->
      Primitive
        ((Pbigarrayref(false, 1, Pbigarray_float32_t, Pbigarray_unknown_layout)),
         2);
    | "%caml_ba_float32_ref_2" ->
      Primitive
        ((Pbigarrayref(false, 2, Pbigarray_float32_t, Pbigarray_unknown_layout)),
         3);
    | "%caml_ba_float32_ref_3" ->
      Primitive
        ((Pbigarrayref(false, 3, Pbigarray_float32_t, Pbigarray_unknown_layout)),
         4);
    | "%caml_ba_float32_set_1" ->
      Primitive
        ((Pbigarrayset(false, 1, Pbigarray_float32_t, Pbigarray_unknown_layout)),
         3);
    | "%caml_ba_float32_set_2" ->
      Primitive
        ((Pbigarrayset(false, 2, Pbigarray_float32_t, Pbigarray_unknown_layout)),
         4);
    | "%caml_ba_float32_set_3" ->
      Primitive
        ((Pbigarrayset(false, 3, Pbigarray_float32_t, Pbigarray_unknown_layout)),
         5);
    | "%caml_ba_float32_unsafe_ref_1" ->
      Primitive
        ((Pbigarrayref(true, 1, Pbigarray_float32_t, Pbigarray_unknown_layout)),
         2);
    | "%caml_ba_float32_unsafe_ref_2" ->
      Primitive
        ((Pbigarrayref(true, 2, Pbigarray_float32_t, Pbigarray_unknown_layout)),
         3);
    | "%caml_ba_float32_unsafe_ref_3" ->
      Primitive
        ((Pbigarrayref(true, 3, Pbigarray_float32_t, Pbigarray_unknown_layout)),
         4);
    | "%caml_ba_float32_unsafe_set_1" ->
      Primitive
        ((Pbigarrayset(true, 1, Pbigarray_float32_t, Pbigarray_unknown_layout)),
         3);
    | "%caml_ba_float32_unsafe_set_2" ->
      Primitive
        ((Pbigarrayset(true, 2, Pbigarray_float32_t, Pbigarray_unknown_layout)),
         4);
    | "%caml_ba_float32_unsafe_set_3" ->
      Primitive
        ((Pbigarrayset(true, 3, Pbigarray_float32_t, Pbigarray_unknown_layout)),
         5);
    | "%caml_ba_dim_1" -> Primitive ((Pbigarraydim(1)), 1)
    | "%caml_ba_dim_2" -> Primitive ((Pbigarraydim(2)), 1)
    | "%caml_ba_dim_3" -> Primitive ((Pbigarraydim(3)), 1)
    | "%caml_float_array_get128" ->
      Primitive ((Pfloat_array_load_128 {unsafe = false; mode}), 2)
    | "%caml_float_array_get128u" ->
      Primitive ((Pfloat_array_load_128 {unsafe = true; mode}), 2)
    | "%caml_floatarray_get128" ->
      Primitive ((Pfloatarray_load_128 {unsafe = false; mode}), 2)
    | "%caml_floatarray_get128u" ->
      Primitive ((Pfloatarray_load_128 {unsafe = true; mode}), 2)
    | "%caml_unboxed_float_array_get128" ->
      Primitive ((Punboxed_float_array_load_128 {unsafe = false; mode}), 2)
    | "%caml_unboxed_float_array_get128u" ->
      Primitive ((Punboxed_float_array_load_128 {unsafe = true; mode}), 2)
    | "%caml_unboxed_float32_array_get128" ->
      Primitive ((Punboxed_float32_array_load_128 {unsafe = false; mode}), 2)
    | "%caml_unboxed_float32_array_get128u" ->
      Primitive ((Punboxed_float32_array_load_128 {unsafe = true; mode}), 2)
    | "%caml_int_array_get128" ->
      Primitive ((Pint_array_load_128 {unsafe = false; mode}), 2)
    | "%caml_int_array_get128u" ->
      Primitive ((Pint_array_load_128 {unsafe = true; mode}), 2)
    | "%caml_unboxed_int64_array_get128" ->
      Primitive ((Punboxed_int64_array_load_128 {unsafe = false; mode}), 2)
    | "%caml_unboxed_int64_array_get128u" ->
      Primitive ((Punboxed_int64_array_load_128 {unsafe = true; mode}), 2)
    | "%caml_unboxed_int32_array_get128" ->
      Primitive ((Punboxed_int32_array_load_128 {unsafe = false; mode}), 2)
    | "%caml_unboxed_int32_array_get128u" ->
      Primitive ((Punboxed_int32_array_load_128 {unsafe = true; mode}), 2)
    | "%caml_unboxed_nativeint_array_get128" ->
      Primitive ((Punboxed_nativeint_array_load_128 {unsafe = false; mode}), 2)
    | "%caml_unboxed_nativeint_array_get128u" ->
      Primitive ((Punboxed_nativeint_array_load_128 {unsafe = true; mode}), 2)
    | "%caml_float_array_set128" ->
      Primitive ((Pfloat_array_set_128 {unsafe = false}), 3)
    | "%caml_float_array_set128u" ->
      Primitive ((Pfloat_array_set_128 {unsafe = true}), 3)
    | "%caml_floatarray_set128" ->
      Primitive ((Pfloatarray_set_128 {unsafe = false}), 3)
    | "%caml_floatarray_set128u" ->
      Primitive ((Pfloatarray_set_128 {unsafe = true}), 3)
    | "%caml_unboxed_float_array_set128" ->
      Primitive ((Punboxed_float_array_set_128 {unsafe = false}), 3)
    | "%caml_unboxed_float_array_set128u" ->
      Primitive ((Punboxed_float_array_set_128 {unsafe = true}), 3)
    | "%caml_unboxed_float32_array_set128" ->
      Primitive ((Punboxed_float32_array_set_128 {unsafe = false}), 3)
    | "%caml_unboxed_float32_array_set128u" ->
      Primitive ((Punboxed_float32_array_set_128 {unsafe = true}), 3)
    | "%caml_int_array_set128" ->
      Primitive ((Pint_array_set_128 {unsafe = false}), 3)
    | "%caml_int_array_set128u" ->
      Primitive ((Pint_array_set_128 {unsafe = true}), 3)
    | "%caml_unboxed_int64_array_set128" ->
      Primitive ((Punboxed_int64_array_set_128 {unsafe = false}), 3)
    | "%caml_unboxed_int64_array_set128u" ->
      Primitive ((Punboxed_int64_array_set_128 {unsafe = true}), 3)
    | "%caml_unboxed_int32_array_set128" ->
      Primitive ((Punboxed_int32_array_set_128 {unsafe = false}), 3)
    | "%caml_unboxed_int32_array_set128u" ->
      Primitive ((Punboxed_int32_array_set_128 {unsafe = true}), 3)
    | "%caml_unboxed_nativeint_array_set128" ->
      Primitive ((Punboxed_nativeint_array_set_128 {unsafe = false}), 3)
    | "%caml_unboxed_nativeint_array_set128u" ->
      Primitive ((Punboxed_nativeint_array_set_128 {unsafe = true}), 3)
    | "%bswap16" -> Primitive (Pbswap16, 1)
    | "%bswap_int32" -> Primitive ((Pbbswap(Pint32, mode)), 1)
    | "%bswap_int64" -> Primitive ((Pbbswap(Pint64, mode)), 1)
    | "%bswap_native" -> Primitive ((Pbbswap(Pnativeint, mode)), 1)
    | "%int_as_pointer" -> Primitive (Pint_as_pointer mode, 1)
    | "%opaque" -> Primitive (Popaque layout, 1)
    | "%sys_argv" -> Sys_argv
    | "%send" -> Send (pos, layout)
    | "%sendself" -> Send_self (pos, layout)
    | "%sendcache" -> Send_cache (pos, layout)
    | "%equal" -> Comparison(Equal, Compare_generic)
    | "%notequal" -> Comparison(Not_equal, Compare_generic)
    | "%lessequal" -> Comparison(Less_equal, Compare_generic)
    | "%lessthan" -> Comparison(Less_than, Compare_generic)
    | "%greaterequal" -> Comparison(Greater_equal, Compare_generic)
    | "%greaterthan" -> Comparison(Greater_than, Compare_generic)
    | "%compare" -> Comparison(Compare, Compare_generic)
    | "%obj_dup" -> Primitive(Pobj_dup, 1)
    | "%obj_magic" -> Primitive(Pobj_magic layout, 1)
    | "%array_to_iarray" -> Primitive (Parray_to_iarray, 1)
    | "%array_of_iarray" -> Primitive (Parray_of_iarray, 1)
    | "%unbox_float" -> Primitive(Punbox_float Pfloat64, 1)
    | "%box_float" -> Primitive(Pbox_float (Pfloat64, mode), 1)
    | "%unbox_float32" -> Primitive(Punbox_float Pfloat32, 1)
    | "%box_float32" -> Primitive(Pbox_float (Pfloat32, mode), 1)
    | "%get_header" -> Primitive (Pget_header mode, 1)
    | "%atomic_load" ->
        Primitive ((Patomic_load {immediate_or_pointer=Pointer}), 1)
    | "%atomic_exchange" -> Primitive (Patomic_exchange, 2)
    | "%atomic_cas" -> Primitive (Patomic_cas, 3)
    | "%atomic_fetch_add" -> Primitive (Patomic_fetch_add, 2)
    | "%runstack" ->
      if runtime5 then Primitive (Prunstack, 3) else Unsupported Prunstack
    | "%reperform" ->
      if runtime5 then Primitive (Preperform, 3) else Unsupported Preperform
    | "%perform" ->
      if runtime5 then Primitive (Pperform, 1) else Unsupported Pperform
    | "%resume" ->
      if runtime5 then Primitive (Presume, 4) else Unsupported Presume
    | "%dls_get" -> Primitive (Pdls_get, 1)
    | "%poll" -> Primitive (Ppoll, 1)
    | "%unbox_nativeint" -> Primitive(Punbox_int Pnativeint, 1)
    | "%box_nativeint" -> Primitive(Pbox_int (Pnativeint, mode), 1)
    | "%unbox_int32" -> Primitive(Punbox_int Pint32, 1)
    | "%box_int32" -> Primitive(Pbox_int (Pint32, mode), 1)
    | "%unbox_int64" -> Primitive(Punbox_int Pint64, 1)
    | "%box_int64" -> Primitive(Pbox_int (Pint64, mode), 1)
    | "%reinterpret_tagged_int63_as_unboxed_int64" ->
      Primitive(Preinterpret_tagged_int63_as_unboxed_int64, 1)
    | "%reinterpret_unboxed_int64_as_tagged_int63" ->
      Primitive(Preinterpret_unboxed_int64_as_tagged_int63, 1)
    | s when String.length s > 0 && s.[0] = '%' ->
      (match String.Map.find_opt s indexing_primitives with
       | Some prim -> prim ~mode
       | None -> raise (Error (loc, Unknown_builtin_primitive s)))
    | _ -> External lambda_prim
  in
  prim

let lookup_primitive_and_mark_used loc ~poly_mode ~poly_sort pos p env path =
  match lookup_primitive loc ~poly_mode ~poly_sort pos p with
  | External _ as e -> add_used_primitive loc env path; e
  | x -> x

let simplify_constant_constructor = function
  | Equal -> true
  | Not_equal -> true
  | Less_equal -> false
  | Less_than -> false
  | Greater_equal -> false
  | Greater_than -> false
  | Compare -> false

(* The following function computes the greatest lower bound of array kinds:

        gen      unboxed-float  unboxed-int32  unboxed-int64  unboxed-nativeint
         |
      /------\
      |      |
    addr  float
      |
    int
   Note that the GLB is not guaranteed to exist.
   In case of array kinds working with layout value, we return
   our first argument instead of raising a fatal error because, although
   it cannot happen in a well-typed program, (ab)use of Obj.magic can
   probably trigger it. For other layouts, we raise an error.
*)
let glb_array_type loc t1 t2 =

  match t1, t2 with
  (* Handle unboxed array kinds which should only match with themselves.

     However, a cheat is added just for [Pgenarray] to allow the [%array_*]
     primitives to work with unboxed types.

     WARNING: This trick will stop working when [Config.flat_float_array]
     becomes [false].*)
  | Pfloatarray, (Punboxedfloatarray _ | Punboxedintarray _) ->
    (* Have a nice error message for a case reachable. *)
    raise(Error(loc, Invalid_floatarray_glb))
  | (Pgenarray | Punboxedfloatarray Pfloat64), Punboxedfloatarray Pfloat64 ->
    Punboxedfloatarray Pfloat64
  | (Pgenarray | Punboxedfloatarray Pfloat32), Punboxedfloatarray Pfloat32 ->
    Punboxedfloatarray Pfloat32
  | Punboxedfloatarray _, _ | _, Punboxedfloatarray _ ->
    Misc.fatal_error "unexpected array kind in glb"
  | (Pgenarray | Punboxedintarray Pint32), Punboxedintarray Pint32 ->
    Punboxedintarray Pint32
  | (Pgenarray | Punboxedintarray Pint64), Punboxedintarray Pint64 ->
    Punboxedintarray Pint64
  | (Pgenarray | Punboxedintarray Pnativeint), Punboxedintarray Pnativeint ->
    Punboxedintarray Pnativeint
  | Punboxedintarray _, _ | _, Punboxedintarray _ ->
    Misc.fatal_error "unexpected array kind in glb"

  (* No GLB; only used in the [Obj.magic] case *)
  | Pfloatarray, (Paddrarray | Pintarray)
  | (Paddrarray | Pintarray), Pfloatarray -> t1

  (* Compute the correct GLB *)
  | Pgenarray, x | x, Pgenarray -> x
  | Paddrarray, x | x, Paddrarray -> x
  | Pintarray, Pintarray -> Pintarray
  | Pfloatarray, Pfloatarray -> Pfloatarray

let glb_array_ref_type loc t1 t2 =
  match t1, t2 with
  (* Handle unboxed array kinds which should only match with themselves.

     However, a cheat is added just for [Pgenarray_ref] to allow the [%array_*]
     primitives to work with unboxed types.

     WARNING: This trick will stop working when [Config.flat_float_array]
     becomes [false].*)
  | Pfloatarray_ref _, (Punboxedfloatarray _ | Punboxedintarray _) ->
    (* Have a nice error message for a case reachable. *)
    raise(Error(loc, Invalid_floatarray_glb))
  | (Pgenarray_ref _ | Punboxedfloatarray_ref Pfloat64), Punboxedfloatarray Pfloat64 ->
    Punboxedfloatarray_ref Pfloat64
  | (Pgenarray_ref _ | Punboxedfloatarray_ref Pfloat32), Punboxedfloatarray Pfloat32 ->
    Punboxedfloatarray_ref Pfloat32
  | Punboxedfloatarray_ref _, _
  | _, Punboxedfloatarray _ ->
    Misc.fatal_error "unexpected array kind in glb"
  | (Pgenarray_ref _ | Punboxedintarray_ref Pint32), Punboxedintarray Pint32 ->
    Punboxedintarray_ref Pint32
  | (Pgenarray_ref _ | Punboxedintarray_ref Pint64), Punboxedintarray Pint64 ->
    Punboxedintarray_ref Pint64
  | (Pgenarray_ref _ | Punboxedintarray_ref Pnativeint), Punboxedintarray Pnativeint ->
    Punboxedintarray_ref Pnativeint
  | Punboxedintarray_ref _, _ | _, Punboxedintarray _ ->
    Misc.fatal_error "unexpected array kind in glb"

  (* No GLB; only used in the [Obj.magic] case *)
  | Pfloatarray_ref _, (Paddrarray | Pintarray)
  | (Paddrarray_ref | Pintarray_ref), Pfloatarray -> t1

  (* Compute the correct GLB *)

  (* Pgenarray >= _ *)
  | (Pgenarray_ref _ as x), Pgenarray -> x
  | Pgenarray_ref _, Pintarray -> Pintarray_ref
  | Pgenarray_ref _, Paddrarray -> Paddrarray_ref
  | Pgenarray_ref mode, Pfloatarray -> Pfloatarray_ref mode
  | (Paddrarray_ref | Pintarray_ref | Pfloatarray_ref _ as x), Pgenarray -> x

  (* Paddrarray > Pintarray *)
  | Paddrarray_ref, Paddrarray -> Paddrarray_ref
  | Paddrarray_ref, Pintarray -> Pintarray_ref
  | Pintarray_ref, Paddrarray -> Pintarray_ref

  (* Pintarray is a minimum *)
  | Pintarray_ref, Pintarray -> Pintarray_ref

  (* Pfloatarray is a minimum *)
  | (Pfloatarray_ref _ as x), Pfloatarray -> x

let glb_array_set_type loc t1 t2 =
  match t1, t2 with
  (* Handle unboxed array kinds which can only match with themselves.

     However, a cheat is added just for [Pgenarray_set] to allow the [%array_*]
     primitives to work with unboxed types.

     WARNING: This trick will stop working when [Config.flat_float_array]
     becomes [false].*)
  | Pfloatarray_set, (Punboxedfloatarray _ | Punboxedintarray _) ->
    (* Have a nice error message for a case reachable. *)
    raise(Error(loc, Invalid_floatarray_glb))
  | (Pgenarray_set _ | Punboxedfloatarray_set Pfloat64), Punboxedfloatarray Pfloat64 ->
    Punboxedfloatarray_set Pfloat64
  | (Pgenarray_set _ | Punboxedfloatarray_set Pfloat32), Punboxedfloatarray Pfloat32 ->
    Punboxedfloatarray_set Pfloat32
  | Punboxedfloatarray_set _, _
  | _, Punboxedfloatarray _ ->
    Misc.fatal_error "unexpected array kind in glb"
  | (Pgenarray_set _ | Punboxedintarray_set Pint32), Punboxedintarray Pint32 ->
    Punboxedintarray_set Pint32
  | (Pgenarray_set _ | Punboxedintarray_set Pint64), Punboxedintarray Pint64 ->
    Punboxedintarray_set Pint64
  | (Pgenarray_set _ | Punboxedintarray_set Pnativeint), Punboxedintarray Pnativeint ->
    Punboxedintarray_set Pnativeint
  | Punboxedintarray_set _, _ | _, Punboxedintarray _ ->
    Misc.fatal_error "unexpected array kind in glb"

  (* No GLB; only used in the [Obj.magic] case *)
  | Pfloatarray_set, (Paddrarray | Pintarray)
  | (Paddrarray_set _ | Pintarray_set), Pfloatarray -> t1

  (* Compute the correct GLB *)

  (* Pgenarray >= _ *)
  | (Pgenarray_set _ as x), Pgenarray -> x
  | Pgenarray_set _, Pintarray -> Pintarray_set
  | Pgenarray_set mode, Paddrarray -> Paddrarray_set mode
  | Pgenarray_set _, Pfloatarray -> Pfloatarray_set
  | (Paddrarray_set _ | Pintarray_set | Pfloatarray_set as x), Pgenarray -> x

  (* Paddrarray > Pintarray *)
  | (Paddrarray_set _ as x), Paddrarray -> x
  | Paddrarray_set _, Pintarray -> Pintarray_set
  | Pintarray_set, Paddrarray -> Pintarray_set

  (* Pintarray is a minimum *)
  | Pintarray_set, Pintarray -> Pintarray_set

  (* Pfloatarray is a minimum *)
  | Pfloatarray_set, Pfloatarray -> Pfloatarray_set

(* Specialize a primitive from available type information. *)
(* CR layouts v7: This function had a loc argument added just to support the void
   check error message.  Take it out when we remove that. *)
let specialize_primitive env loc ty ~has_constant_constructor prim =
  let param_tys =
    match is_function_type env ty with
    | None -> []
    | Some (p1, rhs) ->
      match is_function_type env rhs with
      | None -> [p1]
      | Some (p2, _) -> [p1;p2]
  in
  match prim, param_tys with
  | Primitive (Psetfield(n, Pointer, init), arity), [_; p2] -> begin
      match maybe_pointer_type env p2 with
      | Pointer -> None
      | Immediate -> Some (Primitive (Psetfield(n, Immediate, init), arity))
    end
  | Primitive (Pfield (n, Pointer, mut), arity), _ ->
      (* try strength reduction based on the *result type* *)
      let is_int = match is_function_type env ty with
        | None -> Pointer
        | Some (_p1, rhs) -> maybe_pointer_type env rhs in
      Some (Primitive (Pfield (n, is_int, mut), arity))
  | Primitive (Parraylength t, arity), [p] -> begin
      let loc = to_location loc in
      (* CR layouts: [~elt_sort:None] here is not ideal and should be
         fixed. To do that, we will need more checking of primitives
         in the front end. *)
      let array_type =
        glb_array_type loc t (array_type_kind ~elt_sort:None env loc p)
      in
      if t = array_type then None
      else Some (Primitive (Parraylength array_type, arity))
    end
  | Primitive (Parrayrefu (rt, index_kind), arity), p1 :: _ -> begin
      let loc = to_location loc in
      let array_ref_type =
        glb_array_ref_type loc rt (array_type_kind ~elt_sort:None env loc p1)
      in
      if rt = array_ref_type then None
      else Some (Primitive (Parrayrefu (array_ref_type, index_kind), arity))
    end
  | Primitive (Parraysetu (st, index_kind), arity), p1 :: _ -> begin
      let loc = to_location loc in
      let array_set_type =
        glb_array_set_type loc st (array_type_kind ~elt_sort:None env loc p1)
      in
      if st = array_set_type then None
      else Some (Primitive (Parraysetu (array_set_type, index_kind), arity))
    end
  | Primitive (Parrayrefs (rt, index_kind), arity), p1 :: _ -> begin
      let loc = to_location loc in
      let array_ref_type =
        glb_array_ref_type loc rt (array_type_kind ~elt_sort:None env loc p1)
      in
      if rt = array_ref_type then None
      else Some (Primitive (Parrayrefs (array_ref_type, index_kind), arity))
    end
  | Primitive (Parraysets (st, index_kind), arity), p1 :: _ -> begin
      let loc = to_location loc in
      let array_set_type =
        glb_array_set_type loc st (array_type_kind ~elt_sort:None env loc p1)
      in
      if st = array_set_type then None
      else Some (Primitive (Parraysets (array_set_type, index_kind), arity))
    end
  | Primitive (Pbigarrayref(unsafe, n, kind, layout), arity), p1 :: _ -> begin
      let (k, l) = bigarray_specialize_kind_and_layout env ~kind ~layout p1 in
      match k, l with
      | Pbigarray_unknown, Pbigarray_unknown_layout -> None
      | _, _ -> Some (Primitive (Pbigarrayref(unsafe, n, k, l), arity))
    end
  | Primitive (Pbigarrayset(unsafe, n, kind, layout), arity), p1 :: _ -> begin
      let (k, l) = bigarray_specialize_kind_and_layout env ~kind ~layout p1 in
      match k, l with
      | Pbigarray_unknown, Pbigarray_unknown_layout -> None
      | _, _ -> Some (Primitive (Pbigarrayset(unsafe, n, k, l), arity))
    end
  | Primitive (Pmakeblock(tag, mut, None, mode), arity), fields -> begin
      let shape =
        List.map (fun typ ->
          Lambda.must_be_value (Typeopt.layout env (to_location loc)
                                  Jkind.Sort.for_block_element typ))
          fields
      in
      let useful = List.exists (fun knd -> knd <> Pgenval) shape in
      if useful then
        Some (Primitive (Pmakeblock(tag, mut, Some shape, mode),arity))
      else None
    end
  | Primitive (Patomic_load { immediate_or_pointer = Pointer },
               arity), _ ->begin
      let is_int = match is_function_type env ty with
        | None -> Pointer
        | Some (_p1, rhs) -> maybe_pointer_type env rhs in
      Some (Primitive (Patomic_load {immediate_or_pointer = is_int}, arity))
    end
  | Comparison(comp, Compare_generic), p1 :: _ ->
    if (has_constant_constructor
        && simplify_constant_constructor comp) then begin
      Some (Comparison(comp, Compare_ints))
    end else if (is_base_type env p1 Predef.path_int
        || is_base_type env p1 Predef.path_char
        || (maybe_pointer_type env p1 = Immediate)) then begin
      Some (Comparison(comp, Compare_ints))
    end else if is_base_type env p1 Predef.path_float then begin
      Some (Comparison(comp, Compare_floats))
    end else if is_base_type env p1 Predef.path_float32 then begin
      Some (Comparison(comp, Compare_float32s))
    end else if is_base_type env p1 Predef.path_string then begin
      Some (Comparison(comp, Compare_strings))
    end else if is_base_type env p1 Predef.path_bytes then begin
      Some (Comparison(comp, Compare_bytes))
    end else if is_base_type env p1 Predef.path_nativeint then begin
      Some (Comparison(comp, Compare_nativeints))
    end else if is_base_type env p1 Predef.path_int32 then begin
      Some (Comparison(comp, Compare_int32s))
    end else if is_base_type env p1 Predef.path_int64 then begin
      Some (Comparison(comp, Compare_int64s))
    end else begin
      None
    end
  | _ -> None

let caml_equal =
  Lambda.simple_prim_on_values ~name:"caml_equal" ~arity:2 ~alloc:true
let caml_string_equal =
  Lambda.simple_prim_on_values ~name:"caml_string_equal" ~arity:2 ~alloc:false
let caml_bytes_equal =
  Lambda.simple_prim_on_values ~name:"caml_bytes_equal" ~arity:2 ~alloc:false
let caml_notequal =
  Lambda.simple_prim_on_values ~name:"caml_notequal" ~arity:2 ~alloc:true
let caml_string_notequal =
  Lambda.simple_prim_on_values ~name:"caml_string_notequal" ~arity:2 ~alloc:false
let caml_bytes_notequal =
  Lambda.simple_prim_on_values ~name:"caml_bytes_notequal" ~arity:2 ~alloc:false
let caml_lessequal =
  Lambda.simple_prim_on_values ~name:"caml_lessequal" ~arity:2 ~alloc:true
let caml_string_lessequal =
  Lambda.simple_prim_on_values ~name:"caml_string_lessequal" ~arity:2 ~alloc:false
let caml_bytes_lessequal =
  Lambda.simple_prim_on_values ~name:"caml_bytes_lessequal" ~arity:2 ~alloc:false
let caml_lessthan =
  Lambda.simple_prim_on_values ~name:"caml_lessthan" ~arity:2 ~alloc:true
let caml_string_lessthan =
  Lambda.simple_prim_on_values ~name:"caml_string_lessthan" ~arity:2 ~alloc:false
let caml_bytes_lessthan =
  Lambda.simple_prim_on_values ~name:"caml_bytes_lessthan" ~arity:2 ~alloc:false
let caml_greaterequal =
  Lambda.simple_prim_on_values ~name:"caml_greaterequal" ~arity:2 ~alloc:true
let caml_string_greaterequal =
  Lambda.simple_prim_on_values ~name:"caml_string_greaterequal" ~arity:2
    ~alloc:false
let caml_bytes_greaterequal =
  Lambda.simple_prim_on_values ~name:"caml_bytes_greaterequal" ~arity:2
    ~alloc:false
let caml_greaterthan =
  Lambda.simple_prim_on_values ~name:"caml_greaterthan" ~arity:2 ~alloc:true
let caml_string_greaterthan =
  Lambda.simple_prim_on_values ~name:"caml_string_greaterthan" ~arity:2
    ~alloc:false
let caml_bytes_greaterthan =
  Lambda.simple_prim_on_values ~name:"caml_bytes_greaterthan" ~arity:2
    ~alloc:false
let caml_compare =
  Lambda.simple_prim_on_values ~name:"caml_compare" ~arity:2 ~alloc:true
let caml_string_compare =
  Lambda.simple_prim_on_values ~name:"caml_string_compare" ~arity:2 ~alloc:false
let caml_bytes_compare =
  Lambda.simple_prim_on_values ~name:"caml_bytes_compare" ~arity:2 ~alloc:false

let comparison_primitive comparison comparison_kind =
  match comparison, comparison_kind with
  | Equal, Compare_generic -> Pccall caml_equal
  | Equal, Compare_ints -> Pintcomp Ceq
  | Equal, Compare_floats -> Pfloatcomp (Pfloat64, CFeq)
  | Equal, Compare_float32s -> Pfloatcomp (Pfloat32, CFeq)
  | Equal, Compare_strings -> Pccall caml_string_equal
  | Equal, Compare_bytes -> Pccall caml_bytes_equal
  | Equal, Compare_nativeints -> Pbintcomp(Pnativeint, Ceq)
  | Equal, Compare_int32s -> Pbintcomp(Pint32, Ceq)
  | Equal, Compare_int64s -> Pbintcomp(Pint64, Ceq)
  | Not_equal, Compare_generic -> Pccall caml_notequal
  | Not_equal, Compare_ints -> Pintcomp Cne
  | Not_equal, Compare_floats -> Pfloatcomp (Pfloat64, CFneq)
  | Not_equal, Compare_float32s -> Pfloatcomp (Pfloat32, CFneq)
  | Not_equal, Compare_strings -> Pccall caml_string_notequal
  | Not_equal, Compare_bytes -> Pccall caml_bytes_notequal
  | Not_equal, Compare_nativeints -> Pbintcomp(Pnativeint, Cne)
  | Not_equal, Compare_int32s -> Pbintcomp(Pint32, Cne)
  | Not_equal, Compare_int64s -> Pbintcomp(Pint64, Cne)
  | Less_equal, Compare_generic -> Pccall caml_lessequal
  | Less_equal, Compare_ints -> Pintcomp Cle
  | Less_equal, Compare_floats -> Pfloatcomp (Pfloat64, CFle)
  | Less_equal, Compare_float32s -> Pfloatcomp (Pfloat32, CFle)
  | Less_equal, Compare_strings -> Pccall caml_string_lessequal
  | Less_equal, Compare_bytes -> Pccall caml_bytes_lessequal
  | Less_equal, Compare_nativeints -> Pbintcomp(Pnativeint, Cle)
  | Less_equal, Compare_int32s -> Pbintcomp(Pint32, Cle)
  | Less_equal, Compare_int64s -> Pbintcomp(Pint64, Cle)
  | Less_than, Compare_generic -> Pccall caml_lessthan
  | Less_than, Compare_ints -> Pintcomp Clt
  | Less_than, Compare_floats -> Pfloatcomp (Pfloat64, CFlt)
  | Less_than, Compare_float32s -> Pfloatcomp (Pfloat32, CFlt)
  | Less_than, Compare_strings -> Pccall caml_string_lessthan
  | Less_than, Compare_bytes -> Pccall caml_bytes_lessthan
  | Less_than, Compare_nativeints -> Pbintcomp(Pnativeint, Clt)
  | Less_than, Compare_int32s -> Pbintcomp(Pint32, Clt)
  | Less_than, Compare_int64s -> Pbintcomp(Pint64, Clt)
  | Greater_equal, Compare_generic -> Pccall caml_greaterequal
  | Greater_equal, Compare_ints -> Pintcomp Cge
  | Greater_equal, Compare_floats -> Pfloatcomp (Pfloat64, CFge)
  | Greater_equal, Compare_float32s -> Pfloatcomp (Pfloat32, CFge)
  | Greater_equal, Compare_strings -> Pccall caml_string_greaterequal
  | Greater_equal, Compare_bytes -> Pccall caml_bytes_greaterequal
  | Greater_equal, Compare_nativeints -> Pbintcomp(Pnativeint, Cge)
  | Greater_equal, Compare_int32s -> Pbintcomp(Pint32, Cge)
  | Greater_equal, Compare_int64s -> Pbintcomp(Pint64, Cge)
  | Greater_than, Compare_generic -> Pccall caml_greaterthan
  | Greater_than, Compare_ints -> Pintcomp Cgt
  | Greater_than, Compare_floats -> Pfloatcomp (Pfloat64, CFgt)
  | Greater_than, Compare_float32s -> Pfloatcomp (Pfloat32, CFgt)
  | Greater_than, Compare_strings -> Pccall caml_string_greaterthan
  | Greater_than, Compare_bytes -> Pccall caml_bytes_greaterthan
  | Greater_than, Compare_nativeints -> Pbintcomp(Pnativeint, Cgt)
  | Greater_than, Compare_int32s -> Pbintcomp(Pint32, Cgt)
  | Greater_than, Compare_int64s -> Pbintcomp(Pint64, Cgt)
  | Compare, Compare_generic -> Pccall caml_compare
  | Compare, Compare_ints -> Pcompare_ints
  | Compare, Compare_floats -> Pcompare_floats Pfloat64
  | Compare, Compare_float32s -> Pcompare_floats Pfloat32
  | Compare, Compare_strings -> Pccall caml_string_compare
  | Compare, Compare_bytes -> Pccall caml_bytes_compare
  | Compare, Compare_nativeints -> Pcompare_bints Pnativeint
  | Compare, Compare_int32s -> Pcompare_bints Pint32
  | Compare, Compare_int64s -> Pcompare_bints Pint64

let lambda_of_loc kind sloc =
  let loc = to_location sloc in
  let loc_start = loc.Location.loc_start in
  let (file, lnum, cnum) = Location.get_pos_info loc_start in
  let file =
    if Filename.is_relative file then
      file
    else
      Location.rewrite_absolute_path file in
  let enum = loc.Location.loc_end.Lexing.pos_cnum -
      loc_start.Lexing.pos_cnum + cnum in
  match kind with
  | Loc_POS ->
    Lconst (Const_block (0, [
          Const_immstring file;
          Const_base (Const_int lnum);
          Const_base (Const_int cnum);
          Const_base (Const_int enum);
        ]))
  | Loc_FILE -> Lconst (Const_immstring file)
  | Loc_MODULE ->
    let filename = Filename.basename file in
    let name = Compilation_unit.get_current () in
    let module_name =
      match name with
      | None -> "//"^filename^"//"
      | Some comp_unit ->
        Compilation_unit.name_as_string comp_unit
    in
    Lconst (Const_immstring module_name)
  | Loc_LOC ->
    let loc = Printf.sprintf "File %S, line %d, characters %d-%d"
        file lnum cnum enum in
    Lconst (Const_immstring loc)
  | Loc_LINE -> Lconst (Const_base (Const_int lnum))
  | Loc_FUNCTION ->
    let scope_name = Debuginfo.Scoped_location.string_of_scoped_location sloc in
    Lconst (Const_immstring scope_name)

let caml_restore_raw_backtrace =
  Lambda.simple_prim_on_values ~name:"caml_restore_raw_backtrace" ~arity:2
    ~alloc:false

let try_ids = Hashtbl.create 8

let add_exception_ident id =
  Hashtbl.replace try_ids id ()

let remove_exception_ident id =
  Hashtbl.remove try_ids id

let lambda_of_prim prim_name prim loc args arg_exps =
  match prim, args with
  | Primitive (prim, arity), args when arity = List.length args ->
      Lprim(prim, args, loc)
  | Sys_argv, [] ->
      Lprim(Pccall prim_sys_argv, [Lconst (const_int 0)], loc)
  | External prim, args ->
      Lprim(Pccall prim, args, loc)
  | Comparison(comp, knd), ([_;_] as args) ->
      let prim = comparison_primitive comp knd in
      Lprim(prim, args, loc)
  | Raise kind, [arg] ->
      let kind =
        match kind, arg with
        | Raise_regular, Lvar argv when Hashtbl.mem try_ids argv ->
            Raise_reraise
        | _, _ ->
            kind
      in
      let arg =
        match arg_exps with
        | None -> arg
        | Some [arg_exp] -> event_after loc arg_exp arg
        | Some _ -> assert false
      in
      Lprim(Praise kind, [arg], loc)
  | Raise_with_backtrace, [exn; bt] ->
      let vexn = Ident.create_local "exn" in
      let raise_arg =
        match arg_exps with
        | None -> Lvar vexn
        | Some [exn_exp; _] -> event_after loc exn_exp (Lvar vexn)
        | Some _ -> assert false
      in
      Llet(Strict, Lambda.layout_block, vexn, exn,
           Lsequence(Lprim(Pccall caml_restore_raw_backtrace,
                           [Lvar vexn; bt],
                           loc),
                     Lprim(Praise Raise_reraise, [raise_arg], loc)))
  | Lazy_force pos, [arg] ->
      Matching.inline_lazy_force arg pos loc
  | Loc kind, [] ->
      lambda_of_loc kind loc
  | Loc kind, [arg] ->
      let lam = lambda_of_loc kind loc in
      Lprim(Pmakeblock(0, Immutable, None, alloc_heap), [lam; arg], loc)
  | Send (pos, layout), [obj; meth] ->
      Lsend(Public, meth, obj, [], pos, alloc_heap, loc, layout)
  | Send_self (pos, layout), [obj; meth] ->
      Lsend(Self, meth, obj, [], pos, alloc_heap, loc, layout)
  | Send_cache (apos, layout), [obj; meth; cache; pos] ->
      (* Cached mode only works in the native backend *)
      if !Clflags.native_code then
        Lsend(Cached, meth, obj, [cache; pos], apos, alloc_heap, loc, layout)
      else
        Lsend(Public, meth, obj, [], apos, alloc_heap, loc, layout)
  | Frame_pointers, [] ->
      let frame_pointers =
        if !Clflags.native_code && Config.with_frame_pointers then 1 else 0
      in
      Lconst (const_int frame_pointers)
  | Identity, [arg] -> arg
  | Apply (pos, layout), [func; arg]
  | Revapply (pos, layout), [arg; func] ->
      Lapply {
        ap_func = func;
        ap_args = [arg];
        ap_result_layout = layout;
        ap_loc = loc;
        (* CR-someday lwhite: it would be nice to be able to give
           application attributes to functions applied with the application
           operators. *)
        ap_tailcall = Default_tailcall;
        ap_inlined = Default_inlined;
        ap_specialised = Default_specialise;
        ap_probe = None;
        ap_region_close = pos;
        ap_mode = alloc_heap;
      }
  | Unsupported prim, _ ->
      let exn =
        transl_extension_path loc (Lazy.force Env.initial)
          Predef.path_invalid_argument
      in
      let msg =
        Format.asprintf "Unsupported primitive %a" Printlambda.primitive prim
      in
      Lprim (
        Praise Raise_regular,
        [Lprim (
          Pmakeblock (0, Immutable, None, alloc_heap),
          [exn; Lconst (Const_immstring msg)],
          loc)],
        loc)
  | (Raise _ | Raise_with_backtrace
    | Lazy_force _ | Loc _ | Primitive _ | Sys_argv | Comparison _
    | Send _ | Send_self _ | Send_cache _ | Frame_pointers | Identity
    | Apply _ | Revapply _), _ ->
      raise(Error(to_location loc, Wrong_arity_builtin_primitive prim_name))

let check_primitive_arity loc p =
  let mode =
    match p.prim_native_repr_res with
    | Prim_global, _ | Prim_poly, _ ->
      (* We assume all primitives are compiled to have the same arity for
         different modes and types, so just pick one of the modes in the
         [Prim_poly] case. *)
      Some Mode.Locality.global
    | Prim_local, _ -> Some Mode.Locality.local
  in
  (* By a similar assumption, the sort shouldn't change the arity.  So it's ok
     to lie here. *)
  let sort = Some (Jkind.Sort.of_base Value) in
  let prim =
    lookup_primitive loc ~poly_mode:mode ~poly_sort:sort Rc_normal p
  in
  let ok =
    match prim with
    | Primitive (_,arity) -> arity = p.prim_arity
    | External _ -> true
    | Sys_argv -> p.prim_arity = 0
    | Comparison _ -> p.prim_arity = 2
    | Raise _ -> p.prim_arity = 1
    | Raise_with_backtrace -> p.prim_arity = 2
    | Lazy_force _ -> p.prim_arity = 1
    | Loc _ -> p.prim_arity = 1 || p.prim_arity = 0
    | Send _ | Send_self _ -> p.prim_arity = 2
    | Send_cache _ -> p.prim_arity = 4
    | Frame_pointers -> p.prim_arity = 0
    | Identity -> p.prim_arity = 1
    | Apply _ | Revapply _ -> p.prim_arity = 2
    | Unsupported _ -> true
  in
  if not ok then raise(Error(loc, Wrong_arity_builtin_primitive p.prim_name))

(* Eta-expand a primitive *)

let transl_primitive loc p env ty ~poly_mode ~poly_sort path =
  let prim =
    lookup_primitive_and_mark_used
      (to_location loc) ~poly_mode ~poly_sort Rc_normal p env path
  in
  let has_constant_constructor = false in
  let prim =
    match specialize_primitive env loc ty ~has_constant_constructor prim with
    | None -> prim
    | Some prim -> prim
  in
  let to_locality = to_locality ~poly:poly_mode in
  let error_loc = to_location loc in
  let rec make_params ty repr_args repr_res =
    match repr_args, repr_res with
    | [], (_, res_repr) ->
      let res_sort =
        Jkind.Sort.of_base
          (sort_of_native_repr ~loc:error_loc res_repr ~poly_sort)
      in
      [], Typeopt.layout env error_loc res_sort ty
    | (((_, arg_repr) as arg) :: repr_args), _ ->
      match Typeopt.is_function_type env ty with
      | None ->
          Misc.fatal_errorf "Primitive %s type does not correspond to arity"
            (Primitive.byte_name p)
      | Some (arg_ty, ret_ty) ->
          let arg_sort =
            Jkind.Sort.of_base
              (sort_of_native_repr ~loc:error_loc arg_repr ~poly_sort)
          in
          let arg_layout =
            Typeopt.layout env error_loc arg_sort arg_ty
          in
          let arg_mode = to_locality arg in
          let params, return = make_params ret_ty repr_args repr_res in
          { name = Ident.create_local "prim";
            layout = arg_layout;
            attributes = Lambda.default_param_attribute;
            mode = arg_mode }
          :: params, return
  in
  let params, return =
    make_params ty p.prim_native_repr_args p.prim_native_repr_res
  in
  let args = List.map (fun p -> Lvar p.name) params in
  match params with
  | [] -> lambda_of_prim p.prim_name prim loc args None
  | _ ->
     let loc =
       Debuginfo.Scoped_location.map_scopes (fun ~scopes ->
         Debuginfo.Scoped_location.enter_partial_or_eta_wrapper ~scopes)
         loc
     in
     let body = lambda_of_prim p.prim_name prim loc args None in
     let alloc_mode = to_locality p.prim_native_repr_res in
     let () =
       (* CR mshinwell: Write a version of [primitive_may_allocate] that
          works on the [prim] type. *)
       match body with
       | Lprim (prim, _, _) ->
         (match Lambda.primitive_may_allocate prim with
          | None ->
            (* We don't check anything in this case; if the primitive doesn't
               allocate, then after [Lambda] it will be translated to a term
               not involving any region variables, meaning there would be
               no concern about potentially unbound region variables. *)
            ()
          | Some lambda_alloc_mode ->
            (* In this case we add a check to ensure the middle end has
               the correct information as to whether a region was inserted
               at this point. *)
            match alloc_mode, lambda_alloc_mode with
            | Alloc_heap, Alloc_heap
            | Alloc_local, Alloc_local -> ()
            | Alloc_local, Alloc_heap ->
              (* This case is ok: the Lambda-derived information is more
                 precise.  A region will be inserted, likely unused, and
                 deleted by the middle end. *)
              ()
            | Alloc_heap, Alloc_local ->
              Misc.fatal_errorf "Alloc mode incompatibility for:@ %a@ \
                  (from to_locality, %a; from primitive_may_allocate, %a)"
                Printlambda.lambda body
                Printlambda.alloc_mode alloc_mode
                Printlambda.alloc_mode lambda_alloc_mode
         )
       | _ -> ()
     in
     let region =
       match alloc_mode with
       | Alloc_heap -> true
       | Alloc_local -> false
     in
     let rec count_nlocal = function
       | [] -> assert false
       | [_] -> if region then 0 else 1
       | Alloc_heap :: args -> count_nlocal args
       | (Alloc_local :: _) as args -> List.length args
     in
     let nlocal = count_nlocal (List.map to_locality p.prim_native_repr_args) in
     lfunction
       ~kind:(Curried {nlocal})
       ~params
       ~return
       ~attr:default_stub_attribute
       ~loc
       ~body
       ~mode:alloc_heap
       ~ret_mode:(to_locality p.prim_native_repr_res)
       ~region

let lambda_primitive_needs_event_after = function
  (* We add an event after any primitive resulting in a C call that
     may raise an exception or allocate. These are places where we may
     collect the call stack. *)
  | Pduprecord _ | Pccall _
  | Pfloatofint (_, _)
  | Pfloatoffloat32 _
  | Pfloat32offloat _
  | Pnegfloat (_, _) | Pabsfloat (_, _)
  | Paddfloat (_, _) | Psubfloat (_, _)
  | Pmulfloat (_, _) | Pdivfloat (_, _)
  | Pstringrefs | Pbytesrefs
  | Pbytessets | Pmakearray (Pgenarray, _, _) | Pduparray _
  | Parrayrefu ((Pgenarray_ref _ | Pfloatarray_ref _), _)
  | Parrayrefs _ | Parraysets _ | Pbintofint _ | Pcvtbint _ | Pnegbint _
  | Paddbint _ | Psubbint _ | Pmulbint _ | Pdivbint _ | Pmodbint _ | Pandbint _
  | Porbint _ | Pxorbint _ | Plslbint _ | Plsrbint _ | Pasrbint _
  | Pbintcomp _ | Punboxed_int_comp _ | Pcompare_bints _
  | Pbigarrayref _ | Pbigarrayset _ | Pbigarraydim _ | Pstring_load_16 _
  | Pstring_load_32 _ | Pstring_load_f32 _ | Pstring_load_64 _ | Pstring_load_128 _
  | Pbytes_load_16 _ | Pbytes_load_32 _ | Pbytes_load_f32 _ | Pbytes_load_64 _
  | Pbytes_load_128 _ | Pbytes_set_16 _ | Pbytes_set_32 _  | Pbytes_set_f32 _
  | Pbytes_set_64 _ | Pbytes_set_128 _ | Pbigstring_load_16 _
  | Pbigstring_load_32 _ | Pbigstring_load_f32 _ | Pbigstring_load_64 _
  | Pbigstring_load_128 _ | Pbigstring_set_16 _ | Pbigstring_set_32 _
  | Pbigstring_set_f32 _ | Pbigstring_set_64 _ | Pbigstring_set_128 _
  | Pfloatarray_load_128 _ | Pfloat_array_load_128 _ | Pint_array_load_128 _
  | Punboxed_float_array_load_128 _| Punboxed_float32_array_load_128 _
  | Punboxed_int32_array_load_128 _ | Punboxed_int64_array_load_128 _
  | Punboxed_nativeint_array_load_128 _
  | Pfloatarray_set_128 _ | Pfloat_array_set_128 _ | Pint_array_set_128 _
  | Punboxed_float_array_set_128 _| Punboxed_float32_array_set_128 _
  | Punboxed_int32_array_set_128 _ | Punboxed_int64_array_set_128 _
  | Punboxed_nativeint_array_set_128 _
  | Prunstack | Pperform | Preperform | Presume
  | Pbbswap _ | Ppoll | Pobj_dup | Pget_header _ -> true
  (* [Preinterpret_tagged_int63_as_unboxed_int64] has to allocate in
     bytecode, because int64# is actually represented as a boxed value. *)
  | Preinterpret_tagged_int63_as_unboxed_int64 -> true

  | Pbytes_to_string | Pbytes_of_string
  | Parray_to_iarray | Parray_of_iarray
  | Pignore | Psetglobal _
  | Pgetglobal _ | Pgetpredef _ | Pmakeblock _ | Pmakefloatblock _
  | Pmakeufloatblock _ | Pmakemixedblock _
  | Pmake_unboxed_product _ | Punboxed_product_field _
  | Pfield _ | Pfield_computed _ | Psetfield _
  | Psetfield_computed _ | Pfloatfield _ | Psetfloatfield _ | Praise _
  | Pufloatfield _ | Psetufloatfield _ | Pmixedfield _ | Psetmixedfield _
  | Psequor | Psequand | Pnot | Pnegint | Paddint | Psubint | Pmulint
  | Pdivint _ | Pmodint _ | Pandint | Porint | Pxorint | Plslint | Plsrint
  | Pasrint | Pintcomp _ | Poffsetint _ | Poffsetref _ | Pintoffloat _
  | Pcompare_ints | Pcompare_floats _
  | Pfloatcomp (_, _) | Punboxed_float_comp (_, _)
  | Pstringlength | Pstringrefu | Pbyteslength | Pbytesrefu
  | Pbytessetu
  | Pmakearray ((Pintarray | Paddrarray | Pfloatarray | Punboxedfloatarray _
      | Punboxedintarray _), _, _)
  | Parraylength _ | Parrayrefu _ | Parraysetu _ | Pisint _ | Pisout
  | Pprobe_is_enabled _
  | Patomic_exchange | Patomic_cas | Patomic_fetch_add | Patomic_load _
  | Pintofbint _ | Pctconst _ | Pbswap16 | Pint_as_pointer _ | Popaque _
  | Pdls_get
  | Pobj_magic _ | Punbox_float _ | Punbox_int _
  | Preinterpret_unboxed_int64_as_tagged_int63
  (* These don't allocate in bytecode; they're just identity functions: *)
  | Pbox_float (_, _) | Pbox_int _
    -> false

(* Determine if a primitive should be surrounded by an "after" debug event *)
let primitive_needs_event_after = function
  | Primitive (prim,_) -> lambda_primitive_needs_event_after prim
  | External _ | Sys_argv -> true
  | Comparison(comp, knd) ->
      lambda_primitive_needs_event_after (comparison_primitive comp knd)
  | Lazy_force _ | Send _ | Send_self _ | Send_cache _
  | Apply _ | Revapply _ -> true
  | Raise _ | Raise_with_backtrace | Loc _ | Frame_pointers | Identity
  | Unsupported _ -> false

let transl_primitive_application loc p env ty ~poly_mode ~poly_sort
    path exp args arg_exps pos =
  let prim =
    lookup_primitive_and_mark_used
      (to_location loc) ~poly_mode ~poly_sort pos p env (Some path)
  in
  let has_constant_constructor =
    match arg_exps with
    | [_; {exp_desc = Texp_construct(_, {cstr_constant}, _, _)}]
    | [{exp_desc = Texp_construct(_, {cstr_constant}, _, _)}; _] -> cstr_constant
    | [_; {exp_desc = Texp_variant(_, None)}]
    | [{exp_desc = Texp_variant(_, None)}; _] -> true
    | _ -> false
  in
  let prim =
    match specialize_primitive env loc ty ~has_constant_constructor prim with
    | None -> prim
    | Some prim -> prim
  in
  let lam = lambda_of_prim p.prim_name prim loc args (Some arg_exps) in
  let lam =
    if primitive_needs_event_after prim then begin
      match exp with
      | None -> lam
      | Some exp -> event_after loc exp lam
    end else begin
      lam
    end
  in
  lam

(* Error report *)

open Format
module Style = Misc.Style

let report_error ppf = function
  | Unknown_builtin_primitive prim_name ->
      fprintf ppf "Unknown builtin primitive %a" Style.inline_code prim_name
  | Wrong_arity_builtin_primitive prim_name ->
      fprintf ppf "Wrong arity for builtin primitive %a"
        Style.inline_code prim_name
  | Invalid_floatarray_glb ->
      fprintf ppf
        "@[Floatarray primitives can't be used on arrays containing@ \
<<<<<<< HEAD
           unboxed types.@]"

=======
         unboxed types.@]"
  | Unexpected_product_in_prim c ->
      fprintf ppf
        "@[Unboxed product layouts are not yet supported as arguments to@ \
         layout polymorphic externals.@ The layout of this argument is %a.@]"
        Jkind.Sort.Const.format c
>>>>>>> 54c3ac82
let () =
  Location.register_error_of_exn
    (function
      | Error (loc, err) ->
          Some (Location.error_of_printer ~loc report_error err)
      | _ ->
        None
    )<|MERGE_RESOLUTION|>--- conflicted
+++ resolved
@@ -1640,17 +1640,13 @@
   | Invalid_floatarray_glb ->
       fprintf ppf
         "@[Floatarray primitives can't be used on arrays containing@ \
-<<<<<<< HEAD
-           unboxed types.@]"
-
-=======
          unboxed types.@]"
+
   | Unexpected_product_in_prim c ->
       fprintf ppf
         "@[Unboxed product layouts are not yet supported as arguments to@ \
          layout polymorphic externals.@ The layout of this argument is %a.@]"
         Jkind.Sort.Const.format c
->>>>>>> 54c3ac82
 let () =
   Location.register_error_of_exn
     (function
