--- conflicted
+++ resolved
@@ -922,7 +922,6 @@
     | "%unbox_vec512" -> Primitive(Punbox_vector Boxed_vec512, 1)
     | "%box_vec512" -> Primitive(Pbox_vector (Boxed_vec512, mode), 1)
     | "%get_header" -> Primitive (Pget_header mode, 1)
-<<<<<<< HEAD
     | "%atomic_load" -> Atomic(Load, Ref)
     | "%atomic_load_field" -> Atomic(Load, Field)
     | "%atomic_set" -> Atomic(Set, Ref)
@@ -945,25 +944,7 @@
     | "%atomic_lor_field" -> Atomic(Lor, Field)
     | "%atomic_lxor" -> Atomic(Lxor, Ref)
     | "%atomic_lxor_field" -> Atomic(Lxor, Field)
-=======
-    | "%atomic_load" ->
-        Primitive ((Patomic_load {immediate_or_pointer=Pointer}), 1)
-    | "%atomic_set" ->
-        Primitive (Patomic_set {immediate_or_pointer=Pointer}, 2)
-    | "%atomic_exchange" ->
-        Primitive (Patomic_exchange {immediate_or_pointer=Pointer}, 2)
-    | "%atomic_compare_exchange" ->
-        Primitive (Patomic_compare_exchange {immediate_or_pointer=Pointer}, 3)
-    | "%atomic_cas" ->
-        Primitive (Patomic_compare_set {immediate_or_pointer=Pointer}, 3)
-    | "%atomic_fetch_add" -> Primitive (Patomic_fetch_add, 2)
-    | "%atomic_add" -> Primitive (Patomic_add, 2)
-    | "%atomic_sub" -> Primitive (Patomic_sub, 2)
-    | "%atomic_land" -> Primitive (Patomic_land, 2)
-    | "%atomic_lor" -> Primitive (Patomic_lor, 2)
-    | "%atomic_lxor" -> Primitive (Patomic_lxor, 2)
     | "%cpu_relax" -> Primitive (Pcpu_relax, 1)
->>>>>>> c5fe2586
     | "%runstack" ->
       if runtime5 then Primitive (Prunstack, 3) else Unsupported Prunstack
     | "%reperform" ->
@@ -2079,24 +2060,14 @@
   | Parrayblit _
   | Parraylength _ | Parrayrefu _ | Parraysetu _ | Pisint _ | Pisnull | Pisout
   | Pprobe_is_enabled _
-<<<<<<< HEAD
   | Patomic_exchange_field _ | Patomic_compare_exchange_field _
   | Patomic_compare_set_field _ | Patomic_fetch_add_field | Patomic_add_field
   | Patomic_sub_field | Patomic_land_field | Patomic_lor_field
   | Patomic_lxor_field | Patomic_load_field _ | Patomic_set_field _
-  | Pintofbint _ | Pctconst _ | Pbswap16 | Pint_as_pointer _ | Popaque _
-  | Pdls_get
+  | Pcpu_relax | Pintofbint _ | Pctconst _ | Pbswap16 | Pint_as_pointer _
+  | Popaque _ | Pdls_get
   | Pobj_magic _ | Punbox_float _ | Punbox_int _ | Punbox_vector _
   | Preinterpret_unboxed_int64_as_tagged_int63 | Ppeek _ | Ppoke _
-=======
-  | Patomic_exchange _ | Patomic_compare_exchange _
-  | Patomic_compare_set _ | Patomic_fetch_add | Patomic_add | Patomic_sub
-  | Patomic_land | Patomic_lor | Patomic_lxor | Patomic_load _ | Patomic_set _
-  | Pcpu_relax | Pintofbint _ | Pctconst _ | Pbswap16 | Pint_as_pointer _
-  | Popaque _ | Pdls_get | Pobj_magic _ | Punbox_float _ | Punbox_int _
-  | Punbox_vector _ | Preinterpret_unboxed_int64_as_tagged_int63
-  | Ppeek _ | Ppoke _
->>>>>>> c5fe2586
   (* These don't allocate in bytecode; they're just identity functions: *)
   | Pbox_float (_, _) | Pbox_int _ | Pbox_vector (_, _)
   | Punbox_unit
