--- conflicted
+++ resolved
@@ -991,19 +991,6 @@
       if runtime5 then Primitive (Presume, 4) else Unsupported Presume
     | "%dls_get" -> Primitive (Pdls_get, 1)
     | "%poll" -> Primitive (Ppoll, 1)
-<<<<<<< HEAD
-=======
-    | "%unbox_nativeint" -> Primitive(Punbox_int Boxed_nativeint, 1)
-    | "%box_nativeint" -> Primitive(Pbox_int (Boxed_nativeint, mode), 1)
-    | "%untag_int8" -> Primitive(Puntag_int Unboxed_int8, 1)
-    | "%tag_int8" -> Primitive(Ptag_int Unboxed_int8, 1)
-    | "%untag_int16" -> Primitive(Puntag_int Unboxed_int16, 1)
-    | "%tag_int16" -> Primitive(Ptag_int Unboxed_int16, 1)
-    | "%unbox_int32" -> Primitive(Punbox_int Boxed_int32, 1)
-    | "%box_int32" -> Primitive(Pbox_int (Boxed_int32, mode), 1)
-    | "%unbox_int64" -> Primitive(Punbox_int Boxed_int64, 1)
-    | "%box_int64" -> Primitive(Pbox_int (Boxed_int64, mode), 1)
->>>>>>> 3b595799
     | "%unbox_unit" -> Primitive(Punbox_unit, 1)
     | "%unbox_nativeint" -> static_cast ~src:(i nativeint) ~dst:(naked (i nativeint))
     | "%box_nativeint" -> static_cast ~src:(naked (i nativeint)) ~dst:(i nativeint)
