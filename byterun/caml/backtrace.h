/**************************************************************************/
/*                                                                        */
/*                                 OCaml                                  */
/*                                                                        */
/*             Xavier Leroy, projet Cristal, INRIA Rocquencourt           */
/*                                                                        */
/*   Copyright 2001 Institut National de Recherche en Informatique et     */
/*     en Automatique.                                                    */
/*                                                                        */
/*   All rights reserved.  This file is distributed under the terms of    */
/*   the GNU Lesser General Public License version 2.1, with the          */
/*   special exception on linking described in the file LICENSE.          */
/*                                                                        */
/**************************************************************************/

#ifndef CAML_BACKTRACE_H
#define CAML_BACKTRACE_H

#ifdef CAML_INTERNALS

#include "mlvalues.h"
#include "exec.h"

/* Runtime support for backtrace generation.
 *
 * It has two kind of users:
 * - high-level API to capture and decode backtraces;
 * - low-level runtime routines, to introspect machine state and determine
 *   whether a backtrace should be generated when using "raise".
 *
 * Backtrace generation is split in multiple steps. The lowest-level one, done
 * by [backtrace_prim.c] just fills the [Caml_state->backtrace_buffer] variable
 * each time a frame is unwinded. At that point, we don't know whether the
 * backtrace will be useful or not so this code should be as fast as possible.
 *
 * If the backtrace happens to be useful, later passes will read
 * [Caml_state->backtrace_buffer] and turn it into a [raw_backtrace] and then a
 * [backtrace].
 * This is done in [backtrace.c] and [stdlib/printexc.ml].
 *
 * Content of buffers
 * ------------------
 *
 * [Caml_state->backtrace_buffer] (really cheap)
 *   Backend and process image dependent, abstracted by C-type backtrace_slot.
 * [raw_backtrace] (cheap)
 *   OCaml values of abstract type [Printexc.raw_backtrace_slot],
 *   still backend and process image dependent (unsafe to marshal).
 * [backtrace] (more expensive)
 *   OCaml values of algebraic data-type [Printexc.backtrace_slot]
 */

/* Non zero iff backtraces are recorded.
 * One should use to change this variable [caml_record_backtrace].
 */
/* CAMLextern int caml_backtrace_active; */

/* The [backtrace_slot] type represents values stored in the
 * [caml_backtrace_buffer].  In bytecode, it is the same as a
 * [code_t], in native code it as a [frame_descr *].  The difference
 * doesn't matter for code outside [backtrace_prim.c], so it is just
 * exposed as a [backtrace_slot].
 */
typedef void * backtrace_slot;

/* The [Caml_state->backtrace_buffer] and [Caml_state->backtrace_last_exn]
 * variables are valid only if [Caml_state->backtrace_active != 0].
 */

/* [Caml_state->backtrace_buffer] is filled by runtime when unwinding stack. It
 * is an array ranging from [0] to [Caml_state->backtrace_pos - 1].
 * [Caml_state->backtrace_pos] is always zero if
 * [!Caml_state->backtrace_active].
 *
 * Its maximum size is determined by [BACKTRACE_BUFFER_SIZE] from
 * [backtrace_prim.h], but this shouldn't affect users.
 */
/* CAMLextern backtrace_slot * caml_backtrace_buffer; */
/* CAMLextern int caml_backtrace_pos; */

/* [Caml_state->backtrace_last_exn] stores the last exception value that was
 * raised, iff [Caml_state->backtrace_active != 0].
 * It is tested for equality to determine whether a raise is a re-raise of the
 * same exception.
 *
 * FIXME: this shouldn't matter anymore. Since OCaml 4.02, non-parameterized
 * exceptions are constant, so physical equality is no longer appropriate.
 * raise and re-raise are distinguished by:
 * - passing reraise = 1 to [Caml_state->stash_backtrace] (see below) in the
 *   bytecode interpreter;
 * - directly resetting [Caml_state->backtrace_pos] to 0 in native runtimes for
 *   raise.
 */
/* CAMLextern value caml_backtrace_last_exn; */

/* [Caml_state->record_backtrace] toggle backtrace recording on and off. This
 * function can be called at runtime by user-code, or during initialization if
 * backtraces were requested.
 *
 * It might be called before GC initialization, so it shouldn't do OCaml
 * allocation.
 */
CAMLprim value caml_record_backtrace(value vflag);


#ifndef NATIVE_CODE

<<<<<<< HEAD
=======
/* Path to the file containing debug information, if any, or NULL. */
CAMLextern char_os * caml_cds_file;

>>>>>>> 8ba70ff1
/* Primitive called _only_ by runtime to record unwinded frames to
 * backtrace.  A similar primitive exists for native code, but with a
 * different prototype. */
extern void caml_stash_backtrace(value exn, code_t pc, value * sp, int reraise);

#endif


/* Default (C-level) printer for backtraces.  It is called if an
 * exception causes a termination of the program or of a thread.
 *
 * [Printexc] provide a higher-level printer mimicking its output but making
 * use of registered exception printers, and is used when possible in place of
 * this function after [Printexc] initialization.
 */
CAMLextern void caml_print_exception_backtrace(void);

void caml_init_backtrace(void);
CAMLexport void caml_init_debug_info(void);

#endif /* CAML_INTERNALS */

#endif /* CAML_BACKTRACE_H */<|MERGE_RESOLUTION|>--- conflicted
+++ resolved
@@ -105,12 +105,9 @@
 
 #ifndef NATIVE_CODE
 
-<<<<<<< HEAD
-=======
 /* Path to the file containing debug information, if any, or NULL. */
 CAMLextern char_os * caml_cds_file;
 
->>>>>>> 8ba70ff1
 /* Primitive called _only_ by runtime to record unwinded frames to
  * backtrace.  A similar primitive exists for native code, but with a
  * different prototype. */
