--- conflicted
+++ resolved
@@ -46,11 +46,8 @@
 /* The table of debug information fragments */
 struct ext_table caml_debug_info;
 
-<<<<<<< HEAD
-=======
 CAMLexport char_os * caml_cds_file = NULL;
 
->>>>>>> 8ba70ff1
 /* Location of fields in the Instruct.debug_event record */
 enum {
   EV_POS = 0,
