(**************************************************************************)
(*                                                                        *)
(*                                 OCaml                                  *)
(*                                                                        *)
(*                      Thomas Gazagnaire, OCamlPro                       *)
(*                   Fabrice Le Fessant, INRIA Saclay                     *)
(*               Hongbo Zhang, University of Pennsylvania                 *)
(*                                                                        *)
(*   Copyright 2007 Institut National de Recherche en Informatique et     *)
(*     en Automatique.                                                    *)
(*                                                                        *)
(*   All rights reserved.  This file is distributed under the terms of    *)
(*   the GNU Lesser General Public License version 2.1, with the          *)
(*   special exception on linking described in the file LICENSE.          *)
(*                                                                        *)
(**************************************************************************)

(* Original Code from Ber-metaocaml, modified for 3.12.0 and fixed *)
(* Printing code expressions *)
(* Authors:  Ed Pizzi, Fabrice Le Fessant *)
(* Extensive Rewrite: Hongbo Zhang: University of Pennsylvania *)
(* TODO more fine-grained precedence pretty-printing *)

open Asttypes
open Format
open Location
open Longident
open Parsetree

let prefix_symbols  = [ '!'; '?'; '~' ]
let infix_symbols = [ '='; '<'; '>'; '@'; '^'; '|'; '&'; '+'; '-'; '*'; '/';
                      '$'; '%'; '#' ]

(* type fixity = Infix| Prefix  *)
let special_infix_strings =
  ["asr"; "land"; "lor"; "lsl"; "lsr"; "lxor"; "mod"; "or"; ":="; "!="; "::" ]

let letop s =
  String.length s > 3
  && s.[0] = 'l'
  && s.[1] = 'e'
  && s.[2] = 't'
  && List.mem s.[3] infix_symbols

let andop s =
  String.length s > 3
  && s.[0] = 'a'
  && s.[1] = 'n'
  && s.[2] = 'd'
  && List.mem s.[3] infix_symbols

(* determines if the string is an infix string.
   checks backwards, first allowing a renaming postfix ("_102") which
   may have resulted from Pexp -> Texp -> Pexp translation, then checking
   if all the characters in the beginning of the string are valid infix
   characters. *)
let fixity_of_string  = function
  | "" -> `Normal
  | s when List.mem s special_infix_strings -> `Infix s
  | s when List.mem s.[0] infix_symbols -> `Infix s
  | s when List.mem s.[0] prefix_symbols -> `Prefix s
  | s when s.[0] = '.' -> `Mixfix s
  | s when letop s -> `Letop s
  | s when andop s -> `Andop s
  | _ -> `Normal

let view_fixity_of_exp = function
  | {pexp_desc = Pexp_ident {txt=Lident l;_}; pexp_attributes = []} ->
      fixity_of_string l
  | _ -> `Normal

let is_infix  = function `Infix _ -> true | _  -> false
let is_mixfix = function `Mixfix _ -> true | _ -> false
let is_kwdop = function `Letop _ | `Andop _ -> true | _ -> false

let first_is c str =
  str <> "" && str.[0] = c
let last_is c str =
  str <> "" && str.[String.length str - 1] = c

let first_is_in cs str =
  str <> "" && List.mem str.[0] cs

(* which identifiers are in fact operators needing parentheses *)
let needs_parens txt =
  let fix = fixity_of_string txt in
  is_infix fix
  || is_mixfix fix
  || is_kwdop fix
  || first_is_in prefix_symbols txt

(* some infixes need spaces around parens to avoid clashes with comment
   syntax *)
let needs_spaces txt =
  first_is '*' txt || last_is '*' txt

(* Turn an arbitrary variable name into a valid OCaml identifier by adding \#
  in case it is a keyword, or parenthesis when it is an infix or prefix
  operator. *)
let ident_of_name ppf txt =
  let format : (_, _, _) format =
    if Lexer.is_keyword txt then "\\#%s"
    else if not (needs_parens txt) then "%s"
    else if needs_spaces txt then "(@;%s@;)"
    else "(%s)"
  in fprintf ppf format txt

let protect_longident ppf print_longident longprefix txt =
    if not (needs_parens txt) then
      fprintf ppf "%a.%a" print_longident longprefix ident_of_name txt
    else if needs_spaces txt then
      fprintf ppf "%a.(@;%s@;)" print_longident longprefix txt
    else
      fprintf ppf "%a.(%s)" print_longident longprefix txt

let is_curry_attr attr =
  attr.attr_name.txt = Builtin_attributes.curry_attr_name

let split_out_curry_attr attrs =
  let curry, non_curry = List.partition is_curry_attr attrs in
  let is_curry =
    match curry with
    | [] -> false
    | _ :: _ -> true
  in
  is_curry, non_curry

type space_formatter = (unit, Format.formatter, unit) format

let override = function
  | Override -> "!"
  | Fresh -> ""

(* variance encoding: need to sync up with the [parser.mly] *)
let type_variance = function
  | NoVariance -> ""
  | Covariant -> "+"
  | Contravariant -> "-"

let type_injectivity = function
  | NoInjectivity -> ""
  | Injective -> "!"

type construct =
  [ `cons of expression list
  | `list of expression list
  | `nil
  | `normal
  | `simple of Longident.t
  | `tuple
  | `btrue
  | `bfalse ]

let view_expr x =
  match x.pexp_desc with
  | Pexp_construct ( {txt= Lident "()"; _},_) -> `tuple
  | Pexp_construct ( {txt= Lident "true"; _},_) -> `btrue
  | Pexp_construct ( {txt= Lident "false"; _},_) -> `bfalse
  | Pexp_construct ( {txt= Lident "[]";_},_) -> `nil
  | Pexp_construct ( {txt= Lident"::";_},Some _) ->
      let rec loop exp acc = match exp with
          | {pexp_desc=Pexp_construct ({txt=Lident "[]";_},_);
             pexp_attributes = []} ->
              (List.rev acc,true)
          | {pexp_desc=
             Pexp_construct ({txt=Lident "::";_},
                             Some ({pexp_desc= Pexp_tuple([None, e1;None, e2]);
                                    pexp_attributes = []}));
             pexp_attributes = []}
            ->
              loop e2 (e1::acc)
          | e -> (List.rev (e::acc),false) in
      let (ls,b) = loop x []  in
      if b then
        `list ls
      else `cons ls
  | Pexp_construct (x,None) -> `simple (x.txt)
  | _ -> `normal

let is_simple_construct :construct -> bool = function
  | `nil | `tuple | `list _ | `simple _ | `btrue | `bfalse -> true
  | `cons _ | `normal -> false

let pp = fprintf

type ctxt = {
  pipe : bool;
  semi : bool;
  ifthenelse : bool;
  functionrhs : bool;
}

let reset_ctxt = { pipe=false; semi=false; ifthenelse=false; functionrhs=false }
let under_pipe ctxt = { ctxt with pipe=true }
let under_semi ctxt = { ctxt with semi=true }
let under_ifthenelse ctxt = { ctxt with ifthenelse=true }
let under_functionrhs ctxt = { ctxt with functionrhs = true }
(*
let reset_semi ctxt = { ctxt with semi=false }
let reset_ifthenelse ctxt = { ctxt with ifthenelse=false }
let reset_pipe ctxt = { ctxt with pipe=false }
*)

let list : 'a . ?sep:space_formatter -> ?first:space_formatter ->
  ?last:space_formatter -> (Format.formatter -> 'a -> unit) ->
  Format.formatter -> 'a list -> unit
  = fun ?sep ?first ?last fu f xs ->
    let first = match first with Some x -> x |None -> ("": _ format6)
    and last = match last with Some x -> x |None -> ("": _ format6)
    and sep = match sep with Some x -> x |None -> ("@ ": _ format6) in
    let aux f = function
      | [] -> ()
      | [x] -> fu f x
      | xs ->
          let rec loop  f = function
            | [x] -> fu f x
            | x::xs ->  fu f x; pp f sep; loop f xs;
            | _ -> assert false in begin
            pp f first; loop f xs; pp f last;
          end in
    aux f xs

let option : 'a. ?first:space_formatter -> ?last:space_formatter ->
  (Format.formatter -> 'a -> unit) -> Format.formatter -> 'a option -> unit
  = fun  ?first  ?last fu f a ->
    let first = match first with Some x -> x | None -> ("": _ format6)
    and last = match last with Some x -> x | None -> ("": _ format6) in
    match a with
    | None -> ()
    | Some x -> pp f first; fu f x; pp f last

let paren: 'a . ?first:space_formatter -> ?last:space_formatter ->
  bool -> (Format.formatter -> 'a -> unit) -> Format.formatter -> 'a -> unit
  = fun  ?(first=("": _ format6)) ?(last=("": _ format6)) b fu f x ->
    if b then (pp f "("; pp f first; fu f x; pp f last; pp f ")")
    else fu f x

let rec longident f = function
  | Lident s -> ident_of_name f s
  | Ldot(y,s) -> protect_longident f longident y s
  | Lapply (y,s) ->
      pp f "%a(%a)" longident y longident s

let longident_loc f x = pp f "%a" longident x.txt

let constant f = function
  | Pconst_char i ->
      pp f "%C"  i
  | Pconst_untagged_char i ->
      pp f "#%C"  i
  | Pconst_string (i, _, None) ->
      pp f "%S" i
  | Pconst_string (i, _, Some delim) ->
      pp f "{%s|%s|%s}" delim i delim
  | Pconst_integer (i, None) ->
      paren (first_is '-' i) (fun f -> pp f "%s") f i
  | Pconst_integer (i, Some m) ->
      paren (first_is '-' i) (fun f (i, m) -> pp f "%s%c" i m) f (i,m)
  | Pconst_float (i, None) ->
      paren (first_is '-' i) (fun f -> pp f "%s") f i
  | Pconst_float (i, Some m) ->
      paren (first_is '-' i) (fun f (i,m) -> pp f "%s%c" i m) f (i,m)
  | Pconst_unboxed_float (x, None) ->
      paren (first_is '-' x) (fun f -> pp f "%s") f
        (Misc.format_as_unboxed_literal x)
  | Pconst_unboxed_float (x, Some suffix)
  | Pconst_unboxed_integer (x, suffix) ->
      paren (first_is '-' x) (fun f (x, suffix) -> pp f "%s%c" x suffix) f
        (Misc.format_as_unboxed_literal x, suffix)

(* trailing space*)
let mutable_flag f = function
  | Immutable -> ()
  | Mutable -> pp f "mutable@;"
let virtual_flag f  = function
  | Concrete -> ()
  | Virtual -> pp f "virtual@;"

(* trailing space added *)
let rec_flag f rf =
  match rf with
  | Nonrecursive -> ()
  | Recursive -> pp f "rec "
let nonrec_flag f rf =
  match rf with
  | Nonrecursive -> pp f "nonrec "
  | Recursive -> ()
let direction_flag f = function
  | Upto -> pp f "to@ "
  | Downto -> pp f "downto@ "
let private_flag f = function
  | Public -> ()
  | Private -> pp f "private@ "

let iter_loc f ctxt {txt; loc = _} = f ctxt txt

let constant_string f s = pp f "%S" s

let tyvar_of_name s =
  if String.length s >= 2 && s.[1] = '\'' then
    (* without the space, this would be parsed as
       a character literal *)
    "' " ^ s
  else if Lexer.is_keyword s then
    "'\\#" ^ s
  else if String.equal s "_" then
    s
  else
    "'" ^ s

let tyvar ppf s =
  Format.fprintf ppf "%s" (tyvar_of_name s)

let string_loc ppf x = fprintf ppf "%s" x.txt

let string_quot f x = pp f "`%a" ident_of_name x

(* legacy modes and modalities *)
let legacy_mode f { txt = Mode s; _ } =
  let s =
    match s with
    | "local" -> "local_"
    | s -> Misc.fatal_errorf "Unrecognized mode %s - should not parse" s
  in
  pp_print_string f s

let legacy_modes f m =
  pp_print_list ~pp_sep:(fun f () -> pp f " ") legacy_mode f m

let optional_legacy_modes f m =
  match m with
  | [] -> ()
  | m ->
    legacy_modes f m;
    pp_print_space f ()

let legacy_modality f m =
  let {txt; _} = (m : modality Location.loc) in
  let s =
    match txt with
    | Modality "global" -> "global_"
    | Modality s -> Misc.fatal_errorf "Unrecognized modality %s - should not parse" s
  in
  pp_print_string f s

let legacy_modalities f m =
  pp_print_list ~pp_sep:(fun f () -> pp f " ") legacy_modality f m

let optional_legacy_modalities f m =
  match m with
  | [] -> ()
  | m ->
    legacy_modalities f m;
    pp_print_space f ()

(* new mode and modality syntax *)
let mode f { txt = Mode s; _ } =
  pp_print_string f s

let modes f m =
  pp_print_list ~pp_sep:(fun f () -> pp f " ") mode f m

let optional_at_modes f m =
  match m with
  | [] -> ()
  | m -> pp f " %@ %a" modes m

let modality f m =
  let {txt = Modality txt; _} = m in
  pp_print_string f txt

let modalities f m =
  pp_print_list ~pp_sep:(fun f () -> pp f " ") modality f m

let optional_modalities ?(pre = fun _ () -> ()) ?(post = fun _ () -> ()) f m =
  match m with
  | [] -> ()
  | m ->
    pre f ();
    pp f "%a" modalities m;
    post f ()

let optional_space_atat_modalities f m =
  let pre f () = Format.fprintf f "@ %@%@@ " in
  optional_modalities ~pre f m

let optional_atat_modalities_newline f m =
  let pre f () = Format.fprintf f "%@%@@ " in
  optional_modalities ~pre ~post:pp_print_newline f m

(** For a list of modes, we either print everything in old syntax (if they
  are purely old modes), or everything in new syntax. *)
let print_modes_in_old_syntax =
  List.for_all (fun m ->
    let Mode txt = m.txt in
    match txt with
    | "local" -> true
    | _ -> false
  )

(** For a list of modalities, we either print all in old syntax (if they are
  purely old modalities), or all in new syntax. *)
let print_modality_in_old_syntax =
  List.for_all (fun m ->
    let Modality txt = m.txt in
    match txt with
    | "global" -> true
    | _ -> false
  )

let modalities_type pty ctxt f pca =
  let m = pca.pca_modalities in
  if print_modality_in_old_syntax m then
    pp f "%a%a"
      optional_legacy_modalities m
      (pty ctxt) pca.pca_type
  else
    pp f "%a%a"
      (pty ctxt) pca.pca_type
      optional_space_atat_modalities m

let include_kind f = function
  | Functor -> pp f "@ functor"
  | Structure -> ()

(* c ['a,'b] *)
let rec class_params_def f =  function
  | [] -> ()
  | l ->
      pp f "[%a] " (* space *)
        (list type_param ~sep:",") l

and core_type_with_optional_legacy_modes pty ctxt f (c, m) =
  match m with
  | [] -> pty ctxt f c
  | _ :: _ ->
    if print_modes_in_old_syntax m then
      pp f "%a%a" optional_legacy_modes m (core_type1 ctxt) c
    else
      pp f "%a%a" (core_type1 ctxt) c optional_at_modes m

and type_with_label ctxt f (label, c, mode) =
  match label with
  | Nolabel    ->
    core_type_with_optional_legacy_modes core_type1 ctxt f (c, mode)
    (* otherwise parenthesize *)
  | Labelled s ->
    pp f "%a:%a" ident_of_name s
      (core_type_with_optional_legacy_modes core_type1 ctxt) (c, mode)
  | Optional s ->
    pp f "?%a:%a" ident_of_name s
      (core_type_with_optional_legacy_modes core_type1 ctxt) (c, mode)

and jkind_annotation ?(nested = false) ctxt f k = match k.pjkind_desc with
  | Pjk_default -> pp f "_"
  | Pjk_abbreviation s -> pp f "%s" s
  | Pjk_mod (t, modes) ->
    begin match modes with
    | [] -> Misc.fatal_error "malformed jkind annotation"
    | _ :: _ ->
      Misc.pp_parens_if nested (fun f (t, modes) ->
        pp f "%a mod %a"
          (jkind_annotation ~nested:true ctxt) t
          (pp_print_list ~pp_sep:pp_print_space mode) modes
      ) f (t, modes)
    end
  | Pjk_with (t, ty, modalities) ->
    Misc.pp_parens_if nested (fun f (t, ty, modalities) ->
      pp f "%a with %a%a"
        (jkind_annotation ~nested:true ctxt) t
        (core_type ctxt) ty
        optional_space_atat_modalities modalities;
    ) f (t, ty, modalities)
  | Pjk_kind_of ty -> pp f "kind_of_ %a" (core_type ctxt) ty
  | Pjk_product ts ->
    Misc.pp_parens_if nested (fun f ts ->
      pp f "@[%a@]" (list (jkind_annotation ~nested:true ctxt) ~sep:"@ & ") ts
    ) f ts

and tyvar_jkind tyvar f (str, jkind) =
  match jkind with
  | None -> tyvar f str
  | Some lay -> pp f "(%a : %a)" tyvar str (jkind_annotation reset_ctxt) lay

and tyvar_loc_jkind tyvar f (str, jkind) = tyvar_jkind tyvar f (str.txt,jkind)

and tyvar_loc_option_jkind f (str, jkind) =
  match jkind with
  | None -> tyvar_loc_option f str
  | Some jkind ->
      pp f "(%a : %a)"
        tyvar_loc_option str
        (jkind_annotation reset_ctxt) jkind

and name_jkind f (name, jkind) =
  match jkind with
  | None -> ident_of_name f name
  | Some jkind ->
      pp f "(%a : %a)"
        ident_of_name name
        (jkind_annotation reset_ctxt) jkind

and name_loc_jkind f (str, jkind) = name_jkind f (str.txt,jkind)

and core_type ctxt f x =
  if x.ptyp_attributes <> [] then begin
    pp f "((%a)%a)" (core_type ctxt) {x with ptyp_attributes=[]}
      (attributes ctxt) x.ptyp_attributes
  end
  else match x.ptyp_desc with
    | Ptyp_arrow (l, ct1, ct2, m1, m2) ->
        pp f "@[<2>%a@;->@;%a@]" (* FIXME remove parens later *)
          (type_with_label ctxt) (l,ct1,m1) (return_type ctxt) (ct2,m2)
    | Ptyp_alias (ct, s, j) ->
        pp f "@[<2>%a@;as@;%a@]" (core_type1 ctxt) ct
          tyvar_loc_option_jkind (s, j)
    | Ptyp_poly ([], ct) ->
        core_type ctxt f ct
    | Ptyp_poly (sl, ct) ->
        pp f "@[<2>%a%a@]"
               (fun f l -> match l with
                  | [] -> ()
                  | _ ->
                      pp f "%a@;.@;"
                        (list
                          (tyvar_loc_jkind tyvar) ~sep:"@;")
                          l)
          sl (core_type ctxt) ct
    | Ptyp_of_kind jkind ->
      pp f "@[(type@ :@ %a)@]" (jkind_annotation reset_ctxt) jkind
    | _ -> pp f "@[<2>%a@]" (core_type1 ctxt) x

and core_type1 ctxt f x =
  if x.ptyp_attributes <> [] then core_type ctxt f x
  else
    match x.ptyp_desc with
    | Ptyp_any jkind -> tyvar_loc_option_jkind f (None, jkind)
    | Ptyp_var (s, jkind) -> (tyvar_jkind tyvar) f (s, jkind)
    | Ptyp_tuple tl ->
        pp f "(%a)" (list (labeled_core_type1 ctxt) ~sep:"@;*@;") tl
    | Ptyp_unboxed_tuple l ->
      core_type1_labeled_tuple ctxt f ~unboxed:true l
    | Ptyp_constr (li, l) ->
        pp f (* "%a%a@;" *) "%a%a"
          (fun f l -> match l with
             |[] -> ()
             |[x]-> pp f "%a@;" (core_type1 ctxt)  x
             | _ -> list ~first:"(" ~last:")@;" (core_type ctxt) ~sep:",@;" f l)
          l longident_loc li
    | Ptyp_variant (l, closed, low) ->
        let first_is_inherit = match l with
          | {Parsetree.prf_desc = Rinherit _}::_ -> true
          | _ -> false in
        let type_variant_helper f x =
          match x.prf_desc with
          | Rtag (l, _, ctl) ->
              pp f "@[<2>%a%a@;%a@]" (iter_loc string_quot) l
                (fun f l -> match l with
                   |[] -> ()
                   | _ -> pp f "@;of@;%a"
                            (list (core_type ctxt) ~sep:"&")  ctl) ctl
                (attributes ctxt) x.prf_attributes
          | Rinherit ct -> core_type ctxt f ct in
        pp f "@[<2>[%a%a]@]"
          (fun f l ->
             match l, closed with
             | [], Closed -> ()
             | [], Open -> pp f ">" (* Cf #7200: print [>] correctly *)
             | _ ->
                 pp f "%s@;%a"
                   (match (closed,low) with
                    | (Closed,None) -> if first_is_inherit then " |" else ""
                    | (Closed,Some _) -> "<" (* FIXME desugar the syntax sugar*)
                    | (Open,_) -> ">")
                   (list type_variant_helper ~sep:"@;<1 -2>| ") l) l
          (fun f low -> match low with
             |Some [] |None -> ()
             |Some xs ->
                 pp f ">@ %a"
                   (list string_quot) xs) low
    | Ptyp_object (l, o) ->
        let core_field_type f x = match x.pof_desc with
          | Otag (l, ct) ->
            (* Cf #7200 *)
            pp f "@[<hov2>%a: %a@ %a@ @]" ident_of_name l.txt
              (core_type ctxt) ct (attributes ctxt) x.pof_attributes
          | Oinherit ct ->
            pp f "@[<hov2>%a@ @]" (core_type ctxt) ct
        in
        let field_var f = function
          | Asttypes.Closed -> ()
          | Asttypes.Open ->
              match l with
              | [] -> pp f ".."
              | _ -> pp f " ;.."
        in
        pp f "@[<hov2><@ %a%a@ > @]"
          (list core_field_type ~sep:";") l
          field_var o (* Cf #7200 *)
    | Ptyp_class (li, l) ->   (*FIXME*)
        pp f "@[<hov2>%a@;#%a@]"
          (list (core_type ctxt) ~sep:"," ~first:"(" ~last:")") l
          longident_loc li
    | Ptyp_package (lid, cstrs) ->
        let aux f (s, ct) =
          pp f "type %a@ =@ %a" longident_loc s (core_type ctxt) ct  in
        (match cstrs with
         |[] -> pp f "@[<hov2>(module@ %a)@]" longident_loc lid
         |_ ->
             pp f "@[<hov2>(module@ %a@ with@ %a)@]" longident_loc lid
               (list aux  ~sep:"@ and@ ")  cstrs)
    | Ptyp_open(li, ct) ->
<<<<<<< HEAD
        pp f "@[<hov2>%a.(%a)@]" longident_loc li (core_type ctxt) ct
    | Ptyp_quote t ->
        pp f "<[@[%a@]]>" (core_type ctxt) t
    | Ptyp_splice t ->
        pp f "$(@[%a@])" (core_type ctxt) t
=======
       pp f "@[<hov2>%a.(%a)@]" longident_loc li (core_type ctxt) ct
    | Ptyp_quote t ->
        pp f "@[<hov2><[%a]>@]" (core_type ctxt) t
    | Ptyp_splice t ->
        pp f "@[<hov2>$(%a)@]" (core_type ctxt) t
>>>>>>> f15d0b30
    | Ptyp_extension e -> extension ctxt f e
    | (Ptyp_arrow _ | Ptyp_alias _ | Ptyp_poly _ | Ptyp_of_kind _) ->
       paren true (core_type ctxt) f x

and core_type2 ctxt f x =
  if x.ptyp_attributes <> [] then core_type ctxt f x
  else
  match x.ptyp_desc with
  | Ptyp_poly (sl, ct) ->
    pp f "@[<2>%a%a@]"
           (fun f l -> match l with
              | [] -> ()
              | _ ->
                  pp f "%a@;.@;"
                    (list
                      (tyvar_loc_jkind tyvar) ~sep:"@;")
                      l)
      sl (core_type1 ctxt) ct
  | _ -> core_type1 ctxt f x

and tyvar_option f = function
  | None -> pp f "_"
  | Some name -> tyvar f name

and tyvar_loc_option f str = tyvar_option f (Option.map Location.get_txt str)

and core_type1_labeled_tuple ctxt f ~unboxed tl =
  pp f "%s(%a)" (if unboxed then "#" else "")
    (list (labeled_core_type1 ctxt) ~sep:"@;*@;") tl

and labeled_core_type1 ctxt f (label, ty) =
  begin match label with
  | None   -> ()
  | Some s -> pp f "%s:" s
  end;
  core_type1 ctxt f ty

and return_type ctxt f (x, m) =
  let is_curry, ptyp_attributes = split_out_curry_attr x.ptyp_attributes in
  let x = {x with ptyp_attributes} in
  if is_curry then core_type_with_optional_legacy_modes core_type1 ctxt f (x, m)
  else core_type_with_optional_legacy_modes core_type ctxt f (x, m)

and core_type_with_optional_modes  ctxt f (ty, modes) =
  match modes with
  | [] -> core_type ctxt f ty
  | _ :: _ -> pp f "%a%a" (core_type2 ctxt) ty optional_at_modes modes

(********************pattern********************)
(* be cautious when use [pattern], [pattern1] is preferred *)
and pattern ctxt f x =
  if x.ppat_attributes <> [] then begin
    pp f "((%a)%a)" (pattern ctxt) {x with ppat_attributes=[]}
      (attributes ctxt) x.ppat_attributes
  end
  else match x.ppat_desc with
    | Ppat_alias (p, s) ->
        pp f "@[<2>%a@;as@;%a@]" (pattern ctxt) p ident_of_name s.txt
    | _ -> pattern_or ctxt f x

and pattern_or ctxt f x =
  let rec left_associative x acc = match x with
    | {ppat_desc=Ppat_or (p1,p2); ppat_attributes = []} ->
        left_associative p1 (p2 :: acc)
    | x -> x :: acc
  in
  match left_associative x [] with
  | [] -> assert false
  | [x] -> pattern1 ctxt f x
  | orpats ->
      pp f "@[<hov0>%a@]" (list ~sep:"@ | " (pattern1 ctxt)) orpats

and pattern1 ctxt (f:Format.formatter) (x:pattern) : unit =
  let rec pattern_list_helper f p = match p with
    | {ppat_desc =
         Ppat_construct
           ({ txt = Lident("::") ;_},
            Some ([], inner_pat));
       ppat_attributes = []} ->
      begin match inner_pat.ppat_desc with
      | Ppat_tuple([None, pat1; None, pat2], Closed) ->
        pp f "%a::%a" (simple_pattern ctxt) pat1 pattern_list_helper pat2 (*RA*)
      | _ -> pattern1 ctxt f p
      end
    | _ -> pattern1 ctxt f p
  in
  if x.ppat_attributes <> [] then pattern ctxt f x
  else match x.ppat_desc with
    | Ppat_variant (l, Some p) ->
        pp f "@[<2>`%a@;%a@]" ident_of_name l (simple_pattern ctxt) p
    | Ppat_construct (({txt=Lident("()"|"[]"|"true"|"false");_}), _) ->
        simple_pattern ctxt f x
    | Ppat_construct (({txt;_} as li), po) ->
        (* FIXME The third field always false *)
        if txt = Lident "::" then
          pp f "%a" pattern_list_helper x
        else
          (match po with
           | Some ([], x) ->
               pp f "%a@;%a"  longident_loc li (simple_pattern ctxt) x
           | Some (vl, x) ->
               pp f "%a@ (type %a)@;%a" longident_loc li
                 (list ~sep:"@ " name_loc_jkind) vl
                 (simple_pattern ctxt) x
           | None -> pp f "%a" longident_loc li)
    | _ -> simple_pattern ctxt f x

and labeled_pattern1 ctxt (f:Format.formatter) (label, x) : unit =
  let simple_name = match x with
    | {ppat_desc = Ppat_var { txt=s; _ }; ppat_attributes = []; _} -> Some s
    | _ -> None
  in
  match label, simple_name with
  | None, _ ->
    pattern1 ctxt f x
  | Some lbl, Some simple_name when String.equal simple_name lbl ->
    pp f "~%s" lbl
  | Some lbl, _ ->
    pp f "~%s:" lbl;
    pattern1 ctxt f x

and simple_pattern ctxt (f:Format.formatter) (x:pattern) : unit =
  if x.ppat_attributes <> [] then pattern ctxt f x
  else match x.ppat_desc with
    | Ppat_construct (({txt=Lident ("()"|"[]"|"true"|"false" as x);_}), None) ->
        pp f  "%s" x
    | Ppat_any -> pp f "_";
    | Ppat_var ({txt = txt;_}) -> ident_of_name f txt
    | Ppat_array (mut, l) ->
        let punct =
          match mut with
          | Mutable -> '|'
          | Immutable -> ':'
        in
        pp f "@[<2>[%c%a%c]@]"
          punct
          (list (pattern1 ctxt) ~sep:";") l
          punct
    | Ppat_unpack { txt = None } ->
        pp f "(module@ _)@ "
    | Ppat_unpack { txt = Some s } ->
        pp f "(module@ %s)@ " s
    | Ppat_type li ->
        pp f "#%a" longident_loc li
    | Ppat_record (l, closed) ->
        record_pattern ctxt f ~unboxed:false l closed
    | Ppat_record_unboxed_product (l, closed) ->
        record_pattern ctxt f ~unboxed:true l closed
    | Ppat_tuple (l, closed) ->
        labeled_tuple_pattern ctxt f ~unboxed:false l closed
    | Ppat_unboxed_tuple (l, closed) ->
        labeled_tuple_pattern ctxt f ~unboxed:true l closed
    | Ppat_constant (c) -> pp f "%a" constant c
    | Ppat_interval (c1, c2) -> pp f "%a..%a" constant c1 constant c2
    | Ppat_variant (l,None) ->  pp f "`%a" ident_of_name l
    | Ppat_constraint (p, ct, _) ->
        pp f "@[<2>(%a@;:@;%a)@]" (pattern1 ctxt) p (core_type ctxt) (Option.get ct)
    | Ppat_lazy p ->
        pp f "@[<2>(lazy@;%a)@]" (simple_pattern ctxt) p
    | Ppat_exception p ->
        pp f "@[<2>exception@;%a@]" (pattern1 ctxt) p
    | Ppat_extension e -> extension ctxt f e
    | Ppat_open (lid, p) ->
        let with_paren =
        match p.ppat_desc with
        | Ppat_array _ | Ppat_record _ | Ppat_record_unboxed_product _
        | Ppat_construct (({txt=Lident ("()"|"[]"|"true"|"false");_}), None) ->
            false
        | _ -> true in
        pp f "@[<2>%a.%a @]" longident_loc lid
          (paren with_paren @@ pattern1 ctxt) p
    | _ -> paren true (pattern ctxt) f x

and record_pattern ctxt f ~unboxed l closed =
  let longident_x_pattern f (li, p) =
    match (li,p) with
    | ({txt=Lident s;_ },
        {ppat_desc=Ppat_var {txt;_};
        ppat_attributes=[]; _})
      when s = txt ->
        pp f "@[<2>%a@]"  longident_loc li
    | _ ->
        pp f "@[<2>%a@;=@;%a@]" longident_loc li (pattern1 ctxt) p
  in
  let hash = if unboxed then "#" else "" in
  match closed with
  | Closed ->
      pp f "@[<2>%s{@;%a@;}@]" hash (list longident_x_pattern ~sep:";@;") l
  | Open ->
      pp f "@[<2>%s{@;%a;_}@]" hash (list longident_x_pattern ~sep:";@;") l

and labeled_tuple_pattern ctxt f ~unboxed l closed =
  let closed_flag ppf = function
  | Closed -> ()
  | Open -> pp ppf ",@;.."
  in
  pp f "@[<1>%s(%a%a)@]"
    (if unboxed then "#" else "")
    (list ~sep:",@;" (labeled_pattern1 ctxt)) l
    closed_flag closed

(** for special treatment of modes in labeled expressions *)
and pattern2 ctxt f p =
  match p.ppat_desc with
  | Ppat_constraint(p, ct, m) ->
    begin match ct, print_modes_in_old_syntax m with
    | Some ct, true ->
        pp f "@[<2>%a%a@;:@;%a@]"
        optional_legacy_modes m
        (simple_pattern ctxt) p
        (core_type ctxt) ct
    | Some ct, false ->
        pp f "@[<2>%a@;:@;%a@]"
        (simple_pattern ctxt) p
        (core_type_with_optional_modes ctxt) (ct, m)
    | None, true ->
        pp f "@[<2>%a%a@]"
        optional_legacy_modes m
        (simple_pattern ctxt) p
    | None, false ->
        pp f "@[<2>%a%a@]"
        (simple_pattern ctxt) p
        optional_at_modes m
    end
  | _ -> pattern1 ctxt f p

(** for special treatment of modes in labeled expressions *)
and simple_pattern1 ctxt f p =
  match p.ppat_desc with
  | Ppat_constraint _ ->
      pp f "(%a)" (pattern2 ctxt) p
  | _ -> simple_pattern ctxt f p

and label_exp ctxt f (l,opt,p) =
  match l with
  | Nolabel ->
      (* single case pattern parens needed here *)
      pp f "%a" (simple_pattern1 ctxt) p
  | Optional rest ->
      begin match p with
      | {ppat_desc = Ppat_var {txt;_}; ppat_attributes = []}
        when txt = rest ->
          (match opt with
           | Some o ->
              pp f "?(%a=@;%a)" ident_of_name rest (expression ctxt) o
           | None -> pp f "?%a" ident_of_name rest)
      | _ ->
          (match opt with
          | Some o ->
              pp f "?%a:(%a=@;%a)@;"
                ident_of_name rest (pattern2 ctxt) p (expression ctxt) o
          | None -> pp f "?%a:%a@;" ident_of_name rest (simple_pattern1 ctxt) p)
      end
  | Labelled l -> match p with
    | {ppat_desc  = Ppat_var {txt;_}; ppat_attributes = []}
      when txt = l ->
        pp f "~%a" ident_of_name l
    | _ ->  pp f "~%a:%a" ident_of_name l (simple_pattern1 ctxt) p

and sugar_expr ctxt f e =
  if e.pexp_attributes <> [] then false
  else match e.pexp_desc with
  | Pexp_apply ({ pexp_desc = Pexp_ident {txt = id; _};
                  pexp_attributes=[]; _}, args)
    when List.for_all (fun (lab, _) -> lab = Nolabel) args -> begin
      let print_indexop a path_prefix assign left sep right print_index indices
          rem_args =
        let print_path ppf = function
          | None -> ()
          | Some m -> pp ppf ".%a" longident m in
        match assign, rem_args with
            | false, [] ->
              pp f "@[%a%a%s%a%s@]"
                (simple_expr ctxt) a print_path path_prefix
                left (list ~sep print_index) indices right; true
            | true, [v] ->
              pp f "@[%a%a%s%a%s@ <-@;<1 2>%a@]"
                (simple_expr ctxt) a print_path path_prefix
                left (list ~sep print_index) indices right
                (simple_expr ctxt) v; true
            | _ -> false in
      match id, List.map snd args with
      | Lident "!", [e] ->
        pp f "@[<hov>!%a@]" (simple_expr ctxt) e; true
      | Ldot (path, ("get"|"set" as func)), a :: other_args -> begin
          let assign = func = "set" in
          let print = print_indexop a None assign in
          match path, other_args with
          | Lident "Array", i :: rest ->
            print ".(" "" ")" (expression ctxt) [i] rest
          | Lident "String", i :: rest ->
            print ".[" "" "]" (expression ctxt) [i] rest
          | Ldot (Lident "Bigarray", "Array1"), i1 :: rest ->
            print ".{" "," "}" (simple_expr ctxt) [i1] rest
          | Ldot (Lident "Bigarray", "Array2"), i1 :: i2 :: rest ->
            print ".{" "," "}" (simple_expr ctxt) [i1; i2] rest
          | Ldot (Lident "Bigarray", "Array3"), i1 :: i2 :: i3 :: rest ->
            print ".{" "," "}" (simple_expr ctxt) [i1; i2; i3] rest
          | Ldot (Lident "Bigarray", "Genarray"),
            {pexp_desc = Pexp_array (_, indexes); pexp_attributes = []} :: rest ->
              print ".{" "," "}" (simple_expr ctxt) indexes rest
          | _ -> false
        end
      | (Lident s | Ldot(_,s)) , a :: i :: rest
        when first_is '.' s ->
          (* extract operator:
             assignment operators end with [right_bracket ^ "<-"],
             access operators end with [right_bracket] directly
          *)
          let multi_indices = String.contains s ';' in
          let i =
              match i.pexp_desc with
                | Pexp_array (_, l) when multi_indices -> l
                | _ -> [ i ] in
          let assign = last_is '-' s in
          let kind =
            (* extract the right end bracket *)
            let n = String.length s in
            if assign then s.[n - 3] else s.[n - 1] in
          let left, right = match kind with
            | ')' -> '(', ")"
            | ']' -> '[', "]"
            | '}' -> '{', "}"
            | _ -> assert false in
          let path_prefix = match id with
            | Ldot(m,_) -> Some m
            | _ -> None in
          let left = String.sub s 0 (1+String.index s left) in
          print_indexop a path_prefix assign left ";" right
            (if multi_indices then expression ctxt else simple_expr ctxt)
            i rest
      | _ -> false
    end
  | _ -> false

and expression ctxt f x =
  if x.pexp_attributes <> [] then
    pp f "((%a)@,%a)" (expression ctxt) {x with pexp_attributes=[]}
      (attributes ctxt) x.pexp_attributes
  else match x.pexp_desc with
    | Pexp_function _ | Pexp_match _ | Pexp_try _ | Pexp_sequence _
    | Pexp_newtype _
      when ctxt.pipe || ctxt.semi ->
        paren true (expression reset_ctxt) f x
    | Pexp_ifthenelse _ | Pexp_sequence _ when ctxt.ifthenelse ->
        paren true (expression reset_ctxt) f x
    | Pexp_let _ | Pexp_letmodule _ | Pexp_open _
      | Pexp_letexception _ | Pexp_letop _
        when ctxt.semi ->
        paren true (expression reset_ctxt) f x
    | Pexp_newtype (lid, jkind, e) ->
        pp f "@[<2>fun@;(type@;%a)@;%a@]"
          name_jkind (lid.txt, jkind)
          (pp_print_pexp_newtype ctxt "->") e
    | Pexp_function (params, constraint_, body) ->
        begin match params, constraint_ with
          (* Omit [fun] if there are no params. *)
          | [], {ret_type_constraint = None; ret_mode_annotations = []; _} ->
              (* If function cases are a direct body of a function,
                 the function node should be wrapped in parens so
                 it doesn't become part of the enclosing function. *)
              let should_paren =
                match body with
                | Pfunction_cases _ -> ctxt.functionrhs
                | Pfunction_body _ -> false
              in
              let ctxt' = if should_paren then reset_ctxt else ctxt in
              pp f "@[<2>%a@]" (paren should_paren (function_body ctxt')) body
          | [], constraint_ ->
            pp f "@[<2>(%a%a)@]"
              (function_body ctxt) body
              (function_constraint ctxt) constraint_
          | _ :: _, _ ->
            pp f "@[<2>fun@;%t@]"
              (fun f ->
                function_params_then_body
                  ctxt f params constraint_ body ~delimiter:"->")
        end
    | Pexp_match (e, l) ->
        pp f "@[<hv0>@[<hv0>@[<2>match %a@]@ with@]%a@]"
          (expression reset_ctxt) e (case_list ctxt) l

    | Pexp_try (e, l) ->
        pp f "@[<0>@[<hv2>try@ %a@]@ @[<0>with%a@]@]"
             (* "try@;@[<2>%a@]@\nwith@\n%a"*)
          (expression reset_ctxt) e  (case_list ctxt) l
    | Pexp_let (mf, rf, l, e) ->
        (* pp f "@[<2>let %a%a in@;<1 -2>%a@]"
           (*no indentation here, a new line*) *)
        (*   rec_flag rf *)
        (*   mutable_flag mf *)
        pp f "@[<2>%a in@;<1 -2>%a@]"
          (bindings reset_ctxt) (mf,rf,l)
          (expression ctxt) e
    | Pexp_apply
      ({ pexp_desc = Pexp_extension({txt = "extension.exclave"}, PStr []) },
       [Nolabel, sbody]) ->
        pp f "@[<2>exclave_ %a@]" (expression ctxt) sbody
    | Pexp_apply (e, l) ->
        begin if not (sugar_expr ctxt f x) then
            match view_fixity_of_exp e with
            | `Infix s ->
                begin match l with
                | [ (Nolabel, _) as arg1; (Nolabel, _) as arg2 ] ->
                    (* FIXME associativity label_x_expression_param *)
                    pp f "@[<2>%a@;%s@;%a@]"
                      (label_x_expression_param reset_ctxt) arg1 s
                      (label_x_expression_param ctxt) arg2
                | _ ->
                    pp f "@[<2>%a %a@]"
                      (simple_expr ctxt) e
                      (list (label_x_expression_param ctxt)) l
                end
            | `Prefix s ->
                let s =
                  if List.mem s ["~+";"~-";"~+.";"~-."] &&
                   (match l with
                    (* See #7200: avoid turning (~- 1) into (- 1) which is
                       parsed as an int literal *)
                    |[(_,{pexp_desc=Pexp_constant _})] -> false
                    | _ -> true)
                  then String.sub s 1 (String.length s -1)
                  else s in
                begin match l with
                | [(Nolabel, x)] ->
                  pp f "@[<2>%s@;%a@]" s (simple_expr ctxt) x
                | _   ->
                  pp f "@[<2>%a %a@]" (simple_expr ctxt) e
                    (list (label_x_expression_param ctxt)) l
                end
            | _ ->
                pp f "@[<hov2>%a@]" begin fun f (e,l) ->
                  pp f "%a@ %a" (expression2 ctxt) e
                    (list (label_x_expression_param reset_ctxt))  l
                    (* reset here only because [function,match,try,sequence]
                       are lower priority *)
                end (e,l)
        end

    | Pexp_stack e ->
        (* Similar to the common case of [Pexp_apply] *)
        pp f "@[<hov2>stack_@ %a@]" (expression2 reset_ctxt)  e
    | Pexp_construct (li, Some eo)
      when not (is_simple_construct (view_expr x))-> (* Not efficient FIXME*)
        (match view_expr x with
         | `cons ls -> list (simple_expr ctxt) f ls ~sep:"@;::@;"
         | `normal ->
             pp f "@[<2>%a@;%a@]" longident_loc li
               (simple_expr ctxt) eo
         | _ -> assert false)
    | Pexp_setfield (e1, li, e2) ->
        pp f "@[<2>%a.%a@ <-@ %a@]"
          (simple_expr ctxt) e1 longident_loc li (simple_expr ctxt) e2
    | Pexp_ifthenelse (e1, e2, eo) ->
        (* @;@[<2>else@ %a@]@] *)
        let fmt:(_,_,_)format ="@[<hv0>@[<2>if@ %a@]@;@[<2>then@ %a@]%a@]" in
        let expression_under_ifthenelse = expression (under_ifthenelse ctxt) in
        pp f fmt expression_under_ifthenelse e1 expression_under_ifthenelse e2
          (fun f eo -> match eo with
             | Some x ->
                 pp f "@;@[<2>else@;%a@]" (expression (under_semi ctxt)) x
             | None -> () (* pp f "()" *)) eo
    | Pexp_sequence _ ->
        let rec sequence_helper acc = function
          | {pexp_desc=Pexp_sequence(e1,e2); pexp_attributes = []} ->
              sequence_helper (e1::acc) e2
          | v -> List.rev (v::acc) in
        let lst = sequence_helper [] x in
        pp f "@[<hv>%a@]"
          (list (expression (under_semi ctxt)) ~sep:";@;") lst
    | Pexp_new (li) ->
        pp f "@[<hov2>new@ %a@]" longident_loc li;
    | Pexp_setvar (s, e) ->
        pp f "@[<hov2>%a@ <-@ %a@]" ident_of_name s.txt (expression ctxt) e
    | Pexp_override l -> (* FIXME *)
        let string_x_expression f (s, e) =
          pp f "@[<hov2>%a@ =@ %a@]" ident_of_name s.txt (expression ctxt) e in
        pp f "@[<hov2>{<%a>}@]"
          (list string_x_expression  ~sep:";"  )  l;
    | Pexp_letmodule (s, me, e) ->
        pp f "@[<hov2>let@ module@ %s@ =@ %a@ in@ %a@]"
          (Option.value s.txt ~default:"_")
          (module_expr reset_ctxt) me (expression ctxt) e
    | Pexp_letexception (cd, e) ->
        pp f "@[<hov2>let@ exception@ %a@ in@ %a@]"
          (extension_constructor ctxt) cd
          (expression ctxt) e
    | Pexp_assert e ->
        pp f "@[<hov2>assert@ %a@]" (simple_expr ctxt) e
    | Pexp_lazy (e) ->
        pp f "@[<hov2>lazy@ %a@]" (simple_expr ctxt) e
    (* Pexp_poly: impossible but we should print it anyway, rather than
       assert false *)
    | Pexp_poly (e, None) ->
        pp f "@[<hov2>!poly!@ %a@]" (simple_expr ctxt) e
    | Pexp_poly (e, Some ct) ->
        pp f "@[<hov2>(!poly!@ %a@ : %a)@]"
          (simple_expr ctxt) e (core_type ctxt) ct
    | Pexp_open (o, e) ->
        pp f "@[<2>let open%s %a in@;%a@]"
          (override o.popen_override) (module_expr ctxt) o.popen_expr
          (expression ctxt) e
    | Pexp_variant (l,Some eo) ->
        pp f "@[<2>`%a@;%a@]" ident_of_name l (simple_expr ctxt) eo
    | Pexp_letop {let_; ands; body} ->
        pp f "@[<2>@[<v>%a@,%a@] in@;<1 -2>%a@]"
          (binding_op ctxt) let_
          (list ~sep:"@," (binding_op ctxt)) ands
          (expression ctxt) body
    | Pexp_extension e -> extension ctxt f e
    | Pexp_unreachable -> pp f "."
    | Pexp_overwrite (e1, e2) ->
        (* Similar to the case of [Pexp_stack] *)
        pp f "@[<hov2>overwrite_@ %a@ with@ %a@]"
          (expression2 reset_ctxt) e1
          (expression2 reset_ctxt) e2
    | Pexp_quote e ->
        pp f "@[<hov2><[%a]>@]" (expression ctxt) e
    | Pexp_splice e ->
        pp f "@[$%a@]" (simple_expr ctxt) e
    | Pexp_hole -> pp f "_"
    | _ -> expression1 ctxt f x

and expression1 ctxt f x =
  if x.pexp_attributes <> [] then expression ctxt f x
  else match x.pexp_desc with
    | Pexp_object cs -> pp f "%a" (class_structure ctxt) cs
    | _ -> expression2 ctxt f x
(* used in [Pexp_apply] *)

and expression2 ctxt f x =
  if x.pexp_attributes <> [] then expression ctxt f x
  else match x.pexp_desc with
    | Pexp_field (e, li) ->
        pp f "@[<hov2>%a.%a@]" (simple_expr ctxt) e longident_loc li
    | Pexp_unboxed_field (e, li) ->
        pp f "@[<hov2>%a.#%a@]" (simple_expr ctxt) e longident_loc li
    | Pexp_send (e, s) ->
        pp f "@[<hov2>%a#%a@]" (simple_expr ctxt) e ident_of_name s.txt

    | _ -> simple_expr ctxt f x

and simple_expr ctxt f x =
  if x.pexp_attributes <> [] then expression ctxt f x
  else match x.pexp_desc with
    | Pexp_construct _  when is_simple_construct (view_expr x) ->
        (match view_expr x with
         | `nil -> pp f "[]"
         | `tuple -> pp f "()"
         | `btrue -> pp f "true"
         | `bfalse -> pp f "false"
         | `list xs ->
             pp f "@[<hv0>[%a]@]"
               (list (expression (under_semi ctxt)) ~sep:";@;") xs
         | `simple x -> longident f x
         | _ -> assert false)
    | Pexp_ident li ->
        longident_loc f li
    (* (match view_fixity_of_exp x with *)
    (* |`Normal -> longident_loc f li *)
    (* | `Prefix _ | `Infix _ -> pp f "( %a )" longident_loc li) *)
    | Pexp_constant c -> constant f c;
    | Pexp_pack me ->
        pp f "(module@;%a)" (module_expr ctxt) me
    | Pexp_tuple l ->
        labeled_tuple_expr ctxt f ~unboxed:false l
    | Pexp_unboxed_tuple l ->
        labeled_tuple_expr ctxt f ~unboxed:true l
    | Pexp_constraint (e, ct, m) ->
      begin match ct, print_modes_in_old_syntax m with
      | None, true ->
        pp f "(%a %a)" legacy_modes m (expression ctxt) e
      | None, false ->
        pp f "(%a : _%a)" (expression ctxt) e optional_at_modes m
      | Some ct, _ ->
        pp f "(%a : %a)"
          (expression ctxt) e
          (core_type_with_optional_modes ctxt) (ct, m)
      end
    | Pexp_coerce (e, cto1, ct) ->
        pp f "(%a%a :> %a)" (expression ctxt) e
          (option (core_type ctxt) ~first:" : " ~last:" ") cto1 (* no sep hint*)
          (core_type ctxt) ct
    | Pexp_variant (l, None) -> pp f "`%a" ident_of_name l
    | Pexp_record (l, eo) ->
        record_expr ctxt f ~unboxed:false l eo
    | Pexp_record_unboxed_product (l, eo) ->
        record_expr ctxt f ~unboxed:true l eo
    | Pexp_array (mut, l) ->
        let punct = match mut with
          | Immutable -> ':'
          | Mutable -> '|'
        in
        pp f "@[<0>@[<2>[%c%a%c]@]@]"
          punct
          (list (simple_expr (under_semi ctxt)) ~sep:";") l
          punct
    | Pexp_idx (ba, uas) ->
      pp f "(%a%a)" (block_access ctxt) ba (list unboxed_access ~sep:"") uas
    | Pexp_comprehension comp -> comprehension_expr ctxt f comp
    | Pexp_while (e1, e2) ->
        let fmt : (_,_,_) format = "@[<2>while@;%a@;do@;%a@;done@]" in
        pp f fmt (expression ctxt) e1 (expression ctxt) e2
    | Pexp_for (s, e1, e2, df, e3) ->
        let fmt:(_,_,_)format =
          "@[<hv0>@[<hv2>@[<2>for %a =@;%a@;%a%a@;do@]@;%a@]@;done@]" in
        let expression = expression ctxt in
        pp f fmt (pattern ctxt) s expression e1 direction_flag
          df expression e2 expression e3
    | _ ->  paren true (expression ctxt) f x

and attributes ctxt f l =
  List.iter (attribute ctxt f) l

and item_attributes ctxt f l =
  List.iter (item_attribute ctxt f) l

and attribute ctxt f a =
  pp f "@[<2>[@@%s@ %a]@]" a.attr_name.txt (payload ctxt) a.attr_payload

and item_attribute ctxt f a =
  pp f "@[<2>[@@@@%s@ %a]@]" a.attr_name.txt (payload ctxt) a.attr_payload

and floating_attribute ctxt f a =
  pp f "@[<2>[@@@@@@%s@ %a]@]" a.attr_name.txt (payload ctxt) a.attr_payload

and value_description ctxt f x =
  (* note: value_description has an attribute field,
           but they're already printed by the callers this method *)
  pp f "@[<hov2>%a%a%a@]" (core_type ctxt) x.pval_type
    optional_space_atat_modalities x.pval_modalities
    (fun f x ->
       if x.pval_prim <> []
       then pp f "@ =@ %a" (list constant_string) x.pval_prim
    ) x

and extension ctxt f (s, e) =
  pp f "@[<2>[%%%s@ %a]@]" s.txt (payload ctxt) e

and item_extension ctxt f (s, e) =
  pp f "@[<2>[%%%%%s@ %a]@]" s.txt (payload ctxt) e

and exception_declaration ctxt f x =
  pp f "@[<hov2>exception@ %a@]%a"
    (extension_constructor ctxt) x.ptyexn_constructor
    (item_attributes ctxt) x.ptyexn_attributes

and class_type_field ctxt f x =
  match x.pctf_desc with
  | Pctf_inherit (ct) ->
      pp f "@[<2>inherit@ %a@]%a" (class_type ctxt) ct
        (item_attributes ctxt) x.pctf_attributes
  | Pctf_val (s, mf, vf, ct) ->
      pp f "@[<2>val @ %a%a%a@ :@ %a@]%a"
        mutable_flag mf virtual_flag vf
        ident_of_name s.txt (core_type ctxt) ct
        (item_attributes ctxt) x.pctf_attributes
  | Pctf_method (s, pf, vf, ct) ->
      pp f "@[<2>method %a %a%a :@;%a@]%a"
        private_flag pf virtual_flag vf
        ident_of_name s.txt (core_type ctxt) ct
        (item_attributes ctxt) x.pctf_attributes
  | Pctf_constraint (ct1, ct2) ->
      pp f "@[<2>constraint@ %a@ =@ %a@]%a"
        (core_type ctxt) ct1 (core_type ctxt) ct2
        (item_attributes ctxt) x.pctf_attributes
  | Pctf_attribute a -> floating_attribute ctxt f a
  | Pctf_extension e ->
      item_extension ctxt f e;
      item_attributes ctxt f x.pctf_attributes

and class_signature ctxt f { pcsig_self = ct; pcsig_fields = l ;_} =
  pp f "@[<hv0>@[<hv2>object@[<1>%a@]@ %a@]@ end@]"
    (fun f -> function
         {ptyp_desc=Ptyp_any None; ptyp_attributes=[]; _} -> ()
       | ct -> pp f " (%a)" (core_type ctxt) ct) ct
    (list (class_type_field ctxt) ~sep:"@;") l

(* call [class_signature] called by [class_signature] *)
and class_type ctxt f x =
  match x.pcty_desc with
  | Pcty_signature cs ->
      class_signature ctxt f cs;
      attributes ctxt f x.pcty_attributes
  | Pcty_constr (li, l) ->
      pp f "%a%a%a"
        (fun f l -> match l with
           | [] -> ()
           | _  -> pp f "[%a]@ " (list (core_type ctxt) ~sep:"," ) l) l
        longident_loc li
        (attributes ctxt) x.pcty_attributes
  | Pcty_arrow (l, co, cl) ->
      pp f "@[<2>%a@;->@;%a@]" (* FIXME remove parens later *)
        (type_with_label ctxt) (l,co,[])
        (class_type ctxt) cl
  | Pcty_extension e ->
      extension ctxt f e;
      attributes ctxt f x.pcty_attributes
  | Pcty_open (o, e) ->
      pp f "@[<2>let open%s %a in@;%a@]"
        (override o.popen_override) longident_loc o.popen_expr
        (class_type ctxt) e

(* [class type a = object end] *)
and class_type_declaration_list ctxt f l =
  let class_type_declaration kwd f x =
    let { pci_params=ls; pci_name={ txt; _ }; _ } = x in
    pp f "@[<2>%s %a%a%a@ =@ %a@]%a" kwd
      virtual_flag x.pci_virt
      class_params_def ls
      ident_of_name txt
      (class_type ctxt) x.pci_expr
      (item_attributes ctxt) x.pci_attributes
  in
  match l with
  | [] -> ()
  | [x] -> class_type_declaration "class type" f x
  | x :: xs ->
      pp f "@[<v>%a@,%a@]"
        (class_type_declaration "class type") x
        (list ~sep:"@," (class_type_declaration "and")) xs

and class_field ctxt f x =
  match x.pcf_desc with
  | Pcf_inherit (ovf, ce, so) ->
      pp f "@[<2>inherit@ %s@ %a%a@]%a" (override ovf)
        (class_expr ctxt) ce
        (fun f so -> match so with
           | None -> ();
           | Some (s) -> pp f "@ as %a" ident_of_name s.txt ) so
        (item_attributes ctxt) x.pcf_attributes
  | Pcf_val (s, mf, Cfk_concrete (ovf, e)) ->
      pp f "@[<2>val%s %a%a =@;%a@]%a" (override ovf)
        mutable_flag mf
        ident_of_name s.txt
        (expression ctxt) e
        (item_attributes ctxt) x.pcf_attributes
  | Pcf_method (s, pf, Cfk_virtual ct) ->
      pp f "@[<2>method virtual %a %a :@;%a@]%a"
        private_flag pf
        ident_of_name s.txt
        (core_type ctxt) ct
        (item_attributes ctxt) x.pcf_attributes
  | Pcf_val (s, mf, Cfk_virtual ct) ->
      pp f "@[<2>val virtual %a%a :@ %a@]%a"
        mutable_flag mf
        ident_of_name s.txt
        (core_type ctxt) ct
        (item_attributes ctxt) x.pcf_attributes
  | Pcf_method (s, pf, Cfk_concrete (ovf, e)) ->
      let bind e =
        binding ctxt f
          {pvb_pat=
             {ppat_desc=Ppat_var s;
              ppat_loc=Location.none;
              ppat_loc_stack=[];
              ppat_attributes=[]};
           pvb_expr=e;
           pvb_constraint=None;
           pvb_attributes=[];
           pvb_modes=[];
           pvb_loc=Location.none;
          }
      in
      pp f "@[<2>method%s %a%a@]%a"
        (override ovf)
        private_flag pf
        (fun f -> function
           | {pexp_desc=Pexp_poly (e, Some ct); pexp_attributes=[]; _} ->
               pp f "%a :@;%a=@;%a"
                 ident_of_name s.txt (core_type ctxt) ct (expression ctxt) e
           | {pexp_desc=Pexp_poly (e, None); pexp_attributes=[]; _} ->
               bind e
           | _ -> bind e) e
        (item_attributes ctxt) x.pcf_attributes
  | Pcf_constraint (ct1, ct2) ->
      pp f "@[<2>constraint %a =@;%a@]%a"
        (core_type ctxt) ct1
        (core_type ctxt) ct2
        (item_attributes ctxt) x.pcf_attributes
  | Pcf_initializer (e) ->
      pp f "@[<2>initializer@ %a@]%a"
        (expression ctxt) e
        (item_attributes ctxt) x.pcf_attributes
  | Pcf_attribute a -> floating_attribute ctxt f a
  | Pcf_extension e ->
      item_extension ctxt f e;
      item_attributes ctxt f x.pcf_attributes

and class_structure ctxt f { pcstr_self = p; pcstr_fields =  l } =
  pp f "@[<hv0>@[<hv2>object%a@;%a@]@;end@]"
    (fun f p -> match p.ppat_desc with
       | Ppat_any -> ()
       | Ppat_constraint _ -> pp f " %a" (pattern ctxt) p
       | _ -> pp f " (%a)" (pattern ctxt) p) p
    (list (class_field ctxt)) l

and class_expr ctxt f x =
  if x.pcl_attributes <> [] then begin
    pp f "((%a)%a)" (class_expr ctxt) {x with pcl_attributes=[]}
      (attributes ctxt) x.pcl_attributes
  end else
    match x.pcl_desc with
    | Pcl_structure (cs) -> class_structure ctxt f cs
    | Pcl_fun (l, eo, p, e) ->
        pp f "fun@ %a@ ->@ %a"
          (label_exp ctxt) (l,eo,p)
          (class_expr ctxt) e
    | Pcl_let (rf, l, ce) ->
        pp f "%a@ in@ %a"
          (bindings ctxt) (Immutable,rf,l)
          (class_expr ctxt) ce
    | Pcl_apply (ce, l) ->
        pp f "((%a)@ %a)" (* Cf: #7200 *)
          (class_expr ctxt) ce
          (list (label_x_expression_param ctxt)) l
    | Pcl_constr (li, l) ->
        pp f "%a%a"
          (fun f l-> if l <>[] then
              pp f "[%a]@ "
                (list (core_type ctxt) ~sep:",") l) l
          longident_loc li
    | Pcl_constraint (ce, ct) ->
        pp f "(%a@ :@ %a)"
          (class_expr ctxt) ce
          (class_type ctxt) ct
    | Pcl_extension e -> extension ctxt f e
    | Pcl_open (o, e) ->
        pp f "@[<2>let open%s %a in@;%a@]"
          (override o.popen_override) longident_loc o.popen_expr
          (class_expr ctxt) e

and include_ : 'a. ctxt -> formatter ->
                   contents:(ctxt -> formatter -> 'a -> unit) ->
                   'a include_infos ->
                   unit =
  fun ctxt f ~contents incl ->
    pp f "@[<hov2>include%a@ %a@]%a"
      include_kind incl.pincl_kind
      (contents ctxt) incl.pincl_mod
      (item_attributes ctxt) incl.pincl_attributes

and sig_include ctxt f incl moda =
  include_ ctxt f ~contents:module_type incl;
  optional_space_atat_modalities f moda

and kind_abbrev ctxt f name jkind =
  pp f "@[<hov2>kind_abbrev_@ %a@ =@ %a@]"
    string_loc name
    (jkind_annotation ctxt) jkind

and module_type_with_optional_modes ctxt f (mty, mm) =
  match mm with
  | [] -> module_type ctxt f mty
  | _ :: _ -> pp f "%a%a" (module_type1 ctxt) mty optional_at_modes mm

and module_type1_with_optional_modes ctxt f (mty, mm) =
  match mm with
  | [] -> module_type1 ctxt f mty
  | _ :: _ -> pp f "%a%a" (module_type1 ctxt) mty optional_at_modes mm

and module_type ctxt f x =
  if x.pmty_attributes <> [] then begin
    pp f "((%a)%a)" (module_type ctxt) {x with pmty_attributes=[]}
      (attributes ctxt) x.pmty_attributes
  end else
    match x.pmty_desc with
    | Pmty_functor (Unit, mt2, mm2) ->
        pp f "@[<hov2>() ->@ %a@]" (module_type_with_optional_modes ctxt) (mt2, mm2)
    | Pmty_functor (Named (s, mt1, mm1), mt2, mm2) ->
        begin match s.txt with
        | None ->
            pp f "@[<hov2>%a@ ->@ %a@]"
              (module_type1_with_optional_modes ctxt) (mt1, mm1)
              (module_type_with_optional_modes ctxt) (mt2, mm2)
        | Some name ->
            pp f "@[<hov2>functor@ (%s@ :@ %a)@ ->@ %a@]" name
              (module_type_with_optional_modes ctxt) (mt1, mm1)
              (module_type_with_optional_modes ctxt) (mt2, mm2)
        end
    | Pmty_with (mt, []) -> module_type ctxt f mt
    | Pmty_with (mt, l) ->
        pp f "@[<hov2>%a@ with@ %a@]"
          (module_type1 ctxt) mt
          (list (with_constraint ctxt) ~sep:"@ and@ ") l
    | Pmty_strengthen (mty, mod_id) ->
        pp f "@[<hov2>%a@ with@ %a@]"
          (module_type1 ctxt) mty
          longident_loc mod_id

    | _ -> module_type1 ctxt f x
and with_constraint ctxt f = function
  | Pwith_type (li, ({ptype_params= ls ;_} as td)) ->
      pp f "type@ %a %a =@ %a"
        type_params ls
        longident_loc li (type_declaration ctxt) td
  | Pwith_module (li, li2) ->
      pp f "module %a =@ %a" longident_loc li longident_loc li2;
  | Pwith_modtype (li, mty) ->
      pp f "module type %a =@ %a" longident_loc li (module_type ctxt) mty;
  | Pwith_typesubst (li, ({ptype_params=ls;_} as td)) ->
      pp f "type@ %a %a :=@ %a"
        type_params ls
        longident_loc li
        (type_declaration ctxt) td
  | Pwith_modsubst (li, li2) ->
      pp f "module %a :=@ %a" longident_loc li longident_loc li2
  | Pwith_modtypesubst (li, mty) ->
      pp f "module type %a :=@ %a" longident_loc li (module_type ctxt) mty;


and module_type1 ctxt f x =
  if x.pmty_attributes <> [] then module_type ctxt f x
  else match x.pmty_desc with
    | Pmty_ident li ->
        pp f "%a" longident_loc li;
    | Pmty_alias li ->
        pp f "(module %a)" longident_loc li;
    | Pmty_signature {psg_items; psg_modalities} ->
        pp f "@[<hv0>@[<hv2>sig%a@ %a@]@ end@]" (* "@[<hov>sig@ %a@ end@]" *)
          optional_space_atat_modalities psg_modalities
          (list (signature_item ctxt)) psg_items (* FIXME wrong indentation*)
    | Pmty_typeof me ->
        pp f "@[<hov2>module@ type@ of@ %a@]" (module_expr ctxt) me
    | Pmty_extension e -> extension ctxt f e
    | _ -> paren true (module_type ctxt) f x

and signature ctxt f {psg_items; psg_modalities} =
  optional_atat_modalities_newline f psg_modalities;
  signature_items ctxt f psg_items

and signature_items ctxt f items =
  list ~sep:"@\n" (signature_item ctxt) f items

and signature_item ctxt f x : unit =
  match x.psig_desc with
  | Psig_type (rf, l) ->
      type_def_list ctxt f (rf, true, l)
  | Psig_typesubst l ->
      (* Psig_typesubst is never recursive, but we specify [Recursive] here to
         avoid printing a [nonrec] flag, which would be rejected by the parser.
      *)
      type_def_list ctxt f (Recursive, false, l)
  | Psig_value vd ->
      let intro = if vd.pval_prim = [] then "val" else "external" in
      pp f "@[<2>%s@ %a@ :@ %a@]%a" intro
        ident_of_name vd.pval_name.txt
        (value_description ctxt) vd
        (item_attributes ctxt) vd.pval_attributes
  | Psig_typext te ->
      type_extension ctxt f te
  | Psig_exception ed ->
      exception_declaration ctxt f ed
  | Psig_class l ->
      let class_description kwd f ({pci_params=ls;pci_name={txt;_};_} as x) =
        pp f "@[<2>%s %a%a%a@;:@;%a@]%a" kwd
          virtual_flag x.pci_virt
          class_params_def ls
          ident_of_name txt
          (class_type ctxt) x.pci_expr
          (item_attributes ctxt) x.pci_attributes
      in begin
        match l with
        | [] -> ()
        | [x] -> class_description "class" f x
        | x :: xs ->
            pp f "@[<v>%a@,%a@]"
              (class_description "class") x
              (list ~sep:"@," (class_description "and")) xs
      end
  | Psig_module ({pmd_type={pmty_desc=Pmty_alias alias;
                            pmty_attributes=[]; _}; _} as pmd) ->
      pp f "@[<hov>module@ %s@ =@ %a%a@]%a"
        (Option.value pmd.pmd_name.txt ~default:"_")
        longident_loc alias
        optional_space_atat_modalities pmd.pmd_modalities
        (item_attributes ctxt) pmd.pmd_attributes
  | Psig_module pmd ->
      pp f "@[<hov>module@ %s@ :@ %a%a@]%a"
        (Option.value pmd.pmd_name.txt ~default:"_")
        (module_type ctxt) pmd.pmd_type
        optional_space_atat_modalities pmd.pmd_modalities
        (item_attributes ctxt) pmd.pmd_attributes
  | Psig_modsubst pms ->
      pp f "@[<hov>module@ %s@ :=@ %a@]%a" pms.pms_name.txt
        longident_loc pms.pms_manifest
        (item_attributes ctxt) pms.pms_attributes
  | Psig_open od ->
      pp f "@[<hov2>open%s@ %a@]%a"
        (override od.popen_override)
        longident_loc od.popen_expr
        (item_attributes ctxt) od.popen_attributes
  | Psig_include (incl, modalities) ->
      sig_include ctxt f incl modalities
  | Psig_modtype {pmtd_name=s; pmtd_type=md; pmtd_attributes=attrs} ->
      pp f "@[<hov2>module@ type@ %s%a@]%a"
        s.txt
        (fun f md -> match md with
           | None -> ()
           | Some mt ->
               pp_print_space f () ;
               pp f "@ =@ %a" (module_type ctxt) mt
        ) md
        (item_attributes ctxt) attrs
  | Psig_modtypesubst {pmtd_name=s; pmtd_type=md; pmtd_attributes=attrs} ->
      let md = match md with
        | None -> assert false (* ast invariant *)
        | Some mt -> mt in
      pp f "@[<hov2>module@ type@ %s@ :=@ %a@]%a"
        s.txt (module_type ctxt) md
        (item_attributes ctxt) attrs
  | Psig_class_type (l) -> class_type_declaration_list ctxt f l
  | Psig_recmodule decls ->
      let rec  string_x_module_type_list f ?(first=true) l =
        match l with
        | [] -> () ;
        | pmd :: tl ->
            if not first then
              pp f "@ @[<hov2>and@ %s:@ %a%a@]%a"
                (Option.value pmd.pmd_name.txt ~default:"_")
                (module_type1 ctxt) pmd.pmd_type
                optional_space_atat_modalities pmd.pmd_modalities
                (item_attributes ctxt) pmd.pmd_attributes
            else
              pp f "@[<hov2>module@ rec@ %s:@ %a%a@]%a"
                (Option.value pmd.pmd_name.txt ~default:"_")
                (module_type1 ctxt) pmd.pmd_type
                optional_space_atat_modalities pmd.pmd_modalities
                (item_attributes ctxt) pmd.pmd_attributes;
            string_x_module_type_list f ~first:false tl
      in
      string_x_module_type_list f decls
  | Psig_attribute a -> floating_attribute ctxt f a
  | Psig_extension(e, a) ->
      item_extension ctxt f e;
      item_attributes ctxt f a
  | Psig_kind_abbrev (name, jkind) ->
      kind_abbrev ctxt f name jkind

and module_expr ctxt f x =
  if x.pmod_attributes <> [] then
    pp f "((%a)%a)" (module_expr ctxt) {x with pmod_attributes=[]}
      (attributes ctxt) x.pmod_attributes
  else match x.pmod_desc with
    | Pmod_structure (s) ->
        pp f "@[<hv2>struct@;@[<0>%a@]@;<1 -2>end@]"
          (list (structure_item ctxt) ~sep:"@\n") s;
    | Pmod_constraint (me, mt, mm) ->
        begin match mt with
        | None ->
            pp f "@[<hov2>(%a%a)@]"
              (module_expr ctxt) me
              optional_at_modes mm
        | Some mt ->
            pp f "@[<hov2>(%a@ :@ %a)@]"
              (module_expr ctxt) me
              (module_type_with_optional_modes ctxt) (mt, mm)
        end
    | Pmod_ident (li) ->
        pp f "%a" longident_loc li;
    | Pmod_functor (Unit, me) ->
        pp f "functor ()@;->@;%a" (module_expr ctxt) me
    | Pmod_functor (Named (s, mt, mm), me) ->
        pp f "functor@ (%s@ :@ %a)@;->@;%a"
          (Option.value s.txt ~default:"_")
          (module_type_with_optional_modes ctxt) (mt, mm) (module_expr ctxt) me
    | Pmod_apply (me1, me2) ->
        pp f "(%a)(%a)" (module_expr ctxt) me1 (module_expr ctxt) me2
        (* Cf: #7200 *)
    | Pmod_apply_unit me1 ->
        pp f "(%a)()" (module_expr ctxt) me1
    | Pmod_unpack e ->
        pp f "(val@ %a)" (expression ctxt) e
    | Pmod_extension e -> extension ctxt f e
    | Pmod_instance i ->
        pp f "(%a [@jane.non_erasable.instances])"(instance ctxt) i

and structure ctxt f x = list ~sep:"@\n" (structure_item ctxt) f x

and payload ctxt f = function
  | PStr [{pstr_desc = Pstr_eval (e, attrs)}] ->
      pp f "@[<2>%a@]%a"
        (expression ctxt) e
        (item_attributes ctxt) attrs
  | PStr x -> structure ctxt f x
  | PTyp x -> pp f ":@ "; core_type ctxt f x
  | PSig x -> pp f ":@ "; signature ctxt f x
  | PPat (x, None) -> pp f "?@ "; pattern ctxt f x
  | PPat (x, Some e) ->
      pp f "?@ "; pattern ctxt f x;
      pp f " when "; expression ctxt f e

and pp_print_pexp_newtype ctxt sep f x =
  (* We go to some trouble to print nested [Pexp_newtype] as
     newtype parameters of the same "fun" (rather than printing several nested
     "fun (type a) -> ..."). This isn't necessary for round-tripping -- it just
     makes the pretty-printing a bit prettier. *)
  if x.pexp_attributes <> [] then pp f "%s@;%a" sep (expression ctxt) x
  else
    match x.pexp_desc with
    | Pexp_newtype (str, jkind, e) ->
      pp f "(type@ %a)@ %a" name_jkind (str.txt, jkind)
        (pp_print_pexp_newtype ctxt sep) e
    | _ ->
       pp f "%s@;%a" sep (expression ctxt) x

and pp_print_params_then_equals ctxt f x =
  if x.pexp_attributes <> [] then pp f "=@;%a" (expression ctxt) x
  else
  match x.pexp_desc with
  | Pexp_function (params, constraint_, body) ->
      function_params_then_body ctxt f params constraint_ body
        ~delimiter:"="
  | _ -> pp_print_pexp_newtype ctxt "=" f x

and poly_type ctxt core_type f (vars, typ) =
  pp f "type@;%a.@;%a"
    (list ~sep:"@;" (tyvar_loc_jkind pp_print_string)) vars
    (core_type ctxt) typ

and poly_type_with_optional_modes ctxt f (vars, typ, modes) =
  match modes with
  | [] -> poly_type ctxt core_type f (vars, typ)
  | _ :: _ -> pp f "%a%a" (poly_type ctxt core_type1) (vars, typ)
      optional_at_modes modes

(* transform [f = fun g h -> ..] to [f g h = ... ] could be improved *)
and binding ctxt f {pvb_pat=p; pvb_expr=x; pvb_constraint = ct; pvb_modes = modes; _} =
  (* .pvb_attributes have already been printed by the caller, #bindings *)
  match ct with
  | Some (Pvc_constraint { locally_abstract_univars = []; typ }) ->
      pp f "%a@;:@;%a@;=@;%a"
        (simple_pattern ctxt) p
        (core_type_with_optional_modes ctxt) (typ, modes)
        (expression ctxt) x
  | Some (Pvc_constraint { locally_abstract_univars = vars; typ }) ->
      pp f "%a@;: %a@;=@;%a"
        (simple_pattern ctxt) p
        (poly_type_with_optional_modes ctxt)
        (List.map (fun x -> (x, None)) vars, typ, modes)
        (expression ctxt) x
  | Some (Pvc_coercion {ground=None; coercion }) ->
      pp f "%a@;:>@;%a@;=@;%a"
        (simple_pattern ctxt) p
        (core_type ctxt) coercion
        (expression ctxt) x
  | Some (Pvc_coercion {ground=Some ground; coercion }) ->
      pp f "%a@;:%a@;:>@;%a@;=@;%a"
        (simple_pattern ctxt) p
        (core_type ctxt) ground
        (core_type ctxt) coercion
        (expression ctxt) x
  | None ->
      (* CR layouts 1.5: We just need to check for [is_desugared_gadt] because
         the parser hasn't been upgraded to parse [let x : type a. ... = ...] as
         [Pvb_constraint] as it has been upstream. Once we move to the 5.2
         parsetree encoding of type annotations.
      *)
      let tyvars_str tyvars = List.map (fun v -> v.txt) tyvars in
      let tyvars_jkind_str tyvars = List.map (fun (v, _jkind) -> v.txt) tyvars in
      let is_desugared_gadt p e =
        let gadt_pattern =
          match p with
          | {ppat_desc=Ppat_constraint({ppat_desc=Ppat_var _} as pat,
                                      Some {ptyp_desc=Ptyp_poly (args_tyvars, rt)}, _);
            ppat_attributes=[]}->
              Some (pat, args_tyvars, rt)
          | _ -> None in
        let rec gadt_exp tyvars e =
          match e with
          (* no need to handle jkind annotations here; the extracted variables
            don't get printed -- they're just used to decide how to print *)
          | {pexp_desc=Pexp_newtype (tyvar, _jkind, e); pexp_attributes=[]} ->
              gadt_exp (tyvar :: tyvars) e
          | {pexp_desc=Pexp_constraint (e, Some ct, _); pexp_attributes=[]} ->
              Some (List.rev tyvars, e, ct)
          | _ -> None in
        let gadt_exp = gadt_exp [] e in
        match gadt_pattern, gadt_exp with
        | Some (p, pt_tyvars, pt_ct), Some (e_tyvars, e, e_ct)
          when tyvars_jkind_str pt_tyvars = tyvars_str e_tyvars ->
            let ety = Ast_helper.Typ.varify_constructors e_tyvars e_ct in
            if ety = pt_ct then
              Some (p, pt_tyvars, e_ct, e) else None
        | _ -> None
      in
      begin match is_desugared_gadt p x with
      | Some (p, (_ :: _ as tyvars), ct, e) ->
          pp f "%a@;: %a@;=@;%a"
            (simple_pattern ctxt) p
            (poly_type_with_optional_modes ctxt)
            (tyvars, ct, modes)
            (expression ctxt) e
      | _ ->
        begin match p with
        | {ppat_desc=Ppat_var _; ppat_attributes=[]} ->
          begin match modes with
          | [] ->
            pp f "%a@ %a"
              (simple_pattern ctxt) p
              (pp_print_params_then_equals ctxt) x
          | _ ->
            pp f "(%a%a)@ %a"
              (simple_pattern ctxt) p
              optional_at_modes modes
              (pp_print_params_then_equals ctxt) x
          end
        | _ ->
          pp f "%a%a@;=@;%a"
            (pattern ctxt) p
            optional_at_modes modes
            (expression ctxt) x
        end
      end

(* [in] is not printed *)
and bindings ctxt f (mf,rf,l) =
  let binding kwd mf rf f x =
    (* The other modes are printed inside [binding] *)
    let legacy, x =
      if print_modes_in_old_syntax x.pvb_modes then
        x.pvb_modes, {x with pvb_modes = []}
      else
        [], x
    in
    pp f "@[<2>%s %a%a%a%a@]%a" kwd mutable_flag mf rec_flag rf
      optional_legacy_modes legacy
      (binding ctxt) x
      (item_attributes ctxt) x.pvb_attributes
  in
  match l with
  | [] -> ()
  | [x] -> binding "let" mf rf f x
  | x::xs ->
      pp f "@[<v>%a@,%a@]"
        (binding "let" mf rf) x
        (list ~sep:"@," (binding "and" Immutable Nonrecursive)) xs

and binding_op ctxt f x =
  match x.pbop_pat, x.pbop_exp with
  | {ppat_desc = Ppat_var { txt=pvar; _ }; ppat_attributes = []; _},
    {pexp_desc = Pexp_ident { txt=Lident evar; _}; pexp_attributes = []; _}
       when pvar = evar ->
     pp f "@[<2>%s %s@]" x.pbop_op.txt evar
  | pat, exp ->
     pp f "@[<2>%s %a@;=@;%a@]"
       x.pbop_op.txt (pattern ctxt) pat (expression ctxt) exp

and structure_item ctxt f x =
  match x.pstr_desc with
  | Pstr_eval (e, attrs) ->
      pp f "@[<hov2>;;%a@]%a"
        (expression ctxt) e
        (item_attributes ctxt) attrs
  | Pstr_type (_, []) -> assert false
  | Pstr_type (rf, l)  -> type_def_list ctxt f (rf, true, l)
  | Pstr_value (rf, l) ->
      (* pp f "@[<hov2>let %a%a@]"  rec_flag rf bindings l *)
      pp f "@[<2>%a@]" (bindings ctxt) (Immutable,rf,l)
  | Pstr_typext te -> type_extension ctxt f te
  | Pstr_exception ed -> exception_declaration ctxt f ed
  | Pstr_module x ->
      let rec module_helper = function
        | {pmod_desc=Pmod_functor(arg_opt,me'); pmod_attributes = []} ->
            begin match arg_opt with
            | Unit -> pp f "()"
            | Named (s, mt, mm) ->
              pp f "(%s:%a)" (Option.value s.txt ~default:"_")
                (module_type_with_optional_modes ctxt) (mt, mm)
            end;
            module_helper me'
        | me -> me
      in
      pp f "@[<hov2>module %s%a@]%a"
        (Option.value x.pmb_name.txt ~default:"_")
        (fun f me ->
           let me = module_helper me in
           match me with
           | {pmod_desc=
                Pmod_constraint
                  (me',
                   Some ({pmty_desc=(Pmty_ident (_)
                               | Pmty_signature (_));_} as mt), mm);
              pmod_attributes = []} ->
               pp f " :@;%a@;=@;%a@;"
                 (module_type_with_optional_modes ctxt) (mt, mm) (module_expr ctxt) me'
           | _ -> pp f " =@ %a" (module_expr ctxt) me
        ) x.pmb_expr
        (item_attributes ctxt) x.pmb_attributes
  | Pstr_open od ->
      pp f "@[<2>open%s@;%a@]%a"
        (override od.popen_override)
        (module_expr ctxt) od.popen_expr
        (item_attributes ctxt) od.popen_attributes
  | Pstr_modtype {pmtd_name=s; pmtd_type=md; pmtd_attributes=attrs} ->
      pp f "@[<hov2>module@ type@ %s%a@]%a"
        s.txt
        (fun f md -> match md with
           | None -> ()
           | Some mt ->
               pp_print_space f () ;
               pp f "@ =@ %a" (module_type ctxt) mt
        ) md
        (item_attributes ctxt) attrs
  | Pstr_class l ->
      let extract_class_args cl =
        let rec loop acc = function
          | {pcl_desc=Pcl_fun (l, eo, p, cl'); pcl_attributes = []} ->
              loop ((l,eo,p) :: acc) cl'
          | cl -> List.rev acc, cl
        in
        let args, cl = loop [] cl in
        let constr, cl =
          match cl with
          | {pcl_desc=Pcl_constraint (cl', ct); pcl_attributes = []} ->
              Some ct, cl'
          | _ -> None, cl
        in
        args, constr, cl
      in
      let class_constraint f ct = pp f ": @[%a@] " (class_type ctxt) ct in
      let class_declaration kwd f
          ({pci_params=ls; pci_name={txt;_}; _} as x) =
        let args, constr, cl = extract_class_args x.pci_expr in
        pp f "@[<2>%s %a%a%a %a%a=@;%a@]%a" kwd
          virtual_flag x.pci_virt
          class_params_def ls
          ident_of_name txt
          (list (label_exp ctxt) ~last:"@ ") args
          (option class_constraint) constr
          (class_expr ctxt) cl
          (item_attributes ctxt) x.pci_attributes
      in begin
        match l with
        | [] -> ()
        | [x] -> class_declaration "class" f x
        | x :: xs ->
            pp f "@[<v>%a@,%a@]"
              (class_declaration "class") x
              (list ~sep:"@," (class_declaration "and")) xs
      end
  | Pstr_class_type l -> class_type_declaration_list ctxt f l
  | Pstr_primitive vd ->
      pp f "@[<hov2>external@ %a@ :@ %a@]%a"
        ident_of_name vd.pval_name.txt
        (value_description ctxt) vd
        (item_attributes ctxt) vd.pval_attributes
  | Pstr_include incl ->
      include_ ctxt f ~contents:module_expr incl
  | Pstr_recmodule decls -> (* 3.07 *)
      let aux f = function
        | ({pmb_expr={pmod_desc=Pmod_constraint (expr, Some typ, mm)}} as pmb) ->
            pp f "@[<hov2>@ and@ %s:%a@ =@ %a@]%a"
              (Option.value pmb.pmb_name.txt ~default:"_")
              (module_type_with_optional_modes ctxt) (typ, mm)
              (module_expr ctxt) expr
              (item_attributes ctxt) pmb.pmb_attributes
        | ({pmb_expr={pmod_desc=Pmod_constraint (expr, None, mm)}} as pmb) ->
          pp f "@[<hov2>@ and@ %s%a@ =@ %a@]%a"
            (Option.value pmb.pmb_name.txt ~default:"_")
            optional_at_modes mm
            (module_expr ctxt) expr
            (item_attributes ctxt) pmb.pmb_attributes
        | pmb ->
            pp f "@[<hov2>@ and@ %s@ =@ %a@]%a"
              (Option.value pmb.pmb_name.txt ~default:"_")
              (module_expr ctxt) pmb.pmb_expr
              (item_attributes ctxt) pmb.pmb_attributes
      in
      begin match decls with
      | ({pmb_expr={pmod_desc=Pmod_constraint (expr, Some typ, mm)}} as pmb) :: l2 ->
          pp f "@[<hv>@[<hov2>module@ rec@ %s:%a@ =@ %a@]%a@ %a@]"
            (Option.value pmb.pmb_name.txt ~default:"_")
            (module_type_with_optional_modes ctxt) (typ, mm)
            (module_expr ctxt) expr
            (item_attributes ctxt) pmb.pmb_attributes
            (fun f l2 -> List.iter (aux f) l2) l2
      | ({pmb_expr={pmod_desc=Pmod_constraint (expr, None, mm)}} as pmb) :: l2 ->
        pp f "@[<hv>@[<hov2>module@ rec@ %s%a@ =@ %a@]%a@ %a@]"
          (Option.value pmb.pmb_name.txt ~default:"_")
          optional_at_modes mm
          (module_expr ctxt) expr
          (item_attributes ctxt) pmb.pmb_attributes
          (fun f l2 -> List.iter (aux f) l2) l2
      | pmb :: l2 ->
          pp f "@[<hv>@[<hov2>module@ rec@ %s@ =@ %a@]%a@ %a@]"
            (Option.value pmb.pmb_name.txt ~default:"_")
            (module_expr ctxt) pmb.pmb_expr
            (item_attributes ctxt) pmb.pmb_attributes
            (fun f l2 -> List.iter (aux f) l2) l2
      | _ -> assert false
      end
  | Pstr_attribute a -> floating_attribute ctxt f a
  | Pstr_extension(e, a) ->
      item_extension ctxt f e;
      item_attributes ctxt f a
  | Pstr_kind_abbrev (name, jkind) ->
      kind_abbrev ctxt f name jkind

(* Don't just use [core_type] because we do not want parens around params
   with jkind annotations *)
and core_type_param f ct = match ct.ptyp_desc with
  | Ptyp_any None -> pp f "_"
  | Ptyp_any (Some jk) -> pp f "_ : %a" (jkind_annotation reset_ctxt) jk
  | Ptyp_var (s, None) -> tyvar f s
  | Ptyp_var (s, Some jk) ->
    pp f "%a : %a" tyvar s (jkind_annotation reset_ctxt) jk
  | _ -> Misc.fatal_error "unexpected type in core_type_param"

and type_param f (ct, (a,b)) =
  pp f "%s%s%a" (type_variance a) (type_injectivity b) core_type_param ct

and type_params f = function
  | [] -> ()
  (* Normally, one param doesn't get parentheses, but it does when there is
     a jkind annotation. *)
  | [{ ptyp_desc = Ptyp_any (Some _) | Ptyp_var (_, Some _) }, _ as param] ->
    pp f "(%a) " type_param param
  | l -> pp f "%a " (list type_param ~first:"(" ~last:")" ~sep:",@;") l

and type_def_list ctxt f (rf, exported, l) =
  let type_decl kwd rf f x =
    let eq =
      if (x.ptype_kind = Ptype_abstract)
         && (x.ptype_manifest = None) then ""
      else if exported then " ="
      else " :="
    in
    let layout_annot =
      match x.ptype_jkind_annotation with
      | None -> Format.dprintf ""
      | Some jkind ->
          Format.dprintf " : %a" (jkind_annotation ctxt) jkind
    in
    pp f "@[<2>%s %a%a%a%t%s%a@]%a" kwd
      nonrec_flag rf
      type_params x.ptype_params
      ident_of_name x.ptype_name.txt
      layout_annot eq
      (type_declaration ctxt) x
      (item_attributes ctxt) x.ptype_attributes
  in
  match l with
  | [] -> assert false
  | [x] -> type_decl "type" rf f x
  | x :: xs -> pp f "@[<v>%a@,%a@]"
                 (type_decl "type" rf) x
                 (list ~sep:"@," (type_decl "and" Recursive)) xs

and record_declaration ctxt f ~unboxed lbls =
  let type_record_field f pld =
    let legacy, m =
      if print_modality_in_old_syntax pld.pld_modalities then
        pld.pld_modalities, []
      else
        [], pld.pld_modalities
    in
    pp f "@[<2>%a%a%a:@;%a%a@;%a@]"
      mutable_flag pld.pld_mutable
      optional_legacy_modalities legacy
      ident_of_name pld.pld_name.txt
      (core_type ctxt) pld.pld_type
      optional_space_atat_modalities m
      (attributes ctxt) pld.pld_attributes
  in
  let hash = if unboxed then "#" else "" in
  pp f "%s{@\n%a}"
    hash (list type_record_field ~sep:";@\n" ) lbls

and type_declaration ctxt f x =
  (* type_declaration has an attribute field,
     but it's been printed by the caller of this method *)
  let priv f =
    match x.ptype_private with
    | Public -> ()
    | Private -> pp f "@;private"
  in
  let manifest f =
    match x.ptype_manifest with
    | None -> ()
    | Some y ->
        if x.ptype_kind = Ptype_abstract then
          pp f "%t@;%a" priv (core_type ctxt) y
        else
          pp f "@;%a" (core_type ctxt) y
  in
  let constructor_declaration f pcd =
    pp f "|@;";
    constructor_declaration ctxt f
      (pcd.pcd_name.txt, pcd.pcd_vars, pcd.pcd_args, pcd.pcd_res,
       pcd.pcd_attributes)
  in
  let repr f =
    let intro f =
      if x.ptype_manifest = None then ()
      else pp f "@;="
    in
    match x.ptype_kind with
    | Ptype_variant xs ->
      let variants fmt xs =
        if xs = [] then pp fmt " |" else
          pp fmt "@\n%a" (list ~sep:"@\n" constructor_declaration) xs
      in pp f "%t%t%a" intro priv variants xs
    | Ptype_abstract -> ()
    | Ptype_record l ->
        pp f "%t%t@;%a" intro priv (record_declaration ctxt ~unboxed:false) l
    | Ptype_record_unboxed_product l ->
        pp f "%t%t@;%a" intro priv (record_declaration ctxt ~unboxed:true) l
    | Ptype_open -> pp f "%t%t@;.." intro priv
  in
  let constraints f =
    List.iter
      (fun (ct1,ct2,_) ->
         pp f "@[<hov2>@ constraint@ %a@ =@ %a@]"
           (core_type ctxt) ct1 (core_type ctxt) ct2)
      x.ptype_cstrs
  in
  pp f "%t%t%t" manifest repr constraints

and type_extension ctxt f x =
  let extension_constructor f x =
    pp f "@\n|@;%a" (extension_constructor ctxt) x
  in
  pp f "@[<2>type %a%a += %a@ %a@]%a"
    type_params x.ptyext_params
    longident_loc x.ptyext_path
    private_flag x.ptyext_private (* Cf: #7200 *)
    (list ~sep:"" extension_constructor)
    x.ptyext_constructors
    (item_attributes ctxt) x.ptyext_attributes

and constructor_declaration ctxt f (name, vars_jkinds, args, res, attrs) =
  let name =
    match name with
    | "::" -> "(::)"
    | s -> s in
  let pp_vars f vls =
    match vls with
    | [] -> ()
    | _  -> pp f "%a@;.@;" (list (tyvar_loc_jkind tyvar) ~sep:"@;")
                           vls
  in
  match res with
  | None ->
      pp f "%s%a@;%a" name
        (fun f -> function
           | Pcstr_tuple [] -> ()
           | Pcstr_tuple l ->
             pp f "@;of@;%a" (list (modalities_type core_type1 ctxt) ~sep:"@;*@;") l
           | Pcstr_record l ->
             pp f "@;of@;%a" (record_declaration ctxt ~unboxed:false) l
        ) args
        (attributes ctxt) attrs
  | Some r ->
      pp f "%s:@;%a%a@;%a" name
        pp_vars vars_jkinds
        (fun f -> function
           | Pcstr_tuple [] -> core_type1 ctxt f r
           | Pcstr_tuple l -> pp f "%a@;->@;%a"
                                (list (modalities_type core_type1 ctxt) ~sep:"@;*@;") l
                                (core_type1 ctxt) r
           | Pcstr_record l ->
             pp f "%a@;->@;%a" (record_declaration ctxt ~unboxed:false) l
               (core_type1 ctxt) r
        )
        args
        (attributes ctxt) attrs

and extension_constructor ctxt f x =
  (* Cf: #7200 *)
  match x.pext_kind with
  | Pext_decl(v, l, r) ->
      constructor_declaration ctxt f
        (x.pext_name.txt, v, l, r, x.pext_attributes)
  | Pext_rebind li ->
      pp f "%s@;=@;%a%a" x.pext_name.txt
        longident_loc li
        (attributes ctxt) x.pext_attributes

and case_list ctxt f l : unit =
  let aux f {pc_lhs; pc_guard; pc_rhs} =
    pp f "@;| @[<2>%a%a@;->@;%a@]"
      (pattern ctxt) pc_lhs (option (expression ctxt) ~first:"@;when@;")
      pc_guard (expression (under_pipe ctxt)) pc_rhs
  in
  list aux f l ~sep:""

and label_x_expression_param ctxt f (l,e) =
  let simple_name = match e with
    | {pexp_desc=Pexp_ident {txt=Lident l;_};
       pexp_attributes=[]} -> Some l
    | _ -> None
  in match l with
  | Nolabel  -> expression2 ctxt f e (* level 2*)
  | Optional str ->
      if Some str = simple_name then
        pp f "?%a" ident_of_name str
      else
        pp f "?%a:%a" ident_of_name str (simple_expr ctxt) e
  | Labelled lbl ->
      if Some lbl = simple_name then
        pp f "~%a" ident_of_name lbl
      else
        pp f "~%a:%a" ident_of_name lbl (simple_expr ctxt) e

and tuple_component ctxt f (l,e) =
  let simple_name = match e with
    | {pexp_desc=Pexp_ident {txt=Lident l;_};
       pexp_attributes=[]} -> Some l
    | _ -> None
  in match (simple_name, l) with
  (* Labeled component can be represented with pun *)
  | Some simple_name, Some lbl when String.equal simple_name lbl -> pp f "~%s" lbl
  (* Labeled component general case *)
  | _, Some lbl -> pp f "~%s:%a" lbl (simple_expr ctxt) e
  (* Unlabeled component *)
  | _, None  -> expression2 ctxt f e (* level 2*)

and directive_argument f x =
  match x.pdira_desc with
  | Pdir_string (s) -> pp f "@ %S" s
  | Pdir_int (n, None) -> pp f "@ %s" n
  | Pdir_int (n, Some m) -> pp f "@ %s%c" n m
  | Pdir_ident (li) -> pp f "@ %a" longident li
  | Pdir_bool (b) -> pp f "@ %s" (string_of_bool b)

and block_access ctxt f = function
  | Baccess_field li ->
    pp f ".%a" longident_loc li
  | Baccess_array (mut, index_kind, index) ->
    let dotop =
      match mut with
      | Mutable -> "."
      | Immutable -> ".:"
    in
    let suffix = match index_kind with
      | Index_int -> ""
      | Index_unboxed_int64 -> "L"
      | Index_unboxed_int32 -> "l"
      | Index_unboxed_int16 -> "S"
      | Index_unboxed_int8 -> "s"
      | Index_unboxed_nativeint -> "n"
    in
    pp f "%s%s(%a)" dotop suffix (expression ctxt) index
  | Baccess_block (mut, index) ->
    let s =
      match mut with
      | Mutable -> "idx_mut"
      | Immutable -> "idx_imm"
    in
    pp f ".%s(%a)" s (expression ctxt) index

and unboxed_access f = function
  | Uaccess_unboxed_field li ->
    pp f ".#%a" longident_loc li

and comprehension_expr ctxt f cexp =
  let punct, comp = match cexp with
    | Pcomp_list_comprehension  comp ->
        "", comp
    | Pcomp_array_comprehension (amut, comp) ->
        let punct = match amut with
          | Mutable  -> "|"
          | Immutable -> ":"
        in
        punct, comp
  in
  comprehension ctxt f ~open_:("[" ^ punct) ~close:(punct ^ "]") comp

and comprehension ctxt f ~open_ ~close cexp =
  let { pcomp_body = body; pcomp_clauses = clauses } = cexp in
  pp f "@[<hv0>@[<hv2>%s%a@ @[<hv2>%a@]%s@]@]"
    open_
    (expression ctxt) body
    (list ~sep:"@ " (comprehension_clause ctxt)) clauses
    close

and comprehension_clause ctxt f x =
  match x with
  | Pcomp_for bindings ->
      pp f "@[for %a@]" (list ~sep:"@]@ @[and " (comprehension_binding ctxt)) bindings
  | Pcomp_when cond ->
      pp f "@[when %a@]" (expression ctxt) cond

and comprehension_binding ctxt f x =
  let { pcomp_cb_pattern = pat;
        pcomp_cb_iterator = iterator;
        pcomp_cb_attributes = attrs } = x in
  pp f "%a%a %a"
    (attributes ctxt) attrs
    (pattern ctxt) pat
    (comprehension_iterator ctxt) iterator

and comprehension_iterator ctxt f x =
  match x with
  | Pcomp_range { start; stop; direction } ->
      pp f "=@ %a %a%a"
        (expression ctxt) start
        direction_flag direction
        (expression ctxt) stop
  | Pcomp_in seq ->
      pp f "in %a" (expression ctxt) seq

and function_param ctxt f { pparam_desc; pparam_loc = _ } =
  match pparam_desc with
  | Pparam_val (a, b, c) -> label_exp ctxt f (a, b, c)
  | Pparam_newtype (ty, None) -> pp f "(type %a)" ident_of_name ty.txt
  | Pparam_newtype (ty, Some annot) ->
      pp f "(type %a : %a)" ident_of_name ty.txt (jkind_annotation ctxt) annot

and function_body ctxt f x =
  match x with
  | Pfunction_body body -> expression ctxt f body
  | Pfunction_cases (cases, _, attrs) ->
    pp f "@[<hv>function%a%a@]"
      (item_attributes ctxt) attrs
      (case_list ctxt) cases

and function_constraint ctxt f x =
  (* We don't print [mode_annotations], which describes the whole function and goes on the
     [let] binding. *)
  (* Enable warning 9 to ensure that the record pattern doesn't miss any field.
  *)
  match[@ocaml.warning "+9"] x with
  | { ret_type_constraint = Some (Pconstraint ty); ret_mode_annotations; _ } ->

    pp f "@;:@;%a@;"
      (core_type_with_optional_modes ctxt) (ty, ret_mode_annotations)
  | { ret_type_constraint = Some (Pcoerce (ty1, ty2)); _ } ->
    pp f "@;%a:>@;%a"
      (option ~first:":@;" (core_type ctxt)) ty1
      (core_type ctxt) ty2
  | { ret_type_constraint = None; ret_mode_annotations; _} ->
    pp f "%a" optional_at_modes ret_mode_annotations

and function_params_then_body ctxt f params constraint_ body ~delimiter =
  let pp_params f =
    match params with
    | [] -> ()
    | _ :: _ -> pp f "%a@;" (list (function_param ctxt) ~sep:"@ ") params
  in
  pp f "%t%a%s@;%a"
    pp_params
    (function_constraint ctxt) constraint_
    delimiter
    (function_body (under_functionrhs ctxt)) body

and labeled_tuple_expr ctxt f ~unboxed x =
  pp f "@[<hov2>%s(%a)@]" (if unboxed then "#" else "")
    (list (tuple_component ctxt) ~sep:",@;") x

and record_expr ctxt f ~unboxed l eo =
  let longident_x_expression f ( li, e) =
    match e with
    |  {pexp_desc=Pexp_ident {txt;_};
        pexp_attributes=[]; _} when li.txt = txt ->
        pp f "@[<hov2>%a@]" longident_loc li
    | _ ->
        pp f "@[<hov2>%a@;=@;%a@]" longident_loc li (simple_expr ctxt) e
  in
  let hash = if unboxed then "#" else "" in
  pp f "@[<hv0>@[<hv2>%s{@;%a%a@]@;}@]"(* "@[<hov2>%s{%a%a}@]" *)
    hash (option ~last:" with@;" (simple_expr ctxt)) eo
    (list longident_x_expression ~sep:";@;") l

and instance ctxt f x =
  match x with
  | { pmod_instance_head = head; pmod_instance_args = [] } -> pp f "%s" head
  | { pmod_instance_head = head; pmod_instance_args = args } ->
    pp f "@[<2>%s %a@]" head (list (instance_arg ctxt)) args

and instance_arg ctxt f (param, value) =
  pp f "@[<1>(%s)@;(%a)@]" param (instance ctxt) value

(******************************************************************************)
(* All exported functions must be defined or redefined below here and wrapped in
   [export_printer] in order to ensure they are invariant with respecto which
   language extensions are enabled. *)

let Language_extension.For_pprintast.{ print_with_maximal_extensions } =
  Language_extension.For_pprintast.make_printer_exporter ()

let print_reset_with_maximal_extensions f =
  print_with_maximal_extensions (f reset_ctxt)

let toplevel_phrase f x =
  match x with
  | Ptop_def (s) ->pp f "@[<hov0>%a@]"  (list (structure_item reset_ctxt)) s
   (* pp_open_hvbox f 0; *)
   (* pp_print_list structure_item f s ; *)
   (* pp_close_box f (); *)
  | Ptop_dir {pdir_name; pdir_arg = None; _} ->
   pp f "@[<hov2>#%s@]" pdir_name.txt
  | Ptop_dir {pdir_name; pdir_arg = Some pdir_arg; _} ->
   pp f "@[<hov2>#%s@ %a@]" pdir_name.txt directive_argument pdir_arg

let toplevel_phrase = print_with_maximal_extensions toplevel_phrase

let expression f x =
  pp f "@[%a@]" (expression reset_ctxt) x

let expression = print_with_maximal_extensions expression

let string_of_expression x =
  ignore (flush_str_formatter ()) ;
  let f = str_formatter in
  expression f x;
  flush_str_formatter ()

let structure = print_reset_with_maximal_extensions structure

let string_of_structure x =
  ignore (flush_str_formatter ());
  let f = str_formatter in
  structure f x;
  flush_str_formatter ()

let top_phrase f x =
  pp_print_newline f ();
  toplevel_phrase f x;
  pp f ";;";
  pp_print_newline f ()

let longident = print_with_maximal_extensions longident
let core_type = print_reset_with_maximal_extensions core_type
let pattern = print_reset_with_maximal_extensions pattern
let signature = print_reset_with_maximal_extensions signature
let module_expr = print_reset_with_maximal_extensions module_expr
let module_type = print_reset_with_maximal_extensions module_type
let class_field = print_reset_with_maximal_extensions class_field
let class_type_field = print_reset_with_maximal_extensions class_type_field
let class_expr = print_reset_with_maximal_extensions class_expr
let class_type = print_reset_with_maximal_extensions class_type
let class_signature = print_reset_with_maximal_extensions class_signature
let structure_item = print_reset_with_maximal_extensions structure_item
let signature_item = print_reset_with_maximal_extensions signature_item
let signature_items = print_reset_with_maximal_extensions signature_items
let binding = print_reset_with_maximal_extensions binding
let payload = print_reset_with_maximal_extensions payload
let type_declaration = print_reset_with_maximal_extensions type_declaration
let jkind_annotation = print_reset_with_maximal_extensions jkind_annotation<|MERGE_RESOLUTION|>--- conflicted
+++ resolved
@@ -610,19 +610,11 @@
              pp f "@[<hov2>(module@ %a@ with@ %a)@]" longident_loc lid
                (list aux  ~sep:"@ and@ ")  cstrs)
     | Ptyp_open(li, ct) ->
-<<<<<<< HEAD
-        pp f "@[<hov2>%a.(%a)@]" longident_loc li (core_type ctxt) ct
-    | Ptyp_quote t ->
-        pp f "<[@[%a@]]>" (core_type ctxt) t
-    | Ptyp_splice t ->
-        pp f "$(@[%a@])" (core_type ctxt) t
-=======
        pp f "@[<hov2>%a.(%a)@]" longident_loc li (core_type ctxt) ct
     | Ptyp_quote t ->
         pp f "@[<hov2><[%a]>@]" (core_type ctxt) t
     | Ptyp_splice t ->
         pp f "@[<hov2>$(%a)@]" (core_type ctxt) t
->>>>>>> f15d0b30
     | Ptyp_extension e -> extension ctxt f e
     | (Ptyp_arrow _ | Ptyp_alias _ | Ptyp_poly _ | Ptyp_of_kind _) ->
        paren true (core_type ctxt) f x
