--- conflicted
+++ resolved
@@ -170,11 +170,8 @@
 val cmti: t -> Artifact.t
 val cms: t -> Artifact.t
 val cmsi: t -> Artifact.t
-<<<<<<< HEAD
 val jsir: t -> Artifact.t
-=======
 val cmj: t -> Artifact.t
->>>>>>> c0e5fc38
 val cmjo: t -> Artifact.t
 val cmja : t -> Artifact.t
 val cmjx : t -> Artifact.t
