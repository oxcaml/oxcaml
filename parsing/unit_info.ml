--- conflicted
+++ resolved
@@ -160,11 +160,8 @@
 let cmti f = mk_artifact ".cmti" f
 let cms f = mk_artifact ".cms" f
 let cmsi f = mk_artifact ".cmsi" f
-<<<<<<< HEAD
 let jsir f = mk_artifact ".jsir" f
-=======
 let cmj f = mk_artifact ".cmj" f
->>>>>>> c0e5fc38
 let cmjo f = mk_artifact ".cmjo" f
 let cmja f = mk_artifact ".cmja" f
 let cmjx f = mk_artifact ".cmjx" f
