(**************************************************************************)
(*                                                                        *)
(*                                 OCaml                                  *)
(*                                                                        *)
(*             Xavier Leroy, projet Cristal, INRIA Rocquencourt           *)
(*                                                                        *)
(*   Copyright 1996 Institut National de Recherche en Informatique et     *)
(*     en Automatique.                                                    *)
(*                                                                        *)
(*   All rights reserved.  This file is distributed under the terms of    *)
(*   the GNU Lesser General Public License version 2.1, with the          *)
(*   special exception on linking described in the file LICENSE.          *)
(*                                                                        *)
(**************************************************************************)

(* Entry points in the parser *)

(* Skip tokens to the end of the phrase *)

let last_token = ref Parser.EOF

let token lexbuf =
  let token = Lexer.token lexbuf in
  last_token := token;
  token

let rec skip_phrase lexbuf =
  match token lexbuf with
  | Parser.SEMISEMI | Parser.EOF -> ()
  | _ -> skip_phrase lexbuf
  | exception (Lexer.Error (Lexer.Unterminated_comment _, _)
              | Lexer.Error (Lexer.Unterminated_string, _)
              | Lexer.Error (Lexer.Reserved_sequence _, _)
              | Lexer.Error (Lexer.Unterminated_string_in_comment _, _)
              | Lexer.Error (Lexer.Illegal_character _, _)) ->
      skip_phrase lexbuf

let maybe_skip_phrase lexbuf =
  match !last_token with
  | Parser.SEMISEMI | Parser.EOF -> ()
  | _ -> skip_phrase lexbuf

type 'a parser =
  (Lexing.lexbuf -> Parser.token) -> Lexing.lexbuf -> 'a

let wrap (parser : 'a parser) lexbuf : 'a =
  try
    Docstrings.init ();
    Lexer.init ();
    let ast = parser token lexbuf in
    Parsing.clear_parser();
    Docstrings.warn_bad_docstrings ();
    last_token := Parser.EOF;
    ast
  with
  | Lexer.Error(Lexer.Illegal_character _, _) as err
    when !Location.input_name = "//toplevel//"->
      skip_phrase lexbuf;
      raise err
  | Syntaxerr.Error _ as err
    when !Location.input_name = "//toplevel//" ->
      maybe_skip_phrase lexbuf;
      raise err
  | Parsing.Parse_error | Syntaxerr.Escape_error ->
      let loc = Location.curr lexbuf in
      if !Location.input_name = "//toplevel//"
      then maybe_skip_phrase lexbuf;
      raise(Syntaxerr.Error(Syntaxerr.Other loc))

(* We pass [--strategy simplified] to Menhir, which means that we wish to use
   its "simplified" strategy for handling errors. When a syntax error occurs,
   the current token is replaced with an [error] token. The parser then
   continues shifting and reducing, as far as possible. After (possibly)
   shifting the [error] token, though, the parser remains in error-handling
   mode, and does not request the next token, so the current token remains
   [error].

   In OCaml's grammar, the [error] token always appears at the end of a
   production, and this production always raises an exception. In such
   a situation, the strategy described above means that:

   - either the parser will not be able to shift [error],
     and will raise [Parser.Error];

   - or it will be able to shift [error] and will then reduce
     a production whose semantic action raises an exception.

   In either case, the parser will not attempt to read one token past
   the syntax error. *)

let implementation = wrap Parser.implementation
and interface = wrap Parser.interface
and toplevel_phrase = wrap Parser.toplevel_phrase
and use_file = wrap Parser.use_file
and core_type = wrap Parser.parse_core_type
and expression = wrap Parser.parse_expression
and pattern = wrap Parser.parse_pattern
let module_type = wrap Parser.parse_module_type
let module_expr = wrap Parser.parse_module_expr

let longident = wrap Parser.parse_any_longident
let val_ident = wrap Parser.parse_val_longident
let constr_ident= wrap Parser.parse_constr_longident
let extended_module_path = wrap Parser.parse_mod_ext_longident
let simple_module_path = wrap Parser.parse_mod_longident
let type_ident = wrap Parser.parse_mty_longident

(* Error reporting for Syntaxerr *)
(* The code has been moved here so that one can reuse Pprintast.tyvar *)

module Style = Misc.Style

let prepare_error err =
  let open Syntaxerr in
  match err with
  | Unclosed(opening_loc, opening, closing_loc, closing) ->
      Location.errorf
        ~loc:closing_loc
        ~sub:[
          Location.msg ~loc:opening_loc
            "This %a might be unmatched" Style.inline_code opening
        ]
        "Syntax error: %a expected" Style.inline_code closing

  | Expecting (loc, nonterm) ->
      Location.errorf ~loc "Syntax error: %a expected."
        Style.inline_code nonterm
  | Not_expecting (loc, nonterm) ->
      Location.errorf ~loc "Syntax error: %a not expected."
        Style.inline_code nonterm
  | Applicative_path loc ->
      Location.errorf ~loc
        "Syntax error: applicative paths of the form %a \
         are not supported when the option %a is set."
        Style.inline_code "F(X).t"
        Style.inline_code "-no-app-func"
  | Variable_in_scope (loc, var) ->
      Location.errorf ~loc
        "In this scoped type, variable %a \
         is reserved for the local type %a."
        (Style.as_inline_code Pprintast.tyvar) var
        Style.inline_code var
  | Other loc ->
      Location.errorf ~loc "Syntax error"
  | Ill_formed_ast (loc, s) ->
      Location.errorf ~loc
        "broken invariant in parsetree: %s" s
  | Invalid_package_type (loc, ipt) ->
      let invalid ppf ipt = match ipt with
        | Syntaxerr.Parameterized_types ->
            Format.fprintf ppf "parametrized types are not supported"
        | Constrained_types ->
            Format.fprintf ppf "constrained types are not supported"
        | Private_types ->
            Format.fprintf ppf  "private types are not supported"
        | Not_with_type ->
            Format.fprintf ppf "only %a constraints are supported"
              Style.inline_code "with type t ="
        | Neither_identifier_nor_with_type ->
            Format.fprintf ppf
              "only module type identifier and %a constraints are supported"
              Style.inline_code "with type"
        | Misplaced_attribute ->
            Format.fprintf ppf "an attribute cannot go here"
      in
      Location.errorf ~loc "invalid package type: %a" invalid ipt
  | Removed_string_set loc ->
      Location.errorf ~loc
        "Syntax error: strings are immutable, there is no assignment \
         syntax for them.\n\
         @{<hint>Hint@}: Mutable sequences of bytes are available in \
         the Bytes module.\n\
         @{<hint>Hint@}: Did you mean to use %a?"
        Style.inline_code "Bytes.set"
  | Missing_unboxed_literal_suffix loc ->
      Location.errorf ~loc
        "Syntax error: Unboxed integer literals require width suffixes."
  | Malformed_instance_identifier loc ->
      Location.errorf ~loc
        "Syntax error: Unexpected in module instance"
  | Unspliceable loc ->
      Location.errorf ~loc
        "Syntax error: expression cannot be spliced.\n\
<<<<<<< HEAD
         @{<hint>Hint@}: considering putting parentheses around the \
         expression."
  | Unsupported loc ->
      Location.errorf ~loc
        "Syntax error: expressions that are quotations of types are \
         not currently supported."
=======
         @{<hint>Hint@}: consider putting parentheses around the \
         expression."
>>>>>>> 1f60153c
  | Let_mutable_not_allowed_at_structure_level loc ->
      Location.errorf ~loc
        "Syntax error: Mutable let bindings are not allowed \
         at the structure level."
  | Let_mutable_not_allowed_in_class_definition loc ->
      Location.errorf ~loc
        "Syntax error: Mutable let bindings are not allowed \
         inside class definitions."
  | Let_mutable_not_allowed_with_function_bindings loc ->
      Location.errorf ~loc
        "Syntax error: Mutable let is not allowed with function bindings.\n\
         @{<hint>Hint@}: If you really want a mutable function variable, \
         use the de-sugared syntax:\n  %a"
         Style.inline_code "let mutable f = fun x -> .."
  | Block_access_bad_paren loc ->
      Location.errorf ~loc
        "Syntax error: A parenthesis here can only follow one of: \n  \
         %a, %a, %a, %a, %a, %a, %a, %a, %a, %a, %a, %a,\n  \
         %a, %a."
        Style.inline_code "." Style.inline_code ".L" Style.inline_code ".l"
        Style.inline_code ".S" Style.inline_code ".s" Style.inline_code ".n"
        Style.inline_code ".:" Style.inline_code ".:L" Style.inline_code ".:l"
        Style.inline_code ".:S" Style.inline_code ".:s" Style.inline_code ".:n"
        Style.inline_code ".idx_imm" Style.inline_code ".idx_mut"

let () =
  Location.register_error_of_exn
    (function
      | Syntaxerr.Error err -> Some (prepare_error err)
      | _ -> None
    )<|MERGE_RESOLUTION|>--- conflicted
+++ resolved
@@ -181,17 +181,8 @@
   | Unspliceable loc ->
       Location.errorf ~loc
         "Syntax error: expression cannot be spliced.\n\
-<<<<<<< HEAD
-         @{<hint>Hint@}: considering putting parentheses around the \
-         expression."
-  | Unsupported loc ->
-      Location.errorf ~loc
-        "Syntax error: expressions that are quotations of types are \
-         not currently supported."
-=======
          @{<hint>Hint@}: consider putting parentheses around the \
          expression."
->>>>>>> 1f60153c
   | Let_mutable_not_allowed_at_structure_level loc ->
       Location.errorf ~loc
         "Syntax error: Mutable let bindings are not allowed \
