(**************************************************************************)
(*                                                                        *)
(*                                 OCaml                                  *)
(*                                                                        *)
(*             Xavier Leroy, projet Cristal, INRIA Rocquencourt           *)
(*                                                                        *)
(*   Copyright 1996 Institut National de Recherche en Informatique et     *)
(*     en Automatique.                                                    *)
(*                                                                        *)
(*   All rights reserved.  This file is distributed under the terms of    *)
(*   the GNU Lesser General Public License version 2.1, with the          *)
(*   special exception on linking described in the file LICENSE.          *)
(*                                                                        *)
(**************************************************************************)

(* Entry points in the parser *)

(* Skip tokens to the end of the phrase *)

let last_token = ref Parser.EOF

let token lexbuf =
  let token = Lexer.token lexbuf in
  last_token := token;
  token

let rec skip_phrase lexbuf =
  match token lexbuf with
  | Parser.SEMISEMI | Parser.EOF -> ()
  | _ -> skip_phrase lexbuf
  | exception (Lexer.Error (Lexer.Unterminated_comment _, _)
              | Lexer.Error (Lexer.Unterminated_string, _)
              | Lexer.Error (Lexer.Reserved_sequence _, _)
              | Lexer.Error (Lexer.Unterminated_string_in_comment _, _)
              | Lexer.Error (Lexer.Illegal_character _, _)) ->
      skip_phrase lexbuf

let maybe_skip_phrase lexbuf =
  match !last_token with
  | Parser.SEMISEMI | Parser.EOF -> ()
  | _ -> skip_phrase lexbuf

type 'a parser =
  (Lexing.lexbuf -> Parser.token) -> Lexing.lexbuf -> 'a

let wrap (parser : 'a parser) lexbuf : 'a =
  try
    Docstrings.init ();
    Lexer.init ();
    let ast = parser token lexbuf in
    Parsing.clear_parser();
    Docstrings.warn_bad_docstrings ();
    last_token := Parser.EOF;
    ast
  with
  | Lexer.Error(Lexer.Illegal_character _, _) as err
    when !Location.input_name = "//toplevel//"->
      skip_phrase lexbuf;
      raise err
  | Syntaxerr.Error _ as err
    when !Location.input_name = "//toplevel//" ->
      maybe_skip_phrase lexbuf;
      raise err
  | Parsing.Parse_error | Syntaxerr.Escape_error ->
      let loc = Location.curr lexbuf in
      if !Location.input_name = "//toplevel//"
      then maybe_skip_phrase lexbuf;
      raise(Syntaxerr.Error(Syntaxerr.Other loc))

(* We pass [--strategy simplified] to Menhir, which means that we wish to use
   its "simplified" strategy for handling errors. When a syntax error occurs,
   the current token is replaced with an [error] token. The parser then
   continues shifting and reducing, as far as possible. After (possibly)
   shifting the [error] token, though, the parser remains in error-handling
   mode, and does not request the next token, so the current token remains
   [error].

   In OCaml's grammar, the [error] token always appears at the end of a
   production, and this production always raises an exception. In such
   a situation, the strategy described above means that:

   - either the parser will not be able to shift [error],
     and will raise [Parser.Error];

   - or it will be able to shift [error] and will then reduce
     a production whose semantic action raises an exception.

   In either case, the parser will not attempt to read one token past
   the syntax error. *)

let implementation = wrap Parser.implementation
and interface = wrap Parser.interface
and toplevel_phrase = wrap Parser.toplevel_phrase
and use_file = wrap Parser.use_file
and core_type = wrap Parser.parse_core_type
and expression = wrap Parser.parse_expression
and pattern = wrap Parser.parse_pattern
let module_type = wrap Parser.parse_module_type
let module_expr = wrap Parser.parse_module_expr

let longident = wrap Parser.parse_any_longident
let val_ident = wrap Parser.parse_val_longident
let constr_ident= wrap Parser.parse_constr_longident
let extended_module_path = wrap Parser.parse_mod_ext_longident
let simple_module_path = wrap Parser.parse_mod_longident
let type_ident = wrap Parser.parse_mty_longident

(* Error reporting for Syntaxerr *)
(* The code has been moved here so that one can reuse Pprintast.tyvar *)

module Style = Misc.Style

let prepare_error err =
  let open Syntaxerr in
  match err with
  | Unclosed(opening_loc, opening, closing_loc, closing) ->
      Location.errorf
        ~loc:closing_loc
        ~sub:[
          Location.msg ~loc:opening_loc
            "This %a might be unmatched" Style.inline_code opening
        ]
        "Syntax error: %a expected" Style.inline_code closing

  | Expecting (loc, nonterm) ->
      Location.errorf ~loc "Syntax error: %a expected."
        Style.inline_code nonterm
  | Not_expecting (loc, nonterm) ->
      Location.errorf ~loc "Syntax error: %a not expected."
        Style.inline_code nonterm
  | Applicative_path loc ->
      Location.errorf ~loc
        "Syntax error: applicative paths of the form %a \
         are not supported when the option %a is set."
        Style.inline_code "F(X).t"
        Style.inline_code "-no-app-func"
  | Variable_in_scope (loc, var) ->
      Location.errorf ~loc
        "In this scoped type, variable %a \
         is reserved for the local type %a."
        (Style.as_inline_code Pprintast.tyvar) var
        Style.inline_code var
  | Other loc ->
      Location.errorf ~loc "Syntax error"
  | Ill_formed_ast (loc, s) ->
      Location.errorf ~loc
        "broken invariant in parsetree: %s" s
  | Invalid_package_type (loc, ipt) ->
      let invalid ppf ipt = match ipt with
        | Syntaxerr.Parameterized_types ->
            Format.fprintf ppf "parametrized types are not supported"
        | Constrained_types ->
            Format.fprintf ppf "constrained types are not supported"
        | Private_types ->
            Format.fprintf ppf  "private types are not supported"
        | Not_with_type ->
            Format.fprintf ppf "only %a constraints are supported"
              Style.inline_code "with type t ="
        | Neither_identifier_nor_with_type ->
            Format.fprintf ppf
              "only module type identifier and %a constraints are supported"
              Style.inline_code "with type"
        | Misplaced_attribute ->
            Format.fprintf ppf "an attribute cannot go here"
      in
      Location.errorf ~loc "invalid package type: %a" invalid ipt
  | Removed_string_set loc ->
      Location.errorf ~loc
        "Syntax error: strings are immutable, there is no assignment \
         syntax for them.\n\
         @{<hint>Hint@}: Mutable sequences of bytes are available in \
         the Bytes module.\n\
         @{<hint>Hint@}: Did you mean to use %a?"
        Style.inline_code "Bytes.set"
  | Missing_unboxed_literal_suffix loc ->
      Location.errorf ~loc
        "Syntax error: Unboxed integer literals require width suffixes."
  | Malformed_instance_identifier loc ->
      Location.errorf ~loc
        "Syntax error: Unexpected in module instance"
<<<<<<< HEAD
  | Quotation_reserved (loc, symb) ->
      Location.errorf ~loc
        "Syntax error: `%s` is reserved for use in runtime metaprogramming."
        symb
=======
  | Let_mutable_not_allowed_at_structure_level loc ->
      Location.errorf ~loc
        "Syntax error: Mutable let bindings are not allowed \
         at the structure level."
  | Let_mutable_not_allowed_in_class_definition loc ->
      Location.errorf ~loc
        "Syntax error: Mutable let bindings are not allowed \
         inside class definitions."
  | Let_mutable_not_allowed_with_function_bindings loc ->
      Location.errorf ~loc
        "Syntax error: Mutable let is not allowed with function bindings.\n\
         @{<hint>Hint@}: If you really want a mutable function variable, \
         use the de-sugared syntax:\n  %a"
         Style.inline_code "let mutable f = fun x -> .."
>>>>>>> d0d1895c

let () =
  Location.register_error_of_exn
    (function
      | Syntaxerr.Error err -> Some (prepare_error err)
      | _ -> None
    )<|MERGE_RESOLUTION|>--- conflicted
+++ resolved
@@ -178,12 +178,10 @@
   | Malformed_instance_identifier loc ->
       Location.errorf ~loc
         "Syntax error: Unexpected in module instance"
-<<<<<<< HEAD
   | Quotation_reserved (loc, symb) ->
       Location.errorf ~loc
         "Syntax error: `%s` is reserved for use in runtime metaprogramming."
         symb
-=======
   | Let_mutable_not_allowed_at_structure_level loc ->
       Location.errorf ~loc
         "Syntax error: Mutable let bindings are not allowed \
@@ -198,7 +196,6 @@
          @{<hint>Hint@}: If you really want a mutable function variable, \
          use the de-sugared syntax:\n  %a"
          Style.inline_code "let mutable f = fun x -> .."
->>>>>>> d0d1895c
 
 let () =
   Location.register_error_of_exn
