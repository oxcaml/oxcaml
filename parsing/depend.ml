--- conflicted
+++ resolved
@@ -123,15 +123,8 @@
   | Ptyp_open (mod_ident, t) ->
       let bv = open_module bv mod_ident.txt in
       add_type bv t
-<<<<<<< HEAD
-  | Ptyp_quote t ->
-      add_type bv t
-  | Ptyp_splice t ->
-      add_type bv t
-=======
   | Ptyp_quote t -> add_type bv t
   | Ptyp_splice t -> add_type bv t
->>>>>>> f15d0b30
   | Ptyp_of_kind jkind -> add_jkind bv jkind
   | Ptyp_extension e -> handle_extension e
 
