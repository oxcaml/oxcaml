--- conflicted
+++ resolved
@@ -121,19 +121,10 @@
       add_type bv t
   | Ptyp_package pt -> add_package_type bv pt
   | Ptyp_open (mod_ident, t) ->
-<<<<<<< HEAD
       let bv = open_module bv mod_ident.txt in
       add_type bv t
-  | Ptyp_quote t ->
-      add_type bv t
-  | Ptyp_splice t ->
-      add_type bv t
-=======
-    let bv = open_module bv mod_ident.txt in
-    add_type bv t
   | Ptyp_quote t -> add_type bv t
   | Ptyp_splice t -> add_type bv t
->>>>>>> 1f60153c
   | Ptyp_of_kind jkind -> add_jkind bv jkind
   | Ptyp_extension e -> handle_extension e
 
@@ -336,8 +327,6 @@
   | Pexp_splice e -> add_expr bv e
   | Pexp_hole -> ()
   | Pexp_unreachable -> ()
-  | Pexp_quote e -> add_expr bv e
-  | Pexp_splice e -> add_expr bv e
   | Pexp_comprehension x -> add_comprehension_expr bv x
 
 and add_comprehension_expr bv = function
