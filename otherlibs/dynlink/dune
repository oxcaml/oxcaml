;**************************************************************************
;*                                                                        *
;*                                 OCaml                                  *
;*                                                                        *
;*           Mark Shinwell and Thomas Refis, Jane Street Europe           *
;*                                                                        *
;*   Copyright 2018--2020 Jane Street Group LLC                           *
;*                                                                        *
;*   All rights reserved.  This file is distributed under the terms of    *
;*   the GNU Lesser General Public License version 2.1, with the          *
;*   special exception on linking described in the file LICENSE.          *
;*                                                                        *
;**************************************************************************

(rule
 (targets dynlink_internal_byte.ml)
 (deps byte/dynlink.ml)
 (action
  (copy %{deps} %{targets})))

(library
 (name dynlink_internal_byte)
 (wrapped false)
 (modes byte native)
 (modules dynlink_internal_byte)
 (libraries dynlink_compilerlibs dynlink_internal_common))

(rule
 (targets dynlink_internal_native.ml)
 (deps native/dynlink.ml)
 (action
  (copy %{deps} %{targets})))

(library
 (name dynlink_internal_native)
 (wrapped false)
 (modes byte native)
 (modules dynlink_internal_native)
 (libraries dynlink_compilerlibs dynlink_internal_common))

(rule
 (targets parser.ml)
 (deps ../../parser.ml)
 (action
  (with-stdout-to
   %{targets}
   (progn
    (echo "module MenhirLib = CamlinternalMenhirLib")
    (cat %{deps})))))

(rule
 (targets parser.mli)
 (deps ../../parser.mli)
 (action
  (with-stdout-to
   %{targets}
   (progn
    (echo "module MenhirLib = CamlinternalMenhirLib")
    (cat %{deps})))))

(copy_files ../../parsing/camlinternalMenhirLib.ml{,i})

(library
 (name dynlink_compilerlibs)
 (wrapped true)
 (modes byte native)
 (flags
  (:standard
   -strict-sequence
   -absname
   -bin-annot
   -safe-string
   -strict-formats))
 (ocamlopt_flags
  (:include %{project_root}/ocamlopt_flags.sexp))
 (modules
  binutils
  local_store
  config
  build_path_prefix_map
  misc
  identifiable
  numbers
  arg_helper
  zero_alloc_annotations
  clflags
  debug
  language_extension_kernel
  language_extension
  profile
  consistbl
  terminfo
  warnings
  load_path
  int_replace_polymorphic_compare
  location
  longident
  docstrings
  lexer
  camlinternalMenhirLib
  parser_types
  parser
  printast
  pprintast
  syntaxerr
  ast_iterator
  ast_helper
  ast_mapper
  attr_helper
  builtin_attributes
  global_module
  ident
  path
  shape
  shape_reduce
  allowance
  solver_intf
  solver
  mode_hint
  mode_intf
  mode
  jkind_intf
  jkind_axis
  jkind_types
  scalar
  primitive
  zero_alloc
  types
  oprint
  typemode
  jkind
  value_rec_types
  btype
  lazy_backtrack
  type_shape
  zero_alloc_utils
  subst
  signature_with_global_bindings
  predef
  datarepr
  unit_info
  cmi_format
  persistent_env
  env
  debuginfo
  static_label
  lambda
  runtimedef
  runtimetags
  instruct
  opcodes
  bytesections
  dll
  meta
  symtable
  asttypes
  parsetree
  typedtree
  outcometree
  cmo_format
  cmxs_format
  debug_event
  compilation_unit
  import_info
  symbol
  linkage_name)
 (modules_without_implementation
  asttypes
  parsetree
  outcometree
  cmo_format
  cmxs_format
  debug_event
  solver_intf
  mode_hint
  mode_intf
  value_rec_types))

;(install
;  (files
;    dynlink_compilerlibs.cma
;    dynlink_compilerlibs.cmxa
;    dynlink_compilerlibs.a
;  )
;  (section lib)
;  (package ocaml))

;; .ml:

<<<<<<< HEAD
(rule
 (action
  (progn
   (copy# ../../stdlib/camlinternalQuote.ml camlinternalQuote_bootstrap.ml)
   (copy# ../../stdlib/camlinternalQuote.mli camlinternalQuote_bootstrap.mli))))

=======
>>>>>>> a97db3b8
(copy_files ../../utils/runtimetags.ml)

(copy_files ../../utils/binutils.ml)

(copy_files ../../utils/local_store.ml)

(copy_files ../../utils/config.ml)

(copy_files ../../utils/build_path_prefix_map.ml)

(copy_files ../../utils/misc.ml)

(copy_files ../../utils/identifiable.ml)

(copy_files ../../utils/numbers.ml)

(copy_files ../../utils/arg_helper.ml)

(copy_files ../../utils/zero_alloc_annotations.ml)

(copy_files ../../utils/clflags.ml)

(copy_files ../../utils/debug.ml)

(copy_files ../../utils/language_extension_kernel.ml)

(copy_files ../../utils/profile.ml)

(copy_files ../../utils/profile_counters_functions.ml)

(copy_files ../../utils/consistbl.ml)

(copy_files ../../utils/terminfo.ml)

(copy_files ../../utils/warnings.ml)

(copy_files ../../utils/load_path.ml)

(copy_files ../../utils/int_replace_polymorphic_compare.ml)

(copy_files ../../utils/compilation_unit.ml)

(copy_files ../../utils/import_info.ml)

(copy_files ../../utils/symbol.ml)

(copy_files ../../utils/linkage_name.ml)

(copy_files ../../utils/lazy_backtrack.ml)

(copy_files ../../utils/zero_alloc_utils.ml)

(copy_files ../../parsing/location.ml)

(copy_files ../../parsing/language_extension.ml)

(copy_files ../../parsing/longident.ml)

(copy_files ../../parsing/docstrings.ml)

(copy_files ../../parsing/lexer.ml)

(copy_files ../../parsing/parser_types.ml)

(copy_files ../../parsing/parser.ml)

(copy_files ../../parsing/printast.ml)

(copy_files ../../parsing/pprintast.ml)

(copy_files ../../parsing/syntaxerr.ml)

(copy_files ../../parsing/ast_iterator.ml)

(copy_files ../../parsing/ast_helper.ml)

(copy_files ../../parsing/ast_mapper.ml)

(copy_files ../../parsing/attr_helper.ml)

(copy_files ../../parsing/builtin_attributes.ml)

(copy_files ../../typing/global_module.ml)

(copy_files ../../typing/ident.ml)

(copy_files ../../typing/path.ml)

(copy_files ../../typing/jkind_axis.ml)

(copy_files ../../typing/jkind.ml)

(copy_files ../../typing/jkind_intf.ml)

(copy_files ../../typing/jkind_types.ml)

(copy_files ../../typing/oprint.ml)

(copy_files ../../typing/primitive.ml)

(copy_files ../../typing/scalar.ml)

(copy_files ../../typing/shape.ml)

(copy_files ../../typing/allowance.ml)

(copy_files ../../typing/solver.ml)

(copy_files ../../typing/shape_reduce.ml)

(copy_files ../../typing/mode.ml)

(copy_files ../../typing/typemode.ml)

(copy_files ../../typing/zero_alloc.ml)

(copy_files ../../typing/types.ml)

(copy_files ../../typing/btype.ml)

(copy_files ../../typing/type_shape.ml)

(copy_files ../../typing/subst.ml)

(copy_files ../../typing/signature_with_global_bindings.ml)

(copy_files ../../typing/predef.ml)

(copy_files ../../typing/datarepr.ml)

(copy_files ../../parsing/unit_info.ml)

(copy_files ../../typing/typedtree.ml)

(copy_files ../../file_formats/cmi_format.ml)

(copy_files ../../typing/persistent_env.ml)

(copy_files ../../typing/env.ml)

(copy_files ../../lambda/debuginfo.ml)

(copy_files ../../lambda/static_label.ml)

(copy_files ../../lambda/lambda.ml)

(copy_files ../../lambda/runtimedef.ml)

(copy_files ../../bytecomp/instruct.ml)

(copy_files ../../bytecomp/opcodes.ml)

(copy_files ../../bytecomp/bytesections.ml)

(copy_files ../../bytecomp/dll.ml)

(copy_files ../../bytecomp/meta.ml)

(copy_files ../../bytecomp/symtable.ml)

;; .mli:

(copy_files ../../utils/runtimetags.mli)

(copy_files ../../utils/binutils.mli)

(copy_files ../../utils/local_store.mli)

(copy_files ../../utils/config.mli)

(copy_files ../../utils/build_path_prefix_map.mli)

(copy_files ../../utils/misc.mli)

(copy_files ../../utils/identifiable.mli)

(copy_files ../../utils/numbers.mli)

(copy_files ../../utils/arg_helper.mli)

(copy_files ../../utils/zero_alloc_annotations.mli)

(copy_files ../../utils/clflags.mli)

(copy_files ../../utils/debug.mli)

(copy_files ../../utils/language_extension_kernel.mli)

(copy_files ../../utils/profile.mli)

(copy_files ../../utils/profile_counters_functions.mli)

(copy_files ../../utils/consistbl.mli)

(copy_files ../../utils/terminfo.mli)

(copy_files ../../utils/warnings.mli)

(copy_files ../../utils/load_path.mli)

(copy_files ../../utils/int_replace_polymorphic_compare.mli)

(copy_files ../../utils/compilation_unit.mli)

(copy_files ../../utils/import_info.mli)

(copy_files ../../utils/symbol.mli)

(copy_files ../../utils/linkage_name.mli)

(copy_files ../../utils/lazy_backtrack.mli)

(copy_files ../../utils/zero_alloc_utils.mli)

(copy_files ../../parsing/location.mli)

(copy_files ../../parsing/language_extension.mli)

(copy_files ../../parsing/longident.mli)

(copy_files ../../parsing/docstrings.mli)

(copy_files ../../parsing/lexer.mli)

(copy_files ../../parsing/parser_types.mli)

(copy_files ../../parsing/printast.mli)

(copy_files ../../parsing/pprintast.mli)

(copy_files ../../parsing/syntaxerr.mli)

(copy_files ../../parsing/ast_iterator.mli)

(copy_files ../../parsing/ast_helper.mli)

(copy_files ../../parsing/ast_mapper.mli)

(copy_files ../../parsing/attr_helper.mli)

(copy_files ../../parsing/builtin_attributes.mli)

(copy_files ../../typing/global_module.mli)

(copy_files ../../typing/ident.mli)

(copy_files ../../typing/path.mli)

(copy_files ../../typing/jkind.mli)

(copy_files ../../typing/jkind_intf.mli)

(copy_files ../../typing/jkind_types.mli)

(copy_files ../../typing/jkind_axis.mli)

(copy_files ../../typing/oprint.mli)

(copy_files ../../typing/primitive.mli)

(copy_files ../../typing/scalar.mli)

(copy_files ../../typing/shape.mli)

(copy_files ../../typing/allowance.mli)

(copy_files ../../typing/solver.mli)

(copy_files ../../typing/shape_reduce.mli)

(copy_files ../../typing/mode.mli)

(copy_files ../../typing/typemode.mli)

(copy_files ../../typing/zero_alloc.mli)

(copy_files ../../typing/types.mli)

(copy_files ../../typing/btype.mli)

(copy_files ../../typing/type_shape.mli)

(copy_files ../../typing/subst.mli)

(copy_files ../../typing/signature_with_global_bindings.mli)

(copy_files ../../typing/predef.mli)

(copy_files ../../typing/datarepr.mli)

(copy_files ../../typing/unit_info.mli)

(copy_files ../../typing/typedtree.mli)

(copy_files ../../typing/value_rec_types.mli)

(copy_files ../../file_formats/cmi_format.mli)

(copy_files ../../typing/persistent_env.mli)

(copy_files ../../typing/env.mli)

(copy_files ../../lambda/debuginfo.mli)

(copy_files ../../lambda/static_label.mli)

(copy_files ../../lambda/lambda.mli)

(copy_files ../../lambda/runtimedef.mli)

(copy_files ../../bytecomp/instruct.mli)

(copy_files ../../bytecomp/opcodes.mli)

(copy_files ../../bytecomp/bytesections.mli)

(copy_files ../../bytecomp/dll.mli)

(copy_files ../../bytecomp/meta.mli)

(copy_files ../../bytecomp/symtable.mli)

(copy_files ../../bytecomp/debug_event.mli)

; .mli-only:

(copy_files ../../parsing/asttypes.mli)

(copy_files ../../parsing/parsetree.mli)

(copy_files ../../typing/solver_intf.mli)

(copy_files ../../typing/mode_hint.mli)

(copy_files ../../typing/mode_intf.mli)

(copy_files ../../typing/outcometree.mli)

(copy_files ../../file_formats/cmo_format.mli)

(copy_files ../../file_formats/cmxs_format.mli)

; We need support in dune for including all modules from another library
; (in this case Dynlink_compilerlibs) inside a library currently being
; built (in this case Dynlink); or a way that dynlink.cmxa can have an
; inbuilt dependency upon dynlink_compilerlibs.cmxa (which isn't possible
; at the moment, apparently Buenzli is working on this).
; We use a workaround for the moment.

(library
 (name dynlink_internal_common)
 (wrapped false)
 (modes byte native)
 (modules dynlink_common dynlink_types dynlink_platform_intf)
 (libraries dynlink_compilerlibs))

; Deps within the compiler tree must be on dynlink_internal not dynlink.

(library
 (name dynlink_internal)
 (wrapped false)
 (modes byte native)
 (modules dynlink)
 (libraries
  dynlink_compilerlibs
  dynlink_internal_byte
  dynlink_internal_native
  dynlink_internal_common))

; The non-installed version of dynlink.cmi is needed to build other parts
; of the tree.

(rule
 (targets dynlink.cmi)
 (deps .dynlink_internal.objs/byte/dynlink.cmi)
 (action
  (copy %{deps} %{targets})))

(rule
 (targets dynlink.cma)
 (action
  (run
   %{ocamlc}
   -g
   -a
   -ccopt
   %{read:../../natdynlinkops}
   -o
   dynlink.cma
   %{deps}))
 (deps
  ; NOTE: Be sure to keep these arguments in dependency order!
  .dynlink_compilerlibs.objs/byte/dynlink_compilerlibs__Runtimetags.cmo
  .dynlink_compilerlibs.objs/byte/dynlink_compilerlibs__Int_replace_polymorphic_compare.cmo
  .dynlink_compilerlibs.objs/byte/dynlink_compilerlibs__Binutils.cmo
  .dynlink_compilerlibs.objs/byte/dynlink_compilerlibs__Local_store.cmo
  .dynlink_compilerlibs.objs/byte/dynlink_compilerlibs__Build_path_prefix_map.cmo
  .dynlink_compilerlibs.objs/byte/dynlink_compilerlibs__Config.cmo
  .dynlink_compilerlibs.objs/byte/dynlink_compilerlibs__Misc.cmo
  .dynlink_compilerlibs.objs/byte/dynlink_compilerlibs__Arg_helper.cmo
  .dynlink_compilerlibs.objs/byte/dynlink_compilerlibs__Identifiable.cmo
  .dynlink_compilerlibs.objs/byte/dynlink_compilerlibs__Numbers.cmo
  .dynlink_compilerlibs.objs/byte/dynlink_compilerlibs__Clflags.cmo
  .dynlink_compilerlibs.objs/byte/dynlink_compilerlibs__Warnings.cmo
  .dynlink_compilerlibs.objs/byte/dynlink_compilerlibs__Profile.cmo
  ; .dynlink_compilerlibs.objs/byte/dynlink_compilerlibs__Profile_counters_functions.cmo
  .dynlink_compilerlibs.objs/byte/dynlink_compilerlibs__Debug.cmo
  .dynlink_compilerlibs.objs/byte/dynlink_compilerlibs__Language_extension_kernel.cmo
  .dynlink_compilerlibs.objs/byte/dynlink_compilerlibs__Terminfo.cmo
  .dynlink_compilerlibs.objs/byte/dynlink_compilerlibs__Location.cmo
  .dynlink_compilerlibs.objs/byte/dynlink_compilerlibs__Language_extension.cmo
  .dynlink_compilerlibs.objs/byte/dynlink_compilerlibs__Global_module.cmo
  .dynlink_compilerlibs.objs/byte/dynlink_compilerlibs__Ident.cmo
  .dynlink_compilerlibs.objs/byte/dynlink_compilerlibs__Longident.cmo
  .dynlink_compilerlibs.objs/byte/dynlink_compilerlibs__Compilation_unit.cmo
  .dynlink_compilerlibs.objs/byte/dynlink_compilerlibs__Import_info.cmo
  .dynlink_compilerlibs.objs/byte/dynlink_compilerlibs__Linkage_name.cmo
  .dynlink_compilerlibs.objs/byte/dynlink_compilerlibs__Symbol.cmo
  .dynlink_compilerlibs.objs/byte/dynlink_compilerlibs__Docstrings.cmo
  .dynlink_compilerlibs.objs/byte/dynlink_compilerlibs__Lexer.cmo
  .dynlink_compilerlibs.objs/byte/dynlink_compilerlibs__Path.cmo
  .dynlink_compilerlibs.objs/byte/dynlink_compilerlibs__Printast.cmo
  .dynlink_compilerlibs.objs/byte/dynlink_compilerlibs__Syntaxerr.cmo
  .dynlink_compilerlibs.objs/byte/dynlink_compilerlibs__Lazy_backtrack.cmo
  .dynlink_compilerlibs.objs/byte/dynlink_compilerlibs__Zero_alloc_utils.cmo
  .dynlink_compilerlibs.objs/byte/dynlink_compilerlibs__Ast_helper.cmo
  .dynlink_compilerlibs.objs/byte/dynlink_compilerlibs__Ast_iterator.cmo
  .dynlink_compilerlibs.objs/byte/dynlink_compilerlibs__Builtin_attributes.cmo
  .dynlink_compilerlibs.objs/byte/dynlink_compilerlibs__Pprintast.cmo
  .dynlink_compilerlibs.objs/byte/dynlink_compilerlibs__Load_path.cmo
  .dynlink_compilerlibs.objs/byte/dynlink_compilerlibs__Ast_mapper.cmo
  .dynlink_compilerlibs.objs/byte/dynlink_compilerlibs__Allowance.cmo
  .dynlink_compilerlibs.objs/byte/dynlink_compilerlibs__Solver.cmo
  .dynlink_compilerlibs.objs/byte/dynlink_compilerlibs__Mode.cmo
  .dynlink_compilerlibs.objs/byte/dynlink_compilerlibs__Jkind_intf.cmo
  .dynlink_compilerlibs.objs/byte/dynlink_compilerlibs__Jkind_axis.cmo
  .dynlink_compilerlibs.objs/byte/dynlink_compilerlibs__Jkind_types.cmo
  .dynlink_compilerlibs.objs/byte/dynlink_compilerlibs__Zero_alloc.cmo
  .dynlink_compilerlibs.objs/byte/dynlink_compilerlibs__Types.cmo
  .dynlink_compilerlibs.objs/byte/dynlink_compilerlibs__Attr_helper.cmo
  .dynlink_compilerlibs.objs/byte/dynlink_compilerlibs__Scalar.cmo
  .dynlink_compilerlibs.objs/byte/dynlink_compilerlibs__Primitive.cmo
  .dynlink_compilerlibs.objs/byte/dynlink_compilerlibs__Oprint.cmo
  .dynlink_compilerlibs.objs/byte/dynlink_compilerlibs__Typemode.cmo
  .dynlink_compilerlibs.objs/byte/dynlink_compilerlibs__Btype.cmo
  .dynlink_compilerlibs.objs/byte/dynlink_compilerlibs__Jkind.cmo
  .dynlink_compilerlibs.objs/byte/dynlink_compilerlibs__Subst.cmo
  .dynlink_compilerlibs.objs/byte/dynlink_compilerlibs__Signature_with_global_bindings.cmo
  .dynlink_compilerlibs.objs/byte/dynlink_compilerlibs__Bytesections.cmo
  .dynlink_compilerlibs.objs/byte/dynlink_compilerlibs__Cmi_format.cmo
  .dynlink_compilerlibs.objs/byte/dynlink_compilerlibs__Debuginfo.cmo
  .dynlink_compilerlibs.objs/byte/dynlink_compilerlibs__Consistbl.cmo
  .dynlink_compilerlibs.objs/byte/dynlink_compilerlibs__Unit_info.cmo
  .dynlink_compilerlibs.objs/byte/dynlink_compilerlibs__Shape.cmo
  .dynlink_compilerlibs.objs/byte/dynlink_compilerlibs__Datarepr.cmo
  .dynlink_compilerlibs.objs/byte/dynlink_compilerlibs__CamlinternalMenhirLib.cmo
  .dynlink_compilerlibs.objs/byte/dynlink_compilerlibs__Parser_types.cmo
  .dynlink_compilerlibs.objs/byte/dynlink_compilerlibs__Parser.cmo
  .dynlink_compilerlibs.objs/byte/dynlink_compilerlibs__Persistent_env.cmo
  .dynlink_compilerlibs.objs/byte/dynlink_compilerlibs__Predef.cmo
  .dynlink_compilerlibs.objs/byte/dynlink_compilerlibs__Type_shape.cmo
  .dynlink_compilerlibs.objs/byte/dynlink_compilerlibs__Env.cmo
  .dynlink_compilerlibs.objs/byte/dynlink_compilerlibs__Static_label.cmo
  .dynlink_compilerlibs.objs/byte/dynlink_compilerlibs__Lambda.cmo
  .dynlink_compilerlibs.objs/byte/dynlink_compilerlibs__Dll.cmo
  .dynlink_compilerlibs.objs/byte/dynlink_compilerlibs__Instruct.cmo
  .dynlink_compilerlibs.objs/byte/dynlink_compilerlibs__Meta.cmo
  .dynlink_compilerlibs.objs/byte/dynlink_compilerlibs__Runtimedef.cmo
  .dynlink_compilerlibs.objs/byte/dynlink_compilerlibs__Symtable.cmo
  .dynlink_compilerlibs.objs/byte/dynlink_compilerlibs__Opcodes.cmo
  .dynlink_internal_common.objs/byte/dynlink_types.cmo
  .dynlink_internal_common.objs/byte/dynlink_platform_intf.cmo
  .dynlink_internal_common.objs/byte/dynlink_common.cmo
  .dynlink_internal_byte.objs/byte/dynlink_internal_byte.cmo
  .dynlink_internal_native.objs/byte/dynlink_internal_native.cmo
  .dynlink_internal.objs/byte/dynlink.cmo))

(rule
 (targets dynlink.cmxa dynlink.a)
 (action
  (run
   %{ocamlopt}
   -g
   -a
   -ccopt
   %{read:../../natdynlinkops}
   -o
   dynlink.cmxa
   %{deps}))
 (deps
  ; NOTE: Be sure to keep these arguments in dependency order!
  .dynlink_compilerlibs.objs/native/dynlink_compilerlibs__Runtimetags.cmx
  .dynlink_compilerlibs.objs/native/dynlink_compilerlibs__Int_replace_polymorphic_compare.cmx
  .dynlink_compilerlibs.objs/native/dynlink_compilerlibs__Binutils.cmx
  .dynlink_compilerlibs.objs/native/dynlink_compilerlibs__Local_store.cmx
  .dynlink_compilerlibs.objs/native/dynlink_compilerlibs__Build_path_prefix_map.cmx
  .dynlink_compilerlibs.objs/native/dynlink_compilerlibs__Config.cmx
  .dynlink_compilerlibs.objs/native/dynlink_compilerlibs__Misc.cmx
  .dynlink_compilerlibs.objs/native/dynlink_compilerlibs__Arg_helper.cmx
  .dynlink_compilerlibs.objs/native/dynlink_compilerlibs__Identifiable.cmx
  .dynlink_compilerlibs.objs/native/dynlink_compilerlibs__Numbers.cmx
  .dynlink_compilerlibs.objs/native/dynlink_compilerlibs__Clflags.cmx
  .dynlink_compilerlibs.objs/native/dynlink_compilerlibs__Warnings.cmx
  .dynlink_compilerlibs.objs/native/dynlink_compilerlibs__Profile.cmx
  ; .dynlink_compilerlibs.objs/native/dynlink_compilerlibs__Profile_counters_functions.cmx
  .dynlink_compilerlibs.objs/native/dynlink_compilerlibs__Debug.cmx
  .dynlink_compilerlibs.objs/native/dynlink_compilerlibs__Language_extension_kernel.cmx
  .dynlink_compilerlibs.objs/native/dynlink_compilerlibs__Terminfo.cmx
  .dynlink_compilerlibs.objs/native/dynlink_compilerlibs__Location.cmx
  .dynlink_compilerlibs.objs/native/dynlink_compilerlibs__Language_extension.cmx
  .dynlink_compilerlibs.objs/native/dynlink_compilerlibs__Global_module.cmx
  .dynlink_compilerlibs.objs/native/dynlink_compilerlibs__Ident.cmx
  .dynlink_compilerlibs.objs/native/dynlink_compilerlibs__Longident.cmx
  .dynlink_compilerlibs.objs/native/dynlink_compilerlibs__Compilation_unit.cmx
  .dynlink_compilerlibs.objs/native/dynlink_compilerlibs__Import_info.cmx
  .dynlink_compilerlibs.objs/native/dynlink_compilerlibs__Linkage_name.cmx
  .dynlink_compilerlibs.objs/native/dynlink_compilerlibs__Symbol.cmx
  .dynlink_compilerlibs.objs/native/dynlink_compilerlibs__Docstrings.cmx
  .dynlink_compilerlibs.objs/native/dynlink_compilerlibs__Lexer.cmx
  .dynlink_compilerlibs.objs/native/dynlink_compilerlibs__Path.cmx
  .dynlink_compilerlibs.objs/native/dynlink_compilerlibs__Lazy_backtrack.cmx
  .dynlink_compilerlibs.objs/native/dynlink_compilerlibs__Zero_alloc_utils.cmx
  .dynlink_compilerlibs.objs/native/dynlink_compilerlibs__Printast.cmx
  .dynlink_compilerlibs.objs/native/dynlink_compilerlibs__Syntaxerr.cmx
  .dynlink_compilerlibs.objs/native/dynlink_compilerlibs__Ast_helper.cmx
  .dynlink_compilerlibs.objs/native/dynlink_compilerlibs__Ast_iterator.cmx
  .dynlink_compilerlibs.objs/native/dynlink_compilerlibs__Builtin_attributes.cmx
  .dynlink_compilerlibs.objs/native/dynlink_compilerlibs__Pprintast.cmx
  .dynlink_compilerlibs.objs/native/dynlink_compilerlibs__Load_path.cmx
  .dynlink_compilerlibs.objs/native/dynlink_compilerlibs__Ast_mapper.cmx
  .dynlink_compilerlibs.objs/native/dynlink_compilerlibs__Allowance.cmx
  .dynlink_compilerlibs.objs/native/dynlink_compilerlibs__Solver.cmx
  .dynlink_compilerlibs.objs/native/dynlink_compilerlibs__Mode.cmx
  .dynlink_compilerlibs.objs/native/dynlink_compilerlibs__Jkind_intf.cmx
  .dynlink_compilerlibs.objs/native/dynlink_compilerlibs__Jkind_axis.cmx
  .dynlink_compilerlibs.objs/native/dynlink_compilerlibs__Jkind_types.cmx
  .dynlink_compilerlibs.objs/native/dynlink_compilerlibs__Zero_alloc.cmx
  .dynlink_compilerlibs.objs/native/dynlink_compilerlibs__Types.cmx
  .dynlink_compilerlibs.objs/native/dynlink_compilerlibs__Attr_helper.cmx
  .dynlink_compilerlibs.objs/native/dynlink_compilerlibs__Scalar.cmx
  .dynlink_compilerlibs.objs/native/dynlink_compilerlibs__Primitive.cmx
  .dynlink_compilerlibs.objs/native/dynlink_compilerlibs__Oprint.cmx
  .dynlink_compilerlibs.objs/native/dynlink_compilerlibs__Typemode.cmx
  .dynlink_compilerlibs.objs/native/dynlink_compilerlibs__Btype.cmx
  .dynlink_compilerlibs.objs/native/dynlink_compilerlibs__Jkind.cmx
  .dynlink_compilerlibs.objs/native/dynlink_compilerlibs__Subst.cmx
  .dynlink_compilerlibs.objs/native/dynlink_compilerlibs__Signature_with_global_bindings.cmx
  .dynlink_compilerlibs.objs/native/dynlink_compilerlibs__Bytesections.cmx
  .dynlink_compilerlibs.objs/native/dynlink_compilerlibs__Cmi_format.cmx
  .dynlink_compilerlibs.objs/native/dynlink_compilerlibs__Debuginfo.cmx
  .dynlink_compilerlibs.objs/native/dynlink_compilerlibs__Consistbl.cmx
  .dynlink_compilerlibs.objs/native/dynlink_compilerlibs__Unit_info.cmx
  .dynlink_compilerlibs.objs/native/dynlink_compilerlibs__Shape.cmx
  .dynlink_compilerlibs.objs/native/dynlink_compilerlibs__Datarepr.cmx
  .dynlink_compilerlibs.objs/native/dynlink_compilerlibs__CamlinternalMenhirLib.cmx
  .dynlink_compilerlibs.objs/native/dynlink_compilerlibs__Parser_types.cmx
  .dynlink_compilerlibs.objs/native/dynlink_compilerlibs__Parser.cmx
  .dynlink_compilerlibs.objs/native/dynlink_compilerlibs__Persistent_env.cmx
  .dynlink_compilerlibs.objs/native/dynlink_compilerlibs__Predef.cmx
  .dynlink_compilerlibs.objs/native/dynlink_compilerlibs__Type_shape.cmx
  .dynlink_compilerlibs.objs/native/dynlink_compilerlibs__Env.cmx
  .dynlink_compilerlibs.objs/native/dynlink_compilerlibs__Static_label.cmx
  .dynlink_compilerlibs.objs/native/dynlink_compilerlibs__Lambda.cmx
  .dynlink_compilerlibs.objs/native/dynlink_compilerlibs__Dll.cmx
  .dynlink_compilerlibs.objs/native/dynlink_compilerlibs__Instruct.cmx
  .dynlink_compilerlibs.objs/native/dynlink_compilerlibs__Meta.cmx
  .dynlink_compilerlibs.objs/native/dynlink_compilerlibs__Runtimedef.cmx
  .dynlink_compilerlibs.objs/native/dynlink_compilerlibs__Symtable.cmx
  .dynlink_compilerlibs.objs/native/dynlink_compilerlibs__Opcodes.cmx
  .dynlink_internal_common.objs/native/dynlink_types.cmx
  .dynlink_internal_common.objs/native/dynlink_platform_intf.cmx
  .dynlink_internal_common.objs/native/dynlink_common.cmx
  .dynlink_internal_byte.objs/native/dynlink_internal_byte.cmx
  .dynlink_internal_native.objs/native/dynlink_internal_native.cmx
  .dynlink_internal.objs/native/dynlink.cmx))

(install
 (files
  (.dynlink_internal.objs/byte/dynlink.cmti as dynlink/dynlink.cmti)
  (.dynlink_internal.objs/byte/dynlink.cmt as dynlink/dynlink.cmt)
  (.dynlink_internal_common.objs/native/dynlink_common.cmx
   as
   dynlink/dynlink_common.cmx)
  (.dynlink_internal_common.objs/native/dynlink_platform_intf.cmx
   as
   dynlink/dynlink_platform_intf.cmx)
  (.dynlink_internal_common.objs/native/dynlink_types.cmx
   as
   dynlink/dynlink_types.cmx)
  (.dynlink_internal.objs/native/dynlink.cmx as dynlink/dynlink.cmx)
  (.dynlink_internal_byte.objs/native/dynlink_internal_byte.cmx
   as
   dynlink/dynlink_internal_byte.cmx)
  (.dynlink_internal_native.objs/native/dynlink_internal_native.cmx
   as
   dynlink/dynlink_internal_native.cmx)
  (dynlink.cma as dynlink/dynlink.cma)
  (dynlink.cmxa as dynlink/dynlink.cmxa)
  (dynlink.a as dynlink/dynlink.a)
  ;    (dynlink.cmxs as dynlink/dynlink.cmxs)
  (dynlink.mli as dynlink/dynlink.mli)
  (dynlink.cmi as dynlink/dynlink.cmi)
  .dynlink_compilerlibs.objs/native/dynlink_compilerlibs__Misc.cmx
  (META as dynlink/META))
 (section lib)
 (package ocaml))<|MERGE_RESOLUTION|>--- conflicted
+++ resolved
@@ -187,15 +187,6 @@
 
 ;; .ml:
 
-<<<<<<< HEAD
-(rule
- (action
-  (progn
-   (copy# ../../stdlib/camlinternalQuote.ml camlinternalQuote_bootstrap.ml)
-   (copy# ../../stdlib/camlinternalQuote.mli camlinternalQuote_bootstrap.mli))))
-
-=======
->>>>>>> a97db3b8
 (copy_files ../../utils/runtimetags.ml)
 
 (copy_files ../../utils/binutils.ml)
