;**************************************************************************
;*                                                                        *
;*                                 OCaml                                  *
;*                                                                        *
;*           Mark Shinwell and Thomas Refis, Jane Street Europe           *
;*                                                                        *
;*   Copyright 2018--2020 Jane Street Group LLC                           *
;*                                                                        *
;*   All rights reserved.  This file is distributed under the terms of    *
;*   the GNU Lesser General Public License version 2.1, with the          *
;*   special exception on linking described in the file LICENSE.          *
;*                                                                        *
;**************************************************************************

(library
<<<<<<< HEAD
 (name dynlink_compilerlibs)
 (wrapped true)
 (modes byte native)
 (flags
  (-strict-sequence
   -principal
   -absname
   -w
   +a-4-9-40-41-42-44-45-48
   -warn-error
   A
   -bin-annot
   -safe-string
   -strict-formats))
 (ocamlopt_flags
  (:include %{project_root}/ocamlopt_flags.sexp))
 (modules
  binutils
  local_store
  config
  build_path_prefix_map
  misc
  identifiable
  numbers
  arg_helper
  clflags
  profile
  consistbl
  terminfo
  warnings
  load_path
  int_replace_polymorphic_compare
  location
  longident
  docstrings
  syntaxerr
  ast_helper
  ast_mapper
  attr_helper
  builtin_attributes
  ident
  path
  primitive
  type_immediacy
  types
  btype
  subst
  predef
  datarepr
  cmi_format
  persistent_env
  env
  debuginfo
  lambda
  runtimedef
  instruct
  opcodes
  bytesections
  dll
  meta
  symtable
  asttypes
  parsetree
  outcometree
  cmo_format
  cmxs_format
  debug_event
  compilation_unit
  symbol
  linkage_name)
 (modules_without_implementation
  asttypes
  parsetree
  outcometree
  cmo_format
  cmxs_format
  debug_event))
=======
  (name dynlink_compilerlibs)
  (wrapped true)
  (modes byte native)
  (flags (
    -strict-sequence -principal -absname -w +a-4-9-40-41-42-44-45-48
    -warn-error A -bin-annot -safe-string -strict-formats
  ))
  (ocamlopt_flags (:include %{project_root}/ocamlopt_flags.sexp))
  (modules
    binutils
    local_store
    config
    build_path_prefix_map
    misc
    identifiable
    numbers
    arg_helper
    clflags
    profile
    consistbl
    terminfo
    warnings
    load_path
    int_replace_polymorphic_compare
    location
    longident
    docstrings
    syntaxerr
    ast_helper
    ast_mapper
    attr_helper
    builtin_attributes
    ident
    path
    primitive
    type_immediacy
    shape
    types
    btype
    lazy_backtrack
    subst
    predef
    datarepr
    cmi_format
    persistent_env
    env
    debuginfo
    lambda
    runtimedef
    instruct
    opcodes
    bytesections
    dll
    meta
    symtable
    asttypes
    parsetree
    outcometree
    cmo_format
    cmxs_format
    debug_event
    compilation_unit
    symbol
    linkage_name)
  (modules_without_implementation
    asttypes
    parsetree
    outcometree
    cmo_format
    cmxs_format
    debug_event))
>>>>>>> 5bf28202

;(install
;  (files
;    dynlink_compilerlibs.cma
;    dynlink_compilerlibs.cmxa
;    dynlink_compilerlibs.a
;  )
;  (section lib)
;  (package ocaml))

;; .ml:

(copy_files ../../utils/binutils.ml)

(copy_files ../../utils/local_store.ml)

(copy_files ../../utils/config.ml)

(copy_files ../../utils/build_path_prefix_map.ml)

(copy_files ../../utils/misc.ml)

(copy_files ../../utils/identifiable.ml)

(copy_files ../../utils/numbers.ml)

(copy_files ../../utils/arg_helper.ml)

(copy_files ../../utils/clflags.ml)

(copy_files ../../utils/profile.ml)

(copy_files ../../utils/consistbl.ml)

(copy_files ../../utils/terminfo.ml)

(copy_files ../../utils/warnings.ml)

(copy_files ../../utils/load_path.ml)

(copy_files ../../utils/int_replace_polymorphic_compare.ml)

(copy_files ../../utils/compilation_unit.ml)

(copy_files ../../utils/symbol.ml)

(copy_files ../../utils/linkage_name.ml)
<<<<<<< HEAD

=======
(copy_files ../../utils/lazy_backtrack.ml)
>>>>>>> 5bf28202
(copy_files ../../parsing/location.ml)

(copy_files ../../parsing/longident.ml)

(copy_files ../../parsing/docstrings.ml)

(copy_files ../../parsing/syntaxerr.ml)

(copy_files ../../parsing/ast_helper.ml)

(copy_files ../../parsing/ast_mapper.ml)

(copy_files ../../parsing/attr_helper.ml)

(copy_files ../../parsing/builtin_attributes.ml)

(copy_files ../../typing/ident.ml)

(copy_files ../../typing/path.ml)

(copy_files ../../typing/primitive.ml)

(copy_files ../../typing/type_immediacy.ml)
<<<<<<< HEAD

=======
(copy_files ../../typing/shape.ml)
>>>>>>> 5bf28202
(copy_files ../../typing/types.ml)

(copy_files ../../typing/btype.ml)

(copy_files ../../typing/subst.ml)

(copy_files ../../typing/predef.ml)

(copy_files ../../typing/datarepr.ml)

(copy_files ../../file_formats/cmi_format.ml)

(copy_files ../../typing/persistent_env.ml)

(copy_files ../../typing/env.ml)

(copy_files ../../lambda/debuginfo.ml)

(copy_files ../../lambda/lambda.ml)

(copy_files ../../lambda/runtimedef.ml)

(copy_files ../../bytecomp/instruct.ml)

(copy_files ../../bytecomp/opcodes.ml)

(copy_files ../../bytecomp/bytesections.ml)

(copy_files ../../bytecomp/dll.ml)

(copy_files ../../bytecomp/meta.ml)

(copy_files ../../bytecomp/symtable.ml)

;; .mli:

(copy_files ../../utils/binutils.mli)

(copy_files ../../utils/local_store.mli)

(copy_files ../../utils/config.mli)

(copy_files ../../utils/build_path_prefix_map.mli)

(copy_files ../../utils/misc.mli)

(copy_files ../../utils/identifiable.mli)

(copy_files ../../utils/numbers.mli)

(copy_files ../../utils/arg_helper.mli)

(copy_files ../../utils/clflags.mli)

(copy_files ../../utils/profile.mli)

(copy_files ../../utils/consistbl.mli)

(copy_files ../../utils/terminfo.mli)

(copy_files ../../utils/warnings.mli)

(copy_files ../../utils/load_path.mli)

(copy_files ../../utils/int_replace_polymorphic_compare.mli)

(copy_files ../../utils/compilation_unit.mli)

(copy_files ../../utils/symbol.mli)

(copy_files ../../utils/linkage_name.mli)
<<<<<<< HEAD

=======
(copy_files ../../utils/lazy_backtrack.mli)
>>>>>>> 5bf28202
(copy_files ../../parsing/location.mli)

(copy_files ../../parsing/longident.mli)

(copy_files ../../parsing/docstrings.mli)

(copy_files ../../parsing/syntaxerr.mli)

(copy_files ../../parsing/ast_helper.mli)

(copy_files ../../parsing/ast_mapper.mli)

(copy_files ../../parsing/attr_helper.mli)

(copy_files ../../parsing/builtin_attributes.mli)

(copy_files ../../typing/ident.mli)

(copy_files ../../typing/path.mli)

(copy_files ../../typing/primitive.mli)

(copy_files ../../typing/type_immediacy.mli)
<<<<<<< HEAD

=======
(copy_files ../../typing/shape.mli)
>>>>>>> 5bf28202
(copy_files ../../typing/types.mli)

(copy_files ../../typing/btype.mli)

(copy_files ../../typing/subst.mli)

(copy_files ../../typing/predef.mli)

(copy_files ../../typing/datarepr.mli)

(copy_files ../../file_formats/cmi_format.mli)

(copy_files ../../typing/persistent_env.mli)

(copy_files ../../typing/env.mli)

(copy_files ../../lambda/debuginfo.mli)

(copy_files ../../lambda/lambda.mli)

(copy_files ../../lambda/runtimedef.mli)

(copy_files ../../bytecomp/instruct.mli)

(copy_files ../../bytecomp/opcodes.mli)

(copy_files ../../bytecomp/bytesections.mli)

(copy_files ../../bytecomp/dll.mli)

(copy_files ../../bytecomp/meta.mli)

(copy_files ../../bytecomp/symtable.mli)

(copy_files ../../bytecomp/debug_event.mli)

; .mli-only:

(copy_files ../../parsing/asttypes.mli)

(copy_files ../../parsing/parsetree.mli)

(copy_files ../../typing/outcometree.mli)

(copy_files ../../file_formats/cmo_format.mli)

(copy_files ../../file_formats/cmxs_format.mli)

; We need support in dune for including all modules from another library
; (in this case Dynlink_compilerlibs) inside a library currently being
; built (in this case Dynlink); or a way that dynlink.cmxa can have an
; inbuilt dependency upon dynlink_compilerlibs.cmxa (which isn't possible
; at the moment, apparently Buenzli is working on this).
; We use a workaround for the moment.

; CR-someday lmaurer: This is a serious maintenance burden. *Surely* this
; list can be generated automatically and added to the dynlink.cma rule
; by a %{read} expression.

; Deps within the compiler tree must be on dynlink_internal not dynlink.

(library
 (name dynlink_internal)
 (wrapped false)
 (modes byte native)
 (modules dynlink dynlink_common dynlink_types dynlink_platform_intf)
 (libraries dynlink_compilerlibs))

; The non-installed version of dynlink.cmi is needed to build other parts
; of the tree.

(rule
 (targets dynlink.cmi)
 (deps .dynlink_internal.objs/byte/dynlink.cmi)
 (action
  (copy %{deps} %{targets})))

(rule
<<<<<<< HEAD
 (targets dynlink.cma)
 (deps
  ; Note: Be sure to keep these arguments in dependency order!
  .dynlink_compilerlibs.objs/byte/dynlink_compilerlibs__Int_replace_polymorphic_compare.cmo
  .dynlink_compilerlibs.objs/byte/dynlink_compilerlibs__Binutils.cmo
  .dynlink_compilerlibs.objs/byte/dynlink_compilerlibs__Local_store.cmo
  .dynlink_compilerlibs.objs/byte/dynlink_compilerlibs__Build_path_prefix_map.cmo
  .dynlink_compilerlibs.objs/byte/dynlink_compilerlibs__Config.cmo
  .dynlink_compilerlibs.objs/byte/dynlink_compilerlibs__Misc.cmo
  .dynlink_compilerlibs.objs/byte/dynlink_compilerlibs__Warnings.cmo
  .dynlink_compilerlibs.objs/byte/dynlink_compilerlibs__Arg_helper.cmo
  .dynlink_compilerlibs.objs/byte/dynlink_compilerlibs__Identifiable.cmo
  .dynlink_compilerlibs.objs/byte/dynlink_compilerlibs__Numbers.cmo
  .dynlink_compilerlibs.objs/byte/dynlink_compilerlibs__Profile.cmo
  .dynlink_compilerlibs.objs/byte/dynlink_compilerlibs__Clflags.cmo
  .dynlink_compilerlibs.objs/byte/dynlink_compilerlibs__Terminfo.cmo
  .dynlink_compilerlibs.objs/byte/dynlink_compilerlibs__Location.cmo
  .dynlink_compilerlibs.objs/byte/dynlink_compilerlibs__Ident.cmo
  .dynlink_compilerlibs.objs/byte/dynlink_compilerlibs__Longident.cmo
  .dynlink_compilerlibs.objs/byte/dynlink_compilerlibs__Compilation_unit.cmo
  .dynlink_compilerlibs.objs/byte/dynlink_compilerlibs__Linkage_name.cmo
  .dynlink_compilerlibs.objs/byte/dynlink_compilerlibs__Symbol.cmo
  .dynlink_compilerlibs.objs/byte/dynlink_compilerlibs__Path.cmo
  .dynlink_compilerlibs.objs/byte/dynlink_compilerlibs__Types.cmo
  .dynlink_compilerlibs.objs/byte/dynlink_compilerlibs__Syntaxerr.cmo
  .dynlink_compilerlibs.objs/byte/dynlink_compilerlibs__Bytesections.cmo
  .dynlink_compilerlibs.objs/byte/dynlink_compilerlibs__Cmi_format.cmo
  .dynlink_compilerlibs.objs/byte/dynlink_compilerlibs__Debuginfo.cmo
  .dynlink_compilerlibs.objs/byte/dynlink_compilerlibs__Btype.cmo
  .dynlink_compilerlibs.objs/byte/dynlink_compilerlibs__Consistbl.cmo
  .dynlink_compilerlibs.objs/byte/dynlink_compilerlibs__Datarepr.cmo
  .dynlink_compilerlibs.objs/byte/dynlink_compilerlibs__Load_path.cmo
  .dynlink_compilerlibs.objs/byte/dynlink_compilerlibs__Persistent_env.cmo
  .dynlink_compilerlibs.objs/byte/dynlink_compilerlibs__Docstrings.cmo
  .dynlink_compilerlibs.objs/byte/dynlink_compilerlibs__Ast_helper.cmo
  .dynlink_compilerlibs.objs/byte/dynlink_compilerlibs__Builtin_attributes.cmo
  .dynlink_compilerlibs.objs/byte/dynlink_compilerlibs__Type_immediacy.cmo
  .dynlink_compilerlibs.objs/byte/dynlink_compilerlibs__Attr_helper.cmo
  .dynlink_compilerlibs.objs/byte/dynlink_compilerlibs__Primitive.cmo
  .dynlink_compilerlibs.objs/byte/dynlink_compilerlibs__Predef.cmo
  .dynlink_compilerlibs.objs/byte/dynlink_compilerlibs__Ast_mapper.cmo
  .dynlink_compilerlibs.objs/byte/dynlink_compilerlibs__Subst.cmo
  .dynlink_compilerlibs.objs/byte/dynlink_compilerlibs__Env.cmo
  .dynlink_compilerlibs.objs/byte/dynlink_compilerlibs__Lambda.cmo
  .dynlink_compilerlibs.objs/byte/dynlink_compilerlibs__Dll.cmo
  .dynlink_compilerlibs.objs/byte/dynlink_compilerlibs__Instruct.cmo
  .dynlink_compilerlibs.objs/byte/dynlink_compilerlibs__Meta.cmo
  .dynlink_compilerlibs.objs/byte/dynlink_compilerlibs__Runtimedef.cmo
  .dynlink_compilerlibs.objs/byte/dynlink_compilerlibs__Symtable.cmo
  .dynlink_compilerlibs.objs/byte/dynlink_compilerlibs__Opcodes.cmo
  .dynlink_internal.objs/byte/dynlink_types.cmo
  .dynlink_internal.objs/byte/dynlink_platform_intf.cmo
  .dynlink_internal.objs/byte/dynlink_common.cmo
  .dynlink_internal.objs/byte/dynlink.cmo)
 (action
  (run %{ocamlc} -g -a -ccopt %{read:natdynlinkops} -o dynlink.cma %{deps})))

(rule
 (targets dynlink.cmxa dynlink.a)
 (deps dynlink_internal.cmxa)
 (action
  (run
   %{ocamlopt}
   -g
   -a
   -ccopt
   %{read:natdynlinkops}
   -o
   dynlink.cmxa
   ; NOTE: Be sure to keep these arguments in dependency order!
   .dynlink_compilerlibs.objs/native/dynlink_compilerlibs__Binutils.cmx
   .dynlink_compilerlibs.objs/native/dynlink_compilerlibs__Local_store.cmx
   .dynlink_compilerlibs.objs/native/dynlink_compilerlibs__Build_path_prefix_map.cmx
   .dynlink_compilerlibs.objs/native/dynlink_compilerlibs__Config.cmx
   .dynlink_compilerlibs.objs/native/dynlink_compilerlibs__Misc.cmx
   .dynlink_compilerlibs.objs/native/dynlink_compilerlibs__Warnings.cmx
   .dynlink_compilerlibs.objs/native/dynlink_compilerlibs__Arg_helper.cmx
   .dynlink_compilerlibs.objs/native/dynlink_compilerlibs__Identifiable.cmx
   .dynlink_compilerlibs.objs/native/dynlink_compilerlibs__Numbers.cmx
   .dynlink_compilerlibs.objs/native/dynlink_compilerlibs__Profile.cmx
   .dynlink_compilerlibs.objs/native/dynlink_compilerlibs__Clflags.cmx
   .dynlink_compilerlibs.objs/native/dynlink_compilerlibs__Terminfo.cmx
   .dynlink_compilerlibs.objs/native/dynlink_compilerlibs__Location.cmx
   .dynlink_compilerlibs.objs/native/dynlink_compilerlibs__Ident.cmx
   .dynlink_compilerlibs.objs/native/dynlink_compilerlibs__Longident.cmx
   .dynlink_compilerlibs.objs/native/dynlink_compilerlibs__Path.cmx
   .dynlink_compilerlibs.objs/native/dynlink_compilerlibs__Types.cmx
   .dynlink_compilerlibs.objs/native/dynlink_compilerlibs__Syntaxerr.cmx
   .dynlink_compilerlibs.objs/native/dynlink_compilerlibs__Bytesections.cmx
   .dynlink_compilerlibs.objs/native/dynlink_compilerlibs__Cmi_format.cmx
   .dynlink_compilerlibs.objs/native/dynlink_compilerlibs__Int_replace_polymorphic_compare.cmx
   .dynlink_compilerlibs.objs/native/dynlink_compilerlibs__Debuginfo.cmx
   .dynlink_compilerlibs.objs/native/dynlink_compilerlibs__Btype.cmx
   .dynlink_compilerlibs.objs/native/dynlink_compilerlibs__Consistbl.cmx
   .dynlink_compilerlibs.objs/native/dynlink_compilerlibs__Datarepr.cmx
   .dynlink_compilerlibs.objs/native/dynlink_compilerlibs__Load_path.cmx
   .dynlink_compilerlibs.objs/native/dynlink_compilerlibs__Persistent_env.cmx
   .dynlink_compilerlibs.objs/native/dynlink_compilerlibs__Docstrings.cmx
   .dynlink_compilerlibs.objs/native/dynlink_compilerlibs__Ast_helper.cmx
   .dynlink_compilerlibs.objs/native/dynlink_compilerlibs__Builtin_attributes.cmx
   .dynlink_compilerlibs.objs/native/dynlink_compilerlibs__Type_immediacy.cmx
   .dynlink_compilerlibs.objs/native/dynlink_compilerlibs__Attr_helper.cmx
   .dynlink_compilerlibs.objs/native/dynlink_compilerlibs__Primitive.cmx
   .dynlink_compilerlibs.objs/native/dynlink_compilerlibs__Predef.cmx
   .dynlink_compilerlibs.objs/native/dynlink_compilerlibs__Ast_mapper.cmx
   .dynlink_compilerlibs.objs/native/dynlink_compilerlibs__Subst.cmx
   .dynlink_compilerlibs.objs/native/dynlink_compilerlibs__Env.cmx
   .dynlink_compilerlibs.objs/native/dynlink_compilerlibs__Lambda.cmx
   .dynlink_compilerlibs.objs/native/dynlink_compilerlibs__Dll.cmx
   .dynlink_compilerlibs.objs/native/dynlink_compilerlibs__Instruct.cmx
   .dynlink_compilerlibs.objs/native/dynlink_compilerlibs__Meta.cmx
   .dynlink_compilerlibs.objs/native/dynlink_compilerlibs__Runtimedef.cmx
   .dynlink_compilerlibs.objs/native/dynlink_compilerlibs__Symtable.cmx
   .dynlink_compilerlibs.objs/native/dynlink_compilerlibs__Opcodes.cmx
   .dynlink_compilerlibs.objs/native/dynlink_compilerlibs__Compilation_unit.cmx
   .dynlink_compilerlibs.objs/native/dynlink_compilerlibs__Linkage_name.cmx
   .dynlink_compilerlibs.objs/native/dynlink_compilerlibs__Symbol.cmx
   .dynlink_internal.objs/native/dynlink_types.cmx
   .dynlink_internal.objs/native/dynlink_platform_intf.cmx
   .dynlink_internal.objs/native/dynlink_common.cmx
   .dynlink_internal.objs/native/dynlink.cmx)))
=======
  (targets dynlink.cma)
  (deps dynlink_internal.cma)
  (action
    (run %{ocamlc}
      -g -a
      -ccopt %{read:natdynlinkops}
      -o dynlink.cma
      ; NOTE: Be sure to keep these arguments in dependency order!
      .dynlink_compilerlibs.objs/byte/dynlink_compilerlibs__Binutils.cmo
      .dynlink_compilerlibs.objs/byte/dynlink_compilerlibs__Local_store.cmo
      .dynlink_compilerlibs.objs/byte/dynlink_compilerlibs__Build_path_prefix_map.cmo
      .dynlink_compilerlibs.objs/byte/dynlink_compilerlibs__Config.cmo
      .dynlink_compilerlibs.objs/byte/dynlink_compilerlibs__Misc.cmo
      .dynlink_compilerlibs.objs/byte/dynlink_compilerlibs__Warnings.cmo
      .dynlink_compilerlibs.objs/byte/dynlink_compilerlibs__Arg_helper.cmo
      .dynlink_compilerlibs.objs/byte/dynlink_compilerlibs__Identifiable.cmo
      .dynlink_compilerlibs.objs/byte/dynlink_compilerlibs__Numbers.cmo
      .dynlink_compilerlibs.objs/byte/dynlink_compilerlibs__Profile.cmo
      .dynlink_compilerlibs.objs/byte/dynlink_compilerlibs__Clflags.cmo
      .dynlink_compilerlibs.objs/byte/dynlink_compilerlibs__Terminfo.cmo
      .dynlink_compilerlibs.objs/byte/dynlink_compilerlibs__Location.cmo
      .dynlink_compilerlibs.objs/byte/dynlink_compilerlibs__Ident.cmo
      .dynlink_compilerlibs.objs/byte/dynlink_compilerlibs__Longident.cmo
      .dynlink_compilerlibs.objs/byte/dynlink_compilerlibs__Path.cmo
      .dynlink_compilerlibs.objs/byte/dynlink_compilerlibs__Types.cmo
      .dynlink_compilerlibs.objs/byte/dynlink_compilerlibs__Syntaxerr.cmo
      .dynlink_compilerlibs.objs/byte/dynlink_compilerlibs__Bytesections.cmo
      .dynlink_compilerlibs.objs/byte/dynlink_compilerlibs__Cmi_format.cmo
      .dynlink_compilerlibs.objs/byte/dynlink_compilerlibs__Int_replace_polymorphic_compare.cmo
      .dynlink_compilerlibs.objs/byte/dynlink_compilerlibs__Debuginfo.cmo
      .dynlink_compilerlibs.objs/byte/dynlink_compilerlibs__Btype.cmo
      .dynlink_compilerlibs.objs/byte/dynlink_compilerlibs__Consistbl.cmo
      .dynlink_compilerlibs.objs/byte/dynlink_compilerlibs__Shape.cmo
      .dynlink_compilerlibs.objs/byte/dynlink_compilerlibs__Datarepr.cmo
      .dynlink_compilerlibs.objs/byte/dynlink_compilerlibs__Load_path.cmo
      .dynlink_compilerlibs.objs/byte/dynlink_compilerlibs__Lazy_backtrack.cmo
      .dynlink_compilerlibs.objs/byte/dynlink_compilerlibs__Persistent_env.cmo
      .dynlink_compilerlibs.objs/byte/dynlink_compilerlibs__Docstrings.cmo
      .dynlink_compilerlibs.objs/byte/dynlink_compilerlibs__Ast_helper.cmo
      .dynlink_compilerlibs.objs/byte/dynlink_compilerlibs__Builtin_attributes.cmo
      .dynlink_compilerlibs.objs/byte/dynlink_compilerlibs__Type_immediacy.cmo
      .dynlink_compilerlibs.objs/byte/dynlink_compilerlibs__Attr_helper.cmo
      .dynlink_compilerlibs.objs/byte/dynlink_compilerlibs__Primitive.cmo
      .dynlink_compilerlibs.objs/byte/dynlink_compilerlibs__Predef.cmo
      .dynlink_compilerlibs.objs/byte/dynlink_compilerlibs__Ast_mapper.cmo
      .dynlink_compilerlibs.objs/byte/dynlink_compilerlibs__Subst.cmo
      .dynlink_compilerlibs.objs/byte/dynlink_compilerlibs__Env.cmo
      .dynlink_compilerlibs.objs/byte/dynlink_compilerlibs__Lambda.cmo
      .dynlink_compilerlibs.objs/byte/dynlink_compilerlibs__Dll.cmo
      .dynlink_compilerlibs.objs/byte/dynlink_compilerlibs__Instruct.cmo
      .dynlink_compilerlibs.objs/byte/dynlink_compilerlibs__Meta.cmo
      .dynlink_compilerlibs.objs/byte/dynlink_compilerlibs__Runtimedef.cmo
      .dynlink_compilerlibs.objs/byte/dynlink_compilerlibs__Symtable.cmo
      .dynlink_compilerlibs.objs/byte/dynlink_compilerlibs__Opcodes.cmo
      .dynlink_compilerlibs.objs/byte/dynlink_compilerlibs__Compilation_unit.cmo
      .dynlink_compilerlibs.objs/byte/dynlink_compilerlibs__Linkage_name.cmo
      .dynlink_compilerlibs.objs/byte/dynlink_compilerlibs__Symbol.cmo
      .dynlink_internal.objs/byte/dynlink_types.cmo
      .dynlink_internal.objs/byte/dynlink_platform_intf.cmo
      .dynlink_internal.objs/byte/dynlink_common.cmo
      .dynlink_internal.objs/byte/dynlink.cmo
    )
  )
)

(rule
  (targets dynlink.cmxa dynlink.a)
  (deps dynlink_internal.cmxa)
  (action
    (run %{ocamlopt}
      -g -a
      -ccopt %{read:natdynlinkops}
      -o dynlink.cmxa
      ; NOTE: Be sure to keep these arguments in dependency order!
      .dynlink_compilerlibs.objs/native/dynlink_compilerlibs__Binutils.cmx
      .dynlink_compilerlibs.objs/native/dynlink_compilerlibs__Local_store.cmx
      .dynlink_compilerlibs.objs/native/dynlink_compilerlibs__Build_path_prefix_map.cmx
      .dynlink_compilerlibs.objs/native/dynlink_compilerlibs__Config.cmx
      .dynlink_compilerlibs.objs/native/dynlink_compilerlibs__Misc.cmx
      .dynlink_compilerlibs.objs/native/dynlink_compilerlibs__Warnings.cmx
      .dynlink_compilerlibs.objs/native/dynlink_compilerlibs__Arg_helper.cmx
      .dynlink_compilerlibs.objs/native/dynlink_compilerlibs__Identifiable.cmx
      .dynlink_compilerlibs.objs/native/dynlink_compilerlibs__Numbers.cmx
      .dynlink_compilerlibs.objs/native/dynlink_compilerlibs__Profile.cmx
      .dynlink_compilerlibs.objs/native/dynlink_compilerlibs__Clflags.cmx
      .dynlink_compilerlibs.objs/native/dynlink_compilerlibs__Terminfo.cmx
      .dynlink_compilerlibs.objs/native/dynlink_compilerlibs__Location.cmx
      .dynlink_compilerlibs.objs/native/dynlink_compilerlibs__Ident.cmx
      .dynlink_compilerlibs.objs/native/dynlink_compilerlibs__Longident.cmx
      .dynlink_compilerlibs.objs/native/dynlink_compilerlibs__Path.cmx
      .dynlink_compilerlibs.objs/native/dynlink_compilerlibs__Types.cmx
      .dynlink_compilerlibs.objs/native/dynlink_compilerlibs__Syntaxerr.cmx
      .dynlink_compilerlibs.objs/native/dynlink_compilerlibs__Bytesections.cmx
      .dynlink_compilerlibs.objs/native/dynlink_compilerlibs__Cmi_format.cmx
      .dynlink_compilerlibs.objs/native/dynlink_compilerlibs__Int_replace_polymorphic_compare.cmx
      .dynlink_compilerlibs.objs/native/dynlink_compilerlibs__Debuginfo.cmx
      .dynlink_compilerlibs.objs/native/dynlink_compilerlibs__Btype.cmx
      .dynlink_compilerlibs.objs/native/dynlink_compilerlibs__Consistbl.cmx
      .dynlink_compilerlibs.objs/native/dynlink_compilerlibs__Shape.cmx
      .dynlink_compilerlibs.objs/native/dynlink_compilerlibs__Datarepr.cmx
      .dynlink_compilerlibs.objs/native/dynlink_compilerlibs__Load_path.cmx
      .dynlink_compilerlibs.objs/native/dynlink_compilerlibs__Lazy_backtrack.cmx
      .dynlink_compilerlibs.objs/native/dynlink_compilerlibs__Persistent_env.cmx
      .dynlink_compilerlibs.objs/native/dynlink_compilerlibs__Docstrings.cmx
      .dynlink_compilerlibs.objs/native/dynlink_compilerlibs__Ast_helper.cmx
      .dynlink_compilerlibs.objs/native/dynlink_compilerlibs__Builtin_attributes.cmx
      .dynlink_compilerlibs.objs/native/dynlink_compilerlibs__Type_immediacy.cmx
      .dynlink_compilerlibs.objs/native/dynlink_compilerlibs__Attr_helper.cmx
      .dynlink_compilerlibs.objs/native/dynlink_compilerlibs__Primitive.cmx
      .dynlink_compilerlibs.objs/native/dynlink_compilerlibs__Predef.cmx
      .dynlink_compilerlibs.objs/native/dynlink_compilerlibs__Ast_mapper.cmx
      .dynlink_compilerlibs.objs/native/dynlink_compilerlibs__Subst.cmx
      .dynlink_compilerlibs.objs/native/dynlink_compilerlibs__Env.cmx
      .dynlink_compilerlibs.objs/native/dynlink_compilerlibs__Lambda.cmx
      .dynlink_compilerlibs.objs/native/dynlink_compilerlibs__Dll.cmx
      .dynlink_compilerlibs.objs/native/dynlink_compilerlibs__Instruct.cmx
      .dynlink_compilerlibs.objs/native/dynlink_compilerlibs__Meta.cmx
      .dynlink_compilerlibs.objs/native/dynlink_compilerlibs__Runtimedef.cmx
      .dynlink_compilerlibs.objs/native/dynlink_compilerlibs__Symtable.cmx
      .dynlink_compilerlibs.objs/native/dynlink_compilerlibs__Opcodes.cmx
      .dynlink_compilerlibs.objs/native/dynlink_compilerlibs__Compilation_unit.cmx
      .dynlink_compilerlibs.objs/native/dynlink_compilerlibs__Linkage_name.cmx
      .dynlink_compilerlibs.objs/native/dynlink_compilerlibs__Symbol.cmx
      .dynlink_internal.objs/native/dynlink_types.cmx
      .dynlink_internal.objs/native/dynlink_platform_intf.cmx
      .dynlink_internal.objs/native/dynlink_common.cmx
      .dynlink_internal.objs/native/dynlink.cmx
    )
  )
)
>>>>>>> 5bf28202

(executable
 (name extract_crc)
 (modes byte)
 (flags
  (:standard -principal))
 (libraries dynlink_internal)
 (modules extract_crc))

(install
 (files
  .dynlink_internal.objs/native/dynlink_common.cmx
  .dynlink_internal.objs/native/dynlink_platform_intf.cmx
  .dynlink_internal.objs/native/dynlink_types.cmx
  .dynlink_internal.objs/native/dynlink.cmx
  dynlink.cma
  dynlink.cmxa
  dynlink.a
  ;    dynlink.cmxs
  dynlink.mli
  dynlink.cmi
  (.dynlink_internal.objs/byte/dynlink.cmti as dynlink.cmti)
  (extract_crc.bc as extract_crc)
  .dynlink_compilerlibs.objs/native/dynlink_compilerlibs__Misc.cmx)
 (section lib)
 (package ocaml))<|MERGE_RESOLUTION|>--- conflicted
+++ resolved
@@ -13,7 +13,6 @@
 ;**************************************************************************
 
 (library
-<<<<<<< HEAD
  (name dynlink_compilerlibs)
  (wrapped true)
  (modes byte native)
@@ -58,8 +57,10 @@
   path
   primitive
   type_immediacy
+  shape
   types
   btype
+  lazy_backtrack
   subst
   predef
   datarepr
@@ -91,79 +92,6 @@
   cmo_format
   cmxs_format
   debug_event))
-=======
-  (name dynlink_compilerlibs)
-  (wrapped true)
-  (modes byte native)
-  (flags (
-    -strict-sequence -principal -absname -w +a-4-9-40-41-42-44-45-48
-    -warn-error A -bin-annot -safe-string -strict-formats
-  ))
-  (ocamlopt_flags (:include %{project_root}/ocamlopt_flags.sexp))
-  (modules
-    binutils
-    local_store
-    config
-    build_path_prefix_map
-    misc
-    identifiable
-    numbers
-    arg_helper
-    clflags
-    profile
-    consistbl
-    terminfo
-    warnings
-    load_path
-    int_replace_polymorphic_compare
-    location
-    longident
-    docstrings
-    syntaxerr
-    ast_helper
-    ast_mapper
-    attr_helper
-    builtin_attributes
-    ident
-    path
-    primitive
-    type_immediacy
-    shape
-    types
-    btype
-    lazy_backtrack
-    subst
-    predef
-    datarepr
-    cmi_format
-    persistent_env
-    env
-    debuginfo
-    lambda
-    runtimedef
-    instruct
-    opcodes
-    bytesections
-    dll
-    meta
-    symtable
-    asttypes
-    parsetree
-    outcometree
-    cmo_format
-    cmxs_format
-    debug_event
-    compilation_unit
-    symbol
-    linkage_name)
-  (modules_without_implementation
-    asttypes
-    parsetree
-    outcometree
-    cmo_format
-    cmxs_format
-    debug_event))
->>>>>>> 5bf28202
 
 ;(install
 ;  (files
@@ -211,115 +139,105 @@
 (copy_files ../../utils/symbol.ml)
 
 (copy_files ../../utils/linkage_name.ml)
-<<<<<<< HEAD
-
-=======
+
+(copy_files ../../parsing/location.ml)
+
+(copy_files ../../parsing/longident.ml)
+
+(copy_files ../../parsing/docstrings.ml)
+
+(copy_files ../../parsing/syntaxerr.ml)
+
+(copy_files ../../parsing/ast_helper.ml)
+
+(copy_files ../../parsing/ast_mapper.ml)
+
+(copy_files ../../parsing/attr_helper.ml)
+
+(copy_files ../../parsing/builtin_attributes.ml)
+
+(copy_files ../../typing/ident.ml)
+
+(copy_files ../../typing/path.ml)
+
+(copy_files ../../typing/primitive.ml)
+
+(copy_files ../../typing/type_immediacy.ml)
+
+(copy_files ../../typing/types.ml)
+
+(copy_files ../../typing/btype.ml)
+
+(copy_files ../../typing/subst.ml)
+
+(copy_files ../../typing/predef.ml)
+
+(copy_files ../../typing/datarepr.ml)
+
+(copy_files ../../file_formats/cmi_format.ml)
+
+(copy_files ../../typing/persistent_env.ml)
+
+(copy_files ../../typing/env.ml)
+
+(copy_files ../../lambda/debuginfo.ml)
+
+(copy_files ../../lambda/lambda.ml)
+
+(copy_files ../../lambda/runtimedef.ml)
+
+(copy_files ../../bytecomp/instruct.ml)
+
+(copy_files ../../bytecomp/opcodes.ml)
+
+(copy_files ../../bytecomp/bytesections.ml)
+
+(copy_files ../../bytecomp/dll.ml)
+
+(copy_files ../../bytecomp/meta.ml)
+
+(copy_files ../../bytecomp/symtable.ml)
+
+;; .mli:
+
+(copy_files ../../utils/binutils.mli)
+
+(copy_files ../../utils/local_store.mli)
+
+(copy_files ../../utils/config.mli)
+
+(copy_files ../../utils/build_path_prefix_map.mli)
+
+(copy_files ../../utils/misc.mli)
+
+(copy_files ../../utils/identifiable.mli)
+
+(copy_files ../../utils/numbers.mli)
+
+(copy_files ../../utils/arg_helper.mli)
+
+(copy_files ../../utils/clflags.mli)
+
+(copy_files ../../utils/profile.mli)
+
+(copy_files ../../utils/consistbl.mli)
+
+(copy_files ../../utils/terminfo.mli)
+
+(copy_files ../../utils/warnings.mli)
+
+(copy_files ../../utils/load_path.mli)
+
+(copy_files ../../utils/int_replace_polymorphic_compare.mli)
+
+(copy_files ../../utils/compilation_unit.mli)
+
+(copy_files ../../utils/symbol.mli)
+
+(copy_files ../../utils/linkage_name.mli)
+
 (copy_files ../../utils/lazy_backtrack.ml)
->>>>>>> 5bf28202
-(copy_files ../../parsing/location.ml)
-
-(copy_files ../../parsing/longident.ml)
-
-(copy_files ../../parsing/docstrings.ml)
-
-(copy_files ../../parsing/syntaxerr.ml)
-
-(copy_files ../../parsing/ast_helper.ml)
-
-(copy_files ../../parsing/ast_mapper.ml)
-
-(copy_files ../../parsing/attr_helper.ml)
-
-(copy_files ../../parsing/builtin_attributes.ml)
-
-(copy_files ../../typing/ident.ml)
-
-(copy_files ../../typing/path.ml)
-
-(copy_files ../../typing/primitive.ml)
-
-(copy_files ../../typing/type_immediacy.ml)
-<<<<<<< HEAD
-
-=======
-(copy_files ../../typing/shape.ml)
->>>>>>> 5bf28202
-(copy_files ../../typing/types.ml)
-
-(copy_files ../../typing/btype.ml)
-
-(copy_files ../../typing/subst.ml)
-
-(copy_files ../../typing/predef.ml)
-
-(copy_files ../../typing/datarepr.ml)
-
-(copy_files ../../file_formats/cmi_format.ml)
-
-(copy_files ../../typing/persistent_env.ml)
-
-(copy_files ../../typing/env.ml)
-
-(copy_files ../../lambda/debuginfo.ml)
-
-(copy_files ../../lambda/lambda.ml)
-
-(copy_files ../../lambda/runtimedef.ml)
-
-(copy_files ../../bytecomp/instruct.ml)
-
-(copy_files ../../bytecomp/opcodes.ml)
-
-(copy_files ../../bytecomp/bytesections.ml)
-
-(copy_files ../../bytecomp/dll.ml)
-
-(copy_files ../../bytecomp/meta.ml)
-
-(copy_files ../../bytecomp/symtable.ml)
-
-;; .mli:
-
-(copy_files ../../utils/binutils.mli)
-
-(copy_files ../../utils/local_store.mli)
-
-(copy_files ../../utils/config.mli)
-
-(copy_files ../../utils/build_path_prefix_map.mli)
-
-(copy_files ../../utils/misc.mli)
-
-(copy_files ../../utils/identifiable.mli)
-
-(copy_files ../../utils/numbers.mli)
-
-(copy_files ../../utils/arg_helper.mli)
-
-(copy_files ../../utils/clflags.mli)
-
-(copy_files ../../utils/profile.mli)
-
-(copy_files ../../utils/consistbl.mli)
-
-(copy_files ../../utils/terminfo.mli)
-
-(copy_files ../../utils/warnings.mli)
-
-(copy_files ../../utils/load_path.mli)
-
-(copy_files ../../utils/int_replace_polymorphic_compare.mli)
-
-(copy_files ../../utils/compilation_unit.mli)
-
-(copy_files ../../utils/symbol.mli)
-
-(copy_files ../../utils/linkage_name.mli)
-<<<<<<< HEAD
-
-=======
-(copy_files ../../utils/lazy_backtrack.mli)
->>>>>>> 5bf28202
+
 (copy_files ../../parsing/location.mli)
 
 (copy_files ../../parsing/longident.mli)
@@ -343,11 +261,9 @@
 (copy_files ../../typing/primitive.mli)
 
 (copy_files ../../typing/type_immediacy.mli)
-<<<<<<< HEAD
-
-=======
+
 (copy_files ../../typing/shape.mli)
->>>>>>> 5bf28202
+
 (copy_files ../../typing/types.mli)
 
 (copy_files ../../typing/btype.mli)
@@ -426,7 +342,6 @@
   (copy %{deps} %{targets})))
 
 (rule
-<<<<<<< HEAD
  (targets dynlink.cma)
  (deps
   ; Note: Be sure to keep these arguments in dependency order!
@@ -457,8 +372,10 @@
   .dynlink_compilerlibs.objs/byte/dynlink_compilerlibs__Debuginfo.cmo
   .dynlink_compilerlibs.objs/byte/dynlink_compilerlibs__Btype.cmo
   .dynlink_compilerlibs.objs/byte/dynlink_compilerlibs__Consistbl.cmo
+  .dynlink_compilerlibs.objs/byte/dynlink_compilerlibs__Shape.cmo
   .dynlink_compilerlibs.objs/byte/dynlink_compilerlibs__Datarepr.cmo
   .dynlink_compilerlibs.objs/byte/dynlink_compilerlibs__Load_path.cmo
+  .dynlink_compilerlibs.objs/byte/dynlink_compilerlibs__Lazy_backtrack.cmo
   .dynlink_compilerlibs.objs/byte/dynlink_compilerlibs__Persistent_env.cmo
   .dynlink_compilerlibs.objs/byte/dynlink_compilerlibs__Docstrings.cmo
   .dynlink_compilerlibs.objs/byte/dynlink_compilerlibs__Ast_helper.cmo
@@ -512,7 +429,11 @@
    .dynlink_compilerlibs.objs/native/dynlink_compilerlibs__Location.cmx
    .dynlink_compilerlibs.objs/native/dynlink_compilerlibs__Ident.cmx
    .dynlink_compilerlibs.objs/native/dynlink_compilerlibs__Longident.cmx
+   .dynlink_compilerlibs.objs/native/dynlink_compilerlibs__Builtin_attributes.cmx
+   .dynlink_compilerlibs.objs/native/dynlink_compilerlibs__Type_immediacy.cmx
    .dynlink_compilerlibs.objs/native/dynlink_compilerlibs__Path.cmx
+   .dynlink_compilerlibs.objs/native/dynlink_compilerlibs__Attr_helper.cmx
+   .dynlink_compilerlibs.objs/native/dynlink_compilerlibs__Primitive.cmx
    .dynlink_compilerlibs.objs/native/dynlink_compilerlibs__Types.cmx
    .dynlink_compilerlibs.objs/native/dynlink_compilerlibs__Syntaxerr.cmx
    .dynlink_compilerlibs.objs/native/dynlink_compilerlibs__Bytesections.cmx
@@ -521,15 +442,13 @@
    .dynlink_compilerlibs.objs/native/dynlink_compilerlibs__Debuginfo.cmx
    .dynlink_compilerlibs.objs/native/dynlink_compilerlibs__Btype.cmx
    .dynlink_compilerlibs.objs/native/dynlink_compilerlibs__Consistbl.cmx
+   .dynlink_compilerlibs.objs/native/dynlink_compilerlibs__Shape.cmx
    .dynlink_compilerlibs.objs/native/dynlink_compilerlibs__Datarepr.cmx
    .dynlink_compilerlibs.objs/native/dynlink_compilerlibs__Load_path.cmx
+   .dynlink_compilerlibs.objs/native/dynlink_compilerlibs__Lazy_backtrack.cmx
    .dynlink_compilerlibs.objs/native/dynlink_compilerlibs__Persistent_env.cmx
    .dynlink_compilerlibs.objs/native/dynlink_compilerlibs__Docstrings.cmx
    .dynlink_compilerlibs.objs/native/dynlink_compilerlibs__Ast_helper.cmx
-   .dynlink_compilerlibs.objs/native/dynlink_compilerlibs__Builtin_attributes.cmx
-   .dynlink_compilerlibs.objs/native/dynlink_compilerlibs__Type_immediacy.cmx
-   .dynlink_compilerlibs.objs/native/dynlink_compilerlibs__Attr_helper.cmx
-   .dynlink_compilerlibs.objs/native/dynlink_compilerlibs__Primitive.cmx
    .dynlink_compilerlibs.objs/native/dynlink_compilerlibs__Predef.cmx
    .dynlink_compilerlibs.objs/native/dynlink_compilerlibs__Ast_mapper.cmx
    .dynlink_compilerlibs.objs/native/dynlink_compilerlibs__Subst.cmx
@@ -548,138 +467,6 @@
    .dynlink_internal.objs/native/dynlink_platform_intf.cmx
    .dynlink_internal.objs/native/dynlink_common.cmx
    .dynlink_internal.objs/native/dynlink.cmx)))
-=======
-  (targets dynlink.cma)
-  (deps dynlink_internal.cma)
-  (action
-    (run %{ocamlc}
-      -g -a
-      -ccopt %{read:natdynlinkops}
-      -o dynlink.cma
-      ; NOTE: Be sure to keep these arguments in dependency order!
-      .dynlink_compilerlibs.objs/byte/dynlink_compilerlibs__Binutils.cmo
-      .dynlink_compilerlibs.objs/byte/dynlink_compilerlibs__Local_store.cmo
-      .dynlink_compilerlibs.objs/byte/dynlink_compilerlibs__Build_path_prefix_map.cmo
-      .dynlink_compilerlibs.objs/byte/dynlink_compilerlibs__Config.cmo
-      .dynlink_compilerlibs.objs/byte/dynlink_compilerlibs__Misc.cmo
-      .dynlink_compilerlibs.objs/byte/dynlink_compilerlibs__Warnings.cmo
-      .dynlink_compilerlibs.objs/byte/dynlink_compilerlibs__Arg_helper.cmo
-      .dynlink_compilerlibs.objs/byte/dynlink_compilerlibs__Identifiable.cmo
-      .dynlink_compilerlibs.objs/byte/dynlink_compilerlibs__Numbers.cmo
-      .dynlink_compilerlibs.objs/byte/dynlink_compilerlibs__Profile.cmo
-      .dynlink_compilerlibs.objs/byte/dynlink_compilerlibs__Clflags.cmo
-      .dynlink_compilerlibs.objs/byte/dynlink_compilerlibs__Terminfo.cmo
-      .dynlink_compilerlibs.objs/byte/dynlink_compilerlibs__Location.cmo
-      .dynlink_compilerlibs.objs/byte/dynlink_compilerlibs__Ident.cmo
-      .dynlink_compilerlibs.objs/byte/dynlink_compilerlibs__Longident.cmo
-      .dynlink_compilerlibs.objs/byte/dynlink_compilerlibs__Path.cmo
-      .dynlink_compilerlibs.objs/byte/dynlink_compilerlibs__Types.cmo
-      .dynlink_compilerlibs.objs/byte/dynlink_compilerlibs__Syntaxerr.cmo
-      .dynlink_compilerlibs.objs/byte/dynlink_compilerlibs__Bytesections.cmo
-      .dynlink_compilerlibs.objs/byte/dynlink_compilerlibs__Cmi_format.cmo
-      .dynlink_compilerlibs.objs/byte/dynlink_compilerlibs__Int_replace_polymorphic_compare.cmo
-      .dynlink_compilerlibs.objs/byte/dynlink_compilerlibs__Debuginfo.cmo
-      .dynlink_compilerlibs.objs/byte/dynlink_compilerlibs__Btype.cmo
-      .dynlink_compilerlibs.objs/byte/dynlink_compilerlibs__Consistbl.cmo
-      .dynlink_compilerlibs.objs/byte/dynlink_compilerlibs__Shape.cmo
-      .dynlink_compilerlibs.objs/byte/dynlink_compilerlibs__Datarepr.cmo
-      .dynlink_compilerlibs.objs/byte/dynlink_compilerlibs__Load_path.cmo
-      .dynlink_compilerlibs.objs/byte/dynlink_compilerlibs__Lazy_backtrack.cmo
-      .dynlink_compilerlibs.objs/byte/dynlink_compilerlibs__Persistent_env.cmo
-      .dynlink_compilerlibs.objs/byte/dynlink_compilerlibs__Docstrings.cmo
-      .dynlink_compilerlibs.objs/byte/dynlink_compilerlibs__Ast_helper.cmo
-      .dynlink_compilerlibs.objs/byte/dynlink_compilerlibs__Builtin_attributes.cmo
-      .dynlink_compilerlibs.objs/byte/dynlink_compilerlibs__Type_immediacy.cmo
-      .dynlink_compilerlibs.objs/byte/dynlink_compilerlibs__Attr_helper.cmo
-      .dynlink_compilerlibs.objs/byte/dynlink_compilerlibs__Primitive.cmo
-      .dynlink_compilerlibs.objs/byte/dynlink_compilerlibs__Predef.cmo
-      .dynlink_compilerlibs.objs/byte/dynlink_compilerlibs__Ast_mapper.cmo
-      .dynlink_compilerlibs.objs/byte/dynlink_compilerlibs__Subst.cmo
-      .dynlink_compilerlibs.objs/byte/dynlink_compilerlibs__Env.cmo
-      .dynlink_compilerlibs.objs/byte/dynlink_compilerlibs__Lambda.cmo
-      .dynlink_compilerlibs.objs/byte/dynlink_compilerlibs__Dll.cmo
-      .dynlink_compilerlibs.objs/byte/dynlink_compilerlibs__Instruct.cmo
-      .dynlink_compilerlibs.objs/byte/dynlink_compilerlibs__Meta.cmo
-      .dynlink_compilerlibs.objs/byte/dynlink_compilerlibs__Runtimedef.cmo
-      .dynlink_compilerlibs.objs/byte/dynlink_compilerlibs__Symtable.cmo
-      .dynlink_compilerlibs.objs/byte/dynlink_compilerlibs__Opcodes.cmo
-      .dynlink_compilerlibs.objs/byte/dynlink_compilerlibs__Compilation_unit.cmo
-      .dynlink_compilerlibs.objs/byte/dynlink_compilerlibs__Linkage_name.cmo
-      .dynlink_compilerlibs.objs/byte/dynlink_compilerlibs__Symbol.cmo
-      .dynlink_internal.objs/byte/dynlink_types.cmo
-      .dynlink_internal.objs/byte/dynlink_platform_intf.cmo
-      .dynlink_internal.objs/byte/dynlink_common.cmo
-      .dynlink_internal.objs/byte/dynlink.cmo
-    )
-  )
-)
-
-(rule
-  (targets dynlink.cmxa dynlink.a)
-  (deps dynlink_internal.cmxa)
-  (action
-    (run %{ocamlopt}
-      -g -a
-      -ccopt %{read:natdynlinkops}
-      -o dynlink.cmxa
-      ; NOTE: Be sure to keep these arguments in dependency order!
-      .dynlink_compilerlibs.objs/native/dynlink_compilerlibs__Binutils.cmx
-      .dynlink_compilerlibs.objs/native/dynlink_compilerlibs__Local_store.cmx
-      .dynlink_compilerlibs.objs/native/dynlink_compilerlibs__Build_path_prefix_map.cmx
-      .dynlink_compilerlibs.objs/native/dynlink_compilerlibs__Config.cmx
-      .dynlink_compilerlibs.objs/native/dynlink_compilerlibs__Misc.cmx
-      .dynlink_compilerlibs.objs/native/dynlink_compilerlibs__Warnings.cmx
-      .dynlink_compilerlibs.objs/native/dynlink_compilerlibs__Arg_helper.cmx
-      .dynlink_compilerlibs.objs/native/dynlink_compilerlibs__Identifiable.cmx
-      .dynlink_compilerlibs.objs/native/dynlink_compilerlibs__Numbers.cmx
-      .dynlink_compilerlibs.objs/native/dynlink_compilerlibs__Profile.cmx
-      .dynlink_compilerlibs.objs/native/dynlink_compilerlibs__Clflags.cmx
-      .dynlink_compilerlibs.objs/native/dynlink_compilerlibs__Terminfo.cmx
-      .dynlink_compilerlibs.objs/native/dynlink_compilerlibs__Location.cmx
-      .dynlink_compilerlibs.objs/native/dynlink_compilerlibs__Ident.cmx
-      .dynlink_compilerlibs.objs/native/dynlink_compilerlibs__Longident.cmx
-      .dynlink_compilerlibs.objs/native/dynlink_compilerlibs__Path.cmx
-      .dynlink_compilerlibs.objs/native/dynlink_compilerlibs__Types.cmx
-      .dynlink_compilerlibs.objs/native/dynlink_compilerlibs__Syntaxerr.cmx
-      .dynlink_compilerlibs.objs/native/dynlink_compilerlibs__Bytesections.cmx
-      .dynlink_compilerlibs.objs/native/dynlink_compilerlibs__Cmi_format.cmx
-      .dynlink_compilerlibs.objs/native/dynlink_compilerlibs__Int_replace_polymorphic_compare.cmx
-      .dynlink_compilerlibs.objs/native/dynlink_compilerlibs__Debuginfo.cmx
-      .dynlink_compilerlibs.objs/native/dynlink_compilerlibs__Btype.cmx
-      .dynlink_compilerlibs.objs/native/dynlink_compilerlibs__Consistbl.cmx
-      .dynlink_compilerlibs.objs/native/dynlink_compilerlibs__Shape.cmx
-      .dynlink_compilerlibs.objs/native/dynlink_compilerlibs__Datarepr.cmx
-      .dynlink_compilerlibs.objs/native/dynlink_compilerlibs__Load_path.cmx
-      .dynlink_compilerlibs.objs/native/dynlink_compilerlibs__Lazy_backtrack.cmx
-      .dynlink_compilerlibs.objs/native/dynlink_compilerlibs__Persistent_env.cmx
-      .dynlink_compilerlibs.objs/native/dynlink_compilerlibs__Docstrings.cmx
-      .dynlink_compilerlibs.objs/native/dynlink_compilerlibs__Ast_helper.cmx
-      .dynlink_compilerlibs.objs/native/dynlink_compilerlibs__Builtin_attributes.cmx
-      .dynlink_compilerlibs.objs/native/dynlink_compilerlibs__Type_immediacy.cmx
-      .dynlink_compilerlibs.objs/native/dynlink_compilerlibs__Attr_helper.cmx
-      .dynlink_compilerlibs.objs/native/dynlink_compilerlibs__Primitive.cmx
-      .dynlink_compilerlibs.objs/native/dynlink_compilerlibs__Predef.cmx
-      .dynlink_compilerlibs.objs/native/dynlink_compilerlibs__Ast_mapper.cmx
-      .dynlink_compilerlibs.objs/native/dynlink_compilerlibs__Subst.cmx
-      .dynlink_compilerlibs.objs/native/dynlink_compilerlibs__Env.cmx
-      .dynlink_compilerlibs.objs/native/dynlink_compilerlibs__Lambda.cmx
-      .dynlink_compilerlibs.objs/native/dynlink_compilerlibs__Dll.cmx
-      .dynlink_compilerlibs.objs/native/dynlink_compilerlibs__Instruct.cmx
-      .dynlink_compilerlibs.objs/native/dynlink_compilerlibs__Meta.cmx
-      .dynlink_compilerlibs.objs/native/dynlink_compilerlibs__Runtimedef.cmx
-      .dynlink_compilerlibs.objs/native/dynlink_compilerlibs__Symtable.cmx
-      .dynlink_compilerlibs.objs/native/dynlink_compilerlibs__Opcodes.cmx
-      .dynlink_compilerlibs.objs/native/dynlink_compilerlibs__Compilation_unit.cmx
-      .dynlink_compilerlibs.objs/native/dynlink_compilerlibs__Linkage_name.cmx
-      .dynlink_compilerlibs.objs/native/dynlink_compilerlibs__Symbol.cmx
-      .dynlink_internal.objs/native/dynlink_types.cmx
-      .dynlink_internal.objs/native/dynlink_platform_intf.cmx
-      .dynlink_internal.objs/native/dynlink_common.cmx
-      .dynlink_internal.objs/native/dynlink.cmx
-    )
-  )
-)
->>>>>>> 5bf28202
 
 (executable
  (name extract_crc)
