--- conflicted
+++ resolved
@@ -33,24 +33,6 @@
 
 LIB=../../stdlib
 
-<<<<<<< HEAD
-LIB_OBJS=$(LIB)/camlinternalFormatBasics.cmo pervasives.cmo		\
-  $(LIB)/array.cmo $(LIB)/list.cmo $(LIB)/char.cmo $(LIB)/bytes.cmo	\
-  $(LIB)/string.cmo $(LIB)/sys.cmo $(LIB)/sort.cmo marshal.cmo		\
-  $(LIB)/obj.cmo $(LIB)/int32.cmo $(LIB)/int64.cmo			\
-  $(LIB)/nativeint.cmo $(LIB)/lexing.cmo $(LIB)/parsing.cmo		\
-  $(LIB)/set.cmo $(LIB)/map.cmo $(LIB)/stack.cmo $(LIB)/queue.cmo	\
-  $(LIB)/camlinternalLazy.cmo $(LIB)/lazy.cmo $(LIB)/stream.cmo		\
-  $(LIB)/buffer.cmo $(LIB)/camlinternalFormat.cmo $(LIB)/printf.cmo	\
-  $(LIB)/arg.cmo $(LIB)/printexc.cmo $(LIB)/gc.cmo $(LIB)/digest.cmo	\
-  $(LIB)/random.cmo $(LIB)/hashtbl.cmo $(LIB)/format.cmo		\
-  $(LIB)/scanf.cmo $(LIB)/callback.cmo $(LIB)/camlinternalOO.cmo	\
-  $(LIB)/oo.cmo $(LIB)/camlinternalMod.cmo $(LIB)/genlex.cmo		\
-  $(LIB)/weak.cmo $(LIB)/ephemeron.cmo $(LIB)/filename.cmo		\
-  $(LIB)/complex.cmo $(LIB)/arrayLabels.cmo $(LIB)/listLabels.cmo	\
-  $(LIB)/bytesLabels.cmo $(LIB)/stringLabels.cmo			\
-  $(LIB)/moreLabels.cmo $(LIB)/stdLabels.cmo $(LIB)/domain.cmo
-=======
 # Object file prefix
 P=stdlib__
 
@@ -69,8 +51,8 @@
   $(LIB)/$(P)weak.cmo $(LIB)/$(P)ephemeron.cmo $(LIB)/$(P)filename.cmo			\
   $(LIB)/$(P)complex.cmo $(LIB)/$(P)arrayLabels.cmo $(LIB)/$(P)listLabels.cmo		\
   $(LIB)/$(P)bytesLabels.cmo $(LIB)/$(P)stringLabels.cmo				\
+  $(LIB)/$(P)domain.cmo \
   $(LIB)/$(P)moreLabels.cmo $(LIB)/$(P)stdLabels.cmo
->>>>>>> 932f5db4
 
 UNIXLIB=../unix
 
