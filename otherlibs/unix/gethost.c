--- conflicted
+++ resolved
@@ -59,6 +59,7 @@
   value res;
   value name = Val_unit, aliases = Val_unit;
   value addr_list = Val_unit, adr = Val_unit;
+  int addrtype;
 
   Begin_roots4 (name, aliases, addr_list, adr);
     name = caml_copy_string((char *)(entry->h_name));
@@ -73,18 +74,8 @@
     addr_list = caml_alloc_array(alloc_one_addr, (const char**)entry->h_addr_list);
 #else
     adr = alloc_one_addr(entry->h_addr);
-<<<<<<< HEAD
     addr_list = caml_alloc_1(0, adr);
 #endif
-    int addrtype;
-=======
-    addr_list = caml_alloc_small(1, 0);
-    Field(addr_list, 0) = adr;
-#endif
-    res = caml_alloc_small(4, 0);
-    Field(res, 0) = name;
-    Field(res, 1) = aliases;
->>>>>>> 0d68080b
     switch (entry->h_addrtype) {
     case PF_UNIX:          addrtype = 0; break;
     case PF_INET:          addrtype = 1; break;
