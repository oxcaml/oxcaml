--- conflicted
+++ resolved
@@ -25,19 +25,8 @@
 {
   value st;
 
-<<<<<<< HEAD
   st = caml_alloc_1(0, Val_int(status));
   return caml_alloc_2(0, Val_long((intnat) pid), st);
-=======
-  st = caml_alloc(1, 0);
-  Field(st, 0) = Val_int(status);
-  Begin_root (st);
-    res = caml_alloc_small(2, 0);
-    Field(res, 0) = Val_long((intnat) pid);
-    Field(res, 1) = st;
-  End_roots();
-  return res;
->>>>>>> 0d68080b
 }
 
 enum { CAML_WNOHANG = 1, CAML_WUNTRACED = 2 };
