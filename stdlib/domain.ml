--- conflicted
+++ resolved
@@ -306,16 +306,11 @@
 
     let get_initial_keys () : key_value list =
       List.map
-<<<<<<< HEAD
         (* [v] is applied exactly once in [set_initial_keys] *)
-        (fun (KI (k, split)) -> 
+        (fun (KI (k, split)) ->
           let v = Obj.magic_many (split (get k)) |> Obj.magic_portable in
           KV (k, v))
-        (Atomic.Contended.get parent_keys : key_initializer_list)
-=======
-        (fun (KI (k, split)) -> KV (k, (split (get access k))))
         (Atomic.get parent_keys : key_initializer_list)
->>>>>>> f309b6e7
 
     let set_initial_keys (l : key_value list) =
       List.iter (fun (KV (k, v)) -> set k (v ())) l
