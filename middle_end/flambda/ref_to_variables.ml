(**************************************************************************)
(*                                                                        *)
(*                                 OCaml                                  *)
(*                                                                        *)
(*                       Pierre Chambart, OCamlPro                        *)
(*           Mark Shinwell and Leo White, Jane Street Europe              *)
(*                                                                        *)
(*   Copyright 2013--2016 OCamlPro SAS                                    *)
(*   Copyright 2014--2016 Jane Street Group LLC                           *)
(*                                                                        *)
(*   All rights reserved.  This file is distributed under the terms of    *)
(*   the GNU Lesser General Public License version 2.1, with the          *)
(*   special exception on linking described in the file LICENSE.          *)
(*                                                                        *)
(**************************************************************************)

[@@@ocaml.warning "+a-4-9-30-40-41-42-66"]
open! Int_replace_polymorphic_compare

let variables_not_used_as_local_reference (tree:Flambda.t) =
  let set = ref Variable.Set.empty in
  let rec loop_named (flam : Flambda.named) =
    match flam with
    (* Directly used block: does not prevent use as a variable *)
    | Prim(Pfield _, [_], _)
    | Prim(Poffsetref _, [_], _) -> ()
    | Prim(Psetfield _, [_block; v], _) ->
      (* block is not prevented to be used as a local reference, but v is *)
      set := Variable.Set.add v !set
    | Prim(_, _, _)
    | Symbol _ |Const _ | Allocated_const _ | Read_mutable _
    | Read_symbol_field _ | Project_closure _
    | Move_within_set_of_closures _ | Project_var _ ->
      set := Variable.Set.union !set (Flambda.free_variables_named flam)
    | Set_of_closures set_of_closures ->
      set := Variable.Set.union !set (Flambda.free_variables_named flam);
      Variable.Map.iter (fun _ (function_decl : Flambda.function_declaration) ->
          loop function_decl.body)
        set_of_closures.function_decls.funs
    | Expr e ->
      loop e
  and loop (flam : Flambda.t) =
    match flam with
    | Let { defining_expr; body; _ } ->
      loop_named defining_expr;
      loop body
    | Let_rec (defs, body) ->
      List.iter (fun (_var, named) -> loop_named named) defs;
      loop body
    | Var v ->
      set := Variable.Set.add v !set
    | Let_mutable { initial_value = v; body } ->
      set := Variable.Set.add v !set;
      loop body
    | If_then_else (cond, ifso, ifnot) ->
      set := Variable.Set.add cond !set;
      loop ifso;
      loop ifnot
    | Switch (cond, { consts; blocks; failaction }) ->
      set := Variable.Set.add cond !set;
      List.iter (fun (_, branch) -> loop branch) consts;
      List.iter (fun (_, branch) -> loop branch) blocks;
      Option.iter loop failaction
    | String_switch (cond, branches, default) ->
      set := Variable.Set.add cond !set;
      List.iter (fun (_, branch) -> loop branch) branches;
      Option.iter loop default
    | Static_catch (_, _, body, handler) ->
      loop body;
      loop handler
    | Try_with (body, _, handler) ->
      loop body;
      loop handler
    | While (cond, body) ->
      loop cond;
      loop body
    | For { bound_var = _; from_value; to_value; direction = _; body; } ->
      set := Variable.Set.add from_value !set;
      set := Variable.Set.add to_value !set;
      loop body
    | Static_raise (_, args) ->
      set := Variable.Set.union (Variable.Set.of_list args) !set
    | Region body ->
      loop body
    | Tail body ->
      loop body
    | Proved_unreachable | Apply _ | Send _ | Assign _ ->
      set := Variable.Set.union !set (Flambda.free_variables flam)
  in
  loop tree;
  !set

let variables_containing_ref (flam:Flambda.t) =
  let map = ref Variable.Map.empty in
  let aux (flam : Flambda.t) =
    match flam with
    | Let { var;
<<<<<<< HEAD
            defining_expr = Prim(Pmakeblock(0, Mutable, _), l, _);
=======
            defining_expr = Prim(Pmakeblock(0, Asttypes.Mutable, _, _), l, _);
>>>>>>> 94454f5f
          } ->
      map := Variable.Map.add var (List.length l) !map
    | _ -> ()
  in
  Flambda_iterators.iter aux (fun _ -> ()) flam;
  !map

let eliminate_ref_of_expr flam =
  let variables_not_used_as_local_reference =
    variables_not_used_as_local_reference flam
  in
  let convertible_variables =
    Variable.Map.filter
      (fun v _ ->
        not (Variable.Set.mem v variables_not_used_as_local_reference))
      (variables_containing_ref flam)
  in
  if Variable.Map.cardinal convertible_variables = 0 then flam
  else
    let convertible_variables =
      Variable.Map.mapi (fun v size ->
          Array.init size (fun _ -> Mutable_variable.create_from_variable v))
        convertible_variables
    in
    let convertible_variable v = Variable.Map.mem v convertible_variables in
    let get_variable v field =
      let arr = try Variable.Map.find v convertible_variables
        with Not_found -> assert false in
      if Array.length arr <= field
      then None (* This case could apply when inlining code containing GADTS *)
      else Some (arr.(field), Array.length arr)
    in
    let aux (flam : Flambda.t) : Flambda.t =
      match flam with
      | Let { var;
<<<<<<< HEAD
              defining_expr = Prim(Pmakeblock(0, Mutable, shape), l,_);
=======
              defining_expr = Prim(Pmakeblock(0, Asttypes.Mutable, shape, _mode), l,_);
>>>>>>> 94454f5f
              body }
        when convertible_variable var ->
        let shape = match shape with
          | None -> List.map (fun _ -> Lambda.Pgenval) l
          | Some shape -> shape
        in
        let _, expr =
          List.fold_left2 (fun (field,body) init kind ->
              match get_variable var field with
              | None -> assert false
              | Some (field_var, _) ->
                field+1,
                (Let_mutable { var = field_var;
                               initial_value = init;
                               body;
                               contents_kind = kind } : Flambda.t))
            (0,body) l shape in
        expr
      | Let _ | Let_mutable _
      | Assign _ | Var _ | Apply _
      | Let_rec _ | Switch _ | String_switch _
      | Static_raise _ | Static_catch _
      | Try_with _ | If_then_else _
      | While _ | For _ | Region _ | Tail _ | Send _ | Proved_unreachable ->
        flam
    and aux_named (named : Flambda.named) : Flambda.named =
      match named with
      | Prim(Pfield field, [v], _)
        when convertible_variable v ->
        (match get_variable v field with
         | None -> Expr Proved_unreachable
         | Some (var,_) -> Read_mutable var)
      | Prim(Poffsetref delta, [v], dbg)
        when convertible_variable v ->
        (match get_variable v 0 with
         | None -> Expr Proved_unreachable
         | Some (var,size) ->
           if size = 1
           then begin
             let mut_name = Internal_variable_names.read_mutable in
             let mut = Variable.create mut_name in
             let new_value_name = Internal_variable_names.offsetted in
             let new_value = Variable.create new_value_name in
             let expr =
               Flambda.create_let mut (Read_mutable var)
                 (Flambda.create_let new_value
                    (Prim(Poffsetint delta, [mut], dbg))
                    (Assign { being_assigned = var; new_value }))
             in
             Expr expr
           end
           else
             Expr Proved_unreachable)
      | Prim(Psetfield (field, _, _), [v; new_value], _)
        when convertible_variable v ->
        (match get_variable v field with
         | None -> Expr Proved_unreachable
         | Some (being_assigned,_) ->
           Expr (Assign { being_assigned; new_value }))
      | Prim _ | Symbol _ | Const _ | Allocated_const _ | Read_mutable _
      | Read_symbol_field _ | Set_of_closures _ | Project_closure _
      | Move_within_set_of_closures _ | Project_var _ | Expr _ ->
        named
    in
    Flambda_iterators.map aux aux_named flam

let eliminate_ref (program:Flambda.program) =
  Flambda_iterators.map_exprs_at_toplevel_of_program program
    ~f:eliminate_ref_of_expr<|MERGE_RESOLUTION|>--- conflicted
+++ resolved
@@ -95,11 +95,7 @@
   let aux (flam : Flambda.t) =
     match flam with
     | Let { var;
-<<<<<<< HEAD
-            defining_expr = Prim(Pmakeblock(0, Mutable, _), l, _);
-=======
-            defining_expr = Prim(Pmakeblock(0, Asttypes.Mutable, _, _), l, _);
->>>>>>> 94454f5f
+            defining_expr = Prim(Pmakeblock(0, Mutable, _, _), l, _);
           } ->
       map := Variable.Map.add var (List.length l) !map
     | _ -> ()
@@ -135,11 +131,7 @@
     let aux (flam : Flambda.t) : Flambda.t =
       match flam with
       | Let { var;
-<<<<<<< HEAD
-              defining_expr = Prim(Pmakeblock(0, Mutable, shape), l,_);
-=======
-              defining_expr = Prim(Pmakeblock(0, Asttypes.Mutable, shape, _mode), l,_);
->>>>>>> 94454f5f
+              defining_expr = Prim(Pmakeblock(0, Mutable, shape, _mode), l,_);
               body }
         when convertible_variable var ->
         let shape = match shape with
