--- conflicted
+++ resolved
@@ -65,11 +65,7 @@
   | Punboxedfloatarray Unboxed_float64 ->
     Values_or_immediates_or_naked_floats
   | Punboxedfloatarray Unboxed_float32 -> Naked_float32s
-<<<<<<< HEAD
-  | Punboxedintarray (Unboxed_int8 | Unboxed_int16 | Unboxed_int) ->
-=======
   | Punboxedintarray (Unboxed_int8 | Unboxed_int16) ->
->>>>>>> 3b595799
     Misc.unboxed_small_int_arrays_are_not_implemented ()
   | Punboxedintarray Unboxed_int32 -> Naked_int32s
   | Punboxedintarray Unboxed_int64 -> Naked_int64s
