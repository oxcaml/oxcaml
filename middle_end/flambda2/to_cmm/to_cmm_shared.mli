--- conflicted
+++ resolved
@@ -89,24 +89,6 @@
 module Update_kind : sig
   type t
 
-<<<<<<< HEAD
-  val values : t
-
-  val naked_int32s : t
-
-  val naked_int32_fields : t
-
-  val naked_int64s : t
-
-  val naked_floats : t
-
-  val naked_float32s : t
-
-  val naked_float32_fields : t
-
-  val naked_vec128s : t
-
-=======
   val pointers : t
 
   val tagged_immediates : t
@@ -135,7 +117,6 @@
 
   (** Assumes each field is a word; the byte offset is [index * size_addr].
       Note that in this case the index is still based on word-width fields! *)
->>>>>>> 219d2dcc
   val naked_vec128_fields : t
 end
 
