(**************************************************************************)
(*                                                                        *)
(*                                 OCaml                                  *)
(*                                                                        *)
(*                        Guillaume Bury, OCamlPro                        *)
(*                                                                        *)
(*   Copyright 2019--2019 OCamlPro SAS                                    *)
(*                                                                        *)
(*   All rights reserved.  This file is distributed under the terms of    *)
(*   the GNU Lesser General Public License version 2.1, with the          *)
(*   special exception on linking described in the file LICENSE.          *)
(*                                                                        *)
(**************************************************************************)

open! Cmm_helpers
open! Cmm_builtins
module Ece = Effects_and_coeffects

let remove_skipped_params params_with_types =
  List.filter_map
    (fun (v, param_type) ->
      match (param_type : Cmm.machtype To_cmm_env.param_type) with
      | Skip_param -> None
      | Param machtype -> Some (v, machtype))
    params_with_types

let rec remove_skipped_args args param_types =
  match args, (param_types : _ To_cmm_env.param_type list) with
  | [], [] -> []
  | _ :: r, Skip_param :: r' -> remove_skipped_args r r'
  | arg :: r, Param _ :: r' -> arg :: remove_skipped_args r r'
  | _ :: _, [] | [], _ :: _ ->
    Misc.fatal_errorf
      "Mismatched list sizes in To_cmm_shared.remove_skipped_args"

let remove_var_with_provenance free_vars var =
  let v = Backend_var.With_provenance.var var in
  Backend_var.Set.remove v free_vars

let remove_var_opt_with_provenance free_vars var =
  match var with
  | None -> free_vars
  | Some var -> remove_var_with_provenance free_vars var

let remove_vars_with_machtype free_vars vars =
  List.fold_left
    (fun free_vars (cmm_var, _machtype) ->
      remove_var_with_provenance free_vars cmm_var)
    free_vars vars

let exttype_of_kind (k : Flambda_kind.t) : Cmm.exttype =
  match k with
  | Value -> XInt
  | Naked_number Naked_float -> XFloat
  | Naked_number Naked_float32 -> XFloat32
  | Naked_number Naked_int64 -> XInt64
  | Naked_number Naked_int32 -> XInt32
  | Naked_number Naked_int16 -> XInt16
  | Naked_number Naked_int8 -> XInt8
  | Naked_number (Naked_immediate | Naked_nativeint) -> (
    match Targetint_32_64.num_bits with
    | Thirty_two -> XInt32
    | Sixty_four -> XInt64)
  | Naked_number Naked_vec128 -> XVec128
  | Naked_number Naked_vec256 -> XVec256
  | Naked_number Naked_vec512 -> XVec512
  | Region -> Misc.fatal_error "[Region] kind not expected here"
  | Rec_info -> Misc.fatal_error "[Rec_info] kind not expected here"

let machtype_of_kind (kind : Flambda_kind.With_subkind.t) =
  match Flambda_kind.With_subkind.kind kind with
  | Value -> (
    match Flambda_kind.With_subkind.non_null_value_subkind kind with
    | Tagged_immediate -> Cmm.typ_int
    | Anything | Boxed_float32 | Boxed_float | Boxed_int32 | Boxed_int64
    | Boxed_nativeint | Boxed_vec128 | Boxed_vec256 | Boxed_vec512 | Variant _
    | Float_block _ | Float_array | Immediate_array | Unboxed_float32_array
    | Unboxed_int32_array | Unboxed_int64_array | Unboxed_nativeint_array
    | Unboxed_vec128_array | Unboxed_vec256_array | Unboxed_vec512_array
    | Value_array | Generic_array | Unboxed_product_array ->
      Cmm.typ_val)
  | Naked_number Naked_float -> Cmm.typ_float
  | Naked_number Naked_float32 -> Cmm.typ_float32
  | Naked_number Naked_vec128 -> Cmm.typ_vec128
<<<<<<< HEAD
  | Naked_number
      ( Naked_immediate | Naked_int8 | Naked_int16 | Naked_int32 | Naked_int64
      | Naked_nativeint ) ->
=======
  | Naked_number Naked_vec256 -> Cmm.typ_vec256
  | Naked_number Naked_vec512 -> Cmm.typ_vec512
  | Naked_number (Naked_immediate | Naked_int32 | Naked_int64 | Naked_nativeint)
    ->
>>>>>>> 9d46f41f
    Cmm.typ_int
  | Region -> Cmm.typ_int
  | Rec_info -> Misc.fatal_error "[Rec_info] kind not expected here"

let extended_machtype_of_kind (kind : Flambda_kind.With_subkind.t) =
  match Flambda_kind.With_subkind.kind kind with
  | Value -> (
    match Flambda_kind.With_subkind.non_null_value_subkind kind with
    | Tagged_immediate -> Extended_machtype.typ_tagged_int
    | Anything | Boxed_float | Boxed_float32 | Boxed_int32 | Boxed_int64
    | Boxed_nativeint | Boxed_vec128 | Boxed_vec256 | Boxed_vec512 | Variant _
    | Float_block _ | Float_array | Immediate_array | Unboxed_float32_array
    | Unboxed_int32_array | Unboxed_int64_array | Unboxed_nativeint_array
    | Unboxed_vec128_array | Unboxed_vec256_array | Unboxed_vec512_array
    | Value_array | Generic_array | Unboxed_product_array ->
      Extended_machtype.typ_val)
  | Naked_number Naked_float -> Extended_machtype.typ_float
  | Naked_number Naked_float32 -> Extended_machtype.typ_float32
  | Naked_number Naked_vec128 -> Extended_machtype.typ_vec128
<<<<<<< HEAD
  | Naked_number
      ( Naked_immediate | Naked_int8 | Naked_int16 | Naked_int32 | Naked_int64
      | Naked_nativeint ) ->
=======
  | Naked_number Naked_vec256 -> Extended_machtype.typ_vec256
  | Naked_number Naked_vec512 -> Extended_machtype.typ_vec512
  | Naked_number (Naked_immediate | Naked_int32 | Naked_int64 | Naked_nativeint)
    ->
>>>>>>> 9d46f41f
    Extended_machtype.typ_any_int
  | Region -> Misc.fatal_error "[Region] kind not expected here"
  | Rec_info -> Misc.fatal_error "[Rec_info] kind not expected here"

let memory_chunk_of_kind (kind : Flambda_kind.With_subkind.t) : Cmm.memory_chunk
    =
  match Flambda_kind.With_subkind.kind kind with
  | Value -> (
    match Flambda_kind.With_subkind.non_null_value_subkind kind with
    | Tagged_immediate -> Word_int
    | Anything | Boxed_float | Boxed_float32 | Boxed_int32 | Boxed_int64
    | Boxed_nativeint | Boxed_vec128 | Boxed_vec256 | Boxed_vec512 | Variant _
    | Float_block _ | Float_array | Immediate_array | Unboxed_float32_array
    | Unboxed_int32_array | Unboxed_int64_array | Unboxed_nativeint_array
    | Unboxed_vec128_array | Unboxed_vec256_array | Unboxed_vec512_array
    | Value_array | Generic_array | Unboxed_product_array ->
      Word_val)
  | Naked_number (Naked_int64 | Naked_nativeint | Naked_immediate) -> Word_int
  | Naked_number Naked_int32 ->
    (* This only reads and writes 32 bits, but will sign extend upon reading. *)
    Thirtytwo_signed
  | Naked_number Naked_int16 -> Sixteen_signed
  | Naked_number Naked_int8 -> Byte_signed
  | Naked_number Naked_float -> Double
  | Naked_number Naked_float32 -> Single { reg = Float32 }
  (* SIMD memory operations are default unaligned. Aligned bigarray operations
     are handled separately via cmm. *)
  | Naked_number Naked_vec128 -> Onetwentyeight_unaligned
  | Naked_number Naked_vec256 -> Twofiftysix_unaligned
  | Naked_number Naked_vec512 -> Fivetwelve_unaligned
  | Region | Rec_info ->
    Misc.fatal_errorf "Bad kind %a for [memory_chunk_of_kind]"
      Flambda_kind.With_subkind.print kind

let machtype_of_kinded_parameter p = Bound_parameter.kind p |> machtype_of_kind

let param_machtype_of_kinded_parameter bp : _ To_cmm_env.param_type =
  let k = Bound_parameter.kind bp in
  match[@ocaml.warning "-4"] Flambda_kind.With_subkind.kind k with
  | Rec_info -> Skip_param
  | _ -> Param (machtype_of_kind k)

let targetint ~dbg t =
  match Targetint_32_64.repr t with
  | Int32 i -> int32 ~dbg i
  | Int64 i -> int64 ~dbg i

let tag_targetint t = Targetint_32_64.(add (shift_left t 1) one)

(* We shouldn't really be converting to [nativeint] but the definition of the
   Cmm term language currently requires this. *)
let nativeint_of_targetint t =
  match Targetint_32_64.repr t with
  | Int32 i -> Nativeint.of_int32 i
  | Int64 i -> Int64.to_nativeint i

let name0 ?consider_inlining_effectful_expressions env res name =
  Name.pattern_match name
    ~var:(fun v ->
      To_cmm_env.inline_variable ?consider_inlining_effectful_expressions env
        res v)
    ~symbol:(fun s ->
      let sym = To_cmm_result.symbol res s in
      (* CR mshinwell: fix debuginfo? *)
      To_cmm_env.
        { env;
          res;
          expr =
            { cmm = symbol ~dbg:Debuginfo.none sym;
              free_vars = Backend_var.Set.empty;
              effs = Ece.pure_can_be_duplicated
            }
        })

let name env name = name0 env name

let const ~dbg cst =
  match Reg_width_const.descr cst with
  | Naked_immediate i -> targetint ~dbg (Targetint_31_63.to_targetint i)
  | Tagged_immediate i ->
    targetint ~dbg (tag_targetint (Targetint_31_63.to_targetint i))
  | Naked_float32 f ->
    float32 ~dbg (Numeric_types.Float32_by_bit_pattern.to_float f)
  | Naked_float f -> float ~dbg (Numeric_types.Float_by_bit_pattern.to_float f)
  | Naked_int8 i -> int32 ~dbg (Int32.of_int (Numeric_types.Int8.to_int i))
  | Naked_int16 i -> int32 ~dbg (Int32.of_int (Numeric_types.Int16.to_int i))
  | Naked_int32 i -> int32 ~dbg i
  | Naked_int64 i -> int64 ~dbg i
  | Naked_vec128 i ->
    let { Vector_types.Vec128.Bit_pattern.word0; word1 } =
      Vector_types.Vec128.Bit_pattern.to_bits i
    in
    vec128 ~dbg { word0; word1 }
  | Naked_vec256 i ->
    let { Vector_types.Vec256.Bit_pattern.word0; word1; word2; word3 } =
      Vector_types.Vec256.Bit_pattern.to_bits i
    in
    vec256 ~dbg { word0; word1; word2; word3 }
  | Naked_vec512 i ->
    let { Vector_types.Vec512.Bit_pattern.word0;
          word1;
          word2;
          word3;
          word4;
          word5;
          word6;
          word7
        } =
      Vector_types.Vec512.Bit_pattern.to_bits i
    in
    vec512 ~dbg { word0; word1; word2; word3; word4; word5; word6; word7 }
  | Naked_nativeint t -> targetint ~dbg t
  | Null -> targetint ~dbg Targetint_32_64.zero

let simple ?consider_inlining_effectful_expressions ~dbg env res s =
  Simple.pattern_match s
    ~name:(fun n ~coercion:_ ->
      name0 ?consider_inlining_effectful_expressions env res n)
    ~const:(fun c ->
      To_cmm_env.
        { env;
          res;
          expr =
            { cmm = const ~dbg c;
              free_vars = Backend_var.Set.empty;
              effs = Ece.pure_can_be_duplicated
            }
        })

let name_static res name =
  Name.pattern_match name
    ~var:(fun v -> `Var v)
    ~symbol:(fun s ->
      `Static_data [symbol_address (To_cmm_result.symbol res s)])

let const_static cst : Cmm.data_item list =
  match Reg_width_const.descr cst with
  | Naked_immediate i ->
    [cint (nativeint_of_targetint (Targetint_31_63.to_targetint i))]
  | Tagged_immediate i ->
    [ cint
        (nativeint_of_targetint
           (tag_targetint (Targetint_31_63.to_targetint i))) ]
  | Naked_float f -> [cfloat (Numeric_types.Float_by_bit_pattern.to_float f)]
  | Naked_float32 f ->
    (* Statically-allocated float32 values are zero padded. We must explicitly
       add the padding otherwise subsequent values will be misaligned. If this
       code is ever used on big-endian systems (which seems unlikely), this
       needs checking. (It should be fine so long as a 32-bit load is used.) *)
    [cfloat32 (Numeric_types.Float32_by_bit_pattern.to_float f); cint32 0l]
  | Naked_int32 i ->
    (* Just in case of future big endian support, this is also written
       explicitly in two halves. *)
    [cint32 i; cint32 0l]
  | Naked_int16 i ->
    (* In keeping with Naked_float32, this is padded to 8 bytes, but it's not
       obvious to me why we are doing this instead of requiring alignment on
       other values that need it. *)
    [Cint16 (Numeric_types.Int16.to_int i); Cskip 6]
  | Naked_int8 i -> [Cint8 (Numeric_types.Int8.to_int i); Cskip 7]
  | Naked_int64 i ->
    (* We don't use To_cmm for 32-bit targets, so nativeint is 64 bits. *)
    [cint (Int64.to_nativeint i)]
  | Naked_nativeint t -> [cint (nativeint_of_targetint t)]
  | Naked_vec128 v ->
    let { Vector_types.Vec128.Bit_pattern.word0; word1 } =
      Vector_types.Vec128.Bit_pattern.to_bits v
    in
    [cvec128 { word0; word1 }]
  | Naked_vec256 v ->
    let { Vector_types.Vec256.Bit_pattern.word0; word1; word2; word3 } =
      Vector_types.Vec256.Bit_pattern.to_bits v
    in
    [cvec256 { word0; word1; word2; word3 }]
  | Naked_vec512 v ->
    let { Vector_types.Vec512.Bit_pattern.word0;
          word1;
          word2;
          word3;
          word4;
          word5;
          word6;
          word7
        } =
      Vector_types.Vec512.Bit_pattern.to_bits v
    in
    [cvec512 { word0; word1; word2; word3; word4; word5; word6; word7 }]
  | Null -> [cint 0n]

let simple_static res s =
  Simple.pattern_match s
    ~name:(fun n ~coercion:_ -> name_static res n)
    ~const:(fun c -> `Static_data (const_static c))

let simple_list ?consider_inlining_effectful_expressions ~dbg env res l =
  (* Note that [To_cmm_primitive] relies on this function translating the
     [Simple] at the head of the list first. *)
  let aux (list, acc_free_vars, env, res, acc_effs) x =
    let To_cmm_env.{ env; res; expr = { cmm; free_vars; effs } } =
      simple ?consider_inlining_effectful_expressions ~dbg env res x
    in
    let free_vars = Backend_var.Set.union acc_free_vars free_vars in
    cmm :: list, free_vars, env, res, Ece.join acc_effs effs
  in
  let args, free_vars, env, res, effs =
    List.fold_left aux
      ([], Backend_var.Set.empty, env, res, Ece.pure_can_be_duplicated)
      l
  in
  List.rev args, free_vars, env, res, effs

let bound_parameters_aux ~f env l =
  let flambda_vars = Bound_parameters.vars l in
  let env, cmm_vars = To_cmm_env.create_bound_parameters env flambda_vars in
  let vars =
    List.map2 (fun v v' -> v, f v') cmm_vars (Bound_parameters.to_list l)
  in
  env, vars

let continuation_bound_parameters env l =
  bound_parameters_aux ~f:param_machtype_of_kinded_parameter env l

let function_bound_parameters env l =
  bound_parameters_aux ~f:machtype_of_kinded_parameter env l

let invalid res ~message =
  let dbg = Debuginfo.none in
  let message_sym, res =
    match To_cmm_result.invalid_message_symbol res ~message with
    | None ->
      let message_sym =
        Symbol.create
          (Compilation_unit.get_current_exn ())
          (Linkage_name.of_string
             (Variable.unique_name (Variable.create "invalid")))
      in
      let res =
        Cmm_helpers.emit_string_constant
          (To_cmm_result.symbol res message_sym)
          message []
        |> To_cmm_result.add_archive_data_items res
      in
      let res =
        To_cmm_result.add_invalid_message_symbol res message_sym ~message
      in
      message_sym, res
    | Some message_sym -> message_sym, res
  in
  let call_expr =
    extcall ~dbg ~alloc:false ~is_c_builtin:false ~effects:Arbitrary_effects
      ~coeffects:Has_coeffects ~returns:false ~ty_args:[XInt]
      Cmm.caml_flambda2_invalid Cmm.typ_void
      [symbol ~dbg (To_cmm_result.symbol res message_sym)]
  in
  call_expr, res

module Update_kind = struct
  type kind =
    | Pointer
    | Immediate
    | Naked_int8
    | Naked_int16
    | Naked_int32
    | Naked_int64
    | Naked_float
    | Naked_float32
    | Naked_vec128
    | Naked_vec256
    | Naked_vec512

  (* The [stride] is the number of bytes by which an [index] supplied to
     [make_update], below, needs to be multiplied to get the byte offset into
     the corresponding block. Note that [stride] may be smaller than the width
     of the value being written, for example in the [Naked_vec128] case, where
     addressing is still field-based but the values being written actually
     occupy two fields. *)
  type t =
    { kind : kind;
      stride : int
    }

  let () =
    assert (Arch.size_addr = 8);
    assert (Arch.size_float = 8)

  let field_size_in_words t =
    match t.kind with
    | Pointer | Immediate | Naked_int8 | Naked_int16 | Naked_int32 | Naked_int64
    | Naked_float | Naked_float32 ->
      1
    | Naked_vec128 -> 2
    | Naked_vec256 -> 4
    | Naked_vec512 -> 8

  let pointers = { kind = Pointer; stride = Arch.size_addr }

  let tagged_immediates = { kind = Immediate; stride = Arch.size_addr }

  let naked_int32s = { kind = Naked_int32; stride = 4 }

  let naked_int64s = { kind = Naked_int64; stride = 8 }

  let naked_floats = { kind = Naked_float; stride = Arch.size_float }

  let naked_float32s = { kind = Naked_float32; stride = 4 }

  let naked_vec128s = { kind = Naked_vec128; stride = 16 }

<<<<<<< HEAD
  let naked_int8_fields = { kind = Naked_int8; stride = Arch.size_addr }

  let naked_int16_fields = { kind = Naked_int16; stride = Arch.size_addr }
=======
  let naked_vec256s = { kind = Naked_vec256; stride = 32 }

  let naked_vec512s = { kind = Naked_vec512; stride = 64 }
>>>>>>> 9d46f41f

  let naked_int32_fields = { kind = Naked_int32; stride = Arch.size_addr }

  let naked_float32_fields = { kind = Naked_float32; stride = Arch.size_addr }

  let naked_vec128_fields = { kind = Naked_vec128; stride = Arch.size_addr }

  let naked_vec256_fields = { kind = Naked_vec256; stride = Arch.size_addr }

  let naked_vec512_fields = { kind = Naked_vec512; stride = Arch.size_addr }
end

let make_update env res dbg ({ kind; stride } : Update_kind.t) ~symbol var
    ~index ~prev_updates =
  let To_cmm_env.{ env; res; expr = { cmm = field_value; free_vars; effs } } =
    To_cmm_env.inline_variable env res var
  in
  let cmm =
    let must_use_setfield : Lambda.immediate_or_pointer option =
      (* The 4 GC does not need to see static field updates, but the 5 GC must,
         due to differences in how global roots are handled. *)
      if not Config.runtime5
      then None
      else
        match kind with
        | Pointer -> Some Pointer
        | Immediate ->
          (* See [caml_initialize]; we can avoid this function in this case. *)
          None
<<<<<<< HEAD
        | Naked_int8 | Naked_int16 | Naked_int32 | Naked_int64 | Naked_float
        | Naked_float32 | Naked_vec128 ->
=======
        | Naked_int32 | Naked_int64 | Naked_float | Naked_float32 | Naked_vec128
        | Naked_vec256 | Naked_vec512 ->
>>>>>>> 9d46f41f
          (* The GC never sees these fields, so we can avoid using
             [caml_initialize]. This is important as it significantly reduces
             the complexity of the statically-allocated inconstant unboxed int32
             array case, which otherwise would have to use 64-bit writes. *)
          None
    in
    match must_use_setfield with
    | Some imm_or_ptr ->
      assert (stride = Arch.size_addr);
      Cmm_helpers.setfield index imm_or_ptr Root_initialization symbol
        field_value dbg
    | None ->
      let memory_chunk : Cmm.memory_chunk =
        match kind with
        | Pointer -> Word_val
        | Immediate -> Word_int
        | Naked_int8 | Naked_int16 ->
          (* CR layouts v5.1: we only support small integers in being
             sign-extended in word fields *)
          assert (stride = Arch.size_addr);
          Word_int
        | Naked_int32 ->
          (* Cmm expressions representing int32 values are always sign extended.
             By using [Word_int] in the "fields" cases (see [Update_kind],
             above) we maintain the convention that 32-bit integers in 64-bit
             fields are sign extended. *)
          if stride = Arch.size_addr then Word_int else Thirtytwo_signed
        | Naked_int64 -> Word_int
        | Naked_float -> Double
        | Naked_float32 ->
          (* In the case where [kind.stride > 4] we are relying on the fact that
             the data section is zero initialized, in order that the high 32
             bits of the 64-bit field are deterministic, which is important for
             build reproducibility. *)
          Single { reg = Float32 }
        | Naked_vec128 -> Onetwentyeight_unaligned
        | Naked_vec256 -> Twofiftysix_unaligned
        | Naked_vec512 -> Fivetwelve_unaligned
      in
      let addr = strided_field_address symbol ~stride ~index dbg in
      store ~dbg memory_chunk Initialization ~addr ~new_value:field_value
  in
  match[@warning "-4"] field_value with
  | Cvar v ->
    let env = To_cmm_env.add_symbol_init env v cmm in
    env, res, prev_updates
  | _ ->
    let update =
      match prev_updates with
      | None -> To_cmm_env.{ cmm; free_vars; effs }
      | Some (prev : To_cmm_env.expr_with_info) ->
        let cmm = sequence prev.cmm cmm in
        let free_vars = Backend_var.Set.union prev.free_vars free_vars in
        let effs = Ece.join prev.effs effs in
        To_cmm_env.{ cmm; free_vars; effs }
    in
    env, res, Some update

let check_arity arity args =
  Flambda_arity.cardinal_unarized arity = List.length args

let extended_machtype_of_return_arity arity =
  match Flambda_arity.unarized_components arity with
  | [] ->
    (* Functions that never return have arity 0. In that case, we use the most
       restrictive machtype to ensure that the return value of the function is
       not used. *)
    Extended_machtype.typ_void
  | [k] ->
    (* Regular functions with a single return value *)
    extended_machtype_of_kind k
  | arity ->
    (* Functions returning multiple values *)
    List.map extended_machtype_of_kind arity |> Array.concat

let alloc_mode_for_applications_to_cmx t =
  match t with
  | Alloc_mode.For_applications.Local _ -> Cmx_format.Alloc_local
  | Alloc_mode.For_applications.Heap -> Cmx_format.Alloc_heap

let alloc_mode_for_allocations_to_cmm t =
  match t with
  | Alloc_mode.For_allocations.Heap -> Cmm.Alloc_mode.Heap
  | Alloc_mode.For_allocations.Local _ ->
    assert (Flambda_features.stack_allocation_enabled ());
    Cmm.Alloc_mode.Local<|MERGE_RESOLUTION|>--- conflicted
+++ resolved
@@ -82,16 +82,11 @@
   | Naked_number Naked_float -> Cmm.typ_float
   | Naked_number Naked_float32 -> Cmm.typ_float32
   | Naked_number Naked_vec128 -> Cmm.typ_vec128
-<<<<<<< HEAD
+  | Naked_number Naked_vec256 -> Cmm.typ_vec256
+  | Naked_number Naked_vec512 -> Cmm.typ_vec512
   | Naked_number
       ( Naked_immediate | Naked_int8 | Naked_int16 | Naked_int32 | Naked_int64
       | Naked_nativeint ) ->
-=======
-  | Naked_number Naked_vec256 -> Cmm.typ_vec256
-  | Naked_number Naked_vec512 -> Cmm.typ_vec512
-  | Naked_number (Naked_immediate | Naked_int32 | Naked_int64 | Naked_nativeint)
-    ->
->>>>>>> 9d46f41f
     Cmm.typ_int
   | Region -> Cmm.typ_int
   | Rec_info -> Misc.fatal_error "[Rec_info] kind not expected here"
@@ -111,16 +106,11 @@
   | Naked_number Naked_float -> Extended_machtype.typ_float
   | Naked_number Naked_float32 -> Extended_machtype.typ_float32
   | Naked_number Naked_vec128 -> Extended_machtype.typ_vec128
-<<<<<<< HEAD
+  | Naked_number Naked_vec256 -> Extended_machtype.typ_vec256
+  | Naked_number Naked_vec512 -> Extended_machtype.typ_vec512
   | Naked_number
       ( Naked_immediate | Naked_int8 | Naked_int16 | Naked_int32 | Naked_int64
       | Naked_nativeint ) ->
-=======
-  | Naked_number Naked_vec256 -> Extended_machtype.typ_vec256
-  | Naked_number Naked_vec512 -> Extended_machtype.typ_vec512
-  | Naked_number (Naked_immediate | Naked_int32 | Naked_int64 | Naked_nativeint)
-    ->
->>>>>>> 9d46f41f
     Extended_machtype.typ_any_int
   | Region -> Misc.fatal_error "[Region] kind not expected here"
   | Rec_info -> Misc.fatal_error "[Rec_info] kind not expected here"
@@ -429,15 +419,13 @@
 
   let naked_vec128s = { kind = Naked_vec128; stride = 16 }
 
-<<<<<<< HEAD
+  let naked_vec256s = { kind = Naked_vec256; stride = 32 }
+
+  let naked_vec512s = { kind = Naked_vec512; stride = 64 }
+
   let naked_int8_fields = { kind = Naked_int8; stride = Arch.size_addr }
 
   let naked_int16_fields = { kind = Naked_int16; stride = Arch.size_addr }
-=======
-  let naked_vec256s = { kind = Naked_vec256; stride = 32 }
-
-  let naked_vec512s = { kind = Naked_vec512; stride = 64 }
->>>>>>> 9d46f41f
 
   let naked_int32_fields = { kind = Naked_int32; stride = Arch.size_addr }
 
@@ -467,13 +455,8 @@
         | Immediate ->
           (* See [caml_initialize]; we can avoid this function in this case. *)
           None
-<<<<<<< HEAD
         | Naked_int8 | Naked_int16 | Naked_int32 | Naked_int64 | Naked_float
-        | Naked_float32 | Naked_vec128 ->
-=======
-        | Naked_int32 | Naked_int64 | Naked_float | Naked_float32 | Naked_vec128
-        | Naked_vec256 | Naked_vec512 ->
->>>>>>> 9d46f41f
+        | Naked_float32 | Naked_vec128 | Naked_vec256 | Naked_vec512 ->
           (* The GC never sees these fields, so we can avoid using
              [caml_initialize]. This is important as it significantly reduces
              the complexity of the statically-allocated inconstant unboxed int32
