(**************************************************************************)
(*                                                                        *)
(*                                 OCaml                                  *)
(*                                                                        *)
(*                        Guillaume Bury, OCamlPro                        *)
(*                                                                        *)
(*   Copyright 2019--2019 OCamlPro SAS                                    *)
(*                                                                        *)
(*   All rights reserved.  This file is distributed under the terms of    *)
(*   the GNU Lesser General Public License version 2.1, with the          *)
(*   special exception on linking described in the file LICENSE.          *)
(*                                                                        *)
(**************************************************************************)

open! Cmm_helpers
open! Cmm_builtins
module Ece = Effects_and_coeffects

let remove_var_with_provenance free_vars var =
  let v = Backend_var.With_provenance.var var in
  Backend_var.Set.remove v free_vars

let remove_vars_with_machtype free_vars vars =
  List.fold_left
    (fun free_vars (cmm_var, _machtype) ->
      remove_var_with_provenance free_vars cmm_var)
    free_vars vars

let exttype_of_kind (k : Flambda_kind.t) : Cmm.exttype =
  match k with
  | Value -> XInt
  | Naked_number Naked_float -> XFloat
  | Naked_number Naked_float32 -> XFloat32
  | Naked_number Naked_int64 -> XInt64
  | Naked_number Naked_int32 -> XInt32
  | Naked_number (Naked_immediate | Naked_nativeint) -> (
    match Targetint_32_64.num_bits with
    | Thirty_two -> XInt32
    | Sixty_four -> XInt64)
  | Naked_number Naked_vec128 -> XVec128
  | Region -> Misc.fatal_error "[Region] kind not expected here"
  | Rec_info -> Misc.fatal_error "[Rec_info] kind not expected here"

let machtype_of_kind (kind : Flambda_kind.With_subkind.t) =
  match Flambda_kind.With_subkind.kind kind with
  | Value -> (
    match Flambda_kind.With_subkind.subkind kind with
    | Tagged_immediate -> Cmm.typ_int
    | Anything | Boxed_float32 | Boxed_float | Boxed_int32 | Boxed_int64
    | Boxed_nativeint | Boxed_vec128 | Variant _ | Float_block _ | Float_array
    | Immediate_array | Unboxed_int32_array | Unboxed_int64_array
    | Unboxed_nativeint_array | Value_array | Generic_array ->
      Cmm.typ_val)
  | Naked_number (Naked_float | Naked_float32) -> Cmm.typ_float
  | Naked_number Naked_vec128 -> Cmm.typ_vec128
  | Naked_number (Naked_immediate | Naked_int32 | Naked_int64 | Naked_nativeint)
    ->
    Cmm.typ_int
  | Region | Rec_info -> assert false

let extended_machtype_of_kind (kind : Flambda_kind.With_subkind.t) =
  match Flambda_kind.With_subkind.kind kind with
  | Value -> (
    match Flambda_kind.With_subkind.subkind kind with
    | Tagged_immediate -> Extended_machtype.typ_tagged_int
    | Anything | Boxed_float | Boxed_float32 | Boxed_int32 | Boxed_int64
    | Boxed_nativeint | Boxed_vec128 | Variant _ | Float_block _ | Float_array
    | Immediate_array | Unboxed_int32_array | Unboxed_int64_array
    | Unboxed_nativeint_array | Value_array | Generic_array ->
      Extended_machtype.typ_val)
  | Naked_number (Naked_float32 | Naked_float) -> Extended_machtype.typ_float
  | Naked_number Naked_vec128 -> Extended_machtype.typ_vec128
  | Naked_number (Naked_immediate | Naked_int32 | Naked_int64 | Naked_nativeint)
    ->
    Extended_machtype.typ_any_int
  | Region | Rec_info -> assert false

let memory_chunk_of_kind (kind : Flambda_kind.With_subkind.t) : Cmm.memory_chunk
    =
  match Flambda_kind.With_subkind.kind kind with
  | Value -> (
    match Flambda_kind.With_subkind.subkind kind with
    | Tagged_immediate -> Word_int
    | Anything | Boxed_float | Boxed_float32 | Boxed_int32 | Boxed_int64
    | Boxed_nativeint | Boxed_vec128 | Variant _ | Float_block _ | Float_array
    | Immediate_array | Unboxed_int32_array | Unboxed_int64_array
    | Unboxed_nativeint_array | Value_array | Generic_array ->
      Word_val)
  | Naked_number (Naked_int64 | Naked_nativeint | Naked_immediate) -> Word_int
<<<<<<< HEAD
  | Naked_number Naked_int32 -> Thirtytwo_signed
=======
  | Naked_number Naked_int32 ->
    (* This only reads and writes 32 bits, but will sign extend upon reading. *)
    Thirtytwo_signed
>>>>>>> 219d2dcc
  | Naked_number Naked_float -> Double
  | Naked_number Naked_float32 -> Single { reg = Float32 }
  | Naked_number Naked_vec128 ->
    (* 128-bit memory operations are default unaligned. Aligned (big)array
       operations are handled separately via cmm. *)
    Onetwentyeight_unaligned
  | Region | Rec_info ->
    Misc.fatal_errorf "Bad kind %a for [memory_chunk_of_kind]"
      Flambda_kind.With_subkind.print kind

let machtype_of_kinded_parameter p = Bound_parameter.kind p |> machtype_of_kind

let targetint ~dbg t =
  match Targetint_32_64.repr t with
  | Int32 i -> int32 ~dbg i
  | Int64 i -> int64 ~dbg i

let tag_targetint t = Targetint_32_64.(add (shift_left t 1) one)

(* We shouldn't really be converting to [nativeint] but the definition of the
   Cmm term language currently requires this. *)
let nativeint_of_targetint t =
  match Targetint_32_64.repr t with
  | Int32 i -> Nativeint.of_int32 i
  | Int64 i -> Int64.to_nativeint i

let name0 ?consider_inlining_effectful_expressions env res name =
  Name.pattern_match name
    ~var:(fun v ->
      To_cmm_env.inline_variable ?consider_inlining_effectful_expressions env
        res v)
    ~symbol:(fun s ->
      let sym = To_cmm_result.symbol res s in
      (* CR mshinwell: fix debuginfo? *)
      To_cmm_env.
        { env;
          res;
          expr =
            { cmm = symbol ~dbg:Debuginfo.none sym;
              free_vars = Backend_var.Set.empty;
              effs = Ece.pure_can_be_duplicated
            }
        })

let name env name = name0 env name

let const ~dbg cst =
  match Reg_width_const.descr cst with
  | Naked_immediate i -> targetint ~dbg (Targetint_31_63.to_targetint i)
  | Tagged_immediate i ->
    targetint ~dbg (tag_targetint (Targetint_31_63.to_targetint i))
  | Naked_float32 f ->
    float32 ~dbg (Numeric_types.Float32_by_bit_pattern.to_float f)
  | Naked_float f -> float ~dbg (Numeric_types.Float_by_bit_pattern.to_float f)
  | Naked_int32 i -> int32 ~dbg i
  | Naked_int64 i -> int64 ~dbg i
  | Naked_vec128 i ->
    let { Vector_types.Vec128.Bit_pattern.high; low } =
      Vector_types.Vec128.Bit_pattern.to_bits i
    in
    vec128 ~dbg { high; low }
  | Naked_nativeint t -> targetint ~dbg t

let simple ?consider_inlining_effectful_expressions ~dbg env res s =
  Simple.pattern_match s
    ~name:(fun n ~coercion:_ ->
      name0 ?consider_inlining_effectful_expressions env res n)
    ~const:(fun c ->
      To_cmm_env.
        { env;
          res;
          expr =
            { cmm = const ~dbg c;
              free_vars = Backend_var.Set.empty;
              effs = Ece.pure_can_be_duplicated
            }
        })

let name_static res name =
  Name.pattern_match name
    ~var:(fun v -> `Var v)
    ~symbol:(fun s -> `Data [symbol_address (To_cmm_result.symbol res s)])

let const_static cst =
  match Reg_width_const.descr cst with
  | Naked_immediate i ->
    [cint (nativeint_of_targetint (Targetint_31_63.to_targetint i))]
  | Tagged_immediate i ->
    [ cint
        (nativeint_of_targetint
           (tag_targetint (Targetint_31_63.to_targetint i))) ]
  | Naked_float f -> [cfloat (Numeric_types.Float_by_bit_pattern.to_float f)]
  | Naked_float32 f ->
    (* Here we are relying on the data section being zero initialized to
       maintain the invariant that statically-allocated float32 values are zero
       padded. *)
    [cfloat32 (Numeric_types.Float32_by_bit_pattern.to_float f)]
  | Naked_int32 i -> [cint (Nativeint.of_int32 i)]
  (* We don't compile flambda-backend in 32-bit mode, so nativeint is 64
     bits. *)
  | Naked_int64 i -> [cint (Int64.to_nativeint i)]
  | Naked_vec128 v ->
    let { Vector_types.Vec128.Bit_pattern.high; low } =
      Vector_types.Vec128.Bit_pattern.to_bits v
    in
    [cvec128 { high; low }]
  | Naked_nativeint t -> [cint (nativeint_of_targetint t)]

let simple_static res s =
  Simple.pattern_match s
    ~name:(fun n ~coercion:_ -> name_static res n)
    ~const:(fun c -> `Data (const_static c))

let simple_list ?consider_inlining_effectful_expressions ~dbg env res l =
  (* Note that [To_cmm_primitive] relies on this function translating the
     [Simple] at the head of the list first. *)
  let aux (list, acc_free_vars, env, res, acc_effs) x =
    let To_cmm_env.{ env; res; expr = { cmm; free_vars; effs } } =
      simple ?consider_inlining_effectful_expressions ~dbg env res x
    in
    let free_vars = Backend_var.Set.union acc_free_vars free_vars in
    cmm :: list, free_vars, env, res, Ece.join acc_effs effs
  in
  let args, free_vars, env, res, effs =
    List.fold_left aux
      ([], Backend_var.Set.empty, env, res, Ece.pure_can_be_duplicated)
      l
  in
  List.rev args, free_vars, env, res, effs

let bound_parameters env l =
  let flambda_vars = Bound_parameters.vars l in
  let env, cmm_vars = To_cmm_env.create_bound_parameters env flambda_vars in
  let vars =
    List.map2
      (fun v v' -> v, machtype_of_kinded_parameter v')
      cmm_vars
      (Bound_parameters.to_list l)
  in
  env, vars

let invalid res ~message =
  let dbg = Debuginfo.none in
  let message_sym, res =
    match To_cmm_result.invalid_message_symbol res ~message with
    | None ->
      let message_sym =
        Symbol.create
          (Compilation_unit.get_current_exn ())
          (Linkage_name.of_string
             (Variable.unique_name (Variable.create "invalid")))
      in
      let res =
        Cmm_helpers.emit_string_constant
          (To_cmm_result.symbol res message_sym)
          message []
        |> To_cmm_result.add_archive_data_items res
      in
      let res =
        To_cmm_result.add_invalid_message_symbol res message_sym ~message
      in
      message_sym, res
    | Some message_sym -> message_sym, res
  in
  let call_expr =
    extcall ~dbg ~alloc:false ~is_c_builtin:false ~effects:Arbitrary_effects
      ~coeffects:Has_coeffects ~returns:false ~ty_args:[XInt]
      Cmm.caml_flambda2_invalid Cmm.typ_void
      [symbol ~dbg (To_cmm_result.symbol res message_sym)]
  in
  call_expr, res

module Update_kind = struct
  type kind =
<<<<<<< HEAD
    | Value
=======
    | Pointer
    | Immediate
>>>>>>> 219d2dcc
    | Naked_int32
    | Naked_int64
    | Naked_float
    | Naked_float32
    | Naked_vec128

<<<<<<< HEAD
=======
  (* The [stride] is the number of bytes by which an [index] supplied to
     [make_update], below, needs to be multiplied to get the byte offset into
     the corresponding block. Note that [stride] may be smaller than the width
     of the value being written, for example in the [Naked_vec128] case, where
     addressing is still field-based but the values being written actually
     occupy two fields. *)
>>>>>>> 219d2dcc
  type t =
    { kind : kind;
      stride : int
    }

<<<<<<< HEAD
  let values = { kind = Value; stride = Arch.size_addr }
=======
  let () =
    assert (Arch.size_addr = 8);
    assert (Arch.size_float = 8)

  let pointers = { kind = Pointer; stride = Arch.size_addr }

  let tagged_immediates = { kind = Immediate; stride = Arch.size_addr }
>>>>>>> 219d2dcc

  let naked_int32s = { kind = Naked_int32; stride = 4 }

  let naked_int64s = { kind = Naked_int64; stride = 8 }
<<<<<<< HEAD

  let naked_floats = { kind = Naked_float; stride = Arch.size_float }

=======

  let naked_floats = { kind = Naked_float; stride = Arch.size_float }

>>>>>>> 219d2dcc
  let naked_float32s = { kind = Naked_float32; stride = 4 }

  let naked_vec128s = { kind = Naked_vec128; stride = 16 }

  let naked_int32_fields = { kind = Naked_int32; stride = Arch.size_addr }

  let naked_float32_fields = { kind = Naked_float32; stride = Arch.size_addr }

  let naked_vec128_fields = { kind = Naked_vec128; stride = Arch.size_addr }
end

<<<<<<< HEAD
let make_update env res dbg (kind : Update_kind.t) ~symbol var ~index
    ~prev_updates =
=======
let make_update env res dbg ({ kind; stride } : Update_kind.t) ~symbol var
    ~index ~prev_updates =
>>>>>>> 219d2dcc
  let To_cmm_env.{ env; res; expr = { cmm; free_vars; effs } } =
    To_cmm_env.inline_variable env res var
  in
  let cmm =
<<<<<<< HEAD
    let must_use_setfield =
      match kind.kind with
      | Value -> Some Lambda.Pointer
      | Naked_int32 | Naked_int64 | Naked_float | Naked_float32 | Naked_vec128
        ->
        (* The GC never sees these fields, so we can avoid using
           [caml_initialize]. This is important as it significantly reduces the
           complexity of the statically-allocated inconstant unboxed int32 array
           case, which otherwise would have to use 64-bit writes. *)
        None
    in
    match must_use_setfield with
    | Some imm_or_ptr ->
      assert (kind.stride = Arch.size_addr);
      Cmm_helpers.setfield index imm_or_ptr Root_initialization symbol cmm dbg
    | None ->
      let memory_chunk : Cmm.memory_chunk =
        match kind.kind with
        | Value -> Misc.fatal_errorf "update_kind requires using setfield."
        | Naked_int32 -> Thirtytwo_signed
        | Naked_int64 -> Word_int
        | Naked_float -> Double
        | Naked_float32 -> Single { reg = Float32 }
        | Naked_vec128 -> Onetwentyeight_unaligned
      in
      let addr =
        if index * kind.stride = 0
        then symbol
        else
          Cmm.(
            Cop (Cadda, [symbol; Cconst_int (index * kind.stride, dbg)], dbg))
      in
=======
    let must_use_setfield : Lambda.immediate_or_pointer option =
      (* The 4 GC does not need to see static field updates, but the 5 GC must,
         due to differences in how global roots are handled. *)
      if not Config.runtime5
      then None
      else
        match kind with
        | Pointer -> Some Pointer
        | Immediate ->
          (* See [caml_initialize]; we can avoid this function in this case. *)
          None
        | Naked_int32 | Naked_int64 | Naked_float | Naked_float32 | Naked_vec128
          ->
          (* The GC never sees these fields, so we can avoid using
             [caml_initialize]. This is important as it significantly reduces
             the complexity of the statically-allocated inconstant unboxed int32
             array case, which otherwise would have to use 64-bit writes. *)
          None
    in
    match must_use_setfield with
    | Some imm_or_ptr ->
      assert (stride = Arch.size_addr);
      Cmm_helpers.setfield index imm_or_ptr Root_initialization symbol cmm dbg
    | None ->
      let memory_chunk : Cmm.memory_chunk =
        match kind with
        | Pointer -> Word_val
        | Immediate -> Word_int
        | Naked_int32 ->
          (* Cmm expressions representing int32 values are always sign extended.
             By using [Word_int] in the "fields" cases (see [Update_kind],
             above) we maintain the convention that 32-bit integers in 64-bit
             fields are sign extended. *)
          if stride > 4 then Word_int else Thirtytwo_signed
        | Naked_int64 -> Word_int
        | Naked_float -> Double
        | Naked_float32 ->
          (* In the case where [kind.stride > 4] we are relying on the fact that
             the data section is zero initialized, in order that the high 32
             bits of the 64-bit field are deterministic, which is important for
             build reproducibility. *)
          Single { reg = Float32 }
        | Naked_vec128 -> Onetwentyeight_unaligned
      in
      let addr = strided_field_address symbol ~stride ~index dbg in
>>>>>>> 219d2dcc
      store ~dbg memory_chunk Initialization ~addr ~new_value:cmm
  in
  let update =
    match prev_updates with
    | None -> To_cmm_env.{ cmm; free_vars; effs }
    | Some (prev : To_cmm_env.expr_with_info) ->
      let cmm = sequence prev.cmm cmm in
      let free_vars = Backend_var.Set.union prev.free_vars free_vars in
      let effs = Ece.join prev.effs effs in
      To_cmm_env.{ cmm; free_vars; effs }
  in
  env, res, Some update

let check_arity arity args =
  Flambda_arity.cardinal_unarized arity = List.length args

let extended_machtype_of_return_arity arity =
  match Flambda_arity.unarized_components arity with
  | [] ->
    (* Functions that never return have arity 0. In that case, we use the most
       restrictive machtype to ensure that the return value of the function is
       not used. *)
    Extended_machtype.typ_void
  | [k] ->
    (* Regular functions with a single return value *)
    extended_machtype_of_kind k
  | arity ->
    (* Functions returning multiple values *)
    List.map extended_machtype_of_kind arity |> Array.concat<|MERGE_RESOLUTION|>--- conflicted
+++ resolved
@@ -87,13 +87,9 @@
     | Unboxed_nativeint_array | Value_array | Generic_array ->
       Word_val)
   | Naked_number (Naked_int64 | Naked_nativeint | Naked_immediate) -> Word_int
-<<<<<<< HEAD
-  | Naked_number Naked_int32 -> Thirtytwo_signed
-=======
   | Naked_number Naked_int32 ->
     (* This only reads and writes 32 bits, but will sign extend upon reading. *)
     Thirtytwo_signed
->>>>>>> 219d2dcc
   | Naked_number Naked_float -> Double
   | Naked_number Naked_float32 -> Single { reg = Float32 }
   | Naked_number Naked_vec128 ->
@@ -268,35 +264,25 @@
 
 module Update_kind = struct
   type kind =
-<<<<<<< HEAD
-    | Value
-=======
     | Pointer
     | Immediate
->>>>>>> 219d2dcc
     | Naked_int32
     | Naked_int64
     | Naked_float
     | Naked_float32
     | Naked_vec128
 
-<<<<<<< HEAD
-=======
   (* The [stride] is the number of bytes by which an [index] supplied to
      [make_update], below, needs to be multiplied to get the byte offset into
      the corresponding block. Note that [stride] may be smaller than the width
      of the value being written, for example in the [Naked_vec128] case, where
      addressing is still field-based but the values being written actually
      occupy two fields. *)
->>>>>>> 219d2dcc
   type t =
     { kind : kind;
       stride : int
     }
 
-<<<<<<< HEAD
-  let values = { kind = Value; stride = Arch.size_addr }
-=======
   let () =
     assert (Arch.size_addr = 8);
     assert (Arch.size_float = 8)
@@ -304,20 +290,13 @@
   let pointers = { kind = Pointer; stride = Arch.size_addr }
 
   let tagged_immediates = { kind = Immediate; stride = Arch.size_addr }
->>>>>>> 219d2dcc
 
   let naked_int32s = { kind = Naked_int32; stride = 4 }
 
   let naked_int64s = { kind = Naked_int64; stride = 8 }
-<<<<<<< HEAD
 
   let naked_floats = { kind = Naked_float; stride = Arch.size_float }
 
-=======
-
-  let naked_floats = { kind = Naked_float; stride = Arch.size_float }
-
->>>>>>> 219d2dcc
   let naked_float32s = { kind = Naked_float32; stride = 4 }
 
   let naked_vec128s = { kind = Naked_vec128; stride = 16 }
@@ -329,51 +308,12 @@
   let naked_vec128_fields = { kind = Naked_vec128; stride = Arch.size_addr }
 end
 
-<<<<<<< HEAD
-let make_update env res dbg (kind : Update_kind.t) ~symbol var ~index
-    ~prev_updates =
-=======
 let make_update env res dbg ({ kind; stride } : Update_kind.t) ~symbol var
     ~index ~prev_updates =
->>>>>>> 219d2dcc
   let To_cmm_env.{ env; res; expr = { cmm; free_vars; effs } } =
     To_cmm_env.inline_variable env res var
   in
   let cmm =
-<<<<<<< HEAD
-    let must_use_setfield =
-      match kind.kind with
-      | Value -> Some Lambda.Pointer
-      | Naked_int32 | Naked_int64 | Naked_float | Naked_float32 | Naked_vec128
-        ->
-        (* The GC never sees these fields, so we can avoid using
-           [caml_initialize]. This is important as it significantly reduces the
-           complexity of the statically-allocated inconstant unboxed int32 array
-           case, which otherwise would have to use 64-bit writes. *)
-        None
-    in
-    match must_use_setfield with
-    | Some imm_or_ptr ->
-      assert (kind.stride = Arch.size_addr);
-      Cmm_helpers.setfield index imm_or_ptr Root_initialization symbol cmm dbg
-    | None ->
-      let memory_chunk : Cmm.memory_chunk =
-        match kind.kind with
-        | Value -> Misc.fatal_errorf "update_kind requires using setfield."
-        | Naked_int32 -> Thirtytwo_signed
-        | Naked_int64 -> Word_int
-        | Naked_float -> Double
-        | Naked_float32 -> Single { reg = Float32 }
-        | Naked_vec128 -> Onetwentyeight_unaligned
-      in
-      let addr =
-        if index * kind.stride = 0
-        then symbol
-        else
-          Cmm.(
-            Cop (Cadda, [symbol; Cconst_int (index * kind.stride, dbg)], dbg))
-      in
-=======
     let must_use_setfield : Lambda.immediate_or_pointer option =
       (* The 4 GC does not need to see static field updates, but the 5 GC must,
          due to differences in how global roots are handled. *)
@@ -419,7 +359,6 @@
         | Naked_vec128 -> Onetwentyeight_unaligned
       in
       let addr = strided_field_address symbol ~stride ~index dbg in
->>>>>>> 219d2dcc
       store ~dbg memory_chunk Initialization ~addr ~new_value:cmm
   in
   let update =
