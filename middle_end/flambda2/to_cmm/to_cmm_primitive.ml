(**************************************************************************)
(*                                                                        *)
(*                                 OCaml                                  *)
(*                                                                        *)
(*                        Guillaume Bury, OCamlPro                        *)
(*                                                                        *)
(*   Copyright 2019--2019 OCamlPro SAS                                    *)
(*                                                                        *)
(*   All rights reserved.  This file is distributed under the terms of    *)
(*   the GNU Lesser General Public License version 2.1, with the          *)
(*   special exception on linking described in the file LICENSE.          *)
(*                                                                        *)
(**************************************************************************)

module Env = To_cmm_env
module Ece = Effects_and_coeffects
module EO = Exported_offsets
module K = Flambda_kind
module KS = Flambda_kind.With_subkind
module P = Flambda_primitive

(* Note about [Int32]: values of this kind are stored in 64-bit registers and
   must be sign extended. We do this immediately after every operation unless it
   is known that the sign extension can be elided. *)

(* Cmm helpers *)
module C = struct
  include Cmm_helpers
  include Cmm_builtins
  include To_cmm_shared
end

(* Closure offsets *)

let function_slot_offset env function_slot =
  match EO.function_slot_offset (Env.exported_offsets env) function_slot with
  | Some res -> res
  | None ->
    Misc.fatal_errorf "Missing offset for function slot %a" Function_slot.print
      function_slot

let value_slot_offset env value_slot =
  match EO.value_slot_offset (Env.exported_offsets env) value_slot with
  | Some res -> res
  | None ->
    Misc.fatal_errorf "Missing offset for value slot %a" Value_slot.print
      value_slot

(* Boxed numbers *)

let unbox_number ~dbg kind arg =
  match (kind : K.Boxable_number.t) with
  | Naked_float -> C.unbox_float dbg arg
  | Naked_float32 -> C.unbox_float32 dbg arg
  | Naked_vec128 -> C.unbox_vec128 dbg arg
<<<<<<< HEAD
  | Naked_int32 -> C.unbox_int dbg Boxed_int32 arg
  | Naked_int64 -> C.unbox_int dbg Boxed_int64 arg
  | Naked_nativeint -> C.unbox_int dbg Boxed_nativeint arg
=======
  | Naked_vec256 -> C.unbox_vec256 dbg arg
  | Naked_vec512 -> C.unbox_vec512 dbg arg
  | Naked_int32 | Naked_int64 | Naked_nativeint ->
    let primitive_kind = K.Boxable_number.primitive_kind kind in
    C.unbox_int dbg primitive_kind arg
>>>>>>> 9d46f41f

let box_number ~dbg kind alloc_mode arg =
  let alloc_mode = C.alloc_mode_for_allocations_to_cmm alloc_mode in
  match (kind : K.Boxable_number.t) with
  | Naked_float32 -> C.box_float32 dbg alloc_mode arg
  | Naked_float -> C.box_float dbg alloc_mode arg
  | Naked_vec128 -> C.box_vec128 dbg alloc_mode arg
<<<<<<< HEAD
  | Naked_int32 -> C.box_int_gen dbg Boxed_int32 alloc_mode arg
  | Naked_int64 -> C.box_int_gen dbg Boxed_int64 alloc_mode arg
  | Naked_nativeint -> C.box_int_gen dbg Boxed_nativeint alloc_mode arg
=======
  | Naked_vec256 -> C.box_vec256 dbg alloc_mode arg
  | Naked_vec512 -> C.box_vec512 dbg alloc_mode arg
  | Naked_int32 | Naked_int64 | Naked_nativeint ->
    let primitive_kind = K.Boxable_number.primitive_kind kind in
    C.box_int_gen dbg primitive_kind alloc_mode arg
>>>>>>> 9d46f41f

(* Block creation and access. For these functions, [index] is a tagged
   integer. *)

(* Blocks of size 0 (i.e. with an empty list of fields) must have a black
   header, or the GC will fail (cf `make_alloc_generic` in cmm_helpers.ml).

   This means they must either be statically allocated, or be pointers to one of
   the entries of the atom_table (see `startup_aux.c`).

   Both `make_alloc` and `make_float_alloc` from `cmm_helpers.ml` already check
   for that, but with an assertion, which does not produce helpful error
   messages. *)
let check_alloc_fields = function
  | [] ->
    Misc.fatal_error
      "Dynamically allocated blocks cannot have size 0 (empty arrays have to \
       be lifted so they can be statically allocated)"
  | _ -> ()

let mixed_block_kinds shape =
  let value_prefix =
    (* CR mshinwell: We should propagate information about whether a field is a
       tagged immediate. *)
    List.init (K.Mixed_block_shape.value_prefix_size shape) (fun _ ->
        K.With_subkind.any_value)
  in
  let flat_suffix =
    List.map
      (fun (flat_suffix_element : K.flat_suffix_element) ->
        match flat_suffix_element with
        | Naked_float -> KS.naked_float
        | Naked_float32 -> KS.naked_float32
        | Naked_int8 -> KS.naked_int8
        | Naked_int16 -> KS.naked_int16
        | Naked_int32 -> KS.naked_int32
        | Naked_int64 -> KS.naked_int64
        | Naked_vec128 -> KS.naked_vec128
        | Naked_vec256 -> KS.naked_vec256
        | Naked_vec512 -> KS.naked_vec512
        | Naked_nativeint -> KS.naked_nativeint)
      (Array.to_list (K.Mixed_block_shape.flat_suffix shape))
  in
  value_prefix @ flat_suffix

let make_block ~dbg kind alloc_mode args =
  check_alloc_fields args;
  let mode = C.alloc_mode_for_allocations_to_cmm alloc_mode in
  match (kind : P.Block_kind.t) with
  | Values (tag, _) ->
    let tag = Tag.Scannable.to_int tag in
    C.make_alloc ~mode dbg ~tag args
  | Naked_floats ->
    let tag = Tag.to_int Tag.double_array_tag in
    C.make_float_alloc ~mode dbg ~tag args
  | Mixed (tag, shape) ->
    let value_prefix_size = K.Mixed_block_shape.value_prefix_size shape in
    let args_memory_chunks =
      List.map C.memory_chunk_of_kind (mixed_block_kinds shape)
    in
    let tag = Tag.Scannable.to_int tag in
    C.make_mixed_alloc ~mode dbg ~tag ~value_prefix_size args args_memory_chunks

let memory_chunk_of_flat_suffix_element :
    K.flat_suffix_element -> Cmm.memory_chunk = function
  | Naked_float -> Double
  | Naked_float32 -> Single { reg = Float32 }
  | Naked_int8 -> Byte_signed
  | Naked_int16 -> Sixteen_signed
  | Naked_int32 -> Thirtytwo_signed
  | Naked_vec128 -> Onetwentyeight_unaligned
  | Naked_vec256 -> Twofiftysix_unaligned
  | Naked_vec512 -> Fivetwelve_unaligned
  | Naked_int64 | Naked_nativeint -> Word_int

let block_load ~dbg (kind : P.Block_access_kind.t) (mutability : Mutability.t)
    ~block ~field =
  let mutability = Mutability.to_asttypes mutability in
  let field = Targetint_31_63.to_int field in
  let get_field_computed immediate_or_pointer =
    let index = C.int_const dbg field in
    C.get_field_computed immediate_or_pointer mutability ~block ~index dbg
  in
  let get_field_unboxed memory_chunk ~offset_in_words =
    let index_in_words = C.int_const dbg offset_in_words in
    C.get_field_unboxed ~dbg memory_chunk mutability block ~index_in_words
  in
  match kind with
  | Mixed { field_kind = Value_prefix Any_value; _ }
  | Values { field_kind = Any_value; _ } ->
    get_field_computed Pointer
  | Mixed { field_kind = Value_prefix Immediate; _ }
  | Values { field_kind = Immediate; _ } ->
    get_field_computed Immediate
  | Naked_floats _ -> get_field_unboxed Double ~offset_in_words:field
  | Mixed { field_kind = Flat_suffix field_kind; shape; _ } ->
    get_field_unboxed
      (memory_chunk_of_flat_suffix_element field_kind)
      ~offset_in_words:
        (Flambda_kind.Mixed_block_shape.offset_in_words shape field)

let block_set ~dbg (kind : P.Block_access_kind.t) (init : P.Init_or_assign.t)
    ~block ~field ~new_value =
  C.return_unit dbg
    (let init_or_assign = P.Init_or_assign.to_lambda init in
     let field = Targetint_31_63.to_int field in
     let setfield_computed is_ptr =
       let index = C.int_const dbg field in
       C.setfield_computed is_ptr init_or_assign block index new_value dbg
     in
     match kind with
     | Mixed { field_kind = Value_prefix Any_value; _ }
     | Values { field_kind = Any_value; _ } ->
       setfield_computed Pointer
     | Mixed { field_kind = Value_prefix Immediate; _ }
     | Values { field_kind = Immediate; _ } ->
       setfield_computed Immediate
     | Naked_floats _ ->
       let index = C.int_const dbg field in
       C.float_array_set block index new_value dbg
     | Mixed { field_kind = Flat_suffix field_kind; shape; _ } ->
       let index_in_words =
         Flambda_kind.Mixed_block_shape.offset_in_words shape field
       in
       C.set_field_unboxed ~dbg
         (memory_chunk_of_flat_suffix_element field_kind)
         block
         ~index_in_words:(C.int_const dbg index_in_words)
         new_value)

(* Array creation and access. For these functions, [index] is a tagged
   integer. *)

let make_non_scannable_unboxed_product_array ~dbg kind mode args =
  let element_kinds_per_non_unarized_element =
    P.Array_kind.element_kinds kind
  in
  let mem_chunks_per_non_unarized_element =
    List.map C.memory_chunk_of_kind element_kinds_per_non_unarized_element
  in
  let num_mem_chunks_per_non_unarized_element =
    List.length mem_chunks_per_non_unarized_element
  in
  if List.length args mod num_mem_chunks_per_non_unarized_element <> 0
  then
    Misc.fatal_errorf
      "Number of unarized arguments (%a) to [make_array] is not a multiple of \
       the number of memory chunks (%d) formed from the array kind (%a)"
      (Format.pp_print_list Printcmm.expression)
      args
      (List.length mem_chunks_per_non_unarized_element)
      P.Array_kind.print kind;
  let mem_chunks_per_non_unarized_element =
    Array.of_list mem_chunks_per_non_unarized_element
  in
  let mem_chunks =
    List.mapi
      (fun i _arg ->
        let index = i mod num_mem_chunks_per_non_unarized_element in
        mem_chunks_per_non_unarized_element.(index))
      args
  in
  C.make_mixed_alloc ~mode dbg ~tag:0 ~value_prefix_size:0 args mem_chunks

let make_array ~dbg kind alloc_mode args =
  check_alloc_fields args;
  let mode = C.alloc_mode_for_allocations_to_cmm alloc_mode in
  match (kind : P.Array_kind.t) with
  | Immediates | Values -> C.make_alloc ~mode dbg ~tag:0 args
  | Naked_floats ->
    C.make_float_alloc ~mode dbg ~tag:(Tag.to_int Tag.double_array_tag) args
  | Naked_float32s -> C.allocate_unboxed_float32_array ~elements:args mode dbg
  | Naked_int32s -> C.allocate_unboxed_int32_array ~elements:args mode dbg
  | Naked_int64s -> C.allocate_unboxed_int64_array ~elements:args mode dbg
  | Naked_nativeints ->
    C.allocate_unboxed_nativeint_array ~elements:args mode dbg
  | Naked_vec128s -> C.allocate_unboxed_vec128_array ~elements:args mode dbg
  | Naked_vec256s -> C.allocate_unboxed_vec256_array ~elements:args mode dbg
  | Naked_vec512s -> C.allocate_unboxed_vec512_array ~elements:args mode dbg
  | Unboxed_product _ ->
    if P.Array_kind.must_be_gc_scannable kind
    then C.make_alloc ~mode dbg ~tag:0 args
    else make_non_scannable_unboxed_product_array ~dbg kind mode args

let array_length ~dbg arr (kind : P.Array_kind.t) =
  match kind with
  | Immediates | Values | Naked_floats | Unboxed_product _ ->
    (* [Paddrarray] may be a lie sometimes, but we know for certain that the bit
       width of floats is equal to the machine word width (see flambda2.ml).

       For unboxed products, note that [Array_length] in [Flambda_primitive] is
       a unarized-array-length operation, that arrays of unboxed products are
       represented by mixed blocks with tag zero (not custom blocks), and that
       arrays of unboxed products are not packed in any way (e.g. int32#
       elements occupy 64 bits). *)
    assert (C.wordsize_shift = C.numfloat_shift);
    C.addr_array_length arr dbg
  | Naked_float32s -> C.unboxed_float32_array_length arr dbg
  | Naked_int32s -> C.unboxed_int32_array_length arr dbg
  | Naked_int64s | Naked_nativeints ->
    (* These need a special case as they are represented by custom blocks, even
       though the contents are of word width. *)
    C.unboxed_int64_or_nativeint_array_length arr dbg
  | Naked_vec128s -> C.unboxed_vec128_array_length arr dbg
  | Naked_vec256s -> C.unboxed_vec256_array_length arr dbg
  | Naked_vec512s -> C.unboxed_vec512_array_length arr dbg

let array_load_vector ~(vec_kind : Vector_types.Kind.t) ~dbg ~element_width_log2
    ~has_custom_ops arr index =
  let index =
    C.lsl_int (C.untag_int index dbg) (Cconst_int (element_width_log2, dbg)) dbg
  in
  let index =
    (* Skip custom_ops pointer *)
    if has_custom_ops
    then C.add_int index (Cconst_int (Arch.size_addr, dbg)) dbg
    else index
  in
  match vec_kind with
  | Vec128 -> C.unaligned_load_128 arr index dbg
  | Vec256 -> C.unaligned_load_256 arr index dbg
  | Vec512 -> C.unaligned_load_512 arr index dbg

let array_load_128 = array_load_vector ~vec_kind:Vec128

let array_load_256 = array_load_vector ~vec_kind:Vec256

let array_load_512 = array_load_vector ~vec_kind:Vec512

let array_set_vector ~(vec_kind : Vector_types.Kind.t) ~dbg ~element_width_log2
    ~has_custom_ops arr index new_value =
  let index =
    C.lsl_int (C.untag_int index dbg) (Cconst_int (element_width_log2, dbg)) dbg
  in
  let index =
    (* Skip custom_ops pointer *)
    if has_custom_ops
    then C.add_int index (Cconst_int (Arch.size_addr, dbg)) dbg
    else index
  in
  match vec_kind with
  | Vec128 -> C.unaligned_set_128 arr index new_value dbg
  | Vec256 -> C.unaligned_set_256 arr index new_value dbg
  | Vec512 -> C.unaligned_set_512 arr index new_value dbg

let array_set_128 = array_set_vector ~vec_kind:Vec128

let array_set_256 = array_set_vector ~vec_kind:Vec256

let array_set_512 = array_set_vector ~vec_kind:Vec512

let array_load ~dbg (array_kind : P.Array_kind.t)
    (load_kind : P.Array_load_kind.t) ~arr ~index =
  (* CR mshinwell: refactor this function in the same way as [block_load] *)
  match array_kind, load_kind with
  | (Values | Immediates | Unboxed_product _), Immediates ->
    C.int_array_ref arr index dbg
  | (Naked_int64s | Naked_nativeints), (Naked_int64s | Naked_nativeints) ->
    C.unboxed_int64_or_nativeint_array_ref ~has_custom_ops:true arr
      ~array_index:index dbg
  | Unboxed_product _, (Naked_int64s | Naked_nativeints) ->
    C.unboxed_int64_or_nativeint_array_ref ~has_custom_ops:false arr
      ~array_index:index dbg
  | (Values | Immediates | Unboxed_product _), Values ->
    C.addr_array_ref arr index dbg
  | Naked_floats, Naked_floats | Unboxed_product _, Naked_floats ->
    C.unboxed_float_array_ref Mutable ~block:arr ~index dbg
  | Naked_float32s, Naked_float32s -> C.unboxed_float32_array_ref arr index dbg
  | Unboxed_product _, Naked_float32s ->
    C.unboxed_mutable_float32_unboxed_product_array_ref arr ~array_index:index
      dbg
  | Naked_int32s, Naked_int32s -> C.unboxed_int32_array_ref arr index dbg
  | Unboxed_product _, Naked_int32s ->
    C.unboxed_mutable_int32_unboxed_product_array_ref arr ~array_index:index dbg
  | (Immediates | Naked_floats), Naked_vec128s ->
    array_load_128 ~ptr_out_of_heap:false ~dbg ~element_width_log2:3
      ~has_custom_ops:false arr index
  | (Naked_int64s | Naked_nativeints), Naked_vec128s ->
    array_load_128 ~ptr_out_of_heap:false ~dbg ~element_width_log2:3
      ~has_custom_ops:true arr index
  | (Naked_int32s | Naked_float32s), Naked_vec128s ->
    array_load_128 ~ptr_out_of_heap:false ~dbg ~element_width_log2:2
      ~has_custom_ops:true arr index
  | Naked_vec128s, Naked_vec128s ->
    array_load_128 ~ptr_out_of_heap:false ~dbg ~element_width_log2:4
      ~has_custom_ops:true arr index
  | Naked_vec128s, Naked_vec256s ->
    array_load_128 ~ptr_out_of_heap:false ~dbg ~element_width_log2:4
      ~has_custom_ops:true arr index
  | Naked_vec128s, Naked_vec512s ->
    array_load_128 ~ptr_out_of_heap:false ~dbg ~element_width_log2:4
      ~has_custom_ops:true arr index
  | (Immediates | Naked_floats), Naked_vec256s ->
    array_load_256 ~ptr_out_of_heap:false ~dbg ~element_width_log2:3
      ~has_custom_ops:false arr index
  | (Naked_int64s | Naked_nativeints), Naked_vec256s ->
    array_load_256 ~ptr_out_of_heap:false ~dbg ~element_width_log2:3
      ~has_custom_ops:true arr index
  | (Naked_int32s | Naked_float32s), Naked_vec256s ->
    array_load_256 ~ptr_out_of_heap:false ~dbg ~element_width_log2:2
      ~has_custom_ops:true arr index
  | Naked_vec256s, Naked_vec128s ->
    array_load_256 ~ptr_out_of_heap:false ~dbg ~element_width_log2:5
      ~has_custom_ops:true arr index
  | Naked_vec256s, Naked_vec256s ->
    array_load_256 ~ptr_out_of_heap:false ~dbg ~element_width_log2:5
      ~has_custom_ops:true arr index
  | Naked_vec256s, Naked_vec512s ->
    array_load_256 ~ptr_out_of_heap:false ~dbg ~element_width_log2:5
      ~has_custom_ops:true arr index
  | (Immediates | Naked_floats), Naked_vec512s ->
    array_load_512 ~ptr_out_of_heap:false ~dbg ~element_width_log2:3
      ~has_custom_ops:false arr index
  | (Naked_int64s | Naked_nativeints), Naked_vec512s ->
    array_load_512 ~ptr_out_of_heap:false ~dbg ~element_width_log2:3
      ~has_custom_ops:true arr index
  | (Naked_int32s | Naked_float32s), Naked_vec512s ->
    array_load_512 ~ptr_out_of_heap:false ~dbg ~element_width_log2:2
      ~has_custom_ops:true arr index
  | Naked_vec512s, Naked_vec128s ->
    array_load_512 ~ptr_out_of_heap:false ~dbg ~element_width_log2:6
      ~has_custom_ops:true arr index
  | Naked_vec512s, Naked_vec256s ->
    array_load_512 ~ptr_out_of_heap:false ~dbg ~element_width_log2:6
      ~has_custom_ops:true arr index
  | Naked_vec512s, Naked_vec512s ->
    array_load_512 ~ptr_out_of_heap:false ~dbg ~element_width_log2:6
      ~has_custom_ops:true arr index
  | ( ( Naked_floats | Naked_int32s | Naked_float32s | Naked_int64s
      | Naked_nativeints | Naked_vec128s | Naked_vec256s | Naked_vec512s ),
      Values ) ->
    Misc.fatal_errorf
      "Cannot use array load kind [Values] on naked number/vector arrays:@ %a"
      Debuginfo.print_compact dbg
  | ( ( Naked_floats | Naked_int32s | Naked_float32s | Naked_int64s
      | Naked_nativeints | Naked_vec128s | Naked_vec256s | Naked_vec512s ),
      Immediates )
  | ( ( Values | Immediates | Naked_floats | Naked_int32s | Naked_float32s
      | Naked_vec128s | Naked_vec256s | Naked_vec512s ),
      (Naked_int64s | Naked_nativeints) )
  | ( ( Values | Immediates | Naked_int32s | Naked_float32s | Naked_int64s
      | Naked_nativeints | Naked_vec128s | Naked_vec256s | Naked_vec512s ),
      Naked_floats ) ->
    Misc.fatal_errorf
      "Array reinterpret load operation (array kind %a, array ref kind %a) not \
       yet supported"
      P.Array_kind.print array_kind P.Array_load_kind.print load_kind
  | ( ( Values | Immediates | Naked_floats | Naked_int32s | Naked_int64s
      | Naked_nativeints | Naked_vec128s | Naked_vec256s | Naked_vec512s ),
      Naked_float32s )
  | ( ( Values | Immediates | Naked_floats | Naked_float32s | Naked_int64s
      | Naked_nativeints | Naked_vec128s | Naked_vec256s | Naked_vec512s ),
      Naked_int32s ) ->
    Misc.fatal_errorf
      "Array reinterpret loads with 32-bit load kinds are not supported:@ %a"
      Debuginfo.print_compact dbg
  | Values, (Naked_vec128s | Naked_vec256s | Naked_vec512s) ->
    Misc.fatal_error "Attempted to load a SIMD vector from a value array."
  | Unboxed_product _, (Naked_vec128s | Naked_vec256s | Naked_vec512s) ->
    Misc.fatal_errorf
      "Loading of SIMD vectors from unboxed product arrays is not currently \
       supported:@ %a"
      Debuginfo.print_compact dbg

let addr_array_store init ~arr ~index ~new_value dbg =
  (* CR mshinwell: refactor this function in the same way as [block_load] *)
  match (init : P.Init_or_assign.t) with
  | Assignment Heap -> C.addr_array_set_heap arr index new_value dbg
  | Assignment Local -> C.addr_array_set_local arr index new_value dbg
  | Initialization -> C.addr_array_initialize arr index new_value dbg

let array_set0 ~dbg (array_kind : P.Array_kind.t)
    (set_kind : P.Array_set_kind.t) ~arr ~index ~new_value =
  match array_kind, set_kind with
  | (Values | Immediates | Unboxed_product _), Immediates ->
    C.int_array_set arr index new_value dbg
  | (Values | Immediates | Unboxed_product _), Values init ->
    addr_array_store init ~arr ~index ~new_value dbg
  | (Naked_int64s | Naked_nativeints), (Naked_int64s | Naked_nativeints) ->
    C.unboxed_int64_or_nativeint_array_set ~has_custom_ops:true arr ~index
      ~new_value dbg
  | Unboxed_product _, (Naked_int64s | Naked_nativeints) ->
    C.unboxed_int64_or_nativeint_array_set ~has_custom_ops:false arr ~index
      ~new_value dbg
  | Naked_floats, Naked_floats | Unboxed_product _, Naked_floats ->
    C.float_array_set arr index new_value dbg
  | Naked_float32s, Naked_float32s ->
    C.unboxed_float32_array_set arr ~index ~new_value dbg
  | Unboxed_product _, Naked_float32s ->
    C.unboxed_mutable_float32_unboxed_product_array_set arr ~array_index:index
      ~new_value dbg
  | Naked_int32s, Naked_int32s ->
    C.unboxed_int32_array_set arr ~index ~new_value dbg
  | Unboxed_product _, Naked_int32s ->
    C.unboxed_mutable_int32_unboxed_product_array_set arr ~array_index:index
      ~new_value dbg
  | (Immediates | Naked_floats), Naked_vec128s ->
    array_set_128 ~ptr_out_of_heap:false ~dbg ~element_width_log2:3
      ~has_custom_ops:false arr index new_value
  | (Naked_int64s | Naked_nativeints), Naked_vec128s ->
    array_set_128 ~ptr_out_of_heap:false ~dbg ~element_width_log2:3
      ~has_custom_ops:true arr index new_value
  | (Naked_int32s | Naked_float32s), Naked_vec128s ->
    array_set_128 ~ptr_out_of_heap:false ~dbg ~element_width_log2:2
      ~has_custom_ops:true arr index new_value
  | Naked_vec128s, Naked_vec128s ->
    array_set_128 ~ptr_out_of_heap:false ~dbg ~element_width_log2:4
      ~has_custom_ops:true arr index new_value
  | Naked_vec128s, Naked_vec256s ->
    array_set_256 ~ptr_out_of_heap:false ~dbg ~element_width_log2:4
      ~has_custom_ops:true arr index new_value
  | Naked_vec128s, Naked_vec512s ->
    array_set_512 ~ptr_out_of_heap:false ~dbg ~element_width_log2:4
      ~has_custom_ops:true arr index new_value
  | (Immediates | Naked_floats), Naked_vec256s ->
    array_set_256 ~ptr_out_of_heap:false ~dbg ~element_width_log2:3
      ~has_custom_ops:false arr index new_value
  | (Naked_int64s | Naked_nativeints), Naked_vec256s ->
    array_set_256 ~ptr_out_of_heap:false ~dbg ~element_width_log2:3
      ~has_custom_ops:true arr index new_value
  | (Naked_int32s | Naked_float32s), Naked_vec256s ->
    array_set_256 ~ptr_out_of_heap:false ~dbg ~element_width_log2:2
      ~has_custom_ops:true arr index new_value
  | Naked_vec256s, Naked_vec128s ->
    array_set_128 ~ptr_out_of_heap:false ~dbg ~element_width_log2:5
      ~has_custom_ops:true arr index new_value
  | Naked_vec256s, Naked_vec256s ->
    array_set_256 ~ptr_out_of_heap:false ~dbg ~element_width_log2:5
      ~has_custom_ops:true arr index new_value
  | Naked_vec256s, Naked_vec512s ->
    array_set_512 ~ptr_out_of_heap:false ~dbg ~element_width_log2:5
      ~has_custom_ops:true arr index new_value
  | (Immediates | Naked_floats), Naked_vec512s ->
    array_set_512 ~ptr_out_of_heap:false ~dbg ~element_width_log2:3
      ~has_custom_ops:false arr index new_value
  | (Naked_int64s | Naked_nativeints), Naked_vec512s ->
    array_set_512 ~ptr_out_of_heap:false ~dbg ~element_width_log2:3
      ~has_custom_ops:true arr index new_value
  | (Naked_int32s | Naked_float32s), Naked_vec512s ->
    array_set_512 ~ptr_out_of_heap:false ~dbg ~element_width_log2:2
      ~has_custom_ops:true arr index new_value
  | Naked_vec512s, Naked_vec128s ->
    array_set_128 ~ptr_out_of_heap:false ~dbg ~element_width_log2:6
      ~has_custom_ops:true arr index new_value
  | Naked_vec512s, Naked_vec256s ->
    array_set_256 ~ptr_out_of_heap:false ~dbg ~element_width_log2:6
      ~has_custom_ops:true arr index new_value
  | Naked_vec512s, Naked_vec512s ->
    array_set_512 ~ptr_out_of_heap:false ~dbg ~element_width_log2:6
      ~has_custom_ops:true arr index new_value
  | ( ( Naked_floats | Naked_int32s | Naked_float32s | Naked_int64s
      | Naked_nativeints | Naked_vec128s | Naked_vec256s | Naked_vec512s ),
      Values _ ) ->
    Misc.fatal_errorf
      "Cannot use array set kind [Values] on naked number/vector arrays:@ %a"
      Debuginfo.print_compact dbg
  | ( ( Naked_floats | Naked_int32s | Naked_float32s | Naked_int64s
      | Naked_nativeints | Naked_vec128s | Naked_vec256s | Naked_vec512s ),
      Immediates )
  | ( ( Values | Immediates | Naked_floats | Naked_int32s | Naked_float32s
      | Naked_vec128s | Naked_vec256s | Naked_vec512s ),
      (Naked_int64s | Naked_nativeints) )
  | ( ( Values | Immediates | Naked_int32s | Naked_float32s | Naked_int64s
      | Naked_nativeints | Naked_vec128s | Naked_vec256s | Naked_vec512s ),
      Naked_floats ) ->
    Misc.fatal_errorf
      "Array reinterpret set operation (array kind %a, array ref kind %a) not \
       yet supported"
      P.Array_kind.print array_kind P.Array_set_kind.print set_kind
  | ( ( Values | Immediates | Naked_floats | Naked_int32s | Naked_int64s
      | Naked_nativeints | Naked_vec128s | Naked_vec256s | Naked_vec512s ),
      Naked_float32s )
  | ( ( Values | Immediates | Naked_floats | Naked_float32s | Naked_int64s
      | Naked_nativeints | Naked_vec128s | Naked_vec256s | Naked_vec512s ),
      Naked_int32s ) ->
    Misc.fatal_errorf
      "Array reinterpret stores with 32-bit set kinds are not supported:@ %a"
      Debuginfo.print_compact dbg
  | Values, (Naked_vec128s | Naked_vec256s | Naked_vec512s) ->
    Misc.fatal_error "Attempted to store a SIMD vector to a value array."
  | Unboxed_product _, (Naked_vec128s | Naked_vec256s | Naked_vec512s) ->
    Misc.fatal_errorf
      "Storing of SIMD vectors from unboxed product arrays is not currently \
       supported:@ %a"
      Debuginfo.print_compact dbg

let array_set ~dbg array_kind set_kind ~arr ~index ~new_value =
  array_set0 ~dbg array_kind set_kind ~arr ~index ~new_value
  |> C.return_unit dbg

(* Bigarrays. For these functions, [index] is a tagged integer, representing the
   desired position in the bigarray in units of the [elt_size] (so not
   necessarily in bytes, words, etc). *)

let bigarray_load_or_store ~dbg kind ~bigarray ~index f =
  let elt_kind = P.Bigarray_kind.to_lambda kind in
  let elt_size = C.bigarray_elt_size_in_bytes elt_kind in
  let elt_chunk = C.bigarray_word_kind elt_kind in
  f ~dbg ~elt_kind ~elt_size ~elt_chunk ~bigarray ~index

let bigarray_load ~dbg kind ~bigarray ~index =
  bigarray_load_or_store ~dbg kind ~bigarray ~index C.bigarray_load

let bigarray_store ~dbg kind ~bigarray ~index ~new_value =
  bigarray_load_or_store ~dbg kind ~bigarray ~index
    (C.bigarray_store ~new_value)

(* String and bytes access. For these functions, [index] is an untagged
   integer. *)

let string_like_load_aux ~ptr_out_of_heap ~dbg width ~str ~index =
  match (width : P.string_accessor_width) with
  | Eight ->
    (* CR mshinwell: should not be Mutable for [string] *)
    C.load ~dbg Byte_unsigned Mutable
      ~addr:(C.add_int_ptr ~ptr_out_of_heap str index dbg)
  | Sixteen -> C.unaligned_load_16 ~ptr_out_of_heap str index dbg
  | Thirty_two ->
    C.sign_extend ~bits:32 ~dbg
      (C.unaligned_load_32 ~ptr_out_of_heap str index dbg)
  | Single -> C.unaligned_load_f32 ~ptr_out_of_heap str index dbg
  | Sixty_four -> C.unaligned_load_64 ~ptr_out_of_heap str index dbg
  | One_twenty_eight { aligned = true } ->
    C.aligned_load_128 ~ptr_out_of_heap str index dbg
  | One_twenty_eight { aligned = false } ->
    C.unaligned_load_128 ~ptr_out_of_heap str index dbg
  | Two_fifty_six { aligned = true } ->
    C.aligned_load_256 ~ptr_out_of_heap str index dbg
  | Two_fifty_six { aligned = false } ->
    C.unaligned_load_256 ~ptr_out_of_heap str index dbg
  | Five_twelve { aligned = true } ->
    C.aligned_load_512 ~ptr_out_of_heap str index dbg
  | Five_twelve { aligned = false } ->
    C.unaligned_load_512 ~ptr_out_of_heap str index dbg

let string_like_load ~dbg kind width ~str ~index =
  match (kind : P.string_like_value) with
  | String | Bytes ->
    string_like_load_aux ~ptr_out_of_heap:false ~dbg width ~str ~index
  | Bigstring ->
    let ba_data_addr = C.field_address str 1 dbg in
    let ba_data = C.load ~dbg Word_int Mutable ~addr:ba_data_addr in
    C.bind "ba_data" ba_data (fun str ->
        string_like_load_aux ~ptr_out_of_heap:true ~dbg width ~str ~index)

let bytes_or_bigstring_set_aux ~ptr_out_of_heap ~dbg width ~bytes ~index
    ~new_value =
  match (width : P.string_accessor_width) with
  | Eight ->
    let addr = C.add_int_ptr ~ptr_out_of_heap bytes index dbg in
    C.store ~dbg Byte_unsigned Assignment ~addr ~new_value
  | Sixteen -> C.unaligned_set_16 ~ptr_out_of_heap bytes index new_value dbg
  | Thirty_two -> C.unaligned_set_32 ~ptr_out_of_heap bytes index new_value dbg
  | Single -> C.unaligned_set_f32 ~ptr_out_of_heap bytes index new_value dbg
  | Sixty_four -> C.unaligned_set_64 ~ptr_out_of_heap bytes index new_value dbg
  | One_twenty_eight { aligned = false } ->
    C.unaligned_set_128 ~ptr_out_of_heap bytes index new_value dbg
  | One_twenty_eight { aligned = true } ->
    C.aligned_set_128 ~ptr_out_of_heap bytes index new_value dbg
  | Two_fifty_six { aligned = false } ->
    C.unaligned_set_256 ~ptr_out_of_heap bytes index new_value dbg
  | Two_fifty_six { aligned = true } ->
    C.aligned_set_256 ~ptr_out_of_heap bytes index new_value dbg
  | Five_twelve { aligned = false } ->
    C.unaligned_set_512 ~ptr_out_of_heap bytes index new_value dbg
  | Five_twelve { aligned = true } ->
    C.aligned_set_512 ~ptr_out_of_heap bytes index new_value dbg

let bytes_or_bigstring_set ~dbg kind width ~bytes ~index ~new_value =
  let expr =
    match (kind : P.bytes_like_value) with
    | Bytes ->
      bytes_or_bigstring_set_aux ~ptr_out_of_heap:false ~dbg width ~bytes ~index
        ~new_value
    | Bigstring ->
      let addr = C.field_address bytes 1 dbg in
      let ba_data = C.load ~dbg Word_int Mutable ~addr in
      C.bind "ba_data" ba_data (fun bytes ->
          bytes_or_bigstring_set_aux ~ptr_out_of_heap:true ~dbg width ~bytes
            ~index ~new_value)
  in
  C.return_unit dbg expr

(* Handling of dead function and value slots *)

let dead_slots_msg dbg function_slots value_slots =
  let aux s pp fmt = function
    | [] -> ()
    | _ :: _ as l ->
      let pp_sep fmt () = Format.fprintf fmt ",@ " in
      Format.fprintf fmt "@[<h>%s: %a@]@ " s (Format.pp_print_list ~pp_sep pp) l
  in
  Format.asprintf "@[<hv>[%a]@ Unreachable code because of@ %a%a@]"
    Debuginfo.print_compact dbg
    (aux "dead function slots" Function_slot.print)
    function_slots
    (aux "dead value slots" Value_slot.print)
    value_slots

(* Arithmetic primitives *)

let naked_int8 : C.Scalar_type.Integral.t =
  Untagged (C.Scalar_type.Integer.create_exn ~bit_width:8 ~signedness:Signed)

let naked_int16 : C.Scalar_type.Integral.t =
  Untagged (C.Scalar_type.Integer.create_exn ~bit_width:16 ~signedness:Signed)

let naked_int32 : C.Scalar_type.Integral.t =
  Untagged (C.Scalar_type.Integer.create_exn ~bit_width:32 ~signedness:Signed)

let naked_int64 : C.Scalar_type.Integral.t =
  Untagged (C.Scalar_type.Integer.create_exn ~bit_width:64 ~signedness:Signed)

let naked_nativeint : C.Scalar_type.Integral.t =
  Untagged C.Scalar_type.Integer.nativeint

let naked_immediate : C.Scalar_type.Integral.t =
  Untagged C.Scalar_type.Tagged_integer.(untagged immediate)

let tagged_immediate : C.Scalar_type.Integral.t =
  Tagged C.Scalar_type.Tagged_integer.immediate

let integral_of_standard_int : K.Standard_int.t -> C.Scalar_type.Integral.t =
  function
  | Naked_int8 -> naked_int8
  | Naked_int16 -> naked_int16
  | Naked_int32 -> naked_int32
  | Naked_int64 -> naked_int64
  | Naked_nativeint -> naked_nativeint
  | Naked_immediate -> naked_immediate
  | Tagged_immediate -> tagged_immediate

let scalar_type_of_standard_int_or_float :
    K.Standard_int_or_float.t -> C.Scalar_type.t = function
  | Naked_int8 -> Integral naked_int8
  | Naked_int16 -> Integral naked_int16
  | Naked_int32 -> Integral naked_int32
  | Naked_int64 -> Integral naked_int64
  | Naked_nativeint -> Integral naked_nativeint
  | Naked_immediate -> Integral naked_immediate
  | Tagged_immediate -> Integral tagged_immediate
  | Naked_float32 -> Float Float32
  | Naked_float -> Float Float64

let unary_int_arith_primitive _env dbg kind op arg =
  match (op : P.unary_int_arith_op) with
  | Swap_byte_endianness -> (
    match (kind : K.Standard_int.t) with
    | Tagged_immediate ->
      C.Scalar_type.Integral.conjugate arg ~outer:tagged_immediate
        ~inner:naked_immediate ~dbg ~f:(fun arg ->
          C.bbswap Sixteen arg dbg |> C.zero_extend ~bits:16 ~dbg)
    | Naked_immediate ->
      (* This case should not have a sign extension, confusingly, because it
         arises from the [Pbswap16] Lambda primitive. That operation does not
         affect the sign of the resulting value. *)
      C.Scalar_type.Integral.static_cast arg ~dbg ~src:naked_immediate
        ~dst:naked_int16
      |> (fun arg -> C.bbswap Sixteen arg dbg)
      |> C.zero_extend ~bits:16 ~dbg
    | Naked_int8 -> arg
    | Naked_int16 ->
      (* Byte swaps of small integers need a sign-extension in order to match
         the Lambda semantics (where the swap might affect the sign). *)
      C.sign_extend (C.bbswap Sixteen arg dbg) ~bits:16 ~dbg
    | Naked_int32 -> C.sign_extend (C.bbswap Thirtytwo arg dbg) ~bits:32 ~dbg
    (* int64 and nativeint don't require a sign-extension since they are already
       register-size, but the code is here for consistency: *)
    | Naked_int64 -> C.sign_extend (C.bbswap Sixtyfour arg dbg) ~bits:64 ~dbg
    | Naked_nativeint -> (
      let bits = C.arch_bits in
      match bits with
      | 64 -> C.sign_extend (C.bbswap Sixtyfour arg dbg) ~bits ~dbg
      | 32 -> C.sign_extend (C.bbswap Thirtytwo arg dbg) ~bits ~dbg
      | _ -> assert false))

let unary_float_arith_primitive _env dbg width op arg =
  match (width : P.float_bitwidth), (op : P.unary_float_arith_op) with
  | Float64, Abs -> C.float_abs ~dbg arg
  | Float64, Neg -> C.float_neg ~dbg arg
  | Float32, Abs -> C.float32_abs ~dbg arg
  | Float32, Neg -> C.float32_neg ~dbg arg

let arithmetic_conversion dbg src dst arg =
  if K.Standard_int_or_float.equal src dst
  then None, arg
  else
    let src = scalar_type_of_standard_int_or_float src in
    let dst = scalar_type_of_standard_int_or_float dst in
    let extra =
      (* CR-someday jvanburen: add Env.Tag? *)
      match src, dst with
      | Integral (Tagged src), Integral (Untagged dst)
        when C.Scalar_type.Integer.equal
               (C.Scalar_type.Tagged_integer.untagged src)
               dst ->
        Some (Env.Untag arg)
      | ( (Integral (Tagged _ | Untagged _) | Float (Float32 | Float64)),
          (Integral (Tagged _ | Untagged _) | Float (Float32 | Float64)) ) ->
        None
    in
    extra, C.Scalar_type.static_cast ~dbg ~src ~dst arg

let phys_equal _env dbg op x y =
  match (op : P.equality_comparison) with
  (* General case *)
  | Eq -> C.eq ~dbg x y
  | Neq -> C.neq ~dbg x y

let requires_sign_extended_operands : P.binary_int_arith_op -> bool = function
  | Div | Mod ->
    (* Note that it would be wrong to apply [C.low_bits] to operands for div and
       mod.

       Some background: The problem arises in cases like: [(num1 * num2) /
       num3]. If an overflow occurs in the multiplication, then we must deal
       with it by sign-extending before the division. Whereas [ (num1 * num2) *
       num3 ] can delay the sign-extension until the very end, even in the case
       of overflow in the middle. So in a way, div and mod are regular
       functions, while all the others are special as they can delay overflow
       handling.

       Cmm only has [Arch.size_int]-width virtual registers, so we must always
       do operations on values of that size. (If we had smaller virtual
       registers, we could use them in Cmm without sign-extension and let the
       backend insert sign-extensions if it doesn't support operations on n-bit
       physical registers. There was a prototype developed of this but it was
       quite complicated and didn't get merged.) *)
    true
  | Add | Sub | Mul ->
    (* https://en.wikipedia.org/wiki/Modular_arithmetic - these operations are
       compatible with modular arithmetic *)
    false
  | And | Or | Xor ->
    (* bitwise operations are clearly compatible *)
    false

let binary_int_arith_primitive _env dbg (kind : K.Standard_int.t)
    (op : P.binary_int_arith_op) x y =
  let kind = integral_of_standard_int kind in
  let[@local] wrap operator_type operator =
    (* We cast the operands to the width that the operator expects, apply the
       operator, and cast the result back. *)
    let[@inline] prepare_operand operand =
      let operand =
        C.Scalar_type.Integral.static_cast ~dbg ~src:kind ~dst:operator_type
          operand
      in
      if requires_sign_extended_operands op
      then operand
      else
        let bits =
          match kind with
          | Untagged untagged -> C.Scalar_type.Integer.bit_width untagged
          | Tagged tagged ->
            C.Scalar_type.Tagged_integer.bit_width_including_tag_bit tagged
        in
        C.low_bits ~bits operand ~dbg
    in
    let x = prepare_operand x in
    let y = prepare_operand y in
    let result = operator x y dbg in
    C.Scalar_type.Integral.static_cast ~dbg ~src:operator_type ~dst:kind result
    (* Operations on integer arguments must return something in the range of
       their values, hence the [static_cast] here. The [C.low_bits] operations
       (see above in [prepare_operand]) are used to avoid unnecessary
       sign-extensions, e.g. when chaining additions together. Also see comment
       below about [C.low_bits] in the [Div] and [Mod] cases. *)
  in
  match kind with
  | Tagged _ -> (
    let wrap f =
      (* the operators below operate on tagged immediates directly *)
      wrap tagged_immediate f
    in
    match op with
    | Add -> wrap C.add_int_caml
    | Sub -> wrap C.sub_int_caml
    | Mul -> wrap C.mul_int_caml
    | Div -> wrap C.div_int_caml
    | Mod -> wrap C.mod_int_caml
    | And -> wrap C.and_int_caml
    | Or -> wrap C.or_int_caml
    | Xor -> wrap C.xor_int_caml)
  | Untagged untagged -> (
    let wrap f =
      (* the operators below operate on register-width naked nativeints *)
      wrap naked_nativeint f
    in
    let dividend_cannot_be_min_int =
      C.Scalar_type.Integer.bit_width untagged < C.arch_bits
    in
    match op with
    | Add -> wrap C.add_int
    | Sub -> wrap C.sub_int
    | Mul -> wrap C.mul_int
    | Div -> wrap (C.div_int ~dividend_cannot_be_min_int)
    | Mod -> wrap (C.mod_int ~dividend_cannot_be_min_int)
    | And -> wrap C.and_int
    | Or -> wrap C.or_int
    | Xor -> wrap C.xor_int)

let binary_int_shift_primitive _env dbg kind (op : P.int_shift_op) x y =
  (* See comments on [binary_int_arity_primitive], above, about sign extension
     and use of [C.low_bits]. *)
  match[@warning "-fragile-match"] (kind : K.Standard_int.t) with
  | Tagged_immediate -> (
    match op with
    | Lsl -> C.lsl_int_caml_raw x y ~dbg
    | Lsr -> C.lsr_int_caml_raw x y ~dbg
    | Asr -> C.asr_int_caml_raw x y ~dbg)
  | kind ->
    let kind = integral_of_standard_int kind in
    let right_shift_kind signedness =
      (* right shifts can operate directly on any untagged integers of the
         correct signedness, as they do not require sign- or zero-extension
         after the shift, since the cmm scalar types are already stored sign- or
         zero-extended *)
      C.Scalar_type.Integer.with_signedness
        (C.Scalar_type.Integral.untagged_or_identity kind)
        ~signedness
    in
    let f, (op_kind : C.Scalar_type.Integer.t) =
      match op with
      | Asr -> C.asr_int, right_shift_kind Signed
      | Lsr -> C.lsr_int, right_shift_kind Unsigned
      | Lsl ->
        (* Left shifts operate on nativeints since they might shift arbitrary
           bits into the high bits of the register. *)
        C.lsl_int, C.Scalar_type.Integer.nativeint
    in
    C.Scalar_type.Integral.conjugate ~outer:kind ~inner:(Untagged op_kind) ~dbg
      ~f:(fun x ->
        (* [kind] only applies to [x], the [y] argument is always a bare
           register-sized integer *)
        f x y dbg)
      x

let binary_int_comp_primitive _env dbg kind cmp x y =
  match
    integral_of_standard_int kind, (cmp : P.signed_or_unsigned P.comparison)
  with
  (* [x] and [y] are expressions yielding well-formed tagged immediates, that is
     to say, their least significant bit (LSB) is 1. However when comparing
     tagged immediates, there always exists one argument (i.e. either [x] or
     [y]) for which the setting of that LSB makes no difference to the result.
     This means that we can optimise in the case where the argument in question
     contains a tagging operation (or logical OR operation setting the last bit)
     by removing such operation.

     See middle_end/flambda2/z3/comparisons.smt2 for a Z3 script to prove
     this. *)
  | Tagged _, Lt Signed -> C.lt ~dbg x (C.ignore_low_bit_int y)
  | Tagged _, Le Signed -> C.le ~dbg (C.ignore_low_bit_int x) y
  | Tagged _, Gt Signed -> C.gt ~dbg (C.ignore_low_bit_int x) y
  | Tagged _, Ge Signed -> C.ge ~dbg x (C.ignore_low_bit_int y)
  | Tagged _, Lt Unsigned -> C.ult ~dbg x (C.ignore_low_bit_int y)
  | Tagged _, Le Unsigned -> C.ule ~dbg (C.ignore_low_bit_int x) y
  | Tagged _, Gt Unsigned -> C.ugt ~dbg (C.ignore_low_bit_int x) y
  | Tagged _, Ge Unsigned -> C.uge ~dbg x (C.ignore_low_bit_int y)
  (* Naked integers. *)
  | Untagged _, Lt Signed -> C.lt ~dbg x y
  | Untagged _, Le Signed -> C.le ~dbg x y
  | Untagged _, Gt Signed -> C.gt ~dbg x y
  | Untagged _, Ge Signed -> C.ge ~dbg x y
  | Untagged _, Lt Unsigned -> C.ult ~dbg x y
  | Untagged _, Le Unsigned -> C.ule ~dbg x y
  | Untagged _, Gt Unsigned -> C.ugt ~dbg x y
  | Untagged _, Ge Unsigned -> C.uge ~dbg x y
  | (Tagged _ | Untagged _), Eq -> C.eq ~dbg x y
  | (Tagged _ | Untagged _), Neq -> C.neq ~dbg x y

let binary_int_comp_primitive_yielding_int _env dbg _kind
    (signed : P.signed_or_unsigned) x y =
  match signed with
  | Signed -> C.mk_compare_ints_untagged dbg x y
  | Unsigned ->
    Misc.fatal_error
      "Translation of [Int_comp] yielding an integer -1, 0 or 1 in unsigned \
       mode is not yet implemented"

let binary_float_arith_primitive _env dbg width op x y =
  match (width : P.float_bitwidth), (op : P.binary_float_arith_op) with
  | Float64, Add -> C.float_add ~dbg x y
  | Float64, Sub -> C.float_sub ~dbg x y
  | Float64, Mul -> C.float_mul ~dbg x y
  | Float64, Div -> C.float_div ~dbg x y
  | Float32, Add -> C.float32_add ~dbg x y
  | Float32, Sub -> C.float32_sub ~dbg x y
  | Float32, Mul -> C.float32_mul ~dbg x y
  | Float32, Div -> C.float32_div ~dbg x y

let binary_float_comp_primitive _env dbg width op x y =
  match (width : P.float_bitwidth), (op : unit P.comparison) with
  | Float64, Eq -> C.float_eq ~dbg x y
  | Float64, Neq -> C.float_neq ~dbg x y
  | Float64, Lt () -> C.float_lt ~dbg x y
  | Float64, Gt () -> C.float_gt ~dbg x y
  | Float64, Le () -> C.float_le ~dbg x y
  | Float64, Ge () -> C.float_ge ~dbg x y
  | Float32, Eq -> C.float32_eq ~dbg x y
  | Float32, Neq -> C.float32_neq ~dbg x y
  | Float32, Lt () -> C.float32_lt ~dbg x y
  | Float32, Gt () -> C.float32_gt ~dbg x y
  | Float32, Le () -> C.float32_le ~dbg x y
  | Float32, Ge () -> C.float32_ge ~dbg x y

let binary_float_comp_primitive_yielding_int _env dbg width x y =
  match (width : P.float_bitwidth) with
  | Float64 -> C.mk_compare_floats_untagged dbg x y
  | Float32 -> C.mk_compare_float32s_untagged dbg x y

(* Primitives *)

let nullary_primitive _env res dbg prim =
  match (prim : P.nullary_primitive) with
  | Invalid _ ->
    let message = "Invalid primitive" in
    let expr, res = C.invalid res ~message in
    None, res, expr
  | Optimised_out _ -> Misc.fatal_errorf "TODO: phantom let-bindings in to_cmm"
  | Probe_is_enabled { name } ->
    (* CR gbury: we should never manually build cmm expression in this file. We
       should instead always use smart constructors defined in `cmm_helpers` or
       `to_cmm_shared.ml` *)
    let expr = Cmm.Cop (Cprobe_is_enabled { name }, [], dbg) in
    None, res, expr
  | Enter_inlined_apply _ ->
    Misc.fatal_errorf
      "The primitive [Enter_inlined_apply] should not be translated by \
       [to_cmm_primitive] but should instead be handled in [to_cmm_expr] to \
       correctly adjust the inlined debuginfo in the env."
  | Dls_get -> None, res, C.dls_get ~dbg
  | Poll -> None, res, C.poll ~dbg
  | Cpu_relax -> None, res, C.cpu_relax ~dbg

let imm_or_ptr : P.Block_access_field_kind.t -> Lambda.immediate_or_pointer =
 fun block_access_kind ->
  match block_access_kind with Any_value -> Pointer | Immediate -> Immediate

let unary_primitive env res dbg f arg =
  match (f : P.unary_primitive) with
  | Block_load { kind; mut; field } ->
    None, res, block_load ~dbg kind mut ~field ~block:arg
  | Duplicate_array _ | Duplicate_block _ | Obj_dup ->
    ( None,
      res,
      C.extcall ~dbg ~alloc:true ~returns:true ~is_c_builtin:false
        ~effects:No_effects ~coeffects:Has_coeffects ~ty_args:[] "caml_obj_dup"
        Cmm.typ_val [arg] )
  | Is_int _ -> None, res, C.and_int arg (C.int ~dbg 1) dbg
  | Is_null -> None, res, C.eq ~dbg arg (C.nativeint ~dbg 0n)
  | Get_tag -> None, res, C.get_tag arg dbg
  | Array_length (Array_kind array_kind) ->
    None, res, array_length ~dbg arg array_kind
  | Array_length Float_array_opt_dynamic ->
    (* See flambda2.ml (and comment in [array_length], above). *)
    None, res, array_length ~dbg arg Values
  | Bigarray_length { dimension } ->
    ( None,
      res,
      C.load ~dbg Word_int Mutable
        ~addr:(C.field_address arg (4 + dimension) dbg) )
  | String_length _ -> None, res, C.string_length arg dbg
  | Int_as_pointer _ -> None, res, C.int_as_pointer arg dbg
  | Opaque_identity { middle_end_only = true; kind = _ } -> None, res, arg
  | Opaque_identity { middle_end_only = false; kind = _ } ->
    None, res, C.opaque arg dbg
  | Int_arith (kind, op) ->
    None, res, unary_int_arith_primitive env dbg kind op arg
  | Float_arith (width, op) ->
    None, res, unary_float_arith_primitive env dbg width op arg
  | Num_conv { src; dst } ->
    let extra, expr = arithmetic_conversion dbg src dst arg in
    extra, res, expr
  | Boolean_not -> None, res, C.mk_not dbg arg
  | Reinterpret_64_bit_word reinterpret ->
    let cmm =
      match reinterpret with
      | Tagged_int63_as_unboxed_int64 -> arg
      | Unboxed_int64_as_tagged_int63 -> C.or_int (C.int 1 ~dbg) arg dbg
      | Unboxed_int64_as_unboxed_float64 -> C.int64_as_float ~dbg arg
      | Unboxed_float64_as_unboxed_int64 -> C.float_as_int64 ~dbg arg
    in
    None, res, cmm
  | Unbox_number kind -> None, res, unbox_number ~dbg kind arg
  | Untag_immediate -> Some (Env.Untag arg), res, C.untag_int arg dbg
  | Box_number (kind, alloc_mode) ->
    None, res, box_number ~dbg kind alloc_mode arg
  | Tag_immediate ->
    (* We could return [Env.Tag] here, but probably unnecessary at the
       moment. *)
    None, res, C.tag_int arg dbg
  | Project_function_slot { move_from = c1; move_to = c2 } -> (
    match function_slot_offset env c1, function_slot_offset env c2 with
    | ( Live_function_slot { offset = c1_offset; _ },
        Live_function_slot { offset = c2_offset; _ } ) ->
      (* Normal case. *)
      let diff = c2_offset - c1_offset in
      None, res, C.infix_field_address ~dbg arg diff
    | Dead_function_slot, Live_function_slot _ ->
      (* Code whose projections involve dead slots (ones that have been removed)
         should be unreachable. *)
      let message = dead_slots_msg dbg [c1] [] in
      let expr, res = C.invalid res ~message in
      None, res, expr
    | Live_function_slot _, Dead_function_slot ->
      let message = dead_slots_msg dbg [c2] [] in
      let expr, res = C.invalid res ~message in
      None, res, expr
    | Dead_function_slot, Dead_function_slot ->
      let message = dead_slots_msg dbg [c1; c2] [] in
      let expr, res = C.invalid res ~message in
      None, res, expr)
  | Project_value_slot { project_from; value_slot } -> (
    let kind = Value_slot.kind value_slot in
    match
      value_slot_offset env value_slot, function_slot_offset env project_from
    with
    | Live_value_slot { offset; _ }, Live_function_slot { offset = base; _ } ->
      let memory_chunk =
        To_cmm_shared.memory_chunk_of_kind (KS.anything kind)
      in
      let expr =
        C.get_field_gen_given_memory_chunk memory_chunk Asttypes.Immutable arg
          (offset - base) dbg
      in
      None, res, expr
    | Dead_value_slot, Live_function_slot _ ->
      let message = dead_slots_msg dbg [] [value_slot] in
      let expr, res = C.invalid res ~message in
      None, res, expr
    | Live_value_slot _, Dead_function_slot ->
      let message = dead_slots_msg dbg [project_from] [] in
      let expr, res = C.invalid res ~message in
      None, res, expr
    | Dead_value_slot, Dead_function_slot ->
      let message = dead_slots_msg dbg [project_from] [value_slot] in
      let expr, res = C.invalid res ~message in
      None, res, expr)
  | Is_boxed_float ->
    (* As a note, this omits the [Is_in_value_area] check that exists in
       [caml_make_array], which is used by non-Flambda 2 compilers. This seems
       reasonable given known existing use cases of naked pointers and the fact
       that they will be forbidden entirely in OCaml 5. *)
    ( None,
      res,
      C.ite
        (C.and_int arg (C.int 1 ~dbg) dbg)
        ~dbg ~then_:(C.int 0 ~dbg) ~then_dbg:dbg
        ~else_:(C.eq (C.get_tag arg dbg) (C.int Obj.double_tag ~dbg) ~dbg)
        ~else_dbg:dbg )
  | Is_flat_float_array ->
    None, res, C.eq ~dbg (C.get_tag arg dbg) (C.floatarray_tag dbg)
  | End_region { ghost = false } | End_try_region { ghost = false } ->
    None, res, C.return_unit dbg (C.endregion ~dbg arg)
  | End_region { ghost = true } | End_try_region { ghost = true } ->
    None, res, C.unit ~dbg
  | Get_header -> None, res, C.get_header arg dbg
  | Peek kind ->
    let memory_chunk =
      K.Standard_int_or_float.to_kind_with_subkind kind
      |> C.memory_chunk_of_kind
    in
    None, res, C.load ~dbg memory_chunk Mutable ~addr:arg
  | Make_lazy lazy_tag ->
    let tag = Tag.to_int (P.Lazy_block_tag.to_tag lazy_tag) in
    None, res, C.make_alloc ~mode:Heap dbg ~tag [arg]

let binary_primitive env dbg f x y =
  match (f : P.binary_primitive) with
  | Block_set { kind; init; field } ->
    block_set ~dbg kind init ~field ~block:x ~new_value:y
  | Array_load (array_kind, load_kind, _mut) ->
    array_load ~dbg array_kind load_kind ~arr:x ~index:y
  | String_or_bigstring_load (kind, width) ->
    string_like_load ~dbg kind width ~str:x ~index:y
  | Bigarray_load (_dimensions, kind, _layout) ->
    bigarray_load ~dbg kind ~bigarray:x ~index:y
  | Phys_equal op -> phys_equal env dbg op x y
  | Int_arith (kind, op) -> binary_int_arith_primitive env dbg kind op x y
  | Int_shift (kind, op) -> binary_int_shift_primitive env dbg kind op x y
  | Int_comp (kind, Yielding_bool cmp) ->
    binary_int_comp_primitive env dbg kind cmp x y
  | Int_comp (kind, Yielding_int_like_compare_functions signed) ->
    binary_int_comp_primitive_yielding_int env dbg kind signed x y
  | Float_arith (width, op) -> binary_float_arith_primitive env dbg width op x y
  | Float_comp (width, Yielding_bool cmp) ->
    binary_float_comp_primitive env dbg width cmp x y
  | Float_comp (width, Yielding_int_like_compare_functions ()) ->
    binary_float_comp_primitive_yielding_int env dbg width x y
  | Bigarray_get_alignment align -> C.bigstring_get_alignment x y align dbg
  | Atomic_load_field block_access_kind ->
    C.atomic_load_field ~dbg (imm_or_ptr block_access_kind) x ~field:y
  | Poke kind ->
    let memory_chunk =
      K.Standard_int_or_float.to_kind_with_subkind kind
      |> C.memory_chunk_of_kind
    in
    C.store ~dbg memory_chunk Assignment ~addr:x ~new_value:y
    |> C.return_unit dbg

let ternary_primitive _env dbg f x y z =
  match (f : P.ternary_primitive) with
  | Array_set (array_kind, array_set_kind) ->
    array_set ~dbg array_kind array_set_kind ~arr:x ~index:y ~new_value:z
  | Bytes_or_bigstring_set (kind, width) ->
    bytes_or_bigstring_set ~dbg kind width ~bytes:x ~index:y ~new_value:z
  | Bigarray_set (_dimensions, kind, _layout) ->
    bigarray_store ~dbg kind ~bigarray:x ~index:y ~new_value:z
  | Atomic_field_int_arith op -> (
    match op with
    | Fetch_add -> C.atomic_fetch_and_add_field ~dbg x ~field:y z
    | Add -> C.atomic_add_field ~dbg x ~field:y z |> C.return_unit dbg
    | Sub -> C.atomic_sub_field ~dbg x ~field:y z |> C.return_unit dbg
    | And -> C.atomic_land_field ~dbg x ~field:y z |> C.return_unit dbg
    | Or -> C.atomic_lor_field ~dbg x ~field:y z |> C.return_unit dbg
    | Xor -> C.atomic_lxor_field ~dbg x ~field:y z |> C.return_unit dbg)
  | Atomic_set_field block_access_kind ->
    C.atomic_exchange_field ~dbg
      (imm_or_ptr block_access_kind)
      x ~field:y ~new_value:z
    |> C.return_unit dbg
  | Atomic_exchange_field block_access_kind ->
    C.atomic_exchange_field ~dbg
      (imm_or_ptr block_access_kind)
      x ~field:y ~new_value:z

let quaternary_primitive _env dbg f x y z w =
  match (f : P.quaternary_primitive) with
  | Atomic_compare_and_set_field block_access_kind ->
    C.atomic_compare_and_set_field ~dbg
      (imm_or_ptr block_access_kind)
      x ~field:y ~old_value:z ~new_value:w
  | Atomic_compare_exchange_field { atomic_kind = _; args_kind } ->
    C.atomic_compare_exchange_field ~dbg (imm_or_ptr args_kind) x ~field:y
      ~old_value:z ~new_value:w

let variadic_primitive _env dbg f args =
  match (f : P.variadic_primitive) with
  | Begin_region { ghost = false } | Begin_try_region { ghost = false } ->
    C.beginregion ~dbg
  | Begin_region { ghost = true } | Begin_try_region { ghost = true } ->
    C.int ~dbg 0
  | Make_block (kind, _mut, alloc_mode) -> make_block ~dbg kind alloc_mode args
  | Make_array (kind, _mut, alloc_mode) -> make_array ~dbg kind alloc_mode args

let arg ?consider_inlining_effectful_expressions ~dbg env res simple =
  C.simple ?consider_inlining_effectful_expressions ~dbg env res simple

let arg_list ?consider_inlining_effectful_expressions ~dbg env res l =
  let aux (list, free_vars, env, res, effs) x =
    let To_cmm_env.{ env; res; expr } =
      arg ?consider_inlining_effectful_expressions ~dbg env res x
    in
    let free_vars = Backend_var.Set.union free_vars expr.free_vars in
    expr.cmm :: list, free_vars, env, res, Ece.join expr.effs effs
  in
  let args, free_vars, env, res, effs =
    List.fold_left aux
      ([], Backend_var.Set.empty, env, res, Ece.pure_can_be_duplicated)
      l
  in
  List.rev args, free_vars, env, res, effs

let arg_list' ?consider_inlining_effectful_expressions ~dbg env res l =
  let aux (list, env, res, effs) x =
    let To_cmm_env.{ env; res; expr } =
      arg ?consider_inlining_effectful_expressions ~dbg env res x
    in
    expr :: list, env, res, Ece.join expr.effs effs
  in
  let args, env, res, effs =
    List.fold_left aux ([], env, res, Ece.pure_can_be_duplicated) l
  in
  List.rev args, env, res, effs

let trans_prim : To_cmm_env.t To_cmm_env.trans_prim =
  { nullary = nullary_primitive;
    unary = unary_primitive;
    binary =
      (fun env res dbg prim x y ->
        let cmm = binary_primitive env dbg prim x y in
        None, res, cmm);
    ternary =
      (fun env res dbg prim x y z ->
        let cmm = ternary_primitive env dbg prim x y z in
        None, res, cmm);
    quaternary =
      (fun env res dbg prim x y z w ->
        let cmm = quaternary_primitive env dbg prim x y z w in
        None, res, cmm);
    variadic =
      (fun env res dbg prim args ->
        let cmm = variadic_primitive env dbg prim args in
        None, res, cmm)
  }

let consider_inlining_effectful_expressions p =
  (* By default we are very conservative about the inlining of effectful
     expressions into the arguments of primitives. We consider inlining in the
     following cases:

     - in the case where the primitive compiles directly to an allocation.
     Unlike for most primitives, inlining of the arguments gives a real benefit
     for these, by keeping live ranges shorter (which could be critical for
     register allocation performance in cases such as initialisation of very
     large arrays). We are also confident that the code for compiling
     allocations does not incorrectly reorder or duplicate arguments, whereas we
     are not universally confident about that for the other Cmm translation
     functions.

     This criterion should not be relaxed for any primitive until it is certain
     that the Cmm translation for such primitive both respects right-to-left
     evaluation order and does not duplicate any arguments. *)
  match[@ocaml.warning "-4"] (p : P.t) with
  | Variadic ((Make_block _ | Make_array _), _) -> Some true
  | Nullary _ | Unary _ | Binary _ | Ternary _ | Quaternary _ | Variadic _ ->
    None

let prim_simple env res dbg p =
  let consider_inlining_effectful_expressions =
    consider_inlining_effectful_expressions p
  in
  let arg = arg ?consider_inlining_effectful_expressions ~dbg in
  (* Somewhat counter-intuitively, the left-to-right translation below (e.g. [x]
     before [y] in the [Binary] case) correctly matches right-to-left evaluation
     order---ensuring maximal inlining---since [arg_list] translates the first
     [Simple] in the list first. Consider in pseudo-code:

     let x = <effect-x> in let y = <effect-y> in Make_block [y; x]

     We would like both [x] and [y] to be inlined. The environment will have [y]
     on the most recent stage since it was the most recent binding. The [Simple]
     for [y] will be translated first by the code below, meaning inlining is
     permitted (since [y] is on the most recent stage), producing Make_block
     [effect-y; y]. Then the [Simple] for [x] will be translated, producing the
     desired output Make_block [effect-y; effect-x]. The backend will compile
     this to run effect-x before effect-y by virtue of right-to-left evaluation
     order. This therefore matches the original source code. *)
  match (p : P.t) with
  | Nullary prim ->
    let free_vars = Backend_var.Set.empty in
    let extra, res, expr = nullary_primitive env res dbg prim in
    Env.simple expr free_vars, extra, env, res, Ece.pure
  | Unary (unary, x) ->
    let To_cmm_env.{ env; res; expr = x } = arg env res x in
    let extra, res, expr = unary_primitive env res dbg unary x.cmm in
    Env.simple expr x.free_vars, extra, env, res, x.effs
  | Binary (binary, x, y) ->
    let To_cmm_env.{ env; res; expr = x } = arg env res x in
    let To_cmm_env.{ env; res; expr = y } = arg env res y in
    let free_vars = Backend_var.Set.union x.free_vars y.free_vars in
    let effs = Ece.join x.effs y.effs in
    let expr = binary_primitive env dbg binary x.cmm y.cmm in
    Env.simple expr free_vars, None, env, res, effs
  | Ternary (ternary, x, y, z) ->
    let To_cmm_env.{ env; res; expr = x } = arg env res x in
    let To_cmm_env.{ env; res; expr = y } = arg env res y in
    let To_cmm_env.{ env; res; expr = z } = arg env res z in
    let free_vars =
      Backend_var.Set.union
        (Backend_var.Set.union x.free_vars y.free_vars)
        z.free_vars
    in
    let effs = Ece.join (Ece.join x.effs y.effs) z.effs in
    let expr = ternary_primitive env dbg ternary x.cmm y.cmm z.cmm in
    Env.simple expr free_vars, None, env, res, effs
  | Quaternary (quaternary, x, y, z, w) ->
    let To_cmm_env.{ env; res; expr = x } = arg env res x in
    let To_cmm_env.{ env; res; expr = y } = arg env res y in
    let To_cmm_env.{ env; res; expr = z } = arg env res z in
    let To_cmm_env.{ env; res; expr = w } = arg env res w in
    let free_vars =
      Backend_var.Set.union
        (Backend_var.Set.union
           (Backend_var.Set.union x.free_vars y.free_vars)
           z.free_vars)
        w.free_vars
    in
    let effs = Ece.join (Ece.join (Ece.join x.effs y.effs) z.effs) w.effs in
    let expr =
      quaternary_primitive env dbg quaternary x.cmm y.cmm z.cmm w.cmm
    in
    Env.simple expr free_vars, None, env, res, effs
  | Variadic (variadic, l) ->
    let args, free_vars, env, res, effs =
      arg_list ?consider_inlining_effectful_expressions ~dbg env res l
    in
    let expr = variadic_primitive env dbg variadic args in
    Env.simple expr free_vars, None, env, res, effs

let prim_complex env res dbg p =
  let consider_inlining_effectful_expressions =
    consider_inlining_effectful_expressions p
  in
  let arg = arg ?consider_inlining_effectful_expressions ~dbg in
  (* see comment in [prim_simple] *)
  let prim', args, effs, env, res =
    match (p : P.t) with
    | Nullary prim ->
      let prim' = P.Without_args.Nullary prim in
      prim', [], Ece.pure_can_be_duplicated, env, res
    | Unary (unary, x) ->
      let prim' = P.Without_args.Unary unary in
      let To_cmm_env.{ env; res; expr = x } = arg env res x in
      prim', [x], x.effs, env, res
    | Binary (binary, x, y) ->
      let prim' = P.Without_args.Binary binary in
      let To_cmm_env.{ env; res; expr = x } = arg env res x in
      let To_cmm_env.{ env; res; expr = y } = arg env res y in
      let effs = Ece.join x.effs y.effs in
      prim', [x; y], effs, env, res
    | Ternary (ternary, x, y, z) ->
      let prim' = P.Without_args.Ternary ternary in
      let To_cmm_env.{ env; res; expr = x } = arg env res x in
      let To_cmm_env.{ env; res; expr = y } = arg env res y in
      let To_cmm_env.{ env; res; expr = z } = arg env res z in
      let effs = Ece.join (Ece.join x.effs y.effs) z.effs in
      prim', [x; y; z], effs, env, res
    | Quaternary (quaternary, x, y, z, w) ->
      let prim' = P.Without_args.Quaternary quaternary in
      let To_cmm_env.{ env; res; expr = x } = arg env res x in
      let To_cmm_env.{ env; res; expr = y } = arg env res y in
      let To_cmm_env.{ env; res; expr = z } = arg env res z in
      let To_cmm_env.{ env; res; expr = w } = arg env res w in
      let effs = Ece.join (Ece.join (Ece.join x.effs y.effs) z.effs) w.effs in
      prim', [x; y; z; w], effs, env, res
    | Variadic (variadic, l) ->
      let prim' = P.Without_args.Variadic variadic in
      let args, env, res, effs =
        arg_list' ?consider_inlining_effectful_expressions ~dbg env res l
      in
      prim', args, effs, env, res
  in
  let bound_expr = Env.splittable_primitive dbg prim' args in
  bound_expr, env, res, effs<|MERGE_RESOLUTION|>--- conflicted
+++ resolved
@@ -53,17 +53,11 @@
   | Naked_float -> C.unbox_float dbg arg
   | Naked_float32 -> C.unbox_float32 dbg arg
   | Naked_vec128 -> C.unbox_vec128 dbg arg
-<<<<<<< HEAD
-  | Naked_int32 -> C.unbox_int dbg Boxed_int32 arg
-  | Naked_int64 -> C.unbox_int dbg Boxed_int64 arg
-  | Naked_nativeint -> C.unbox_int dbg Boxed_nativeint arg
-=======
   | Naked_vec256 -> C.unbox_vec256 dbg arg
   | Naked_vec512 -> C.unbox_vec512 dbg arg
-  | Naked_int32 | Naked_int64 | Naked_nativeint ->
-    let primitive_kind = K.Boxable_number.primitive_kind kind in
-    C.unbox_int dbg primitive_kind arg
->>>>>>> 9d46f41f
+  | Naked_int32 -> C.unbox_int dbg Primitive.Boxed_int32 arg
+  | Naked_int64 -> C.unbox_int dbg Primitive.Boxed_int64 arg
+  | Naked_nativeint -> C.unbox_int dbg Primitive.Boxed_nativeint arg
 
 let box_number ~dbg kind alloc_mode arg =
   let alloc_mode = C.alloc_mode_for_allocations_to_cmm alloc_mode in
@@ -71,17 +65,12 @@
   | Naked_float32 -> C.box_float32 dbg alloc_mode arg
   | Naked_float -> C.box_float dbg alloc_mode arg
   | Naked_vec128 -> C.box_vec128 dbg alloc_mode arg
-<<<<<<< HEAD
-  | Naked_int32 -> C.box_int_gen dbg Boxed_int32 alloc_mode arg
-  | Naked_int64 -> C.box_int_gen dbg Boxed_int64 alloc_mode arg
-  | Naked_nativeint -> C.box_int_gen dbg Boxed_nativeint alloc_mode arg
-=======
   | Naked_vec256 -> C.box_vec256 dbg alloc_mode arg
   | Naked_vec512 -> C.box_vec512 dbg alloc_mode arg
-  | Naked_int32 | Naked_int64 | Naked_nativeint ->
-    let primitive_kind = K.Boxable_number.primitive_kind kind in
-    C.box_int_gen dbg primitive_kind alloc_mode arg
->>>>>>> 9d46f41f
+  | Naked_int32 -> C.box_int_gen dbg Primitive.Boxed_int32 alloc_mode arg
+  | Naked_int64 -> C.box_int_gen dbg Primitive.Boxed_int64 alloc_mode arg
+  | Naked_nativeint ->
+    C.box_int_gen dbg Primitive.Boxed_nativeint alloc_mode arg
 
 (* Block creation and access. For these functions, [index] is a tagged
    integer. *)
