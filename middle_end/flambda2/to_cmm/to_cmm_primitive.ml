(**************************************************************************)
(*                                                                        *)
(*                                 OCaml                                  *)
(*                                                                        *)
(*                        Guillaume Bury, OCamlPro                        *)
(*                                                                        *)
(*   Copyright 2019--2019 OCamlPro SAS                                    *)
(*                                                                        *)
(*   All rights reserved.  This file is distributed under the terms of    *)
(*   the GNU Lesser General Public License version 2.1, with the          *)
(*   special exception on linking described in the file LICENSE.          *)
(*                                                                        *)
(**************************************************************************)

module Env = To_cmm_env
module Ece = Effects_and_coeffects
module EO = Exported_offsets
module K = Flambda_kind
module KS = Flambda_kind.With_subkind
module P = Flambda_primitive

(* Note about [Int32]: values of this kind are stored in 64-bit registers and
   must be sign extended. We do this immediately after every operation unless it
   is known that the sign extension can be elided. *)

(* Cmm helpers *)
module C = struct
  include Cmm_helpers
  include Cmm_builtins
  include To_cmm_shared
end

(* Closure offsets *)

let function_slot_offset env function_slot =
  match EO.function_slot_offset (Env.exported_offsets env) function_slot with
  | Some res -> res
  | None ->
    Misc.fatal_errorf "Missing offset for function slot %a" Function_slot.print
      function_slot

let value_slot_offset env value_slot =
  match EO.value_slot_offset (Env.exported_offsets env) value_slot with
  | Some res -> res
  | None ->
    Misc.fatal_errorf "Missing offset for value slot %a" Value_slot.print
      value_slot

(* Boxed numbers *)

let unbox_number ~dbg kind arg =
  match (kind : K.Boxable_number.t) with
  | Naked_float -> C.unbox_float dbg arg
  | Naked_float32 -> C.unbox_float32 dbg arg
  | Naked_vec128 -> C.unbox_vec128 dbg arg
  | Naked_vec256 -> C.unbox_vec256 dbg arg
  | Naked_vec512 -> C.unbox_vec512 dbg arg
  | Naked_int32 -> C.unbox_int dbg Primitive.Boxed_int32 arg
  | Naked_int64 -> C.unbox_int dbg Primitive.Boxed_int64 arg
  | Naked_nativeint -> C.unbox_int dbg Primitive.Boxed_nativeint arg

let box_number ~dbg kind alloc_mode arg =
  let alloc_mode = C.alloc_mode_for_allocations_to_cmm alloc_mode in
  match (kind : K.Boxable_number.t) with
  | Naked_float32 -> C.box_float32 dbg alloc_mode arg
  | Naked_float -> C.box_float dbg alloc_mode arg
  | Naked_vec128 -> C.box_vec128 dbg alloc_mode arg
  | Naked_vec256 -> C.box_vec256 dbg alloc_mode arg
  | Naked_vec512 -> C.box_vec512 dbg alloc_mode arg
  | Naked_int32 -> C.box_int_gen dbg Primitive.Boxed_int32 alloc_mode arg
  | Naked_int64 -> C.box_int_gen dbg Primitive.Boxed_int64 alloc_mode arg
  | Naked_nativeint ->
    C.box_int_gen dbg Primitive.Boxed_nativeint alloc_mode arg

(* Block creation and access. For these functions, [index] is a tagged
   integer. *)

(* Blocks of size 0 (i.e. with an empty list of fields) must have a black
   header, or the GC will fail (cf `make_alloc_generic` in cmm_helpers.ml).

   This means they must either be statically allocated, or be pointers to one of
   the entries of the atom_table (see `startup_aux.c`).

   Both `make_alloc` and `make_float_alloc` from `cmm_helpers.ml` already check
   for that, but with an assertion, which does not produce helpful error
   messages. *)
let check_alloc_fields = function
  | [] ->
    Misc.fatal_error
      "Dynamically allocated blocks cannot have size 0 (empty arrays have to \
       be lifted so they can be statically allocated)"
  | _ -> ()

let mixed_block_kinds shape =
  let value_prefix =
    (* CR mshinwell: We should propagate information about whether a field is a
       tagged immediate. *)
    List.init (K.Mixed_block_shape.value_prefix_size shape) (fun _ ->
        K.With_subkind.any_value)
  in
  let flat_suffix =
    List.map
      (fun (flat_suffix_element : K.flat_suffix_element) ->
        match flat_suffix_element with
        | Naked_float -> KS.naked_float
        | Naked_float32 -> KS.naked_float32
        | Naked_int8 -> KS.naked_int8
        | Naked_int16 -> KS.naked_int16
        | Naked_int32 -> KS.naked_int32
        | Naked_int64 -> KS.naked_int64
        | Naked_vec128 -> KS.naked_vec128
        | Naked_vec256 -> KS.naked_vec256
        | Naked_vec512 -> KS.naked_vec512
        | Naked_nativeint -> KS.naked_nativeint)
      (Array.to_list (K.Mixed_block_shape.flat_suffix shape))
  in
  value_prefix @ flat_suffix

let make_block ~dbg kind alloc_mode args =
  check_alloc_fields args;
  let mode = C.alloc_mode_for_allocations_to_cmm alloc_mode in
  match (kind : P.Block_kind.t) with
  | Values (tag, _) ->
    let tag = Tag.Scannable.to_int tag in
    C.make_alloc ~mode dbg ~tag args
  | Naked_floats ->
    let tag = Tag.to_int Tag.double_array_tag in
    C.make_float_alloc ~mode dbg ~tag args
  | Mixed (tag, shape) ->
    let value_prefix_size = K.Mixed_block_shape.value_prefix_size shape in
    let args_memory_chunks =
      List.map C.memory_chunk_of_kind (mixed_block_kinds shape)
    in
    let tag = Tag.Scannable.to_int tag in
    C.make_mixed_alloc ~mode dbg ~tag ~value_prefix_size args args_memory_chunks

let memory_chunk_of_flat_suffix_element :
    K.flat_suffix_element -> Cmm.memory_chunk = function
  | Naked_float -> Double
  | Naked_float32 -> Single { reg = Float32 }
  | Naked_int8 -> Byte_signed
  | Naked_int16 -> Sixteen_signed
  | Naked_int32 -> Thirtytwo_signed
  | Naked_vec128 -> Onetwentyeight_unaligned
  | Naked_vec256 -> Twofiftysix_unaligned
  | Naked_vec512 -> Fivetwelve_unaligned
  | Naked_int64 | Naked_nativeint -> Word_int

let block_load ~dbg (kind : P.Block_access_kind.t) (mutability : Mutability.t)
    ~block ~field =
  let mutability = Mutability.to_asttypes mutability in
  let field = Targetint_31_63.to_int field in
  let get_field_computed immediate_or_pointer =
    let index = C.int_const dbg field in
    C.get_field_computed immediate_or_pointer mutability ~block ~index dbg
  in
  let get_field_unboxed memory_chunk ~offset_in_words =
    let index_in_words = C.int_const dbg offset_in_words in
    C.get_field_unboxed ~dbg memory_chunk mutability block ~index_in_words
  in
  match kind with
  | Mixed { field_kind = Value_prefix Any_value; _ }
  | Values { field_kind = Any_value; _ } ->
    get_field_computed Pointer
  | Mixed { field_kind = Value_prefix Immediate; _ }
  | Values { field_kind = Immediate; _ } ->
    get_field_computed Immediate
  | Naked_floats _ -> get_field_unboxed Double ~offset_in_words:field
  | Mixed { field_kind = Flat_suffix field_kind; shape; _ } ->
    get_field_unboxed
      (memory_chunk_of_flat_suffix_element field_kind)
      ~offset_in_words:
        (Flambda_kind.Mixed_block_shape.offset_in_words shape field)

let block_set ~dbg (kind : P.Block_access_kind.t) (init : P.Init_or_assign.t)
    ~block ~field ~new_value =
  C.return_unit dbg
    (let init_or_assign = P.Init_or_assign.to_lambda init in
     let field = Targetint_31_63.to_int field in
     let setfield_computed is_ptr =
       let index = C.int_const dbg field in
       C.setfield_computed is_ptr init_or_assign block index new_value dbg
     in
     match kind with
     | Mixed { field_kind = Value_prefix Any_value; _ }
     | Values { field_kind = Any_value; _ } ->
       setfield_computed Pointer
     | Mixed { field_kind = Value_prefix Immediate; _ }
     | Values { field_kind = Immediate; _ } ->
       setfield_computed Immediate
     | Naked_floats _ ->
       let index = C.int_const dbg field in
       C.float_array_set block index new_value dbg
     | Mixed { field_kind = Flat_suffix field_kind; shape; _ } ->
       let index_in_words =
         Flambda_kind.Mixed_block_shape.offset_in_words shape field
       in
       C.set_field_unboxed ~dbg
         (memory_chunk_of_flat_suffix_element field_kind)
         block
         ~index_in_words:(C.int_const dbg index_in_words)
         new_value)

(* Array creation and access. For these functions, [index] is a tagged
   integer. *)

let make_non_scannable_unboxed_product_array ~dbg kind mode args =
  let element_kinds_per_non_unarized_element =
    P.Array_kind.element_kinds kind
  in
  let mem_chunks_per_non_unarized_element =
    List.map C.memory_chunk_of_kind element_kinds_per_non_unarized_element
  in
  let num_mem_chunks_per_non_unarized_element =
    List.length mem_chunks_per_non_unarized_element
  in
  if List.length args mod num_mem_chunks_per_non_unarized_element <> 0
  then
    Misc.fatal_errorf
      "Number of unarized arguments (%a) to [make_array] is not a multiple of \
       the number of memory chunks (%d) formed from the array kind (%a)"
      (Format.pp_print_list Printcmm.expression)
      args
      (List.length mem_chunks_per_non_unarized_element)
      P.Array_kind.print kind;
  let mem_chunks_per_non_unarized_element =
    Array.of_list mem_chunks_per_non_unarized_element
  in
  let mem_chunks =
    List.mapi
      (fun i _arg ->
        let index = i mod num_mem_chunks_per_non_unarized_element in
        mem_chunks_per_non_unarized_element.(index))
      args
  in
  C.make_mixed_alloc ~mode dbg ~tag:0 ~value_prefix_size:0 args mem_chunks

let make_array ~dbg kind alloc_mode args =
  check_alloc_fields args;
  let mode = C.alloc_mode_for_allocations_to_cmm alloc_mode in
  match (kind : P.Array_kind.t) with
  | Immediates | Values -> C.make_alloc ~mode dbg ~tag:0 args
  | Naked_floats ->
    C.make_float_alloc ~mode dbg ~tag:(Tag.to_int Tag.double_array_tag) args
  | Naked_float32s -> C.allocate_unboxed_float32_array ~elements:args mode dbg
  | Naked_int32s -> C.allocate_unboxed_int32_array ~elements:args mode dbg
  | Naked_int64s -> C.allocate_unboxed_int64_array ~elements:args mode dbg
  | Naked_nativeints ->
    C.allocate_unboxed_nativeint_array ~elements:args mode dbg
  | Naked_vec128s -> C.allocate_unboxed_vec128_array ~elements:args mode dbg
  | Naked_vec256s -> C.allocate_unboxed_vec256_array ~elements:args mode dbg
  | Naked_vec512s -> C.allocate_unboxed_vec512_array ~elements:args mode dbg
  | Unboxed_product _ ->
    if P.Array_kind.must_be_gc_scannable kind
    then C.make_alloc ~mode dbg ~tag:0 args
    else make_non_scannable_unboxed_product_array ~dbg kind mode args

let array_length ~dbg arr (kind : P.Array_kind.t) =
  match kind with
  | Immediates | Values | Naked_floats | Unboxed_product _ ->
    (* [Paddrarray] may be a lie sometimes, but we know for certain that the bit
       width of floats is equal to the machine word width (see flambda2.ml).

       For unboxed products, note that [Array_length] in [Flambda_primitive] is
       a unarized-array-length operation, that arrays of unboxed products are
       represented by mixed blocks with tag zero (not custom blocks), and that
       arrays of unboxed products are not packed in any way (e.g. int32#
       elements occupy 64 bits). *)
    assert (C.wordsize_shift = C.numfloat_shift);
    C.addr_array_length arr dbg
  | Naked_float32s -> C.unboxed_float32_array_length arr dbg
  | Naked_int32s -> C.unboxed_int32_array_length arr dbg
  | Naked_int64s | Naked_nativeints ->
    (* These need a special case as they are represented by custom blocks, even
       though the contents are of word width. *)
    C.unboxed_int64_or_nativeint_array_length arr dbg
  | Naked_vec128s -> C.unboxed_vec128_array_length arr dbg
  | Naked_vec256s -> C.unboxed_vec256_array_length arr dbg
  | Naked_vec512s -> C.unboxed_vec512_array_length arr dbg

let array_load_vector ~(vec_kind : Vector_types.Kind.t) ~dbg ~element_width_log2
    arr index =
  let index =
    C.lsl_int (C.untag_int index dbg) (Cconst_int (element_width_log2, dbg)) dbg
  in
  match vec_kind with
  | Vec128 -> C.unaligned_load_128 arr index dbg
  | Vec256 -> C.unaligned_load_256 arr index dbg
  | Vec512 -> C.unaligned_load_512 arr index dbg

let array_load_128 = array_load_vector ~vec_kind:Vec128

let array_load_256 = array_load_vector ~vec_kind:Vec256

let array_load_512 = array_load_vector ~vec_kind:Vec512

let array_set_vector ~(vec_kind : Vector_types.Kind.t) ~dbg ~element_width_log2
    arr index new_value =
  let index =
    C.lsl_int (C.untag_int index dbg) (Cconst_int (element_width_log2, dbg)) dbg
  in
  match vec_kind with
  | Vec128 -> C.unaligned_set_128 arr index new_value dbg
  | Vec256 -> C.unaligned_set_256 arr index new_value dbg
  | Vec512 -> C.unaligned_set_512 arr index new_value dbg

let array_set_128 = array_set_vector ~vec_kind:Vec128

let array_set_256 = array_set_vector ~vec_kind:Vec256

let array_set_512 = array_set_vector ~vec_kind:Vec512

let array_load ~dbg (array_kind : P.Array_kind.t)
    (load_kind : P.Array_load_kind.t) ~arr ~index =
  (* CR mshinwell: refactor this function in the same way as [block_load] *)
  match array_kind, load_kind with
  | (Values | Immediates | Unboxed_product _), Immediates ->
    C.int_array_ref arr index dbg
  | (Naked_int64s | Naked_nativeints), (Naked_int64s | Naked_nativeints) ->
    C.unboxed_int64_or_nativeint_array_ref arr ~array_index:index dbg
  | Unboxed_product _, (Naked_int64s | Naked_nativeints) ->
    C.unboxed_int64_or_nativeint_array_ref arr ~array_index:index dbg
  | (Values | Immediates | Unboxed_product _), Values ->
    C.addr_array_ref arr index dbg
  | Naked_floats, Naked_floats | Unboxed_product _, Naked_floats ->
    C.unboxed_float_array_ref Mutable ~block:arr ~index dbg
  | Naked_float32s, Naked_float32s -> C.unboxed_float32_array_ref arr index dbg
  | Unboxed_product _, Naked_float32s ->
    C.unboxed_mutable_float32_unboxed_product_array_ref arr ~array_index:index
      dbg
  | Naked_int32s, Naked_int32s -> C.unboxed_int32_array_ref arr index dbg
  | Unboxed_product _, Naked_int32s ->
    C.unboxed_mutable_int32_unboxed_product_array_ref arr ~array_index:index dbg
  | (Immediates | Naked_floats), Naked_vec128s ->
    array_load_128 ~ptr_out_of_heap:false ~dbg ~element_width_log2:3 arr index
  | (Naked_int64s | Naked_nativeints), Naked_vec128s ->
    array_load_128 ~ptr_out_of_heap:false ~dbg ~element_width_log2:3 arr index
  | (Naked_int32s | Naked_float32s), Naked_vec128s ->
    array_load_128 ~ptr_out_of_heap:false ~dbg ~element_width_log2:2 arr index
  | Naked_vec128s, Naked_vec128s ->
    array_load_128 ~ptr_out_of_heap:false ~dbg ~element_width_log2:4 arr index
  | Naked_vec128s, Naked_vec256s ->
    array_load_128 ~ptr_out_of_heap:false ~dbg ~element_width_log2:4 arr index
  | Naked_vec128s, Naked_vec512s ->
    array_load_128 ~ptr_out_of_heap:false ~dbg ~element_width_log2:4 arr index
  | (Immediates | Naked_floats), Naked_vec256s ->
    array_load_256 ~ptr_out_of_heap:false ~dbg ~element_width_log2:3 arr index
  | (Naked_int64s | Naked_nativeints), Naked_vec256s ->
    array_load_256 ~ptr_out_of_heap:false ~dbg ~element_width_log2:3 arr index
  | (Naked_int32s | Naked_float32s), Naked_vec256s ->
    array_load_256 ~ptr_out_of_heap:false ~dbg ~element_width_log2:2 arr index
  | Naked_vec256s, Naked_vec128s ->
    array_load_256 ~ptr_out_of_heap:false ~dbg ~element_width_log2:5 arr index
  | Naked_vec256s, Naked_vec256s ->
    array_load_256 ~ptr_out_of_heap:false ~dbg ~element_width_log2:5 arr index
  | Naked_vec256s, Naked_vec512s ->
    array_load_256 ~ptr_out_of_heap:false ~dbg ~element_width_log2:5 arr index
  | (Immediates | Naked_floats), Naked_vec512s ->
    array_load_512 ~ptr_out_of_heap:false ~dbg ~element_width_log2:3 arr index
  | (Naked_int64s | Naked_nativeints), Naked_vec512s ->
    array_load_512 ~ptr_out_of_heap:false ~dbg ~element_width_log2:3 arr index
  | (Naked_int32s | Naked_float32s), Naked_vec512s ->
    array_load_512 ~ptr_out_of_heap:false ~dbg ~element_width_log2:2 arr index
  | Naked_vec512s, Naked_vec128s ->
    array_load_512 ~ptr_out_of_heap:false ~dbg ~element_width_log2:6 arr index
  | Naked_vec512s, Naked_vec256s ->
    array_load_512 ~ptr_out_of_heap:false ~dbg ~element_width_log2:6 arr index
  | Naked_vec512s, Naked_vec512s ->
    array_load_512 ~ptr_out_of_heap:false ~dbg ~element_width_log2:6 arr index
  | ( ( Naked_floats | Naked_int32s | Naked_float32s | Naked_int64s
      | Naked_nativeints | Naked_vec128s | Naked_vec256s | Naked_vec512s ),
      Values ) ->
    Misc.fatal_errorf
      "Cannot use array load kind [Values] on naked number/vector arrays:@ %a"
      Debuginfo.print_compact dbg
  | ( ( Naked_floats | Naked_int32s | Naked_float32s | Naked_int64s
      | Naked_nativeints | Naked_vec128s | Naked_vec256s | Naked_vec512s ),
      Immediates )
  | ( ( Values | Immediates | Naked_floats | Naked_int32s | Naked_float32s
      | Naked_vec128s | Naked_vec256s | Naked_vec512s ),
      (Naked_int64s | Naked_nativeints) )
  | ( ( Values | Immediates | Naked_int32s | Naked_float32s | Naked_int64s
      | Naked_nativeints | Naked_vec128s | Naked_vec256s | Naked_vec512s ),
      Naked_floats ) ->
    Misc.fatal_errorf
      "Array reinterpret load operation (array kind %a, array ref kind %a) not \
       yet supported"
      P.Array_kind.print array_kind P.Array_load_kind.print load_kind
  | ( ( Values | Immediates | Naked_floats | Naked_int32s | Naked_int64s
      | Naked_nativeints | Naked_vec128s | Naked_vec256s | Naked_vec512s ),
      Naked_float32s )
  | ( ( Values | Immediates | Naked_floats | Naked_float32s | Naked_int64s
      | Naked_nativeints | Naked_vec128s | Naked_vec256s | Naked_vec512s ),
      Naked_int32s ) ->
    Misc.fatal_errorf
      "Array reinterpret loads with 32-bit load kinds are not supported:@ %a"
      Debuginfo.print_compact dbg
  | Values, (Naked_vec128s | Naked_vec256s | Naked_vec512s) ->
    Misc.fatal_error "Attempted to load a SIMD vector from a value array."
  | Unboxed_product _, (Naked_vec128s | Naked_vec256s | Naked_vec512s) ->
    Misc.fatal_errorf
      "Loading of SIMD vectors from unboxed product arrays is not currently \
       supported:@ %a"
      Debuginfo.print_compact dbg

let addr_array_store init ~arr ~index ~new_value dbg =
  (* CR mshinwell: refactor this function in the same way as [block_load] *)
  match (init : P.Init_or_assign.t) with
  | Assignment Heap -> C.addr_array_set_heap arr index new_value dbg
  | Assignment Local -> C.addr_array_set_local arr index new_value dbg
  | Initialization -> C.addr_array_initialize arr index new_value dbg

let array_set0 ~dbg (array_kind : P.Array_kind.t)
    (set_kind : P.Array_set_kind.t) ~arr ~index ~new_value =
  match array_kind, set_kind with
  | (Values | Immediates | Unboxed_product _), Immediates ->
    C.int_array_set arr index new_value dbg
  | (Values | Immediates | Unboxed_product _), Values init ->
    addr_array_store init ~arr ~index ~new_value dbg
  | (Naked_int64s | Naked_nativeints), (Naked_int64s | Naked_nativeints) ->
    C.unboxed_int64_or_nativeint_array_set arr ~index ~new_value dbg
  | Unboxed_product _, (Naked_int64s | Naked_nativeints) ->
    C.unboxed_int64_or_nativeint_array_set arr ~index ~new_value dbg
  | Naked_floats, Naked_floats | Unboxed_product _, Naked_floats ->
    C.float_array_set arr index new_value dbg
  | Naked_float32s, Naked_float32s ->
    C.unboxed_float32_array_set arr ~index ~new_value dbg
  | Unboxed_product _, Naked_float32s ->
    C.unboxed_mutable_float32_unboxed_product_array_set arr ~array_index:index
      ~new_value dbg
  | Naked_int32s, Naked_int32s ->
    C.unboxed_int32_array_set arr ~index ~new_value dbg
  | Unboxed_product _, Naked_int32s ->
    C.unboxed_mutable_int32_unboxed_product_array_set arr ~array_index:index
      ~new_value dbg
  | (Immediates | Naked_floats), Naked_vec128s ->
    array_set_128 ~ptr_out_of_heap:false ~dbg ~element_width_log2:3 arr index
      new_value
  | (Naked_int64s | Naked_nativeints), Naked_vec128s ->
    array_set_128 ~ptr_out_of_heap:false ~dbg ~element_width_log2:3 arr index
      new_value
  | (Naked_int32s | Naked_float32s), Naked_vec128s ->
    array_set_128 ~ptr_out_of_heap:false ~dbg ~element_width_log2:2 arr index
      new_value
  | Naked_vec128s, Naked_vec128s ->
    array_set_128 ~ptr_out_of_heap:false ~dbg ~element_width_log2:4 arr index
      new_value
  | Naked_vec128s, Naked_vec256s ->
    array_set_256 ~ptr_out_of_heap:false ~dbg ~element_width_log2:4 arr index
      new_value
  | Naked_vec128s, Naked_vec512s ->
    array_set_512 ~ptr_out_of_heap:false ~dbg ~element_width_log2:4 arr index
      new_value
  | (Immediates | Naked_floats), Naked_vec256s ->
    array_set_256 ~ptr_out_of_heap:false ~dbg ~element_width_log2:3 arr index
      new_value
  | (Naked_int64s | Naked_nativeints), Naked_vec256s ->
    array_set_256 ~ptr_out_of_heap:false ~dbg ~element_width_log2:3 arr index
      new_value
  | (Naked_int32s | Naked_float32s), Naked_vec256s ->
    array_set_256 ~ptr_out_of_heap:false ~dbg ~element_width_log2:2 arr index
      new_value
  | Naked_vec256s, Naked_vec128s ->
    array_set_128 ~ptr_out_of_heap:false ~dbg ~element_width_log2:5 arr index
      new_value
  | Naked_vec256s, Naked_vec256s ->
    array_set_256 ~ptr_out_of_heap:false ~dbg ~element_width_log2:5 arr index
      new_value
  | Naked_vec256s, Naked_vec512s ->
    array_set_512 ~ptr_out_of_heap:false ~dbg ~element_width_log2:5 arr index
      new_value
  | (Immediates | Naked_floats), Naked_vec512s ->
    array_set_512 ~ptr_out_of_heap:false ~dbg ~element_width_log2:3 arr index
      new_value
  | (Naked_int64s | Naked_nativeints), Naked_vec512s ->
    array_set_512 ~ptr_out_of_heap:false ~dbg ~element_width_log2:3 arr index
      new_value
  | (Naked_int32s | Naked_float32s), Naked_vec512s ->
    array_set_512 ~ptr_out_of_heap:false ~dbg ~element_width_log2:2 arr index
      new_value
  | Naked_vec512s, Naked_vec128s ->
    array_set_128 ~ptr_out_of_heap:false ~dbg ~element_width_log2:6 arr index
      new_value
  | Naked_vec512s, Naked_vec256s ->
    array_set_256 ~ptr_out_of_heap:false ~dbg ~element_width_log2:6 arr index
      new_value
  | Naked_vec512s, Naked_vec512s ->
    array_set_512 ~ptr_out_of_heap:false ~dbg ~element_width_log2:6 arr index
      new_value
  | ( ( Naked_floats | Naked_int32s | Naked_float32s | Naked_int64s
      | Naked_nativeints | Naked_vec128s | Naked_vec256s | Naked_vec512s ),
      Values _ ) ->
    Misc.fatal_errorf
      "Cannot use array set kind [Values] on naked number/vector arrays:@ %a"
      Debuginfo.print_compact dbg
  | ( ( Naked_floats | Naked_int32s | Naked_float32s | Naked_int64s
      | Naked_nativeints | Naked_vec128s | Naked_vec256s | Naked_vec512s ),
      Immediates )
  | ( ( Values | Immediates | Naked_floats | Naked_int32s | Naked_float32s
      | Naked_vec128s | Naked_vec256s | Naked_vec512s ),
      (Naked_int64s | Naked_nativeints) )
  | ( ( Values | Immediates | Naked_int32s | Naked_float32s | Naked_int64s
      | Naked_nativeints | Naked_vec128s | Naked_vec256s | Naked_vec512s ),
      Naked_floats ) ->
    Misc.fatal_errorf
      "Array reinterpret set operation (array kind %a, array ref kind %a) not \
       yet supported"
      P.Array_kind.print array_kind P.Array_set_kind.print set_kind
  | ( ( Values | Immediates | Naked_floats | Naked_int32s | Naked_int64s
      | Naked_nativeints | Naked_vec128s | Naked_vec256s | Naked_vec512s ),
      Naked_float32s )
  | ( ( Values | Immediates | Naked_floats | Naked_float32s | Naked_int64s
      | Naked_nativeints | Naked_vec128s | Naked_vec256s | Naked_vec512s ),
      Naked_int32s ) ->
    Misc.fatal_errorf
      "Array reinterpret stores with 32-bit set kinds are not supported:@ %a"
      Debuginfo.print_compact dbg
  | Values, (Naked_vec128s | Naked_vec256s | Naked_vec512s) ->
    Misc.fatal_error "Attempted to store a SIMD vector to a value array."
  | Unboxed_product _, (Naked_vec128s | Naked_vec256s | Naked_vec512s) ->
    Misc.fatal_errorf
      "Storing of SIMD vectors from unboxed product arrays is not currently \
       supported:@ %a"
      Debuginfo.print_compact dbg

let array_set ~dbg array_kind set_kind ~arr ~index ~new_value =
  array_set0 ~dbg array_kind set_kind ~arr ~index ~new_value
  |> C.return_unit dbg

(* Bigarrays. For these functions, [index] is a tagged integer, representing the
   desired position in the bigarray in units of the [elt_size] (so not
   necessarily in bytes, words, etc). *)

let bigarray_load_or_store ~dbg kind ~bigarray ~index f =
  let elt_kind = P.Bigarray_kind.to_lambda kind in
  let elt_size = C.bigarray_elt_size_in_bytes elt_kind in
  let elt_chunk = C.bigarray_word_kind elt_kind in
  f ~dbg ~elt_kind ~elt_size ~elt_chunk ~bigarray ~index

let bigarray_load ~dbg kind ~bigarray ~index =
  bigarray_load_or_store ~dbg kind ~bigarray ~index C.bigarray_load

let bigarray_store ~dbg kind ~bigarray ~index ~new_value =
  bigarray_load_or_store ~dbg kind ~bigarray ~index
    (C.bigarray_store ~new_value)

(* String and bytes access. For these functions, [index] is an untagged
   integer. *)

let string_like_load_aux ~ptr_out_of_heap ~dbg width ~str ~index =
  match (width : P.string_accessor_width) with
  | Eight ->
    (* CR mshinwell: should not be Mutable for [string] *)
    C.load ~dbg Byte_unsigned Mutable
      ~addr:(C.add_int_ptr ~ptr_out_of_heap str index dbg)
  | Sixteen -> C.unaligned_load_16 ~ptr_out_of_heap str index dbg
  | Thirty_two ->
    C.sign_extend ~bits:32 ~dbg
      (C.unaligned_load_32 ~ptr_out_of_heap str index dbg)
  | Single -> C.unaligned_load_f32 ~ptr_out_of_heap str index dbg
  | Sixty_four -> C.unaligned_load_64 ~ptr_out_of_heap str index dbg
  | One_twenty_eight { aligned = true } ->
    C.aligned_load_128 ~ptr_out_of_heap str index dbg
  | One_twenty_eight { aligned = false } ->
    C.unaligned_load_128 ~ptr_out_of_heap str index dbg
  | Two_fifty_six { aligned = true } ->
    C.aligned_load_256 ~ptr_out_of_heap str index dbg
  | Two_fifty_six { aligned = false } ->
    C.unaligned_load_256 ~ptr_out_of_heap str index dbg
  | Five_twelve { aligned = true } ->
    C.aligned_load_512 ~ptr_out_of_heap str index dbg
  | Five_twelve { aligned = false } ->
    C.unaligned_load_512 ~ptr_out_of_heap str index dbg

let string_like_load ~dbg kind width ~str ~index =
  match (kind : P.string_like_value) with
  | String | Bytes ->
    string_like_load_aux ~ptr_out_of_heap:false ~dbg width ~str ~index
  | Bigstring ->
    let ba_data_addr = C.field_address str 1 dbg in
    let ba_data = C.load ~dbg Word_int Mutable ~addr:ba_data_addr in
    C.bind "ba_data" ba_data (fun str ->
        string_like_load_aux ~ptr_out_of_heap:true ~dbg width ~str ~index)

let bytes_or_bigstring_set_aux ~ptr_out_of_heap ~dbg width ~bytes ~index
    ~new_value =
  match (width : P.string_accessor_width) with
  | Eight ->
    let addr = C.add_int_ptr ~ptr_out_of_heap bytes index dbg in
    C.store ~dbg Byte_unsigned Assignment ~addr ~new_value
  | Sixteen -> C.unaligned_set_16 ~ptr_out_of_heap bytes index new_value dbg
  | Thirty_two -> C.unaligned_set_32 ~ptr_out_of_heap bytes index new_value dbg
  | Single -> C.unaligned_set_f32 ~ptr_out_of_heap bytes index new_value dbg
  | Sixty_four -> C.unaligned_set_64 ~ptr_out_of_heap bytes index new_value dbg
  | One_twenty_eight { aligned = false } ->
    C.unaligned_set_128 ~ptr_out_of_heap bytes index new_value dbg
  | One_twenty_eight { aligned = true } ->
    C.aligned_set_128 ~ptr_out_of_heap bytes index new_value dbg
  | Two_fifty_six { aligned = false } ->
    C.unaligned_set_256 ~ptr_out_of_heap bytes index new_value dbg
  | Two_fifty_six { aligned = true } ->
    C.aligned_set_256 ~ptr_out_of_heap bytes index new_value dbg
  | Five_twelve { aligned = false } ->
    C.unaligned_set_512 ~ptr_out_of_heap bytes index new_value dbg
  | Five_twelve { aligned = true } ->
    C.aligned_set_512 ~ptr_out_of_heap bytes index new_value dbg

let bytes_or_bigstring_set ~dbg kind width ~bytes ~index ~new_value =
  let expr =
    match (kind : P.bytes_like_value) with
    | Bytes ->
      bytes_or_bigstring_set_aux ~ptr_out_of_heap:false ~dbg width ~bytes ~index
        ~new_value
    | Bigstring ->
      let addr = C.field_address bytes 1 dbg in
      let ba_data = C.load ~dbg Word_int Mutable ~addr in
      C.bind "ba_data" ba_data (fun bytes ->
          bytes_or_bigstring_set_aux ~ptr_out_of_heap:true ~dbg width ~bytes
            ~index ~new_value)
  in
  C.return_unit dbg expr

(* Handling of dead function and value slots *)

let dead_slots_msg dbg function_slots value_slots =
  let aux s pp fmt = function
    | [] -> ()
    | _ :: _ as l ->
      let pp_sep fmt () = Format.fprintf fmt ",@ " in
      Format.fprintf fmt "@[<h>%s: %a@]@ " s (Format.pp_print_list ~pp_sep pp) l
  in
  Format.asprintf "@[<hv>[%a]@ Unreachable code because of@ %a%a@]"
    Debuginfo.print_compact dbg
    (aux "dead function slots" Function_slot.print)
    function_slots
    (aux "dead value slots" Value_slot.print)
    value_slots

(* Arithmetic primitives *)

let naked_int8 : C.Scalar_type.Integral.t =
  Untagged (C.Scalar_type.Integer.create_exn ~bit_width:8 ~signedness:Signed)

let naked_int16 : C.Scalar_type.Integral.t =
  Untagged (C.Scalar_type.Integer.create_exn ~bit_width:16 ~signedness:Signed)

let naked_int32 : C.Scalar_type.Integral.t =
  Untagged (C.Scalar_type.Integer.create_exn ~bit_width:32 ~signedness:Signed)

let naked_int64 : C.Scalar_type.Integral.t =
  Untagged (C.Scalar_type.Integer.create_exn ~bit_width:64 ~signedness:Signed)

let naked_nativeint : C.Scalar_type.Integral.t =
  Untagged C.Scalar_type.Integer.nativeint

let naked_immediate : C.Scalar_type.Integral.t =
  Untagged C.Scalar_type.Tagged_integer.(untagged immediate)

let tagged_immediate : C.Scalar_type.Integral.t =
  Tagged C.Scalar_type.Tagged_integer.immediate

let integral_of_standard_int : K.Standard_int.t -> C.Scalar_type.Integral.t =
  function
  | Naked_int8 -> naked_int8
  | Naked_int16 -> naked_int16
  | Naked_int32 -> naked_int32
  | Naked_int64 -> naked_int64
  | Naked_nativeint -> naked_nativeint
  | Naked_immediate -> naked_immediate
  | Tagged_immediate -> tagged_immediate

let scalar_type_of_standard_int_or_float :
    K.Standard_int_or_float.t -> C.Scalar_type.t = function
  | Naked_int8 -> Integral naked_int8
  | Naked_int16 -> Integral naked_int16
  | Naked_int32 -> Integral naked_int32
  | Naked_int64 -> Integral naked_int64
  | Naked_nativeint -> Integral naked_nativeint
  | Naked_immediate -> Integral naked_immediate
  | Tagged_immediate -> Integral tagged_immediate
  | Naked_float32 -> Float Float32
  | Naked_float -> Float Float64

let unary_int_arith_primitive _env dbg kind op arg =
  match (op : P.unary_int_arith_op) with
  | Swap_byte_endianness -> (
    (* CR lthls: Swap_byte_endianness is a weird primitive, that is only defined
       on a subset of the naked types with tricky semantics, so I would be in
       favour of not supporting the small integer versions and not changing the
       other ones

       jvanburen: I think it's well-defined on all of the naked integer types in
       cmm_helpers... *)
    match (kind : K.Standard_int.t) with
    | Tagged_immediate ->
      C.Scalar_type.Integral.conjugate arg ~outer:tagged_immediate
        ~inner:naked_immediate ~dbg ~f:(fun arg ->
          C.bbswap Sixteen arg dbg |> C.zero_extend ~bits:16 ~dbg)
    | Naked_immediate ->
      (* This case should not have a sign extension, confusingly, because it
         arises from the [Pbswap16] Lambda primitive. That operation does not
         affect the sign of the resulting value. *)
      C.Scalar_type.Integral.static_cast arg ~dbg ~src:naked_immediate
        ~dst:naked_int16
<<<<<<< HEAD
      |> (fun arg -> C.bbswap Sixteen arg dbg)
=======
      |> (fun arg -> C.bbswap Unboxed_int16 arg dbg)
>>>>>>> 3b595799
      |> C.zero_extend ~bits:16 ~dbg
    | Naked_int8 -> arg
    | Naked_int16 ->
      (* Byte swaps of small integers need a sign-extension in order to match
         the Lambda semantics (where the swap might affect the sign). *)
<<<<<<< HEAD
      C.sign_extend (C.bbswap Sixteen arg dbg) ~bits:16 ~dbg
    | Naked_int32 -> C.sign_extend (C.bbswap Thirtytwo arg dbg) ~bits:32 ~dbg
=======
      C.sign_extend (C.bbswap Unboxed_int16 arg dbg) ~bits:16 ~dbg
    | Naked_int32 ->
      C.sign_extend (C.bbswap Unboxed_int32 arg dbg) ~bits:32 ~dbg
>>>>>>> 3b595799
    (* int64 and nativeint don't require a sign-extension since they are already
       register-size, but the code is here for consistency: *)
    | Naked_int64 -> C.sign_extend (C.bbswap Sixtyfour arg dbg) ~bits:64 ~dbg
    | Naked_nativeint -> (
      let bits = C.arch_bits in
      match bits with
      | 64 -> C.sign_extend (C.bbswap Sixtyfour arg dbg) ~bits ~dbg
      | 32 -> C.sign_extend (C.bbswap Thirtytwo arg dbg) ~bits ~dbg
      | _ -> assert false))

let unary_float_arith_primitive _env dbg width op arg =
  match (width : P.float_bitwidth), (op : P.unary_float_arith_op) with
  | Float64, Abs -> C.float_abs ~dbg arg
  | Float64, Neg -> C.float_neg ~dbg arg
  | Float32, Abs -> C.float32_abs ~dbg arg
  | Float32, Neg -> C.float32_neg ~dbg arg

let arithmetic_conversion dbg src dst arg =
  if K.Standard_int_or_float.equal src dst
  then None, arg
  else
    let src = scalar_type_of_standard_int_or_float src in
    let dst = scalar_type_of_standard_int_or_float dst in
    let extra =
      (* CR-someday jvanburen: add Env.Tag? *)
      match src, dst with
      | Integral (Tagged src), Integral (Untagged dst)
        when C.Scalar_type.Integer.equal
               (C.Scalar_type.Tagged_integer.untagged src)
               dst ->
        Some (Env.Untag arg)
      | ( (Integral (Tagged _ | Untagged _) | Float (Float32 | Float64)),
          (Integral (Tagged _ | Untagged _) | Float (Float32 | Float64)) ) ->
        None
    in
    extra, C.Scalar_type.static_cast ~dbg ~src ~dst arg

let phys_equal _env dbg op x y =
  match (op : P.equality_comparison) with
  (* General case *)
  | Eq -> C.eq ~dbg x y
  | Neq -> C.neq ~dbg x y

let requires_sign_extended_operands : P.binary_int_arith_op -> bool = function
  | Div | Mod ->
    (* Note that it would be wrong to apply [C.low_bits] to operands for div and
       mod.

       Some background: The problem arises in cases like: [(num1 * num2) /
       num3]. If an overflow occurs in the multiplication, then we must deal
       with it by sign-extending before the division. Whereas [ (num1 * num2) *
       num3 ] can delay the sign-extension until the very end, even in the case
       of overflow in the middle. So in a way, div and mod are regular
       functions, while all the others are special as they can delay overflow
       handling.

       Cmm only has [Arch.size_int]-width virtual registers, so we must always
       do operations on values of that size. (If we had smaller virtual
       registers, we could use them in Cmm without sign-extension and let the
       backend insert sign-extensions if it doesn't support operations on n-bit
       physical registers. There was a prototype developed of this but it was
       quite complicated and didn't get merged.) *)
    true
  | Add | Sub | Mul ->
    (* https://en.wikipedia.org/wiki/Modular_arithmetic - these operations are
       compatible with modular arithmetic *)
    false
  | And | Or | Xor ->
    (* bitwise operations are clearly compatible *)
    false

let binary_int_arith_primitive _env dbg (kind : K.Standard_int.t)
    (op : P.binary_int_arith_op) x y =
  let kind = integral_of_standard_int kind in
  let[@local] wrap operator_type operator =
    (* We cast the operands to the width that the operator expects, apply the
       operator, and cast the result back. *)
    let[@inline] prepare_operand operand =
      let operand =
        C.Scalar_type.Integral.static_cast ~dbg ~src:kind ~dst:operator_type
          operand
      in
      if requires_sign_extended_operands op
      then operand
      else
        let bits =
          match kind with
          | Untagged untagged -> C.Scalar_type.Integer.bit_width untagged
          | Tagged tagged ->
            C.Scalar_type.Tagged_integer.bit_width_including_tag_bit tagged
        in
        C.low_bits ~bits operand ~dbg
    in
    let x = prepare_operand x in
    let y = prepare_operand y in
    let result = operator x y dbg in
    C.Scalar_type.Integral.static_cast ~dbg ~src:operator_type ~dst:kind result
    (* Operations on integer arguments must return something in the range of
       their values, hence the [static_cast] here. The [C.low_bits] operations
       (see above in [prepare_operand]) are used to avoid unnecessary
       sign-extensions, e.g. when chaining additions together. Also see comment
       below about [C.low_bits] in the [Div] and [Mod] cases. *)
  in
  match kind with
  | Tagged _ -> (
    let wrap f =
      (* the operators below operate on tagged immediates directly *)
      wrap tagged_immediate f
    in
    match op with
    | Add -> wrap C.add_int_caml
    | Sub -> wrap C.sub_int_caml
    | Mul -> wrap C.mul_int_caml
    | Div -> wrap C.div_int_caml
    | Mod -> wrap C.mod_int_caml
    | And -> wrap C.and_int_caml
    | Or -> wrap C.or_int_caml
    | Xor -> wrap C.xor_int_caml)
  | Untagged untagged -> (
    let wrap f =
      (* the operators below operate on register-width naked nativeints *)
      wrap naked_nativeint f
    in
    let dividend_cannot_be_min_int =
      C.Scalar_type.Integer.bit_width untagged < C.arch_bits
    in
    match op with
    | Add -> wrap C.add_int
    | Sub -> wrap C.sub_int
    | Mul -> wrap C.mul_int
    | Div -> wrap (C.div_int ~dividend_cannot_be_min_int)
    | Mod -> wrap (C.mod_int ~dividend_cannot_be_min_int)
    | And -> wrap C.and_int
    | Or -> wrap C.or_int
    | Xor -> wrap C.xor_int)

let binary_int_shift_primitive _env dbg kind (op : P.int_shift_op) x y =
  (* See comments on [binary_int_arity_primitive], above, about sign extension
     and use of [C.low_bits]. *)
  match[@warning "-fragile-match"] (kind : K.Standard_int.t) with
  | Tagged_immediate -> (
    match op with
    | Lsl -> C.lsl_int_caml_raw x y ~dbg
    | Lsr -> C.lsr_int_caml_raw x y ~dbg
    | Asr -> C.asr_int_caml_raw x y ~dbg)
  | kind ->
    let kind = integral_of_standard_int kind in
    let right_shift_kind signedness =
      (* right shifts can operate directly on any untagged integers of the
         correct signedness, as they do not require sign- or zero-extension
         after the shift, since the cmm scalar types are already stored sign- or
         zero-extended *)
      C.Scalar_type.Integer.with_signedness
        (C.Scalar_type.Integral.untagged_or_identity kind)
        ~signedness
    in
    let f, (op_kind : C.Scalar_type.Integer.t) =
      match op with
      | Asr -> C.asr_int, right_shift_kind Signed
      | Lsr -> C.lsr_int, right_shift_kind Unsigned
      | Lsl ->
        (* Left shifts operate on nativeints since they might shift arbitrary
           bits into the high bits of the register. *)
        C.lsl_int, C.Scalar_type.Integer.nativeint
    in
    C.Scalar_type.Integral.conjugate ~outer:kind ~inner:(Untagged op_kind) ~dbg
      ~f:(fun x ->
        (* [kind] only applies to [x], the [y] argument is always a bare
           register-sized integer *)
        f x y dbg)
      x

let binary_int_comp_primitive _env dbg kind cmp x y =
  match
    integral_of_standard_int kind, (cmp : P.signed_or_unsigned P.comparison)
  with
  (* [x] and [y] are expressions yielding well-formed tagged immediates, that is
     to say, their least significant bit (LSB) is 1. However when comparing
     tagged immediates, there always exists one argument (i.e. either [x] or
     [y]) for which the setting of that LSB makes no difference to the result.
     This means that we can optimise in the case where the argument in question
     contains a tagging operation (or logical OR operation setting the last bit)
     by removing such operation.

     See middle_end/flambda2/z3/comparisons.smt2 for a Z3 script to prove
     this. *)
  | Tagged _, Lt Signed -> C.lt ~dbg x (C.ignore_low_bit_int y)
  | Tagged _, Le Signed -> C.le ~dbg (C.ignore_low_bit_int x) y
  | Tagged _, Gt Signed -> C.gt ~dbg (C.ignore_low_bit_int x) y
  | Tagged _, Ge Signed -> C.ge ~dbg x (C.ignore_low_bit_int y)
  | Tagged _, Lt Unsigned -> C.ult ~dbg x (C.ignore_low_bit_int y)
  | Tagged _, Le Unsigned -> C.ule ~dbg (C.ignore_low_bit_int x) y
  | Tagged _, Gt Unsigned -> C.ugt ~dbg (C.ignore_low_bit_int x) y
  | Tagged _, Ge Unsigned -> C.uge ~dbg x (C.ignore_low_bit_int y)
  (* Naked integers. *)
  | Untagged _, Lt Signed -> C.lt ~dbg x y
  | Untagged _, Le Signed -> C.le ~dbg x y
  | Untagged _, Gt Signed -> C.gt ~dbg x y
  | Untagged _, Ge Signed -> C.ge ~dbg x y
  | Untagged _, Lt Unsigned -> C.ult ~dbg x y
  | Untagged _, Le Unsigned -> C.ule ~dbg x y
  | Untagged _, Gt Unsigned -> C.ugt ~dbg x y
  | Untagged _, Ge Unsigned -> C.uge ~dbg x y
  | (Tagged _ | Untagged _), Eq -> C.eq ~dbg x y
  | (Tagged _ | Untagged _), Neq -> C.neq ~dbg x y

let binary_int_comp_primitive_yielding_int _env dbg _kind
    (signed : P.signed_or_unsigned) x y =
  match signed with
  | Signed -> C.mk_compare_ints_untagged dbg x y
  | Unsigned ->
    Misc.fatal_error
      "Translation of [Int_comp] yielding an integer -1, 0 or 1 in unsigned \
       mode is not yet implemented"

let binary_float_arith_primitive _env dbg width op x y =
  match (width : P.float_bitwidth), (op : P.binary_float_arith_op) with
  | Float64, Add -> C.float_add ~dbg x y
  | Float64, Sub -> C.float_sub ~dbg x y
  | Float64, Mul -> C.float_mul ~dbg x y
  | Float64, Div -> C.float_div ~dbg x y
  | Float32, Add -> C.float32_add ~dbg x y
  | Float32, Sub -> C.float32_sub ~dbg x y
  | Float32, Mul -> C.float32_mul ~dbg x y
  | Float32, Div -> C.float32_div ~dbg x y

let binary_float_comp_primitive _env dbg width op x y =
  match (width : P.float_bitwidth), (op : unit P.comparison) with
  | Float64, Eq -> C.float_eq ~dbg x y
  | Float64, Neq -> C.float_neq ~dbg x y
  | Float64, Lt () -> C.float_lt ~dbg x y
  | Float64, Gt () -> C.float_gt ~dbg x y
  | Float64, Le () -> C.float_le ~dbg x y
  | Float64, Ge () -> C.float_ge ~dbg x y
  | Float32, Eq -> C.float32_eq ~dbg x y
  | Float32, Neq -> C.float32_neq ~dbg x y
  | Float32, Lt () -> C.float32_lt ~dbg x y
  | Float32, Gt () -> C.float32_gt ~dbg x y
  | Float32, Le () -> C.float32_le ~dbg x y
  | Float32, Ge () -> C.float32_ge ~dbg x y

let binary_float_comp_primitive_yielding_int _env dbg width x y =
  match (width : P.float_bitwidth) with
  | Float64 -> C.mk_compare_floats_untagged dbg x y
  | Float32 -> C.mk_compare_float32s_untagged dbg x y

(* Primitives *)

let nullary_primitive _env res dbg prim =
  match (prim : P.nullary_primitive) with
  | Invalid _ ->
    let message = "Invalid primitive" in
    let expr, res = C.invalid res ~message in
    None, res, expr
  | Optimised_out _ -> Misc.fatal_errorf "TODO: phantom let-bindings in to_cmm"
  | Probe_is_enabled { name } ->
    (* CR gbury: we should never manually build cmm expression in this file. We
       should instead always use smart constructors defined in `cmm_helpers` or
       `to_cmm_shared.ml` *)
    let expr = Cmm.Cop (Cprobe_is_enabled { name }, [], dbg) in
    None, res, expr
  | Enter_inlined_apply _ ->
    Misc.fatal_errorf
      "The primitive [Enter_inlined_apply] should not be translated by \
       [to_cmm_primitive] but should instead be handled in [to_cmm_expr] to \
       correctly adjust the inlined debuginfo in the env."
  | Dls_get -> None, res, C.dls_get ~dbg
  | Poll -> None, res, C.poll ~dbg
  | Cpu_relax -> None, res, C.cpu_relax ~dbg

let imm_or_ptr : P.Block_access_field_kind.t -> Lambda.immediate_or_pointer =
 fun block_access_kind ->
  match block_access_kind with Any_value -> Pointer | Immediate -> Immediate

let unary_primitive env res dbg f arg =
  match (f : P.unary_primitive) with
  | Block_load { kind; mut; field } ->
    None, res, block_load ~dbg kind mut ~field ~block:arg
  | Duplicate_array _ | Duplicate_block _ | Obj_dup ->
    ( None,
      res,
      C.extcall ~dbg ~alloc:true ~returns:true ~is_c_builtin:false
        ~effects:No_effects ~coeffects:Has_coeffects ~ty_args:[] "caml_obj_dup"
        Cmm.typ_val [arg] )
  | Is_int _ -> None, res, C.and_int arg (C.int ~dbg 1) dbg
  | Is_null -> None, res, C.eq ~dbg arg (C.nativeint ~dbg 0n)
  | Get_tag -> None, res, C.get_tag arg dbg
  | Array_length (Array_kind array_kind) ->
    None, res, array_length ~dbg arg array_kind
  | Array_length Float_array_opt_dynamic ->
    (* See flambda2.ml (and comment in [array_length], above). *)
    None, res, array_length ~dbg arg Values
  | Bigarray_length { dimension } ->
    ( None,
      res,
      C.load ~dbg Word_int Mutable
        ~addr:(C.field_address arg (4 + dimension) dbg) )
  | String_length _ -> None, res, C.string_length arg dbg
  | Int_as_pointer _ -> None, res, C.int_as_pointer arg dbg
  | Opaque_identity { middle_end_only = true; kind = _ } -> None, res, arg
  | Opaque_identity { middle_end_only = false; kind = _ } ->
    None, res, C.opaque arg dbg
  | Int_arith (kind, op) ->
    None, res, unary_int_arith_primitive env dbg kind op arg
  | Float_arith (width, op) ->
    None, res, unary_float_arith_primitive env dbg width op arg
  | Num_conv { src; dst } ->
    let extra, expr = arithmetic_conversion dbg src dst arg in
    extra, res, expr
  | Boolean_not -> None, res, C.mk_not dbg arg
  | Reinterpret_64_bit_word reinterpret ->
    let cmm =
      match reinterpret with
      | Tagged_int63_as_unboxed_int64 -> arg
      | Unboxed_int64_as_tagged_int63 -> C.or_int (C.int 1 ~dbg) arg dbg
      | Unboxed_int64_as_unboxed_float64 -> C.int64_as_float ~dbg arg
      | Unboxed_float64_as_unboxed_int64 -> C.float_as_int64 ~dbg arg
    in
    None, res, cmm
  | Unbox_number kind -> None, res, unbox_number ~dbg kind arg
  | Untag_immediate -> Some (Env.Untag arg), res, C.untag_int arg dbg
  | Box_number (kind, alloc_mode) ->
    None, res, box_number ~dbg kind alloc_mode arg
  | Tag_immediate ->
    (* We could return [Env.Tag] here, but probably unnecessary at the
       moment. *)
    None, res, C.tag_int arg dbg
  | Project_function_slot { move_from = c1; move_to = c2 } -> (
    match function_slot_offset env c1, function_slot_offset env c2 with
    | ( Live_function_slot { offset = c1_offset; _ },
        Live_function_slot { offset = c2_offset; _ } ) ->
      (* Normal case. *)
      let diff = c2_offset - c1_offset in
      None, res, C.infix_field_address ~dbg arg diff
    | Dead_function_slot, Live_function_slot _ ->
      (* Code whose projections involve dead slots (ones that have been removed)
         should be unreachable. *)
      let message = dead_slots_msg dbg [c1] [] in
      let expr, res = C.invalid res ~message in
      None, res, expr
    | Live_function_slot _, Dead_function_slot ->
      let message = dead_slots_msg dbg [c2] [] in
      let expr, res = C.invalid res ~message in
      None, res, expr
    | Dead_function_slot, Dead_function_slot ->
      let message = dead_slots_msg dbg [c1; c2] [] in
      let expr, res = C.invalid res ~message in
      None, res, expr)
  | Project_value_slot { project_from; value_slot } -> (
    let kind = Value_slot.kind value_slot in
    match
      value_slot_offset env value_slot, function_slot_offset env project_from
    with
    | Live_value_slot { offset; _ }, Live_function_slot { offset = base; _ } ->
      let memory_chunk =
        To_cmm_shared.memory_chunk_of_kind (KS.anything kind)
      in
      let expr =
        C.get_field_gen_given_memory_chunk memory_chunk Asttypes.Immutable arg
          (offset - base) dbg
      in
      None, res, expr
    | Dead_value_slot, Live_function_slot _ ->
      let message = dead_slots_msg dbg [] [value_slot] in
      let expr, res = C.invalid res ~message in
      None, res, expr
    | Live_value_slot _, Dead_function_slot ->
      let message = dead_slots_msg dbg [project_from] [] in
      let expr, res = C.invalid res ~message in
      None, res, expr
    | Dead_value_slot, Dead_function_slot ->
      let message = dead_slots_msg dbg [project_from] [value_slot] in
      let expr, res = C.invalid res ~message in
      None, res, expr)
  | Is_boxed_float ->
    (* As a note, this omits the [Is_in_value_area] check that exists in
       [caml_make_array], which is used by non-Flambda 2 compilers. This seems
       reasonable given known existing use cases of naked pointers and the fact
       that they will be forbidden entirely in OCaml 5. *)
    ( None,
      res,
      C.ite
        (C.and_int arg (C.int 1 ~dbg) dbg)
        ~dbg ~then_:(C.int 0 ~dbg) ~then_dbg:dbg
        ~else_:(C.eq (C.get_tag arg dbg) (C.int Obj.double_tag ~dbg) ~dbg)
        ~else_dbg:dbg )
  | Is_flat_float_array ->
    None, res, C.eq ~dbg (C.get_tag arg dbg) (C.floatarray_tag dbg)
  | End_region { ghost = false } | End_try_region { ghost = false } ->
    None, res, C.return_unit dbg (C.endregion ~dbg arg)
  | End_region { ghost = true } | End_try_region { ghost = true } ->
    None, res, C.unit ~dbg
  | Get_header -> None, res, C.get_header arg dbg
  | Peek kind ->
    let memory_chunk =
      K.Standard_int_or_float.to_kind_with_subkind kind
      |> C.memory_chunk_of_kind
    in
    None, res, C.load ~dbg memory_chunk Mutable ~addr:arg
  | Make_lazy lazy_tag ->
    let tag = Tag.to_int (P.Lazy_block_tag.to_tag lazy_tag) in
    None, res, C.make_alloc ~mode:Heap dbg ~tag [arg]

let binary_primitive env dbg f x y =
  match (f : P.binary_primitive) with
  | Block_set { kind; init; field } ->
    block_set ~dbg kind init ~field ~block:x ~new_value:y
  | Array_load (array_kind, load_kind, _mut) ->
    array_load ~dbg array_kind load_kind ~arr:x ~index:y
  | String_or_bigstring_load (kind, width) ->
    string_like_load ~dbg kind width ~str:x ~index:y
  | Bigarray_load (_dimensions, kind, _layout) ->
    bigarray_load ~dbg kind ~bigarray:x ~index:y
  | Phys_equal op -> phys_equal env dbg op x y
  | Int_arith (kind, op) -> binary_int_arith_primitive env dbg kind op x y
  | Int_shift (kind, op) -> binary_int_shift_primitive env dbg kind op x y
  | Int_comp (kind, Yielding_bool cmp) ->
    binary_int_comp_primitive env dbg kind cmp x y
  | Int_comp (kind, Yielding_int_like_compare_functions signed) ->
    binary_int_comp_primitive_yielding_int env dbg kind signed x y
  | Float_arith (width, op) -> binary_float_arith_primitive env dbg width op x y
  | Float_comp (width, Yielding_bool cmp) ->
    binary_float_comp_primitive env dbg width cmp x y
  | Float_comp (width, Yielding_int_like_compare_functions ()) ->
    binary_float_comp_primitive_yielding_int env dbg width x y
  | Bigarray_get_alignment align -> C.bigstring_get_alignment x y align dbg
  | Atomic_load_field block_access_kind ->
    C.atomic_load_field ~dbg (imm_or_ptr block_access_kind) x ~field:y
  | Poke kind ->
    let memory_chunk =
      K.Standard_int_or_float.to_kind_with_subkind kind
      |> C.memory_chunk_of_kind
    in
    C.store ~dbg memory_chunk Assignment ~addr:x ~new_value:y
    |> C.return_unit dbg

let ternary_primitive _env dbg f x y z =
  match (f : P.ternary_primitive) with
  | Array_set (array_kind, array_set_kind) ->
    array_set ~dbg array_kind array_set_kind ~arr:x ~index:y ~new_value:z
  | Bytes_or_bigstring_set (kind, width) ->
    bytes_or_bigstring_set ~dbg kind width ~bytes:x ~index:y ~new_value:z
  | Bigarray_set (_dimensions, kind, _layout) ->
    bigarray_store ~dbg kind ~bigarray:x ~index:y ~new_value:z
  | Atomic_field_int_arith op -> (
    match op with
    | Fetch_add -> C.atomic_fetch_and_add_field ~dbg x ~field:y z
    | Add -> C.atomic_add_field ~dbg x ~field:y z |> C.return_unit dbg
    | Sub -> C.atomic_sub_field ~dbg x ~field:y z |> C.return_unit dbg
    | And -> C.atomic_land_field ~dbg x ~field:y z |> C.return_unit dbg
    | Or -> C.atomic_lor_field ~dbg x ~field:y z |> C.return_unit dbg
    | Xor -> C.atomic_lxor_field ~dbg x ~field:y z |> C.return_unit dbg)
  | Atomic_set_field block_access_kind ->
    C.atomic_exchange_field ~dbg
      (imm_or_ptr block_access_kind)
      x ~field:y ~new_value:z
    |> C.return_unit dbg
  | Atomic_exchange_field block_access_kind ->
    C.atomic_exchange_field ~dbg
      (imm_or_ptr block_access_kind)
      x ~field:y ~new_value:z

let quaternary_primitive _env dbg f x y z w =
  match (f : P.quaternary_primitive) with
  | Atomic_compare_and_set_field block_access_kind ->
    C.atomic_compare_and_set_field ~dbg
      (imm_or_ptr block_access_kind)
      x ~field:y ~old_value:z ~new_value:w
  | Atomic_compare_exchange_field { atomic_kind = _; args_kind } ->
    C.atomic_compare_exchange_field ~dbg (imm_or_ptr args_kind) x ~field:y
      ~old_value:z ~new_value:w

let variadic_primitive _env dbg f args =
  match (f : P.variadic_primitive) with
  | Begin_region { ghost = false } | Begin_try_region { ghost = false } ->
    C.beginregion ~dbg
  | Begin_region { ghost = true } | Begin_try_region { ghost = true } ->
    C.int ~dbg 0
  | Make_block (kind, _mut, alloc_mode) -> make_block ~dbg kind alloc_mode args
  | Make_array (kind, _mut, alloc_mode) -> make_array ~dbg kind alloc_mode args

let arg ?consider_inlining_effectful_expressions ~dbg env res simple =
  C.simple ?consider_inlining_effectful_expressions ~dbg env res simple

let arg_list ?consider_inlining_effectful_expressions ~dbg env res l =
  let aux (list, free_vars, env, res, effs) x =
    let To_cmm_env.{ env; res; expr } =
      arg ?consider_inlining_effectful_expressions ~dbg env res x
    in
    let free_vars = Backend_var.Set.union free_vars expr.free_vars in
    expr.cmm :: list, free_vars, env, res, Ece.join expr.effs effs
  in
  let args, free_vars, env, res, effs =
    List.fold_left aux
      ([], Backend_var.Set.empty, env, res, Ece.pure_can_be_duplicated)
      l
  in
  List.rev args, free_vars, env, res, effs

let arg_list' ?consider_inlining_effectful_expressions ~dbg env res l =
  let aux (list, env, res, effs) x =
    let To_cmm_env.{ env; res; expr } =
      arg ?consider_inlining_effectful_expressions ~dbg env res x
    in
    expr :: list, env, res, Ece.join expr.effs effs
  in
  let args, env, res, effs =
    List.fold_left aux ([], env, res, Ece.pure_can_be_duplicated) l
  in
  List.rev args, env, res, effs

let trans_prim : To_cmm_env.t To_cmm_env.trans_prim =
  { nullary = nullary_primitive;
    unary = unary_primitive;
    binary =
      (fun env res dbg prim x y ->
        let cmm = binary_primitive env dbg prim x y in
        None, res, cmm);
    ternary =
      (fun env res dbg prim x y z ->
        let cmm = ternary_primitive env dbg prim x y z in
        None, res, cmm);
    quaternary =
      (fun env res dbg prim x y z w ->
        let cmm = quaternary_primitive env dbg prim x y z w in
        None, res, cmm);
    variadic =
      (fun env res dbg prim args ->
        let cmm = variadic_primitive env dbg prim args in
        None, res, cmm)
  }

let consider_inlining_effectful_expressions p =
  (* By default we are very conservative about the inlining of effectful
     expressions into the arguments of primitives. We consider inlining in the
     following cases:

     - in the case where the primitive compiles directly to an allocation.
     Unlike for most primitives, inlining of the arguments gives a real benefit
     for these, by keeping live ranges shorter (which could be critical for
     register allocation performance in cases such as initialisation of very
     large arrays). We are also confident that the code for compiling
     allocations does not incorrectly reorder or duplicate arguments, whereas we
     are not universally confident about that for the other Cmm translation
     functions.

     This criterion should not be relaxed for any primitive until it is certain
     that the Cmm translation for such primitive both respects right-to-left
     evaluation order and does not duplicate any arguments. *)
  match[@ocaml.warning "-4"] (p : P.t) with
  | Variadic ((Make_block _ | Make_array _), _) -> Some true
  | Nullary _ | Unary _ | Binary _ | Ternary _ | Quaternary _ | Variadic _ ->
    None

let prim_simple env res dbg p =
  let consider_inlining_effectful_expressions =
    consider_inlining_effectful_expressions p
  in
  let arg = arg ?consider_inlining_effectful_expressions ~dbg in
  (* Somewhat counter-intuitively, the left-to-right translation below (e.g. [x]
     before [y] in the [Binary] case) correctly matches right-to-left evaluation
     order---ensuring maximal inlining---since [arg_list] translates the first
     [Simple] in the list first. Consider in pseudo-code:

     let x = <effect-x> in let y = <effect-y> in Make_block [y; x]

     We would like both [x] and [y] to be inlined. The environment will have [y]
     on the most recent stage since it was the most recent binding. The [Simple]
     for [y] will be translated first by the code below, meaning inlining is
     permitted (since [y] is on the most recent stage), producing Make_block
     [effect-y; y]. Then the [Simple] for [x] will be translated, producing the
     desired output Make_block [effect-y; effect-x]. The backend will compile
     this to run effect-x before effect-y by virtue of right-to-left evaluation
     order. This therefore matches the original source code. *)
  match (p : P.t) with
  | Nullary prim ->
    let free_vars = Backend_var.Set.empty in
    let extra, res, expr = nullary_primitive env res dbg prim in
    Env.simple expr free_vars, extra, env, res, Ece.pure
  | Unary (unary, x) ->
    let To_cmm_env.{ env; res; expr = x } = arg env res x in
    let extra, res, expr = unary_primitive env res dbg unary x.cmm in
    Env.simple expr x.free_vars, extra, env, res, x.effs
  | Binary (binary, x, y) ->
    let To_cmm_env.{ env; res; expr = x } = arg env res x in
    let To_cmm_env.{ env; res; expr = y } = arg env res y in
    let free_vars = Backend_var.Set.union x.free_vars y.free_vars in
    let effs = Ece.join x.effs y.effs in
    let expr = binary_primitive env dbg binary x.cmm y.cmm in
    Env.simple expr free_vars, None, env, res, effs
  | Ternary (ternary, x, y, z) ->
    let To_cmm_env.{ env; res; expr = x } = arg env res x in
    let To_cmm_env.{ env; res; expr = y } = arg env res y in
    let To_cmm_env.{ env; res; expr = z } = arg env res z in
    let free_vars =
      Backend_var.Set.union
        (Backend_var.Set.union x.free_vars y.free_vars)
        z.free_vars
    in
    let effs = Ece.join (Ece.join x.effs y.effs) z.effs in
    let expr = ternary_primitive env dbg ternary x.cmm y.cmm z.cmm in
    Env.simple expr free_vars, None, env, res, effs
  | Quaternary (quaternary, x, y, z, w) ->
    let To_cmm_env.{ env; res; expr = x } = arg env res x in
    let To_cmm_env.{ env; res; expr = y } = arg env res y in
    let To_cmm_env.{ env; res; expr = z } = arg env res z in
    let To_cmm_env.{ env; res; expr = w } = arg env res w in
    let free_vars =
      Backend_var.Set.union
        (Backend_var.Set.union
           (Backend_var.Set.union x.free_vars y.free_vars)
           z.free_vars)
        w.free_vars
    in
    let effs = Ece.join (Ece.join (Ece.join x.effs y.effs) z.effs) w.effs in
    let expr =
      quaternary_primitive env dbg quaternary x.cmm y.cmm z.cmm w.cmm
    in
    Env.simple expr free_vars, None, env, res, effs
  | Variadic (variadic, l) ->
    let args, free_vars, env, res, effs =
      arg_list ?consider_inlining_effectful_expressions ~dbg env res l
    in
    let expr = variadic_primitive env dbg variadic args in
    Env.simple expr free_vars, None, env, res, effs

let prim_complex env res dbg p =
  let consider_inlining_effectful_expressions =
    consider_inlining_effectful_expressions p
  in
  let arg = arg ?consider_inlining_effectful_expressions ~dbg in
  (* see comment in [prim_simple] *)
  let prim', args, effs, env, res =
    match (p : P.t) with
    | Nullary prim ->
      let prim' = P.Without_args.Nullary prim in
      prim', [], Ece.pure_can_be_duplicated, env, res
    | Unary (unary, x) ->
      let prim' = P.Without_args.Unary unary in
      let To_cmm_env.{ env; res; expr = x } = arg env res x in
      prim', [x], x.effs, env, res
    | Binary (binary, x, y) ->
      let prim' = P.Without_args.Binary binary in
      let To_cmm_env.{ env; res; expr = x } = arg env res x in
      let To_cmm_env.{ env; res; expr = y } = arg env res y in
      let effs = Ece.join x.effs y.effs in
      prim', [x; y], effs, env, res
    | Ternary (ternary, x, y, z) ->
      let prim' = P.Without_args.Ternary ternary in
      let To_cmm_env.{ env; res; expr = x } = arg env res x in
      let To_cmm_env.{ env; res; expr = y } = arg env res y in
      let To_cmm_env.{ env; res; expr = z } = arg env res z in
      let effs = Ece.join (Ece.join x.effs y.effs) z.effs in
      prim', [x; y; z], effs, env, res
    | Quaternary (quaternary, x, y, z, w) ->
      let prim' = P.Without_args.Quaternary quaternary in
      let To_cmm_env.{ env; res; expr = x } = arg env res x in
      let To_cmm_env.{ env; res; expr = y } = arg env res y in
      let To_cmm_env.{ env; res; expr = z } = arg env res z in
      let To_cmm_env.{ env; res; expr = w } = arg env res w in
      let effs = Ece.join (Ece.join (Ece.join x.effs y.effs) z.effs) w.effs in
      prim', [x; y; z; w], effs, env, res
    | Variadic (variadic, l) ->
      let prim' = P.Without_args.Variadic variadic in
      let args, env, res, effs =
        arg_list' ?consider_inlining_effectful_expressions ~dbg env res l
      in
      prim', args, effs, env, res
  in
  let bound_expr = Env.splittable_primitive dbg prim' args in
  bound_expr, env, res, effs<|MERGE_RESOLUTION|>--- conflicted
+++ resolved
@@ -702,24 +702,15 @@
          affect the sign of the resulting value. *)
       C.Scalar_type.Integral.static_cast arg ~dbg ~src:naked_immediate
         ~dst:naked_int16
-<<<<<<< HEAD
-      |> (fun arg -> C.bbswap Sixteen arg dbg)
-=======
       |> (fun arg -> C.bbswap Unboxed_int16 arg dbg)
->>>>>>> 3b595799
       |> C.zero_extend ~bits:16 ~dbg
     | Naked_int8 -> arg
     | Naked_int16 ->
       (* Byte swaps of small integers need a sign-extension in order to match
          the Lambda semantics (where the swap might affect the sign). *)
-<<<<<<< HEAD
-      C.sign_extend (C.bbswap Sixteen arg dbg) ~bits:16 ~dbg
-    | Naked_int32 -> C.sign_extend (C.bbswap Thirtytwo arg dbg) ~bits:32 ~dbg
-=======
       C.sign_extend (C.bbswap Unboxed_int16 arg dbg) ~bits:16 ~dbg
     | Naked_int32 ->
       C.sign_extend (C.bbswap Unboxed_int32 arg dbg) ~bits:32 ~dbg
->>>>>>> 3b595799
     (* int64 and nativeint don't require a sign-extension since they are already
        register-size, but the code is here for consistency: *)
     | Naked_int64 -> C.sign_extend (C.bbswap Sixtyfour arg dbg) ~bits:64 ~dbg
