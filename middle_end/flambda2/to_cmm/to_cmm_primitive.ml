--- conflicted
+++ resolved
@@ -659,11 +659,7 @@
     binary_float_comp_primitive env dbg cmp x y
   | Float_comp (Yielding_int_like_compare_functions ()) ->
     binary_float_comp_primitive_yielding_int env dbg x y
-<<<<<<< HEAD
-  | Bigarray_check_alignment align -> C.bigstring_alignment_test x y align dbg
-=======
   | Bigarray_get_alignment align -> C.bigstring_get_alignment x y align dbg
->>>>>>> d958cf04
 
 let ternary_primitive _env dbg f x y z =
   match (f : P.ternary_primitive) with
