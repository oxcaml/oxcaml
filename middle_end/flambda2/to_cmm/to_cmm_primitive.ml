--- conflicted
+++ resolved
@@ -12,11 +12,7 @@
 (*                                                                        *)
 (**************************************************************************)
 
-<<<<<<< HEAD
-[@@@ocaml.warning "+a-30-40-41-42"]
-
-=======
->>>>>>> fd835ace
+
 module Env = To_cmm_env
 module Ece = Effects_and_coeffects
 module EO = Exported_offsets
@@ -191,10 +187,6 @@
 let string_like_load_aux ~dbg width ~str ~index =
   let index = C.untag_int index dbg in
   match (width : P.string_accessor_width) with
-<<<<<<< HEAD
-  (* XXX sign extensions? Cmmgen appears to be all-unsigned *)
-=======
->>>>>>> fd835ace
   | Eight -> C.load ~dbg Byte_unsigned Mutable ~addr:(C.add_int str index dbg)
   | Sixteen -> C.unaligned_load_16 str index dbg
   | Thirty_two -> C.sign_extend_32 dbg (C.unaligned_load_32 str index dbg)
@@ -273,15 +265,7 @@
     sign_extend_63 dbg (C.sub_int (C.int ~dbg 0) arg dbg)
   | Naked_int32, Neg -> C.sign_extend_32 dbg (C.sub_int (C.int ~dbg 0) arg dbg)
   (* General case *)
-<<<<<<< HEAD
   | (Naked_int64 | Naked_nativeint), Neg -> C.sub_int (C.int ~dbg 0) arg dbg
-=======
-  | Naked_int32, Neg when Target_system.is_64_bit ->
-    C.sign_extend_32 dbg (C.sub_int (C.int ~dbg 0) arg dbg)
-  | (Naked_immediate | Naked_int32 | Naked_int64 | Naked_nativeint), Neg ->
-    (* XXX is this correct for Naked_immediate? *)
-    C.sub_int (C.int ~dbg 0) arg dbg
->>>>>>> fd835ace
   (* Byte swaps of 32-bit integers on 64-bit targets need a sign-extension *)
   | Naked_int32, Swap_byte_endianness when Target_system.is_64_bit ->
     C.sign_extend_32 dbg (C.bbswap Pint32 arg dbg)
@@ -318,13 +302,10 @@
   | Tagged_immediate, (Naked_int64 | Naked_nativeint | Naked_immediate) ->
     Some (Env.Untag arg), C.untag_int arg dbg
   (* Operations resulting in int32s must take care to sign extend the result *)
-<<<<<<< HEAD
-=======
   (* CR-someday xclerc: untag_int followed by sign_extend_32 sounds suboptimal,
      as it performs asr 1; lsl 32; asr 32 while we could do lsl 31; asr 32
      instead. (Beware of the optimizations / pattern matching in the helpers
      though.) *)
->>>>>>> fd835ace
   | Tagged_immediate, Naked_int32 ->
     None, C.sign_extend_32 dbg (C.untag_int arg dbg)
   | (Naked_int32 | Naked_int64 | Naked_nativeint | Naked_immediate), Naked_int32
@@ -417,7 +398,6 @@
          didn't get merged.) *)
       C.sign_extend_32 dbg (C.safe_div_bi Unsafe x y Pint32 dbg)
     | Mod -> C.sign_extend_32 dbg (C.safe_mod_bi Unsafe x y Pint32 dbg))
-<<<<<<< HEAD
   | Naked_immediate -> (
     let sign_extend_63_can_delay_overflow f =
       sign_extend_63 dbg (f (low_63 dbg x) (low_63 dbg y) dbg)
@@ -432,23 +412,13 @@
     | Div -> sign_extend_63 dbg (C.safe_div_bi Unsafe x y Pint64 dbg)
     | Mod -> sign_extend_63 dbg (C.safe_mod_bi Unsafe x y Pint64 dbg))
   | Naked_int64 | Naked_nativeint -> (
-=======
-  | Naked_int64 | Naked_nativeint | Naked_immediate -> (
->>>>>>> fd835ace
     (* Machine-width integers, no sign extension required. *)
     let bi : Primitive.boxed_integer =
       match kind with
       | Naked_int64 -> Pint64
       | Naked_nativeint -> Pnativeint
-<<<<<<< HEAD
       | Naked_int32 | Naked_immediate | Tagged_immediate -> assert false
-=======
-      | Naked_immediate -> Pint64 (* TEMPORARY until PR696 merged *)
-      | Naked_int32 | Tagged_immediate -> assert false
->>>>>>> fd835ace
     in
-    (* XXX this is wrong for Naked_immediate ("TBD" case also needs fixing
-       above) *)
     match op with
     | Add -> C.add_int x y dbg
     | Sub -> C.sub_int x y dbg
@@ -461,11 +431,7 @@
 
 (* Temporary wrapper until the PR for removing 32-bit support is done, to permit
    refactoring of the above function *)
-<<<<<<< HEAD
-let binary_int_arith_primitive _env dbg kind op x y =
-=======
 let binary_int_arith_primitive env dbg kind op x y =
->>>>>>> fd835ace
   match (kind : K.Standard_int.t), (op : P.binary_int_arith_op) with
   (* 64-bit ints on 32-bit archs *)
   | Naked_int64, (Add | Sub | Mul | Div | Mod | And | Or | Xor)
@@ -474,11 +440,7 @@
   | ( ( Tagged_immediate | Naked_int32 | Naked_int64 | Naked_nativeint
       | Naked_immediate ),
       (Add | Sub | Mul | Div | Mod | And | Or | Xor) ) ->
-<<<<<<< HEAD
-    binary_int_arith_primitive0 _env dbg kind op x y
-=======
     binary_int_arith_primitive0 env dbg kind op x y
->>>>>>> fd835ace
 
 let binary_int_shift_primitive _env dbg kind op x y =
   match (kind : K.Standard_int.t), (op : P.int_shift_op) with
@@ -499,18 +461,7 @@
      and use of [C.low_32]. *)
   | Naked_int32, Lsl -> C.sign_extend_32 dbg (C.lsl_int (C.low_32 dbg x) y dbg)
   | Naked_int32, Lsr ->
-<<<<<<< HEAD
     let arg = C.zero_extend_32 dbg x in
-=======
-    let arg =
-      if Target_system.is_64_bit
-      then
-        (* Ensure that the top half of the register is cleared, as some of those
-           bits are likely to get shifted into the result. *)
-        C.zero_extend_32 dbg x
-      else x
-    in
->>>>>>> fd835ace
     C.sign_extend_32 dbg (C.lsr_int arg y dbg)
   | Naked_int32, Asr -> C.sign_extend_32 dbg (C.asr_int x y dbg)
   | Naked_immediate, Lsl -> sign_extend_63 dbg (C.lsl_int (low_63 dbg x) y dbg)
@@ -519,16 +470,9 @@
     sign_extend_63 dbg (C.lsr_int arg y dbg)
   | Naked_immediate, Asr -> sign_extend_63 dbg (C.asr_int x y dbg)
   (* Naked ints *)
-<<<<<<< HEAD
   | (Naked_int64 | Naked_nativeint), Lsl -> C.lsl_int x y dbg
   | (Naked_int64 | Naked_nativeint), Lsr -> C.lsr_int x y dbg
   | (Naked_int64 | Naked_nativeint), Asr -> C.asr_int x y dbg
-=======
-  (* XXX wrong for Naked_immediate *)
-  | (Naked_int64 | Naked_nativeint | Naked_immediate), Lsl -> C.lsl_int x y dbg
-  | (Naked_int64 | Naked_nativeint | Naked_immediate), Lsr -> C.lsr_int x y dbg
-  | (Naked_int64 | Naked_nativeint | Naked_immediate), Asr -> C.asr_int x y dbg
->>>>>>> fd835ace
 
 let binary_int_comp_primitive0 _env dbg (kind : K.Standard_int.t)
     (signed : P.signed_or_unsigned) (cmp : P.ordered_comparison) x y =
@@ -567,11 +511,7 @@
 
 (* Temporary wrapper until the PR for removing 32-bit support is done, to permit
    refactoring of the above function *)
-<<<<<<< HEAD
-let binary_int_comp_primitive _env dbg kind signed cmp x y =
-=======
 let binary_int_comp_primitive env dbg kind signed cmp x y =
->>>>>>> fd835ace
   match
     ( (kind : K.Standard_int.t),
       (signed : P.signed_or_unsigned),
@@ -590,11 +530,7 @@
       | Tagged_immediate ),
       (Signed | Unsigned),
       (Lt | Le | Gt | Ge) ) ->
-<<<<<<< HEAD
-    binary_int_comp_primitive0 _env dbg kind signed cmp x y
-=======
     binary_int_comp_primitive0 env dbg kind signed cmp x y
->>>>>>> fd835ace
 
 let binary_int_comp_primitive_yielding_int _env dbg _kind
     (signed : P.signed_or_unsigned) x y =
