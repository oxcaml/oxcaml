(**************************************************************************)
(*                                                                        *)
(*                                 OCaml                                  *)
(*                                                                        *)
(*                        Guillaume Bury, OCamlPro                        *)
(*                                                                        *)
(*   Copyright 2019--2019 OCamlPro SAS                                    *)
(*                                                                        *)
(*   All rights reserved.  This file is distributed under the terms of    *)
(*   the GNU Lesser General Public License version 2.1, with the          *)
(*   special exception on linking described in the file LICENSE.          *)
(*                                                                        *)
(**************************************************************************)

module Env = To_cmm_env
module Ece = Effects_and_coeffects
module EO = Exported_offsets
module K = Flambda_kind
module KS = Flambda_kind.With_subkind
module P = Flambda_primitive

(* Note about [Int32]: values of this kind are stored in 64-bit registers and
   must be sign extended. We do this immediately after every operation unless it
   is known that the sign extension can be elided. *)

(* Cmm helpers *)
module C = struct
  include Cmm_helpers
  include Cmm_builtins
  include To_cmm_shared
end

(* Closure offsets *)

let function_slot_offset env function_slot =
  match EO.function_slot_offset (Env.exported_offsets env) function_slot with
  | Some res -> res
  | None ->
    Misc.fatal_errorf "Missing offset for function slot %a" Function_slot.print
      function_slot

let value_slot_offset env value_slot =
  match EO.value_slot_offset (Env.exported_offsets env) value_slot with
  | Some res -> res
  | None ->
    Misc.fatal_errorf "Missing offset for value slot %a" Value_slot.print
      value_slot

(* Boxed numbers *)

let unbox_number ~dbg kind arg =
  match (kind : K.Boxable_number.t) with
  | Naked_float -> C.unbox_float dbg arg
  | Naked_float32 -> C.unbox_float32 dbg arg
  | Naked_vec128 -> C.unbox_vec128 dbg arg
  | Naked_int32 -> C.unbox_int dbg Boxed_int32 arg
  | Naked_int64 -> C.unbox_int dbg Boxed_int64 arg
  | Naked_nativeint -> C.unbox_int dbg Boxed_nativeint arg

let box_number ~dbg kind alloc_mode arg =
  let alloc_mode = C.alloc_mode_for_allocations_to_cmm alloc_mode in
  match (kind : K.Boxable_number.t) with
  | Naked_float32 -> C.box_float32 dbg alloc_mode arg
  | Naked_float -> C.box_float dbg alloc_mode arg
  | Naked_vec128 -> C.box_vec128 dbg alloc_mode arg
  | Naked_int32 -> C.box_int_gen dbg Boxed_int32 alloc_mode arg
  | Naked_int64 -> C.box_int_gen dbg Boxed_int64 alloc_mode arg
  | Naked_nativeint -> C.box_int_gen dbg Boxed_nativeint alloc_mode arg

(* Block creation and access. For these functions, [index] is a tagged
   integer. *)

(* Blocks of size 0 (i.e. with an empty list of fields) must have a black
   header, or the GC will fail (cf `make_alloc_generic` in cmm_helpers.ml).

   This means they must either be statically allocated, or be pointers to one of
   the entries of the atom_table (see `startup_aux.c`).

   Both `make_alloc` and `make_float_alloc` from `cmm_helpers.ml` already check
   for that, but with an assertion, which does not produce helpful error
   messages. *)
let check_alloc_fields = function
  | [] ->
    Misc.fatal_error
      "Dynamically allocated blocks cannot have size 0 (empty arrays have to \
       be lifted so they can be statically allocated)"
  | _ -> ()

let mixed_block_kinds shape =
  let value_prefix =
    (* CR mshinwell: We should propagate information about whether a field is a
       tagged immediate. *)
    List.init (K.Mixed_block_shape.value_prefix_size shape) (fun _ ->
        K.With_subkind.any_value)
  in
  let flat_suffix =
    List.map
      (fun (flat_suffix_element : K.flat_suffix_element) ->
        match flat_suffix_element with
        | Tagged_immediate -> KS.tagged_immediate
        | Naked_float -> KS.naked_float
        | Naked_float32 -> KS.naked_float32
        | Naked_int8 -> KS.naked_int8
        | Naked_int16 -> KS.naked_int16
        | Naked_int32 -> KS.naked_int32
        | Naked_int64 -> KS.naked_int64
        | Naked_vec128 -> KS.naked_vec128
        | Naked_nativeint -> KS.naked_nativeint)
      (Array.to_list (K.Mixed_block_shape.flat_suffix shape))
  in
  value_prefix @ flat_suffix

let make_block ~dbg kind alloc_mode args =
  check_alloc_fields args;
  let mode = C.alloc_mode_for_allocations_to_cmm alloc_mode in
  match (kind : P.Block_kind.t) with
  | Values (tag, _) ->
    let tag = Tag.Scannable.to_int tag in
    C.make_alloc ~mode dbg ~tag args
  | Naked_floats ->
    let tag = Tag.to_int Tag.double_array_tag in
    C.make_float_alloc ~mode dbg ~tag args
  | Mixed (tag, shape) ->
    let value_prefix_size = K.Mixed_block_shape.value_prefix_size shape in
    let args_memory_chunks =
      List.map C.memory_chunk_of_kind (mixed_block_kinds shape)
    in
    let tag = Tag.Scannable.to_int tag in
    C.make_mixed_alloc ~mode dbg ~tag ~value_prefix_size args args_memory_chunks

let block_load ~dbg (kind : P.Block_access_kind.t) (mutability : Mutability.t)
    ~block ~field =
  let mutability = Mutability.to_asttypes mutability in
  let field = Targetint_31_63.to_int field in
  let load_func, offset =
    match kind with
    | Mixed { field_kind = Value_prefix Any_value; _ }
    | Values { field_kind = Any_value; _ } ->
      C.get_field_computed Pointer, field
    | Mixed { field_kind = Value_prefix Immediate; _ }
    | Values { field_kind = Immediate; _ } ->
      C.get_field_computed Immediate, field
    | Naked_floats _ -> C.unboxed_float_array_ref, field
    | Mixed { field_kind = Flat_suffix field_kind; shape; _ } ->
      let func =
        (* CR-someday mslater: make these functions consistent *)
        match field_kind with
        | Tagged_immediate -> C.get_field_computed Immediate
        | Naked_float -> C.unboxed_float_array_ref
        | Naked_float32 -> C.get_field_unboxed_float32
        | Naked_int8 -> C.get_field_unboxed_int8
        | Naked_int16 -> C.get_field_unboxed_int16
        | Naked_int32 -> C.get_field_unboxed_int32
        | Naked_vec128 ->
          fun mut ~block ~index dbg ->
            C.get_field_unboxed_vec128 mut ~block ~index_in_words:index dbg
        | Naked_int64 | Naked_nativeint ->
          C.get_field_unboxed_int64_or_nativeint
      in
      let offset = Flambda_kind.Mixed_block_shape.offset_in_words shape field in
      func, offset
  in
  let index = C.int_const dbg offset in
  load_func mutability ~block ~index dbg

let block_set ~dbg (kind : P.Block_access_kind.t) (init : P.Init_or_assign.t)
    ~block ~field ~new_value =
  let init_or_assign = P.Init_or_assign.to_lambda init in
  let field = Targetint_31_63.to_int field in
  let set_func, offset =
    match kind with
    | Mixed { field_kind = Value_prefix Any_value; _ }
    | Values { field_kind = Any_value; _ } ->
      C.setfield_computed Pointer init_or_assign, field
    | Mixed { field_kind = Value_prefix Immediate; _ }
    | Values { field_kind = Immediate; _ } ->
      C.setfield_computed Immediate init_or_assign, field
    | Naked_floats _ -> C.float_array_set, field
    | Mixed { field_kind = Flat_suffix field_kind; shape; _ } ->
      let func =
        (* CR-someday mslater: make these functions consistent *)
        match field_kind with
        | Tagged_immediate -> C.setfield_computed Immediate init_or_assign
        | Naked_float -> C.float_array_set
        | Naked_float32 -> C.setfield_unboxed_float32
        | Naked_int32 -> C.setfield_unboxed_int32
        | Naked_int8 -> C.setfield_unboxed_int8
        | Naked_int16 -> C.setfield_unboxed_int16
        | Naked_vec128 ->
          fun arr index_in_words newval dbg ->
            C.setfield_unboxed_vec128 arr ~index_in_words newval dbg
        | Naked_int64 | Naked_nativeint -> C.setfield_unboxed_int64_or_nativeint
      in
      let offset = Flambda_kind.Mixed_block_shape.offset_in_words shape field in
      func, offset
  in
  let index = C.int_const dbg offset in
  C.return_unit dbg (set_func block index new_value dbg)

(* Array creation and access. For these functions, [index] is a tagged
   integer. *)

let make_non_scannable_unboxed_product_array ~dbg kind mode args =
  let element_kinds_per_non_unarized_element =
    P.Array_kind.element_kinds kind
  in
  let mem_chunks_per_non_unarized_element =
    List.map C.memory_chunk_of_kind element_kinds_per_non_unarized_element
  in
  let num_mem_chunks_per_non_unarized_element =
    List.length mem_chunks_per_non_unarized_element
  in
  if List.length args mod num_mem_chunks_per_non_unarized_element <> 0
  then
    Misc.fatal_errorf
      "Number of unarized arguments (%a) to [make_array] is not a multiple of \
       the number of memory chunks (%d) formed from the array kind (%a)"
      (Format.pp_print_list Printcmm.expression)
      args
      (List.length mem_chunks_per_non_unarized_element)
      P.Array_kind.print kind;
  let mem_chunks_per_non_unarized_element =
    Array.of_list mem_chunks_per_non_unarized_element
  in
  let mem_chunks =
    List.mapi
      (fun i _arg ->
        let index = i mod num_mem_chunks_per_non_unarized_element in
        mem_chunks_per_non_unarized_element.(index))
      args
  in
  C.make_mixed_alloc ~mode dbg ~tag:0 ~value_prefix_size:0 args mem_chunks

let make_array ~dbg kind alloc_mode args =
  check_alloc_fields args;
  let mode = C.alloc_mode_for_allocations_to_cmm alloc_mode in
  match (kind : P.Array_kind.t) with
  | Immediates | Values -> C.make_alloc ~mode dbg ~tag:0 args
  | Naked_floats ->
    C.make_float_alloc ~mode dbg ~tag:(Tag.to_int Tag.double_array_tag) args
  | Naked_float32s -> C.allocate_unboxed_float32_array ~elements:args mode dbg
  | Naked_int32s -> C.allocate_unboxed_int32_array ~elements:args mode dbg
  | Naked_int64s -> C.allocate_unboxed_int64_array ~elements:args mode dbg
  | Naked_nativeints ->
    C.allocate_unboxed_nativeint_array ~elements:args mode dbg
  | Naked_vec128s -> C.allocate_unboxed_vec128_array ~elements:args mode dbg
  | Unboxed_product _ ->
    if P.Array_kind.must_be_gc_scannable kind
    then C.make_alloc ~mode dbg ~tag:0 args
    else make_non_scannable_unboxed_product_array ~dbg kind mode args

let array_length ~dbg arr (kind : P.Array_kind.t) =
  match kind with
  | Immediates | Values | Naked_floats | Unboxed_product _ ->
    (* [Paddrarray] may be a lie sometimes, but we know for certain that the bit
       width of floats is equal to the machine word width (see flambda2.ml).

       For unboxed products, note that [Array_length] in [Flambda_primitive] is
       a unarized-array-length operation, that arrays of unboxed products are
       represented by mixed blocks with tag zero (not custom blocks), and that
       arrays of unboxed products are not packed in any way (e.g. int32#
       elements occupy 64 bits). *)
    assert (C.wordsize_shift = C.numfloat_shift);
    C.addr_array_length arr dbg
  | Naked_float32s -> C.unboxed_float32_array_length arr dbg
  | Naked_int32s -> C.unboxed_int32_array_length arr dbg
  | Naked_int64s | Naked_nativeints ->
    (* These need a special case as they are represented by custom blocks, even
       though the contents are of word width. *)
    C.unboxed_int64_or_nativeint_array_length arr dbg
  | Naked_vec128s -> C.unboxed_vec128_array_length arr dbg

let array_load_128 ~dbg ~element_width_log2 ~has_custom_ops arr index =
  let index =
    C.lsl_int (C.untag_int index dbg) (Cconst_int (element_width_log2, dbg)) dbg
  in
  let index =
    (* Skip custom_ops pointer *)
    if has_custom_ops
    then C.add_int index (Cconst_int (Arch.size_addr, dbg)) dbg
    else index
  in
  C.unaligned_load_128 arr index dbg

let array_set_128 ~dbg ~element_width_log2 ~has_custom_ops arr index new_value =
  let index =
    C.lsl_int (C.untag_int index dbg) (Cconst_int (element_width_log2, dbg)) dbg
  in
  let index =
    (* Skip custom_ops pointer *)
    if has_custom_ops
    then C.add_int index (Cconst_int (Arch.size_addr, dbg)) dbg
    else index
  in
  C.unaligned_set_128 arr index new_value dbg

let array_load ~dbg (array_kind : P.Array_kind.t)
    (load_kind : P.Array_load_kind.t) ~arr ~index =
  (* CR mshinwell: refactor this function in the same way as [block_load] *)
  match array_kind, load_kind with
  | (Values | Immediates | Unboxed_product _), Immediates ->
    C.int_array_ref arr index dbg
  | (Naked_int64s | Naked_nativeints), (Naked_int64s | Naked_nativeints) ->
    C.unboxed_int64_or_nativeint_array_ref ~has_custom_ops:true arr
      ~array_index:index dbg
  | Unboxed_product _, (Naked_int64s | Naked_nativeints) ->
    C.unboxed_int64_or_nativeint_array_ref ~has_custom_ops:false arr
      ~array_index:index dbg
  | (Values | Immediates | Unboxed_product _), Values ->
    C.addr_array_ref arr index dbg
  | Naked_floats, Naked_floats | Unboxed_product _, Naked_floats ->
    C.unboxed_float_array_ref Mutable ~block:arr ~index dbg
  | Naked_float32s, Naked_float32s -> C.unboxed_float32_array_ref arr index dbg
  | Unboxed_product _, Naked_float32s ->
    C.unboxed_mutable_float32_unboxed_product_array_ref arr ~array_index:index
      dbg
  | Naked_int32s, Naked_int32s -> C.unboxed_int32_array_ref arr index dbg
  | Unboxed_product _, Naked_int32s ->
    C.unboxed_mutable_int32_unboxed_product_array_ref arr ~array_index:index dbg
  | (Immediates | Naked_floats), Naked_vec128s ->
    array_load_128 ~dbg ~element_width_log2:3 ~has_custom_ops:false arr index
  | (Naked_int64s | Naked_nativeints), Naked_vec128s ->
    array_load_128 ~dbg ~element_width_log2:3 ~has_custom_ops:true arr index
  | (Naked_int32s | Naked_float32s), Naked_vec128s ->
    array_load_128 ~dbg ~element_width_log2:2 ~has_custom_ops:true arr index
  | Naked_vec128s, Naked_vec128s ->
    array_load_128 ~dbg ~element_width_log2:4 ~has_custom_ops:true arr index
  | ( ( Naked_floats | Naked_int32s | Naked_float32s | Naked_int64s
      | Naked_nativeints | Naked_vec128s ),
      Values ) ->
    Misc.fatal_errorf
      "Cannot use array load kind [Values] on naked number/vector arrays:@ %a"
      Debuginfo.print_compact dbg
  | ( ( Naked_floats | Naked_int32s | Naked_float32s | Naked_int64s
      | Naked_nativeints | Naked_vec128s ),
      Immediates )
  | ( ( Values | Immediates | Naked_floats | Naked_int32s | Naked_float32s
      | Naked_vec128s ),
      (Naked_int64s | Naked_nativeints) )
  | ( ( Values | Immediates | Naked_int32s | Naked_float32s | Naked_int64s
      | Naked_nativeints | Naked_vec128s ),
      Naked_floats ) ->
    Misc.fatal_errorf
      "Array reinterpret load operation (array kind %a, array ref kind %a) not \
       yet supported"
      P.Array_kind.print array_kind P.Array_load_kind.print load_kind
  | ( ( Values | Immediates | Naked_floats | Naked_int32s | Naked_int64s
      | Naked_nativeints | Naked_vec128s ),
      Naked_float32s )
  | ( ( Values | Immediates | Naked_floats | Naked_float32s | Naked_int64s
      | Naked_nativeints | Naked_vec128s ),
      Naked_int32s ) ->
    Misc.fatal_errorf
      "Array reinterpret loads with 32-bit load kinds are not supported:@ %a"
      Debuginfo.print_compact dbg
  | Values, Naked_vec128s ->
    Misc.fatal_error "Attempted to load a SIMD vector from a value array."
  | Unboxed_product _, Naked_vec128s ->
    Misc.fatal_errorf
      "Loading of SIMD vectors from unboxed product arrays is not currently \
       supported:@ %a"
      Debuginfo.print_compact dbg

let addr_array_store init ~arr ~index ~new_value dbg =
  (* CR mshinwell: refactor this function in the same way as [block_load] *)
  match (init : P.Init_or_assign.t) with
  | Assignment Heap -> C.addr_array_set_heap arr index new_value dbg
  | Assignment Local -> C.addr_array_set_local arr index new_value dbg
  | Initialization -> C.addr_array_initialize arr index new_value dbg

let array_set0 ~dbg (array_kind : P.Array_kind.t)
    (set_kind : P.Array_set_kind.t) ~arr ~index ~new_value =
  match array_kind, set_kind with
  | (Values | Immediates | Unboxed_product _), Immediates ->
    C.int_array_set arr index new_value dbg
  | (Values | Immediates | Unboxed_product _), Values init ->
    addr_array_store init ~arr ~index ~new_value dbg
  | (Naked_int64s | Naked_nativeints), (Naked_int64s | Naked_nativeints) ->
    C.unboxed_int64_or_nativeint_array_set ~has_custom_ops:true arr ~index
      ~new_value dbg
  | Unboxed_product _, (Naked_int64s | Naked_nativeints) ->
    C.unboxed_int64_or_nativeint_array_set ~has_custom_ops:false arr ~index
      ~new_value dbg
  | Naked_floats, Naked_floats | Unboxed_product _, Naked_floats ->
    C.float_array_set arr index new_value dbg
  | Naked_float32s, Naked_float32s ->
    C.unboxed_float32_array_set arr ~index ~new_value dbg
  | Unboxed_product _, Naked_float32s ->
    C.unboxed_mutable_float32_unboxed_product_array_set arr ~array_index:index
      ~new_value dbg
  | Naked_int32s, Naked_int32s ->
    C.unboxed_int32_array_set arr ~index ~new_value dbg
  | Unboxed_product _, Naked_int32s ->
    C.unboxed_mutable_int32_unboxed_product_array_set arr ~array_index:index
      ~new_value dbg
  | (Immediates | Naked_floats), Naked_vec128s ->
    array_set_128 ~dbg ~element_width_log2:3 ~has_custom_ops:false arr index
      new_value
  | (Naked_int64s | Naked_nativeints), Naked_vec128s ->
    array_set_128 ~dbg ~element_width_log2:3 ~has_custom_ops:true arr index
      new_value
  | (Naked_int32s | Naked_float32s), Naked_vec128s ->
    array_set_128 ~dbg ~element_width_log2:2 ~has_custom_ops:true arr index
      new_value
  | Naked_vec128s, Naked_vec128s ->
    array_set_128 ~dbg ~element_width_log2:4 ~has_custom_ops:true arr index
      new_value
  | ( ( Naked_floats | Naked_int32s | Naked_float32s | Naked_int64s
      | Naked_nativeints | Naked_vec128s ),
      Values _ ) ->
    Misc.fatal_errorf
      "Cannot use array set kind [Values] on naked number/vector arrays:@ %a"
      Debuginfo.print_compact dbg
  | ( ( Naked_floats | Naked_int32s | Naked_float32s | Naked_int64s
      | Naked_nativeints | Naked_vec128s ),
      Immediates )
  | ( ( Values | Immediates | Naked_floats | Naked_int32s | Naked_float32s
      | Naked_vec128s ),
      (Naked_int64s | Naked_nativeints) )
  | ( ( Values | Immediates | Naked_int32s | Naked_float32s | Naked_int64s
      | Naked_nativeints | Naked_vec128s ),
      Naked_floats ) ->
    Misc.fatal_errorf
      "Array reinterpret set operation (array kind %a, array ref kind %a) not \
       yet supported"
      P.Array_kind.print array_kind P.Array_set_kind.print set_kind
  | ( ( Values | Immediates | Naked_floats | Naked_int32s | Naked_int64s
      | Naked_nativeints | Naked_vec128s ),
      Naked_float32s )
  | ( ( Values | Immediates | Naked_floats | Naked_float32s | Naked_int64s
      | Naked_nativeints | Naked_vec128s ),
      Naked_int32s ) ->
    Misc.fatal_errorf
      "Array reinterpret stores with 32-bit set kinds are not supported:@ %a"
      Debuginfo.print_compact dbg
  | Values, Naked_vec128s ->
    Misc.fatal_error "Attempted to store a SIMD vector to a value array."
  | Unboxed_product _, Naked_vec128s ->
    Misc.fatal_errorf
      "Storing of SIMD vectors from unboxed product arrays is not currently \
       supported:@ %a"
      Debuginfo.print_compact dbg

let array_set ~dbg array_kind set_kind ~arr ~index ~new_value =
  array_set0 ~dbg array_kind set_kind ~arr ~index ~new_value
  |> C.return_unit dbg

(* Bigarrays. For these functions, [index] is a tagged integer, representing the
   desired position in the bigarray in units of the [elt_size] (so not
   necessarily in bytes, words, etc). *)

let bigarray_load_or_store ~dbg kind ~bigarray ~index f =
  let elt_kind = P.Bigarray_kind.to_lambda kind in
  let elt_size = C.bigarray_elt_size_in_bytes elt_kind in
  let elt_chunk = C.bigarray_word_kind elt_kind in
  f ~dbg ~elt_kind ~elt_size ~elt_chunk ~bigarray ~index

let bigarray_load ~dbg kind ~bigarray ~index =
  bigarray_load_or_store ~dbg kind ~bigarray ~index C.bigarray_load

let bigarray_store ~dbg kind ~bigarray ~index ~new_value =
  bigarray_load_or_store ~dbg kind ~bigarray ~index
    (C.bigarray_store ~new_value)

(* String and bytes access. For these functions, [index] is an untagged
   integer. *)

let string_like_load_aux ~dbg width ~str ~index =
  match (width : P.string_accessor_width) with
  | Eight -> C.load ~dbg Byte_unsigned Mutable ~addr:(C.add_int str index dbg)
  | Sixteen -> C.unaligned_load_16 str index dbg
  | Thirty_two -> C.sign_extend_32 dbg (C.unaligned_load_32 str index dbg)
  | Single -> C.unaligned_load_f32 str index dbg
  | Sixty_four -> C.unaligned_load_64 str index dbg
  | One_twenty_eight { aligned = true } -> C.aligned_load_128 str index dbg
  | One_twenty_eight { aligned = false } -> C.unaligned_load_128 str index dbg

let string_like_load ~dbg kind width ~str ~index =
  match (kind : P.string_like_value) with
  | String | Bytes -> string_like_load_aux ~dbg width ~str ~index
  | Bigstring ->
    let ba_data_addr = C.field_address str 1 dbg in
    let ba_data = C.load ~dbg Word_int Mutable ~addr:ba_data_addr in
    C.bind "ba_data" ba_data (fun str ->
        string_like_load_aux ~dbg width ~str ~index)

let bytes_or_bigstring_set_aux ~dbg width ~bytes ~index ~new_value =
  match (width : P.string_accessor_width) with
  | Eight ->
    let addr = C.add_int bytes index dbg in
    C.store ~dbg Byte_unsigned Assignment ~addr ~new_value
  | Sixteen -> C.unaligned_set_16 bytes index new_value dbg
  | Thirty_two -> C.unaligned_set_32 bytes index new_value dbg
  | Single -> C.unaligned_set_f32 bytes index new_value dbg
  | Sixty_four -> C.unaligned_set_64 bytes index new_value dbg
  | One_twenty_eight { aligned = false } ->
    C.unaligned_set_128 bytes index new_value dbg
  | One_twenty_eight { aligned = true } ->
    C.aligned_set_128 bytes index new_value dbg

let bytes_or_bigstring_set ~dbg kind width ~bytes ~index ~new_value =
  let expr =
    match (kind : P.bytes_like_value) with
    | Bytes -> bytes_or_bigstring_set_aux ~dbg width ~bytes ~index ~new_value
    | Bigstring ->
      let addr = C.field_address bytes 1 dbg in
      let ba_data = C.load ~dbg Word_int Mutable ~addr in
      C.bind "ba_data" ba_data (fun bytes ->
          bytes_or_bigstring_set_aux ~dbg width ~bytes ~index ~new_value)
  in
  C.return_unit dbg expr

(* Handling of dead function and value slots *)

let dead_slots_msg dbg function_slots value_slots =
  let aux s pp fmt = function
    | [] -> ()
    | _ :: _ as l ->
      let pp_sep fmt () = Format.fprintf fmt ",@ " in
      Format.fprintf fmt "@[<h>%s: %a@]@ " s (Format.pp_print_list ~pp_sep pp) l
  in
  Format.asprintf "@[<hv>[%a]@ Unreachable code because of@ %a%a@]"
    Debuginfo.print_compact dbg
    (aux "dead function slots" Function_slot.print)
    function_slots
    (aux "dead value slots" Value_slot.print)
    value_slots

(* Arithmetic primitives *)

let unary_int_arith_primitive _env dbg kind op arg =
  match (kind : K.Standard_int.t), (op : P.unary_int_arith_op) with
  | Tagged_immediate, Neg -> C.negint arg dbg
  | Tagged_immediate, Swap_byte_endianness ->
    (* This isn't currently needed since [Lambda_to_flambda_primitives] always
       untags the integer first. *)
    Misc.fatal_error "Not yet implemented"
  | Naked_immediate, Swap_byte_endianness ->
    (* This case should not have a sign extension, confusingly, because it
       arises from the [Pbswap16] Lambda primitive. That operation does not
       affect the sign of the resulting value. *)
    C.bswap16 arg dbg
  (* Negation needs a sign-extension for 32-bit and 63-bit values *)
  | Naked_immediate, Neg ->
    C.sign_extend_63 dbg (C.sub_int (C.int ~dbg 0) (C.low_63 dbg arg) dbg)
  | Naked_int32, Neg ->
    let bits = 32 in
    C.sign_extend ~bits dbg
      (C.sub_int (C.int ~dbg 0) (C.low_bits ~bits dbg arg) dbg)
  | Naked_int16, Neg ->
    let bits = 16 in
    C.sign_extend ~bits dbg
      (C.sub_int (C.int ~dbg 0) (C.low_bits ~bits dbg arg) dbg)
  | Naked_int8, Neg ->
    let bits = 8 in
    C.sign_extend ~bits dbg
      (C.sub_int (C.int ~dbg 0) (C.low_bits ~bits dbg arg) dbg)
  (* General case *)
  | (Naked_int64 | Naked_nativeint), Neg -> C.sub_int (C.int ~dbg 0) arg dbg
  | Naked_int8, Swap_byte_endianness -> arg
  (* Byte swaps of small integers on 64-bit targets need a sign-extension in
     order to match the Lambda semantics (where the swap might affect the
     sign). *)
  | Naked_int16, Swap_byte_endianness ->
    C.sign_extend ~bits:16 dbg (C.bbswap Unboxed_int16 arg dbg)
  | Naked_int32, Swap_byte_endianness ->
    C.sign_extend_32 dbg (C.bbswap Unboxed_int32 arg dbg)
  | Naked_int64, Swap_byte_endianness -> C.bbswap Unboxed_int64 arg dbg
  | Naked_nativeint, Swap_byte_endianness -> C.bbswap Unboxed_nativeint arg dbg

let unary_float_arith_primitive _env dbg width op arg =
  match (width : P.float_bitwidth), (op : P.unary_float_arith_op) with
  | Float64, Abs -> C.float_abs ~dbg arg
  | Float64, Neg -> C.float_neg ~dbg arg
  | Float32, Abs -> C.float32_abs ~dbg arg
  | Float32, Neg -> C.float32_neg ~dbg arg

module Cmm_kind = struct
  (** A signed integer of machine width *)
  type word = [`Word]

  type float =
    [ `Float
    | `Float32 ]

  type machine =
    [ word
    | float ]

  (** A signed integer of [n] bits, always stored sign-extended *)
  type bits = [`Bits of int]

  (** A tagged immediate *)
  type tagged = [`Tagged of word]

  type untagged_int =
    [ word
    | bits ]

  type standard_int =
    [ bits
    | tagged ]

  type untagged =
    [ untagged_int
    | float ]

  type t =
    [ tagged
    | untagged ]

  let arch_bits = 8 * Arch.size_int

  let equal x y = Stdlib.( = ) (x :> t) (y :> t)

  let of_standard_int : K.Standard_int.t -> standard_int = function
    | Naked_int8 -> `Bits 8
    | Naked_int16 -> `Bits 16
    | Naked_int32 -> `Bits 32
    | Naked_immediate -> `Bits (arch_bits - 1)
    | Tagged_immediate -> `Tagged `Word
    | Naked_nativeint -> `Bits arch_bits
    | Naked_int64 -> `Bits 64

  let of_standard_int_or_float : K.Standard_int_or_float.t -> t = function
    | Naked_float32 -> `Float32
    | Naked_float -> `Float
    | Naked_int8 -> `Bits 8
    | Naked_int16 -> `Bits 16
    | Naked_int32 -> `Bits 32
    | Naked_immediate -> `Bits (arch_bits - 1)
    | Tagged_immediate -> `Tagged `Word
    | Naked_nativeint -> `Bits arch_bits
    | Naked_int64 -> `Bits 64

  let static_cast dbg =
    let ( >> ) f g arg = g (f arg) in
    let conv_machine ~(src : [< machine]) ~(dst : [< machine]) =
      match dst, src with
      | `Float, `Float | `Float32, `Float32 | `Word, `Word -> fun arg -> arg
      | `Word, `Float -> C.int_of_float ~dbg
      | `Word, `Float32 -> C.int_of_float32 ~dbg
      | `Float32, `Float -> C.float32_of_float ~dbg
      | `Float32, `Word -> C.float32_of_int ~dbg
      | `Float, `Float32 -> C.float_of_float32 ~dbg
      | `Float, `Word -> C.float_of_int ~dbg
    in
    let conv_int ~src ~dst arg =
      if src <= dst then arg else C.sign_extend ~bits:dst dbg arg
    in
    let conv_untagged ~(src : [< untagged]) ~(dst : [< untagged]) =
      match src, dst with
      | (#machine as src), (#machine as dst) -> conv_machine ~src ~dst
      | `Bits src, (#machine as dst) ->
        conv_int ~src ~dst:arch_bits >> conv_machine ~src:`Word ~dst
      | (#machine as src), `Bits dst ->
        conv_machine ~src ~dst:`Word >> conv_int ~src:arch_bits ~dst
      | `Bits src, `Bits dst -> conv_int ~src ~dst
    in
    let tag_int arg = C.tag_int arg dbg in
    let untag_int arg = C.untag_int arg dbg in
    let id x = x in
    fun (src : [< t]) (dst : [< t]) ->
      if equal src dst
      then id
      else
        match src, dst with
        | `Tagged `Word, `Tagged `Word -> id
        | (#untagged as src), `Tagged dst -> conv_untagged ~src ~dst >> tag_int
        | `Tagged src, (#untagged as dst) ->
          untag_int >> conv_untagged ~src ~dst
        | (#untagged as src), (#untagged as dst) -> conv_untagged ~src ~dst
end

let arithmetic_conversion dbg src dst arg =
  if src == dst
  then None, arg
  else
    let src = Cmm_kind.of_standard_int_or_float src in
    let dst = Cmm_kind.of_standard_int_or_float dst in
    let extra =
      match src, dst with
      | `Tagged `Word, `Bits n when n = Cmm_kind.arch_bits ->
        Some (Env.Untag arg)
      | _, _ -> None
    in
    extra, Cmm_kind.static_cast dbg src dst arg

let phys_equal _env dbg op x y =
  match (op : P.equality_comparison) with
  (* General case *)
  | Eq -> C.eq ~dbg x y
  | Neq -> C.neq ~dbg x y

let binary_int_arith_primitive _env dbg (kind : K.Standard_int.t)
    (op : P.binary_int_arith_op) x y =
  match Cmm_kind.of_standard_int kind with
  | `Tagged `Word -> (
    match op with
    | Add -> C.add_int_caml x y dbg
    | Sub -> C.sub_int_caml x y dbg
    | Mul -> C.mul_int_caml x y dbg
    | Div -> C.div_int_caml Unsafe x y dbg
    | Mod -> C.mod_int_caml Unsafe x y dbg
    | And -> C.and_int_caml x y dbg
    | Or -> C.or_int_caml x y dbg
    | Xor -> C.xor_int_caml x y dbg)
<<<<<<< HEAD
  | `Bits bits ->
    C.sign_extend ~bits dbg
      ((* Operations on small integer arguments must return something in the
          range of their values, hence the sign_extensions here. The
          [C.low_bits] operations (see above in
          [sign_extend_can_delay_overflow]) are used to avoid unnecessary sign
          extensions, e.g. when chaining additions together. Also see comment
          below about [C.low_bits] in the [Div] and [Mod] cases. *)
       let simplify_input =
         (* Note that it would be wrong to apply [C.low_bits] to [x] and/or [y]
            for div and mod. [C.safe_div_bi] and [C.safe_mod_bi] require
            sign-extended input for both the numerator and denominator.

            Some background: The problem arises in cases like: (num1 * num2) /
            num3. If an overflow occurs in the multiplication, then we must deal
            with it by sign-extending before the division. Whereas (num1 * num2)
            * num3 can delay the sign-extension until the very end, even in the
            case of overflow in the middle. So in a way, div and mod are regular
            functions, while all the others are special as they can delay
            overflow handling.

            We don't have 32-bit registers in Cmm, so sign extension really
            means modulo 2^31. (If we had 32-bit virtual registers, we could use
            them in Cmm without sign extension and let the backend insert sign
            extensions if it doesn't support operations on 32-bit physical
            registers. There was a prototype developed of this but it was quite
            complicated and didn't get merged.) *)
         let requires_sign_extended_input =
           match op with
           | Add | Sub | Mul | Xor | And | Or -> true
           | Div | Mod -> false
         in
         if requires_sign_extended_input
         then fun x -> x
         else C.low_bits ~bits dbg
       in
       let x = simplify_input x in
       let y = simplify_input y in
       let dividend_cannot_be_min_int = bits < Arch.size_int * 8 in
       match op with
       | Add -> C.add_int x y dbg
       | Sub -> C.sub_int x y dbg
       | Mul -> C.mul_int x y dbg
       | Xor -> C.xor_int x y dbg
       | And -> C.and_int x y dbg
       | Or -> C.or_int x y dbg
       | Div -> C.safe_div_bi Unsafe x y dbg ~dividend_cannot_be_min_int
       | Mod -> C.safe_mod_bi Unsafe x y dbg ~dividend_cannot_be_min_int)
=======
  | Naked_int32 -> (
    (* Operations on 32-bit integer arguments must return something in the range
       of 32-bit integers, hence the sign_extensions here. The [C.low_32]
       operations (see above in [sign_extend_32_can_delay_overflow]) are used to
       avoid unnecessary sign extensions, e.g. when chaining additions together.
       Also see comment below about [C.low_32] in the [Div] and [Mod] cases. *)
    let sign_extend_32_can_delay_overflow f =
      C.sign_extend_32 dbg (f (C.low_32 dbg x) (C.low_32 dbg y) dbg)
    in
    match op with
    | Add -> sign_extend_32_can_delay_overflow C.add_int
    | Sub -> sign_extend_32_can_delay_overflow C.sub_int
    | Mul -> sign_extend_32_can_delay_overflow C.mul_int
    | Xor -> sign_extend_32_can_delay_overflow C.xor_int
    | And -> sign_extend_32_can_delay_overflow C.and_int
    | Or -> sign_extend_32_can_delay_overflow C.or_int
    | Div ->
      (* Note that it would be wrong to apply [C.low_32] to [x] and/or [y] here
         -- likewise in the next [Mod] case. [C.safe_div_bi] and [C.safe_mod_bi]
         require sign-extended input for both the numerator and denominator.

         Some background: The problem arises in cases like: (num1 * num2) /
         num3. If an overflow occurs in the multiplication, then we must deal
         with it by sign-extending before the division. Whereas (num1 * num2) *
         num3 can delay the sign-extension until the very end, even in the case
         of overflow in the middle. So in a way, div and mod are regular
         functions, while all the others are special as they can delay overflow
         handling.

         We don't have 32-bit registers in Cmm, so sign extension really means
         modulo 2^31. (If we had 32-bit virtual registers, we could use them in
         Cmm without sign extension and let the backend insert sign extensions
         if it doesn't support operations on 32-bit physical registers. There
         was a prototype developed of this but it was quite complicated and
         didn't get merged.) *)
      C.sign_extend_32 dbg (C.safe_div_bi Unsafe x y Unboxed_int32 dbg)
    | Mod -> C.sign_extend_32 dbg (C.safe_mod_bi Unsafe x y Unboxed_int32 dbg))
  | Naked_immediate -> (
    let sign_extend_63_can_delay_overflow f =
      C.sign_extend_63 dbg (f (C.low_63 dbg x) (C.low_63 dbg y) dbg)
    in
    match op with
    | Add -> sign_extend_63_can_delay_overflow C.add_int
    | Sub -> sign_extend_63_can_delay_overflow C.sub_int
    | Mul -> sign_extend_63_can_delay_overflow C.mul_int
    | Xor -> sign_extend_63_can_delay_overflow C.xor_int
    | And -> sign_extend_63_can_delay_overflow C.and_int
    | Or -> sign_extend_63_can_delay_overflow C.or_int
    | Div -> C.sign_extend_63 dbg (C.safe_div_bi Unsafe x y Unboxed_int64 dbg)
    | Mod -> C.sign_extend_63 dbg (C.safe_mod_bi Unsafe x y Unboxed_int64 dbg))
  | Naked_int64 | Naked_nativeint -> (
    (* Machine-width integers, no sign extension required. *)
    let width : Primitive.unboxed_integer =
      match kind with
      | Naked_int64 -> Unboxed_int64
      | Naked_nativeint -> Unboxed_nativeint
      | Naked_int32 | Naked_immediate | Tagged_immediate -> assert false
    in
    match op with
    | Add -> C.add_int x y dbg
    | Sub -> C.sub_int x y dbg
    | Mul -> C.mul_int x y dbg
    | And -> C.and_int x y dbg
    | Or -> C.or_int x y dbg
    | Xor -> C.xor_int x y dbg
    | Div -> C.safe_div_bi Unsafe x y width dbg
    | Mod -> C.safe_mod_bi Unsafe x y width dbg)
>>>>>>> 782530d3

let binary_int_shift_primitive _env dbg kind op x y =
  match Cmm_kind.of_standard_int kind, (op : P.int_shift_op) with
  (* caml primitives for these have no native/unboxed version *)
  | `Tagged `Word, Lsl -> C.lsl_int_caml_raw ~dbg x y
  | `Tagged `Word, Lsr -> C.lsr_int_caml_raw ~dbg x y
  | `Tagged `Word, Asr -> C.asr_int_caml_raw ~dbg x y
  | `Bits bits, op -> (
    (* See comments on [binary_int_arity_primitive], above, about sign extension
       and use of [C.low_bits]. *)
    match op with
    | Asr -> C.asr_int x y dbg
    | Lsl -> C.sign_extend ~bits dbg (C.lsl_int (C.low_bits ~bits dbg x) y dbg)
    | Lsr ->
      (* Ensure that the top half of the register is cleared, as some of those
         bits are likely to get shifted into the result. *)
      C.sign_extend ~bits dbg (C.lsr_int (C.zero_extend ~bits dbg x) y dbg))

let binary_int_comp_primitive _env dbg kind cmp x y =
  match
    Cmm_kind.of_standard_int kind, (cmp : P.signed_or_unsigned P.comparison)
  with
  (* [x] and [y] are expressions yielding well-formed tagged immediates, that is
     to say, their least significant bit (LSB) is 1. However when comparing
     tagged immediates, there always exists one argument (i.e. either [x] or
     [y]) for which the setting of that LSB makes no difference to the result.
     This means that we can optimise in the case where the argument in question
     contains a tagging operation (or logical OR operation setting the last bit)
     by removing such operation.

     See middle_end/flambda2/z3/comparisons.smt2 for a Z3 script to prove
     this. *)
  | `Tagged `Word, Lt Signed -> C.lt ~dbg x (C.ignore_low_bit_int y)
  | `Tagged `Word, Le Signed -> C.le ~dbg (C.ignore_low_bit_int x) y
  | `Tagged `Word, Gt Signed -> C.gt ~dbg (C.ignore_low_bit_int x) y
  | `Tagged `Word, Ge Signed -> C.ge ~dbg x (C.ignore_low_bit_int y)
  | `Tagged `Word, Lt Unsigned -> C.ult ~dbg x (C.ignore_low_bit_int y)
  | `Tagged `Word, Le Unsigned -> C.ule ~dbg (C.ignore_low_bit_int x) y
  | `Tagged `Word, Gt Unsigned -> C.ugt ~dbg (C.ignore_low_bit_int x) y
  | `Tagged `Word, Ge Unsigned -> C.uge ~dbg x (C.ignore_low_bit_int y)
  (* Naked integers. *)
  | `Bits (_ : int), Lt Signed -> C.lt ~dbg x y
  | `Bits (_ : int), Le Signed -> C.le ~dbg x y
  | `Bits (_ : int), Gt Signed -> C.gt ~dbg x y
  | `Bits (_ : int), Ge Signed -> C.ge ~dbg x y
  | `Bits (_ : int), Lt Unsigned -> C.ult ~dbg x y
  | `Bits (_ : int), Le Unsigned -> C.ule ~dbg x y
  | `Bits (_ : int), Gt Unsigned -> C.ugt ~dbg x y
  | `Bits (_ : int), Ge Unsigned -> C.uge ~dbg x y
  | #Cmm_kind.standard_int, Eq -> C.eq ~dbg x y
  | #Cmm_kind.standard_int, Neq -> C.neq ~dbg x y

let binary_int_comp_primitive_yielding_int _env dbg _kind
    (signed : P.signed_or_unsigned) x y =
  match signed with
  | Signed -> C.mk_compare_ints_untagged dbg x y
  | Unsigned ->
    Misc.fatal_error
      "Translation of [Int_comp] yielding an integer -1, 0 or 1 in unsigned \
       mode is not yet implemented"

let binary_float_arith_primitive _env dbg width op x y =
  match (width : P.float_bitwidth), (op : P.binary_float_arith_op) with
  | Float64, Add -> C.float_add ~dbg x y
  | Float64, Sub -> C.float_sub ~dbg x y
  | Float64, Mul -> C.float_mul ~dbg x y
  | Float64, Div -> C.float_div ~dbg x y
  | Float32, Add -> C.float32_add ~dbg x y
  | Float32, Sub -> C.float32_sub ~dbg x y
  | Float32, Mul -> C.float32_mul ~dbg x y
  | Float32, Div -> C.float32_div ~dbg x y

let binary_float_comp_primitive _env dbg width op x y =
  match (width : P.float_bitwidth), (op : unit P.comparison) with
  | Float64, Eq -> C.float_eq ~dbg x y
  | Float64, Neq -> C.float_neq ~dbg x y
  | Float64, Lt () -> C.float_lt ~dbg x y
  | Float64, Gt () -> C.float_gt ~dbg x y
  | Float64, Le () -> C.float_le ~dbg x y
  | Float64, Ge () -> C.float_ge ~dbg x y
  | Float32, Eq -> C.float32_eq ~dbg x y
  | Float32, Neq -> C.float32_neq ~dbg x y
  | Float32, Lt () -> C.float32_lt ~dbg x y
  | Float32, Gt () -> C.float32_gt ~dbg x y
  | Float32, Le () -> C.float32_le ~dbg x y
  | Float32, Ge () -> C.float32_ge ~dbg x y

let binary_float_comp_primitive_yielding_int _env dbg width x y =
  match (width : P.float_bitwidth) with
  | Float64 -> C.mk_compare_floats_untagged dbg x y
  | Float32 -> C.mk_compare_float32s_untagged dbg x y

(* Primitives *)

let nullary_primitive _env res dbg prim =
  match (prim : P.nullary_primitive) with
  | Invalid _ ->
    let message = "Invalid primitive" in
    let expr, res = C.invalid res ~message in
    None, res, expr
  | Optimised_out _ -> Misc.fatal_errorf "TODO: phantom let-bindings in to_cmm"
  | Probe_is_enabled { name } ->
    (* CR gbury: we should never manually build cmm expression in this file. We
       should instead always use smart constructors defined in `cmm_helpers` or
       `to_cmm_shared.ml` *)
    let expr = Cmm.Cop (Cprobe_is_enabled { name }, [], dbg) in
    None, res, expr
  | Begin_region { ghost = false } | Begin_try_region { ghost = false } ->
    None, res, C.beginregion ~dbg
  | Begin_region { ghost = true } | Begin_try_region { ghost = true } ->
    None, res, C.int ~dbg 0
  | Enter_inlined_apply _ ->
    Misc.fatal_errorf
      "The primitive [Enter_inlined_apply] should not be translated by \
       [to_cmm_primitive] but should instead be handled in [to_cmm_expr] to \
       correctly adjust the inlined debuginfo in the env."
  | Dls_get -> None, res, C.dls_get ~dbg
  | Poll -> None, res, C.poll ~dbg

let unary_primitive env res dbg f arg =
  match (f : P.unary_primitive) with
  | Block_load { kind; mut; field } ->
    None, res, block_load ~dbg kind mut ~field ~block:arg
  | Duplicate_array _ | Duplicate_block _ | Obj_dup ->
    ( None,
      res,
      C.extcall ~dbg ~alloc:true ~returns:true ~is_c_builtin:false
        ~effects:Arbitrary_effects ~coeffects:Has_coeffects ~ty_args:[]
        "caml_obj_dup" Cmm.typ_val [arg] )
  | Is_int _ -> None, res, C.and_int arg (C.int ~dbg 1) dbg
  | Is_null -> None, res, C.eq ~dbg arg (C.nativeint ~dbg 0n)
  | Get_tag -> None, res, C.get_tag arg dbg
  | Array_length (Array_kind array_kind) ->
    None, res, array_length ~dbg arg array_kind
  | Array_length Float_array_opt_dynamic ->
    (* See flambda2.ml (and comment in [array_length], above). *)
    None, res, array_length ~dbg arg Values
  | Bigarray_length { dimension } ->
    ( None,
      res,
      C.load ~dbg Word_int Mutable
        ~addr:(C.field_address arg (4 + dimension) dbg) )
  | String_length _ -> None, res, C.string_length arg dbg
  | Int_as_pointer _ -> None, res, C.int_as_pointer arg dbg
  | Opaque_identity { middle_end_only = true; kind = _ } -> None, res, arg
  | Opaque_identity { middle_end_only = false; kind = _ } ->
    None, res, C.opaque arg dbg
  | Int_arith (kind, op) ->
    None, res, unary_int_arith_primitive env dbg kind op arg
  | Float_arith (width, op) ->
    None, res, unary_float_arith_primitive env dbg width op arg
  | Num_conv { src; dst } ->
    let extra, expr = arithmetic_conversion dbg src dst arg in
    extra, res, expr
  | Boolean_not -> None, res, C.mk_not dbg arg
  | Reinterpret_64_bit_word reinterpret ->
    let cmm =
      match reinterpret with
      | Tagged_int63_as_unboxed_int64 -> arg
      | Unboxed_int64_as_tagged_int63 -> C.or_int (C.int 1 ~dbg) arg dbg
      | Unboxed_int64_as_unboxed_float64 -> C.int64_as_float ~dbg arg
      | Unboxed_float64_as_unboxed_int64 -> C.float_as_int64 ~dbg arg
    in
    None, res, cmm
  | Unbox_number kind -> None, res, unbox_number ~dbg kind arg
  | Untag_immediate -> Some (Env.Untag arg), res, C.untag_int arg dbg
  | Box_number (kind, alloc_mode) ->
    None, res, box_number ~dbg kind alloc_mode arg
  | Tag_immediate ->
    (* We could return [Env.Tag] here, but probably unnecessary at the
       moment. *)
    None, res, C.tag_int arg dbg
  | Project_function_slot { move_from = c1; move_to = c2 } -> (
    match function_slot_offset env c1, function_slot_offset env c2 with
    | ( Live_function_slot { offset = c1_offset; _ },
        Live_function_slot { offset = c2_offset; _ } ) ->
      (* Normal case. *)
      let diff = c2_offset - c1_offset in
      None, res, C.infix_field_address ~dbg arg diff
    | Dead_function_slot, Live_function_slot _ ->
      (* Code whose projections involve dead slots (ones that have been removed)
         should be unreachable. *)
      let message = dead_slots_msg dbg [c1] [] in
      let expr, res = C.invalid res ~message in
      None, res, expr
    | Live_function_slot _, Dead_function_slot ->
      let message = dead_slots_msg dbg [c2] [] in
      let expr, res = C.invalid res ~message in
      None, res, expr
    | Dead_function_slot, Dead_function_slot ->
      let message = dead_slots_msg dbg [c1; c2] [] in
      let expr, res = C.invalid res ~message in
      None, res, expr)
  | Project_value_slot { project_from; value_slot } -> (
    let kind = Value_slot.kind value_slot in
    match
      value_slot_offset env value_slot, function_slot_offset env project_from
    with
    | Live_value_slot { offset; _ }, Live_function_slot { offset = base; _ } ->
      let memory_chunk = To_cmm_shared.memory_chunk_of_kind kind in
      let expr =
        C.get_field_gen_given_memory_chunk memory_chunk Asttypes.Immutable arg
          (offset - base) dbg
      in
      None, res, expr
    | Dead_value_slot, Live_function_slot _ ->
      let message = dead_slots_msg dbg [] [value_slot] in
      let expr, res = C.invalid res ~message in
      None, res, expr
    | Live_value_slot _, Dead_function_slot ->
      let message = dead_slots_msg dbg [project_from] [] in
      let expr, res = C.invalid res ~message in
      None, res, expr
    | Dead_value_slot, Dead_function_slot ->
      let message = dead_slots_msg dbg [project_from] [value_slot] in
      let expr, res = C.invalid res ~message in
      None, res, expr)
  | Is_boxed_float ->
    (* As a note, this omits the [Is_in_value_area] check that exists in
       [caml_make_array], which is used by non-Flambda 2 compilers. This seems
       reasonable given known existing use cases of naked pointers and the fact
       that they will be forbidden entirely in OCaml 5. *)
    ( None,
      res,
      C.ite
        (C.and_int arg (C.int 1 ~dbg) dbg)
        ~dbg ~then_:(C.int 0 ~dbg) ~then_dbg:dbg
        ~else_:(C.eq (C.get_tag arg dbg) (C.int Obj.double_tag ~dbg) ~dbg)
        ~else_dbg:dbg )
  | Is_flat_float_array ->
    None, res, C.eq ~dbg (C.get_tag arg dbg) (C.floatarray_tag dbg)
  | End_region { ghost = false } | End_try_region { ghost = false } ->
    None, res, C.return_unit dbg (C.endregion ~dbg arg)
  | End_region { ghost = true } | End_try_region { ghost = true } ->
    None, res, C.unit ~dbg
  | Get_header -> None, res, C.get_header arg dbg
  | Atomic_load block_access_kind ->
    let imm_or_ptr : Lambda.immediate_or_pointer =
      match block_access_kind with
      | Any_value -> Pointer
      | Immediate -> Immediate
    in
    None, res, C.atomic_load ~dbg imm_or_ptr arg

let binary_primitive env dbg f x y =
  match (f : P.binary_primitive) with
  | Block_set { kind; init; field } ->
    block_set ~dbg kind init ~field ~block:x ~new_value:y
  | Array_load (array_kind, load_kind, _mut) ->
    array_load ~dbg array_kind load_kind ~arr:x ~index:y
  | String_or_bigstring_load (kind, width) ->
    string_like_load ~dbg kind width ~str:x ~index:y
  | Bigarray_load (_dimensions, kind, _layout) ->
    bigarray_load ~dbg kind ~bigarray:x ~index:y
  | Phys_equal op -> phys_equal env dbg op x y
  | Int_arith (kind, op) -> binary_int_arith_primitive env dbg kind op x y
  | Int_shift (kind, op) -> binary_int_shift_primitive env dbg kind op x y
  | Int_comp (kind, Yielding_bool cmp) ->
    binary_int_comp_primitive env dbg kind cmp x y
  | Int_comp (kind, Yielding_int_like_compare_functions signed) ->
    binary_int_comp_primitive_yielding_int env dbg kind signed x y
  | Float_arith (width, op) -> binary_float_arith_primitive env dbg width op x y
  | Float_comp (width, Yielding_bool cmp) ->
    binary_float_comp_primitive env dbg width cmp x y
  | Float_comp (width, Yielding_int_like_compare_functions ()) ->
    binary_float_comp_primitive_yielding_int env dbg width x y
  | Bigarray_get_alignment align -> C.bigstring_get_alignment x y align dbg
  | Atomic_exchange -> C.atomic_exchange ~dbg x y
  | Atomic_fetch_and_add -> C.atomic_fetch_and_add ~dbg x y

let ternary_primitive _env dbg f x y z =
  match (f : P.ternary_primitive) with
  | Array_set (array_kind, array_set_kind) ->
    array_set ~dbg array_kind array_set_kind ~arr:x ~index:y ~new_value:z
  | Bytes_or_bigstring_set (kind, width) ->
    bytes_or_bigstring_set ~dbg kind width ~bytes:x ~index:y ~new_value:z
  | Bigarray_set (_dimensions, kind, _layout) ->
    bigarray_store ~dbg kind ~bigarray:x ~index:y ~new_value:z
  | Atomic_compare_and_set ->
    C.atomic_compare_and_set ~dbg x ~old_value:y ~new_value:z
  | Atomic_compare_exchange ->
    C.atomic_compare_exchange ~dbg x ~old_value:y ~new_value:z

let variadic_primitive _env dbg f args =
  match (f : P.variadic_primitive) with
  | Make_block (kind, _mut, alloc_mode) -> make_block ~dbg kind alloc_mode args
  | Make_array (kind, _mut, alloc_mode) -> make_array ~dbg kind alloc_mode args

let arg ?consider_inlining_effectful_expressions ~dbg env res simple =
  C.simple ?consider_inlining_effectful_expressions ~dbg env res simple

let arg_list ?consider_inlining_effectful_expressions ~dbg env res l =
  let aux (list, free_vars, env, res, effs) x =
    let To_cmm_env.{ env; res; expr } =
      arg ?consider_inlining_effectful_expressions ~dbg env res x
    in
    let free_vars = Backend_var.Set.union free_vars expr.free_vars in
    expr.cmm :: list, free_vars, env, res, Ece.join expr.effs effs
  in
  let args, free_vars, env, res, effs =
    List.fold_left aux
      ([], Backend_var.Set.empty, env, res, Ece.pure_can_be_duplicated)
      l
  in
  List.rev args, free_vars, env, res, effs

let arg_list' ?consider_inlining_effectful_expressions ~dbg env res l =
  let aux (list, env, res, effs) x =
    let To_cmm_env.{ env; res; expr } =
      arg ?consider_inlining_effectful_expressions ~dbg env res x
    in
    expr :: list, env, res, Ece.join expr.effs effs
  in
  let args, env, res, effs =
    List.fold_left aux ([], env, res, Ece.pure_can_be_duplicated) l
  in
  List.rev args, env, res, effs

let trans_prim : To_cmm_env.t To_cmm_env.trans_prim =
  { nullary = nullary_primitive;
    unary = unary_primitive;
    binary =
      (fun env res dbg prim x y ->
        let cmm = binary_primitive env dbg prim x y in
        None, res, cmm);
    ternary =
      (fun env res dbg prim x y z ->
        let cmm = ternary_primitive env dbg prim x y z in
        None, res, cmm);
    variadic =
      (fun env res dbg prim args ->
        let cmm = variadic_primitive env dbg prim args in
        None, res, cmm)
  }

let consider_inlining_effectful_expressions p =
  (* By default we are very conservative about the inlining of effectful
     expressions into the arguments of primitives. We consider inlining in the
     following cases:

     - in the case where the primitive compiles directly to an allocation.
     Unlike for most primitives, inlining of the arguments gives a real benefit
     for these, by keeping live ranges shorter (which could be critical for
     register allocation performance in cases such as initialisation of very
     large arrays). We are also confident that the code for compiling
     allocations does not incorrectly reorder or duplicate arguments, whereas we
     are not universally confident about that for the other Cmm translation
     functions.

     This criterion should not be relaxed for any primitive until it is certain
     that the Cmm translation for such primitive both respects right-to-left
     evaluation order and does not duplicate any arguments. *)
  match[@ocaml.warning "-4"] (p : P.t) with
  | Variadic ((Make_block _ | Make_array _), _) -> Some true
  | Nullary _ | Unary _ | Binary _ | Ternary _ -> None

let prim_simple env res dbg p =
  let consider_inlining_effectful_expressions =
    consider_inlining_effectful_expressions p
  in
  let arg = arg ?consider_inlining_effectful_expressions ~dbg in
  (* Somewhat counter-intuitively, the left-to-right translation below (e.g. [x]
     before [y] in the [Binary] case) correctly matches right-to-left evaluation
     order---ensuring maximal inlining---since [arg_list] translates the first
     [Simple] in the list first. Consider in pseudo-code:

     let x = <effect-x> in let y = <effect-y> in Make_block [y; x]

     We would like both [x] and [y] to be inlined. The environment will have [y]
     on the most recent stage since it was the most recent binding. The [Simple]
     for [y] will be translated first by the code below, meaning inlining is
     permitted (since [y] is on the most recent stage), producing Make_block
     [effect-y; y]. Then the [Simple] for [x] will be translated, producing the
     desired output Make_block [effect-y; effect-x]. The backend will compile
     this to run effect-x before effect-y by virtue of right-to-left evaluation
     order. This therefore matches the original source code. *)
  match (p : P.t) with
  | Nullary prim ->
    let free_vars = Backend_var.Set.empty in
    let extra, res, expr = nullary_primitive env res dbg prim in
    Env.simple expr free_vars, extra, env, res, Ece.pure
  | Unary (unary, x) ->
    let To_cmm_env.{ env; res; expr = x } = arg env res x in
    let extra, res, expr = unary_primitive env res dbg unary x.cmm in
    Env.simple expr x.free_vars, extra, env, res, x.effs
  | Binary (binary, x, y) ->
    let To_cmm_env.{ env; res; expr = x } = arg env res x in
    let To_cmm_env.{ env; res; expr = y } = arg env res y in
    let free_vars = Backend_var.Set.union x.free_vars y.free_vars in
    let effs = Ece.join x.effs y.effs in
    let expr = binary_primitive env dbg binary x.cmm y.cmm in
    Env.simple expr free_vars, None, env, res, effs
  | Ternary (ternary, x, y, z) ->
    let To_cmm_env.{ env; res; expr = x } = arg env res x in
    let To_cmm_env.{ env; res; expr = y } = arg env res y in
    let To_cmm_env.{ env; res; expr = z } = arg env res z in
    let free_vars =
      Backend_var.Set.union
        (Backend_var.Set.union x.free_vars y.free_vars)
        z.free_vars
    in
    let effs = Ece.join (Ece.join x.effs y.effs) z.effs in
    let expr = ternary_primitive env dbg ternary x.cmm y.cmm z.cmm in
    Env.simple expr free_vars, None, env, res, effs
  | Variadic (((Make_block _ | Make_array _) as variadic), l) ->
    let args, free_vars, env, res, effs =
      arg_list ?consider_inlining_effectful_expressions ~dbg env res l
    in
    let expr = variadic_primitive env dbg variadic args in
    Env.simple expr free_vars, None, env, res, effs

let prim_complex env res dbg p =
  let consider_inlining_effectful_expressions =
    consider_inlining_effectful_expressions p
  in
  let arg = arg ?consider_inlining_effectful_expressions ~dbg in
  (* see comment in [prim_simple] *)
  let prim', args, effs, env, res =
    match (p : P.t) with
    | Nullary prim ->
      let prim' = P.Without_args.Nullary prim in
      prim', [], Ece.pure_can_be_duplicated, env, res
    | Unary (unary, x) ->
      let prim' = P.Without_args.Unary unary in
      let To_cmm_env.{ env; res; expr = x } = arg env res x in
      prim', [x], x.effs, env, res
    | Binary (binary, x, y) ->
      let prim' = P.Without_args.Binary binary in
      let To_cmm_env.{ env; res; expr = x } = arg env res x in
      let To_cmm_env.{ env; res; expr = y } = arg env res y in
      let effs = Ece.join x.effs y.effs in
      prim', [x; y], effs, env, res
    | Ternary (ternary, x, y, z) ->
      let prim' = P.Without_args.Ternary ternary in
      let To_cmm_env.{ env; res; expr = x } = arg env res x in
      let To_cmm_env.{ env; res; expr = y } = arg env res y in
      let To_cmm_env.{ env; res; expr = z } = arg env res z in
      let effs = Ece.join (Ece.join x.effs y.effs) z.effs in
      prim', [x; y; z], effs, env, res
    | Variadic (((Make_block _ | Make_array _) as variadic), l) ->
      let prim' = P.Without_args.Variadic variadic in
      let args, env, res, effs =
        arg_list' ?consider_inlining_effectful_expressions ~dbg env res l
      in
      prim', args, effs, env, res
  in
  let bound_expr = Env.splittable_primitive dbg prim' args in
  bound_expr, env, res, effs<|MERGE_RESOLUTION|>--- conflicted
+++ resolved
@@ -705,7 +705,6 @@
     | And -> C.and_int_caml x y dbg
     | Or -> C.or_int_caml x y dbg
     | Xor -> C.xor_int_caml x y dbg)
-<<<<<<< HEAD
   | `Bits bits ->
     C.sign_extend ~bits dbg
       ((* Operations on small integer arguments must return something in the
@@ -754,75 +753,6 @@
        | Or -> C.or_int x y dbg
        | Div -> C.safe_div_bi Unsafe x y dbg ~dividend_cannot_be_min_int
        | Mod -> C.safe_mod_bi Unsafe x y dbg ~dividend_cannot_be_min_int)
-=======
-  | Naked_int32 -> (
-    (* Operations on 32-bit integer arguments must return something in the range
-       of 32-bit integers, hence the sign_extensions here. The [C.low_32]
-       operations (see above in [sign_extend_32_can_delay_overflow]) are used to
-       avoid unnecessary sign extensions, e.g. when chaining additions together.
-       Also see comment below about [C.low_32] in the [Div] and [Mod] cases. *)
-    let sign_extend_32_can_delay_overflow f =
-      C.sign_extend_32 dbg (f (C.low_32 dbg x) (C.low_32 dbg y) dbg)
-    in
-    match op with
-    | Add -> sign_extend_32_can_delay_overflow C.add_int
-    | Sub -> sign_extend_32_can_delay_overflow C.sub_int
-    | Mul -> sign_extend_32_can_delay_overflow C.mul_int
-    | Xor -> sign_extend_32_can_delay_overflow C.xor_int
-    | And -> sign_extend_32_can_delay_overflow C.and_int
-    | Or -> sign_extend_32_can_delay_overflow C.or_int
-    | Div ->
-      (* Note that it would be wrong to apply [C.low_32] to [x] and/or [y] here
-         -- likewise in the next [Mod] case. [C.safe_div_bi] and [C.safe_mod_bi]
-         require sign-extended input for both the numerator and denominator.
-
-         Some background: The problem arises in cases like: (num1 * num2) /
-         num3. If an overflow occurs in the multiplication, then we must deal
-         with it by sign-extending before the division. Whereas (num1 * num2) *
-         num3 can delay the sign-extension until the very end, even in the case
-         of overflow in the middle. So in a way, div and mod are regular
-         functions, while all the others are special as they can delay overflow
-         handling.
-
-         We don't have 32-bit registers in Cmm, so sign extension really means
-         modulo 2^31. (If we had 32-bit virtual registers, we could use them in
-         Cmm without sign extension and let the backend insert sign extensions
-         if it doesn't support operations on 32-bit physical registers. There
-         was a prototype developed of this but it was quite complicated and
-         didn't get merged.) *)
-      C.sign_extend_32 dbg (C.safe_div_bi Unsafe x y Unboxed_int32 dbg)
-    | Mod -> C.sign_extend_32 dbg (C.safe_mod_bi Unsafe x y Unboxed_int32 dbg))
-  | Naked_immediate -> (
-    let sign_extend_63_can_delay_overflow f =
-      C.sign_extend_63 dbg (f (C.low_63 dbg x) (C.low_63 dbg y) dbg)
-    in
-    match op with
-    | Add -> sign_extend_63_can_delay_overflow C.add_int
-    | Sub -> sign_extend_63_can_delay_overflow C.sub_int
-    | Mul -> sign_extend_63_can_delay_overflow C.mul_int
-    | Xor -> sign_extend_63_can_delay_overflow C.xor_int
-    | And -> sign_extend_63_can_delay_overflow C.and_int
-    | Or -> sign_extend_63_can_delay_overflow C.or_int
-    | Div -> C.sign_extend_63 dbg (C.safe_div_bi Unsafe x y Unboxed_int64 dbg)
-    | Mod -> C.sign_extend_63 dbg (C.safe_mod_bi Unsafe x y Unboxed_int64 dbg))
-  | Naked_int64 | Naked_nativeint -> (
-    (* Machine-width integers, no sign extension required. *)
-    let width : Primitive.unboxed_integer =
-      match kind with
-      | Naked_int64 -> Unboxed_int64
-      | Naked_nativeint -> Unboxed_nativeint
-      | Naked_int32 | Naked_immediate | Tagged_immediate -> assert false
-    in
-    match op with
-    | Add -> C.add_int x y dbg
-    | Sub -> C.sub_int x y dbg
-    | Mul -> C.mul_int x y dbg
-    | And -> C.and_int x y dbg
-    | Or -> C.or_int x y dbg
-    | Xor -> C.xor_int x y dbg
-    | Div -> C.safe_div_bi Unsafe x y width dbg
-    | Mod -> C.safe_mod_bi Unsafe x y width dbg)
->>>>>>> 782530d3
 
 let binary_int_shift_primitive _env dbg kind op x y =
   match Cmm_kind.of_standard_int kind, (op : P.int_shift_op) with
