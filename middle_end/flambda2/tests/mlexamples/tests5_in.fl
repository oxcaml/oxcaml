let $camlTests5__first_const28 = Block 0 () in
let code rec size(22)
      f_0 (x : imm tagged)
        my_closure my_region my_depth
        -> k * k1
        : imm tagged =
  let next_depth = rec_info (succ my_depth) in
  let g = %project_function_slot (f -> g) my_closure in
  let prim = %int_comp x < 4 in
  let Pintcomp = %Tag_imm prim in
  (let untagged = %untag_imm Pintcomp in
   switch untagged
     | 0 -> k (42)
     | 1 -> k2)
    where k2 =
<<<<<<< HEAD
      let Psubint = y - 1 in
      apply direct(f_0)
        (f ~ depth my_depth -> next_depth : _ -> imm tagged)
          (Psubint)
          &my_region
          -> k * k1
=======
      let Psubint = x - 1 in
      apply direct(g_1) (g : _ -> imm tagged) (Psubint) &my_region -> k * k1
>>>>>>> 26a962a0
and code rec size(22)
      g_1 (y : imm tagged)
        my_closure my_region my_depth
        -> k * k1
        : imm tagged =
  let next_depth = rec_info (succ my_depth) in
  let f = %project_function_slot (g -> f) my_closure in
  let prim = %int_comp y > 3 in
  let Pintcomp = %Tag_imm prim in
  (let untagged = %untag_imm Pintcomp in
   switch untagged
     | 0 -> k (7)
     | 1 -> k2)
    where k2 =
<<<<<<< HEAD
      let Psubint = x - 1 in
      apply direct(g_1)
        (g ~ depth my_depth -> next_depth : _ -> imm tagged)
          (Psubint)
          &my_region
          -> k * k1
=======
      let Psubint = y - 1 in
      apply direct(f_0) (f : _ -> imm tagged) (Psubint) &my_region -> k * k1
>>>>>>> 26a962a0
in
(let f = closure f_0 @f and g = closure g_1 @g in
 let Pmakeblock = %Block 0 (f, g) in
 cont k (Pmakeblock))
  where k define_root_symbol (module_block) =
    let field_0 = %block_load tag(0) size(2) (module_block, 0) in
    let field_1 = %block_load tag(0) size(2) (module_block, 1) in
    let $camlTests5 = Block 0 (field_0, field_1) in
    cont done ($camlTests5)<|MERGE_RESOLUTION|>--- conflicted
+++ resolved
@@ -13,17 +13,12 @@
      | 0 -> k (42)
      | 1 -> k2)
     where k2 =
-<<<<<<< HEAD
-      let Psubint = y - 1 in
-      apply direct(f_0)
-        (f ~ depth my_depth -> next_depth : _ -> imm tagged)
+      let Psubint = x - 1 in
+      apply direct(g_1)
+        (g ~ depth my_depth -> next_depth : _ -> imm tagged)
           (Psubint)
           &my_region
           -> k * k1
-=======
-      let Psubint = x - 1 in
-      apply direct(g_1) (g : _ -> imm tagged) (Psubint) &my_region -> k * k1
->>>>>>> 26a962a0
 and code rec size(22)
       g_1 (y : imm tagged)
         my_closure my_region my_depth
@@ -38,17 +33,12 @@
      | 0 -> k (7)
      | 1 -> k2)
     where k2 =
-<<<<<<< HEAD
-      let Psubint = x - 1 in
-      apply direct(g_1)
-        (g ~ depth my_depth -> next_depth : _ -> imm tagged)
+      let Psubint = y - 1 in
+      apply direct(f_0)
+        (f ~ depth my_depth -> next_depth : _ -> imm tagged)
           (Psubint)
           &my_region
           -> k * k1
-=======
-      let Psubint = y - 1 in
-      apply direct(f_0) (f : _ -> imm tagged) (Psubint) &my_region -> k * k1
->>>>>>> 26a962a0
 in
 (let f = closure f_0 @f and g = closure g_1 @g in
  let Pmakeblock = %Block 0 (f, g) in
