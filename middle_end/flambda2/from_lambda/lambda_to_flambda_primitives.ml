(**************************************************************************)
(*                                                                        *)
(*                                 OCaml                                  *)
(*                                                                        *)
(*                       Pierre Chambart, OCamlPro                        *)
(*           Mark Shinwell and Leo White, Jane Street Europe              *)
(*                                                                        *)
(*   Copyright 2013--2019 OCamlPro SAS                                    *)
(*   Copyright 2014--2019 Jane Street Group LLC                           *)
(*                                                                        *)
(*   All rights reserved.  This file is distributed under the terms of    *)
(*   the GNU Lesser General Public License version 2.1, with the          *)
(*   special exception on linking described in the file LICENSE.          *)
(*                                                                        *)
(**************************************************************************)

module H = Lambda_to_flambda_primitives_helpers
module K = Flambda_kind
module I = K.Standard_int
module I_or_f = K.Standard_int_or_float
module L = Lambda
module P = Flambda_primitive

let convert_integer_comparison_prim (comp : L.integer_comparison) :
    P.binary_primitive =
  match comp with
  | Ceq -> Phys_equal Eq
  | Cne -> Phys_equal Neq
  | Clt -> Int_comp (Tagged_immediate, Yielding_bool (Lt Signed))
  | Cgt -> Int_comp (Tagged_immediate, Yielding_bool (Gt Signed))
  | Cle -> Int_comp (Tagged_immediate, Yielding_bool (Le Signed))
  | Cge -> Int_comp (Tagged_immediate, Yielding_bool (Ge Signed))

let convert_unboxed_integer_comparison_prim (kind : L.unboxed_integer)
    (comp : L.integer_comparison) : P.binary_primitive =
  match kind, comp with
  | Unboxed_int32, Ceq -> Int_comp (Naked_int32, Yielding_bool Eq)
  | Unboxed_int32, Cne -> Int_comp (Naked_int32, Yielding_bool Neq)
  | Unboxed_int32, Clt -> Int_comp (Naked_int32, Yielding_bool (Lt Signed))
  | Unboxed_int32, Cgt -> Int_comp (Naked_int32, Yielding_bool (Gt Signed))
  | Unboxed_int32, Cle -> Int_comp (Naked_int32, Yielding_bool (Le Signed))
  | Unboxed_int32, Cge -> Int_comp (Naked_int32, Yielding_bool (Ge Signed))
  | Unboxed_int64, Ceq -> Int_comp (Naked_int64, Yielding_bool Eq)
  | Unboxed_int64, Cne -> Int_comp (Naked_int64, Yielding_bool Neq)
  | Unboxed_int64, Clt -> Int_comp (Naked_int64, Yielding_bool (Lt Signed))
  | Unboxed_int64, Cgt -> Int_comp (Naked_int64, Yielding_bool (Gt Signed))
  | Unboxed_int64, Cle -> Int_comp (Naked_int64, Yielding_bool (Le Signed))
  | Unboxed_int64, Cge -> Int_comp (Naked_int64, Yielding_bool (Ge Signed))
  | Unboxed_nativeint, Ceq -> Int_comp (Naked_nativeint, Yielding_bool Eq)
  | Unboxed_nativeint, Cne -> Int_comp (Naked_nativeint, Yielding_bool Neq)
  | Unboxed_nativeint, Clt ->
    Int_comp (Naked_nativeint, Yielding_bool (Lt Signed))
  | Unboxed_nativeint, Cgt ->
    Int_comp (Naked_nativeint, Yielding_bool (Gt Signed))
  | Unboxed_nativeint, Cle ->
    Int_comp (Naked_nativeint, Yielding_bool (Le Signed))
  | Unboxed_nativeint, Cge ->
    Int_comp (Naked_nativeint, Yielding_bool (Ge Signed))

let convert_float_comparison (comp : L.float_comparison) : unit P.comparison =
  match comp with
  | CFeq -> Eq
  | CFneq -> Neq
  | CFlt -> Lt ()
  | CFgt -> Gt ()
  | CFle -> Le ()
  | CFge -> Ge ()
  | CFnlt | CFngt | CFnle | CFnge ->
    Misc.fatal_error
      "Negated floating-point comparisons should have been removed by \
       [Lambda_to_flambda]"

let boxable_number_of_boxed_integer (bint : L.boxed_integer) :
    K.Boxable_number.t =
  match bint with
  | Boxed_nativeint -> Naked_nativeint
  | Boxed_int32 -> Naked_int32
  | Boxed_int64 -> Naked_int64

let standard_int_of_boxed_integer (bint : Primitive.boxed_integer) :
    K.Standard_int.t =
  match bint with
  | Boxed_nativeint -> Naked_nativeint
  | Boxed_int32 -> Naked_int32
  | Boxed_int64 -> Naked_int64

let standard_int_of_unboxed_integer : L.unboxed_integer -> K.Standard_int.t =
  function
  | Unboxed_int32 -> Naked_int32
  | Unboxed_nativeint -> Naked_nativeint
  | Unboxed_int64 -> Naked_int64

let standard_int_or_float_of_unboxed_integer (ubint : L.unboxed_integer) :
    K.Standard_int_or_float.t =
  match ubint with
  | Unboxed_nativeint -> Naked_nativeint
  | Unboxed_int32 -> Naked_int32
  | Unboxed_int64 -> Naked_int64

let standard_int_or_float_of_boxed_integer bint =
  standard_int_or_float_of_unboxed_integer (Primitive.unboxed_integer bint)

let standard_int_or_float_of_peek_or_poke (layout : L.peek_or_poke) :
    K.Standard_int_or_float.t =
  match layout with
  | Ppp_tagged_immediate -> Tagged_immediate
  | Ppp_unboxed_float32 -> Naked_float32
  | Ppp_unboxed_float -> Naked_float
  | Ppp_unboxed_int32 -> Naked_int32
  | Ppp_unboxed_int64 -> Naked_int64
  | Ppp_unboxed_nativeint -> Naked_nativeint

let vec_accessor_width ~aligned = function
  | L.Boxed_vec128 -> P.One_twenty_eight { aligned }
  | L.Boxed_vec256 -> P.Two_fifty_six { aligned }
  | L.Boxed_vec512 -> P.Five_twelve { aligned }

let vec_kind = function
  | L.Boxed_vec128 -> Vector_types.Kind.Vec128
  | L.Boxed_vec256 -> Vector_types.Kind.Vec256
  | L.Boxed_vec512 -> Vector_types.Kind.Vec512

let convert_block_access_field_kind i_or_p : P.Block_access_field_kind.t =
  match i_or_p with L.Immediate -> Immediate | L.Pointer -> Any_value

let convert_block_access_field_kind_from_value_kind
    ({ raw_kind; nullable = _ } : L.value_kind) : P.Block_access_field_kind.t =
  match raw_kind with
  | Pintval -> Immediate
  | Pvariant { consts = _; non_consts } -> (
    match non_consts with [] -> Immediate | _ :: _ -> Any_value)
  | Pgenval | Pboxedfloatval _ | Pboxedintval _ | Parrayval _
  | Pboxedvectorval _ ->
    Any_value

let convert_init_or_assign (i_or_a : L.initialization_or_assignment) :
    P.Init_or_assign.t =
  match i_or_a with
  | Assignment mode -> Assignment (Alloc_mode.For_assignments.from_lambda mode)
  | Heap_initialization -> Initialization
  | Root_initialization ->
    Misc.fatal_error "[Root_initialization] should not appear in Flambda input"

let convert_block_shape (shape : L.block_shape) ~num_fields =
  match shape with
  | None -> List.init num_fields (fun _field -> K.With_subkind.any_value)
  | Some shape ->
    let shape_length = List.length shape in
    if num_fields <> shape_length
    then
      Misc.fatal_errorf
        "Flambda_arity.of_block_shape: num_fields is %d yet the shape has %d \
         fields"
        num_fields shape_length;
    List.map K.With_subkind.from_lambda_value_kind shape

let check_float_array_optimisation_enabled name =
  if not (Flambda_features.flat_float_array ())
  then
    Misc.fatal_errorf
      "[%s] is not expected when the float array optimisation is disabled" name
      ()

type converted_array_kind =
  | Array_kind of P.Array_kind.t
  | Float_array_opt_dynamic

let convert_array_kind (kind : L.array_kind) : converted_array_kind =
  match kind with
  | Pgenarray ->
    check_float_array_optimisation_enabled "Pgenarray";
    Float_array_opt_dynamic
  | Paddrarray -> Array_kind Values
  | Pintarray -> Array_kind Immediates
  | Pfloatarray | Punboxedfloatarray Unboxed_float64 -> Array_kind Naked_floats
  | Punboxedfloatarray Unboxed_float32 -> Array_kind Naked_float32s
  | Punboxedintarray Unboxed_int32 -> Array_kind Naked_int32s
  | Punboxedintarray Unboxed_int64 -> Array_kind Naked_int64s
  | Punboxedintarray Unboxed_nativeint -> Array_kind Naked_nativeints
  | Punboxedvectorarray Unboxed_vec128 -> Array_kind Naked_vec128s
  | Punboxedvectorarray Unboxed_vec256 -> Array_kind Naked_vec256s
  | Punboxedvectorarray Unboxed_vec512 -> Array_kind Naked_vec512s
  | Pgcscannableproductarray kinds ->
    let rec convert_kind (kind : L.scannable_product_element_kind) :
        P.Array_kind.t =
      match kind with
      | Pint_scannable -> Immediates
      | Paddr_scannable -> Values
      | Pproduct_scannable kinds ->
        Unboxed_product (List.map convert_kind kinds)
    in
    Array_kind (Unboxed_product (List.map convert_kind kinds))
  | Pgcignorableproductarray kinds ->
    let rec convert_kind (kind : L.ignorable_product_element_kind) :
        P.Array_kind.t =
      match kind with
      | Pint_ignorable -> Immediates
      | Punboxedfloat_ignorable Unboxed_float32 -> Naked_float32s
      | Punboxedfloat_ignorable Unboxed_float64 -> Naked_floats
      | Punboxedint_ignorable Unboxed_int32 -> Naked_int32s
      | Punboxedint_ignorable Unboxed_int64 -> Naked_int64s
      | Punboxedint_ignorable Unboxed_nativeint -> Naked_nativeints
      | Pproduct_ignorable kinds ->
        Unboxed_product (List.map convert_kind kinds)
    in
    Array_kind (Unboxed_product (List.map convert_kind kinds))

let convert_array_kind_for_length kind : P.Array_kind_for_length.t =
  match convert_array_kind kind with
  | Array_kind array_kind -> Array_kind array_kind
  | Float_array_opt_dynamic -> Float_array_opt_dynamic

module Array_ref_kind = struct
  (* CR mshinwell/ncourant: just use [P.Array_ref_kind.t] if that can be
     engineered, and the same for the set kind. *)
  type no_float_array_opt =
    | Immediates
    | Values
    | Naked_floats
    | Naked_float32s
    | Naked_int32s
    | Naked_int64s
    | Naked_nativeints
    | Naked_vec128s
    | Naked_vec256s
    | Naked_vec512s
    | Unboxed_product of no_float_array_opt list

  type t =
    | No_float_array_opt of no_float_array_opt
    | Naked_floats_to_be_boxed of L.locality_mode
end

type converted_array_ref_kind =
  | Array_ref_kind of Array_ref_kind.t
  | Float_array_opt_dynamic_ref of L.locality_mode

let convert_array_ref_kind (kind : L.array_ref_kind) : converted_array_ref_kind
    =
  match kind with
  | Pgenarray_ref mode ->
    (* CR mshinwell: We can't check this because of the translations of
       primitives for Obj.size, Obj.field and Obj.set_field, which can be used
       both on arrays and blocks. We should probably propagate the "%obj_..."
       primitives which these functions use all the way to the middle end. Then
       this check could be reinstated for all normal cases.

       check_float_array_optimisation_enabled (); *)
    Float_array_opt_dynamic_ref mode
  | Paddrarray_ref -> Array_ref_kind (No_float_array_opt Values)
  | Pintarray_ref -> Array_ref_kind (No_float_array_opt Immediates)
  | Pfloatarray_ref mode -> Array_ref_kind (Naked_floats_to_be_boxed mode)
  | Punboxedfloatarray_ref Unboxed_float64 ->
    Array_ref_kind (No_float_array_opt Naked_floats)
  | Punboxedfloatarray_ref Unboxed_float32 ->
    Array_ref_kind (No_float_array_opt Naked_float32s)
  | Punboxedintarray_ref Unboxed_int32 ->
    Array_ref_kind (No_float_array_opt Naked_int32s)
  | Punboxedintarray_ref Unboxed_int64 ->
    Array_ref_kind (No_float_array_opt Naked_int64s)
  | Punboxedintarray_ref Unboxed_nativeint ->
    Array_ref_kind (No_float_array_opt Naked_nativeints)
  | Punboxedvectorarray_ref Unboxed_vec128 ->
    Array_ref_kind (No_float_array_opt Naked_vec128s)
  | Punboxedvectorarray_ref Unboxed_vec256 ->
    Array_ref_kind (No_float_array_opt Naked_vec256s)
  | Punboxedvectorarray_ref Unboxed_vec512 ->
    Array_ref_kind (No_float_array_opt Naked_vec512s)
  | Pgcscannableproductarray_ref kinds ->
    let rec convert_kind (kind : L.scannable_product_element_kind) :
        Array_ref_kind.no_float_array_opt =
      match kind with
      | Pint_scannable -> Immediates
      | Paddr_scannable -> Values
      | Pproduct_scannable kinds ->
        Unboxed_product (List.map convert_kind kinds)
    in
    Array_ref_kind
      (No_float_array_opt (Unboxed_product (List.map convert_kind kinds)))
  | Pgcignorableproductarray_ref kinds ->
    let rec convert_kind (kind : L.ignorable_product_element_kind) :
        Array_ref_kind.no_float_array_opt =
      match kind with
      | Pint_ignorable -> Immediates
      | Punboxedfloat_ignorable Unboxed_float32 -> Naked_float32s
      | Punboxedfloat_ignorable Unboxed_float64 -> Naked_floats
      | Punboxedint_ignorable Unboxed_int32 -> Naked_int32s
      | Punboxedint_ignorable Unboxed_int64 -> Naked_int64s
      | Punboxedint_ignorable Unboxed_nativeint -> Naked_nativeints
      | Pproduct_ignorable kinds ->
        Unboxed_product (List.map convert_kind kinds)
    in
    Array_ref_kind
      (No_float_array_opt (Unboxed_product (List.map convert_kind kinds)))

let rec convert_unboxed_product_array_ref_kind
    (kind : Array_ref_kind.no_float_array_opt) : P.Array_kind.t =
  match kind with
  | Immediates -> Immediates
  | Values -> Values
  | Naked_floats -> Naked_floats
  | Naked_float32s -> Naked_float32s
  | Naked_int32s -> Naked_int32s
  | Naked_int64s -> Naked_int64s
  | Naked_nativeints -> Naked_nativeints
  | Naked_vec128s -> Naked_vec128s
  | Naked_vec256s -> Naked_vec256s
  | Naked_vec512s -> Naked_vec512s
  | Unboxed_product kinds ->
    Unboxed_product (List.map convert_unboxed_product_array_ref_kind kinds)

let convert_array_ref_kind_to_array_kind (array_ref_kind : Array_ref_kind.t) :
    P.Array_kind.t =
  match array_ref_kind with
  | Naked_floats_to_be_boxed _ -> Naked_floats
  | No_float_array_opt nfo -> (
    match nfo with
    | Values -> Values
    | Immediates -> Immediates
    | Naked_floats -> Naked_floats
    | Naked_float32s -> Naked_float32s
    | Naked_int32s -> Naked_int32s
    | Naked_int64s -> Naked_int64s
    | Naked_nativeints -> Naked_nativeints
    | Naked_vec128s -> Naked_vec128s
    | Naked_vec256s -> Naked_vec256s
    | Naked_vec512s -> Naked_vec512s
    | Unboxed_product kinds ->
      Unboxed_product (List.map convert_unboxed_product_array_ref_kind kinds))

let convert_array_ref_kind_for_length array_ref_kind : P.Array_kind_for_length.t
    =
  match convert_array_ref_kind array_ref_kind with
  | Float_array_opt_dynamic_ref _ -> Float_array_opt_dynamic
  | Array_ref_kind array_ref_kind -> (
    match array_ref_kind with
    | Naked_floats_to_be_boxed _ -> Array_kind Naked_floats
    | No_float_array_opt nfo -> (
      match nfo with
      | Values -> Array_kind Values
      | Immediates -> Array_kind Immediates
      | Naked_floats -> Array_kind Naked_floats
      | Naked_float32s -> Array_kind Naked_float32s
      | Naked_int32s -> Array_kind Naked_int32s
      | Naked_int64s -> Array_kind Naked_int64s
      | Naked_nativeints -> Array_kind Naked_nativeints
      | Naked_vec128s -> Array_kind Naked_vec128s
      | Naked_vec256s -> Array_kind Naked_vec256s
      | Naked_vec512s -> Array_kind Naked_vec512s
      | Unboxed_product kinds ->
        Array_kind
          (Unboxed_product
             (List.map convert_unboxed_product_array_ref_kind kinds))))

module Array_set_kind = struct
  type no_float_array_opt =
    | Immediates
    | Values of P.Init_or_assign.t
    | Naked_floats
    | Naked_float32s
    | Naked_int32s
    | Naked_int64s
    | Naked_nativeints
    | Naked_vec128s
    | Naked_vec256s
    | Naked_vec512s
    | Unboxed_product of no_float_array_opt list

  type t =
    | No_float_array_opt of no_float_array_opt
    | Naked_floats_to_be_unboxed
end

type converted_array_set_kind =
  | Array_set_kind of Array_set_kind.t
  | Float_array_opt_dynamic_set of Alloc_mode.For_assignments.t

let convert_array_set_kind (kind : L.array_set_kind) : converted_array_set_kind
    =
  match kind with
  | Pgenarray_set mode ->
    (* CR mshinwell: see CR in [convert_array_ref_kind] above

       check_float_array_optimisation_enabled (); *)
    Float_array_opt_dynamic_set (Alloc_mode.For_assignments.from_lambda mode)
  | Paddrarray_set mode ->
    Array_set_kind
      (No_float_array_opt
         (Values (Assignment (Alloc_mode.For_assignments.from_lambda mode))))
  | Pintarray_set -> Array_set_kind (No_float_array_opt Immediates)
  | Pfloatarray_set -> Array_set_kind Naked_floats_to_be_unboxed
  | Punboxedfloatarray_set Unboxed_float64 ->
    Array_set_kind (No_float_array_opt Naked_floats)
  | Punboxedfloatarray_set Unboxed_float32 ->
    Array_set_kind (No_float_array_opt Naked_float32s)
  | Punboxedintarray_set Unboxed_int32 ->
    Array_set_kind (No_float_array_opt Naked_int32s)
  | Punboxedintarray_set Unboxed_int64 ->
    Array_set_kind (No_float_array_opt Naked_int64s)
  | Punboxedintarray_set Unboxed_nativeint ->
    Array_set_kind (No_float_array_opt Naked_nativeints)
  | Punboxedvectorarray_set Unboxed_vec128 ->
    Array_set_kind (No_float_array_opt Naked_vec128s)
  | Punboxedvectorarray_set Unboxed_vec256 ->
    Array_set_kind (No_float_array_opt Naked_vec256s)
  | Punboxedvectorarray_set Unboxed_vec512 ->
    Array_set_kind (No_float_array_opt Naked_vec512s)
  | Pgcscannableproductarray_set (mode, kinds) ->
    let rec convert_kind (kind : L.scannable_product_element_kind) :
        Array_set_kind.no_float_array_opt =
      match kind with
      | Pint_scannable -> Immediates
      | Paddr_scannable ->
        Values (Assignment (Alloc_mode.For_assignments.from_lambda mode))
      | Pproduct_scannable kinds ->
        Unboxed_product (List.map convert_kind kinds)
    in
    Array_set_kind
      (No_float_array_opt (Unboxed_product (List.map convert_kind kinds)))
  | Pgcignorableproductarray_set kinds ->
    let rec convert_kind (kind : L.ignorable_product_element_kind) :
        Array_set_kind.no_float_array_opt =
      match kind with
      | Pint_ignorable -> Immediates
      | Punboxedfloat_ignorable Unboxed_float32 -> Naked_float32s
      | Punboxedfloat_ignorable Unboxed_float64 -> Naked_floats
      | Punboxedint_ignorable Unboxed_int32 -> Naked_int32s
      | Punboxedint_ignorable Unboxed_int64 -> Naked_int64s
      | Punboxedint_ignorable Unboxed_nativeint -> Naked_nativeints
      | Pproduct_ignorable kinds ->
        Unboxed_product (List.map convert_kind kinds)
    in
    Array_set_kind
      (No_float_array_opt (Unboxed_product (List.map convert_kind kinds)))

let rec convert_unboxed_product_array_set_kind
    (kind : Array_set_kind.no_float_array_opt) : P.Array_kind.t =
  match kind with
  | Immediates -> Immediates
  | Values _init_or_assign -> Values
  | Naked_floats -> Naked_floats
  | Naked_float32s -> Naked_float32s
  | Naked_int32s -> Naked_int32s
  | Naked_int64s -> Naked_int64s
  | Naked_nativeints -> Naked_nativeints
  | Naked_vec128s -> Naked_vec128s
  | Naked_vec256s -> Naked_vec256s
  | Naked_vec512s -> Naked_vec512s
  | Unboxed_product kinds ->
    Unboxed_product (List.map convert_unboxed_product_array_set_kind kinds)

let convert_array_set_kind_to_array_kind (array_set_kind : Array_set_kind.t) :
    P.Array_kind.t =
  match array_set_kind with
  | Naked_floats_to_be_unboxed -> Naked_floats
  | No_float_array_opt nfo -> (
    match nfo with
    | Values _ -> Values
    | Immediates -> Immediates
    | Naked_floats -> Naked_floats
    | Naked_float32s -> Naked_float32s
    | Naked_int32s -> Naked_int32s
    | Naked_int64s -> Naked_int64s
    | Naked_nativeints -> Naked_nativeints
    | Naked_vec128s -> Naked_vec128s
    | Naked_vec256s -> Naked_vec256s
    | Naked_vec512s -> Naked_vec512s
    | Unboxed_product kinds ->
      Unboxed_product (List.map convert_unboxed_product_array_set_kind kinds))

let convert_array_set_kind_for_length array_set_kind : P.Array_kind_for_length.t
    =
  match convert_array_set_kind array_set_kind with
  | Float_array_opt_dynamic_set _ -> Float_array_opt_dynamic
  | Array_set_kind Naked_floats_to_be_unboxed -> Array_kind Naked_floats
  | Array_set_kind (No_float_array_opt nfo) -> (
    match nfo with
    | Values _ -> Array_kind Values
    | Immediates -> Array_kind Immediates
    | Naked_floats -> Array_kind Naked_floats
    | Naked_float32s -> Array_kind Naked_float32s
    | Naked_int32s -> Array_kind Naked_int32s
    | Naked_int64s -> Array_kind Naked_int64s
    | Naked_nativeints -> Array_kind Naked_nativeints
    | Naked_vec128s -> Array_kind Naked_vec128s
    | Naked_vec256s -> Array_kind Naked_vec256s
    | Naked_vec512s -> Array_kind Naked_vec512s
    | Unboxed_product kinds ->
      Array_kind
        (Unboxed_product (List.map convert_unboxed_product_array_set_kind kinds))
    )

type converted_duplicate_array_kind =
  | Duplicate_array_kind of P.Duplicate_array_kind.t
  | Float_array_opt_dynamic

let convert_array_kind_to_duplicate_array_kind (kind : L.array_kind) :
    converted_duplicate_array_kind =
  match kind with
  | Pgenarray ->
    check_float_array_optimisation_enabled "Pgenarray";
    Float_array_opt_dynamic
  | Paddrarray -> Duplicate_array_kind Values
  | Pintarray -> Duplicate_array_kind Immediates
  | Pfloatarray | Punboxedfloatarray Unboxed_float64 ->
    Duplicate_array_kind (Naked_floats { length = None })
  | Punboxedfloatarray Unboxed_float32 ->
    Duplicate_array_kind (Naked_float32s { length = None })
  | Punboxedintarray Unboxed_int32 ->
    Duplicate_array_kind (Naked_int32s { length = None })
  | Punboxedintarray Unboxed_int64 ->
    Duplicate_array_kind (Naked_int64s { length = None })
  | Punboxedintarray Unboxed_nativeint ->
    Duplicate_array_kind (Naked_nativeints { length = None })
  | Punboxedvectorarray Unboxed_vec128 ->
    Duplicate_array_kind (Naked_vec128s { length = None })
  | Punboxedvectorarray Unboxed_vec256 ->
    Duplicate_array_kind (Naked_vec256s { length = None })
  | Punboxedvectorarray Unboxed_vec512 ->
    Duplicate_array_kind (Naked_vec512s { length = None })
  | Pgcscannableproductarray _ | Pgcignorableproductarray _ ->
    Misc.fatal_error
      "Lambda_to_flambda_primitives.convert_array_kind_to_duplicate_array_kind: \
       unimplemented"

let convert_field_read_semantics (sem : L.field_read_semantics) : Mutability.t =
  match sem with Reads_agree -> Immutable | Reads_vary -> Mutable

let bigarray_dim_bound b dimension =
  H.Prim (Unary (Bigarray_length { dimension }, b))

let tag_int (arg : H.expr_primitive) : H.expr_primitive =
  Unary (Tag_immediate, Prim arg)

let untag_int (arg : H.simple_or_prim) : H.simple_or_prim =
  Prim (Unary (Untag_immediate, arg))

let unbox_float32 (arg : H.simple_or_prim) : H.simple_or_prim =
  Prim (Unary (Unbox_number K.Boxable_number.Naked_float32, arg))

let box_float32 (mode : L.locality_mode) (arg : H.expr_primitive)
    ~current_region : H.expr_primitive =
  Unary
    ( Box_number
        ( K.Boxable_number.Naked_float32,
          Alloc_mode.For_allocations.from_lambda mode ~current_region ),
      Prim arg )

let box_float (mode : L.locality_mode) (arg : H.expr_primitive) ~current_region
    : H.expr_primitive =
  Unary
    ( Box_number
        ( K.Boxable_number.Naked_float,
          Alloc_mode.For_allocations.from_lambda mode ~current_region ),
      Prim arg )

let unbox_float (arg : H.simple_or_prim) : H.simple_or_prim =
  Prim (Unary (Unbox_number K.Boxable_number.Naked_float, arg))

let box_bint bi mode (arg : H.expr_primitive) ~current_region : H.expr_primitive
    =
  Unary
    ( Box_number
        ( boxable_number_of_boxed_integer bi,
          Alloc_mode.For_allocations.from_lambda mode ~current_region ),
      Prim arg )

let unbox_bint bi (arg : H.simple_or_prim) : H.simple_or_prim =
  Prim (Unary (Unbox_number (boxable_number_of_boxed_integer bi), arg))

let box_vec128 mode (arg : H.expr_primitive) ~current_region : H.expr_primitive
    =
  Unary
    ( Box_number
        ( Naked_vec128,
          Alloc_mode.For_allocations.from_lambda mode ~current_region ),
      Prim arg )

let unbox_vec128 (arg : H.simple_or_prim) : H.simple_or_prim =
  Prim (Unary (Unbox_number Naked_vec128, arg))

let box_vec256 mode (arg : H.expr_primitive) ~current_region : H.expr_primitive
    =
  Unary
    ( Box_number
        ( Naked_vec256,
          Alloc_mode.For_allocations.from_lambda mode ~current_region ),
      Prim arg )

let unbox_vec256 (arg : H.simple_or_prim) : H.simple_or_prim =
  Prim (Unary (Unbox_number Naked_vec256, arg))

let box_vec512 mode (arg : H.expr_primitive) ~current_region : H.expr_primitive
    =
  Unary
    ( Box_number
        ( Naked_vec512,
          Alloc_mode.For_allocations.from_lambda mode ~current_region ),
      Prim arg )

let unbox_vec512 (arg : H.simple_or_prim) : H.simple_or_prim =
  Prim (Unary (Unbox_number Naked_vec512, arg))

let bint_binary_prim bi mode prim arg1 arg2 =
  box_bint bi mode
    (Binary
       ( Int_arith (standard_int_of_boxed_integer bi, prim),
         unbox_bint bi arg1,
         unbox_bint bi arg2 ))

let bint_shift bi mode prim arg1 arg2 =
  box_bint bi mode
    (Binary
       ( Int_shift (standard_int_of_boxed_integer bi, prim),
         unbox_bint bi arg1,
         untag_int arg2 ))

let convert_index_to_tagged_int ~index ~(index_kind : Lambda.array_index_kind) =
  match index_kind with
  | Ptagged_int_index -> index
  | Punboxed_int_index ubint ->
    H.Prim
      (Unary
         ( Num_conv
             { src = standard_int_or_float_of_unboxed_integer ubint;
               dst = Tagged_immediate
             },
           index ))

let convert_index_to_untagged_int ~index ~(index_kind : Lambda.array_index_kind)
    =
  let src : I_or_f.t =
    match index_kind with
    | Ptagged_int_index -> Tagged_immediate
    | Punboxed_int_index ubint -> standard_int_or_float_of_unboxed_integer ubint
  in
  H.Prim (Unary (Num_conv { src; dst = Naked_immediate }, index))

let check_non_negative_imm imm prim_name =
  if not (Targetint_31_63.is_non_negative imm)
  then
    Misc.fatal_errorf "%s with negative index %a" prim_name
      Targetint_31_63.print imm

(* Smart constructor for checked accesses *)
let checked_access ~dbg ~primitive ~conditions : H.expr_primitive =
  Checked
    { primitive;
      validity_conditions = conditions;
      failure = Index_out_of_bounds;
      dbg
    }

let checked_alignment ~dbg ~primitive ~conditions : H.expr_primitive =
  Checked
    { primitive;
      validity_conditions = conditions;
      failure = Address_was_misaligned;
      dbg
    }

let check_bound ~(index_kind : Lambda.array_index_kind) ~(bound_kind : I.t)
    ~index ~bound : H.expr_primitive =
  let index_kind =
    match index_kind with
    | Ptagged_int_index -> I.Tagged_immediate
    | Punboxed_int_index width -> standard_int_of_unboxed_integer width
  in
  let comp_kind : I.t =
    match index_kind, bound_kind with
    | Tagged_immediate, Tagged_immediate -> Tagged_immediate
    | Naked_int64, _ | _, Naked_int64 -> Naked_int64
    | ( (Naked_nativeint | Tagged_immediate | Naked_immediate | Naked_int32),
        (Naked_nativeint | Tagged_immediate | Naked_immediate | Naked_int32) )
      ->
      Naked_nativeint
  in
  let conv x ~src =
    if I.equal src comp_kind
    then x
    else
      let src = I_or_f.of_standard_int src in
      let dst = I_or_f.of_standard_int comp_kind in
      H.Prim (Unary (Num_conv { src; dst }, x))
  in
  let index = conv index ~src:index_kind in
  let bound = conv bound ~src:bound_kind in
  Binary (Int_comp (comp_kind, Yielding_bool (Lt Unsigned)), index, bound)

(* This computes the maximum of a given value [x] with zero, in an optimized
   way. It takes as named argument the size (in bytes) of an integer register on
   the target architecture.

   It is equivalent to the `max_or_zero` function in `cmm_helpers.ml` *)
let max_with_zero ~size_int x =
  let register_bitsize_minus_one =
    H.Simple
      (Simple.const
         (Reg_width_const.naked_immediate
            (Targetint_31_63.of_int ((size_int * 8) - 1))))
  in
  let sign =
    H.Prim
      (Binary (Int_shift (Naked_nativeint, Asr), x, register_bitsize_minus_one))
  in
  let minus_one =
    H.Simple
      (Simple.const
         (Reg_width_const.naked_nativeint (Targetint_32_64.of_int (-1))))
  in
  let sign_negation =
    H.Prim (Binary (Int_arith (Naked_nativeint, Xor), sign, minus_one))
  in
  let ret =
    H.Prim (Binary (Int_arith (Naked_nativeint, And), sign_negation, x))
  in
  ret

(* actual (strict) upper bound for an index in a string-like read/write *)
let actual_max_length_for_string_like_access_as_nativeint ~size_int
    ~(access_size : Flambda_primitive.string_accessor_width) length =
  (* offset to subtract from the length depending on the size of the
     read/write *)
  let length_offset_of_size size =
    let offset =
      match (size : Flambda_primitive.string_accessor_width) with
      | Eight -> 0
      | Sixteen -> 1
      | Thirty_two | Single -> 3
      | Sixty_four -> 7
      | One_twenty_eight _ -> 15
      | Two_fifty_six _ -> 31
      | Five_twelve _ -> 63
    in
    Targetint_32_64.of_int offset
  in
  (* We need to convert the length into a naked_nativeint because the optimised
     version of the max_with_zero function needs to be on machine-width integers
     to work (or at least on an integer number of bytes to work). *)
  let length =
    H.Prim
      (Unary (Num_conv { src = Naked_immediate; dst = Naked_nativeint }, length))
  in
  match access_size with
  | Eight -> length (* micro-optimization *)
  | Sixteen | Thirty_two | Single | Sixty_four | One_twenty_eight _
  | Two_fifty_six _ | Five_twelve _ ->
    let offset = length_offset_of_size access_size in
    let reduced_length =
      H.Prim
        (Binary
           ( Int_arith (Naked_nativeint, Sub),
             length,
             Simple (Simple.const (Reg_width_const.naked_nativeint offset)) ))
    in
    max_with_zero ~size_int reduced_length

(* String-like validity conditions *)

let string_like_access_validity_condition ~size_int ~access_size ~length
    ~index_kind index : H.expr_primitive =
  check_bound ~index_kind ~bound_kind:Naked_nativeint ~index
    ~bound:
      (actual_max_length_for_string_like_access_as_nativeint ~size_int
         ~access_size length)

let string_or_bytes_access_validity_condition ~size_int str kind access_size
    ~index_kind index : H.expr_primitive =
  string_like_access_validity_condition ~index_kind index ~size_int ~access_size
    ~length:(Prim (Unary (String_length kind, str)))

let bigstring_access_validity_condition ~size_int big_str access_size
    ~index_kind index : H.expr_primitive =
  string_like_access_validity_condition ~index_kind index ~size_int ~access_size
    ~length:(bigarray_dim_bound big_str 1)

let bigstring_alignment_validity_condition bstr alignment tagged_index :
    H.expr_primitive =
  Binary
    ( Int_comp (I.Naked_immediate, Yielding_bool Eq),
      Prim
        (Binary (Bigarray_get_alignment alignment, bstr, untag_int tagged_index)),
      Simple Simple.untagged_const_zero )

let checked_string_or_bytes_access ~dbg ~size_int ~access_size ~primitive kind
    string ~index_kind index =
  (match (access_size : P.string_accessor_width) with
  | Eight | Sixteen | Thirty_two | Single | Sixty_four
  | One_twenty_eight { aligned = false }
  | Two_fifty_six { aligned = false }
  | Five_twelve { aligned = false } ->
    ()
  | One_twenty_eight { aligned = true }
  | Two_fifty_six { aligned = true }
  | Five_twelve { aligned = true } ->
    Misc.fatal_error
      "flambda2 cannot yet check string/bytes aligned access safety");
  checked_access ~dbg ~primitive
    ~conditions:
      [ string_or_bytes_access_validity_condition ~size_int string kind
          access_size ~index_kind index ]

let checked_bigstring_access ~dbg ~size_int ~access_size ~primitive arg1
    ~index_kind arg2 =
  let primitive =
    match (access_size : P.string_accessor_width) with
    | One_twenty_eight { aligned = true } ->
      checked_alignment ~dbg ~primitive
        ~conditions:
          [ bigstring_alignment_validity_condition arg1 16
              (convert_index_to_tagged_int ~index:arg2 ~index_kind) ]
    | Two_fifty_six { aligned = true } ->
      checked_alignment ~dbg ~primitive
        ~conditions:
          [ bigstring_alignment_validity_condition arg1 32
              (convert_index_to_tagged_int ~index:arg2 ~index_kind) ]
    | Five_twelve { aligned = true } ->
      checked_alignment ~dbg ~primitive
        ~conditions:
          [ bigstring_alignment_validity_condition arg1 64
              (convert_index_to_tagged_int ~index:arg2 ~index_kind) ]
    | Eight | Sixteen | Thirty_two | Single | Sixty_four
    | One_twenty_eight { aligned = false }
    | Two_fifty_six { aligned = false }
    | Five_twelve { aligned = false } ->
      primitive
  in
  checked_access ~dbg ~primitive
    ~conditions:
      [ bigstring_access_validity_condition ~size_int arg1 access_size
          ~index_kind arg2 ]

(* String-like loads *)
let string_like_load ~dbg ~unsafe
    ~(access_size : Flambda_primitive.string_accessor_width) ~size_int
    (kind : P.string_like_value) mode ~boxed string ~index_kind index
    ~current_region =
  let unsafe_load =
    let index = convert_index_to_untagged_int ~index ~index_kind in
    let wrap =
      match access_size, mode with
      | (Eight | Sixteen), None ->
        assert (not boxed);
        tag_int
      | Thirty_two, Some mode ->
        if boxed then box_bint Boxed_int32 mode ~current_region else Fun.id
      | Single, Some mode ->
        if boxed then box_float32 mode ~current_region else Fun.id
      | Sixty_four, Some mode ->
        if boxed then box_bint Boxed_int64 mode ~current_region else Fun.id
      | One_twenty_eight _, Some mode ->
        if boxed then box_vec128 mode ~current_region else Fun.id
      | Two_fifty_six _, Some mode ->
        if boxed then box_vec256 mode ~current_region else Fun.id
      | Five_twelve _, Some mode ->
        if boxed then box_vec512 mode ~current_region else Fun.id
      | (Eight | Sixteen), Some _
      | ( ( Thirty_two | Single | Sixty_four | One_twenty_eight _
          | Two_fifty_six _ | Five_twelve _ ),
          None ) ->
        Misc.fatal_error "Inconsistent alloc_mode for string or bytes load"
    in
    wrap (Binary (String_or_bigstring_load (kind, access_size), string, index))
  in
  if unsafe
  then unsafe_load
  else
    let check_access =
      match kind with
      | String -> checked_string_or_bytes_access String
      | Bytes -> checked_string_or_bytes_access Bytes
      | Bigstring -> checked_bigstring_access
    in
    check_access ~dbg ~size_int ~access_size ~primitive:unsafe_load string
      ~index_kind index

let get_header obj mode ~current_region =
  let wrap hd = box_bint Boxed_nativeint mode hd ~current_region in
  wrap (Unary (Get_header, obj))

(* Bytes-like set *)
let bytes_like_set ~dbg ~unsafe
    ~(access_size : Flambda_primitive.string_accessor_width) ~size_int
    (kind : P.bytes_like_value) ~boxed bytes ~index_kind index new_value =
  let unsafe_set =
    let index = convert_index_to_untagged_int ~index ~index_kind in
    let wrap =
      match access_size with
      | Eight | Sixteen ->
        assert (not boxed);
        untag_int
      | Thirty_two -> if boxed then unbox_bint Boxed_int32 else Fun.id
      | Single -> if boxed then unbox_float32 else Fun.id
      | Sixty_four -> if boxed then unbox_bint Boxed_int64 else Fun.id
      | One_twenty_eight _ -> if boxed then unbox_vec128 else Fun.id
      | Two_fifty_six _ -> if boxed then unbox_vec256 else Fun.id
      | Five_twelve _ -> if boxed then unbox_vec512 else Fun.id
    in
    H.Ternary
      (Bytes_or_bigstring_set (kind, access_size), bytes, index, wrap new_value)
  in
  if unsafe
  then unsafe_set
  else
    let check_access =
      match kind with
      | Bytes -> checked_string_or_bytes_access Bytes
      | Bigstring -> checked_bigstring_access
    in
    check_access ~dbg ~size_int ~access_size ~primitive:unsafe_set bytes
      ~index_kind index

(* Array bounds checks *)

(* The following function constructs bounds checks based on two things:

   1. The array length kind, which specifies the representation of the array,
   including any unboxed product types. This kind is used to establish the
   starting field index in the runtime value where the access(es) is/are going
   to occur, in addition to how many fields are going to be accessed at a
   minimum. "How many fields" is always one except in the case where unboxed
   products are involved: in such cases, more than one field may be accessed.
   "At a minimum" only applies for vector reinterpret operations as described
   next; in all other cases this number is exact.

   2. The [num_consecutive_elements_being_accessed]. "Elements" here refers to
   the non-unarized elements as the user sees via the array get/set primitives.
   This value is always 1 except in the case where the array operation is in
   fact really a reinterpret operation with a vector input or output (for
   example an array of naked floats being read as a 128-bit vector of such
   floats). In these latter cases the value of
   [num_consecutive_elements_being_accessed] may be greater than 1. This value
   may not be greater than 1 if unboxed products are involved, at present. *)

(* CR mshinwell: When considering vectors and unboxed products, we should think
   again about whether the abstractions/concepts here can be improved. *)
let multiple_word_array_access_validity_condition array ~size_int
    array_length_kind (index_kind : L.array_index_kind)
    ~num_consecutive_elements_being_accessed ~index =
  let width_in_scalars_per_access =
    P.Array_kind_for_length.width_in_scalars array_length_kind
  in
  assert (width_in_scalars_per_access >= 1);
  let length_tagged = H.Prim (Unary (Array_length array_length_kind, array)) in
  if num_consecutive_elements_being_accessed < 1
  then
    Misc.fatal_errorf
      "Invalid num_consecutive_elements_being_accessed value: %d"
      num_consecutive_elements_being_accessed
  else if width_in_scalars_per_access > 1
          && num_consecutive_elements_being_accessed > 1
  then
    Misc.fatal_error
      "Unboxed product arrays cannot involve vector accesses at present"
  else if width_in_scalars_per_access = 1
          && num_consecutive_elements_being_accessed = 1
  then
    (* Ensure good code generation in the common case. *)
    check_bound ~index_kind ~bound_kind:Tagged_immediate ~index
      ~bound:length_tagged
  else
    let length_untagged = untag_int length_tagged in
    let reduced_length_untagged =
      if num_consecutive_elements_being_accessed = 1
      then length_untagged
      else
        (* This is used for vector accesses, where no unarization is
           involved. *)
        H.Prim
          (Binary
             ( Int_arith (Naked_immediate, Sub),
               length_untagged,
               Simple
                 (Simple.untagged_const_int
                    (Targetint_31_63.of_int
                       (num_consecutive_elements_being_accessed - 1))) ))
    in
    (* We need to convert the length into a naked_nativeint because the
       optimised version of the max_with_zero function needs to be on
       machine-width integers to work (or at least on an integer number of bytes
       to work). *)
    let reduced_length_nativeint =
      H.Prim
        (Unary
           ( Num_conv { src = Naked_immediate; dst = Naked_nativeint },
             reduced_length_untagged ))
    in
    let nativeint_bound = max_with_zero ~size_int reduced_length_nativeint in
    let nativeint_bound : H.simple_or_prim =
      if width_in_scalars_per_access = 1
      then nativeint_bound
      else
        (* This is used for unboxed product accesses. [index] is in non-unarized
           terms and we don't touch it, to avoid risks of overflow. Instead we
           compute the non-unarized bound, then compare against that. *)
        Prim
          (Binary
             ( Int_arith (Naked_nativeint, Div),
               nativeint_bound,
               Simple
                 (Simple.const
                    (Reg_width_const.naked_nativeint
                       (Targetint_32_64.of_int width_in_scalars_per_access))) ))
    in
    check_bound ~index_kind ~bound_kind:Naked_nativeint ~index
      ~bound:nativeint_bound

(* Array vector load/store *)
(* CR mshinwell: it seems like these could be folded into the normal array
   load/store functions below *)

let array_vector_access_validity_condition array ~size_int
    ~(vec_kind : Vector_types.Kind.t) (array_kind : P.Array_kind.t) index =
  let size_of_element =
    match array_kind with
    | Naked_vec128s -> 16
    | Naked_vec256s -> 32
    | Naked_vec512s -> 64
    | Naked_floats | Immediates | Naked_int64s | Naked_nativeints -> 8
    | Naked_int32s | Naked_float32s -> 4
    | Values ->
      Misc.fatal_error
        "Attempted to load/store a SIMD vector from/to a value array."
    | Unboxed_product _ ->
      (* CR mshinwell: support unboxed products involving vectors? *)
      Misc.fatal_error
        "Attempted to load/store a SIMD vector from/to an unboxed product \
         array, which is not yet supported."
  in
  let size_of_access =
    match vec_kind with Vec128 -> 16 | Vec256 -> 32 | Vec512 -> 64
  in
  let num_consecutive_elements_being_accessed =
    (size_of_access + (size_of_element - 1)) / size_of_element
  in
  multiple_word_array_access_validity_condition array ~size_int
    (Array_kind array_kind) Ptagged_int_index
    ~num_consecutive_elements_being_accessed ~index

let check_array_vector_access ~dbg ~size_int ~array array_kind ~index ~vec_kind
    primitive : H.expr_primitive =
  checked_access ~primitive
    ~conditions:
      [ array_vector_access_validity_condition ~size_int ~vec_kind array
          array_kind index ]
    ~dbg

let array_like_load_vec ~dbg ~size_int ~unsafe ~mode ~boxed ~current_region
    ~(vec_kind : Vector_types.Kind.t) array_kind array ~index_kind index =
  let index = convert_index_to_tagged_int ~index ~index_kind in
  let load_kind, box =
    match vec_kind with
    | Vec128 -> P.Array_load_kind.Naked_vec128s, box_vec128
    | Vec256 -> P.Array_load_kind.Naked_vec256s, box_vec256
    | Vec512 -> P.Array_load_kind.Naked_vec512s, box_vec512
  in
  let primitive =
    H.Binary (Array_load (array_kind, load_kind, Mutable), array, index)
  in
  let primitive =
    if boxed then box mode ~current_region primitive else primitive
  in
  if unsafe
  then primitive
  else
    check_array_vector_access ~dbg ~size_int ~array array_kind ~index ~vec_kind
      primitive

let array_like_set_vec ~dbg ~size_int ~unsafe ~boxed
    ~(vec_kind : Vector_types.Kind.t) array_kind array ~index_kind index
    new_value =
  let index = convert_index_to_tagged_int ~index ~index_kind in
  let set_kind, unbox =
    match vec_kind with
    | Vec128 -> P.Array_set_kind.Naked_vec128s, unbox_vec128
    | Vec256 -> P.Array_set_kind.Naked_vec256s, unbox_vec256
    | Vec512 -> P.Array_set_kind.Naked_vec512s, unbox_vec512
  in
  let new_value = if boxed then unbox new_value else new_value in
  let primitive =
    H.Ternary (Array_set (array_kind, set_kind), array, index, new_value)
  in
  if unsafe
  then primitive
  else
    check_array_vector_access ~dbg ~size_int ~array array_kind ~index ~vec_kind
      primitive

(* Bigarray accesses *)
let bigarray_box_or_tag_raw_value_to_read kind alloc_mode =
  let error what =
    Misc.fatal_errorf "Don't know how to box %s after reading it in a bigarray"
      what
  in
  match P.Bigarray_kind.element_kind kind with
  | Value -> Fun.id
  | Naked_number Naked_immediate -> fun arg -> H.Unary (Tag_immediate, Prim arg)
  | Naked_number Naked_float32 ->
    fun arg -> H.Unary (Box_number (Naked_float32, alloc_mode), Prim arg)
  | Naked_number Naked_float ->
    fun arg -> H.Unary (Box_number (Naked_float, alloc_mode), Prim arg)
  | Naked_number Naked_int32 ->
    fun arg -> H.Unary (Box_number (Naked_int32, alloc_mode), Prim arg)
  | Naked_number Naked_int64 ->
    fun arg -> H.Unary (Box_number (Naked_int64, alloc_mode), Prim arg)
  | Naked_number Naked_nativeint ->
    fun arg -> H.Unary (Box_number (Naked_nativeint, alloc_mode), Prim arg)
  | Naked_number Naked_vec128 ->
    fun arg -> H.Unary (Box_number (Naked_vec128, alloc_mode), Prim arg)
  | Naked_number Naked_vec256 ->
    fun arg -> H.Unary (Box_number (Naked_vec256, alloc_mode), Prim arg)
  | Naked_number Naked_vec512 ->
    fun arg -> H.Unary (Box_number (Naked_vec512, alloc_mode), Prim arg)
  | Region -> error "a region expression"
  | Rec_info -> error "recursion info"

let bigarray_unbox_or_untag_value_to_store kind =
  let error what =
    Misc.fatal_errorf "Don't know how to unbox %s to store it in a bigarray"
      what
  in
  match P.Bigarray_kind.element_kind kind with
  | Value -> Fun.id
  | Naked_number Naked_immediate ->
    fun arg -> H.Prim (Unary (Untag_immediate, arg))
  | Naked_number Naked_float32 ->
    fun arg -> H.Prim (Unary (Unbox_number Naked_float32, arg))
  | Naked_number Naked_float ->
    fun arg -> H.Prim (Unary (Unbox_number Naked_float, arg))
  | Naked_number Naked_int32 ->
    fun arg -> H.Prim (Unary (Unbox_number Naked_int32, arg))
  | Naked_number Naked_int64 ->
    fun arg -> H.Prim (Unary (Unbox_number Naked_int64, arg))
  | Naked_number Naked_nativeint ->
    fun arg -> H.Prim (Unary (Unbox_number Naked_nativeint, arg))
  | Naked_number Naked_vec128 ->
    fun arg -> H.Prim (Unary (Unbox_number Naked_vec128, arg))
  | Naked_number Naked_vec256 ->
    fun arg -> H.Prim (Unary (Unbox_number Naked_vec256, arg))
  | Naked_number Naked_vec512 ->
    fun arg -> H.Prim (Unary (Unbox_number Naked_vec512, arg))
  | Region -> error "a region expression"
  | Rec_info -> error "recursion info"

(* CR Gbury: this function in effect duplicates the bigarray_length access: one
   is done in the validity check, and one in the final offset computation,
   whereas cmmgen let-binds this access. It might matter for the performance,
   although the processor cache might make it not matter at all. *)
let bigarray_indexing layout b args =
  let num_dim = List.length args in
  let rec aux dim delta_dim = function
    | [] -> assert false
    | [index] ->
      let bound = bigarray_dim_bound b dim in
      let check =
        check_bound ~index_kind:Ptagged_int_index ~bound_kind:Naked_immediate
          ~index ~bound
      in
      [check], index
    | index :: r ->
      let checks, rem = aux (dim + delta_dim) delta_dim r in
      let bound = bigarray_dim_bound b dim in
      let check =
        check_bound ~index_kind:Ptagged_int_index ~bound_kind:Naked_immediate
          ~index ~bound
      in
      (* CR gbury: because we tag bound, and the tagged multiplication untags
         it, we might be left with a needless zero-extend here. *)
      let tmp =
        H.Prim
          (Binary
             ( Int_arith (I.Tagged_immediate, Mul),
               rem,
               Prim (Unary (Tag_immediate, bound)) ))
      in
      let offset =
        H.Prim (Binary (Int_arith (I.Tagged_immediate, Add), tmp, index))
      in
      check :: checks, offset
  in
  match (layout : P.Bigarray_layout.t) with
  | C -> aux num_dim (-1) (List.rev args)
  | Fortran ->
    aux 1 1
      (List.map
         (fun idx ->
           H.Prim
             (Binary
                ( Int_arith (I.Tagged_immediate, Sub),
                  idx,
                  H.Simple (Simple.const_int Targetint_31_63.one) )))
         args)

let bigarray_access ~dbg ~unsafe ~access layout b indexes =
  let num_dim = List.length indexes in
  let checks, offset = bigarray_indexing layout b indexes in
  let primitive = access num_dim offset in
  if unsafe
  then primitive
  else checked_access ~dbg ~conditions:checks ~primitive

let bigarray_load ~dbg ~unsafe kind layout b indexes =
  let access num_dim offset =
    H.Binary (Bigarray_load (num_dim, kind, layout), b, offset)
  in
  bigarray_access ~dbg ~unsafe ~access layout b indexes

let bigarray_set ~dbg ~unsafe kind layout b indexes value =
  let access num_dim offset =
    H.Ternary (Bigarray_set (num_dim, kind, layout), b, offset, value)
  in
  bigarray_access ~dbg ~unsafe ~access layout b indexes

(* Array accesses *)
let array_access_validity_condition array array_kind index
    ~(index_kind : L.array_index_kind) ~size_int =
  [ multiple_word_array_access_validity_condition array ~size_int array_kind
      index_kind ~num_consecutive_elements_being_accessed:1 ~index ]

let check_array_access ~dbg ~array array_kind ~index ~index_kind ~size_int
    primitive : H.expr_primitive =
  checked_access ~primitive
    ~conditions:
      (array_access_validity_condition array array_kind index ~index_kind
         ~size_int)
    ~dbg

let compute_array_indexes ~index ~num_elts =
  if num_elts <= 0 then Misc.fatal_errorf "Illegal num_elts value: %d" num_elts;
  List.init num_elts (fun offset ->
      assert (offset >= 0);
      if offset = 0
      then index
      else
        H.Prim
          (Binary
             ( Int_arith (Tagged_immediate, Add),
               index,
               Simple (Simple.const_int (Targetint_31_63.of_int offset)) )))

let rec array_load_unsafe ~array ~index ~(mut : Lambda.mutable_flag) array_kind
    (array_ref_kind : Array_ref_kind.t) ~current_region : H.expr_primitive list
    =
  (* CR mshinwell/ncourant: can we avoid taking [array_kind] here? *)
  let mut' : Mutability.t =
    match mut with
    | Immutable | Immutable_unique -> Immutable
    | Mutable -> Mutable
  in
  match array_ref_kind with
  | Naked_floats_to_be_boxed mode ->
    [ box_float mode
        (Binary (Array_load (array_kind, Naked_floats, mut'), array, index))
        ~current_region ]
  | No_float_array_opt (Unboxed_product array_ref_kinds) ->
    let rec unarize_kind (array_ref_kind : Array_ref_kind.no_float_array_opt) :
        Array_ref_kind.t list =
      match array_ref_kind with
      | Immediates -> [Array_ref_kind.No_float_array_opt Immediates]
      | Values -> [Array_ref_kind.No_float_array_opt Values]
      | Naked_floats -> [Array_ref_kind.No_float_array_opt Naked_floats]
      | Naked_float32s -> [Array_ref_kind.No_float_array_opt Naked_float32s]
      | Naked_int32s -> [Array_ref_kind.No_float_array_opt Naked_int32s]
      | Naked_int64s -> [Array_ref_kind.No_float_array_opt Naked_int64s]
      | Naked_nativeints -> [Array_ref_kind.No_float_array_opt Naked_nativeints]
      | Naked_vec128s -> [Array_ref_kind.No_float_array_opt Naked_vec128s]
      | Naked_vec256s -> [Array_ref_kind.No_float_array_opt Naked_vec256s]
      | Naked_vec512s -> [Array_ref_kind.No_float_array_opt Naked_vec512s]
      | Unboxed_product kinds -> List.concat_map unarize_kind kinds
    in
    let unarized = List.concat_map unarize_kind array_ref_kinds in
    let index : H.expr_primitive =
      let multiplier =
        List.length unarized |> Targetint_31_63.of_int |> Simple.const_int
      in
      Binary (Int_arith (Tagged_immediate, Mul), index, Simple multiplier)
    in
    let indexes =
      (* Reminder: all of the unarized components are machine word width. *)
      compute_array_indexes ~index:(Prim index) ~num_elts:(List.length unarized)
    in
    List.concat_map
      (fun (index, array_ref_kind) ->
        array_load_unsafe ~array ~index ~mut array_kind array_ref_kind
          ~current_region)
      (List.combine indexes unarized)
  | No_float_array_opt
      (( Immediates | Values | Naked_floats | Naked_float32s | Naked_int32s
       | Naked_int64s | Naked_nativeints | Naked_vec128s | Naked_vec256s
       | Naked_vec512s ) as nfo) ->
    let array_load_kind : P.Array_load_kind.t =
      match nfo with
      | Immediates -> Immediates
      | Values -> Values
      | Naked_floats -> Naked_floats
      | Naked_float32s -> Naked_float32s
      | Naked_int32s -> Naked_int32s
      | Naked_int64s -> Naked_int64s
      | Naked_nativeints -> Naked_nativeints
      | Naked_vec128s -> Naked_vec128s
      | Naked_vec256s -> Naked_vec256s
      | Naked_vec512s -> Naked_vec512s
      | Unboxed_product _ -> assert false
    in
    [Binary (Array_load (array_kind, array_load_kind, mut'), array, index)]

let array_load_unsafe ~array ~index ~mut array_kind array_load_kind
    ~current_region =
  array_load_unsafe ~array ~index ~mut array_kind array_load_kind
    ~current_region
  |> H.maybe_create_unboxed_product

let rec array_set_unsafe dbg ~array ~index array_kind
    (array_set_kind : Array_set_kind.t) ~new_values : H.expr_primitive list =
  let[@local] normal_case array_set_kind new_values =
    match new_values with
    | [new_value] ->
      [ H.Ternary
          (Array_set (array_kind, array_set_kind), array, index, new_value) ]
    | [] | _ :: _ ->
      Misc.fatal_errorf "Wrong arity for array_set_unsafe in normal_case:@ %a"
        Debuginfo.print_compact dbg
  in
  match array_set_kind with
  | Naked_floats_to_be_unboxed ->
    normal_case Naked_floats (List.map unbox_float new_values)
  | No_float_array_opt (Unboxed_product array_set_kinds) ->
    let rec unarize_kind (array_set_kind : Array_set_kind.no_float_array_opt) :
        Array_set_kind.t list =
      match array_set_kind with
      | Immediates -> [Array_set_kind.No_float_array_opt Immediates]
      | Values init_or_assign ->
        [Array_set_kind.No_float_array_opt (Values init_or_assign)]
      | Naked_floats -> [Array_set_kind.No_float_array_opt Naked_floats]
      | Naked_float32s -> [Array_set_kind.No_float_array_opt Naked_float32s]
      | Naked_int32s -> [Array_set_kind.No_float_array_opt Naked_int32s]
      | Naked_int64s -> [Array_set_kind.No_float_array_opt Naked_int64s]
      | Naked_nativeints -> [Array_set_kind.No_float_array_opt Naked_nativeints]
      | Naked_vec128s -> [Array_set_kind.No_float_array_opt Naked_vec128s]
      | Naked_vec256s -> [Array_set_kind.No_float_array_opt Naked_vec256s]
      | Naked_vec512s -> [Array_set_kind.No_float_array_opt Naked_vec512s]
      | Unboxed_product kinds -> List.concat_map unarize_kind kinds
    in
    let unarized = List.concat_map unarize_kind array_set_kinds in
    let index : H.expr_primitive =
      let multiplier =
        List.length unarized |> Targetint_31_63.of_int |> Simple.const_int
      in
      Binary (Int_arith (Tagged_immediate, Mul), index, Simple multiplier)
    in
    let indexes =
      (* Reminder: all of the unarized components are machine word width. *)
      compute_array_indexes ~index:(Prim index) ~num_elts:(List.length unarized)
    in
    if List.compare_lengths indexes new_values <> 0
    then
      Misc.fatal_errorf "Wrong arity for unboxed product array_set_unsafe:@ %a"
        Debuginfo.print_compact dbg;
    (* CR mshinwell: should these be set in reverse order, to match the
       evaluation order? *)
    [ H.Sequence
        (List.concat_map
           (fun (index, (array_set_kind, new_value)) ->
             array_set_unsafe dbg ~array ~index array_kind array_set_kind
               ~new_values:[new_value])
           (List.combine indexes (List.combine unarized new_values))) ]
  | No_float_array_opt
      (( Immediates | Values _ | Naked_floats | Naked_float32s | Naked_int32s
       | Naked_int64s | Naked_nativeints | Naked_vec128s | Naked_vec256s
       | Naked_vec512s ) as nfo) -> (
    match nfo with
    | Immediates -> normal_case Immediates new_values
    | Values init_or_assign -> normal_case (Values init_or_assign) new_values
    | Naked_floats -> normal_case Naked_floats new_values
    | Naked_float32s -> normal_case Naked_float32s new_values
    | Naked_int32s -> normal_case Naked_int32s new_values
    | Naked_int64s -> normal_case Naked_int64s new_values
    | Naked_nativeints -> normal_case Naked_nativeints new_values
    | Naked_vec128s -> normal_case Naked_vec128s new_values
    | Naked_vec256s -> normal_case Naked_vec256s new_values
    | Naked_vec512s -> normal_case Naked_vec512s new_values
    | Unboxed_product _ -> assert false)

let array_set_unsafe dbg ~array ~index array_kind array_set_kind ~new_values =
  array_set_unsafe dbg ~array ~index array_kind array_set_kind ~new_values
  |> H.maybe_create_unboxed_product

let[@inline always] match_on_array_ref_kind ~array array_ref_kind f :
    H.expr_primitive =
  match convert_array_ref_kind array_ref_kind with
  | Array_ref_kind array_ref_kind ->
    let array_kind = convert_array_ref_kind_to_array_kind array_ref_kind in
    f array_kind array_ref_kind
  | Float_array_opt_dynamic_ref mode ->
    (* CR keryan: we should push the ITE as low as possible to avoid duplicating
       too much *)
    If_then_else
      ( Unary (Is_flat_float_array, array),
        f P.Array_kind.Naked_floats
          (Array_ref_kind.Naked_floats_to_be_boxed mode),
        f P.Array_kind.Values
          (Array_ref_kind.No_float_array_opt Values : Array_ref_kind.t),
        (* There are never any unboxed products in this case, so we always have
           a singleton. *)
        [K.With_subkind.any_value] )

let[@inline always] match_on_array_set_kind ~array array_set_kind f :
    H.expr_primitive =
  match convert_array_set_kind array_set_kind with
  | Array_set_kind array_set_kind ->
    let array_kind = convert_array_set_kind_to_array_kind array_set_kind in
    f array_kind array_set_kind
  | Float_array_opt_dynamic_set mode ->
    (* CR keryan: we should push the ITE as low as possible to avoid duplicating
       too much *)
    If_then_else
      ( Unary (Is_flat_float_array, array),
        f P.Array_kind.Naked_floats Array_set_kind.Naked_floats_to_be_unboxed,
        f P.Array_kind.Values
          (Array_set_kind.No_float_array_opt (Values (Assignment mode))
            : Array_set_kind.t),
        (* There are never any unboxed products in this case, so we always have
           a singleton. *)
        [K.With_subkind.tagged_immediate] )

(* Safe arith (div/mod by zero) *)
let checked_arith_op ~dbg (bi : Lambda.boxed_integer option) op mode arg1 arg2
    ~current_region : H.expr_primitive =
  let primitive, kind, zero, arg_wrap =
    match bi, mode with
    | None, None ->
      ( H.Binary (Int_arith (I.Tagged_immediate, op), arg1, arg2),
        I.Tagged_immediate,
        Reg_width_const.tagged_immediate Targetint_31_63.zero,
        Fun.id )
    | Some bi, Some mode ->
      let kind, zero =
        match bi with
        | Boxed_int32 -> I.Naked_int32, Reg_width_const.naked_int32 0l
        | Boxed_int64 -> I.Naked_int64, Reg_width_const.naked_int64 0L
        | Boxed_nativeint ->
          ( I.Naked_nativeint,
            Reg_width_const.naked_nativeint Targetint_32_64.zero )
      in
      ( bint_binary_prim bi mode op arg1 arg2 ~current_region,
        kind,
        zero,
        unbox_bint bi )
    | _, _ -> Misc.fatal_error "Inconsistent allocation mode"
  in
  (* CR gbury: try and avoid the unboxing duplication of arg2. (the simplifier
     might cse the duplication away, but it won't be the case for classic
     mode). *)
  Checked
    { primitive;
      validity_conditions =
        [ Binary
            ( Int_comp (kind, Yielding_bool Neq),
              arg_wrap arg2,
              Simple (Simple.const zero) ) ];
      failure = Division_by_zero;
      dbg
    }

let bbswap bi si mode arg ~current_region : H.expr_primitive =
  let mode = Alloc_mode.For_allocations.from_lambda mode ~current_region in
  Unary
    ( Box_number (bi, mode),
      Prim
        (Unary
           ( Int_arith (si, Swap_byte_endianness),
             Prim (Unary (Unbox_number bi, arg)) )) )

let opaque layout arg ~middle_end_only : H.expr_primitive list =
  let kinds = Flambda_arity.unarize (Flambda_arity.from_lambda_list [layout]) in
  if List.compare_lengths kinds arg <> 0
  then
    Misc.fatal_error
      "Popaque/Pobj_magic layout does not have the same length as unarized \
       argument";
  List.map2
    (fun arg_component kind : H.expr_primitive ->
      let kind = K.With_subkind.kind kind in
      Unary (Opaque_identity { middle_end_only; kind }, arg_component))
    arg kinds

(* Primitive conversion *)
let convert_lprim ~big_endian (prim : L.primitive) (args : Simple.t list list)
    (dbg : Debuginfo.t) ~current_region ~current_ghost_region :
    H.expr_primitive list =
  let orig_args = args in
  let args =
    List.map (List.map (fun arg : H.simple_or_prim -> Simple arg)) args
  in
  let size_int =
    assert (Targetint.size mod 8 = 0);
    Targetint.size / 8
  in
  match prim, args with
  | Pmakeblock (tag, mutability, shape, mode), _ ->
    let args = List.flatten args in
    let mode = Alloc_mode.For_allocations.from_lambda mode ~current_region in
    let tag = Tag.Scannable.create_exn tag in
    let shape = convert_block_shape shape ~num_fields:(List.length args) in
    let mutability = Mutability.from_lambda mutability in
    [Variadic (Make_block (Values (tag, shape), mutability, mode), args)]
  | Pmakelazyblock lazy_tag, [[arg]] -> [Unary (Make_lazy lazy_tag, arg)]
  | Pmake_unboxed_product layouts, _ ->
    (* CR mshinwell: this should check the unarized lengths of [layouts] and
       [args] (like [Parray_element_size_in_bytes] below) *)
    if List.compare_lengths layouts args <> 0
    then
      Misc.fatal_errorf "Pmake_unboxed_product: expected %d arguments, got %d"
        (List.length layouts) (List.length args);
    List.map (fun arg : H.expr_primitive -> Simple arg) (List.flatten orig_args)
  | Punboxed_product_field (n, layouts), [_] ->
    let layouts_array = Array.of_list layouts in
    if n < 0 || n >= Array.length layouts_array
    then Misc.fatal_errorf "Invalid field index %d for Punboxed_product_field" n;
    let field_arity_component =
      (* N.B. The arity of the field being projected may in itself be an unboxed
         product. *)
      layouts_array.(n) |> Flambda_arity.Component_for_creation.from_lambda
    in
    let field_arity = Flambda_arity.create [field_arity_component] in
    let num_fields_prior_to_projected_fields =
      Misc.Stdlib.List.split_at n layouts
      |> fst
      |> List.map Flambda_arity.Component_for_creation.from_lambda
      |> Flambda_arity.create |> Flambda_arity.cardinal_unarized
    in
    let num_projected_fields = Flambda_arity.cardinal_unarized field_arity in
    let projected_args =
      List.hd orig_args |> Array.of_list
      |> (fun a ->
           Array.sub a num_fields_prior_to_projected_fields num_projected_fields)
      |> Array.to_list
    in
    List.map (fun arg : H.expr_primitive -> Simple arg) projected_args
  | Parray_element_size_in_bytes array_kind, [_witness] ->
    (* This is implemented as a unary primitive, but from our point of view it's
       actually nullary. *)
    let num_bytes =
      match array_kind with
      | Pgenarray | Paddrarray | Pintarray | Pfloatarray -> 8
      | Punboxedfloatarray Unboxed_float32 ->
        (* float32# arrays are packed *)
        4
      | Punboxedfloatarray Unboxed_float64 -> 8
      | Punboxedintarray Unboxed_int32 ->
        (* int32# arrays are packed *)
        4
      | Punboxedintarray (Unboxed_int64 | Unboxed_nativeint) -> 8
      | Punboxedvectorarray Unboxed_vec128 -> 16
      | Punboxedvectorarray Unboxed_vec256 -> 32
      | Punboxedvectorarray Unboxed_vec512 -> 64
      | Pgcscannableproductarray _ | Pgcignorableproductarray _ ->
        (* All elements of unboxed product arrays are currently 8 bytes wide. *)
        L.count_initializers_array_kind array_kind * 8
    in
    [Simple (Simple.const_int (Targetint_31_63.of_int num_bytes))]
  | Pmakefloatblock (mutability, mode), _ ->
    let args = List.flatten args in
    let mode = Alloc_mode.For_allocations.from_lambda mode ~current_region in
    let mutability = Mutability.from_lambda mutability in
    [ Variadic
        (Make_block (Naked_floats, mutability, mode), List.map unbox_float args)
    ]
  | Pmakeufloatblock (mutability, mode), _ ->
    let args = List.flatten args in
    let mode = Alloc_mode.For_allocations.from_lambda mode ~current_region in
    let mutability = Mutability.from_lambda mutability in
    [Variadic (Make_block (Naked_floats, mutability, mode), args)]
  | Pmakemixedblock (tag, mutability, shape, mode), _ ->
    let shape =
      Mixed_block_shape.of_mixed_block_elements
        ~print_locality:(fun ppf () -> Format.fprintf ppf "()")
        shape
    in
    let args =
      let new_indexes_to_old_indexes =
        Mixed_block_shape.new_indexes_to_old_indexes shape
      in
      let args = List.flatten args |> Array.of_list in
      Array.init (Array.length args) (fun new_index ->
          args.(new_indexes_to_old_indexes.(new_index)))
      |> Array.to_list
    in
    let flattened_reordered_shape =
      Mixed_block_shape.flattened_reordered_shape shape
    in
    if List.length args <> Array.length flattened_reordered_shape
    then
      Misc.fatal_errorf
        "Pmakemixedblock: number of arguments (%d) is not consistent with \
         shape length (%d)"
        (List.length args)
        (Array.length flattened_reordered_shape);
    let args =
      List.mapi
        (fun new_index arg ->
          match flattened_reordered_shape.(new_index) with
          | Value _ | Float64 | Float32 | Bits32 | Bits64 | Vec128 | Vec256
          | Vec512 | Word ->
            arg
          | Float_boxed _ -> unbox_float arg)
        args
    in
    let mode = Alloc_mode.For_allocations.from_lambda mode ~current_region in
    let mutability = Mutability.from_lambda mutability in
    let tag = Tag.Scannable.create_exn tag in
    let kind_shape = K.Mixed_block_shape.from_mixed_block_shape shape in
    [Variadic (Make_block (Mixed (tag, kind_shape), mutability, mode), args)]
  | Pmakearray (lambda_array_kind, mutability, mode), _ -> (
    let args = List.flatten args in
    let mode = Alloc_mode.For_allocations.from_lambda mode ~current_region in
    let array_kind = convert_array_kind lambda_array_kind in
    let mutability = Mutability.from_lambda mutability in
    match array_kind with
    | Array_kind array_kind ->
      let args =
        match lambda_array_kind with
        | Pgenarray | Paddrarray | Pintarray
        | Punboxedfloatarray (Unboxed_float64 | Unboxed_float32)
        | Punboxedintarray (Unboxed_int32 | Unboxed_int64 | Unboxed_nativeint)
        | Punboxedvectorarray (Unboxed_vec128 | Unboxed_vec256 | Unboxed_vec512)
        | Pgcscannableproductarray _ | Pgcignorableproductarray _ ->
          args
        | Pfloatarray -> List.map unbox_float args
      in
      [Variadic (Make_array (array_kind, mutability, mode), args)]
    | Float_array_opt_dynamic -> (
      (* If this is an empty array we can just give it array kind [Values].
         (Even empty flat float arrays have tag zero.) *)
      match args with
      | [] ->
        [ Variadic
            (Make_array (Values, Immutable, Alloc_mode.For_allocations.heap), [])
        ]
      | elt :: _ ->
        (* Test the first element to see if it's a boxed float: if it is, this
           array must be created as a flat float array. *)
        [ If_then_else
            ( Unary (Is_boxed_float, elt),
              Variadic
                ( Make_array (Naked_floats, mutability, mode),
                  List.map unbox_float args ),
              Variadic (Make_array (Values, mutability, mode), args),
              [K.With_subkind.any_value] ) ]))
  | Pmakearray_dynamic _, _ | Parrayblit _, _ ->
    Misc.fatal_error
      "Lambda_to_flambda_primitives.convert_lprim: Pmakearray_dynamic and \
       Parrayblit should have been expanded in [Lambda_to_lambda_transforms]"
  | Popaque layout, [arg] -> opaque layout arg ~middle_end_only:false
  | Pobj_magic layout, [arg] -> opaque layout arg ~middle_end_only:true
  | Pduprecord (repr, num_fields), [[arg]] ->
    let kind : P.Duplicate_block_kind.t =
      match repr with
      | Record_boxed _ ->
        Values
          { tag = Tag.Scannable.zero;
            length = Targetint_31_63.of_int num_fields
          }
      | Record_float | Record_ufloat ->
        Naked_floats { length = Targetint_31_63.of_int num_fields }
      | Record_inlined (_, Constructor_mixed _, _) | Record_mixed _ -> Mixed
      | Record_inlined
          ( Ordinary { runtime_tag; _ },
            Constructor_uniform_value,
            Variant_boxed _ ) ->
        Values
          { tag = Tag.Scannable.create_exn runtime_tag;
            length = Targetint_31_63.of_int num_fields
          }
      | Record_inlined (Extension _, shape, Variant_extensible) -> (
        match shape with
        | Constructor_uniform_value ->
          Values
            { tag = Tag.Scannable.zero;
              (* The "+1" is because there is an extra field containing the
                 hashed constructor. *)
              length = Targetint_31_63.of_int (num_fields + 1)
            }
        | Constructor_mixed _ ->
          (* CR layouts v5.9: support this *)
          Misc.fatal_error "Mixed blocks extensible variants are not supported")
      | Record_inlined (Extension _, _, _)
      | Record_inlined
          ( Ordinary _,
            _,
            (Variant_unboxed | Variant_extensible | Variant_with_null) )
      | Record_unboxed
      | Record_inlined (Null, _, _) ->
        Misc.fatal_errorf "Cannot handle record kind for Pduprecord: %a"
          Printlambda.primitive prim
    in
    [Unary (Duplicate_block { kind }, arg)]
  | Pnegint, [[arg]] ->
    let kind = I.Tagged_immediate in
    let zero = Simple.const_int_of_kind (I.to_kind kind) 0 in
    [Binary (Int_arith (kind, Sub), Simple zero, arg)]
  | Paddint, [[arg1]; [arg2]] ->
    [Binary (Int_arith (I.Tagged_immediate, Add), arg1, arg2)]
  | Psubint, [[arg1]; [arg2]] ->
    [Binary (Int_arith (I.Tagged_immediate, Sub), arg1, arg2)]
  | Pmulint, [[arg1]; [arg2]] ->
    [Binary (Int_arith (I.Tagged_immediate, Mul), arg1, arg2)]
  | Pandint, [[arg1]; [arg2]] ->
    [Binary (Int_arith (I.Tagged_immediate, And), arg1, arg2)]
  | Porint, [[arg1]; [arg2]] ->
    [Binary (Int_arith (I.Tagged_immediate, Or), arg1, arg2)]
  | Pxorint, [[arg1]; [arg2]] ->
    [Binary (Int_arith (I.Tagged_immediate, Xor), arg1, arg2)]
  | Plslint, [[arg1]; [arg2]] ->
    [Binary (Int_shift (I.Tagged_immediate, Lsl), arg1, untag_int arg2)]
  | Plsrint, [[arg1]; [arg2]] ->
    [Binary (Int_shift (I.Tagged_immediate, Lsr), arg1, untag_int arg2)]
  | Pasrint, [[arg1]; [arg2]] ->
    [Binary (Int_shift (I.Tagged_immediate, Asr), arg1, untag_int arg2)]
  | Pnot, [[arg]] -> [Unary (Boolean_not, arg)]
  | Pintcomp comp, [[arg1]; [arg2]] ->
    [tag_int (Binary (convert_integer_comparison_prim comp, arg1, arg2))]
  | Pbintcomp (kind, comp), [[arg1]; [arg2]] ->
    let arg1 = unbox_bint kind arg1 in
    let arg2 = unbox_bint kind arg2 in
    [ tag_int
        (Binary
           ( convert_unboxed_integer_comparison_prim
               (Primitive.unboxed_integer kind)
               comp,
             arg1,
             arg2 )) ]
  | Punboxed_int_comp (kind, comp), [[arg1]; [arg2]] ->
    [ tag_int
        (Binary (convert_unboxed_integer_comparison_prim kind comp, arg1, arg2))
    ]
  | Pfloatoffloat32 mode, [[arg]] ->
    let src = K.Standard_int_or_float.Naked_float32 in
    let dst = K.Standard_int_or_float.Naked_float in
    [ box_float mode
        (Unary (Num_conv { src; dst }, unbox_float32 arg))
        ~current_region ]
  | Pfloat32offloat mode, [[arg]] ->
    let src = K.Standard_int_or_float.Naked_float in
    let dst = K.Standard_int_or_float.Naked_float32 in
    [ box_float32 mode
        (Unary (Num_conv { src; dst }, unbox_float arg))
        ~current_region ]
  | Pintoffloat Boxed_float64, [[arg]] ->
    let src = K.Standard_int_or_float.Naked_float in
    let dst = K.Standard_int_or_float.Tagged_immediate in
    [Unary (Num_conv { src; dst }, unbox_float arg)]
  | Pfloatofint (Boxed_float64, mode), [[arg]] ->
    let src = K.Standard_int_or_float.Tagged_immediate in
    let dst = K.Standard_int_or_float.Naked_float in
    [box_float mode (Unary (Num_conv { src; dst }, arg)) ~current_region]
  | Pnegfloat (Boxed_float64, mode), [[arg]] ->
    [ box_float mode
        (Unary (Float_arith (Float64, Neg), unbox_float arg))
        ~current_region ]
  | Pabsfloat (Boxed_float64, mode), [[arg]] ->
    [ box_float mode
        (Unary (Float_arith (Float64, Abs), unbox_float arg))
        ~current_region ]
  | Paddfloat (Boxed_float64, mode), [[arg1]; [arg2]] ->
    [ box_float mode
        (Binary (Float_arith (Float64, Add), unbox_float arg1, unbox_float arg2))
        ~current_region ]
  | Psubfloat (Boxed_float64, mode), [[arg1]; [arg2]] ->
    [ box_float mode
        (Binary (Float_arith (Float64, Sub), unbox_float arg1, unbox_float arg2))
        ~current_region ]
  | Pmulfloat (Boxed_float64, mode), [[arg1]; [arg2]] ->
    [ box_float mode
        (Binary (Float_arith (Float64, Mul), unbox_float arg1, unbox_float arg2))
        ~current_region ]
  | Pdivfloat (Boxed_float64, mode), [[arg1]; [arg2]] ->
    [ box_float mode
        (Binary (Float_arith (Float64, Div), unbox_float arg1, unbox_float arg2))
        ~current_region ]
  | Pfloatcomp (Boxed_float64, comp), [[arg1]; [arg2]] ->
    [ tag_int
        (Binary
           ( Float_comp (Float64, Yielding_bool (convert_float_comparison comp)),
             unbox_float arg1,
             unbox_float arg2 )) ]
  | Punboxed_float_comp (Unboxed_float64, comp), [[arg1]; [arg2]] ->
    [ tag_int
        (Binary
           ( Float_comp (Float64, Yielding_bool (convert_float_comparison comp)),
             arg1,
             arg2 )) ]
  | Punbox_float Boxed_float64, [[arg]] ->
    [Unary (Unbox_number Naked_float, arg)]
  | Pbox_float (Boxed_float64, mode), [[arg]] ->
    [ Unary
        ( Box_number
            ( Naked_float,
              Alloc_mode.For_allocations.from_lambda mode ~current_region ),
          arg ) ]
  | Pintoffloat Boxed_float32, [[arg]] ->
    let src = K.Standard_int_or_float.Naked_float32 in
    let dst = K.Standard_int_or_float.Tagged_immediate in
    [Unary (Num_conv { src; dst }, unbox_float32 arg)]
  | Pfloatofint (Boxed_float32, mode), [[arg]] ->
    let src = K.Standard_int_or_float.Tagged_immediate in
    let dst = K.Standard_int_or_float.Naked_float32 in
    [box_float32 mode (Unary (Num_conv { src; dst }, arg)) ~current_region]
  | Pnegfloat (Boxed_float32, mode), [[arg]] ->
    [ box_float32 mode
        (Unary (Float_arith (Float32, Neg), unbox_float32 arg))
        ~current_region ]
  | Pabsfloat (Boxed_float32, mode), [[arg]] ->
    [ box_float32 mode
        (Unary (Float_arith (Float32, Abs), unbox_float32 arg))
        ~current_region ]
  | Paddfloat (Boxed_float32, mode), [[arg1]; [arg2]] ->
    [ box_float32 mode
        (Binary
           (Float_arith (Float32, Add), unbox_float32 arg1, unbox_float32 arg2))
        ~current_region ]
  | Psubfloat (Boxed_float32, mode), [[arg1]; [arg2]] ->
    [ box_float32 mode
        (Binary
           (Float_arith (Float32, Sub), unbox_float32 arg1, unbox_float32 arg2))
        ~current_region ]
  | Pmulfloat (Boxed_float32, mode), [[arg1]; [arg2]] ->
    [ box_float32 mode
        (Binary
           (Float_arith (Float32, Mul), unbox_float32 arg1, unbox_float32 arg2))
        ~current_region ]
  | Pdivfloat (Boxed_float32, mode), [[arg1]; [arg2]] ->
    [ box_float32 mode
        (Binary
           (Float_arith (Float32, Div), unbox_float32 arg1, unbox_float32 arg2))
        ~current_region ]
  | Pfloatcomp (Boxed_float32, comp), [[arg1]; [arg2]] ->
    [ tag_int
        (Binary
           ( Float_comp (Float32, Yielding_bool (convert_float_comparison comp)),
             unbox_float32 arg1,
             unbox_float32 arg2 )) ]
  | Punboxed_float_comp (Unboxed_float32, comp), [[arg1]; [arg2]] ->
    [ tag_int
        (Binary
           ( Float_comp (Float32, Yielding_bool (convert_float_comparison comp)),
             arg1,
             arg2 )) ]
  | Punbox_float Boxed_float32, [[arg]] ->
    [Unary (Unbox_number Naked_float32, arg)]
  | Pbox_float (Boxed_float32, mode), [[arg]] ->
    [ Unary
        ( Box_number
            ( Naked_float32,
              Alloc_mode.For_allocations.from_lambda mode ~current_region ),
          arg ) ]
  | Punbox_vector Boxed_vec128, [[arg]] ->
    [Unary (Unbox_number Naked_vec128, arg)]
  | Punbox_vector Boxed_vec256, [[arg]] ->
    [Unary (Unbox_number Naked_vec256, arg)]
  | Punbox_vector Boxed_vec512, [[arg]] ->
    [Unary (Unbox_number Naked_vec512, arg)]
  | Pbox_vector (Boxed_vec128, mode), [[arg]] ->
    [ Unary
        ( Box_number
            ( Naked_vec128,
              Alloc_mode.For_allocations.from_lambda mode ~current_region ),
          arg ) ]
  | Pbox_vector (Boxed_vec256, mode), [[arg]] ->
    [ Unary
        ( Box_number
            ( Naked_vec256,
              Alloc_mode.For_allocations.from_lambda mode ~current_region ),
          arg ) ]
  | Pbox_vector (Boxed_vec512, mode), [[arg]] ->
    [ Unary
        ( Box_number
            ( Naked_vec512,
              Alloc_mode.For_allocations.from_lambda mode ~current_region ),
          arg ) ]
  | Punbox_int bi, [[arg]] ->
    let kind = boxable_number_of_boxed_integer bi in
    [Unary (Unbox_number kind, arg)]
  | Pbox_int (bi, mode), [[arg]] ->
    let kind = boxable_number_of_boxed_integer bi in
    [ Unary
        ( Box_number
            (kind, Alloc_mode.For_allocations.from_lambda mode ~current_region),
          arg ) ]
  | Punbox_unit, [[_]] -> [Unboxed_product []]
  | Pfield_computed sem, [[obj]; [field]] ->
    (* We are reinterpreting a block(/object) as a value array, so it needs to
       be opaque. *)
    let obj =
      H.Unary (Opaque_identity { middle_end_only = true; kind = K.value }, obj)
    in
    [ Binary
        ( Array_load (Values, Values, convert_field_read_semantics sem),
          Prim obj,
          field ) ]
  | ( Psetfield_computed (imm_or_pointer, init_or_assign),
      [[obj]; [field]; [value]] ) ->
    (* We are reinterpreting a block(/object) as a value array, so it needs to
       be opaque. *)
    let obj =
      H.Unary (Opaque_identity { middle_end_only = true; kind = K.value }, obj)
    in
    let array_kind : P.Array_kind.t =
      match imm_or_pointer with Immediate -> Immediates | Pointer -> Values
    in
    let array_set_kind : P.Array_set_kind.t =
      match imm_or_pointer with
      | Immediate -> Immediates
      | Pointer -> Values (convert_init_or_assign init_or_assign)
    in
    [Ternary (Array_set (array_kind, array_set_kind), Prim obj, field, value)]
  | Parraylength kind, [[arg]] -> (
    let array_kind = convert_array_kind_for_length kind in
    let prim : H.expr_primitive = Unary (Array_length array_kind, arg) in
    match array_kind with
    | Array_kind
        ( Immediates | Values | Naked_floats | Naked_float32s | Naked_int32s
        | Naked_int64s | Naked_nativeints | Naked_vec128s | Naked_vec256s
        | Naked_vec512s )
    | Float_array_opt_dynamic ->
      [prim]
    | Array_kind (Unboxed_product _ as array_kind) ->
      (* [Array_length] returns the unarized length (see
         flambda_primitive.mli). *)
      let divisor =
        P.Array_kind.width_in_scalars array_kind
        |> Targetint_31_63.of_int |> Simple.const_int
      in
      [Binary (Int_arith (Tagged_immediate, Div), Prim prim, Simple divisor)])
  | Pduparray (kind, mutability), [[arg]] -> (
    let duplicate_array_kind =
      convert_array_kind_to_duplicate_array_kind kind
    in
    let source_mutability = Mutability.Immutable in
    let destination_mutability = Mutability.from_lambda mutability in
    match duplicate_array_kind with
    | Duplicate_array_kind duplicate_array_kind ->
      [ Unary
          ( Duplicate_array
              { kind = duplicate_array_kind;
                source_mutability;
                destination_mutability
              },
            arg ) ]
    | Float_array_opt_dynamic ->
      [ If_then_else
          ( Unary (Is_flat_float_array, arg),
            Unary
              ( Duplicate_array
                  { kind = Naked_floats { length = None };
                    source_mutability;
                    destination_mutability
                  },
                arg ),
            Unary
              ( Duplicate_array
                  { kind = Values; source_mutability; destination_mutability },
                arg ),
            [K.With_subkind.any_value] ) ])
  | Pstringlength, [[arg]] -> [tag_int (Unary (String_length String, arg))]
  | Pbyteslength, [[arg]] -> [tag_int (Unary (String_length Bytes, arg))]
  | Pstringrefu, [[str]; [index]] ->
    [ string_like_load ~unsafe:true ~dbg ~size_int ~access_size:Eight String
        None ~boxed:false str ~index_kind:Ptagged_int_index index
        ~current_region ]
  | Pbytesrefu, [[bytes]; [index]] ->
    [ string_like_load ~unsafe:true ~dbg ~size_int ~access_size:Eight Bytes None
        ~boxed:false bytes ~index_kind:Ptagged_int_index index ~current_region
    ]
  | Pstringrefs, [[str]; [index]] ->
    [ string_like_load ~unsafe:false ~dbg ~size_int ~access_size:Eight String
        ~boxed:false None str ~index_kind:Ptagged_int_index index
        ~current_region ]
  | Pbytesrefs, [[bytes]; [index]] ->
    [ string_like_load ~unsafe:false ~dbg ~size_int ~access_size:Eight Bytes
        ~boxed:false None bytes ~index_kind:Ptagged_int_index index
        ~current_region ]
  | Pstring_load_16 { unsafe; index_kind }, [[str]; [index]] ->
    [ string_like_load ~unsafe ~dbg ~size_int ~access_size:Sixteen String
        ~boxed:false None str ~index_kind index ~current_region ]
  | Pbytes_load_16 { unsafe; index_kind }, [[bytes]; [index]] ->
    [ string_like_load ~unsafe ~dbg ~size_int ~access_size:Sixteen Bytes
        ~boxed:false None bytes ~index_kind index ~current_region ]
  | Pstring_load_32 { unsafe; index_kind; mode; boxed }, [[str]; [index]] ->
    [ string_like_load ~unsafe ~dbg ~size_int ~access_size:Thirty_two String
        ~boxed (Some mode) str ~index_kind index ~current_region ]
  | Pstring_load_f32 { unsafe; index_kind; mode; boxed }, [[str]; [index]] ->
    [ string_like_load ~unsafe ~dbg ~size_int ~access_size:Single String ~boxed
        (Some mode) str ~index_kind index ~current_region ]
  | Pbytes_load_32 { unsafe; index_kind; mode; boxed }, [[bytes]; [index]] ->
    [ string_like_load ~unsafe ~dbg ~size_int ~access_size:Thirty_two Bytes
        ~boxed (Some mode) bytes ~index_kind index ~current_region ]
  | Pbytes_load_f32 { unsafe; index_kind; mode; boxed }, [[bytes]; [index]] ->
    [ string_like_load ~unsafe ~dbg ~size_int ~access_size:Single Bytes ~boxed
        (Some mode) bytes ~index_kind index ~current_region ]
  | Pstring_load_64 { unsafe; index_kind; mode; boxed }, [[str]; [index]] ->
    [ string_like_load ~unsafe ~dbg ~size_int ~access_size:Sixty_four String
        ~boxed (Some mode) str ~index_kind index ~current_region ]
  | Pbytes_load_64 { unsafe; index_kind; mode; boxed }, [[bytes]; [index]] ->
    [ string_like_load ~unsafe ~dbg ~size_int ~access_size:Sixty_four Bytes
        ~boxed (Some mode) bytes ~index_kind index ~current_region ]
  | Pstring_load_vec { size; unsafe; index_kind; mode; boxed }, [[str]; [index]]
    ->
    [ string_like_load ~unsafe ~dbg ~size_int
        ~access_size:(vec_accessor_width ~aligned:false size)
        String ~boxed (Some mode) str ~index_kind index ~current_region ]
  | Pbytes_load_vec { size; unsafe; index_kind; mode; boxed }, [[str]; [index]]
    ->
    [ string_like_load ~unsafe ~dbg ~size_int
        ~access_size:(vec_accessor_width ~aligned:false size)
        Bytes ~boxed (Some mode) str ~index_kind index ~current_region ]
  | Pbytes_set_16 { unsafe; index_kind }, [[bytes]; [index]; [new_value]] ->
    [ bytes_like_set ~unsafe ~dbg ~size_int ~access_size:Sixteen Bytes
        ~boxed:false bytes ~index_kind index new_value ]
  | Pbytes_set_32 { unsafe; index_kind; boxed }, [[bytes]; [index]; [new_value]]
    ->
    [ bytes_like_set ~unsafe ~dbg ~size_int ~access_size:Thirty_two Bytes ~boxed
        bytes ~index_kind index new_value ]
  | Pbytes_set_f32 { unsafe; index_kind; boxed }, [[bytes]; [index]; [new_value]]
    ->
    [ bytes_like_set ~unsafe ~dbg ~size_int ~access_size:Single Bytes ~boxed
        bytes ~index_kind index new_value ]
  | Pbytes_set_64 { unsafe; index_kind; boxed }, [[bytes]; [index]; [new_value]]
    ->
    [ bytes_like_set ~unsafe ~dbg ~size_int ~access_size:Sixty_four Bytes ~boxed
        bytes ~index_kind index new_value ]
  | ( Pbytes_set_vec { size; unsafe; index_kind; boxed },
      [[bytes]; [index]; [new_value]] ) ->
    [ bytes_like_set ~unsafe ~dbg ~size_int
        ~access_size:(vec_accessor_width ~aligned:false size)
        Bytes ~boxed bytes ~index_kind index new_value ]
  | Pisint { variant_only }, [[arg]] ->
    [tag_int (Unary (Is_int { variant_only }, arg))]
  | Pisnull, [[arg]] -> [tag_int (Unary (Is_null, arg))]
  | Pisout, [[arg1]; [arg2]] ->
    [ tag_int
        (Binary
           ( Int_comp (I.Tagged_immediate, Yielding_bool (Lt Unsigned)),
             arg1,
             arg2 )) ]
  | Pbintofint (bi, mode), [[arg]] ->
    let dst = standard_int_or_float_of_boxed_integer bi in
    [ box_bint bi mode
        (Unary (Num_conv { src = I_or_f.Tagged_immediate; dst }, arg))
        ~current_region ]
  | Pintofbint bi, [[arg]] ->
    let src = standard_int_or_float_of_boxed_integer bi in
    [Unary (Num_conv { src; dst = I_or_f.Tagged_immediate }, unbox_bint bi arg)]
  | Pcvtbint (source, destination, mode), [[arg]] ->
    [ box_bint destination mode
        (Unary
           ( Num_conv
               { src = standard_int_or_float_of_boxed_integer source;
                 dst = standard_int_or_float_of_boxed_integer destination
               },
             unbox_bint source arg ))
        ~current_region ]
  | Pnegbint (bi, mode), [[arg]] ->
    let size = standard_int_of_boxed_integer bi in
    [ box_bint bi mode ~current_region
        (Binary
           ( Int_arith (size, Sub),
             Simple (Simple.const_int_of_kind (I.to_kind size) 0),
             unbox_bint bi arg )) ]
  | Paddbint (bi, mode), [[arg1]; [arg2]] ->
    [bint_binary_prim bi mode Add arg1 arg2 ~current_region]
  | Psubbint (bi, mode), [[arg1]; [arg2]] ->
    [bint_binary_prim bi mode Sub arg1 arg2 ~current_region]
  | Pmulbint (bi, mode), [[arg1]; [arg2]] ->
    [bint_binary_prim bi mode Mul arg1 arg2 ~current_region]
  | Pandbint (bi, mode), [[arg1]; [arg2]] ->
    [bint_binary_prim bi mode And arg1 arg2 ~current_region]
  | Porbint (bi, mode), [[arg1]; [arg2]] ->
    [bint_binary_prim bi mode Or arg1 arg2 ~current_region]
  | Pxorbint (bi, mode), [[arg1]; [arg2]] ->
    [bint_binary_prim bi mode Xor arg1 arg2 ~current_region]
  | Plslbint (bi, mode), [[arg1]; [arg2]] ->
    [bint_shift bi mode Lsl arg1 arg2 ~current_region]
  | Plsrbint (bi, mode), [[arg1]; [arg2]] ->
    [bint_shift bi mode Lsr arg1 arg2 ~current_region]
  | Pasrbint (bi, mode), [[arg1]; [arg2]] ->
    [bint_shift bi mode Asr arg1 arg2 ~current_region]
  | Poffsetint n, [[arg]] ->
    let const =
      Simple.const (Reg_width_const.tagged_immediate (Targetint_31_63.of_int n))
    in
    [Binary (Int_arith (I.Tagged_immediate, Add), arg, Simple const)]
  | Pfield (index, _int_or_ptr, sem), [[arg]] ->
    (* CR mshinwell: make use of the int-or-ptr flag (new in OCaml 5)? *)
    let imm = Targetint_31_63.of_int index in
    check_non_negative_imm imm "Pfield";
    let mutability = convert_field_read_semantics sem in
    let block_access : P.Block_access_kind.t =
      Values { tag = Unknown; size = Unknown; field_kind = Any_value }
    in
    [ Unary
        (Block_load { kind = block_access; mut = mutability; field = imm }, arg)
    ]
  | Pfloatfield (field, sem, mode), [[arg]] ->
    let imm = Targetint_31_63.of_int field in
    check_non_negative_imm imm "Pfloatfield";
    let mutability = convert_field_read_semantics sem in
    let block_access : P.Block_access_kind.t =
      Naked_floats { size = Unknown }
    in
    [ box_float mode
        (Unary
           ( Block_load { kind = block_access; mut = mutability; field = imm },
             arg ))
        ~current_region ]
  | Pufloatfield (field, sem), [[arg]] ->
    let imm = Targetint_31_63.of_int field in
    check_non_negative_imm imm "Pufloatfield";
    let mutability = convert_field_read_semantics sem in
    let block_access : P.Block_access_kind.t =
      Naked_floats { size = Unknown }
    in
    [ Unary
        (Block_load { kind = block_access; mut = mutability; field = imm }, arg)
    ]
  | Pmixedfield (field_path, shape, sem), [[arg]] ->
    if List.length field_path < 1
    then Misc.fatal_error "Pmixedfield: field_path must be non-empty";
    let shape =
      Mixed_block_shape.of_mixed_block_elements shape
        ~print_locality:Printlambda.locality_mode
    in
    let flattened_reordered_shape =
      Mixed_block_shape.flattened_reordered_shape shape
    in
    let kind_shape = K.Mixed_block_shape.from_mixed_block_shape shape in
    let new_indexes =
      Mixed_block_shape.lookup_path_producing_new_indexes shape field_path
    in
    List.map
      (fun new_index ->
        let imm = Targetint_31_63.of_int new_index in
        check_non_negative_imm imm "Pmixedfield";
        let mutability = convert_field_read_semantics sem in
        let block_access : P.Block_access_kind.t =
          let field_kind : P.Mixed_block_access_field_kind.t =
            match flattened_reordered_shape.(new_index) with
            | Value value_kind ->
              Value_prefix
                (convert_block_access_field_kind_from_value_kind value_kind)
            | ( Float64 | Float32 | Bits32 | Bits64 | Vec128 | Vec256 | Vec512
              | Word ) as mixed_block_element ->
              Flat_suffix
                (K.Flat_suffix_element.from_singleton_mixed_block_element
                   mixed_block_element)
            | Float_boxed _ -> Flat_suffix K.Flat_suffix_element.naked_float
          in
          Mixed
            { tag = Unknown; field_kind; shape = kind_shape; size = Unknown }
        in
        let block_access : H.expr_primitive =
          Unary
            ( Block_load { kind = block_access; mut = mutability; field = imm },
              arg )
        in
        match flattened_reordered_shape.(new_index) with
        | Float_boxed (mode : Lambda.locality_mode) ->
          box_float mode block_access ~current_region
        | Value _ | Float64 | Float32 | Bits32 | Bits64 | Vec128 | Vec256
        | Vec512 | Word ->
          block_access)
      new_indexes
  | ( Psetfield (index, immediate_or_pointer, initialization_or_assignment),
      [[block]; [value]] ) ->
    let field_kind = convert_block_access_field_kind immediate_or_pointer in
    let imm = Targetint_31_63.of_int index in
    check_non_negative_imm imm "Psetfield";
    let init_or_assign = convert_init_or_assign initialization_or_assignment in
    let block_access : P.Block_access_kind.t =
      Values { tag = Unknown; size = Unknown; field_kind }
    in
    [ Binary
        ( Block_set { kind = block_access; init = init_or_assign; field = imm },
          block,
          value ) ]
  | Psetfloatfield (field, initialization_or_assignment), [[block]; [value]] ->
    let imm = Targetint_31_63.of_int field in
    check_non_negative_imm imm "Psetfloatfield";
    let block_access : P.Block_access_kind.t =
      Naked_floats { size = Unknown }
    in
    let init_or_assign = convert_init_or_assign initialization_or_assignment in
    [ Binary
        ( Block_set { kind = block_access; init = init_or_assign; field = imm },
          block,
          unbox_float value ) ]
  | Psetufloatfield (field, initialization_or_assignment), [[block]; [value]] ->
    let imm = Targetint_31_63.of_int field in
    check_non_negative_imm imm "Psetufloatfield";
    let block_access : P.Block_access_kind.t =
      Naked_floats { size = Unknown }
    in
    let init_or_assign = convert_init_or_assign initialization_or_assignment in
    [ Binary
        ( Block_set { kind = block_access; init = init_or_assign; field = imm },
          block,
          value ) ]
  | ( Psetmixedfield (field_path, shape, initialization_or_assignment),
      [[block]; values] ) ->
    if List.length field_path < 1
    then Misc.fatal_error "Psetmixedfield: field_path must be non-empty";
    let shape =
      Mixed_block_shape.of_mixed_block_elements shape
        ~print_locality:(fun ppf () -> Format.fprintf ppf "()")
    in
    let flattened_reordered_shape =
      Mixed_block_shape.flattened_reordered_shape shape
    in
    let kind_shape = K.Mixed_block_shape.from_mixed_block_shape shape in
    let new_indexes =
      Mixed_block_shape.lookup_path_producing_new_indexes shape field_path
    in
    let num_indices = List.length new_indexes in
    let num_values = List.length values in
    if num_indices <> num_values
    then
      Misc.fatal_errorf "inconsistent Psetmixedfield: %d indices and %d values"
        num_indices num_values;
    let exprs =
      List.map2
        (fun new_index value : H.expr_primitive ->
          let imm = Targetint_31_63.of_int new_index in
          check_non_negative_imm imm "Psetmixedfield";
          let block_access : P.Block_access_kind.t =
            Mixed
              { field_kind =
                  (match flattened_reordered_shape.(new_index) with
                  | Value value_kind ->
                    Value_prefix
                      (convert_block_access_field_kind_from_value_kind
                         value_kind)
                  | ( Float64 | Float32 | Bits32 | Bits64 | Vec128 | Vec256
                    | Vec512 | Word ) as mixed_block_element ->
                    Flat_suffix
                      (K.Flat_suffix_element.from_singleton_mixed_block_element
                         mixed_block_element)
                  | Float_boxed _ ->
                    Flat_suffix K.Flat_suffix_element.naked_float);
                shape = kind_shape;
                tag = Unknown;
                size = Unknown
              }
          in
          let init_or_assign =
            convert_init_or_assign initialization_or_assignment
          in
          let value : H.simple_or_prim =
            match flattened_reordered_shape.(new_index) with
            | Value _ | Float64 | Float32 | Bits32 | Bits64 | Vec128 | Vec256
            | Vec512 | Word ->
              value
            | Float_boxed _ -> unbox_float value
          in
          Binary
            ( Block_set
                { kind = block_access; init = init_or_assign; field = imm },
              block,
              value ))
        new_indexes values
    in
    (* CR mshinwell: should these be set in reverse order, to match the
       evaluation order? *)
    [H.Sequence exprs]
  | Pdivint Unsafe, [[arg1]; [arg2]] ->
    [Binary (Int_arith (I.Tagged_immediate, Div), arg1, arg2)]
  | Pdivint Safe, [[arg1]; [arg2]] ->
    [checked_arith_op ~dbg None Div None arg1 arg2 ~current_region]
  | Pmodint Unsafe, [[arg1]; [arg2]] ->
    [H.Binary (Int_arith (I.Tagged_immediate, Mod), arg1, arg2)]
  | Pmodint Safe, [[arg1]; [arg2]] ->
    [checked_arith_op ~dbg None Mod None arg1 arg2 ~current_region]
  | Pdivbint { size = Boxed_int32; is_safe = Safe; mode }, [[arg1]; [arg2]] ->
    [ checked_arith_op ~dbg (Some Boxed_int32) Div (Some mode) arg1 arg2
        ~current_region ]
  | Pmodbint { size = Boxed_int32; is_safe = Safe; mode }, [[arg1]; [arg2]] ->
    [ checked_arith_op ~dbg (Some Boxed_int32) Mod (Some mode) arg1 arg2
        ~current_region ]
  | Pdivbint { size = Boxed_int64; is_safe = Safe; mode }, [[arg1]; [arg2]] ->
    [ checked_arith_op ~dbg (Some Boxed_int64) Div (Some mode) arg1 arg2
        ~current_region ]
  | Pmodbint { size = Boxed_int64; is_safe = Safe; mode }, [[arg1]; [arg2]] ->
    [ checked_arith_op ~dbg (Some Boxed_int64) Mod (Some mode) arg1 arg2
        ~current_region ]
  | Pdivbint { size = Boxed_nativeint; is_safe = Safe; mode }, [[arg1]; [arg2]]
    ->
    [ checked_arith_op ~dbg (Some Boxed_nativeint) Div (Some mode) arg1 arg2
        ~current_region ]
  | Pmodbint { size = Boxed_nativeint; is_safe = Safe; mode }, [[arg1]; [arg2]]
    ->
    [ checked_arith_op ~dbg (Some Boxed_nativeint) Mod (Some mode) arg1 arg2
        ~current_region ]
  | Parrayrefu (array_ref_kind, index_kind, mut), [[array]; [index]] ->
    (* For this and the following cases we will end up relying on the backend to
       CSE the two accesses to the array's header word in the [Pgenarray]
       case. *)
    [ match_on_array_ref_kind ~array array_ref_kind
        (array_load_unsafe ~array ~mut
           ~index:(convert_index_to_tagged_int ~index ~index_kind)
           ~current_region) ]
  | Parrayrefs (array_ref_kind, index_kind, mut), [[array]; [index]] ->
    let array_length_kind = convert_array_ref_kind_for_length array_ref_kind in
    [ check_array_access ~dbg ~array array_length_kind ~index ~index_kind
        ~size_int
        (match_on_array_ref_kind ~array array_ref_kind
           (array_load_unsafe ~array ~mut
              ~index:(convert_index_to_tagged_int ~index ~index_kind)
              ~current_region)) ]
  | Parraysetu (array_set_kind, index_kind), [[array]; [index]; new_values] ->
    [ match_on_array_set_kind ~array array_set_kind
        (array_set_unsafe dbg ~array
           ~index:(convert_index_to_tagged_int ~index ~index_kind)
           ~new_values) ]
  | Parraysets (array_set_kind, index_kind), [[array]; [index]; new_values] ->
    let array_length_kind = convert_array_set_kind_for_length array_set_kind in
    [ check_array_access ~dbg ~array array_length_kind ~index ~index_kind
        ~size_int
        (match_on_array_set_kind ~array array_set_kind
           (array_set_unsafe dbg ~array
              ~index:(convert_index_to_tagged_int ~index ~index_kind)
              ~new_values)) ]
  | Pbytessetu (* unsafe *), [[bytes]; [index]; [new_value]] ->
    [ bytes_like_set ~unsafe:true ~dbg ~size_int ~access_size:Eight Bytes
        ~boxed:false bytes ~index_kind:Ptagged_int_index index new_value ]
  | Pbytessets, [[bytes]; [index]; [new_value]] ->
    [ bytes_like_set ~unsafe:false ~dbg ~size_int ~access_size:Eight Bytes
        ~boxed:false bytes ~index_kind:Ptagged_int_index index new_value ]
  | Poffsetref n, [[block]] ->
    let block_access : P.Block_access_kind.t =
      Values
        { tag = Known Tag.Scannable.zero;
          size = Known Targetint_31_63.one;
          field_kind = Immediate
        }
    in
    let old_ref_value =
      H.Prim
        (Unary
           ( Block_load
               { kind = block_access;
                 mut = Mutable;
                 field = Targetint_31_63.zero
               },
             block ))
    in
    let new_ref_value =
      H.Prim
        (Binary
           ( Int_arith (Tagged_immediate, Add),
             Simple (Simple.const_int (Targetint_31_63.of_int n)),
             old_ref_value ))
    in
    [ Binary
        ( Block_set
            { kind = block_access;
              init = Assignment (Alloc_mode.For_assignments.local ());
              field = Targetint_31_63.zero
            },
          block,
          new_ref_value ) ]
  | Pctconst const, _ -> (
    match const with
    | Big_endian -> [Simple (Simple.const_bool big_endian)]
    | Word_size ->
      [Simple (Simple.const_int (Targetint_31_63.of_int (8 * size_int)))]
    | Int_size ->
      [Simple (Simple.const_int (Targetint_31_63.of_int ((8 * size_int) - 1)))]
    | Max_wosize ->
      [ Simple
          (Simple.const_int
             (Targetint_31_63.of_int
                ((1 lsl ((8 * size_int) - (10 + Config.reserved_header_bits)))
                - 1))) ]
    | Ostype_unix ->
      [Simple (Simple.const_bool (String.equal Sys.os_type "Unix"))]
    | Ostype_win32 ->
      [Simple (Simple.const_bool (String.equal Sys.os_type "Win32"))]
    | Ostype_cygwin ->
      [Simple (Simple.const_bool (String.equal Sys.os_type "Cygwin"))]
    | Backend_type ->
      [Simple Simple.const_zero] (* constructor 0 is the same as Native here *)
    | Runtime5 -> [Simple (Simple.const_bool Config.runtime5)])
  | Pbswap16, [[arg]] ->
    [ tag_int
        (Unary (Int_arith (Naked_immediate, Swap_byte_endianness), untag_int arg))
    ]
  | Pbbswap (Boxed_int32, mode), [[arg]] ->
    [bbswap Naked_int32 Naked_int32 mode arg ~current_region]
  | Pbbswap (Boxed_int64, mode), [[arg]] ->
    [bbswap Naked_int64 Naked_int64 mode arg ~current_region]
  | Pbbswap (Boxed_nativeint, mode), [[arg]] ->
    [bbswap Naked_nativeint Naked_nativeint mode arg ~current_region]
  | Pint_as_pointer mode, [[arg]] ->
    (* This is not a stack allocation, but nonetheless has a region
       constraint. *)
    let mode =
      Alloc_mode.For_allocations.from_lambda mode
        ~current_region:current_ghost_region
    in
    [Unary (Int_as_pointer mode, arg)]
  | Pbigarrayref (unsafe, num_dimensions, kind, layout), args -> (
    let args =
      List.map
        (function
          | [arg] -> arg
          | [] | _ :: _ :: _ ->
            Misc.fatal_errorf "Non-singleton arguments for Pbigarrayref: %a %a"
              Printlambda.primitive prim H.print_list_of_lists_of_simple_or_prim
              args)
        args
    in
    match
      P.Bigarray_kind.from_lambda kind, P.Bigarray_layout.from_lambda layout
    with
    | Some kind, Some layout ->
      let b, indexes =
        match args with
        | b :: indexes ->
          if List.compare_length_with indexes num_dimensions <> 0
          then Misc.fatal_errorf "Bad index arity for Pbigarrayref";
          b, indexes
        | [] -> Misc.fatal_errorf "Pbigarrayref is missing its arguments"
      in
      let box =
        bigarray_box_or_tag_raw_value_to_read kind
          Alloc_mode.For_allocations.heap
      in
      [box (bigarray_load ~dbg ~unsafe kind layout b indexes)]
    | None, _ ->
      Misc.fatal_errorf
        "Lambda_to_flambda_primitives.convert_lprim: Pbigarrayref primitives \
         with an unknown kind should have been removed by Lambda_to_flambda."
    | _, None ->
      Misc.fatal_errorf
        "Lambda_to_flambda_primitives.convert_lprim: Pbigarrayref primitives \
         with an unknown layout should have been removed by Lambda_to_flambda.")
  | Pbigarrayset (unsafe, num_dimensions, kind, layout), args -> (
    let args =
      List.map
        (function
          | [arg] -> arg
          | [] | _ :: _ :: _ ->
            Misc.fatal_errorf "Non-singleton arguments for Pbigarrayset: %a %a"
              Printlambda.primitive prim H.print_list_of_lists_of_simple_or_prim
              args)
        args
    in
    match
      P.Bigarray_kind.from_lambda kind, P.Bigarray_layout.from_lambda layout
    with
    | Some kind, Some layout ->
      let b, indexes, value =
        match args with
        | b :: args ->
          let indexes, value = Misc.split_last args in
          if List.compare_length_with indexes num_dimensions <> 0
          then Misc.fatal_errorf "Bad index arity for Pbigarrayset";
          b, indexes, value
        | [] -> Misc.fatal_errorf "Pbigarrayset is missing its arguments"
      in
      let unbox = bigarray_unbox_or_untag_value_to_store kind in
      [bigarray_set ~dbg ~unsafe kind layout b indexes (unbox value)]
    | None, _ ->
      Misc.fatal_errorf
        "Lambda_to_flambda_primitives.convert_lprim: Pbigarrayref primitives \
         with an unknown kind should have been removed by Lambda_to_flambda."
    | _, None ->
      Misc.fatal_errorf
        "Lambda_to_flambda_primitives.convert_lprim: Pbigarrayref primitives \
         with an unknown layout should have been removed by Lambda_to_flambda.")
  | Pbigarraydim dimension, [[arg]] ->
    [tag_int (Unary (Bigarray_length { dimension }, arg))]
  | Pbigstring_load_16 { unsafe; index_kind }, [[big_str]; [index]] ->
    [ string_like_load ~unsafe ~dbg ~size_int ~access_size:Sixteen Bigstring
        ~boxed:false None big_str ~index_kind index ~current_region ]
  | Pbigstring_load_32 { unsafe; index_kind; mode; boxed }, [[big_str]; [index]]
    ->
    [ string_like_load ~unsafe ~dbg ~size_int ~access_size:Thirty_two Bigstring
        (Some mode) ~boxed big_str ~index_kind index ~current_region ]
  | Pbigstring_load_f32 { unsafe; index_kind; mode; boxed }, [[big_str]; [index]]
    ->
    [ string_like_load ~unsafe ~dbg ~size_int ~access_size:Single Bigstring
        (Some mode) ~boxed big_str ~index_kind index ~current_region ]
  | Pbigstring_load_64 { unsafe; index_kind; mode; boxed }, [[big_str]; [index]]
    ->
    [ string_like_load ~unsafe ~dbg ~size_int ~access_size:Sixty_four Bigstring
        (Some mode) ~boxed big_str ~index_kind index ~current_region ]
  | ( Pbigstring_load_vec { size; unsafe; aligned; index_kind; mode; boxed },
      [[big_str]; [index]] ) ->
    [ string_like_load ~unsafe ~dbg ~size_int
        ~access_size:(vec_accessor_width ~aligned size)
        Bigstring (Some mode) ~boxed big_str ~index_kind index ~current_region
    ]
  | Pbigstring_set_16 { unsafe; index_kind }, [[bigstring]; [index]; [new_value]]
    ->
    [ bytes_like_set ~unsafe ~dbg ~size_int ~access_size:Sixteen Bigstring
        ~boxed:false bigstring ~index_kind index new_value ]
  | ( Pbigstring_set_32 { unsafe; index_kind; boxed },
      [[bigstring]; [index]; [new_value]] ) ->
    [ bytes_like_set ~unsafe ~dbg ~size_int ~access_size:Thirty_two Bigstring
        ~boxed bigstring ~index_kind index new_value ]
  | ( Pbigstring_set_f32 { unsafe; index_kind; boxed },
      [[bigstring]; [index]; [new_value]] ) ->
    [ bytes_like_set ~unsafe ~dbg ~size_int ~access_size:Single Bigstring ~boxed
        bigstring ~index_kind index new_value ]
  | ( Pbigstring_set_64 { unsafe; index_kind; boxed },
      [[bigstring]; [index]; [new_value]] ) ->
    [ bytes_like_set ~unsafe ~dbg ~size_int ~access_size:Sixty_four Bigstring
        ~boxed bigstring ~index_kind index new_value ]
  | ( Pbigstring_set_vec { size; unsafe; aligned; index_kind; boxed },
      [[bigstring]; [index]; [new_value]] ) ->
    [ bytes_like_set ~unsafe ~dbg ~size_int
        ~access_size:(vec_accessor_width ~aligned size)
        Bigstring ~boxed bigstring ~index_kind index new_value ]
  | ( Pfloat_array_load_vec { size; unsafe; index_kind; mode; boxed },
      [[array]; [index]] ) ->
    check_float_array_optimisation_enabled "Pfloat_array_load_vec";
    [ array_like_load_vec ~dbg ~size_int ~current_region ~unsafe ~mode ~boxed
        ~vec_kind:(vec_kind size) Naked_floats array ~index_kind index ]
  | ( Pfloatarray_load_vec { size; unsafe; index_kind; mode; boxed },
      [[array]; [index]] )
  | ( Punboxed_float_array_load_vec { size; unsafe; index_kind; mode; boxed },
      [[array]; [index]] ) ->
    [ array_like_load_vec ~dbg ~size_int ~current_region ~unsafe ~mode ~boxed
        ~vec_kind:(vec_kind size) Naked_floats array ~index_kind index ]
  | ( Punboxed_float32_array_load_vec { size; unsafe; index_kind; mode; boxed },
      [[array]; [index]] ) ->
    [ array_like_load_vec ~dbg ~size_int ~current_region ~unsafe ~mode ~boxed
        ~vec_kind:(vec_kind size) Naked_float32s array ~index_kind index ]
  | ( Pint_array_load_vec { size; unsafe; index_kind; mode; boxed },
      [[array]; [index]] ) ->
    if Targetint.size <> 64
    then Misc.fatal_error "[Pint_array_load_vec]: immediates must be 64 bits.";
    [ array_like_load_vec ~dbg ~size_int ~current_region ~unsafe ~mode ~boxed
        ~vec_kind:(vec_kind size) Immediates array ~index_kind index ]
  | ( Punboxed_int64_array_load_vec { size; unsafe; index_kind; mode; boxed },
      [[array]; [index]] ) ->
    [ array_like_load_vec ~dbg ~size_int ~current_region ~unsafe ~mode ~boxed
        ~vec_kind:(vec_kind size) Naked_int64s array ~index_kind index ]
  | ( Punboxed_nativeint_array_load_vec { size; unsafe; index_kind; mode; boxed },
      [[array]; [index]] ) ->
    if Targetint.size <> 64
    then
      Misc.fatal_error
        "[Punboxed_nativeint_array_load_vec]: nativeint must be 64 bits.";
    [ array_like_load_vec ~dbg ~size_int ~current_region ~unsafe ~mode ~boxed
        ~vec_kind:(vec_kind size) Naked_nativeints array ~index_kind index ]
  | ( Punboxed_int32_array_load_vec { size; unsafe; index_kind; mode; boxed },
      [[array]; [index]] ) ->
    [ array_like_load_vec ~dbg ~size_int ~current_region ~unsafe ~mode ~boxed
        ~vec_kind:(vec_kind size) Naked_int32s array ~index_kind index ]
  | ( Pfloat_array_set_vec { size; unsafe; index_kind; boxed },
      [[array]; [index]; [new_value]] ) ->
    check_float_array_optimisation_enabled "Pfloat_array_set_vec";
    [ array_like_set_vec ~dbg ~size_int ~unsafe ~boxed ~vec_kind:(vec_kind size)
        Naked_floats array ~index_kind index new_value ]
  | ( Pfloatarray_set_vec { size; unsafe; index_kind; boxed },
      [[array]; [index]; [new_value]] )
  | ( Punboxed_float_array_set_vec { size; unsafe; index_kind; boxed },
      [[array]; [index]; [new_value]] ) ->
    [ array_like_set_vec ~dbg ~size_int ~unsafe ~boxed ~vec_kind:(vec_kind size)
        Naked_floats array ~index_kind index new_value ]
  | ( Punboxed_float32_array_set_vec { size; unsafe; index_kind; boxed },
      [[array]; [index]; [new_value]] ) ->
    [ array_like_set_vec ~dbg ~size_int ~unsafe ~boxed ~vec_kind:(vec_kind size)
        Naked_float32s array ~index_kind index new_value ]
  | ( Pint_array_set_vec { size; unsafe; index_kind; boxed },
      [[array]; [index]; [new_value]] ) ->
    if Targetint.size <> 64
    then Misc.fatal_error "[Pint_array_set_vec]: immediates must be 64 bits.";
    [ array_like_set_vec ~dbg ~size_int ~unsafe ~boxed ~vec_kind:(vec_kind size)
        Immediates array ~index_kind index new_value ]
  | ( Punboxed_int64_array_set_vec { size; unsafe; index_kind; boxed },
      [[array]; [index]; [new_value]] ) ->
    [ array_like_set_vec ~dbg ~size_int ~unsafe ~boxed ~vec_kind:(vec_kind size)
        Naked_int64s array ~index_kind index new_value ]
  | ( Punboxed_nativeint_array_set_vec { size; unsafe; index_kind; boxed },
      [[array]; [index]; [new_value]] ) ->
    if Targetint.size <> 64
    then
      Misc.fatal_error
        "[Punboxed_nativeint_array_set_vec]: nativeint must be 64 bits.";
    [ array_like_set_vec ~dbg ~size_int ~unsafe ~boxed ~vec_kind:(vec_kind size)
        Naked_nativeints array ~index_kind index new_value ]
  | ( Punboxed_int32_array_set_vec { size; unsafe; index_kind; boxed },
      [[array]; [index]; [new_value]] ) ->
    [ array_like_set_vec ~dbg ~size_int ~unsafe ~boxed ~vec_kind:(vec_kind size)
        Naked_int32s array ~index_kind index new_value ]
  | Pcompare_ints, [[i1]; [i2]] ->
    [ tag_int
        (Binary
           ( Int_comp
               (Tagged_immediate, Yielding_int_like_compare_functions Signed),
             i1,
             i2 )) ]
  | Pcompare_floats Boxed_float64, [[f1]; [f2]] ->
    [ tag_int
        (Binary
           ( Float_comp (Float64, Yielding_int_like_compare_functions ()),
             Prim (Unary (Unbox_number Naked_float, f1)),
             Prim (Unary (Unbox_number Naked_float, f2)) )) ]
  | Pcompare_floats Boxed_float32, [[f1]; [f2]] ->
    [ tag_int
        (Binary
           ( Float_comp (Float32, Yielding_int_like_compare_functions ()),
             Prim (Unary (Unbox_number Naked_float32, f1)),
             Prim (Unary (Unbox_number Naked_float32, f2)) )) ]
  | Pcompare_bints int_kind, [[i1]; [i2]] ->
    let unboxing_kind = boxable_number_of_boxed_integer int_kind in
    [ tag_int
        (Binary
           ( Int_comp
               ( standard_int_of_boxed_integer int_kind,
                 Yielding_int_like_compare_functions Signed ),
             Prim (Unary (Unbox_number unboxing_kind, i1)),
             Prim (Unary (Unbox_number unboxing_kind, i2)) )) ]
  | Pprobe_is_enabled { name }, [] ->
    [tag_int (Nullary (Probe_is_enabled { name }))]
  | Pobj_dup, [[v]] -> [Unary (Obj_dup, v)]
  | Pget_header m, [[obj]] -> [get_header obj m ~current_region]
  | Patomic_load_field { immediate_or_pointer }, [[atomic]; [field]] ->
    [ Binary
        ( Atomic_load_field
            (convert_block_access_field_kind immediate_or_pointer),
          atomic,
          field ) ]
  | Patomic_set_field { immediate_or_pointer }, [[atomic]; [field]; [new_value]]
    ->
    [ Ternary
        ( Atomic_set_field (convert_block_access_field_kind immediate_or_pointer),
          atomic,
          field,
          new_value ) ]
  | ( Patomic_exchange_field { immediate_or_pointer },
      [[atomic]; [field]; [new_value]] ) ->
    [ Ternary
        ( Atomic_exchange_field
            (convert_block_access_field_kind immediate_or_pointer),
          atomic,
          field,
          new_value ) ]
  | ( Patomic_compare_exchange_field { immediate_or_pointer },
      [[atomic]; [field]; [comparison_value]; [new_value]] ) ->
    let access_kind = convert_block_access_field_kind immediate_or_pointer in
    [ Quaternary
        ( Atomic_compare_exchange_field
            { atomic_kind = access_kind; args_kind = access_kind },
          atomic,
          field,
          comparison_value,
          new_value ) ]
  | ( Patomic_compare_set_field { immediate_or_pointer },
      [[atomic]; [field]; [old_value]; [new_value]] ) ->
    [ Quaternary
        ( Atomic_compare_and_set_field
            (convert_block_access_field_kind immediate_or_pointer),
          atomic,
          field,
          old_value,
          new_value ) ]
  | Patomic_fetch_add_field, [[atomic]; [field]; [i]] ->
    [Ternary (Atomic_field_int_arith Fetch_add, atomic, field, i)]
  | Patomic_add_field, [[atomic]; [field]; [i]] ->
    [Ternary (Atomic_field_int_arith Add, atomic, field, i)]
  | Patomic_sub_field, [[atomic]; [field]; [i]] ->
    [Ternary (Atomic_field_int_arith Sub, atomic, field, i)]
  | Patomic_land_field, [[atomic]; [field]; [i]] ->
    [Ternary (Atomic_field_int_arith And, atomic, field, i)]
  | Patomic_lor_field, [[atomic]; [field]; [i]] ->
    [Ternary (Atomic_field_int_arith Or, atomic, field, i)]
  | Patomic_lxor_field, [[atomic]; [field]; [i]] ->
    [Ternary (Atomic_field_int_arith Xor, atomic, field, i)]
  | Pcpu_relax, _ -> [Nullary Cpu_relax]
  | Pdls_get, _ -> [Nullary Dls_get]
  | Ppoll, _ -> [Nullary Poll]
  | Preinterpret_unboxed_int64_as_tagged_int63, [[i]] ->
    if not (Target_system.is_64_bit ())
    then
      Misc.fatal_error
        "Preinterpret_unboxed_int64_as_tagged_int63 can only be used on 64-bit \
         targets";
    [Unary (Reinterpret_64_bit_word Unboxed_int64_as_tagged_int63, i)]
  | Preinterpret_tagged_int63_as_unboxed_int64, [[i]] ->
    if not (Target_system.is_64_bit ())
    then
      Misc.fatal_error
        "Preinterpret_tagged_int63_as_unboxed_int64 can only be used on 64-bit \
         targets";
    [Unary (Reinterpret_64_bit_word Tagged_int63_as_unboxed_int64, i)]
  | Ppeek layout, [[ptr]] ->
    let kind = standard_int_or_float_of_peek_or_poke layout in
    [Unary (Peek kind, ptr)]
  | Ppoke layout, [[ptr]; [new_value]] ->
    let kind = standard_int_or_float_of_peek_or_poke layout in
    [Binary (Poke kind, ptr, new_value)]
  | ( ( Pdivbint { is_safe = Unsafe; size = _; mode = _ }
      | Pmodbint { is_safe = Unsafe; size = _; mode = _ }
      | Psetglobal _ | Praise _ | Pccall _ ),
      _ ) ->
    Misc.fatal_errorf
      "Closure_conversion.convert_primitive: Primitive %a (%a) shouldn't be \
       here, either a bug in [Closure_conversion] or the wrong number of \
       arguments"
      Printlambda.primitive prim H.print_list_of_lists_of_simple_or_prim args
  | Pprobe_is_enabled _, _ :: _ ->
    Misc.fatal_errorf
      "Closure_conversion.convert_primitive: Wrong arity for nullary primitive \
       %a (%a)"
      Printlambda.primitive prim H.print_list_of_simple_or_prim
      (List.flatten args)
  | ( ( Pfield _ | Pnegint | Pnot | Poffsetint _ | Pintoffloat _
      | Pfloatofint (_, _)
      | Pfloatoffloat32 _ | Pfloat32offloat _
      | Pnegfloat (_, _)
      | Pabsfloat (_, _)
      | Pstringlength | Pbyteslength | Pbintofint _ | Pintofbint _ | Pnegbint _
      | Popaque _ | Pduprecord _ | Parraylength _ | Pduparray _ | Pfloatfield _
      | Pcvtbint _ | Poffsetref _ | Pbswap16 | Pbbswap _ | Pisint _ | Pisnull
      | Pint_as_pointer _ | Pbigarraydim _ | Pobj_dup | Pobj_magic _
      | Punbox_float _
      | Pbox_float (_, _)
      | Punbox_vector _
      | Pbox_vector (_, _)
      | Punbox_int _ | Pbox_int _ | Punbox_unit | Punboxed_product_field _
      | Pget_header _ | Pufloatfield _ | Pmixedfield _
      | Preinterpret_unboxed_int64_as_tagged_int63
      | Preinterpret_tagged_int63_as_unboxed_int64
      | Parray_element_size_in_bytes _ | Ppeek _ | Pmakelazyblock _ ),
      ([] | _ :: _ :: _ | [([] | _ :: _ :: _)]) ) ->
    Misc.fatal_errorf
      "Closure_conversion.convert_primitive: Wrong arity for unary primitive \
       %a (%a)"
      Printlambda.primitive prim H.print_list_of_lists_of_simple_or_prim args
  | ( ( Paddint | Psubint | Pmulint | Pandint | Porint | Pxorint | Plslint
      | Plsrint | Pasrint | Pdivint _ | Pmodint _ | Psetfield _ | Pintcomp _
      | Paddfloat (_, _)
      | Psubfloat (_, _)
      | Pmulfloat (_, _)
      | Pdivfloat (_, _)
      | Pfloatcomp (_, _)
      | Punboxed_float_comp (_, _)
      | Pstringrefu | Pbytesrefu | Pstringrefs | Pbytesrefs | Pstring_load_16 _
      | Pstring_load_32 _ | Pstring_load_f32 _ | Pstring_load_64 _
      | Pstring_load_vec _ | Pbytes_load_16 _ | Pbytes_load_32 _
      | Pbytes_load_f32 _ | Pbytes_load_64 _ | Pbytes_load_vec _ | Pisout
      | Paddbint _ | Psubbint _ | Pmulbint _ | Pandbint _ | Porbint _
      | Pxorbint _ | Plslbint _ | Plsrbint _ | Pasrbint _ | Pfield_computed _
      | Pdivbint _ | Pmodbint _ | Psetfloatfield _ | Psetufloatfield _
      | Pbintcomp _ | Punboxed_int_comp _ | Psetmixedfield _
      | Pbigstring_load_16 _ | Pbigstring_load_32 _ | Pbigstring_load_f32 _
      | Pbigstring_load_64 _ | Pbigstring_load_vec _ | Pfloatarray_load_vec _
      | Pfloat_array_load_vec _ | Pint_array_load_vec _
      | Punboxed_float_array_load_vec _ | Punboxed_float32_array_load_vec _
      | Punboxed_int32_array_load_vec _ | Punboxed_int64_array_load_vec _
      | Punboxed_nativeint_array_load_vec _
      | Parrayrefu
          ( ( Pgenarray_ref _ | Paddrarray_ref | Pintarray_ref
            | Pfloatarray_ref _ | Punboxedfloatarray_ref _
            | Punboxedintarray_ref _ | Punboxedvectorarray_ref _
            | Pgcscannableproductarray_ref _ | Pgcignorableproductarray_ref _ ),
            _,
            _ )
      | Parrayrefs
          ( ( Pgenarray_ref _ | Paddrarray_ref | Pintarray_ref
            | Pfloatarray_ref _ | Punboxedfloatarray_ref _
            | Punboxedintarray_ref _ | Punboxedvectorarray_ref _
            | Pgcscannableproductarray_ref _ | Pgcignorableproductarray_ref _ ),
            _,
            _ )
      | Pcompare_ints | Pcompare_floats _ | Pcompare_bints _
      | Patomic_load_field _ | Ppoke _ ),
      ( []
      | [_]
      | _ :: _ :: _ :: _
      | [_; ([] | _ :: _ :: _)]
      | [([] | _ :: _ :: _); _] ) ) ->
    Misc.fatal_errorf
      "Closure_conversion.convert_primitive: Wrong arity for binary primitive \
       %a (%a)"
      Printlambda.primitive prim H.print_list_of_lists_of_simple_or_prim args
  | ( ( Psetfield_computed _ | Pbytessetu | Pbytessets
      | Parraysetu
          ( ( Pgenarray_set _ | Paddrarray_set _ | Pintarray_set
            | Pfloatarray_set | Punboxedfloatarray_set _
            | Punboxedintarray_set _ | Punboxedvectorarray_set _
            | Pgcscannableproductarray_set _ | Pgcignorableproductarray_set _ ),
            _ )
      | Parraysets
          ( ( Pgenarray_set _ | Paddrarray_set _ | Pintarray_set
            | Pfloatarray_set | Punboxedfloatarray_set _
            | Punboxedintarray_set _ | Punboxedvectorarray_set _
            | Pgcscannableproductarray_set _ | Pgcignorableproductarray_set _ ),
            _ )
      | Pbytes_set_16 _ | Pbytes_set_32 _ | Pbytes_set_f32 _ | Pbytes_set_64 _
      | Pbytes_set_vec _ | Pbigstring_set_16 _ | Pbigstring_set_32 _
      | Pbigstring_set_f32 _ | Pbigstring_set_64 _ | Pbigstring_set_vec _
      | Pfloatarray_set_vec _ | Pfloat_array_set_vec _ | Pint_array_set_vec _
      | Punboxed_float_array_set_vec _ | Punboxed_float32_array_set_vec _
      | Punboxed_int32_array_set_vec _ | Punboxed_int64_array_set_vec _
<<<<<<< HEAD
      | Punboxed_nativeint_array_set_vec _ | Patomic_compare_set _
      | Patomic_compare_exchange _ ),
=======
      | Punboxed_nativeint_array_set_vec _ | Patomic_set_field _
      | Patomic_exchange_field _ | Patomic_fetch_add_field | Patomic_add_field
      | Patomic_sub_field | Patomic_land_field | Patomic_lxor_field
      | Patomic_lor_field ),
>>>>>>> 6db2b3bd
      ( []
      | [_]
      | [_; _]
      | _ :: _ :: _ :: _ :: _
      | [_; _; ([] | _ :: _ :: _)]
      | [_; ([] | _ :: _ :: _); _]
      | [([] | _ :: _ :: _); _; _] ) ) ->
    Misc.fatal_errorf
      "Closure_conversion.convert_primitive: Wrong arity for ternary primitive \
       %a (%a)"
      Printlambda.primitive prim H.print_list_of_lists_of_simple_or_prim args
  | ( (Patomic_compare_exchange_field _ | Patomic_compare_set_field _),
      ( []
      | [_]
      | [_; _]
      | [_; _; _]
      | _ :: _ :: _ :: _ :: _ :: _
      | [_; _; _; ([] | _ :: _ :: _)]
      | [_; _; ([] | _ :: _ :: _); _]
      | [_; ([] | _ :: _ :: _); _; _]
      | [([] | _ :: _ :: _); _; _; _] ) ) ->
    Misc.fatal_errorf
      "Closure_conversion.convert_primitive: Wrong arity for quaternary \
       primitive %a (%a)"
      Printlambda.primitive prim H.print_list_of_lists_of_simple_or_prim args
  | ( ( Pignore | Psequand | Psequor | Pbytes_of_string | Pbytes_to_string
      | Parray_of_iarray | Parray_to_iarray | Prunstack | Pperform | Presume
      | Preperform ),
      _ ) ->
    Misc.fatal_errorf
      "[%a] should have been removed by [Lambda_to_flambda.transform_primitive]"
      Printlambda.primitive prim
  | Pgetglobal _, _ | Pgetpredef _, _ ->
    Misc.fatal_errorf
      "[%a] should have been handled by [Closure_conversion.close_primitive]"
      Printlambda.primitive prim

module Acc = Closure_conversion_aux.Acc
module Expr_with_acc = Closure_conversion_aux.Expr_with_acc

let convert_and_bind acc ~big_endian exn_cont ~register_const0
    (prim : L.primitive) ~(args : Simple.t list list) (dbg : Debuginfo.t)
    ~current_region ~current_ghost_region
    (cont : Acc.t -> Flambda.Named.t list -> Expr_with_acc.t) : Expr_with_acc.t
    =
  let exprs =
    convert_lprim ~big_endian prim args dbg ~current_region
      ~current_ghost_region
  in
  H.bind_recs acc exn_cont ~register_const0
    (H.maybe_create_unboxed_product exprs)
    dbg cont<|MERGE_RESOLUTION|>--- conflicted
+++ resolved
@@ -2806,15 +2806,10 @@
       | Pfloatarray_set_vec _ | Pfloat_array_set_vec _ | Pint_array_set_vec _
       | Punboxed_float_array_set_vec _ | Punboxed_float32_array_set_vec _
       | Punboxed_int32_array_set_vec _ | Punboxed_int64_array_set_vec _
-<<<<<<< HEAD
-      | Punboxed_nativeint_array_set_vec _ | Patomic_compare_set _
-      | Patomic_compare_exchange _ ),
-=======
       | Punboxed_nativeint_array_set_vec _ | Patomic_set_field _
       | Patomic_exchange_field _ | Patomic_fetch_add_field | Patomic_add_field
       | Patomic_sub_field | Patomic_land_field | Patomic_lxor_field
       | Patomic_lor_field ),
->>>>>>> 6db2b3bd
       ( []
       | [_]
       | [_; _]
