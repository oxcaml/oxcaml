(**************************************************************************)
(*                                                                        *)
(*                                 OCaml                                  *)
(*                                                                        *)
(*                       Pierre Chambart, OCamlPro                        *)
(*           Mark Shinwell and Leo White, Jane Street Europe              *)
(*                                                                        *)
(*   Copyright 2013--2019 OCamlPro SAS                                    *)
(*   Copyright 2014--2019 Jane Street Group LLC                           *)
(*                                                                        *)
(*   All rights reserved.  This file is distributed under the terms of    *)
(*   the GNU Lesser General Public License version 2.1, with the          *)
(*   special exception on linking described in the file LICENSE.          *)
(*                                                                        *)
(**************************************************************************)

module H = Lambda_to_flambda_primitives_helpers
module K = Flambda_kind
module I = K.Standard_int
module I_or_f = K.Standard_int_or_float
module L = Lambda
module P = Flambda_primitive

let convert_integer_comparison (comp : L.integer_comparison) :
    P.signed_or_unsigned P.comparison =
  match comp with
<<<<<<< HEAD
  | Ceq -> Eq
  | Cne -> Neq
  | Clt -> Lt Signed
  | Cgt -> Gt Signed
  | Cle -> Le Signed
  | Cge -> Ge Signed
=======
  | Ceq -> Phys_equal Eq
  | Cne -> Phys_equal Neq
  | Clt -> Int_comp (Tagged_immediate, Yielding_bool (Lt Signed))
  | Cgt -> Int_comp (Tagged_immediate, Yielding_bool (Gt Signed))
  | Cle -> Int_comp (Tagged_immediate, Yielding_bool (Le Signed))
  | Cge -> Int_comp (Tagged_immediate, Yielding_bool (Ge Signed))
>>>>>>> 3b595799

let convert_float_comparison (comp : L.float_comparison) : unit P.comparison =
  match comp with
  | CFeq -> Eq
  | CFneq -> Neq
  | CFlt -> Lt ()
  | CFgt -> Gt ()
  | CFle -> Le ()
  | CFge -> Ge ()
  | CFnlt | CFngt | CFnle | CFnge ->
    Misc.fatal_error
      "Negated floating-point comparisons should have been removed by \
       [Lambda_to_flambda]"

let boxable_number_of_boxed_integer (bint : L.boxed_integer) :
    K.Boxable_number.t =
  match bint with
  | Boxed_nativeint -> Naked_nativeint
  | Boxed_int32 -> Naked_int32
  | Boxed_int64 -> Naked_int64

let standard_int_of_unboxed_integer : L.unboxed_integer -> K.Standard_int.t =
  function
  | Unboxed_int8 -> Naked_int8
  | Unboxed_int16 -> Naked_int16
  | Unboxed_int32 -> Naked_int32
  | Unboxed_nativeint -> Naked_nativeint
  | Unboxed_int -> Naked_immediate
  | Unboxed_int64 -> Naked_int64

let standard_int_or_float_of_unboxed_integer (ubint : L.unboxed_integer) :
    K.Standard_int_or_float.t =
  match ubint with
  | Unboxed_int -> Naked_immediate
  | Unboxed_nativeint -> Naked_nativeint
  | Unboxed_int8 -> Naked_int8
  | Unboxed_int16 -> Naked_int16
  | Unboxed_int32 -> Naked_int32
  | Unboxed_int64 -> Naked_int64

<<<<<<< HEAD
=======
let standard_int_or_float_of_boxed_integer bint =
  standard_int_or_float_of_unboxed_integer (Primitive.unboxed_integer bint)

let convert_unboxed_integer_comparison_prim (kind : L.unboxed_integer)
    (comp : L.integer_comparison) : P.binary_primitive =
  let kind = standard_int_of_unboxed_integer kind in
  match comp with
  | Ceq -> Int_comp (kind, Yielding_bool Eq)
  | Cne -> Int_comp (kind, Yielding_bool Neq)
  | Clt -> Int_comp (kind, Yielding_bool (Lt Signed))
  | Cgt -> Int_comp (kind, Yielding_bool (Gt Signed))
  | Cle -> Int_comp (kind, Yielding_bool (Le Signed))
  | Cge -> Int_comp (kind, Yielding_bool (Ge Signed))

>>>>>>> 3b595799
let standard_int_or_float_of_peek_or_poke (layout : L.peek_or_poke) :
    K.Standard_int_or_float.t =
  match layout with
  | Ppp_tagged_immediate -> Tagged_immediate
  | Ppp_unboxed_float32 -> Naked_float32
  | Ppp_unboxed_float -> Naked_float
  | Ppp_unboxed_int8 -> Naked_int8
  | Ppp_unboxed_int16 -> Naked_int16
  | Ppp_unboxed_int32 -> Naked_int32
  | Ppp_unboxed_int64 -> Naked_int64
  | Ppp_unboxed_nativeint -> Naked_nativeint

let vec_accessor_width ~aligned = function
  | L.Boxed_vec128 -> P.One_twenty_eight { aligned }
  | L.Boxed_vec256 -> P.Two_fifty_six { aligned }
  | L.Boxed_vec512 -> P.Five_twelve { aligned }

let vec_kind = function
  | L.Boxed_vec128 -> Vector_types.Kind.Vec128
  | L.Boxed_vec256 -> Vector_types.Kind.Vec256
  | L.Boxed_vec512 -> Vector_types.Kind.Vec512

let convert_block_access_field_kind i_or_p : P.Block_access_field_kind.t =
  match i_or_p with L.Immediate -> Immediate | L.Pointer -> Any_value

let convert_block_access_field_kind_from_value_kind
    ({ raw_kind; nullable = _ } : L.value_kind) : P.Block_access_field_kind.t =
  match raw_kind with
  | Pintval -> Immediate
  | Pvariant { consts = _; non_consts } -> (
    match non_consts with [] -> Immediate | _ :: _ -> Any_value)
  | Pgenval | Pboxedfloatval _ | Pboxedintval _ | Parrayval _
  | Pboxedvectorval _ ->
    Any_value

let convert_init_or_assign (i_or_a : L.initialization_or_assignment) :
    P.Init_or_assign.t =
  match i_or_a with
  | Assignment mode -> Assignment (Alloc_mode.For_assignments.from_lambda mode)
  | Heap_initialization -> Initialization
  | Root_initialization ->
    Misc.fatal_error "[Root_initialization] should not appear in Flambda input"

let convert_block_shape (shape : L.block_shape) ~num_fields =
  match shape with
  | None -> List.init num_fields (fun _field -> K.With_subkind.any_value)
  | Some shape ->
    let shape_length = List.length shape in
    if num_fields <> shape_length
    then
      Misc.fatal_errorf
        "Flambda_arity.of_block_shape: num_fields is %d yet the shape has %d \
         fields"
        num_fields shape_length;
    List.map K.With_subkind.from_lambda_value_kind shape

let check_float_array_optimisation_enabled name =
  if not (Flambda_features.flat_float_array ())
  then
    Misc.fatal_errorf
      "[%s] is not expected when the float array optimisation is disabled" name
      ()

type converted_array_kind =
  | Array_kind of P.Array_kind.t
  | Float_array_opt_dynamic

let convert_array_kind (kind : L.array_kind) : converted_array_kind =
  match kind with
  | Pgenarray ->
    check_float_array_optimisation_enabled "Pgenarray";
    Float_array_opt_dynamic
  | Paddrarray -> Array_kind Values
  | Pintarray -> Array_kind Immediates
  | Pfloatarray | Punboxedfloatarray Unboxed_float64 -> Array_kind Naked_floats
  | Punboxedfloatarray Unboxed_float32 -> Array_kind Naked_float32s
<<<<<<< HEAD
  | Punboxedintarray (Unboxed_int8 | Unboxed_int16 | Unboxed_int) ->
=======
  | Punboxedintarray (Unboxed_int8 | Unboxed_int16) ->
>>>>>>> 3b595799
    Misc.unboxed_small_int_arrays_are_not_implemented ()
  | Punboxedintarray Unboxed_int32 -> Array_kind Naked_int32s
  | Punboxedintarray Unboxed_int64 -> Array_kind Naked_int64s
  | Punboxedintarray Unboxed_nativeint -> Array_kind Naked_nativeints
  | Punboxedvectorarray Unboxed_vec128 -> Array_kind Naked_vec128s
  | Punboxedvectorarray Unboxed_vec256 -> Array_kind Naked_vec256s
  | Punboxedvectorarray Unboxed_vec512 -> Array_kind Naked_vec512s
  | Pgcscannableproductarray kinds ->
    let rec convert_kind (kind : L.scannable_product_element_kind) :
        P.Array_kind.t =
      match kind with
      | Pint_scannable -> Immediates
      | Paddr_scannable -> Values
      | Pproduct_scannable kinds ->
        Unboxed_product (List.map convert_kind kinds)
    in
    Array_kind (Unboxed_product (List.map convert_kind kinds))
  | Pgcignorableproductarray kinds ->
    let rec convert_kind (kind : L.ignorable_product_element_kind) :
        P.Array_kind.t =
      match kind with
      | Pint_ignorable -> Immediates
      | Punboxedfloat_ignorable Unboxed_float32 -> Naked_float32s
      | Punboxedfloat_ignorable Unboxed_float64 -> Naked_floats
<<<<<<< HEAD
      | Punboxedint_ignorable (Unboxed_int8 | Unboxed_int16 | Unboxed_int) ->
=======
      | Punboxedint_ignorable (Unboxed_int8 | Unboxed_int16) ->
>>>>>>> 3b595799
        Misc.unboxed_small_int_arrays_are_not_implemented ()
      | Punboxedint_ignorable Unboxed_int32 -> Naked_int32s
      | Punboxedint_ignorable Unboxed_int64 -> Naked_int64s
      | Punboxedint_ignorable Unboxed_nativeint -> Naked_nativeints
      | Pproduct_ignorable kinds ->
        Unboxed_product (List.map convert_kind kinds)
    in
    Array_kind (Unboxed_product (List.map convert_kind kinds))

let convert_array_kind_for_length kind : P.Array_kind_for_length.t =
  match convert_array_kind kind with
  | Array_kind array_kind -> Array_kind array_kind
  | Float_array_opt_dynamic -> Float_array_opt_dynamic

module Array_ref_kind = struct
  (* CR mshinwell/ncourant: just use [P.Array_ref_kind.t] if that can be
     engineered, and the same for the set kind. *)
  type no_float_array_opt =
    | Immediates
    | Values
    | Naked_floats
    | Naked_float32s
    | Naked_int32s
    | Naked_int64s
    | Naked_nativeints
    | Naked_vec128s
    | Naked_vec256s
    | Naked_vec512s
    | Unboxed_product of no_float_array_opt list

  type t =
    | No_float_array_opt of no_float_array_opt
    | Naked_floats_to_be_boxed of L.locality_mode
end

type converted_array_ref_kind =
  | Array_ref_kind of Array_ref_kind.t
  | Float_array_opt_dynamic_ref of L.locality_mode

let convert_array_ref_kind (kind : L.array_ref_kind) : converted_array_ref_kind
    =
  match kind with
  | Pgenarray_ref mode ->
    (* CR mshinwell: We can't check this because of the translations of
       primitives for Obj.size, Obj.field and Obj.set_field, which can be used
       both on arrays and blocks. We should probably propagate the "%obj_..."
       primitives which these functions use all the way to the middle end. Then
       this check could be reinstated for all normal cases.

       check_float_array_optimisation_enabled (); *)
    Float_array_opt_dynamic_ref mode
  | Paddrarray_ref -> Array_ref_kind (No_float_array_opt Values)
  | Pintarray_ref -> Array_ref_kind (No_float_array_opt Immediates)
  | Pfloatarray_ref mode -> Array_ref_kind (Naked_floats_to_be_boxed mode)
  | Punboxedfloatarray_ref Unboxed_float64 ->
    Array_ref_kind (No_float_array_opt Naked_floats)
  | Punboxedfloatarray_ref Unboxed_float32 ->
    Array_ref_kind (No_float_array_opt Naked_float32s)
<<<<<<< HEAD
  | Punboxedintarray_ref (Unboxed_int8 | Unboxed_int16 | Unboxed_int) ->
=======
  | Punboxedintarray_ref (Unboxed_int8 | Unboxed_int16) ->
>>>>>>> 3b595799
    Misc.unboxed_small_int_arrays_are_not_implemented ()
  | Punboxedintarray_ref Unboxed_int32 ->
    Array_ref_kind (No_float_array_opt Naked_int32s)
  | Punboxedintarray_ref Unboxed_int64 ->
    Array_ref_kind (No_float_array_opt Naked_int64s)
  | Punboxedintarray_ref Unboxed_nativeint ->
    Array_ref_kind (No_float_array_opt Naked_nativeints)
  | Punboxedvectorarray_ref Unboxed_vec128 ->
    Array_ref_kind (No_float_array_opt Naked_vec128s)
  | Punboxedvectorarray_ref Unboxed_vec256 ->
    Array_ref_kind (No_float_array_opt Naked_vec256s)
  | Punboxedvectorarray_ref Unboxed_vec512 ->
    Array_ref_kind (No_float_array_opt Naked_vec512s)
  | Pgcscannableproductarray_ref kinds ->
    let rec convert_kind (kind : L.scannable_product_element_kind) :
        Array_ref_kind.no_float_array_opt =
      match kind with
      | Pint_scannable -> Immediates
      | Paddr_scannable -> Values
      | Pproduct_scannable kinds ->
        Unboxed_product (List.map convert_kind kinds)
    in
    Array_ref_kind
      (No_float_array_opt (Unboxed_product (List.map convert_kind kinds)))
  | Pgcignorableproductarray_ref kinds ->
    let rec convert_kind (kind : L.ignorable_product_element_kind) :
        Array_ref_kind.no_float_array_opt =
      match kind with
      | Pint_ignorable -> Immediates
      | Punboxedfloat_ignorable Unboxed_float32 -> Naked_float32s
      | Punboxedfloat_ignorable Unboxed_float64 -> Naked_floats
<<<<<<< HEAD
      | Punboxedint_ignorable (Unboxed_int8 | Unboxed_int16 | Unboxed_int) ->
=======
      | Punboxedint_ignorable (Unboxed_int8 | Unboxed_int16) ->
>>>>>>> 3b595799
        Misc.unboxed_small_int_arrays_are_not_implemented ()
      | Punboxedint_ignorable Unboxed_int32 -> Naked_int32s
      | Punboxedint_ignorable Unboxed_int64 -> Naked_int64s
      | Punboxedint_ignorable Unboxed_nativeint -> Naked_nativeints
      | Pproduct_ignorable kinds ->
        Unboxed_product (List.map convert_kind kinds)
    in
    Array_ref_kind
      (No_float_array_opt (Unboxed_product (List.map convert_kind kinds)))

let rec convert_unboxed_product_array_ref_kind
    (kind : Array_ref_kind.no_float_array_opt) : P.Array_kind.t =
  match kind with
  | Immediates -> Immediates
  | Values -> Values
  | Naked_floats -> Naked_floats
  | Naked_float32s -> Naked_float32s
  | Naked_int32s -> Naked_int32s
  | Naked_int64s -> Naked_int64s
  | Naked_nativeints -> Naked_nativeints
  | Naked_vec128s -> Naked_vec128s
  | Naked_vec256s -> Naked_vec256s
  | Naked_vec512s -> Naked_vec512s
  | Unboxed_product kinds ->
    Unboxed_product (List.map convert_unboxed_product_array_ref_kind kinds)

let convert_array_ref_kind_to_array_kind (array_ref_kind : Array_ref_kind.t) :
    P.Array_kind.t =
  match array_ref_kind with
  | Naked_floats_to_be_boxed _ -> Naked_floats
  | No_float_array_opt nfo -> (
    match nfo with
    | Values -> Values
    | Immediates -> Immediates
    | Naked_floats -> Naked_floats
    | Naked_float32s -> Naked_float32s
    | Naked_int32s -> Naked_int32s
    | Naked_int64s -> Naked_int64s
    | Naked_nativeints -> Naked_nativeints
    | Naked_vec128s -> Naked_vec128s
    | Naked_vec256s -> Naked_vec256s
    | Naked_vec512s -> Naked_vec512s
    | Unboxed_product kinds ->
      Unboxed_product (List.map convert_unboxed_product_array_ref_kind kinds))

let convert_array_ref_kind_for_length array_ref_kind : P.Array_kind_for_length.t
    =
  match convert_array_ref_kind array_ref_kind with
  | Float_array_opt_dynamic_ref _ -> Float_array_opt_dynamic
  | Array_ref_kind array_ref_kind -> (
    match array_ref_kind with
    | Naked_floats_to_be_boxed _ -> Array_kind Naked_floats
    | No_float_array_opt nfo -> (
      match nfo with
      | Values -> Array_kind Values
      | Immediates -> Array_kind Immediates
      | Naked_floats -> Array_kind Naked_floats
      | Naked_float32s -> Array_kind Naked_float32s
      | Naked_int32s -> Array_kind Naked_int32s
      | Naked_int64s -> Array_kind Naked_int64s
      | Naked_nativeints -> Array_kind Naked_nativeints
      | Naked_vec128s -> Array_kind Naked_vec128s
      | Naked_vec256s -> Array_kind Naked_vec256s
      | Naked_vec512s -> Array_kind Naked_vec512s
      | Unboxed_product kinds ->
        Array_kind
          (Unboxed_product
             (List.map convert_unboxed_product_array_ref_kind kinds))))

module Array_set_kind = struct
  type no_float_array_opt =
    | Immediates
    | Values of P.Init_or_assign.t
    | Naked_floats
    | Naked_float32s
    | Naked_int32s
    | Naked_int64s
    | Naked_nativeints
    | Naked_vec128s
    | Naked_vec256s
    | Naked_vec512s
    | Unboxed_product of no_float_array_opt list

  type t =
    | No_float_array_opt of no_float_array_opt
    | Naked_floats_to_be_unboxed
end

type converted_array_set_kind =
  | Array_set_kind of Array_set_kind.t
  | Float_array_opt_dynamic_set of Alloc_mode.For_assignments.t

let convert_array_set_kind (kind : L.array_set_kind) : converted_array_set_kind
    =
  match kind with
  | Pgenarray_set mode ->
    (* CR mshinwell: see CR in [convert_array_ref_kind] above

       check_float_array_optimisation_enabled (); *)
    Float_array_opt_dynamic_set (Alloc_mode.For_assignments.from_lambda mode)
  | Paddrarray_set mode ->
    Array_set_kind
      (No_float_array_opt
         (Values (Assignment (Alloc_mode.For_assignments.from_lambda mode))))
  | Pintarray_set -> Array_set_kind (No_float_array_opt Immediates)
  | Pfloatarray_set -> Array_set_kind Naked_floats_to_be_unboxed
  | Punboxedfloatarray_set Unboxed_float64 ->
    Array_set_kind (No_float_array_opt Naked_floats)
  | Punboxedfloatarray_set Unboxed_float32 ->
    Array_set_kind (No_float_array_opt Naked_float32s)
<<<<<<< HEAD
  | Punboxedintarray_set (Unboxed_int8 | Unboxed_int16 | Unboxed_int) ->
=======
  | Punboxedintarray_set (Unboxed_int8 | Unboxed_int16) ->
>>>>>>> 3b595799
    Misc.unboxed_small_int_arrays_are_not_implemented ()
  | Punboxedintarray_set Unboxed_int32 ->
    Array_set_kind (No_float_array_opt Naked_int32s)
  | Punboxedintarray_set Unboxed_int64 ->
    Array_set_kind (No_float_array_opt Naked_int64s)
  | Punboxedintarray_set Unboxed_nativeint ->
    Array_set_kind (No_float_array_opt Naked_nativeints)
  | Punboxedvectorarray_set Unboxed_vec128 ->
    Array_set_kind (No_float_array_opt Naked_vec128s)
  | Punboxedvectorarray_set Unboxed_vec256 ->
    Array_set_kind (No_float_array_opt Naked_vec256s)
  | Punboxedvectorarray_set Unboxed_vec512 ->
    Array_set_kind (No_float_array_opt Naked_vec512s)
  | Pgcscannableproductarray_set (mode, kinds) ->
    let rec convert_kind (kind : L.scannable_product_element_kind) :
        Array_set_kind.no_float_array_opt =
      match kind with
      | Pint_scannable -> Immediates
      | Paddr_scannable ->
        Values (Assignment (Alloc_mode.For_assignments.from_lambda mode))
      | Pproduct_scannable kinds ->
        Unboxed_product (List.map convert_kind kinds)
    in
    Array_set_kind
      (No_float_array_opt (Unboxed_product (List.map convert_kind kinds)))
  | Pgcignorableproductarray_set kinds ->
    let rec convert_kind (kind : L.ignorable_product_element_kind) :
        Array_set_kind.no_float_array_opt =
      match kind with
      | Pint_ignorable -> Immediates
      | Punboxedfloat_ignorable Unboxed_float32 -> Naked_float32s
      | Punboxedfloat_ignorable Unboxed_float64 -> Naked_floats
<<<<<<< HEAD
      | Punboxedint_ignorable (Unboxed_int8 | Unboxed_int16 | Unboxed_int) ->
=======
      | Punboxedint_ignorable (Unboxed_int8 | Unboxed_int16) ->
>>>>>>> 3b595799
        Misc.unboxed_small_int_arrays_are_not_implemented ()
      | Punboxedint_ignorable Unboxed_int32 -> Naked_int32s
      | Punboxedint_ignorable Unboxed_int64 -> Naked_int64s
      | Punboxedint_ignorable Unboxed_nativeint -> Naked_nativeints
      | Pproduct_ignorable kinds ->
        Unboxed_product (List.map convert_kind kinds)
    in
    Array_set_kind
      (No_float_array_opt (Unboxed_product (List.map convert_kind kinds)))

let rec convert_unboxed_product_array_set_kind
    (kind : Array_set_kind.no_float_array_opt) : P.Array_kind.t =
  match kind with
  | Immediates -> Immediates
  | Values _init_or_assign -> Values
  | Naked_floats -> Naked_floats
  | Naked_float32s -> Naked_float32s
  | Naked_int32s -> Naked_int32s
  | Naked_int64s -> Naked_int64s
  | Naked_nativeints -> Naked_nativeints
  | Naked_vec128s -> Naked_vec128s
  | Naked_vec256s -> Naked_vec256s
  | Naked_vec512s -> Naked_vec512s
  | Unboxed_product kinds ->
    Unboxed_product (List.map convert_unboxed_product_array_set_kind kinds)

let convert_array_set_kind_to_array_kind (array_set_kind : Array_set_kind.t) :
    P.Array_kind.t =
  match array_set_kind with
  | Naked_floats_to_be_unboxed -> Naked_floats
  | No_float_array_opt nfo -> (
    match nfo with
    | Values _ -> Values
    | Immediates -> Immediates
    | Naked_floats -> Naked_floats
    | Naked_float32s -> Naked_float32s
    | Naked_int32s -> Naked_int32s
    | Naked_int64s -> Naked_int64s
    | Naked_nativeints -> Naked_nativeints
    | Naked_vec128s -> Naked_vec128s
    | Naked_vec256s -> Naked_vec256s
    | Naked_vec512s -> Naked_vec512s
    | Unboxed_product kinds ->
      Unboxed_product (List.map convert_unboxed_product_array_set_kind kinds))

let convert_array_set_kind_for_length array_set_kind : P.Array_kind_for_length.t
    =
  match convert_array_set_kind array_set_kind with
  | Float_array_opt_dynamic_set _ -> Float_array_opt_dynamic
  | Array_set_kind Naked_floats_to_be_unboxed -> Array_kind Naked_floats
  | Array_set_kind (No_float_array_opt nfo) -> (
    match nfo with
    | Values _ -> Array_kind Values
    | Immediates -> Array_kind Immediates
    | Naked_floats -> Array_kind Naked_floats
    | Naked_float32s -> Array_kind Naked_float32s
    | Naked_int32s -> Array_kind Naked_int32s
    | Naked_int64s -> Array_kind Naked_int64s
    | Naked_nativeints -> Array_kind Naked_nativeints
    | Naked_vec128s -> Array_kind Naked_vec128s
    | Naked_vec256s -> Array_kind Naked_vec256s
    | Naked_vec512s -> Array_kind Naked_vec512s
    | Unboxed_product kinds ->
      Array_kind
        (Unboxed_product (List.map convert_unboxed_product_array_set_kind kinds))
    )

type converted_duplicate_array_kind =
  | Duplicate_array_kind of P.Duplicate_array_kind.t
  | Float_array_opt_dynamic

let convert_array_kind_to_duplicate_array_kind (kind : L.array_kind) :
    converted_duplicate_array_kind =
  match kind with
  | Pgenarray ->
    check_float_array_optimisation_enabled "Pgenarray";
    Float_array_opt_dynamic
  | Paddrarray -> Duplicate_array_kind Values
  | Pintarray -> Duplicate_array_kind Immediates
  | Pfloatarray | Punboxedfloatarray Unboxed_float64 ->
    Duplicate_array_kind (Naked_floats { length = None })
  | Punboxedfloatarray Unboxed_float32 ->
    Duplicate_array_kind (Naked_float32s { length = None })
<<<<<<< HEAD
  | Punboxedintarray (Unboxed_int8 | Unboxed_int16 | Unboxed_int) ->
=======
  | Punboxedintarray (Unboxed_int8 | Unboxed_int16) ->
>>>>>>> 3b595799
    Misc.unboxed_small_int_arrays_are_not_implemented ()
  | Punboxedintarray Unboxed_int32 ->
    Duplicate_array_kind (Naked_int32s { length = None })
  | Punboxedintarray Unboxed_int64 ->
    Duplicate_array_kind (Naked_int64s { length = None })
  | Punboxedintarray Unboxed_nativeint ->
    Duplicate_array_kind (Naked_nativeints { length = None })
  | Punboxedvectorarray Unboxed_vec128 ->
    Duplicate_array_kind (Naked_vec128s { length = None })
  | Punboxedvectorarray Unboxed_vec256 ->
    Duplicate_array_kind (Naked_vec256s { length = None })
  | Punboxedvectorarray Unboxed_vec512 ->
    Duplicate_array_kind (Naked_vec512s { length = None })
  | Pgcscannableproductarray _ | Pgcignorableproductarray _ ->
    Misc.fatal_error
      "Lambda_to_flambda_primitives.convert_array_kind_to_duplicate_array_kind: \
       unimplemented"

let convert_field_read_semantics (sem : L.field_read_semantics) : Mutability.t =
  match sem with Reads_agree -> Immutable | Reads_vary -> Mutable

let bigarray_dim_bound b dimension =
  H.Prim (Unary (Bigarray_length { dimension }, b))

let tag_int (arg : H.expr_primitive) : H.expr_primitive =
  Unary (Tag_immediate, Prim arg)

let untag_int (arg : H.simple_or_prim) : H.simple_or_prim =
  Prim (Unary (Untag_immediate, arg))

let unbox_float32 (arg : H.simple_or_prim) : H.simple_or_prim =
  Prim (Unary (Unbox_number K.Boxable_number.Naked_float32, arg))

let box_float32 (mode : L.locality_mode) (arg : H.expr_primitive)
    ~current_region : H.expr_primitive =
  Unary
    ( Box_number
        ( K.Boxable_number.Naked_float32,
          Alloc_mode.For_allocations.from_lambda mode ~current_region ),
      Prim arg )

let box_float (mode : L.locality_mode) (arg : H.expr_primitive) ~current_region
    : H.expr_primitive =
  Unary
    ( Box_number
        ( K.Boxable_number.Naked_float,
          Alloc_mode.For_allocations.from_lambda mode ~current_region ),
      Prim arg )

let unbox_float (arg : H.simple_or_prim) : H.simple_or_prim =
  Prim (Unary (Unbox_number K.Boxable_number.Naked_float, arg))

let box_bint bi mode (arg : H.expr_primitive) ~current_region : H.expr_primitive
    =
  Unary
    ( Box_number
        ( boxable_number_of_boxed_integer bi,
          Alloc_mode.For_allocations.from_lambda mode ~current_region ),
      Prim arg )

let unbox_bint bi (arg : H.simple_or_prim) : H.simple_or_prim =
  Prim (Unary (Unbox_number (boxable_number_of_boxed_integer bi), arg))

let box_vec128 mode (arg : H.expr_primitive) ~current_region : H.expr_primitive
    =
  Unary
    ( Box_number
        ( Naked_vec128,
          Alloc_mode.For_allocations.from_lambda mode ~current_region ),
      Prim arg )

let unbox_vec128 (arg : H.simple_or_prim) : H.simple_or_prim =
  Prim (Unary (Unbox_number Naked_vec128, arg))

let box_vec256 mode (arg : H.expr_primitive) ~current_region : H.expr_primitive
    =
  Unary
    ( Box_number
        ( Naked_vec256,
          Alloc_mode.For_allocations.from_lambda mode ~current_region ),
      Prim arg )

let unbox_vec256 (arg : H.simple_or_prim) : H.simple_or_prim =
  Prim (Unary (Unbox_number Naked_vec256, arg))

let box_vec512 mode (arg : H.expr_primitive) ~current_region : H.expr_primitive
    =
  Unary
    ( Box_number
        ( Naked_vec512,
          Alloc_mode.For_allocations.from_lambda mode ~current_region ),
      Prim arg )

let unbox_vec512 (arg : H.simple_or_prim) : H.simple_or_prim =
  Prim (Unary (Unbox_number Naked_vec512, arg))

let convert_index_to_tagged_int ~index ~(index_kind : Lambda.array_index_kind) =
  match index_kind with
  | Ptagged_int_index -> index
  | Punboxed_int_index ubint ->
    H.Prim
      (Unary
         ( Num_conv
             { src = standard_int_or_float_of_unboxed_integer ubint;
               dst = Tagged_immediate
             },
           index ))

let convert_index_to_untagged_int ~index ~(index_kind : Lambda.array_index_kind)
    =
  let src : I_or_f.t =
    match index_kind with
    | Ptagged_int_index -> Tagged_immediate
    | Punboxed_int_index ubint -> standard_int_or_float_of_unboxed_integer ubint
  in
  H.Prim (Unary (Num_conv { src; dst = Naked_immediate }, index))

let check_non_negative_imm imm prim_name =
  if not (Targetint_31_63.is_non_negative imm)
  then
    Misc.fatal_errorf "%s with negative index %a" prim_name
      Targetint_31_63.print imm

(* Smart constructor for checked accesses *)
let checked_access ~dbg ~primitive ~conditions : H.expr_primitive =
  Checked
    { primitive;
      validity_conditions = conditions;
      failure = Index_out_of_bounds;
      dbg
    }

let checked_alignment ~dbg ~primitive ~conditions : H.expr_primitive =
  Checked
    { primitive;
      validity_conditions = conditions;
      failure = Address_was_misaligned;
      dbg
    }

let check_bound ~(index_kind : Lambda.array_index_kind) ~(bound_kind : I.t)
    ~index ~bound : H.expr_primitive =
  let index_kind =
    match index_kind with
    | Ptagged_int_index -> I.Tagged_immediate
    | Punboxed_int_index width -> standard_int_of_unboxed_integer width
  in
  let comp_kind : I.t =
    match index_kind, bound_kind with
    | Tagged_immediate, Tagged_immediate -> Tagged_immediate
    | Naked_int64, _ | _, Naked_int64 -> Naked_int64
    | ( ( Naked_nativeint | Tagged_immediate | Naked_immediate | Naked_int32
        | Naked_int16 | Naked_int8 ),
        ( Naked_nativeint | Tagged_immediate | Naked_immediate | Naked_int32
        | Naked_int16 | Naked_int8 ) ) ->
      Naked_nativeint
  in
  let conv x ~src =
    if I.equal src comp_kind
    then x
    else
      let src = I_or_f.of_standard_int src in
      let dst = I_or_f.of_standard_int comp_kind in
      H.Prim (Unary (Num_conv { src; dst }, x))
  in
  let index = conv index ~src:index_kind in
  let bound = conv bound ~src:bound_kind in
  Binary (Int_comp (comp_kind, Yielding_bool (Lt Unsigned)), index, bound)

(* This computes the maximum of a given value [x] with zero, in an optimized
   way. It takes as named argument the size (in bytes) of an integer register on
   the target architecture.

   It is equivalent to the `max_or_zero` function in `cmm_helpers.ml` *)
let max_with_zero ~size_int x =
  let register_bitsize_minus_one =
    H.Simple
      (Simple.const
         (Reg_width_const.naked_immediate
            (Targetint_31_63.of_int ((size_int * 8) - 1))))
  in
  let sign =
    H.Prim
      (Binary (Int_shift (Naked_nativeint, Asr), x, register_bitsize_minus_one))
  in
  let minus_one =
    H.Simple
      (Simple.const
         (Reg_width_const.naked_nativeint (Targetint_32_64.of_int (-1))))
  in
  let sign_negation =
    H.Prim (Binary (Int_arith (Naked_nativeint, Xor), sign, minus_one))
  in
  let ret =
    H.Prim (Binary (Int_arith (Naked_nativeint, And), sign_negation, x))
  in
  ret

(* actual (strict) upper bound for an index in a string-like read/write *)
let actual_max_length_for_string_like_access_as_nativeint ~size_int
    ~(access_size : Flambda_primitive.string_accessor_width) length =
  (* offset to subtract from the length depending on the size of the
     read/write *)
  let length_offset_of_size size =
    let offset =
      match (size : Flambda_primitive.string_accessor_width) with
      | Eight -> 0
      | Sixteen -> 1
      | Thirty_two | Single -> 3
      | Sixty_four -> 7
      | One_twenty_eight _ -> 15
      | Two_fifty_six _ -> 31
      | Five_twelve _ -> 63
    in
    Targetint_32_64.of_int offset
  in
  (* We need to convert the length into a naked_nativeint because the optimised
     version of the max_with_zero function needs to be on machine-width integers
     to work (or at least on an integer number of bytes to work). *)
  let length =
    H.Prim
      (Unary (Num_conv { src = Naked_immediate; dst = Naked_nativeint }, length))
  in
  match access_size with
  | Eight -> length (* micro-optimization *)
  | Sixteen | Thirty_two | Single | Sixty_four | One_twenty_eight _
  | Two_fifty_six _ | Five_twelve _ ->
    let offset = length_offset_of_size access_size in
    let reduced_length =
      H.Prim
        (Binary
           ( Int_arith (Naked_nativeint, Sub),
             length,
             Simple (Simple.const (Reg_width_const.naked_nativeint offset)) ))
    in
    max_with_zero ~size_int reduced_length

(* String-like validity conditions *)

let string_like_access_validity_condition ~size_int ~access_size ~length
    ~index_kind index : H.expr_primitive =
  check_bound ~index_kind ~bound_kind:Naked_nativeint ~index
    ~bound:
      (actual_max_length_for_string_like_access_as_nativeint ~size_int
         ~access_size length)

let string_or_bytes_access_validity_condition ~size_int str kind access_size
    ~index_kind index : H.expr_primitive =
  string_like_access_validity_condition ~index_kind index ~size_int ~access_size
    ~length:(Prim (Unary (String_length kind, str)))

let bigstring_access_validity_condition ~size_int big_str access_size
    ~index_kind index : H.expr_primitive =
  string_like_access_validity_condition ~index_kind index ~size_int ~access_size
    ~length:(bigarray_dim_bound big_str 1)

let bigstring_alignment_validity_condition bstr alignment tagged_index :
    H.expr_primitive =
  Binary
    ( Int_comp (I.Naked_immediate, Yielding_bool Eq),
      Prim
        (Binary (Bigarray_get_alignment alignment, bstr, untag_int tagged_index)),
      Simple Simple.untagged_const_zero )

let checked_string_or_bytes_access ~dbg ~size_int ~access_size ~primitive kind
    string ~index_kind index =
  (match (access_size : P.string_accessor_width) with
  | Eight | Sixteen | Thirty_two | Single | Sixty_four
  | One_twenty_eight { aligned = false }
  | Two_fifty_six { aligned = false }
  | Five_twelve { aligned = false } ->
    ()
  | One_twenty_eight { aligned = true }
  | Two_fifty_six { aligned = true }
  | Five_twelve { aligned = true } ->
    Misc.fatal_error
      "flambda2 cannot yet check string/bytes aligned access safety");
  checked_access ~dbg ~primitive
    ~conditions:
      [ string_or_bytes_access_validity_condition ~size_int string kind
          access_size ~index_kind index ]

let checked_bigstring_access ~dbg ~size_int ~access_size ~primitive arg1
    ~index_kind arg2 =
  let primitive =
    match (access_size : P.string_accessor_width) with
    | One_twenty_eight { aligned = true } ->
      checked_alignment ~dbg ~primitive
        ~conditions:
          [ bigstring_alignment_validity_condition arg1 16
              (convert_index_to_tagged_int ~index:arg2 ~index_kind) ]
    | Two_fifty_six { aligned = true } ->
      checked_alignment ~dbg ~primitive
        ~conditions:
          [ bigstring_alignment_validity_condition arg1 32
              (convert_index_to_tagged_int ~index:arg2 ~index_kind) ]
    | Five_twelve { aligned = true } ->
      checked_alignment ~dbg ~primitive
        ~conditions:
          [ bigstring_alignment_validity_condition arg1 64
              (convert_index_to_tagged_int ~index:arg2 ~index_kind) ]
    | Eight | Sixteen | Thirty_two | Single | Sixty_four
    | One_twenty_eight { aligned = false }
    | Two_fifty_six { aligned = false }
    | Five_twelve { aligned = false } ->
      primitive
  in
  checked_access ~dbg ~primitive
    ~conditions:
      [ bigstring_access_validity_condition ~size_int arg1 access_size
          ~index_kind arg2 ]

(* String-like loads *)
let string_like_load ~dbg ~unsafe
    ~(access_size : Flambda_primitive.string_accessor_width) ~size_int
    (kind : P.string_like_value) mode ~boxed string ~index_kind index
    ~current_region =
  let unsafe_load =
    let index = convert_index_to_untagged_int ~index ~index_kind in
    let wrap =
      match access_size, mode with
      | (Eight | Sixteen), None ->
        assert (not boxed);
        tag_int
      | Thirty_two, Some mode ->
        if boxed then box_bint Boxed_int32 mode ~current_region else Fun.id
      | Single, Some mode ->
        if boxed then box_float32 mode ~current_region else Fun.id
      | Sixty_four, Some mode ->
        if boxed then box_bint Boxed_int64 mode ~current_region else Fun.id
      | One_twenty_eight _, Some mode ->
        if boxed then box_vec128 mode ~current_region else Fun.id
      | Two_fifty_six _, Some mode ->
        if boxed then box_vec256 mode ~current_region else Fun.id
      | Five_twelve _, Some mode ->
        if boxed then box_vec512 mode ~current_region else Fun.id
      | (Eight | Sixteen), Some _
      | ( ( Thirty_two | Single | Sixty_four | One_twenty_eight _
          | Two_fifty_six _ | Five_twelve _ ),
          None ) ->
        Misc.fatal_error "Inconsistent alloc_mode for string or bytes load"
    in
    wrap (Binary (String_or_bigstring_load (kind, access_size), string, index))
  in
  if unsafe
  then unsafe_load
  else
    let check_access =
      match kind with
      | String -> checked_string_or_bytes_access String
      | Bytes -> checked_string_or_bytes_access Bytes
      | Bigstring -> checked_bigstring_access
    in
    check_access ~dbg ~size_int ~access_size ~primitive:unsafe_load string
      ~index_kind index

let get_header obj mode ~current_region =
  let wrap hd = box_bint Boxed_nativeint mode hd ~current_region in
  wrap (Unary (Get_header, obj))

(* Bytes-like set *)
let bytes_like_set ~dbg ~unsafe
    ~(access_size : Flambda_primitive.string_accessor_width) ~size_int
    (kind : P.bytes_like_value) ~boxed bytes ~index_kind index new_value =
  let unsafe_set =
    let index = convert_index_to_untagged_int ~index ~index_kind in
    let wrap =
      match access_size with
      | Eight | Sixteen ->
        assert (not boxed);
        untag_int
      | Thirty_two -> if boxed then unbox_bint Boxed_int32 else Fun.id
      | Single -> if boxed then unbox_float32 else Fun.id
      | Sixty_four -> if boxed then unbox_bint Boxed_int64 else Fun.id
      | One_twenty_eight _ -> if boxed then unbox_vec128 else Fun.id
      | Two_fifty_six _ -> if boxed then unbox_vec256 else Fun.id
      | Five_twelve _ -> if boxed then unbox_vec512 else Fun.id
    in
    H.Ternary
      (Bytes_or_bigstring_set (kind, access_size), bytes, index, wrap new_value)
  in
  if unsafe
  then unsafe_set
  else
    let check_access =
      match kind with
      | Bytes -> checked_string_or_bytes_access Bytes
      | Bigstring -> checked_bigstring_access
    in
    check_access ~dbg ~size_int ~access_size ~primitive:unsafe_set bytes
      ~index_kind index

(* Array bounds checks *)

(* The following function constructs bounds checks based on two things:

   1. The array length kind, which specifies the representation of the array,
   including any unboxed product types. This kind is used to establish the
   starting field index in the runtime value where the access(es) is/are going
   to occur, in addition to how many fields are going to be accessed at a
   minimum. "How many fields" is always one except in the case where unboxed
   products are involved: in such cases, more than one field may be accessed.
   "At a minimum" only applies for vector reinterpret operations as described
   next; in all other cases this number is exact.

   2. The [num_consecutive_elements_being_accessed]. "Elements" here refers to
   the non-unarized elements as the user sees via the array get/set primitives.
   This value is always 1 except in the case where the array operation is in
   fact really a reinterpret operation with a vector input or output (for
   example an array of naked floats being read as a 128-bit vector of such
   floats). In these latter cases the value of
   [num_consecutive_elements_being_accessed] may be greater than 1. This value
   may not be greater than 1 if unboxed products are involved, at present. *)

(* CR mshinwell: When considering vectors and unboxed products, we should think
   again about whether the abstractions/concepts here can be improved. *)
let multiple_word_array_access_validity_condition array ~size_int
    array_length_kind (index_kind : L.array_index_kind)
    ~num_consecutive_elements_being_accessed ~index =
  let width_in_scalars_per_access =
    P.Array_kind_for_length.width_in_scalars array_length_kind
  in
  assert (width_in_scalars_per_access >= 1);
  let length_tagged = H.Prim (Unary (Array_length array_length_kind, array)) in
  if num_consecutive_elements_being_accessed < 1
  then
    Misc.fatal_errorf
      "Invalid num_consecutive_elements_being_accessed value: %d"
      num_consecutive_elements_being_accessed
  else if width_in_scalars_per_access > 1
          && num_consecutive_elements_being_accessed > 1
  then
    Misc.fatal_error
      "Unboxed product arrays cannot involve vector accesses at present"
  else if width_in_scalars_per_access = 1
          && num_consecutive_elements_being_accessed = 1
  then
    (* Ensure good code generation in the common case. *)
    check_bound ~index_kind ~bound_kind:Tagged_immediate ~index
      ~bound:length_tagged
  else
    let length_untagged = untag_int length_tagged in
    let reduced_length_untagged =
      if num_consecutive_elements_being_accessed = 1
      then length_untagged
      else
        (* This is used for vector accesses, where no unarization is
           involved. *)
        H.Prim
          (Binary
             ( Int_arith (Naked_immediate, Sub),
               length_untagged,
               Simple
                 (Simple.untagged_const_int
                    (Targetint_31_63.of_int
                       (num_consecutive_elements_being_accessed - 1))) ))
    in
    (* We need to convert the length into a naked_nativeint because the
       optimised version of the max_with_zero function needs to be on
       machine-width integers to work (or at least on an integer number of bytes
       to work). *)
    let reduced_length_nativeint =
      H.Prim
        (Unary
           ( Num_conv { src = Naked_immediate; dst = Naked_nativeint },
             reduced_length_untagged ))
    in
    let nativeint_bound = max_with_zero ~size_int reduced_length_nativeint in
    let nativeint_bound : H.simple_or_prim =
      if width_in_scalars_per_access = 1
      then nativeint_bound
      else
        (* This is used for unboxed product accesses. [index] is in non-unarized
           terms and we don't touch it, to avoid risks of overflow. Instead we
           compute the non-unarized bound, then compare against that. *)
        Prim
          (Binary
             ( Int_arith (Naked_nativeint, Div),
               nativeint_bound,
               Simple
                 (Simple.const
                    (Reg_width_const.naked_nativeint
                       (Targetint_32_64.of_int width_in_scalars_per_access))) ))
    in
    check_bound ~index_kind ~bound_kind:Naked_nativeint ~index
      ~bound:nativeint_bound

(* Array vector load/store *)
(* CR mshinwell: it seems like these could be folded into the normal array
   load/store functions below *)

let array_vector_access_validity_condition array ~size_int
    ~(vec_kind : Vector_types.Kind.t) (array_kind : P.Array_kind.t) index =
  let size_of_element =
    match array_kind with
    | Naked_vec128s -> 16
    | Naked_vec256s -> 32
    | Naked_vec512s -> 64
    | Naked_floats | Immediates | Naked_int64s | Naked_nativeints -> 8
    | Naked_int32s | Naked_float32s -> 4
    | Values ->
      Misc.fatal_error
        "Attempted to load/store a SIMD vector from/to a value array."
    | Unboxed_product _ ->
      (* CR mshinwell: support unboxed products involving vectors? *)
      Misc.fatal_error
        "Attempted to load/store a SIMD vector from/to an unboxed product \
         array, which is not yet supported."
  in
  let size_of_access =
    match vec_kind with Vec128 -> 16 | Vec256 -> 32 | Vec512 -> 64
  in
  let num_consecutive_elements_being_accessed =
    (size_of_access + (size_of_element - 1)) / size_of_element
  in
  multiple_word_array_access_validity_condition array ~size_int
    (Array_kind array_kind) Ptagged_int_index
    ~num_consecutive_elements_being_accessed ~index

let check_array_vector_access ~dbg ~size_int ~array array_kind ~index ~vec_kind
    primitive : H.expr_primitive =
  checked_access ~primitive
    ~conditions:
      [ array_vector_access_validity_condition ~size_int ~vec_kind array
          array_kind index ]
    ~dbg

let array_like_load_vec ~dbg ~size_int ~unsafe ~mode ~boxed ~current_region
    ~(vec_kind : Vector_types.Kind.t) array_kind array ~index_kind index =
  let index = convert_index_to_tagged_int ~index ~index_kind in
  let load_kind, box =
    match vec_kind with
    | Vec128 -> P.Array_load_kind.Naked_vec128s, box_vec128
    | Vec256 -> P.Array_load_kind.Naked_vec256s, box_vec256
    | Vec512 -> P.Array_load_kind.Naked_vec512s, box_vec512
  in
  let primitive =
    H.Binary (Array_load (array_kind, load_kind, Mutable), array, index)
  in
  let primitive =
    if boxed then box mode ~current_region primitive else primitive
  in
  if unsafe
  then primitive
  else
    check_array_vector_access ~dbg ~size_int ~array array_kind ~index ~vec_kind
      primitive

let array_like_set_vec ~dbg ~size_int ~unsafe ~boxed
    ~(vec_kind : Vector_types.Kind.t) array_kind array ~index_kind index
    new_value =
  let index = convert_index_to_tagged_int ~index ~index_kind in
  let set_kind, unbox =
    match vec_kind with
    | Vec128 -> P.Array_set_kind.Naked_vec128s, unbox_vec128
    | Vec256 -> P.Array_set_kind.Naked_vec256s, unbox_vec256
    | Vec512 -> P.Array_set_kind.Naked_vec512s, unbox_vec512
  in
  let new_value = if boxed then unbox new_value else new_value in
  let primitive =
    H.Ternary (Array_set (array_kind, set_kind), array, index, new_value)
  in
  if unsafe
  then primitive
  else
    check_array_vector_access ~dbg ~size_int ~array array_kind ~index ~vec_kind
      primitive

(* Bigarray accesses *)
let bigarray_box_or_tag_raw_value_to_read kind alloc_mode =
  let error what =
    Misc.fatal_errorf "Don't know how to box %s after reading it in a bigarray"
      what
  in
  match P.Bigarray_kind.element_kind kind with
  | Value -> Fun.id
  | Naked_number Naked_immediate -> fun arg -> H.Unary (Tag_immediate, Prim arg)
  | Naked_number Naked_float32 ->
    fun arg -> H.Unary (Box_number (Naked_float32, alloc_mode), Prim arg)
  | Naked_number Naked_float ->
    fun arg -> H.Unary (Box_number (Naked_float, alloc_mode), Prim arg)
  | Naked_number Naked_int8 ->
<<<<<<< HEAD
    fun arg ->
      H.Unary (Num_conv { src = Naked_int8; dst = Tagged_immediate }, Prim arg)
=======
    (* CR lthls: we should consider using a variant of Tag_int/Untag_int instead
       of Num_conv

       jvanburen: Num_conv is well-defined in to_cmm. If anything I would think
       we could remove Tag_int/Untag_int since they're totally subsumed by
       Num_conv.

       ccasin: FWIW, I tend to agree with lthls here that being more explicit
       about what kind of conversion this is would be clearer *)
    fun arg ->
     H.Unary (Num_conv { src = Naked_int8; dst = Tagged_immediate }, Prim arg)
>>>>>>> 3b595799
  | Naked_number Naked_int16 ->
    fun arg ->
      H.Unary (Num_conv { src = Naked_int16; dst = Tagged_immediate }, Prim arg)
  | Naked_number Naked_int32 ->
    fun arg -> H.Unary (Box_number (Naked_int32, alloc_mode), Prim arg)
  | Naked_number Naked_int64 ->
    fun arg -> H.Unary (Box_number (Naked_int64, alloc_mode), Prim arg)
  | Naked_number Naked_nativeint ->
    fun arg -> H.Unary (Box_number (Naked_nativeint, alloc_mode), Prim arg)
  | Naked_number Naked_vec128 ->
    fun arg -> H.Unary (Box_number (Naked_vec128, alloc_mode), Prim arg)
  | Naked_number Naked_vec256 ->
    fun arg -> H.Unary (Box_number (Naked_vec256, alloc_mode), Prim arg)
  | Naked_number Naked_vec512 ->
    fun arg -> H.Unary (Box_number (Naked_vec512, alloc_mode), Prim arg)
  | Region -> error "a region expression"
  | Rec_info -> error "recursion info"

let bigarray_unbox_or_untag_value_to_store kind =
  let error what =
    Misc.fatal_errorf "Don't know how to unbox %s to store it in a bigarray"
      what
  in
  match P.Bigarray_kind.element_kind kind with
  | Value -> Fun.id
  | Naked_number Naked_immediate ->
    fun arg -> H.Prim (Unary (Untag_immediate, arg))
  | Naked_number Naked_float32 ->
    fun arg -> H.Prim (Unary (Unbox_number Naked_float32, arg))
  | Naked_number Naked_float ->
    fun arg -> H.Prim (Unary (Unbox_number Naked_float, arg))
  | Naked_number Naked_int8 ->
    fun arg ->
      H.Prim
        (Unary (Num_conv { src = Tagged_immediate; dst = Naked_int8 }, arg))
  | Naked_number Naked_int16 ->
    fun arg ->
      H.Prim
        (Unary (Num_conv { src = Tagged_immediate; dst = Naked_int16 }, arg))
  | Naked_number Naked_int32 ->
    fun arg -> H.Prim (Unary (Unbox_number Naked_int32, arg))
  | Naked_number Naked_int64 ->
    fun arg -> H.Prim (Unary (Unbox_number Naked_int64, arg))
  | Naked_number Naked_nativeint ->
    fun arg -> H.Prim (Unary (Unbox_number Naked_nativeint, arg))
  | Naked_number Naked_vec128 ->
    fun arg -> H.Prim (Unary (Unbox_number Naked_vec128, arg))
  | Naked_number Naked_vec256 ->
    fun arg -> H.Prim (Unary (Unbox_number Naked_vec256, arg))
  | Naked_number Naked_vec512 ->
    fun arg -> H.Prim (Unary (Unbox_number Naked_vec512, arg))
  | Region -> error "a region expression"
  | Rec_info -> error "recursion info"

(* CR Gbury: this function in effect duplicates the bigarray_length access: one
   is done in the validity check, and one in the final offset computation,
   whereas cmmgen let-binds this access. It might matter for the performance,
   although the processor cache might make it not matter at all. *)
let bigarray_indexing layout b args =
  let num_dim = List.length args in
  let rec aux dim delta_dim = function
    | [] -> assert false
    | [index] ->
      let bound = bigarray_dim_bound b dim in
      let check =
        check_bound ~index_kind:Ptagged_int_index ~bound_kind:Naked_immediate
          ~index ~bound
      in
      [check], index
    | index :: r ->
      let checks, rem = aux (dim + delta_dim) delta_dim r in
      let bound = bigarray_dim_bound b dim in
      let check =
        check_bound ~index_kind:Ptagged_int_index ~bound_kind:Naked_immediate
          ~index ~bound
      in
      (* CR gbury: because we tag bound, and the tagged multiplication untags
         it, we might be left with a needless zero-extend here. *)
      let tmp =
        H.Prim
          (Binary
             ( Int_arith (I.Tagged_immediate, Mul),
               rem,
               Prim (Unary (Tag_immediate, bound)) ))
      in
      let offset =
        H.Prim (Binary (Int_arith (I.Tagged_immediate, Add), tmp, index))
      in
      check :: checks, offset
  in
  match (layout : P.Bigarray_layout.t) with
  | C -> aux num_dim (-1) (List.rev args)
  | Fortran ->
    aux 1 1
      (List.map
         (fun idx ->
           H.Prim
             (Binary
                ( Int_arith (I.Tagged_immediate, Sub),
                  idx,
                  H.Simple (Simple.const_int Targetint_31_63.one) )))
         args)

let bigarray_access ~dbg ~unsafe ~access layout b indexes =
  let num_dim = List.length indexes in
  let checks, offset = bigarray_indexing layout b indexes in
  let primitive = access num_dim offset in
  if unsafe
  then primitive
  else checked_access ~dbg ~conditions:checks ~primitive

let bigarray_load ~dbg ~unsafe kind layout b indexes =
  let access num_dim offset =
    H.Binary (Bigarray_load (num_dim, kind, layout), b, offset)
  in
  bigarray_access ~dbg ~unsafe ~access layout b indexes

let bigarray_set ~dbg ~unsafe kind layout b indexes value =
  let access num_dim offset =
    H.Ternary (Bigarray_set (num_dim, kind, layout), b, offset, value)
  in
  bigarray_access ~dbg ~unsafe ~access layout b indexes

(* Array accesses *)
let array_access_validity_condition array array_kind index
    ~(index_kind : L.array_index_kind) ~size_int =
  [ multiple_word_array_access_validity_condition array ~size_int array_kind
      index_kind ~num_consecutive_elements_being_accessed:1 ~index ]

let check_array_access ~dbg ~array array_kind ~index ~index_kind ~size_int
    primitive : H.expr_primitive =
  checked_access ~primitive
    ~conditions:
      (array_access_validity_condition array array_kind index ~index_kind
         ~size_int)
    ~dbg

let compute_array_indexes ~index ~num_elts =
  if num_elts <= 0 then Misc.fatal_errorf "Illegal num_elts value: %d" num_elts;
  List.init num_elts (fun offset ->
      assert (offset >= 0);
      if offset = 0
      then index
      else
        H.Prim
          (Binary
             ( Int_arith (Tagged_immediate, Add),
               index,
               Simple (Simple.const_int (Targetint_31_63.of_int offset)) )))

let rec array_load_unsafe ~array ~index ~(mut : Lambda.mutable_flag) array_kind
    (array_ref_kind : Array_ref_kind.t) ~current_region : H.expr_primitive list
    =
  (* CR mshinwell/ncourant: can we avoid taking [array_kind] here? *)
  let mut' : Mutability.t =
    match mut with
    | Immutable | Immutable_unique -> Immutable
    | Mutable -> Mutable
  in
  match array_ref_kind with
  | Naked_floats_to_be_boxed mode ->
    [ box_float mode
        (Binary (Array_load (array_kind, Naked_floats, mut'), array, index))
        ~current_region ]
  | No_float_array_opt (Unboxed_product array_ref_kinds) ->
    let rec unarize_kind (array_ref_kind : Array_ref_kind.no_float_array_opt) :
        Array_ref_kind.t list =
      match array_ref_kind with
      | Immediates -> [Array_ref_kind.No_float_array_opt Immediates]
      | Values -> [Array_ref_kind.No_float_array_opt Values]
      | Naked_floats -> [Array_ref_kind.No_float_array_opt Naked_floats]
      | Naked_float32s -> [Array_ref_kind.No_float_array_opt Naked_float32s]
      | Naked_int32s -> [Array_ref_kind.No_float_array_opt Naked_int32s]
      | Naked_int64s -> [Array_ref_kind.No_float_array_opt Naked_int64s]
      | Naked_nativeints -> [Array_ref_kind.No_float_array_opt Naked_nativeints]
      | Naked_vec128s -> [Array_ref_kind.No_float_array_opt Naked_vec128s]
      | Naked_vec256s -> [Array_ref_kind.No_float_array_opt Naked_vec256s]
      | Naked_vec512s -> [Array_ref_kind.No_float_array_opt Naked_vec512s]
      | Unboxed_product kinds -> List.concat_map unarize_kind kinds
    in
    let unarized = List.concat_map unarize_kind array_ref_kinds in
    let index : H.expr_primitive =
      let multiplier =
        List.length unarized |> Targetint_31_63.of_int |> Simple.const_int
      in
      Binary (Int_arith (Tagged_immediate, Mul), index, Simple multiplier)
    in
    let indexes =
      (* Reminder: all of the unarized components are machine word width. *)
      compute_array_indexes ~index:(Prim index) ~num_elts:(List.length unarized)
    in
    List.concat_map
      (fun (index, array_ref_kind) ->
        array_load_unsafe ~array ~index ~mut array_kind array_ref_kind
          ~current_region)
      (List.combine indexes unarized)
  | No_float_array_opt
      (( Immediates | Values | Naked_floats | Naked_float32s | Naked_int32s
       | Naked_int64s | Naked_nativeints | Naked_vec128s | Naked_vec256s
       | Naked_vec512s ) as nfo) ->
    let array_load_kind : P.Array_load_kind.t =
      match nfo with
      | Immediates -> Immediates
      | Values -> Values
      | Naked_floats -> Naked_floats
      | Naked_float32s -> Naked_float32s
      | Naked_int32s -> Naked_int32s
      | Naked_int64s -> Naked_int64s
      | Naked_nativeints -> Naked_nativeints
      | Naked_vec128s -> Naked_vec128s
      | Naked_vec256s -> Naked_vec256s
      | Naked_vec512s -> Naked_vec512s
      | Unboxed_product _ -> assert false
    in
    [Binary (Array_load (array_kind, array_load_kind, mut'), array, index)]

let array_load_unsafe ~array ~index ~mut array_kind array_load_kind
    ~current_region =
  array_load_unsafe ~array ~index ~mut array_kind array_load_kind
    ~current_region
  |> H.maybe_create_unboxed_product

let rec array_set_unsafe dbg ~array ~index array_kind
    (array_set_kind : Array_set_kind.t) ~new_values : H.expr_primitive list =
  let[@local] normal_case array_set_kind new_values =
    match new_values with
    | [new_value] ->
      [ H.Ternary
          (Array_set (array_kind, array_set_kind), array, index, new_value) ]
    | [] | _ :: _ ->
      Misc.fatal_errorf "Wrong arity for array_set_unsafe in normal_case:@ %a"
        Debuginfo.print_compact dbg
  in
  match array_set_kind with
  | Naked_floats_to_be_unboxed ->
    normal_case Naked_floats (List.map unbox_float new_values)
  | No_float_array_opt (Unboxed_product array_set_kinds) ->
    let rec unarize_kind (array_set_kind : Array_set_kind.no_float_array_opt) :
        Array_set_kind.t list =
      match array_set_kind with
      | Immediates -> [Array_set_kind.No_float_array_opt Immediates]
      | Values init_or_assign ->
        [Array_set_kind.No_float_array_opt (Values init_or_assign)]
      | Naked_floats -> [Array_set_kind.No_float_array_opt Naked_floats]
      | Naked_float32s -> [Array_set_kind.No_float_array_opt Naked_float32s]
      | Naked_int32s -> [Array_set_kind.No_float_array_opt Naked_int32s]
      | Naked_int64s -> [Array_set_kind.No_float_array_opt Naked_int64s]
      | Naked_nativeints -> [Array_set_kind.No_float_array_opt Naked_nativeints]
      | Naked_vec128s -> [Array_set_kind.No_float_array_opt Naked_vec128s]
      | Naked_vec256s -> [Array_set_kind.No_float_array_opt Naked_vec256s]
      | Naked_vec512s -> [Array_set_kind.No_float_array_opt Naked_vec512s]
      | Unboxed_product kinds -> List.concat_map unarize_kind kinds
    in
    let unarized = List.concat_map unarize_kind array_set_kinds in
    let index : H.expr_primitive =
      let multiplier =
        List.length unarized |> Targetint_31_63.of_int |> Simple.const_int
      in
      Binary (Int_arith (Tagged_immediate, Mul), index, Simple multiplier)
    in
    let indexes =
      (* Reminder: all of the unarized components are machine word width. *)
      compute_array_indexes ~index:(Prim index) ~num_elts:(List.length unarized)
    in
    if List.compare_lengths indexes new_values <> 0
    then
      Misc.fatal_errorf "Wrong arity for unboxed product array_set_unsafe:@ %a"
        Debuginfo.print_compact dbg;
    (* CR mshinwell: should these be set in reverse order, to match the
       evaluation order? *)
    [ H.Sequence
        (List.concat_map
           (fun (index, (array_set_kind, new_value)) ->
             array_set_unsafe dbg ~array ~index array_kind array_set_kind
               ~new_values:[new_value])
           (List.combine indexes (List.combine unarized new_values))) ]
  | No_float_array_opt
      (( Immediates | Values _ | Naked_floats | Naked_float32s | Naked_int32s
       | Naked_int64s | Naked_nativeints | Naked_vec128s | Naked_vec256s
       | Naked_vec512s ) as nfo) -> (
    match nfo with
    | Immediates -> normal_case Immediates new_values
    | Values init_or_assign -> normal_case (Values init_or_assign) new_values
    | Naked_floats -> normal_case Naked_floats new_values
    | Naked_float32s -> normal_case Naked_float32s new_values
    | Naked_int32s -> normal_case Naked_int32s new_values
    | Naked_int64s -> normal_case Naked_int64s new_values
    | Naked_nativeints -> normal_case Naked_nativeints new_values
    | Naked_vec128s -> normal_case Naked_vec128s new_values
    | Naked_vec256s -> normal_case Naked_vec256s new_values
    | Naked_vec512s -> normal_case Naked_vec512s new_values
    | Unboxed_product _ -> assert false)

let array_set_unsafe dbg ~array ~index array_kind array_set_kind ~new_values =
  array_set_unsafe dbg ~array ~index array_kind array_set_kind ~new_values
  |> H.maybe_create_unboxed_product

let[@inline always] match_on_array_ref_kind ~array array_ref_kind f :
    H.expr_primitive =
  match convert_array_ref_kind array_ref_kind with
  | Array_ref_kind array_ref_kind ->
    let array_kind = convert_array_ref_kind_to_array_kind array_ref_kind in
    f array_kind array_ref_kind
  | Float_array_opt_dynamic_ref mode ->
    (* CR keryan: we should push the ITE as low as possible to avoid duplicating
       too much *)
    If_then_else
      ( Unary (Is_flat_float_array, array),
        f P.Array_kind.Naked_floats
          (Array_ref_kind.Naked_floats_to_be_boxed mode),
        f P.Array_kind.Values
          (Array_ref_kind.No_float_array_opt Values : Array_ref_kind.t),
        (* There are never any unboxed products in this case, so we always have
           a singleton. *)
        [K.With_subkind.any_value] )

let[@inline always] match_on_array_set_kind ~array array_set_kind f :
    H.expr_primitive =
  match convert_array_set_kind array_set_kind with
  | Array_set_kind array_set_kind ->
    let array_kind = convert_array_set_kind_to_array_kind array_set_kind in
    f array_kind array_set_kind
  | Float_array_opt_dynamic_set mode ->
    (* CR keryan: we should push the ITE as low as possible to avoid duplicating
       too much *)
    If_then_else
      ( Unary (Is_flat_float_array, array),
        f P.Array_kind.Naked_floats Array_set_kind.Naked_floats_to_be_unboxed,
        f P.Array_kind.Values
          (Array_set_kind.No_float_array_opt (Values (Assignment mode))
            : Array_set_kind.t),
        (* There are never any unboxed products in this case, so we always have
           a singleton. *)
        [K.With_subkind.tagged_immediate] )

let opaque layout arg ~middle_end_only : H.expr_primitive list =
  let kinds = Flambda_arity.unarize (Flambda_arity.from_lambda_list [layout]) in
  if List.compare_lengths kinds arg <> 0
  then
    Misc.fatal_error
      "Popaque/Pobj_magic layout does not have the same length as unarized \
       argument";
  List.map2
    (fun arg_component kind : H.expr_primitive ->
      let kind = K.With_subkind.kind kind in
      Unary (Opaque_identity { middle_end_only; kind }, arg_component))
    arg kinds

let rec static_cast ~(src : L.any_locality_mode Scalar.t)
    ~(dst : L.locality_mode Scalar.t) (arg : H.simple_or_prim) ~current_region :
    H.simple_or_prim =
  if Stdlib.( = ) src (Scalar.ignore_locality dst)
  then arg
  else
    match src, dst with
    | Value src, dst ->
      let arg : H.expr_primitive =
        match (src : L.any_locality_mode Scalar.Width.t) with
        | Integral (Taggable Int8) ->
          (* CR jvanburen: Untagging int8/16 is not the sleekest. we should be
             able to untag without a Num_conv primitive, maybe by making
             subkinds of Tagged_immediate *)
          Unary
            ( Num_conv { src = Naked_immediate; dst = Naked_int8 },
              Prim (Unary (Untag_immediate, arg)) )
        | Integral (Taggable Int16) ->
          Unary
            ( Num_conv { src = Naked_immediate; dst = Naked_int16 },
              Prim (Unary (Untag_immediate, arg)) )
        | Integral (Taggable Int) -> Unary (Untag_immediate, arg)
        | Floating (Float32 Any_locality_mode) ->
          Unary (Unbox_number Naked_float32, arg)
        | Floating (Float64 Any_locality_mode) ->
          Unary (Unbox_number Naked_float, arg)
        | Integral (Boxable (Int32 Any_locality_mode)) ->
          Unary (Unbox_number Naked_int32, arg)
        | Integral (Boxable (Nativeint Any_locality_mode)) ->
          Unary (Unbox_number Naked_nativeint, arg)
        | Integral (Boxable (Int64 Any_locality_mode)) ->
          Unary (Unbox_number Naked_int64, arg)
      in
      static_cast (H.Prim arg) ~src:(Scalar.Maybe_naked.Naked src) ~dst
        ~current_region
    | src, Value dst -> (
      let arg =
        let dst = Scalar.Maybe_naked.Naked (Scalar.Width.ignore_locality dst) in
        if Stdlib.( = ) src dst
        then arg
        else static_cast arg ~src ~dst ~current_region
      in
      let box_number width mode : H.simple_or_prim =
        let mode =
          Alloc_mode.For_allocations.from_lambda mode ~current_region
        in
        Prim (Unary (Box_number (width, mode), arg))
      in
      match (dst : L.locality_mode Scalar.Width.t) with
      | Floating (Float32 mode) -> box_number Naked_float32 mode
      | Floating (Float64 mode) -> box_number Naked_float mode
      | Integral (Boxable (Int32 mode)) -> box_number Naked_int32 mode
      | Integral (Boxable (Nativeint mode)) -> box_number Naked_nativeint mode
      | Integral (Boxable (Int64 mode)) -> box_number Naked_int64 mode
      | Integral (Taggable width) ->
        let arg : H.simple_or_prim =
          let dst = I_or_f.Naked_immediate in
          match (width : Scalar.Integral.Taggable.Width.t) with
          | Int -> arg
          | Int16 -> Prim (Unary (Num_conv { src = Naked_int16; dst }, arg))
          | Int8 -> Prim (Unary (Num_conv { src = Naked_int8; dst }, arg))
        in
        Prim (Unary (Tag_immediate, arg)))
    | Naked src, Naked dst ->
      let standard_int_or_float_of_scalar_width :
          L.any_locality_mode Scalar.Width.t -> I_or_f.t = function
        | Integral (Taggable Int8) -> Naked_int8
        | Integral (Taggable Int16) -> Naked_int16
        | Integral (Taggable Int) -> Naked_immediate
        | Floating (Float32 Any_locality_mode) -> Naked_float32
        | Floating (Float64 Any_locality_mode) -> Naked_float
        | Integral (Boxable (Int32 Any_locality_mode)) -> Naked_int32
        | Integral (Boxable (Nativeint Any_locality_mode)) -> Naked_nativeint
        | Integral (Boxable (Int64 Any_locality_mode)) -> Naked_int64
      in
      let src = standard_int_or_float_of_scalar_width src in
      let dst = standard_int_or_float_of_scalar_width dst in
      Prim (Unary (Num_conv { src; dst }, arg))

let to_expr : H.simple_or_prim -> H.expr_primitive = function
  | Prim prim -> prim
  | Simple simple -> Simple simple

(* Primitive conversion *)
let convert_lprim ~big_endian (prim : L.primitive) (args : Simple.t list list)
    (dbg : Debuginfo.t) ~current_region ~current_ghost_region :
    H.expr_primitive list =
  let const width i = Simple.const_int_of_kind (I.to_kind width) i in
  let integral_width scalar =
    let of_width : _ Scalar.Integral.Width.t -> I.t = function
      | Taggable Int8 -> Naked_int8
      | Taggable Int16 -> Naked_int16
      | Taggable Int -> Naked_immediate
      | Boxable (Int32 _) -> Naked_int32
      | Boxable (Nativeint _) -> Naked_nativeint
      | Boxable (Int64 _) -> Naked_int64
    in
    match[@warning "-fragile-match"] (scalar : _ Scalar.Integral.t) with
    | Value (Taggable Int) ->
      (* Although the compiler would still work without it, we special-case
         tagged integers since since flambda has operators that operate directly
         on them. *)
      I.Tagged_immediate
    | Value width -> of_width width
    | Naked width -> of_width width
  in
  let floating_width : _ Scalar.Floating.t -> P.float_bitwidth = function
    | Value (Float64 _) | Naked (Float64 Any_locality_mode) -> Float64
    | Value (Float32 _) | Naked (Float32 Any_locality_mode) -> Float32
  in
  let integral_scalar : I.t -> _ Scalar.t = function
    | Tagged_immediate -> Value (Integral (Taggable Int))
    | Naked_immediate -> Naked (Integral (Taggable Int))
    | Naked_int8 -> Naked (Integral (Taggable Int8))
    | Naked_int16 -> Naked (Integral (Taggable Int16))
    | Naked_int32 -> Naked (Integral (Boxable (Int32 Any_locality_mode)))
    | Naked_nativeint ->
      Naked (Integral (Boxable (Nativeint Any_locality_mode)))
    | Naked_int64 -> Naked (Integral (Boxable (Int64 Any_locality_mode)))
  in
  let floating_scalar : P.float_bitwidth -> _ Scalar.t = function
    | Float64 -> Naked (Floating (Float64 Any_locality_mode))
    | Float32 -> Naked (Floating (Float32 Any_locality_mode))
  in
  let orig_args = args in
  let args =
    List.map (List.map (fun arg : H.simple_or_prim -> Simple arg)) args
  in
  let size_int =
    assert (Targetint.size mod 8 = 0);
    Targetint.size / 8
  in
  match prim, args with
  | Pphys_equal eq, [[arg1]; [arg2]] ->
    let eq : P.equality_comparison = match eq with Eq -> Eq | Noteq -> Neq in
    [tag_int (Binary (Phys_equal eq, arg1, arg2))]
  | Pmakeblock (tag, mutability, shape, mode), _ ->
    let args = List.flatten args in
    let mode = Alloc_mode.For_allocations.from_lambda mode ~current_region in
    let tag = Tag.Scannable.create_exn tag in
    let shape = convert_block_shape shape ~num_fields:(List.length args) in
    let mutability = Mutability.from_lambda mutability in
    [Variadic (Make_block (Values (tag, shape), mutability, mode), args)]
  | Pmakelazyblock lazy_tag, [[arg]] -> [Unary (Make_lazy lazy_tag, arg)]
  | Pmake_unboxed_product layouts, _ ->
    (* CR mshinwell: this should check the unarized lengths of [layouts] and
       [args] (like [Parray_element_size_in_bytes] below) *)
    if List.compare_lengths layouts args <> 0
    then
      Misc.fatal_errorf "Pmake_unboxed_product: expected %d arguments, got %d"
        (List.length layouts) (List.length args);
    List.map (fun arg : H.expr_primitive -> Simple arg) (List.flatten orig_args)
  | Punboxed_product_field (n, layouts), [_] ->
    let layouts_array = Array.of_list layouts in
    if n < 0 || n >= Array.length layouts_array
    then Misc.fatal_errorf "Invalid field index %d for Punboxed_product_field" n;
    let field_arity_component =
      (* N.B. The arity of the field being projected may in itself be an unboxed
         product. *)
      layouts_array.(n) |> Flambda_arity.Component_for_creation.from_lambda
    in
    let field_arity = Flambda_arity.create [field_arity_component] in
    let num_fields_prior_to_projected_fields =
      Misc.Stdlib.List.split_at n layouts
      |> fst
      |> List.map Flambda_arity.Component_for_creation.from_lambda
      |> Flambda_arity.create |> Flambda_arity.cardinal_unarized
    in
    let num_projected_fields = Flambda_arity.cardinal_unarized field_arity in
    let projected_args =
      List.hd orig_args |> Array.of_list
      |> (fun a ->
           Array.sub a num_fields_prior_to_projected_fields num_projected_fields)
      |> Array.to_list
    in
    List.map (fun arg : H.expr_primitive -> Simple arg) projected_args
  | Parray_element_size_in_bytes array_kind, [_witness] ->
    (* This is implemented as a unary primitive, but from our point of view it's
       actually nullary. *)
    let num_bytes =
      match array_kind with
      | Pgenarray | Paddrarray | Pintarray | Pfloatarray -> 8
      | Punboxedfloatarray Unboxed_float32 ->
        (* float32# arrays are packed *)
        4
      | Punboxedfloatarray Unboxed_float64 -> 8
<<<<<<< HEAD
      | Punboxedintarray (Unboxed_int8 | Unboxed_int16 | Unboxed_int) ->
=======
      | Punboxedintarray (Unboxed_int8 | Unboxed_int16) ->
>>>>>>> 3b595799
        Misc.unboxed_small_int_arrays_are_not_implemented ()
      | Punboxedintarray Unboxed_int32 ->
        (* int32# arrays are packed *)
        4
      | Punboxedintarray (Unboxed_int64 | Unboxed_nativeint) -> 8
      | Punboxedvectorarray Unboxed_vec128 -> 16
      | Punboxedvectorarray Unboxed_vec256 -> 32
      | Punboxedvectorarray Unboxed_vec512 -> 64
      | Pgcscannableproductarray _ | Pgcignorableproductarray _ ->
        (* All elements of unboxed product arrays are currently 8 bytes wide. *)
        L.count_initializers_array_kind array_kind * 8
    in
    [Simple (Simple.const_int (Targetint_31_63.of_int num_bytes))]
  | Pmakefloatblock (mutability, mode), _ ->
    let args = List.flatten args in
    let mode = Alloc_mode.For_allocations.from_lambda mode ~current_region in
    let mutability = Mutability.from_lambda mutability in
    [ Variadic
        (Make_block (Naked_floats, mutability, mode), List.map unbox_float args)
    ]
  | Pmakeufloatblock (mutability, mode), _ ->
    let args = List.flatten args in
    let mode = Alloc_mode.For_allocations.from_lambda mode ~current_region in
    let mutability = Mutability.from_lambda mutability in
    [Variadic (Make_block (Naked_floats, mutability, mode), args)]
  | Pmakemixedblock (tag, mutability, shape, mode), _ ->
    let shape =
      Mixed_block_shape.of_mixed_block_elements
        ~print_locality:(fun ppf () -> Format.fprintf ppf "()")
        shape
    in
    let args =
      let new_indexes_to_old_indexes =
        Mixed_block_shape.new_indexes_to_old_indexes shape
      in
      let args = List.flatten args |> Array.of_list in
      Array.init (Array.length args) (fun new_index ->
          args.(new_indexes_to_old_indexes.(new_index)))
      |> Array.to_list
    in
    let flattened_reordered_shape =
      Mixed_block_shape.flattened_reordered_shape shape
    in
    if List.length args <> Array.length flattened_reordered_shape
    then
      Misc.fatal_errorf
        "Pmakemixedblock: number of arguments (%d) is not consistent with \
         shape length (%d)"
        (List.length args)
        (Array.length flattened_reordered_shape);
    let args =
      List.mapi
        (fun new_index arg ->
          match flattened_reordered_shape.(new_index) with
          | Value _ | Float64 | Float32 | Bits8 | Bits16 | Bits32 | Bits64
          | Vec128 | Vec256 | Vec512 | Word ->
            arg
          | Float_boxed _ -> unbox_float arg)
        args
    in
    let mode = Alloc_mode.For_allocations.from_lambda mode ~current_region in
    let mutability = Mutability.from_lambda mutability in
    let tag = Tag.Scannable.create_exn tag in
    let kind_shape = K.Mixed_block_shape.from_mixed_block_shape shape in
    [Variadic (Make_block (Mixed (tag, kind_shape), mutability, mode), args)]
  | Pmakearray (lambda_array_kind, mutability, mode), _ -> (
    let args = List.flatten args in
    let mode = Alloc_mode.For_allocations.from_lambda mode ~current_region in
    let array_kind = convert_array_kind lambda_array_kind in
    let mutability = Mutability.from_lambda mutability in
    match array_kind with
    | Array_kind array_kind ->
      let args =
        match lambda_array_kind with
<<<<<<< HEAD
        | Punboxedintarray (Unboxed_int8 | Unboxed_int16 | Unboxed_int) ->
=======
        | Punboxedintarray (Unboxed_int8 | Unboxed_int16) ->
>>>>>>> 3b595799
          Misc.unboxed_small_int_arrays_are_not_implemented ()
        | Pgenarray | Paddrarray | Pintarray
        | Punboxedfloatarray (Unboxed_float64 | Unboxed_float32)
        | Punboxedintarray (Unboxed_int32 | Unboxed_int64 | Unboxed_nativeint)
        | Punboxedvectorarray (Unboxed_vec128 | Unboxed_vec256 | Unboxed_vec512)
        | Pgcscannableproductarray _ | Pgcignorableproductarray _ ->
          args
        | Pfloatarray -> List.map unbox_float args
      in
      [Variadic (Make_array (array_kind, mutability, mode), args)]
    | Float_array_opt_dynamic -> (
      (* If this is an empty array we can just give it array kind [Values].
         (Even empty flat float arrays have tag zero.) *)
      match args with
      | [] ->
        [ Variadic
            (Make_array (Values, Immutable, Alloc_mode.For_allocations.heap), [])
        ]
      | elt :: _ ->
        (* Test the first element to see if it's a boxed float: if it is, this
           array must be created as a flat float array. *)
        [ If_then_else
            ( Unary (Is_boxed_float, elt),
              Variadic
                ( Make_array (Naked_floats, mutability, mode),
                  List.map unbox_float args ),
              Variadic (Make_array (Values, mutability, mode), args),
              [K.With_subkind.any_value] ) ]))
  | Pmakearray_dynamic _, _ | Parrayblit _, _ ->
    Misc.fatal_error
      "Lambda_to_flambda_primitives.convert_lprim: Pmakearray_dynamic and \
       Parrayblit should have been expanded in [Lambda_to_lambda_transforms]"
  | Popaque layout, [arg] -> opaque layout arg ~middle_end_only:false
  | Pobj_magic layout, [arg] -> opaque layout arg ~middle_end_only:true
  | Pduprecord (repr, num_fields), [[arg]] ->
    let kind : P.Duplicate_block_kind.t =
      match repr with
      | Record_boxed _ ->
        Values
          { tag = Tag.Scannable.zero;
            length = Targetint_31_63.of_int num_fields
          }
      | Record_float | Record_ufloat ->
        Naked_floats { length = Targetint_31_63.of_int num_fields }
      | Record_inlined (_, Constructor_mixed _, _) | Record_mixed _ -> Mixed
      | Record_inlined
          ( Ordinary { runtime_tag; _ },
            Constructor_uniform_value,
            Variant_boxed _ ) ->
        Values
          { tag = Tag.Scannable.create_exn runtime_tag;
            length = Targetint_31_63.of_int num_fields
          }
      | Record_inlined (Extension _, shape, Variant_extensible) -> (
        match shape with
        | Constructor_uniform_value ->
          Values
            { tag = Tag.Scannable.zero;
              (* The "+1" is because there is an extra field containing the
                 hashed constructor. *)
              length = Targetint_31_63.of_int (num_fields + 1)
            }
        | Constructor_mixed _ ->
          (* CR layouts v5.9: support this *)
          Misc.fatal_error "Mixed blocks extensible variants are not supported")
      | Record_inlined (Extension _, _, _)
      | Record_inlined
          ( Ordinary _,
            _,
            (Variant_unboxed | Variant_extensible | Variant_with_null) )
      | Record_unboxed
      | Record_inlined (Null, _, _) ->
        Misc.fatal_errorf "Cannot handle record kind for Pduprecord: %a"
          Printlambda.primitive prim
    in
    [Unary (Duplicate_block { kind }, arg)]
  | Pnot, [[arg]] -> [Unary (Boolean_not, arg)]
  | Pscalar (Unary unary), [[arg]] -> (
    match unary with
    | Static_cast { src; dst } ->
      [to_expr (static_cast arg ~src ~dst ~current_region)]
    | Integral (outer, op) ->
      let width = integral_width outer in
      let outer = Scalar.integral outer in
      let arg =
        static_cast arg ~current_region
          ~src:(Scalar.ignore_locality outer)
          ~dst:(integral_scalar width)
      in
      let maybe_wrap =
        static_cast ~src:(integral_scalar width) ~dst:outer ~current_region
      in
      let result : H.expr_primitive =
        match op with
        | Bswap -> Unary (Int_arith (width, Swap_byte_endianness), arg)
        | Neg -> Binary (Int_arith (width, Sub), Simple (const width 0), arg)
        | Succ -> Binary (Int_arith (width, Add), arg, Simple (const width 1))
        | Pred -> Binary (Int_arith (width, Sub), arg, Simple (const width 1))
      in
      [to_expr (maybe_wrap (Prim result))]
    | Floating (outer, op) ->
      let width = floating_width outer in
      let outer = Scalar.floating outer in
      let arg =
        static_cast arg
          ~src:(Scalar.ignore_locality outer)
          ~dst:(floating_scalar width) ~current_region
      in
      let maybe_wrap =
        static_cast ~src:(floating_scalar width) ~dst:outer ~current_region
      in
      let result : H.expr_primitive =
        match op with
        | Neg -> Unary (Float_arith (width, Neg), arg)
        | Abs -> Unary (Float_arith (width, Abs), arg)
      in
      [to_expr (maybe_wrap (Prim result))])
  | Pscalar (Binary binary), [[arg1]; [arg2]] -> (
    match binary with
    | Integral (outer, op) ->
      let width = integral_width outer in
      let outer = Scalar.integral outer in
      let maybe_unwrap arg =
        static_cast arg ~current_region
          ~src:(Scalar.ignore_locality outer)
          ~dst:(integral_scalar width)
      in
      let arg1 = maybe_unwrap arg1 in
      let arg2 = maybe_unwrap arg2 in
      let maybe_wrap =
        static_cast ~src:(integral_scalar width) ~dst:outer ~current_region
      in
      let result : H.expr_primitive =
        let check_zero_division (operator : P.binary_int_arith_op) :
            H.expr_primitive =
          Checked
            { validity_conditions =
                [ Binary
                    ( Int_comp (width, Yielding_bool Neq),
                      arg2,
                      Simple (const width 0) ) ];
              primitive = Binary (Int_arith (width, operator), arg1, arg2);
              failure = Division_by_zero;
              dbg
            }
        in
        match op with
        | Add -> Binary (Int_arith (width, Add), arg1, arg2)
        | Sub -> Binary (Int_arith (width, Sub), arg1, arg2)
        | Mul -> Binary (Int_arith (width, Mul), arg1, arg2)
        | And -> Binary (Int_arith (width, And), arg1, arg2)
        | Or -> Binary (Int_arith (width, Or), arg1, arg2)
        | Xor -> Binary (Int_arith (width, Xor), arg1, arg2)
        | Div Unsafe -> Binary (Int_arith (width, Div), arg1, arg2)
        | Mod Unsafe -> Binary (Int_arith (width, Mod), arg1, arg2)
        | Div Safe -> check_zero_division Div
        | Mod Safe -> check_zero_division Mod
      in
      [to_expr (maybe_wrap (Prim result))]
    | Shift (outer, op, rhs) ->
      let width = integral_width outer in
      let outer = Scalar.integral outer in
      let arg1 =
        static_cast arg1
          ~src:(Scalar.ignore_locality outer)
          ~dst:(integral_scalar width) ~current_region
      in
      let int_scalar =
        Scalar.Maybe_naked.Value
          (Scalar.Integral.Width.Taggable Scalar.Integral.Taggable.Width.Int)
      in
      let naked_int_scalar =
        Scalar.Maybe_naked.Naked
          (Scalar.Integral.Width.Taggable Scalar.Integral.Taggable.Width.Int)
      in
      let arg2 =
        let src = match rhs with Int -> Scalar.integral int_scalar in
        static_cast arg2 ~src
          ~dst:(Scalar.integral naked_int_scalar)
          ~current_region
      in
      let maybe_wrap =
        static_cast ~src:(integral_scalar width) ~dst:outer ~current_region
      in
      let result : H.expr_primitive =
        match op with
        | Lsl -> Binary (Int_shift (width, Lsl), arg1, arg2)
        | Lsr -> Binary (Int_shift (width, Lsr), arg1, arg2)
        | Asr -> Binary (Int_shift (width, Asr), arg1, arg2)
      in
      [to_expr (maybe_wrap (Prim result))]
    | Floating (outer, op) ->
      let width = floating_width outer in
      let outer = Scalar.floating outer in
      let maybe_unwrap =
        static_cast ~current_region
          ~src:(Scalar.ignore_locality outer)
          ~dst:(floating_scalar width)
      in
      let maybe_wrap =
        static_cast ~src:(floating_scalar width) ~dst:outer ~current_region
      in
      let arg1 = maybe_unwrap arg1 in
      let arg2 = maybe_unwrap arg2 in
      let result : H.expr_primitive =
        match op with
        | Add -> Binary (Float_arith (width, Add), arg1, arg2)
        | Sub -> Binary (Float_arith (width, Sub), arg1, arg2)
        | Mul -> Binary (Float_arith (width, Mul), arg1, arg2)
        | Div -> Binary (Float_arith (width, Div), arg1, arg2)
      in
      [to_expr (maybe_wrap (Prim result))]
    | Icmp (size, cmp) ->
      let width = integral_width size in
      let maybe_unwrap arg =
        static_cast arg ~current_region ~src:(Scalar.integral size)
          ~dst:(integral_scalar width)
      in
      let arg1 = maybe_unwrap arg1 in
      let arg2 = maybe_unwrap arg2 in
      let prim : P.binary_primitive =
        Int_comp (width, Yielding_bool (convert_integer_comparison cmp))
      in
      [tag_int (Binary (prim, arg1, arg2))]
    | Fcmp (size, cmp) ->
      let width = floating_width size in
      let maybe_unwrap arg =
        static_cast arg ~current_region ~src:(Scalar.floating size)
          ~dst:(floating_scalar width)
      in
      let arg1 = maybe_unwrap arg1 in
      let arg2 = maybe_unwrap arg2 in
      let prim : P.binary_primitive =
        Float_comp (width, Yielding_bool (convert_float_comparison cmp))
      in
      [tag_int (Binary (prim, arg1, arg2))]
    | Three_way_compare size -> (
      let int_compare size : H.expr_primitive list =
        let width = integral_width size in
        let maybe_unwrap arg =
          static_cast arg ~current_region ~src:(Scalar.integral size)
            ~dst:(integral_scalar width)
        in
        let arg1 = maybe_unwrap arg1 in
        let arg2 = maybe_unwrap arg2 in
        [ tag_int
            (Binary
               ( Int_comp (width, Yielding_int_like_compare_functions Signed),
                 arg1,
                 arg2 )) ]
      in
      let float_compare size : H.expr_primitive list =
        let width = floating_width size in
        let maybe_unwrap arg =
          static_cast arg ~current_region ~src:(Scalar.floating size)
            ~dst:(floating_scalar width)
        in
        let arg1 = maybe_unwrap arg1 in
        let arg2 = maybe_unwrap arg2 in
        [ tag_int
            (Binary
               ( Float_comp (width, Yielding_int_like_compare_functions ()),
                 arg1,
                 arg2 )) ]
      in
      match size with
      | Naked (Integral i) -> int_compare (Naked i)
      | Value (Integral i) -> int_compare (Value i)
      | Naked (Floating f) -> float_compare (Naked f)
      | Value (Floating f) -> float_compare (Value f)))
  | Punbox_vector Boxed_vec128, [[arg]] ->
    [Unary (Unbox_number Naked_vec128, arg)]
  | Punbox_vector Boxed_vec256, [[arg]] ->
    [Unary (Unbox_number Naked_vec256, arg)]
  | Punbox_vector Boxed_vec512, [[arg]] ->
    [Unary (Unbox_number Naked_vec512, arg)]
  | Punbox_unit, [[_arg]] -> [] (* unboxing unit produces nothing *)
  | Pbox_vector (Boxed_vec128, mode), [[arg]] ->
    [ Unary
        ( Box_number
            ( Naked_vec128,
              Alloc_mode.For_allocations.from_lambda mode ~current_region ),
          arg ) ]
  | Pbox_vector (Boxed_vec256, mode), [[arg]] ->
    [ Unary
        ( Box_number
            ( Naked_vec256,
              Alloc_mode.For_allocations.from_lambda mode ~current_region ),
          arg ) ]
  | Pbox_vector (Boxed_vec512, mode), [[arg]] ->
    [ Unary
        ( Box_number
            ( Naked_vec512,
              Alloc_mode.For_allocations.from_lambda mode ~current_region ),
          arg ) ]
<<<<<<< HEAD
=======
  | Puntag_int dst, [[arg]] ->
    [ Unary
        ( Num_conv
            { src = Tagged_immediate;
              dst = standard_int_or_float_of_unboxed_integer dst
            },
          arg ) ]
  | Ptag_int src, [[arg]] ->
    [ Unary
        ( Num_conv
            { src = standard_int_or_float_of_unboxed_integer src;
              dst = Tagged_immediate
            },
          arg ) ]
  | Punbox_int bi, [[arg]] ->
    let kind = boxable_number_of_boxed_integer bi in
    [Unary (Unbox_number kind, arg)]
  | Pbox_int (bi, mode), [[arg]] ->
    let kind = boxable_number_of_boxed_integer bi in
    [ Unary
        ( Box_number
            (kind, Alloc_mode.For_allocations.from_lambda mode ~current_region),
          arg ) ]
  | Punbox_unit, [[_]] -> [Unboxed_product []]
>>>>>>> 3b595799
  | Pfield_computed sem, [[obj]; [field]] ->
    (* We are reinterpreting a block(/object) as a value array, so it needs to
       be opaque. *)
    let obj =
      H.Unary (Opaque_identity { middle_end_only = true; kind = K.value }, obj)
    in
    [ Binary
        ( Array_load (Values, Values, convert_field_read_semantics sem),
          Prim obj,
          field ) ]
  | ( Psetfield_computed (imm_or_pointer, init_or_assign),
      [[obj]; [field]; [value]] ) ->
    (* We are reinterpreting a block(/object) as a value array, so it needs to
       be opaque. *)
    let obj =
      H.Unary (Opaque_identity { middle_end_only = true; kind = K.value }, obj)
    in
    let array_kind : P.Array_kind.t =
      match imm_or_pointer with Immediate -> Immediates | Pointer -> Values
    in
    let array_set_kind : P.Array_set_kind.t =
      match imm_or_pointer with
      | Immediate -> Immediates
      | Pointer -> Values (convert_init_or_assign init_or_assign)
    in
    [Ternary (Array_set (array_kind, array_set_kind), Prim obj, field, value)]
  | Parraylength kind, [[arg]] -> (
    let array_kind = convert_array_kind_for_length kind in
    let prim : H.expr_primitive = Unary (Array_length array_kind, arg) in
    match array_kind with
    | Array_kind
        ( Immediates | Values | Naked_floats | Naked_float32s | Naked_int32s
        | Naked_int64s | Naked_nativeints | Naked_vec128s | Naked_vec256s
        | Naked_vec512s )
    | Float_array_opt_dynamic ->
      [prim]
    | Array_kind (Unboxed_product _ as array_kind) ->
      (* [Array_length] returns the unarized length (see
         flambda_primitive.mli). *)
      let divisor =
        P.Array_kind.width_in_scalars array_kind
        |> Targetint_31_63.of_int |> Simple.const_int
      in
      [Binary (Int_arith (Tagged_immediate, Div), Prim prim, Simple divisor)])
  | Pduparray (kind, mutability), [[arg]] -> (
    let duplicate_array_kind =
      convert_array_kind_to_duplicate_array_kind kind
    in
    let source_mutability = Mutability.Immutable in
    let destination_mutability = Mutability.from_lambda mutability in
    match duplicate_array_kind with
    | Duplicate_array_kind duplicate_array_kind ->
      [ Unary
          ( Duplicate_array
              { kind = duplicate_array_kind;
                source_mutability;
                destination_mutability
              },
            arg ) ]
    | Float_array_opt_dynamic ->
      [ If_then_else
          ( Unary (Is_flat_float_array, arg),
            Unary
              ( Duplicate_array
                  { kind = Naked_floats { length = None };
                    source_mutability;
                    destination_mutability
                  },
                arg ),
            Unary
              ( Duplicate_array
                  { kind = Values; source_mutability; destination_mutability },
                arg ),
            [K.With_subkind.any_value] ) ])
  | Pstringlength, [[arg]] -> [tag_int (Unary (String_length String, arg))]
  | Pbyteslength, [[arg]] -> [tag_int (Unary (String_length Bytes, arg))]
  | Pstringrefu, [[str]; [index]] ->
    [ string_like_load ~unsafe:true ~dbg ~size_int ~access_size:Eight String
        None ~boxed:false str ~index_kind:Ptagged_int_index index
        ~current_region ]
  | Pbytesrefu, [[bytes]; [index]] ->
    [ string_like_load ~unsafe:true ~dbg ~size_int ~access_size:Eight Bytes None
        ~boxed:false bytes ~index_kind:Ptagged_int_index index ~current_region
    ]
  | Pstringrefs, [[str]; [index]] ->
    [ string_like_load ~unsafe:false ~dbg ~size_int ~access_size:Eight String
        ~boxed:false None str ~index_kind:Ptagged_int_index index
        ~current_region ]
  | Pbytesrefs, [[bytes]; [index]] ->
    [ string_like_load ~unsafe:false ~dbg ~size_int ~access_size:Eight Bytes
        ~boxed:false None bytes ~index_kind:Ptagged_int_index index
        ~current_region ]
  | Pstring_load_16 { unsafe; index_kind }, [[str]; [index]] ->
    [ string_like_load ~unsafe ~dbg ~size_int ~access_size:Sixteen String
        ~boxed:false None str ~index_kind index ~current_region ]
  | Pbytes_load_16 { unsafe; index_kind }, [[bytes]; [index]] ->
    [ string_like_load ~unsafe ~dbg ~size_int ~access_size:Sixteen Bytes
        ~boxed:false None bytes ~index_kind index ~current_region ]
  | Pstring_load_32 { unsafe; index_kind; mode; boxed }, [[str]; [index]] ->
    [ string_like_load ~unsafe ~dbg ~size_int ~access_size:Thirty_two String
        ~boxed (Some mode) str ~index_kind index ~current_region ]
  | Pstring_load_f32 { unsafe; index_kind; mode; boxed }, [[str]; [index]] ->
    [ string_like_load ~unsafe ~dbg ~size_int ~access_size:Single String ~boxed
        (Some mode) str ~index_kind index ~current_region ]
  | Pbytes_load_32 { unsafe; index_kind; mode; boxed }, [[bytes]; [index]] ->
    [ string_like_load ~unsafe ~dbg ~size_int ~access_size:Thirty_two Bytes
        ~boxed (Some mode) bytes ~index_kind index ~current_region ]
  | Pbytes_load_f32 { unsafe; index_kind; mode; boxed }, [[bytes]; [index]] ->
    [ string_like_load ~unsafe ~dbg ~size_int ~access_size:Single Bytes ~boxed
        (Some mode) bytes ~index_kind index ~current_region ]
  | Pstring_load_64 { unsafe; index_kind; mode; boxed }, [[str]; [index]] ->
    [ string_like_load ~unsafe ~dbg ~size_int ~access_size:Sixty_four String
        ~boxed (Some mode) str ~index_kind index ~current_region ]
  | Pbytes_load_64 { unsafe; index_kind; mode; boxed }, [[bytes]; [index]] ->
    [ string_like_load ~unsafe ~dbg ~size_int ~access_size:Sixty_four Bytes
        ~boxed (Some mode) bytes ~index_kind index ~current_region ]
  | Pstring_load_vec { size; unsafe; index_kind; mode; boxed }, [[str]; [index]]
    ->
    [ string_like_load ~unsafe ~dbg ~size_int
        ~access_size:(vec_accessor_width ~aligned:false size)
        String ~boxed (Some mode) str ~index_kind index ~current_region ]
  | Pbytes_load_vec { size; unsafe; index_kind; mode; boxed }, [[str]; [index]]
    ->
    [ string_like_load ~unsafe ~dbg ~size_int
        ~access_size:(vec_accessor_width ~aligned:false size)
        Bytes ~boxed (Some mode) str ~index_kind index ~current_region ]
  | Pbytes_set_16 { unsafe; index_kind }, [[bytes]; [index]; [new_value]] ->
    [ bytes_like_set ~unsafe ~dbg ~size_int ~access_size:Sixteen Bytes
        ~boxed:false bytes ~index_kind index new_value ]
  | Pbytes_set_32 { unsafe; index_kind; boxed }, [[bytes]; [index]; [new_value]]
    ->
    [ bytes_like_set ~unsafe ~dbg ~size_int ~access_size:Thirty_two Bytes ~boxed
        bytes ~index_kind index new_value ]
  | Pbytes_set_f32 { unsafe; index_kind; boxed }, [[bytes]; [index]; [new_value]]
    ->
    [ bytes_like_set ~unsafe ~dbg ~size_int ~access_size:Single Bytes ~boxed
        bytes ~index_kind index new_value ]
  | Pbytes_set_64 { unsafe; index_kind; boxed }, [[bytes]; [index]; [new_value]]
    ->
    [ bytes_like_set ~unsafe ~dbg ~size_int ~access_size:Sixty_four Bytes ~boxed
        bytes ~index_kind index new_value ]
  | ( Pbytes_set_vec { size; unsafe; index_kind; boxed },
      [[bytes]; [index]; [new_value]] ) ->
    [ bytes_like_set ~unsafe ~dbg ~size_int
        ~access_size:(vec_accessor_width ~aligned:false size)
        Bytes ~boxed bytes ~index_kind index new_value ]
  | Pisint { variant_only }, [[arg]] ->
    [tag_int (Unary (Is_int { variant_only }, arg))]
  | Pisnull, [[arg]] -> [tag_int (Unary (Is_null, arg))]
  | Pisout, [[arg1]; [arg2]] ->
    [ tag_int
        (Binary
           ( Int_comp (I.Tagged_immediate, Yielding_bool (Lt Unsigned)),
             arg1,
             arg2 )) ]
  | Pfield (index, _int_or_ptr, sem), [[arg]] ->
    (* CR mshinwell: make use of the int-or-ptr flag (new in OCaml 5)? *)
    let imm = Targetint_31_63.of_int index in
    check_non_negative_imm imm "Pfield";
    let mutability = convert_field_read_semantics sem in
    let block_access : P.Block_access_kind.t =
      Values { tag = Unknown; size = Unknown; field_kind = Any_value }
    in
    [ Unary
        (Block_load { kind = block_access; mut = mutability; field = imm }, arg)
    ]
  | Pfloatfield (field, sem, mode), [[arg]] ->
    let imm = Targetint_31_63.of_int field in
    check_non_negative_imm imm "Pfloatfield";
    let mutability = convert_field_read_semantics sem in
    let block_access : P.Block_access_kind.t =
      Naked_floats { size = Unknown }
    in
    [ box_float mode
        (Unary
           ( Block_load { kind = block_access; mut = mutability; field = imm },
             arg ))
        ~current_region ]
  | Pufloatfield (field, sem), [[arg]] ->
    let imm = Targetint_31_63.of_int field in
    check_non_negative_imm imm "Pufloatfield";
    let mutability = convert_field_read_semantics sem in
    let block_access : P.Block_access_kind.t =
      Naked_floats { size = Unknown }
    in
    [ Unary
        (Block_load { kind = block_access; mut = mutability; field = imm }, arg)
    ]
  | Pmixedfield (field_path, shape, sem), [[arg]] ->
    if List.length field_path < 1
    then Misc.fatal_error "Pmixedfield: field_path must be non-empty";
    let shape =
      Mixed_block_shape.of_mixed_block_elements shape
        ~print_locality:Printlambda.locality_mode
    in
    let flattened_reordered_shape =
      Mixed_block_shape.flattened_reordered_shape shape
    in
    let kind_shape = K.Mixed_block_shape.from_mixed_block_shape shape in
    let new_indexes =
      Mixed_block_shape.lookup_path_producing_new_indexes shape field_path
    in
    List.map
      (fun new_index ->
        let imm = Targetint_31_63.of_int new_index in
        check_non_negative_imm imm "Pmixedfield";
        let mutability = convert_field_read_semantics sem in
        let block_access : P.Block_access_kind.t =
          let field_kind : P.Mixed_block_access_field_kind.t =
            match flattened_reordered_shape.(new_index) with
            | Value value_kind ->
              Value_prefix
                (convert_block_access_field_kind_from_value_kind value_kind)
            | ( Float64 | Float32 | Bits8 | Bits16 | Bits32 | Bits64 | Vec128
              | Vec256 | Vec512 | Word ) as mixed_block_element ->
              Flat_suffix
                (K.Flat_suffix_element.from_singleton_mixed_block_element
                   mixed_block_element)
            | Float_boxed _ -> Flat_suffix K.Flat_suffix_element.naked_float
          in
          Mixed
            { tag = Unknown; field_kind; shape = kind_shape; size = Unknown }
        in
        let block_access : H.expr_primitive =
          Unary
            ( Block_load { kind = block_access; mut = mutability; field = imm },
              arg )
        in
        match flattened_reordered_shape.(new_index) with
        | Float_boxed (mode : Lambda.locality_mode) ->
          box_float mode block_access ~current_region
        | Value _ | Float64 | Float32 | Bits8 | Bits16 | Bits32 | Bits64
        | Vec128 | Vec256 | Vec512 | Word ->
          block_access)
      new_indexes
  | ( Psetfield (index, immediate_or_pointer, initialization_or_assignment),
      [[block]; [value]] ) ->
    let field_kind = convert_block_access_field_kind immediate_or_pointer in
    let imm = Targetint_31_63.of_int index in
    check_non_negative_imm imm "Psetfield";
    let init_or_assign = convert_init_or_assign initialization_or_assignment in
    let block_access : P.Block_access_kind.t =
      Values { tag = Unknown; size = Unknown; field_kind }
    in
    [ Binary
        ( Block_set { kind = block_access; init = init_or_assign; field = imm },
          block,
          value ) ]
  | Psetfloatfield (field, initialization_or_assignment), [[block]; [value]] ->
    let imm = Targetint_31_63.of_int field in
    check_non_negative_imm imm "Psetfloatfield";
    let block_access : P.Block_access_kind.t =
      Naked_floats { size = Unknown }
    in
    let init_or_assign = convert_init_or_assign initialization_or_assignment in
    [ Binary
        ( Block_set { kind = block_access; init = init_or_assign; field = imm },
          block,
          unbox_float value ) ]
  | Psetufloatfield (field, initialization_or_assignment), [[block]; [value]] ->
    let imm = Targetint_31_63.of_int field in
    check_non_negative_imm imm "Psetufloatfield";
    let block_access : P.Block_access_kind.t =
      Naked_floats { size = Unknown }
    in
    let init_or_assign = convert_init_or_assign initialization_or_assignment in
    [ Binary
        ( Block_set { kind = block_access; init = init_or_assign; field = imm },
          block,
          value ) ]
  | ( Psetmixedfield (field_path, shape, initialization_or_assignment),
      [[block]; values] ) ->
    if List.length field_path < 1
    then Misc.fatal_error "Psetmixedfield: field_path must be non-empty";
    let shape =
      Mixed_block_shape.of_mixed_block_elements shape
        ~print_locality:(fun ppf () -> Format.fprintf ppf "()")
    in
    let flattened_reordered_shape =
      Mixed_block_shape.flattened_reordered_shape shape
    in
    let kind_shape = K.Mixed_block_shape.from_mixed_block_shape shape in
    let new_indexes =
      Mixed_block_shape.lookup_path_producing_new_indexes shape field_path
    in
    let num_indices = List.length new_indexes in
    let num_values = List.length values in
    if num_indices <> num_values
    then
      Misc.fatal_errorf "inconsistent Psetmixedfield: %d indices and %d values"
        num_indices num_values;
    let exprs =
      List.map2
        (fun new_index value : H.expr_primitive ->
          let imm = Targetint_31_63.of_int new_index in
          check_non_negative_imm imm "Psetmixedfield";
          let block_access : P.Block_access_kind.t =
            Mixed
              { field_kind =
                  (match flattened_reordered_shape.(new_index) with
                  | Value value_kind ->
                    Value_prefix
                      (convert_block_access_field_kind_from_value_kind
                         value_kind)
                  | ( Float64 | Float32 | Bits8 | Bits16 | Bits32 | Bits64
                    | Vec128 | Vec256 | Vec512 | Word ) as mixed_block_element
                    ->
                    Flat_suffix
                      (K.Flat_suffix_element.from_singleton_mixed_block_element
                         mixed_block_element)
                  | Float_boxed _ ->
                    Flat_suffix K.Flat_suffix_element.naked_float);
                shape = kind_shape;
                tag = Unknown;
                size = Unknown
              }
          in
          let init_or_assign =
            convert_init_or_assign initialization_or_assignment
          in
          let value : H.simple_or_prim =
            match flattened_reordered_shape.(new_index) with
            | Value _ | Float64 | Float32 | Bits8 | Bits16 | Bits32 | Bits64
            | Vec128 | Vec256 | Vec512 | Word ->
              value
            | Float_boxed _ -> unbox_float value
          in
          Binary
            ( Block_set
                { kind = block_access; init = init_or_assign; field = imm },
              block,
              value ))
        new_indexes values
    in
    (* CR mshinwell: should these be set in reverse order, to match the
       evaluation order? *)
    [H.Sequence exprs]
  | Parrayrefu (array_ref_kind, index_kind, mut), [[array]; [index]] ->
    (* For this and the following cases we will end up relying on the backend to
       CSE the two accesses to the array's header word in the [Pgenarray]
       case. *)
    [ match_on_array_ref_kind ~array array_ref_kind
        (array_load_unsafe ~array ~mut
           ~index:(convert_index_to_tagged_int ~index ~index_kind)
           ~current_region) ]
  | Parrayrefs (array_ref_kind, index_kind, mut), [[array]; [index]] ->
    let array_length_kind = convert_array_ref_kind_for_length array_ref_kind in
    [ check_array_access ~dbg ~array array_length_kind ~index ~index_kind
        ~size_int
        (match_on_array_ref_kind ~array array_ref_kind
           (array_load_unsafe ~array ~mut
              ~index:(convert_index_to_tagged_int ~index ~index_kind)
              ~current_region)) ]
  | Parraysetu (array_set_kind, index_kind), [[array]; [index]; new_values] ->
    [ match_on_array_set_kind ~array array_set_kind
        (array_set_unsafe dbg ~array
           ~index:(convert_index_to_tagged_int ~index ~index_kind)
           ~new_values) ]
  | Parraysets (array_set_kind, index_kind), [[array]; [index]; new_values] ->
    let array_length_kind = convert_array_set_kind_for_length array_set_kind in
    [ check_array_access ~dbg ~array array_length_kind ~index ~index_kind
        ~size_int
        (match_on_array_set_kind ~array array_set_kind
           (array_set_unsafe dbg ~array
              ~index:(convert_index_to_tagged_int ~index ~index_kind)
              ~new_values)) ]
  | Pbytessetu (* unsafe *), [[bytes]; [index]; [new_value]] ->
    [ bytes_like_set ~unsafe:true ~dbg ~size_int ~access_size:Eight Bytes
        ~boxed:false bytes ~index_kind:Ptagged_int_index index new_value ]
  | Pbytessets, [[bytes]; [index]; [new_value]] ->
    [ bytes_like_set ~unsafe:false ~dbg ~size_int ~access_size:Eight Bytes
        ~boxed:false bytes ~index_kind:Ptagged_int_index index new_value ]
  | Poffsetref n, [[block]] ->
    let block_access : P.Block_access_kind.t =
      Values
        { tag = Known Tag.Scannable.zero;
          size = Known Targetint_31_63.one;
          field_kind = Immediate
        }
    in
    let old_ref_value =
      H.Prim
        (Unary
           ( Block_load
               { kind = block_access;
                 mut = Mutable;
                 field = Targetint_31_63.zero
               },
             block ))
    in
    let new_ref_value =
      H.Prim
        (Binary
           ( Int_arith (Tagged_immediate, Add),
             Simple (Simple.const_int (Targetint_31_63.of_int n)),
             old_ref_value ))
    in
    [ Binary
        ( Block_set
            { kind = block_access;
              init = Assignment (Alloc_mode.For_assignments.local ());
              field = Targetint_31_63.zero
            },
          block,
          new_ref_value ) ]
  | Pctconst const, _ -> (
    match const with
    | Big_endian -> [Simple (Simple.const_bool big_endian)]
    | Word_size ->
      [Simple (Simple.const_int (Targetint_31_63.of_int (8 * size_int)))]
    | Int_size ->
      [Simple (Simple.const_int (Targetint_31_63.of_int ((8 * size_int) - 1)))]
    | Max_wosize ->
      [ Simple
          (Simple.const_int
             (Targetint_31_63.of_int
                ((1 lsl ((8 * size_int) - (10 + Config.reserved_header_bits)))
                - 1))) ]
    | Ostype_unix ->
      [Simple (Simple.const_bool (String.equal Sys.os_type "Unix"))]
    | Ostype_win32 ->
      [Simple (Simple.const_bool (String.equal Sys.os_type "Win32"))]
    | Ostype_cygwin ->
      [Simple (Simple.const_bool (String.equal Sys.os_type "Cygwin"))]
    | Backend_type ->
      [Simple Simple.const_zero] (* constructor 0 is the same as Native here *)
    | Runtime5 -> [Simple (Simple.const_bool Config.runtime5)])
  | Pint_as_pointer mode, [[arg]] ->
    (* This is not a stack allocation, but nonetheless has a region
       constraint. *)
    let mode =
      Alloc_mode.For_allocations.from_lambda mode
        ~current_region:current_ghost_region
    in
    [Unary (Int_as_pointer mode, arg)]
  | Pbigarrayref (unsafe, num_dimensions, kind, layout), args -> (
    let args =
      List.map
        (function
          | [arg] -> arg
          | [] | _ :: _ :: _ ->
            Misc.fatal_errorf "Non-singleton arguments for Pbigarrayref: %a %a"
              Printlambda.primitive prim H.print_list_of_lists_of_simple_or_prim
              args)
        args
    in
    match
      P.Bigarray_kind.from_lambda kind, P.Bigarray_layout.from_lambda layout
    with
    | Some kind, Some layout ->
      let b, indexes =
        match args with
        | b :: indexes ->
          if List.compare_length_with indexes num_dimensions <> 0
          then Misc.fatal_errorf "Bad index arity for Pbigarrayref";
          b, indexes
        | [] -> Misc.fatal_errorf "Pbigarrayref is missing its arguments"
      in
      let box =
        bigarray_box_or_tag_raw_value_to_read kind
          Alloc_mode.For_allocations.heap
      in
      [box (bigarray_load ~dbg ~unsafe kind layout b indexes)]
    | None, _ ->
      Misc.fatal_errorf
        "Lambda_to_flambda_primitives.convert_lprim: Pbigarrayref primitives \
         with an unknown kind should have been removed by Lambda_to_flambda."
    | _, None ->
      Misc.fatal_errorf
        "Lambda_to_flambda_primitives.convert_lprim: Pbigarrayref primitives \
         with an unknown layout should have been removed by Lambda_to_flambda.")
  | Pbigarrayset (unsafe, num_dimensions, kind, layout), args -> (
    let args =
      List.map
        (function
          | [arg] -> arg
          | [] | _ :: _ :: _ ->
            Misc.fatal_errorf "Non-singleton arguments for Pbigarrayset: %a %a"
              Printlambda.primitive prim H.print_list_of_lists_of_simple_or_prim
              args)
        args
    in
    match
      P.Bigarray_kind.from_lambda kind, P.Bigarray_layout.from_lambda layout
    with
    | Some kind, Some layout ->
      let b, indexes, value =
        match args with
        | b :: args ->
          let indexes, value = Misc.split_last args in
          if List.compare_length_with indexes num_dimensions <> 0
          then Misc.fatal_errorf "Bad index arity for Pbigarrayset";
          b, indexes, value
        | [] -> Misc.fatal_errorf "Pbigarrayset is missing its arguments"
      in
      let unbox = bigarray_unbox_or_untag_value_to_store kind in
      [bigarray_set ~dbg ~unsafe kind layout b indexes (unbox value)]
    | None, _ ->
      Misc.fatal_errorf
        "Lambda_to_flambda_primitives.convert_lprim: Pbigarrayref primitives \
         with an unknown kind should have been removed by Lambda_to_flambda."
    | _, None ->
      Misc.fatal_errorf
        "Lambda_to_flambda_primitives.convert_lprim: Pbigarrayref primitives \
         with an unknown layout should have been removed by Lambda_to_flambda.")
  | Pbigarraydim dimension, [[arg]] ->
    [tag_int (Unary (Bigarray_length { dimension }, arg))]
  | Pbigstring_load_16 { unsafe; index_kind }, [[big_str]; [index]] ->
    [ string_like_load ~unsafe ~dbg ~size_int ~access_size:Sixteen Bigstring
        ~boxed:false None big_str ~index_kind index ~current_region ]
  | Pbigstring_load_32 { unsafe; index_kind; mode; boxed }, [[big_str]; [index]]
    ->
    [ string_like_load ~unsafe ~dbg ~size_int ~access_size:Thirty_two Bigstring
        (Some mode) ~boxed big_str ~index_kind index ~current_region ]
  | Pbigstring_load_f32 { unsafe; index_kind; mode; boxed }, [[big_str]; [index]]
    ->
    [ string_like_load ~unsafe ~dbg ~size_int ~access_size:Single Bigstring
        (Some mode) ~boxed big_str ~index_kind index ~current_region ]
  | Pbigstring_load_64 { unsafe; index_kind; mode; boxed }, [[big_str]; [index]]
    ->
    [ string_like_load ~unsafe ~dbg ~size_int ~access_size:Sixty_four Bigstring
        (Some mode) ~boxed big_str ~index_kind index ~current_region ]
  | ( Pbigstring_load_vec { size; unsafe; aligned; index_kind; mode; boxed },
      [[big_str]; [index]] ) ->
    [ string_like_load ~unsafe ~dbg ~size_int
        ~access_size:(vec_accessor_width ~aligned size)
        Bigstring (Some mode) ~boxed big_str ~index_kind index ~current_region
    ]
  | Pbigstring_set_16 { unsafe; index_kind }, [[bigstring]; [index]; [new_value]]
    ->
    [ bytes_like_set ~unsafe ~dbg ~size_int ~access_size:Sixteen Bigstring
        ~boxed:false bigstring ~index_kind index new_value ]
  | ( Pbigstring_set_32 { unsafe; index_kind; boxed },
      [[bigstring]; [index]; [new_value]] ) ->
    [ bytes_like_set ~unsafe ~dbg ~size_int ~access_size:Thirty_two Bigstring
        ~boxed bigstring ~index_kind index new_value ]
  | ( Pbigstring_set_f32 { unsafe; index_kind; boxed },
      [[bigstring]; [index]; [new_value]] ) ->
    [ bytes_like_set ~unsafe ~dbg ~size_int ~access_size:Single Bigstring ~boxed
        bigstring ~index_kind index new_value ]
  | ( Pbigstring_set_64 { unsafe; index_kind; boxed },
      [[bigstring]; [index]; [new_value]] ) ->
    [ bytes_like_set ~unsafe ~dbg ~size_int ~access_size:Sixty_four Bigstring
        ~boxed bigstring ~index_kind index new_value ]
  | ( Pbigstring_set_vec { size; unsafe; aligned; index_kind; boxed },
      [[bigstring]; [index]; [new_value]] ) ->
    [ bytes_like_set ~unsafe ~dbg ~size_int
        ~access_size:(vec_accessor_width ~aligned size)
        Bigstring ~boxed bigstring ~index_kind index new_value ]
  | ( Pfloat_array_load_vec { size; unsafe; index_kind; mode; boxed },
      [[array]; [index]] ) ->
    check_float_array_optimisation_enabled "Pfloat_array_load_vec";
    [ array_like_load_vec ~dbg ~size_int ~current_region ~unsafe ~mode ~boxed
        ~vec_kind:(vec_kind size) Naked_floats array ~index_kind index ]
  | ( Pfloatarray_load_vec { size; unsafe; index_kind; mode; boxed },
      [[array]; [index]] )
  | ( Punboxed_float_array_load_vec { size; unsafe; index_kind; mode; boxed },
      [[array]; [index]] ) ->
    [ array_like_load_vec ~dbg ~size_int ~current_region ~unsafe ~mode ~boxed
        ~vec_kind:(vec_kind size) Naked_floats array ~index_kind index ]
  | ( Punboxed_float32_array_load_vec { size; unsafe; index_kind; mode; boxed },
      [[array]; [index]] ) ->
    [ array_like_load_vec ~dbg ~size_int ~current_region ~unsafe ~mode ~boxed
        ~vec_kind:(vec_kind size) Naked_float32s array ~index_kind index ]
  | ( Pint_array_load_vec { size; unsafe; index_kind; mode; boxed },
      [[array]; [index]] ) ->
    if Targetint.size <> 64
    then Misc.fatal_error "[Pint_array_load_vec]: immediates must be 64 bits.";
    [ array_like_load_vec ~dbg ~size_int ~current_region ~unsafe ~mode ~boxed
        ~vec_kind:(vec_kind size) Immediates array ~index_kind index ]
  | ( Punboxed_int64_array_load_vec { size; unsafe; index_kind; mode; boxed },
      [[array]; [index]] ) ->
    [ array_like_load_vec ~dbg ~size_int ~current_region ~unsafe ~mode ~boxed
        ~vec_kind:(vec_kind size) Naked_int64s array ~index_kind index ]
  | ( Punboxed_nativeint_array_load_vec { size; unsafe; index_kind; mode; boxed },
      [[array]; [index]] ) ->
    if Targetint.size <> 64
    then
      Misc.fatal_error
        "[Punboxed_nativeint_array_load_vec]: nativeint must be 64 bits.";
    [ array_like_load_vec ~dbg ~size_int ~current_region ~unsafe ~mode ~boxed
        ~vec_kind:(vec_kind size) Naked_nativeints array ~index_kind index ]
  | ( Punboxed_int32_array_load_vec { size; unsafe; index_kind; mode; boxed },
      [[array]; [index]] ) ->
    [ array_like_load_vec ~dbg ~size_int ~current_region ~unsafe ~mode ~boxed
        ~vec_kind:(vec_kind size) Naked_int32s array ~index_kind index ]
  | ( Pfloat_array_set_vec { size; unsafe; index_kind; boxed },
      [[array]; [index]; [new_value]] ) ->
    check_float_array_optimisation_enabled "Pfloat_array_set_vec";
    [ array_like_set_vec ~dbg ~size_int ~unsafe ~boxed ~vec_kind:(vec_kind size)
        Naked_floats array ~index_kind index new_value ]
  | ( Pfloatarray_set_vec { size; unsafe; index_kind; boxed },
      [[array]; [index]; [new_value]] )
  | ( Punboxed_float_array_set_vec { size; unsafe; index_kind; boxed },
      [[array]; [index]; [new_value]] ) ->
    [ array_like_set_vec ~dbg ~size_int ~unsafe ~boxed ~vec_kind:(vec_kind size)
        Naked_floats array ~index_kind index new_value ]
  | ( Punboxed_float32_array_set_vec { size; unsafe; index_kind; boxed },
      [[array]; [index]; [new_value]] ) ->
    [ array_like_set_vec ~dbg ~size_int ~unsafe ~boxed ~vec_kind:(vec_kind size)
        Naked_float32s array ~index_kind index new_value ]
  | ( Pint_array_set_vec { size; unsafe; index_kind; boxed },
      [[array]; [index]; [new_value]] ) ->
    if Targetint.size <> 64
    then Misc.fatal_error "[Pint_array_set_vec]: immediates must be 64 bits.";
    [ array_like_set_vec ~dbg ~size_int ~unsafe ~boxed ~vec_kind:(vec_kind size)
        Immediates array ~index_kind index new_value ]
  | ( Punboxed_int64_array_set_vec { size; unsafe; index_kind; boxed },
      [[array]; [index]; [new_value]] ) ->
    [ array_like_set_vec ~dbg ~size_int ~unsafe ~boxed ~vec_kind:(vec_kind size)
        Naked_int64s array ~index_kind index new_value ]
  | ( Punboxed_nativeint_array_set_vec { size; unsafe; index_kind; boxed },
      [[array]; [index]; [new_value]] ) ->
    if Targetint.size <> 64
    then
      Misc.fatal_error
        "[Punboxed_nativeint_array_set_vec]: nativeint must be 64 bits.";
    [ array_like_set_vec ~dbg ~size_int ~unsafe ~boxed ~vec_kind:(vec_kind size)
        Naked_nativeints array ~index_kind index new_value ]
  | ( Punboxed_int32_array_set_vec { size; unsafe; index_kind; boxed },
      [[array]; [index]; [new_value]] ) ->
    [ array_like_set_vec ~dbg ~size_int ~unsafe ~boxed ~vec_kind:(vec_kind size)
        Naked_int32s array ~index_kind index new_value ]
  | Pprobe_is_enabled { name }, [] ->
    [tag_int (Nullary (Probe_is_enabled { name }))]
  | Pobj_dup, [[v]] -> [Unary (Obj_dup, v)]
  | Pget_header m, [[obj]] -> [get_header obj m ~current_region]
  | Patomic_load_field { immediate_or_pointer }, [[atomic]; [field]] ->
    [ Binary
        ( Atomic_load_field
            (convert_block_access_field_kind immediate_or_pointer),
          atomic,
          field ) ]
  | Patomic_set_field { immediate_or_pointer }, [[atomic]; [field]; [new_value]]
    ->
    [ Ternary
        ( Atomic_set_field (convert_block_access_field_kind immediate_or_pointer),
          atomic,
          field,
          new_value ) ]
  | ( Patomic_exchange_field { immediate_or_pointer },
      [[atomic]; [field]; [new_value]] ) ->
    [ Ternary
        ( Atomic_exchange_field
            (convert_block_access_field_kind immediate_or_pointer),
          atomic,
          field,
          new_value ) ]
  | ( Patomic_compare_exchange_field { immediate_or_pointer },
      [[atomic]; [field]; [comparison_value]; [new_value]] ) ->
    let access_kind = convert_block_access_field_kind immediate_or_pointer in
    [ Quaternary
        ( Atomic_compare_exchange_field
            { atomic_kind = access_kind; args_kind = access_kind },
          atomic,
          field,
          comparison_value,
          new_value ) ]
  | ( Patomic_compare_set_field { immediate_or_pointer },
      [[atomic]; [field]; [old_value]; [new_value]] ) ->
    [ Quaternary
        ( Atomic_compare_and_set_field
            (convert_block_access_field_kind immediate_or_pointer),
          atomic,
          field,
          old_value,
          new_value ) ]
  | Patomic_fetch_add_field, [[atomic]; [field]; [i]] ->
    [Ternary (Atomic_field_int_arith Fetch_add, atomic, field, i)]
  | Patomic_add_field, [[atomic]; [field]; [i]] ->
    [Ternary (Atomic_field_int_arith Add, atomic, field, i)]
  | Patomic_sub_field, [[atomic]; [field]; [i]] ->
    [Ternary (Atomic_field_int_arith Sub, atomic, field, i)]
  | Patomic_land_field, [[atomic]; [field]; [i]] ->
    [Ternary (Atomic_field_int_arith And, atomic, field, i)]
  | Patomic_lor_field, [[atomic]; [field]; [i]] ->
    [Ternary (Atomic_field_int_arith Or, atomic, field, i)]
  | Patomic_lxor_field, [[atomic]; [field]; [i]] ->
    [Ternary (Atomic_field_int_arith Xor, atomic, field, i)]
  | Pcpu_relax, _ -> [Nullary Cpu_relax]
  | Pdls_get, _ -> [Nullary Dls_get]
  | Ppoll, _ -> [Nullary Poll]
  | Preinterpret_unboxed_int64_as_tagged_int63, [[i]] ->
    if not (Target_system.is_64_bit ())
    then
      Misc.fatal_error
        "Preinterpret_unboxed_int64_as_tagged_int63 can only be used on 64-bit \
         targets";
    [Unary (Reinterpret_64_bit_word Unboxed_int64_as_tagged_int63, i)]
  | Preinterpret_tagged_int63_as_unboxed_int64, [[i]] ->
    if not (Target_system.is_64_bit ())
    then
      Misc.fatal_error
        "Preinterpret_tagged_int63_as_unboxed_int64 can only be used on 64-bit \
         targets";
    [Unary (Reinterpret_64_bit_word Tagged_int63_as_unboxed_int64, i)]
  | Ppeek layout, [[ptr]] ->
    let kind = standard_int_or_float_of_peek_or_poke layout in
    [Unary (Peek kind, ptr)]
  | Ppoke layout, [[ptr]; [new_value]] ->
    let kind = standard_int_or_float_of_peek_or_poke layout in
    [Binary (Poke kind, ptr, new_value)]
  | (Psetglobal _ | Praise _ | Pccall _), _ ->
    Misc.fatal_errorf
      "Closure_conversion.convert_primitive: Primitive %a (%a) shouldn't be \
       here, either a bug in [Closure_conversion] or the wrong number of \
       arguments"
      Printlambda.primitive prim H.print_list_of_lists_of_simple_or_prim args
  | Pprobe_is_enabled _, _ :: _ ->
    Misc.fatal_errorf
      "Closure_conversion.convert_primitive: Wrong arity for nullary primitive \
       %a (%a)"
      Printlambda.primitive prim H.print_list_of_simple_or_prim
      (List.flatten args)
  | ( ( Pfield _ | Pnot | Pstringlength | Pbyteslength | Popaque _
      | Pduprecord _ | Parraylength _ | Pduparray _ | Pfloatfield _
      | Poffsetref _ | Pisint _ | Pisnull | Pint_as_pointer _ | Pbigarraydim _
      | Pobj_dup | Pobj_magic _ | Punbox_vector _ | Punbox_unit
      | Pbox_vector (_, _)
<<<<<<< HEAD
      | Punboxed_product_field _ | Pget_header _ | Pufloatfield _
      | Patomic_load_field _ | Pmixedfield _
      | Preinterpret_unboxed_int64_as_tagged_int63
=======
      | Puntag_int _ | Ptag_int _ | Punbox_int _ | Pbox_int _ | Punbox_unit
      | Punboxed_product_field _ | Pget_header _ | Pufloatfield _
      | Pmixedfield _ | Preinterpret_unboxed_int64_as_tagged_int63
>>>>>>> 3b595799
      | Preinterpret_tagged_int63_as_unboxed_int64
      | Parray_element_size_in_bytes _ | Ppeek _ | Pmakelazyblock _
      | Pscalar (Unary _) ),
      ([] | _ :: _ :: _ | [([] | _ :: _ :: _)]) ) ->
    Misc.fatal_errorf
      "Closure_conversion.convert_primitive: Wrong arity for unary primitive \
       %a (%a)"
      Printlambda.primitive prim H.print_list_of_lists_of_simple_or_prim args
  | ( ( Psetfield _ | Pstringrefu | Pbytesrefu | Pstringrefs | Pbytesrefs
      | Pstring_load_16 _ | Pstring_load_32 _ | Pstring_load_f32 _
      | Pstring_load_64 _ | Pstring_load_vec _ | Pbytes_load_16 _
      | Pbytes_load_32 _ | Pbytes_load_f32 _ | Pbytes_load_64 _
      | Pbytes_load_vec _ | Pisout | Pfield_computed _ | Psetfloatfield _
      | Psetufloatfield _ | Psetmixedfield _ | Pbigstring_load_16 _
      | Pbigstring_load_32 _ | Pbigstring_load_f32 _ | Pbigstring_load_64 _
      | Pbigstring_load_vec _ | Pfloatarray_load_vec _ | Pfloat_array_load_vec _
      | Pint_array_load_vec _ | Punboxed_float_array_load_vec _
      | Punboxed_float32_array_load_vec _ | Punboxed_int32_array_load_vec _
      | Punboxed_int64_array_load_vec _ | Punboxed_nativeint_array_load_vec _
      | Parrayrefu
          ( ( Pgenarray_ref _ | Paddrarray_ref | Pintarray_ref
            | Pfloatarray_ref _ | Punboxedfloatarray_ref _
            | Punboxedintarray_ref _ | Punboxedvectorarray_ref _
            | Pgcscannableproductarray_ref _ | Pgcignorableproductarray_ref _ ),
            _,
            _ )
      | Parrayrefs
          ( ( Pgenarray_ref _ | Paddrarray_ref | Pintarray_ref
            | Pfloatarray_ref _ | Punboxedfloatarray_ref _
            | Punboxedintarray_ref _ | Punboxedvectorarray_ref _
            | Pgcscannableproductarray_ref _ | Pgcignorableproductarray_ref _ ),
            _,
            _ )
      | Patomic_exchange_field _ | Patomic_set_field _ | Patomic_fetch_add_field
      | Patomic_add_field | Patomic_sub_field | Patomic_land_field
      | Patomic_lor_field | Patomic_lxor_field | Ppoke _
      | Pscalar (Binary _)
      | Pphys_equal _ ),
      ( []
      | [_]
      | _ :: _ :: _ :: _
      | [_; ([] | _ :: _ :: _)]
      | [([] | _ :: _ :: _); _] ) ) ->
    Misc.fatal_errorf
      "Closure_conversion.convert_primitive: Wrong arity for binary primitive \
       %a (%a)"
      Printlambda.primitive prim H.print_list_of_lists_of_simple_or_prim args
  | ( ( Psetfield_computed _ | Pbytessetu | Pbytessets
      | Parraysetu
          ( ( Pgenarray_set _ | Paddrarray_set _ | Pintarray_set
            | Pfloatarray_set | Punboxedfloatarray_set _
            | Punboxedintarray_set _ | Punboxedvectorarray_set _
            | Pgcscannableproductarray_set _ | Pgcignorableproductarray_set _ ),
            _ )
      | Parraysets
          ( ( Pgenarray_set _ | Paddrarray_set _ | Pintarray_set
            | Pfloatarray_set | Punboxedfloatarray_set _
            | Punboxedintarray_set _ | Punboxedvectorarray_set _
            | Pgcscannableproductarray_set _ | Pgcignorableproductarray_set _ ),
            _ )
      | Pbytes_set_16 _ | Pbytes_set_32 _ | Pbytes_set_f32 _ | Pbytes_set_64 _
      | Pbytes_set_vec _ | Pbigstring_set_16 _ | Pbigstring_set_32 _
      | Pbigstring_set_f32 _ | Pbigstring_set_64 _ | Pbigstring_set_vec _
      | Pfloatarray_set_vec _ | Pfloat_array_set_vec _ | Pint_array_set_vec _
      | Punboxed_float_array_set_vec _ | Punboxed_float32_array_set_vec _
      | Punboxed_int32_array_set_vec _ | Punboxed_int64_array_set_vec _
      | Punboxed_nativeint_array_set_vec _ | Patomic_set_field _
      | Patomic_exchange_field _ | Patomic_fetch_add_field | Patomic_add_field
      | Patomic_sub_field | Patomic_land_field | Patomic_lxor_field
      | Patomic_lor_field ),
      ( []
      | [_]
      | [_; _]
      | _ :: _ :: _ :: _ :: _
      | [_; _; ([] | _ :: _ :: _)]
      | [_; ([] | _ :: _ :: _); _]
      | [([] | _ :: _ :: _); _; _] ) ) ->
    Misc.fatal_errorf
      "Closure_conversion.convert_primitive: Wrong arity for ternary primitive \
       %a (%a)"
      Printlambda.primitive prim H.print_list_of_lists_of_simple_or_prim args
  | ( (Patomic_compare_exchange_field _ | Patomic_compare_set_field _),
      ( []
      | [_]
      | [_; _]
      | [_; _; _]
      | _ :: _ :: _ :: _ :: _ :: _
      | [_; _; _; ([] | _ :: _ :: _)]
      | [_; _; ([] | _ :: _ :: _); _]
      | [_; ([] | _ :: _ :: _); _; _]
      | [([] | _ :: _ :: _); _; _; _] ) ) ->
    Misc.fatal_errorf
      "Closure_conversion.convert_primitive: Wrong arity for quaternary \
       primitive %a (%a)"
      Printlambda.primitive prim H.print_list_of_lists_of_simple_or_prim args
  | ( ( Pignore | Psequand | Psequor | Pbytes_of_string | Pbytes_to_string
      | Parray_of_iarray | Parray_to_iarray | Prunstack | Pperform | Presume
      | Preperform ),
      _ ) ->
    Misc.fatal_errorf
      "[%a] should have been removed by [Lambda_to_flambda.transform_primitive]"
      Printlambda.primitive prim
  | Pgetglobal _, _ | Pgetpredef _, _ ->
    Misc.fatal_errorf
      "[%a] should have been handled by [Closure_conversion.close_primitive]"
      Printlambda.primitive prim
  | Patomic_load_field _, _ ->
    Misc.fatal_errorf
      "Closure_conversion.convert_primitive: Wrong arity for \
       Patomic_load_field %a (%a)"
      Printlambda.primitive prim H.print_list_of_lists_of_simple_or_prim args

module Acc = Closure_conversion_aux.Acc
module Expr_with_acc = Closure_conversion_aux.Expr_with_acc

let convert_and_bind acc ~big_endian exn_cont ~register_const0
    (prim : L.primitive) ~(args : Simple.t list list) (dbg : Debuginfo.t)
    ~current_region ~current_ghost_region
    (cont : Acc.t -> Flambda.Named.t list -> Expr_with_acc.t) : Expr_with_acc.t
    =
  let exprs =
    convert_lprim ~big_endian prim args dbg ~current_region
      ~current_ghost_region
  in
  H.bind_recs acc exn_cont ~register_const0
    (H.maybe_create_unboxed_product exprs)
    dbg cont<|MERGE_RESOLUTION|>--- conflicted
+++ resolved
@@ -24,21 +24,12 @@
 let convert_integer_comparison (comp : L.integer_comparison) :
     P.signed_or_unsigned P.comparison =
   match comp with
-<<<<<<< HEAD
   | Ceq -> Eq
   | Cne -> Neq
   | Clt -> Lt Signed
   | Cgt -> Gt Signed
   | Cle -> Le Signed
   | Cge -> Ge Signed
-=======
-  | Ceq -> Phys_equal Eq
-  | Cne -> Phys_equal Neq
-  | Clt -> Int_comp (Tagged_immediate, Yielding_bool (Lt Signed))
-  | Cgt -> Int_comp (Tagged_immediate, Yielding_bool (Gt Signed))
-  | Cle -> Int_comp (Tagged_immediate, Yielding_bool (Le Signed))
-  | Cge -> Int_comp (Tagged_immediate, Yielding_bool (Ge Signed))
->>>>>>> 3b595799
 
 let convert_float_comparison (comp : L.float_comparison) : unit P.comparison =
   match comp with
@@ -76,26 +67,11 @@
   | Unboxed_nativeint -> Naked_nativeint
   | Unboxed_int8 -> Naked_int8
   | Unboxed_int16 -> Naked_int16
+  | Unboxed_int8 -> Naked_int8
+  | Unboxed_int16 -> Naked_int16
   | Unboxed_int32 -> Naked_int32
   | Unboxed_int64 -> Naked_int64
 
-<<<<<<< HEAD
-=======
-let standard_int_or_float_of_boxed_integer bint =
-  standard_int_or_float_of_unboxed_integer (Primitive.unboxed_integer bint)
-
-let convert_unboxed_integer_comparison_prim (kind : L.unboxed_integer)
-    (comp : L.integer_comparison) : P.binary_primitive =
-  let kind = standard_int_of_unboxed_integer kind in
-  match comp with
-  | Ceq -> Int_comp (kind, Yielding_bool Eq)
-  | Cne -> Int_comp (kind, Yielding_bool Neq)
-  | Clt -> Int_comp (kind, Yielding_bool (Lt Signed))
-  | Cgt -> Int_comp (kind, Yielding_bool (Gt Signed))
-  | Cle -> Int_comp (kind, Yielding_bool (Le Signed))
-  | Cge -> Int_comp (kind, Yielding_bool (Ge Signed))
-
->>>>>>> 3b595799
 let standard_int_or_float_of_peek_or_poke (layout : L.peek_or_poke) :
     K.Standard_int_or_float.t =
   match layout with
@@ -172,11 +148,7 @@
   | Pintarray -> Array_kind Immediates
   | Pfloatarray | Punboxedfloatarray Unboxed_float64 -> Array_kind Naked_floats
   | Punboxedfloatarray Unboxed_float32 -> Array_kind Naked_float32s
-<<<<<<< HEAD
   | Punboxedintarray (Unboxed_int8 | Unboxed_int16 | Unboxed_int) ->
-=======
-  | Punboxedintarray (Unboxed_int8 | Unboxed_int16) ->
->>>>>>> 3b595799
     Misc.unboxed_small_int_arrays_are_not_implemented ()
   | Punboxedintarray Unboxed_int32 -> Array_kind Naked_int32s
   | Punboxedintarray Unboxed_int64 -> Array_kind Naked_int64s
@@ -201,11 +173,7 @@
       | Pint_ignorable -> Immediates
       | Punboxedfloat_ignorable Unboxed_float32 -> Naked_float32s
       | Punboxedfloat_ignorable Unboxed_float64 -> Naked_floats
-<<<<<<< HEAD
       | Punboxedint_ignorable (Unboxed_int8 | Unboxed_int16 | Unboxed_int) ->
-=======
-      | Punboxedint_ignorable (Unboxed_int8 | Unboxed_int16) ->
->>>>>>> 3b595799
         Misc.unboxed_small_int_arrays_are_not_implemented ()
       | Punboxedint_ignorable Unboxed_int32 -> Naked_int32s
       | Punboxedint_ignorable Unboxed_int64 -> Naked_int64s
@@ -264,11 +232,7 @@
     Array_ref_kind (No_float_array_opt Naked_floats)
   | Punboxedfloatarray_ref Unboxed_float32 ->
     Array_ref_kind (No_float_array_opt Naked_float32s)
-<<<<<<< HEAD
   | Punboxedintarray_ref (Unboxed_int8 | Unboxed_int16 | Unboxed_int) ->
-=======
-  | Punboxedintarray_ref (Unboxed_int8 | Unboxed_int16) ->
->>>>>>> 3b595799
     Misc.unboxed_small_int_arrays_are_not_implemented ()
   | Punboxedintarray_ref Unboxed_int32 ->
     Array_ref_kind (No_float_array_opt Naked_int32s)
@@ -300,11 +264,7 @@
       | Pint_ignorable -> Immediates
       | Punboxedfloat_ignorable Unboxed_float32 -> Naked_float32s
       | Punboxedfloat_ignorable Unboxed_float64 -> Naked_floats
-<<<<<<< HEAD
       | Punboxedint_ignorable (Unboxed_int8 | Unboxed_int16 | Unboxed_int) ->
-=======
-      | Punboxedint_ignorable (Unboxed_int8 | Unboxed_int16) ->
->>>>>>> 3b595799
         Misc.unboxed_small_int_arrays_are_not_implemented ()
       | Punboxedint_ignorable Unboxed_int32 -> Naked_int32s
       | Punboxedint_ignorable Unboxed_int64 -> Naked_int64s
@@ -415,11 +375,7 @@
     Array_set_kind (No_float_array_opt Naked_floats)
   | Punboxedfloatarray_set Unboxed_float32 ->
     Array_set_kind (No_float_array_opt Naked_float32s)
-<<<<<<< HEAD
   | Punboxedintarray_set (Unboxed_int8 | Unboxed_int16 | Unboxed_int) ->
-=======
-  | Punboxedintarray_set (Unboxed_int8 | Unboxed_int16) ->
->>>>>>> 3b595799
     Misc.unboxed_small_int_arrays_are_not_implemented ()
   | Punboxedintarray_set Unboxed_int32 ->
     Array_set_kind (No_float_array_opt Naked_int32s)
@@ -452,11 +408,7 @@
       | Pint_ignorable -> Immediates
       | Punboxedfloat_ignorable Unboxed_float32 -> Naked_float32s
       | Punboxedfloat_ignorable Unboxed_float64 -> Naked_floats
-<<<<<<< HEAD
       | Punboxedint_ignorable (Unboxed_int8 | Unboxed_int16 | Unboxed_int) ->
-=======
-      | Punboxedint_ignorable (Unboxed_int8 | Unboxed_int16) ->
->>>>>>> 3b595799
         Misc.unboxed_small_int_arrays_are_not_implemented ()
       | Punboxedint_ignorable Unboxed_int32 -> Naked_int32s
       | Punboxedint_ignorable Unboxed_int64 -> Naked_int64s
@@ -540,11 +492,7 @@
     Duplicate_array_kind (Naked_floats { length = None })
   | Punboxedfloatarray Unboxed_float32 ->
     Duplicate_array_kind (Naked_float32s { length = None })
-<<<<<<< HEAD
   | Punboxedintarray (Unboxed_int8 | Unboxed_int16 | Unboxed_int) ->
-=======
-  | Punboxedintarray (Unboxed_int8 | Unboxed_int16) ->
->>>>>>> 3b595799
     Misc.unboxed_small_int_arrays_are_not_implemented ()
   | Punboxedintarray Unboxed_int32 ->
     Duplicate_array_kind (Naked_int32s { length = None })
@@ -1127,22 +1075,8 @@
   | Naked_number Naked_float ->
     fun arg -> H.Unary (Box_number (Naked_float, alloc_mode), Prim arg)
   | Naked_number Naked_int8 ->
-<<<<<<< HEAD
     fun arg ->
       H.Unary (Num_conv { src = Naked_int8; dst = Tagged_immediate }, Prim arg)
-=======
-    (* CR lthls: we should consider using a variant of Tag_int/Untag_int instead
-       of Num_conv
-
-       jvanburen: Num_conv is well-defined in to_cmm. If anything I would think
-       we could remove Tag_int/Untag_int since they're totally subsumed by
-       Num_conv.
-
-       ccasin: FWIW, I tend to agree with lthls here that being more explicit
-       about what kind of conversion this is would be clearer *)
-    fun arg ->
-     H.Unary (Num_conv { src = Naked_int8; dst = Tagged_immediate }, Prim arg)
->>>>>>> 3b595799
   | Naked_number Naked_int16 ->
     fun arg ->
       H.Unary (Num_conv { src = Naked_int16; dst = Tagged_immediate }, Prim arg)
@@ -1677,11 +1611,7 @@
         (* float32# arrays are packed *)
         4
       | Punboxedfloatarray Unboxed_float64 -> 8
-<<<<<<< HEAD
       | Punboxedintarray (Unboxed_int8 | Unboxed_int16 | Unboxed_int) ->
-=======
-      | Punboxedintarray (Unboxed_int8 | Unboxed_int16) ->
->>>>>>> 3b595799
         Misc.unboxed_small_int_arrays_are_not_implemented ()
       | Punboxedintarray Unboxed_int32 ->
         (* int32# arrays are packed *)
@@ -1756,11 +1686,7 @@
     | Array_kind array_kind ->
       let args =
         match lambda_array_kind with
-<<<<<<< HEAD
         | Punboxedintarray (Unboxed_int8 | Unboxed_int16 | Unboxed_int) ->
-=======
-        | Punboxedintarray (Unboxed_int8 | Unboxed_int16) ->
->>>>>>> 3b595799
           Misc.unboxed_small_int_arrays_are_not_implemented ()
         | Pgenarray | Paddrarray | Pintarray
         | Punboxedfloatarray (Unboxed_float64 | Unboxed_float32)
@@ -2056,33 +1982,6 @@
             ( Naked_vec512,
               Alloc_mode.For_allocations.from_lambda mode ~current_region ),
           arg ) ]
-<<<<<<< HEAD
-=======
-  | Puntag_int dst, [[arg]] ->
-    [ Unary
-        ( Num_conv
-            { src = Tagged_immediate;
-              dst = standard_int_or_float_of_unboxed_integer dst
-            },
-          arg ) ]
-  | Ptag_int src, [[arg]] ->
-    [ Unary
-        ( Num_conv
-            { src = standard_int_or_float_of_unboxed_integer src;
-              dst = Tagged_immediate
-            },
-          arg ) ]
-  | Punbox_int bi, [[arg]] ->
-    let kind = boxable_number_of_boxed_integer bi in
-    [Unary (Unbox_number kind, arg)]
-  | Pbox_int (bi, mode), [[arg]] ->
-    let kind = boxable_number_of_boxed_integer bi in
-    [ Unary
-        ( Box_number
-            (kind, Alloc_mode.For_allocations.from_lambda mode ~current_region),
-          arg ) ]
-  | Punbox_unit, [[_]] -> [Unboxed_product []]
->>>>>>> 3b595799
   | Pfield_computed sem, [[obj]; [field]] ->
     (* We are reinterpreting a block(/object) as a value array, so it needs to
        be opaque. *)
@@ -2802,15 +2701,9 @@
       | Poffsetref _ | Pisint _ | Pisnull | Pint_as_pointer _ | Pbigarraydim _
       | Pobj_dup | Pobj_magic _ | Punbox_vector _ | Punbox_unit
       | Pbox_vector (_, _)
-<<<<<<< HEAD
       | Punboxed_product_field _ | Pget_header _ | Pufloatfield _
       | Patomic_load_field _ | Pmixedfield _
       | Preinterpret_unboxed_int64_as_tagged_int63
-=======
-      | Puntag_int _ | Ptag_int _ | Punbox_int _ | Pbox_int _ | Punbox_unit
-      | Punboxed_product_field _ | Pget_header _ | Pufloatfield _
-      | Pmixedfield _ | Preinterpret_unboxed_int64_as_tagged_int63
->>>>>>> 3b595799
       | Preinterpret_tagged_int63_as_unboxed_int64
       | Parray_element_size_in_bytes _ | Ppeek _ | Pmakelazyblock _
       | Pscalar (Unary _) ),
