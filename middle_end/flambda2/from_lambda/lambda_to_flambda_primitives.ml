(**************************************************************************)
(*                                                                        *)
(*                                 OCaml                                  *)
(*                                                                        *)
(*                       Pierre Chambart, OCamlPro                        *)
(*           Mark Shinwell and Leo White, Jane Street Europe              *)
(*                                                                        *)
(*   Copyright 2013--2019 OCamlPro SAS                                    *)
(*   Copyright 2014--2019 Jane Street Group LLC                           *)
(*                                                                        *)
(*   All rights reserved.  This file is distributed under the terms of    *)
(*   the GNU Lesser General Public License version 2.1, with the          *)
(*   special exception on linking described in the file LICENSE.          *)
(*                                                                        *)
(**************************************************************************)

module H = Lambda_to_flambda_primitives_helpers
module K = Flambda_kind
module I = K.Standard_int
module I_or_f = K.Standard_int_or_float
module L = Lambda
module P = Flambda_primitive

let convert_integer_comparison_prim (comp : L.integer_comparison) :
    P.binary_primitive =
  match comp with
  | Ceq -> Phys_equal Eq
  | Cne -> Phys_equal Neq
  | Clt -> Int_comp (Tagged_immediate, Yielding_bool (Lt Signed))
  | Cgt -> Int_comp (Tagged_immediate, Yielding_bool (Gt Signed))
  | Cle -> Int_comp (Tagged_immediate, Yielding_bool (Le Signed))
  | Cge -> Int_comp (Tagged_immediate, Yielding_bool (Ge Signed))

let convert_boxed_integer_comparison_prim (kind : L.boxed_integer)
    (comp : L.integer_comparison) : P.binary_primitive =
  match kind, comp with
  | Pint32, Ceq -> Int_comp (Naked_int32, Yielding_bool Eq)
  | Pint32, Cne -> Int_comp (Naked_int32, Yielding_bool Neq)
  | Pint32, Clt -> Int_comp (Naked_int32, Yielding_bool (Lt Signed))
  | Pint32, Cgt -> Int_comp (Naked_int32, Yielding_bool (Gt Signed))
  | Pint32, Cle -> Int_comp (Naked_int32, Yielding_bool (Le Signed))
  | Pint32, Cge -> Int_comp (Naked_int32, Yielding_bool (Ge Signed))
  | Pint64, Ceq -> Int_comp (Naked_int64, Yielding_bool Eq)
  | Pint64, Cne -> Int_comp (Naked_int64, Yielding_bool Neq)
  | Pint64, Clt -> Int_comp (Naked_int64, Yielding_bool (Lt Signed))
  | Pint64, Cgt -> Int_comp (Naked_int64, Yielding_bool (Gt Signed))
  | Pint64, Cle -> Int_comp (Naked_int64, Yielding_bool (Le Signed))
  | Pint64, Cge -> Int_comp (Naked_int64, Yielding_bool (Ge Signed))
  | Pnativeint, Ceq -> Int_comp (Naked_nativeint, Yielding_bool Eq)
  | Pnativeint, Cne -> Int_comp (Naked_nativeint, Yielding_bool Neq)
  | Pnativeint, Clt -> Int_comp (Naked_nativeint, Yielding_bool (Lt Signed))
  | Pnativeint, Cgt -> Int_comp (Naked_nativeint, Yielding_bool (Gt Signed))
  | Pnativeint, Cle -> Int_comp (Naked_nativeint, Yielding_bool (Le Signed))
  | Pnativeint, Cge -> Int_comp (Naked_nativeint, Yielding_bool (Ge Signed))

let convert_float_comparison (comp : L.float_comparison) : unit P.comparison =
  match comp with
  | CFeq -> Eq
  | CFneq -> Neq
  | CFlt -> Lt ()
  | CFgt -> Gt ()
  | CFle -> Le ()
  | CFge -> Ge ()
  | CFnlt | CFngt | CFnle | CFnge ->
    Misc.fatal_error
      "Negated floating-point comparisons should have been removed by \
       [Lambda_to_flambda]"

let boxable_number_of_boxed_integer (bint : L.boxed_integer) :
    K.Boxable_number.t =
  match bint with
  | Pnativeint -> Naked_nativeint
  | Pint32 -> Naked_int32
  | Pint64 -> Naked_int64

let standard_int_of_boxed_integer (bint : L.boxed_integer) : K.Standard_int.t =
  match bint with
  | Pnativeint -> Naked_nativeint
  | Pint32 -> Naked_int32
  | Pint64 -> Naked_int64

let standard_int_or_float_of_boxed_integer (bint : L.boxed_integer) :
    K.Standard_int_or_float.t =
  match bint with
  | Pnativeint -> Naked_nativeint
  | Pint32 -> Naked_int32
  | Pint64 -> Naked_int64

let convert_block_access_field_kind i_or_p : P.Block_access_field_kind.t =
  match i_or_p with L.Immediate -> Immediate | L.Pointer -> Any_value

let convert_init_or_assign (i_or_a : L.initialization_or_assignment) :
    P.Init_or_assign.t =
  match i_or_a with
  | Assignment mode -> Assignment (Alloc_mode.For_assignments.from_lambda mode)
  | Heap_initialization -> Initialization
  | Root_initialization ->
    Misc.fatal_error "[Root_initialization] should not appear in Flambda input"

let convert_block_shape (shape : L.block_shape) ~num_fields =
  match shape with
  | None -> List.init num_fields (fun _field -> K.With_subkind.any_value)
  | Some shape ->
    let shape_length = List.length shape in
    if num_fields <> shape_length
    then
      Misc.fatal_errorf
        "Flambda_arity.of_block_shape: num_fields is %d yet the shape has %d \
         fields"
        num_fields shape_length;
    List.map K.With_subkind.from_lambda_value_kind shape

let check_float_array_optimisation_enabled name =
  if not (Flambda_features.flat_float_array ())
  then
    Misc.fatal_errorf
      "[%s] is not expected when the float array optimisation is disabled" name
      ()

type converted_array_kind =
  | Array_kind of P.Array_kind.t
  | Float_array_opt_dynamic

let convert_array_kind (kind : L.array_kind) : converted_array_kind =
  match kind with
  | Pgenarray ->
    check_float_array_optimisation_enabled "Pgenarray";
    Float_array_opt_dynamic
  | Paddrarray -> Array_kind Values
  | Pintarray -> Array_kind Immediates
  | Pfloatarray | Punboxedfloatarray Pfloat64 -> Array_kind Naked_floats
  | Punboxedfloatarray Pfloat32 ->
    (* CR mslater: (float32) unboxed arrays *)
    assert false
  | Punboxedintarray Pint32 -> Array_kind Naked_int32s
  | Punboxedintarray Pint64 -> Array_kind Naked_int64s
  | Punboxedintarray Pnativeint -> Array_kind Naked_nativeints

let convert_array_kind_for_length kind : P.Array_kind_for_length.t =
  match convert_array_kind kind with
  | Array_kind array_kind -> Array_kind array_kind
  | Float_array_opt_dynamic -> Float_array_opt_dynamic

module Array_ref_kind = struct
  (* CR mslater: (float32) unboxed arrays *)
  type t =
    | Immediates
    | Values
    | Naked_floats_to_be_boxed of L.alloc_mode
    | Naked_floats
    | Naked_int32s
    | Naked_int64s
    | Naked_nativeints
end

type converted_array_ref_kind =
  | Array_ref_kind of Array_ref_kind.t
  | Float_array_opt_dynamic_ref of L.alloc_mode

let convert_array_ref_kind (kind : L.array_ref_kind) : converted_array_ref_kind
    =
  match kind with
  | Pgenarray_ref mode ->
    (* CR mshinwell: We can't check this because of the translations of
       primitives for Obj.size, Obj.field and Obj.set_field, which can be used
       both on arrays and blocks. We should probably propagate the "%obj_..."
       primitives which these functions use all the way to the middle end. Then
       this check could be reinstated for all normal cases.

       check_float_array_optimisation_enabled (); *)
    Float_array_opt_dynamic_ref mode
  | Paddrarray_ref -> Array_ref_kind Values
  | Pintarray_ref -> Array_ref_kind Immediates
  | Pfloatarray_ref mode -> Array_ref_kind (Naked_floats_to_be_boxed mode)
  | Punboxedfloatarray_ref Pfloat64 -> Array_ref_kind Naked_floats
  | Punboxedfloatarray_ref Pfloat32 ->
    (* CR mslater: (float32) unboxed arrays *)
    assert false
  | Punboxedintarray_ref Pint32 -> Array_ref_kind Naked_int32s
  | Punboxedintarray_ref Pint64 -> Array_ref_kind Naked_int64s
  | Punboxedintarray_ref Pnativeint -> Array_ref_kind Naked_nativeints

let convert_array_ref_kind_for_length array_ref_kind : P.Array_kind_for_length.t
    =
  match convert_array_ref_kind array_ref_kind with
  | Float_array_opt_dynamic_ref _ -> Float_array_opt_dynamic
  | Array_ref_kind Values -> Array_kind Values
  | Array_ref_kind Immediates -> Array_kind Immediates
  | Array_ref_kind (Naked_floats | Naked_floats_to_be_boxed _) ->
    Array_kind Naked_floats
  | Array_ref_kind Naked_int32s -> Array_kind Naked_int32s
  | Array_ref_kind Naked_int64s -> Array_kind Naked_int64s
  | Array_ref_kind Naked_nativeints -> Array_kind Naked_nativeints

module Array_set_kind = struct
  type t =
    | Immediates
    | Values of P.Init_or_assign.t
    | Naked_floats
    | Naked_floats_to_be_unboxed
    | Naked_int32s
    | Naked_int64s
    | Naked_nativeints
end

type converted_array_set_kind =
  | Array_set_kind of Array_set_kind.t
  | Float_array_opt_dynamic_set of Alloc_mode.For_assignments.t

let convert_intermediate_array_set_kind (kind : Array_set_kind.t) :
    P.Array_set_kind.t =
  match kind with
  | Immediates -> Immediates
  | Values init_or_assign -> Values init_or_assign
  | Naked_floats | Naked_floats_to_be_unboxed -> Naked_floats
  | Naked_int32s -> Naked_int32s
  | Naked_int64s -> Naked_int64s
  | Naked_nativeints -> Naked_nativeints

let convert_array_set_kind (kind : L.array_set_kind) : converted_array_set_kind
    =
  match kind with
  | Pgenarray_set mode ->
    (* CR mshinwell: see CR in [convert_array_ref_kind] above

       check_float_array_optimisation_enabled (); *)
    Float_array_opt_dynamic_set (Alloc_mode.For_assignments.from_lambda mode)
  | Paddrarray_set mode ->
    Array_set_kind
      (Values (Assignment (Alloc_mode.For_assignments.from_lambda mode)))
  | Pintarray_set -> Array_set_kind Immediates
  | Pfloatarray_set -> Array_set_kind Naked_floats_to_be_unboxed
  | Punboxedfloatarray_set Pfloat64 -> Array_set_kind Naked_floats
  | Punboxedfloatarray_set Pfloat32 ->
    (* CR mslater: (float32) unboxed arrays *)
    assert false
  | Punboxedintarray_set Pint32 -> Array_set_kind Naked_int32s
  | Punboxedintarray_set Pint64 -> Array_set_kind Naked_int64s
  | Punboxedintarray_set Pnativeint -> Array_set_kind Naked_nativeints

let convert_array_set_kind_for_length array_set_kind : P.Array_kind_for_length.t
    =
  match convert_array_set_kind array_set_kind with
  | Float_array_opt_dynamic_set _ -> Float_array_opt_dynamic
  | Array_set_kind (Values _) -> Array_kind Values
  | Array_set_kind Immediates -> Array_kind Immediates
  | Array_set_kind (Naked_floats | Naked_floats_to_be_unboxed) ->
    Array_kind Naked_floats
  | Array_set_kind Naked_int32s -> Array_kind Naked_int32s
  | Array_set_kind Naked_int64s -> Array_kind Naked_int64s
  | Array_set_kind Naked_nativeints -> Array_kind Naked_nativeints

type converted_duplicate_array_kind =
  | Duplicate_array_kind of P.Duplicate_array_kind.t
  | Float_array_opt_dynamic

let convert_array_kind_to_duplicate_array_kind (kind : L.array_kind) :
    converted_duplicate_array_kind =
  match kind with
  | Pgenarray ->
    check_float_array_optimisation_enabled "Pgenarray";
    Float_array_opt_dynamic
  | Paddrarray -> Duplicate_array_kind Values
  | Pintarray -> Duplicate_array_kind Immediates
  | Pfloatarray | Punboxedfloatarray Pfloat64 ->
    Duplicate_array_kind (Naked_floats { length = None })
  | Punboxedfloatarray Pfloat32 ->
    (* CR mslater: (float32) unboxed arrays *)
    assert false
  | Punboxedintarray Pint32 ->
    Duplicate_array_kind (Naked_int32s { length = None })
  | Punboxedintarray Pint64 ->
    Duplicate_array_kind (Naked_int64s { length = None })
  | Punboxedintarray Pnativeint ->
    Duplicate_array_kind (Naked_nativeints { length = None })

let convert_field_read_semantics (sem : L.field_read_semantics) : Mutability.t =
  match sem with Reads_agree -> Immutable | Reads_vary -> Mutable

let bigarray_dim_bound b dimension =
  H.Prim (Unary (Bigarray_length { dimension }, b))

let tag_int (arg : H.expr_primitive) : H.expr_primitive =
  Unary (Tag_immediate, Prim arg)

let untag_int (arg : H.simple_or_prim) : H.simple_or_prim =
  Prim (Unary (Untag_immediate, arg))

let unbox_float32 (arg : H.simple_or_prim) : H.simple_or_prim =
  Prim (Unary (Unbox_number K.Boxable_number.Naked_float32, arg))

let box_float32 (mode : L.alloc_mode) (arg : H.expr_primitive) ~current_region :
    H.expr_primitive =
  Unary
    ( Box_number
        ( K.Boxable_number.Naked_float32,
          Alloc_mode.For_allocations.from_lambda mode ~current_region ),
      Prim arg )

let box_float (mode : L.alloc_mode) (arg : H.expr_primitive) ~current_region :
    H.expr_primitive =
  Unary
    ( Box_number
        ( K.Boxable_number.Naked_float,
          Alloc_mode.For_allocations.from_lambda mode ~current_region ),
      Prim arg )

let unbox_float (arg : H.simple_or_prim) : H.simple_or_prim =
  Prim (Unary (Unbox_number K.Boxable_number.Naked_float, arg))

let box_bint bi mode (arg : H.expr_primitive) ~current_region : H.expr_primitive
    =
  Unary
    ( Box_number
        ( boxable_number_of_boxed_integer bi,
          Alloc_mode.For_allocations.from_lambda mode ~current_region ),
      Prim arg )

let unbox_bint bi (arg : H.simple_or_prim) : H.simple_or_prim =
  Prim (Unary (Unbox_number (boxable_number_of_boxed_integer bi), arg))

let box_vec128 mode (arg : H.expr_primitive) ~current_region : H.expr_primitive
    =
  Unary
    ( Box_number
        ( Naked_vec128,
          Alloc_mode.For_allocations.from_lambda mode ~current_region ),
      Prim arg )

let unbox_vec128 (arg : H.simple_or_prim) : H.simple_or_prim =
  Prim (Unary (Unbox_number Naked_vec128, arg))

let bint_unary_prim bi mode prim arg1 =
  box_bint bi mode
    (Unary
       (Int_arith (standard_int_of_boxed_integer bi, prim), unbox_bint bi arg1))

let bint_binary_prim bi mode prim arg1 arg2 =
  box_bint bi mode
    (Binary
       ( Int_arith (standard_int_of_boxed_integer bi, prim),
         unbox_bint bi arg1,
         unbox_bint bi arg2 ))

let bint_shift bi mode prim arg1 arg2 =
  box_bint bi mode
    (Binary
       ( Int_shift (standard_int_of_boxed_integer bi, prim),
         unbox_bint bi arg1,
         untag_int arg2 ))

let check_non_negative_imm imm prim_name =
  if not (Targetint_31_63.is_non_negative imm)
  then
    Misc.fatal_errorf "%s with negative index %a" prim_name
      Targetint_31_63.print imm

(* Smart constructor for checked accesses *)
let checked_access ~dbg ~primitive ~conditions : H.expr_primitive =
  Checked
    { primitive;
      validity_conditions = conditions;
      failure = Index_out_of_bounds;
      dbg
    }

let checked_alignment ~dbg ~primitive ~conditions : H.expr_primitive =
  Checked
    { primitive;
      validity_conditions = conditions;
      failure = Address_was_misaligned;
      dbg
    }

let check_bound_tagged tagged_index bound : H.expr_primitive =
  Binary
    ( Int_comp (I.Naked_immediate, Yielding_bool (Lt Unsigned)),
      untag_int tagged_index,
      bound )

(* This computes the maximum of a given value [x] with zero, in an optimized
   way. It takes as named argument the size (in bytes) of an integer register on
   the target architecture.

   It is equivalent to the `max_or_zero` function in `cmm_helpers.ml` *)
let max_with_zero ~size_int x =
  let register_bitsize_minus_one =
    H.Simple
      (Simple.const
         (Reg_width_const.naked_immediate
            (Targetint_31_63.of_int ((size_int * 8) - 1))))
  in
  let sign =
    H.Prim
      (Binary (Int_shift (Naked_nativeint, Asr), x, register_bitsize_minus_one))
  in
  let minus_one =
    H.Simple
      (Simple.const
         (Reg_width_const.naked_nativeint (Targetint_32_64.of_int (-1))))
  in
  let sign_negation =
    H.Prim (Binary (Int_arith (Naked_nativeint, Xor), sign, minus_one))
  in
  let ret =
    H.Prim (Binary (Int_arith (Naked_nativeint, And), sign_negation, x))
  in
  ret

(* actual (strict) upper bound for an index in a string-like read/write *)
let actual_max_length_for_string_like_access ~size_int ~access_size length =
  (* offset to subtract from the length depending on the size of the
     read/write *)
  let length_offset_of_size size =
    let offset =
      match (size : Flambda_primitive.string_accessor_width) with
      | Eight -> 0
      | Sixteen -> 1
      | Thirty_two -> 3
      | Sixty_four -> 7
      | One_twenty_eight _ -> 15
    in
    Targetint_31_63.of_int offset
  in
  match (access_size : Flambda_primitive.string_accessor_width) with
  | Eight -> length (* micro-optimization *)
  | Sixteen | Thirty_two | Sixty_four | One_twenty_eight _ ->
    let offset = length_offset_of_size access_size in
    let reduced_length =
      H.Prim
        (Binary
           ( Int_arith (Naked_immediate, Sub),
             length,
             Simple (Simple.const (Reg_width_const.naked_immediate offset)) ))
    in
    (* We need to convert the length into a naked_nativeint because the
       optimised version of the max_with_zero function needs to be on
       machine-width integers to work (or at least on an integer number of bytes
       to work). *)
    let reduced_length_nativeint =
      H.Prim
        (Unary
           ( Num_conv { src = Naked_immediate; dst = Naked_nativeint },
             reduced_length ))
    in
    let nativeint_res = max_with_zero ~size_int reduced_length_nativeint in
    H.Prim
      (Unary
         ( Num_conv { src = Naked_nativeint; dst = Naked_immediate },
           nativeint_res ))

(* String-like validity conditions *)

let string_like_access_validity_condition ~size_int ~access_size ~length index :
    H.expr_primitive =
  check_bound_tagged index
    (actual_max_length_for_string_like_access ~size_int ~access_size length)

let string_or_bytes_access_validity_condition ~size_int str kind access_size
    index : H.expr_primitive =
  string_like_access_validity_condition index ~size_int ~access_size
    ~length:(Prim (Unary (String_length kind, str)))

let bigstring_access_validity_condition ~size_int big_str access_size index :
    H.expr_primitive =
  string_like_access_validity_condition index ~size_int ~access_size
    ~length:(bigarray_dim_bound big_str 1)

let bigstring_alignment_validity_condition bstr alignment tagged_index :
    H.expr_primitive =
  Binary
    ( Int_comp (I.Naked_immediate, Yielding_bool Eq),
      Prim
        (Binary (Bigarray_get_alignment alignment, bstr, untag_int tagged_index)),
      Simple Simple.untagged_const_zero )

let checked_string_or_bytes_access ~dbg ~size_int ~access_size ~primitive kind
    string index =
  (match (access_size : P.string_accessor_width) with
  | One_twenty_eight { aligned = true } ->
    Misc.fatal_error
      "flambda2 cannot yet check string/bytes aligned access safety"
  | Eight | Sixteen | Thirty_two | Sixty_four
  | One_twenty_eight { aligned = false } ->
    ());
  checked_access ~dbg ~primitive
    ~conditions:
      [ string_or_bytes_access_validity_condition ~size_int string kind
          access_size index ]

let checked_bigstring_access ~dbg ~size_int ~access_size ~primitive arg1 arg2 =
  let primitive =
    match (access_size : P.string_accessor_width) with
    | One_twenty_eight { aligned = true } ->
      checked_alignment ~dbg ~primitive
        ~conditions:[bigstring_alignment_validity_condition arg1 16 arg2]
    | Eight | Sixteen | Thirty_two | Sixty_four
    | One_twenty_eight { aligned = false } ->
      primitive
  in
  checked_access ~dbg ~primitive
    ~conditions:
      [bigstring_access_validity_condition ~size_int arg1 access_size arg2]

(* String-like loads *)
let string_like_load_unsafe ~access_size kind mode ~boxed string index
    ~current_region =
  let wrap =
    match (access_size : Flambda_primitive.string_accessor_width), mode with
    | (Eight | Sixteen), None ->
      assert (not boxed);
      tag_int
    | Thirty_two, Some mode ->
      if boxed then box_bint Pint32 mode ~current_region else Fun.id
    | Sixty_four, Some mode ->
      if boxed then box_bint Pint64 mode ~current_region else Fun.id
    | One_twenty_eight _, Some mode ->
      if boxed then box_vec128 mode ~current_region else Fun.id
    | (Eight | Sixteen), Some _
    | (Thirty_two | Sixty_four | One_twenty_eight _), None ->
      Misc.fatal_error "Inconsistent alloc_mode for string or bytes load"
  in
  wrap (Binary (String_or_bigstring_load (kind, access_size), string, index))

let get_header obj mode ~current_region =
  let wrap hd = box_bint Pnativeint mode hd ~current_region in
  wrap (Unary (Get_header, obj))

let string_like_load_safe ~dbg ~size_int ~access_size kind mode ~boxed str index
    ~current_region =
  match (kind : P.string_like_value) with
  | String ->
    checked_string_or_bytes_access ~dbg ~size_int ~access_size String
      ~primitive:
        (string_like_load_unsafe ~access_size String mode ~boxed str index
           ~current_region)
      str index
  | Bytes ->
    checked_string_or_bytes_access ~dbg ~size_int ~access_size Bytes
      ~primitive:
        (string_like_load_unsafe ~access_size Bytes mode ~boxed str index
           ~current_region)
      str index
  | Bigstring ->
    checked_bigstring_access ~dbg ~size_int ~access_size
      ~primitive:
        (string_like_load_unsafe ~access_size Bigstring mode ~boxed str index
           ~current_region)
      str index

(* Bytes-like set *)
let bytes_like_set_unsafe ~access_size kind ~boxed bytes index new_value =
  let wrap =
    match (access_size : Flambda_primitive.string_accessor_width) with
    | Eight | Sixteen ->
      assert (not boxed);
      untag_int
    | Thirty_two -> if boxed then unbox_bint Pint32 else Fun.id
    | Sixty_four -> if boxed then unbox_bint Pint64 else Fun.id
    | One_twenty_eight _ -> if boxed then unbox_vec128 else Fun.id
  in
  H.Ternary
    (Bytes_or_bigstring_set (kind, access_size), bytes, index, wrap new_value)

let bytes_like_set_safe ~dbg ~size_int ~access_size kind ~boxed bytes index
    new_value =
  match (kind : P.bytes_like_value) with
  | Bytes ->
    checked_string_or_bytes_access ~dbg ~size_int ~access_size Bytes
      ~primitive:
        (bytes_like_set_unsafe ~access_size Bytes ~boxed bytes index new_value)
      bytes index
  | Bigstring ->
    checked_bigstring_access ~dbg ~size_int ~access_size
      ~primitive:
        (bytes_like_set_unsafe ~access_size Bigstring ~boxed bytes index
           new_value)
      bytes index

(* Array vector load/store *)

let array_vector_access_validity_condition array ~size_int
    (array_kind : P.Array_kind.t) index =
  let width_in_scalars =
    match array_kind with
    | Naked_floats | Immediates | Naked_int64s | Naked_nativeints -> 2
    | Naked_int32s -> 4
    | Values ->
      Misc.fatal_error
        "Attempted to load/store a SIMD vector from/to a value array."
  in
  let length_untagged =
    untag_int (H.Prim (Unary (Array_length (Array_kind array_kind), array)))
  in
  let reduced_length_untagged =
    H.Prim
      (Binary
         ( Int_arith (Naked_immediate, Sub),
           length_untagged,
           Simple
             (Simple.untagged_const_int
                (Targetint_31_63.of_int (width_in_scalars - 1))) ))
  in
  (* We need to convert the length into a naked_nativeint because the optimised
     version of the max_with_zero function needs to be on machine-width integers
     to work (or at least on an integer number of bytes to work). *)
  let reduced_length_nativeint =
    H.Prim
      (Unary
         ( Num_conv { src = Naked_immediate; dst = Naked_nativeint },
           reduced_length_untagged ))
  in
  let check_nativeint = max_with_zero ~size_int reduced_length_nativeint in
  let check_untagged =
    H.Prim
      (Unary
         ( Num_conv { src = Naked_nativeint; dst = Naked_immediate },
           check_nativeint ))
  in
  check_bound_tagged index check_untagged

let check_array_vector_access ~dbg ~size_int ~array array_kind ~index primitive
    : H.expr_primitive =
  checked_access ~primitive
    ~conditions:
      [array_vector_access_validity_condition ~size_int array array_kind index]
    ~dbg

let array_like_load_128 ~dbg ~size_int ~unsafe ~mode ~current_region array_kind
    array index =
  let primitive =
    box_vec128 mode ~current_region
      (H.Binary (Array_load (array_kind, Vec128, Mutable), array, index))
  in
  if unsafe
  then primitive
  else
    check_array_vector_access ~dbg ~size_int ~array array_kind ~index primitive

let array_like_set_128 ~dbg ~size_int ~unsafe array_kind array index new_value =
  let primitive =
    H.Ternary
      (Array_set (array_kind, Vec128), array, index, unbox_vec128 new_value)
  in
  if unsafe
  then primitive
  else
    check_array_vector_access ~dbg ~size_int ~array
      (P.Array_set_kind.array_kind array_kind)
      ~index primitive

(* Bigarray accesses *)
let bigarray_box_or_tag_raw_value_to_read kind alloc_mode =
  let error what =
    Misc.fatal_errorf "Don't know how to box %s after reading it in a bigarray"
      what
  in
  match P.Bigarray_kind.element_kind kind with
  | Value -> Fun.id
  | Naked_number Naked_immediate -> fun arg -> H.Unary (Tag_immediate, Prim arg)
  | Naked_number Naked_float32 ->
    fun arg -> H.Unary (Box_number (Naked_float32, alloc_mode), Prim arg)
  | Naked_number Naked_float ->
    fun arg -> H.Unary (Box_number (Naked_float, alloc_mode), Prim arg)
  | Naked_number Naked_int32 ->
    fun arg -> H.Unary (Box_number (Naked_int32, alloc_mode), Prim arg)
  | Naked_number Naked_int64 ->
    fun arg -> H.Unary (Box_number (Naked_int64, alloc_mode), Prim arg)
  | Naked_number Naked_nativeint ->
    fun arg -> H.Unary (Box_number (Naked_nativeint, alloc_mode), Prim arg)
  | Naked_number Naked_vec128 ->
    fun arg -> H.Unary (Box_number (Naked_vec128, alloc_mode), Prim arg)
  | Region -> error "a region expression"
  | Rec_info -> error "recursion info"

let bigarray_unbox_or_untag_value_to_store kind =
  let error what =
    Misc.fatal_errorf "Don't know how to unbox %s to store it in a bigarray"
      what
  in
  match P.Bigarray_kind.element_kind kind with
  | Value -> Fun.id
  | Naked_number Naked_immediate ->
    fun arg -> H.Prim (Unary (Untag_immediate, arg))
  | Naked_number Naked_float32 ->
    fun arg -> H.Prim (Unary (Unbox_number Naked_float32, arg))
  | Naked_number Naked_float ->
    fun arg -> H.Prim (Unary (Unbox_number Naked_float, arg))
  | Naked_number Naked_int32 ->
    fun arg -> H.Prim (Unary (Unbox_number Naked_int32, arg))
  | Naked_number Naked_int64 ->
    fun arg -> H.Prim (Unary (Unbox_number Naked_int64, arg))
  | Naked_number Naked_nativeint ->
    fun arg -> H.Prim (Unary (Unbox_number Naked_nativeint, arg))
  | Naked_number Naked_vec128 ->
    fun arg -> H.Prim (Unary (Unbox_number Naked_vec128, arg))
  | Region -> error "a region expression"
  | Rec_info -> error "recursion info"

(* CR Gbury: this function in effect duplicates the bigarray_length access: one
   is done in the validity check, and one in the final offset computation,
   whereas cmmgen let-binds this access. It might matter for the performance,
   although the processor cache might make it not matter at all. *)
let bigarray_indexing layout b args =
  let num_dim = List.length args in
  let rec aux dim delta_dim = function
    | [] -> assert false
    | [idx] ->
      let bound = bigarray_dim_bound b dim in
      let check = check_bound_tagged idx bound in
      [check], idx
    | idx :: r ->
      let checks, rem = aux (dim + delta_dim) delta_dim r in
      let bound = bigarray_dim_bound b dim in
      let check = check_bound_tagged idx bound in
      (* CR gbury: because we tag bound, and the tagged multiplication untags
         it, we might be left with a needless zero-extend here. *)
      let tmp =
        H.Prim
          (Binary
             ( Int_arith (I.Tagged_immediate, Mul),
               rem,
               Prim (Unary (Tag_immediate, bound)) ))
      in
      let offset =
        H.Prim (Binary (Int_arith (I.Tagged_immediate, Add), tmp, idx))
      in
      check :: checks, offset
  in
  match (layout : P.Bigarray_layout.t) with
  | C -> aux num_dim (-1) (List.rev args)
  | Fortran ->
    aux 1 1
      (List.map
         (fun idx ->
           H.Prim
             (Binary
                ( Int_arith (I.Tagged_immediate, Sub),
                  idx,
                  H.Simple (Simple.const_int Targetint_31_63.one) )))
         args)

let bigarray_access ~dbg ~unsafe ~access layout b indexes =
  let num_dim = List.length indexes in
  let checks, offset = bigarray_indexing layout b indexes in
  let primitive = access num_dim offset in
  if unsafe
  then primitive
  else checked_access ~dbg ~conditions:checks ~primitive

let bigarray_load ~dbg ~unsafe kind layout b indexes =
  let access num_dim offset =
    H.Binary (Bigarray_load (num_dim, kind, layout), b, offset)
  in
  bigarray_access ~dbg ~unsafe ~access layout b indexes

let bigarray_set ~dbg ~unsafe kind layout b indexes value =
  let access num_dim offset =
    H.Ternary (Bigarray_set (num_dim, kind, layout), b, offset, value)
  in
  bigarray_access ~dbg ~unsafe ~access layout b indexes

(* Array accesses *)
let array_access_validity_condition array array_kind index =
  [ H.Binary
      ( Int_comp (Tagged_immediate, Yielding_bool (Lt Unsigned)),
        index,
        Prim (Unary (Array_length array_kind, array)) ) ]

let check_array_access ~dbg ~array array_kind ~index primitive :
    H.expr_primitive =
  checked_access ~primitive
    ~conditions:(array_access_validity_condition array array_kind index)
    ~dbg

let array_load_unsafe ~array ~index (array_ref_kind : Array_ref_kind.t)
    ~current_region : H.expr_primitive =
  match array_ref_kind with
  | Immediates -> Binary (Array_load (Immediates, Scalar, Mutable), array, index)
  | Values -> Binary (Array_load (Values, Scalar, Mutable), array, index)
  | Naked_floats_to_be_boxed mode ->
    box_float mode
      (Binary (Array_load (Naked_floats, Scalar, Mutable), array, index))
      ~current_region
  | Naked_floats ->
    Binary (Array_load (Naked_floats, Scalar, Mutable), array, index)
  | Naked_int32s ->
    Binary (Array_load (Naked_int32s, Scalar, Mutable), array, index)
  | Naked_int64s ->
    Binary (Array_load (Naked_int64s, Scalar, Mutable), array, index)
  | Naked_nativeints ->
    Binary (Array_load (Naked_nativeints, Scalar, Mutable), array, index)

let array_set_unsafe ~array ~index ~new_value
    (array_set_kind : Array_set_kind.t) : H.expr_primitive =
  let new_value =
    match array_set_kind with
    | Immediates | Values _ | Naked_floats | Naked_int32s | Naked_int64s
    | Naked_nativeints ->
      new_value
    | Naked_floats_to_be_unboxed -> unbox_float new_value
  in
  let array_set_kind = convert_intermediate_array_set_kind array_set_kind in
  Ternary (Array_set (array_set_kind, Scalar), array, index, new_value)

let[@inline always] match_on_array_ref_kind ~array array_ref_kind f :
    H.expr_primitive =
  match convert_array_ref_kind array_ref_kind with
  | Array_ref_kind array_ref_kind -> f array_ref_kind
  | Float_array_opt_dynamic_ref mode ->
    (* CR keryan: we should push the ITE as low as possible to avoid duplicating
       too much *)
    If_then_else
      ( Unary (Is_flat_float_array, array),
        f (Array_ref_kind.Naked_floats_to_be_boxed mode),
        f Array_ref_kind.Values )

let[@inline always] match_on_array_set_kind ~array array_ref_kind f :
    H.expr_primitive =
  match convert_array_set_kind array_ref_kind with
  | Array_set_kind array_set_kind -> f array_set_kind
  | Float_array_opt_dynamic_set mode ->
    (* CR keryan: we should push the ITE as low as possible to avoid duplicating
       too much *)
    If_then_else
      ( Unary (Is_flat_float_array, array),
        f Array_set_kind.Naked_floats_to_be_unboxed,
        f (Array_set_kind.Values (Assignment mode)) )

(* Safe arith (div/mod by zero) *)
let checked_arith_op ~dbg (bi : Lambda.boxed_integer option) op mode arg1 arg2
    ~current_region : H.expr_primitive =
  let primitive, kind, zero, arg_wrap =
    match bi, mode with
    | None, None ->
      ( H.Binary (Int_arith (I.Tagged_immediate, op), arg1, arg2),
        I.Tagged_immediate,
        Reg_width_const.tagged_immediate Targetint_31_63.zero,
        Fun.id )
    | Some bi, Some mode ->
      let kind, zero =
        match bi with
        | Pint32 -> I.Naked_int32, Reg_width_const.naked_int32 0l
        | Pint64 -> I.Naked_int64, Reg_width_const.naked_int64 0L
        | Pnativeint ->
          ( I.Naked_nativeint,
            Reg_width_const.naked_nativeint Targetint_32_64.zero )
      in
      ( bint_binary_prim bi mode op arg1 arg2 ~current_region,
        kind,
        zero,
        unbox_bint bi )
    | _, _ -> Misc.fatal_error "Inconsistent allocation mode"
  in
  (* CR gbury: try and avoid the unboxing duplication of arg2. (the simplifier
     might cse the duplication away, but it won't be the case for classic
     mode). *)
  Checked
    { primitive;
      validity_conditions =
        [ Binary
            ( Int_comp (kind, Yielding_bool Neq),
              arg_wrap arg2,
              Simple (Simple.const zero) ) ];
      failure = Division_by_zero;
      dbg
    }

let bbswap bi si mode arg ~current_region : H.expr_primitive =
  let mode = Alloc_mode.For_allocations.from_lambda mode ~current_region in
  Unary
    ( Box_number (bi, mode),
      Prim
        (Unary
           ( Int_arith (si, Swap_byte_endianness),
             Prim (Unary (Unbox_number bi, arg)) )) )

let opaque layout arg ~middle_end_only : H.expr_primitive list =
  let kinds = Flambda_arity.unarize (Flambda_arity.from_lambda_list [layout]) in
  if List.compare_lengths kinds arg <> 0
  then
    Misc.fatal_error
      "Popaque/Pobj_magic layout does not have the same length as unarized \
       argument";
  List.map2
    (fun arg_component kind : H.expr_primitive ->
      let kind = K.With_subkind.kind kind in
      Unary (Opaque_identity { middle_end_only; kind }, arg_component))
    arg kinds

(* Primitive conversion *)
let convert_lprim ~big_endian (prim : L.primitive) (args : Simple.t list list)
    (dbg : Debuginfo.t) ~current_region : H.expr_primitive list =
  let orig_args = args in
  let args =
    List.map (List.map (fun arg : H.simple_or_prim -> Simple arg)) args
  in
  let size_int =
    assert (Targetint.size mod 8 = 0);
    Targetint.size / 8
  in
  match prim, args with
  | Pmakeblock (tag, mutability, shape, mode), _ ->
    let args = List.flatten args in
    let mode = Alloc_mode.For_allocations.from_lambda mode ~current_region in
    let tag = Tag.Scannable.create_exn tag in
    let shape = convert_block_shape shape ~num_fields:(List.length args) in
    let mutability = Mutability.from_lambda mutability in
    [Variadic (Make_block (Values (tag, shape), mutability, mode), args)]
  | Pmake_unboxed_product layouts, _ ->
    if List.compare_lengths layouts args <> 0
    then
      Misc.fatal_errorf "Pmake_unboxed_product: expected %d arguments, got %d"
        (List.length layouts) (List.length args);
    List.map (fun arg : H.expr_primitive -> Simple arg) (List.flatten orig_args)
  | Punboxed_product_field (n, layouts), [_] ->
    let layouts_array = Array.of_list layouts in
    if n < 0 || n >= Array.length layouts_array
    then Misc.fatal_errorf "Invalid field index %d for Punboxed_product_field" n;
    let field_arity_component =
      (* N.B. The arity of the field being projected may in itself be an unboxed
         product. *)
      layouts_array.(n) |> Flambda_arity.Component_for_creation.from_lambda
    in
    let field_arity = Flambda_arity.create [field_arity_component] in
    let num_fields_prior_to_projected_fields =
      Misc.Stdlib.List.split_at n layouts
      |> fst
      |> List.map Flambda_arity.Component_for_creation.from_lambda
      |> Flambda_arity.create |> Flambda_arity.cardinal_unarized
    in
    let num_projected_fields = Flambda_arity.cardinal_unarized field_arity in
    let projected_args =
      List.hd orig_args |> Array.of_list
      |> (fun a ->
           Array.sub a num_fields_prior_to_projected_fields num_projected_fields)
      |> Array.to_list
    in
    List.map (fun arg : H.expr_primitive -> Simple arg) projected_args
  | Pmakefloatblock (mutability, mode), _ ->
    let args = List.flatten args in
    let mode = Alloc_mode.For_allocations.from_lambda mode ~current_region in
    let mutability = Mutability.from_lambda mutability in
    [ Variadic
        (Make_block (Naked_floats, mutability, mode), List.map unbox_float args)
    ]
  | Pmakeufloatblock (mutability, mode), _ ->
    let args = List.flatten args in
    let mode = Alloc_mode.For_allocations.from_lambda mode ~current_region in
    let mutability = Mutability.from_lambda mutability in
    [Variadic (Make_block (Naked_floats, mutability, mode), args)]
  | Pmakearray (lambda_array_kind, mutability, mode), _ -> (
    let args = List.flatten args in
    let mode = Alloc_mode.For_allocations.from_lambda mode ~current_region in
    let array_kind = convert_array_kind lambda_array_kind in
    let mutability = Mutability.from_lambda mutability in
    match array_kind with
    | Array_kind array_kind ->
      let args =
        match lambda_array_kind with
        | Pgenarray | Paddrarray | Pintarray
        | Punboxedfloatarray (Pfloat64 | Pfloat32)
        | Punboxedintarray (Pint32 | Pint64 | Pnativeint) ->
          args
        | Pfloatarray -> List.map unbox_float args
      in
      [Variadic (Make_array (array_kind, mutability, mode), args)]
    | Float_array_opt_dynamic -> (
      (* If this is an empty array we can just give it array kind [Values].
         (Even empty flat float arrays have tag zero.) *)
      match args with
      | [] ->
        [ Variadic
            (Make_array (Values, Immutable, Alloc_mode.For_allocations.heap), [])
        ]
      | elt :: _ ->
        (* Test the first element to see if it's a boxed float: if it is, this
           array must be created as a flat float array. *)
        [ If_then_else
            ( Unary (Is_boxed_float, elt),
              Variadic
                ( Make_array (Naked_floats, mutability, mode),
                  List.map unbox_float args ),
              Variadic (Make_array (Values, mutability, mode), args) ) ]))
  | Popaque layout, [arg] -> opaque layout arg ~middle_end_only:false
  | Pobj_magic layout, [arg] -> opaque layout arg ~middle_end_only:true
  | Pduprecord (repr, num_fields), [[arg]] ->
    let kind : P.Duplicate_block_kind.t =
      match repr with
      | Record_boxed _ ->
        Values
          { tag = Tag.Scannable.zero;
            length = Targetint_31_63.of_int num_fields
          }
      | Record_float | Record_ufloat ->
        Naked_floats { length = Targetint_31_63.of_int num_fields }
      | Record_inlined (Ordinary { runtime_tag; _ }, Variant_boxed _) ->
        Values
          { tag = Tag.Scannable.create_exn runtime_tag;
            length = Targetint_31_63.of_int num_fields
          }
      | Record_inlined (Extension _, Variant_extensible) ->
        Values
          { tag = Tag.Scannable.zero;
            (* The "+1" is because there is an extra field containing the hashed
               constructor. *)
            length = Targetint_31_63.of_int (num_fields + 1)
          }
      | Record_inlined (Extension _, _)
      | Record_inlined (Ordinary _, (Variant_unboxed | Variant_extensible))
      | Record_unboxed ->
        Misc.fatal_errorf "Cannot handle record kind for Pduprecord: %a"
          Printlambda.primitive prim
    in
    [Unary (Duplicate_block { kind }, arg)]
  | Pnegint, [[arg]] -> [Unary (Int_arith (I.Tagged_immediate, Neg), arg)]
  | Paddint, [[arg1]; [arg2]] ->
    [Binary (Int_arith (I.Tagged_immediate, Add), arg1, arg2)]
  | Psubint, [[arg1]; [arg2]] ->
    [Binary (Int_arith (I.Tagged_immediate, Sub), arg1, arg2)]
  | Pmulint, [[arg1]; [arg2]] ->
    [Binary (Int_arith (I.Tagged_immediate, Mul), arg1, arg2)]
  | Pandint, [[arg1]; [arg2]] ->
    [Binary (Int_arith (I.Tagged_immediate, And), arg1, arg2)]
  | Porint, [[arg1]; [arg2]] ->
    [Binary (Int_arith (I.Tagged_immediate, Or), arg1, arg2)]
  | Pxorint, [[arg1]; [arg2]] ->
    [Binary (Int_arith (I.Tagged_immediate, Xor), arg1, arg2)]
  | Plslint, [[arg1]; [arg2]] ->
    [Binary (Int_shift (I.Tagged_immediate, Lsl), arg1, untag_int arg2)]
  | Plsrint, [[arg1]; [arg2]] ->
    [Binary (Int_shift (I.Tagged_immediate, Lsr), arg1, untag_int arg2)]
  | Pasrint, [[arg1]; [arg2]] ->
    [Binary (Int_shift (I.Tagged_immediate, Asr), arg1, untag_int arg2)]
  | Pnot, [[arg]] -> [Unary (Boolean_not, arg)]
  | Pintcomp comp, [[arg1]; [arg2]] ->
    [tag_int (Binary (convert_integer_comparison_prim comp, arg1, arg2))]
  | Pbintcomp (kind, comp), [[arg1]; [arg2]] ->
    let arg1 = unbox_bint kind arg1 in
    let arg2 = unbox_bint kind arg2 in
    [ tag_int
        (Binary (convert_boxed_integer_comparison_prim kind comp, arg1, arg2))
    ]
  | Punboxed_int_comp (kind, comp), [[arg1]; [arg2]] ->
    [ tag_int
        (Binary (convert_boxed_integer_comparison_prim kind comp, arg1, arg2))
    ]
  | Pfloatoffloat32 mode, [[arg]] ->
    let src = K.Standard_int_or_float.Naked_float32 in
    let dst = K.Standard_int_or_float.Naked_float in
    [box_float mode (Unary (Num_conv { src; dst }, arg)) ~current_region]
  | Pfloat32offloat mode, [[arg]] ->
    let src = K.Standard_int_or_float.Naked_float in
    let dst = K.Standard_int_or_float.Naked_float32 in
    [box_float32 mode (Unary (Num_conv { src; dst }, arg)) ~current_region]
  | Pintoffloat Pfloat64, [[arg]] ->
    let src = K.Standard_int_or_float.Naked_float in
    let dst = K.Standard_int_or_float.Tagged_immediate in
    [Unary (Num_conv { src; dst }, unbox_float arg)]
  | Pfloatofint (Pfloat64, mode), [[arg]] ->
    let src = K.Standard_int_or_float.Tagged_immediate in
    let dst = K.Standard_int_or_float.Naked_float in
    [box_float mode (Unary (Num_conv { src; dst }, arg)) ~current_region]
  | Pnegfloat (Pfloat64, mode), [[arg]] ->
    [box_float mode (Unary (Float_arith Neg, unbox_float arg)) ~current_region]
  | Pabsfloat (Pfloat64, mode), [[arg]] ->
    [box_float mode (Unary (Float_arith Abs, unbox_float arg)) ~current_region]
  | Paddfloat (Pfloat64, mode), [[arg1]; [arg2]] ->
    [ box_float mode
        (Binary (Float_arith Add, unbox_float arg1, unbox_float arg2))
        ~current_region ]
  | Psubfloat (Pfloat64, mode), [[arg1]; [arg2]] ->
    [ box_float mode
        (Binary (Float_arith Sub, unbox_float arg1, unbox_float arg2))
        ~current_region ]
  | Pmulfloat (Pfloat64, mode), [[arg1]; [arg2]] ->
    [ box_float mode
        (Binary (Float_arith Mul, unbox_float arg1, unbox_float arg2))
        ~current_region ]
  | Pdivfloat (Pfloat64, mode), [[arg1]; [arg2]] ->
    [ box_float mode
        (Binary (Float_arith Div, unbox_float arg1, unbox_float arg2))
        ~current_region ]
  | Pfloatcomp (Pfloat64, comp), [[arg1]; [arg2]] ->
    [ tag_int
        (Binary
           ( Float_comp (Yielding_bool (convert_float_comparison comp)),
             unbox_float arg1,
             unbox_float arg2 )) ]
  | Punboxed_float_comp (Pfloat64, comp), [[arg1]; [arg2]] ->
    [ tag_int
        (Binary
           ( Float_comp (Yielding_bool (convert_float_comparison comp)),
             arg1,
             arg2 )) ]
  | Punbox_float Pfloat64, [[arg]] -> [Unary (Unbox_number Naked_float, arg)]
  | Pbox_float (Pfloat64, mode), [[arg]] ->
    [ Unary
        ( Box_number
            ( Naked_float,
              Alloc_mode.For_allocations.from_lambda mode ~current_region ),
          arg ) ]
<<<<<<< HEAD
  | Pintoffloat Pfloat32, _ ->
    let src = K.Standard_int_or_float.Naked_float32 in
    let dst = K.Standard_int_or_float.Tagged_immediate in
    [Unary (Num_conv { src; dst }, unbox_float32 arg)]
  | Pfloatofint (Pfloat32, _), _ ->
=======
  | Pintoffloat Pfloat32, [[arg]] ->
    let src = K.Standard_int_or_float.Naked_float32 in
    let dst = K.Standard_int_or_float.Tagged_immediate in
    [Unary (Num_conv { src; dst }, unbox_float32 arg)]
  | Pfloatofint (Pfloat32, mode), [[arg]] ->
>>>>>>> 84e23ff6
    let src = K.Standard_int_or_float.Tagged_immediate in
    let dst = K.Standard_int_or_float.Naked_float32 in
    [box_float32 mode (Unary (Num_conv { src; dst }, arg)) ~current_region]
  | Pnegfloat (Pfloat32, _), _
  | Pabsfloat (Pfloat32, _), _
  | Paddfloat (Pfloat32, _), _
  | Psubfloat (Pfloat32, _), _
  | Pmulfloat (Pfloat32, _), _
  | Pdivfloat (Pfloat32, _), _
  | Pfloatcomp (Pfloat32, _), _
  | Punbox_float Pfloat32, _
  | Pbox_float (Pfloat32, _), _
  | Pcompare_floats Pfloat32, _
  | Punboxed_float_comp (Pfloat32, _), _ ->
    (* CR mslater: (float32) runtime *)
    assert false
  | Punbox_int bi, [[arg]] ->
    let kind = boxable_number_of_boxed_integer bi in
    [Unary (Unbox_number kind, arg)]
  | Pbox_int (bi, mode), [[arg]] ->
    let kind = boxable_number_of_boxed_integer bi in
    [ Unary
        ( Box_number
            (kind, Alloc_mode.For_allocations.from_lambda mode ~current_region),
          arg ) ]
  | Pfield_computed sem, [[obj]; [field]] ->
    let block_access : P.Block_access_kind.t =
      Values { tag = Unknown; size = Unknown; field_kind = Any_value }
    in
    [ Binary
        (Block_load (block_access, convert_field_read_semantics sem), obj, field)
    ]
  | ( Psetfield_computed (imm_or_pointer, init_or_assign),
      [[obj]; [field]; [value]] ) ->
    let field_kind = convert_block_access_field_kind imm_or_pointer in
    let block_access : P.Block_access_kind.t =
      Values { tag = Unknown; size = Unknown; field_kind }
    in
    [ Ternary
        ( Block_set (block_access, convert_init_or_assign init_or_assign),
          obj,
          field,
          value ) ]
  | Parraylength kind, [[arg]] ->
    let array_kind = convert_array_kind_for_length kind in
    [Unary (Array_length array_kind, arg)]
  | Pduparray (kind, mutability), [[arg]] -> (
    let duplicate_array_kind =
      convert_array_kind_to_duplicate_array_kind kind
    in
    let source_mutability = Mutability.Immutable in
    let destination_mutability = Mutability.from_lambda mutability in
    match duplicate_array_kind with
    | Duplicate_array_kind duplicate_array_kind ->
      [ Unary
          ( Duplicate_array
              { kind = duplicate_array_kind;
                source_mutability;
                destination_mutability
              },
            arg ) ]
    | Float_array_opt_dynamic ->
      [ If_then_else
          ( Unary (Is_flat_float_array, arg),
            Unary
              ( Duplicate_array
                  { kind = Naked_floats { length = None };
                    source_mutability;
                    destination_mutability
                  },
                arg ),
            Unary
              ( Duplicate_array
                  { kind = Values; source_mutability; destination_mutability },
                arg ) ) ])
  | Pstringlength, [[arg]] -> [tag_int (Unary (String_length String, arg))]
  | Pbyteslength, [[arg]] -> [tag_int (Unary (String_length Bytes, arg))]
  | Pstringrefu, [[str]; [index]] ->
    [ string_like_load_unsafe ~access_size:Eight String None ~boxed:false str
        index ~current_region ]
  | Pbytesrefu, [[bytes]; [index]] ->
    [ string_like_load_unsafe ~access_size:Eight Bytes None ~boxed:false bytes
        index ~current_region ]
  | Pstringrefs, [[str]; [index]] ->
    [ string_like_load_safe ~dbg ~size_int ~access_size:Eight String
        ~boxed:false None str index ~current_region ]
  | Pbytesrefs, [[bytes]; [index]] ->
    [ string_like_load_safe ~dbg ~size_int ~access_size:Eight Bytes ~boxed:false
        None bytes index ~current_region ]
  | Pstring_load_16 true (* unsafe *), [[str]; [index]] ->
    [ string_like_load_unsafe ~access_size:Sixteen String ~boxed:false None str
        index ~current_region ]
  | Pbytes_load_16 true (* unsafe *), [[bytes]; [index]] ->
    [ string_like_load_unsafe ~access_size:Sixteen Bytes ~boxed:false None bytes
        index ~current_region ]
  | Pstring_load_32 (true (* unsafe *), mode), [[str]; [index]] ->
    [ string_like_load_unsafe ~access_size:Thirty_two String ~boxed:true
        (Some mode) str index ~current_region ]
  | Pbytes_load_32 (true (* unsafe *), mode), [[bytes]; [index]] ->
    [ string_like_load_unsafe ~access_size:Thirty_two Bytes ~boxed:true
        (Some mode) bytes index ~current_region ]
  | Pstring_load_64 (true (* unsafe *), mode), [[str]; [index]] ->
    [ string_like_load_unsafe ~access_size:Sixty_four String ~boxed:true
        (Some mode) str index ~current_region ]
  | Pbytes_load_64 (true (* unsafe *), mode), [[bytes]; [index]] ->
    [ string_like_load_unsafe ~access_size:Sixty_four Bytes ~boxed:true
        (Some mode) bytes index ~current_region ]
  | Pstring_load_128 { unsafe = true; mode }, [[str]; [index]] ->
    [ string_like_load_unsafe
        ~access_size:(One_twenty_eight { aligned = false })
        String ~boxed:true (Some mode) str index ~current_region ]
  | Pbytes_load_128 { unsafe = true; mode }, [[str]; [index]] ->
    [ string_like_load_unsafe
        ~access_size:(One_twenty_eight { aligned = false })
        Bytes ~boxed:true (Some mode) str index ~current_region ]
  | Pstring_load_16 false (* safe *), [[str]; [index]] ->
    [ string_like_load_safe ~dbg ~size_int ~access_size:Sixteen String
        ~boxed:false None str index ~current_region ]
  | Pstring_load_32 (false (* safe *), mode), [[str]; [index]] ->
    [ string_like_load_safe ~dbg ~size_int ~access_size:Thirty_two String
        (Some mode) ~boxed:true str index ~current_region ]
  | Pstring_load_64 (false (* safe *), mode), [[str]; [index]] ->
    [ string_like_load_safe ~dbg ~size_int ~access_size:Sixty_four String
        (Some mode) ~boxed:true str index ~current_region ]
  | Pstring_load_128 { unsafe = false; mode }, [[str]; [index]] ->
    [ string_like_load_safe ~dbg ~size_int
        ~access_size:(One_twenty_eight { aligned = false })
        String (Some mode) ~boxed:true str index ~current_region ]
  | Pbytes_load_16 false (* safe *), [[bytes]; [index]] ->
    [ string_like_load_safe ~dbg ~size_int ~access_size:Sixteen Bytes
        ~boxed:false None bytes index ~current_region ]
  | Pbytes_load_32 (false (* safe *), mode), [[bytes]; [index]] ->
    [ string_like_load_safe ~dbg ~size_int ~access_size:Thirty_two Bytes
        ~boxed:true (Some mode) bytes index ~current_region ]
  | Pbytes_load_64 (false (* safe *), mode), [[bytes]; [index]] ->
    [ string_like_load_safe ~dbg ~size_int ~access_size:Sixty_four Bytes
        ~boxed:true (Some mode) bytes index ~current_region ]
  | Pbytes_load_128 { unsafe = false; mode }, [[bytes]; [index]] ->
    [ string_like_load_safe ~dbg ~size_int
        ~access_size:(One_twenty_eight { aligned = false })
        Bytes ~boxed:true (Some mode) bytes index ~current_region ]
  | Pbytes_set_16 true (* unsafe *), [[bytes]; [index]; [new_value]] ->
    [ bytes_like_set_unsafe ~access_size:Sixteen Bytes ~boxed:false bytes index
        new_value ]
  | Pbytes_set_32 true (* unsafe *), [[bytes]; [index]; [new_value]] ->
    [ bytes_like_set_unsafe ~access_size:Thirty_two Bytes ~boxed:true bytes
        index new_value ]
  | Pbytes_set_64 true (* unsafe *), [[bytes]; [index]; [new_value]] ->
    [ bytes_like_set_unsafe ~access_size:Sixty_four Bytes ~boxed:true bytes
        index new_value ]
  | Pbytes_set_128 { unsafe = true }, [[bytes]; [index]; [new_value]] ->
    [ bytes_like_set_unsafe
        ~access_size:(One_twenty_eight { aligned = false })
        Bytes ~boxed:true bytes index new_value ]
  | Pbytes_set_16 false (* safe *), [[bytes]; [index]; [new_value]] ->
    [ bytes_like_set_safe ~dbg ~size_int ~access_size:Sixteen Bytes ~boxed:false
        bytes index new_value ]
  | Pbytes_set_32 false (* safe *), [[bytes]; [index]; [new_value]] ->
    [ bytes_like_set_safe ~dbg ~size_int ~access_size:Thirty_two Bytes
        ~boxed:true bytes index new_value ]
  | Pbytes_set_64 false (* safe *), [[bytes]; [index]; [new_value]] ->
    [ bytes_like_set_safe ~dbg ~size_int ~access_size:Sixty_four Bytes
        ~boxed:true bytes index new_value ]
  | Pbytes_set_128 { unsafe = false }, [[bytes]; [index]; [new_value]] ->
    [ bytes_like_set_safe ~dbg ~size_int
        ~access_size:(One_twenty_eight { aligned = false })
        Bytes ~boxed:true bytes index new_value ]
  | Pisint { variant_only }, [[arg]] ->
    [tag_int (Unary (Is_int { variant_only }, arg))]
  | Pisout, [[arg1]; [arg2]] ->
    [ tag_int
        (Binary
           ( Int_comp (I.Tagged_immediate, Yielding_bool (Lt Unsigned)),
             arg1,
             arg2 )) ]
  | Pbintofint (bi, mode), [[arg]] ->
    let dst = standard_int_or_float_of_boxed_integer bi in
    [ box_bint bi mode
        (Unary (Num_conv { src = I_or_f.Tagged_immediate; dst }, arg))
        ~current_region ]
  | Pintofbint bi, [[arg]] ->
    let src = standard_int_or_float_of_boxed_integer bi in
    [Unary (Num_conv { src; dst = I_or_f.Tagged_immediate }, unbox_bint bi arg)]
  | Pcvtbint (source, destination, mode), [[arg]] ->
    [ box_bint destination mode
        (Unary
           ( Num_conv
               { src = standard_int_or_float_of_boxed_integer source;
                 dst = standard_int_or_float_of_boxed_integer destination
               },
             unbox_bint source arg ))
        ~current_region ]
  | Pnegbint (bi, mode), [[arg]] ->
    [bint_unary_prim bi mode Neg arg ~current_region]
  | Paddbint (bi, mode), [[arg1]; [arg2]] ->
    [bint_binary_prim bi mode Add arg1 arg2 ~current_region]
  | Psubbint (bi, mode), [[arg1]; [arg2]] ->
    [bint_binary_prim bi mode Sub arg1 arg2 ~current_region]
  | Pmulbint (bi, mode), [[arg1]; [arg2]] ->
    [bint_binary_prim bi mode Mul arg1 arg2 ~current_region]
  | Pandbint (bi, mode), [[arg1]; [arg2]] ->
    [bint_binary_prim bi mode And arg1 arg2 ~current_region]
  | Porbint (bi, mode), [[arg1]; [arg2]] ->
    [bint_binary_prim bi mode Or arg1 arg2 ~current_region]
  | Pxorbint (bi, mode), [[arg1]; [arg2]] ->
    [bint_binary_prim bi mode Xor arg1 arg2 ~current_region]
  | Plslbint (bi, mode), [[arg1]; [arg2]] ->
    [bint_shift bi mode Lsl arg1 arg2 ~current_region]
  | Plsrbint (bi, mode), [[arg1]; [arg2]] ->
    [bint_shift bi mode Lsr arg1 arg2 ~current_region]
  | Pasrbint (bi, mode), [[arg1]; [arg2]] ->
    [bint_shift bi mode Asr arg1 arg2 ~current_region]
  | Poffsetint n, [[arg]] ->
    let const =
      Simple.const (Reg_width_const.tagged_immediate (Targetint_31_63.of_int n))
    in
    [Binary (Int_arith (I.Tagged_immediate, Add), arg, Simple const)]
  | Pfield (index, _int_or_ptr, sem), [[arg]] ->
    (* CR mshinwell: make use of the int-or-ptr flag (new in OCaml 5)? *)
    let imm = Targetint_31_63.of_int index in
    check_non_negative_imm imm "Pfield";
    let field = Simple.const (Reg_width_const.tagged_immediate imm) in
    let mutability = convert_field_read_semantics sem in
    let block_access : P.Block_access_kind.t =
      Values { tag = Unknown; size = Unknown; field_kind = Any_value }
    in
    [Binary (Block_load (block_access, mutability), arg, Simple field)]
  | Pfloatfield (field, sem, mode), [[arg]] ->
    let imm = Targetint_31_63.of_int field in
    check_non_negative_imm imm "Pfloatfield";
    let field = Simple.const (Reg_width_const.tagged_immediate imm) in
    let mutability = convert_field_read_semantics sem in
    let block_access : P.Block_access_kind.t =
      Naked_floats { size = Unknown }
    in
    [ box_float mode
        (Binary (Block_load (block_access, mutability), arg, Simple field))
        ~current_region ]
  | Pufloatfield (field, sem), [[arg]] ->
    let imm = Targetint_31_63.of_int field in
    check_non_negative_imm imm "Pufloatfield";
    let field = Simple.const (Reg_width_const.tagged_immediate imm) in
    let mutability = convert_field_read_semantics sem in
    let block_access : P.Block_access_kind.t =
      Naked_floats { size = Unknown }
    in
    [Binary (Block_load (block_access, mutability), arg, Simple field)]
  | ( Psetfield (index, immediate_or_pointer, initialization_or_assignment),
      [[block]; [value]] ) ->
    let field_kind = convert_block_access_field_kind immediate_or_pointer in
    let imm = Targetint_31_63.of_int index in
    check_non_negative_imm imm "Psetfield";
    let field = Simple.const (Reg_width_const.tagged_immediate imm) in
    let init_or_assign = convert_init_or_assign initialization_or_assignment in
    let block_access : P.Block_access_kind.t =
      Values { tag = Unknown; size = Unknown; field_kind }
    in
    [ Ternary
        (Block_set (block_access, init_or_assign), block, Simple field, value)
    ]
  | Psetfloatfield (field, initialization_or_assignment), [[block]; [value]] ->
    let imm = Targetint_31_63.of_int field in
    check_non_negative_imm imm "Psetfloatfield";
    let field = Simple.const (Reg_width_const.tagged_immediate imm) in
    let block_access : P.Block_access_kind.t =
      Naked_floats { size = Unknown }
    in
    let init_or_assign = convert_init_or_assign initialization_or_assignment in
    [ Ternary
        ( Block_set (block_access, init_or_assign),
          block,
          Simple field,
          unbox_float value ) ]
  | Psetufloatfield (field, initialization_or_assignment), [[block]; [value]] ->
    let imm = Targetint_31_63.of_int field in
    check_non_negative_imm imm "Psetufloatfield";
    let field = Simple.const (Reg_width_const.tagged_immediate imm) in
    let block_access : P.Block_access_kind.t =
      Naked_floats { size = Unknown }
    in
    let init_or_assign = convert_init_or_assign initialization_or_assignment in
    [ Ternary
        (Block_set (block_access, init_or_assign), block, Simple field, value)
    ]
  | Pdivint Unsafe, [[arg1]; [arg2]] ->
    [Binary (Int_arith (I.Tagged_immediate, Div), arg1, arg2)]
  | Pdivint Safe, [[arg1]; [arg2]] ->
    [checked_arith_op ~dbg None Div None arg1 arg2 ~current_region]
  | Pmodint Safe, [[arg1]; [arg2]] ->
    [checked_arith_op ~dbg None Mod None arg1 arg2 ~current_region]
  | Pdivbint { size = Pint32; is_safe = Safe; mode }, [[arg1]; [arg2]] ->
    [ checked_arith_op ~dbg (Some Pint32) Div (Some mode) arg1 arg2
        ~current_region ]
  | Pmodbint { size = Pint32; is_safe = Safe; mode }, [[arg1]; [arg2]] ->
    [ checked_arith_op ~dbg (Some Pint32) Mod (Some mode) arg1 arg2
        ~current_region ]
  | Pdivbint { size = Pint64; is_safe = Safe; mode }, [[arg1]; [arg2]] ->
    [ checked_arith_op ~dbg (Some Pint64) Div (Some mode) arg1 arg2
        ~current_region ]
  | Pmodbint { size = Pint64; is_safe = Safe; mode }, [[arg1]; [arg2]] ->
    [ checked_arith_op ~dbg (Some Pint64) Mod (Some mode) arg1 arg2
        ~current_region ]
  | Pdivbint { size = Pnativeint; is_safe = Safe; mode }, [[arg1]; [arg2]] ->
    [ checked_arith_op ~dbg (Some Pnativeint) Div (Some mode) arg1 arg2
        ~current_region ]
  | Pmodbint { size = Pnativeint; is_safe = Safe; mode }, [[arg1]; [arg2]] ->
    [ checked_arith_op ~dbg (Some Pnativeint) Mod (Some mode) arg1 arg2
        ~current_region ]
  | Parrayrefu array_ref_kind, [[array]; [index]] ->
    (* For this and the following cases we will end up relying on the backend to
       CSE the two accesses to the array's header word in the [Pgenarray]
       case. *)
    [ match_on_array_ref_kind ~array array_ref_kind
        (array_load_unsafe ~array ~index ~current_region) ]
  | Parrayrefs array_ref_kind, [[array]; [index]] ->
    let array_kind = convert_array_ref_kind_for_length array_ref_kind in
    [ check_array_access ~dbg ~array array_kind ~index
        (match_on_array_ref_kind ~array array_ref_kind
           (array_load_unsafe ~array ~index ~current_region)) ]
  | Parraysetu array_set_kind, [[array]; [index]; [new_value]] ->
    [ match_on_array_set_kind ~array array_set_kind
        (array_set_unsafe ~array ~index ~new_value) ]
  | Parraysets array_set_kind, [[array]; [index]; [new_value]] ->
    let array_kind = convert_array_set_kind_for_length array_set_kind in
    [ check_array_access ~dbg ~array array_kind ~index
        (match_on_array_set_kind ~array array_set_kind
           (array_set_unsafe ~array ~index ~new_value)) ]
  | Pbytessetu (* unsafe *), [[bytes]; [index]; [new_value]] ->
    [ bytes_like_set_unsafe ~access_size:Eight Bytes ~boxed:false bytes index
        new_value ]
  | Pbytessets, [[bytes]; [index]; [new_value]] ->
    [ bytes_like_set_safe ~dbg ~size_int ~access_size:Eight Bytes ~boxed:false
        bytes index new_value ]
  | Poffsetref n, [[block]] ->
    let block_access : P.Block_access_kind.t =
      Values
        { tag = Known Tag.Scannable.zero;
          size = Known Targetint_31_63.one;
          field_kind = Immediate
        }
    in
    let old_ref_value =
      H.Prim
        (Binary
           (Block_load (block_access, Mutable), block, Simple Simple.const_zero))
    in
    let new_ref_value =
      H.Prim
        (Binary
           ( Int_arith (Tagged_immediate, Add),
             Simple (Simple.const_int (Targetint_31_63.of_int n)),
             old_ref_value ))
    in
    [ Ternary
        ( Block_set
            (block_access, Assignment (Alloc_mode.For_assignments.local ())),
          block,
          Simple Simple.const_zero,
          new_ref_value ) ]
  | Pctconst const, _ -> (
    match const with
    | Big_endian -> [Simple (Simple.const_bool big_endian)]
    | Word_size ->
      [Simple (Simple.const_int (Targetint_31_63.of_int (8 * size_int)))]
    | Int_size ->
      [Simple (Simple.const_int (Targetint_31_63.of_int ((8 * size_int) - 1)))]
    | Max_wosize ->
      [ Simple
          (Simple.const_int
             (Targetint_31_63.of_int
                ((1 lsl ((8 * size_int) - (10 + Config.reserved_header_bits)))
                - 1))) ]
    | Ostype_unix ->
      [Simple (Simple.const_bool (String.equal Sys.os_type "Unix"))]
    | Ostype_win32 ->
      [Simple (Simple.const_bool (String.equal Sys.os_type "Win32"))]
    | Ostype_cygwin ->
      [Simple (Simple.const_bool (String.equal Sys.os_type "Cygwin"))]
    | Backend_type ->
      [Simple Simple.const_zero] (* constructor 0 is the same as Native here *)
    | Runtime5 -> [Simple (Simple.const_bool Config.runtime5)])
  | Pbswap16, [[arg]] ->
    [ tag_int
        (Unary (Int_arith (Naked_immediate, Swap_byte_endianness), untag_int arg))
    ]
  | Pbbswap (Pint32, mode), [[arg]] ->
    [bbswap Naked_int32 Naked_int32 mode arg ~current_region]
  | Pbbswap (Pint64, mode), [[arg]] ->
    [bbswap Naked_int64 Naked_int64 mode arg ~current_region]
  | Pbbswap (Pnativeint, mode), [[arg]] ->
    [bbswap Naked_nativeint Naked_nativeint mode arg ~current_region]
  | Pint_as_pointer mode, [[arg]] ->
    let mode = Alloc_mode.For_allocations.from_lambda mode ~current_region in
    [Unary (Int_as_pointer mode, arg)]
  | Pbigarrayref (unsafe, num_dimensions, kind, layout), args -> (
    let args =
      List.map
        (function
          | [arg] -> arg
          | [] | _ :: _ :: _ ->
            Misc.fatal_errorf "Non-singleton arguments for Pbigarrayref: %a %a"
              Printlambda.primitive prim H.print_list_of_lists_of_simple_or_prim
              args)
        args
    in
    match
      P.Bigarray_kind.from_lambda kind, P.Bigarray_layout.from_lambda layout
    with
    | Some kind, Some layout ->
      let b, indexes =
        match args with
        | b :: indexes ->
          if List.compare_length_with indexes num_dimensions <> 0
          then Misc.fatal_errorf "Bad index arity for Pbigarrayref";
          b, indexes
        | [] -> Misc.fatal_errorf "Pbigarrayref is missing its arguments"
      in
      let box =
        bigarray_box_or_tag_raw_value_to_read kind
          Alloc_mode.For_allocations.heap
      in
      [box (bigarray_load ~dbg ~unsafe kind layout b indexes)]
    | None, _ ->
      Misc.fatal_errorf
        "Lambda_to_flambda_primitives.convert_lprim: Pbigarrayref primitives \
         with an unknown kind should have been removed by Lambda_to_flambda."
    | _, None ->
      Misc.fatal_errorf
        "Lambda_to_flambda_primitives.convert_lprim: Pbigarrayref primitives \
         with an unknown layout should have been removed by Lambda_to_flambda.")
  | Pbigarrayset (unsafe, num_dimensions, kind, layout), args -> (
    let args =
      List.map
        (function
          | [arg] -> arg
          | [] | _ :: _ :: _ ->
            Misc.fatal_errorf "Non-singleton arguments for Pbigarrayset: %a %a"
              Printlambda.primitive prim H.print_list_of_lists_of_simple_or_prim
              args)
        args
    in
    match
      P.Bigarray_kind.from_lambda kind, P.Bigarray_layout.from_lambda layout
    with
    | Some kind, Some layout ->
      let b, indexes, value =
        match args with
        | b :: args ->
          let indexes, value = Misc.split_last args in
          if List.compare_length_with indexes num_dimensions <> 0
          then Misc.fatal_errorf "Bad index arity for Pbigarrayset";
          b, indexes, value
        | [] -> Misc.fatal_errorf "Pbigarrayset is missing its arguments"
      in
      let unbox = bigarray_unbox_or_untag_value_to_store kind in
      [bigarray_set ~dbg ~unsafe kind layout b indexes (unbox value)]
    | None, _ ->
      Misc.fatal_errorf
        "Lambda_to_flambda_primitives.convert_lprim: Pbigarrayref primitives \
         with an unknown kind should have been removed by Lambda_to_flambda."
    | _, None ->
      Misc.fatal_errorf
        "Lambda_to_flambda_primitives.convert_lprim: Pbigarrayref primitives \
         with an unknown layout should have been removed by Lambda_to_flambda.")
  | Pbigarraydim dimension, [[arg]] ->
    [tag_int (Unary (Bigarray_length { dimension }, arg))]
  | Pbigstring_load_16 { unsafe = true }, [[big_str]; [index]] ->
    [ string_like_load_unsafe ~access_size:Sixteen Bigstring ~boxed:false None
        big_str index ~current_region ]
  | Pbigstring_load_32 { unsafe = true; mode; boxed }, [[big_str]; [index]] ->
    [ string_like_load_unsafe ~access_size:Thirty_two Bigstring (Some mode)
        ~boxed big_str index ~current_region ]
  | Pbigstring_load_64 { unsafe = true; mode; boxed }, [[big_str]; [index]] ->
    [ string_like_load_unsafe ~access_size:Sixty_four Bigstring (Some mode)
        ~boxed big_str index ~current_region ]
  | ( Pbigstring_load_128 { unsafe = true; aligned; mode; boxed },
      [[big_str]; [index]] ) ->
    [ string_like_load_unsafe
        ~access_size:(One_twenty_eight { aligned })
        Bigstring (Some mode) ~boxed big_str index ~current_region ]
  | Pbigstring_load_16 { unsafe = false }, [[big_str]; [index]] ->
    [ string_like_load_safe ~dbg ~size_int ~access_size:Sixteen Bigstring
        ~boxed:false None big_str index ~current_region ]
  | Pbigstring_load_32 { unsafe = false; mode; boxed }, [[big_str]; [index]] ->
    [ string_like_load_safe ~dbg ~size_int ~access_size:Thirty_two Bigstring
        (Some mode) ~boxed big_str index ~current_region ]
  | Pbigstring_load_64 { unsafe = false; mode; boxed }, [[big_str]; [index]] ->
    [ string_like_load_safe ~dbg ~size_int ~access_size:Sixty_four Bigstring
        (Some mode) ~boxed big_str index ~current_region ]
  | ( Pbigstring_load_128 { unsafe = false; aligned; mode; boxed },
      [[big_str]; [index]] ) ->
    [ string_like_load_safe ~dbg ~size_int
        ~access_size:(One_twenty_eight { aligned })
        Bigstring (Some mode) ~boxed big_str index ~current_region ]
  | Pbigstring_set_16 { unsafe = true }, [[bigstring]; [index]; [new_value]] ->
    [ bytes_like_set_unsafe ~access_size:Sixteen Bigstring ~boxed:false
        bigstring index new_value ]
  | ( Pbigstring_set_32 { unsafe = true; boxed },
      [[bigstring]; [index]; [new_value]] ) ->
    [ bytes_like_set_unsafe ~access_size:Thirty_two Bigstring ~boxed bigstring
        index new_value ]
  | ( Pbigstring_set_64 { unsafe = true; boxed },
      [[bigstring]; [index]; [new_value]] ) ->
    [ bytes_like_set_unsafe ~access_size:Sixty_four Bigstring ~boxed bigstring
        index new_value ]
  | ( Pbigstring_set_128 { unsafe = true; aligned; boxed },
      [[bigstring]; [index]; [new_value]] ) ->
    [ bytes_like_set_unsafe
        ~access_size:(One_twenty_eight { aligned })
        Bigstring ~boxed bigstring index new_value ]
  | Pbigstring_set_16 { unsafe = false }, [[bigstring]; [index]; [new_value]] ->
    [ bytes_like_set_safe ~dbg ~size_int ~access_size:Sixteen Bigstring
        ~boxed:false bigstring index new_value ]
  | ( Pbigstring_set_32 { unsafe = false; boxed },
      [[bigstring]; [index]; [new_value]] ) ->
    [ bytes_like_set_safe ~dbg ~size_int ~access_size:Thirty_two Bigstring
        ~boxed bigstring index new_value ]
  | ( Pbigstring_set_64 { unsafe = false; boxed },
      [[bigstring]; [index]; [new_value]] ) ->
    [ bytes_like_set_safe ~dbg ~size_int ~access_size:Sixty_four Bigstring
        ~boxed bigstring index new_value ]
  | ( Pbigstring_set_128 { unsafe = false; aligned; boxed },
      [[bigstring]; [index]; [new_value]] ) ->
    [ bytes_like_set_safe ~dbg ~size_int
        ~access_size:(One_twenty_eight { aligned })
        Bigstring ~boxed bigstring index new_value ]
  | Pfloat_array_load_128 { unsafe; mode }, [[array]; [index]] ->
    check_float_array_optimisation_enabled "Pfloat_array_load_128";
    [ array_like_load_128 ~dbg ~size_int ~current_region ~unsafe ~mode
        Naked_floats array index ]
  | Pfloatarray_load_128 { unsafe; mode }, [[array]; [index]]
  | Punboxed_float_array_load_128 { unsafe; mode }, [[array]; [index]] ->
    [ array_like_load_128 ~dbg ~size_int ~current_region ~unsafe ~mode
        Naked_floats array index ]
  | Pint_array_load_128 { unsafe; mode }, [[array]; [index]] ->
    if Targetint.size <> 64
    then Misc.fatal_error "[Pint_array_load_128]: immediates must be 64 bits.";
    [ array_like_load_128 ~dbg ~size_int ~current_region ~unsafe ~mode
        Immediates array index ]
  | Punboxed_int64_array_load_128 { unsafe; mode }, [[array]; [index]] ->
    [ array_like_load_128 ~dbg ~size_int ~current_region ~unsafe ~mode
        Naked_int64s array index ]
  | Punboxed_nativeint_array_load_128 { unsafe; mode }, [[array]; [index]] ->
    if Targetint.size <> 64
    then
      Misc.fatal_error
        "[Punboxed_nativeint_array_load_128]: nativeint must be 64 bits.";
    [ array_like_load_128 ~dbg ~size_int ~current_region ~unsafe ~mode
        Naked_nativeints array index ]
  | Punboxed_int32_array_load_128 { unsafe; mode }, [[array]; [index]] ->
    [ array_like_load_128 ~dbg ~size_int ~current_region ~unsafe ~mode
        Naked_int32s array index ]
  | Pfloat_array_set_128 { unsafe }, [[array]; [index]; [new_value]] ->
    check_float_array_optimisation_enabled "Pfloat_array_set_128";
    [ array_like_set_128 ~dbg ~size_int ~unsafe Naked_floats array index
        new_value ]
  | Pfloatarray_set_128 { unsafe }, [[array]; [index]; [new_value]]
  | Punboxed_float_array_set_128 { unsafe }, [[array]; [index]; [new_value]] ->
    [ array_like_set_128 ~dbg ~size_int ~unsafe Naked_floats array index
        new_value ]
  | Pint_array_set_128 { unsafe }, [[array]; [index]; [new_value]] ->
    if Targetint.size <> 64
    then Misc.fatal_error "[Pint_array_set_128]: immediates must be 64 bits.";
    [array_like_set_128 ~dbg ~size_int ~unsafe Immediates array index new_value]
  | Punboxed_int64_array_set_128 { unsafe }, [[array]; [index]; [new_value]] ->
    [ array_like_set_128 ~dbg ~size_int ~unsafe Naked_int64s array index
        new_value ]
  | Punboxed_nativeint_array_set_128 { unsafe }, [[array]; [index]; [new_value]]
    ->
    if Targetint.size <> 64
    then
      Misc.fatal_error
        "[Punboxed_nativeint_array_set_128]: nativeint must be 64 bits.";
    [ array_like_set_128 ~dbg ~size_int ~unsafe Naked_nativeints array index
        new_value ]
  | Punboxed_int32_array_set_128 { unsafe }, [[array]; [index]; [new_value]] ->
    [ array_like_set_128 ~dbg ~size_int ~unsafe Naked_int32s array index
        new_value ]
  | Pcompare_ints, [[i1]; [i2]] ->
    [ tag_int
        (Binary
           ( Int_comp
               (Tagged_immediate, Yielding_int_like_compare_functions Signed),
             i1,
             i2 )) ]
  | Pcompare_floats Pfloat64, [[f1]; [f2]] ->
    [ tag_int
        (Binary
           ( Float_comp (Yielding_int_like_compare_functions ()),
             Prim (Unary (Unbox_number Naked_float, f1)),
             Prim (Unary (Unbox_number Naked_float, f2)) )) ]
  | Pcompare_bints int_kind, [[i1]; [i2]] ->
    let unboxing_kind = boxable_number_of_boxed_integer int_kind in
    [ tag_int
        (Binary
           ( Int_comp
               ( standard_int_of_boxed_integer int_kind,
                 Yielding_int_like_compare_functions Signed ),
             Prim (Unary (Unbox_number unboxing_kind, i1)),
             Prim (Unary (Unbox_number unboxing_kind, i2)) )) ]
  | Pprobe_is_enabled { name }, [] ->
    [tag_int (Nullary (Probe_is_enabled { name }))]
  | Pobj_dup, [[v]] -> [Unary (Obj_dup, v)]
  | Pget_header m, [[obj]] -> [get_header obj m ~current_region]
  | Patomic_load { immediate_or_pointer }, [[atomic]] ->
    [ Unary
        ( Atomic_load (convert_block_access_field_kind immediate_or_pointer),
          atomic ) ]
  | Patomic_exchange, [[atomic]; [new_value]] ->
    [Binary (Atomic_exchange, atomic, new_value)]
  | Patomic_cas, [[atomic]; [old_value]; [new_value]] ->
    [Ternary (Atomic_compare_and_set, atomic, old_value, new_value)]
  | Patomic_fetch_add, [[atomic]; [i]] ->
    [Binary (Atomic_fetch_and_add, atomic, i)]
  | ( ( Pmodint Unsafe
      | Pdivbint { is_safe = Unsafe; size = _; mode = _ }
      | Pmodbint { is_safe = Unsafe; size = _; mode = _ }
      | Psetglobal _ | Praise _ | Pccall _ ),
      _ ) ->
    Misc.fatal_errorf
      "Closure_conversion.convert_primitive: Primitive %a (%a) shouldn't be \
       here, either a bug in [Closure_conversion] or the wrong number of \
       arguments"
      Printlambda.primitive prim H.print_list_of_lists_of_simple_or_prim args
  | Pprobe_is_enabled _, _ :: _ ->
    Misc.fatal_errorf
      "Closure_conversion.convert_primitive: Wrong arity for nullary primitive \
       %a (%a)"
      Printlambda.primitive prim H.print_list_of_simple_or_prim
      (List.flatten args)
  | ( ( Pfield _ | Pnegint | Pnot | Poffsetint _
      | Pintoffloat (Pfloat64 | Pfloat32)
      | Pfloatofint ((Pfloat64 | Pfloat32), _)
      | Pfloatoffloat32 _ | Pfloat32offloat _
      | Pnegfloat (Pfloat64, _)
      | Pabsfloat (Pfloat64, _)
      | Pstringlength | Pbyteslength | Pbintofint _ | Pintofbint _ | Pnegbint _
      | Popaque _ | Pduprecord _ | Parraylength _ | Pduparray _ | Pfloatfield _
      | Pcvtbint _ | Poffsetref _ | Pbswap16 | Pbbswap _ | Pisint _
      | Pint_as_pointer _ | Pbigarraydim _ | Pobj_dup | Pobj_magic _
      | Punbox_float Pfloat64
      | Pbox_float (Pfloat64, _)
      | Punbox_int _ | Pbox_int _ | Punboxed_product_field _ | Pget_header _
      | Pufloatfield _ | Patomic_load _ ),
      ([] | _ :: _ :: _ | [([] | _ :: _ :: _)]) ) ->
    Misc.fatal_errorf
      "Closure_conversion.convert_primitive: Wrong arity for unary primitive \
       %a (%a)"
      Printlambda.primitive prim H.print_list_of_lists_of_simple_or_prim args
  | ( ( Paddint | Psubint | Pmulint | Pandint | Porint | Pxorint | Plslint
      | Plsrint | Pasrint | Pdivint _ | Pmodint _ | Psetfield _ | Pintcomp _
      | Paddfloat (Pfloat64, _)
      | Psubfloat (Pfloat64, _)
      | Pmulfloat (Pfloat64, _)
      | Pdivfloat (Pfloat64, _)
      | Pfloatcomp (Pfloat64, _)
      | Punboxed_float_comp (Pfloat64, _)
      | Pstringrefu | Pbytesrefu | Pstringrefs | Pbytesrefs | Pstring_load_16 _
      | Pstring_load_32 _ | Pstring_load_64 _ | Pstring_load_128 _
      | Pbytes_load_16 _ | Pbytes_load_32 _ | Pbytes_load_64 _
      | Pbytes_load_128 _ | Pisout | Paddbint _ | Psubbint _ | Pmulbint _
      | Pandbint _ | Porbint _ | Pxorbint _ | Plslbint _ | Plsrbint _
      | Pasrbint _ | Pfield_computed _ | Pdivbint _ | Pmodbint _
      | Psetfloatfield _ | Psetufloatfield _ | Pbintcomp _ | Punboxed_int_comp _
      | Pbigstring_load_16 _ | Pbigstring_load_32 _ | Pbigstring_load_64 _
      | Pbigstring_load_128 _ | Pfloatarray_load_128 _ | Pfloat_array_load_128 _
      | Pint_array_load_128 _ | Punboxed_float_array_load_128 _
      | Punboxed_int32_array_load_128 _ | Punboxed_int64_array_load_128 _
      | Punboxed_nativeint_array_load_128 _
      | Parrayrefu
          ( Pgenarray_ref _ | Paddrarray_ref | Pintarray_ref | Pfloatarray_ref _
          | Punboxedfloatarray_ref _ | Punboxedintarray_ref _ )
      | Parrayrefs
          ( Pgenarray_ref _ | Paddrarray_ref | Pintarray_ref | Pfloatarray_ref _
          | Punboxedfloatarray_ref _ | Punboxedintarray_ref _ )
      | Pcompare_ints | Pcompare_floats _ | Pcompare_bints _ | Patomic_exchange
      | Patomic_fetch_add ),
      ( []
      | [_]
      | _ :: _ :: _ :: _
      | [_; ([] | _ :: _ :: _)]
      | [([] | _ :: _ :: _); _] ) ) ->
    Misc.fatal_errorf
      "Closure_conversion.convert_primitive: Wrong arity for binary primitive \
       %a (%a)"
      Printlambda.primitive prim H.print_list_of_lists_of_simple_or_prim args
  | ( ( Psetfield_computed _ | Pbytessetu | Pbytessets
      | Parraysetu
          ( Pgenarray_set _ | Paddrarray_set _ | Pintarray_set | Pfloatarray_set
          | Punboxedfloatarray_set _ | Punboxedintarray_set _ )
      | Parraysets
          ( Pgenarray_set _ | Paddrarray_set _ | Pintarray_set | Pfloatarray_set
          | Punboxedfloatarray_set _ | Punboxedintarray_set _ )
      | Pbytes_set_16 _ | Pbytes_set_32 _ | Pbytes_set_64 _ | Pbytes_set_128 _
      | Pbigstring_set_16 _ | Pbigstring_set_32 _ | Pbigstring_set_64 _
      | Pbigstring_set_128 _ | Pfloatarray_set_128 _ | Pfloat_array_set_128 _
      | Pint_array_set_128 _ | Punboxed_float_array_set_128 _
      | Punboxed_int32_array_set_128 _ | Punboxed_int64_array_set_128 _
      | Punboxed_nativeint_array_set_128 _ | Patomic_cas ),
      ( []
      | [_]
      | [_; _]
      | _ :: _ :: _ :: _ :: _
      | [_; _; ([] | _ :: _ :: _)]
      | [_; ([] | _ :: _ :: _); _]
      | [([] | _ :: _ :: _); _; _] ) ) ->
    Misc.fatal_errorf
      "Closure_conversion.convert_primitive: Wrong arity for ternary primitive \
       %a (%a)"
      Printlambda.primitive prim H.print_list_of_lists_of_simple_or_prim args
  | ( ( Pignore | Psequand | Psequor | Pbytes_of_string | Pbytes_to_string
      | Parray_of_iarray | Parray_to_iarray ),
      _ ) ->
    Misc.fatal_errorf
      "[%a] should have been removed by [Lambda_to_flambda.transform_primitive]"
      Printlambda.primitive prim
  | Pgetglobal _, _ | Pgetpredef _, _ ->
    Misc.fatal_errorf
      "[%a] should have been handled by [Closure_conversion.close_primitive]"
      Printlambda.primitive prim
  | (Prunstack | Pperform | Presume | Preperform | Pdls_get), _ ->
    Misc.fatal_errorf "Primitive %a is not yet supported by Flambda 2"
      Printlambda.primitive prim

module Acc = Closure_conversion_aux.Acc
module Expr_with_acc = Closure_conversion_aux.Expr_with_acc

let convert_and_bind acc ~big_endian exn_cont ~register_const0
    (prim : L.primitive) ~(args : Simple.t list list) (dbg : Debuginfo.t)
    ~current_region (cont : Acc.t -> Flambda.Named.t list -> Expr_with_acc.t) :
    Expr_with_acc.t =
  let exprs = convert_lprim ~big_endian prim args dbg ~current_region in
  H.bind_recs acc exn_cont ~register_const0 exprs dbg cont<|MERGE_RESOLUTION|>--- conflicted
+++ resolved
@@ -1100,19 +1100,11 @@
             ( Naked_float,
               Alloc_mode.For_allocations.from_lambda mode ~current_region ),
           arg ) ]
-<<<<<<< HEAD
-  | Pintoffloat Pfloat32, _ ->
-    let src = K.Standard_int_or_float.Naked_float32 in
-    let dst = K.Standard_int_or_float.Tagged_immediate in
-    [Unary (Num_conv { src; dst }, unbox_float32 arg)]
-  | Pfloatofint (Pfloat32, _), _ ->
-=======
   | Pintoffloat Pfloat32, [[arg]] ->
     let src = K.Standard_int_or_float.Naked_float32 in
     let dst = K.Standard_int_or_float.Tagged_immediate in
     [Unary (Num_conv { src; dst }, unbox_float32 arg)]
   | Pfloatofint (Pfloat32, mode), [[arg]] ->
->>>>>>> 84e23ff6
     let src = K.Standard_int_or_float.Tagged_immediate in
     let dst = K.Standard_int_or_float.Naked_float32 in
     [box_float32 mode (Unary (Num_conv { src; dst }, arg)) ~current_region]
