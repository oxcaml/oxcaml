(**************************************************************************)
(*                                                                        *)
(*                                 OCaml                                  *)
(*                                                                        *)
(*                       Pierre Chambart, OCamlPro                        *)
(*           Mark Shinwell and Leo White, Jane Street Europe              *)
(*                                                                        *)
(*   Copyright 2013--2019 OCamlPro SAS                                    *)
(*   Copyright 2014--2019 Jane Street Group LLC                           *)
(*                                                                        *)
(*   All rights reserved.  This file is distributed under the terms of    *)
(*   the GNU Lesser General Public License version 2.1, with the          *)
(*   special exception on linking described in the file LICENSE.          *)
(*                                                                        *)
(**************************************************************************)

module H = Lambda_to_flambda_primitives_helpers
module K = Flambda_kind
module I = K.Standard_int
module I_or_f = K.Standard_int_or_float
module L = Lambda
module P = Flambda_primitive

let convert_integer_comparison_prim (comp : L.integer_comparison) :
    P.binary_primitive =
  match comp with
  | Ceq -> Phys_equal Eq
  | Cne -> Phys_equal Neq
  | Clt -> Int_comp (Tagged_immediate, Yielding_bool (Lt Signed))
  | Cgt -> Int_comp (Tagged_immediate, Yielding_bool (Gt Signed))
  | Cle -> Int_comp (Tagged_immediate, Yielding_bool (Le Signed))
  | Cge -> Int_comp (Tagged_immediate, Yielding_bool (Ge Signed))

let convert_unboxed_integer_comparison_prim (kind : L.unboxed_integer)
    (comp : L.integer_comparison) : P.binary_primitive =
  match kind, comp with
  | Unboxed_int32, Ceq -> Int_comp (Naked_int32, Yielding_bool Eq)
  | Unboxed_int32, Cne -> Int_comp (Naked_int32, Yielding_bool Neq)
  | Unboxed_int32, Clt -> Int_comp (Naked_int32, Yielding_bool (Lt Signed))
  | Unboxed_int32, Cgt -> Int_comp (Naked_int32, Yielding_bool (Gt Signed))
  | Unboxed_int32, Cle -> Int_comp (Naked_int32, Yielding_bool (Le Signed))
  | Unboxed_int32, Cge -> Int_comp (Naked_int32, Yielding_bool (Ge Signed))
  | Unboxed_int64, Ceq -> Int_comp (Naked_int64, Yielding_bool Eq)
  | Unboxed_int64, Cne -> Int_comp (Naked_int64, Yielding_bool Neq)
  | Unboxed_int64, Clt -> Int_comp (Naked_int64, Yielding_bool (Lt Signed))
  | Unboxed_int64, Cgt -> Int_comp (Naked_int64, Yielding_bool (Gt Signed))
  | Unboxed_int64, Cle -> Int_comp (Naked_int64, Yielding_bool (Le Signed))
  | Unboxed_int64, Cge -> Int_comp (Naked_int64, Yielding_bool (Ge Signed))
  | Unboxed_nativeint, Ceq -> Int_comp (Naked_nativeint, Yielding_bool Eq)
  | Unboxed_nativeint, Cne -> Int_comp (Naked_nativeint, Yielding_bool Neq)
  | Unboxed_nativeint, Clt ->
    Int_comp (Naked_nativeint, Yielding_bool (Lt Signed))
  | Unboxed_nativeint, Cgt ->
    Int_comp (Naked_nativeint, Yielding_bool (Gt Signed))
  | Unboxed_nativeint, Cle ->
    Int_comp (Naked_nativeint, Yielding_bool (Le Signed))
  | Unboxed_nativeint, Cge ->
    Int_comp (Naked_nativeint, Yielding_bool (Ge Signed))

let convert_float_comparison (comp : L.float_comparison) : unit P.comparison =
  match comp with
  | CFeq -> Eq
  | CFneq -> Neq
  | CFlt -> Lt ()
  | CFgt -> Gt ()
  | CFle -> Le ()
  | CFge -> Ge ()
  | CFnlt | CFngt | CFnle | CFnge ->
    Misc.fatal_error
      "Negated floating-point comparisons should have been removed by \
       [Lambda_to_flambda]"

let boxable_number_of_boxed_integer (bint : L.boxed_integer) :
    K.Boxable_number.t =
  match bint with
  | Boxed_nativeint -> Naked_nativeint
  | Boxed_int32 -> Naked_int32
  | Boxed_int64 -> Naked_int64

let standard_int_of_boxed_integer (bint : Primitive.boxed_integer) :
    K.Standard_int.t =
  match bint with
  | Boxed_nativeint -> Naked_nativeint
  | Boxed_int32 -> Naked_int32
  | Boxed_int64 -> Naked_int64

let standard_int_of_unboxed_integer : L.unboxed_integer -> K.Standard_int.t =
  function
  | Unboxed_int32 -> Naked_int32
  | Unboxed_nativeint -> Naked_nativeint
  | Unboxed_int64 -> Naked_int64

let standard_int_or_float_of_unboxed_integer (ubint : L.unboxed_integer) :
    K.Standard_int_or_float.t =
  match ubint with
  | Unboxed_nativeint -> Naked_nativeint
  | Unboxed_int32 -> Naked_int32
  | Unboxed_int64 -> Naked_int64

let standard_int_or_float_of_boxed_integer bint =
  standard_int_or_float_of_unboxed_integer (Primitive.unboxed_integer bint)

let standard_int_or_float_of_peek_or_poke (layout : L.peek_or_poke) :
    K.Standard_int_or_float.t =
  match layout with
  | Ppp_tagged_immediate -> Tagged_immediate
  | Ppp_unboxed_float32 -> Naked_float32
  | Ppp_unboxed_float -> Naked_float
  | Ppp_unboxed_int32 -> Naked_int32
  | Ppp_unboxed_int64 -> Naked_int64
  | Ppp_unboxed_nativeint -> Naked_nativeint

let convert_block_access_field_kind i_or_p : P.Block_access_field_kind.t =
  match i_or_p with L.Immediate -> Immediate | L.Pointer -> Any_value

let convert_block_access_field_kind_from_value_kind
    ({ raw_kind; nullable = _ } : L.value_kind) : P.Block_access_field_kind.t =
  match raw_kind with
  | Pintval -> Immediate
  | Pvariant { consts = _; non_consts } -> (
    match non_consts with [] -> Immediate | _ :: _ -> Any_value)
  | Pgenval | Pboxedfloatval _ | Pboxedintval _ | Parrayval _
  | Pboxedvectorval _ ->
    Any_value

let convert_init_or_assign (i_or_a : L.initialization_or_assignment) :
    P.Init_or_assign.t =
  match i_or_a with
  | Assignment mode -> Assignment (Alloc_mode.For_assignments.from_lambda mode)
  | Heap_initialization -> Initialization
  | Root_initialization ->
    Misc.fatal_error "[Root_initialization] should not appear in Flambda input"

let convert_block_shape (shape : L.block_shape) ~num_fields =
  match shape with
  | None -> List.init num_fields (fun _field -> K.With_subkind.any_value)
  | Some shape ->
    let shape_length = List.length shape in
    if num_fields <> shape_length
    then
      Misc.fatal_errorf
        "Flambda_arity.of_block_shape: num_fields is %d yet the shape has %d \
         fields"
        num_fields shape_length;
    List.map K.With_subkind.from_lambda_value_kind shape

let check_float_array_optimisation_enabled name =
  if not (Flambda_features.flat_float_array ())
  then
    Misc.fatal_errorf
      "[%s] is not expected when the float array optimisation is disabled" name
      ()

type converted_array_kind =
  | Array_kind of P.Array_kind.t
  | Float_array_opt_dynamic

let convert_array_kind (kind : L.array_kind) : converted_array_kind =
  match kind with
  | Pgenarray ->
    check_float_array_optimisation_enabled "Pgenarray";
    Float_array_opt_dynamic
  | Paddrarray -> Array_kind Values
  | Pintarray -> Array_kind Immediates
  | Pfloatarray | Punboxedfloatarray Unboxed_float64 -> Array_kind Naked_floats
  | Punboxedfloatarray Unboxed_float32 -> Array_kind Naked_float32s
  | Punboxedintarray Unboxed_int32 -> Array_kind Naked_int32s
  | Punboxedintarray Unboxed_int64 -> Array_kind Naked_int64s
  | Punboxedintarray Unboxed_nativeint -> Array_kind Naked_nativeints
  | Punboxedvectorarray Unboxed_vec128 -> Array_kind Naked_vec128s
  | Punboxedvectorarray Unboxed_vec256 -> Array_kind Naked_vec256s
  | Punboxedvectorarray Unboxed_vec512 -> Array_kind Naked_vec512s
  | Pgcscannableproductarray kinds ->
    let rec convert_kind (kind : L.scannable_product_element_kind) :
        P.Array_kind.t =
      match kind with
      | Pint_scannable -> Immediates
      | Paddr_scannable -> Values
      | Pproduct_scannable kinds ->
        Unboxed_product (List.map convert_kind kinds)
    in
    Array_kind (Unboxed_product (List.map convert_kind kinds))
  | Pgcignorableproductarray kinds ->
    let rec convert_kind (kind : L.ignorable_product_element_kind) :
        P.Array_kind.t =
      match kind with
      | Pint_ignorable -> Immediates
      | Punboxedfloat_ignorable Unboxed_float32 -> Naked_float32s
      | Punboxedfloat_ignorable Unboxed_float64 -> Naked_floats
      | Punboxedint_ignorable Unboxed_int32 -> Naked_int32s
      | Punboxedint_ignorable Unboxed_int64 -> Naked_int64s
      | Punboxedint_ignorable Unboxed_nativeint -> Naked_nativeints
      | Pproduct_ignorable kinds ->
        Unboxed_product (List.map convert_kind kinds)
    in
    Array_kind (Unboxed_product (List.map convert_kind kinds))

let convert_array_kind_for_length kind : P.Array_kind_for_length.t =
  match convert_array_kind kind with
  | Array_kind array_kind -> Array_kind array_kind
  | Float_array_opt_dynamic -> Float_array_opt_dynamic

module Array_ref_kind = struct
  (* CR mshinwell/ncourant: just use [P.Array_ref_kind.t] if that can be
     engineered, and the same for the set kind. *)
  type no_float_array_opt =
    | Immediates
    | Values
    | Naked_floats
    | Naked_float32s
    | Naked_int32s
    | Naked_int64s
    | Naked_nativeints
    | Naked_vec128s
    | Naked_vec256s
    | Naked_vec512s
    | Unboxed_product of no_float_array_opt list

  type t =
    | No_float_array_opt of no_float_array_opt
    | Naked_floats_to_be_boxed of L.locality_mode
end

type converted_array_ref_kind =
  | Array_ref_kind of Array_ref_kind.t
  | Float_array_opt_dynamic_ref of L.locality_mode

let convert_array_ref_kind (kind : L.array_ref_kind) : converted_array_ref_kind
    =
  match kind with
  | Pgenarray_ref mode ->
    (* CR mshinwell: We can't check this because of the translations of
       primitives for Obj.size, Obj.field and Obj.set_field, which can be used
       both on arrays and blocks. We should probably propagate the "%obj_..."
       primitives which these functions use all the way to the middle end. Then
       this check could be reinstated for all normal cases.

       check_float_array_optimisation_enabled (); *)
    Float_array_opt_dynamic_ref mode
  | Paddrarray_ref -> Array_ref_kind (No_float_array_opt Values)
  | Pintarray_ref -> Array_ref_kind (No_float_array_opt Immediates)
  | Pfloatarray_ref mode -> Array_ref_kind (Naked_floats_to_be_boxed mode)
  | Punboxedfloatarray_ref Unboxed_float64 ->
    Array_ref_kind (No_float_array_opt Naked_floats)
  | Punboxedfloatarray_ref Unboxed_float32 ->
    Array_ref_kind (No_float_array_opt Naked_float32s)
  | Punboxedintarray_ref Unboxed_int32 ->
    Array_ref_kind (No_float_array_opt Naked_int32s)
  | Punboxedintarray_ref Unboxed_int64 ->
    Array_ref_kind (No_float_array_opt Naked_int64s)
  | Punboxedintarray_ref Unboxed_nativeint ->
    Array_ref_kind (No_float_array_opt Naked_nativeints)
  | Punboxedvectorarray_ref Unboxed_vec128 ->
    Array_ref_kind (No_float_array_opt Naked_vec128s)
  | Punboxedvectorarray_ref Unboxed_vec256 ->
    Array_ref_kind (No_float_array_opt Naked_vec256s)
  | Punboxedvectorarray_ref Unboxed_vec512 ->
    Array_ref_kind (No_float_array_opt Naked_vec512s)
  | Pgcscannableproductarray_ref kinds ->
    let rec convert_kind (kind : L.scannable_product_element_kind) :
        Array_ref_kind.no_float_array_opt =
      match kind with
      | Pint_scannable -> Immediates
      | Paddr_scannable -> Values
      | Pproduct_scannable kinds ->
        Unboxed_product (List.map convert_kind kinds)
    in
    Array_ref_kind
      (No_float_array_opt (Unboxed_product (List.map convert_kind kinds)))
  | Pgcignorableproductarray_ref kinds ->
    let rec convert_kind (kind : L.ignorable_product_element_kind) :
        Array_ref_kind.no_float_array_opt =
      match kind with
      | Pint_ignorable -> Immediates
      | Punboxedfloat_ignorable Unboxed_float32 -> Naked_float32s
      | Punboxedfloat_ignorable Unboxed_float64 -> Naked_floats
      | Punboxedint_ignorable Unboxed_int32 -> Naked_int32s
      | Punboxedint_ignorable Unboxed_int64 -> Naked_int64s
      | Punboxedint_ignorable Unboxed_nativeint -> Naked_nativeints
      | Pproduct_ignorable kinds ->
        Unboxed_product (List.map convert_kind kinds)
    in
    Array_ref_kind
      (No_float_array_opt (Unboxed_product (List.map convert_kind kinds)))

let rec convert_unboxed_product_array_ref_kind
    (kind : Array_ref_kind.no_float_array_opt) : P.Array_kind.t =
  match kind with
  | Immediates -> Immediates
  | Values -> Values
  | Naked_floats -> Naked_floats
  | Naked_float32s -> Naked_float32s
  | Naked_int32s -> Naked_int32s
  | Naked_int64s -> Naked_int64s
  | Naked_nativeints -> Naked_nativeints
  | Naked_vec128s -> Naked_vec128s
  | Naked_vec256s -> Naked_vec256s
  | Naked_vec512s -> Naked_vec512s
  | Unboxed_product kinds ->
    Unboxed_product (List.map convert_unboxed_product_array_ref_kind kinds)

let convert_array_ref_kind_to_array_kind (array_ref_kind : Array_ref_kind.t) :
    P.Array_kind.t =
  match array_ref_kind with
  | Naked_floats_to_be_boxed _ -> Naked_floats
  | No_float_array_opt nfo -> (
    match nfo with
    | Values -> Values
    | Immediates -> Immediates
    | Naked_floats -> Naked_floats
    | Naked_float32s -> Naked_float32s
    | Naked_int32s -> Naked_int32s
    | Naked_int64s -> Naked_int64s
    | Naked_nativeints -> Naked_nativeints
    | Naked_vec128s -> Naked_vec128s
    | Naked_vec256s -> Naked_vec256s
    | Naked_vec512s -> Naked_vec512s
    | Unboxed_product kinds ->
      Unboxed_product (List.map convert_unboxed_product_array_ref_kind kinds))

let convert_array_ref_kind_for_length array_ref_kind : P.Array_kind_for_length.t
    =
  match convert_array_ref_kind array_ref_kind with
  | Float_array_opt_dynamic_ref _ -> Float_array_opt_dynamic
  | Array_ref_kind array_ref_kind -> (
    match array_ref_kind with
    | Naked_floats_to_be_boxed _ -> Array_kind Naked_floats
    | No_float_array_opt nfo -> (
      match nfo with
      | Values -> Array_kind Values
      | Immediates -> Array_kind Immediates
      | Naked_floats -> Array_kind Naked_floats
      | Naked_float32s -> Array_kind Naked_float32s
      | Naked_int32s -> Array_kind Naked_int32s
      | Naked_int64s -> Array_kind Naked_int64s
      | Naked_nativeints -> Array_kind Naked_nativeints
      | Naked_vec128s -> Array_kind Naked_vec128s
      | Naked_vec256s -> Array_kind Naked_vec256s
      | Naked_vec512s -> Array_kind Naked_vec512s
      | Unboxed_product kinds ->
        Array_kind
          (Unboxed_product
             (List.map convert_unboxed_product_array_ref_kind kinds))))

module Array_set_kind = struct
  type no_float_array_opt =
    | Immediates
    | Values of P.Init_or_assign.t
    | Naked_floats
    | Naked_float32s
    | Naked_int32s
    | Naked_int64s
    | Naked_nativeints
    | Naked_vec128s
    | Naked_vec256s
    | Naked_vec512s
    | Unboxed_product of no_float_array_opt list

  type t =
    | No_float_array_opt of no_float_array_opt
    | Naked_floats_to_be_unboxed
end

type converted_array_set_kind =
  | Array_set_kind of Array_set_kind.t
  | Float_array_opt_dynamic_set of Alloc_mode.For_assignments.t

let convert_array_set_kind (kind : L.array_set_kind) : converted_array_set_kind
    =
  match kind with
  | Pgenarray_set mode ->
    (* CR mshinwell: see CR in [convert_array_ref_kind] above

       check_float_array_optimisation_enabled (); *)
    Float_array_opt_dynamic_set (Alloc_mode.For_assignments.from_lambda mode)
  | Paddrarray_set mode ->
    Array_set_kind
      (No_float_array_opt
         (Values (Assignment (Alloc_mode.For_assignments.from_lambda mode))))
  | Pintarray_set -> Array_set_kind (No_float_array_opt Immediates)
  | Pfloatarray_set -> Array_set_kind Naked_floats_to_be_unboxed
  | Punboxedfloatarray_set Unboxed_float64 ->
    Array_set_kind (No_float_array_opt Naked_floats)
  | Punboxedfloatarray_set Unboxed_float32 ->
    Array_set_kind (No_float_array_opt Naked_float32s)
  | Punboxedintarray_set Unboxed_int32 ->
    Array_set_kind (No_float_array_opt Naked_int32s)
  | Punboxedintarray_set Unboxed_int64 ->
    Array_set_kind (No_float_array_opt Naked_int64s)
  | Punboxedintarray_set Unboxed_nativeint ->
    Array_set_kind (No_float_array_opt Naked_nativeints)
  | Punboxedvectorarray_set Unboxed_vec128 ->
    Array_set_kind (No_float_array_opt Naked_vec128s)
  | Punboxedvectorarray_set Unboxed_vec256 ->
    Array_set_kind (No_float_array_opt Naked_vec256s)
  | Punboxedvectorarray_set Unboxed_vec512 ->
    Array_set_kind (No_float_array_opt Naked_vec512s)
  | Pgcscannableproductarray_set (mode, kinds) ->
    let rec convert_kind (kind : L.scannable_product_element_kind) :
        Array_set_kind.no_float_array_opt =
      match kind with
      | Pint_scannable -> Immediates
      | Paddr_scannable ->
        Values (Assignment (Alloc_mode.For_assignments.from_lambda mode))
      | Pproduct_scannable kinds ->
        Unboxed_product (List.map convert_kind kinds)
    in
    Array_set_kind
      (No_float_array_opt (Unboxed_product (List.map convert_kind kinds)))
  | Pgcignorableproductarray_set kinds ->
    let rec convert_kind (kind : L.ignorable_product_element_kind) :
        Array_set_kind.no_float_array_opt =
      match kind with
      | Pint_ignorable -> Immediates
      | Punboxedfloat_ignorable Unboxed_float32 -> Naked_float32s
      | Punboxedfloat_ignorable Unboxed_float64 -> Naked_floats
      | Punboxedint_ignorable Unboxed_int32 -> Naked_int32s
      | Punboxedint_ignorable Unboxed_int64 -> Naked_int64s
      | Punboxedint_ignorable Unboxed_nativeint -> Naked_nativeints
      | Pproduct_ignorable kinds ->
        Unboxed_product (List.map convert_kind kinds)
    in
    Array_set_kind
      (No_float_array_opt (Unboxed_product (List.map convert_kind kinds)))

let rec convert_unboxed_product_array_set_kind
    (kind : Array_set_kind.no_float_array_opt) : P.Array_kind.t =
  match kind with
  | Immediates -> Immediates
  | Values _init_or_assign -> Values
  | Naked_floats -> Naked_floats
  | Naked_float32s -> Naked_float32s
  | Naked_int32s -> Naked_int32s
  | Naked_int64s -> Naked_int64s
  | Naked_nativeints -> Naked_nativeints
  | Naked_vec128s -> Naked_vec128s
  | Naked_vec256s -> Naked_vec256s
  | Naked_vec512s -> Naked_vec512s
  | Unboxed_product kinds ->
    Unboxed_product (List.map convert_unboxed_product_array_set_kind kinds)

let convert_array_set_kind_to_array_kind (array_set_kind : Array_set_kind.t) :
    P.Array_kind.t =
  match array_set_kind with
  | Naked_floats_to_be_unboxed -> Naked_floats
  | No_float_array_opt nfo -> (
    match nfo with
    | Values _ -> Values
    | Immediates -> Immediates
    | Naked_floats -> Naked_floats
    | Naked_float32s -> Naked_float32s
    | Naked_int32s -> Naked_int32s
    | Naked_int64s -> Naked_int64s
    | Naked_nativeints -> Naked_nativeints
    | Naked_vec128s -> Naked_vec128s
    | Naked_vec256s -> Naked_vec256s
    | Naked_vec512s -> Naked_vec512s
    | Unboxed_product kinds ->
      Unboxed_product (List.map convert_unboxed_product_array_set_kind kinds))

let convert_array_set_kind_for_length array_set_kind : P.Array_kind_for_length.t
    =
  match convert_array_set_kind array_set_kind with
  | Float_array_opt_dynamic_set _ -> Float_array_opt_dynamic
  | Array_set_kind Naked_floats_to_be_unboxed -> Array_kind Naked_floats
  | Array_set_kind (No_float_array_opt nfo) -> (
    match nfo with
    | Values _ -> Array_kind Values
    | Immediates -> Array_kind Immediates
    | Naked_floats -> Array_kind Naked_floats
    | Naked_float32s -> Array_kind Naked_float32s
    | Naked_int32s -> Array_kind Naked_int32s
    | Naked_int64s -> Array_kind Naked_int64s
    | Naked_nativeints -> Array_kind Naked_nativeints
    | Naked_vec128s -> Array_kind Naked_vec128s
    | Naked_vec256s -> Array_kind Naked_vec256s
    | Naked_vec512s -> Array_kind Naked_vec512s
    | Unboxed_product kinds ->
      Array_kind
        (Unboxed_product (List.map convert_unboxed_product_array_set_kind kinds))
    )

type converted_duplicate_array_kind =
  | Duplicate_array_kind of P.Duplicate_array_kind.t
  | Float_array_opt_dynamic

let convert_array_kind_to_duplicate_array_kind (kind : L.array_kind) :
    converted_duplicate_array_kind =
  match kind with
  | Pgenarray ->
    check_float_array_optimisation_enabled "Pgenarray";
    Float_array_opt_dynamic
  | Paddrarray -> Duplicate_array_kind Values
  | Pintarray -> Duplicate_array_kind Immediates
  | Pfloatarray | Punboxedfloatarray Unboxed_float64 ->
    Duplicate_array_kind (Naked_floats { length = None })
  | Punboxedfloatarray Unboxed_float32 ->
    Duplicate_array_kind (Naked_float32s { length = None })
  | Punboxedintarray Unboxed_int32 ->
    Duplicate_array_kind (Naked_int32s { length = None })
  | Punboxedintarray Unboxed_int64 ->
    Duplicate_array_kind (Naked_int64s { length = None })
  | Punboxedintarray Unboxed_nativeint ->
    Duplicate_array_kind (Naked_nativeints { length = None })
  | Punboxedvectorarray Unboxed_vec128 ->
    Duplicate_array_kind (Naked_vec128s { length = None })
  | Punboxedvectorarray Unboxed_vec256 ->
    Duplicate_array_kind (Naked_vec256s { length = None })
  | Punboxedvectorarray Unboxed_vec512 ->
    Duplicate_array_kind (Naked_vec512s { length = None })
  | Pgcscannableproductarray _ | Pgcignorableproductarray _ ->
    Misc.fatal_error
      "Lambda_to_flambda_primitives.convert_array_kind_to_duplicate_array_kind: \
       unimplemented"

let convert_field_read_semantics (sem : L.field_read_semantics) : Mutability.t =
  match sem with Reads_agree -> Immutable | Reads_vary -> Mutable

let bigarray_dim_bound b dimension =
  H.Prim (Unary (Bigarray_length { dimension }, b))

let tag_int (arg : H.expr_primitive) : H.expr_primitive =
  Unary (Tag_immediate, Prim arg)

let untag_int (arg : H.simple_or_prim) : H.simple_or_prim =
  Prim (Unary (Untag_immediate, arg))

let unbox_float32 (arg : H.simple_or_prim) : H.simple_or_prim =
  Prim (Unary (Unbox_number K.Boxable_number.Naked_float32, arg))

let box_float32 (mode : L.locality_mode) (arg : H.expr_primitive)
    ~current_region : H.expr_primitive =
  Unary
    ( Box_number
        ( K.Boxable_number.Naked_float32,
          Alloc_mode.For_allocations.from_lambda mode ~current_region ),
      Prim arg )

let box_float (mode : L.locality_mode) (arg : H.expr_primitive) ~current_region
    : H.expr_primitive =
  Unary
    ( Box_number
        ( K.Boxable_number.Naked_float,
          Alloc_mode.For_allocations.from_lambda mode ~current_region ),
      Prim arg )

let unbox_float (arg : H.simple_or_prim) : H.simple_or_prim =
  Prim (Unary (Unbox_number K.Boxable_number.Naked_float, arg))

let box_bint bi mode (arg : H.expr_primitive) ~current_region : H.expr_primitive
    =
  Unary
    ( Box_number
        ( boxable_number_of_boxed_integer bi,
          Alloc_mode.For_allocations.from_lambda mode ~current_region ),
      Prim arg )

let unbox_bint bi (arg : H.simple_or_prim) : H.simple_or_prim =
  Prim (Unary (Unbox_number (boxable_number_of_boxed_integer bi), arg))

let box_vec128 mode (arg : H.expr_primitive) ~current_region : H.expr_primitive
    =
  Unary
    ( Box_number
        ( Naked_vec128,
          Alloc_mode.For_allocations.from_lambda mode ~current_region ),
      Prim arg )

let unbox_vec128 (arg : H.simple_or_prim) : H.simple_or_prim =
  Prim (Unary (Unbox_number Naked_vec128, arg))

let box_vec256 mode (arg : H.expr_primitive) ~current_region : H.expr_primitive
    =
  Unary
    ( Box_number
        ( Naked_vec256,
          Alloc_mode.For_allocations.from_lambda mode ~current_region ),
      Prim arg )

let unbox_vec256 (arg : H.simple_or_prim) : H.simple_or_prim =
  Prim (Unary (Unbox_number Naked_vec256, arg))

let box_vec512 mode (arg : H.expr_primitive) ~current_region : H.expr_primitive
    =
  Unary
    ( Box_number
        ( Naked_vec512,
          Alloc_mode.For_allocations.from_lambda mode ~current_region ),
      Prim arg )

let unbox_vec512 (arg : H.simple_or_prim) : H.simple_or_prim =
  Prim (Unary (Unbox_number Naked_vec512, arg))

let bint_binary_prim bi mode prim arg1 arg2 =
  box_bint bi mode
    (Binary
       ( Int_arith (standard_int_of_boxed_integer bi, prim),
         unbox_bint bi arg1,
         unbox_bint bi arg2 ))

let bint_shift bi mode prim arg1 arg2 =
  box_bint bi mode
    (Binary
       ( Int_shift (standard_int_of_boxed_integer bi, prim),
         unbox_bint bi arg1,
         untag_int arg2 ))

let convert_index_to_tagged_int ~index ~(index_kind : Lambda.array_index_kind) =
  match index_kind with
  | Ptagged_int_index -> index
  | Punboxed_int_index ubint ->
    H.Prim
      (Unary
         ( Num_conv
             { src = standard_int_or_float_of_unboxed_integer ubint;
               dst = Tagged_immediate
             },
           index ))

let convert_index_to_untagged_int ~index ~(index_kind : Lambda.array_index_kind)
    =
  let src : I_or_f.t =
    match index_kind with
    | Ptagged_int_index -> Tagged_immediate
    | Punboxed_int_index ubint -> standard_int_or_float_of_unboxed_integer ubint
  in
  H.Prim (Unary (Num_conv { src; dst = Naked_immediate }, index))

let check_non_negative_imm imm prim_name =
  if not (Targetint_31_63.is_non_negative imm)
  then
    Misc.fatal_errorf "%s with negative index %a" prim_name
      Targetint_31_63.print imm

(* Smart constructor for checked accesses *)
let checked_access ~dbg ~primitive ~conditions : H.expr_primitive =
  Checked
    { primitive;
      validity_conditions = conditions;
      failure = Index_out_of_bounds;
      dbg
    }

let checked_alignment ~dbg ~primitive ~conditions : H.expr_primitive =
  Checked
    { primitive;
      validity_conditions = conditions;
      failure = Address_was_misaligned;
      dbg
    }

let check_bound ~(index_kind : Lambda.array_index_kind) ~(bound_kind : I.t)
    ~index ~bound : H.expr_primitive =
  let index_kind =
    match index_kind with
    | Ptagged_int_index -> I.Tagged_immediate
    | Punboxed_int_index width -> standard_int_of_unboxed_integer width
  in
  let comp_kind : I.t =
    match index_kind, bound_kind with
    | Tagged_immediate, Tagged_immediate -> Tagged_immediate
    | Naked_int64, _ | _, Naked_int64 -> Naked_int64
    | ( (Naked_nativeint | Tagged_immediate | Naked_immediate | Naked_int32),
        (Naked_nativeint | Tagged_immediate | Naked_immediate | Naked_int32) )
      ->
      Naked_nativeint
  in
  let conv x ~src =
    if I.equal src comp_kind
    then x
    else
      let src = I_or_f.of_standard_int src in
      let dst = I_or_f.of_standard_int comp_kind in
      H.Prim (Unary (Num_conv { src; dst }, x))
  in
  let index = conv index ~src:index_kind in
  let bound = conv bound ~src:bound_kind in
  Binary (Int_comp (comp_kind, Yielding_bool (Lt Unsigned)), index, bound)

(* This computes the maximum of a given value [x] with zero, in an optimized
   way. It takes as named argument the size (in bytes) of an integer register on
   the target architecture.

   It is equivalent to the `max_or_zero` function in `cmm_helpers.ml` *)
let max_with_zero ~size_int x =
  let register_bitsize_minus_one =
    H.Simple
      (Simple.const
         (Reg_width_const.naked_immediate
            (Targetint_31_63.of_int ((size_int * 8) - 1))))
  in
  let sign =
    H.Prim
      (Binary (Int_shift (Naked_nativeint, Asr), x, register_bitsize_minus_one))
  in
  let minus_one =
    H.Simple
      (Simple.const
         (Reg_width_const.naked_nativeint (Targetint_32_64.of_int (-1))))
  in
  let sign_negation =
    H.Prim (Binary (Int_arith (Naked_nativeint, Xor), sign, minus_one))
  in
  let ret =
    H.Prim (Binary (Int_arith (Naked_nativeint, And), sign_negation, x))
  in
  ret

(* actual (strict) upper bound for an index in a string-like read/write *)
let actual_max_length_for_string_like_access_as_nativeint ~size_int
    ~(access_size : Flambda_primitive.string_accessor_width) length =
  (* offset to subtract from the length depending on the size of the
     read/write *)
  let length_offset_of_size size =
    let offset =
      match (size : Flambda_primitive.string_accessor_width) with
      | Eight -> 0
      | Sixteen -> 1
      | Thirty_two | Single -> 3
      | Sixty_four -> 7
      | One_twenty_eight _ -> 15
    in
    Targetint_32_64.of_int offset
  in
  (* We need to convert the length into a naked_nativeint because the optimised
     version of the max_with_zero function needs to be on machine-width integers
     to work (or at least on an integer number of bytes to work). *)
  let length =
    H.Prim
      (Unary (Num_conv { src = Naked_immediate; dst = Naked_nativeint }, length))
  in
  match access_size with
  | Eight -> length (* micro-optimization *)
  | Sixteen | Thirty_two | Single | Sixty_four | One_twenty_eight _ ->
    let offset = length_offset_of_size access_size in
    let reduced_length =
      H.Prim
        (Binary
           ( Int_arith (Naked_nativeint, Sub),
             length,
             Simple (Simple.const (Reg_width_const.naked_nativeint offset)) ))
    in
    max_with_zero ~size_int reduced_length

(* String-like validity conditions *)

let string_like_access_validity_condition ~size_int ~access_size ~length
    ~index_kind index : H.expr_primitive =
  check_bound ~index_kind ~bound_kind:Naked_nativeint ~index
    ~bound:
      (actual_max_length_for_string_like_access_as_nativeint ~size_int
         ~access_size length)

let string_or_bytes_access_validity_condition ~size_int str kind access_size
    ~index_kind index : H.expr_primitive =
  string_like_access_validity_condition ~index_kind index ~size_int ~access_size
    ~length:(Prim (Unary (String_length kind, str)))

let bigstring_access_validity_condition ~size_int big_str access_size
    ~index_kind index : H.expr_primitive =
  string_like_access_validity_condition ~index_kind index ~size_int ~access_size
    ~length:(bigarray_dim_bound big_str 1)

let bigstring_alignment_validity_condition bstr alignment tagged_index :
    H.expr_primitive =
  Binary
    ( Int_comp (I.Naked_immediate, Yielding_bool Eq),
      Prim
        (Binary (Bigarray_get_alignment alignment, bstr, untag_int tagged_index)),
      Simple Simple.untagged_const_zero )

let checked_string_or_bytes_access ~dbg ~size_int ~access_size ~primitive kind
    string ~index_kind index =
  (match (access_size : P.string_accessor_width) with
  | One_twenty_eight { aligned = true } ->
    Misc.fatal_error
      "flambda2 cannot yet check string/bytes aligned access safety"
  | Eight | Sixteen | Thirty_two | Single | Sixty_four
  | One_twenty_eight { aligned = false } ->
    ());
  checked_access ~dbg ~primitive
    ~conditions:
      [ string_or_bytes_access_validity_condition ~size_int string kind
          access_size ~index_kind index ]

let checked_bigstring_access ~dbg ~size_int ~access_size ~primitive arg1
    ~index_kind arg2 =
  let primitive =
    match (access_size : P.string_accessor_width) with
    | One_twenty_eight { aligned = true } ->
      checked_alignment ~dbg ~primitive
        ~conditions:
          [ bigstring_alignment_validity_condition arg1 16
              (convert_index_to_tagged_int ~index:arg2 ~index_kind) ]
    | Eight | Sixteen | Thirty_two | Single | Sixty_four
    | One_twenty_eight { aligned = false } ->
      primitive
  in
  checked_access ~dbg ~primitive
    ~conditions:
      [ bigstring_access_validity_condition ~size_int arg1 access_size
          ~index_kind arg2 ]

(* String-like loads *)
let string_like_load ~dbg ~unsafe
    ~(access_size : Flambda_primitive.string_accessor_width) ~size_int
    (kind : P.string_like_value) mode ~boxed string ~index_kind index
    ~current_region =
  let unsafe_load =
    let index = convert_index_to_untagged_int ~index ~index_kind in
    let wrap =
      match access_size, mode with
      | (Eight | Sixteen), None ->
        assert (not boxed);
        tag_int
      | Thirty_two, Some mode ->
        if boxed then box_bint Boxed_int32 mode ~current_region else Fun.id
      | Single, Some mode ->
        if boxed then box_float32 mode ~current_region else Fun.id
      | Sixty_four, Some mode ->
        if boxed then box_bint Boxed_int64 mode ~current_region else Fun.id
      | One_twenty_eight _, Some mode ->
        if boxed then box_vec128 mode ~current_region else Fun.id
      | (Eight | Sixteen), Some _
      | (Thirty_two | Single | Sixty_four | One_twenty_eight _), None ->
        Misc.fatal_error "Inconsistent alloc_mode for string or bytes load"
    in
    wrap (Binary (String_or_bigstring_load (kind, access_size), string, index))
  in
  if unsafe
  then unsafe_load
  else
    let check_access =
      match kind with
      | String -> checked_string_or_bytes_access String
      | Bytes -> checked_string_or_bytes_access Bytes
      | Bigstring -> checked_bigstring_access
    in
    check_access ~dbg ~size_int ~access_size ~primitive:unsafe_load string
      ~index_kind index

let get_header obj mode ~current_region =
  let wrap hd = box_bint Boxed_nativeint mode hd ~current_region in
  wrap (Unary (Get_header, obj))

(* Bytes-like set *)
let bytes_like_set ~dbg ~unsafe
    ~(access_size : Flambda_primitive.string_accessor_width) ~size_int
    (kind : P.bytes_like_value) ~boxed bytes ~index_kind index new_value =
  let unsafe_set =
    let index = convert_index_to_untagged_int ~index ~index_kind in
    let wrap =
      match access_size with
      | Eight | Sixteen ->
        assert (not boxed);
        untag_int
      | Thirty_two -> if boxed then unbox_bint Boxed_int32 else Fun.id
      | Single -> if boxed then unbox_float32 else Fun.id
      | Sixty_four -> if boxed then unbox_bint Boxed_int64 else Fun.id
      | One_twenty_eight _ -> if boxed then unbox_vec128 else Fun.id
    in
    H.Ternary
      (Bytes_or_bigstring_set (kind, access_size), bytes, index, wrap new_value)
  in
  if unsafe
  then unsafe_set
  else
    let check_access =
      match kind with
      | Bytes -> checked_string_or_bytes_access Bytes
      | Bigstring -> checked_bigstring_access
    in
    check_access ~dbg ~size_int ~access_size ~primitive:unsafe_set bytes
      ~index_kind index

(* Array bounds checks *)

(* The following function constructs bounds checks based on two things:

   1. The array length kind, which specifies the representation of the array,
   including any unboxed product types. This kind is used to establish the
   starting field index in the runtime value where the access(es) is/are going
   to occur, in addition to how many fields are going to be accessed at a
   minimum. "How many fields" is always one except in the case where unboxed
   products are involved: in such cases, more than one field may be accessed.
   "At a minimum" only applies for vector reinterpret operations as described
   next; in all other cases this number is exact.

   2. The [num_consecutive_elements_being_accessed]. "Elements" here refers to
   the non-unarized elements as the user sees via the array get/set primitives.
   This value is always 1 except in the case where the array operation is in
   fact really a reinterpret operation with a vector input or output (for
   example an array of naked floats being read as a 128-bit vector of such
   floats). In these latter cases the value of
   [num_consecutive_elements_being_accessed] may be greater than 1. This value
   may not be greater than 1 if unboxed products are involved, at present. *)

(* CR mshinwell: When considering vectors and unboxed products, we should think
   again about whether the abstractions/concepts here can be improved. *)
let multiple_word_array_access_validity_condition array ~size_int
    array_length_kind (index_kind : L.array_index_kind)
    ~num_consecutive_elements_being_accessed ~index =
  let width_in_scalars_per_access =
    P.Array_kind_for_length.width_in_scalars array_length_kind
  in
  assert (width_in_scalars_per_access >= 1);
  let length_tagged = H.Prim (Unary (Array_length array_length_kind, array)) in
  if num_consecutive_elements_being_accessed < 1
  then
    Misc.fatal_errorf
      "Invalid num_consecutive_elements_being_accessed value: %d"
      num_consecutive_elements_being_accessed
  else if width_in_scalars_per_access > 1
          && num_consecutive_elements_being_accessed > 1
  then
    Misc.fatal_error
      "Unboxed product arrays cannot involve vector accesses at present"
  else if width_in_scalars_per_access = 1
          && num_consecutive_elements_being_accessed = 1
  then
    (* Ensure good code generation in the common case. *)
    check_bound ~index_kind ~bound_kind:Tagged_immediate ~index
      ~bound:length_tagged
  else
    let length_untagged = untag_int length_tagged in
    let reduced_length_untagged =
      if num_consecutive_elements_being_accessed = 1
      then length_untagged
      else
        (* This is used for vector accesses, where no unarization is
           involved. *)
        H.Prim
          (Binary
             ( Int_arith (Naked_immediate, Sub),
               length_untagged,
               Simple
                 (Simple.untagged_const_int
                    (Targetint_31_63.of_int
                       (num_consecutive_elements_being_accessed - 1))) ))
    in
    (* We need to convert the length into a naked_nativeint because the
       optimised version of the max_with_zero function needs to be on
       machine-width integers to work (or at least on an integer number of bytes
       to work). *)
    let reduced_length_nativeint =
      H.Prim
        (Unary
           ( Num_conv { src = Naked_immediate; dst = Naked_nativeint },
             reduced_length_untagged ))
    in
    let nativeint_bound = max_with_zero ~size_int reduced_length_nativeint in
    let nativeint_bound : H.simple_or_prim =
      if width_in_scalars_per_access = 1
      then nativeint_bound
      else
        (* This is used for unboxed product accesses. [index] is in non-unarized
           terms and we don't touch it, to avoid risks of overflow. Instead we
           compute the non-unarized bound, then compare against that. *)
        Prim
          (Binary
             ( Int_arith (Naked_nativeint, Div),
               nativeint_bound,
               Simple
                 (Simple.const
                    (Reg_width_const.naked_nativeint
                       (Targetint_32_64.of_int width_in_scalars_per_access))) ))
    in
    check_bound ~index_kind ~bound_kind:Naked_nativeint ~index
      ~bound:nativeint_bound

(* Array vector load/store *)
(* CR mshinwell: it seems like these could be folded into the normal array
   load/store functions below *)

let array_vector_access_validity_condition array ~size_int
    ~(vec_kind : Vector_types.Kind.t) (array_kind : P.Array_kind.t) index =
  let size_of_element =
    match array_kind with
    | Naked_vec128s -> 16
    | Naked_vec256s -> 32
    | Naked_vec512s -> 64
    | Naked_floats | Immediates | Naked_int64s | Naked_nativeints -> 8
    | Naked_int32s | Naked_float32s -> 4
    | Values ->
      Misc.fatal_error
        "Attempted to load/store a SIMD vector from/to a value array."
    | Unboxed_product _ ->
      (* CR mshinwell: support unboxed products involving vectors? *)
      Misc.fatal_error
        "Attempted to load/store a SIMD vector from/to an unboxed product \
         array, which is not yet supported."
  in
  let size_of_access =
    match vec_kind with Vec128 -> 16 | Vec256 -> 32 | Vec512 -> 64
  in
  let num_consecutive_elements_being_accessed =
    (size_of_access + (size_of_element - 1)) / size_of_element
  in
  multiple_word_array_access_validity_condition array ~size_int
    (Array_kind array_kind) Ptagged_int_index
    ~num_consecutive_elements_being_accessed ~index

let check_array_vector_access ~dbg ~size_int ~array array_kind ~index ~vec_kind
    primitive : H.expr_primitive =
  checked_access ~primitive
    ~conditions:
      [ array_vector_access_validity_condition ~size_int ~vec_kind array
          array_kind index ]
    ~dbg

let array_like_load_vec ~dbg ~size_int ~unsafe ~mode ~boxed ~current_region
    ~(vec_kind : Vector_types.Kind.t) array_kind array index =
  let load_kind, box =
    match vec_kind with
    | Vec128 -> P.Array_load_kind.Naked_vec128s, box_vec128
    | Vec256 -> P.Array_load_kind.Naked_vec256s, box_vec256
    | Vec512 -> P.Array_load_kind.Naked_vec512s, box_vec512
  in
  let primitive =
    H.Binary (Array_load (array_kind, load_kind, Mutable), array, index)
  in
  let primitive =
    if boxed then box mode ~current_region primitive else primitive
  in
  if unsafe
  then primitive
  else
    check_array_vector_access ~dbg ~size_int ~array array_kind ~index ~vec_kind
      primitive

let array_like_set_vec ~dbg ~size_int ~unsafe ~boxed
    ~(vec_kind : Vector_types.Kind.t) array_kind array index new_value =
  let set_kind, unbox =
    match vec_kind with
    | Vec128 -> P.Array_set_kind.Naked_vec128s, unbox_vec128
    | Vec256 -> P.Array_set_kind.Naked_vec256s, unbox_vec256
    | Vec512 -> P.Array_set_kind.Naked_vec512s, unbox_vec512
  in
  let new_value = if boxed then unbox new_value else new_value in
  let primitive =
    H.Ternary (Array_set (array_kind, set_kind), array, index, new_value)
  in
  if unsafe
  then primitive
  else
    check_array_vector_access ~dbg ~size_int ~array array_kind ~index ~vec_kind
      primitive

(* Bigarray accesses *)
let bigarray_box_or_tag_raw_value_to_read kind alloc_mode =
  let error what =
    Misc.fatal_errorf "Don't know how to box %s after reading it in a bigarray"
      what
  in
  match P.Bigarray_kind.element_kind kind with
  | Value -> Fun.id
  | Naked_number Naked_immediate -> fun arg -> H.Unary (Tag_immediate, Prim arg)
  | Naked_number Naked_float32 ->
    fun arg -> H.Unary (Box_number (Naked_float32, alloc_mode), Prim arg)
  | Naked_number Naked_float ->
    fun arg -> H.Unary (Box_number (Naked_float, alloc_mode), Prim arg)
  | Naked_number Naked_int32 ->
    fun arg -> H.Unary (Box_number (Naked_int32, alloc_mode), Prim arg)
  | Naked_number Naked_int64 ->
    fun arg -> H.Unary (Box_number (Naked_int64, alloc_mode), Prim arg)
  | Naked_number Naked_nativeint ->
    fun arg -> H.Unary (Box_number (Naked_nativeint, alloc_mode), Prim arg)
  | Naked_number Naked_vec128 ->
    fun arg -> H.Unary (Box_number (Naked_vec128, alloc_mode), Prim arg)
  | Naked_number Naked_vec256 ->
    fun arg -> H.Unary (Box_number (Naked_vec256, alloc_mode), Prim arg)
  | Naked_number Naked_vec512 ->
    fun arg -> H.Unary (Box_number (Naked_vec512, alloc_mode), Prim arg)
  | Region -> error "a region expression"
  | Rec_info -> error "recursion info"

let bigarray_unbox_or_untag_value_to_store kind =
  let error what =
    Misc.fatal_errorf "Don't know how to unbox %s to store it in a bigarray"
      what
  in
  match P.Bigarray_kind.element_kind kind with
  | Value -> Fun.id
  | Naked_number Naked_immediate ->
    fun arg -> H.Prim (Unary (Untag_immediate, arg))
  | Naked_number Naked_float32 ->
    fun arg -> H.Prim (Unary (Unbox_number Naked_float32, arg))
  | Naked_number Naked_float ->
    fun arg -> H.Prim (Unary (Unbox_number Naked_float, arg))
  | Naked_number Naked_int32 ->
    fun arg -> H.Prim (Unary (Unbox_number Naked_int32, arg))
  | Naked_number Naked_int64 ->
    fun arg -> H.Prim (Unary (Unbox_number Naked_int64, arg))
  | Naked_number Naked_nativeint ->
    fun arg -> H.Prim (Unary (Unbox_number Naked_nativeint, arg))
  | Naked_number Naked_vec128 ->
    fun arg -> H.Prim (Unary (Unbox_number Naked_vec128, arg))
  | Naked_number Naked_vec256 ->
    fun arg -> H.Prim (Unary (Unbox_number Naked_vec256, arg))
  | Naked_number Naked_vec512 ->
    fun arg -> H.Prim (Unary (Unbox_number Naked_vec512, arg))
  | Region -> error "a region expression"
  | Rec_info -> error "recursion info"

(* CR Gbury: this function in effect duplicates the bigarray_length access: one
   is done in the validity check, and one in the final offset computation,
   whereas cmmgen let-binds this access. It might matter for the performance,
   although the processor cache might make it not matter at all. *)
let bigarray_indexing layout b args =
  let num_dim = List.length args in
  let rec aux dim delta_dim = function
    | [] -> assert false
    | [index] ->
      let bound = bigarray_dim_bound b dim in
      let check =
        check_bound ~index_kind:Ptagged_int_index ~bound_kind:Naked_immediate
          ~index ~bound
      in
      [check], index
    | index :: r ->
      let checks, rem = aux (dim + delta_dim) delta_dim r in
      let bound = bigarray_dim_bound b dim in
      let check =
        check_bound ~index_kind:Ptagged_int_index ~bound_kind:Naked_immediate
          ~index ~bound
      in
      (* CR gbury: because we tag bound, and the tagged multiplication untags
         it, we might be left with a needless zero-extend here. *)
      let tmp =
        H.Prim
          (Binary
             ( Int_arith (I.Tagged_immediate, Mul),
               rem,
               Prim (Unary (Tag_immediate, bound)) ))
      in
      let offset =
        H.Prim (Binary (Int_arith (I.Tagged_immediate, Add), tmp, index))
      in
      check :: checks, offset
  in
  match (layout : P.Bigarray_layout.t) with
  | C -> aux num_dim (-1) (List.rev args)
  | Fortran ->
    aux 1 1
      (List.map
         (fun idx ->
           H.Prim
             (Binary
                ( Int_arith (I.Tagged_immediate, Sub),
                  idx,
                  H.Simple (Simple.const_int Targetint_31_63.one) )))
         args)

let bigarray_access ~dbg ~unsafe ~access layout b indexes =
  let num_dim = List.length indexes in
  let checks, offset = bigarray_indexing layout b indexes in
  let primitive = access num_dim offset in
  if unsafe
  then primitive
  else checked_access ~dbg ~conditions:checks ~primitive

let bigarray_load ~dbg ~unsafe kind layout b indexes =
  let access num_dim offset =
    H.Binary (Bigarray_load (num_dim, kind, layout), b, offset)
  in
  bigarray_access ~dbg ~unsafe ~access layout b indexes

let bigarray_set ~dbg ~unsafe kind layout b indexes value =
  let access num_dim offset =
    H.Ternary (Bigarray_set (num_dim, kind, layout), b, offset, value)
  in
  bigarray_access ~dbg ~unsafe ~access layout b indexes

(* Array accesses *)
let array_access_validity_condition array array_kind index
    ~(index_kind : L.array_index_kind) ~size_int =
  [ multiple_word_array_access_validity_condition array ~size_int array_kind
      index_kind ~num_consecutive_elements_being_accessed:1 ~index ]

let check_array_access ~dbg ~array array_kind ~index ~index_kind ~size_int
    primitive : H.expr_primitive =
  checked_access ~primitive
    ~conditions:
      (array_access_validity_condition array array_kind index ~index_kind
         ~size_int)
    ~dbg

let compute_array_indexes ~index ~num_elts =
  if num_elts <= 0 then Misc.fatal_errorf "Illegal num_elts value: %d" num_elts;
  List.init num_elts (fun offset ->
      assert (offset >= 0);
      if offset = 0
      then index
      else
        H.Prim
          (Binary
             ( Int_arith (Tagged_immediate, Add),
               index,
               Simple (Simple.const_int (Targetint_31_63.of_int offset)) )))

let rec array_load_unsafe ~array ~index ~(mut : Lambda.mutable_flag) array_kind
    (array_ref_kind : Array_ref_kind.t) ~current_region : H.expr_primitive list
    =
  (* CR mshinwell/ncourant: can we avoid taking [array_kind] here? *)
  let mut' : Mutability.t =
    match mut with
    | Immutable | Immutable_unique -> Immutable
    | Mutable -> Mutable
  in
  match array_ref_kind with
  | Naked_floats_to_be_boxed mode ->
    [ box_float mode
        (Binary (Array_load (array_kind, Naked_floats, mut'), array, index))
        ~current_region ]
  | No_float_array_opt (Unboxed_product array_ref_kinds) ->
    let rec unarize_kind (array_ref_kind : Array_ref_kind.no_float_array_opt) :
        Array_ref_kind.t list =
      match array_ref_kind with
      | Immediates -> [Array_ref_kind.No_float_array_opt Immediates]
      | Values -> [Array_ref_kind.No_float_array_opt Values]
      | Naked_floats -> [Array_ref_kind.No_float_array_opt Naked_floats]
      | Naked_float32s -> [Array_ref_kind.No_float_array_opt Naked_float32s]
      | Naked_int32s -> [Array_ref_kind.No_float_array_opt Naked_int32s]
      | Naked_int64s -> [Array_ref_kind.No_float_array_opt Naked_int64s]
      | Naked_nativeints -> [Array_ref_kind.No_float_array_opt Naked_nativeints]
      | Naked_vec128s -> [Array_ref_kind.No_float_array_opt Naked_vec128s]
      | Naked_vec256s -> [Array_ref_kind.No_float_array_opt Naked_vec256s]
      | Naked_vec512s -> [Array_ref_kind.No_float_array_opt Naked_vec512s]
      | Unboxed_product kinds -> List.concat_map unarize_kind kinds
    in
    let unarized = List.concat_map unarize_kind array_ref_kinds in
    let index : H.expr_primitive =
      let multiplier =
        List.length unarized |> Targetint_31_63.of_int |> Simple.const_int
      in
      Binary (Int_arith (Tagged_immediate, Mul), index, Simple multiplier)
    in
    let indexes =
      (* Reminder: all of the unarized components are machine word width. *)
      compute_array_indexes ~index:(Prim index) ~num_elts:(List.length unarized)
    in
    List.concat_map
      (fun (index, array_ref_kind) ->
        array_load_unsafe ~array ~index ~mut array_kind array_ref_kind
          ~current_region)
      (List.combine indexes unarized)
  | No_float_array_opt
      (( Immediates | Values | Naked_floats | Naked_float32s | Naked_int32s
       | Naked_int64s | Naked_nativeints | Naked_vec128s | Naked_vec256s
       | Naked_vec512s ) as nfo) ->
    let array_load_kind : P.Array_load_kind.t =
      match nfo with
      | Immediates -> Immediates
      | Values -> Values
      | Naked_floats -> Naked_floats
      | Naked_float32s -> Naked_float32s
      | Naked_int32s -> Naked_int32s
      | Naked_int64s -> Naked_int64s
      | Naked_nativeints -> Naked_nativeints
      | Naked_vec128s -> Naked_vec128s
      | Naked_vec256s -> Naked_vec256s
      | Naked_vec512s -> Naked_vec512s
      | Unboxed_product _ -> assert false
    in
    [Binary (Array_load (array_kind, array_load_kind, mut'), array, index)]

let array_load_unsafe ~array ~index ~mut array_kind array_load_kind
    ~current_region =
  array_load_unsafe ~array ~index ~mut array_kind array_load_kind
    ~current_region
  |> H.maybe_create_unboxed_product

let rec array_set_unsafe dbg ~array ~index array_kind
    (array_set_kind : Array_set_kind.t) ~new_values : H.expr_primitive list =
  let[@local] normal_case array_set_kind new_values =
    match new_values with
    | [new_value] ->
      [ H.Ternary
          (Array_set (array_kind, array_set_kind), array, index, new_value) ]
    | [] | _ :: _ ->
      Misc.fatal_errorf "Wrong arity for array_set_unsafe in normal_case:@ %a"
        Debuginfo.print_compact dbg
  in
  match array_set_kind with
  | Naked_floats_to_be_unboxed ->
    normal_case Naked_floats (List.map unbox_float new_values)
  | No_float_array_opt (Unboxed_product array_set_kinds) ->
    let rec unarize_kind (array_set_kind : Array_set_kind.no_float_array_opt) :
        Array_set_kind.t list =
      match array_set_kind with
      | Immediates -> [Array_set_kind.No_float_array_opt Immediates]
      | Values init_or_assign ->
        [Array_set_kind.No_float_array_opt (Values init_or_assign)]
      | Naked_floats -> [Array_set_kind.No_float_array_opt Naked_floats]
      | Naked_float32s -> [Array_set_kind.No_float_array_opt Naked_float32s]
      | Naked_int32s -> [Array_set_kind.No_float_array_opt Naked_int32s]
      | Naked_int64s -> [Array_set_kind.No_float_array_opt Naked_int64s]
      | Naked_nativeints -> [Array_set_kind.No_float_array_opt Naked_nativeints]
      | Naked_vec128s -> [Array_set_kind.No_float_array_opt Naked_vec128s]
      | Naked_vec256s -> [Array_set_kind.No_float_array_opt Naked_vec256s]
      | Naked_vec512s -> [Array_set_kind.No_float_array_opt Naked_vec512s]
      | Unboxed_product kinds -> List.concat_map unarize_kind kinds
    in
    let unarized = List.concat_map unarize_kind array_set_kinds in
    let index : H.expr_primitive =
      let multiplier =
        List.length unarized |> Targetint_31_63.of_int |> Simple.const_int
      in
      Binary (Int_arith (Tagged_immediate, Mul), index, Simple multiplier)
    in
    let indexes =
      (* Reminder: all of the unarized components are machine word width. *)
      compute_array_indexes ~index:(Prim index) ~num_elts:(List.length unarized)
    in
    if List.compare_lengths indexes new_values <> 0
    then
      Misc.fatal_errorf "Wrong arity for unboxed product array_set_unsafe:@ %a"
        Debuginfo.print_compact dbg;
    (* CR mshinwell: should these be set in reverse order, to match the
       evaluation order? *)
    [ H.Sequence
        (List.concat_map
           (fun (index, (array_set_kind, new_value)) ->
             array_set_unsafe dbg ~array ~index array_kind array_set_kind
               ~new_values:[new_value])
           (List.combine indexes (List.combine unarized new_values))) ]
  | No_float_array_opt
      (( Immediates | Values _ | Naked_floats | Naked_float32s | Naked_int32s
       | Naked_int64s | Naked_nativeints | Naked_vec128s | Naked_vec256s
       | Naked_vec512s ) as nfo) -> (
    match nfo with
    | Immediates -> normal_case Immediates new_values
    | Values init_or_assign -> normal_case (Values init_or_assign) new_values
    | Naked_floats -> normal_case Naked_floats new_values
    | Naked_float32s -> normal_case Naked_float32s new_values
    | Naked_int32s -> normal_case Naked_int32s new_values
    | Naked_int64s -> normal_case Naked_int64s new_values
    | Naked_nativeints -> normal_case Naked_nativeints new_values
    | Naked_vec128s -> normal_case Naked_vec128s new_values
    | Naked_vec256s -> normal_case Naked_vec256s new_values
    | Naked_vec512s -> normal_case Naked_vec512s new_values
    | Unboxed_product _ -> assert false)

let array_set_unsafe dbg ~array ~index array_kind array_set_kind ~new_values =
  array_set_unsafe dbg ~array ~index array_kind array_set_kind ~new_values
  |> H.maybe_create_unboxed_product

let[@inline always] match_on_array_ref_kind ~array array_ref_kind f :
    H.expr_primitive =
  match convert_array_ref_kind array_ref_kind with
  | Array_ref_kind array_ref_kind ->
    let array_kind = convert_array_ref_kind_to_array_kind array_ref_kind in
    f array_kind array_ref_kind
  | Float_array_opt_dynamic_ref mode ->
    (* CR keryan: we should push the ITE as low as possible to avoid duplicating
       too much *)
    If_then_else
      ( Unary (Is_flat_float_array, array),
        f P.Array_kind.Naked_floats
          (Array_ref_kind.Naked_floats_to_be_boxed mode),
        f P.Array_kind.Values
          (Array_ref_kind.No_float_array_opt Values : Array_ref_kind.t),
        (* There are never any unboxed products in this case, so we always have
           a singleton. *)
        [K.With_subkind.any_value] )

let[@inline always] match_on_array_set_kind ~array array_set_kind f :
    H.expr_primitive =
  match convert_array_set_kind array_set_kind with
  | Array_set_kind array_set_kind ->
    let array_kind = convert_array_set_kind_to_array_kind array_set_kind in
    f array_kind array_set_kind
  | Float_array_opt_dynamic_set mode ->
    (* CR keryan: we should push the ITE as low as possible to avoid duplicating
       too much *)
    If_then_else
      ( Unary (Is_flat_float_array, array),
        f P.Array_kind.Naked_floats Array_set_kind.Naked_floats_to_be_unboxed,
        f P.Array_kind.Values
          (Array_set_kind.No_float_array_opt (Values (Assignment mode))
            : Array_set_kind.t),
        (* There are never any unboxed products in this case, so we always have
           a singleton. *)
        [K.With_subkind.tagged_immediate] )

(* Safe arith (div/mod by zero) *)
let checked_arith_op ~dbg (bi : Lambda.boxed_integer option) op mode arg1 arg2
    ~current_region : H.expr_primitive =
  let primitive, kind, zero, arg_wrap =
    match bi, mode with
    | None, None ->
      ( H.Binary (Int_arith (I.Tagged_immediate, op), arg1, arg2),
        I.Tagged_immediate,
        Reg_width_const.tagged_immediate Targetint_31_63.zero,
        Fun.id )
    | Some bi, Some mode ->
      let kind, zero =
        match bi with
        | Boxed_int32 -> I.Naked_int32, Reg_width_const.naked_int32 0l
        | Boxed_int64 -> I.Naked_int64, Reg_width_const.naked_int64 0L
        | Boxed_nativeint ->
          ( I.Naked_nativeint,
            Reg_width_const.naked_nativeint Targetint_32_64.zero )
      in
      ( bint_binary_prim bi mode op arg1 arg2 ~current_region,
        kind,
        zero,
        unbox_bint bi )
    | _, _ -> Misc.fatal_error "Inconsistent allocation mode"
  in
  (* CR gbury: try and avoid the unboxing duplication of arg2. (the simplifier
     might cse the duplication away, but it won't be the case for classic
     mode). *)
  Checked
    { primitive;
      validity_conditions =
        [ Binary
            ( Int_comp (kind, Yielding_bool Neq),
              arg_wrap arg2,
              Simple (Simple.const zero) ) ];
      failure = Division_by_zero;
      dbg
    }

let bbswap bi si mode arg ~current_region : H.expr_primitive =
  let mode = Alloc_mode.For_allocations.from_lambda mode ~current_region in
  Unary
    ( Box_number (bi, mode),
      Prim
        (Unary
           ( Int_arith (si, Swap_byte_endianness),
             Prim (Unary (Unbox_number bi, arg)) )) )

let opaque layout arg ~middle_end_only : H.expr_primitive list =
  let kinds = Flambda_arity.unarize (Flambda_arity.from_lambda_list [layout]) in
  if List.compare_lengths kinds arg <> 0
  then
    Misc.fatal_error
      "Popaque/Pobj_magic layout does not have the same length as unarized \
       argument";
  List.map2
    (fun arg_component kind : H.expr_primitive ->
      let kind = K.With_subkind.kind kind in
      Unary (Opaque_identity { middle_end_only; kind }, arg_component))
    arg kinds

(* Primitive conversion *)
let convert_lprim ~big_endian (prim : L.primitive) (args : Simple.t list list)
    (dbg : Debuginfo.t) ~current_region ~current_ghost_region :
    H.expr_primitive list =
  let orig_args = args in
  let args =
    List.map (List.map (fun arg : H.simple_or_prim -> Simple arg)) args
  in
  let size_int =
    assert (Targetint.size mod 8 = 0);
    Targetint.size / 8
  in
  match prim, args with
  | Pmakeblock (tag, mutability, shape, mode), _ ->
    let args = List.flatten args in
    let mode = Alloc_mode.For_allocations.from_lambda mode ~current_region in
    let tag = Tag.Scannable.create_exn tag in
    let shape = convert_block_shape shape ~num_fields:(List.length args) in
    let mutability = Mutability.from_lambda mutability in
    [Variadic (Make_block (Values (tag, shape), mutability, mode), args)]
  | Pmakelazyblock lazy_tag, [[arg]] -> [Unary (Make_lazy lazy_tag, arg)]
  | Pmake_unboxed_product layouts, _ ->
    (* CR mshinwell: this should check the unarized lengths of [layouts] and
       [args] (like [Parray_element_size_in_bytes] below) *)
    if List.compare_lengths layouts args <> 0
    then
      Misc.fatal_errorf "Pmake_unboxed_product: expected %d arguments, got %d"
        (List.length layouts) (List.length args);
    List.map (fun arg : H.expr_primitive -> Simple arg) (List.flatten orig_args)
  | Punboxed_product_field (n, layouts), [_] ->
    let layouts_array = Array.of_list layouts in
    if n < 0 || n >= Array.length layouts_array
    then Misc.fatal_errorf "Invalid field index %d for Punboxed_product_field" n;
    let field_arity_component =
      (* N.B. The arity of the field being projected may in itself be an unboxed
         product. *)
      layouts_array.(n) |> Flambda_arity.Component_for_creation.from_lambda
    in
    let field_arity = Flambda_arity.create [field_arity_component] in
    let num_fields_prior_to_projected_fields =
      Misc.Stdlib.List.split_at n layouts
      |> fst
      |> List.map Flambda_arity.Component_for_creation.from_lambda
      |> Flambda_arity.create |> Flambda_arity.cardinal_unarized
    in
    let num_projected_fields = Flambda_arity.cardinal_unarized field_arity in
    let projected_args =
      List.hd orig_args |> Array.of_list
      |> (fun a ->
           Array.sub a num_fields_prior_to_projected_fields num_projected_fields)
      |> Array.to_list
    in
    List.map (fun arg : H.expr_primitive -> Simple arg) projected_args
  | Parray_element_size_in_bytes array_kind, [_witness] ->
    (* This is implemented as a unary primitive, but from our point of view it's
       actually nullary. *)
    let num_bytes =
      match array_kind with
      | Pgenarray | Paddrarray | Pintarray | Pfloatarray -> 8
      | Punboxedfloatarray Unboxed_float32 ->
        (* float32# arrays are packed *)
        4
      | Punboxedfloatarray Unboxed_float64 -> 8
      | Punboxedintarray Unboxed_int32 ->
        (* int32# arrays are packed *)
        4
      | Punboxedintarray (Unboxed_int64 | Unboxed_nativeint) -> 8
      | Punboxedvectorarray Unboxed_vec128 -> 16
      | Punboxedvectorarray Unboxed_vec256 -> 32
      | Punboxedvectorarray Unboxed_vec512 -> 64
      | Pgcscannableproductarray _ | Pgcignorableproductarray _ ->
        (* All elements of unboxed product arrays are currently 8 bytes wide. *)
        L.count_initializers_array_kind array_kind * 8
    in
    [Simple (Simple.const_int (Targetint_31_63.of_int num_bytes))]
  | Pmakefloatblock (mutability, mode), _ ->
    let args = List.flatten args in
    let mode = Alloc_mode.For_allocations.from_lambda mode ~current_region in
    let mutability = Mutability.from_lambda mutability in
    [ Variadic
        (Make_block (Naked_floats, mutability, mode), List.map unbox_float args)
    ]
  | Pmakeufloatblock (mutability, mode), _ ->
    let args = List.flatten args in
    let mode = Alloc_mode.For_allocations.from_lambda mode ~current_region in
    let mutability = Mutability.from_lambda mutability in
    [Variadic (Make_block (Naked_floats, mutability, mode), args)]
  | Pmakemixedblock (tag, mutability, shape, mode), _ ->
    let shape =
      Mixed_block_shape.of_mixed_block_elements
        ~print_locality:(fun ppf () -> Format.fprintf ppf "()")
        shape
    in
    let args =
      let new_indexes_to_old_indexes =
        Mixed_block_shape.new_indexes_to_old_indexes shape
      in
      let args = List.flatten args |> Array.of_list in
      Array.init (Array.length args) (fun new_index ->
          args.(new_indexes_to_old_indexes.(new_index)))
      |> Array.to_list
    in
    let flattened_reordered_shape =
      Mixed_block_shape.flattened_reordered_shape shape
    in
    if List.length args <> Array.length flattened_reordered_shape
    then
      Misc.fatal_errorf
        "Pmakemixedblock: number of arguments (%d) is not consistent with \
         shape length (%d)"
        (List.length args)
        (Array.length flattened_reordered_shape);
    let args =
      List.mapi
<<<<<<< HEAD
        (fun i arg ->
          match Mixed_block_shape.get_reordered shape i with
          | Value _ | Float64 | Float32 | Bits32 | Bits64 | Vec128 | Vec256
          | Vec512 | Word ->
            arg
=======
        (fun new_index arg ->
          match flattened_reordered_shape.(new_index) with
          | Value _ | Float64 | Float32 | Bits32 | Bits64 | Vec128 | Word -> arg
>>>>>>> a9457e87
          | Float_boxed _ -> unbox_float arg)
        args
    in
    let mode = Alloc_mode.For_allocations.from_lambda mode ~current_region in
    let mutability = Mutability.from_lambda mutability in
    let tag = Tag.Scannable.create_exn tag in
    let kind_shape = K.Mixed_block_shape.from_mixed_block_shape shape in
    [Variadic (Make_block (Mixed (tag, kind_shape), mutability, mode), args)]
  | Pmakearray (lambda_array_kind, mutability, mode), _ -> (
    let args = List.flatten args in
    let mode = Alloc_mode.For_allocations.from_lambda mode ~current_region in
    let array_kind = convert_array_kind lambda_array_kind in
    let mutability = Mutability.from_lambda mutability in
    match array_kind with
    | Array_kind array_kind ->
      let args =
        match lambda_array_kind with
        | Pgenarray | Paddrarray | Pintarray
        | Punboxedfloatarray (Unboxed_float64 | Unboxed_float32)
        | Punboxedintarray (Unboxed_int32 | Unboxed_int64 | Unboxed_nativeint)
        | Punboxedvectorarray (Unboxed_vec128 | Unboxed_vec256 | Unboxed_vec512)
        | Pgcscannableproductarray _ | Pgcignorableproductarray _ ->
          args
        | Pfloatarray -> List.map unbox_float args
      in
      [Variadic (Make_array (array_kind, mutability, mode), args)]
    | Float_array_opt_dynamic -> (
      (* If this is an empty array we can just give it array kind [Values].
         (Even empty flat float arrays have tag zero.) *)
      match args with
      | [] ->
        [ Variadic
            (Make_array (Values, Immutable, Alloc_mode.For_allocations.heap), [])
        ]
      | elt :: _ ->
        (* Test the first element to see if it's a boxed float: if it is, this
           array must be created as a flat float array. *)
        [ If_then_else
            ( Unary (Is_boxed_float, elt),
              Variadic
                ( Make_array (Naked_floats, mutability, mode),
                  List.map unbox_float args ),
              Variadic (Make_array (Values, mutability, mode), args),
              [K.With_subkind.any_value] ) ]))
  | Pmakearray_dynamic _, _ | Parrayblit _, _ ->
    Misc.fatal_error
      "Lambda_to_flambda_primitives.convert_lprim: Pmakearray_dynamic and \
       Parrayblit should have been expanded in [Lambda_to_lambda_transforms]"
  | Popaque layout, [arg] -> opaque layout arg ~middle_end_only:false
  | Pobj_magic layout, [arg] -> opaque layout arg ~middle_end_only:true
  | Pduprecord (repr, num_fields), [[arg]] ->
    let kind : P.Duplicate_block_kind.t =
      match repr with
      | Record_boxed _ ->
        Values
          { tag = Tag.Scannable.zero;
            length = Targetint_31_63.of_int num_fields
          }
      | Record_float | Record_ufloat ->
        Naked_floats { length = Targetint_31_63.of_int num_fields }
      | Record_inlined (_, Constructor_mixed _, _) | Record_mixed _ -> Mixed
      | Record_inlined
          ( Ordinary { runtime_tag; _ },
            Constructor_uniform_value,
            Variant_boxed _ ) ->
        Values
          { tag = Tag.Scannable.create_exn runtime_tag;
            length = Targetint_31_63.of_int num_fields
          }
      | Record_inlined (Extension _, shape, Variant_extensible) -> (
        match shape with
        | Constructor_uniform_value ->
          Values
            { tag = Tag.Scannable.zero;
              (* The "+1" is because there is an extra field containing the
                 hashed constructor. *)
              length = Targetint_31_63.of_int (num_fields + 1)
            }
        | Constructor_mixed _ ->
          (* CR layouts v5.9: support this *)
          Misc.fatal_error "Mixed blocks extensible variants are not supported")
      | Record_inlined (Extension _, _, _)
      | Record_inlined
          ( Ordinary _,
            _,
            (Variant_unboxed | Variant_extensible | Variant_with_null) )
      | Record_unboxed
      | Record_inlined (Null, _, _) ->
        Misc.fatal_errorf "Cannot handle record kind for Pduprecord: %a"
          Printlambda.primitive prim
    in
    [Unary (Duplicate_block { kind }, arg)]
  | Pnegint, [[arg]] ->
    let kind = I.Tagged_immediate in
    let zero = Simple.const_int_of_kind (I.to_kind kind) 0 in
    [Binary (Int_arith (kind, Sub), Simple zero, arg)]
  | Paddint, [[arg1]; [arg2]] ->
    [Binary (Int_arith (I.Tagged_immediate, Add), arg1, arg2)]
  | Psubint, [[arg1]; [arg2]] ->
    [Binary (Int_arith (I.Tagged_immediate, Sub), arg1, arg2)]
  | Pmulint, [[arg1]; [arg2]] ->
    [Binary (Int_arith (I.Tagged_immediate, Mul), arg1, arg2)]
  | Pandint, [[arg1]; [arg2]] ->
    [Binary (Int_arith (I.Tagged_immediate, And), arg1, arg2)]
  | Porint, [[arg1]; [arg2]] ->
    [Binary (Int_arith (I.Tagged_immediate, Or), arg1, arg2)]
  | Pxorint, [[arg1]; [arg2]] ->
    [Binary (Int_arith (I.Tagged_immediate, Xor), arg1, arg2)]
  | Plslint, [[arg1]; [arg2]] ->
    [Binary (Int_shift (I.Tagged_immediate, Lsl), arg1, untag_int arg2)]
  | Plsrint, [[arg1]; [arg2]] ->
    [Binary (Int_shift (I.Tagged_immediate, Lsr), arg1, untag_int arg2)]
  | Pasrint, [[arg1]; [arg2]] ->
    [Binary (Int_shift (I.Tagged_immediate, Asr), arg1, untag_int arg2)]
  | Pnot, [[arg]] -> [Unary (Boolean_not, arg)]
  | Pintcomp comp, [[arg1]; [arg2]] ->
    [tag_int (Binary (convert_integer_comparison_prim comp, arg1, arg2))]
  | Pbintcomp (kind, comp), [[arg1]; [arg2]] ->
    let arg1 = unbox_bint kind arg1 in
    let arg2 = unbox_bint kind arg2 in
    [ tag_int
        (Binary
           ( convert_unboxed_integer_comparison_prim
               (Primitive.unboxed_integer kind)
               comp,
             arg1,
             arg2 )) ]
  | Punboxed_int_comp (kind, comp), [[arg1]; [arg2]] ->
    [ tag_int
        (Binary (convert_unboxed_integer_comparison_prim kind comp, arg1, arg2))
    ]
  | Pfloatoffloat32 mode, [[arg]] ->
    let src = K.Standard_int_or_float.Naked_float32 in
    let dst = K.Standard_int_or_float.Naked_float in
    [ box_float mode
        (Unary (Num_conv { src; dst }, unbox_float32 arg))
        ~current_region ]
  | Pfloat32offloat mode, [[arg]] ->
    let src = K.Standard_int_or_float.Naked_float in
    let dst = K.Standard_int_or_float.Naked_float32 in
    [ box_float32 mode
        (Unary (Num_conv { src; dst }, unbox_float arg))
        ~current_region ]
  | Pintoffloat Boxed_float64, [[arg]] ->
    let src = K.Standard_int_or_float.Naked_float in
    let dst = K.Standard_int_or_float.Tagged_immediate in
    [Unary (Num_conv { src; dst }, unbox_float arg)]
  | Pfloatofint (Boxed_float64, mode), [[arg]] ->
    let src = K.Standard_int_or_float.Tagged_immediate in
    let dst = K.Standard_int_or_float.Naked_float in
    [box_float mode (Unary (Num_conv { src; dst }, arg)) ~current_region]
  | Pnegfloat (Boxed_float64, mode), [[arg]] ->
    [ box_float mode
        (Unary (Float_arith (Float64, Neg), unbox_float arg))
        ~current_region ]
  | Pabsfloat (Boxed_float64, mode), [[arg]] ->
    [ box_float mode
        (Unary (Float_arith (Float64, Abs), unbox_float arg))
        ~current_region ]
  | Paddfloat (Boxed_float64, mode), [[arg1]; [arg2]] ->
    [ box_float mode
        (Binary (Float_arith (Float64, Add), unbox_float arg1, unbox_float arg2))
        ~current_region ]
  | Psubfloat (Boxed_float64, mode), [[arg1]; [arg2]] ->
    [ box_float mode
        (Binary (Float_arith (Float64, Sub), unbox_float arg1, unbox_float arg2))
        ~current_region ]
  | Pmulfloat (Boxed_float64, mode), [[arg1]; [arg2]] ->
    [ box_float mode
        (Binary (Float_arith (Float64, Mul), unbox_float arg1, unbox_float arg2))
        ~current_region ]
  | Pdivfloat (Boxed_float64, mode), [[arg1]; [arg2]] ->
    [ box_float mode
        (Binary (Float_arith (Float64, Div), unbox_float arg1, unbox_float arg2))
        ~current_region ]
  | Pfloatcomp (Boxed_float64, comp), [[arg1]; [arg2]] ->
    [ tag_int
        (Binary
           ( Float_comp (Float64, Yielding_bool (convert_float_comparison comp)),
             unbox_float arg1,
             unbox_float arg2 )) ]
  | Punboxed_float_comp (Unboxed_float64, comp), [[arg1]; [arg2]] ->
    [ tag_int
        (Binary
           ( Float_comp (Float64, Yielding_bool (convert_float_comparison comp)),
             arg1,
             arg2 )) ]
  | Punbox_float Boxed_float64, [[arg]] ->
    [Unary (Unbox_number Naked_float, arg)]
  | Pbox_float (Boxed_float64, mode), [[arg]] ->
    [ Unary
        ( Box_number
            ( Naked_float,
              Alloc_mode.For_allocations.from_lambda mode ~current_region ),
          arg ) ]
  | Pintoffloat Boxed_float32, [[arg]] ->
    let src = K.Standard_int_or_float.Naked_float32 in
    let dst = K.Standard_int_or_float.Tagged_immediate in
    [Unary (Num_conv { src; dst }, unbox_float32 arg)]
  | Pfloatofint (Boxed_float32, mode), [[arg]] ->
    let src = K.Standard_int_or_float.Tagged_immediate in
    let dst = K.Standard_int_or_float.Naked_float32 in
    [box_float32 mode (Unary (Num_conv { src; dst }, arg)) ~current_region]
  | Pnegfloat (Boxed_float32, mode), [[arg]] ->
    [ box_float32 mode
        (Unary (Float_arith (Float32, Neg), unbox_float32 arg))
        ~current_region ]
  | Pabsfloat (Boxed_float32, mode), [[arg]] ->
    [ box_float32 mode
        (Unary (Float_arith (Float32, Abs), unbox_float32 arg))
        ~current_region ]
  | Paddfloat (Boxed_float32, mode), [[arg1]; [arg2]] ->
    [ box_float32 mode
        (Binary
           (Float_arith (Float32, Add), unbox_float32 arg1, unbox_float32 arg2))
        ~current_region ]
  | Psubfloat (Boxed_float32, mode), [[arg1]; [arg2]] ->
    [ box_float32 mode
        (Binary
           (Float_arith (Float32, Sub), unbox_float32 arg1, unbox_float32 arg2))
        ~current_region ]
  | Pmulfloat (Boxed_float32, mode), [[arg1]; [arg2]] ->
    [ box_float32 mode
        (Binary
           (Float_arith (Float32, Mul), unbox_float32 arg1, unbox_float32 arg2))
        ~current_region ]
  | Pdivfloat (Boxed_float32, mode), [[arg1]; [arg2]] ->
    [ box_float32 mode
        (Binary
           (Float_arith (Float32, Div), unbox_float32 arg1, unbox_float32 arg2))
        ~current_region ]
  | Pfloatcomp (Boxed_float32, comp), [[arg1]; [arg2]] ->
    [ tag_int
        (Binary
           ( Float_comp (Float32, Yielding_bool (convert_float_comparison comp)),
             unbox_float32 arg1,
             unbox_float32 arg2 )) ]
  | Punboxed_float_comp (Unboxed_float32, comp), [[arg1]; [arg2]] ->
    [ tag_int
        (Binary
           ( Float_comp (Float32, Yielding_bool (convert_float_comparison comp)),
             arg1,
             arg2 )) ]
  | Punbox_float Boxed_float32, [[arg]] ->
    [Unary (Unbox_number Naked_float32, arg)]
  | Pbox_float (Boxed_float32, mode), [[arg]] ->
    [ Unary
        ( Box_number
            ( Naked_float32,
              Alloc_mode.For_allocations.from_lambda mode ~current_region ),
          arg ) ]
  | Punbox_vector Boxed_vec128, [[arg]] ->
    [Unary (Unbox_number Naked_vec128, arg)]
  | Punbox_vector Boxed_vec256, [[arg]] ->
    [Unary (Unbox_number Naked_vec256, arg)]
  | Punbox_vector Boxed_vec512, [[arg]] ->
    [Unary (Unbox_number Naked_vec512, arg)]
  | Pbox_vector (Boxed_vec128, mode), [[arg]] ->
    [ Unary
        ( Box_number
            ( Naked_vec128,
              Alloc_mode.For_allocations.from_lambda mode ~current_region ),
          arg ) ]
  | Pbox_vector (Boxed_vec256, mode), [[arg]] ->
    [ Unary
        ( Box_number
            ( Naked_vec256,
              Alloc_mode.For_allocations.from_lambda mode ~current_region ),
          arg ) ]
  | Pbox_vector (Boxed_vec512, mode), [[arg]] ->
    [ Unary
        ( Box_number
            ( Naked_vec512,
              Alloc_mode.For_allocations.from_lambda mode ~current_region ),
          arg ) ]
  | Punbox_int bi, [[arg]] ->
    let kind = boxable_number_of_boxed_integer bi in
    [Unary (Unbox_number kind, arg)]
  | Pbox_int (bi, mode), [[arg]] ->
    let kind = boxable_number_of_boxed_integer bi in
    [ Unary
        ( Box_number
            (kind, Alloc_mode.For_allocations.from_lambda mode ~current_region),
          arg ) ]
  | Pfield_computed sem, [[obj]; [field]] ->
    (* We are reinterpreting a block(/object) as a value array, so it needs to
       be opaque. *)
    let obj =
      H.Unary (Opaque_identity { middle_end_only = true; kind = K.value }, obj)
    in
    [ Binary
        ( Array_load (Values, Values, convert_field_read_semantics sem),
          Prim obj,
          field ) ]
  | ( Psetfield_computed (imm_or_pointer, init_or_assign),
      [[obj]; [field]; [value]] ) ->
    (* We are reinterpreting a block(/object) as a value array, so it needs to
       be opaque. *)
    let obj =
      H.Unary (Opaque_identity { middle_end_only = true; kind = K.value }, obj)
    in
    let array_kind : P.Array_kind.t =
      match imm_or_pointer with Immediate -> Immediates | Pointer -> Values
    in
    let array_set_kind : P.Array_set_kind.t =
      match imm_or_pointer with
      | Immediate -> Immediates
      | Pointer -> Values (convert_init_or_assign init_or_assign)
    in
    [Ternary (Array_set (array_kind, array_set_kind), Prim obj, field, value)]
  | Parraylength kind, [[arg]] -> (
    let array_kind = convert_array_kind_for_length kind in
    let prim : H.expr_primitive = Unary (Array_length array_kind, arg) in
    match array_kind with
    | Array_kind
        ( Immediates | Values | Naked_floats | Naked_float32s | Naked_int32s
        | Naked_int64s | Naked_nativeints | Naked_vec128s | Naked_vec256s
        | Naked_vec512s )
    | Float_array_opt_dynamic ->
      [prim]
    | Array_kind (Unboxed_product _ as array_kind) ->
      (* [Array_length] returns the unarized length (see
         flambda_primitive.mli). *)
      let divisor =
        P.Array_kind.width_in_scalars array_kind
        |> Targetint_31_63.of_int |> Simple.const_int
      in
      [Binary (Int_arith (Tagged_immediate, Div), Prim prim, Simple divisor)])
  | Pduparray (kind, mutability), [[arg]] -> (
    let duplicate_array_kind =
      convert_array_kind_to_duplicate_array_kind kind
    in
    let source_mutability = Mutability.Immutable in
    let destination_mutability = Mutability.from_lambda mutability in
    match duplicate_array_kind with
    | Duplicate_array_kind duplicate_array_kind ->
      [ Unary
          ( Duplicate_array
              { kind = duplicate_array_kind;
                source_mutability;
                destination_mutability
              },
            arg ) ]
    | Float_array_opt_dynamic ->
      [ If_then_else
          ( Unary (Is_flat_float_array, arg),
            Unary
              ( Duplicate_array
                  { kind = Naked_floats { length = None };
                    source_mutability;
                    destination_mutability
                  },
                arg ),
            Unary
              ( Duplicate_array
                  { kind = Values; source_mutability; destination_mutability },
                arg ),
            [K.With_subkind.any_value] ) ])
  | Pstringlength, [[arg]] -> [tag_int (Unary (String_length String, arg))]
  | Pbyteslength, [[arg]] -> [tag_int (Unary (String_length Bytes, arg))]
  | Pstringrefu, [[str]; [index]] ->
    [ string_like_load ~unsafe:true ~dbg ~size_int ~access_size:Eight String
        None ~boxed:false str ~index_kind:Ptagged_int_index index
        ~current_region ]
  | Pbytesrefu, [[bytes]; [index]] ->
    [ string_like_load ~unsafe:true ~dbg ~size_int ~access_size:Eight Bytes None
        ~boxed:false bytes ~index_kind:Ptagged_int_index index ~current_region
    ]
  | Pstringrefs, [[str]; [index]] ->
    [ string_like_load ~unsafe:false ~dbg ~size_int ~access_size:Eight String
        ~boxed:false None str ~index_kind:Ptagged_int_index index
        ~current_region ]
  | Pbytesrefs, [[bytes]; [index]] ->
    [ string_like_load ~unsafe:false ~dbg ~size_int ~access_size:Eight Bytes
        ~boxed:false None bytes ~index_kind:Ptagged_int_index index
        ~current_region ]
  | Pstring_load_16 { unsafe; index_kind }, [[str]; [index]] ->
    [ string_like_load ~unsafe ~dbg ~size_int ~access_size:Sixteen String
        ~boxed:false None str ~index_kind index ~current_region ]
  | Pbytes_load_16 { unsafe; index_kind }, [[bytes]; [index]] ->
    [ string_like_load ~unsafe ~dbg ~size_int ~access_size:Sixteen Bytes
        ~boxed:false None bytes ~index_kind index ~current_region ]
  | Pstring_load_32 { unsafe; index_kind; mode; boxed }, [[str]; [index]] ->
    [ string_like_load ~unsafe ~dbg ~size_int ~access_size:Thirty_two String
        ~boxed (Some mode) str ~index_kind index ~current_region ]
  | Pstring_load_f32 { unsafe; index_kind; mode; boxed }, [[str]; [index]] ->
    [ string_like_load ~unsafe ~dbg ~size_int ~access_size:Single String ~boxed
        (Some mode) str ~index_kind index ~current_region ]
  | Pbytes_load_32 { unsafe; index_kind; mode; boxed }, [[bytes]; [index]] ->
    [ string_like_load ~unsafe ~dbg ~size_int ~access_size:Thirty_two Bytes
        ~boxed (Some mode) bytes ~index_kind index ~current_region ]
  | Pbytes_load_f32 { unsafe; index_kind; mode; boxed }, [[bytes]; [index]] ->
    [ string_like_load ~unsafe ~dbg ~size_int ~access_size:Single Bytes ~boxed
        (Some mode) bytes ~index_kind index ~current_region ]
  | Pstring_load_64 { unsafe; index_kind; mode; boxed }, [[str]; [index]] ->
    [ string_like_load ~unsafe ~dbg ~size_int ~access_size:Sixty_four String
        ~boxed (Some mode) str ~index_kind index ~current_region ]
  | Pbytes_load_64 { unsafe; index_kind; mode; boxed }, [[bytes]; [index]] ->
    [ string_like_load ~unsafe ~dbg ~size_int ~access_size:Sixty_four Bytes
        ~boxed (Some mode) bytes ~index_kind index ~current_region ]
  | Pstring_load_128 { unsafe; index_kind; mode; boxed }, [[str]; [index]] ->
    [ string_like_load ~unsafe ~dbg ~size_int
        ~access_size:(One_twenty_eight { aligned = false })
        String ~boxed (Some mode) str ~index_kind index ~current_region ]
  | Pbytes_load_128 { unsafe; index_kind; mode; boxed }, [[str]; [index]] ->
    [ string_like_load ~unsafe ~dbg ~size_int
        ~access_size:(One_twenty_eight { aligned = false })
        Bytes ~boxed (Some mode) str ~index_kind index ~current_region ]
  | Pbytes_set_16 { unsafe; index_kind }, [[bytes]; [index]; [new_value]] ->
    [ bytes_like_set ~unsafe ~dbg ~size_int ~access_size:Sixteen Bytes
        ~boxed:false bytes ~index_kind index new_value ]
  | Pbytes_set_32 { unsafe; index_kind; boxed }, [[bytes]; [index]; [new_value]]
    ->
    [ bytes_like_set ~unsafe ~dbg ~size_int ~access_size:Thirty_two Bytes ~boxed
        bytes ~index_kind index new_value ]
  | Pbytes_set_f32 { unsafe; index_kind; boxed }, [[bytes]; [index]; [new_value]]
    ->
    [ bytes_like_set ~unsafe ~dbg ~size_int ~access_size:Single Bytes ~boxed
        bytes ~index_kind index new_value ]
  | Pbytes_set_64 { unsafe; index_kind; boxed }, [[bytes]; [index]; [new_value]]
    ->
    [ bytes_like_set ~unsafe ~dbg ~size_int ~access_size:Sixty_four Bytes ~boxed
        bytes ~index_kind index new_value ]
  | Pbytes_set_128 { unsafe; index_kind; boxed }, [[bytes]; [index]; [new_value]]
    ->
    [ bytes_like_set ~unsafe ~dbg ~size_int
        ~access_size:(One_twenty_eight { aligned = false })
        Bytes ~boxed bytes ~index_kind index new_value ]
  | Pisint { variant_only }, [[arg]] ->
    [tag_int (Unary (Is_int { variant_only }, arg))]
  | Pisnull, [[arg]] -> [tag_int (Unary (Is_null, arg))]
  | Pisout, [[arg1]; [arg2]] ->
    [ tag_int
        (Binary
           ( Int_comp (I.Tagged_immediate, Yielding_bool (Lt Unsigned)),
             arg1,
             arg2 )) ]
  | Pbintofint (bi, mode), [[arg]] ->
    let dst = standard_int_or_float_of_boxed_integer bi in
    [ box_bint bi mode
        (Unary (Num_conv { src = I_or_f.Tagged_immediate; dst }, arg))
        ~current_region ]
  | Pintofbint bi, [[arg]] ->
    let src = standard_int_or_float_of_boxed_integer bi in
    [Unary (Num_conv { src; dst = I_or_f.Tagged_immediate }, unbox_bint bi arg)]
  | Pcvtbint (source, destination, mode), [[arg]] ->
    [ box_bint destination mode
        (Unary
           ( Num_conv
               { src = standard_int_or_float_of_boxed_integer source;
                 dst = standard_int_or_float_of_boxed_integer destination
               },
             unbox_bint source arg ))
        ~current_region ]
  | Pnegbint (bi, mode), [[arg]] ->
    let size = standard_int_of_boxed_integer bi in
    [ box_bint bi mode ~current_region
        (Binary
           ( Int_arith (size, Sub),
             Simple (Simple.const_int_of_kind (I.to_kind size) 0),
             unbox_bint bi arg )) ]
  | Paddbint (bi, mode), [[arg1]; [arg2]] ->
    [bint_binary_prim bi mode Add arg1 arg2 ~current_region]
  | Psubbint (bi, mode), [[arg1]; [arg2]] ->
    [bint_binary_prim bi mode Sub arg1 arg2 ~current_region]
  | Pmulbint (bi, mode), [[arg1]; [arg2]] ->
    [bint_binary_prim bi mode Mul arg1 arg2 ~current_region]
  | Pandbint (bi, mode), [[arg1]; [arg2]] ->
    [bint_binary_prim bi mode And arg1 arg2 ~current_region]
  | Porbint (bi, mode), [[arg1]; [arg2]] ->
    [bint_binary_prim bi mode Or arg1 arg2 ~current_region]
  | Pxorbint (bi, mode), [[arg1]; [arg2]] ->
    [bint_binary_prim bi mode Xor arg1 arg2 ~current_region]
  | Plslbint (bi, mode), [[arg1]; [arg2]] ->
    [bint_shift bi mode Lsl arg1 arg2 ~current_region]
  | Plsrbint (bi, mode), [[arg1]; [arg2]] ->
    [bint_shift bi mode Lsr arg1 arg2 ~current_region]
  | Pasrbint (bi, mode), [[arg1]; [arg2]] ->
    [bint_shift bi mode Asr arg1 arg2 ~current_region]
  | Poffsetint n, [[arg]] ->
    let const =
      Simple.const (Reg_width_const.tagged_immediate (Targetint_31_63.of_int n))
    in
    [Binary (Int_arith (I.Tagged_immediate, Add), arg, Simple const)]
  | Pfield (index, _int_or_ptr, sem), [[arg]] ->
    (* CR mshinwell: make use of the int-or-ptr flag (new in OCaml 5)? *)
    let imm = Targetint_31_63.of_int index in
    check_non_negative_imm imm "Pfield";
    let mutability = convert_field_read_semantics sem in
    let block_access : P.Block_access_kind.t =
      Values { tag = Unknown; size = Unknown; field_kind = Any_value }
    in
    [ Unary
        (Block_load { kind = block_access; mut = mutability; field = imm }, arg)
    ]
  | Pfloatfield (field, sem, mode), [[arg]] ->
    let imm = Targetint_31_63.of_int field in
    check_non_negative_imm imm "Pfloatfield";
    let mutability = convert_field_read_semantics sem in
    let block_access : P.Block_access_kind.t =
      Naked_floats { size = Unknown }
    in
    [ box_float mode
        (Unary
           ( Block_load { kind = block_access; mut = mutability; field = imm },
             arg ))
        ~current_region ]
  | Pufloatfield (field, sem), [[arg]] ->
    let imm = Targetint_31_63.of_int field in
    check_non_negative_imm imm "Pufloatfield";
    let mutability = convert_field_read_semantics sem in
    let block_access : P.Block_access_kind.t =
      Naked_floats { size = Unknown }
    in
    [ Unary
        (Block_load { kind = block_access; mut = mutability; field = imm }, arg)
    ]
<<<<<<< HEAD
  | Pmixedfield (field, shape, sem), [[arg]] -> (
    let shape = Mixed_block_shape.of_mixed_block_elements shape in
    let field = Mixed_block_shape.old_index_to_new_index shape field in
    let imm = Targetint_31_63.of_int field in
    check_non_negative_imm imm "Pmixedfield";
    let mutability = convert_field_read_semantics sem in
    let block_access : P.Block_access_kind.t =
      let field_kind : P.Mixed_block_access_field_kind.t =
        match Mixed_block_shape.get_reordered shape field with
        | Value value_kind ->
          Value_prefix
            (convert_block_access_field_kind_from_value_kind value_kind)
        | (Float64 | Float32 | Bits32 | Bits64 | Vec128 | Vec256 | Vec512 | Word)
          as mixed_block_element ->
          Flat_suffix (K.Flat_suffix_element.from_lambda mixed_block_element)
        | Float_boxed _ -> Flat_suffix K.Flat_suffix_element.naked_float
      in
      let shape =
        K.Mixed_block_shape.from_lambda
          (Mixed_block_shape.reordered_shape_unit shape)
      in
      Mixed { tag = Unknown; field_kind; shape; size = Unknown }
=======
  | Pmixedfield (field_path, shape, sem), [[arg]] ->
    if List.length field_path < 1
    then Misc.fatal_error "Pmixedfield: field_path must be non-empty";
    let shape =
      Mixed_block_shape.of_mixed_block_elements shape
        ~print_locality:Printlambda.locality_mode
>>>>>>> a9457e87
    in
    let flattened_reordered_shape =
      Mixed_block_shape.flattened_reordered_shape shape
    in
    let kind_shape = K.Mixed_block_shape.from_mixed_block_shape shape in
    let new_indexes =
      Mixed_block_shape.lookup_path_producing_new_indexes shape field_path
    in
<<<<<<< HEAD
    match Mixed_block_shape.get_reordered shape field with
    | Float_boxed (mode : Lambda.locality_mode) ->
      [box_float mode block_access ~current_region]
    | Value _ | Float64 | Float32 | Bits32 | Bits64 | Vec128 | Vec256 | Vec512
    | Word ->
      [block_access])
=======
    List.map
      (fun new_index ->
        let imm = Targetint_31_63.of_int new_index in
        check_non_negative_imm imm "Pmixedfield";
        let mutability = convert_field_read_semantics sem in
        let block_access : P.Block_access_kind.t =
          let field_kind : P.Mixed_block_access_field_kind.t =
            match flattened_reordered_shape.(new_index) with
            | Value value_kind ->
              Value_prefix
                (convert_block_access_field_kind_from_value_kind value_kind)
            | (Float64 | Float32 | Bits32 | Bits64 | Vec128 | Word) as
              mixed_block_element ->
              Flat_suffix
                (K.Flat_suffix_element.from_singleton_mixed_block_element
                   mixed_block_element)
            | Float_boxed _ -> Flat_suffix K.Flat_suffix_element.naked_float
          in
          Mixed
            { tag = Unknown; field_kind; shape = kind_shape; size = Unknown }
        in
        let block_access : H.expr_primitive =
          Unary
            ( Block_load { kind = block_access; mut = mutability; field = imm },
              arg )
        in
        match flattened_reordered_shape.(new_index) with
        | Float_boxed (mode : Lambda.locality_mode) ->
          box_float mode block_access ~current_region
        | Value _ | Float64 | Float32 | Bits32 | Bits64 | Vec128 | Word ->
          block_access)
      new_indexes
>>>>>>> a9457e87
  | ( Psetfield (index, immediate_or_pointer, initialization_or_assignment),
      [[block]; [value]] ) ->
    let field_kind = convert_block_access_field_kind immediate_or_pointer in
    let imm = Targetint_31_63.of_int index in
    check_non_negative_imm imm "Psetfield";
    let init_or_assign = convert_init_or_assign initialization_or_assignment in
    let block_access : P.Block_access_kind.t =
      Values { tag = Unknown; size = Unknown; field_kind }
    in
    [ Binary
        ( Block_set { kind = block_access; init = init_or_assign; field = imm },
          block,
          value ) ]
  | Psetfloatfield (field, initialization_or_assignment), [[block]; [value]] ->
    let imm = Targetint_31_63.of_int field in
    check_non_negative_imm imm "Psetfloatfield";
    let block_access : P.Block_access_kind.t =
      Naked_floats { size = Unknown }
    in
    let init_or_assign = convert_init_or_assign initialization_or_assignment in
    [ Binary
        ( Block_set { kind = block_access; init = init_or_assign; field = imm },
          block,
          unbox_float value ) ]
  | Psetufloatfield (field, initialization_or_assignment), [[block]; [value]] ->
    let imm = Targetint_31_63.of_int field in
    check_non_negative_imm imm "Psetufloatfield";
    let block_access : P.Block_access_kind.t =
      Naked_floats { size = Unknown }
    in
    let init_or_assign = convert_init_or_assign initialization_or_assignment in
    [ Binary
        ( Block_set { kind = block_access; init = init_or_assign; field = imm },
          block,
          value ) ]
<<<<<<< HEAD
  | ( Psetmixedfield (field, shape, initialization_or_assignment),
      [[block]; [value]] ) ->
    let shape = Mixed_block_shape.of_mixed_block_elements shape in
    let field = Mixed_block_shape.old_index_to_new_index shape field in
    let imm = Targetint_31_63.of_int field in
    check_non_negative_imm imm "Psetmixedfield";
    let block_access : P.Block_access_kind.t =
      Mixed
        { field_kind =
            (match Mixed_block_shape.get_reordered shape field with
            | Value (value_kind : Lambda.value_kind) ->
              P.Mixed_block_access_field_kind.Value_prefix
                (convert_block_access_field_kind_from_value_kind value_kind)
            | Float_boxed _ | Float64 | Float32 | Bits32 | Bits64 | Vec128
            | Vec256 | Vec512 | Word ->
              Flat_suffix
                (K.Flat_suffix_element.from_lambda
                   (Mixed_block_shape.get_reordered shape field)));
          shape =
            K.Mixed_block_shape.from_lambda
              (Mixed_block_shape.reordered_shape shape);
          tag = Unknown;
          size = Unknown
        }
    in
    let init_or_assign = convert_init_or_assign initialization_or_assignment in
    let value : H.simple_or_prim =
      match Mixed_block_shape.get_reordered shape field with
      | Value _ | Float64 | Float32 | Bits32 | Bits64 | Vec128 | Vec256 | Vec512
      | Word ->
        value
      | Float_boxed _ -> unbox_float value
=======
  | ( Psetmixedfield (field_path, shape, initialization_or_assignment),
      [[block]; values] ) ->
    if List.length field_path < 1
    then Misc.fatal_error "Psetmixedfield: field_path must be non-empty";
    let shape =
      Mixed_block_shape.of_mixed_block_elements shape
        ~print_locality:(fun ppf () -> Format.fprintf ppf "()")
    in
    let flattened_reordered_shape =
      Mixed_block_shape.flattened_reordered_shape shape
>>>>>>> a9457e87
    in
    let kind_shape = K.Mixed_block_shape.from_mixed_block_shape shape in
    let new_indexes =
      Mixed_block_shape.lookup_path_producing_new_indexes shape field_path
    in
    let num_indices = List.length new_indexes in
    let num_values = List.length values in
    if num_indices <> num_values
    then
      Misc.fatal_errorf "inconsistent Psetmixedfield: %d indices and %d values"
        num_indices num_values;
    let exprs =
      List.map2
        (fun new_index value : H.expr_primitive ->
          let imm = Targetint_31_63.of_int new_index in
          check_non_negative_imm imm "Psetmixedfield";
          let block_access : P.Block_access_kind.t =
            Mixed
              { field_kind =
                  (match flattened_reordered_shape.(new_index) with
                  | Value value_kind ->
                    Value_prefix
                      (convert_block_access_field_kind_from_value_kind
                         value_kind)
                  | (Float64 | Float32 | Bits32 | Bits64 | Vec128 | Word) as
                    mixed_block_element ->
                    Flat_suffix
                      (K.Flat_suffix_element.from_singleton_mixed_block_element
                         mixed_block_element)
                  | Float_boxed _ ->
                    Flat_suffix K.Flat_suffix_element.naked_float);
                shape = kind_shape;
                tag = Unknown;
                size = Unknown
              }
          in
          let init_or_assign =
            convert_init_or_assign initialization_or_assignment
          in
          let value : H.simple_or_prim =
            match flattened_reordered_shape.(new_index) with
            | Value _ | Float64 | Float32 | Bits32 | Bits64 | Vec128 | Word ->
              value
            | Float_boxed _ -> unbox_float value
          in
          Binary
            ( Block_set
                { kind = block_access; init = init_or_assign; field = imm },
              block,
              value ))
        new_indexes values
    in
    (* CR mshinwell: should these be set in reverse order, to match the
       evaluation order? *)
    [H.Sequence exprs]
  | Pdivint Unsafe, [[arg1]; [arg2]] ->
    [Binary (Int_arith (I.Tagged_immediate, Div), arg1, arg2)]
  | Pdivint Safe, [[arg1]; [arg2]] ->
    [checked_arith_op ~dbg None Div None arg1 arg2 ~current_region]
  | Pmodint Unsafe, [[arg1]; [arg2]] ->
    [H.Binary (Int_arith (I.Tagged_immediate, Mod), arg1, arg2)]
  | Pmodint Safe, [[arg1]; [arg2]] ->
    [checked_arith_op ~dbg None Mod None arg1 arg2 ~current_region]
  | Pdivbint { size = Boxed_int32; is_safe = Safe; mode }, [[arg1]; [arg2]] ->
    [ checked_arith_op ~dbg (Some Boxed_int32) Div (Some mode) arg1 arg2
        ~current_region ]
  | Pmodbint { size = Boxed_int32; is_safe = Safe; mode }, [[arg1]; [arg2]] ->
    [ checked_arith_op ~dbg (Some Boxed_int32) Mod (Some mode) arg1 arg2
        ~current_region ]
  | Pdivbint { size = Boxed_int64; is_safe = Safe; mode }, [[arg1]; [arg2]] ->
    [ checked_arith_op ~dbg (Some Boxed_int64) Div (Some mode) arg1 arg2
        ~current_region ]
  | Pmodbint { size = Boxed_int64; is_safe = Safe; mode }, [[arg1]; [arg2]] ->
    [ checked_arith_op ~dbg (Some Boxed_int64) Mod (Some mode) arg1 arg2
        ~current_region ]
  | Pdivbint { size = Boxed_nativeint; is_safe = Safe; mode }, [[arg1]; [arg2]]
    ->
    [ checked_arith_op ~dbg (Some Boxed_nativeint) Div (Some mode) arg1 arg2
        ~current_region ]
  | Pmodbint { size = Boxed_nativeint; is_safe = Safe; mode }, [[arg1]; [arg2]]
    ->
    [ checked_arith_op ~dbg (Some Boxed_nativeint) Mod (Some mode) arg1 arg2
        ~current_region ]
  | Parrayrefu (array_ref_kind, index_kind, mut), [[array]; [index]] ->
    (* For this and the following cases we will end up relying on the backend to
       CSE the two accesses to the array's header word in the [Pgenarray]
       case. *)
    [ match_on_array_ref_kind ~array array_ref_kind
        (array_load_unsafe ~array ~mut
           ~index:(convert_index_to_tagged_int ~index ~index_kind)
           ~current_region) ]
  | Parrayrefs (array_ref_kind, index_kind, mut), [[array]; [index]] ->
    let array_length_kind = convert_array_ref_kind_for_length array_ref_kind in
    [ check_array_access ~dbg ~array array_length_kind ~index ~index_kind
        ~size_int
        (match_on_array_ref_kind ~array array_ref_kind
           (array_load_unsafe ~array ~mut
              ~index:(convert_index_to_tagged_int ~index ~index_kind)
              ~current_region)) ]
  | Parraysetu (array_set_kind, index_kind), [[array]; [index]; new_values] ->
    [ match_on_array_set_kind ~array array_set_kind
        (array_set_unsafe dbg ~array
           ~index:(convert_index_to_tagged_int ~index ~index_kind)
           ~new_values) ]
  | Parraysets (array_set_kind, index_kind), [[array]; [index]; new_values] ->
    let array_length_kind = convert_array_set_kind_for_length array_set_kind in
    [ check_array_access ~dbg ~array array_length_kind ~index ~index_kind
        ~size_int
        (match_on_array_set_kind ~array array_set_kind
           (array_set_unsafe dbg ~array
              ~index:(convert_index_to_tagged_int ~index ~index_kind)
              ~new_values)) ]
  | Pbytessetu (* unsafe *), [[bytes]; [index]; [new_value]] ->
    [ bytes_like_set ~unsafe:true ~dbg ~size_int ~access_size:Eight Bytes
        ~boxed:false bytes ~index_kind:Ptagged_int_index index new_value ]
  | Pbytessets, [[bytes]; [index]; [new_value]] ->
    [ bytes_like_set ~unsafe:false ~dbg ~size_int ~access_size:Eight Bytes
        ~boxed:false bytes ~index_kind:Ptagged_int_index index new_value ]
  | Poffsetref n, [[block]] ->
    let block_access : P.Block_access_kind.t =
      Values
        { tag = Known Tag.Scannable.zero;
          size = Known Targetint_31_63.one;
          field_kind = Immediate
        }
    in
    let old_ref_value =
      H.Prim
        (Unary
           ( Block_load
               { kind = block_access;
                 mut = Mutable;
                 field = Targetint_31_63.zero
               },
             block ))
    in
    let new_ref_value =
      H.Prim
        (Binary
           ( Int_arith (Tagged_immediate, Add),
             Simple (Simple.const_int (Targetint_31_63.of_int n)),
             old_ref_value ))
    in
    [ Binary
        ( Block_set
            { kind = block_access;
              init = Assignment (Alloc_mode.For_assignments.local ());
              field = Targetint_31_63.zero
            },
          block,
          new_ref_value ) ]
  | Pctconst const, _ -> (
    match const with
    | Big_endian -> [Simple (Simple.const_bool big_endian)]
    | Word_size ->
      [Simple (Simple.const_int (Targetint_31_63.of_int (8 * size_int)))]
    | Int_size ->
      [Simple (Simple.const_int (Targetint_31_63.of_int ((8 * size_int) - 1)))]
    | Max_wosize ->
      [ Simple
          (Simple.const_int
             (Targetint_31_63.of_int
                ((1 lsl ((8 * size_int) - (10 + Config.reserved_header_bits)))
                - 1))) ]
    | Ostype_unix ->
      [Simple (Simple.const_bool (String.equal Sys.os_type "Unix"))]
    | Ostype_win32 ->
      [Simple (Simple.const_bool (String.equal Sys.os_type "Win32"))]
    | Ostype_cygwin ->
      [Simple (Simple.const_bool (String.equal Sys.os_type "Cygwin"))]
    | Backend_type ->
      [Simple Simple.const_zero] (* constructor 0 is the same as Native here *)
    | Runtime5 -> [Simple (Simple.const_bool Config.runtime5)])
  | Pbswap16, [[arg]] ->
    [ tag_int
        (Unary (Int_arith (Naked_immediate, Swap_byte_endianness), untag_int arg))
    ]
  | Pbbswap (Boxed_int32, mode), [[arg]] ->
    [bbswap Naked_int32 Naked_int32 mode arg ~current_region]
  | Pbbswap (Boxed_int64, mode), [[arg]] ->
    [bbswap Naked_int64 Naked_int64 mode arg ~current_region]
  | Pbbswap (Boxed_nativeint, mode), [[arg]] ->
    [bbswap Naked_nativeint Naked_nativeint mode arg ~current_region]
  | Pint_as_pointer mode, [[arg]] ->
    (* This is not a stack allocation, but nonetheless has a region
       constraint. *)
    let mode =
      Alloc_mode.For_allocations.from_lambda mode
        ~current_region:current_ghost_region
    in
    [Unary (Int_as_pointer mode, arg)]
  | Pbigarrayref (unsafe, num_dimensions, kind, layout), args -> (
    let args =
      List.map
        (function
          | [arg] -> arg
          | [] | _ :: _ :: _ ->
            Misc.fatal_errorf "Non-singleton arguments for Pbigarrayref: %a %a"
              Printlambda.primitive prim H.print_list_of_lists_of_simple_or_prim
              args)
        args
    in
    match
      P.Bigarray_kind.from_lambda kind, P.Bigarray_layout.from_lambda layout
    with
    | Some kind, Some layout ->
      let b, indexes =
        match args with
        | b :: indexes ->
          if List.compare_length_with indexes num_dimensions <> 0
          then Misc.fatal_errorf "Bad index arity for Pbigarrayref";
          b, indexes
        | [] -> Misc.fatal_errorf "Pbigarrayref is missing its arguments"
      in
      let box =
        bigarray_box_or_tag_raw_value_to_read kind
          Alloc_mode.For_allocations.heap
      in
      [box (bigarray_load ~dbg ~unsafe kind layout b indexes)]
    | None, _ ->
      Misc.fatal_errorf
        "Lambda_to_flambda_primitives.convert_lprim: Pbigarrayref primitives \
         with an unknown kind should have been removed by Lambda_to_flambda."
    | _, None ->
      Misc.fatal_errorf
        "Lambda_to_flambda_primitives.convert_lprim: Pbigarrayref primitives \
         with an unknown layout should have been removed by Lambda_to_flambda.")
  | Pbigarrayset (unsafe, num_dimensions, kind, layout), args -> (
    let args =
      List.map
        (function
          | [arg] -> arg
          | [] | _ :: _ :: _ ->
            Misc.fatal_errorf "Non-singleton arguments for Pbigarrayset: %a %a"
              Printlambda.primitive prim H.print_list_of_lists_of_simple_or_prim
              args)
        args
    in
    match
      P.Bigarray_kind.from_lambda kind, P.Bigarray_layout.from_lambda layout
    with
    | Some kind, Some layout ->
      let b, indexes, value =
        match args with
        | b :: args ->
          let indexes, value = Misc.split_last args in
          if List.compare_length_with indexes num_dimensions <> 0
          then Misc.fatal_errorf "Bad index arity for Pbigarrayset";
          b, indexes, value
        | [] -> Misc.fatal_errorf "Pbigarrayset is missing its arguments"
      in
      let unbox = bigarray_unbox_or_untag_value_to_store kind in
      [bigarray_set ~dbg ~unsafe kind layout b indexes (unbox value)]
    | None, _ ->
      Misc.fatal_errorf
        "Lambda_to_flambda_primitives.convert_lprim: Pbigarrayref primitives \
         with an unknown kind should have been removed by Lambda_to_flambda."
    | _, None ->
      Misc.fatal_errorf
        "Lambda_to_flambda_primitives.convert_lprim: Pbigarrayref primitives \
         with an unknown layout should have been removed by Lambda_to_flambda.")
  | Pbigarraydim dimension, [[arg]] ->
    [tag_int (Unary (Bigarray_length { dimension }, arg))]
  | Pbigstring_load_16 { unsafe; index_kind }, [[big_str]; [index]] ->
    [ string_like_load ~unsafe ~dbg ~size_int ~access_size:Sixteen Bigstring
        ~boxed:false None big_str ~index_kind index ~current_region ]
  | Pbigstring_load_32 { unsafe; index_kind; mode; boxed }, [[big_str]; [index]]
    ->
    [ string_like_load ~unsafe ~dbg ~size_int ~access_size:Thirty_two Bigstring
        (Some mode) ~boxed big_str ~index_kind index ~current_region ]
  | Pbigstring_load_f32 { unsafe; index_kind; mode; boxed }, [[big_str]; [index]]
    ->
    [ string_like_load ~unsafe ~dbg ~size_int ~access_size:Single Bigstring
        (Some mode) ~boxed big_str ~index_kind index ~current_region ]
  | Pbigstring_load_64 { unsafe; index_kind; mode; boxed }, [[big_str]; [index]]
    ->
    [ string_like_load ~unsafe ~dbg ~size_int ~access_size:Sixty_four Bigstring
        (Some mode) ~boxed big_str ~index_kind index ~current_region ]
  | ( Pbigstring_load_128 { unsafe; aligned; index_kind; mode; boxed },
      [[big_str]; [index]] ) ->
    [ string_like_load ~unsafe ~dbg ~size_int
        ~access_size:(One_twenty_eight { aligned })
        Bigstring (Some mode) ~boxed big_str ~index_kind index ~current_region
    ]
  | Pbigstring_set_16 { unsafe; index_kind }, [[bigstring]; [index]; [new_value]]
    ->
    [ bytes_like_set ~unsafe ~dbg ~size_int ~access_size:Sixteen Bigstring
        ~boxed:false bigstring ~index_kind index new_value ]
  | ( Pbigstring_set_32 { unsafe; index_kind; boxed },
      [[bigstring]; [index]; [new_value]] ) ->
    [ bytes_like_set ~unsafe ~dbg ~size_int ~access_size:Thirty_two Bigstring
        ~boxed bigstring ~index_kind index new_value ]
  | ( Pbigstring_set_f32 { unsafe; index_kind; boxed },
      [[bigstring]; [index]; [new_value]] ) ->
    [ bytes_like_set ~unsafe ~dbg ~size_int ~access_size:Single Bigstring ~boxed
        bigstring ~index_kind index new_value ]
  | ( Pbigstring_set_64 { unsafe; index_kind; boxed },
      [[bigstring]; [index]; [new_value]] ) ->
    [ bytes_like_set ~unsafe ~dbg ~size_int ~access_size:Sixty_four Bigstring
        ~boxed bigstring ~index_kind index new_value ]
  | ( Pbigstring_set_128 { unsafe; aligned; index_kind; boxed },
      [[bigstring]; [index]; [new_value]] ) ->
    [ bytes_like_set ~unsafe ~dbg ~size_int
        ~access_size:(One_twenty_eight { aligned })
        Bigstring ~boxed bigstring ~index_kind index new_value ]
  | Pfloat_array_load_128 { unsafe; mode; boxed }, [[array]; [index]] ->
    check_float_array_optimisation_enabled "Pfloat_array_load_128";
    [ array_like_load_vec ~dbg ~size_int ~current_region ~unsafe ~mode ~boxed
        ~vec_kind:Vec128 Naked_floats array index ]
  | Pfloatarray_load_128 { unsafe; mode; boxed }, [[array]; [index]]
  | Punboxed_float_array_load_128 { unsafe; mode; boxed }, [[array]; [index]] ->
    [ array_like_load_vec ~dbg ~size_int ~current_region ~unsafe ~mode ~boxed
        ~vec_kind:Vec128 Naked_floats array index ]
  | Punboxed_float32_array_load_128 { unsafe; mode; boxed }, [[array]; [index]]
    ->
    [ array_like_load_vec ~dbg ~size_int ~current_region ~unsafe ~mode ~boxed
        ~vec_kind:Vec128 Naked_float32s array index ]
  | Pint_array_load_128 { unsafe; mode; boxed }, [[array]; [index]] ->
    if Targetint.size <> 64
    then Misc.fatal_error "[Pint_array_load_128]: immediates must be 64 bits.";
    [ array_like_load_vec ~dbg ~size_int ~current_region ~unsafe ~mode ~boxed
        ~vec_kind:Vec128 Immediates array index ]
  | Punboxed_int64_array_load_128 { unsafe; mode; boxed }, [[array]; [index]] ->
    [ array_like_load_vec ~dbg ~size_int ~current_region ~unsafe ~mode ~boxed
        ~vec_kind:Vec128 Naked_int64s array index ]
  | Punboxed_nativeint_array_load_128 { unsafe; mode; boxed }, [[array]; [index]]
    ->
    if Targetint.size <> 64
    then
      Misc.fatal_error
        "[Punboxed_nativeint_array_load_128]: nativeint must be 64 bits.";
    [ array_like_load_vec ~dbg ~size_int ~current_region ~unsafe ~mode ~boxed
        ~vec_kind:Vec128 Naked_nativeints array index ]
  | Punboxed_int32_array_load_128 { unsafe; mode; boxed }, [[array]; [index]] ->
    [ array_like_load_vec ~dbg ~size_int ~current_region ~unsafe ~mode ~boxed
        ~vec_kind:Vec128 Naked_int32s array index ]
  | Pfloat_array_set_128 { unsafe; boxed }, [[array]; [index]; [new_value]] ->
    check_float_array_optimisation_enabled "Pfloat_array_set_128";
    [ array_like_set_vec ~dbg ~size_int ~unsafe ~boxed ~vec_kind:Vec128
        Naked_floats array index new_value ]
  | Pfloatarray_set_128 { unsafe; boxed }, [[array]; [index]; [new_value]]
  | ( Punboxed_float_array_set_128 { unsafe; boxed },
      [[array]; [index]; [new_value]] ) ->
    [ array_like_set_vec ~dbg ~size_int ~unsafe ~boxed ~vec_kind:Vec128
        Naked_floats array index new_value ]
  | ( Punboxed_float32_array_set_128 { unsafe; boxed },
      [[array]; [index]; [new_value]] ) ->
    [ array_like_set_vec ~dbg ~size_int ~unsafe ~boxed ~vec_kind:Vec128
        Naked_float32s array index new_value ]
  | Pint_array_set_128 { unsafe; boxed }, [[array]; [index]; [new_value]] ->
    if Targetint.size <> 64
    then Misc.fatal_error "[Pint_array_set_128]: immediates must be 64 bits.";
    [ array_like_set_vec ~dbg ~size_int ~unsafe ~boxed ~vec_kind:Vec128
        Immediates array index new_value ]
  | ( Punboxed_int64_array_set_128 { unsafe; boxed },
      [[array]; [index]; [new_value]] ) ->
    [ array_like_set_vec ~dbg ~size_int ~unsafe ~boxed ~vec_kind:Vec128
        Naked_int64s array index new_value ]
  | ( Punboxed_nativeint_array_set_128 { unsafe; boxed },
      [[array]; [index]; [new_value]] ) ->
    if Targetint.size <> 64
    then
      Misc.fatal_error
        "[Punboxed_nativeint_array_set_128]: nativeint must be 64 bits.";
    [ array_like_set_vec ~dbg ~size_int ~unsafe ~boxed ~vec_kind:Vec128
        Naked_nativeints array index new_value ]
  | ( Punboxed_int32_array_set_128 { unsafe; boxed },
      [[array]; [index]; [new_value]] ) ->
    [ array_like_set_vec ~dbg ~size_int ~unsafe ~boxed ~vec_kind:Vec128
        Naked_int32s array index new_value ]
  | Pcompare_ints, [[i1]; [i2]] ->
    [ tag_int
        (Binary
           ( Int_comp
               (Tagged_immediate, Yielding_int_like_compare_functions Signed),
             i1,
             i2 )) ]
  | Pcompare_floats Boxed_float64, [[f1]; [f2]] ->
    [ tag_int
        (Binary
           ( Float_comp (Float64, Yielding_int_like_compare_functions ()),
             Prim (Unary (Unbox_number Naked_float, f1)),
             Prim (Unary (Unbox_number Naked_float, f2)) )) ]
  | Pcompare_floats Boxed_float32, [[f1]; [f2]] ->
    [ tag_int
        (Binary
           ( Float_comp (Float32, Yielding_int_like_compare_functions ()),
             Prim (Unary (Unbox_number Naked_float32, f1)),
             Prim (Unary (Unbox_number Naked_float32, f2)) )) ]
  | Pcompare_bints int_kind, [[i1]; [i2]] ->
    let unboxing_kind = boxable_number_of_boxed_integer int_kind in
    [ tag_int
        (Binary
           ( Int_comp
               ( standard_int_of_boxed_integer int_kind,
                 Yielding_int_like_compare_functions Signed ),
             Prim (Unary (Unbox_number unboxing_kind, i1)),
             Prim (Unary (Unbox_number unboxing_kind, i2)) )) ]
  | Pprobe_is_enabled { name }, [] ->
    [tag_int (Nullary (Probe_is_enabled { name }))]
  | Pobj_dup, [[v]] -> [Unary (Obj_dup, v)]
  | Pget_header m, [[obj]] -> [get_header obj m ~current_region]
  | Patomic_load { immediate_or_pointer }, [[atomic]] ->
    [ Unary
        ( Atomic_load (convert_block_access_field_kind immediate_or_pointer),
          atomic ) ]
  | Patomic_set { immediate_or_pointer }, [[atomic]; [new_value]] ->
    [ Binary
        ( Atomic_set (convert_block_access_field_kind immediate_or_pointer),
          atomic,
          new_value ) ]
  | Patomic_exchange { immediate_or_pointer }, [[atomic]; [new_value]] ->
    [ Binary
        ( Atomic_exchange (convert_block_access_field_kind immediate_or_pointer),
          atomic,
          new_value ) ]
  | ( Patomic_compare_exchange { immediate_or_pointer },
      [[atomic]; [comparison_value]; [new_value]] ) ->
    let access_kind = convert_block_access_field_kind immediate_or_pointer in
    [ Ternary
        ( Atomic_compare_exchange
            { atomic_kind = access_kind; args_kind = access_kind },
          atomic,
          comparison_value,
          new_value ) ]
  | ( Patomic_compare_set { immediate_or_pointer },
      [[atomic]; [old_value]; [new_value]] ) ->
    [ Ternary
        ( Atomic_compare_and_set
            (convert_block_access_field_kind immediate_or_pointer),
          atomic,
          old_value,
          new_value ) ]
  | Patomic_fetch_add, [[atomic]; [i]] ->
    [Binary (Atomic_int_arith Fetch_add, atomic, i)]
  | Patomic_add, [[atomic]; [i]] -> [Binary (Atomic_int_arith Add, atomic, i)]
  | Patomic_sub, [[atomic]; [i]] -> [Binary (Atomic_int_arith Sub, atomic, i)]
  | Patomic_land, [[atomic]; [i]] -> [Binary (Atomic_int_arith And, atomic, i)]
  | Patomic_lor, [[atomic]; [i]] -> [Binary (Atomic_int_arith Or, atomic, i)]
  | Patomic_lxor, [[atomic]; [i]] -> [Binary (Atomic_int_arith Xor, atomic, i)]
  | Pdls_get, _ -> [Nullary Dls_get]
  | Ppoll, _ -> [Nullary Poll]
  | Preinterpret_unboxed_int64_as_tagged_int63, [[i]] ->
    if not (Target_system.is_64_bit ())
    then
      Misc.fatal_error
        "Preinterpret_unboxed_int64_as_tagged_int63 can only be used on 64-bit \
         targets";
    [Unary (Reinterpret_64_bit_word Unboxed_int64_as_tagged_int63, i)]
  | Preinterpret_tagged_int63_as_unboxed_int64, [[i]] ->
    if not (Target_system.is_64_bit ())
    then
      Misc.fatal_error
        "Preinterpret_tagged_int63_as_unboxed_int64 can only be used on 64-bit \
         targets";
    [Unary (Reinterpret_64_bit_word Tagged_int63_as_unboxed_int64, i)]
  | Ppeek layout, [[ptr]] ->
    let kind = standard_int_or_float_of_peek_or_poke layout in
    [Unary (Peek kind, ptr)]
  | Ppoke layout, [[ptr]; [new_value]] ->
    let kind = standard_int_or_float_of_peek_or_poke layout in
    [Binary (Poke kind, ptr, new_value)]
  | ( ( Pdivbint { is_safe = Unsafe; size = _; mode = _ }
      | Pmodbint { is_safe = Unsafe; size = _; mode = _ }
      | Psetglobal _ | Praise _ | Pccall _ ),
      _ ) ->
    Misc.fatal_errorf
      "Closure_conversion.convert_primitive: Primitive %a (%a) shouldn't be \
       here, either a bug in [Closure_conversion] or the wrong number of \
       arguments"
      Printlambda.primitive prim H.print_list_of_lists_of_simple_or_prim args
  | Pprobe_is_enabled _, _ :: _ ->
    Misc.fatal_errorf
      "Closure_conversion.convert_primitive: Wrong arity for nullary primitive \
       %a (%a)"
      Printlambda.primitive prim H.print_list_of_simple_or_prim
      (List.flatten args)
  | ( ( Pfield _ | Pnegint | Pnot | Poffsetint _ | Pintoffloat _
      | Pfloatofint (_, _)
      | Pfloatoffloat32 _ | Pfloat32offloat _
      | Pnegfloat (_, _)
      | Pabsfloat (_, _)
      | Pstringlength | Pbyteslength | Pbintofint _ | Pintofbint _ | Pnegbint _
      | Popaque _ | Pduprecord _ | Parraylength _ | Pduparray _ | Pfloatfield _
      | Pcvtbint _ | Poffsetref _ | Pbswap16 | Pbbswap _ | Pisint _ | Pisnull
      | Pint_as_pointer _ | Pbigarraydim _ | Pobj_dup | Pobj_magic _
      | Punbox_float _
      | Pbox_float (_, _)
      | Punbox_vector _
      | Pbox_vector (_, _)
      | Punbox_int _ | Pbox_int _ | Punboxed_product_field _ | Pget_header _
      | Pufloatfield _ | Patomic_load _ | Pmixedfield _
      | Preinterpret_unboxed_int64_as_tagged_int63
      | Preinterpret_tagged_int63_as_unboxed_int64
      | Parray_element_size_in_bytes _ | Ppeek _ | Pmakelazyblock _ ),
      ([] | _ :: _ :: _ | [([] | _ :: _ :: _)]) ) ->
    Misc.fatal_errorf
      "Closure_conversion.convert_primitive: Wrong arity for unary primitive \
       %a (%a)"
      Printlambda.primitive prim H.print_list_of_lists_of_simple_or_prim args
  | ( ( Paddint | Psubint | Pmulint | Pandint | Porint | Pxorint | Plslint
      | Plsrint | Pasrint | Pdivint _ | Pmodint _ | Psetfield _ | Pintcomp _
      | Paddfloat (_, _)
      | Psubfloat (_, _)
      | Pmulfloat (_, _)
      | Pdivfloat (_, _)
      | Pfloatcomp (_, _)
      | Punboxed_float_comp (_, _)
      | Pstringrefu | Pbytesrefu | Pstringrefs | Pbytesrefs | Pstring_load_16 _
      | Pstring_load_32 _ | Pstring_load_f32 _ | Pstring_load_64 _
      | Pstring_load_128 _ | Pbytes_load_16 _ | Pbytes_load_32 _
      | Pbytes_load_f32 _ | Pbytes_load_64 _ | Pbytes_load_128 _ | Pisout
      | Paddbint _ | Psubbint _ | Pmulbint _ | Pandbint _ | Porbint _
      | Pxorbint _ | Plslbint _ | Plsrbint _ | Pasrbint _ | Pfield_computed _
      | Pdivbint _ | Pmodbint _ | Psetfloatfield _ | Psetufloatfield _
      | Pbintcomp _ | Punboxed_int_comp _ | Psetmixedfield _
      | Pbigstring_load_16 _ | Pbigstring_load_32 _ | Pbigstring_load_f32 _
      | Pbigstring_load_64 _ | Pbigstring_load_128 _ | Pfloatarray_load_128 _
      | Pfloat_array_load_128 _ | Pint_array_load_128 _
      | Punboxed_float_array_load_128 _ | Punboxed_float32_array_load_128 _
      | Punboxed_int32_array_load_128 _ | Punboxed_int64_array_load_128 _
      | Punboxed_nativeint_array_load_128 _
      | Parrayrefu
          ( ( Pgenarray_ref _ | Paddrarray_ref | Pintarray_ref
            | Pfloatarray_ref _ | Punboxedfloatarray_ref _
            | Punboxedintarray_ref _ | Punboxedvectorarray_ref _
            | Pgcscannableproductarray_ref _ | Pgcignorableproductarray_ref _ ),
            _,
            _ )
      | Parrayrefs
          ( ( Pgenarray_ref _ | Paddrarray_ref | Pintarray_ref
            | Pfloatarray_ref _ | Punboxedfloatarray_ref _
            | Punboxedintarray_ref _ | Punboxedvectorarray_ref _
            | Pgcscannableproductarray_ref _ | Pgcignorableproductarray_ref _ ),
            _,
            _ )
      | Pcompare_ints | Pcompare_floats _ | Pcompare_bints _
      | Patomic_exchange _ | Patomic_set _ | Patomic_fetch_add | Patomic_add
      | Patomic_sub | Patomic_land | Patomic_lor | Patomic_lxor | Ppoke _ ),
      ( []
      | [_]
      | _ :: _ :: _ :: _
      | [_; ([] | _ :: _ :: _)]
      | [([] | _ :: _ :: _); _] ) ) ->
    Misc.fatal_errorf
      "Closure_conversion.convert_primitive: Wrong arity for binary primitive \
       %a (%a)"
      Printlambda.primitive prim H.print_list_of_lists_of_simple_or_prim args
  | ( ( Psetfield_computed _ | Pbytessetu | Pbytessets
      | Parraysetu
          ( ( Pgenarray_set _ | Paddrarray_set _ | Pintarray_set
            | Pfloatarray_set | Punboxedfloatarray_set _
            | Punboxedintarray_set _ | Punboxedvectorarray_set _
            | Pgcscannableproductarray_set _ | Pgcignorableproductarray_set _ ),
            _ )
      | Parraysets
          ( ( Pgenarray_set _ | Paddrarray_set _ | Pintarray_set
            | Pfloatarray_set | Punboxedfloatarray_set _
            | Punboxedintarray_set _ | Punboxedvectorarray_set _
            | Pgcscannableproductarray_set _ | Pgcignorableproductarray_set _ ),
            _ )
      | Pbytes_set_16 _ | Pbytes_set_32 _ | Pbytes_set_f32 _ | Pbytes_set_64 _
      | Pbytes_set_128 _ | Pbigstring_set_16 _ | Pbigstring_set_32 _
      | Pbigstring_set_f32 _ | Pbigstring_set_64 _ | Pbigstring_set_128 _
      | Pfloatarray_set_128 _ | Pfloat_array_set_128 _ | Pint_array_set_128 _
      | Punboxed_float_array_set_128 _ | Punboxed_float32_array_set_128 _
      | Punboxed_int32_array_set_128 _ | Punboxed_int64_array_set_128 _
      | Punboxed_nativeint_array_set_128 _ | Patomic_compare_set _
      | Patomic_compare_exchange _ ),
      ( []
      | [_]
      | [_; _]
      | _ :: _ :: _ :: _ :: _
      | [_; _; ([] | _ :: _ :: _)]
      | [_; ([] | _ :: _ :: _); _]
      | [([] | _ :: _ :: _); _; _] ) ) ->
    Misc.fatal_errorf
      "Closure_conversion.convert_primitive: Wrong arity for ternary primitive \
       %a (%a)"
      Printlambda.primitive prim H.print_list_of_lists_of_simple_or_prim args
  | ( ( Pignore | Psequand | Psequor | Pbytes_of_string | Pbytes_to_string
      | Parray_of_iarray | Parray_to_iarray | Prunstack | Pperform | Presume
      | Preperform ),
      _ ) ->
    Misc.fatal_errorf
      "[%a] should have been removed by [Lambda_to_flambda.transform_primitive]"
      Printlambda.primitive prim
  | Pgetglobal _, _ | Pgetpredef _, _ ->
    Misc.fatal_errorf
      "[%a] should have been handled by [Closure_conversion.close_primitive]"
      Printlambda.primitive prim

module Acc = Closure_conversion_aux.Acc
module Expr_with_acc = Closure_conversion_aux.Expr_with_acc

let convert_and_bind acc ~big_endian exn_cont ~register_const0
    (prim : L.primitive) ~(args : Simple.t list list) (dbg : Debuginfo.t)
    ~current_region ~current_ghost_region
    (cont : Acc.t -> Flambda.Named.t list -> Expr_with_acc.t) : Expr_with_acc.t
    =
  let exprs =
    convert_lprim ~big_endian prim args dbg ~current_region
      ~current_ghost_region
  in
  H.bind_recs acc exn_cont ~register_const0
    (H.maybe_create_unboxed_product exprs)
    dbg cont<|MERGE_RESOLUTION|>--- conflicted
+++ resolved
@@ -1558,17 +1558,11 @@
         (Array.length flattened_reordered_shape);
     let args =
       List.mapi
-<<<<<<< HEAD
-        (fun i arg ->
-          match Mixed_block_shape.get_reordered shape i with
+        (fun new_index arg ->
+          match flattened_reordered_shape.(new_index) with
           | Value _ | Float64 | Float32 | Bits32 | Bits64 | Vec128 | Vec256
           | Vec512 | Word ->
             arg
-=======
-        (fun new_index arg ->
-          match flattened_reordered_shape.(new_index) with
-          | Value _ | Float64 | Float32 | Bits32 | Bits64 | Vec128 | Word -> arg
->>>>>>> a9457e87
           | Float_boxed _ -> unbox_float arg)
         args
     in
@@ -2086,37 +2080,12 @@
     [ Unary
         (Block_load { kind = block_access; mut = mutability; field = imm }, arg)
     ]
-<<<<<<< HEAD
-  | Pmixedfield (field, shape, sem), [[arg]] -> (
-    let shape = Mixed_block_shape.of_mixed_block_elements shape in
-    let field = Mixed_block_shape.old_index_to_new_index shape field in
-    let imm = Targetint_31_63.of_int field in
-    check_non_negative_imm imm "Pmixedfield";
-    let mutability = convert_field_read_semantics sem in
-    let block_access : P.Block_access_kind.t =
-      let field_kind : P.Mixed_block_access_field_kind.t =
-        match Mixed_block_shape.get_reordered shape field with
-        | Value value_kind ->
-          Value_prefix
-            (convert_block_access_field_kind_from_value_kind value_kind)
-        | (Float64 | Float32 | Bits32 | Bits64 | Vec128 | Vec256 | Vec512 | Word)
-          as mixed_block_element ->
-          Flat_suffix (K.Flat_suffix_element.from_lambda mixed_block_element)
-        | Float_boxed _ -> Flat_suffix K.Flat_suffix_element.naked_float
-      in
-      let shape =
-        K.Mixed_block_shape.from_lambda
-          (Mixed_block_shape.reordered_shape_unit shape)
-      in
-      Mixed { tag = Unknown; field_kind; shape; size = Unknown }
-=======
   | Pmixedfield (field_path, shape, sem), [[arg]] ->
     if List.length field_path < 1
     then Misc.fatal_error "Pmixedfield: field_path must be non-empty";
     let shape =
       Mixed_block_shape.of_mixed_block_elements shape
         ~print_locality:Printlambda.locality_mode
->>>>>>> a9457e87
     in
     let flattened_reordered_shape =
       Mixed_block_shape.flattened_reordered_shape shape
@@ -2125,14 +2094,6 @@
     let new_indexes =
       Mixed_block_shape.lookup_path_producing_new_indexes shape field_path
     in
-<<<<<<< HEAD
-    match Mixed_block_shape.get_reordered shape field with
-    | Float_boxed (mode : Lambda.locality_mode) ->
-      [box_float mode block_access ~current_region]
-    | Value _ | Float64 | Float32 | Bits32 | Bits64 | Vec128 | Vec256 | Vec512
-    | Word ->
-      [block_access])
-=======
     List.map
       (fun new_index ->
         let imm = Targetint_31_63.of_int new_index in
@@ -2144,8 +2105,8 @@
             | Value value_kind ->
               Value_prefix
                 (convert_block_access_field_kind_from_value_kind value_kind)
-            | (Float64 | Float32 | Bits32 | Bits64 | Vec128 | Word) as
-              mixed_block_element ->
+            | ( Float64 | Float32 | Bits32 | Bits64 | Vec128 | Vec256 | Vec512
+              | Word ) as mixed_block_element ->
               Flat_suffix
                 (K.Flat_suffix_element.from_singleton_mixed_block_element
                    mixed_block_element)
@@ -2162,10 +2123,10 @@
         match flattened_reordered_shape.(new_index) with
         | Float_boxed (mode : Lambda.locality_mode) ->
           box_float mode block_access ~current_region
-        | Value _ | Float64 | Float32 | Bits32 | Bits64 | Vec128 | Word ->
+        | Value _ | Float64 | Float32 | Bits32 | Bits64 | Vec128 | Vec256
+        | Vec512 | Word ->
           block_access)
       new_indexes
->>>>>>> a9457e87
   | ( Psetfield (index, immediate_or_pointer, initialization_or_assignment),
       [[block]; [value]] ) ->
     let field_kind = convert_block_access_field_kind immediate_or_pointer in
@@ -2201,40 +2162,6 @@
         ( Block_set { kind = block_access; init = init_or_assign; field = imm },
           block,
           value ) ]
-<<<<<<< HEAD
-  | ( Psetmixedfield (field, shape, initialization_or_assignment),
-      [[block]; [value]] ) ->
-    let shape = Mixed_block_shape.of_mixed_block_elements shape in
-    let field = Mixed_block_shape.old_index_to_new_index shape field in
-    let imm = Targetint_31_63.of_int field in
-    check_non_negative_imm imm "Psetmixedfield";
-    let block_access : P.Block_access_kind.t =
-      Mixed
-        { field_kind =
-            (match Mixed_block_shape.get_reordered shape field with
-            | Value (value_kind : Lambda.value_kind) ->
-              P.Mixed_block_access_field_kind.Value_prefix
-                (convert_block_access_field_kind_from_value_kind value_kind)
-            | Float_boxed _ | Float64 | Float32 | Bits32 | Bits64 | Vec128
-            | Vec256 | Vec512 | Word ->
-              Flat_suffix
-                (K.Flat_suffix_element.from_lambda
-                   (Mixed_block_shape.get_reordered shape field)));
-          shape =
-            K.Mixed_block_shape.from_lambda
-              (Mixed_block_shape.reordered_shape shape);
-          tag = Unknown;
-          size = Unknown
-        }
-    in
-    let init_or_assign = convert_init_or_assign initialization_or_assignment in
-    let value : H.simple_or_prim =
-      match Mixed_block_shape.get_reordered shape field with
-      | Value _ | Float64 | Float32 | Bits32 | Bits64 | Vec128 | Vec256 | Vec512
-      | Word ->
-        value
-      | Float_boxed _ -> unbox_float value
-=======
   | ( Psetmixedfield (field_path, shape, initialization_or_assignment),
       [[block]; values] ) ->
     if List.length field_path < 1
@@ -2245,7 +2172,6 @@
     in
     let flattened_reordered_shape =
       Mixed_block_shape.flattened_reordered_shape shape
->>>>>>> a9457e87
     in
     let kind_shape = K.Mixed_block_shape.from_mixed_block_shape shape in
     let new_indexes =
@@ -2270,8 +2196,8 @@
                     Value_prefix
                       (convert_block_access_field_kind_from_value_kind
                          value_kind)
-                  | (Float64 | Float32 | Bits32 | Bits64 | Vec128 | Word) as
-                    mixed_block_element ->
+                  | ( Float64 | Float32 | Bits32 | Bits64 | Vec128 | Vec256
+                    | Vec512 | Word ) as mixed_block_element ->
                     Flat_suffix
                       (K.Flat_suffix_element.from_singleton_mixed_block_element
                          mixed_block_element)
@@ -2287,7 +2213,8 @@
           in
           let value : H.simple_or_prim =
             match flattened_reordered_shape.(new_index) with
-            | Value _ | Float64 | Float32 | Bits32 | Bits64 | Vec128 | Word ->
+            | Value _ | Float64 | Float32 | Bits32 | Bits64 | Vec128 | Vec256
+            | Vec512 | Word ->
               value
             | Float_boxed _ -> unbox_float value
           in
