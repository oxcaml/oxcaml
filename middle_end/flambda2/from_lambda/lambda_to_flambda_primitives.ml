(**************************************************************************)
(*                                                                        *)
(*                                 OCaml                                  *)
(*                                                                        *)
(*                       Pierre Chambart, OCamlPro                        *)
(*           Mark Shinwell and Leo White, Jane Street Europe              *)
(*                                                                        *)
(*   Copyright 2013--2019 OCamlPro SAS                                    *)
(*   Copyright 2014--2019 Jane Street Group LLC                           *)
(*                                                                        *)
(*   All rights reserved.  This file is distributed under the terms of    *)
(*   the GNU Lesser General Public License version 2.1, with the          *)
(*   special exception on linking described in the file LICENSE.          *)
(*                                                                        *)
(**************************************************************************)

module H = Lambda_to_flambda_primitives_helpers
module K = Flambda_kind
module I = K.Standard_int
module I_or_f = K.Standard_int_or_float
module L = Lambda
module P = Flambda_primitive

let convert_integer_comparison_prim (comp : L.integer_comparison) :
    P.binary_primitive =
  match comp with
  | Ceq -> Phys_equal Eq
  | Cne -> Phys_equal Neq
  | Clt -> Int_comp (Tagged_immediate, Yielding_bool (Lt Signed))
  | Cgt -> Int_comp (Tagged_immediate, Yielding_bool (Gt Signed))
  | Cle -> Int_comp (Tagged_immediate, Yielding_bool (Le Signed))
  | Cge -> Int_comp (Tagged_immediate, Yielding_bool (Ge Signed))

let convert_unboxed_integer_comparison_prim (kind : L.unboxed_integer)
    (comp : L.integer_comparison) : P.binary_primitive =
  match kind, comp with
  | Unboxed_int8, Ceq -> Int_comp (Naked_int8, Yielding_bool Eq)
  | Unboxed_int8, Cne -> Int_comp (Naked_int8, Yielding_bool Neq)
  | Unboxed_int8, Clt -> Int_comp (Naked_int8, Yielding_bool (Lt Signed))
  | Unboxed_int8, Cgt -> Int_comp (Naked_int8, Yielding_bool (Gt Signed))
  | Unboxed_int8, Cle -> Int_comp (Naked_int8, Yielding_bool (Le Signed))
  | Unboxed_int8, Cge -> Int_comp (Naked_int8, Yielding_bool (Ge Signed))
  | Unboxed_int16, Ceq -> Int_comp (Naked_int16, Yielding_bool Eq)
  | Unboxed_int16, Cne -> Int_comp (Naked_int16, Yielding_bool Neq)
  | Unboxed_int16, Clt -> Int_comp (Naked_int16, Yielding_bool (Lt Signed))
  | Unboxed_int16, Cgt -> Int_comp (Naked_int16, Yielding_bool (Gt Signed))
  | Unboxed_int16, Cle -> Int_comp (Naked_int16, Yielding_bool (Le Signed))
  | Unboxed_int16, Cge -> Int_comp (Naked_int16, Yielding_bool (Ge Signed))
  | Unboxed_int32, Ceq -> Int_comp (Naked_int32, Yielding_bool Eq)
  | Unboxed_int32, Cne -> Int_comp (Naked_int32, Yielding_bool Neq)
  | Unboxed_int32, Clt -> Int_comp (Naked_int32, Yielding_bool (Lt Signed))
  | Unboxed_int32, Cgt -> Int_comp (Naked_int32, Yielding_bool (Gt Signed))
  | Unboxed_int32, Cle -> Int_comp (Naked_int32, Yielding_bool (Le Signed))
  | Unboxed_int32, Cge -> Int_comp (Naked_int32, Yielding_bool (Ge Signed))
  | Unboxed_int64, Ceq -> Int_comp (Naked_int64, Yielding_bool Eq)
  | Unboxed_int64, Cne -> Int_comp (Naked_int64, Yielding_bool Neq)
  | Unboxed_int64, Clt -> Int_comp (Naked_int64, Yielding_bool (Lt Signed))
  | Unboxed_int64, Cgt -> Int_comp (Naked_int64, Yielding_bool (Gt Signed))
  | Unboxed_int64, Cle -> Int_comp (Naked_int64, Yielding_bool (Le Signed))
  | Unboxed_int64, Cge -> Int_comp (Naked_int64, Yielding_bool (Ge Signed))
  | Unboxed_nativeint, Ceq -> Int_comp (Naked_nativeint, Yielding_bool Eq)
  | Unboxed_nativeint, Cne -> Int_comp (Naked_nativeint, Yielding_bool Neq)
  | Unboxed_nativeint, Clt ->
    Int_comp (Naked_nativeint, Yielding_bool (Lt Signed))
  | Unboxed_nativeint, Cgt ->
    Int_comp (Naked_nativeint, Yielding_bool (Gt Signed))
  | Unboxed_nativeint, Cle ->
    Int_comp (Naked_nativeint, Yielding_bool (Le Signed))
  | Unboxed_nativeint, Cge ->
    Int_comp (Naked_nativeint, Yielding_bool (Ge Signed))

let convert_float_comparison (comp : L.float_comparison) : unit P.comparison =
  match comp with
  | CFeq -> Eq
  | CFneq -> Neq
  | CFlt -> Lt ()
  | CFgt -> Gt ()
  | CFle -> Le ()
  | CFge -> Ge ()
  | CFnlt | CFngt | CFnle | CFnge ->
    Misc.fatal_error
      "Negated floating-point comparisons should have been removed by \
       [Lambda_to_flambda]"

let boxable_number_of_boxed_integer (bint : L.boxed_integer) :
    K.Boxable_number.t =
  match bint with
  | Boxed_nativeint -> Naked_nativeint
  | Boxed_int32 -> Naked_int32
  | Boxed_int64 -> Naked_int64

let standard_int_of_boxed_integer (bint : Primitive.boxed_integer) :
    K.Standard_int.t =
  match bint with
  | Boxed_nativeint -> Naked_nativeint
  | Boxed_int32 -> Naked_int32
  | Boxed_int64 -> Naked_int64

let standard_int_of_unboxed_integer : L.unboxed_integer -> K.Standard_int.t =
  function
  | Unboxed_int8 -> Naked_int8
  | Unboxed_int16 -> Naked_int16
  | Unboxed_int32 -> Naked_int32
  | Unboxed_nativeint -> Naked_nativeint
  | Unboxed_int64 -> Naked_int64

let standard_int_or_float_of_unboxed_integer (ubint : L.unboxed_integer) :
    K.Standard_int_or_float.t =
  match ubint with
  | Unboxed_nativeint -> Naked_nativeint
  | Unboxed_int8 -> Naked_int8
  | Unboxed_int16 -> Naked_int16
  | Unboxed_int32 -> Naked_int32
  | Unboxed_int64 -> Naked_int64

let standard_int_or_float_of_boxed_integer bint =
  standard_int_or_float_of_unboxed_integer (Primitive.unboxed_integer bint)

let convert_block_access_field_kind i_or_p : P.Block_access_field_kind.t =
  match i_or_p with L.Immediate -> Immediate | L.Pointer -> Any_value

let convert_init_or_assign (i_or_a : L.initialization_or_assignment) :
    P.Init_or_assign.t =
  match i_or_a with
  | Assignment mode -> Assignment (Alloc_mode.For_assignments.from_lambda mode)
  | Heap_initialization -> Initialization
  | Root_initialization ->
    Misc.fatal_error "[Root_initialization] should not appear in Flambda input"

let convert_block_shape (shape : L.block_shape) ~num_fields =
  match shape with
  | None -> List.init num_fields (fun _field -> K.With_subkind.any_value)
  | Some shape ->
    let shape_length = List.length shape in
    if num_fields <> shape_length
    then
      Misc.fatal_errorf
        "Flambda_arity.of_block_shape: num_fields is %d yet the shape has %d \
         fields"
        num_fields shape_length;
    List.map K.With_subkind.from_lambda_value_kind shape

let check_float_array_optimisation_enabled name =
  if not (Flambda_features.flat_float_array ())
  then
    Misc.fatal_errorf
      "[%s] is not expected when the float array optimisation is disabled" name
      ()

type converted_array_kind =
  | Array_kind of P.Array_kind.t
  | Float_array_opt_dynamic

let convert_array_kind (kind : L.array_kind) : converted_array_kind =
  match kind with
  | Pgenarray ->
    check_float_array_optimisation_enabled "Pgenarray";
    Float_array_opt_dynamic
  | Paddrarray -> Array_kind Values
  | Pintarray -> Array_kind Immediates
  | Pfloatarray | Punboxedfloatarray Unboxed_float64 -> Array_kind Naked_floats
  | Punboxedfloatarray Unboxed_float32 -> Array_kind Naked_float32s
  | Punboxedintarray (Unboxed_int8 | Unboxed_int16) ->
    Misc.unboxed_small_int_arrays_are_not_implemented ()
  | Punboxedintarray Unboxed_int32 -> Array_kind Naked_int32s
  | Punboxedintarray Unboxed_int64 -> Array_kind Naked_int64s
  | Punboxedintarray Unboxed_nativeint -> Array_kind Naked_nativeints
  | Punboxedvectorarray Unboxed_vec128 -> Array_kind Naked_vec128s
  | Pgcscannableproductarray kinds ->
    let rec convert_kind (kind : L.scannable_product_element_kind) :
        P.Array_kind.t =
      match kind with
      | Pint_scannable -> Immediates
      | Paddr_scannable -> Values
      | Pproduct_scannable kinds ->
        Unboxed_product (List.map convert_kind kinds)
    in
    Array_kind (Unboxed_product (List.map convert_kind kinds))
  | Pgcignorableproductarray kinds ->
    let rec convert_kind (kind : L.ignorable_product_element_kind) :
        P.Array_kind.t =
      match kind with
      | Pint_ignorable -> Immediates
      | Punboxedfloat_ignorable Unboxed_float32 -> Naked_float32s
      | Punboxedfloat_ignorable Unboxed_float64 -> Naked_floats
      | Punboxedint_ignorable (Unboxed_int8 | Unboxed_int16) ->
        Misc.unboxed_small_int_arrays_are_not_implemented ()
      | Punboxedint_ignorable Unboxed_int32 -> Naked_int32s
      | Punboxedint_ignorable Unboxed_int64 -> Naked_int64s
      | Punboxedint_ignorable Unboxed_nativeint -> Naked_nativeints
      | Pproduct_ignorable kinds ->
        Unboxed_product (List.map convert_kind kinds)
    in
    Array_kind (Unboxed_product (List.map convert_kind kinds))

let convert_array_kind_for_length kind : P.Array_kind_for_length.t =
  match convert_array_kind kind with
  | Array_kind array_kind -> Array_kind array_kind
  | Float_array_opt_dynamic -> Float_array_opt_dynamic

module Array_ref_kind = struct
  (* CR mshinwell/ncourant: just use [P.Array_ref_kind.t] if that can be
     engineered, and the same for the set kind. *)
  type no_float_array_opt =
    | Immediates
    | Values
    | Naked_floats
    | Naked_float32s
    | Naked_int32s
    | Naked_int64s
    | Naked_nativeints
    | Naked_vec128s
    | Unboxed_product of no_float_array_opt list

  type t =
    | No_float_array_opt of no_float_array_opt
    | Naked_floats_to_be_boxed of L.locality_mode
end

type converted_array_ref_kind =
  | Array_ref_kind of Array_ref_kind.t
  | Float_array_opt_dynamic_ref of L.locality_mode

let convert_array_ref_kind (kind : L.array_ref_kind) : converted_array_ref_kind
    =
  match kind with
  | Pgenarray_ref mode ->
    (* CR mshinwell: We can't check this because of the translations of
       primitives for Obj.size, Obj.field and Obj.set_field, which can be used
       both on arrays and blocks. We should probably propagate the "%obj_..."
       primitives which these functions use all the way to the middle end. Then
       this check could be reinstated for all normal cases.

       check_float_array_optimisation_enabled (); *)
    Float_array_opt_dynamic_ref mode
  | Paddrarray_ref -> Array_ref_kind (No_float_array_opt Values)
  | Pintarray_ref -> Array_ref_kind (No_float_array_opt Immediates)
  | Pfloatarray_ref mode -> Array_ref_kind (Naked_floats_to_be_boxed mode)
  | Punboxedfloatarray_ref Unboxed_float64 ->
    Array_ref_kind (No_float_array_opt Naked_floats)
  | Punboxedfloatarray_ref Unboxed_float32 ->
    Array_ref_kind (No_float_array_opt Naked_float32s)
  | Punboxedintarray_ref (Unboxed_int8 | Unboxed_int16) ->
    Misc.unboxed_small_int_arrays_are_not_implemented ()
  | Punboxedintarray_ref Unboxed_int32 ->
    Array_ref_kind (No_float_array_opt Naked_int32s)
  | Punboxedintarray_ref Unboxed_int64 ->
    Array_ref_kind (No_float_array_opt Naked_int64s)
  | Punboxedintarray_ref Unboxed_nativeint ->
    Array_ref_kind (No_float_array_opt Naked_nativeints)
  | Punboxedvectorarray_ref Unboxed_vec128 ->
    Array_ref_kind (No_float_array_opt Naked_vec128s)
  | Pgcscannableproductarray_ref kinds ->
    let rec convert_kind (kind : L.scannable_product_element_kind) :
        Array_ref_kind.no_float_array_opt =
      match kind with
      | Pint_scannable -> Immediates
      | Paddr_scannable -> Values
      | Pproduct_scannable kinds ->
        Unboxed_product (List.map convert_kind kinds)
    in
    Array_ref_kind
      (No_float_array_opt (Unboxed_product (List.map convert_kind kinds)))
  | Pgcignorableproductarray_ref kinds ->
    let rec convert_kind (kind : L.ignorable_product_element_kind) :
        Array_ref_kind.no_float_array_opt =
      match kind with
      | Pint_ignorable -> Immediates
      | Punboxedfloat_ignorable Unboxed_float32 -> Naked_float32s
      | Punboxedfloat_ignorable Unboxed_float64 -> Naked_floats
      | Punboxedint_ignorable (Unboxed_int8 | Unboxed_int16) ->
        Misc.unboxed_small_int_arrays_are_not_implemented ()
      | Punboxedint_ignorable Unboxed_int32 -> Naked_int32s
      | Punboxedint_ignorable Unboxed_int64 -> Naked_int64s
      | Punboxedint_ignorable Unboxed_nativeint -> Naked_nativeints
      | Pproduct_ignorable kinds ->
        Unboxed_product (List.map convert_kind kinds)
    in
    Array_ref_kind
      (No_float_array_opt (Unboxed_product (List.map convert_kind kinds)))

let rec convert_unboxed_product_array_ref_kind
    (kind : Array_ref_kind.no_float_array_opt) : P.Array_kind.t =
  match kind with
  | Immediates -> Immediates
  | Values -> Values
  | Naked_floats -> Naked_floats
  | Naked_float32s -> Naked_float32s
  | Naked_int32s -> Naked_int32s
  | Naked_int64s -> Naked_int64s
  | Naked_nativeints -> Naked_nativeints
  | Naked_vec128s -> Naked_vec128s
  | Unboxed_product kinds ->
    Unboxed_product (List.map convert_unboxed_product_array_ref_kind kinds)

let convert_array_ref_kind_to_array_kind (array_ref_kind : Array_ref_kind.t) :
    P.Array_kind.t =
  match array_ref_kind with
  | Naked_floats_to_be_boxed _ -> Naked_floats
  | No_float_array_opt nfo -> (
    match nfo with
    | Values -> Values
    | Immediates -> Immediates
    | Naked_floats -> Naked_floats
    | Naked_float32s -> Naked_float32s
    | Naked_int32s -> Naked_int32s
    | Naked_int64s -> Naked_int64s
    | Naked_nativeints -> Naked_nativeints
    | Naked_vec128s -> Naked_vec128s
    | Unboxed_product kinds ->
      Unboxed_product (List.map convert_unboxed_product_array_ref_kind kinds))

let convert_array_ref_kind_for_length array_ref_kind : P.Array_kind_for_length.t
    =
  match convert_array_ref_kind array_ref_kind with
  | Float_array_opt_dynamic_ref _ -> Float_array_opt_dynamic
  | Array_ref_kind array_ref_kind -> (
    match array_ref_kind with
    | Naked_floats_to_be_boxed _ -> Array_kind Naked_floats
    | No_float_array_opt nfo -> (
      match nfo with
      | Values -> Array_kind Values
      | Immediates -> Array_kind Immediates
      | Naked_floats -> Array_kind Naked_floats
      | Naked_float32s -> Array_kind Naked_float32s
      | Naked_int32s -> Array_kind Naked_int32s
      | Naked_int64s -> Array_kind Naked_int64s
      | Naked_nativeints -> Array_kind Naked_nativeints
      | Naked_vec128s -> Array_kind Naked_vec128s
      | Unboxed_product kinds ->
        Array_kind
          (Unboxed_product
             (List.map convert_unboxed_product_array_ref_kind kinds))))

module Array_set_kind = struct
  type no_float_array_opt =
    | Immediates
    | Values of P.Init_or_assign.t
    | Naked_floats
    | Naked_float32s
    | Naked_int32s
    | Naked_int64s
    | Naked_nativeints
    | Naked_vec128s
    | Unboxed_product of no_float_array_opt list

  type t =
    | No_float_array_opt of no_float_array_opt
    | Naked_floats_to_be_unboxed
end

type converted_array_set_kind =
  | Array_set_kind of Array_set_kind.t
  | Float_array_opt_dynamic_set of Alloc_mode.For_assignments.t

let convert_array_set_kind (kind : L.array_set_kind) : converted_array_set_kind
    =
  match kind with
  | Pgenarray_set mode ->
    (* CR mshinwell: see CR in [convert_array_ref_kind] above

       check_float_array_optimisation_enabled (); *)
    Float_array_opt_dynamic_set (Alloc_mode.For_assignments.from_lambda mode)
  | Paddrarray_set mode ->
    Array_set_kind
      (No_float_array_opt
         (Values (Assignment (Alloc_mode.For_assignments.from_lambda mode))))
  | Pintarray_set -> Array_set_kind (No_float_array_opt Immediates)
  | Pfloatarray_set -> Array_set_kind Naked_floats_to_be_unboxed
  | Punboxedfloatarray_set Unboxed_float64 ->
    Array_set_kind (No_float_array_opt Naked_floats)
  | Punboxedfloatarray_set Unboxed_float32 ->
    Array_set_kind (No_float_array_opt Naked_float32s)
  | Punboxedintarray_set (Unboxed_int8 | Unboxed_int16) ->
    Misc.unboxed_small_int_arrays_are_not_implemented ()
  | Punboxedintarray_set Unboxed_int32 ->
    Array_set_kind (No_float_array_opt Naked_int32s)
  | Punboxedintarray_set Unboxed_int64 ->
    Array_set_kind (No_float_array_opt Naked_int64s)
  | Punboxedintarray_set Unboxed_nativeint ->
    Array_set_kind (No_float_array_opt Naked_nativeints)
  | Punboxedvectorarray_set Unboxed_vec128 ->
    Array_set_kind (No_float_array_opt Naked_vec128s)
  | Pgcscannableproductarray_set (mode, kinds) ->
    let rec convert_kind (kind : L.scannable_product_element_kind) :
        Array_set_kind.no_float_array_opt =
      match kind with
      | Pint_scannable -> Immediates
      | Paddr_scannable ->
        Values (Assignment (Alloc_mode.For_assignments.from_lambda mode))
      | Pproduct_scannable kinds ->
        Unboxed_product (List.map convert_kind kinds)
    in
    Array_set_kind
      (No_float_array_opt (Unboxed_product (List.map convert_kind kinds)))
  | Pgcignorableproductarray_set kinds ->
    let rec convert_kind (kind : L.ignorable_product_element_kind) :
        Array_set_kind.no_float_array_opt =
      match kind with
      | Pint_ignorable -> Immediates
      | Punboxedfloat_ignorable Unboxed_float32 -> Naked_float32s
      | Punboxedfloat_ignorable Unboxed_float64 -> Naked_floats
      | Punboxedint_ignorable (Unboxed_int8 | Unboxed_int16) ->
        Misc.unboxed_small_int_arrays_are_not_implemented ()
      | Punboxedint_ignorable Unboxed_int32 -> Naked_int32s
      | Punboxedint_ignorable Unboxed_int64 -> Naked_int64s
      | Punboxedint_ignorable Unboxed_nativeint -> Naked_nativeints
      | Pproduct_ignorable kinds ->
        Unboxed_product (List.map convert_kind kinds)
    in
    Array_set_kind
      (No_float_array_opt (Unboxed_product (List.map convert_kind kinds)))

let rec convert_unboxed_product_array_set_kind
    (kind : Array_set_kind.no_float_array_opt) : P.Array_kind.t =
  match kind with
  | Immediates -> Immediates
  | Values _init_or_assign -> Values
  | Naked_floats -> Naked_floats
  | Naked_float32s -> Naked_float32s
  | Naked_int32s -> Naked_int32s
  | Naked_int64s -> Naked_int64s
  | Naked_nativeints -> Naked_nativeints
  | Naked_vec128s -> Naked_vec128s
  | Unboxed_product kinds ->
    Unboxed_product (List.map convert_unboxed_product_array_set_kind kinds)

let convert_array_set_kind_to_array_kind (array_set_kind : Array_set_kind.t) :
    P.Array_kind.t =
  match array_set_kind with
  | Naked_floats_to_be_unboxed -> Naked_floats
  | No_float_array_opt nfo -> (
    match nfo with
    | Values _ -> Values
    | Immediates -> Immediates
    | Naked_floats -> Naked_floats
    | Naked_float32s -> Naked_float32s
    | Naked_int32s -> Naked_int32s
    | Naked_int64s -> Naked_int64s
    | Naked_nativeints -> Naked_nativeints
    | Naked_vec128s -> Naked_vec128s
    | Unboxed_product kinds ->
      Unboxed_product (List.map convert_unboxed_product_array_set_kind kinds))

let convert_array_set_kind_for_length array_set_kind : P.Array_kind_for_length.t
    =
  match convert_array_set_kind array_set_kind with
  | Float_array_opt_dynamic_set _ -> Float_array_opt_dynamic
  | Array_set_kind Naked_floats_to_be_unboxed -> Array_kind Naked_floats
  | Array_set_kind (No_float_array_opt nfo) -> (
    match nfo with
    | Values _ -> Array_kind Values
    | Immediates -> Array_kind Immediates
    | Naked_floats -> Array_kind Naked_floats
    | Naked_float32s -> Array_kind Naked_float32s
    | Naked_int32s -> Array_kind Naked_int32s
    | Naked_int64s -> Array_kind Naked_int64s
    | Naked_nativeints -> Array_kind Naked_nativeints
    | Naked_vec128s -> Array_kind Naked_vec128s
    | Unboxed_product kinds ->
      Array_kind
        (Unboxed_product (List.map convert_unboxed_product_array_set_kind kinds))
    )

type converted_duplicate_array_kind =
  | Duplicate_array_kind of P.Duplicate_array_kind.t
  | Float_array_opt_dynamic

let convert_array_kind_to_duplicate_array_kind (kind : L.array_kind) :
    converted_duplicate_array_kind =
  match kind with
  | Pgenarray ->
    check_float_array_optimisation_enabled "Pgenarray";
    Float_array_opt_dynamic
  | Paddrarray -> Duplicate_array_kind Values
  | Pintarray -> Duplicate_array_kind Immediates
  | Pfloatarray | Punboxedfloatarray Unboxed_float64 ->
    Duplicate_array_kind (Naked_floats { length = None })
  | Punboxedfloatarray Unboxed_float32 ->
    Duplicate_array_kind (Naked_float32s { length = None })
  | Punboxedintarray (Unboxed_int8 | Unboxed_int16) ->
    Misc.unboxed_small_int_arrays_are_not_implemented ()
  | Punboxedintarray Unboxed_int32 ->
    Duplicate_array_kind (Naked_int32s { length = None })
  | Punboxedintarray Unboxed_int64 ->
    Duplicate_array_kind (Naked_int64s { length = None })
  | Punboxedintarray Unboxed_nativeint ->
    Duplicate_array_kind (Naked_nativeints { length = None })
  | Punboxedvectorarray Unboxed_vec128 ->
    Duplicate_array_kind (Naked_vec128s { length = None })
  | Pgcscannableproductarray _ | Pgcignorableproductarray _ ->
    Misc.fatal_error
      "Lambda_to_flambda_primitives.convert_array_kind_to_duplicate_array_kind: \
       unimplemented"

let convert_field_read_semantics (sem : L.field_read_semantics) : Mutability.t =
  match sem with Reads_agree -> Immutable | Reads_vary -> Mutable

let bigarray_dim_bound b dimension =
  H.Prim (Unary (Bigarray_length { dimension }, b))

let tag_int (arg : H.expr_primitive) : H.expr_primitive =
  Unary (Tag_immediate, Prim arg)

let untag_int (arg : H.simple_or_prim) : H.simple_or_prim =
  Prim (Unary (Untag_immediate, arg))

let unbox_float32 (arg : H.simple_or_prim) : H.simple_or_prim =
  Prim (Unary (Unbox_number K.Boxable_number.Naked_float32, arg))

let box_float32 (mode : L.locality_mode) (arg : H.expr_primitive)
    ~current_region : H.expr_primitive =
  Unary
    ( Box_number
        ( K.Boxable_number.Naked_float32,
          Alloc_mode.For_allocations.from_lambda mode ~current_region ),
      Prim arg )

let box_float (mode : L.locality_mode) (arg : H.expr_primitive) ~current_region
    : H.expr_primitive =
  Unary
    ( Box_number
        ( K.Boxable_number.Naked_float,
          Alloc_mode.For_allocations.from_lambda mode ~current_region ),
      Prim arg )

let unbox_float (arg : H.simple_or_prim) : H.simple_or_prim =
  Prim (Unary (Unbox_number K.Boxable_number.Naked_float, arg))

let box_bint bi mode (arg : H.expr_primitive) ~current_region : H.expr_primitive
    =
  Unary
    ( Box_number
        ( boxable_number_of_boxed_integer bi,
          Alloc_mode.For_allocations.from_lambda mode ~current_region ),
      Prim arg )

let unbox_bint bi (arg : H.simple_or_prim) : H.simple_or_prim =
  Prim (Unary (Unbox_number (boxable_number_of_boxed_integer bi), arg))

let box_vec128 mode (arg : H.expr_primitive) ~current_region : H.expr_primitive
    =
  Unary
    ( Box_number
        ( Naked_vec128,
          Alloc_mode.For_allocations.from_lambda mode ~current_region ),
      Prim arg )

let unbox_vec128 (arg : H.simple_or_prim) : H.simple_or_prim =
  Prim (Unary (Unbox_number Naked_vec128, arg))

let bint_unary_prim bi mode prim arg1 =
  box_bint bi mode
    (Unary
       (Int_arith (standard_int_of_boxed_integer bi, prim), unbox_bint bi arg1))

let bint_binary_prim bi mode prim arg1 arg2 =
  box_bint bi mode
    (Binary
       ( Int_arith (standard_int_of_boxed_integer bi, prim),
         unbox_bint bi arg1,
         unbox_bint bi arg2 ))

let bint_shift bi mode prim arg1 arg2 =
  box_bint bi mode
    (Binary
       ( Int_shift (standard_int_of_boxed_integer bi, prim),
         unbox_bint bi arg1,
         untag_int arg2 ))

let convert_index_to_tagged_int ~index ~(index_kind : Lambda.array_index_kind) =
  match index_kind with
  | Ptagged_int_index -> index
  | Punboxed_int_index ubint ->
    H.Prim
      (Unary
         ( Num_conv
             { src = standard_int_or_float_of_unboxed_integer ubint;
               dst = Tagged_immediate
             },
           index ))

let convert_index_to_untagged_int ~index ~(index_kind : Lambda.array_index_kind)
    =
  let src : I_or_f.t =
    match index_kind with
    | Ptagged_int_index -> Tagged_immediate
    | Punboxed_int_index ubint -> standard_int_or_float_of_unboxed_integer ubint
  in
  H.Prim (Unary (Num_conv { src; dst = Naked_immediate }, index))

let check_non_negative_imm imm prim_name =
  if not (Targetint_31_63.is_non_negative imm)
  then
    Misc.fatal_errorf "%s with negative index %a" prim_name
      Targetint_31_63.print imm

(* Smart constructor for checked accesses *)
let checked_access ~dbg ~primitive ~conditions : H.expr_primitive =
  Checked
    { primitive;
      validity_conditions = conditions;
      failure = Index_out_of_bounds;
      dbg
    }

let checked_alignment ~dbg ~primitive ~conditions : H.expr_primitive =
  Checked
    { primitive;
      validity_conditions = conditions;
      failure = Address_was_misaligned;
      dbg
    }

let check_bound ~(index_kind : Lambda.array_index_kind) ~(bound_kind : I.t)
    ~index ~bound : H.expr_primitive =
  let (comp_kind : I.t), index, bound =
    let convert_bound_to dst =
      H.Prim
        (Unary (Num_conv { src = I_or_f.of_standard_int bound_kind; dst }, bound))
    in
    (* The reason why we convert the bound instead of the index value is because
       of edge cases around large negative numbers.

       Given [-9223372036854775807] as a [Naked_int64] index, its bit
       representation is
       [0b1000000000000000000000000000000000000000000000000000000000000001]. If
       we convert that into a [Tagged_immediate], it becomes [0b11] and the
       bounds check would pass in cases that we should reject.

       This also has the added benefit of producing better assembly code.
       Usually saving one instruction compared to tagging the index value. *)
    match index_kind with
    | Ptagged_int_index ->
      I.Naked_immediate, untag_int index, convert_bound_to Naked_immediate
    | Punboxed_int_index bint ->
      ( standard_int_of_unboxed_integer bint,
        index,
        convert_bound_to (standard_int_or_float_of_unboxed_integer bint) )
  in
  Binary (Int_comp (comp_kind, Yielding_bool (Lt Unsigned)), index, bound)

(* This computes the maximum of a given value [x] with zero, in an optimized
   way. It takes as named argument the size (in bytes) of an integer register on
   the target architecture.

   It is equivalent to the `max_or_zero` function in `cmm_helpers.ml` *)
let max_with_zero ~size_int x =
  let register_bitsize_minus_one =
    H.Simple
      (Simple.const
         (Reg_width_const.naked_immediate
            (Targetint_31_63.of_int ((size_int * 8) - 1))))
  in
  let sign =
    H.Prim
      (Binary (Int_shift (Naked_nativeint, Asr), x, register_bitsize_minus_one))
  in
  let minus_one =
    H.Simple
      (Simple.const
         (Reg_width_const.naked_nativeint (Targetint_32_64.of_int (-1))))
  in
  let sign_negation =
    H.Prim (Binary (Int_arith (Naked_nativeint, Xor), sign, minus_one))
  in
  let ret =
    H.Prim (Binary (Int_arith (Naked_nativeint, And), sign_negation, x))
  in
  ret

(* actual (strict) upper bound for an index in a string-like read/write *)
let actual_max_length_for_string_like_access ~size_int
    ~(access_size : Flambda_primitive.string_accessor_width) length =
  (* offset to subtract from the length depending on the size of the
     read/write *)
  let length_offset_of_size size =
    let offset =
      match (size : Flambda_primitive.string_accessor_width) with
      | Eight -> 0
      | Sixteen -> 1
      | Thirty_two | Single -> 3
      | Sixty_four -> 7
      | One_twenty_eight _ -> 15
    in
    Targetint_31_63.of_int offset
  in
  match access_size with
  | Eight -> length (* micro-optimization *)
  | Sixteen | Thirty_two | Single | Sixty_four | One_twenty_eight _ ->
    let offset = length_offset_of_size access_size in
    let reduced_length =
      H.Prim
        (Binary
           ( Int_arith (Naked_immediate, Sub),
             length,
             Simple (Simple.const (Reg_width_const.naked_immediate offset)) ))
    in
    (* We need to convert the length into a naked_nativeint because the
       optimised version of the max_with_zero function needs to be on
       machine-width integers to work (or at least on an integer number of bytes
       to work). *)
    let reduced_length_nativeint =
      H.Prim
        (Unary
           ( Num_conv { src = Naked_immediate; dst = Naked_nativeint },
             reduced_length ))
    in
    let nativeint_res = max_with_zero ~size_int reduced_length_nativeint in
    H.Prim
      (Unary
         ( Num_conv { src = Naked_nativeint; dst = Naked_immediate },
           nativeint_res ))

(* String-like validity conditions *)

let string_like_access_validity_condition ~size_int ~access_size ~length
    ~index_kind index : H.expr_primitive =
  check_bound ~index_kind ~bound_kind:Naked_immediate ~index
    ~bound:
      (actual_max_length_for_string_like_access ~size_int ~access_size length)

let string_or_bytes_access_validity_condition ~size_int str kind access_size
    ~index_kind index : H.expr_primitive =
  string_like_access_validity_condition ~index_kind index ~size_int ~access_size
    ~length:(Prim (Unary (String_length kind, str)))

let bigstring_access_validity_condition ~size_int big_str access_size
    ~index_kind index : H.expr_primitive =
  string_like_access_validity_condition ~index_kind index ~size_int ~access_size
    ~length:(bigarray_dim_bound big_str 1)

let bigstring_alignment_validity_condition bstr alignment tagged_index :
    H.expr_primitive =
  Binary
    ( Int_comp (I.Naked_immediate, Yielding_bool Eq),
      Prim
        (Binary (Bigarray_get_alignment alignment, bstr, untag_int tagged_index)),
      Simple Simple.untagged_const_zero )

let checked_string_or_bytes_access ~dbg ~size_int ~access_size ~primitive kind
    string ~index_kind index =
  (match (access_size : P.string_accessor_width) with
  | One_twenty_eight { aligned = true } ->
    Misc.fatal_error
      "flambda2 cannot yet check string/bytes aligned access safety"
  | Eight | Sixteen | Thirty_two | Single | Sixty_four
  | One_twenty_eight { aligned = false } ->
    ());
  checked_access ~dbg ~primitive
    ~conditions:
      [ string_or_bytes_access_validity_condition ~size_int string kind
          access_size ~index_kind index ]

let checked_bigstring_access ~dbg ~size_int ~access_size ~primitive arg1
    ~index_kind arg2 =
  let primitive =
    match (access_size : P.string_accessor_width) with
    | One_twenty_eight { aligned = true } ->
      checked_alignment ~dbg ~primitive
        ~conditions:
          [ bigstring_alignment_validity_condition arg1 16
              (convert_index_to_tagged_int ~index:arg2 ~index_kind) ]
    | Eight | Sixteen | Thirty_two | Single | Sixty_four
    | One_twenty_eight { aligned = false } ->
      primitive
  in
  checked_access ~dbg ~primitive
    ~conditions:
      [ bigstring_access_validity_condition ~size_int arg1 access_size
          ~index_kind arg2 ]

(* String-like loads *)
let string_like_load ~dbg ~unsafe
    ~(access_size : Flambda_primitive.string_accessor_width) ~size_int
    (kind : P.string_like_value) mode ~boxed string ~index_kind index
    ~current_region =
  let unsafe_load =
    let index = convert_index_to_untagged_int ~index ~index_kind in
    let wrap =
      match access_size, mode with
      | (Eight | Sixteen), None ->
        assert (not boxed);
        tag_int
      | Thirty_two, Some mode ->
        if boxed then box_bint Boxed_int32 mode ~current_region else Fun.id
      | Single, Some mode ->
        if boxed then box_float32 mode ~current_region else Fun.id
      | Sixty_four, Some mode ->
        if boxed then box_bint Boxed_int64 mode ~current_region else Fun.id
      | One_twenty_eight _, Some mode ->
        if boxed then box_vec128 mode ~current_region else Fun.id
      | (Eight | Sixteen), Some _
      | (Thirty_two | Single | Sixty_four | One_twenty_eight _), None ->
        Misc.fatal_error "Inconsistent alloc_mode for string or bytes load"
    in
    wrap (Binary (String_or_bigstring_load (kind, access_size), string, index))
  in
  if unsafe
  then unsafe_load
  else
    let check_access =
      match kind with
      | String -> checked_string_or_bytes_access String
      | Bytes -> checked_string_or_bytes_access Bytes
      | Bigstring -> checked_bigstring_access
    in
    check_access ~dbg ~size_int ~access_size ~primitive:unsafe_load string
      ~index_kind index

let get_header obj mode ~current_region =
  let wrap hd = box_bint Boxed_nativeint mode hd ~current_region in
  wrap (Unary (Get_header, obj))

(* Bytes-like set *)
let bytes_like_set ~dbg ~unsafe
    ~(access_size : Flambda_primitive.string_accessor_width) ~size_int
    (kind : P.bytes_like_value) ~boxed bytes ~index_kind index new_value =
  let unsafe_set =
    let index = convert_index_to_untagged_int ~index ~index_kind in
    let wrap =
      match access_size with
      | Eight | Sixteen ->
        assert (not boxed);
        untag_int
      | Thirty_two -> if boxed then unbox_bint Boxed_int32 else Fun.id
      | Single -> if boxed then unbox_float32 else Fun.id
      | Sixty_four -> if boxed then unbox_bint Boxed_int64 else Fun.id
      | One_twenty_eight _ -> if boxed then unbox_vec128 else Fun.id
    in
    H.Ternary
      (Bytes_or_bigstring_set (kind, access_size), bytes, index, wrap new_value)
  in
  if unsafe
  then unsafe_set
  else
    let check_access =
      match kind with
      | Bytes -> checked_string_or_bytes_access Bytes
      | Bigstring -> checked_bigstring_access
    in
    check_access ~dbg ~size_int ~access_size ~primitive:unsafe_set bytes
      ~index_kind index

(* Array bounds checks *)

(* The following function constructs bounds checks based on two things:

   1. The array length kind, which specifies the representation of the array,
   including any unboxed product types. This kind is used to establish the
   starting field index in the runtime value where the access(es) is/are going
   to occur, in addition to how many fields are going to be accessed at a
   minimum. "How many fields" is always one except in the case where unboxed
   products are involved: in such cases, more than one field may be accessed.
   "At a minimum" only applies for vector reinterpret operations as described
   next; in all other cases this number is exact.

   2. The [num_consecutive_elements_being_accessed]. "Elements" here refers to
   the non-unarized elements as the user sees via the array get/set primitives.
   This value is always 1 except in the case where the array operation is in
   fact really a reinterpret operation with a vector input or output (for
   example an array of naked floats being read as a 128-bit vector of such
   floats). In these latter cases the value of
   [num_consecutive_elements_being_accessed] may be greater than 1. This value
   may not be greater than 1 if unboxed products are involved, at present. *)

(* CR mshinwell: When considering vectors and unboxed products, we should think
   again about whether the abstractions/concepts here can be improved. *)
let multiple_word_array_access_validity_condition array ~size_int
    array_length_kind (index_kind : L.array_index_kind)
    ~num_consecutive_elements_being_accessed ~index =
  let width_in_scalars_per_access =
    P.Array_kind_for_length.width_in_scalars array_length_kind
  in
  assert (width_in_scalars_per_access >= 1);
  let length_tagged = H.Prim (Unary (Array_length array_length_kind, array)) in
  if num_consecutive_elements_being_accessed < 1
  then
    Misc.fatal_errorf
      "Invalid num_consecutive_elements_being_accessed value: %d"
      num_consecutive_elements_being_accessed
  else if width_in_scalars_per_access > 1
          && num_consecutive_elements_being_accessed > 1
  then
    Misc.fatal_error
      "Unboxed product arrays cannot involve vector accesses at present"
  else if width_in_scalars_per_access = 1
          && num_consecutive_elements_being_accessed = 1
  then
    (* Ensure good code generation in the common case. *)
    check_bound ~index_kind ~bound_kind:Tagged_immediate ~index
      ~bound:length_tagged
  else
    let length_untagged = untag_int length_tagged in
    let reduced_length_untagged =
      if num_consecutive_elements_being_accessed = 1
      then length_untagged
      else
        (* This is used for vector accesses, where no unarization is
           involved. *)
        H.Prim
          (Binary
             ( Int_arith (Naked_immediate, Sub),
               length_untagged,
               Simple
                 (Simple.untagged_const_int
                    (Targetint_31_63.of_int
                       (num_consecutive_elements_being_accessed - 1))) ))
    in
    (* We need to convert the length into a naked_nativeint because the
       optimised version of the max_with_zero function needs to be on
       machine-width integers to work (or at least on an integer number of bytes
       to work). *)
    let reduced_length_nativeint =
      H.Prim
        (Unary
           ( Num_conv { src = Naked_immediate; dst = Naked_nativeint },
             reduced_length_untagged ))
    in
    let nativeint_bound = max_with_zero ~size_int reduced_length_nativeint in
<<<<<<< HEAD
    let index : H.simple_or_prim =
      (* [length_tagged] is in units of scalars. Multiply up [index] to
         match. *)
      let multiplier =
        P.Array_kind_for_length.width_in_scalars array_length_kind
      in
      let arith_kind, multiplier =
        match index_kind with
        | Ptagged_int_index ->
          ( I.Tagged_immediate,
            Simple.const_int (Targetint_31_63.of_int multiplier) )
        | Punboxed_int_index bint -> (
          match bint with
          | Unboxed_int8 ->
            ( I.Naked_int8,
              Simple.const
                (Reg_width_const.naked_int8
                   (Numeric_types.Int8.of_int multiplier)) )
          | Unboxed_int16 ->
            ( I.Naked_int16,
              Simple.const
                (Reg_width_const.naked_int16
                   (Numeric_types.Int16.of_int multiplier)) )
          | Unboxed_int32 ->
            ( I.Naked_int32,
              Simple.const
                (Reg_width_const.naked_int32 (Int32.of_int multiplier)) )
          | Unboxed_int64 ->
            ( I.Naked_int64,
              Simple.const
                (Reg_width_const.naked_int64 (Int64.of_int multiplier)) )
          | Unboxed_nativeint ->
            ( I.Naked_nativeint,
              Simple.const
                (Reg_width_const.naked_nativeint
                   (Targetint_32_64.of_int multiplier)) ))
      in
      Prim (Binary (Int_arith (arith_kind, Mul), index, Simple multiplier))
=======
    let nativeint_bound : H.simple_or_prim =
      if width_in_scalars_per_access = 1
      then nativeint_bound
      else
        (* This is used for unboxed product accesses. [index] is in non-unarized
           terms and we don't touch it, to avoid risks of overflow. Instead we
           compute the non-unarized bound, then compare against that. *)
        Prim
          (Binary
             ( Int_arith (Naked_nativeint, Div),
               nativeint_bound,
               Simple
                 (Simple.const
                    (Reg_width_const.naked_nativeint
                       (Targetint_32_64.of_int width_in_scalars_per_access))) ))
>>>>>>> 6da1dde0
    in
    check_bound ~index_kind ~bound_kind:Naked_nativeint ~index
      ~bound:nativeint_bound

(* Array vector load/store *)
(* CR mshinwell: it seems like these could be folded into the normal array
   load/store functions below *)

let array_vector_access_validity_condition array ~size_int
    (array_kind : P.Array_kind.t) index =
  let num_consecutive_elements_being_accessed =
    match array_kind with
    | Naked_vec128s -> 1
    | Naked_floats | Immediates | Naked_int64s | Naked_nativeints -> 2
    | Naked_int32s | Naked_float32s -> 4
    | Values ->
      Misc.fatal_error
        "Attempted to load/store a SIMD vector from/to a value array."
    | Unboxed_product _ ->
      (* CR mshinwell: support unboxed products involving vectors? *)
      Misc.fatal_error
        "Attempted to load/store a SIMD vector from/to an unboxed product \
         array, which is not yet supported."
  in
  multiple_word_array_access_validity_condition array ~size_int
    (Array_kind array_kind) Ptagged_int_index
    ~num_consecutive_elements_being_accessed ~index

let check_array_vector_access ~dbg ~size_int ~array array_kind ~index primitive
    : H.expr_primitive =
  checked_access ~primitive
    ~conditions:
      [array_vector_access_validity_condition ~size_int array array_kind index]
    ~dbg

let array_like_load_128 ~dbg ~size_int ~unsafe ~mode ~boxed ~current_region
    array_kind array index =
  let primitive =
    H.Binary (Array_load (array_kind, Naked_vec128s, Mutable), array, index)
  in
  let primitive =
    if boxed then box_vec128 mode ~current_region primitive else primitive
  in
  if unsafe
  then primitive
  else
    check_array_vector_access ~dbg ~size_int ~array array_kind ~index primitive

let array_like_set_128 ~dbg ~size_int ~unsafe ~boxed array_kind array index
    new_value =
  let new_value = if boxed then unbox_vec128 new_value else new_value in
  let primitive =
    H.Ternary (Array_set (array_kind, Naked_vec128s), array, index, new_value)
  in
  if unsafe
  then primitive
  else
    check_array_vector_access ~dbg ~size_int ~array array_kind ~index primitive

(* Bigarray accesses *)
let bigarray_box_or_tag_raw_value_to_read kind alloc_mode =
  let error what =
    Misc.fatal_errorf "Don't know how to box %s after reading it in a bigarray"
      what
  in
  match P.Bigarray_kind.element_kind kind with
  | Value -> Fun.id
  | Naked_number Naked_immediate -> fun arg -> H.Unary (Tag_immediate, Prim arg)
  | Naked_number Naked_float32 ->
    fun arg -> H.Unary (Box_number (Naked_float32, alloc_mode), Prim arg)
  | Naked_number Naked_float ->
    fun arg -> H.Unary (Box_number (Naked_float, alloc_mode), Prim arg)
  (* The following tagging operations for small integers are valid because they
     are always loaded sign-extended into a machine register *)
  | Naked_number (Naked_int8 | Naked_int16) ->
    fun arg -> H.Unary (Tag_immediate, Prim arg)
  | Naked_number Naked_int32 ->
    fun arg -> H.Unary (Box_number (Naked_int32, alloc_mode), Prim arg)
  | Naked_number Naked_int64 ->
    fun arg -> H.Unary (Box_number (Naked_int64, alloc_mode), Prim arg)
  | Naked_number Naked_nativeint ->
    fun arg -> H.Unary (Box_number (Naked_nativeint, alloc_mode), Prim arg)
  | Naked_number Naked_vec128 ->
    fun arg -> H.Unary (Box_number (Naked_vec128, alloc_mode), Prim arg)
  | Region -> error "a region expression"
  | Rec_info -> error "recursion info"

let bigarray_unbox_or_untag_value_to_store kind =
  let error what =
    Misc.fatal_errorf "Don't know how to unbox %s to store it in a bigarray"
      what
  in
  match P.Bigarray_kind.element_kind kind with
  | Value -> Fun.id
  | Naked_number Naked_immediate ->
    fun arg -> H.Prim (Unary (Untag_immediate, arg))
  | Naked_number Naked_float32 ->
    fun arg -> H.Prim (Unary (Unbox_number Naked_float32, arg))
  | Naked_number Naked_float ->
    fun arg -> H.Prim (Unary (Unbox_number Naked_float, arg))
  | Naked_number (Naked_int8 | Naked_int16) ->
    fun arg -> H.Prim (Unary (Untag_immediate, arg))
  | Naked_number Naked_int32 ->
    fun arg -> H.Prim (Unary (Unbox_number Naked_int32, arg))
  | Naked_number Naked_int64 ->
    fun arg -> H.Prim (Unary (Unbox_number Naked_int64, arg))
  | Naked_number Naked_nativeint ->
    fun arg -> H.Prim (Unary (Unbox_number Naked_nativeint, arg))
  | Naked_number Naked_vec128 ->
    fun arg -> H.Prim (Unary (Unbox_number Naked_vec128, arg))
  | Region -> error "a region expression"
  | Rec_info -> error "recursion info"

(* CR Gbury: this function in effect duplicates the bigarray_length access: one
   is done in the validity check, and one in the final offset computation,
   whereas cmmgen let-binds this access. It might matter for the performance,
   although the processor cache might make it not matter at all. *)
let bigarray_indexing layout b args =
  let num_dim = List.length args in
  let rec aux dim delta_dim = function
    | [] -> assert false
    | [index] ->
      let bound = bigarray_dim_bound b dim in
      let check =
        check_bound ~index_kind:Ptagged_int_index ~bound_kind:Naked_immediate
          ~index ~bound
      in
      [check], index
    | index :: r ->
      let checks, rem = aux (dim + delta_dim) delta_dim r in
      let bound = bigarray_dim_bound b dim in
      let check =
        check_bound ~index_kind:Ptagged_int_index ~bound_kind:Naked_immediate
          ~index ~bound
      in
      (* CR gbury: because we tag bound, and the tagged multiplication untags
         it, we might be left with a needless zero-extend here. *)
      let tmp =
        H.Prim
          (Binary
             ( Int_arith (I.Tagged_immediate, Mul),
               rem,
               Prim (Unary (Tag_immediate, bound)) ))
      in
      let offset =
        H.Prim (Binary (Int_arith (I.Tagged_immediate, Add), tmp, index))
      in
      check :: checks, offset
  in
  match (layout : P.Bigarray_layout.t) with
  | C -> aux num_dim (-1) (List.rev args)
  | Fortran ->
    aux 1 1
      (List.map
         (fun idx ->
           H.Prim
             (Binary
                ( Int_arith (I.Tagged_immediate, Sub),
                  idx,
                  H.Simple (Simple.const_int Targetint_31_63.one) )))
         args)

let bigarray_access ~dbg ~unsafe ~access layout b indexes =
  let num_dim = List.length indexes in
  let checks, offset = bigarray_indexing layout b indexes in
  let primitive = access num_dim offset in
  if unsafe
  then primitive
  else checked_access ~dbg ~conditions:checks ~primitive

let bigarray_load ~dbg ~unsafe kind layout b indexes =
  let access num_dim offset =
    H.Binary (Bigarray_load (num_dim, kind, layout), b, offset)
  in
  bigarray_access ~dbg ~unsafe ~access layout b indexes

let bigarray_set ~dbg ~unsafe kind layout b indexes value =
  let access num_dim offset =
    H.Ternary (Bigarray_set (num_dim, kind, layout), b, offset, value)
  in
  bigarray_access ~dbg ~unsafe ~access layout b indexes

(* Array accesses *)
let array_access_validity_condition array array_kind index
    ~(index_kind : L.array_index_kind) ~size_int =
  [ multiple_word_array_access_validity_condition array ~size_int array_kind
      index_kind ~num_consecutive_elements_being_accessed:1 ~index ]

let check_array_access ~dbg ~array array_kind ~index ~index_kind ~size_int
    primitive : H.expr_primitive =
  checked_access ~primitive
    ~conditions:
      (array_access_validity_condition array array_kind index ~index_kind
         ~size_int)
    ~dbg

let compute_array_indexes ~index ~num_elts =
  if num_elts <= 0 then Misc.fatal_errorf "Illegal num_elts value: %d" num_elts;
  List.init num_elts (fun offset ->
      assert (offset >= 0);
      if offset = 0
      then index
      else
        H.Prim
          (Binary
             ( Int_arith (Tagged_immediate, Add),
               index,
               Simple (Simple.const_int (Targetint_31_63.of_int offset)) )))

let rec array_load_unsafe ~array ~index ~(mut : Lambda.mutable_flag) array_kind
    (array_ref_kind : Array_ref_kind.t) ~current_region : H.expr_primitive list
    =
  (* CR mshinwell/ncourant: can we avoid taking [array_kind] here? *)
  let mut' : Mutability.t =
    match mut with
    | Immutable | Immutable_unique -> Immutable
    | Mutable -> Mutable
  in
  match array_ref_kind with
  | Naked_floats_to_be_boxed mode ->
    [ box_float mode
        (Binary (Array_load (array_kind, Naked_floats, mut'), array, index))
        ~current_region ]
  | No_float_array_opt (Unboxed_product array_ref_kinds) ->
    let rec unarize_kind (array_ref_kind : Array_ref_kind.no_float_array_opt) :
        Array_ref_kind.t list =
      match array_ref_kind with
      | Immediates -> [Array_ref_kind.No_float_array_opt Immediates]
      | Values -> [Array_ref_kind.No_float_array_opt Values]
      | Naked_floats -> [Array_ref_kind.No_float_array_opt Naked_floats]
      | Naked_float32s -> [Array_ref_kind.No_float_array_opt Naked_float32s]
      | Naked_int32s -> [Array_ref_kind.No_float_array_opt Naked_int32s]
      | Naked_int64s -> [Array_ref_kind.No_float_array_opt Naked_int64s]
      | Naked_nativeints -> [Array_ref_kind.No_float_array_opt Naked_nativeints]
      | Naked_vec128s -> [Array_ref_kind.No_float_array_opt Naked_vec128s]
      | Unboxed_product kinds -> List.concat_map unarize_kind kinds
    in
    let unarized = List.concat_map unarize_kind array_ref_kinds in
    let index : H.expr_primitive =
      let multiplier =
        List.length unarized |> Targetint_31_63.of_int |> Simple.const_int
      in
      Binary (Int_arith (Tagged_immediate, Mul), index, Simple multiplier)
    in
    let indexes =
      (* Reminder: all of the unarized components are machine word width. *)
      compute_array_indexes ~index:(Prim index) ~num_elts:(List.length unarized)
    in
    List.concat_map
      (fun (index, array_ref_kind) ->
        array_load_unsafe ~array ~index ~mut array_kind array_ref_kind
          ~current_region)
      (List.combine indexes unarized)
  | No_float_array_opt
      (( Immediates | Values | Naked_floats | Naked_float32s | Naked_int32s
       | Naked_int64s | Naked_nativeints | Naked_vec128s ) as nfo) ->
    let array_load_kind : P.Array_load_kind.t =
      match nfo with
      | Immediates -> Immediates
      | Values -> Values
      | Naked_floats -> Naked_floats
      | Naked_float32s -> Naked_float32s
      | Naked_int32s -> Naked_int32s
      | Naked_int64s -> Naked_int64s
      | Naked_nativeints -> Naked_nativeints
      | Naked_vec128s -> Naked_vec128s
      | Unboxed_product _ -> assert false
    in
    [Binary (Array_load (array_kind, array_load_kind, mut'), array, index)]

let array_load_unsafe ~array ~index ~mut array_kind array_load_kind
    ~current_region =
  array_load_unsafe ~array ~index ~mut array_kind array_load_kind
    ~current_region
  |> H.maybe_create_unboxed_product

let rec array_set_unsafe dbg ~array ~index array_kind
    (array_set_kind : Array_set_kind.t) ~new_values : H.expr_primitive list =
  let[@local] normal_case array_set_kind new_values =
    match new_values with
    | [new_value] ->
      [ H.Ternary
          (Array_set (array_kind, array_set_kind), array, index, new_value) ]
    | [] | _ :: _ ->
      Misc.fatal_errorf "Wrong arity for array_set_unsafe in normal_case:@ %a"
        Debuginfo.print_compact dbg
  in
  match array_set_kind with
  | Naked_floats_to_be_unboxed ->
    normal_case Naked_floats (List.map unbox_float new_values)
  | No_float_array_opt (Unboxed_product array_set_kinds) ->
    let rec unarize_kind (array_set_kind : Array_set_kind.no_float_array_opt) :
        Array_set_kind.t list =
      match array_set_kind with
      | Immediates -> [Array_set_kind.No_float_array_opt Immediates]
      | Values init_or_assign ->
        [Array_set_kind.No_float_array_opt (Values init_or_assign)]
      | Naked_floats -> [Array_set_kind.No_float_array_opt Naked_floats]
      | Naked_float32s -> [Array_set_kind.No_float_array_opt Naked_float32s]
      | Naked_int32s -> [Array_set_kind.No_float_array_opt Naked_int32s]
      | Naked_int64s -> [Array_set_kind.No_float_array_opt Naked_int64s]
      | Naked_nativeints -> [Array_set_kind.No_float_array_opt Naked_nativeints]
      | Naked_vec128s -> [Array_set_kind.No_float_array_opt Naked_vec128s]
      | Unboxed_product kinds -> List.concat_map unarize_kind kinds
    in
    let unarized = List.concat_map unarize_kind array_set_kinds in
    let index : H.expr_primitive =
      let multiplier =
        List.length unarized |> Targetint_31_63.of_int |> Simple.const_int
      in
      Binary (Int_arith (Tagged_immediate, Mul), index, Simple multiplier)
    in
    let indexes =
      (* Reminder: all of the unarized components are machine word width. *)
      compute_array_indexes ~index:(Prim index) ~num_elts:(List.length unarized)
    in
    if List.compare_lengths indexes new_values <> 0
    then
      Misc.fatal_errorf "Wrong arity for unboxed product array_set_unsafe:@ %a"
        Debuginfo.print_compact dbg;
    (* CR mshinwell: should these be set in reverse order, to match the
       evaluation order? *)
    [ H.Sequence
        (List.concat_map
           (fun (index, (array_set_kind, new_value)) ->
             array_set_unsafe dbg ~array ~index array_kind array_set_kind
               ~new_values:[new_value])
           (List.combine indexes (List.combine unarized new_values))) ]
  | No_float_array_opt
      (( Immediates | Values _ | Naked_floats | Naked_float32s | Naked_int32s
       | Naked_int64s | Naked_nativeints | Naked_vec128s ) as nfo) -> (
    match nfo with
    | Immediates -> normal_case Immediates new_values
    | Values init_or_assign -> normal_case (Values init_or_assign) new_values
    | Naked_floats -> normal_case Naked_floats new_values
    | Naked_float32s -> normal_case Naked_float32s new_values
    | Naked_int32s -> normal_case Naked_int32s new_values
    | Naked_int64s -> normal_case Naked_int64s new_values
    | Naked_nativeints -> normal_case Naked_nativeints new_values
    | Naked_vec128s -> normal_case Naked_vec128s new_values
    | Unboxed_product _ -> assert false)

let array_set_unsafe dbg ~array ~index array_kind array_set_kind ~new_values =
  array_set_unsafe dbg ~array ~index array_kind array_set_kind ~new_values
  |> H.maybe_create_unboxed_product

let[@inline always] match_on_array_ref_kind ~array array_ref_kind f :
    H.expr_primitive =
  match convert_array_ref_kind array_ref_kind with
  | Array_ref_kind array_ref_kind ->
    let array_kind = convert_array_ref_kind_to_array_kind array_ref_kind in
    f array_kind array_ref_kind
  | Float_array_opt_dynamic_ref mode ->
    (* CR keryan: we should push the ITE as low as possible to avoid duplicating
       too much *)
    If_then_else
      ( Unary (Is_flat_float_array, array),
        f P.Array_kind.Naked_floats
          (Array_ref_kind.Naked_floats_to_be_boxed mode),
        f P.Array_kind.Values
          (Array_ref_kind.No_float_array_opt Values : Array_ref_kind.t),
        (* There are never any unboxed products in this case, so we always have
           a singleton. *)
        [K.With_subkind.any_value] )

let[@inline always] match_on_array_set_kind ~array array_set_kind f :
    H.expr_primitive =
  match convert_array_set_kind array_set_kind with
  | Array_set_kind array_set_kind ->
    let array_kind = convert_array_set_kind_to_array_kind array_set_kind in
    f array_kind array_set_kind
  | Float_array_opt_dynamic_set mode ->
    (* CR keryan: we should push the ITE as low as possible to avoid duplicating
       too much *)
    If_then_else
      ( Unary (Is_flat_float_array, array),
        f P.Array_kind.Naked_floats Array_set_kind.Naked_floats_to_be_unboxed,
        f P.Array_kind.Values
          (Array_set_kind.No_float_array_opt (Values (Assignment mode))
            : Array_set_kind.t),
        (* There are never any unboxed products in this case, so we always have
           a singleton. *)
        [K.With_subkind.tagged_immediate] )

(* Safe arith (div/mod by zero) *)
let checked_arith_op ~dbg (bi : Lambda.boxed_integer option) op mode arg1 arg2
    ~current_region : H.expr_primitive =
  let primitive, kind, zero, arg_wrap =
    match bi, mode with
    | None, None ->
      ( H.Binary (Int_arith (I.Tagged_immediate, op), arg1, arg2),
        I.Tagged_immediate,
        Reg_width_const.tagged_immediate Targetint_31_63.zero,
        Fun.id )
    | Some bi, Some mode ->
      let kind, zero =
        match bi with
        | Boxed_int32 -> I.Naked_int32, Reg_width_const.naked_int32 0l
        | Boxed_int64 -> I.Naked_int64, Reg_width_const.naked_int64 0L
        | Boxed_nativeint ->
          ( I.Naked_nativeint,
            Reg_width_const.naked_nativeint Targetint_32_64.zero )
      in
      ( bint_binary_prim bi mode op arg1 arg2 ~current_region,
        kind,
        zero,
        unbox_bint bi )
    | _, _ -> Misc.fatal_error "Inconsistent allocation mode"
  in
  (* CR gbury: try and avoid the unboxing duplication of arg2. (the simplifier
     might cse the duplication away, but it won't be the case for classic
     mode). *)
  Checked
    { primitive;
      validity_conditions =
        [ Binary
            ( Int_comp (kind, Yielding_bool Neq),
              arg_wrap arg2,
              Simple (Simple.const zero) ) ];
      failure = Division_by_zero;
      dbg
    }

let bbswap bi si mode arg ~current_region : H.expr_primitive =
  let mode = Alloc_mode.For_allocations.from_lambda mode ~current_region in
  Unary
    ( Box_number (bi, mode),
      Prim
        (Unary
           ( Int_arith (si, Swap_byte_endianness),
             Prim (Unary (Unbox_number bi, arg)) )) )

let opaque layout arg ~middle_end_only : H.expr_primitive list =
  let kinds = Flambda_arity.unarize (Flambda_arity.from_lambda_list [layout]) in
  if List.compare_lengths kinds arg <> 0
  then
    Misc.fatal_error
      "Popaque/Pobj_magic layout does not have the same length as unarized \
       argument";
  List.map2
    (fun arg_component kind : H.expr_primitive ->
      let kind = K.With_subkind.kind kind in
      Unary (Opaque_identity { middle_end_only; kind }, arg_component))
    arg kinds

(* Primitive conversion *)
let convert_lprim ~big_endian (prim : L.primitive) (args : Simple.t list list)
    (dbg : Debuginfo.t) ~current_region ~current_ghost_region :
    H.expr_primitive list =
  let orig_args = args in
  let args =
    List.map (List.map (fun arg : H.simple_or_prim -> Simple arg)) args
  in
  let size_int =
    assert (Targetint.size mod 8 = 0);
    Targetint.size / 8
  in
  match prim, args with
  | Pmakeblock (tag, mutability, shape, mode), _ ->
    let args = List.flatten args in
    let mode = Alloc_mode.For_allocations.from_lambda mode ~current_region in
    let tag = Tag.Scannable.create_exn tag in
    let shape = convert_block_shape shape ~num_fields:(List.length args) in
    let mutability = Mutability.from_lambda mutability in
    [Variadic (Make_block (Values (tag, shape), mutability, mode), args)]
  | Pmake_unboxed_product layouts, _ ->
    if List.compare_lengths layouts args <> 0
    then
      Misc.fatal_errorf "Pmake_unboxed_product: expected %d arguments, got %d"
        (List.length layouts) (List.length args);
    List.map (fun arg : H.expr_primitive -> Simple arg) (List.flatten orig_args)
  | Punboxed_product_field (n, layouts), [_] ->
    let layouts_array = Array.of_list layouts in
    if n < 0 || n >= Array.length layouts_array
    then Misc.fatal_errorf "Invalid field index %d for Punboxed_product_field" n;
    let field_arity_component =
      (* N.B. The arity of the field being projected may in itself be an unboxed
         product. *)
      layouts_array.(n) |> Flambda_arity.Component_for_creation.from_lambda
    in
    let field_arity = Flambda_arity.create [field_arity_component] in
    let num_fields_prior_to_projected_fields =
      Misc.Stdlib.List.split_at n layouts
      |> fst
      |> List.map Flambda_arity.Component_for_creation.from_lambda
      |> Flambda_arity.create |> Flambda_arity.cardinal_unarized
    in
    let num_projected_fields = Flambda_arity.cardinal_unarized field_arity in
    let projected_args =
      List.hd orig_args |> Array.of_list
      |> (fun a ->
           Array.sub a num_fields_prior_to_projected_fields num_projected_fields)
      |> Array.to_list
    in
    List.map (fun arg : H.expr_primitive -> Simple arg) projected_args
  | Pmakefloatblock (mutability, mode), _ ->
    let args = List.flatten args in
    let mode = Alloc_mode.For_allocations.from_lambda mode ~current_region in
    let mutability = Mutability.from_lambda mutability in
    [ Variadic
        (Make_block (Naked_floats, mutability, mode), List.map unbox_float args)
    ]
  | Pmakeufloatblock (mutability, mode), _ ->
    let args = List.flatten args in
    let mode = Alloc_mode.For_allocations.from_lambda mode ~current_region in
    let mutability = Mutability.from_lambda mutability in
    [Variadic (Make_block (Naked_floats, mutability, mode), args)]
  | Pmakemixedblock (tag, mutability, shape, mode), _ ->
    let args = List.flatten args in
    let args =
      List.mapi
        (fun i arg ->
          match Lambda.get_mixed_block_element shape i with
          | Value_prefix
          | Flat_suffix
              ( Float64 | Float32 | Imm | Bits8 | Bits16 | Bits32 | Bits64
              | Vec128 | Word ) ->
            arg
          | Flat_suffix Float_boxed -> unbox_float arg)
        args
    in
    let mode = Alloc_mode.For_allocations.from_lambda mode ~current_region in
    let mutability = Mutability.from_lambda mutability in
    let tag = Tag.Scannable.create_exn tag in
    let shape = K.Mixed_block_shape.from_lambda shape in
    [Variadic (Make_block (Mixed (tag, shape), mutability, mode), args)]
  | Pmakearray (lambda_array_kind, mutability, mode), _ -> (
    let args = List.flatten args in
    let mode = Alloc_mode.For_allocations.from_lambda mode ~current_region in
    let array_kind = convert_array_kind lambda_array_kind in
    let mutability = Mutability.from_lambda mutability in
    match array_kind with
    | Array_kind array_kind ->
      let args =
        match lambda_array_kind with
        | Punboxedintarray (Unboxed_int8 | Unboxed_int16) ->
          Misc.unboxed_small_int_arrays_are_not_implemented ()
        | Pgenarray | Paddrarray | Pintarray
        | Punboxedfloatarray (Unboxed_float64 | Unboxed_float32)
        | Punboxedintarray (Unboxed_int32 | Unboxed_int64 | Unboxed_nativeint)
        | Punboxedvectorarray Unboxed_vec128
        | Pgcscannableproductarray _ | Pgcignorableproductarray _ ->
          args
        | Pfloatarray -> List.map unbox_float args
      in
      [Variadic (Make_array (array_kind, mutability, mode), args)]
    | Float_array_opt_dynamic -> (
      (* If this is an empty array we can just give it array kind [Values].
         (Even empty flat float arrays have tag zero.) *)
      match args with
      | [] ->
        [ Variadic
            (Make_array (Values, Immutable, Alloc_mode.For_allocations.heap), [])
        ]
      | elt :: _ ->
        (* Test the first element to see if it's a boxed float: if it is, this
           array must be created as a flat float array. *)
        [ If_then_else
            ( Unary (Is_boxed_float, elt),
              Variadic
                ( Make_array (Naked_floats, mutability, mode),
                  List.map unbox_float args ),
              Variadic (Make_array (Values, mutability, mode), args),
              [K.With_subkind.any_value] ) ]))
  | Pmakearray_dynamic _, _ | Parrayblit _, _ ->
    Misc.fatal_error
      "Lambda_to_flambda_primitives.convert_lprim: Pmakearray_dynamic and \
       Parrayblit should have been expanded in [Lambda_to_lambda_transforms]"
  | Popaque layout, [arg] -> opaque layout arg ~middle_end_only:false
  | Pobj_magic layout, [arg] -> opaque layout arg ~middle_end_only:true
  | Pduprecord (repr, num_fields), [[arg]] ->
    let kind : P.Duplicate_block_kind.t =
      match repr with
      | Record_boxed _ ->
        Values
          { tag = Tag.Scannable.zero;
            length = Targetint_31_63.of_int num_fields
          }
      | Record_float | Record_ufloat ->
        Naked_floats { length = Targetint_31_63.of_int num_fields }
      | Record_inlined (_, Constructor_mixed _, _) | Record_mixed _ -> Mixed
      | Record_inlined
          ( Ordinary { runtime_tag; _ },
            Constructor_uniform_value,
            Variant_boxed _ ) ->
        Values
          { tag = Tag.Scannable.create_exn runtime_tag;
            length = Targetint_31_63.of_int num_fields
          }
      | Record_inlined (Extension _, shape, Variant_extensible) -> (
        match shape with
        | Constructor_uniform_value ->
          Values
            { tag = Tag.Scannable.zero;
              (* The "+1" is because there is an extra field containing the
                 hashed constructor. *)
              length = Targetint_31_63.of_int (num_fields + 1)
            }
        | Constructor_mixed _ ->
          (* CR layouts v5.9: support this *)
          Misc.fatal_error "Mixed blocks extensible variants are not supported")
      | Record_inlined (Extension _, _, _)
      | Record_inlined (Ordinary _, _, (Variant_unboxed | Variant_extensible))
      | Record_unboxed ->
        Misc.fatal_errorf "Cannot handle record kind for Pduprecord: %a"
          Printlambda.primitive prim
    in
    [Unary (Duplicate_block { kind }, arg)]
  | Pnegint, [[arg]] -> [Unary (Int_arith (I.Tagged_immediate, Neg), arg)]
  | Paddint, [[arg1]; [arg2]] ->
    [Binary (Int_arith (I.Tagged_immediate, Add), arg1, arg2)]
  | Psubint, [[arg1]; [arg2]] ->
    [Binary (Int_arith (I.Tagged_immediate, Sub), arg1, arg2)]
  | Pmulint, [[arg1]; [arg2]] ->
    [Binary (Int_arith (I.Tagged_immediate, Mul), arg1, arg2)]
  | Pandint, [[arg1]; [arg2]] ->
    [Binary (Int_arith (I.Tagged_immediate, And), arg1, arg2)]
  | Porint, [[arg1]; [arg2]] ->
    [Binary (Int_arith (I.Tagged_immediate, Or), arg1, arg2)]
  | Pxorint, [[arg1]; [arg2]] ->
    [Binary (Int_arith (I.Tagged_immediate, Xor), arg1, arg2)]
  | Plslint, [[arg1]; [arg2]] ->
    [Binary (Int_shift (I.Tagged_immediate, Lsl), arg1, untag_int arg2)]
  | Plsrint, [[arg1]; [arg2]] ->
    [Binary (Int_shift (I.Tagged_immediate, Lsr), arg1, untag_int arg2)]
  | Pasrint, [[arg1]; [arg2]] ->
    [Binary (Int_shift (I.Tagged_immediate, Asr), arg1, untag_int arg2)]
  | Pnot, [[arg]] -> [Unary (Boolean_not, arg)]
  | Pintcomp comp, [[arg1]; [arg2]] ->
    [tag_int (Binary (convert_integer_comparison_prim comp, arg1, arg2))]
  | Pbintcomp (kind, comp), [[arg1]; [arg2]] ->
    let arg1 = unbox_bint kind arg1 in
    let arg2 = unbox_bint kind arg2 in
    [ tag_int
        (Binary
           ( convert_unboxed_integer_comparison_prim
               (Primitive.unboxed_integer kind)
               comp,
             arg1,
             arg2 )) ]
  | Punboxed_int_comp (kind, comp), [[arg1]; [arg2]] ->
    [ tag_int
        (Binary (convert_unboxed_integer_comparison_prim kind comp, arg1, arg2))
    ]
  | Pfloatoffloat32 mode, [[arg]] ->
    let src = K.Standard_int_or_float.Naked_float32 in
    let dst = K.Standard_int_or_float.Naked_float in
    [ box_float mode
        (Unary (Num_conv { src; dst }, unbox_float32 arg))
        ~current_region ]
  | Pfloat32offloat mode, [[arg]] ->
    let src = K.Standard_int_or_float.Naked_float in
    let dst = K.Standard_int_or_float.Naked_float32 in
    [ box_float32 mode
        (Unary (Num_conv { src; dst }, unbox_float arg))
        ~current_region ]
  | Pintoffloat Boxed_float64, [[arg]] ->
    let src = K.Standard_int_or_float.Naked_float in
    let dst = K.Standard_int_or_float.Tagged_immediate in
    [Unary (Num_conv { src; dst }, unbox_float arg)]
  | Pfloatofint (Boxed_float64, mode), [[arg]] ->
    let src = K.Standard_int_or_float.Tagged_immediate in
    let dst = K.Standard_int_or_float.Naked_float in
    [box_float mode (Unary (Num_conv { src; dst }, arg)) ~current_region]
  | Pnegfloat (Boxed_float64, mode), [[arg]] ->
    [ box_float mode
        (Unary (Float_arith (Float64, Neg), unbox_float arg))
        ~current_region ]
  | Pabsfloat (Boxed_float64, mode), [[arg]] ->
    [ box_float mode
        (Unary (Float_arith (Float64, Abs), unbox_float arg))
        ~current_region ]
  | Paddfloat (Boxed_float64, mode), [[arg1]; [arg2]] ->
    [ box_float mode
        (Binary (Float_arith (Float64, Add), unbox_float arg1, unbox_float arg2))
        ~current_region ]
  | Psubfloat (Boxed_float64, mode), [[arg1]; [arg2]] ->
    [ box_float mode
        (Binary (Float_arith (Float64, Sub), unbox_float arg1, unbox_float arg2))
        ~current_region ]
  | Pmulfloat (Boxed_float64, mode), [[arg1]; [arg2]] ->
    [ box_float mode
        (Binary (Float_arith (Float64, Mul), unbox_float arg1, unbox_float arg2))
        ~current_region ]
  | Pdivfloat (Boxed_float64, mode), [[arg1]; [arg2]] ->
    [ box_float mode
        (Binary (Float_arith (Float64, Div), unbox_float arg1, unbox_float arg2))
        ~current_region ]
  | Pfloatcomp (Boxed_float64, comp), [[arg1]; [arg2]] ->
    [ tag_int
        (Binary
           ( Float_comp (Float64, Yielding_bool (convert_float_comparison comp)),
             unbox_float arg1,
             unbox_float arg2 )) ]
  | Punboxed_float_comp (Unboxed_float64, comp), [[arg1]; [arg2]] ->
    [ tag_int
        (Binary
           ( Float_comp (Float64, Yielding_bool (convert_float_comparison comp)),
             arg1,
             arg2 )) ]
  | Punbox_float Boxed_float64, [[arg]] ->
    [Unary (Unbox_number Naked_float, arg)]
  | Pbox_float (Boxed_float64, mode), [[arg]] ->
    [ Unary
        ( Box_number
            ( Naked_float,
              Alloc_mode.For_allocations.from_lambda mode ~current_region ),
          arg ) ]
  | Pintoffloat Boxed_float32, [[arg]] ->
    let src = K.Standard_int_or_float.Naked_float32 in
    let dst = K.Standard_int_or_float.Tagged_immediate in
    [Unary (Num_conv { src; dst }, unbox_float32 arg)]
  | Pfloatofint (Boxed_float32, mode), [[arg]] ->
    let src = K.Standard_int_or_float.Tagged_immediate in
    let dst = K.Standard_int_or_float.Naked_float32 in
    [box_float32 mode (Unary (Num_conv { src; dst }, arg)) ~current_region]
  | Pnegfloat (Boxed_float32, mode), [[arg]] ->
    [ box_float32 mode
        (Unary (Float_arith (Float32, Neg), unbox_float32 arg))
        ~current_region ]
  | Pabsfloat (Boxed_float32, mode), [[arg]] ->
    [ box_float32 mode
        (Unary (Float_arith (Float32, Abs), unbox_float32 arg))
        ~current_region ]
  | Paddfloat (Boxed_float32, mode), [[arg1]; [arg2]] ->
    [ box_float32 mode
        (Binary
           (Float_arith (Float32, Add), unbox_float32 arg1, unbox_float32 arg2))
        ~current_region ]
  | Psubfloat (Boxed_float32, mode), [[arg1]; [arg2]] ->
    [ box_float32 mode
        (Binary
           (Float_arith (Float32, Sub), unbox_float32 arg1, unbox_float32 arg2))
        ~current_region ]
  | Pmulfloat (Boxed_float32, mode), [[arg1]; [arg2]] ->
    [ box_float32 mode
        (Binary
           (Float_arith (Float32, Mul), unbox_float32 arg1, unbox_float32 arg2))
        ~current_region ]
  | Pdivfloat (Boxed_float32, mode), [[arg1]; [arg2]] ->
    [ box_float32 mode
        (Binary
           (Float_arith (Float32, Div), unbox_float32 arg1, unbox_float32 arg2))
        ~current_region ]
  | Pfloatcomp (Boxed_float32, comp), [[arg1]; [arg2]] ->
    [ tag_int
        (Binary
           ( Float_comp (Float32, Yielding_bool (convert_float_comparison comp)),
             unbox_float32 arg1,
             unbox_float32 arg2 )) ]
  | Punboxed_float_comp (Unboxed_float32, comp), [[arg1]; [arg2]] ->
    [ tag_int
        (Binary
           ( Float_comp (Float32, Yielding_bool (convert_float_comparison comp)),
             arg1,
             arg2 )) ]
  | Punbox_float Boxed_float32, [[arg]] ->
    [Unary (Unbox_number Naked_float32, arg)]
  | Pbox_float (Boxed_float32, mode), [[arg]] ->
    [ Unary
        ( Box_number
            ( Naked_float32,
              Alloc_mode.For_allocations.from_lambda mode ~current_region ),
          arg ) ]
  | Punbox_vector Boxed_vec128, [[arg]] ->
    [Unary (Unbox_number Naked_vec128, arg)]
  | Pbox_vector (Boxed_vec128, mode), [[arg]] ->
    [ Unary
        ( Box_number
            ( Naked_vec128,
              Alloc_mode.For_allocations.from_lambda mode ~current_region ),
          arg ) ]
  | Puntag_int dst, [[arg]] ->
    [ Unary
        ( Num_conv
            { src = Tagged_immediate;
              dst = standard_int_or_float_of_unboxed_integer dst
            },
          arg ) ]
  | Ptag_int src, [[arg]] ->
    [ Unary
        ( Num_conv
            { src = standard_int_or_float_of_unboxed_integer src;
              dst = Tagged_immediate
            },
          arg ) ]
  | Punbox_int bi, [[arg]] ->
    let kind = boxable_number_of_boxed_integer bi in
    [Unary (Unbox_number kind, arg)]
  | Pbox_int (bi, mode), [[arg]] ->
    let kind = boxable_number_of_boxed_integer bi in
    [ Unary
        ( Box_number
            (kind, Alloc_mode.For_allocations.from_lambda mode ~current_region),
          arg ) ]
  | Pfield_computed sem, [[obj]; [field]] ->
    (* We are reinterpreting a block(/object) as a value array, so it needs to
       be opaque. *)
    let obj =
      H.Unary (Opaque_identity { middle_end_only = true; kind = K.value }, obj)
    in
    [ Binary
        ( Array_load (Values, Values, convert_field_read_semantics sem),
          Prim obj,
          field ) ]
  | ( Psetfield_computed (imm_or_pointer, init_or_assign),
      [[obj]; [field]; [value]] ) ->
    (* We are reinterpreting a block(/object) as a value array, so it needs to
       be opaque. *)
    let obj =
      H.Unary (Opaque_identity { middle_end_only = true; kind = K.value }, obj)
    in
    let array_kind : P.Array_kind.t =
      match imm_or_pointer with Immediate -> Immediates | Pointer -> Values
    in
    let array_set_kind : P.Array_set_kind.t =
      match imm_or_pointer with
      | Immediate -> Immediates
      | Pointer -> Values (convert_init_or_assign init_or_assign)
    in
    [Ternary (Array_set (array_kind, array_set_kind), Prim obj, field, value)]
  | Parraylength kind, [[arg]] -> (
    let array_kind = convert_array_kind_for_length kind in
    let prim : H.expr_primitive = Unary (Array_length array_kind, arg) in
    match array_kind with
    | Array_kind
        ( Immediates | Values | Naked_floats | Naked_float32s | Naked_int32s
        | Naked_int64s | Naked_nativeints | Naked_vec128s )
    | Float_array_opt_dynamic ->
      [prim]
    | Array_kind (Unboxed_product _ as array_kind) ->
      (* [Array_length] returns the unarized length (see
         flambda_primitive.mli). *)
      let divisor =
        P.Array_kind.width_in_scalars array_kind
        |> Targetint_31_63.of_int |> Simple.const_int
      in
      [Binary (Int_arith (Tagged_immediate, Div), Prim prim, Simple divisor)])
  | Pduparray (kind, mutability), [[arg]] -> (
    let duplicate_array_kind =
      convert_array_kind_to_duplicate_array_kind kind
    in
    let source_mutability = Mutability.Immutable in
    let destination_mutability = Mutability.from_lambda mutability in
    match duplicate_array_kind with
    | Duplicate_array_kind duplicate_array_kind ->
      [ Unary
          ( Duplicate_array
              { kind = duplicate_array_kind;
                source_mutability;
                destination_mutability
              },
            arg ) ]
    | Float_array_opt_dynamic ->
      [ If_then_else
          ( Unary (Is_flat_float_array, arg),
            Unary
              ( Duplicate_array
                  { kind = Naked_floats { length = None };
                    source_mutability;
                    destination_mutability
                  },
                arg ),
            Unary
              ( Duplicate_array
                  { kind = Values; source_mutability; destination_mutability },
                arg ),
            [K.With_subkind.any_value] ) ])
  | Pstringlength, [[arg]] -> [tag_int (Unary (String_length String, arg))]
  | Pbyteslength, [[arg]] -> [tag_int (Unary (String_length Bytes, arg))]
  | Pstringrefu, [[str]; [index]] ->
    [ string_like_load ~unsafe:true ~dbg ~size_int ~access_size:Eight String
        None ~boxed:false str ~index_kind:Ptagged_int_index index
        ~current_region ]
  | Pbytesrefu, [[bytes]; [index]] ->
    [ string_like_load ~unsafe:true ~dbg ~size_int ~access_size:Eight Bytes None
        ~boxed:false bytes ~index_kind:Ptagged_int_index index ~current_region
    ]
  | Pstringrefs, [[str]; [index]] ->
    [ string_like_load ~unsafe:false ~dbg ~size_int ~access_size:Eight String
        ~boxed:false None str ~index_kind:Ptagged_int_index index
        ~current_region ]
  | Pbytesrefs, [[bytes]; [index]] ->
    [ string_like_load ~unsafe:false ~dbg ~size_int ~access_size:Eight Bytes
        ~boxed:false None bytes ~index_kind:Ptagged_int_index index
        ~current_region ]
  | Pstring_load_16 { unsafe; index_kind }, [[str]; [index]] ->
    [ string_like_load ~unsafe ~dbg ~size_int ~access_size:Sixteen String
        ~boxed:false None str ~index_kind index ~current_region ]
  | Pbytes_load_16 { unsafe; index_kind }, [[bytes]; [index]] ->
    [ string_like_load ~unsafe ~dbg ~size_int ~access_size:Sixteen Bytes
        ~boxed:false None bytes ~index_kind index ~current_region ]
  | Pstring_load_32 { unsafe; index_kind; mode; boxed }, [[str]; [index]] ->
    [ string_like_load ~unsafe ~dbg ~size_int ~access_size:Thirty_two String
        ~boxed (Some mode) str ~index_kind index ~current_region ]
  | Pstring_load_f32 { unsafe; index_kind; mode; boxed }, [[str]; [index]] ->
    [ string_like_load ~unsafe ~dbg ~size_int ~access_size:Single String ~boxed
        (Some mode) str ~index_kind index ~current_region ]
  | Pbytes_load_32 { unsafe; index_kind; mode; boxed }, [[bytes]; [index]] ->
    [ string_like_load ~unsafe ~dbg ~size_int ~access_size:Thirty_two Bytes
        ~boxed (Some mode) bytes ~index_kind index ~current_region ]
  | Pbytes_load_f32 { unsafe; index_kind; mode; boxed }, [[bytes]; [index]] ->
    [ string_like_load ~unsafe ~dbg ~size_int ~access_size:Single Bytes ~boxed
        (Some mode) bytes ~index_kind index ~current_region ]
  | Pstring_load_64 { unsafe; index_kind; mode; boxed }, [[str]; [index]] ->
    [ string_like_load ~unsafe ~dbg ~size_int ~access_size:Sixty_four String
        ~boxed (Some mode) str ~index_kind index ~current_region ]
  | Pbytes_load_64 { unsafe; index_kind; mode; boxed }, [[bytes]; [index]] ->
    [ string_like_load ~unsafe ~dbg ~size_int ~access_size:Sixty_four Bytes
        ~boxed (Some mode) bytes ~index_kind index ~current_region ]
  | Pstring_load_128 { unsafe; index_kind; mode; boxed }, [[str]; [index]] ->
    [ string_like_load ~unsafe ~dbg ~size_int
        ~access_size:(One_twenty_eight { aligned = false })
        String ~boxed (Some mode) str ~index_kind index ~current_region ]
  | Pbytes_load_128 { unsafe; index_kind; mode; boxed }, [[str]; [index]] ->
    [ string_like_load ~unsafe ~dbg ~size_int
        ~access_size:(One_twenty_eight { aligned = false })
        Bytes ~boxed (Some mode) str ~index_kind index ~current_region ]
  | Pbytes_set_16 { unsafe; index_kind }, [[bytes]; [index]; [new_value]] ->
    [ bytes_like_set ~unsafe ~dbg ~size_int ~access_size:Sixteen Bytes
        ~boxed:false bytes ~index_kind index new_value ]
  | Pbytes_set_32 { unsafe; index_kind; boxed }, [[bytes]; [index]; [new_value]]
    ->
    [ bytes_like_set ~unsafe ~dbg ~size_int ~access_size:Thirty_two Bytes ~boxed
        bytes ~index_kind index new_value ]
  | Pbytes_set_f32 { unsafe; index_kind; boxed }, [[bytes]; [index]; [new_value]]
    ->
    [ bytes_like_set ~unsafe ~dbg ~size_int ~access_size:Single Bytes ~boxed
        bytes ~index_kind index new_value ]
  | Pbytes_set_64 { unsafe; index_kind; boxed }, [[bytes]; [index]; [new_value]]
    ->
    [ bytes_like_set ~unsafe ~dbg ~size_int ~access_size:Sixty_four Bytes ~boxed
        bytes ~index_kind index new_value ]
  | Pbytes_set_128 { unsafe; index_kind; boxed }, [[bytes]; [index]; [new_value]]
    ->
    [ bytes_like_set ~unsafe ~dbg ~size_int
        ~access_size:(One_twenty_eight { aligned = false })
        Bytes ~boxed bytes ~index_kind index new_value ]
  | Pisint { variant_only }, [[arg]] ->
    [tag_int (Unary (Is_int { variant_only }, arg))]
  | Pisnull, [[arg]] -> [tag_int (Unary (Is_null, arg))]
  | Pisout, [[arg1]; [arg2]] ->
    [ tag_int
        (Binary
           ( Int_comp (I.Tagged_immediate, Yielding_bool (Lt Unsigned)),
             arg1,
             arg2 )) ]
  | Pbintofint (bi, mode), [[arg]] ->
    let dst = standard_int_or_float_of_boxed_integer bi in
    [ box_bint bi mode
        (Unary (Num_conv { src = I_or_f.Tagged_immediate; dst }, arg))
        ~current_region ]
  | Pintofbint bi, [[arg]] ->
    let src = standard_int_or_float_of_boxed_integer bi in
    [Unary (Num_conv { src; dst = I_or_f.Tagged_immediate }, unbox_bint bi arg)]
  | Pcvtbint (source, destination, mode), [[arg]] ->
    [ box_bint destination mode
        (Unary
           ( Num_conv
               { src = standard_int_or_float_of_boxed_integer source;
                 dst = standard_int_or_float_of_boxed_integer destination
               },
             unbox_bint source arg ))
        ~current_region ]
  | Pnegbint (bi, mode), [[arg]] ->
    [bint_unary_prim bi mode Neg arg ~current_region]
  | Paddbint (bi, mode), [[arg1]; [arg2]] ->
    [bint_binary_prim bi mode Add arg1 arg2 ~current_region]
  | Psubbint (bi, mode), [[arg1]; [arg2]] ->
    [bint_binary_prim bi mode Sub arg1 arg2 ~current_region]
  | Pmulbint (bi, mode), [[arg1]; [arg2]] ->
    [bint_binary_prim bi mode Mul arg1 arg2 ~current_region]
  | Pandbint (bi, mode), [[arg1]; [arg2]] ->
    [bint_binary_prim bi mode And arg1 arg2 ~current_region]
  | Porbint (bi, mode), [[arg1]; [arg2]] ->
    [bint_binary_prim bi mode Or arg1 arg2 ~current_region]
  | Pxorbint (bi, mode), [[arg1]; [arg2]] ->
    [bint_binary_prim bi mode Xor arg1 arg2 ~current_region]
  | Plslbint (bi, mode), [[arg1]; [arg2]] ->
    [bint_shift bi mode Lsl arg1 arg2 ~current_region]
  | Plsrbint (bi, mode), [[arg1]; [arg2]] ->
    [bint_shift bi mode Lsr arg1 arg2 ~current_region]
  | Pasrbint (bi, mode), [[arg1]; [arg2]] ->
    [bint_shift bi mode Asr arg1 arg2 ~current_region]
  | Poffsetint n, [[arg]] ->
    let const =
      Simple.const (Reg_width_const.tagged_immediate (Targetint_31_63.of_int n))
    in
    [Binary (Int_arith (I.Tagged_immediate, Add), arg, Simple const)]
  | Pfield (index, _int_or_ptr, sem), [[arg]] ->
    (* CR mshinwell: make use of the int-or-ptr flag (new in OCaml 5)? *)
    let imm = Targetint_31_63.of_int index in
    check_non_negative_imm imm "Pfield";
    let mutability = convert_field_read_semantics sem in
    let block_access : P.Block_access_kind.t =
      Values { tag = Unknown; size = Unknown; field_kind = Any_value }
    in
    [ Unary
        (Block_load { kind = block_access; mut = mutability; field = imm }, arg)
    ]
  | Pfloatfield (field, sem, mode), [[arg]] ->
    let imm = Targetint_31_63.of_int field in
    check_non_negative_imm imm "Pfloatfield";
    let mutability = convert_field_read_semantics sem in
    let block_access : P.Block_access_kind.t =
      Naked_floats { size = Unknown }
    in
    [ box_float mode
        (Unary
           ( Block_load { kind = block_access; mut = mutability; field = imm },
             arg ))
        ~current_region ]
  | Pufloatfield (field, sem), [[arg]] ->
    let imm = Targetint_31_63.of_int field in
    check_non_negative_imm imm "Pufloatfield";
    let mutability = convert_field_read_semantics sem in
    let block_access : P.Block_access_kind.t =
      Naked_floats { size = Unknown }
    in
    [ Unary
        (Block_load { kind = block_access; mut = mutability; field = imm }, arg)
    ]
  | Pmixedfield (field, read, shape, sem), [[arg]] -> (
    let imm = Targetint_31_63.of_int field in
    check_non_negative_imm imm "Pmixedfield";
    let mutability = convert_field_read_semantics sem in
    let block_access : P.Block_access_kind.t =
      let field_kind : P.Mixed_block_access_field_kind.t =
        match read with
        (* CR mshinwell: make use of the int-or-ptr flag (new in OCaml 5)? *)
        | Mread_value_prefix _int_or_pointer -> Value_prefix Any_value
        | Mread_flat_suffix read ->
          Flat_suffix
            (match read with
            | Flat_read flat_element ->
              K.Flat_suffix_element.from_lambda flat_element
            | Flat_read_float_boxed _ -> K.Flat_suffix_element.naked_float)
      in
      let shape = K.Mixed_block_shape.from_lambda shape in
      Mixed { tag = Unknown; field_kind; shape; size = Unknown }
    in
    let block_access : H.expr_primitive =
      Unary
        (Block_load { kind = block_access; mut = mutability; field = imm }, arg)
    in
    match read with
    | Mread_value_prefix _ | Mread_flat_suffix (Flat_read _) -> [block_access]
    | Mread_flat_suffix (Flat_read_float_boxed mode) ->
      [box_float mode block_access ~current_region])
  | ( Psetfield (index, immediate_or_pointer, initialization_or_assignment),
      [[block]; [value]] ) ->
    let field_kind = convert_block_access_field_kind immediate_or_pointer in
    let imm = Targetint_31_63.of_int index in
    check_non_negative_imm imm "Psetfield";
    let init_or_assign = convert_init_or_assign initialization_or_assignment in
    let block_access : P.Block_access_kind.t =
      Values { tag = Unknown; size = Unknown; field_kind }
    in
    [ Binary
        ( Block_set { kind = block_access; init = init_or_assign; field = imm },
          block,
          value ) ]
  | Psetfloatfield (field, initialization_or_assignment), [[block]; [value]] ->
    let imm = Targetint_31_63.of_int field in
    check_non_negative_imm imm "Psetfloatfield";
    let block_access : P.Block_access_kind.t =
      Naked_floats { size = Unknown }
    in
    let init_or_assign = convert_init_or_assign initialization_or_assignment in
    [ Binary
        ( Block_set { kind = block_access; init = init_or_assign; field = imm },
          block,
          unbox_float value ) ]
  | Psetufloatfield (field, initialization_or_assignment), [[block]; [value]] ->
    let imm = Targetint_31_63.of_int field in
    check_non_negative_imm imm "Psetufloatfield";
    let block_access : P.Block_access_kind.t =
      Naked_floats { size = Unknown }
    in
    let init_or_assign = convert_init_or_assign initialization_or_assignment in
    [ Binary
        ( Block_set { kind = block_access; init = init_or_assign; field = imm },
          block,
          value ) ]
  | ( Psetmixedfield (field, write, shape, initialization_or_assignment),
      [[block]; [value]] ) ->
    let imm = Targetint_31_63.of_int field in
    check_non_negative_imm imm "Psetmixedfield";
    let block_access : P.Block_access_kind.t =
      Mixed
        { field_kind =
            (match write with
            | Mwrite_value_prefix immediate_or_pointer ->
              Value_prefix
                (convert_block_access_field_kind immediate_or_pointer)
            | Mwrite_flat_suffix flat ->
              Flat_suffix (K.Flat_suffix_element.from_lambda flat));
          shape = K.Mixed_block_shape.from_lambda shape;
          tag = Unknown;
          size = Unknown
        }
    in
    let init_or_assign = convert_init_or_assign initialization_or_assignment in
    let value =
      match write with
      | Mwrite_value_prefix _
      | Mwrite_flat_suffix
          ( Imm | Float64 | Float32 | Bits8 | Bits16 | Bits32 | Bits64 | Vec128
          | Word ) ->
        value
      | Mwrite_flat_suffix Float_boxed -> unbox_float value
    in
    [ Binary
        ( Block_set { kind = block_access; init = init_or_assign; field = imm },
          block,
          value ) ]
  | Pdivint Unsafe, [[arg1]; [arg2]] ->
    [Binary (Int_arith (I.Tagged_immediate, Div), arg1, arg2)]
  | Pdivint Safe, [[arg1]; [arg2]] ->
    [checked_arith_op ~dbg None Div None arg1 arg2 ~current_region]
  | Pmodint Unsafe, [[arg1]; [arg2]] ->
    [H.Binary (Int_arith (I.Tagged_immediate, Mod), arg1, arg2)]
  | Pmodint Safe, [[arg1]; [arg2]] ->
    [checked_arith_op ~dbg None Mod None arg1 arg2 ~current_region]
  | Pdivbint { size = Boxed_int32; is_safe = Safe; mode }, [[arg1]; [arg2]] ->
    [ checked_arith_op ~dbg (Some Boxed_int32) Div (Some mode) arg1 arg2
        ~current_region ]
  | Pmodbint { size = Boxed_int32; is_safe = Safe; mode }, [[arg1]; [arg2]] ->
    [ checked_arith_op ~dbg (Some Boxed_int32) Mod (Some mode) arg1 arg2
        ~current_region ]
  | Pdivbint { size = Boxed_int64; is_safe = Safe; mode }, [[arg1]; [arg2]] ->
    [ checked_arith_op ~dbg (Some Boxed_int64) Div (Some mode) arg1 arg2
        ~current_region ]
  | Pmodbint { size = Boxed_int64; is_safe = Safe; mode }, [[arg1]; [arg2]] ->
    [ checked_arith_op ~dbg (Some Boxed_int64) Mod (Some mode) arg1 arg2
        ~current_region ]
  | Pdivbint { size = Boxed_nativeint; is_safe = Safe; mode }, [[arg1]; [arg2]]
    ->
    [ checked_arith_op ~dbg (Some Boxed_nativeint) Div (Some mode) arg1 arg2
        ~current_region ]
  | Pmodbint { size = Boxed_nativeint; is_safe = Safe; mode }, [[arg1]; [arg2]]
    ->
    [ checked_arith_op ~dbg (Some Boxed_nativeint) Mod (Some mode) arg1 arg2
        ~current_region ]
  | Parrayrefu (array_ref_kind, index_kind, mut), [[array]; [index]] ->
    (* For this and the following cases we will end up relying on the backend to
       CSE the two accesses to the array's header word in the [Pgenarray]
       case. *)
    [ match_on_array_ref_kind ~array array_ref_kind
        (array_load_unsafe ~array ~mut
           ~index:(convert_index_to_tagged_int ~index ~index_kind)
           ~current_region) ]
  | Parrayrefs (array_ref_kind, index_kind, mut), [[array]; [index]] ->
    let array_length_kind = convert_array_ref_kind_for_length array_ref_kind in
    [ check_array_access ~dbg ~array array_length_kind ~index ~index_kind
        ~size_int
        (match_on_array_ref_kind ~array array_ref_kind
           (array_load_unsafe ~array ~mut
              ~index:(convert_index_to_tagged_int ~index ~index_kind)
              ~current_region)) ]
  | Parraysetu (array_set_kind, index_kind), [[array]; [index]; new_values] ->
    [ match_on_array_set_kind ~array array_set_kind
        (array_set_unsafe dbg ~array
           ~index:(convert_index_to_tagged_int ~index ~index_kind)
           ~new_values) ]
  | Parraysets (array_set_kind, index_kind), [[array]; [index]; new_values] ->
    let array_length_kind = convert_array_set_kind_for_length array_set_kind in
    [ check_array_access ~dbg ~array array_length_kind ~index ~index_kind
        ~size_int
        (match_on_array_set_kind ~array array_set_kind
           (array_set_unsafe dbg ~array
              ~index:(convert_index_to_tagged_int ~index ~index_kind)
              ~new_values)) ]
  | Pbytessetu (* unsafe *), [[bytes]; [index]; [new_value]] ->
    [ bytes_like_set ~unsafe:true ~dbg ~size_int ~access_size:Eight Bytes
        ~boxed:false bytes ~index_kind:Ptagged_int_index index new_value ]
  | Pbytessets, [[bytes]; [index]; [new_value]] ->
    [ bytes_like_set ~unsafe:false ~dbg ~size_int ~access_size:Eight Bytes
        ~boxed:false bytes ~index_kind:Ptagged_int_index index new_value ]
  | Poffsetref n, [[block]] ->
    let block_access : P.Block_access_kind.t =
      Values
        { tag = Known Tag.Scannable.zero;
          size = Known Targetint_31_63.one;
          field_kind = Immediate
        }
    in
    let old_ref_value =
      H.Prim
        (Unary
           ( Block_load
               { kind = block_access;
                 mut = Mutable;
                 field = Targetint_31_63.zero
               },
             block ))
    in
    let new_ref_value =
      H.Prim
        (Binary
           ( Int_arith (Tagged_immediate, Add),
             Simple (Simple.const_int (Targetint_31_63.of_int n)),
             old_ref_value ))
    in
    [ Binary
        ( Block_set
            { kind = block_access;
              init = Assignment (Alloc_mode.For_assignments.local ());
              field = Targetint_31_63.zero
            },
          block,
          new_ref_value ) ]
  | Pctconst const, _ -> (
    match const with
    | Big_endian -> [Simple (Simple.const_bool big_endian)]
    | Word_size ->
      [Simple (Simple.const_int (Targetint_31_63.of_int (8 * size_int)))]
    | Int_size ->
      [Simple (Simple.const_int (Targetint_31_63.of_int ((8 * size_int) - 1)))]
    | Max_wosize ->
      [ Simple
          (Simple.const_int
             (Targetint_31_63.of_int
                ((1 lsl ((8 * size_int) - (10 + Config.reserved_header_bits)))
                - 1))) ]
    | Ostype_unix ->
      [Simple (Simple.const_bool (String.equal Sys.os_type "Unix"))]
    | Ostype_win32 ->
      [Simple (Simple.const_bool (String.equal Sys.os_type "Win32"))]
    | Ostype_cygwin ->
      [Simple (Simple.const_bool (String.equal Sys.os_type "Cygwin"))]
    | Backend_type ->
      [Simple Simple.const_zero] (* constructor 0 is the same as Native here *)
    | Runtime5 -> [Simple (Simple.const_bool Config.runtime5)])
  | Pbswap16, [[arg]] ->
    [ tag_int
        (Unary (Int_arith (Naked_immediate, Swap_byte_endianness), untag_int arg))
    ]
  | Pbbswap (Boxed_int32, mode), [[arg]] ->
    [bbswap Naked_int32 Naked_int32 mode arg ~current_region]
  | Pbbswap (Boxed_int64, mode), [[arg]] ->
    [bbswap Naked_int64 Naked_int64 mode arg ~current_region]
  | Pbbswap (Boxed_nativeint, mode), [[arg]] ->
    [bbswap Naked_nativeint Naked_nativeint mode arg ~current_region]
  | Pint_as_pointer mode, [[arg]] ->
    (* This is not a stack allocation, but nonetheless has a region
       constraint. *)
    let mode =
      Alloc_mode.For_allocations.from_lambda mode
        ~current_region:current_ghost_region
    in
    [Unary (Int_as_pointer mode, arg)]
  | Pbigarrayref (unsafe, num_dimensions, kind, layout), args -> (
    let args =
      List.map
        (function
          | [arg] -> arg
          | [] | _ :: _ :: _ ->
            Misc.fatal_errorf "Non-singleton arguments for Pbigarrayref: %a %a"
              Printlambda.primitive prim H.print_list_of_lists_of_simple_or_prim
              args)
        args
    in
    match
      P.Bigarray_kind.from_lambda kind, P.Bigarray_layout.from_lambda layout
    with
    | Some kind, Some layout ->
      let b, indexes =
        match args with
        | b :: indexes ->
          if List.compare_length_with indexes num_dimensions <> 0
          then Misc.fatal_errorf "Bad index arity for Pbigarrayref";
          b, indexes
        | [] -> Misc.fatal_errorf "Pbigarrayref is missing its arguments"
      in
      let box =
        bigarray_box_or_tag_raw_value_to_read kind
          Alloc_mode.For_allocations.heap
      in
      [box (bigarray_load ~dbg ~unsafe kind layout b indexes)]
    | None, _ ->
      Misc.fatal_errorf
        "Lambda_to_flambda_primitives.convert_lprim: Pbigarrayref primitives \
         with an unknown kind should have been removed by Lambda_to_flambda."
    | _, None ->
      Misc.fatal_errorf
        "Lambda_to_flambda_primitives.convert_lprim: Pbigarrayref primitives \
         with an unknown layout should have been removed by Lambda_to_flambda.")
  | Pbigarrayset (unsafe, num_dimensions, kind, layout), args -> (
    let args =
      List.map
        (function
          | [arg] -> arg
          | [] | _ :: _ :: _ ->
            Misc.fatal_errorf "Non-singleton arguments for Pbigarrayset: %a %a"
              Printlambda.primitive prim H.print_list_of_lists_of_simple_or_prim
              args)
        args
    in
    match
      P.Bigarray_kind.from_lambda kind, P.Bigarray_layout.from_lambda layout
    with
    | Some kind, Some layout ->
      let b, indexes, value =
        match args with
        | b :: args ->
          let indexes, value = Misc.split_last args in
          if List.compare_length_with indexes num_dimensions <> 0
          then Misc.fatal_errorf "Bad index arity for Pbigarrayset";
          b, indexes, value
        | [] -> Misc.fatal_errorf "Pbigarrayset is missing its arguments"
      in
      let unbox = bigarray_unbox_or_untag_value_to_store kind in
      [bigarray_set ~dbg ~unsafe kind layout b indexes (unbox value)]
    | None, _ ->
      Misc.fatal_errorf
        "Lambda_to_flambda_primitives.convert_lprim: Pbigarrayref primitives \
         with an unknown kind should have been removed by Lambda_to_flambda."
    | _, None ->
      Misc.fatal_errorf
        "Lambda_to_flambda_primitives.convert_lprim: Pbigarrayref primitives \
         with an unknown layout should have been removed by Lambda_to_flambda.")
  | Pbigarraydim dimension, [[arg]] ->
    [tag_int (Unary (Bigarray_length { dimension }, arg))]
  | Pbigstring_load_16 { unsafe; index_kind }, [[big_str]; [index]] ->
    [ string_like_load ~unsafe ~dbg ~size_int ~access_size:Sixteen Bigstring
        ~boxed:false None big_str ~index_kind index ~current_region ]
  | Pbigstring_load_32 { unsafe; index_kind; mode; boxed }, [[big_str]; [index]]
    ->
    [ string_like_load ~unsafe ~dbg ~size_int ~access_size:Thirty_two Bigstring
        (Some mode) ~boxed big_str ~index_kind index ~current_region ]
  | Pbigstring_load_f32 { unsafe; index_kind; mode; boxed }, [[big_str]; [index]]
    ->
    [ string_like_load ~unsafe ~dbg ~size_int ~access_size:Single Bigstring
        (Some mode) ~boxed big_str ~index_kind index ~current_region ]
  | Pbigstring_load_64 { unsafe; index_kind; mode; boxed }, [[big_str]; [index]]
    ->
    [ string_like_load ~unsafe ~dbg ~size_int ~access_size:Sixty_four Bigstring
        (Some mode) ~boxed big_str ~index_kind index ~current_region ]
  | ( Pbigstring_load_128 { unsafe; aligned; index_kind; mode; boxed },
      [[big_str]; [index]] ) ->
    [ string_like_load ~unsafe ~dbg ~size_int
        ~access_size:(One_twenty_eight { aligned })
        Bigstring (Some mode) ~boxed big_str ~index_kind index ~current_region
    ]
  | Pbigstring_set_16 { unsafe; index_kind }, [[bigstring]; [index]; [new_value]]
    ->
    [ bytes_like_set ~unsafe ~dbg ~size_int ~access_size:Sixteen Bigstring
        ~boxed:false bigstring ~index_kind index new_value ]
  | ( Pbigstring_set_32 { unsafe; index_kind; boxed },
      [[bigstring]; [index]; [new_value]] ) ->
    [ bytes_like_set ~unsafe ~dbg ~size_int ~access_size:Thirty_two Bigstring
        ~boxed bigstring ~index_kind index new_value ]
  | ( Pbigstring_set_f32 { unsafe; index_kind; boxed },
      [[bigstring]; [index]; [new_value]] ) ->
    [ bytes_like_set ~unsafe ~dbg ~size_int ~access_size:Single Bigstring ~boxed
        bigstring ~index_kind index new_value ]
  | ( Pbigstring_set_64 { unsafe; index_kind; boxed },
      [[bigstring]; [index]; [new_value]] ) ->
    [ bytes_like_set ~unsafe ~dbg ~size_int ~access_size:Sixty_four Bigstring
        ~boxed bigstring ~index_kind index new_value ]
  | ( Pbigstring_set_128 { unsafe; aligned; index_kind; boxed },
      [[bigstring]; [index]; [new_value]] ) ->
    [ bytes_like_set ~unsafe ~dbg ~size_int
        ~access_size:(One_twenty_eight { aligned })
        Bigstring ~boxed bigstring ~index_kind index new_value ]
  | Pfloat_array_load_128 { unsafe; mode; boxed }, [[array]; [index]] ->
    check_float_array_optimisation_enabled "Pfloat_array_load_128";
    [ array_like_load_128 ~dbg ~size_int ~current_region ~unsafe ~mode ~boxed
        Naked_floats array index ]
  | Pfloatarray_load_128 { unsafe; mode; boxed }, [[array]; [index]]
  | Punboxed_float_array_load_128 { unsafe; mode; boxed }, [[array]; [index]] ->
    [ array_like_load_128 ~dbg ~size_int ~current_region ~unsafe ~mode ~boxed
        Naked_floats array index ]
  | Punboxed_float32_array_load_128 { unsafe; mode; boxed }, [[array]; [index]]
    ->
    [ array_like_load_128 ~dbg ~size_int ~current_region ~unsafe ~mode ~boxed
        Naked_float32s array index ]
  | Pint_array_load_128 { unsafe; mode; boxed }, [[array]; [index]] ->
    if Targetint.size <> 64
    then Misc.fatal_error "[Pint_array_load_128]: immediates must be 64 bits.";
    [ array_like_load_128 ~dbg ~size_int ~current_region ~unsafe ~mode ~boxed
        Immediates array index ]
  | Punboxed_int64_array_load_128 { unsafe; mode; boxed }, [[array]; [index]] ->
    [ array_like_load_128 ~dbg ~size_int ~current_region ~unsafe ~mode ~boxed
        Naked_int64s array index ]
  | Punboxed_nativeint_array_load_128 { unsafe; mode; boxed }, [[array]; [index]]
    ->
    if Targetint.size <> 64
    then
      Misc.fatal_error
        "[Punboxed_nativeint_array_load_128]: nativeint must be 64 bits.";
    [ array_like_load_128 ~dbg ~size_int ~current_region ~unsafe ~mode ~boxed
        Naked_nativeints array index ]
  | Punboxed_int32_array_load_128 { unsafe; mode; boxed }, [[array]; [index]] ->
    [ array_like_load_128 ~dbg ~size_int ~current_region ~unsafe ~mode ~boxed
        Naked_int32s array index ]
  | Pfloat_array_set_128 { unsafe; boxed }, [[array]; [index]; [new_value]] ->
    check_float_array_optimisation_enabled "Pfloat_array_set_128";
    [ array_like_set_128 ~dbg ~size_int ~unsafe ~boxed Naked_floats array index
        new_value ]
  | Pfloatarray_set_128 { unsafe; boxed }, [[array]; [index]; [new_value]]
  | ( Punboxed_float_array_set_128 { unsafe; boxed },
      [[array]; [index]; [new_value]] ) ->
    [ array_like_set_128 ~dbg ~size_int ~unsafe ~boxed Naked_floats array index
        new_value ]
  | ( Punboxed_float32_array_set_128 { unsafe; boxed },
      [[array]; [index]; [new_value]] ) ->
    [ array_like_set_128 ~dbg ~size_int ~unsafe ~boxed Naked_float32s array
        index new_value ]
  | Pint_array_set_128 { unsafe; boxed }, [[array]; [index]; [new_value]] ->
    if Targetint.size <> 64
    then Misc.fatal_error "[Pint_array_set_128]: immediates must be 64 bits.";
    [ array_like_set_128 ~dbg ~size_int ~unsafe ~boxed Immediates array index
        new_value ]
  | ( Punboxed_int64_array_set_128 { unsafe; boxed },
      [[array]; [index]; [new_value]] ) ->
    [ array_like_set_128 ~dbg ~size_int ~unsafe ~boxed Naked_int64s array index
        new_value ]
  | ( Punboxed_nativeint_array_set_128 { unsafe; boxed },
      [[array]; [index]; [new_value]] ) ->
    if Targetint.size <> 64
    then
      Misc.fatal_error
        "[Punboxed_nativeint_array_set_128]: nativeint must be 64 bits.";
    [ array_like_set_128 ~dbg ~size_int ~unsafe ~boxed Naked_nativeints array
        index new_value ]
  | ( Punboxed_int32_array_set_128 { unsafe; boxed },
      [[array]; [index]; [new_value]] ) ->
    [ array_like_set_128 ~dbg ~size_int ~unsafe ~boxed Naked_int32s array index
        new_value ]
  | Pcompare_ints, [[i1]; [i2]] ->
    [ tag_int
        (Binary
           ( Int_comp
               (Tagged_immediate, Yielding_int_like_compare_functions Signed),
             i1,
             i2 )) ]
  | Pcompare_floats Boxed_float64, [[f1]; [f2]] ->
    [ tag_int
        (Binary
           ( Float_comp (Float64, Yielding_int_like_compare_functions ()),
             Prim (Unary (Unbox_number Naked_float, f1)),
             Prim (Unary (Unbox_number Naked_float, f2)) )) ]
  | Pcompare_floats Boxed_float32, [[f1]; [f2]] ->
    [ tag_int
        (Binary
           ( Float_comp (Float32, Yielding_int_like_compare_functions ()),
             Prim (Unary (Unbox_number Naked_float32, f1)),
             Prim (Unary (Unbox_number Naked_float32, f2)) )) ]
  | Pcompare_bints int_kind, [[i1]; [i2]] ->
    let unboxing_kind = boxable_number_of_boxed_integer int_kind in
    [ tag_int
        (Binary
           ( Int_comp
               ( standard_int_of_boxed_integer int_kind,
                 Yielding_int_like_compare_functions Signed ),
             Prim (Unary (Unbox_number unboxing_kind, i1)),
             Prim (Unary (Unbox_number unboxing_kind, i2)) )) ]
  | Pprobe_is_enabled { name }, [] ->
    [tag_int (Nullary (Probe_is_enabled { name }))]
  | Pobj_dup, [[v]] -> [Unary (Obj_dup, v)]
  | Pget_header m, [[obj]] -> [get_header obj m ~current_region]
  | Patomic_load { immediate_or_pointer }, [[atomic]] ->
    [ Unary
        ( Atomic_load (convert_block_access_field_kind immediate_or_pointer),
          atomic ) ]
  | Patomic_exchange, [[atomic]; [new_value]] ->
    [Binary (Atomic_exchange, atomic, new_value)]
  | Patomic_compare_exchange, [[atomic]; [old_value]; [new_value]] ->
    [Ternary (Atomic_compare_exchange, atomic, old_value, new_value)]
  | Patomic_cas, [[atomic]; [old_value]; [new_value]] ->
    [Ternary (Atomic_compare_and_set, atomic, old_value, new_value)]
  | Patomic_fetch_add, [[atomic]; [i]] ->
    [Binary (Atomic_fetch_and_add, atomic, i)]
  | Pdls_get, _ -> [Nullary Dls_get]
  | Ppoll, _ -> [Nullary Poll]
  | Preinterpret_unboxed_int64_as_tagged_int63, [[i]] ->
    if not (Target_system.is_64_bit ())
    then
      Misc.fatal_error
        "Preinterpret_unboxed_int64_as_tagged_int63 can only be used on 64-bit \
         targets";
    [Unary (Reinterpret_64_bit_word Unboxed_int64_as_tagged_int63, i)]
  | Preinterpret_tagged_int63_as_unboxed_int64, [[i]] ->
    if not (Target_system.is_64_bit ())
    then
      Misc.fatal_error
        "Preinterpret_tagged_int63_as_unboxed_int64 can only be used on 64-bit \
         targets";
    [Unary (Reinterpret_64_bit_word Tagged_int63_as_unboxed_int64, i)]
  | ( ( Pdivbint { is_safe = Unsafe; size = _; mode = _ }
      | Pmodbint { is_safe = Unsafe; size = _; mode = _ }
      | Psetglobal _ | Praise _ | Pccall _ ),
      _ ) ->
    Misc.fatal_errorf
      "Closure_conversion.convert_primitive: Primitive %a (%a) shouldn't be \
       here, either a bug in [Closure_conversion] or the wrong number of \
       arguments"
      Printlambda.primitive prim H.print_list_of_lists_of_simple_or_prim args
  | Pprobe_is_enabled _, _ :: _ ->
    Misc.fatal_errorf
      "Closure_conversion.convert_primitive: Wrong arity for nullary primitive \
       %a (%a)"
      Printlambda.primitive prim H.print_list_of_simple_or_prim
      (List.flatten args)
  | ( ( Pfield _ | Pnegint | Pnot | Poffsetint _ | Pintoffloat _
      | Pfloatofint (_, _)
      | Pfloatoffloat32 _ | Pfloat32offloat _
      | Pnegfloat (_, _)
      | Pabsfloat (_, _)
      | Pstringlength | Pbyteslength | Pbintofint _ | Pintofbint _ | Pnegbint _
      | Popaque _ | Pduprecord _ | Parraylength _ | Pduparray _ | Pfloatfield _
      | Pcvtbint _ | Poffsetref _ | Pbswap16 | Pbbswap _ | Pisint _ | Pisnull
      | Pint_as_pointer _ | Pbigarraydim _ | Pobj_dup | Pobj_magic _
      | Punbox_float _
      | Pbox_float (_, _)
      | Punbox_vector _
      | Pbox_vector (_, _)
      | Puntag_int _ | Ptag_int _ | Punbox_int _ | Pbox_int _
      | Punboxed_product_field _ | Pget_header _ | Pufloatfield _
      | Patomic_load _ | Pmixedfield _
      | Preinterpret_unboxed_int64_as_tagged_int63
      | Preinterpret_tagged_int63_as_unboxed_int64 ),
      ([] | _ :: _ :: _ | [([] | _ :: _ :: _)]) ) ->
    Misc.fatal_errorf
      "Closure_conversion.convert_primitive: Wrong arity for unary primitive \
       %a (%a)"
      Printlambda.primitive prim H.print_list_of_lists_of_simple_or_prim args
  | ( ( Paddint | Psubint | Pmulint | Pandint | Porint | Pxorint | Plslint
      | Plsrint | Pasrint | Pdivint _ | Pmodint _ | Psetfield _ | Pintcomp _
      | Paddfloat (_, _)
      | Psubfloat (_, _)
      | Pmulfloat (_, _)
      | Pdivfloat (_, _)
      | Pfloatcomp (_, _)
      | Punboxed_float_comp (_, _)
      | Pstringrefu | Pbytesrefu | Pstringrefs | Pbytesrefs | Pstring_load_16 _
      | Pstring_load_32 _ | Pstring_load_f32 _ | Pstring_load_64 _
      | Pstring_load_128 _ | Pbytes_load_16 _ | Pbytes_load_32 _
      | Pbytes_load_f32 _ | Pbytes_load_64 _ | Pbytes_load_128 _ | Pisout
      | Paddbint _ | Psubbint _ | Pmulbint _ | Pandbint _ | Porbint _
      | Pxorbint _ | Plslbint _ | Plsrbint _ | Pasrbint _ | Pfield_computed _
      | Pdivbint _ | Pmodbint _ | Psetfloatfield _ | Psetufloatfield _
      | Pbintcomp _ | Punboxed_int_comp _ | Psetmixedfield _
      | Pbigstring_load_16 _ | Pbigstring_load_32 _ | Pbigstring_load_f32 _
      | Pbigstring_load_64 _ | Pbigstring_load_128 _ | Pfloatarray_load_128 _
      | Pfloat_array_load_128 _ | Pint_array_load_128 _
      | Punboxed_float_array_load_128 _ | Punboxed_float32_array_load_128 _
      | Punboxed_int32_array_load_128 _ | Punboxed_int64_array_load_128 _
      | Punboxed_nativeint_array_load_128 _
      | Parrayrefu
          ( ( Pgenarray_ref _ | Paddrarray_ref | Pintarray_ref
            | Pfloatarray_ref _ | Punboxedfloatarray_ref _
            | Punboxedintarray_ref _ | Punboxedvectorarray_ref _
            | Pgcscannableproductarray_ref _ | Pgcignorableproductarray_ref _ ),
            _,
            _ )
      | Parrayrefs
          ( ( Pgenarray_ref _ | Paddrarray_ref | Pintarray_ref
            | Pfloatarray_ref _ | Punboxedfloatarray_ref _
            | Punboxedintarray_ref _ | Punboxedvectorarray_ref _
            | Pgcscannableproductarray_ref _ | Pgcignorableproductarray_ref _ ),
            _,
            _ )
      | Pcompare_ints | Pcompare_floats _ | Pcompare_bints _ | Patomic_exchange
      | Patomic_fetch_add ),
      ( []
      | [_]
      | _ :: _ :: _ :: _
      | [_; ([] | _ :: _ :: _)]
      | [([] | _ :: _ :: _); _] ) ) ->
    Misc.fatal_errorf
      "Closure_conversion.convert_primitive: Wrong arity for binary primitive \
       %a (%a)"
      Printlambda.primitive prim H.print_list_of_lists_of_simple_or_prim args
  | ( ( Psetfield_computed _ | Pbytessetu | Pbytessets
      | Parraysetu
          ( ( Pgenarray_set _ | Paddrarray_set _ | Pintarray_set
            | Pfloatarray_set | Punboxedfloatarray_set _
            | Punboxedintarray_set _ | Punboxedvectorarray_set _
            | Pgcscannableproductarray_set _ | Pgcignorableproductarray_set _ ),
            _ )
      | Parraysets
          ( ( Pgenarray_set _ | Paddrarray_set _ | Pintarray_set
            | Pfloatarray_set | Punboxedfloatarray_set _
            | Punboxedintarray_set _ | Punboxedvectorarray_set _
            | Pgcscannableproductarray_set _ | Pgcignorableproductarray_set _ ),
            _ )
      | Pbytes_set_16 _ | Pbytes_set_32 _ | Pbytes_set_f32 _ | Pbytes_set_64 _
      | Pbytes_set_128 _ | Pbigstring_set_16 _ | Pbigstring_set_32 _
      | Pbigstring_set_f32 _ | Pbigstring_set_64 _ | Pbigstring_set_128 _
      | Pfloatarray_set_128 _ | Pfloat_array_set_128 _ | Pint_array_set_128 _
      | Punboxed_float_array_set_128 _ | Punboxed_float32_array_set_128 _
      | Punboxed_int32_array_set_128 _ | Punboxed_int64_array_set_128 _
      | Punboxed_nativeint_array_set_128 _ | Patomic_cas
      | Patomic_compare_exchange ),
      ( []
      | [_]
      | [_; _]
      | _ :: _ :: _ :: _ :: _
      | [_; _; ([] | _ :: _ :: _)]
      | [_; ([] | _ :: _ :: _); _]
      | [([] | _ :: _ :: _); _; _] ) ) ->
    Misc.fatal_errorf
      "Closure_conversion.convert_primitive: Wrong arity for ternary primitive \
       %a (%a)"
      Printlambda.primitive prim H.print_list_of_lists_of_simple_or_prim args
  | ( ( Pignore | Psequand | Psequor | Pbytes_of_string | Pbytes_to_string
      | Parray_of_iarray | Parray_to_iarray | Prunstack | Pperform | Presume
      | Preperform ),
      _ ) ->
    Misc.fatal_errorf
      "[%a] should have been removed by [Lambda_to_flambda.transform_primitive]"
      Printlambda.primitive prim
  | Pgetglobal _, _ | Pgetpredef _, _ ->
    Misc.fatal_errorf
      "[%a] should have been handled by [Closure_conversion.close_primitive]"
      Printlambda.primitive prim

module Acc = Closure_conversion_aux.Acc
module Expr_with_acc = Closure_conversion_aux.Expr_with_acc

let convert_and_bind acc ~big_endian exn_cont ~register_const0
    (prim : L.primitive) ~(args : Simple.t list list) (dbg : Debuginfo.t)
    ~current_region ~current_ghost_region
    (cont : Acc.t -> Flambda.Named.t list -> Expr_with_acc.t) : Expr_with_acc.t
    =
  let exprs =
    convert_lprim ~big_endian prim args dbg ~current_region
      ~current_ghost_region
  in
  H.bind_recs acc exn_cont ~register_const0
    (H.maybe_create_unboxed_product exprs)
    dbg cont<|MERGE_RESOLUTION|>--- conflicted
+++ resolved
@@ -918,46 +918,6 @@
              reduced_length_untagged ))
     in
     let nativeint_bound = max_with_zero ~size_int reduced_length_nativeint in
-<<<<<<< HEAD
-    let index : H.simple_or_prim =
-      (* [length_tagged] is in units of scalars. Multiply up [index] to
-         match. *)
-      let multiplier =
-        P.Array_kind_for_length.width_in_scalars array_length_kind
-      in
-      let arith_kind, multiplier =
-        match index_kind with
-        | Ptagged_int_index ->
-          ( I.Tagged_immediate,
-            Simple.const_int (Targetint_31_63.of_int multiplier) )
-        | Punboxed_int_index bint -> (
-          match bint with
-          | Unboxed_int8 ->
-            ( I.Naked_int8,
-              Simple.const
-                (Reg_width_const.naked_int8
-                   (Numeric_types.Int8.of_int multiplier)) )
-          | Unboxed_int16 ->
-            ( I.Naked_int16,
-              Simple.const
-                (Reg_width_const.naked_int16
-                   (Numeric_types.Int16.of_int multiplier)) )
-          | Unboxed_int32 ->
-            ( I.Naked_int32,
-              Simple.const
-                (Reg_width_const.naked_int32 (Int32.of_int multiplier)) )
-          | Unboxed_int64 ->
-            ( I.Naked_int64,
-              Simple.const
-                (Reg_width_const.naked_int64 (Int64.of_int multiplier)) )
-          | Unboxed_nativeint ->
-            ( I.Naked_nativeint,
-              Simple.const
-                (Reg_width_const.naked_nativeint
-                   (Targetint_32_64.of_int multiplier)) ))
-      in
-      Prim (Binary (Int_arith (arith_kind, Mul), index, Simple multiplier))
-=======
     let nativeint_bound : H.simple_or_prim =
       if width_in_scalars_per_access = 1
       then nativeint_bound
@@ -973,7 +933,6 @@
                  (Simple.const
                     (Reg_width_const.naked_nativeint
                        (Targetint_32_64.of_int width_in_scalars_per_access))) ))
->>>>>>> 6da1dde0
     in
     check_bound ~index_kind ~bound_kind:Naked_nativeint ~index
       ~bound:nativeint_bound
