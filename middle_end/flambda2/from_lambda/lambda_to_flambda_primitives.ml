--- conflicted
+++ resolved
@@ -2616,7 +2616,6 @@
           field,
           old_value,
           new_value ) ]
-<<<<<<< HEAD
   | Patomic_fetch_add_field, [[atomic]; [field]; [i]] ->
     [Ternary (Atomic_field_int_arith Fetch_add, atomic, field, i)]
   | Patomic_add_field, [[atomic]; [field]; [i]] ->
@@ -2629,16 +2628,7 @@
     [Ternary (Atomic_field_int_arith Or, atomic, field, i)]
   | Patomic_lxor_field, [[atomic]; [field]; [i]] ->
     [Ternary (Atomic_field_int_arith Xor, atomic, field, i)]
-=======
-  | Patomic_fetch_add, [[atomic]; [i]] ->
-    [Binary (Atomic_int_arith Fetch_add, atomic, i)]
-  | Patomic_add, [[atomic]; [i]] -> [Binary (Atomic_int_arith Add, atomic, i)]
-  | Patomic_sub, [[atomic]; [i]] -> [Binary (Atomic_int_arith Sub, atomic, i)]
-  | Patomic_land, [[atomic]; [i]] -> [Binary (Atomic_int_arith And, atomic, i)]
-  | Patomic_lor, [[atomic]; [i]] -> [Binary (Atomic_int_arith Or, atomic, i)]
-  | Patomic_lxor, [[atomic]; [i]] -> [Binary (Atomic_int_arith Xor, atomic, i)]
   | Pcpu_relax, _ -> [Nullary Cpu_relax]
->>>>>>> c5fe2586
   | Pdls_get, _ -> [Nullary Dls_get]
   | Ppoll, _ -> [Nullary Poll]
   | Preinterpret_unboxed_int64_as_tagged_int63, [[i]] ->
