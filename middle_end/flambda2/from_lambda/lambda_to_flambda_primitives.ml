--- conflicted
+++ resolved
@@ -969,7 +969,6 @@
     let mode = Alloc_mode.For_allocations.from_lambda mode ~current_region in
     let mutability = Mutability.from_lambda mutability in
     [Variadic (Make_block (Naked_floats, mutability, mode), args)]
-<<<<<<< HEAD
   | Pmakemixedblock (mutability, shape, mode), _ ->
     let args = List.flatten args in
     let args =
@@ -983,10 +982,7 @@
     let mode = Alloc_mode.For_allocations.from_lambda mode ~current_region in
     let mutability = Mutability.from_lambda mutability in
     [Variadic (Make_mixed_block (shape, mutability, mode), args)]
-  | Pmakearray (array_kind, mutability, mode), _ -> (
-=======
   | Pmakearray (lambda_array_kind, mutability, mode), _ -> (
->>>>>>> 47bba276
     let args = List.flatten args in
     let mode = Alloc_mode.For_allocations.from_lambda mode ~current_region in
     let array_kind = convert_array_kind lambda_array_kind in
@@ -1809,16 +1805,6 @@
        %a (%a)"
       Printlambda.primitive prim H.print_list_of_simple_or_prim
       (List.flatten args)
-<<<<<<< HEAD
-  | ( ( Pfield _ | Pnegint | Pnot | Poffsetint _ | Pintoffloat | Pfloatofint _
-      | Pnegfloat _ | Pabsfloat _ | Pstringlength | Pbyteslength | Pbintofint _
-      | Pintofbint _ | Pnegbint _ | Popaque _ | Pduprecord _ | Parraylength _
-      | Pduparray _ | Pfloatfield _ | Pcvtbint _ | Poffsetref _ | Pbswap16
-      | Pbbswap _ | Pisint _ | Pint_as_pointer _ | Pbigarraydim _ | Pobj_dup
-      | Pobj_magic _ | Punbox_float | Pbox_float _ | Punbox_int _ | Pbox_int _
-      | Punboxed_product_field _ | Pget_header _ | Pufloatfield _
-      | Pmixedfield _ | Patomic_load _ ),
-=======
   | ( ( Pfield _ | Pnegint | Pnot | Poffsetint _
       | Pintoffloat Pfloat64
       | Pfloatofint (Pfloat64, _)
@@ -1831,8 +1817,7 @@
       | Punbox_float Pfloat64
       | Pbox_float (Pfloat64, _)
       | Punbox_int _ | Pbox_int _ | Punboxed_product_field _ | Pget_header _
-      | Pufloatfield _ | Patomic_load _ ),
->>>>>>> 47bba276
+      | Pufloatfield _ | Patomic_load _ | Pmixedfield _ ),
       ([] | _ :: _ :: _ | [([] | _ :: _ :: _)]) ) ->
     Misc.fatal_errorf
       "Closure_conversion.convert_primitive: Wrong arity for unary primitive \
@@ -1840,16 +1825,6 @@
       Printlambda.primitive prim H.print_list_of_lists_of_simple_or_prim args
   | ( ( Paddint | Psubint | Pmulint | Pandint | Porint | Pxorint | Plslint
       | Plsrint | Pasrint | Pdivint _ | Pmodint _ | Psetfield _ | Pintcomp _
-<<<<<<< HEAD
-      | Paddfloat _ | Psubfloat _ | Pmulfloat _ | Pdivfloat _ | Pfloatcomp _
-      | Punboxed_float_comp _ | Pstringrefu | Pbytesrefu | Pstringrefs
-      | Pbytesrefs | Pstring_load_16 _ | Pstring_load_32 _ | Pstring_load_64 _
-      | Pstring_load_128 _ | Pbytes_load_16 _ | Pbytes_load_32 _
-      | Pbytes_load_64 _ | Pbytes_load_128 _ | Pisout | Paddbint _ | Psubbint _
-      | Pmulbint _ | Pandbint _ | Porbint _ | Pxorbint _ | Plslbint _
-      | Plsrbint _ | Pasrbint _ | Pfield_computed _ | Pdivbint _ | Pmodbint _
-      | Psetfloatfield _ | Psetufloatfield _ | Psetmixedfield _ | Pbintcomp _
-=======
       | Paddfloat (Pfloat64, _)
       | Psubfloat (Pfloat64, _)
       | Pmulfloat (Pfloat64, _)
@@ -1863,7 +1838,7 @@
       | Pandbint _ | Porbint _ | Pxorbint _ | Plslbint _ | Plsrbint _
       | Pasrbint _ | Pfield_computed _ | Pdivbint _ | Pmodbint _
       | Psetfloatfield _ | Psetufloatfield _ | Pbintcomp _ | Punboxed_int_comp _
->>>>>>> 47bba276
+      | Psetmixedfield _
       | Pbigstring_load_16 _ | Pbigstring_load_32 _ | Pbigstring_load_64 _
       | Pbigstring_load_128 _ | Pfloatarray_load_128 _ | Pfloat_array_load_128 _
       | Pint_array_load_128 _ | Punboxed_float_array_load_128 _
