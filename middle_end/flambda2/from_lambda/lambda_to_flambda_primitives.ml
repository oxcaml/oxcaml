(**************************************************************************)
(*                                                                        *)
(*                                 OCaml                                  *)
(*                                                                        *)
(*                       Pierre Chambart, OCamlPro                        *)
(*           Mark Shinwell and Leo White, Jane Street Europe              *)
(*                                                                        *)
(*   Copyright 2013--2019 OCamlPro SAS                                    *)
(*   Copyright 2014--2019 Jane Street Group LLC                           *)
(*                                                                        *)
(*   All rights reserved.  This file is distributed under the terms of    *)
(*   the GNU Lesser General Public License version 2.1, with the          *)
(*   special exception on linking described in the file LICENSE.          *)
(*                                                                        *)
(**************************************************************************)

module H = Lambda_to_flambda_primitives_helpers
module K = Flambda_kind
module I = K.Standard_int
module I_or_f = K.Standard_int_or_float
module L = Lambda
module P = Flambda_primitive

let needs_64_bit_target prim dbg ~machine_width =
  if Target_system.Machine_width.is_32_bit machine_width
  then
    Misc.fatal_errorf
      "Primitive %a is not yet supported on 32-bit targets (this is not \
       necessarily an inherent incompatibility, but the code in Flambda 2 \
       needs checking and potentially adapting)"
      Printlambda.primitive prim dbg

let convert_integer_comparison (comp : Scalar.Integer_comparison.t) :
    P.signed_or_unsigned P.comparison =
  match comp with
  | Ceq -> Eq
  | Cne -> Neq
  | Clt -> Lt Signed
  | Cgt -> Gt Signed
  | Cle -> Le Signed
  | Cge -> Ge Signed
  | Cult -> Lt Unsigned
  | Cugt -> Gt Unsigned
  | Cule -> Le Unsigned
  | Cuge -> Ge Unsigned

let convert_float_comparison (comp : Scalar.Float_comparison.t) :
    unit P.comparison =
  match comp with
  | CFeq -> Eq
  | CFneq -> Neq
  | CFlt -> Lt ()
  | CFgt -> Gt ()
  | CFle -> Le ()
  | CFge -> Ge ()
  | CFnlt | CFngt | CFnle | CFnge ->
    Misc.fatal_error
      "Negated floating-point comparisons should have been removed by \
       [Lambda_to_flambda]"

let boxable_number_of_boxed_integer (bint : L.boxed_integer) :
    K.Boxable_number.t =
  match bint with
  | Boxed_nativeint -> Naked_nativeint
  | Boxed_int32 -> Naked_int32
  | Boxed_int64 -> Naked_int64

let standard_int_of_unboxed_integer :
    L.unboxed_or_untagged_integer -> K.Standard_int.t = function
  | Untagged_int8 -> Naked_int8
  | Untagged_int16 -> Naked_int16
  | Unboxed_int32 -> Naked_int32
  | Unboxed_nativeint -> Naked_nativeint
  | Untagged_int -> Naked_immediate
  | Unboxed_int64 -> Naked_int64

let standard_int_or_float_of_unboxed_integer
    (ubint : L.unboxed_or_untagged_integer) : K.Standard_int_or_float.t =
  match ubint with
  | Untagged_int -> Naked_immediate
  | Unboxed_nativeint -> Naked_nativeint
  | Untagged_int8 -> Naked_int8
  | Untagged_int16 -> Naked_int16
  | Unboxed_int32 -> Naked_int32
  | Unboxed_int64 -> Naked_int64

let standard_int_or_float_of_peek_or_poke (layout : L.peek_or_poke) :
    K.Standard_int_or_float.t =
  match layout with
  | Ppp_tagged_immediate -> Tagged_immediate
  | Ppp_untagged_immediate -> Naked_immediate
  | Ppp_unboxed_float32 -> Naked_float32
  | Ppp_unboxed_float -> Naked_float
  | Ppp_untagged_int8 -> Naked_int8
  | Ppp_untagged_int16 -> Naked_int16
  | Ppp_unboxed_int32 -> Naked_int32
  | Ppp_unboxed_int64 -> Naked_int64
  | Ppp_unboxed_nativeint -> Naked_nativeint

let vec_accessor_width ~aligned = function
  | L.Boxed_vec128 -> P.One_twenty_eight { aligned }
  | L.Boxed_vec256 -> P.Two_fifty_six { aligned }
  | L.Boxed_vec512 -> P.Five_twelve { aligned }

let vec_kind = function
  | L.Boxed_vec128 -> Vector_types.Kind.Vec128
  | L.Boxed_vec256 -> Vector_types.Kind.Vec256
  | L.Boxed_vec512 -> Vector_types.Kind.Vec512

let convert_block_access_field_kind i_or_p : P.Block_access_field_kind.t =
  match i_or_p with L.Immediate -> Immediate | L.Pointer -> Any_value

let convert_block_access_field_kind_from_value_kind
    ({ raw_kind; nullable = _ } : L.value_kind) : P.Block_access_field_kind.t =
  match raw_kind with
  | Pintval -> Immediate
  | Pvariant { consts = _; non_consts } -> (
    match non_consts with [] -> Immediate | _ :: _ -> Any_value)
  | Pgenval | Pboxedfloatval _ | Pboxedintval _ | Parrayval _
  | Pboxedvectorval _ ->
    Any_value

let convert_init_or_assign (i_or_a : L.initialization_or_assignment) :
    P.Init_or_assign.t =
  match i_or_a with
  | Assignment mode -> Assignment (Alloc_mode.For_assignments.from_lambda mode)
  | Heap_initialization -> Initialization
  | Root_initialization ->
    Misc.fatal_error "[Root_initialization] should not appear in Flambda input"

let convert_block_shape ~machine_width (shape : L.block_shape) ~num_fields =
  match shape with
  | None -> List.init num_fields (fun _field -> K.With_subkind.any_value)
  | Some shape ->
    let shape_length = List.length shape in
    if num_fields <> shape_length
    then
      Misc.fatal_errorf
        "Flambda_arity.of_block_shape: num_fields is %d yet the shape has %d \
         fields"
        num_fields shape_length;
    List.map (K.With_subkind.from_lambda_value_kind ~machine_width) shape

let check_float_array_optimisation_enabled name =
  if not (Flambda_features.flat_float_array ())
  then
    Misc.fatal_errorf
      "[%s] is not expected when the float array optimisation is disabled" name
      ()

type converted_array_kind =
  | Array_kind of P.Array_kind.t
  | Float_array_opt_dynamic

let convert_array_kind (kind : L.array_kind) : converted_array_kind =
  match kind with
  | Pgenarray ->
    check_float_array_optimisation_enabled "Pgenarray";
    Float_array_opt_dynamic
  | Paddrarray -> Array_kind Values
  | Pintarray -> Array_kind Immediates
  | Pfloatarray | Punboxedfloatarray Unboxed_float64 -> Array_kind Naked_floats
  | Punboxedfloatarray Unboxed_float32 -> Array_kind Naked_float32s
  | Punboxedoruntaggedintarray (Untagged_int8 | Untagged_int16 | Untagged_int)
    ->
    Misc.unboxed_small_int_arrays_are_not_implemented ()
  | Punboxedoruntaggedintarray Unboxed_int32 -> Array_kind Naked_int32s
  | Punboxedoruntaggedintarray Unboxed_int64 -> Array_kind Naked_int64s
  | Punboxedoruntaggedintarray Unboxed_nativeint -> Array_kind Naked_nativeints
  | Punboxedvectorarray Unboxed_vec128 -> Array_kind Naked_vec128s
  | Punboxedvectorarray Unboxed_vec256 -> Array_kind Naked_vec256s
  | Punboxedvectorarray Unboxed_vec512 -> Array_kind Naked_vec512s
  | Pgcscannableproductarray kinds ->
    let rec convert_kind (kind : L.scannable_product_element_kind) :
        P.Array_kind.t =
      match kind with
      | Pint_scannable -> Immediates
      | Paddr_scannable -> Values
      | Pproduct_scannable kinds ->
        Unboxed_product (List.map convert_kind kinds)
    in
    Array_kind (Unboxed_product (List.map convert_kind kinds))
  | Pgcignorableproductarray kinds ->
    let rec convert_kind (kind : L.ignorable_product_element_kind) :
        P.Array_kind.t =
      match kind with
      | Pint_ignorable -> Immediates
      | Punboxedfloat_ignorable Unboxed_float32 -> Naked_float32s
      | Punboxedfloat_ignorable Unboxed_float64 -> Naked_floats
      | Punboxedoruntaggedint_ignorable
          (Untagged_int8 | Untagged_int16 | Untagged_int) ->
        Misc.unboxed_small_int_arrays_are_not_implemented ()
      | Punboxedoruntaggedint_ignorable Unboxed_int32 -> Naked_int32s
      | Punboxedoruntaggedint_ignorable Unboxed_int64 -> Naked_int64s
      | Punboxedoruntaggedint_ignorable Unboxed_nativeint -> Naked_nativeints
      | Pproduct_ignorable kinds ->
        Unboxed_product (List.map convert_kind kinds)
    in
    Array_kind (Unboxed_product (List.map convert_kind kinds))

let convert_array_kind_for_length kind : P.Array_kind_for_length.t =
  match convert_array_kind kind with
  | Array_kind array_kind -> Array_kind array_kind
  | Float_array_opt_dynamic -> Float_array_opt_dynamic

module Array_ref_kind = struct
  (* CR mshinwell/ncourant: just use [P.Array_ref_kind.t] if that can be
     engineered, and the same for the set kind. *)
  type no_float_array_opt =
    | Immediates
    | Values
    | Naked_floats
    | Naked_float32s
    | Naked_int32s
    | Naked_int64s
    | Naked_nativeints
    | Naked_vec128s
    | Naked_vec256s
    | Naked_vec512s
    | Unboxed_product of no_float_array_opt list

  type t =
    | No_float_array_opt of no_float_array_opt
    | Naked_floats_to_be_boxed of L.locality_mode
end

type converted_array_ref_kind =
  | Array_ref_kind of Array_ref_kind.t
  | Float_array_opt_dynamic_ref of L.locality_mode

let convert_array_ref_kind (kind : L.array_ref_kind) : converted_array_ref_kind
    =
  match kind with
  | Pgenarray_ref mode ->
    (* CR mshinwell: We can't check this because of the translations of
       primitives for Obj.size, Obj.field and Obj.set_field, which can be used
       both on arrays and blocks. We should probably propagate the "%obj_..."
       primitives which these functions use all the way to the middle end. Then
       this check could be reinstated for all normal cases.

       check_float_array_optimisation_enabled (); *)
    Float_array_opt_dynamic_ref mode
  | Paddrarray_ref -> Array_ref_kind (No_float_array_opt Values)
  | Pintarray_ref -> Array_ref_kind (No_float_array_opt Immediates)
  | Pfloatarray_ref mode -> Array_ref_kind (Naked_floats_to_be_boxed mode)
  | Punboxedfloatarray_ref Unboxed_float64 ->
    Array_ref_kind (No_float_array_opt Naked_floats)
  | Punboxedfloatarray_ref Unboxed_float32 ->
    Array_ref_kind (No_float_array_opt Naked_float32s)
  | Punboxedoruntaggedintarray_ref
      (Untagged_int8 | Untagged_int16 | Untagged_int) ->
    Misc.unboxed_small_int_arrays_are_not_implemented ()
  | Punboxedoruntaggedintarray_ref Unboxed_int32 ->
    Array_ref_kind (No_float_array_opt Naked_int32s)
  | Punboxedoruntaggedintarray_ref Unboxed_int64 ->
    Array_ref_kind (No_float_array_opt Naked_int64s)
  | Punboxedoruntaggedintarray_ref Unboxed_nativeint ->
    Array_ref_kind (No_float_array_opt Naked_nativeints)
  | Punboxedvectorarray_ref Unboxed_vec128 ->
    Array_ref_kind (No_float_array_opt Naked_vec128s)
  | Punboxedvectorarray_ref Unboxed_vec256 ->
    Array_ref_kind (No_float_array_opt Naked_vec256s)
  | Punboxedvectorarray_ref Unboxed_vec512 ->
    Array_ref_kind (No_float_array_opt Naked_vec512s)
  | Pgcscannableproductarray_ref kinds ->
    let rec convert_kind (kind : L.scannable_product_element_kind) :
        Array_ref_kind.no_float_array_opt =
      match kind with
      | Pint_scannable -> Immediates
      | Paddr_scannable -> Values
      | Pproduct_scannable kinds ->
        Unboxed_product (List.map convert_kind kinds)
    in
    Array_ref_kind
      (No_float_array_opt (Unboxed_product (List.map convert_kind kinds)))
  | Pgcignorableproductarray_ref kinds ->
    let rec convert_kind (kind : L.ignorable_product_element_kind) :
        Array_ref_kind.no_float_array_opt =
      match kind with
      | Pint_ignorable -> Immediates
      | Punboxedfloat_ignorable Unboxed_float32 -> Naked_float32s
      | Punboxedfloat_ignorable Unboxed_float64 -> Naked_floats
      | Punboxedoruntaggedint_ignorable
          (Untagged_int8 | Untagged_int16 | Untagged_int) ->
        Misc.unboxed_small_int_arrays_are_not_implemented ()
      | Punboxedoruntaggedint_ignorable Unboxed_int32 -> Naked_int32s
      | Punboxedoruntaggedint_ignorable Unboxed_int64 -> Naked_int64s
      | Punboxedoruntaggedint_ignorable Unboxed_nativeint -> Naked_nativeints
      | Pproduct_ignorable kinds ->
        Unboxed_product (List.map convert_kind kinds)
    in
    Array_ref_kind
      (No_float_array_opt (Unboxed_product (List.map convert_kind kinds)))

let rec convert_unboxed_product_array_ref_kind
    (kind : Array_ref_kind.no_float_array_opt) : P.Array_kind.t =
  match kind with
  | Immediates -> Immediates
  | Values -> Values
  | Naked_floats -> Naked_floats
  | Naked_float32s -> Naked_float32s
  | Naked_int32s -> Naked_int32s
  | Naked_int64s -> Naked_int64s
  | Naked_nativeints -> Naked_nativeints
  | Naked_vec128s -> Naked_vec128s
  | Naked_vec256s -> Naked_vec256s
  | Naked_vec512s -> Naked_vec512s
  | Unboxed_product kinds ->
    Unboxed_product (List.map convert_unboxed_product_array_ref_kind kinds)

let convert_array_ref_kind_to_array_kind (array_ref_kind : Array_ref_kind.t) :
    P.Array_kind.t =
  match array_ref_kind with
  | Naked_floats_to_be_boxed _ -> Naked_floats
  | No_float_array_opt nfo -> (
    match nfo with
    | Values -> Values
    | Immediates -> Immediates
    | Naked_floats -> Naked_floats
    | Naked_float32s -> Naked_float32s
    | Naked_int32s -> Naked_int32s
    | Naked_int64s -> Naked_int64s
    | Naked_nativeints -> Naked_nativeints
    | Naked_vec128s -> Naked_vec128s
    | Naked_vec256s -> Naked_vec256s
    | Naked_vec512s -> Naked_vec512s
    | Unboxed_product kinds ->
      Unboxed_product (List.map convert_unboxed_product_array_ref_kind kinds))

let convert_array_ref_kind_for_length array_ref_kind : P.Array_kind_for_length.t
    =
  match convert_array_ref_kind array_ref_kind with
  | Float_array_opt_dynamic_ref _ -> Float_array_opt_dynamic
  | Array_ref_kind array_ref_kind -> (
    match array_ref_kind with
    | Naked_floats_to_be_boxed _ -> Array_kind Naked_floats
    | No_float_array_opt nfo -> (
      match nfo with
      | Values -> Array_kind Values
      | Immediates -> Array_kind Immediates
      | Naked_floats -> Array_kind Naked_floats
      | Naked_float32s -> Array_kind Naked_float32s
      | Naked_int32s -> Array_kind Naked_int32s
      | Naked_int64s -> Array_kind Naked_int64s
      | Naked_nativeints -> Array_kind Naked_nativeints
      | Naked_vec128s -> Array_kind Naked_vec128s
      | Naked_vec256s -> Array_kind Naked_vec256s
      | Naked_vec512s -> Array_kind Naked_vec512s
      | Unboxed_product kinds ->
        Array_kind
          (Unboxed_product
             (List.map convert_unboxed_product_array_ref_kind kinds))))

module Array_set_kind = struct
  type no_float_array_opt =
    | Immediates
    | Values of P.Init_or_assign.t
    | Naked_floats
    | Naked_float32s
    | Naked_int32s
    | Naked_int64s
    | Naked_nativeints
    | Naked_vec128s
    | Naked_vec256s
    | Naked_vec512s
    | Unboxed_product of no_float_array_opt list

  type t =
    | No_float_array_opt of no_float_array_opt
    | Naked_floats_to_be_unboxed
end

type converted_array_set_kind =
  | Array_set_kind of Array_set_kind.t
  | Float_array_opt_dynamic_set of Alloc_mode.For_assignments.t

let convert_array_set_kind (kind : L.array_set_kind) : converted_array_set_kind
    =
  match kind with
  | Pgenarray_set mode ->
    (* CR mshinwell: see CR in [convert_array_ref_kind] above

       check_float_array_optimisation_enabled (); *)
    Float_array_opt_dynamic_set (Alloc_mode.For_assignments.from_lambda mode)
  | Paddrarray_set mode ->
    Array_set_kind
      (No_float_array_opt
         (Values (Assignment (Alloc_mode.For_assignments.from_lambda mode))))
  | Pintarray_set -> Array_set_kind (No_float_array_opt Immediates)
  | Pfloatarray_set -> Array_set_kind Naked_floats_to_be_unboxed
  | Punboxedfloatarray_set Unboxed_float64 ->
    Array_set_kind (No_float_array_opt Naked_floats)
  | Punboxedfloatarray_set Unboxed_float32 ->
    Array_set_kind (No_float_array_opt Naked_float32s)
  | Punboxedoruntaggedintarray_set
      (Untagged_int8 | Untagged_int16 | Untagged_int) ->
    Misc.unboxed_small_int_arrays_are_not_implemented ()
  | Punboxedoruntaggedintarray_set Unboxed_int32 ->
    Array_set_kind (No_float_array_opt Naked_int32s)
  | Punboxedoruntaggedintarray_set Unboxed_int64 ->
    Array_set_kind (No_float_array_opt Naked_int64s)
  | Punboxedoruntaggedintarray_set Unboxed_nativeint ->
    Array_set_kind (No_float_array_opt Naked_nativeints)
  | Punboxedvectorarray_set Unboxed_vec128 ->
    Array_set_kind (No_float_array_opt Naked_vec128s)
  | Punboxedvectorarray_set Unboxed_vec256 ->
    Array_set_kind (No_float_array_opt Naked_vec256s)
  | Punboxedvectorarray_set Unboxed_vec512 ->
    Array_set_kind (No_float_array_opt Naked_vec512s)
  | Pgcscannableproductarray_set (mode, kinds) ->
    let rec convert_kind (kind : L.scannable_product_element_kind) :
        Array_set_kind.no_float_array_opt =
      match kind with
      | Pint_scannable -> Immediates
      | Paddr_scannable ->
        Values (Assignment (Alloc_mode.For_assignments.from_lambda mode))
      | Pproduct_scannable kinds ->
        Unboxed_product (List.map convert_kind kinds)
    in
    Array_set_kind
      (No_float_array_opt (Unboxed_product (List.map convert_kind kinds)))
  | Pgcignorableproductarray_set kinds ->
    let rec convert_kind (kind : L.ignorable_product_element_kind) :
        Array_set_kind.no_float_array_opt =
      match kind with
      | Pint_ignorable -> Immediates
      | Punboxedfloat_ignorable Unboxed_float32 -> Naked_float32s
      | Punboxedfloat_ignorable Unboxed_float64 -> Naked_floats
      | Punboxedoruntaggedint_ignorable
          (Untagged_int8 | Untagged_int16 | Untagged_int) ->
        Misc.unboxed_small_int_arrays_are_not_implemented ()
      | Punboxedoruntaggedint_ignorable Unboxed_int32 -> Naked_int32s
      | Punboxedoruntaggedint_ignorable Unboxed_int64 -> Naked_int64s
      | Punboxedoruntaggedint_ignorable Unboxed_nativeint -> Naked_nativeints
      | Pproduct_ignorable kinds ->
        Unboxed_product (List.map convert_kind kinds)
    in
    Array_set_kind
      (No_float_array_opt (Unboxed_product (List.map convert_kind kinds)))

let rec convert_unboxed_product_array_set_kind
    (kind : Array_set_kind.no_float_array_opt) : P.Array_kind.t =
  match kind with
  | Immediates -> Immediates
  | Values _init_or_assign -> Values
  | Naked_floats -> Naked_floats
  | Naked_float32s -> Naked_float32s
  | Naked_int32s -> Naked_int32s
  | Naked_int64s -> Naked_int64s
  | Naked_nativeints -> Naked_nativeints
  | Naked_vec128s -> Naked_vec128s
  | Naked_vec256s -> Naked_vec256s
  | Naked_vec512s -> Naked_vec512s
  | Unboxed_product kinds ->
    Unboxed_product (List.map convert_unboxed_product_array_set_kind kinds)

let convert_array_set_kind_to_array_kind (array_set_kind : Array_set_kind.t) :
    P.Array_kind.t =
  match array_set_kind with
  | Naked_floats_to_be_unboxed -> Naked_floats
  | No_float_array_opt nfo -> (
    match nfo with
    | Values _ -> Values
    | Immediates -> Immediates
    | Naked_floats -> Naked_floats
    | Naked_float32s -> Naked_float32s
    | Naked_int32s -> Naked_int32s
    | Naked_int64s -> Naked_int64s
    | Naked_nativeints -> Naked_nativeints
    | Naked_vec128s -> Naked_vec128s
    | Naked_vec256s -> Naked_vec256s
    | Naked_vec512s -> Naked_vec512s
    | Unboxed_product kinds ->
      Unboxed_product (List.map convert_unboxed_product_array_set_kind kinds))

let convert_array_set_kind_for_length array_set_kind : P.Array_kind_for_length.t
    =
  match convert_array_set_kind array_set_kind with
  | Float_array_opt_dynamic_set _ -> Float_array_opt_dynamic
  | Array_set_kind Naked_floats_to_be_unboxed -> Array_kind Naked_floats
  | Array_set_kind (No_float_array_opt nfo) -> (
    match nfo with
    | Values _ -> Array_kind Values
    | Immediates -> Array_kind Immediates
    | Naked_floats -> Array_kind Naked_floats
    | Naked_float32s -> Array_kind Naked_float32s
    | Naked_int32s -> Array_kind Naked_int32s
    | Naked_int64s -> Array_kind Naked_int64s
    | Naked_nativeints -> Array_kind Naked_nativeints
    | Naked_vec128s -> Array_kind Naked_vec128s
    | Naked_vec256s -> Array_kind Naked_vec256s
    | Naked_vec512s -> Array_kind Naked_vec512s
    | Unboxed_product kinds ->
      Array_kind
        (Unboxed_product (List.map convert_unboxed_product_array_set_kind kinds))
    )

type converted_duplicate_array_kind =
  | Duplicate_array_kind of P.Duplicate_array_kind.t
  | Float_array_opt_dynamic

let convert_array_kind_to_duplicate_array_kind (kind : L.array_kind) :
    converted_duplicate_array_kind =
  match kind with
  | Pgenarray ->
    check_float_array_optimisation_enabled "Pgenarray";
    Float_array_opt_dynamic
  | Paddrarray -> Duplicate_array_kind Values
  | Pintarray -> Duplicate_array_kind Immediates
  | Pfloatarray | Punboxedfloatarray Unboxed_float64 ->
    Duplicate_array_kind (Naked_floats { length = None })
  | Punboxedfloatarray Unboxed_float32 ->
    Duplicate_array_kind (Naked_float32s { length = None })
  | Punboxedoruntaggedintarray (Untagged_int8 | Untagged_int16 | Untagged_int)
    ->
    Misc.unboxed_small_int_arrays_are_not_implemented ()
  | Punboxedoruntaggedintarray Unboxed_int32 ->
    Duplicate_array_kind (Naked_int32s { length = None })
  | Punboxedoruntaggedintarray Unboxed_int64 ->
    Duplicate_array_kind (Naked_int64s { length = None })
  | Punboxedoruntaggedintarray Unboxed_nativeint ->
    Duplicate_array_kind (Naked_nativeints { length = None })
  | Punboxedvectorarray Unboxed_vec128 ->
    Duplicate_array_kind (Naked_vec128s { length = None })
  | Punboxedvectorarray Unboxed_vec256 ->
    Duplicate_array_kind (Naked_vec256s { length = None })
  | Punboxedvectorarray Unboxed_vec512 ->
    Duplicate_array_kind (Naked_vec512s { length = None })
  | Pgcscannableproductarray _ | Pgcignorableproductarray _ ->
    Misc.fatal_error
      "Lambda_to_flambda_primitives.convert_array_kind_to_duplicate_array_kind: \
       unimplemented"

let convert_field_read_semantics (sem : L.field_read_semantics) : Mutability.t =
  match sem with Reads_agree -> Immutable | Reads_vary -> Mutable

let bigarray_dim_bound b dimension =
  H.Prim (Unary (Bigarray_length { dimension }, b))

let tag_int (arg : H.expr_primitive) : H.expr_primitive =
  Unary (Tag_immediate, Prim arg)

let untag_int (arg : H.simple_or_prim) : H.simple_or_prim =
  Prim (Unary (Untag_immediate, arg))

let unbox_float32 (arg : H.simple_or_prim) : H.simple_or_prim =
  Prim (Unary (Unbox_number K.Boxable_number.Naked_float32, arg))

let box_float32 (mode : L.locality_mode) (arg : H.expr_primitive)
    ~current_region : H.expr_primitive =
  Unary
    ( Box_number
        ( K.Boxable_number.Naked_float32,
          Alloc_mode.For_allocations.from_lambda mode ~current_region ),
      Prim arg )

let box_float (mode : L.locality_mode) (arg : H.expr_primitive) ~current_region
    : H.expr_primitive =
  Unary
    ( Box_number
        ( K.Boxable_number.Naked_float,
          Alloc_mode.For_allocations.from_lambda mode ~current_region ),
      Prim arg )

let unbox_float (arg : H.simple_or_prim) : H.simple_or_prim =
  Prim (Unary (Unbox_number K.Boxable_number.Naked_float, arg))

let box_bint bi mode (arg : H.expr_primitive) ~current_region : H.expr_primitive
    =
  Unary
    ( Box_number
        ( boxable_number_of_boxed_integer bi,
          Alloc_mode.For_allocations.from_lambda mode ~current_region ),
      Prim arg )

let unbox_bint bi (arg : H.simple_or_prim) : H.simple_or_prim =
  Prim (Unary (Unbox_number (boxable_number_of_boxed_integer bi), arg))

let box_vec128 mode (arg : H.expr_primitive) ~current_region : H.expr_primitive
    =
  Unary
    ( Box_number
        ( Naked_vec128,
          Alloc_mode.For_allocations.from_lambda mode ~current_region ),
      Prim arg )

let unbox_vec128 (arg : H.simple_or_prim) : H.simple_or_prim =
  Prim (Unary (Unbox_number Naked_vec128, arg))

let box_vec256 mode (arg : H.expr_primitive) ~current_region : H.expr_primitive
    =
  Unary
    ( Box_number
        ( Naked_vec256,
          Alloc_mode.For_allocations.from_lambda mode ~current_region ),
      Prim arg )

let unbox_vec256 (arg : H.simple_or_prim) : H.simple_or_prim =
  Prim (Unary (Unbox_number Naked_vec256, arg))

let box_vec512 mode (arg : H.expr_primitive) ~current_region : H.expr_primitive
    =
  Unary
    ( Box_number
        ( Naked_vec512,
          Alloc_mode.For_allocations.from_lambda mode ~current_region ),
      Prim arg )

let unbox_vec512 (arg : H.simple_or_prim) : H.simple_or_prim =
  Prim (Unary (Unbox_number Naked_vec512, arg))

let convert_lambda_index_to_standard_int_or_float
    (index_kind : L.array_index_kind) : I_or_f.t =
  match index_kind with
  | Ptagged_int_index -> Tagged_immediate
  | Punboxed_or_untagged_integer_index width ->
    standard_int_or_float_of_unboxed_integer width

let convert_index_to_tagged_int ~index ~(index_kind : Lambda.array_index_kind) =
  match index_kind with
  | Ptagged_int_index -> index
  | Punboxed_or_untagged_integer_index ubint ->
    H.Prim
      (Unary
         ( Num_conv
             { src = standard_int_or_float_of_unboxed_integer ubint;
               dst = Tagged_immediate
             },
           index ))

let convert_index_to_untagged_int ~index ~(index_kind : Lambda.array_index_kind)
    =
  let src = convert_lambda_index_to_standard_int_or_float index_kind in
  H.Prim (Unary (Num_conv { src; dst = Naked_immediate }, index))

let convert_index_to_naked_int64 ~index ~(index_kind : Lambda.array_index_kind)
    =
  let src = convert_lambda_index_to_standard_int_or_float index_kind in
  H.Prim (Unary (Num_conv { src; dst = Naked_int64 }, index))

let check_non_negative_imm imm prim_name =
  if not (Target_ocaml_int.is_non_negative imm)
  then
    Misc.fatal_errorf "%s with negative index %a" prim_name
      Target_ocaml_int.print imm

(* Smart constructor for checked accesses *)
let checked_access ~dbg ~primitive ~conditions : H.expr_primitive =
  Checked
    { primitive;
      validity_conditions = conditions;
      failure = Index_out_of_bounds;
      dbg
    }

let checked_alignment ~dbg ~primitive ~conditions : H.expr_primitive =
  Checked
    { primitive;
      validity_conditions = conditions;
      failure = Address_was_misaligned;
      dbg
    }

let check_bound ~(index_kind : Lambda.array_index_kind) ~(bound_kind : I.t)
    ~index ~bound : H.expr_primitive =
  let index_kind =
    match index_kind with
    | Ptagged_int_index -> I.Tagged_immediate
    | Punboxed_or_untagged_integer_index width ->
      standard_int_of_unboxed_integer width
  in
  let comp_kind : I.t =
    match index_kind, bound_kind with
    | Tagged_immediate, Tagged_immediate -> Tagged_immediate
    | Naked_int64, _ | _, Naked_int64 -> Naked_int64
    | ( ( Naked_nativeint | Tagged_immediate | Naked_immediate | Naked_int32
        | Naked_int16 | Naked_int8 ),
        ( Naked_nativeint | Tagged_immediate | Naked_immediate | Naked_int32
        | Naked_int16 | Naked_int8 ) ) ->
      Naked_nativeint
  in
  let conv x ~src =
    if I.equal src comp_kind
    then x
    else
      let src = I_or_f.of_standard_int src in
      let dst = I_or_f.of_standard_int comp_kind in
      H.Prim (Unary (Num_conv { src; dst }, x))
  in
  let index = conv index ~src:index_kind in
  let bound = conv bound ~src:bound_kind in
  Binary (Int_comp (comp_kind, Yielding_bool (Lt Unsigned)), index, bound)

(* This computes the maximum of a given value [x] with zero, in an optimized
   way. It takes as named argument the size (in bytes) of an integer register on
   the target architecture.

   It is equivalent to the `max_or_zero` function in `cmm_helpers.ml` *)
let max_with_zero ~machine_width x =
  let size_int = Target_system.Machine_width.size_in_bytes machine_width in
  let register_bitsize_minus_one =
    H.Simple
      (Simple.const
         (Reg_width_const.naked_immediate
            (Target_ocaml_int.of_int machine_width ((size_int * 8) - 1))))
  in
  let sign =
    H.Prim
      (Binary (Int_shift (Naked_nativeint, Asr), x, register_bitsize_minus_one))
  in
  let minus_one =
    H.Simple
      (Simple.const
         (Reg_width_const.naked_nativeint
            (Targetint_32_64.of_int machine_width (-1))))
  in
  let sign_negation =
    H.Prim (Binary (Int_arith (Naked_nativeint, Xor), sign, minus_one))
  in
  let ret =
    H.Prim (Binary (Int_arith (Naked_nativeint, And), sign_negation, x))
  in
  ret

(* actual (strict) upper bound for an index in a string-like read/write *)
let actual_max_length_for_string_like_access_as_nativeint ~machine_width
    ~(access_size : Flambda_primitive.string_accessor_width) length =
  (* offset to subtract from the length depending on the size of the
     read/write *)
  let length_offset_of_size size =
    let offset =
      match (size : Flambda_primitive.string_accessor_width) with
      | Eight -> 0
      | Sixteen -> 1
      | Thirty_two | Single -> 3
      | Sixty_four -> 7
      | One_twenty_eight _ -> 15
      | Two_fifty_six _ -> 31
      | Five_twelve _ -> 63
    in
    Targetint_32_64.of_int machine_width offset
  in
  (* We need to convert the length into a naked_nativeint because the optimised
     version of the max_with_zero function needs to be on machine-width integers
     to work (or at least on an integer number of bytes to work). *)
  let length =
    H.Prim
      (Unary (Num_conv { src = Naked_immediate; dst = Naked_nativeint }, length))
  in
  match access_size with
  | Eight -> length (* micro-optimization *)
  | Sixteen | Thirty_two | Single | Sixty_four | One_twenty_eight _
  | Two_fifty_six _ | Five_twelve _ ->
    let offset = length_offset_of_size access_size in
    let reduced_length =
      H.Prim
        (Binary
           ( Int_arith (Naked_nativeint, Sub),
             length,
             Simple (Simple.const (Reg_width_const.naked_nativeint offset)) ))
    in
    max_with_zero ~machine_width reduced_length

(* String-like validity conditions *)

let string_like_access_validity_condition ~machine_width ~access_size ~length
    ~index_kind index : H.expr_primitive =
  check_bound ~index_kind ~bound_kind:Naked_nativeint ~index
    ~bound:
      (actual_max_length_for_string_like_access_as_nativeint ~machine_width
         ~access_size length)

let string_or_bytes_access_validity_condition ~machine_width str kind
    access_size ~index_kind index : H.expr_primitive =
  string_like_access_validity_condition ~index_kind index ~machine_width
    ~access_size
    ~length:(Prim (Unary (String_length kind, str)))

let bigstring_access_validity_condition ~machine_width big_str access_size
    ~index_kind index : H.expr_primitive =
  string_like_access_validity_condition ~index_kind index ~machine_width
    ~access_size
    ~length:(bigarray_dim_bound big_str 1)

let bigstring_alignment_validity_condition ~machine_width bstr alignment
    tagged_index : H.expr_primitive =
  Binary
    ( Int_comp (I.Naked_immediate, Yielding_bool Eq),
      Prim
        (Binary (Bigarray_get_alignment alignment, bstr, untag_int tagged_index)),
      Simple (Simple.untagged_const_zero machine_width) )

let checked_string_or_bytes_access ~dbg ~machine_width ~access_size ~primitive
    kind string ~index_kind index =
  (match (access_size : P.string_accessor_width) with
  | Eight | Sixteen | Thirty_two | Single | Sixty_four
  | One_twenty_eight { aligned = false }
  | Two_fifty_six { aligned = false }
  | Five_twelve { aligned = false } ->
    ()
  | One_twenty_eight { aligned = true }
  | Two_fifty_six { aligned = true }
  | Five_twelve { aligned = true } ->
    Misc.fatal_error
      "flambda2 cannot yet check string/bytes aligned access safety");
  checked_access ~dbg ~primitive
    ~conditions:
      [ string_or_bytes_access_validity_condition ~machine_width string kind
          access_size ~index_kind index ]

let checked_bigstring_access ~dbg ~machine_width ~access_size ~primitive arg1
    ~index_kind arg2 =
  let primitive =
    match (access_size : P.string_accessor_width) with
    | One_twenty_eight { aligned = true } ->
      checked_alignment ~dbg ~primitive
        ~conditions:
          [ bigstring_alignment_validity_condition ~machine_width arg1 16
              (convert_index_to_tagged_int ~index:arg2 ~index_kind) ]
    | Two_fifty_six { aligned = true } ->
      checked_alignment ~dbg ~primitive
        ~conditions:
          [ bigstring_alignment_validity_condition ~machine_width arg1 32
              (convert_index_to_tagged_int ~index:arg2 ~index_kind) ]
    | Five_twelve { aligned = true } ->
      checked_alignment ~dbg ~primitive
        ~conditions:
          [ bigstring_alignment_validity_condition ~machine_width arg1 64
              (convert_index_to_tagged_int ~index:arg2 ~index_kind) ]
    | Eight | Sixteen | Thirty_two | Single | Sixty_four
    | One_twenty_eight { aligned = false }
    | Two_fifty_six { aligned = false }
    | Five_twelve { aligned = false } ->
      primitive
  in
  checked_access ~dbg ~primitive
    ~conditions:
      [ bigstring_access_validity_condition ~machine_width arg1 access_size
          ~index_kind arg2 ]

(* String-like loads *)
let string_like_load ~dbg ~unsafe
    ~(access_size : Flambda_primitive.string_accessor_width) ~machine_width
    (kind : P.string_like_value) mode ~boxed string ~index_kind index
    ~current_region =
  let unsafe_load =
    let index = convert_index_to_untagged_int ~index ~index_kind in
    let wrap =
      match access_size, mode with
      | (Eight | Sixteen), None ->
        assert (not boxed);
        tag_int
      | Thirty_two, Some mode ->
        if boxed then box_bint Boxed_int32 mode ~current_region else Fun.id
      | Single, Some mode ->
        if boxed then box_float32 mode ~current_region else Fun.id
      | Sixty_four, Some mode ->
        if boxed then box_bint Boxed_int64 mode ~current_region else Fun.id
      | One_twenty_eight _, Some mode ->
        if boxed then box_vec128 mode ~current_region else Fun.id
      | Two_fifty_six _, Some mode ->
        if boxed then box_vec256 mode ~current_region else Fun.id
      | Five_twelve _, Some mode ->
        if boxed then box_vec512 mode ~current_region else Fun.id
      | (Eight | Sixteen), Some _
      | ( ( Thirty_two | Single | Sixty_four | One_twenty_eight _
          | Two_fifty_six _ | Five_twelve _ ),
          None ) ->
        Misc.fatal_error "Inconsistent alloc_mode for string or bytes load"
    in
    wrap (Binary (String_or_bigstring_load (kind, access_size), string, index))
  in
  if unsafe
  then unsafe_load
  else
    let check_access =
      match kind with
      | String -> checked_string_or_bytes_access String
      | Bytes -> checked_string_or_bytes_access Bytes
      | Bigstring -> checked_bigstring_access
    in
    check_access ~dbg ~machine_width ~access_size ~primitive:unsafe_load string
      ~index_kind index

let get_header obj mode ~current_region =
  let wrap hd = box_bint Boxed_nativeint mode hd ~current_region in
  wrap (Unary (Get_header, obj))

(* Bytes-like set *)
let bytes_like_set ~dbg ~unsafe
    ~(access_size : Flambda_primitive.string_accessor_width) ~machine_width
    (kind : P.bytes_like_value) ~boxed bytes ~index_kind index new_value =
  let unsafe_set =
    let index = convert_index_to_untagged_int ~index ~index_kind in
    let wrap =
      match access_size with
      | Eight | Sixteen ->
        assert (not boxed);
        untag_int
      | Thirty_two -> if boxed then unbox_bint Boxed_int32 else Fun.id
      | Single -> if boxed then unbox_float32 else Fun.id
      | Sixty_four -> if boxed then unbox_bint Boxed_int64 else Fun.id
      | One_twenty_eight _ -> if boxed then unbox_vec128 else Fun.id
      | Two_fifty_six _ -> if boxed then unbox_vec256 else Fun.id
      | Five_twelve _ -> if boxed then unbox_vec512 else Fun.id
    in
    H.Ternary
      (Bytes_or_bigstring_set (kind, access_size), bytes, index, wrap new_value)
  in
  if unsafe
  then unsafe_set
  else
    let check_access =
      match kind with
      | Bytes -> checked_string_or_bytes_access Bytes
      | Bigstring -> checked_bigstring_access
    in
    check_access ~dbg ~machine_width ~access_size ~primitive:unsafe_set bytes
      ~index_kind index

(* Array bounds checks *)

(* The following function constructs bounds checks based on two things:

   1. The array length kind, which specifies the representation of the array,
   including any unboxed product types. This kind is used to establish the
   starting field index in the runtime value where the access(es) is/are going
   to occur, in addition to how many fields are going to be accessed at a
   minimum. "How many fields" is always one except in the case where unboxed
   products are involved: in such cases, more than one field may be accessed.
   "At a minimum" only applies for vector reinterpret operations as described
   next; in all other cases this number is exact.

   2. The [num_consecutive_elements_being_accessed]. "Elements" here refers to
   the non-unarized elements as the user sees via the array get/set primitives.
   This value is always 1 except in the case where the array operation is in
   fact really a reinterpret operation with a vector input or output (for
   example an array of naked floats being read as a 128-bit vector of such
   floats). In these latter cases the value of
   [num_consecutive_elements_being_accessed] may be greater than 1. This value
   may not be greater than 1 if unboxed products are involved, at present. *)

(* CR mshinwell: When considering vectors and unboxed products, we should think
   again about whether the abstractions/concepts here can be improved. *)
let multiple_word_array_access_validity_condition array ~machine_width
    array_length_kind (index_kind : L.array_index_kind)
    ~num_consecutive_elements_being_accessed ~index =
  let width_in_scalars_per_access =
    P.Array_kind_for_length.width_in_scalars array_length_kind
  in
  assert (width_in_scalars_per_access >= 1);
  let length_tagged = H.Prim (Unary (Array_length array_length_kind, array)) in
  if num_consecutive_elements_being_accessed < 1
  then
    Misc.fatal_errorf
      "Invalid num_consecutive_elements_being_accessed value: %d"
      num_consecutive_elements_being_accessed
  else if width_in_scalars_per_access > 1
          && num_consecutive_elements_being_accessed > 1
  then
    Misc.fatal_error
      "Unboxed product arrays cannot involve vector accesses at present"
  else if width_in_scalars_per_access = 1
          && num_consecutive_elements_being_accessed = 1
  then
    (* Ensure good code generation in the common case. *)
    check_bound ~index_kind ~bound_kind:Tagged_immediate ~index
      ~bound:length_tagged
  else
    let length_untagged = untag_int length_tagged in
    let reduced_length_untagged =
      if num_consecutive_elements_being_accessed = 1
      then length_untagged
      else
        (* This is used for vector accesses, where no unarization is
           involved. *)
        H.Prim
          (Binary
             ( Int_arith (Naked_immediate, Sub),
               length_untagged,
               Simple
                 (Simple.untagged_const_int
                    (Target_ocaml_int.of_int machine_width
                       (num_consecutive_elements_being_accessed - 1))) ))
    in
    (* We need to convert the length into a naked_nativeint because the
       optimised version of the max_with_zero function needs to be on
       machine-width integers to work (or at least on an integer number of bytes
       to work). *)
    let reduced_length_nativeint =
      H.Prim
        (Unary
           ( Num_conv { src = Naked_immediate; dst = Naked_nativeint },
             reduced_length_untagged ))
    in
    let nativeint_bound =
      max_with_zero ~machine_width reduced_length_nativeint
    in
    let nativeint_bound : H.simple_or_prim =
      if width_in_scalars_per_access = 1
      then nativeint_bound
      else
        (* This is used for unboxed product accesses. [index] is in non-unarized
           terms and we don't touch it, to avoid risks of overflow. Instead we
           compute the non-unarized bound, then compare against that. *)
        Prim
          (Binary
             ( Int_arith (Naked_nativeint, Div),
               nativeint_bound,
               Simple
                 (Simple.const
                    (Reg_width_const.naked_nativeint
                       (Targetint_32_64.of_int machine_width
                          width_in_scalars_per_access))) ))
    in
    check_bound ~index_kind ~bound_kind:Naked_nativeint ~index
      ~bound:nativeint_bound

(* Array vector load/store *)
(* CR mshinwell: it seems like these could be folded into the normal array
   load/store functions below *)

let array_vector_access_validity_condition array ~machine_width
    ~(vec_kind : Vector_types.Kind.t) (array_kind : P.Array_kind.t) index =
  let size_of_element =
    match array_kind with
    | Naked_vec128s -> 16
    | Naked_vec256s -> 32
    | Naked_vec512s -> 64
    | Naked_floats | Immediates | Naked_int64s | Naked_nativeints -> 8
    | Naked_int32s | Naked_float32s -> 4
    | Values ->
      Misc.fatal_error
        "Attempted to load/store a SIMD vector from/to a value array."
    | Unboxed_product _ ->
      (* CR mshinwell: support unboxed products involving vectors? *)
      Misc.fatal_error
        "Attempted to load/store a SIMD vector from/to an unboxed product \
         array, which is not yet supported."
  in
  let size_of_access =
    match vec_kind with Vec128 -> 16 | Vec256 -> 32 | Vec512 -> 64
  in
  let num_consecutive_elements_being_accessed =
    (size_of_access + (size_of_element - 1)) / size_of_element
  in
  multiple_word_array_access_validity_condition array ~machine_width
    (Array_kind array_kind) Ptagged_int_index
    ~num_consecutive_elements_being_accessed ~index

let check_array_vector_access ~dbg ~machine_width ~array array_kind ~index
    ~vec_kind primitive : H.expr_primitive =
  checked_access ~primitive
    ~conditions:
      [ array_vector_access_validity_condition ~machine_width ~vec_kind array
          array_kind index ]
    ~dbg

let array_like_load_vec ~dbg ~machine_width ~unsafe ~mode ~boxed ~current_region
    ~(vec_kind : Vector_types.Kind.t) array_kind array ~index_kind index =
  let index = convert_index_to_tagged_int ~index ~index_kind in
  let load_kind, box =
    match vec_kind with
    | Vec128 -> P.Array_load_kind.Naked_vec128s, box_vec128
    | Vec256 -> P.Array_load_kind.Naked_vec256s, box_vec256
    | Vec512 -> P.Array_load_kind.Naked_vec512s, box_vec512
  in
  let primitive =
    H.Binary (Array_load (array_kind, load_kind, Mutable), array, index)
  in
  let primitive =
    if boxed then box mode ~current_region primitive else primitive
  in
  if unsafe
  then primitive
  else
    check_array_vector_access ~dbg ~machine_width ~array array_kind ~index
      ~vec_kind primitive

let array_like_set_vec ~dbg ~machine_width ~unsafe ~boxed
    ~(vec_kind : Vector_types.Kind.t) array_kind array ~index_kind index
    new_value =
  let index = convert_index_to_tagged_int ~index ~index_kind in
  let set_kind, unbox =
    match vec_kind with
    | Vec128 -> P.Array_set_kind.Naked_vec128s, unbox_vec128
    | Vec256 -> P.Array_set_kind.Naked_vec256s, unbox_vec256
    | Vec512 -> P.Array_set_kind.Naked_vec512s, unbox_vec512
  in
  let new_value = if boxed then unbox new_value else new_value in
  let primitive =
    H.Ternary (Array_set (array_kind, set_kind), array, index, new_value)
  in
  if unsafe
  then primitive
  else
    check_array_vector_access ~dbg ~machine_width ~array array_kind ~index
      ~vec_kind primitive

(* Bigarray accesses *)
let bigarray_box_or_tag_raw_value_to_read kind alloc_mode =
  let error what =
    Misc.fatal_errorf "Don't know how to box %s after reading it in a bigarray"
      what
  in
  match P.Bigarray_kind.element_kind kind with
  | Value -> Fun.id
  | Naked_number Naked_immediate -> fun arg -> H.Unary (Tag_immediate, Prim arg)
  | Naked_number Naked_float32 ->
    fun arg -> H.Unary (Box_number (Naked_float32, alloc_mode), Prim arg)
  | Naked_number Naked_float ->
    fun arg -> H.Unary (Box_number (Naked_float, alloc_mode), Prim arg)
  | Naked_number Naked_int8 ->
    fun arg ->
      H.Unary (Num_conv { src = Naked_int8; dst = Tagged_immediate }, Prim arg)
  | Naked_number Naked_int16 ->
    fun arg ->
      H.Unary (Num_conv { src = Naked_int16; dst = Tagged_immediate }, Prim arg)
  | Naked_number Naked_int32 ->
    fun arg -> H.Unary (Box_number (Naked_int32, alloc_mode), Prim arg)
  | Naked_number Naked_int64 ->
    fun arg -> H.Unary (Box_number (Naked_int64, alloc_mode), Prim arg)
  | Naked_number Naked_nativeint ->
    fun arg -> H.Unary (Box_number (Naked_nativeint, alloc_mode), Prim arg)
  | Naked_number Naked_vec128 ->
    fun arg -> H.Unary (Box_number (Naked_vec128, alloc_mode), Prim arg)
  | Naked_number Naked_vec256 ->
    fun arg -> H.Unary (Box_number (Naked_vec256, alloc_mode), Prim arg)
  | Naked_number Naked_vec512 ->
    fun arg -> H.Unary (Box_number (Naked_vec512, alloc_mode), Prim arg)
  | Region -> error "a region expression"
  | Rec_info -> error "recursion info"

let bigarray_unbox_or_untag_value_to_store kind =
  let error what =
    Misc.fatal_errorf "Don't know how to unbox %s to store it in a bigarray"
      what
  in
  match P.Bigarray_kind.element_kind kind with
  | Value -> Fun.id
  | Naked_number Naked_immediate ->
    fun arg -> H.Prim (Unary (Untag_immediate, arg))
  | Naked_number Naked_float32 ->
    fun arg -> H.Prim (Unary (Unbox_number Naked_float32, arg))
  | Naked_number Naked_float ->
    fun arg -> H.Prim (Unary (Unbox_number Naked_float, arg))
  | Naked_number Naked_int8 ->
    fun arg ->
      H.Prim
        (Unary (Num_conv { src = Tagged_immediate; dst = Naked_int8 }, arg))
  | Naked_number Naked_int16 ->
    fun arg ->
      H.Prim
        (Unary (Num_conv { src = Tagged_immediate; dst = Naked_int16 }, arg))
  | Naked_number Naked_int32 ->
    fun arg -> H.Prim (Unary (Unbox_number Naked_int32, arg))
  | Naked_number Naked_int64 ->
    fun arg -> H.Prim (Unary (Unbox_number Naked_int64, arg))
  | Naked_number Naked_nativeint ->
    fun arg -> H.Prim (Unary (Unbox_number Naked_nativeint, arg))
  | Naked_number Naked_vec128 ->
    fun arg -> H.Prim (Unary (Unbox_number Naked_vec128, arg))
  | Naked_number Naked_vec256 ->
    fun arg -> H.Prim (Unary (Unbox_number Naked_vec256, arg))
  | Naked_number Naked_vec512 ->
    fun arg -> H.Prim (Unary (Unbox_number Naked_vec512, arg))
  | Region -> error "a region expression"
  | Rec_info -> error "recursion info"

(* CR Gbury: this function in effect duplicates the bigarray_length access: one
   is done in the validity check, and one in the final offset computation,
   whereas cmmgen let-binds this access. It might matter for the performance,
   although the processor cache might make it not matter at all. *)
let bigarray_indexing ~machine_width layout b args =
  let num_dim = List.length args in
  let rec aux dim delta_dim = function
    | [] -> assert false
    | [index] ->
      let bound = bigarray_dim_bound b dim in
      let check =
        check_bound ~index_kind:Ptagged_int_index ~bound_kind:Naked_immediate
          ~index ~bound
      in
      [check], index
    | index :: r ->
      let checks, rem = aux (dim + delta_dim) delta_dim r in
      let bound = bigarray_dim_bound b dim in
      let check =
        check_bound ~index_kind:Ptagged_int_index ~bound_kind:Naked_immediate
          ~index ~bound
      in
      (* CR gbury: because we tag bound, and the tagged multiplication untags
         it, we might be left with a needless zero-extend here. *)
      let tmp =
        H.Prim
          (Binary
             ( Int_arith (I.Tagged_immediate, Mul),
               rem,
               Prim (Unary (Tag_immediate, bound)) ))
      in
      let offset =
        H.Prim (Binary (Int_arith (I.Tagged_immediate, Add), tmp, index))
      in
      check :: checks, offset
  in
  match (layout : P.Bigarray_layout.t) with
  | C -> aux num_dim (-1) (List.rev args)
  | Fortran ->
    aux 1 1
      (List.map
         (fun idx ->
           H.Prim
             (Binary
                ( Int_arith (I.Tagged_immediate, Sub),
                  idx,
                  H.Simple
                    (Simple.const_int (Target_ocaml_int.one machine_width)) )))
         args)

let bigarray_access ~machine_width ~dbg ~unsafe ~access layout b indexes =
  let num_dim = List.length indexes in
  let checks, offset = bigarray_indexing ~machine_width layout b indexes in
  let primitive = access num_dim offset in
  if unsafe
  then primitive
  else checked_access ~dbg ~conditions:checks ~primitive

let bigarray_load ~machine_width ~dbg ~unsafe kind layout b indexes =
  let access num_dim offset =
    H.Binary (Bigarray_load (num_dim, kind, layout), b, offset)
  in
  bigarray_access ~machine_width ~dbg ~unsafe ~access layout b indexes

let bigarray_set ~machine_width ~dbg ~unsafe kind layout b indexes value =
  let access num_dim offset =
    H.Ternary (Bigarray_set (num_dim, kind, layout), b, offset, value)
  in
  bigarray_access ~machine_width ~dbg ~unsafe ~access layout b indexes

(* Array accesses *)
let array_access_validity_condition array array_kind index
    ~(index_kind : L.array_index_kind) ~machine_width =
  [ multiple_word_array_access_validity_condition array ~machine_width
      array_kind index_kind ~num_consecutive_elements_being_accessed:1 ~index ]

let check_array_access ~dbg ~array array_kind ~index ~index_kind ~machine_width
    primitive : H.expr_primitive =
  checked_access ~primitive
    ~conditions:
      (array_access_validity_condition array array_kind index ~index_kind
         ~machine_width)
    ~dbg

let compute_array_indexes ~machine_width ~index ~num_elts =
  if num_elts <= 0 then Misc.fatal_errorf "Illegal num_elts value: %d" num_elts;
  List.init num_elts (fun offset ->
      assert (offset >= 0);
      if offset = 0
      then index
      else
        H.Prim
          (Binary
             ( Int_arith (Tagged_immediate, Add),
               index,
               Simple
                 (Simple.const_int
                    (Target_ocaml_int.of_int machine_width offset)) )))

let rec array_load_unsafe ~machine_width ~array ~index
    ~(mut : Lambda.mutable_flag) array_kind (array_ref_kind : Array_ref_kind.t)
    ~current_region : H.expr_primitive list =
  (* CR mshinwell/ncourant: can we avoid taking [array_kind] here? *)
  let mut' : Mutability.t =
    match mut with
    | Immutable | Immutable_unique -> Immutable
    | Mutable -> Mutable
  in
  match array_ref_kind with
  | Naked_floats_to_be_boxed mode ->
    [ box_float mode
        (Binary (Array_load (array_kind, Naked_floats, mut'), array, index))
        ~current_region ]
  | No_float_array_opt (Unboxed_product array_ref_kinds) ->
    let rec unarize_kind (array_ref_kind : Array_ref_kind.no_float_array_opt) :
        Array_ref_kind.t list =
      match array_ref_kind with
      | Immediates -> [Array_ref_kind.No_float_array_opt Immediates]
      | Values -> [Array_ref_kind.No_float_array_opt Values]
      | Naked_floats -> [Array_ref_kind.No_float_array_opt Naked_floats]
      | Naked_float32s -> [Array_ref_kind.No_float_array_opt Naked_float32s]
      | Naked_int32s -> [Array_ref_kind.No_float_array_opt Naked_int32s]
      | Naked_int64s -> [Array_ref_kind.No_float_array_opt Naked_int64s]
      | Naked_nativeints -> [Array_ref_kind.No_float_array_opt Naked_nativeints]
      | Naked_vec128s -> [Array_ref_kind.No_float_array_opt Naked_vec128s]
      | Naked_vec256s -> [Array_ref_kind.No_float_array_opt Naked_vec256s]
      | Naked_vec512s -> [Array_ref_kind.No_float_array_opt Naked_vec512s]
      | Unboxed_product kinds -> List.concat_map unarize_kind kinds
    in
    let unarized = List.concat_map unarize_kind array_ref_kinds in
    let index : H.expr_primitive =
      let multiplier =
        List.length unarized
        |> Target_ocaml_int.of_int machine_width
        |> Simple.const_int
      in
      Binary (Int_arith (Tagged_immediate, Mul), index, Simple multiplier)
    in
    let indexes =
      (* Reminder: all of the unarized components are machine word width. *)
      compute_array_indexes ~machine_width ~index:(Prim index)
        ~num_elts:(List.length unarized)
    in
    List.concat_map
      (fun (index, array_ref_kind) ->
        array_load_unsafe ~machine_width ~array ~index ~mut array_kind
          array_ref_kind ~current_region)
      (List.combine indexes unarized)
  | No_float_array_opt
      (( Immediates | Values | Naked_floats | Naked_float32s | Naked_int32s
       | Naked_int64s | Naked_nativeints | Naked_vec128s | Naked_vec256s
       | Naked_vec512s ) as nfo) ->
    let array_load_kind : P.Array_load_kind.t =
      match nfo with
      | Immediates -> Immediates
      | Values -> Values
      | Naked_floats -> Naked_floats
      | Naked_float32s -> Naked_float32s
      | Naked_int32s -> Naked_int32s
      | Naked_int64s -> Naked_int64s
      | Naked_nativeints -> Naked_nativeints
      | Naked_vec128s -> Naked_vec128s
      | Naked_vec256s -> Naked_vec256s
      | Naked_vec512s -> Naked_vec512s
      | Unboxed_product _ -> assert false
    in
    [Binary (Array_load (array_kind, array_load_kind, mut'), array, index)]

let array_load_unsafe ~machine_width ~array ~index ~mut array_kind
    array_load_kind ~current_region =
  array_load_unsafe ~machine_width ~array ~index ~mut array_kind array_load_kind
    ~current_region
  |> H.maybe_create_unboxed_product

let rec array_set_unsafe ~machine_width dbg ~array ~index array_kind
    (array_set_kind : Array_set_kind.t) ~new_values : H.expr_primitive list =
  let[@local] normal_case array_set_kind new_values =
    match new_values with
    | [new_value] ->
      [ H.Ternary
          (Array_set (array_kind, array_set_kind), array, index, new_value) ]
    | [] | _ :: _ ->
      Misc.fatal_errorf "Wrong arity for array_set_unsafe in normal_case:@ %a"
        Debuginfo.print_compact dbg
  in
  match array_set_kind with
  | Naked_floats_to_be_unboxed ->
    normal_case Naked_floats (List.map unbox_float new_values)
  | No_float_array_opt (Unboxed_product array_set_kinds) ->
    let rec unarize_kind (array_set_kind : Array_set_kind.no_float_array_opt) :
        Array_set_kind.t list =
      match array_set_kind with
      | Immediates -> [Array_set_kind.No_float_array_opt Immediates]
      | Values init_or_assign ->
        [Array_set_kind.No_float_array_opt (Values init_or_assign)]
      | Naked_floats -> [Array_set_kind.No_float_array_opt Naked_floats]
      | Naked_float32s -> [Array_set_kind.No_float_array_opt Naked_float32s]
      | Naked_int32s -> [Array_set_kind.No_float_array_opt Naked_int32s]
      | Naked_int64s -> [Array_set_kind.No_float_array_opt Naked_int64s]
      | Naked_nativeints -> [Array_set_kind.No_float_array_opt Naked_nativeints]
      | Naked_vec128s -> [Array_set_kind.No_float_array_opt Naked_vec128s]
      | Naked_vec256s -> [Array_set_kind.No_float_array_opt Naked_vec256s]
      | Naked_vec512s -> [Array_set_kind.No_float_array_opt Naked_vec512s]
      | Unboxed_product kinds -> List.concat_map unarize_kind kinds
    in
    let unarized = List.concat_map unarize_kind array_set_kinds in
    let index : H.expr_primitive =
      let multiplier =
        List.length unarized
        |> Target_ocaml_int.of_int machine_width
        |> Simple.const_int
      in
      Binary (Int_arith (Tagged_immediate, Mul), index, Simple multiplier)
    in
    let indexes =
      (* Reminder: all of the unarized components are machine word width. *)
      compute_array_indexes ~machine_width ~index:(Prim index)
        ~num_elts:(List.length unarized)
    in
    if List.compare_lengths indexes new_values <> 0
    then
      Misc.fatal_errorf "Wrong arity for unboxed product array_set_unsafe:@ %a"
        Debuginfo.print_compact dbg;
    (* CR mshinwell: should these be set in reverse order, to match the
       evaluation order? *)
    [ H.Sequence
        (List.concat_map
           (fun (index, (array_set_kind, new_value)) ->
             array_set_unsafe ~machine_width dbg ~array ~index array_kind
               array_set_kind ~new_values:[new_value])
           (List.combine indexes (List.combine unarized new_values))) ]
  | No_float_array_opt
      (( Immediates | Values _ | Naked_floats | Naked_float32s | Naked_int32s
       | Naked_int64s | Naked_nativeints | Naked_vec128s | Naked_vec256s
       | Naked_vec512s ) as nfo) -> (
    match nfo with
    | Immediates -> normal_case Immediates new_values
    | Values init_or_assign -> normal_case (Values init_or_assign) new_values
    | Naked_floats -> normal_case Naked_floats new_values
    | Naked_float32s -> normal_case Naked_float32s new_values
    | Naked_int32s -> normal_case Naked_int32s new_values
    | Naked_int64s -> normal_case Naked_int64s new_values
    | Naked_nativeints -> normal_case Naked_nativeints new_values
    | Naked_vec128s -> normal_case Naked_vec128s new_values
    | Naked_vec256s -> normal_case Naked_vec256s new_values
    | Naked_vec512s -> normal_case Naked_vec512s new_values
    | Unboxed_product _ -> assert false)

let array_set_unsafe ~machine_width dbg ~array ~index array_kind array_set_kind
    ~new_values =
  array_set_unsafe ~machine_width dbg ~array ~index array_kind array_set_kind
    ~new_values
  |> H.maybe_create_unboxed_product

let[@inline always] match_on_array_ref_kind ~array array_ref_kind f :
    H.expr_primitive =
  match convert_array_ref_kind array_ref_kind with
  | Array_ref_kind array_ref_kind ->
    let array_kind = convert_array_ref_kind_to_array_kind array_ref_kind in
    f array_kind array_ref_kind
  | Float_array_opt_dynamic_ref mode ->
    (* CR keryan: we should push the ITE as low as possible to avoid duplicating
       too much *)
    If_then_else
      ( Unary (Is_flat_float_array, array),
        f P.Array_kind.Naked_floats
          (Array_ref_kind.Naked_floats_to_be_boxed mode),
        f P.Array_kind.Values
          (Array_ref_kind.No_float_array_opt Values : Array_ref_kind.t),
        (* There are never any unboxed products in this case, so we always have
           a singleton. *)
        [K.With_subkind.any_value] )

let[@inline always] match_on_array_set_kind ~array array_set_kind f :
    H.expr_primitive =
  match convert_array_set_kind array_set_kind with
  | Array_set_kind array_set_kind ->
    let array_kind = convert_array_set_kind_to_array_kind array_set_kind in
    f array_kind array_set_kind
  | Float_array_opt_dynamic_set mode ->
    (* CR keryan: we should push the ITE as low as possible to avoid duplicating
       too much *)
    If_then_else
      ( Unary (Is_flat_float_array, array),
        f P.Array_kind.Naked_floats Array_set_kind.Naked_floats_to_be_unboxed,
        f P.Array_kind.Values
          (Array_set_kind.No_float_array_opt (Values (Assignment mode))
            : Array_set_kind.t),
        (* There are never any unboxed products in this case, so we always have
           a singleton. *)
        [K.With_subkind.tagged_immediate] )

let const ~machine_width width i =
  Simple.const_int_of_kind ~machine_width (I.to_kind width) i

let check_zero_division ~machine_width width arg1 arg2
    (operator : P.binary_int_arith_op) dbg : H.expr_primitive =
  (* CR gbury: try and avoid the unboxing duplication of arg2. (the simplifier
     might cse the duplication away, but it won't be the case for classic
     mode). *)
  Checked
    { primitive = Binary (Int_arith (width, operator), arg1, arg2);
      validity_conditions =
        [ Binary
            ( Int_comp (width, Yielding_bool Neq),
              arg2,
              Simple (const ~machine_width width 0) ) ];
      failure = Division_by_zero;
      dbg
    }

let opaque ~machine_width layout arg ~middle_end_only : H.expr_primitive list =
  let kinds =
    Flambda_arity.unarize
      (Flambda_arity.from_lambda_list [layout] ~machine_width)
  in
  if List.compare_lengths kinds arg <> 0
  then
    Misc.fatal_error
      "Popaque/Pobj_magic layout does not have the same length as unarized \
       argument";
  List.map2
    (fun arg_component kind : H.expr_primitive ->
      let kind = K.With_subkind.kind kind in
      Unary (Opaque_identity { middle_end_only; kind }, arg_component))
    arg kinds

let rec static_cast0 ~(src : L.any_locality_mode Scalar.t)
    ~(dst : L.locality_mode Scalar.t) (arg : H.simple_or_prim) ~current_region :
    H.simple_or_prim =
  match src, dst with
  | Value src, dst ->
    (* First, untag/unbox the value if necessary, then do the conversion. *)
    let arg : H.expr_primitive =
      match (src : L.any_locality_mode Scalar.Width.t) with
      | Integral (Taggable width) -> (
        (* CR-someday jvanburen: Untagging int8/16 is not the sleekest. we
           should be able to untag without a Num_conv primitive, maybe by making
           subkinds of Tagged_immediate *)
        let arg : H.expr_primitive = Unary (Untag_immediate, arg) in
        let src = I_or_f.Naked_immediate in
        match width with
        | Int8 -> Unary (Num_conv { src; dst = Naked_int8 }, Prim arg)
        | Int16 -> Unary (Num_conv { src; dst = Naked_int16 }, Prim arg)
        | Int -> arg)
      | Integral (Boxable (Int32 Any_locality_mode)) ->
        Unary (Unbox_number Naked_int32, arg)
      | Integral (Boxable (Int64 Any_locality_mode)) ->
        Unary (Unbox_number Naked_int64, arg)
      | Integral (Boxable (Nativeint Any_locality_mode)) ->
        Unary (Unbox_number Naked_nativeint, arg)
      | Floating (Float32 Any_locality_mode) ->
        Unary (Unbox_number Naked_float32, arg)
      | Floating (Float64 Any_locality_mode) ->
        Unary (Unbox_number Naked_float, arg)
    in
    static_cast (H.Prim arg) ~src:(Scalar.naked src) ~dst ~current_region
  | src, Value dst -> (
    (* The inverse of the previous case: first do the conversion, then tag/box
       the result. *)
    let arg =
      let dst = Scalar.naked (Scalar.Width.ignore_locality dst) in
      static_cast arg ~src ~dst ~current_region
    in
    let box_number width mode : H.simple_or_prim =
      let mode = Alloc_mode.For_allocations.from_lambda mode ~current_region in
      Prim (Unary (Box_number (width, mode), arg))
    in
    match dst with
    | Integral (Taggable width) ->
      let arg : H.simple_or_prim =
        let dst = I_or_f.Naked_immediate in
        match width with
        | Int8 -> Prim (Unary (Num_conv { src = Naked_int8; dst }, arg))
        | Int16 -> Prim (Unary (Num_conv { src = Naked_int16; dst }, arg))
        | Int -> arg
      in
      Prim (Unary (Tag_immediate, arg))
    | Integral (Boxable (Int32 mode)) -> box_number Naked_int32 mode
    | Integral (Boxable (Int64 mode)) -> box_number Naked_int64 mode
    | Integral (Boxable (Nativeint mode)) -> box_number Naked_nativeint mode
    | Floating (Float32 mode) -> box_number Naked_float32 mode
    | Floating (Float64 mode) -> box_number Naked_float mode)
  | Naked src, Naked dst ->
    let standard_int_or_float_of_scalar_width :
        L.any_locality_mode Scalar.Width.t -> I_or_f.t = function
      | Integral (Taggable Int8) -> Naked_int8
      | Integral (Taggable Int16) -> Naked_int16
      | Integral (Taggable Int) -> Naked_immediate
      | Integral (Boxable (Int32 Any_locality_mode)) -> Naked_int32
      | Integral (Boxable (Int64 Any_locality_mode)) -> Naked_int64
      | Integral (Boxable (Nativeint Any_locality_mode)) -> Naked_nativeint
      | Floating (Float32 Any_locality_mode) -> Naked_float32
      | Floating (Float64 Any_locality_mode) -> Naked_float
    in
    let src = standard_int_or_float_of_scalar_width src in
    let dst = standard_int_or_float_of_scalar_width dst in
    Prim (Unary (Num_conv { src; dst }, arg))

and static_cast ~(src : L.any_locality_mode Scalar.t)
    ~(dst : L.locality_mode Scalar.t) (arg : H.simple_or_prim) ~current_region =
  if Scalar.equal (fun _ _ -> true) src dst
  then arg
  else static_cast0 ~src ~dst arg ~current_region

let to_expr : H.simple_or_prim -> H.expr_primitive = function
  | Prim prim -> prim
  | Simple simple -> Simple simple

let integral_width scalar =
  let of_width : _ Scalar.Integral.Width.t -> I.t = function
    | Taggable Int8 -> Naked_int8
    | Taggable Int16 -> Naked_int16
    | Taggable Int -> Naked_immediate
    | Boxable (Int32 _) -> Naked_int32
    | Boxable (Int64 _) -> Naked_int64
    | Boxable (Nativeint _) -> Naked_nativeint
  in
  match (scalar : _ Scalar.Integral.t) with
  | Value (Taggable Int) ->
    (* Although the compiler would still work without it, we special-case tagged
       integers since since flambda has operators that operate directly on
       them. *)
    I.Tagged_immediate
  | Value (Taggable (Int8 | Int16) as width) | Naked (Taggable _ as width) ->
    of_width width
  | Value (Boxable _ as width) | Naked (Boxable _ as width) -> of_width width

let floating_width : _ Scalar.Floating.t -> P.float_bitwidth = function
  | Value (Float64 _) | Naked (Float64 Any_locality_mode) -> Float64
  | Value (Float32 _) | Naked (Float32 Any_locality_mode) -> Float32

let integral_scalar : I.t -> _ Scalar.t = function
  | Tagged_immediate -> Value (Integral (Taggable Int))
  | Naked_immediate -> Naked (Integral (Taggable Int))
  | Naked_int8 -> Naked (Integral (Taggable Int8))
  | Naked_int16 -> Naked (Integral (Taggable Int16))
  | Naked_int32 -> Naked (Integral (Boxable (Int32 Any_locality_mode)))
  | Naked_int64 -> Naked (Integral (Boxable (Int64 Any_locality_mode)))
  | Naked_nativeint -> Naked (Integral (Boxable (Nativeint Any_locality_mode)))

let floating_scalar : P.float_bitwidth -> _ Scalar.t = function
  | Float64 -> Naked (Floating (Float64 Any_locality_mode))
  | Float32 -> Naked (Floating (Float32 Any_locality_mode))

(* Compilation of block indices *)

module BC = Mixed_product_bytes.Byte_count

let block_index_mask_size = 48

let block_index_mask = Int64.of_int ((1 lsl block_index_mask_size) - 1)

let extract_block_index_offset idx =
  H.Binary (Int_arith (Naked_int64, And), idx, H.simple_i64 block_index_mask)

(* Given an index that points to data of some layout, produce the list of
   offsets needed to access each element *)
let block_index_access_offsets ~machine_width layout idx =
  assert (Target_system.is_64_bit ());
  let module MPB = Mixed_product_bytes in
  let mbe = L.mixed_block_element_of_layout layout in
  let cts = MPB.count mbe in
  if MPB.has_value_and_flat cts
  then
    let offset = extract_block_index_offset idx in
    let gap =
      let shift = H.simple_untagged_int ~machine_width block_index_mask_size in
      H.Binary (Int_shift (Naked_int64, Lsr), idx, shift)
    in
    let f (to_left : MPB.t) (mbe : unit L.mixed_block_element) =
      let add x y = H.Binary (Int_arith (Naked_int64, Add), Prim x, y) in
      let offset_from_offset : H.simple_or_prim =
        match mbe with
        | Product _ ->
          (* Products not produced by [L.mixed_block_element_leaves] *)
          Misc.fatal_errorf "Unexpected product in block index access: %a"
            Printlambda.layout layout
        (* Values are (values to left) beyond the offset *)
        | Value _ ->
          H.simple_i64 (Int64.of_int (BC.on_64_bit_arch to_left.value))
        (* Flats are gap + (all values) + (flats to left) beyond the offset *)
        | Float_boxed _ | Float64 | Float32 | Bits8 | Bits16 | Bits32 | Bits64
        | Word | Vec128 | Vec256 | Vec512 | Untagged_immediate ->
          Prim
            (add gap
               (H.simple_i64
                  (Int64.of_int
                     (BC.on_64_bit_arch cts.value
                     + BC.on_64_bit_arch to_left.flat))))
      in
      let prim = add offset offset_from_offset in
      MPB.add to_left (MPB.count mbe), prim
    in
    snd (List.fold_left_map f MPB.zero (L.mixed_block_element_leaves mbe))
  else
    let f (to_left : MPB.t) (mbe : unit L.mixed_block_element) =
      let summand =
        H.simple_i64
          (Int64.of_int
             (BC.on_64_bit_arch to_left.value + BC.on_64_bit_arch to_left.flat))
      in
      let prim = H.Binary (Int_arith (Naked_int64, Add), idx, summand) in
      MPB.add to_left (MPB.count mbe), prim
    in
    snd (List.fold_left_map f MPB.zero (L.mixed_block_element_leaves mbe))

(* Primitive conversion *)
let convert_lprim ~(machine_width : Target_system.Machine_width.t) ~big_endian
    (prim : L.primitive) (args : Simple.t list list) (dbg : Debuginfo.t)
    ~current_region ~current_ghost_region : H.expr_primitive list =
  let orig_args = args in
  let args =
    List.map (List.map (fun arg : H.simple_or_prim -> Simple arg)) args
  in
  let size_int = Target_system.Machine_width.size_in_bytes machine_width in
  match prim, args with
  | Pphys_equal eq, [[arg1]; [arg2]] ->
    let eq : P.equality_comparison = match eq with Eq -> Eq | Noteq -> Neq in
    [tag_int (Binary (Phys_equal eq, arg1, arg2))]
  | Pmakeblock (tag, mutability, shape, mode), _ ->
    let args = List.flatten args in
    let mode = Alloc_mode.For_allocations.from_lambda mode ~current_region in
    let tag = Tag.Scannable.create_exn tag in
    let shape =
      convert_block_shape ~machine_width shape ~num_fields:(List.length args)
    in
    let mutability = Mutability.from_lambda mutability in
    [Variadic (Make_block (Values (tag, shape), mutability, mode), args)]
  | Pmakelazyblock lazy_tag, [[arg]] -> [Unary (Make_lazy lazy_tag, arg)]
  | Pmake_unboxed_product layouts, _ ->
    (* CR mshinwell: this should check the unarized lengths of [layouts] and
       [args] (like [Parray_element_size_in_bytes] below) *)
    if List.compare_lengths layouts args <> 0
    then
      Misc.fatal_errorf "Pmake_unboxed_product: expected %d arguments, got %d"
        (List.length layouts) (List.length args);
    List.map (fun arg : H.expr_primitive -> Simple arg) (List.flatten orig_args)
  | Punboxed_product_field (n, layouts), [_] ->
    let layouts_array = Array.of_list layouts in
    if n < 0 || n >= Array.length layouts_array
    then Misc.fatal_errorf "Invalid field index %d for Punboxed_product_field" n;
    let field_arity_component =
      (* N.B. The arity of the field being projected may in itself be an unboxed
         product. *)
      layouts_array.(n)
      |> Flambda_arity.Component_for_creation.from_lambda ~machine_width
    in
    let field_arity = Flambda_arity.create [field_arity_component] in
    let num_fields_prior_to_projected_fields =
      Misc.Stdlib.List.split_at n layouts
      |> fst
      |> List.map
           (Flambda_arity.Component_for_creation.from_lambda ~machine_width)
      |> Flambda_arity.create |> Flambda_arity.cardinal_unarized
    in
    let num_projected_fields = Flambda_arity.cardinal_unarized field_arity in
    let projected_args =
      List.hd orig_args |> Array.of_list
      |> (fun a ->
           Array.sub a num_fields_prior_to_projected_fields num_projected_fields)
      |> Array.to_list
    in
    List.map (fun arg : H.expr_primitive -> Simple arg) projected_args
  | Parray_element_size_in_bytes array_kind, [_witness] ->
    (* Also see comment in [L.array_element_size_in_bytes] about target word
       size *)
    needs_64_bit_target prim dbg ~machine_width;
    (* This is implemented as a unary primitive, but from our point of view it's
       actually nullary. *)
    let num_bytes = L.array_element_size_in_bytes array_kind in
    [Simple (Simple.const_int (Target_ocaml_int.of_int machine_width num_bytes))]
  | Pmake_idx_field pos, [] ->
    needs_64_bit_target prim dbg ~machine_width;
    let idx_raw_value = Int64.mul (Int64.of_int pos) 8L in
    [H.simple_i64_expr idx_raw_value]
  | Pmake_idx_mixed_field (shape, pos, path), [] ->
    needs_64_bit_target prim dbg ~machine_width;
    let module W = Mixed_product_bytes.Wrt_path in
    let { W.offset_bytes; gap_bytes } =
      match W.offset_and_gap (W.count_shape shape pos path) with
      | Some { offset_bytes; gap_bytes } -> { W.offset_bytes; gap_bytes }
      | None ->
        Misc.fatal_errorf "Illegal gap:@ %a@ %a" Printlambda.primitive prim
          Debuginfo.print_compact dbg
    in
    let idx_raw_value =
      Int64.add
        (Int64.shift_left
           (Int64.of_int (BC.on_64_bit_arch gap_bytes))
           block_index_mask_size)
        (Int64.of_int (BC.on_64_bit_arch offset_bytes))
    in
    [H.simple_i64_expr idx_raw_value]
  | Pmake_idx_array (ak, ik, mbe, path), [[index]] ->
    needs_64_bit_target prim dbg ~machine_width;
    let module W = Mixed_product_bytes.Wrt_path in
    let index_in_bytes =
      H.Prim
        (Binary
           ( Int_arith (Naked_int64, Mul),
             convert_index_to_naked_int64 ~index_kind:ik ~index,
             H.simple_i64 (Int64.of_int (L.array_element_size_in_bytes ak)) ))
    in
    let offset_after_index =
      match W.offset_and_gap (W.count mbe path) with
      | Some { offset_bytes; gap_bytes } ->
        if Mixed_product_bytes.Byte_count.is_zero gap_bytes
        then offset_bytes
        else
          Misc.fatal_errorf
            "Non-zero gap should be prevented by [will_be_reordered] check in \
             translcore:@ %a@ %a"
            Printlambda.primitive prim Debuginfo.print_compact dbg
      | None ->
        Misc.fatal_errorf "Illegal gap:@ %a@ %a" Printlambda.primitive prim
          Debuginfo.print_compact dbg
    in
    [ Binary
        ( Int_arith (Naked_int64, Add),
          index_in_bytes,
          H.simple_i64 (Int64.of_int (BC.on_64_bit_arch offset_after_index)) )
    ]
  | Pidx_deepen (mbe, field_path), [[idx]] -> (
    needs_64_bit_target prim dbg ~machine_width;
    let module W = Mixed_product_bytes.Wrt_path in
    (* See [jane/doc/extensions/_03-unboxed-types/03-block-indices.md]. *)
    let cts = W.count mbe field_path in
    let open struct
      type deepening_type =
        | Mixed_product_to_mixed_product
        | Mixed_product_to_all_values
        | Mixed_product_to_all_flats
        | Mixed_product_to_empty
        | All_values_or_flats
    end in
    let deepening_type =
      let outer_has_value_and_flat =
        W.all cts |> Mixed_product_bytes.has_value_and_flat
      in
      if outer_has_value_and_flat
      then
        match
          Mixed_product_bytes.Byte_count.(
            is_zero cts.here.value, is_zero cts.here.flat)
        with
        | false, false -> Mixed_product_to_mixed_product
        | false, true -> Mixed_product_to_all_values
        | true, false -> Mixed_product_to_all_flats
        | true, true -> Mixed_product_to_empty
      else All_values_or_flats
    in
    match deepening_type with
    | All_values_or_flats ->
      (* The initial index isn't mixed, so all 64 of its bits are an offset *)
      (* increase this offset by left value + left flats *)
      let to_add =
        Int64.of_int
          (BC.on_64_bit_arch cts.left.value + BC.on_64_bit_arch cts.left.flat)
      in
      [Binary (Int_arith (Naked_int64, Add), idx, H.simple_i64 to_add)]
    | Mixed_product_to_mixed_product ->
      (* E.g. move index to a #(i64#, #(string, i32#), string) to the inner
         product *)
      (* offset += left value; gap += right value + left flat *)
      let to_add =
        Int64.add
          (Int64.shift_left
             (Int64.of_int
                (BC.on_64_bit_arch cts.right.value
                + BC.on_64_bit_arch cts.left.flat))
             block_index_mask_size)
          (Int64.of_int (BC.on_64_bit_arch cts.left.value))
      in
      [Binary (Int_arith (Naked_int64, Add), idx, H.simple_i64 to_add)]
    | Mixed_product_to_all_values ->
      (* gap = 0; offset += left value *)
      let gap_removed = extract_block_index_offset idx in
      [ Binary
          ( Int_arith (Naked_int64, Add),
            H.Prim gap_removed,
            H.simple_i64 (Int64.of_int (BC.on_64_bit_arch cts.left.value)) ) ]
    | Mixed_product_to_all_flats ->
      (* offset += gap + left value + right value + left flat; gap = 0 *)
      let offset = extract_block_index_offset idx in
      let shifter =
        H.simple_untagged_int block_index_mask_size ~machine_width
      in
      let gap = H.Binary (Int_shift (Naked_int64, Lsr), idx, shifter) in
      let to_add =
        Int64.of_int
          (BC.on_64_bit_arch cts.left.value
          + BC.on_64_bit_arch cts.right.value
          + BC.on_64_bit_arch cts.left.flat)
      in
      [ Binary
          ( Int_arith (Naked_int64, Add),
            H.Prim
              (Binary (Int_arith (Naked_int64, Add), H.Prim offset, H.Prim gap)),
            H.simple_i64 to_add ) ]
    | Mixed_product_to_empty ->
      (* Accesses to an index to a product of voids will not actually access *)
      [H.simple_i64_expr 0L])
  | Pmakefloatblock (mutability, mode), _ ->
    let args = List.flatten args in
    let mode = Alloc_mode.For_allocations.from_lambda mode ~current_region in
    let mutability = Mutability.from_lambda mutability in
    [ Variadic
        (Make_block (Naked_floats, mutability, mode), List.map unbox_float args)
    ]
  | Pmakeufloatblock (mutability, mode), _ ->
    let args = List.flatten args in
    let mode = Alloc_mode.For_allocations.from_lambda mode ~current_region in
    let mutability = Mutability.from_lambda mutability in
    [Variadic (Make_block (Naked_floats, mutability, mode), args)]
  | Pmakemixedblock (tag, mutability, shape, mode), _ ->
    let shape =
      Mixed_block_shape.of_mixed_block_elements
        ~print_locality:(fun ppf () -> Format.fprintf ppf "()")
        shape
    in
    let args =
      let new_indexes_to_old_indexes =
        Mixed_block_shape.new_indexes_to_old_indexes shape
      in
      let args = List.flatten args |> Array.of_list in
      Array.init (Array.length args) (fun new_index ->
          args.(new_indexes_to_old_indexes.(new_index)))
      |> Array.to_list
    in
    let flattened_reordered_shape =
      Mixed_block_shape.flattened_reordered_shape shape
    in
    if List.length args <> Array.length flattened_reordered_shape
    then
      Misc.fatal_errorf
        "Pmakemixedblock: number of arguments (%d) is not consistent with \
         shape length (%d)"
        (List.length args)
        (Array.length flattened_reordered_shape);
    let args =
      List.mapi
        (fun new_index arg ->
          match flattened_reordered_shape.(new_index) with
          | Value _ | Float64 | Float32 | Bits8 | Bits16 | Bits32 | Bits64
          | Vec128 | Vec256 | Vec512 | Word | Untagged_immediate ->
            arg
          | Float_boxed _ -> unbox_float arg)
        args
    in
    let mode = Alloc_mode.For_allocations.from_lambda mode ~current_region in
    let mutability = Mutability.from_lambda mutability in
    let tag = Tag.Scannable.create_exn tag in
    let kind_shape = K.Mixed_block_shape.from_mixed_block_shape shape in
    [Variadic (Make_block (Mixed (tag, kind_shape), mutability, mode), args)]
  | Pmakearray (lambda_array_kind, mutability, mode), _ -> (
    let args = List.flatten args in
    let mode = Alloc_mode.For_allocations.from_lambda mode ~current_region in
    let array_kind = convert_array_kind lambda_array_kind in
    let mutability = Mutability.from_lambda mutability in
    match array_kind with
    | Array_kind array_kind ->
      let args =
        match lambda_array_kind with
        | Punboxedoruntaggedintarray
            (Untagged_int8 | Untagged_int16 | Untagged_int) ->
          Misc.unboxed_small_int_arrays_are_not_implemented ()
        | Pgenarray | Paddrarray | Pintarray
        | Punboxedfloatarray (Unboxed_float64 | Unboxed_float32)
        | Punboxedoruntaggedintarray
            (Unboxed_int32 | Unboxed_int64 | Unboxed_nativeint)
        | Punboxedvectorarray (Unboxed_vec128 | Unboxed_vec256 | Unboxed_vec512)
        | Pgcscannableproductarray _ | Pgcignorableproductarray _ ->
          args
        | Pfloatarray -> List.map unbox_float args
      in
      [Variadic (Make_array (array_kind, mutability, mode), args)]
    | Float_array_opt_dynamic -> (
      (* If this is an empty array we can just give it array kind [Values].
         (Even empty flat float arrays have tag zero.) *)
      match args with
      | [] ->
        [ Variadic
            (Make_array (Values, Immutable, Alloc_mode.For_allocations.heap), [])
        ]
      | elt :: _ ->
        (* Test the first element to see if it's a boxed float: if it is, this
           array must be created as a flat float array. *)
        [ If_then_else
            ( Unary (Is_boxed_float, elt),
              Variadic
                ( Make_array (Naked_floats, mutability, mode),
                  List.map unbox_float args ),
              Variadic (Make_array (Values, mutability, mode), args),
              [K.With_subkind.any_value] ) ]))
  | Pmakearray_dynamic _, _ | Parrayblit _, _ ->
    Misc.fatal_error
      "Lambda_to_flambda_primitives.convert_lprim: Pmakearray_dynamic and \
       Parrayblit should have been expanded in [Lambda_to_lambda_transforms]"
  | Popaque layout, [arg] ->
    opaque ~machine_width layout arg ~middle_end_only:false
  | Pobj_magic layout, [arg] ->
    opaque ~machine_width layout arg ~middle_end_only:true
  | Pduprecord (repr, num_fields), [[arg]] ->
    let kind : P.Duplicate_block_kind.t =
      match repr with
      | Record_boxed _ ->
        Values
          { tag = Tag.Scannable.zero;
            length = Target_ocaml_int.of_int machine_width num_fields
          }
      | Record_float | Record_ufloat ->
        Naked_floats
          { length = Target_ocaml_int.of_int machine_width num_fields }
      | Record_inlined (_, Constructor_mixed _, _) | Record_mixed _ -> Mixed
      | Record_inlined
          ( Ordinary { runtime_tag; _ },
            Constructor_uniform_value,
            Variant_boxed _ ) ->
        Values
          { tag = Tag.Scannable.create_exn runtime_tag;
            length = Target_ocaml_int.of_int machine_width num_fields
          }
      | Record_inlined (Extension _, shape, Variant_extensible) -> (
        match shape with
        | Constructor_uniform_value ->
          Values
            { tag = Tag.Scannable.zero;
              (* The "+1" is because there is an extra field containing the
                 hashed constructor. *)
              length = Target_ocaml_int.of_int machine_width (num_fields + 1)
            }
        | Constructor_mixed _ ->
          (* CR layouts v5.9: support this *)
          Misc.fatal_error "Mixed blocks extensible variants are not supported")
      | Record_inlined (Extension _, _, _)
      | Record_inlined
          ( Ordinary _,
            _,
            (Variant_unboxed | Variant_extensible | Variant_with_null) )
      | Record_unboxed
      | Record_inlined (Null, _, _) ->
        Misc.fatal_errorf "Cannot handle record kind for Pduprecord: %a"
          Printlambda.primitive prim
    in
    [Unary (Duplicate_block { kind }, arg)]
  | Pnot, [[arg]] -> [Unary (Boolean_not, arg)]
  | Pscalar (Unary unary), [[arg]] -> (
    match unary with
    | Static_cast { src; dst } ->
      [to_expr (static_cast arg ~src ~dst ~current_region)]
    | Integral (outer, op) ->
      let width = integral_width (Scalar.Integral.ignore_locality outer) in
      let outer = Scalar.integral outer in
      let arg =
        static_cast arg ~current_region
          ~src:(Scalar.ignore_locality outer)
          ~dst:(integral_scalar width)
      in
      let maybe_wrap =
        static_cast ~src:(integral_scalar width) ~dst:outer ~current_region
      in
      let result : H.expr_primitive =
        match op with
        | Bswap -> Unary (Int_arith (width, Swap_byte_endianness), arg)
        | Neg ->
          Binary
            (Int_arith (width, Sub), Simple (const ~machine_width width 0), arg)
        | Succ ->
          Binary
            (Int_arith (width, Add), arg, Simple (const ~machine_width width 1))
        | Pred ->
          Binary
            (Int_arith (width, Sub), arg, Simple (const ~machine_width width 1))
      in
      [to_expr (maybe_wrap (Prim result))]
    | Floating (outer, op) ->
      let width = floating_width outer in
      let outer = Scalar.floating outer in
      let arg =
        static_cast arg
          ~src:(Scalar.ignore_locality outer)
          ~dst:(floating_scalar width) ~current_region
      in
      let maybe_wrap =
        static_cast ~src:(floating_scalar width) ~dst:outer ~current_region
      in
      let result : H.expr_primitive =
        match op with
        | Neg -> Unary (Float_arith (width, Neg), arg)
        | Abs -> Unary (Float_arith (width, Abs), arg)
      in
      [to_expr (maybe_wrap (Prim result))])
  | Pscalar (Binary binary), [[arg1]; [arg2]] -> (
    match binary with
    | Integral (outer, op) ->
      let width = integral_width (Scalar.Integral.ignore_locality outer) in
      let outer = Scalar.integral outer in
      let maybe_unwrap arg =
        static_cast arg ~current_region
          ~src:(Scalar.ignore_locality outer)
          ~dst:(integral_scalar width)
      in
      let arg1 = maybe_unwrap arg1 in
      let arg2 = maybe_unwrap arg2 in
      let maybe_wrap =
        static_cast ~src:(integral_scalar width) ~dst:outer ~current_region
      in
      let result : H.expr_primitive =
        match op with
        | Add -> Binary (Int_arith (width, Add), arg1, arg2)
        | Sub -> Binary (Int_arith (width, Sub), arg1, arg2)
        | Mul -> Binary (Int_arith (width, Mul), arg1, arg2)
        | And -> Binary (Int_arith (width, And), arg1, arg2)
        | Or -> Binary (Int_arith (width, Or), arg1, arg2)
        | Xor -> Binary (Int_arith (width, Xor), arg1, arg2)
        | Div Unsafe -> Binary (Int_arith (width, Div), arg1, arg2)
        | Mod Unsafe -> Binary (Int_arith (width, Mod), arg1, arg2)
        | Div Safe -> check_zero_division ~machine_width width arg1 arg2 Div dbg
        | Mod Safe -> check_zero_division ~machine_width width arg1 arg2 Mod dbg
      in
      [to_expr (maybe_wrap (Prim result))]
    | Shift (outer, op, rhs) ->
      let width = integral_width (Scalar.Integral.ignore_locality outer) in
      let outer = Scalar.integral outer in
      let arg1 =
        static_cast arg1
          ~src:(Scalar.ignore_locality outer)
          ~dst:(integral_scalar width) ~current_region
      in
      let arg2 =
        let int_scalar : _ Scalar.Integral.t = Value (Taggable Int) in
        let naked_int_scalar : _ Scalar.Integral.t = Naked (Taggable Int) in
        let src = match rhs with Int -> Scalar.integral int_scalar in
        static_cast arg2 ~src
          ~dst:(Scalar.integral naked_int_scalar)
          ~current_region
      in
      let maybe_wrap =
        static_cast ~src:(integral_scalar width) ~dst:outer ~current_region
      in
      let result : H.expr_primitive =
        match op with
        | Lsl -> Binary (Int_shift (width, Lsl), arg1, arg2)
        | Lsr -> Binary (Int_shift (width, Lsr), arg1, arg2)
        | Asr -> Binary (Int_shift (width, Asr), arg1, arg2)
      in
      [to_expr (maybe_wrap (Prim result))]
    | Floating (outer, op) ->
      let width = floating_width outer in
      let outer = Scalar.floating outer in
      let maybe_unwrap =
        static_cast ~current_region
          ~src:(Scalar.ignore_locality outer)
          ~dst:(floating_scalar width)
      in
      let maybe_wrap =
        static_cast ~src:(floating_scalar width) ~dst:outer ~current_region
      in
      let arg1 = maybe_unwrap arg1 in
      let arg2 = maybe_unwrap arg2 in
      let result : H.expr_primitive =
        match op with
        | Add -> Binary (Float_arith (width, Add), arg1, arg2)
        | Sub -> Binary (Float_arith (width, Sub), arg1, arg2)
        | Mul -> Binary (Float_arith (width, Mul), arg1, arg2)
        | Div -> Binary (Float_arith (width, Div), arg1, arg2)
      in
      [to_expr (maybe_wrap (Prim result))]
    | Icmp (size, cmp) ->
      let width = integral_width size in
      let maybe_unwrap arg =
        static_cast arg ~current_region ~src:(Scalar.integral size)
          ~dst:(integral_scalar width)
      in
      let arg1 = maybe_unwrap arg1 in
      let arg2 = maybe_unwrap arg2 in
      let prim : P.binary_primitive =
        Int_comp (width, Yielding_bool (convert_integer_comparison cmp))
      in
      [tag_int (Binary (prim, arg1, arg2))]
    | Fcmp (size, cmp) ->
      let width = floating_width size in
      let maybe_unwrap arg =
        static_cast arg ~current_region ~src:(Scalar.floating size)
          ~dst:(floating_scalar width)
      in
      let arg1 = maybe_unwrap arg1 in
      let arg2 = maybe_unwrap arg2 in
      let prim : P.binary_primitive =
        Float_comp (width, Yielding_bool (convert_float_comparison cmp))
      in
      [tag_int (Binary (prim, arg1, arg2))]
    | Three_way_compare_int (signedness, size) ->
      let signedness : P.signed_or_unsigned =
        match signedness with Signed -> Signed | Unsigned -> Unsigned
      in
      let width = integral_width size in
      let maybe_unwrap arg =
        static_cast arg ~current_region ~src:(Scalar.integral size)
          ~dst:(integral_scalar width)
      in
      let arg1 = maybe_unwrap arg1 in
      let arg2 = maybe_unwrap arg2 in
      [ tag_int
          (Binary
             ( Int_comp (width, Yielding_int_like_compare_functions signedness),
               arg1,
               arg2 )) ]
    | Three_way_compare_float size ->
      let width = floating_width size in
      let maybe_unwrap arg =
        static_cast arg ~current_region ~src:(Scalar.floating size)
          ~dst:(floating_scalar width)
      in
      let arg1 = maybe_unwrap arg1 in
      let arg2 = maybe_unwrap arg2 in
      [ tag_int
          (Binary
             ( Float_comp (width, Yielding_int_like_compare_functions ()),
               arg1,
               arg2 )) ])
  | Punbox_vector Boxed_vec128, [[arg]] ->
    [Unary (Unbox_number Naked_vec128, arg)]
  | Punbox_vector Boxed_vec256, [[arg]] ->
    [Unary (Unbox_number Naked_vec256, arg)]
  | Punbox_vector Boxed_vec512, [[arg]] ->
    [Unary (Unbox_number Naked_vec512, arg)]
  | Pbox_vector (Boxed_vec128, mode), [[arg]] ->
    [ Unary
        ( Box_number
            ( Naked_vec128,
              Alloc_mode.For_allocations.from_lambda mode ~current_region ),
          arg ) ]
  | Pbox_vector (Boxed_vec256, mode), [[arg]] ->
    [ Unary
        ( Box_number
            ( Naked_vec256,
              Alloc_mode.For_allocations.from_lambda mode ~current_region ),
          arg ) ]
  | Pbox_vector (Boxed_vec512, mode), [[arg]] ->
    [ Unary
        ( Box_number
            ( Naked_vec512,
              Alloc_mode.For_allocations.from_lambda mode ~current_region ),
          arg ) ]
  | Punbox_unit, [[_]] -> [Unboxed_product []]
  | Pfield_computed sem, [[obj]; [field]] ->
    (* We are reinterpreting a block(/object) as a value array, so it needs to
       be opaque. *)
    let obj =
      H.Unary (Opaque_identity { middle_end_only = true; kind = K.value }, obj)
    in
    [ Binary
        ( Array_load (Values, Values, convert_field_read_semantics sem),
          Prim obj,
          field ) ]
  | ( Psetfield_computed (imm_or_pointer, init_or_assign),
      [[obj]; [field]; [value]] ) ->
    (* We are reinterpreting a block(/object) as a value array, so it needs to
       be opaque. *)
    let obj =
      H.Unary (Opaque_identity { middle_end_only = true; kind = K.value }, obj)
    in
    let array_kind : P.Array_kind.t =
      match imm_or_pointer with Immediate -> Immediates | Pointer -> Values
    in
    let array_set_kind : P.Array_set_kind.t =
      match imm_or_pointer with
      | Immediate -> Immediates
      | Pointer -> Values (convert_init_or_assign init_or_assign)
    in
    [Ternary (Array_set (array_kind, array_set_kind), Prim obj, field, value)]
  | Parraylength kind, [[arg]] -> (
    let array_kind = convert_array_kind_for_length kind in
    let prim : H.expr_primitive = Unary (Array_length array_kind, arg) in
    match array_kind with
    | Array_kind
        ( Immediates | Values | Naked_floats | Naked_float32s | Naked_int32s
        | Naked_int64s | Naked_nativeints | Naked_vec128s | Naked_vec256s
        | Naked_vec512s )
    | Float_array_opt_dynamic ->
      [prim]
    | Array_kind (Unboxed_product _ as array_kind) ->
      (* [Array_length] returns the unarized length (see
         flambda_primitive.mli). *)
      let divisor =
        P.Array_kind.width_in_scalars array_kind
        |> Target_ocaml_int.of_int machine_width
        |> Simple.const_int
      in
      [Binary (Int_arith (Tagged_immediate, Div), Prim prim, Simple divisor)])
  | Pduparray (kind, mutability), [[arg]] -> (
    let duplicate_array_kind =
      convert_array_kind_to_duplicate_array_kind kind
    in
    let source_mutability = Mutability.Immutable in
    let destination_mutability = Mutability.from_lambda mutability in
    match duplicate_array_kind with
    | Duplicate_array_kind duplicate_array_kind ->
      [ Unary
          ( Duplicate_array
              { kind = duplicate_array_kind;
                source_mutability;
                destination_mutability
              },
            arg ) ]
    | Float_array_opt_dynamic ->
      [ If_then_else
          ( Unary (Is_flat_float_array, arg),
            Unary
              ( Duplicate_array
                  { kind = Naked_floats { length = None };
                    source_mutability;
                    destination_mutability
                  },
                arg ),
            Unary
              ( Duplicate_array
                  { kind = Values; source_mutability; destination_mutability },
                arg ),
            [K.With_subkind.any_value] ) ])
  | Pstringlength, [[arg]] -> [tag_int (Unary (String_length String, arg))]
  | Pbyteslength, [[arg]] -> [tag_int (Unary (String_length Bytes, arg))]
  | Pstringrefu, [[str]; [index]] ->
    [ string_like_load ~unsafe:true ~dbg ~machine_width ~access_size:Eight
        String None ~boxed:false str ~index_kind:Ptagged_int_index index
        ~current_region ]
  | Pbytesrefu, [[bytes]; [index]] ->
    [ string_like_load ~unsafe:true ~dbg ~machine_width ~access_size:Eight Bytes
        None ~boxed:false bytes ~index_kind:Ptagged_int_index index
        ~current_region ]
  | Pstringrefs, [[str]; [index]] ->
    [ string_like_load ~unsafe:false ~dbg ~machine_width ~access_size:Eight
        String ~boxed:false None str ~index_kind:Ptagged_int_index index
        ~current_region ]
  | Pbytesrefs, [[bytes]; [index]] ->
    [ string_like_load ~unsafe:false ~dbg ~machine_width ~access_size:Eight
        Bytes ~boxed:false None bytes ~index_kind:Ptagged_int_index index
        ~current_region ]
  | Pstring_load_16 { unsafe; index_kind }, [[str]; [index]] ->
    [ string_like_load ~unsafe ~dbg ~machine_width ~access_size:Sixteen String
        ~boxed:false None str ~index_kind index ~current_region ]
  | Pbytes_load_16 { unsafe; index_kind }, [[bytes]; [index]] ->
    [ string_like_load ~unsafe ~dbg ~machine_width ~access_size:Sixteen Bytes
        ~boxed:false None bytes ~index_kind index ~current_region ]
  | Pstring_load_32 { unsafe; index_kind; mode; boxed }, [[str]; [index]] ->
    [ string_like_load ~unsafe ~dbg ~machine_width ~access_size:Thirty_two
        String ~boxed (Some mode) str ~index_kind index ~current_region ]
  | Pstring_load_f32 { unsafe; index_kind; mode; boxed }, [[str]; [index]] ->
    [ string_like_load ~unsafe ~dbg ~machine_width ~access_size:Single String
        ~boxed (Some mode) str ~index_kind index ~current_region ]
  | Pbytes_load_32 { unsafe; index_kind; mode; boxed }, [[bytes]; [index]] ->
    [ string_like_load ~unsafe ~dbg ~machine_width ~access_size:Thirty_two Bytes
        ~boxed (Some mode) bytes ~index_kind index ~current_region ]
  | Pbytes_load_f32 { unsafe; index_kind; mode; boxed }, [[bytes]; [index]] ->
    [ string_like_load ~unsafe ~dbg ~machine_width ~access_size:Single Bytes
        ~boxed (Some mode) bytes ~index_kind index ~current_region ]
  | Pstring_load_64 { unsafe; index_kind; mode; boxed }, [[str]; [index]] ->
    [ string_like_load ~unsafe ~dbg ~machine_width ~access_size:Sixty_four
        String ~boxed (Some mode) str ~index_kind index ~current_region ]
  | Pbytes_load_64 { unsafe; index_kind; mode; boxed }, [[bytes]; [index]] ->
    [ string_like_load ~unsafe ~dbg ~machine_width ~access_size:Sixty_four Bytes
        ~boxed (Some mode) bytes ~index_kind index ~current_region ]
  | Pstring_load_vec { size; unsafe; index_kind; mode; boxed }, [[str]; [index]]
    ->
    [ string_like_load ~unsafe ~dbg ~machine_width
        ~access_size:(vec_accessor_width ~aligned:false size)
        String ~boxed (Some mode) str ~index_kind index ~current_region ]
  | Pbytes_load_vec { size; unsafe; index_kind; mode; boxed }, [[str]; [index]]
    ->
    [ string_like_load ~unsafe ~dbg ~machine_width
        ~access_size:(vec_accessor_width ~aligned:false size)
        Bytes ~boxed (Some mode) str ~index_kind index ~current_region ]
  | Pbytes_set_16 { unsafe; index_kind }, [[bytes]; [index]; [new_value]] ->
    [ bytes_like_set ~unsafe ~dbg ~machine_width ~access_size:Sixteen Bytes
        ~boxed:false bytes ~index_kind index new_value ]
  | Pbytes_set_32 { unsafe; index_kind; boxed }, [[bytes]; [index]; [new_value]]
    ->
    [ bytes_like_set ~unsafe ~dbg ~machine_width ~access_size:Thirty_two Bytes
        ~boxed bytes ~index_kind index new_value ]
  | Pbytes_set_f32 { unsafe; index_kind; boxed }, [[bytes]; [index]; [new_value]]
    ->
    [ bytes_like_set ~unsafe ~dbg ~machine_width ~access_size:Single Bytes
        ~boxed bytes ~index_kind index new_value ]
  | Pbytes_set_64 { unsafe; index_kind; boxed }, [[bytes]; [index]; [new_value]]
    ->
    [ bytes_like_set ~unsafe ~dbg ~machine_width ~access_size:Sixty_four Bytes
        ~boxed bytes ~index_kind index new_value ]
  | ( Pbytes_set_vec { size; unsafe; index_kind; boxed },
      [[bytes]; [index]; [new_value]] ) ->
    [ bytes_like_set ~unsafe ~dbg ~machine_width
        ~access_size:(vec_accessor_width ~aligned:false size)
        Bytes ~boxed bytes ~index_kind index new_value ]
  | Pisint { variant_only }, [[arg]] ->
    [tag_int (Unary (Is_int { variant_only }, arg))]
  | Pisnull, [[arg]] -> [tag_int (Unary (Is_null, arg))]
  | Pisout, [[arg1]; [arg2]] ->
    [ tag_int
        (Binary
           ( Int_comp (I.Tagged_immediate, Yielding_bool (Lt Unsigned)),
             arg1,
             arg2 )) ]
  | Pfield (index, _int_or_ptr, sem), [[arg]] ->
    (* CR mshinwell: make use of the int-or-ptr flag (new in OCaml 5)? *)
    let imm = Target_ocaml_int.of_int machine_width index in
    check_non_negative_imm imm "Pfield";
    let mutability = convert_field_read_semantics sem in
    let block_access : P.Block_access_kind.t =
      Values { tag = Unknown; size = Unknown; field_kind = Any_value }
    in
    [ Unary
        (Block_load { kind = block_access; mut = mutability; field = imm }, arg)
    ]
  | Pfloatfield (field, sem, mode), [[arg]] ->
    let imm = Target_ocaml_int.of_int machine_width field in
    check_non_negative_imm imm "Pfloatfield";
    let mutability = convert_field_read_semantics sem in
    let block_access : P.Block_access_kind.t =
      Naked_floats { size = Unknown }
    in
    [ box_float mode
        (Unary
           ( Block_load { kind = block_access; mut = mutability; field = imm },
             arg ))
        ~current_region ]
  | Pufloatfield (field, sem), [[arg]] ->
    let imm = Target_ocaml_int.of_int machine_width field in
    check_non_negative_imm imm "Pufloatfield";
    let mutability = convert_field_read_semantics sem in
    let block_access : P.Block_access_kind.t =
      Naked_floats { size = Unknown }
    in
    [ Unary
        (Block_load { kind = block_access; mut = mutability; field = imm }, arg)
    ]
  | Pmixedfield (field_path, shape, sem), [[arg]] ->
    if List.length field_path < 1
    then Misc.fatal_error "Pmixedfield: field_path must be non-empty";
    let shape =
      Mixed_block_shape.of_mixed_block_elements shape
        ~print_locality:Printlambda.locality_mode
    in
    let flattened_reordered_shape =
      Mixed_block_shape.flattened_reordered_shape shape
    in
    let kind_shape = K.Mixed_block_shape.from_mixed_block_shape shape in
    let new_indexes =
      Mixed_block_shape.lookup_path_producing_new_indexes shape field_path
    in
    List.map
      (fun new_index ->
        let imm = Target_ocaml_int.of_int machine_width new_index in
        check_non_negative_imm imm "Pmixedfield";
        let mutability = convert_field_read_semantics sem in
        let block_access : P.Block_access_kind.t =
          let field_kind : P.Mixed_block_access_field_kind.t =
            match flattened_reordered_shape.(new_index) with
            | Value value_kind ->
              Value_prefix
                (convert_block_access_field_kind_from_value_kind value_kind)
            | ( Float64 | Float32 | Bits8 | Bits16 | Bits32 | Bits64 | Vec128
              | Vec256 | Vec512 | Word | Untagged_immediate ) as
              mixed_block_element ->
              Flat_suffix
                (K.Flat_suffix_element.from_singleton_mixed_block_element
                   mixed_block_element)
            | Float_boxed _ -> Flat_suffix K.Flat_suffix_element.naked_float
          in
          Mixed
            { tag = Unknown; field_kind; shape = kind_shape; size = Unknown }
        in
        let block_access : H.expr_primitive =
          Unary
            ( Block_load { kind = block_access; mut = mutability; field = imm },
              arg )
        in
        match flattened_reordered_shape.(new_index) with
        | Float_boxed (mode : Lambda.locality_mode) ->
          box_float mode block_access ~current_region
        | Value _ | Float64 | Float32 | Bits8 | Bits16 | Bits32 | Bits64
        | Vec128 | Vec256 | Vec512 | Word | Untagged_immediate ->
          block_access)
      new_indexes
  | ( Psetfield (index, immediate_or_pointer, initialization_or_assignment),
      [[block]; [value]] ) ->
    let field_kind = convert_block_access_field_kind immediate_or_pointer in
    let imm = Target_ocaml_int.of_int machine_width index in
    check_non_negative_imm imm "Psetfield";
    let init_or_assign = convert_init_or_assign initialization_or_assignment in
    let block_access : P.Block_access_kind.t =
      Values { tag = Unknown; size = Unknown; field_kind }
    in
    [ Binary
        ( Block_set { kind = block_access; init = init_or_assign; field = imm },
          block,
          value ) ]
  | Psetfloatfield (field, initialization_or_assignment), [[block]; [value]] ->
    let imm = Target_ocaml_int.of_int machine_width field in
    check_non_negative_imm imm "Psetfloatfield";
    let block_access : P.Block_access_kind.t =
      Naked_floats { size = Unknown }
    in
    let init_or_assign = convert_init_or_assign initialization_or_assignment in
    [ Binary
        ( Block_set { kind = block_access; init = init_or_assign; field = imm },
          block,
          unbox_float value ) ]
  | Psetufloatfield (field, initialization_or_assignment), [[block]; [value]] ->
    let imm = Target_ocaml_int.of_int machine_width field in
    check_non_negative_imm imm "Psetufloatfield";
    let block_access : P.Block_access_kind.t =
      Naked_floats { size = Unknown }
    in
    let init_or_assign = convert_init_or_assign initialization_or_assignment in
    [ Binary
        ( Block_set { kind = block_access; init = init_or_assign; field = imm },
          block,
          value ) ]
  | ( Psetmixedfield (field_path, shape, initialization_or_assignment),
      [[block]; values] ) ->
    if List.length field_path < 1
    then Misc.fatal_error "Psetmixedfield: field_path must be non-empty";
    let shape =
      Mixed_block_shape.of_mixed_block_elements shape
        ~print_locality:(fun ppf () -> Format.fprintf ppf "()")
    in
    let flattened_reordered_shape =
      Mixed_block_shape.flattened_reordered_shape shape
    in
    let kind_shape = K.Mixed_block_shape.from_mixed_block_shape shape in
    let new_indexes =
      Mixed_block_shape.lookup_path_producing_new_indexes shape field_path
    in
    let num_indices = List.length new_indexes in
    let num_values = List.length values in
    if num_indices <> num_values
    then
      Misc.fatal_errorf "inconsistent Psetmixedfield: %d indices and %d values"
        num_indices num_values;
    let exprs =
      List.map2
        (fun new_index value : H.expr_primitive ->
          let imm = Target_ocaml_int.of_int machine_width new_index in
          check_non_negative_imm imm "Psetmixedfield";
          let block_access : P.Block_access_kind.t =
            Mixed
              { field_kind =
                  (match flattened_reordered_shape.(new_index) with
                  | Value value_kind ->
                    Value_prefix
                      (convert_block_access_field_kind_from_value_kind
                         value_kind)
                  | ( Float64 | Float32 | Bits8 | Bits16 | Bits32 | Bits64
                    | Vec128 | Vec256 | Vec512 | Word | Untagged_immediate ) as
                    mixed_block_element ->
                    Flat_suffix
                      (K.Flat_suffix_element.from_singleton_mixed_block_element
                         mixed_block_element)
                  | Float_boxed _ ->
                    Flat_suffix K.Flat_suffix_element.naked_float);
                shape = kind_shape;
                tag = Unknown;
                size = Unknown
              }
          in
          let init_or_assign =
            convert_init_or_assign initialization_or_assignment
          in
          let value : H.simple_or_prim =
            match flattened_reordered_shape.(new_index) with
            | Value _ | Float64 | Float32 | Bits8 | Bits16 | Bits32 | Bits64
            | Vec128 | Vec256 | Vec512 | Word | Untagged_immediate ->
              value
            | Float_boxed _ -> unbox_float value
          in
          Binary
            ( Block_set
                { kind = block_access; init = init_or_assign; field = imm },
              block,
              value ))
        new_indexes values
    in
    (* CR mshinwell: should these be set in reverse order, to match the
       evaluation order? *)
    [H.Sequence exprs]
  | Parrayrefu (array_ref_kind, index_kind, mut), [[array]; [index]] ->
    (* For this and the following cases we will end up relying on the backend to
       CSE the two accesses to the array's header word in the [Pgenarray]
       case. *)
    [ match_on_array_ref_kind ~array array_ref_kind
        (array_load_unsafe ~machine_width ~array ~mut
           ~index:(convert_index_to_tagged_int ~index ~index_kind)
           ~current_region) ]
  | Parrayrefs (array_ref_kind, index_kind, mut), [[array]; [index]] ->
    let array_length_kind = convert_array_ref_kind_for_length array_ref_kind in
    [ check_array_access ~dbg ~array array_length_kind ~index ~index_kind
        ~machine_width
        (match_on_array_ref_kind ~array array_ref_kind
           (array_load_unsafe ~machine_width ~array ~mut
              ~index:(convert_index_to_tagged_int ~index ~index_kind)
              ~current_region)) ]
  | Parraysetu (array_set_kind, index_kind), [[array]; [index]; new_values] ->
    [ match_on_array_set_kind ~array array_set_kind
        (array_set_unsafe ~machine_width dbg ~array
           ~index:(convert_index_to_tagged_int ~index ~index_kind)
           ~new_values) ]
  | Parraysets (array_set_kind, index_kind), [[array]; [index]; new_values] ->
    let array_length_kind = convert_array_set_kind_for_length array_set_kind in
    [ check_array_access ~dbg ~array array_length_kind ~index ~index_kind
        ~machine_width
        (match_on_array_set_kind ~array array_set_kind
           (array_set_unsafe ~machine_width dbg ~array
              ~index:(convert_index_to_tagged_int ~index ~index_kind)
              ~new_values)) ]
  | Pbytessetu (* unsafe *), [[bytes]; [index]; [new_value]] ->
    [ bytes_like_set ~unsafe:true ~dbg ~machine_width ~access_size:Eight Bytes
        ~boxed:false bytes ~index_kind:Ptagged_int_index index new_value ]
  | Pbytessets, [[bytes]; [index]; [new_value]] ->
    [ bytes_like_set ~unsafe:false ~dbg ~machine_width ~access_size:Eight Bytes
        ~boxed:false bytes ~index_kind:Ptagged_int_index index new_value ]
  | Poffsetref n, [[block]] ->
    let block_access : P.Block_access_kind.t =
      Values
        { tag = Known Tag.Scannable.zero;
          size = Known (Target_ocaml_int.one machine_width);
          field_kind = Immediate
        }
    in
    let old_ref_value =
      H.Prim
        (Unary
           ( Block_load
               { kind = block_access;
                 mut = Mutable;
                 field = Target_ocaml_int.zero machine_width
               },
             block ))
    in
    let new_ref_value =
      H.Prim
        (Binary
           ( Int_arith (Tagged_immediate, Add),
             Simple (Simple.const_int (Target_ocaml_int.of_int machine_width n)),
             old_ref_value ))
    in
    [ Binary
        ( Block_set
            { kind = block_access;
              init = Assignment (Alloc_mode.For_assignments.local ());
              field = Target_ocaml_int.zero machine_width
            },
          block,
          new_ref_value ) ]
  | Pctconst const, _ -> (
    match !Clflags.jsir with
    | true ->
      Misc.fatal_errorf
        "Saw %a in JSIR mode, but it should've been simplified away in \
         [Lambda_to_lambda_transforms]:@ %a"
        Printlambda.primitive prim Debuginfo.print_compact dbg
    | false -> (
      match const with
      | Big_endian -> [Simple (Simple.const_bool machine_width big_endian)]
      | Word_size ->
        [ Simple
            (Simple.const_int
               (Target_ocaml_int.of_int machine_width (8 * size_int))) ]
      | Int_size ->
        [ Simple
            (Simple.const_int
               (Target_ocaml_int.of_int machine_width ((8 * size_int) - 1))) ]
      | Max_wosize ->
        [ Simple
            (Simple.const_int
               (Target_ocaml_int.of_int machine_width
                  ((1 lsl ((8 * size_int) - (10 + Config.reserved_header_bits)))
                  - 1))) ]
      | Ostype_unix ->
        [ Simple
            (Simple.const_bool machine_width (String.equal Sys.os_type "Unix"))
        ]
      | Ostype_win32 ->
        [ Simple
            (Simple.const_bool machine_width (String.equal Sys.os_type "Win32"))
        ]
      | Ostype_cygwin ->
        [ Simple
            (Simple.const_bool machine_width
               (String.equal Sys.os_type "Cygwin")) ]
      | Backend_type ->
        [Simple (Simple.const_zero machine_width)]
        (* constructor 0 is the same as Native here *)
      | Runtime5 -> [Simple (Simple.const_bool machine_width Config.runtime5)]))
  | Pint_as_pointer mode, [[arg]] ->
    (* This is not a stack allocation, but nonetheless has a region
       constraint. *)
    let mode =
      Alloc_mode.For_allocations.from_lambda mode
        ~current_region:current_ghost_region
    in
    [Unary (Int_as_pointer mode, arg)]
  | Pbigarrayref (unsafe, num_dimensions, kind, layout), args -> (
    let args =
      List.map
        (function
          | [arg] -> arg
          | [] | _ :: _ :: _ ->
            Misc.fatal_errorf "Non-singleton arguments for Pbigarrayref: %a %a"
              Printlambda.primitive prim H.print_list_of_lists_of_simple_or_prim
              args)
        args
    in
    match
      P.Bigarray_kind.from_lambda kind, P.Bigarray_layout.from_lambda layout
    with
    | Some kind, Some layout ->
      let b, indexes =
        match args with
        | b :: indexes ->
          if List.compare_length_with indexes num_dimensions <> 0
          then Misc.fatal_errorf "Bad index arity for Pbigarrayref";
          b, indexes
        | [] -> Misc.fatal_errorf "Pbigarrayref is missing its arguments"
      in
      let box =
        bigarray_box_or_tag_raw_value_to_read kind
          Alloc_mode.For_allocations.heap
      in
      [box (bigarray_load ~machine_width ~dbg ~unsafe kind layout b indexes)]
    | None, _ ->
      Misc.fatal_errorf
        "Lambda_to_flambda_primitives.convert_lprim: Pbigarrayref primitives \
         with an unknown kind should have been removed by Lambda_to_flambda."
    | _, None ->
      Misc.fatal_errorf
        "Lambda_to_flambda_primitives.convert_lprim: Pbigarrayref primitives \
         with an unknown layout should have been removed by Lambda_to_flambda.")
  | Pbigarrayset (unsafe, num_dimensions, kind, layout), args -> (
    let args =
      List.map
        (function
          | [arg] -> arg
          | [] | _ :: _ :: _ ->
            Misc.fatal_errorf "Non-singleton arguments for Pbigarrayset: %a %a"
              Printlambda.primitive prim H.print_list_of_lists_of_simple_or_prim
              args)
        args
    in
    match
      P.Bigarray_kind.from_lambda kind, P.Bigarray_layout.from_lambda layout
    with
    | Some kind, Some layout ->
      let b, indexes, value =
        match args with
        | b :: args ->
          let indexes, value = Misc.split_last args in
          if List.compare_length_with indexes num_dimensions <> 0
          then Misc.fatal_errorf "Bad index arity for Pbigarrayset";
          b, indexes, value
        | [] -> Misc.fatal_errorf "Pbigarrayset is missing its arguments"
      in
      let unbox = bigarray_unbox_or_untag_value_to_store kind in
      [ bigarray_set ~machine_width ~dbg ~unsafe kind layout b indexes
          (unbox value) ]
    | None, _ ->
      Misc.fatal_errorf
        "Lambda_to_flambda_primitives.convert_lprim: Pbigarrayref primitives \
         with an unknown kind should have been removed by Lambda_to_flambda."
    | _, None ->
      Misc.fatal_errorf
        "Lambda_to_flambda_primitives.convert_lprim: Pbigarrayref primitives \
         with an unknown layout should have been removed by Lambda_to_flambda.")
  | Pbigarraydim dimension, [[arg]] ->
    [tag_int (Unary (Bigarray_length { dimension }, arg))]
  | Pbigstring_load_16 { unsafe; index_kind }, [[big_str]; [index]] ->
    [ string_like_load ~unsafe ~dbg ~machine_width ~access_size:Sixteen
        Bigstring ~boxed:false None big_str ~index_kind index ~current_region ]
  | Pbigstring_load_32 { unsafe; index_kind; mode; boxed }, [[big_str]; [index]]
    ->
    [ string_like_load ~unsafe ~dbg ~machine_width ~access_size:Thirty_two
        Bigstring (Some mode) ~boxed big_str ~index_kind index ~current_region
    ]
  | Pbigstring_load_f32 { unsafe; index_kind; mode; boxed }, [[big_str]; [index]]
    ->
    [ string_like_load ~unsafe ~dbg ~machine_width ~access_size:Single Bigstring
        (Some mode) ~boxed big_str ~index_kind index ~current_region ]
  | Pbigstring_load_64 { unsafe; index_kind; mode; boxed }, [[big_str]; [index]]
    ->
    [ string_like_load ~unsafe ~dbg ~machine_width ~access_size:Sixty_four
        Bigstring (Some mode) ~boxed big_str ~index_kind index ~current_region
    ]
  | ( Pbigstring_load_vec { size; unsafe; aligned; index_kind; mode; boxed },
      [[big_str]; [index]] ) ->
    [ string_like_load ~unsafe ~dbg ~machine_width
        ~access_size:(vec_accessor_width ~aligned size)
        Bigstring (Some mode) ~boxed big_str ~index_kind index ~current_region
    ]
  | Pbigstring_set_16 { unsafe; index_kind }, [[bigstring]; [index]; [new_value]]
    ->
    [ bytes_like_set ~unsafe ~dbg ~machine_width ~access_size:Sixteen Bigstring
        ~boxed:false bigstring ~index_kind index new_value ]
  | ( Pbigstring_set_32 { unsafe; index_kind; boxed },
      [[bigstring]; [index]; [new_value]] ) ->
    [ bytes_like_set ~unsafe ~dbg ~machine_width ~access_size:Thirty_two
        Bigstring ~boxed bigstring ~index_kind index new_value ]
  | ( Pbigstring_set_f32 { unsafe; index_kind; boxed },
      [[bigstring]; [index]; [new_value]] ) ->
    [ bytes_like_set ~unsafe ~dbg ~machine_width ~access_size:Single Bigstring
        ~boxed bigstring ~index_kind index new_value ]
  | ( Pbigstring_set_64 { unsafe; index_kind; boxed },
      [[bigstring]; [index]; [new_value]] ) ->
    [ bytes_like_set ~unsafe ~dbg ~machine_width ~access_size:Sixty_four
        Bigstring ~boxed bigstring ~index_kind index new_value ]
  | ( Pbigstring_set_vec { size; unsafe; aligned; index_kind; boxed },
      [[bigstring]; [index]; [new_value]] ) ->
    [ bytes_like_set ~unsafe ~dbg ~machine_width
        ~access_size:(vec_accessor_width ~aligned size)
        Bigstring ~boxed bigstring ~index_kind index new_value ]
  | ( Pfloat_array_load_vec { size; unsafe; index_kind; mode; boxed },
      [[array]; [index]] ) ->
    check_float_array_optimisation_enabled "Pfloat_array_load_vec";
    [ array_like_load_vec ~dbg ~machine_width ~current_region ~unsafe ~mode
        ~boxed ~vec_kind:(vec_kind size) Naked_floats array ~index_kind index ]
  | ( Pfloatarray_load_vec { size; unsafe; index_kind; mode; boxed },
      [[array]; [index]] )
  | ( Punboxed_float_array_load_vec { size; unsafe; index_kind; mode; boxed },
      [[array]; [index]] ) ->
    [ array_like_load_vec ~dbg ~machine_width ~current_region ~unsafe ~mode
        ~boxed ~vec_kind:(vec_kind size) Naked_floats array ~index_kind index ]
  | ( Punboxed_float32_array_load_vec { size; unsafe; index_kind; mode; boxed },
      [[array]; [index]] ) ->
    [ array_like_load_vec ~dbg ~machine_width ~current_region ~unsafe ~mode
        ~boxed ~vec_kind:(vec_kind size) Naked_float32s array ~index_kind index
    ]
  | ( Pint_array_load_vec { size; unsafe; index_kind; mode; boxed },
      [[array]; [index]] ) ->
    (match machine_width with
    | Sixty_four -> ()
    | Thirty_two | Thirty_two_no_gc_tag_bit ->
      Misc.fatal_error "[Pint_array_load_vec]: immediates must be 64 bits.");
    [ array_like_load_vec ~dbg ~machine_width ~current_region ~unsafe ~mode
        ~boxed ~vec_kind:(vec_kind size) Immediates array ~index_kind index ]
  | ( Punboxed_int64_array_load_vec { size; unsafe; index_kind; mode; boxed },
      [[array]; [index]] ) ->
    [ array_like_load_vec ~dbg ~machine_width ~current_region ~unsafe ~mode
        ~boxed ~vec_kind:(vec_kind size) Naked_int64s array ~index_kind index ]
  | ( Punboxed_nativeint_array_load_vec { size; unsafe; index_kind; mode; boxed },
      [[array]; [index]] ) ->
    (match machine_width with
    | Sixty_four -> ()
    | Thirty_two | Thirty_two_no_gc_tag_bit ->
      Misc.fatal_error
        "[Punboxed_nativeint_array_load_vec]: nativeint must be 64 bits.");
    [ array_like_load_vec ~dbg ~machine_width ~current_region ~unsafe ~mode
        ~boxed ~vec_kind:(vec_kind size) Naked_nativeints array ~index_kind
        index ]
  | ( Punboxed_int32_array_load_vec { size; unsafe; index_kind; mode; boxed },
      [[array]; [index]] ) ->
    [ array_like_load_vec ~dbg ~machine_width ~current_region ~unsafe ~mode
        ~boxed ~vec_kind:(vec_kind size) Naked_int32s array ~index_kind index ]
  | ( Pfloat_array_set_vec { size; unsafe; index_kind; boxed },
      [[array]; [index]; [new_value]] ) ->
    check_float_array_optimisation_enabled "Pfloat_array_set_vec";
    [ array_like_set_vec ~dbg ~machine_width ~unsafe ~boxed
        ~vec_kind:(vec_kind size) Naked_floats array ~index_kind index new_value
    ]
  | ( Pfloatarray_set_vec { size; unsafe; index_kind; boxed },
      [[array]; [index]; [new_value]] )
  | ( Punboxed_float_array_set_vec { size; unsafe; index_kind; boxed },
      [[array]; [index]; [new_value]] ) ->
    [ array_like_set_vec ~dbg ~machine_width ~unsafe ~boxed
        ~vec_kind:(vec_kind size) Naked_floats array ~index_kind index new_value
    ]
  | ( Punboxed_float32_array_set_vec { size; unsafe; index_kind; boxed },
      [[array]; [index]; [new_value]] ) ->
    [ array_like_set_vec ~dbg ~machine_width ~unsafe ~boxed
        ~vec_kind:(vec_kind size) Naked_float32s array ~index_kind index
        new_value ]
  | ( Pint_array_set_vec { size; unsafe; index_kind; boxed },
      [[array]; [index]; [new_value]] ) ->
    (match machine_width with
    | Sixty_four -> ()
    | Thirty_two | Thirty_two_no_gc_tag_bit ->
      Misc.fatal_error "[Pint_array_set_vec]: immediates must be 64 bits.");
    [ array_like_set_vec ~dbg ~machine_width ~unsafe ~boxed
        ~vec_kind:(vec_kind size) Immediates array ~index_kind index new_value
    ]
  | ( Punboxed_int64_array_set_vec { size; unsafe; index_kind; boxed },
      [[array]; [index]; [new_value]] ) ->
    [ array_like_set_vec ~dbg ~machine_width ~unsafe ~boxed
        ~vec_kind:(vec_kind size) Naked_int64s array ~index_kind index new_value
    ]
  | ( Punboxed_nativeint_array_set_vec { size; unsafe; index_kind; boxed },
      [[array]; [index]; [new_value]] ) ->
    (match machine_width with
    | Sixty_four -> ()
    | Thirty_two | Thirty_two_no_gc_tag_bit ->
      Misc.fatal_error
        "[Punboxed_nativeint_array_set_vec]: nativeint must be 64 bits.");
    [ array_like_set_vec ~dbg ~machine_width ~unsafe ~boxed
        ~vec_kind:(vec_kind size) Naked_nativeints array ~index_kind index
        new_value ]
  | ( Punboxed_int32_array_set_vec { size; unsafe; index_kind; boxed },
      [[array]; [index]; [new_value]] ) ->
    [ array_like_set_vec ~dbg ~machine_width ~unsafe ~boxed
        ~vec_kind:(vec_kind size) Naked_int32s array ~index_kind index new_value
    ]
  | Pprobe_is_enabled { name }, [] ->
    [tag_int (Nullary (Probe_is_enabled { name }))]
  | Pobj_dup, [[v]] -> [Unary (Obj_dup, v)]
  | Pget_header m, [[obj]] -> [get_header obj m ~current_region]
  | Patomic_load_field { immediate_or_pointer }, [[atomic]; [field]] ->
    [ Binary
        ( Atomic_load_field
            (convert_block_access_field_kind immediate_or_pointer),
          atomic,
          field ) ]
  | Patomic_set_field { immediate_or_pointer }, [[atomic]; [field]; [new_value]]
    ->
    [ Ternary
        ( Atomic_set_field (convert_block_access_field_kind immediate_or_pointer),
          atomic,
          field,
          new_value ) ]
  | ( Patomic_exchange_field { immediate_or_pointer },
      [[atomic]; [field]; [new_value]] ) ->
    [ Ternary
        ( Atomic_exchange_field
            (convert_block_access_field_kind immediate_or_pointer),
          atomic,
          field,
          new_value ) ]
  | ( Patomic_compare_exchange_field { immediate_or_pointer },
      [[atomic]; [field]; [comparison_value]; [new_value]] ) ->
    let access_kind = convert_block_access_field_kind immediate_or_pointer in
    [ Quaternary
        ( Atomic_compare_exchange_field
            { atomic_kind = access_kind; args_kind = access_kind },
          atomic,
          field,
          comparison_value,
          new_value ) ]
  | ( Patomic_compare_set_field { immediate_or_pointer },
      [[atomic]; [field]; [old_value]; [new_value]] ) ->
    [ Quaternary
        ( Atomic_compare_and_set_field
            (convert_block_access_field_kind immediate_or_pointer),
          atomic,
          field,
          old_value,
          new_value ) ]
  | Patomic_fetch_add_field, [[atomic]; [field]; [i]] ->
    [Ternary (Atomic_field_int_arith Fetch_add, atomic, field, i)]
  | Patomic_add_field, [[atomic]; [field]; [i]] ->
    [Ternary (Atomic_field_int_arith Add, atomic, field, i)]
  | Patomic_sub_field, [[atomic]; [field]; [i]] ->
    [Ternary (Atomic_field_int_arith Sub, atomic, field, i)]
  | Patomic_land_field, [[atomic]; [field]; [i]] ->
    [Ternary (Atomic_field_int_arith And, atomic, field, i)]
  | Patomic_lor_field, [[atomic]; [field]; [i]] ->
    [Ternary (Atomic_field_int_arith Or, atomic, field, i)]
  | Patomic_lxor_field, [[atomic]; [field]; [i]] ->
    [Ternary (Atomic_field_int_arith Xor, atomic, field, i)]
  | Pcpu_relax, _ -> [Nullary Cpu_relax]
  | Pdls_get, _ -> [Nullary Dls_get]
  | Ppoll, _ -> [Nullary Poll]
  | Preinterpret_unboxed_int64_as_tagged_int63, [[i]] ->
    if not (Target_system.is_64_bit ())
    then
      Misc.fatal_error
        "Preinterpret_unboxed_int64_as_tagged_int63 can only be used on 64-bit \
         targets";
    [Unary (Reinterpret_64_bit_word Unboxed_int64_as_tagged_int63, i)]
  | Preinterpret_tagged_int63_as_unboxed_int64, [[i]] ->
    if not (Target_system.is_64_bit ())
    then
      Misc.fatal_error
        "Preinterpret_tagged_int63_as_unboxed_int64 can only be used on 64-bit \
         targets";
    [Unary (Reinterpret_64_bit_word Tagged_int63_as_unboxed_int64, i)]
  | Ppeek layout, [[ptr]] ->
    let kind = standard_int_or_float_of_peek_or_poke layout in
    [Unary (Peek kind, ptr)]
  | Ppoke layout, [[ptr]; [new_value]] ->
    let kind = standard_int_or_float_of_peek_or_poke layout in
    [Binary (Poke kind, ptr, new_value)]
<<<<<<< HEAD
  | Pget_idx (layout, mut), [[ptr]; [idx]] ->
    needs_64_bit_target prim dbg ~machine_width;
=======
  | Pget_idx (layout, mut), [[ptr]; [idx]] | Pget_ptr (layout, mut), [[ptr; idx]]
    ->
    needs_64_bit_target prim dbg;
>>>>>>> ca416327
    let offsets = block_index_access_offsets ~machine_width layout idx in
    let kinds =
      Flambda_arity.unarize
        (Flambda_arity.from_lambda_list [layout] ~machine_width)
    in
    let reads =
      List.map2
        (fun kind offset ->
          H.Binary (Read_offset (kind, mut), ptr, Prim offset))
        kinds offsets
    in
    [H.maybe_create_unboxed_product reads]
<<<<<<< HEAD
  | Pset_idx (layout, mode), [[ptr]; [idx]; new_values] ->
    needs_64_bit_target prim dbg ~machine_width;
=======
  | Pget_ptr _, [([] | [_] | _ :: _ :: _ :: _)] ->
    Misc.fatal_errorf
      "Closure_convertion.convert_primitive: The argument to Pget_ptr should \
       be an unboxed product of length 2"
      Printlambda.primitive prim H.print_list_of_lists_of_simple_or_prim args
  | Pset_idx (layout, mode), [[ptr]; [idx]; new_values]
  | Pset_ptr (layout, mode), [[ptr; idx]; new_values] ->
    needs_64_bit_target prim dbg;
>>>>>>> ca416327
    let mode = Alloc_mode.For_assignments.from_lambda mode in
    let offsets = block_index_access_offsets ~machine_width layout idx in
    let kinds =
      Flambda_arity.unarize
        (Flambda_arity.from_lambda_list [layout] ~machine_width)
    in
    let writes =
      Misc.Stdlib.List.map3
        (fun kind offset new_value ->
          H.Ternary (Write_offset (kind, mode), ptr, Prim offset, new_value))
        kinds offsets new_values
    in
    [H.Sequence writes]
  | Pset_ptr _, [([] | [_] | _ :: _ :: _ :: _); _] ->
    Misc.fatal_errorf
      "Closure_convertion.convert_primitive: The first argument to Pset_ptr \
       should be an unboxed product of length 2"
      Printlambda.primitive prim H.print_list_of_lists_of_simple_or_prim args
  | (Praise _ | Pccall _), _ ->
    Misc.fatal_errorf
      "Closure_conversion.convert_primitive: Primitive %a (%a) shouldn't be \
       here, either a bug in [Closure_conversion] or the wrong number of \
       arguments"
      Printlambda.primitive prim H.print_list_of_lists_of_simple_or_prim args
  | (Pprobe_is_enabled _ | Pmake_idx_field _ | Pmake_idx_mixed_field _), _ :: _
    ->
    Misc.fatal_errorf
      "Closure_conversion.convert_primitive: Wrong arity for nullary primitive \
       %a (%a)"
      Printlambda.primitive prim H.print_list_of_simple_or_prim
      (List.flatten args)
  | ( ( Pfield _ | Pnot | Pstringlength | Pbyteslength | Popaque _
      | Pduprecord _ | Parraylength _ | Pduparray _ | Pfloatfield _
      | Poffsetref _ | Pisint _ | Pisnull | Pint_as_pointer _ | Pbigarraydim _
      | Pobj_dup | Pobj_magic _ | Punbox_vector _ | Punbox_unit
      | Pbox_vector (_, _)
      | Punboxed_product_field _ | Pget_header _ | Pufloatfield _
      | Patomic_load_field _ | Pmixedfield _
      | Preinterpret_unboxed_int64_as_tagged_int63
      | Preinterpret_tagged_int63_as_unboxed_int64
      | Parray_element_size_in_bytes _ | Pmake_idx_array _ | Pidx_deepen _
      | Ppeek _ | Pmakelazyblock _
      | Pscalar (Unary _)
      | Pget_ptr _ ),
      ([] | _ :: _ :: _ | [([] | _ :: _ :: _)]) ) ->
    Misc.fatal_errorf
      "Closure_conversion.convert_primitive: Wrong arity for unary primitive \
       %a (%a)"
      Printlambda.primitive prim H.print_list_of_lists_of_simple_or_prim args
  | ( ( Psetfield _ | Pstringrefu | Pbytesrefu | Pstringrefs | Pbytesrefs
      | Pstring_load_16 _ | Pstring_load_32 _ | Pstring_load_f32 _
      | Pstring_load_64 _ | Pstring_load_vec _ | Pbytes_load_16 _
      | Pbytes_load_32 _ | Pbytes_load_f32 _ | Pbytes_load_64 _
      | Pbytes_load_vec _ | Pisout | Pfield_computed _ | Psetfloatfield _
      | Psetufloatfield _ | Psetmixedfield _ | Pbigstring_load_16 _
      | Pbigstring_load_32 _ | Pbigstring_load_f32 _ | Pbigstring_load_64 _
      | Pbigstring_load_vec _ | Pfloatarray_load_vec _ | Pfloat_array_load_vec _
      | Pint_array_load_vec _ | Punboxed_float_array_load_vec _
      | Punboxed_float32_array_load_vec _ | Punboxed_int32_array_load_vec _
      | Punboxed_int64_array_load_vec _ | Punboxed_nativeint_array_load_vec _
      | Parrayrefu
          ( ( Pgenarray_ref _ | Paddrarray_ref | Pintarray_ref
            | Pfloatarray_ref _ | Punboxedfloatarray_ref _
            | Punboxedoruntaggedintarray_ref _ | Punboxedvectorarray_ref _
            | Pgcscannableproductarray_ref _ | Pgcignorableproductarray_ref _ ),
            _,
            _ )
      | Parrayrefs
          ( ( Pgenarray_ref _ | Paddrarray_ref | Pintarray_ref
            | Pfloatarray_ref _ | Punboxedfloatarray_ref _
            | Punboxedoruntaggedintarray_ref _ | Punboxedvectorarray_ref _
            | Pgcscannableproductarray_ref _ | Pgcignorableproductarray_ref _ ),
            _,
            _ )
      | Patomic_load_field _ | Ppoke _ | Pphys_equal _
      | Pscalar (Binary _)
      | Pget_idx _ | Pset_ptr _ ),
      ( []
      | [_]
      | _ :: _ :: _ :: _
      | [_; ([] | _ :: _ :: _)]
      | [([] | _ :: _ :: _); _] ) ) ->
    Misc.fatal_errorf
      "Closure_conversion.convert_primitive: Wrong arity for binary primitive \
       %a (%a)"
      Printlambda.primitive prim H.print_list_of_lists_of_simple_or_prim args
  | ( ( Psetfield_computed _ | Pbytessetu | Pbytessets
      | Parraysetu
          ( ( Pgenarray_set _ | Paddrarray_set _ | Pintarray_set
            | Pfloatarray_set | Punboxedfloatarray_set _
            | Punboxedoruntaggedintarray_set _ | Punboxedvectorarray_set _
            | Pgcscannableproductarray_set _ | Pgcignorableproductarray_set _ ),
            _ )
      | Parraysets
          ( ( Pgenarray_set _ | Paddrarray_set _ | Pintarray_set
            | Pfloatarray_set | Punboxedfloatarray_set _
            | Punboxedoruntaggedintarray_set _ | Punboxedvectorarray_set _
            | Pgcscannableproductarray_set _ | Pgcignorableproductarray_set _ ),
            _ )
      | Pbytes_set_16 _ | Pbytes_set_32 _ | Pbytes_set_f32 _ | Pbytes_set_64 _
      | Pbytes_set_vec _ | Pbigstring_set_16 _ | Pbigstring_set_32 _
      | Pbigstring_set_f32 _ | Pbigstring_set_64 _ | Pbigstring_set_vec _
      | Pfloatarray_set_vec _ | Pfloat_array_set_vec _ | Pint_array_set_vec _
      | Punboxed_float_array_set_vec _ | Punboxed_float32_array_set_vec _
      | Punboxed_int32_array_set_vec _ | Punboxed_int64_array_set_vec _
      | Punboxed_nativeint_array_set_vec _ | Patomic_set_field _
      | Patomic_exchange_field _ | Patomic_fetch_add_field | Patomic_add_field
      | Patomic_sub_field | Patomic_land_field | Patomic_lxor_field
      | Patomic_lor_field | Pset_idx _ ),
      ( []
      | [_]
      | [_; _]
      | _ :: _ :: _ :: _ :: _
      | [_; _; ([] | _ :: _ :: _)]
      | [_; ([] | _ :: _ :: _); _]
      | [([] | _ :: _ :: _); _; _] ) ) ->
    Misc.fatal_errorf
      "Closure_conversion.convert_primitive: Wrong arity for ternary primitive \
       %a (%a)"
      Printlambda.primitive prim H.print_list_of_lists_of_simple_or_prim args
  | ( (Patomic_compare_exchange_field _ | Patomic_compare_set_field _),
      ( []
      | [_]
      | [_; _]
      | [_; _; _]
      | _ :: _ :: _ :: _ :: _ :: _
      | [_; _; _; ([] | _ :: _ :: _)]
      | [_; _; ([] | _ :: _ :: _); _]
      | [_; ([] | _ :: _ :: _); _; _]
      | [([] | _ :: _ :: _); _; _; _] ) ) ->
    Misc.fatal_errorf
      "Closure_conversion.convert_primitive: Wrong arity for quaternary \
       primitive %a (%a)"
      Printlambda.primitive prim H.print_list_of_lists_of_simple_or_prim args
  | ( ( Pignore | Psequand | Psequor | Pbytes_of_string | Pbytes_to_string
      | Parray_of_iarray | Parray_to_iarray | Prunstack | Pperform | Presume
      | Preperform ),
      _ ) ->
    Misc.fatal_errorf
      "[%a] should have been removed by [Lambda_to_flambda.transform_primitive]"
      Printlambda.primitive prim
  | Pgetglobal _, _ | Pgetpredef _, _ ->
    Misc.fatal_errorf
      "[%a] should have been handled by [Closure_conversion.close_primitive]"
      Printlambda.primitive prim

module Acc = Closure_conversion_aux.Acc
module Expr_with_acc = Closure_conversion_aux.Expr_with_acc

let convert_and_bind acc ~big_endian exn_cont ~register_const0
    (prim : L.primitive) ~(args : Simple.t list list) (dbg : Debuginfo.t)
    ~current_region ~current_ghost_region
    (cont : Acc.t -> Flambda.Named.t list -> Expr_with_acc.t) : Expr_with_acc.t
    =
  let machine_width = Acc.machine_width acc in
  let exprs =
    convert_lprim ~machine_width ~big_endian prim args dbg ~current_region
      ~current_ghost_region
  in
  H.bind_recs acc exn_cont ~register_const0
    (H.maybe_create_unboxed_product exprs)
    dbg cont<|MERGE_RESOLUTION|>--- conflicted
+++ resolved
@@ -2954,14 +2954,8 @@
   | Ppoke layout, [[ptr]; [new_value]] ->
     let kind = standard_int_or_float_of_peek_or_poke layout in
     [Binary (Poke kind, ptr, new_value)]
-<<<<<<< HEAD
-  | Pget_idx (layout, mut), [[ptr]; [idx]] ->
+  | Pget_idx (layout, mut), [[ptr]; [idx]] | Pget_ptr (layout, mut), [[ptr; idx]] ->
     needs_64_bit_target prim dbg ~machine_width;
-=======
-  | Pget_idx (layout, mut), [[ptr]; [idx]] | Pget_ptr (layout, mut), [[ptr; idx]]
-    ->
-    needs_64_bit_target prim dbg;
->>>>>>> ca416327
     let offsets = block_index_access_offsets ~machine_width layout idx in
     let kinds =
       Flambda_arity.unarize
@@ -2974,10 +2968,8 @@
         kinds offsets
     in
     [H.maybe_create_unboxed_product reads]
-<<<<<<< HEAD
   | Pset_idx (layout, mode), [[ptr]; [idx]; new_values] ->
     needs_64_bit_target prim dbg ~machine_width;
-=======
   | Pget_ptr _, [([] | [_] | _ :: _ :: _ :: _)] ->
     Misc.fatal_errorf
       "Closure_convertion.convert_primitive: The argument to Pget_ptr should \
@@ -2985,8 +2977,7 @@
       Printlambda.primitive prim H.print_list_of_lists_of_simple_or_prim args
   | Pset_idx (layout, mode), [[ptr]; [idx]; new_values]
   | Pset_ptr (layout, mode), [[ptr; idx]; new_values] ->
-    needs_64_bit_target prim dbg;
->>>>>>> ca416327
+    needs_64_bit_target prim dbg ~machine_width;
     let mode = Alloc_mode.For_assignments.from_lambda mode in
     let offsets = block_index_access_offsets ~machine_width layout idx in
     let kinds =
