--- conflicted
+++ resolved
@@ -506,11 +506,7 @@
          (Thirty_two
             { zero_init = Lconst (Const_base (Const_unboxed_int32 0l)) })
          ~init
-<<<<<<< HEAD
   | Punboxedintarray (Unboxed_int8 | Unboxed_int16 | Unboxed_int) ->
-=======
-  | Punboxedintarray (Unboxed_int8 | Unboxed_int16) ->
->>>>>>> 3b595799
     Misc.unboxed_small_int_arrays_are_not_implemented ()
   | Punboxedintarray Unboxed_int64 ->
     makearray_dynamic_singleton_uninitialized "unboxed_int64" ~length mode loc
