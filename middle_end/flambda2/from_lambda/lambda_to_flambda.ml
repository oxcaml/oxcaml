--- conflicted
+++ resolved
@@ -776,16 +776,11 @@
   | Pctconst _ | Pbswap16 | Pbbswap _ | Pint_as_pointer _ | Popaque _
   | Pprobe_is_enabled _ | Pobj_dup | Pobj_magic _
   | Pbox_float (_, _)
-<<<<<<< HEAD
-  | Punbox_float _ | Punbox_int _ | Pbox_int _ | Pmake_unboxed_product _
-  | Punboxed_product_field _ | Pget_header _ | Preuseblock _
-  | Preusefloatblock _ | Preuseufloatblock _ | Preusemixedblock _ ->
-=======
   | Punbox_float _
   | Pbox_vector (_, _)
   | Punbox_vector _ | Punbox_int _ | Pbox_int _ | Pmake_unboxed_product _
-  | Punboxed_product_field _ | Pget_header _ ->
->>>>>>> f1ab518d
+  | Punboxed_product_field _ | Pget_header _ | Preuseblock _
+  | Preusefloatblock _ | Preuseufloatblock _ | Preusemixedblock _ ->
     false
   | Patomic_exchange | Patomic_cas | Patomic_fetch_add | Patomic_load _ -> false
   | Prunstack | Pperform | Presume | Preperform -> true (* XXX! *)
