(**************************************************************************)
(*                                                                        *)
(*                                 OCaml                                  *)
(*                                                                        *)
(*                       Pierre Chambart, OCamlPro                        *)
(*           Mark Shinwell and Leo White, Jane Street Europe              *)
(*                                                                        *)
(*   Copyright 2013--2019 OCamlPro SAS                                    *)
(*   Copyright 2014--2019 Jane Street Group LLC                           *)
(*                                                                        *)
(*   All rights reserved.  This file is distributed under the terms of    *)
(*   the GNU Lesser General Public License version 2.1, with the          *)
(*   special exception on linking described in the file LICENSE.          *)
(*                                                                        *)
(**************************************************************************)

[@@@ocaml.warning "-fragile-match"]

open! Flambda
module BP = Bound_parameter
module IR = Closure_conversion_aux.IR
module Acc = Closure_conversion_aux.Acc
module Env = Closure_conversion_aux.Env
module Expr_with_acc = Closure_conversion_aux.Expr_with_acc
module Apply_cont_with_acc = Closure_conversion_aux.Apply_cont_with_acc
module Let_cont_with_acc = Closure_conversion_aux.Let_cont_with_acc
module Let_with_acc = Closure_conversion_aux.Let_with_acc
module Function_decls = Closure_conversion_aux.Function_decls
module Function_decl = Function_decls.Function_decl
module K = Flambda_kind
module P = Flambda_primitive
module VB = Bound_var

type 'a close_program_metadata =
  | Normal : [`Normal] close_program_metadata
  | Classic :
      (Exported_code.t
      * Name_occurrences.t
      * Flambda_cmx_format.t option
      * Exported_offsets.t)
      -> [`Classic] close_program_metadata

type 'a close_program_result =
  { unit : Flambda_unit.t;
    metadata : 'a close_program_metadata;
    code_slot_offsets : Slot_offsets.t Code_id.Map.t
  }

type close_functions_result =
  | Lifted of (Symbol.t * Env.value_approximation) Function_slot.Lmap.t
  | Dynamic of Set_of_closures.t * Env.value_approximation Function_slot.Map.t

let manufacture_symbol acc proposed_name =
  let acc, linkage_name =
    if Flambda_features.Expert.shorten_symbol_names ()
    then Acc.manufacture_symbol_short_name acc
    else acc, Linkage_name.of_string proposed_name
  in
  let symbol =
    Symbol.create (Compilation_unit.get_current_exn ()) linkage_name
  in
  acc, symbol

let declare_symbol_for_function_slot env acc ident function_slot :
    Env.t * Acc.t * Symbol.t =
  let acc, symbol =
    manufacture_symbol acc (Function_slot.to_string function_slot)
  in
  let env =
    Env.add_simple_to_substitute env ident (Simple.symbol symbol)
      K.With_subkind.any_value
  in
  env, acc, symbol

let register_const0 acc constant name =
  match Static_const.Map.find constant (Acc.shareable_constants acc) with
  | exception Not_found ->
    (* Create a variable to ensure uniqueness of the symbol. *)
    let var = Variable.create name in
    let acc, symbol =
      manufacture_symbol acc
        (* CR mshinwell: this Variable.rename looks to be redundant *)
        (Variable.unique_name (Variable.rename var))
    in
    let acc = Acc.add_declared_symbol ~symbol ~constant acc in
    let acc =
      if Static_const.can_share constant
      then Acc.add_shareable_constant ~symbol ~constant acc
      else acc
    in
    acc, symbol
  | symbol -> acc, symbol

let register_const acc dbg constant name =
  let acc, symbol = register_const0 acc constant name in
  acc, Simple.With_debuginfo.create (Simple.symbol symbol) dbg, name

let rec declare_const acc dbg (const : Lambda.structured_constant) =
  let module SC = Static_const in
  let module RWC = Reg_width_const in
  let[@inline] reg_width cst =
    Simple.With_debuginfo.create (Simple.const cst) dbg
  in
  match const with
  | Const_base (Const_int c) ->
    acc, reg_width (RWC.tagged_immediate (Targetint_31_63.of_int c)), "int"
  | Const_base (Const_char c) ->
    acc, reg_width (RWC.tagged_immediate (Targetint_31_63.of_char c)), "char"
  | Const_base (Const_unboxed_float c) ->
    let c = Numeric_types.Float_by_bit_pattern.of_string c in
    acc, reg_width (RWC.naked_float c), "unboxed_float"
  | Const_base (Const_unboxed_float32 c) ->
    let c = Numeric_types.Float32_by_bit_pattern.of_string c in
    acc, reg_width (RWC.naked_float32 c), "unboxed_float32"
  | Const_base (Const_string (s, _, _)) ->
    register_const acc dbg (SC.immutable_string s) "immstring"
  | Const_base (Const_float c) ->
    let c = Numeric_types.Float_by_bit_pattern.create (float_of_string c) in
    register_const acc dbg (SC.boxed_float (Const c)) "float"
  | Const_base (Const_float32 c) ->
    let c = Numeric_types.Float32_by_bit_pattern.create (float_of_string c) in
    register_const acc dbg (SC.boxed_float32 (Const c)) "float32"
  | Const_base (Const_int32 c) ->
    register_const acc dbg (SC.boxed_int32 (Const c)) "int32"
  | Const_base (Const_int64 c) ->
    register_const acc dbg (SC.boxed_int64 (Const c)) "int64"
  | Const_base (Const_nativeint c) ->
    (* CR pchambart: this should be pushed further to lambda *)
    let c = Targetint_32_64.of_int64 (Int64.of_nativeint c) in
    register_const acc dbg (SC.boxed_nativeint (Const c)) "nativeint"
  | Const_base (Const_unboxed_int32 c) ->
    acc, reg_width (RWC.naked_int32 c), "unboxed_int32"
  | Const_base (Const_unboxed_int64 c) ->
    acc, reg_width (RWC.naked_int64 c), "unboxed_int64"
  | Const_base (Const_unboxed_nativeint c) ->
    (* CR pchambart: this should be pushed further to lambda *)
    let c = Targetint_32_64.of_int64 (Int64.of_nativeint c) in
    acc, reg_width (RWC.naked_nativeint c), "unboxed_nativeint"
  | Const_immstring c ->
    register_const acc dbg (SC.immutable_string c) "immstring"
  | Const_float_block c ->
    register_const acc dbg
      (SC.immutable_float_block
         (List.map
            (fun s ->
              let f =
                Numeric_types.Float_by_bit_pattern.create (float_of_string s)
              in
              Or_variable.Const f)
            c))
      "float_block"
  | Const_float_array c ->
    register_const acc dbg
      (SC.immutable_float_array
         (List.map
            (fun s ->
              let f =
                Numeric_types.Float_by_bit_pattern.create (float_of_string s)
              in
              Or_variable.Const f)
            c))
      "float_array"
  | Const_block (tag, consts) ->
    let acc, fields =
      List.fold_left_map
        (fun acc c ->
          let acc, field, _ = declare_const acc dbg c in
          Simple.pattern_match'
            (Simple.With_debuginfo.simple field)
            ~var:(fun _var ~coercion:_ ->
              Misc.fatal_errorf
                "Did not expect field %a of [Const_block] to be a variable:@ %a"
                Simple.With_debuginfo.print field
                Printlambda.structured_constant const)
            ~symbol:(fun _sym ~coercion:_ -> ())
            ~const:(fun cst ->
              match RWC.descr cst with
              | Tagged_immediate _ | Null -> ()
              | Naked_immediate _ | Naked_float32 _ | Naked_float _
              | Naked_int32 _ | Naked_int64 _ | Naked_nativeint _
              | Naked_vec128 _ | Naked_vec256 _ | Naked_vec512 _ ->
                Misc.fatal_errorf
                  "Unboxed constants are not allowed inside of Const_block: %a"
                  Printlambda.structured_constant const);
          acc, field)
        acc consts
    in
    let const : SC.t =
      SC.block (Tag.Scannable.create_exn tag) Immutable Value_only fields
    in
    register_const acc dbg const "const_block"
  | Const_mixed_block (tag, shape, args) ->
    let shape =
      Mixed_block_shape.of_mixed_block_elements
        ~print_locality:(fun ppf () -> Format.fprintf ppf "()")
        shape
    in
    let unbox_float_constant (c : Lambda.structured_constant) :
        Lambda.structured_constant =
      match c with
      | Const_base (Const_float f) -> Const_base (Const_unboxed_float f)
      | Const_base
          ( Const_int _ | Const_char _ | Const_string _ | Const_float32 _
          | Const_unboxed_float _ | Const_unboxed_float32 _ | Const_int32 _
          | Const_int64 _ | Const_nativeint _ | Const_unboxed_int32 _
          | Const_unboxed_int64 _ | Const_unboxed_nativeint _ )
      | Const_block _ | Const_mixed_block _ | Const_float_array _
      | Const_immstring _ | Const_float_block _ | Const_null ->
        Misc.fatal_errorf
          "In constant mixed block, a field of kind\n\
          \       Float_boxed contained the  constant %a"
          Printlambda.structured_constant c
    in
    (* CR mshinwell: factor out, this is also in the Pmakemixedblock case. Or
       even better, add support for lifting mixed blocks, then remove this
       special handling for Const_block and Const_mixed_block and use that
       (mshinwell has a partial patch for this). *)
    let args =
      let new_indexes_to_old_indexes =
        Mixed_block_shape.new_indexes_to_old_indexes shape
      in
      let args = Array.of_list args in
      Array.init (Array.length args) (fun new_index ->
          args.(new_indexes_to_old_indexes.(new_index)))
      |> Array.to_list
    in
    let args =
      let flattened_reordered_shape =
        Mixed_block_shape.flattened_reordered_shape shape
      in
      List.mapi
        (fun new_index arg ->
          match flattened_reordered_shape.(new_index) with
          | Value _ | Float64 | Float32 | Bits32 | Bits64 | Vec128 | Vec256
          | Vec512 | Word ->
            arg
          | Float_boxed _ -> unbox_float_constant arg)
        args
    in
    let kind_shape = K.Mixed_block_shape.from_mixed_block_shape shape in
    let acc, fields =
      List.fold_left_map
        (fun acc c ->
          let acc, field, _name = declare_const acc dbg c in
          acc, field)
        acc args
    in
    let const : SC.t =
      SC.block
        (Tag.Scannable.create_exn tag)
        Immutable (Mixed_record kind_shape) fields
    in
    register_const acc dbg const "const_mixed_block"
  | Const_null -> acc, reg_width RWC.const_null, "null"

let close_const acc const =
  (* For this code path, the debuginfo is discarded (see just below). *)
  let acc, simple_with_dbg, name = declare_const acc Debuginfo.none const in
  let named =
    Named.create_simple (Simple.With_debuginfo.simple simple_with_dbg)
  in
  acc, named, name

let find_simple_from_id_with_kind env id =
  match Env.find_simple_to_substitute_exn env id with
  | simple, kind -> simple, kind
  | exception Not_found -> (
    match Env.find_var_exn env id with
    | exception Not_found ->
      Misc.fatal_errorf
        "find_simple_from_id: Cannot find [Ident] %a in environment" Ident.print
        id
    | var, kind -> Simple.var var, kind)

let find_simple_from_id env id = fst (find_simple_from_id_with_kind env id)

(* CR mshinwell: Avoid the double lookup *)
let find_simple acc env (simple : IR.simple) =
  match simple with
  | Const const ->
    (* For this code path, the debuginfo isn't relevant. *)
    let acc, simple, _ = declare_const acc Debuginfo.none const in
    acc, Simple.With_debuginfo.simple simple
  | Var id -> acc, find_simple_from_id env id

let find_simples acc env ids =
  List.fold_left_map (fun acc id -> find_simple acc env id) acc ids

let find_value_approximation env simple =
  Simple.pattern_match' simple
    ~var:(fun var ~coercion:_ -> Env.find_var_approximation env var)
    ~symbol:(fun sym ~coercion:_ -> Value_approximation.Value_symbol sym)
    ~const:(fun const -> Value_approximation.Value_const const)

let find_value_approximation_through_symbol acc env simple =
  match find_value_approximation env simple with
  | Value_approximation.Value_symbol sym ->
    Acc.find_symbol_approximation acc sym
  | approx -> approx

module Inlining = struct
  include Closure_conversion_aux.Inlining

  (* CR keryan: we need to emit warnings *)
  let inlinable env apply callee_approx =
    let tracker = Env.inlining_history_tracker env in
    let are_rebuilding_terms = Are_rebuilding_terms.are_rebuilding in
    let compilation_unit =
      Env.inlining_history_tracker env
      |> Inlining_history.Tracker.absolute
      |> Inlining_history.Absolute.compilation_unit
    in
    match (callee_approx : Env.value_approximation option) with
    | None | Some Value_unknown ->
      Inlining_report.record_decision_at_call_site_for_unknown_function ~tracker
        ~apply ~pass:After_closure_conversion ();
      Not_inlinable
    | Some (Value_symbol _)
    | Some (Value_const _)
    | Some (Block_approximation _) ->
      assert false
    | Some (Closure_approximation { code; _ }) ->
      let metadata = Code_or_metadata.code_metadata code in
      let fun_params_length =
        Code_metadata.params_arity metadata |> Flambda_arity.num_params
      in
      if (not (Code_or_metadata.code_present code))
         || fun_params_length > List.length (Apply_expr.args apply)
      then (
        Inlining_report.record_decision_at_call_site_for_known_function ~tracker
          ~apply ~pass:After_closure_conversion ~unrolling_depth:None
          ~callee:(Inlining_history.Absolute.empty compilation_unit)
          ~are_rebuilding_terms Definition_says_not_to_inline;
        Not_inlinable)
      else
        let code = Code_or_metadata.get_code code in
        let inlined_call = Apply_expr.inlined apply in
        let decision, res =
          match inlined_call with
          | Never_inlined ->
            ( Call_site_inlining_decision_type.Never_inlined_attribute,
              Not_inlinable )
          | Always_inlined _ | Hint_inlined ->
            Call_site_inlining_decision_type.Attribute_always, Inlinable code
          | Default_inlined | Unroll _ ->
            (* Closure ignores completely [@unrolled] attributes, so it seems
               safe to do the same. *)
            ( Call_site_inlining_decision_type.Definition_says_inline
                { was_inline_always = false },
              Inlinable code )
        in
        Inlining_report.record_decision_at_call_site_for_known_function ~tracker
          ~apply ~pass:After_closure_conversion ~unrolling_depth:None
          ~callee:(Code.absolute_history code)
          ~are_rebuilding_terms decision;
        res

  let make_inlined_body acc ~callee ~called_code_id ~region_inlined_into ~params
      ~args ~my_closure ~my_region ~my_ghost_region ~my_depth ~body
      ~free_names_of_body ~exn_continuation ~return_continuation
      ~apply_exn_continuation ~apply_return_continuation ~apply_depth ~apply_dbg
      =
    let rec_info =
      match apply_depth with
      | None -> Rec_info_expr.initial
      | Some depth -> Rec_info_expr.var depth
    in
    let bind_params ~params ~args ~body:(acc, body) =
      let acc = Acc.with_free_names free_names_of_body acc in
      List.fold_left2
        (fun (acc, body) param arg ->
          Let_with_acc.create acc
            (Bound_pattern.singleton (VB.create param Name_mode.normal))
            (Named.create_simple arg) ~body)
        (acc, body) params args
    in
    let bind_depth ~my_depth ~rec_info ~body:(acc, body) =
      Let_with_acc.create acc
        (Bound_pattern.singleton (VB.create my_depth Name_mode.normal))
        (Named.create_rec_info rec_info)
        ~body
    in
    let apply_renaming (acc, body) renaming =
      let acc =
        Acc.with_free_names
          (Name_occurrences.apply_renaming (Acc.free_names acc) renaming)
          acc
      in
      acc, Expr.apply_renaming body renaming
    in
    let acc, body =
      Inlining_helpers.make_inlined_body ~callee ~called_code_id
        ~region_inlined_into ~params ~args ~my_closure ~my_region
        ~my_ghost_region ~my_depth ~rec_info ~body:(acc, body) ~exn_continuation
        ~return_continuation ~apply_exn_continuation ~apply_return_continuation
        ~bind_params ~bind_depth ~apply_renaming
    in
    let inlined_debuginfo =
      Inlined_debuginfo.create ~called_code_id ~apply_dbg
    in
    Let_with_acc.create acc
      (Bound_pattern.singleton
         (VB.create (Variable.create "inlined_dbg") Name_mode.normal))
      (Named.create_prim
         (Nullary (Enter_inlined_apply { dbg = inlined_debuginfo }))
         Debuginfo.none)
      ~body

  let wrap_inlined_body_for_exn_extra_args acc ~extra_args
      ~apply_exn_continuation ~apply_return_continuation ~result_arity
      ~make_inlined_body =
    let apply_cont_create acc ~trap_action cont ~args ~dbg =
      let acc, apply_cont =
        Apply_cont_with_acc.create acc ~trap_action cont ~args ~dbg
      in
      Expr_with_acc.create_apply_cont acc apply_cont
    in
    let let_cont_create acc cont ~handler_params ~handler ~body ~is_exn_handler
        ~is_cold =
      Let_cont_with_acc.build_non_recursive acc cont ~handler_params ~handler
        ~body ~is_exn_handler ~is_cold
    in
    Inlining_helpers.wrap_inlined_body_for_exn_extra_args acc ~extra_args
      ~apply_exn_continuation ~apply_return_continuation ~result_arity
      ~make_inlined_body ~apply_cont_create ~let_cont_create

  let inline acc ~apply ~apply_depth ~func_desc:code =
    let apply_dbg = Apply.dbg apply in
    let callee = Apply.callee apply in
    let region_inlined_into =
      match Apply.call_kind apply with
      | Function { alloc_mode; _ } -> alloc_mode
      | Method _ | C_call _ | Effect _ ->
        Misc.fatal_error
          "Trying to call [Closure_conversion.Inlining.inline] on a non-OCaml \
           function call."
    in
    let args = Apply.args apply in
    let apply_return_continuation = Apply.continuation apply in
    let apply_exn_continuation = Apply.exn_continuation apply in
    let params_and_body = Code.params_and_body code in
    let cost_metrics = Code.cost_metrics code in
    Function_params_and_body.pattern_match params_and_body
      ~f:(fun
           ~return_continuation
           ~exn_continuation
           params
           ~body
           ~my_closure
           ~is_my_closure_used:_
           ~my_region
           ~my_ghost_region
           ~my_depth
           ~free_names_of_body
         ->
        let free_names_of_body =
          match free_names_of_body with
          | Unknown ->
            Misc.fatal_error
              "Params_and_body needs free_names_of_body in [Closure_conversion]"
          | Known free_names -> free_names
        in
        let make_inlined_body =
          make_inlined_body ~callee ~called_code_id:(Code.code_id code)
            ~region_inlined_into
            ~params:(Bound_parameters.vars params)
            ~args ~my_closure ~my_region ~my_ghost_region ~my_depth ~body
            ~free_names_of_body ~exn_continuation ~return_continuation
            ~apply_depth ~apply_dbg
        in
        let acc = Acc.with_free_names Name_occurrences.empty acc in
        let acc = Acc.increment_metrics cost_metrics acc in
        match Exn_continuation.extra_args apply_exn_continuation with
        | [] ->
          make_inlined_body acc
            ~apply_exn_continuation:
              (Exn_continuation.exn_handler apply_exn_continuation)
            ~apply_return_continuation
        | extra_args ->
          wrap_inlined_body_for_exn_extra_args acc ~extra_args
            ~apply_exn_continuation ~apply_return_continuation
            ~result_arity:(Code.result_arity code) ~make_inlined_body)
end

type unarized_extern_repr =
  { kind : K.t;
    arg_transformer : P.unary_primitive option;
    return_transformer : P.unary_primitive option
  }

(* The following two functions form part of what fixes the calling convention
   for unboxed products in externals (the remainder being the register
   assignment in the backend). *)

let rec unarize_const_sort_for_extern_repr (sort : Jkind.Sort.Const.t) =
  match sort with
  | Base base -> (
    match base with
    | Void -> []
    | Value ->
      [{ kind = K.value; arg_transformer = None; return_transformer = None }]
    | Float64 ->
      [ { kind = K.naked_float;
          arg_transformer = None;
          return_transformer = None
        } ]
    | Float32 ->
      [ { kind = K.naked_float32;
          arg_transformer = None;
          return_transformer = None
        } ]
    | Word ->
      [ { kind = K.naked_nativeint;
          arg_transformer = None;
          return_transformer = None
        } ]
    | Bits32 ->
      [ { kind = K.naked_int32;
          arg_transformer = None;
          return_transformer = None
        } ]
    | Bits64 ->
      [ { kind = K.naked_int64;
          arg_transformer = None;
          return_transformer = None
        } ]
    | Vec128 ->
      [ { kind = K.naked_vec128;
          arg_transformer = None;
          return_transformer = None
        } ]
    | Vec256 ->
      [ { kind = K.naked_vec256;
          arg_transformer = None;
          return_transformer = None
        } ]
    | Vec512 ->
      [ { kind = K.naked_vec512;
          arg_transformer = None;
          return_transformer = None
        } ])
  | Product sorts -> List.concat_map unarize_const_sort_for_extern_repr sorts

let unarize_extern_repr alloc_mode (extern_repr : Lambda.extern_repr) =
  match extern_repr with
  | Same_as_ocaml_repr (Base _ as sort) ->
    let kind =
      Typeopt.layout_of_non_void_sort sort
      |> K.With_subkind.from_lambda_values_and_unboxed_numbers_only
      |> K.With_subkind.kind
    in
    [{ kind; arg_transformer = None; return_transformer = None }]
  | Same_as_ocaml_repr (Product sorts) ->
    List.concat_map unarize_const_sort_for_extern_repr sorts
  | Unboxed_float Boxed_float64 ->
    [ { kind = K.naked_float;
        arg_transformer = Some (P.Unbox_number Naked_float);
        return_transformer = Some (P.Box_number (Naked_float, alloc_mode))
      } ]
  | Unboxed_float Boxed_float32 ->
    [ { kind = K.naked_float32;
        arg_transformer = Some (P.Unbox_number Naked_float32);
        return_transformer = Some (P.Box_number (Naked_float32, alloc_mode))
      } ]
  | Unboxed_integer Boxed_nativeint ->
    [ { kind = K.naked_nativeint;
        arg_transformer = Some (P.Unbox_number Naked_nativeint);
        return_transformer = Some (P.Box_number (Naked_nativeint, alloc_mode))
      } ]
  | Unboxed_integer Boxed_int32 ->
    [ { kind = K.naked_int32;
        arg_transformer = Some (P.Unbox_number Naked_int32);
        return_transformer = Some (P.Box_number (Naked_int32, alloc_mode))
      } ]
  | Unboxed_integer Boxed_int64 ->
    [ { kind = K.naked_int64;
        arg_transformer = Some (P.Unbox_number Naked_int64);
        return_transformer = Some (P.Box_number (Naked_int64, alloc_mode))
      } ]
  | Unboxed_vector Boxed_vec128 ->
    [ { kind = K.naked_vec128;
        arg_transformer = Some (P.Unbox_number Naked_vec128);
        return_transformer = Some (P.Box_number (Naked_vec128, alloc_mode))
      } ]
  | Unboxed_vector Boxed_vec256 ->
    [ { kind = K.naked_vec256;
        arg_transformer = Some (P.Unbox_number Naked_vec256);
        return_transformer = Some (P.Box_number (Naked_vec256, alloc_mode))
      } ]
  | Unboxed_vector Boxed_vec512 ->
    [ { kind = K.naked_vec512;
        arg_transformer = Some (P.Unbox_number Naked_vec512);
        return_transformer = Some (P.Box_number (Naked_vec512, alloc_mode))
      } ]
  | Untagged_int ->
    [ { kind = K.naked_immediate;
        arg_transformer = Some P.Untag_immediate;
        return_transformer = Some P.Tag_immediate
      } ]

let close_c_call acc env ~loc ~let_bound_ids_with_kinds
    (({ prim_name;
        prim_arity;
        prim_alloc;
        prim_c_builtin;
        prim_effects;
        prim_coeffects;
        prim_native_name;
        prim_native_repr_args;
        prim_native_repr_res;
        prim_is_layout_poly
      } :
       Lambda.external_call_description) as prim_desc)
    ~(args : Simple.t list list) exn_continuation dbg
    ~(current_region : Variable.t option) ~current_ghost_region
    (k : Acc.t -> Named.t list -> Expr_with_acc.t) : Expr_with_acc.t =
  if prim_is_layout_poly
  then
    Misc.fatal_errorf
      "close_c_call: C call primitive %s can't be layout polymorphic." prim_name;
  let env, let_bound_vars =
    List.fold_left_map
      (fun env (id, kind) -> Env.add_var_like env id Not_user_visible kind)
      env let_bound_ids_with_kinds
  in
  let cost_metrics_of_body, free_names_of_body, acc, body =
    Acc.measure_cost_metrics acc ~f:(fun acc ->
        k acc (List.map Named.create_var let_bound_vars))
  in
  let alloc_mode_app =
    match Lambda.locality_mode_of_primitive_description prim_desc with
    | None ->
      (* This happens when stack allocation is disabled. *)
      Alloc_mode.For_applications.heap
    | Some alloc_mode ->
      Alloc_mode.For_applications.from_lambda alloc_mode ~current_region
        ~current_ghost_region
  in
  let alloc_mode =
    match Lambda.locality_mode_of_primitive_description prim_desc with
    | None ->
      (* This happens when stack allocation is disabled. *)
      Alloc_mode.For_allocations.heap
    | Some alloc_mode ->
      Alloc_mode.For_allocations.from_lambda alloc_mode ~current_region
  in
  let unarized_params =
    List.concat_map
      (unarize_extern_repr alloc_mode)
      (List.map snd prim_native_repr_args)
  in
  let unarized_results =
    unarize_extern_repr alloc_mode (snd prim_native_repr_res)
  in
  if List.compare_lengths unarized_params args <> 0
  then
    Misc.fatal_errorf
      "Mismatch between unarized [prim_native_repr_args] (length %d) and \
       argument list (length %d):@ %a"
      (List.length unarized_params)
      (List.length args) Debuginfo.print_compact dbg;
  if List.compare_lengths unarized_results let_bound_vars <> 0
  then
    Misc.fatal_errorf
      "Mismatch between unarized [prim_native_repr_res] (length %d) and result \
       var list (length %d):@ %a"
      (List.length unarized_results)
      (List.length let_bound_vars)
      Debuginfo.print_compact dbg;
  let need_return_transformer =
    List.exists
      (fun { return_transformer; _ } -> Option.is_some return_transformer)
      unarized_results
  in
  let return_continuation, needs_wrapper =
    match Expr.descr body with
    | Apply_cont apply_cont
      when Simple.List.equal
             (Apply_cont_expr.args apply_cont)
             (Simple.vars let_bound_vars)
           && Option.is_none (Apply_cont_expr.trap_action apply_cont)
           && not need_return_transformer ->
      Apply_cont_expr.continuation apply_cont, false
    | _ -> Continuation.create (), true
  in
  (* Unlike for OCaml function calls, we don't preserve unboxed product arity
     information here, as there is no partial application etc. *)
  let[@inline] build_arity unarized =
    List.map (fun { kind; _ } -> K.With_subkind.anything kind) unarized
    |> Flambda_arity.create_singletons
  in
  let param_arity = build_arity unarized_params in
  let return_arity = build_arity unarized_results in
  let effects = Effects.from_lambda prim_effects in
  let coeffects = Coeffects.from_lambda prim_coeffects in
  let call_kind =
    Call_kind.c_call ~needs_caml_c_call:prim_alloc ~is_c_builtin:prim_c_builtin
      ~effects ~coeffects alloc_mode_app
  in
  let call_symbol =
    let prim_name =
      if String.equal prim_native_name "" then prim_name else prim_native_name
    in
    Symbol.create
      (Symbol.external_symbols_compilation_unit ())
      (Linkage_name.of_string prim_name)
  in
  let call args acc =
    (* Some C primitives have implementations within Flambda itself. *)
    let[@inline] unboxed_int64_to_and_from_unboxed_float ~src_kind ~dst_kind ~op
        =
      if prim_arity <> 1
      then Misc.fatal_errorf "Expected arity one for %s" prim_native_name
      else
        match prim_native_repr_args, prim_native_repr_res with
        | [(_, src)], (_, dst)
          when Stdlib.( = ) src src_kind && Stdlib.( = ) dst dst_kind -> (
          match args with
          | [arg] ->
            let result = Variable.create "reinterpreted" in
            let result' = Bound_var.create result Name_mode.normal in
            let bindable = Bound_pattern.singleton result' in
            let prim = P.Unary (Reinterpret_64_bit_word op, arg) in
            let acc, return_result =
              Apply_cont_with_acc.create acc return_continuation
                ~args:[Simple.var result]
                ~dbg
            in
            let acc, return_result_expr =
              Expr_with_acc.create_apply_cont acc return_result
            in
            Let_with_acc.create acc bindable
              (Named.create_prim prim dbg)
              ~body:return_result_expr
          | [] | _ :: _ ->
            Misc.fatal_errorf "Expected one arg for %s" prim_native_name)
        | _, _ ->
          Misc.fatal_errorf "Wrong argument and/or result kind(s) for %s"
            prim_native_name
    in
    match prim_native_name with
    | "caml_int64_float_of_bits_unboxed" ->
      unboxed_int64_to_and_from_unboxed_float
        ~src_kind:(Unboxed_integer Boxed_int64)
        ~dst_kind:(Unboxed_float Boxed_float64)
        ~op:Unboxed_int64_as_unboxed_float64
    | "caml_int64_bits_of_float_unboxed" ->
      unboxed_int64_to_and_from_unboxed_float
        ~src_kind:(Unboxed_float Boxed_float64)
        ~dst_kind:(Unboxed_integer Boxed_int64)
        ~op:Unboxed_float64_as_unboxed_int64
    | _ ->
      let callee = Simple.symbol call_symbol in
      let apply =
        Apply.create ~callee:(Some callee)
          ~continuation:(Return return_continuation) exn_continuation ~args
          ~args_arity:param_arity ~return_arity ~call_kind dbg
          ~inlined:Default_inlined
          ~inlining_state:(Inlining_state.default ~round:0)
          ~probe:None ~position:Normal
          ~relative_history:(Env.relative_history_from_scoped ~loc env)
      in
      Expr_with_acc.create_apply acc apply
  in
  let call : Acc.t -> Expr_with_acc.t =
    List.fold_left2
      (fun (call : Simple.t list -> Acc.t -> Expr_with_acc.t) arg param ->
        match param.arg_transformer with
        | None -> fun args acc -> call (arg :: args) acc
        | Some named ->
          fun args acc ->
            let unboxed_arg = Variable.create "unboxed" in
            let unboxed_arg' = VB.create unboxed_arg Name_mode.normal in
            let acc, body = call (Simple.var unboxed_arg :: args) acc in
            let named = Named.create_prim (Unary (named, arg)) dbg in
            Let_with_acc.create acc
              (Bound_pattern.singleton unboxed_arg')
              named ~body)
      call (List.flatten args) unarized_params []
  in
  let wrap_c_call acc ~handler_params ~code_after_call c_call =
    let params =
      List.map2
        (fun ret_value { kind; _ } ->
          BP.create ret_value (K.With_subkind.anything kind))
        handler_params unarized_results
      |> Bound_parameters.create
    in
    Let_cont_with_acc.build_non_recursive acc return_continuation
      ~handler_params:params ~handler:code_after_call ~body:c_call
      ~is_exn_handler:false ~is_cold:false
  in
  let keep_body acc =
    ( Acc.with_cost_metrics
        (Cost_metrics.( + ) (Acc.cost_metrics acc) cost_metrics_of_body)
        (Acc.with_free_names free_names_of_body acc),
      body )
  in
  let box_unboxed_returns () =
    let let_bound_vars' =
      List.map
        (fun let_bound_var -> VB.create let_bound_var Name_mode.normal)
        let_bound_vars
    in
    let handler_params =
      List.map
        (fun let_bound_var -> Variable.rename let_bound_var)
        let_bound_vars
    in
    let body acc =
      let acc, body = keep_body acc in
      List.fold_left2
        (fun (acc, body) unarized_param (handler_param, let_bound_var') ->
          let named =
            let handler_param = Simple.var handler_param in
            match unarized_param.return_transformer with
            | None -> Named.create_simple handler_param
            | Some return_transformer ->
              Named.create_prim (Unary (return_transformer, handler_param)) dbg
          in
          Let_with_acc.create acc
            (Bound_pattern.singleton let_bound_var')
            named ~body)
        (acc, body) unarized_results
        (List.combine handler_params let_bound_vars')
    in
    body, handler_params
  in
  if not need_return_transformer
  then
    if needs_wrapper
    then
      wrap_c_call acc ~handler_params:let_bound_vars ~code_after_call:keep_body
        call
    else
      (* Here the body is discarded. It might be useful to explicitly remove
         anything that has been added to the acc while converting the body.
         However, as we are hitting this code only when body is a goto
         continuation where the only parameter is [let_bound_var] this operation
         would be a noop and we can skip it. *)
      call acc
  else
    let code_after_call, handler_params = box_unboxed_returns () in
    wrap_c_call acc ~handler_params ~code_after_call call

let close_exn_continuation acc env (exn_continuation : IR.exn_continuation) =
  let acc, extra_args =
    List.fold_left_map
      (fun acc (simple, kind) ->
        let acc, simple = find_simple acc env simple in
        acc, (simple, kind))
      acc exn_continuation.extra_args
  in
  ( acc,
    Exn_continuation.create ~exn_handler:exn_continuation.exn_handler
      ~extra_args )

let close_raise0 acc env ~raise_kind ~arg ~dbg exn_continuation =
  let acc, exn_cont = close_exn_continuation acc env exn_continuation in
  let exn_handler = Exn_continuation.exn_handler exn_cont in
  let args =
    (* CR mshinwell: Share with [Lambda_to_flambda_primitives_helpers] *)
    let extra_args =
      List.map
        (fun (simple, _kind) -> simple)
        (Exn_continuation.extra_args exn_cont)
    in
    arg :: extra_args
  in
  let raise_kind = Some (Trap_action.Raise_kind.from_lambda raise_kind) in
  let trap_action = Trap_action.Pop { exn_handler; raise_kind } in
  let acc, apply_cont =
    Apply_cont_with_acc.create acc ~trap_action exn_handler ~args ~dbg
  in
  (* Since raising of an exception doesn't terminate, we don't call [k]. *)
  Expr_with_acc.create_apply_cont acc apply_cont

let close_raise acc env ~raise_kind ~arg ~dbg exn_continuation =
  let acc, arg = find_simple acc env arg in
  close_raise0 acc env ~raise_kind ~arg ~dbg exn_continuation

let close_effect_primitive acc env ~dbg exn_continuation
    (prim : Lambda.primitive) ~args ~let_bound_ids_with_kinds
    (k : Acc.t -> Named.t list -> Expr_with_acc.t) : Expr_with_acc.t =
  if not Config.runtime5
  then Misc.fatal_error "Effect primitives are only supported on runtime5";
  (* CR mshinwell: share with close_c_call, above *)
  let _env, let_bound_vars =
    List.fold_left_map
      (fun env (id, kind) -> Env.add_var_like env id Not_user_visible kind)
      env let_bound_ids_with_kinds
  in
  let let_bound_var =
    match let_bound_vars with
    | [let_bound_var] -> let_bound_var
    | [] | _ :: _ :: _ ->
      Misc.fatal_errorf
        "close_effect_primitive: expected singleton return for primitive %a, \
         but got: [%a]"
        Printlambda.primitive prim
        (Format.pp_print_list ~pp_sep:Format.pp_print_space Variable.print)
        let_bound_vars
  in
  let continuation = Continuation.create () in
  let return_kind = Flambda_kind.With_subkind.any_value in
  let params =
    [BP.create let_bound_var return_kind] |> Bound_parameters.create
  in
  let close call_kind =
    let apply acc =
      Apply_expr.create ~callee:None ~continuation:(Return continuation)
        exn_continuation ~args:[] ~args_arity:Flambda_arity.nullary
        ~return_arity:
          (Flambda_arity.create_singletons
             [Flambda_kind.With_subkind.any_value])
        ~call_kind dbg ~inlined:Never_inlined
        ~inlining_state:(Inlining_state.default ~round:0)
        ~probe:None ~position:Normal
        ~relative_history:Inlining_history.Relative.empty
      |> Expr_with_acc.create_apply acc
    in
    Let_cont_with_acc.build_non_recursive acc continuation
      ~handler_params:params
      ~handler:(fun acc ->
        let cost_metrics_of_body, free_names_of_body, acc, code_after_call =
          Acc.measure_cost_metrics acc ~f:(fun acc ->
              k acc (List.map Named.create_var let_bound_vars))
        in
        let acc =
          Acc.with_cost_metrics
            (Cost_metrics.( + ) (Acc.cost_metrics acc) cost_metrics_of_body)
            (Acc.with_free_names free_names_of_body acc)
        in
        acc, code_after_call)
      ~body:apply ~is_exn_handler:false ~is_cold:false
  in
  let module C = Call_kind in
  let module E = C.Effect in
  match[@ocaml.warning "-fragile-match"] prim, args with
  | Pperform, [[eff]] ->
    let call_kind = C.effect (E.perform ~eff) in
    close call_kind
  | Prunstack, [[stack]; [f]; [arg]] ->
    let call_kind = C.effect (E.run_stack ~stack ~f ~arg) in
    close call_kind
  | Presume, [[stack]; [f]; [arg]; [last_fiber]] ->
    let call_kind = C.effect (E.resume ~stack ~f ~arg ~last_fiber) in
    close call_kind
  | Preperform, [[eff]; [cont]; [last_fiber]] ->
    let call_kind = C.effect (E.reperform ~eff ~cont ~last_fiber) in
    close call_kind
  | _ ->
    Misc.fatal_errorf
      "close_effect_primitive: Wrong primitive and/or number of arguments: %a \
       (%d args)"
      Printlambda.primitive prim (List.length args)

let close_primitive acc env ~let_bound_ids_with_kinds named
    (prim : Lambda.primitive) ~args loc
    (exn_continuation : IR.exn_continuation option) ~current_region
    ~current_ghost_region (k : Acc.t -> Named.t list -> Expr_with_acc.t) :
    Expr_with_acc.t =
  let orig_exn_continuation = exn_continuation in
  let acc, exn_continuation =
    match exn_continuation with
    | None -> acc, None
    | Some exn_continuation ->
      let acc, cont = close_exn_continuation acc env exn_continuation in
      acc, Some cont
  in
  let acc, args =
    List.fold_left_map (fun acc arg -> find_simples acc env arg) acc args
  in
  let dbg = Debuginfo.from_location loc in
  match prim, args with
  | Pccall prim, args ->
    let exn_continuation =
      match exn_continuation with
      | None ->
        Misc.fatal_errorf "Pccall is missing exception continuation: %a"
          IR.print_named named
      | Some exn_continuation -> exn_continuation
    in
    close_c_call acc env ~loc ~let_bound_ids_with_kinds prim ~args
      exn_continuation dbg ~current_region ~current_ghost_region k
  | Pgetglobal cu, [] ->
    if Compilation_unit.equal cu (Env.current_unit env)
    then
      Misc.fatal_errorf "Pgetglobal %a in the same unit" Compilation_unit.print
        cu;
    let symbol =
      Flambda2_import.Symbol.for_compilation_unit cu |> Symbol.create_wrapped
    in
    let named = Named.create_simple (Simple.symbol symbol) in
    k acc [named]
  | Pgetpredef id, [] ->
    let symbol =
      Flambda2_import.Symbol.for_predef_ident id |> Symbol.create_wrapped
    in
    let named = Named.create_simple (Simple.symbol symbol) in
    k acc [named]
  | Praise raise_kind, [[arg]] ->
    let exn_continuation =
      match orig_exn_continuation with
      | None ->
        Misc.fatal_errorf "Praise is missing exception continuation: %a"
          IR.print_named named
      | Some exn_continuation -> exn_continuation
    in
    close_raise0 acc env ~raise_kind ~arg ~dbg exn_continuation
  | ( ( Pmakeblock _ | Pmakefloatblock _ | Pmakeufloatblock _ | Pmakearray _
      | Pmakemixedblock _ ),
      [] ) ->
    (* Special case for liftable empty block or array *)
    let acc, sym =
      match prim with
      | Pmakeblock (tag, _, _, _mode) ->
        if tag <> 0
        then
          (* There should not be any way to reach this from Ocaml code. *)
          Misc.fatal_error
            "Non-zero tag on empty block allocation in [Closure_conversion]"
        else
          register_const0 acc
            (Static_const.block Tag.Scannable.zero Immutable Value_only [])
            "empty_block"
      | Pmakefloatblock _ ->
        Misc.fatal_error "Unexpected empty float block in [Closure_conversion]"
      | Pmakeufloatblock _ ->
        Misc.fatal_error "Unexpected empty float# block in [Closure_conversion]"
      | Pmakemixedblock _ ->
        Misc.fatal_error "Unexpected empty mixed block in [Closure_conversion]"
      | Pmakearray (array_kind, _, _mode) ->
        let array_kind = Empty_array_kind.of_lambda array_kind in
        register_const0 acc (Static_const.empty_array array_kind) "empty_array"
      | Parrayblit _array_set_kind ->
        Misc.fatal_error "Closure_conversion.close_primitive: unimplemented"
      | Pmakearray_dynamic _ | Pbytes_to_string | Pbytes_of_string
      | Parray_of_iarray | Parray_to_iarray | Pignore | Pgetglobal _
      | Psetglobal _ | Pgetpredef _ | Pfield _ | Pfield_computed _ | Psetfield _
      | Psetfield_computed _ | Pfloatfield _ | Psetfloatfield _ | Pduprecord _
      | Pccall _ | Praise _ | Pufloatfield _ | Psetufloatfield _ | Psequand
      | Psequor | Pnot | Pnegint | Pmixedfield _ | Psetmixedfield _ | Paddint
      | Psubint | Pmulint | Pdivint _ | Pmodint _ | Pandint | Porint | Pxorint
      | Plslint | Plsrint | Pasrint | Pintcomp _ | Pcompare_ints
      | Pcompare_floats _ | Pcompare_bints _ | Poffsetint _ | Poffsetref _
      | Pintoffloat _
      | Pfloatofint (_, _)
      | Pfloatoffloat32 _ | Pfloat32offloat _
      | Pnegfloat (_, _)
      | Pabsfloat (_, _)
      | Paddfloat (_, _)
      | Psubfloat (_, _)
      | Pmulfloat (_, _)
      | Pdivfloat (_, _)
      | Pfloatcomp (_, _)
      | Punboxed_float_comp (_, _)
      | Pstringlength | Pstringrefu | Pstringrefs | Pbyteslength | Pbytesrefu
      | Pbytessetu | Pbytesrefs | Pbytessets | Pduparray _ | Parraylength _
      | Parrayrefu _ | Parraysetu _ | Parrayrefs _ | Parraysets _ | Pisint _
      | Pisnull | Pisout | Pbintofint _ | Pintofbint _ | Pcvtbint _ | Pnegbint _
      | Paddbint _ | Psubbint _ | Pmulbint _ | Pdivbint _ | Pmodbint _
      | Pandbint _ | Porbint _ | Pxorbint _ | Plslbint _ | Plsrbint _
      | Pasrbint _ | Pbintcomp _ | Punboxed_int_comp _ | Pbigarrayref _
      | Pbigarrayset _ | Pbigarraydim _ | Pstring_load_16 _ | Pstring_load_32 _
      | Pstring_load_f32 _ | Pstring_load_64 _ | Pstring_load_128 _
      | Pbytes_load_16 _ | Pbytes_load_32 _ | Pbytes_load_f32 _
      | Pbytes_load_64 _ | Pbytes_load_128 _ | Pbytes_set_16 _ | Pbytes_set_32 _
      | Pbytes_set_f32 _ | Pbytes_set_64 _ | Pbytes_set_128 _
      | Pbigstring_load_16 _ | Pbigstring_load_32 _ | Pbigstring_load_f32 _
      | Pbigstring_load_64 _ | Pbigstring_load_128 _ | Pbigstring_set_16 _
      | Pbigstring_set_32 _ | Pbigstring_set_f32 _ | Pbigstring_set_64 _
      | Pbigstring_set_128 _ | Pfloatarray_load_128 _ | Pfloat_array_load_128 _
      | Pint_array_load_128 _ | Punboxed_float_array_load_128 _
      | Punboxed_float32_array_load_128 _ | Punboxed_int32_array_load_128 _
      | Punboxed_int64_array_load_128 _ | Punboxed_nativeint_array_load_128 _
      | Pfloatarray_set_128 _ | Pfloat_array_set_128 _ | Pint_array_set_128 _
      | Punboxed_float_array_set_128 _ | Punboxed_float32_array_set_128 _
      | Punboxed_int32_array_set_128 _ | Punboxed_int64_array_set_128 _
      | Punboxed_nativeint_array_set_128 _ | Pctconst _ | Pbswap16 | Pbbswap _
      | Pint_as_pointer _ | Popaque _ | Pprobe_is_enabled _ | Pobj_dup
      | Pobj_magic _ | Punbox_float _
      | Pbox_float (_, _)
      | Punbox_vector _
      | Pbox_vector (_, _)
      | Punbox_int _ | Pbox_int _ | Punbox_unit | Pmake_unboxed_product _
      | Punboxed_product_field _ | Parray_element_size_in_bytes _
      | Pget_header _ | Prunstack | Pperform | Presume | Preperform
<<<<<<< HEAD
      | Patomic_exchange_field _ | Patomic_compare_exchange_field _
      | Patomic_compare_set_field _ | Patomic_fetch_add_field
      | Patomic_add_field | Patomic_sub_field | Patomic_land_field
      | Patomic_lor_field | Patomic_lxor_field | Pdls_get | Ppoll
      | Patomic_load_field _ | Patomic_set_field _
      | Preinterpret_tagged_int63_as_unboxed_int64
=======
      | Patomic_exchange _ | Patomic_compare_exchange _ | Patomic_compare_set _
      | Patomic_fetch_add | Patomic_add | Patomic_sub | Patomic_land
      | Patomic_lor | Patomic_lxor | Pdls_get | Ppoll | Patomic_load _
      | Patomic_set _ | Pcpu_relax | Preinterpret_tagged_int63_as_unboxed_int64
>>>>>>> c5fe2586
      | Preinterpret_unboxed_int64_as_tagged_int63 | Ppeek _ | Ppoke _
      | Pmakelazyblock _ ->
        (* Inconsistent with outer match *)
        assert false
    in
    k acc [Named.create_simple (Simple.symbol sym)]
  | (Pperform | Prunstack | Presume | Preperform), args ->
    let exn_continuation =
      match exn_continuation with
      | None ->
        Misc.fatal_errorf
          "Effect primitive is missing exception continuation: %a"
          IR.print_named named
      | Some exn_continuation -> exn_continuation
    in
    close_effect_primitive acc env ~dbg exn_continuation prim ~args
      ~let_bound_ids_with_kinds k
  | prim, args ->
    Lambda_to_flambda_primitives.convert_and_bind acc exn_continuation
      ~big_endian:(Env.big_endian env) ~register_const0 prim ~args dbg
      ~current_region ~current_ghost_region k

let close_trap_action_opt trap_action =
  Option.map
    (fun (trap_action : IR.trap_action) : Trap_action.t ->
      match trap_action with
      | Push { exn_handler } -> Push { exn_handler }
      | Pop { exn_handler } -> Pop { exn_handler; raise_kind = None })
    trap_action

let close_named acc env ~let_bound_ids_with_kinds (named : IR.named)
    (k : Acc.t -> Named.t list -> Expr_with_acc.t) : Expr_with_acc.t =
  match named with
  | Simple (Var id) ->
    assert (not (Ident.is_global_or_predef id));
    let acc, simple = find_simple acc env (Var id) in
    let named = Named.create_simple simple in
    k acc [named]
  | Simple (Const cst) ->
    let acc, named, _name = close_const acc cst in
    k acc [named]
  | Get_tag var ->
    let named = find_simple_from_id env var in
    let prim : Lambda_to_flambda_primitives_helpers.expr_primitive =
      Unary (Tag_immediate, Prim (Unary (Get_tag, Simple named)))
    in
    Lambda_to_flambda_primitives_helpers.bind_recs acc None ~register_const0
      prim Debuginfo.none k
  | Begin_region { is_try_region; ghost; parent_region } ->
    let prim : Lambda_to_flambda_primitives_helpers.expr_primitive =
      let arg : Lambda_to_flambda_primitives_helpers.simple_or_prim list =
        match parent_region with
        | None -> []
        | Some parent_region -> [Simple (find_simple_from_id env parent_region)]
      in
      Variadic
        ( (if is_try_region
          then Begin_try_region { ghost }
          else Begin_region { ghost }),
          arg )
    in
    Lambda_to_flambda_primitives_helpers.bind_recs acc None ~register_const0
      prim Debuginfo.none k
  | End_region { is_try_region; region; ghost } ->
    let named = find_simple_from_id env region in
    let prim : Lambda_to_flambda_primitives_helpers.expr_primitive =
      Unary
        ( (if is_try_region
          then End_try_region { ghost }
          else End_region { ghost }),
          Simple named )
    in
    Lambda_to_flambda_primitives_helpers.bind_recs acc None ~register_const0
      prim Debuginfo.none k
  | Prim { prim; args; loc; exn_continuation; region; ghost_region } ->
    let get_region_ident region =
      Option.map (fun region -> fst (Env.find_var env region)) region
    in
    close_primitive acc env ~let_bound_ids_with_kinds named prim ~args loc
      exn_continuation ~current_region:(get_region_ident region)
      ~current_ghost_region:(get_region_ident ghost_region)
      k

type simplified_block_load =
  | Unknown
  | Not_a_block
  | Block_but_cannot_simplify of Code_or_metadata.t Value_approximation.t
  | Field_contents of Simple.t

let simplify_block_load acc body_env ~block ~field : simplified_block_load =
  match find_value_approximation_through_symbol acc body_env block with
  | Value_unknown -> Unknown
  | Closure_approximation _ | Value_symbol _ | Value_const _ -> Not_a_block
  | Block_approximation (_tag, _shape, approx, _alloc_mode) -> (
    let approx =
      let i = Targetint_31_63.to_int field in
      if i >= Array.length approx then None else Some approx.(i)
    in
    match approx with
    | Some (Value_symbol sym) -> Field_contents (Simple.symbol sym)
    | Some (Value_const c) -> Field_contents (Simple.const c)
    | Some approx -> Block_but_cannot_simplify approx
    | None -> Not_a_block)

type block_static_kind =
  | Dynamic_block
  | Computed_static of Simple.With_debuginfo.t list
  | Constant of Simple.With_debuginfo.t list

let classify_fields_of_block env fields alloc_mode =
  let is_local =
    match (alloc_mode : Alloc_mode.For_allocations.t) with
    | Local _ -> true
    | Heap -> false
  in
  let static_fields =
    List.fold_left
      (fun static_fields f ->
        match static_fields with
        | None -> None
        | Some fields ->
          Simple.pattern_match'
            (Simple.With_debuginfo.simple f)
            ~const:(fun _cst -> Some (f :: fields))
            ~symbol:(fun _sym ~coercion:_ -> Some (f :: fields))
            ~var:(fun _var ~coercion:_ ->
              if Env.at_toplevel env
                 && Flambda_features.classic_mode ()
                 && not is_local
              then Some (f :: fields)
              else None))
      (Some []) fields
    |> Option.map List.rev
  in
  match static_fields with
  | None -> Dynamic_block
  | Some fields ->
    if List.exists
         (fun simple_with_dbg ->
           Simple.is_var (Simple.With_debuginfo.simple simple_with_dbg))
         fields
    then Computed_static fields
    else Constant fields

let close_let acc env let_bound_ids_with_kinds user_visible defining_expr
    ~(body : Acc.t -> Env.t -> Expr_with_acc.t) : Expr_with_acc.t =
  let rec cont ids_with_kinds env acc (defining_exprs : Named.t list) =
    match ids_with_kinds, defining_exprs with
    | [], [] -> body acc env
    | (id, kind) :: ids_with_kinds, defining_expr :: defining_exprs -> (
      let body_env, var = Env.add_var_like env id user_visible kind in
      let body acc env = cont ids_with_kinds env acc defining_exprs in
      match defining_expr with
      | Simple simple ->
        let body_env = Env.add_simple_to_substitute env id simple kind in
        body acc body_env
      | Prim ((Variadic (Begin_region _, _) | Unary (End_region _, _)), _)
        when not (Flambda_features.stack_allocation_enabled ()) ->
        (* We use [body_env] to ensure the region variables are still in the
           environment, to avoid lookup errors, even though the [Let] won't be
           generated. *)
        body acc body_env
      | _ -> (
        (match defining_expr with
        | Prim (prim, _) ->
          let kind = Flambda_kind.With_subkind.kind kind in
          let result_kind =
            match Flambda_primitive.result_kind prim with
            | Unit -> Flambda_kind.value
            | Singleton result_kind -> result_kind
          in
          (* This kind check is always ok since it happens prior to any beta
             reduction. *)
          if not (Flambda_kind.equal kind result_kind)
          then
            Misc.fatal_errorf
              "Incompatible kinds when binding %a: this variable has kind %a, \
               but is bound to the result of %a which has kind %a@."
              Variable.print var Flambda_kind.print kind Flambda_primitive.print
              prim Flambda_kind.print result_kind
        | Simple _ | Static_consts _ | Set_of_closures _ | Rec_info _ -> ());
        let bound_pattern =
          Bound_pattern.singleton (VB.create var Name_mode.normal)
        in
        let bind acc env =
          (* CR pchambart: Not tail ! The body function is the recursion *)
          let acc, body = body acc env in
          Let_with_acc.create acc bound_pattern defining_expr ~body
        in
        match defining_expr with
        | Prim
            ( Variadic (Make_block (block_kind, Immutable, alloc_mode), fields),
              dbg ) -> (
          (* CR mshinwell: split into a separate function *)
          let tag, block_shape = P.Block_kind.to_shape block_kind in
          let approxs =
            List.map (find_value_approximation body_env) fields |> Array.of_list
          in
          let fields_kind =
            classify_fields_of_block env
              (List.map
                 (fun field -> Simple.With_debuginfo.create field dbg)
                 fields)
              alloc_mode
          in
          match fields_kind with
          | Constant static_fields | Computed_static static_fields -> (
            let approx, static_const =
              match block_shape with
              | Scannable scannable_block_shape -> (
                match Tag.Scannable.of_tag tag with
                | Some tag ->
                  let static_const =
                    Static_const.block tag Immutable scannable_block_shape
                      static_fields
                  in
                  let approx =
                    Value_approximation.Block_approximation
                      ( tag,
                        scannable_block_shape,
                        approxs,
                        Alloc_mode.For_allocations.as_type alloc_mode )
                  in
                  approx, static_const
                | None ->
                  Misc.fatal_errorf
                    "Binding of %a to %a has yielded a tag %a which is not \
                     scannable, yet the block shape appears to be: %a"
                    Ident.print id Named.print defining_expr Tag.print tag
                    Flambda_kind.Block_shape.print block_shape)
              | Float_record ->
                let static_fields =
                  List.map
                    (fun simple_with_dbg ->
                      let dbg = Simple.With_debuginfo.dbg simple_with_dbg in
                      Simple.pattern_match'
                        (Simple.With_debuginfo.simple simple_with_dbg)
                        ~var:(fun var ~coercion:_ -> Or_variable.Var (var, dbg))
                        ~symbol:(fun _sym ~coercion:_ ->
                          Misc.fatal_errorf
                            "Binding of %a to %a contains a symbol inside a \
                             float record, whereas only naked floats are \
                             permitted"
                            Ident.print id Named.print defining_expr)
                        ~const:(fun cst ->
                          match Reg_width_const.descr cst with
                          | Naked_float f -> Or_variable.Const f
                          | Tagged_immediate _ | Naked_immediate _
                          | Naked_float32 _ | Naked_int32 _ | Naked_int64 _
                          | Naked_nativeint _ | Naked_vec128 _ | Naked_vec256 _
                          | Naked_vec512 _ | Null ->
                            Misc.fatal_errorf
                              "Binding of %a to %a contains the constant %a \
                               inside a float record, whereas only naked \
                               floats are permitted"
                              Ident.print id Named.print defining_expr
                              Reg_width_const.print cst))
                    static_fields
                in
                let static_const =
                  Static_const.immutable_float_block static_fields
                in
                (* Note: no approximations are currently provided for these. *)
                let approx = Value_approximation.Value_unknown in
                approx, static_const
            in
            match fields_kind with
            | Constant _ ->
              let acc, sym = register_const0 acc static_const (Ident.name id) in
              let body_env =
                Env.add_simple_to_substitute body_env id (Simple.symbol sym)
                  kind
              in
              let acc = Acc.add_symbol_approximation acc sym approx in
              body acc body_env
            | Computed_static _ ->
              (* This is a inconstant statically-allocated value, so cannot go
                 through [register_const0]. The definition must be placed right
                 away. *)
              let acc, symbol =
                manufacture_symbol acc (Variable.unique_name var)
              in
              let static_consts =
                [Static_const_or_code.create_static_const static_const]
              in
              let defining_expr =
                Static_const_group.create static_consts
                |> Named.create_static_consts
              in
              let body_env =
                Env.add_simple_to_substitute body_env id (Simple.symbol symbol)
                  kind
              in
              let acc = Acc.add_symbol_approximation acc symbol approx in
              let acc, body = body acc body_env in
              Let_with_acc.create acc
                (Bound_pattern.static
                   (Bound_static.create
                      [Bound_static.Pattern.block_like symbol]))
                defining_expr ~body
            | Dynamic_block -> (* Handled in outer match *) assert false)
          | Dynamic_block ->
            let body_env =
              match block_shape with
              | Scannable scannable_block_shape -> (
                match Tag.Scannable.of_tag tag with
                | Some tag ->
                  Env.add_block_approximation body_env var tag
                    scannable_block_shape approxs
                    (Alloc_mode.For_allocations.as_type alloc_mode)
                | None ->
                  Misc.fatal_errorf
                    "Binding of %a to %a (dynamic block) has yielded a tag %a \
                     which is not scannable, yet the block shape appears to \
                     be: %a"
                    Ident.print id Named.print defining_expr Tag.print tag
                    Flambda_kind.Block_shape.print block_shape)
              | Float_record ->
                (* No approximations for float records at the moment. *)
                body_env
            in
            bind acc body_env)
        | Prim
            ( Variadic
                ( Make_block (Values (tag, _), Immutable_unique, _alloc_mode),
                  [exn_name; exn_id] ),
              dbg )
          when Tag.Scannable.equal tag Tag.Scannable.object_tag
               && Env.at_toplevel env
               && Flambda_features.classic_mode () ->
          (* Special case to lift toplevel exception declarations *)
          let acc, symbol = manufacture_symbol acc (Variable.unique_name var) in
          let transform_arg arg = Simple.With_debuginfo.create arg dbg in
          (* This is an inconstant statically-allocated value, so cannot go
             through [register_const0]. The definition must be placed right
             away. *)
          let static_const =
            Static_const.block Tag.Scannable.object_tag Immutable_unique
              Value_only
              [transform_arg exn_name; transform_arg exn_id]
          in
          let static_consts =
            [Static_const_or_code.create_static_const static_const]
          in
          let defining_expr =
            Static_const_group.create static_consts
            |> Named.create_static_consts
          in
          let body_env =
            Env.add_simple_to_substitute body_env id (Simple.symbol symbol) kind
          in
          let acc =
            Acc.add_symbol_approximation acc symbol
              Value_approximation.Value_unknown
          in
          let acc, body = body acc body_env in
          Let_with_acc.create acc
            (Bound_pattern.static
               (Bound_static.create [Bound_static.Pattern.block_like symbol]))
            defining_expr ~body
        | Prim (Unary (Block_load { field; _ }, block), _) -> (
          match simplify_block_load acc body_env ~block ~field with
          | Unknown -> bind acc body_env
          | Not_a_block ->
            if Flambda_features.kind_checks ()
            then
              (* CR keryan: This is hidden behind kind checks because it can
                 appear on correct code using Lazy or GADT. It might warrant a
                 proper warning at some point. *)
              Misc.fatal_errorf
                "Unexpected approximation found when block approximation was \
                 expected in [Closure_conversion]: %a"
                Named.print defining_expr
            else
              ( acc,
                Expr.create_invalid
                  (Defining_expr_of_let (bound_pattern, defining_expr)) )
          | Field_contents sim ->
            let body_env = Env.add_simple_to_substitute env id sim kind in
            body acc body_env
          | Block_but_cannot_simplify approx ->
            let body_env = Env.add_var_approximation body_env var approx in
            bind acc body_env)
        | _ -> bind acc body_env))
    | _, _ ->
      Misc.fatal_errorf
        "CC.close_let: defining_exprs should have the same length as number of \
         variables"
  in
  close_named acc env ~let_bound_ids_with_kinds defining_expr
    (cont let_bound_ids_with_kinds env)

let close_let_cont acc env ~name ~is_exn_handler ~params
    ~(recursive : Asttypes.rec_flag)
    ~(handler : Acc.t -> Env.t -> Expr_with_acc.t)
    ~(body : Acc.t -> Env.t -> Expr_with_acc.t) : Expr_with_acc.t =
  (if is_exn_handler
  then
    match recursive with
    | Nonrecursive -> ()
    | Recursive ->
      Misc.fatal_errorf
        "[Let_cont]s marked as exception handlers must be [Nonrecursive]: %a"
        Continuation.print name);
  let handler_env, env_params = Env.add_vars_like env params in
  let handler_params =
    List.map2 (fun param (_, _, kind) -> BP.create param kind) env_params params
    |> Bound_parameters.create
  in
  let handler acc =
    let handler_env =
      match Acc.continuation_known_arguments ~cont:name acc with
      | None -> handler_env
      | Some args ->
        List.fold_left2
          (fun env arg_approx (param, (param_id, _, kind)) ->
            let env = Env.add_var_approximation env param arg_approx in
            match (arg_approx : Env.value_approximation) with
            | Value_symbol s | Closure_approximation { symbol = Some s; _ } ->
              Env.add_simple_to_substitute env param_id (Simple.symbol s) kind
            | _ -> env)
          handler_env args
          (List.combine env_params params)
    in
    handler acc handler_env
  in
  let body acc = body acc env in
  match recursive with
  | Nonrecursive ->
    Let_cont_with_acc.build_non_recursive acc name ~handler_params ~handler
      ~body ~is_exn_handler ~is_cold:false (* CR ncourant: from lambda *)
  | Recursive ->
    (* CR ncourant: from lambda *)
    let handlers =
      Continuation.Map.singleton name
        (handler, handler_params, is_exn_handler, false)
    in
    (* CR ncourant: If we could somehow detect the syntactically invariant
       parameters here, we could be able to improve the results of [Simplify] in
       some cases. *)
    Let_cont_with_acc.build_recursive acc
      ~invariant_params:Bound_parameters.empty ~handlers ~body

let close_exact_or_unknown_apply acc env
    ({ kind;
       func;
       args;
       continuation;
       exn_continuation;
       loc;
       inlined;
       probe;
       mode;
       region_close;
       region;
       ghost_region;
       args_arity;
       return_arity
     } :
      IR.apply) callee_approx ~replace_region : Expr_with_acc.t =
  let callee = find_simple_from_id env func in
  let mode =
    let current_region, current_ghost_region =
      match replace_region with
      | None ->
        let convert_region region =
          Option.map (fun region -> fst (Env.find_var env region)) region
        in
        convert_region region, convert_region ghost_region
      | Some (region, ghost_region) -> Some region, Some ghost_region
    in
    Alloc_mode.For_applications.from_lambda mode ~current_region
      ~current_ghost_region
  in
  let dbg = Debuginfo.from_location loc in
  let acc, call_kind, can_erase_callee =
    match kind with
    | Function -> (
      match (callee_approx : Env.value_approximation option) with
      | Some (Closure_approximation { code_id; code = code_or_meta; _ }) ->
        let meta = Code_or_metadata.code_metadata code_or_meta in
        if Code_metadata.is_tupled meta
        then
          (* CR keryan : We could do better here since we know the arity, but we
             would have to untuple the arguments and we lack information for
             now *)
          acc, Call_kind.indirect_function_call_unknown_arity mode, false
        else
          let result_arity_from_code = Code_metadata.result_arity meta in
          if (* See comment about when this check can be done, in
                simplify_apply_expr.ml *)
             Flambda_features.kind_checks ()
             && not
                  (Flambda_arity.equal_ignoring_subkinds return_arity
                     result_arity_from_code)
          then
            Misc.fatal_errorf
              "Wrong return arity for direct OCaml function call to %a@ \
               (expected %a, found %a):@ %a@ code metadata:@ %a"
              Ident.print func Flambda_arity.print result_arity_from_code
              Flambda_arity.print return_arity Debuginfo.print_compact dbg
              Code_metadata.print meta;
          let can_erase_callee =
            Flambda_features.classic_mode ()
            && not (Code_metadata.is_my_closure_used meta)
          in
          acc, Call_kind.direct_function_call code_id mode, can_erase_callee
      | None -> acc, Call_kind.indirect_function_call_unknown_arity mode, false
      | Some
          ( Value_unknown | Value_symbol _ | Value_const _
          | Block_approximation _ ) ->
        assert false (* See [close_apply] *))
    | Method { kind; obj } ->
      let acc, obj = find_simple acc env obj in
      ( acc,
        Call_kind.method_call (Call_kind.Method_kind.from_lambda kind) ~obj mode,
        false )
  in
  let acc, apply_exn_continuation =
    close_exn_continuation acc env exn_continuation
  in
  let acc, args = find_simples acc env args in
  let inlined_call = Inlined_attribute.from_lambda inlined in
  let probe = Probe.from_lambda probe in
  let position =
    match region_close with
    | Rc_normal | Rc_close_at_apply -> Apply.Position.Normal
    | Rc_nontail -> Apply.Position.Nontail
  in
  let apply =
    Apply.create
      ~callee:(if can_erase_callee then None else Some callee)
      ~continuation:(Return continuation) apply_exn_continuation ~args
      ~args_arity ~return_arity ~call_kind dbg ~inlined:inlined_call
      ~inlining_state:(Inlining_state.default ~round:0)
      ~probe ~position
      ~relative_history:(Env.relative_history_from_scoped ~loc env)
  in
  if Flambda_features.classic_mode ()
  then
    match Inlining.inlinable env apply callee_approx with
    | Not_inlinable ->
      let apply =
        Apply.with_inlined_attribute apply
          (Inlined_attribute.with_use_info (Apply.inlined apply)
             Unused_because_function_unknown)
      in
      Expr_with_acc.create_apply acc apply
    | Inlinable func_desc ->
      let acc = Acc.mark_continuation_as_untrackable continuation acc in
      let acc =
        Acc.mark_continuation_as_untrackable
          (Exn_continuation.exn_handler apply_exn_continuation)
          acc
      in
      Inlining.inline acc ~apply ~apply_depth:(Env.current_depth env) ~func_desc
  else Expr_with_acc.create_apply acc apply

let close_apply_cont acc env ~dbg cont trap_action args : Expr_with_acc.t =
  let acc, args = find_simples acc env args in
  let trap_action = close_trap_action_opt trap_action in
  let args_approx = List.map (find_value_approximation env) args in
  let acc, apply_cont =
    Apply_cont_with_acc.create acc ?trap_action ~args_approx cont ~args ~dbg
  in
  Expr_with_acc.create_apply_cont acc apply_cont

let close_switch acc env ~condition_dbg scrutinee (sw : IR.switch) :
    Expr_with_acc.t =
  let scrutinee = find_simple_from_id env scrutinee in
  let untagged_scrutinee = Variable.create "untagged" in
  let untagged_scrutinee' = VB.create untagged_scrutinee Name_mode.normal in
  let known_const_scrutinee =
    match find_value_approximation_through_symbol acc env scrutinee with
    | Value_approximation.Value_const c -> Reg_width_const.is_tagged_immediate c
    | _ -> None
  in
  let untag =
    Named.create_prim (Unary (Untag_immediate, scrutinee)) condition_dbg
  in
  let acc, arms =
    List.fold_left_map
      (fun acc (case, cont, dbg, trap_action, args) ->
        let trap_action = close_trap_action_opt trap_action in
        let acc, args = find_simples acc env args in
        let args_approx = List.map (find_value_approximation env) args in
        let action acc =
          Apply_cont_with_acc.create acc ?trap_action ~args_approx cont ~args
            ~dbg
        in
        acc, (Targetint_31_63.of_int case, action))
      acc sw.consts
  in
  match arms, sw.failaction with
  | ( [(case, action)],
      Some (default_action, dbg, default_trap_action, default_args) )
    when sw.numconsts >= 3 ->
    (* Avoid enormous switches, where every arm goes to the same place except
       one, that arise from single-arm [Lambda] switches with a default case.
       (Seen in code generated by ppx_compare for variants, which exhibited
       quadratic size blowup.) *)
    let compare =
      Named.create_prim
        (Binary
           ( Int_comp (Naked_immediate, Yielding_bool Eq),
             Simple.var untagged_scrutinee,
             Simple.const (Reg_width_const.naked_immediate case) ))
        condition_dbg
    in
    let comparison_result = Variable.create "eq" in
    let comparison_result' = VB.create comparison_result Name_mode.normal in
    let acc, default_action =
      let acc, args = find_simples acc env default_args in
      let trap_action = close_trap_action_opt default_trap_action in
      Apply_cont_with_acc.create acc ?trap_action default_action ~args ~dbg
    in
    let acc, switch =
      let scrutinee = Simple.var comparison_result in
      let acc, action = action acc in
      Expr_with_acc.create_switch acc
        (Switch.if_then_else ~condition_dbg ~scrutinee ~if_true:action
           ~if_false:default_action)
    in
    let acc, body =
      Let_with_acc.create acc
        (Bound_pattern.singleton comparison_result')
        compare ~body:switch
    in
    Let_with_acc.create acc
      (Bound_pattern.singleton untagged_scrutinee')
      untag ~body
  | _, _ ->
    let acc, arms =
      match sw.failaction with
      | None -> acc, Targetint_31_63.Map.of_list arms
      | Some (default, dbg, trap_action, args) ->
        Numeric_types.Int.Set.fold
          (fun case (acc, cases) ->
            let case = Targetint_31_63.of_int case in
            if Targetint_31_63.Map.mem case cases
            then acc, cases
            else
              let acc, args = find_simples acc env args in
              let trap_action = close_trap_action_opt trap_action in
              let default acc =
                Apply_cont_with_acc.create acc ?trap_action default ~args ~dbg
              in
              acc, Targetint_31_63.Map.add case default cases)
          (Numeric_types.Int.zero_to_n (sw.numconsts - 1))
          (acc, Targetint_31_63.Map.of_list arms)
    in
    if Targetint_31_63.Map.is_empty arms
    then Expr_with_acc.create_invalid acc Zero_switch_arms
    else
      let scrutinee = Simple.var untagged_scrutinee in
      let acc, body =
        match Targetint_31_63.Map.get_singleton arms with
        | Some (_discriminant, action) ->
          let acc, action = action acc in
          Expr_with_acc.create_apply_cont acc action
        | None -> (
          match known_const_scrutinee with
          | None ->
            let acc, arms =
              Targetint_31_63.Map.fold
                (fun case action (acc, arms) ->
                  let acc, arm = action acc in
                  acc, Targetint_31_63.Map.add case arm arms)
                arms
                (acc, Targetint_31_63.Map.empty)
            in
            Expr_with_acc.create_switch acc
              (Switch.create ~condition_dbg ~scrutinee ~arms)
          | Some case -> (
            match Targetint_31_63.Map.find case arms acc with
            | acc, action -> Expr_with_acc.create_apply_cont acc action
            | exception Not_found ->
              Expr_with_acc.create_invalid acc Zero_switch_arms))
      in
      Let_with_acc.create acc
        (Bound_pattern.singleton untagged_scrutinee')
        untag ~body

let variables_for_unboxing boxed_variable_name (k : Function_decl.unboxing_kind)
    =
  match k with
  | Fields_of_block_with_tag_zero kinds ->
    List.mapi
      (fun i kind ->
        ( Variable.create (boxed_variable_name ^ "_field_" ^ Int.to_string i),
          kind ))
      kinds
  | Unboxed_number bn ->
    [ ( Variable.create (boxed_variable_name ^ "_unboxed"),
        Flambda_kind.With_subkind.naked_of_boxable_number bn ) ]
  | Unboxed_float_record num_fields ->
    List.init num_fields (fun i ->
        ( Variable.create
            (boxed_variable_name ^ "_floatfield_" ^ Int.to_string i),
          Flambda_kind.With_subkind.naked_float ))

let unboxing_primitive (k : Function_decl.unboxing_kind) boxed_variable i =
  match k with
  | Fields_of_block_with_tag_zero kinds ->
    let block_access_kind : P.Block_access_kind.t =
      Values
        { tag = Known Tag.Scannable.zero;
          size = Known (Targetint_31_63.of_int (List.length kinds));
          field_kind = Any_value
        }
    in
    Flambda_primitive.Unary
      ( Block_load { kind = block_access_kind; mut = Immutable; field = i },
        Simple.var boxed_variable )
  | Unboxed_number bn ->
    Flambda_primitive.Unary (Unbox_number bn, Simple.var boxed_variable)
  | Unboxed_float_record num_fields ->
    let block_access_kind : P.Block_access_kind.t =
      Naked_floats { size = Known (Targetint_31_63.of_int num_fields) }
    in
    Flambda_primitive.Unary
      ( Block_load { kind = block_access_kind; mut = Immutable; field = i },
        Simple.var boxed_variable )

let boxing_primitive (k : Function_decl.unboxing_kind) alloc_mode
    unboxed_variables : Flambda_primitive.t =
  match k with
  | Fields_of_block_with_tag_zero kinds ->
    Flambda_primitive.Variadic
      ( Make_block (Values (Tag.Scannable.zero, kinds), Immutable, alloc_mode),
        Simple.vars unboxed_variables )
  | Unboxed_number bn ->
    let unboxed_variable =
      match unboxed_variables with
      | [var] -> var
      | [] | _ :: _ :: _ ->
        Misc.fatal_error
          "boxing_primitive: Unboxed_number should correspond to a single \
           variable"
    in
    Flambda_primitive.Unary
      (Box_number (bn, alloc_mode), Simple.var unboxed_variable)
  | Unboxed_float_record _ ->
    Flambda_primitive.Variadic
      ( Make_block (Naked_floats, Immutable, alloc_mode),
        Simple.vars unboxed_variables )

let compute_body_of_unboxed_function acc my_region my_closure
    ~unarized_params:params params_arity ~unarized_param_modes:param_modes
    function_slot compute_body return return_continuation unboxed_params
    unboxed_return unboxed_function_slot =
  let rec box_params params params_arity param_modes params_unboxing body =
    match params, params_arity, param_modes, params_unboxing with
    | [], [], [], [] -> [], [], [], body
    | ( param :: params,
        param_arity :: params_arity,
        param_mode :: param_modes,
        param_unboxing :: params_unboxing ) -> (
      let main_code_params, main_code_params_arity, main_code_param_modes, body
          =
        box_params params params_arity param_modes params_unboxing body
      in
      match (param_unboxing : Function_decl.unboxing_kind option) with
      | None ->
        ( param :: main_code_params,
          param_arity :: main_code_params_arity,
          param_mode :: main_code_param_modes,
          body )
      | Some k ->
        let boxed_variable_name = Variable.name (Bound_parameter.var param) in
        let vars_with_kinds = variables_for_unboxing boxed_variable_name k in
        let body acc =
          let acc, body = body acc in
          let alloc_mode =
            Alloc_mode.For_allocations.from_lambda ~current_region:my_region
              (Alloc_mode.For_types.to_lambda param_mode)
          in
          Let_with_acc.create acc
            (Bound_pattern.singleton
               (Bound_var.create (Bound_parameter.var param) Name_mode.normal))
            (Named.create_prim
               (boxing_primitive k alloc_mode (List.map fst vars_with_kinds))
               Debuginfo.none)
            ~body
        in
        ( List.map
            (fun (var, kind) -> Bound_parameter.create var kind)
            vars_with_kinds
          @ main_code_params,
          List.map snd vars_with_kinds @ main_code_params_arity,
          (* CR ncourant: is this correct in the presence of records with global
             fields? *)
          List.map (fun _ -> param_mode) vars_with_kinds @ main_code_param_modes,
          body ))
    | ([] | _ :: _), _, _, _ ->
      Misc.fatal_errorf
        "Parameters and unboxed parameters do not have the same length@."
  in
  let main_code_params, main_code_params_arity, main_code_param_modes, body =
    box_params
      (Bound_parameters.to_list params)
      (Flambda_arity.unarize params_arity)
      param_modes unboxed_params compute_body
  in
  (* This function is always fully applied, so use a single non-unarized
     parameter to avoid useless currying functions being generated. *)
  let main_code_params_arity =
    [ Flambda_arity.Component_for_creation.Unboxed_product
        (List.map
           (fun kind -> Flambda_arity.Component_for_creation.Singleton kind)
           main_code_params_arity) ]
  in
  let acc, unboxed_body, result_arity_main_code, unboxed_return_continuation =
    match unboxed_return with
    | None ->
      let acc, body = body acc in
      acc, body, return, return_continuation
    | Some k ->
      let vars_with_kinds = variables_for_unboxing "result" k in
      let unboxed_return_continuation =
        Continuation.create ~sort:Return ~name:"unboxed_return" ()
      in
      let boxed_variable = Variable.create "boxed_result" in
      let return =
        match Flambda_arity.unarized_components return with
        | [return] -> return
        | [] | _ :: _ :: _ ->
          Misc.fatal_error
            "Expected a single return for the boxed code of function with \
             unboxed return@."
      in
      let handler_params =
        Bound_parameters.create [Bound_parameter.create boxed_variable return]
      in
      let handler acc =
        let acc, apply_cont =
          Apply_cont_with_acc.create acc unboxed_return_continuation
            ~args:
              (List.map (fun (var, _kind) -> Simple.var var) vars_with_kinds)
            ~dbg:Debuginfo.none
        in
        let acc, apply_cont = Expr_with_acc.create_apply_cont acc apply_cont in
        let (acc, expr), _ =
          List.fold_left
            (fun ((acc, expr), i) (var, _kind) ->
              ( Let_with_acc.create acc
                  (Bound_pattern.singleton
                     (Bound_var.create var Name_mode.normal))
                  (Named.create_prim
                     (unboxing_primitive k boxed_variable i)
                     Debuginfo.none)
                  ~body:expr,
                Targetint_31_63.(add one i) ))
            ((acc, apply_cont), Targetint_31_63.zero)
            vars_with_kinds
        in
        acc, expr
      in
      let acc, unboxed_body =
        Let_cont_with_acc.build_non_recursive acc return_continuation
          ~handler_params ~handler ~body ~is_exn_handler:false ~is_cold:false
      in
      ( acc,
        unboxed_body,
        Flambda_arity.create_singletons
          (List.map (fun (_, kind) -> kind) vars_with_kinds),
        unboxed_return_continuation )
  in
  let my_unboxed_closure = Variable.create "my_unboxed_closure" in
  let acc, unboxed_body =
    Let_with_acc.create acc
      (Bound_pattern.singleton (Bound_var.create my_closure Name_mode.normal))
      (Named.create_prim
         (Flambda_primitive.Unary
            ( Project_function_slot
                { move_from = unboxed_function_slot; move_to = function_slot },
              Simple.var my_unboxed_closure ))
         Debuginfo.none)
      ~body:unboxed_body
  in
  ( acc,
    unboxed_body,
    Bound_parameters.create main_code_params,
    Flambda_arity.create main_code_params_arity,
    main_code_param_modes,
    false,
    (* first_complex_local_param = 0, but function should never be partially
       applied anyway *)
    0,
    result_arity_main_code,
    unboxed_return_continuation,
    my_unboxed_closure )

let make_unboxed_function_wrapper acc function_slot ~unarized_params:params
    params_arity ~unarized_param_modes:param_modes return result_arity_main_code
    code_id main_code_id decl loc external_env recursive
    contains_no_escaping_local_allocs cost_metrics dbg is_tupled
    inlining_decision absolute_history relative_history main_code
    by_function_slot function_code_ids unboxed_function_slot unboxed_params
    unboxed_return =
  (* The outside caller gave us the function slot and code ID meant for the
     boxed function, which will be a wrapper. So in this branch everything
     starting with 'main_' refers to the version with unboxed return/params. *)
  let main_function_slot = unboxed_function_slot in
  let main_name = Function_slot.name unboxed_function_slot in
  let main_closure = Variable.create main_name in
  let return_continuation = Continuation.create () in
  let exn_continuation = Continuation.create () in
  let my_closure = Variable.create "my_closure" in
  let my_region =
    if contains_no_escaping_local_allocs
    then None
    else Some (Variable.create "my_region")
  in
  let my_ghost_region =
    if contains_no_escaping_local_allocs
    then None
    else Some (Variable.create "my_ghost_region")
  in
  let my_depth = Variable.create "my_depth" in
  let rec unbox_params params params_unboxing =
    match params, params_unboxing with
    | [], [] -> [], [], fun body free_names_of_body -> body, free_names_of_body
    | [], _ :: _ | _ :: _, [] ->
      Misc.fatal_error "params and params_unboxing do not have the same length"
    | param :: params, param_unboxing :: params_unboxing -> (
      let args, args_arity, body_wrapper =
        unbox_params params params_unboxing
      in
      match param_unboxing with
      | None ->
        ( Bound_parameter.simple param :: args,
          Bound_parameter.kind param :: args_arity,
          body_wrapper )
      | Some k ->
        let boxed_variable_name = Variable.name (Bound_parameter.var param) in
        let vars_with_kinds = variables_for_unboxing boxed_variable_name k in
        let new_wrapper body free_names_of_body =
          let body, free_names_of_body = body_wrapper body free_names_of_body in
          let body, free_names_of_body, _ =
            List.fold_left
              (fun (body, free_names_of_body, i) (var, _kind) ->
                let named =
                  Named.create_prim
                    (unboxing_primitive k (Bound_parameter.var param) i)
                    Debuginfo.none
                in
                ( Expr.create_let
                    (Let_expr.create
                       (Bound_pattern.singleton
                          (Bound_var.create var Name_mode.normal))
                       named ~body
                       ~free_names_of_body:(Known free_names_of_body)),
                  Name_occurrences.union (Named.free_names named)
                    (Name_occurrences.remove_var free_names_of_body ~var),
                  Targetint_31_63.(add one i) ))
              (body, free_names_of_body, Targetint_31_63.zero)
              vars_with_kinds
          in
          body, free_names_of_body
        in
        ( List.map (fun (var, _kind) -> Simple.var var) vars_with_kinds @ args,
          List.map (fun (_var, kind) -> kind) vars_with_kinds @ args_arity,
          new_wrapper ))
  in
  let args, args_arity, body_wrapper =
    unbox_params (Bound_parameters.to_list params) unboxed_params
  in
  let args_arity =
    Flambda_arity.create
      [ Flambda_arity.Component_for_creation.Unboxed_product
          (List.map
             (fun kind -> Flambda_arity.Component_for_creation.Singleton kind)
             args_arity) ]
  in
  let make_body cont =
    let main_application =
      Apply_expr.create
        ~callee:(Some (Simple.var main_closure))
        ~continuation:(Return cont)
        (Exn_continuation.create ~exn_handler:exn_continuation ~extra_args:[])
        ~args ~args_arity ~return_arity:result_arity_main_code
        ~call_kind:
          (Call_kind.direct_function_call main_code_id
             (Alloc_mode.For_applications.from_lambda
                (Function_decl.result_mode decl)
                ~current_region:my_region ~current_ghost_region:my_ghost_region))
        Debuginfo.none ~inlined:Inlined_attribute.Default_inlined
        ~inlining_state:(Inlining_state.default ~round:0)
        ~probe:None ~position:Normal
        ~relative_history:(Env.relative_history_from_scoped ~loc external_env)
    in
    let projection =
      Named.create_prim
        (Flambda_primitive.Unary
           ( Project_function_slot
               { move_from = function_slot; move_to = main_function_slot },
             Simple.var my_closure ))
        Debuginfo.none
    in
    let body =
      Expr.create_let
        (Let_expr.create
           (Bound_pattern.singleton
              (Bound_var.create main_closure Name_mode.normal))
           projection
           ~body:(Expr.create_apply main_application)
           ~free_names_of_body:(Known (Apply_expr.free_names main_application)))
    in
    let free_names_of_body =
      Name_occurrences.union
        (Named.free_names projection)
        (Name_occurrences.remove_var
           (Apply_expr.free_names main_application)
           ~var:main_closure)
    in
    body_wrapper body free_names_of_body
  in
  let make_return_wrapper box_result =
    let cont = Continuation.create () in
    let body, free_names_of_body = make_body cont in
    let handler, free_names_of_handler =
      let unboxed_returns =
        Bound_parameters.create
          (List.map
             (fun kind ->
               let var = Variable.create "unboxed_return" in
               Bound_parameter.create var kind)
             (Flambda_arity.unarized_components result_arity_main_code))
      in
      let handler, free_names_of_handler =
        let boxed_return = Variable.create "boxed_return" in
        let return_apply_cont =
          Apply_cont.create return_continuation
            ~args:[Simple.var boxed_return]
            ~dbg:Debuginfo.none
        in
        let box_result_named =
          Named.create_prim
            (box_result (Bound_parameters.vars unboxed_returns))
            Debuginfo.none
        in
        ( Expr.create_let
            (Let_expr.create
               (Bound_pattern.singleton
                  (Bound_var.create boxed_return Name_mode.normal))
               box_result_named
               ~body:(Expr.create_apply_cont return_apply_cont)
               ~free_names_of_body:
                 (Known (Apply_cont.free_names return_apply_cont))),
          Name_occurrences.union
            (Named.free_names box_result_named)
            (Name_occurrences.remove_var
               (Apply_cont.free_names return_apply_cont)
               ~var:boxed_return) )
      in
      ( Continuation_handler.create unboxed_returns ~handler
          ~free_names_of_handler:(Known free_names_of_handler)
          ~is_exn_handler:false ~is_cold:false,
        List.fold_left
          (fun free_names param ->
            Name_occurrences.remove_var free_names
              ~var:(Bound_parameter.var param))
          free_names_of_handler
          (Bound_parameters.to_list unboxed_returns) )
    in
    ( Let_cont_expr.create_non_recursive cont handler ~body
        ~free_names_of_body:(Known free_names_of_body),
      Name_occurrences.union free_names_of_handler
        (Name_occurrences.remove_continuation free_names_of_body
           ~continuation:cont) )
  in
  let alloc_mode =
    Alloc_mode.For_allocations.from_lambda
      (Function_decl.result_mode decl)
      ~current_region:my_region
  in
  let body, free_names_of_body =
    match unboxed_return with
    | None -> make_body return_continuation
    | Some k -> make_return_wrapper (boxing_primitive k alloc_mode)
  in
  let wrapper_params_and_body =
    Function_params_and_body.create ~return_continuation ~exn_continuation
      params ~body ~free_names_of_body:(Known free_names_of_body) ~my_closure
      ~my_region ~my_ghost_region ~my_depth
  in
  let free_names_of_params_and_body =
    Name_occurrences.remove_continuation ~continuation:return_continuation
      (Name_occurrences.remove_continuation ~continuation:exn_continuation
         (Name_occurrences.remove_var ~var:my_closure
            (Name_occurrences.remove_var_opt ~var:my_region
               (Name_occurrences.remove_var_opt ~var:my_ghost_region
                  (Name_occurrences.remove_var ~var:my_depth
                     (List.fold_left
                        (fun free_names param ->
                          Name_occurrences.remove_var free_names
                            ~var:(Bound_parameter.var param))
                        free_names_of_body
                        (Bound_parameters.to_list params)))))))
  in
  let wrapper_code =
    Code.create code_id ~params_and_body:wrapper_params_and_body
      ~free_names_of_params_and_body ~params_arity ~param_modes
      ~first_complex_local_param:(Function_decl.first_complex_local_param decl)
      ~result_arity:return ~result_types:Unknown
      ~result_mode:(Function_decl.result_mode decl)
      ~stub:true ~inline:Inline_attribute.Default_inline
      ~poll_attribute:
        (Poll_attribute.from_lambda (Function_decl.poll_attribute decl))
      ~zero_alloc_attribute:
        (Zero_alloc_attribute.from_lambda
           (Function_decl.zero_alloc_attribute decl))
      ~is_a_functor:(Function_decl.is_a_functor decl)
      ~is_opaque:false ~recursive ~newer_version_of:None ~cost_metrics
      ~inlining_arguments:(Inlining_arguments.create ~round:0)
      ~dbg ~is_tupled ~is_my_closure_used:true ~inlining_decision
      ~absolute_history ~relative_history ~loopify:Never_loopify
  in
  let main_approx =
    let code = Code_or_metadata.create main_code in
    let meta = Code_or_metadata.remember_only_metadata code in
    if Flambda_features.classic_mode ()
    then (
      Inlining_report.record_decision_at_function_definition ~absolute_history
        ~code_metadata:(Code_or_metadata.code_metadata meta)
        ~pass:After_closure_conversion
        ~are_rebuilding_terms:Are_rebuilding_terms.are_rebuilding
        inlining_decision;
      if Function_decl_inlining_decision_type.must_be_inlined inlining_decision
      then code
      else meta)
    else meta
  in
  (* The wrapper doesn't contain any set of closures *)
  let slot_offsets = Slot_offsets.empty in
  ( wrapper_code,
    Function_slot.Map.add main_function_slot main_approx by_function_slot,
    (main_function_slot, main_code_id) :: function_code_ids,
    Acc.add_code ~code_id:main_code_id ~code:main_code ~slot_offsets acc )

let close_one_function acc ~code_id ~external_env ~by_function_slot
    ~function_code_ids decl ~has_lifted_closure ~value_slots_from_idents
    ~function_slots_from_idents ~approx_map function_declarations =
  let acc = Acc.with_free_names Name_occurrences.empty acc in
  let body = Function_decl.body decl in
  let loc = Function_decl.loc decl in
  let dbg = Debuginfo.from_location loc in
  let unarized_params = Function_decl.params decl in
  let params_arity = Function_decl.params_arity decl in
  let unarized_param_modes =
    List.map
      (fun (p : Function_decl.param) -> Alloc_mode.For_types.from_lambda p.mode)
      unarized_params
  in
  let return = Function_decl.return decl in
  let calling_convention = Function_decl.calling_convention decl in
  let return_continuation = Function_decl.return_continuation decl in
  let acc, exn_continuation =
    close_exn_continuation acc external_env
      (Function_decl.exn_continuation decl)
  in
  assert (
    match Exn_continuation.extra_args exn_continuation with
    | [] -> true
    | _ :: _ -> false);
  let my_closure = Variable.create "my_closure" in
  let recursive = Function_decl.recursive decl in
  (* Mark function available for loopify only if it is a single recursive
     function *)
  let is_single_recursive_function =
    match recursive, Function_decls.to_list function_declarations with
    | Recursive, [_] -> true
    | Recursive, ([] | _ :: _ :: _) -> false
    | Non_recursive, _ -> false
  in
  let acc =
    Acc.push_closure_info acc ~return_continuation ~exn_continuation ~my_closure
      ~is_purely_tailrec:is_single_recursive_function ~code_id
  in
  let my_region = Function_decl.my_region decl in
  let my_ghost_region = Function_decl.my_ghost_region decl in
  let function_slot = Function_decl.function_slot decl in
  let my_depth = Variable.create "my_depth" in
  let next_depth = Variable.create "next_depth" in
  let our_let_rec_ident = Function_decl.let_rec_ident decl in
  let is_curried =
    match Function_decl.kind decl with Curried _ -> true | Tupled -> false
  in
  (* The free variables are:

     - The parameters: direct substitution by [Variable]s

     - The function being defined: accessible through [my_closure]

     - Other functions in the set being defined: accessible from [my_closure]
     then a [Project_function_slot]

     - Other free variables: accessible using [Project_value_slot] from
     [my_closure].

     Note that free variables corresponding to predefined exception identifiers
     have been filtered out by [close_functions], above. *)
  let (value_slots_to_bind : Value_slot.t Variable.Map.t), vars_for_idents =
    Ident.Map.fold
      (fun id value_slot (value_slots_to_bind, vars_for_idents) ->
        let var = Variable.create_with_same_name_as_ident id in
        ( Variable.Map.add var value_slot value_slots_to_bind,
          Ident.Map.add id var vars_for_idents ))
      value_slots_from_idents
      (Variable.Map.empty, Ident.Map.empty)
  in
  let coerce_to_deeper =
    Coercion.change_depth
      ~from:(Rec_info_expr.var my_depth)
      ~to_:(Rec_info_expr.var next_depth)
  in
  if has_lifted_closure && not (Variable.Map.is_empty value_slots_to_bind)
  then
    Misc.fatal_errorf
      "Variables found in closure when trying to lift %a in \
       [Closure_conversion]."
      Ident.print our_let_rec_ident;
  let closure_env = Env.clear_local_bindings external_env in
  (* Add the variables for function projections *)
  let closure_vars_to_bind, closure_env =
    if has_lifted_closure
    then (* No projection needed *)
      Variable.Map.empty, closure_env
    else
      List.fold_left
        (fun (to_bind, env) function_decl ->
          let let_rec_ident = Function_decl.let_rec_ident function_decl in
          let to_bind, var, function_slot =
            if Ident.same our_let_rec_ident let_rec_ident && is_curried
            then
              (* When the function being compiled is tupled, my_closure points
                 to the curried version but let_rec_ident is called with tuple
                 arguments, so the correct closure to bind is the one in the
                 function_slots_from_idents map. *)
              to_bind, my_closure, Function_decl.function_slot decl
              (* my_closure is already bound *)
            else
              let variable =
                Variable.create_with_same_name_as_ident let_rec_ident
              in
              let function_slot =
                Ident.Map.find let_rec_ident function_slots_from_idents
              in
              ( Variable.Map.add variable function_slot to_bind,
                variable,
                function_slot )
          in
          let simple = Simple.with_coercion (Simple.var var) coerce_to_deeper in
          let approx = Function_slot.Map.find function_slot approx_map in
          let env =
            Env.add_simple_to_substitute env let_rec_ident simple
              K.With_subkind.any_value
          in
          let env = Env.add_var_approximation env var approx in
          to_bind, env)
        (Variable.Map.empty, closure_env)
        (Function_decls.to_list function_declarations)
  in
  let closure_env =
    Ident.Map.fold
      (fun id var env ->
        let simple, kind = find_simple_from_id_with_kind external_env id in
        Env.add_var_approximation
          (Env.add_var env id var kind)
          var
          (find_value_approximation_through_symbol acc env simple))
      vars_for_idents closure_env
  in
  let closure_env =
    List.fold_right
      (fun (p : Function_decl.param) env ->
        let env, _var = Env.add_var_like env p.name User_visible p.kind in
        env)
      unarized_params closure_env
  in
  let closure_env, my_region =
    match my_region with
    | None -> closure_env, None
    | Some my_region ->
      let env, region =
        Env.add_var_like closure_env my_region Not_user_visible
          K.With_subkind.region
      in
      env, Some region
  in
  let closure_env, my_ghost_region =
    match my_ghost_region with
    | None -> closure_env, None
    | Some my_ghost_region ->
      let env, region =
        Env.add_var_like closure_env my_ghost_region Not_user_visible
          K.With_subkind.region
      in
      env, Some region
  in
  let closure_env = Env.with_depth closure_env my_depth in
  let closure_env, absolute_history, relative_history =
    let tracker = Env.inlining_history_tracker closure_env in
    let absolute, relative =
      Inlining_history.Tracker.fundecl_of_scoped_location
        ~name:(Function_slot.name function_slot)
        ~path_to_root:(Env.path_to_root closure_env)
        loc tracker
    in
    ( Env.use_inlining_history_tracker closure_env
        (Inlining_history.Tracker.inside_function absolute),
      absolute,
      relative )
  in
  (* CR-someday pchambart: eta-expansion wrappers for primitives are not marked
     as stubs but certainly should be. *)
  let stub = Function_decl.stub decl in
  let unarized_params =
    List.map
      (fun (p : Function_decl.param) ->
        let var = fst (Env.find_var closure_env p.name) in
        BP.create var p.kind)
      unarized_params
    |> Bound_parameters.create
  in
  let acc = Acc.with_seen_a_function acc false in
  let compute_body acc =
    let acc, body =
      (* XXX seems like this needs to know what [my_region] is *)
      try body acc closure_env
      with Misc.Fatal_error ->
        let bt = Printexc.get_raw_backtrace () in
        Format.eprintf
          "\n\
           %tContext is:%t closure converting function@ with \
           [our_let_rec_ident] %a (function slot %a)\n\n"
          (* @ \ *)
          (* and body:@ %a *)
          Flambda_colours.error Flambda_colours.pop Ident.print
          our_let_rec_ident Function_slot.print function_slot;
        (* print body *)
        Printexc.raise_with_backtrace Misc.Fatal_error bt
    in
    let my_closure' = Simple.var my_closure in
    let acc, body =
      (* CR mshinwell: These Project_function_slot operations should maybe be
         inserted at the point of use rather than at the top of the function. We
         should also check the behaviour of the backend w.r.t. CSE of
         projections from closures. *)
      Variable.Map.fold
        (fun var move_to (acc, body) ->
          let move : Flambda_primitive.unary_primitive =
            Project_function_slot { move_from = function_slot; move_to }
          in
          let var = VB.create var Name_mode.normal in
          let named =
            Named.create_prim (Unary (move, my_closure')) Debuginfo.none
          in
          Let_with_acc.create acc (Bound_pattern.singleton var) named ~body)
        closure_vars_to_bind (acc, body)
    in
    let acc, body =
      Variable.Map.fold
        (fun var value_slot (acc, body) ->
          let var = VB.create var Name_mode.normal in
          let named =
            Named.create_prim
              (Unary
                 ( Project_value_slot
                     { project_from = function_slot; value_slot },
                   my_closure' ))
              Debuginfo.none
          in
          Let_with_acc.create acc (Bound_pattern.singleton var) named ~body)
        value_slots_to_bind (acc, body)
    in
    let next_depth_expr = Rec_info_expr.succ (Rec_info_expr.var my_depth) in
    let bound =
      Bound_pattern.singleton (Bound_var.create next_depth Name_mode.normal)
    in
    Let_with_acc.create acc bound (Named.create_rec_info next_depth_expr) ~body
  in
  let is_tupled =
    match Function_decl.kind decl with Curried _ -> false | Tupled -> true
  in
  let ( acc,
        body,
        main_code_unarized_params,
        main_code_params_arity,
        main_code_unarized_param_modes,
        main_code_is_tupled,
        first_complex_local_param_main_code,
        result_arity_main_code,
        return_continuation,
        my_closure ) =
    match calling_convention with
    | Normal_calling_convention ->
      let acc, body = compute_body acc in
      ( acc,
        body,
        unarized_params,
        params_arity,
        unarized_param_modes,
        is_tupled,
        Function_decl.first_complex_local_param decl,
        return,
        return_continuation,
        my_closure )
    | Unboxed_calling_convention
        (unboxed_params, unboxed_return, unboxed_function_slot) ->
      compute_body_of_unboxed_function acc my_region my_closure ~unarized_params
        params_arity ~unarized_param_modes function_slot compute_body return
        return_continuation unboxed_params unboxed_return unboxed_function_slot
  in
  let contains_subfunctions = Acc.seen_a_function acc in
  let cost_metrics = Acc.cost_metrics acc in
  let inline : Inline_attribute.t =
    (* We make a decision based on [fallback_inlining_heuristic] here to try to
       mimic Closure's behaviour as closely as possible, particularly when there
       are functions involving constant closures, which are not lifted during
       Closure (but will prevent inlining) but will likely have been lifted by
       our other check in [Inlining_cost] (thus preventing us seeing they were
       originally there). Note that while Closure never marks as inlinable
       functions in a set a recursive definitions with more than one function,
       we do not try to reproduce this particular property and can mark as
       inlinable such functions. *)
    if contains_subfunctions
       && Flambda_features.Expert.fallback_inlining_heuristic ()
    then Never_inline
    else Inline_attribute.from_lambda (Function_decl.inline decl)
  in
  let free_names_of_body = Acc.free_names acc in
  let params_and_body =
    Function_params_and_body.create ~return_continuation
      ~exn_continuation:(Exn_continuation.exn_handler exn_continuation)
      main_code_unarized_params ~body ~my_closure ~my_region ~my_ghost_region
      ~my_depth ~free_names_of_body:(Known free_names_of_body)
  in
  let result_mode = Function_decl.result_mode decl in
  (match my_region with
  | Some _ -> assert (not (Lambda.is_heap_mode result_mode))
  | None -> assert (Lambda.is_heap_mode result_mode));
  (match my_ghost_region with
  | Some _ -> assert (not (Lambda.is_heap_mode result_mode))
  | None -> assert (Lambda.is_heap_mode result_mode));
  let acc =
    List.fold_left
      (fun acc param -> Acc.remove_var_from_free_names (BP.var param) acc)
      acc
      (Bound_parameters.to_list main_code_unarized_params)
    |> Acc.remove_var_from_free_names my_closure
    |> Acc.remove_var_opt_from_free_names my_region
    |> Acc.remove_var_opt_from_free_names my_ghost_region
    |> Acc.remove_var_from_free_names my_depth
    |> Acc.remove_continuation_from_free_names return_continuation
    |> Acc.remove_continuation_from_free_names
         (Exn_continuation.exn_handler exn_continuation)
  in
  let closure_info, acc = Acc.pop_closure_info acc in
  let is_tupled =
    match Function_decl.kind decl with Curried _ -> false | Tupled -> true
  in
  let inlining_decision =
    if Flambda_features.classic_mode ()
    then Inlining.definition_inlining_decision inline cost_metrics
    else if stub
    then Function_decl_inlining_decision_type.Stub
    else Function_decl_inlining_decision_type.Not_yet_decided
  in
  let loopify : Loopify_attribute.t =
    match Function_decl.loop decl with
    | Always_loop -> Always_loopify
    | Never_loop -> Never_loopify
    | Default_loop ->
      if closure_info.is_purely_tailrec
      then Default_loopify_and_tailrec
      else Default_loopify_and_not_tailrec
  in
  let main_code_id =
    match calling_convention with
    | Normal_calling_convention -> code_id
    | Unboxed_calling_convention _ -> Code_id.rename code_id
  in
  let contains_no_escaping_local_allocs =
    match Function_decl.result_mode decl with
    | Alloc_heap -> false
    | Alloc_local -> true
  in
  let main_code =
    Code.create main_code_id ~params_and_body
      ~free_names_of_params_and_body:(Acc.free_names acc)
      ~params_arity:main_code_params_arity
      ~param_modes:main_code_unarized_param_modes
      ~first_complex_local_param:first_complex_local_param_main_code
      ~result_arity:result_arity_main_code ~result_types:Unknown ~result_mode
      ~stub ~inline
      ~poll_attribute:
        (Poll_attribute.from_lambda (Function_decl.poll_attribute decl))
      ~zero_alloc_attribute:
        (Zero_alloc_attribute.from_lambda
           (Function_decl.zero_alloc_attribute decl))
      ~is_a_functor:(Function_decl.is_a_functor decl)
      ~is_opaque:(Function_decl.is_opaque decl)
      ~recursive ~newer_version_of:None ~cost_metrics
      ~inlining_arguments:(Inlining_arguments.create ~round:0)
      ~dbg ~is_tupled:main_code_is_tupled
      ~is_my_closure_used:
        (Function_params_and_body.is_my_closure_used params_and_body)
      ~inlining_decision ~absolute_history ~relative_history ~loopify
  in
  let function_code_ids = (function_slot, code_id) :: function_code_ids in
  let code, by_function_slot, function_code_ids, acc =
    match calling_convention with
    | Normal_calling_convention ->
      main_code, by_function_slot, function_code_ids, acc
    | Unboxed_calling_convention
        (unboxed_params, unboxed_return, unboxed_function_slot) ->
      make_unboxed_function_wrapper acc function_slot ~unarized_params
        params_arity ~unarized_param_modes return result_arity_main_code code_id
        main_code_id decl loc external_env recursive
        contains_no_escaping_local_allocs cost_metrics dbg is_tupled
        inlining_decision absolute_history relative_history main_code
        by_function_slot function_code_ids unboxed_function_slot unboxed_params
        unboxed_return
  in
  let approx =
    let code = Code_or_metadata.create code in
    let meta = Code_or_metadata.remember_only_metadata code in
    if Flambda_features.classic_mode ()
    then (
      Inlining_report.record_decision_at_function_definition ~absolute_history
        ~code_metadata:(Code_or_metadata.code_metadata meta)
        ~pass:After_closure_conversion
        ~are_rebuilding_terms:Are_rebuilding_terms.are_rebuilding
        inlining_decision;
      if Function_decl_inlining_decision_type.must_be_inlined inlining_decision
      then code
      else meta)
    else meta
  in
  let acc = Acc.add_code ~code_id ~code acc in
  let acc = Acc.with_seen_a_function acc true in
  ( acc,
    ( Function_slot.Map.add function_slot approx by_function_slot,
      function_code_ids ) )

let close_functions acc external_env ~current_region function_declarations =
  let compilation_unit = Compilation_unit.get_current_exn () in
  let value_slots_from_idents =
    Ident.Set.fold
      (fun id map ->
        (* Filter out predefined exception identifiers and simple substitutions.
           The former will be turned into symbols, and the latter substituted
           when we closure-convert the body *)
        let has_non_var_subst, subst_var, kind =
          match Env.find_simple_to_substitute_exn external_env id with
          | exception Not_found ->
            let _, kind = find_simple_from_id_with_kind external_env id in
            false, None, kind
          | simple, kind ->
            Simple.pattern_match simple
              ~const:(fun _ -> true, None, kind)
              ~name:(fun name ~coercion:_ ->
                Name.pattern_match name
                  ~var:(fun var -> false, Some var, kind)
                  ~symbol:(fun _ -> true, None, kind))
        in
        if has_non_var_subst || Ident.is_predef id
        then map
        else
          let name =
            match subst_var with
            | None -> Ident.name id
            | Some var -> Variable.name var
          in
          let is_always_immediate =
            match[@ocaml.warning "-4"]
              Flambda_kind.With_subkind.non_null_value_subkind kind
            with
            | Tagged_immediate -> true
            | _ -> false
          in
          Ident.Map.add id
            (Value_slot.create compilation_unit ~name ~is_always_immediate
               (Flambda_kind.With_subkind.kind kind))
            map)
      (Function_decls.all_free_idents function_declarations)
      Ident.Map.empty
  in
  let can_be_lifted =
    Ident.Map.is_empty value_slots_from_idents
    && Flambda_features.classic_mode ()
  in
  let func_decl_list = Function_decls.to_list function_declarations in
  let function_slots_from_idents =
    List.fold_left
      (fun map decl ->
        let id = Function_decl.let_rec_ident decl in
        let function_slot = Function_decl.function_slot decl in
        Ident.Map.add id function_slot map)
      Ident.Map.empty func_decl_list
  in
  let function_code_ids =
    List.fold_left
      (fun map decl ->
        let function_slot = Function_decl.function_slot decl in
        let code_id =
          Code_id.create
            ~name:(Function_slot.to_string function_slot)
            compilation_unit
        in
        Function_slot.Map.add function_slot code_id map)
      Function_slot.Map.empty func_decl_list
  in
  let approx_map =
    List.fold_left
      (fun approx_map decl ->
        (* The only fields of metadata which are used for this pass are
           params_arity, param_modes, is_tupled, first_complex_local_param,
           result_mode, and result_arity. We try to populate the different
           fields as much as possible, but put dummy values when they are not
           yet computed or simply too expensive to compute for the other
           fields. *)
        let function_slot = Function_decl.function_slot decl in
        let code_id = Function_slot.Map.find function_slot function_code_ids in
        let params = Function_decl.params decl in
        let params_arity = Function_decl.params_arity decl in
        let param_modes =
          List.map
            (fun (p : Function_decl.param) ->
              Alloc_mode.For_types.from_lambda p.mode)
            params
        in
        let result_arity = Function_decl.return decl in
        let poll_attribute =
          Poll_attribute.from_lambda (Function_decl.poll_attribute decl)
        in
        let zero_alloc_attribute =
          Zero_alloc_attribute.from_lambda
            (Function_decl.zero_alloc_attribute decl)
        in
        let cost_metrics = Cost_metrics.zero in
        let dbg = Debuginfo.from_location (Function_decl.loc decl) in
        let is_tupled =
          match Function_decl.kind decl with
          | Curried _ -> false
          | Tupled -> true
        in
        let metadata =
          Code_metadata.create code_id ~params_arity
            ~first_complex_local_param:
              (Function_decl.first_complex_local_param decl)
            ~param_modes ~result_arity ~result_types:Unknown
            ~result_mode:(Function_decl.result_mode decl)
            ~stub:(Function_decl.stub decl) ~inline:Never_inline
            ~zero_alloc_attribute ~poll_attribute
            ~is_a_functor:(Function_decl.is_a_functor decl)
            ~is_opaque:(Function_decl.is_opaque decl)
            ~recursive:(Function_decl.recursive decl)
            ~newer_version_of:None ~cost_metrics
            ~inlining_arguments:(Inlining_arguments.create ~round:0)
            ~dbg ~is_tupled ~is_my_closure_used:true
            ~inlining_decision:Recursive
            ~absolute_history:(Inlining_history.Absolute.empty compilation_unit)
            ~relative_history:Inlining_history.Relative.empty
            ~loopify:Never_loopify
        in
        let code = Code_or_metadata.create_metadata_only metadata in
        let approx =
          Value_approximation.Closure_approximation
            { code_id; function_slot; code; symbol = None }
        in
        Function_slot.Map.add function_slot approx approx_map)
      Function_slot.Map.empty func_decl_list
  in
  let acc, external_env, symbol_map =
    if can_be_lifted
    then
      Ident.Map.fold
        (fun ident function_slot (acc, env, symbol_map) ->
          let env, acc, symbol =
            declare_symbol_for_function_slot env acc ident function_slot
          in
          let approx =
            match Function_slot.Map.find function_slot approx_map with
            | Value_approximation.Closure_approximation
                { code_id; function_slot; code; symbol = _ } ->
              Value_approximation.Closure_approximation
                { code_id; function_slot; code; symbol = Some symbol }
            | _ -> assert false
            (* see above *)
          in
          let acc = Acc.add_symbol_approximation acc symbol approx in
          acc, env, Function_slot.Map.add function_slot symbol symbol_map)
        function_slots_from_idents
        (acc, external_env, Function_slot.Map.empty)
    else acc, external_env, Function_slot.Map.empty
  in
  let acc, (approximations, function_code_ids_in_order) =
    List.fold_left
      (fun (acc, (by_function_slot, function_code_ids_in_order)) function_decl ->
        let code_id =
          Function_slot.Map.find
            (Function_decl.function_slot function_decl)
            function_code_ids
        in
        let _, _, acc, approxs_and_code_ids =
          Acc.measure_cost_metrics acc ~f:(fun acc ->
              close_one_function acc ~code_id ~external_env ~by_function_slot
                ~function_code_ids:function_code_ids_in_order function_decl
                ~has_lifted_closure:can_be_lifted ~value_slots_from_idents
                ~function_slots_from_idents ~approx_map function_declarations)
        in
        acc, approxs_and_code_ids)
      (acc, (Function_slot.Map.empty, []))
      func_decl_list
  in
  let acc = Acc.with_free_names Name_occurrences.empty acc in
  let funs =
    function_code_ids_in_order |> List.rev |> Function_slot.Lmap.of_list
    |> Function_slot.Lmap.map
         (fun code_id : Function_declarations.code_id_in_function_declaration ->
           Code_id { code_id; only_full_applications = false })
  in
  let function_decls = Function_declarations.create funs in
  let value_slots =
    Ident.Map.fold
      (fun id value_slot map ->
        let kind = Value_slot.kind value_slot in
        let external_simple, kind' =
          find_simple_from_id_with_kind external_env id
        in
        if not (K.equal kind (K.With_subkind.kind kind'))
        then
          Misc.fatal_errorf "Value slot kinds %a and %a don't match for slot %a"
            K.print kind K.print
            (K.With_subkind.kind kind')
            Value_slot.print value_slot;
        (* We're sure [external_simple] is a variable since
           [value_slot_from_idents] has already filtered constants and symbols
           out. *)
        Value_slot.Map.add value_slot external_simple map)
      value_slots_from_idents Value_slot.Map.empty
  in
  let approximations =
    Function_slot.Map.mapi
      (fun function_slot code ->
        let code_id =
          Code_metadata.code_id (Code_or_metadata.code_metadata code)
        in
        Value_approximation.Closure_approximation
          { code_id; function_slot; code; symbol = None })
      approximations
  in
  let set_of_closures =
    Set_of_closures.create ~value_slots
      (Alloc_mode.For_allocations.from_lambda
         (Function_decls.alloc_mode function_declarations)
         ~current_region)
      function_decls
  in
  let acc =
    Acc.add_set_of_closures_offsets ~is_phantom:false acc set_of_closures
  in
  if can_be_lifted
  then
    let symbols_with_approx =
      Function_slot.Lmap.mapi
        (fun function_slot _ ->
          let sym = Function_slot.Map.find function_slot symbol_map in
          let approx =
            match Function_slot.Map.find function_slot approximations with
            | Value_approximation.Closure_approximation
                { code_id; function_slot; code; symbol = _ } ->
              Value_approximation.Closure_approximation
                { code_id; function_slot; code; symbol = Some sym }
            | _ -> assert false
            (* see above *)
          in
          sym, approx)
        funs
    in
    let symbols = Function_slot.Lmap.map fst symbols_with_approx in
    let acc = Acc.add_lifted_set_of_closures ~symbols ~set_of_closures acc in
    acc, Lifted symbols_with_approx
  else acc, Dynamic (set_of_closures, approximations)

let close_let_rec acc env ~function_declarations
    ~(body : Acc.t -> Env.t -> Expr_with_acc.t) ~current_region =
  let current_region =
    Option.map (fun region -> fst (Env.find_var env region)) current_region
  in
  let env =
    List.fold_right
      (fun decl env ->
        let id = Function_decl.let_rec_ident decl in
        let env, _var =
          Env.add_var_like env id User_visible K.With_subkind.any_value
        in
        env)
      function_declarations env
  in
  let fun_vars_map, ident_map =
    List.fold_left
      (fun (fun_vars_map, ident_map) decl ->
        let ident = Function_decl.let_rec_ident decl in
        let fun_var =
          VB.create (fst (Env.find_var env ident)) Name_mode.normal
        in
        let function_slot = Function_decl.function_slot decl in
        ( Function_slot.Map.add function_slot fun_var fun_vars_map,
          Function_slot.Map.add function_slot ident ident_map ))
      (Function_slot.Map.empty, Function_slot.Map.empty)
      function_declarations
  in
  let alloc_mode =
    (* The closure allocation mode must be the same for all closures in the set
       of closures. *)
    List.fold_left
      (fun (alloc_mode : Lambda.locality_mode option) function_decl ->
        match alloc_mode, Function_decl.closure_alloc_mode function_decl with
        | None, alloc_mode -> Some alloc_mode
        | Some Alloc_heap, Alloc_heap | Some Alloc_local, Alloc_local ->
          alloc_mode
        | Some Alloc_heap, Alloc_local | Some Alloc_local, Alloc_heap ->
          Misc.fatal_errorf
            "let-rec group of [lfunction] declarations have inconsistent alloc \
             modes:@ %a"
            (Format.pp_print_list ~pp_sep:Format.pp_print_space
               Function_slot.print)
            (List.map Function_decl.function_slot function_declarations))
      None function_declarations
  in
  let alloc_mode =
    match alloc_mode with
    | Some alloc_mode -> alloc_mode
    | None ->
      Misc.fatal_error "let-rec group of [lfunction] declarations is empty"
  in
  let acc, closed_functions =
    close_functions acc env
      (Function_decls.create function_declarations alloc_mode)
      ~current_region
  in
  match closed_functions with
  | Lifted symbols ->
    let acc, env =
      Function_slot.Lmap.fold
        (fun function_slot (symbol, approx) (acc, env) ->
          let ident = Function_slot.Map.find function_slot ident_map in
          let env =
            Env.add_simple_to_substitute env ident (Simple.symbol symbol)
              K.With_subkind.any_value
          in
          Acc.add_symbol_approximation acc symbol approx, env)
        symbols (acc, env)
    in
    body acc env
  | Dynamic (set_of_closures, approximations) ->
    let generated_closures =
      Function_slot.Set.diff
        (Function_slot.Map.keys
           (Function_declarations.funs
              (Set_of_closures.function_decls set_of_closures)))
        (Function_slot.Map.keys fun_vars_map)
    in
    let fun_vars_map =
      Function_slot.Set.fold
        (fun function_slot fun_vars_map ->
          let fun_var =
            VB.create (Variable.create "generated") Name_mode.normal
          in
          Function_slot.Map.add function_slot fun_var fun_vars_map)
        generated_closures fun_vars_map
    in
    let bound_vars =
      List.map
        (fun (function_slot, _) ->
          Function_slot.Map.find function_slot fun_vars_map)
        (Function_declarations.funs_in_order
           (Set_of_closures.function_decls set_of_closures)
        |> Function_slot.Lmap.bindings)
    in
    let env =
      Function_slot.Map.fold
        (fun function_slot fun_var env ->
          let approx = Function_slot.Map.find function_slot approximations in
          Env.add_var_approximation env (VB.var fun_var) approx)
        fun_vars_map env
    in
    let acc, body = body acc env in
    let named = Named.create_set_of_closures set_of_closures in
    Let_with_acc.create acc
      (Bound_pattern.set_of_closures bound_vars)
      named ~body

let wrap_partial_application acc env apply_continuation (apply : IR.apply)
    approx ~provided ~provided_arity ~missing_arity ~missing_param_modes
    ~result_arity ~arity ~first_complex_local_param ~result_mode =
  (* In case of partial application, creates a wrapping function from scratch to
     allow inlining and lifting *)
  let wrapper_id = Ident.create_local ("partial_" ^ Ident.name apply.func) in
  let function_slot =
    Function_slot.create
      (Compilation_unit.get_current_exn ())
      ~name:(Ident.name wrapper_id) ~is_always_immediate:false K.value
  in
  let num_provided = Flambda_arity.num_params provided_arity in
  let missing_arity_and_param_modes =
    let missing_arity = Flambda_arity.unarize missing_arity in
    if List.compare_lengths missing_arity missing_param_modes <> 0
    then
      Misc.fatal_errorf
        "Mismatch between missing arity and missing param modes@ when wrapping \
         partial application of %a in [Closure_conversion]@ (location: %s):@ \
         provided_arity = %a@ missing_arity (unarized) = (%a)@ \
         missing_param_modes = (%a)"
        Ident.print apply.func
        (Debuginfo.Scoped_location.string_of_scoped_location
           ~include_zero_alloc:false apply.loc)
        Flambda_arity.print provided_arity
        (Format.pp_print_list ~pp_sep:Format.pp_print_space
           Flambda_kind.With_subkind.print)
        missing_arity
        (Format.pp_print_list ~pp_sep:Format.pp_print_space
           Alloc_mode.For_types.print)
        missing_param_modes
    else List.combine missing_arity missing_param_modes
  in
  let params =
    List.mapi
      (fun n (kind, mode) : Function_decl.param ->
        { name = Ident.create_local ("param" ^ string_of_int (num_provided + n));
          kind;
          attributes = Lambda.default_param_attribute;
          mode = Alloc_mode.For_types.to_lambda mode
        })
      missing_arity_and_param_modes
  in
  let params_arity = missing_arity in
  let return_continuation = Continuation.create ~sort:Return () in
  let exn_continuation =
    IR.{ exn_handler = Continuation.create (); extra_args = [] }
  in
  let all_args =
    provided @ List.map (fun (p : Function_decl.param) -> IR.Var p.name) params
  in
  let contains_no_escaping_local_allocs =
    match (result_mode : Lambda.locality_mode) with
    | Alloc_heap -> true
    | Alloc_local -> false
  in
  let my_region =
    if contains_no_escaping_local_allocs
    then None
    else Some (Ident.create_local "my_region")
  in
  let my_ghost_region =
    if contains_no_escaping_local_allocs
    then None
    else Some (Ident.create_local "my_ghost_region")
  in
  let fbody acc env =
    close_exact_or_unknown_apply acc env
      { apply with
        kind = Function;
        args = all_args;
        args_arity = arity;
        continuation = return_continuation;
        exn_continuation;
        inlined = Lambda.Default_inlined;
        mode = result_mode;
        return_arity = result_arity;
        region = my_region;
        ghost_region = my_ghost_region
      }
      (Some approx) ~replace_region:None
  in
  let attr =
    Lambda.
      { inline = Default_inline;
        specialise = Default_specialise;
        local = Default_local;
        zero_alloc = Default_zero_alloc;
        loop = Default_loop;
        is_a_functor = false;
        is_opaque = false;
        stub = true;
        poll = Default_poll;
        tmc_candidate = false;
        may_fuse_arity = true;
        unbox_return = false
      }
  in
  let free_idents_of_body =
    List.fold_left
      (fun ids -> function
        | IR.Var id -> Ident.Set.add id ids
        | IR.Const _ -> ids)
      (Ident.Set.singleton apply.func)
      all_args
  in
  let closure_alloc_mode, first_complex_local_param =
    if num_provided <= first_complex_local_param
    then Lambda.alloc_heap, first_complex_local_param - num_provided
    else Lambda.alloc_local, 0
  in
  if not (Lambda.sub_locality_mode closure_alloc_mode apply.IR.mode)
  then
    (* This can happen in a dead GADT match case. *)
    ( acc,
      Expr.create_invalid
        (Partial_application_mode_mismatch_in_lambda
           (Debuginfo.from_location apply.loc)) )
  else
    let function_declarations =
      [ Function_decl.create ~let_rec_ident:(Some wrapper_id) ~function_slot
          ~kind:
            (Lambda.Curried
               { nlocal =
                   Flambda_arity.num_params missing_arity
                   - first_complex_local_param
               })
          ~params ~params_arity ~removed_params:Ident.Set.empty
          ~return:result_arity ~calling_convention:Normal_calling_convention
          ~return_continuation ~exn_continuation ~my_region ~my_ghost_region
          ~body:fbody ~attr ~loc:apply.loc ~free_idents_of_body
          ~closure_alloc_mode ~first_complex_local_param ~result_mode
          Recursive.Non_recursive ]
    in
    let body acc env =
      let arg = find_simple_from_id env wrapper_id in
      let acc, apply_cont =
        Apply_cont_with_acc.create acc
          ~args_approx:[find_value_approximation env arg]
          apply_continuation ~args:[arg] ~dbg:Debuginfo.none
      in
      Expr_with_acc.create_apply_cont acc apply_cont
    in
    close_let_rec acc env ~function_declarations ~body
      ~current_region:apply.region

let wrap_over_application acc env full_call (apply : IR.apply) ~remaining
    ~remaining_arity ~result_mode =
  let wrapper_cont = Continuation.create () in
  let returned_func = Variable.create "func" in
  (* See comments in [Simplify_common.split_direct_over_application] about this
     code for handling local allocations. *)
  let apply_return_continuation =
    Apply.Result_continuation.Return apply.continuation
  in
  let acc, remaining = find_simples acc env remaining in
  let apply_dbg = Debuginfo.from_location apply.loc in
  let needs_region =
    match apply.mode, (result_mode : Lambda.locality_mode) with
    | Alloc_heap, Alloc_local ->
      let over_app_region = Variable.create "over_app_region" in
      let over_app_ghost_region = Variable.create "over_app_ghost_region" in
      Some (over_app_region, over_app_ghost_region, Continuation.create ())
    | Alloc_heap, Alloc_heap | Alloc_local, _ -> None
  in
  let apply_region, apply_ghost_region =
    match needs_region with
    | None ->
      ( Option.map (fun region -> fst (Env.find_var env region)) apply.region,
        Option.map
          (fun region -> fst (Env.find_var env region))
          apply.ghost_region )
    | Some (region, ghost_region, _) -> Some region, Some ghost_region
  in
  let perform_over_application acc =
    let acc, apply_exn_continuation =
      close_exn_continuation acc env apply.exn_continuation
    in
    let inlined = Inlined_attribute.from_lambda apply.inlined in
    (* Keeping the inlining attributes matches the behaviour of simplify *)
    let probe = Probe.from_lambda apply.probe in
    let position =
      match apply.region_close with
      | Rc_normal | Rc_close_at_apply -> Apply.Position.Normal
      | Rc_nontail -> Apply.Position.Nontail
    in
    let call_kind =
      Call_kind.indirect_function_call_unknown_arity
        (Alloc_mode.For_applications.from_lambda apply.mode
           ~current_region:apply_region ~current_ghost_region:apply_ghost_region)
    in
    let continuation =
      match needs_region with
      | None -> apply_return_continuation
      | Some (_, _, cont) -> Apply.Result_continuation.Return cont
    in
    let over_application =
      Apply.create
        ~callee:(Some (Simple.var returned_func))
        ~continuation apply_exn_continuation ~args:remaining
        ~args_arity:remaining_arity ~return_arity:apply.return_arity ~call_kind
        apply_dbg ~inlined
        ~inlining_state:(Inlining_state.default ~round:0)
        ~probe ~position
        ~relative_history:(Env.relative_history_from_scoped ~loc:apply.loc env)
    in
    match needs_region with
    | None -> Expr_with_acc.create_apply acc over_application
    | Some (region, ghost_region, after_over_application) ->
      let over_application_results =
        List.mapi
          (fun i kind ->
            BP.create (Variable.create ("result" ^ string_of_int i)) kind)
          (Flambda_arity.unarized_components apply.return_arity)
      in
      let handler acc =
        let acc, call_return_continuation =
          let acc, apply_cont_expr =
            Apply_cont_with_acc.create acc apply.continuation
              ~args:(List.map BP.simple over_application_results)
              ~dbg:apply_dbg
          in
          acc, Expr.create_apply_cont apply_cont_expr
        in
        let acc, body =
          Let_with_acc.create acc
            (Bound_pattern.singleton
               (Bound_var.create (Variable.create "unit") Name_mode.normal))
            (Named.create_prim
               (Unary (End_region { ghost = true }, Simple.var ghost_region))
               apply_dbg)
            ~body:call_return_continuation
        in
        Let_with_acc.create acc
          (Bound_pattern.singleton
             (Bound_var.create (Variable.create "unit") Name_mode.normal))
          (Named.create_prim
             (Unary (End_region { ghost = false }, Simple.var region))
             apply_dbg)
          ~body
      in
      Let_cont_with_acc.build_non_recursive acc after_over_application
        ~handler_params:(Bound_parameters.create over_application_results)
        ~handler
        ~body:(fun acc -> Expr_with_acc.create_apply acc over_application)
        ~is_exn_handler:false ~is_cold:false
  in
  let body =
    full_call wrapper_cont ~region:apply_region ~ghost_region:apply_ghost_region
  in
  let acc, both_applications =
    Let_cont_with_acc.build_non_recursive acc wrapper_cont
      ~handler_params:
        ([BP.create returned_func K.With_subkind.any_value]
        |> Bound_parameters.create)
      ~handler:perform_over_application ~body ~is_exn_handler:false
      ~is_cold:false
  in
  match needs_region with
  | None -> acc, both_applications
  | Some (region, ghost_region, _) ->
    let acc, body =
      Let_with_acc.create acc
        (Bound_pattern.singleton
           (Bound_var.create ghost_region Name_mode.normal))
        (Named.create_prim
           (Variadic (Begin_region { ghost = true }, []))
           apply_dbg)
        ~body:both_applications
    in
    Let_with_acc.create acc
      (Bound_pattern.singleton (Bound_var.create region Name_mode.normal))
      (Named.create_prim
         (Variadic (Begin_region { ghost = false }, []))
         apply_dbg)
      ~body

type call_args_split =
  | Exact of IR.simple list
  | Partial_app of
      { provided : IR.simple list;
        provided_arity : [`Complex] Flambda_arity.t;
        missing_arity : [`Complex] Flambda_arity.t;
        missing_param_modes : Alloc_mode.For_types.t list;
        result_arity : [`Unarized] Flambda_arity.t
      }
  | Over_app of
      { full : IR.simple list;
        provided_arity : [`Complex] Flambda_arity.t;
        remaining : IR.simple list;
        remaining_arity : [`Complex] Flambda_arity.t;
        result_mode : Lambda.locality_mode
      }

let close_apply acc env (apply : IR.apply) : Expr_with_acc.t =
  let callee = find_simple_from_id env apply.func in
  let approx = find_value_approximation_through_symbol acc env callee in
  let code_info =
    match approx with
    | Closure_approximation { code; _ } ->
      let metadata = Code_or_metadata.code_metadata code in
      Some
        ( Code_metadata.params_arity metadata,
          Code_metadata.result_arity metadata,
          Code_metadata.is_tupled metadata,
          Code_metadata.param_modes metadata,
          Code_metadata.first_complex_local_param metadata,
          Code_metadata.result_mode metadata )
    | Value_unknown -> None
    | Value_symbol _ | Value_const _ | Block_approximation _ ->
      if Flambda_features.check_invariants ()
      then
        Misc.fatal_errorf
          "Unexpected approximation for callee %a in [Closure_conversion], \
           expected a closure approximation."
          Simple.print callee
      else None
  in
  match code_info with
  | None -> close_exact_or_unknown_apply acc env apply None ~replace_region:None
  | Some
      ( params_arity,
        result_arity,
        is_tupled,
        param_modes,
        first_complex_local_param,
        result_mode ) -> (
    let split_args =
      let non_unarized_arity, arity =
        let arity =
          if is_tupled
          then
            Flambda_arity.create_singletons
              [ Flambda_kind.With_subkind.block Tag.zero
                  (Flambda_arity.unarize params_arity) ]
          else params_arity
        in
        arity, Flambda_arity.unarize arity
      in
      let split args arity =
        let rec cut n l =
          if n <= 0
          then [], l
          else
            match l with
            | [] -> [], []
            | h :: t ->
              let before, after = cut (n - 1) t in
              h :: before, after
        in
        let args_l = Flambda_arity.num_params apply.args_arity in
        let arity_l = Flambda_arity.num_params non_unarized_arity in
        if args_l = arity_l
        then Exact args
        else if args_l < arity_l
        then
          let missing_arity =
            Flambda_arity.partially_apply non_unarized_arity
              ~num_non_unarized_params_provided:args_l
          in
          let _provided_modes, missing_param_modes =
            cut (List.length args) param_modes
          in
          Partial_app
            { provided = args;
              provided_arity = apply.args_arity;
              missing_arity;
              missing_param_modes;
              result_arity
            }
        else
          let full, remaining = cut (List.length arity) args in
          let remaining_arity =
            Flambda_arity.partially_apply apply.args_arity
              ~num_non_unarized_params_provided:arity_l
          in
          Over_app
            { full;
              provided_arity = non_unarized_arity;
              remaining;
              remaining_arity;
              result_mode
            }
      in
      split apply.args arity
    in
    match split_args with
    | Exact args ->
      close_exact_or_unknown_apply acc env
        { apply with args; continuation = apply.continuation }
        (Some approx) ~replace_region:None
    | Partial_app
        { provided;
          provided_arity;
          missing_arity;
          missing_param_modes;
          result_arity
        } ->
      (match apply.inlined with
      | Always_inlined | Unroll _ ->
        Location.prerr_warning
          (Debuginfo.Scoped_location.to_location apply.loc)
          (Warnings.Inlining_impossible
             Inlining_helpers.(
               inlined_attribute_on_partial_application_msg Inlined))
      | Never_inlined | Hint_inlined | Default_inlined -> ());
      wrap_partial_application acc env apply.continuation apply approx ~provided
        ~provided_arity ~missing_arity ~missing_param_modes ~result_arity
        ~arity:params_arity ~first_complex_local_param ~result_mode
    | Over_app { full; provided_arity; remaining; remaining_arity; result_mode }
      ->
      let full_args_call apply_continuation ~region ~ghost_region acc =
        let replace_region =
          match region, ghost_region with
          | None, None -> None
          | Some region, Some ghost_region -> Some (region, ghost_region)
          | Some _, None | None, Some _ -> Misc.fatal_error "Mismatched regions"
        in
        close_exact_or_unknown_apply acc env
          { apply with
            args = full;
            args_arity = provided_arity;
            continuation = apply_continuation;
            mode = result_mode;
            return_arity =
              Flambda_arity.create_singletons
                [Flambda_kind.With_subkind.any_value]
          }
          (Some approx) ~replace_region
      in
      wrap_over_application acc env full_args_call apply ~remaining
        ~remaining_arity ~result_mode)

module CIS = Code_id_or_symbol
module GroupMap = Numbers.Int.Map
module SCC = Strongly_connected_components.Make (Numbers.Int)

let bind_code_and_sets_of_closures all_code sets_of_closures acc body =
  let fresh_group_id =
    let i = ref 0 in
    fun () ->
      let n = !i in
      incr i;
      n
  in
  (* CR gbury: We assume that no code_ids are deleted later, but even if that
     were to happen, we would only get an over-approximation of the slot offsets
     constraints in the [slot_offsets] field of the acc (which is only used in
     classic mode), and that should be benign. *)
  let acc, group_to_bound_consts, symbol_to_groups =
    Code_id.Lmap.fold
      (fun code_id code (acc, g2c, s2g) ->
        let id = fresh_group_id () in
        let acc = Acc.add_offsets_from_code acc code_id in
        let bound = Bound_static.Pattern.code code_id in
        let const = Static_const_or_code.create_code code in
        ( acc,
          GroupMap.add id (bound, const) g2c,
          CIS.Map.add (CIS.create_code_id code_id) id s2g ))
      all_code
      (acc, GroupMap.empty, CIS.Map.empty)
  in
  let group_to_bound_consts, symbol_to_groups =
    List.fold_left
      (fun (g2c, s2g) (symbols, set_of_closures) ->
        let id = fresh_group_id () in
        let bound = Bound_static.Pattern.set_of_closures symbols in
        let const =
          Static_const_or_code.create_static_const
            (Static_const.set_of_closures set_of_closures)
        in
        ( GroupMap.add id (bound, const) g2c,
          Function_slot.Lmap.fold
            (fun _function_slot symbol s2g ->
              CIS.Map.add (CIS.create_symbol symbol) id s2g)
            symbols s2g ))
      (group_to_bound_consts, symbol_to_groups)
      sets_of_closures
  in
  let graph =
    GroupMap.map
      (fun (_bound, const) ->
        let free_names = Static_const_or_code.free_names const in
        let deps =
          Code_id.Set.fold
            (fun code_id deps ->
              match
                CIS.Map.find (CIS.create_code_id code_id) symbol_to_groups
              with
              | exception Not_found -> deps
              | id -> Numbers.Int.Set.add id deps)
            (Name_occurrences.code_ids free_names)
            Numbers.Int.Set.empty
        in
        Symbol.Set.fold
          (fun symbol deps ->
            match CIS.Map.find (CIS.create_symbol symbol) symbol_to_groups with
            | exception Not_found -> deps
            | id -> Numbers.Int.Set.add id deps)
          (Name_occurrences.symbols free_names)
          deps)
      group_to_bound_consts
  in
  let components = SCC.connected_components_sorted_from_roots_to_leaf graph in
  (* Empirically, our SCC seems to perform a stable sort, so this assumes that
     [components] preserves the original order as much as possible. *)
  Array.fold_left
    (fun (acc, body) (component : SCC.component) ->
      let group_ids =
        match component with
        | No_loop group_id -> [group_id]
        | Has_loop group_ids -> List.sort Int.compare group_ids
      in
      let bound_static, static_consts =
        List.map
          (fun group_id ->
            let bound_symbol, static_const =
              try GroupMap.find group_id group_to_bound_consts
              with Not_found ->
                Misc.fatal_errorf "Unbound static consts group ID %d" group_id
            in
            bound_symbol, static_const)
          group_ids
        |> List.split
      in
      let defining_expr =
        Static_const_group.create static_consts |> Named.create_static_consts
      in
      Let_with_acc.create acc
        (Bound_pattern.static (Bound_static.create bound_static))
        defining_expr ~body)
    (acc, body) components

let wrap_final_module_block acc env ~program ~prog_return_cont
    ~module_block_size_in_words ~return_cont ~module_symbol =
  let module_block_var = Variable.create "module_block" in
  let module_block_tag = Tag.Scannable.zero in
  let load_fields_body acc =
    let env =
      match Acc.continuation_known_arguments ~cont:prog_return_cont acc with
      | Some [approx] -> Env.add_var_approximation env module_block_var approx
      | None | Some ([] | _ :: _) -> env
    in
    let module_block_simple =
      let simple_var = Simple.var module_block_var in
      match find_value_approximation env simple_var with
      | Value_approximation.Value_symbol s -> Simple.symbol s
      | _ -> simple_var
    in
    let field_vars =
      List.init module_block_size_in_words (fun pos ->
          let pos_str = string_of_int pos in
          pos, Variable.create ("field_" ^ pos_str))
    in
    let acc, body =
      let static_const : Static_const.t =
        let field_vars =
          List.map
            (fun (_, var) ->
              Simple.With_debuginfo.create (Simple.var var) Debuginfo.none)
            field_vars
        in
        Static_const.block module_block_tag Immutable Value_only field_vars
      in
      let acc, apply_cont =
        (* Module initialisers return unit, but since that is taken care of
           during Cmm generation, we can instead "return" [module_symbol] here
           to ensure that its associated "let symbol" doesn't get deleted. *)
        Apply_cont_with_acc.create acc return_cont
          ~args:[Simple.symbol module_symbol]
          ~dbg:Debuginfo.none
      in
      let acc, return = Expr_with_acc.create_apply_cont acc apply_cont in
      let bound_static =
        Bound_static.singleton (Bound_static.Pattern.block_like module_symbol)
      in
      let named =
        Named.create_static_consts
          (Static_const_group.create
             [Static_const_or_code.create_static_const static_const])
      in
      Let_with_acc.create acc
        (Bound_pattern.static bound_static)
        named ~body:return
    in
    let block_access : P.Block_access_kind.t =
      Values
        { tag = Known Tag.Scannable.zero;
          size = Known (Targetint_31_63.of_int module_block_size_in_words);
          field_kind = Any_value
        }
    in
    List.fold_left
      (fun (acc, body) (pos, var) ->
        let var = VB.create var Name_mode.normal in
        let pat = Bound_pattern.singleton var in
        let pos = Targetint_31_63.of_int pos in
        let block = module_block_simple in
        match simplify_block_load acc env ~block ~field:pos with
        | Unknown | Not_a_block | Block_but_cannot_simplify _ ->
          let named =
            Named.create_prim
              (Unary
                 ( Block_load
                     { kind = block_access; mut = Immutable; field = pos },
                   block ))
              Debuginfo.none
          in
          Let_with_acc.create acc pat named ~body
        | Field_contents sim ->
          let named = Named.create_simple sim in
          Let_with_acc.create acc pat named ~body)
      (acc, body) (List.rev field_vars)
  in
  let load_fields_handler_param =
    [BP.create module_block_var K.With_subkind.any_value]
    |> Bound_parameters.create
  in
  (* This binds the return continuation that is free (or, at least, not bound)
     in the incoming code. The handler for the continuation receives a tuple
     with fields indexed from zero to [module_block_size_in_words]. The handler
     extracts the fields; the variables bound to such fields are then used to
     define the module block symbol. *)
  let body acc = program acc env in
  Let_cont_with_acc.build_non_recursive acc prog_return_cont
    ~handler_params:load_fields_handler_param ~handler:load_fields_body ~body
    ~is_exn_handler:false ~is_cold:false

let close_program (type mode) ~(mode : mode Flambda_features.mode) ~big_endian
    ~cmx_loader ~compilation_unit ~module_block_size_in_words ~program
    ~prog_return_cont ~exn_continuation ~toplevel_my_region
    ~toplevel_my_ghost_region : mode close_program_result =
  let env = Env.create ~big_endian in
  let module_symbol =
    Symbol.create_wrapped
      (Flambda2_import.Symbol.for_compilation_unit compilation_unit)
  in
  let return_cont = Continuation.create ~sort:Toplevel_return () in
  let env, toplevel_my_region =
    Env.add_var_like env toplevel_my_region Not_user_visible
      Flambda_kind.With_subkind.region
  in
  let env, toplevel_my_ghost_region =
    Env.add_var_like env toplevel_my_ghost_region Not_user_visible
      Flambda_kind.With_subkind.region
  in
  let acc = Acc.create ~cmx_loader in
  let acc, body =
    wrap_final_module_block acc env ~program ~prog_return_cont
      ~module_block_size_in_words ~return_cont ~module_symbol
  in
  let module_block_approximation =
    match Acc.continuation_known_arguments ~cont:prog_return_cont acc with
    (* Module symbol may be rebuilt from a lifted block *)
    | Some [Value_approximation.Value_symbol s] ->
      Acc.find_symbol_approximation acc s
    | Some [approx] -> approx
    | _ -> Value_approximation.Value_unknown
  in
  let acc, body =
    bind_code_and_sets_of_closures (Acc.code acc)
      (Acc.lifted_sets_of_closures acc)
      acc body
  in
  (* We must make sure there is always an outer [Let_symbol] binding so that
     lifted constants not in the scope of any other [Let_symbol] binding get put
     into the term and not dropped. Adding this extra binding, which will
     actually be removed by the simplifier, avoids a special case. *)
  let acc =
    match Acc.declared_symbols acc with
    | _ :: _ -> acc
    | [] ->
      (* CR vlaviron/mshinwell: Maybe this could use an empty array.
         Furthermore, can this hack be removed? *)
      let acc, (_sym : Symbol.t) =
        register_const0 acc
          (Static_const.block Tag.Scannable.zero Immutable Value_only [])
          "first_const"
      in
      acc
  in
  let symbols_approximations =
    Symbol.Map.add module_symbol module_block_approximation
      (Acc.symbol_approximations acc)
  in
  let acc, body =
    List.fold_left
      (fun (acc, body) (symbol, static_const) ->
        let bound_static =
          Bound_static.singleton (Bound_static.Pattern.block_like symbol)
        in
        let defining_expr =
          Static_const_group.create
            [Static_const_or_code.create_static_const static_const]
          |> Named.create_static_consts
        in
        Let_with_acc.create acc
          (Bound_pattern.static bound_static)
          defining_expr ~body)
      (acc, body) (Acc.declared_symbols acc)
  in
  if Option.is_some (Acc.top_closure_info acc)
  then
    Misc.fatal_error "Information on nested closures should be empty at the end";
  let get_code_metadata code_id =
    Code_id.Map.find code_id (Acc.code_map acc) |> Code.code_metadata
  in
  let code_slot_offsets = Acc.code_slot_offsets acc in
  match mode with
  | Normal ->
    (* CR chambart/gbury: we could probably get away with not computing some of
       the fields of the Acc, when not in classic mode. For instance, the slot
       offsets constraints accumulation is not needed in "normal" mode. *)
    let unit =
      Flambda_unit.create ~return_continuation:return_cont ~exn_continuation
        ~toplevel_my_region ~toplevel_my_ghost_region ~body ~module_symbol
        ~used_value_slots:Unknown
    in
    { unit; code_slot_offsets; metadata = Normal }
  | Classic ->
    let all_code =
      Exported_code.add_code (Acc.code_map acc)
        ~keep_code:(fun _ -> false)
        (Exported_code.mark_as_imported
           (Flambda_cmx.get_imported_code cmx_loader ()))
    in
    let Slot_offsets.{ used_value_slots; exported_offsets } =
      let used_slots =
        let free_names = Acc.free_names acc in
        Slot_offsets.
          { function_slots_in_normal_projections =
              Name_occurrences.function_slots_in_normal_projections free_names;
            all_function_slots = Name_occurrences.all_function_slots free_names;
            value_slots_in_normal_projections =
              Name_occurrences.value_slots_in_normal_projections free_names;
            all_value_slots = Name_occurrences.all_value_slots free_names
          }
      in
      Slot_offsets.finalize_offsets (Acc.slot_offsets acc) ~get_code_metadata
        ~used_slots
    in
    let reachable_names, cmx =
      Flambda_cmx.prepare_cmx_from_approx ~approxs:symbols_approximations
        ~module_symbol ~exported_offsets ~used_value_slots all_code
    in
    let unit =
      Flambda_unit.create ~return_continuation:return_cont ~exn_continuation
        ~toplevel_my_region ~toplevel_my_ghost_region ~body ~module_symbol
        ~used_value_slots:(Known used_value_slots)
    in
    { unit;
      code_slot_offsets;
      metadata = Classic (all_code, reachable_names, cmx, exported_offsets)
    }<|MERGE_RESOLUTION|>--- conflicted
+++ resolved
@@ -1086,19 +1086,12 @@
       | Punbox_int _ | Pbox_int _ | Punbox_unit | Pmake_unboxed_product _
       | Punboxed_product_field _ | Parray_element_size_in_bytes _
       | Pget_header _ | Prunstack | Pperform | Presume | Preperform
-<<<<<<< HEAD
       | Patomic_exchange_field _ | Patomic_compare_exchange_field _
       | Patomic_compare_set_field _ | Patomic_fetch_add_field
       | Patomic_add_field | Patomic_sub_field | Patomic_land_field
       | Patomic_lor_field | Patomic_lxor_field | Pdls_get | Ppoll
-      | Patomic_load_field _ | Patomic_set_field _
+      | Patomic_load_field _ | Patomic_set_field _ | Pcpu_relax
       | Preinterpret_tagged_int63_as_unboxed_int64
-=======
-      | Patomic_exchange _ | Patomic_compare_exchange _ | Patomic_compare_set _
-      | Patomic_fetch_add | Patomic_add | Patomic_sub | Patomic_land
-      | Patomic_lor | Patomic_lxor | Pdls_get | Ppoll | Patomic_load _
-      | Patomic_set _ | Pcpu_relax | Preinterpret_tagged_int63_as_unboxed_int64
->>>>>>> c5fe2586
       | Preinterpret_unboxed_int64_as_tagged_int63 | Ppeek _ | Ppoke _
       | Pmakelazyblock _ ->
         (* Inconsistent with outer match *)
