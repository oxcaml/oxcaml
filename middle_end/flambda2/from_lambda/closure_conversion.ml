(**************************************************************************)
(*                                                                        *)
(*                                 OCaml                                  *)
(*                                                                        *)
(*                       Pierre Chambart, OCamlPro                        *)
(*           Mark Shinwell and Leo White, Jane Street Europe              *)
(*                                                                        *)
(*   Copyright 2013--2019 OCamlPro SAS                                    *)
(*   Copyright 2014--2019 Jane Street Group LLC                           *)
(*                                                                        *)
(*   All rights reserved.  This file is distributed under the terms of    *)
(*   the GNU Lesser General Public License version 2.1, with the          *)
(*   special exception on linking described in the file LICENSE.          *)
(*                                                                        *)
(**************************************************************************)

[@@@ocaml.warning "-fragile-match"]

open! Flambda
module BP = Bound_parameter
module IR = Closure_conversion_aux.IR
module Acc = Closure_conversion_aux.Acc
module Env = Closure_conversion_aux.Env
module Expr_with_acc = Closure_conversion_aux.Expr_with_acc
module Apply_cont_with_acc = Closure_conversion_aux.Apply_cont_with_acc
module Let_cont_with_acc = Closure_conversion_aux.Let_cont_with_acc
module Let_with_acc = Closure_conversion_aux.Let_with_acc
module Function_decls = Closure_conversion_aux.Function_decls
module Function_decl = Function_decls.Function_decl
module K = Flambda_kind
module P = Flambda_primitive
module VB = Bound_var

type 'a close_program_metadata =
  | Normal : [`Normal] close_program_metadata
  | Classic :
      (Exported_code.t
      * Name_occurrences.t
      * Flambda_cmx_format.t option
      * Exported_offsets.t)
      -> [`Classic] close_program_metadata

type 'a close_program_result =
  { unit : Flambda_unit.t;
    metadata : 'a close_program_metadata;
    code_slot_offsets : Slot_offsets.t Code_id.Map.t
  }

type close_functions_result =
  | Lifted of (Symbol.t * Env.value_approximation) Function_slot.Lmap.t
  | Dynamic of Set_of_closures.t * Env.value_approximation Function_slot.Map.t

let manufacture_symbol acc proposed_name =
  let acc, linkage_name =
    if Flambda_features.Expert.shorten_symbol_names ()
    then Acc.manufacture_symbol_short_name acc
    else acc, Linkage_name.of_string proposed_name
  in
  let symbol =
    Symbol.create (Compilation_unit.get_current_exn ()) linkage_name
  in
  acc, symbol

let declare_symbol_for_function_slot env acc ident function_slot :
    Env.t * Acc.t * Symbol.t =
  let acc, symbol =
    manufacture_symbol acc (Function_slot.to_string function_slot)
  in
  let env =
    Env.add_simple_to_substitute env ident (Simple.symbol symbol)
      K.With_subkind.any_value
  in
  env, acc, symbol

let register_const0 acc constant name =
  match Static_const.Map.find constant (Acc.shareable_constants acc) with
  | exception Not_found ->
    (* Create a variable to ensure uniqueness of the symbol. *)
    let var = Variable.create name K.value in
    let acc, symbol =
      manufacture_symbol acc
        (* CR mshinwell: this Variable.rename looks to be redundant *)
        (Variable.unique_name (Variable.rename var))
    in
    let acc = Acc.add_declared_symbol ~symbol ~constant acc in
    let acc =
      if Static_const.can_share constant
      then Acc.add_shareable_constant ~symbol ~constant acc
      else acc
    in
    acc, symbol
  | symbol -> acc, symbol

let register_const acc dbg constant name =
  let acc, symbol = register_const0 acc constant name in
  acc, Simple.With_debuginfo.create (Simple.symbol symbol) dbg, name

let rec declare_const acc dbg (const : Lambda.structured_constant) =
  let module SC = Static_const in
  let module RWC = Reg_width_const in
  let[@inline] reg_width cst =
    Simple.With_debuginfo.create (Simple.const cst) dbg
  in
  match const with
  | Const_naked_immediate (c, Int8) ->
    ( acc,
      reg_width (RWC.naked_int8 (Numeric_types.Int8.of_int_exn c)),
      "naked_int8" )
  | Const_naked_immediate (c, Int16) ->
    ( acc,
      reg_width (RWC.naked_int16 (Numeric_types.Int16.of_int_exn c)),
      "naked_int16" )
  | Const_naked_immediate (c, Int) ->
    acc, reg_width (RWC.naked_immediate (Targetint_31_63.of_int c)), "naked_int"
  | Const_base (Const_int c) ->
    acc, reg_width (RWC.tagged_immediate (Targetint_31_63.of_int c)), "int"
  | Const_base (Const_char c) ->
    acc, reg_width (RWC.tagged_immediate (Targetint_31_63.of_char c)), "char"
  | Const_base (Const_unboxed_float c) ->
    let c = Numeric_types.Float_by_bit_pattern.of_string c in
    acc, reg_width (RWC.naked_float c), "unboxed_float"
  | Const_base (Const_unboxed_float32 c) ->
    let c = Numeric_types.Float32_by_bit_pattern.of_string c in
    acc, reg_width (RWC.naked_float32 c), "unboxed_float32"
  | Const_base (Const_string (s, _, _)) ->
    register_const acc dbg (SC.immutable_string s) "immstring"
  | Const_base (Const_float c) ->
    let c = Numeric_types.Float_by_bit_pattern.create (float_of_string c) in
    register_const acc dbg (SC.boxed_float (Const c)) "float"
  | Const_base (Const_float32 c) ->
    let c = Numeric_types.Float32_by_bit_pattern.create (float_of_string c) in
    register_const acc dbg (SC.boxed_float32 (Const c)) "float32"
  | Const_base (Const_int32 c) ->
    register_const acc dbg (SC.boxed_int32 (Const c)) "int32"
  | Const_base (Const_int64 c) ->
    register_const acc dbg (SC.boxed_int64 (Const c)) "int64"
  | Const_base (Const_nativeint c) ->
    (* CR pchambart: this should be pushed further to lambda *)
    let c = Targetint_32_64.of_int64 (Int64.of_nativeint c) in
    register_const acc dbg (SC.boxed_nativeint (Const c)) "nativeint"
  | Const_base (Const_unboxed_int32 c) ->
    acc, reg_width (RWC.naked_int32 c), "unboxed_int32"
  | Const_base (Const_unboxed_int64 c) ->
    acc, reg_width (RWC.naked_int64 c), "unboxed_int64"
  | Const_base (Const_unboxed_nativeint c) ->
    (* CR pchambart: this should be pushed further to lambda *)
    let c = Targetint_32_64.of_int64 (Int64.of_nativeint c) in
    acc, reg_width (RWC.naked_nativeint c), "unboxed_nativeint"
  | Const_immstring c ->
    register_const acc dbg (SC.immutable_string c) "immstring"
  | Const_float_block c ->
    register_const acc dbg
      (SC.immutable_float_block
         (List.map
            (fun s ->
              let f =
                Numeric_types.Float_by_bit_pattern.create (float_of_string s)
              in
              Or_variable.Const f)
            c))
      "float_block"
  | Const_float_array c ->
    register_const acc dbg
      (SC.immutable_float_array
         (List.map
            (fun s ->
              let f =
                Numeric_types.Float_by_bit_pattern.create (float_of_string s)
              in
              Or_variable.Const f)
            c))
      "float_array"
  | Const_block (tag, consts) ->
    let acc, fields =
      List.fold_left_map
        (fun acc c ->
          let acc, field, _ = declare_const acc dbg c in
          Simple.pattern_match'
            (Simple.With_debuginfo.simple field)
            ~var:(fun _var ~coercion:_ ->
              Misc.fatal_errorf
                "Did not expect field %a of [Const_block] to be a variable:@ %a"
                Simple.With_debuginfo.print field
                Printlambda.structured_constant const)
            ~symbol:(fun _sym ~coercion:_ -> ())
            ~const:(fun cst ->
              match RWC.descr cst with
              | Tagged_immediate _ | Null -> ()
              | Naked_immediate _ | Naked_float32 _ | Naked_float _
              | Naked_int8 _ | Naked_int16 _ | Naked_int32 _ | Naked_int64 _
              | Naked_nativeint _ | Naked_vec128 _ | Naked_vec256 _
              | Naked_vec512 _ ->
                Misc.fatal_errorf
                  "Unboxed constants are not allowed inside of Const_block: %a"
                  Printlambda.structured_constant const);
          acc, field)
        acc consts
    in
    let const : SC.t =
      SC.block (Tag.Scannable.create_exn tag) Immutable Value_only fields
    in
    register_const acc dbg const "const_block"
  | Const_mixed_block (tag, shape, args) ->
    let shape =
      Mixed_block_shape.of_mixed_block_elements
        ~print_locality:(fun ppf () -> Format.fprintf ppf "()")
        shape
    in
    let unbox_float_constant (c : Lambda.structured_constant) :
        Lambda.structured_constant =
      match c with
      | Const_base (Const_float f) -> Const_base (Const_unboxed_float f)
      | Const_naked_immediate _
      | Const_base
          ( Const_int _ | Const_char _ | Const_string _ | Const_float32 _
          | Const_unboxed_float _ | Const_unboxed_float32 _ | Const_int32 _
          | Const_int64 _ | Const_nativeint _ | Const_unboxed_int32 _
          | Const_unboxed_int64 _ | Const_unboxed_nativeint _ )
      | Const_block _ | Const_mixed_block _ | Const_float_array _
      | Const_immstring _ | Const_float_block _ | Const_null ->
        Misc.fatal_errorf
          "In constant mixed block, a field of kind\n\
          \       Float_boxed contained the  constant %a"
          Printlambda.structured_constant c
    in
    (* CR mshinwell: factor out, this is also in the Pmakemixedblock case. Or
       even better, add support for lifting mixed blocks, then remove this
       special handling for Const_block and Const_mixed_block and use that
       (mshinwell has a partial patch for this). *)
    let args =
      let new_indexes_to_old_indexes =
        Mixed_block_shape.new_indexes_to_old_indexes shape
      in
      let args = Array.of_list args in
      Array.init (Array.length args) (fun new_index ->
          args.(new_indexes_to_old_indexes.(new_index)))
      |> Array.to_list
    in
    let args =
      let flattened_reordered_shape =
        Mixed_block_shape.flattened_reordered_shape shape
      in
      List.mapi
        (fun new_index arg ->
          match flattened_reordered_shape.(new_index) with
          | Value _ | Float64 | Float32 | Bits8 | Bits16 | Bits32 | Bits64
          | Vec128 | Vec256 | Vec512 | Word ->
            arg
          | Float_boxed _ -> unbox_float_constant arg)
        args
    in
    let kind_shape = K.Mixed_block_shape.from_mixed_block_shape shape in
    let acc, fields =
      List.fold_left_map
        (fun acc c ->
          let acc, field, _name = declare_const acc dbg c in
          acc, field)
        acc args
    in
    let const : SC.t =
      SC.block
        (Tag.Scannable.create_exn tag)
        Immutable (Mixed_record kind_shape) fields
    in
    register_const acc dbg const "const_mixed_block"
  | Const_null -> acc, reg_width RWC.const_null, "null"

let close_const acc const =
  (* For this code path, the debuginfo is discarded (see just below). *)
  let acc, simple_with_dbg, name = declare_const acc Debuginfo.none const in
  let named =
    Named.create_simple (Simple.With_debuginfo.simple simple_with_dbg)
  in
  acc, named, name

let find_simple_from_id_with_kind env id =
  match Env.find_simple_to_substitute_exn env id with
  | simple, kind -> simple, kind
  | exception Not_found -> (
    match Env.find_var_exn env id with
    | exception Not_found ->
      Misc.fatal_errorf
        "find_simple_from_id: Cannot find [Ident] %a in environment" Ident.print
        id
    | var, kind -> Simple.var var, kind)

let find_simple_from_id env id = fst (find_simple_from_id_with_kind env id)

(* CR mshinwell: Avoid the double lookup *)
let find_simple acc env (simple : IR.simple) =
  match simple with
  | Const const ->
    (* For this code path, the debuginfo isn't relevant. *)
    let acc, simple, _ = declare_const acc Debuginfo.none const in
    acc, Simple.With_debuginfo.simple simple
  | Var id -> acc, find_simple_from_id env id

let find_simples acc env ids =
  List.fold_left_map (fun acc id -> find_simple acc env id) acc ids

let find_value_approximation env simple =
  Simple.pattern_match' simple
    ~var:(fun var ~coercion:_ -> Env.find_var_approximation env var)
    ~symbol:(fun sym ~coercion:_ -> Value_approximation.Value_symbol sym)
    ~const:(fun const -> Value_approximation.Value_const const)

let find_value_approximation_through_symbol acc env simple =
  match find_value_approximation env simple with
  | Value_approximation.Value_symbol sym ->
    Acc.find_symbol_approximation acc sym
  | approx -> approx

module Inlining = struct
  include Closure_conversion_aux.Inlining

  (* CR keryan: we need to emit warnings *)
  let inlinable env apply callee_approx =
    let tracker = Env.inlining_history_tracker env in
    let are_rebuilding_terms = Are_rebuilding_terms.are_rebuilding in
    let compilation_unit =
      Env.inlining_history_tracker env
      |> Inlining_history.Tracker.absolute
      |> Inlining_history.Absolute.compilation_unit
    in
    match (callee_approx : Env.value_approximation option) with
    | None | Some Value_unknown ->
      Inlining_report.record_decision_at_call_site_for_unknown_function ~tracker
        ~apply ~pass:After_closure_conversion ();
      Not_inlinable
    | Some (Value_symbol _)
    | Some (Value_const _)
    | Some (Block_approximation _) ->
      assert false
    | Some (Closure_approximation { code; _ }) ->
      let metadata = Code_or_metadata.code_metadata code in
      let fun_params_length =
        Code_metadata.params_arity metadata |> Flambda_arity.num_params
      in
      if (not (Code_or_metadata.code_present code))
         || fun_params_length > List.length (Apply_expr.args apply)
      then (
        Inlining_report.record_decision_at_call_site_for_known_function ~tracker
          ~apply ~pass:After_closure_conversion ~unrolling_depth:None
          ~callee:(Inlining_history.Absolute.empty compilation_unit)
          ~are_rebuilding_terms Definition_says_not_to_inline;
        Not_inlinable)
      else
        let code = Code_or_metadata.get_code code in
        let inlined_call = Apply_expr.inlined apply in
        let decision, res =
          match inlined_call with
          | Never_inlined ->
            ( Call_site_inlining_decision_type.Never_inlined_attribute,
              Not_inlinable )
          | Always_inlined _ | Hint_inlined ->
            Call_site_inlining_decision_type.Attribute_always, Inlinable code
          | Default_inlined | Unroll _ ->
            (* Closure ignores completely [@unrolled] attributes, so it seems
               safe to do the same. *)
            ( Call_site_inlining_decision_type.Definition_says_inline
                { was_inline_always = false },
              Inlinable code )
        in
        Inlining_report.record_decision_at_call_site_for_known_function ~tracker
          ~apply ~pass:After_closure_conversion ~unrolling_depth:None
          ~callee:(Code.absolute_history code)
          ~are_rebuilding_terms decision;
        res

  let make_inlined_body acc ~callee ~called_code_id ~region_inlined_into ~params
      ~args ~my_closure ~my_region ~my_ghost_region ~my_depth ~body
      ~free_names_of_body ~exn_continuation ~return_continuation
      ~apply_exn_continuation ~apply_return_continuation ~apply_depth ~apply_dbg
      =
    let my_depth_duid = Flambda_debug_uid.none in
    let my_closure_duid = Flambda_debug_uid.none in
    let rec_info =
      match apply_depth with
      | None -> Rec_info_expr.initial
      | Some depth -> Rec_info_expr.var depth
    in
    let bind_params ~params ~args ~body:(acc, body) =
      let acc = Acc.with_free_names free_names_of_body acc in
      List.fold_left2
        (fun (acc, body) (param, param_duid) arg ->
          Let_with_acc.create acc
            (Bound_pattern.singleton
               (VB.create param param_duid Name_mode.normal))
            (Named.create_simple arg) ~body)
        (acc, body) params args
    in
    let bind_depth ~my_depth ~rec_info ~body:(acc, body) =
      Let_with_acc.create acc
        (Bound_pattern.singleton
           (VB.create my_depth my_depth_duid Name_mode.normal))
        (Named.create_rec_info rec_info)
        ~body
    in
    let apply_renaming (acc, body) renaming =
      let acc =
        Acc.with_free_names
          (Name_occurrences.apply_renaming (Acc.free_names acc) renaming)
          acc
      in
      acc, Expr.apply_renaming body renaming
    in
    let acc, body =
      Inlining_helpers.make_inlined_body ~callee ~called_code_id
        ~region_inlined_into ~params ~args
        ~my_closure:(my_closure, my_closure_duid)
        ~my_region ~my_ghost_region ~my_depth ~rec_info ~body:(acc, body)
        ~exn_continuation ~return_continuation ~apply_exn_continuation
        ~apply_return_continuation ~bind_params ~bind_depth ~apply_renaming
    in
    let inlined_debuginfo =
      Inlined_debuginfo.create ~called_code_id ~apply_dbg
    in
    let inlined_dbg_var = Variable.create "inlined_dbg" K.value in
    let inlined_dbg_var_duid = Flambda_debug_uid.none in
    Let_with_acc.create acc
      (Bound_pattern.singleton
         (VB.create inlined_dbg_var inlined_dbg_var_duid Name_mode.normal))
      (Named.create_prim
         (Nullary (Enter_inlined_apply { dbg = inlined_debuginfo }))
         Debuginfo.none)
      ~body

  let wrap_inlined_body_for_exn_extra_args acc ~extra_args
      ~apply_exn_continuation ~apply_return_continuation ~result_arity
      ~make_inlined_body =
    let apply_cont_create acc ~trap_action cont ~args ~dbg =
      let acc, apply_cont =
        Apply_cont_with_acc.create acc ~trap_action cont ~args ~dbg
      in
      Expr_with_acc.create_apply_cont acc apply_cont
    in
    let let_cont_create acc cont ~handler_params ~handler ~body ~is_exn_handler
        ~is_cold =
      Let_cont_with_acc.build_non_recursive acc cont ~handler_params ~handler
        ~body ~is_exn_handler ~is_cold
    in
    Inlining_helpers.wrap_inlined_body_for_exn_extra_args acc ~extra_args
      ~apply_exn_continuation ~apply_return_continuation ~result_arity
      ~make_inlined_body ~apply_cont_create ~let_cont_create

  let inline acc ~apply ~apply_depth ~func_desc:code =
    let apply_dbg = Apply.dbg apply in
    let callee = Apply.callee apply in
    let region_inlined_into =
      match Apply.call_kind apply with
      | Function { alloc_mode; _ } -> alloc_mode
      | Method _ | C_call _ | Effect _ ->
        Misc.fatal_error
          "Trying to call [Closure_conversion.Inlining.inline] on a non-OCaml \
           function call."
    in
    let args = Apply.args apply in
    let apply_return_continuation = Apply.continuation apply in
    let apply_exn_continuation = Apply.exn_continuation apply in
    let params_and_body = Code.params_and_body code in
    let cost_metrics = Code.cost_metrics code in
    Function_params_and_body.pattern_match params_and_body
      ~f:(fun
           ~return_continuation
           ~exn_continuation
           params
           ~body
           ~my_closure
           ~is_my_closure_used:_
           ~my_region
           ~my_ghost_region
           ~my_depth
           ~free_names_of_body
         ->
        let free_names_of_body =
          match free_names_of_body with
          | Unknown ->
            Misc.fatal_error
              "Params_and_body needs free_names_of_body in [Closure_conversion]"
          | Known free_names -> free_names
        in
        let make_inlined_body =
          make_inlined_body ~callee ~called_code_id:(Code.code_id code)
            ~region_inlined_into
            ~params:(Bound_parameters.vars_and_uids params)
            ~args ~my_closure ~my_region ~my_ghost_region ~my_depth ~body
            ~free_names_of_body ~exn_continuation ~return_continuation
            ~apply_depth ~apply_dbg
        in
        let acc = Acc.with_free_names Name_occurrences.empty acc in
        let acc = Acc.increment_metrics cost_metrics acc in
        match Exn_continuation.extra_args apply_exn_continuation with
        | [] ->
          make_inlined_body acc
            ~apply_exn_continuation:
              (Exn_continuation.exn_handler apply_exn_continuation)
            ~apply_return_continuation
        | extra_args ->
          wrap_inlined_body_for_exn_extra_args acc ~extra_args
            ~apply_exn_continuation ~apply_return_continuation
            ~result_arity:(Code.result_arity code) ~make_inlined_body)
end

type unarized_extern_repr =
  { kind : K.t;
    arg_transformer : P.unary_primitive option;
    return_transformer : P.unary_primitive option
  }

(* The following two functions form part of what fixes the calling convention
   for unboxed products in externals (the remainder being the register
   assignment in the backend). *)

let rec unarize_const_sort_for_extern_repr (sort : Jkind.Sort.Const.t) =
  match sort with
  | Base base -> (
    match base with
    | Void -> []
    | Value ->
      [{ kind = K.value; arg_transformer = None; return_transformer = None }]
    | Float64 ->
      [ { kind = K.naked_float;
          arg_transformer = None;
          return_transformer = None
        } ]
    | Float32 ->
      [ { kind = K.naked_float32;
          arg_transformer = None;
          return_transformer = None
        } ]
    | Word ->
      [ { kind = K.naked_nativeint;
          arg_transformer = None;
          return_transformer = None
        } ]
    | Bits8 ->
      [ { kind = K.naked_int8;
          arg_transformer = None;
          return_transformer = None
        } ]
    | Bits16 ->
      [ { kind = K.naked_int16;
          arg_transformer = None;
          return_transformer = None
        } ]
    | Bits32 ->
      [ { kind = K.naked_int32;
          arg_transformer = None;
          return_transformer = None
        } ]
    | Bits64 ->
      [ { kind = K.naked_int64;
          arg_transformer = None;
          return_transformer = None
        } ]
    | Vec128 ->
      [ { kind = K.naked_vec128;
          arg_transformer = None;
          return_transformer = None
        } ]
    | Vec256 ->
      [ { kind = K.naked_vec256;
          arg_transformer = None;
          return_transformer = None
        } ]
    | Vec512 ->
      [ { kind = K.naked_vec512;
          arg_transformer = None;
          return_transformer = None
        } ])
  | Product sorts -> List.concat_map unarize_const_sort_for_extern_repr sorts

let unarize_extern_repr alloc_mode (extern_repr : Lambda.extern_repr) =
  match extern_repr with
  | Same_as_ocaml_repr (Base _ as sort) ->
    let kind =
      Typeopt.layout_of_non_void_sort sort
      |> K.With_subkind.from_lambda_values_and_unboxed_numbers_only
      |> K.With_subkind.kind
    in
    [{ kind; arg_transformer = None; return_transformer = None }]
  | Same_as_ocaml_repr (Product sorts) ->
    List.concat_map unarize_const_sort_for_extern_repr sorts
  | Unboxed_float Boxed_float64 ->
    [ { kind = K.naked_float;
        arg_transformer = Some (P.Unbox_number Naked_float);
        return_transformer = Some (P.Box_number (Naked_float, alloc_mode))
      } ]
  | Unboxed_float Boxed_float32 ->
    [ { kind = K.naked_float32;
        arg_transformer = Some (P.Unbox_number Naked_float32);
        return_transformer = Some (P.Box_number (Naked_float32, alloc_mode))
      } ]
  | Unboxed_integer Unboxed_int8 ->
    [ { kind = K.naked_int8;
        arg_transformer =
          Some (P.Num_conv { src = Tagged_immediate; dst = Naked_int8 });
        return_transformer =
          Some (P.Num_conv { src = Naked_int8; dst = Tagged_immediate })
      } ]
  | Unboxed_integer Unboxed_int16 ->
    [ { kind = K.naked_int16;
        arg_transformer =
          Some (P.Num_conv { src = Tagged_immediate; dst = Naked_int16 });
        return_transformer =
          Some (P.Num_conv { src = Naked_int16; dst = Tagged_immediate })
      } ]
  | Unboxed_integer Unboxed_nativeint ->
    [ { kind = K.naked_nativeint;
        arg_transformer = Some (P.Unbox_number Naked_nativeint);
        return_transformer = Some (P.Box_number (Naked_nativeint, alloc_mode))
      } ]
  | Unboxed_integer Unboxed_int32 ->
    [ { kind = K.naked_int32;
        arg_transformer = Some (P.Unbox_number Naked_int32);
        return_transformer = Some (P.Box_number (Naked_int32, alloc_mode))
      } ]
  | Unboxed_integer Unboxed_int64 ->
    [ { kind = K.naked_int64;
        arg_transformer = Some (P.Unbox_number Naked_int64);
        return_transformer = Some (P.Box_number (Naked_int64, alloc_mode))
      } ]
  | Unboxed_vector Boxed_vec128 ->
    [ { kind = K.naked_vec128;
        arg_transformer = Some (P.Unbox_number Naked_vec128);
        return_transformer = Some (P.Box_number (Naked_vec128, alloc_mode))
      } ]
  | Unboxed_vector Boxed_vec256 ->
    [ { kind = K.naked_vec256;
        arg_transformer = Some (P.Unbox_number Naked_vec256);
        return_transformer = Some (P.Box_number (Naked_vec256, alloc_mode))
      } ]
  | Unboxed_vector Boxed_vec512 ->
    [ { kind = K.naked_vec512;
        arg_transformer = Some (P.Unbox_number Naked_vec512);
        return_transformer = Some (P.Box_number (Naked_vec512, alloc_mode))
      } ]
  | Unboxed_integer Unboxed_int ->
    [ { kind = K.naked_immediate;
        arg_transformer = Some P.Untag_immediate;
        return_transformer = Some P.Tag_immediate
      } ]

let close_c_call acc env ~loc ~let_bound_ids_with_kinds
    (({ prim_name;
        prim_arity;
        prim_alloc;
        prim_c_builtin;
        prim_effects;
        prim_coeffects;
        prim_native_name;
        prim_native_repr_args;
        prim_native_repr_res;
        prim_is_layout_poly
      } :
       Lambda.external_call_description) as prim_desc)
    ~(args : Simple.t list list) exn_continuation dbg
    ~(current_region : Variable.t option) ~current_ghost_region
    (k : Acc.t -> Named.t list -> Expr_with_acc.t) : Expr_with_acc.t =
  if prim_is_layout_poly
  then
    Misc.fatal_errorf
      "close_c_call: C call primitive %s can't be layout polymorphic." prim_name;
  let env, let_bound_vars =
    List.fold_left_map
      (fun env (id, id_duid, kind) ->
        let env, let_bound_var =
          Env.add_var_like env id Not_user_visible kind
        in
        env, (let_bound_var, id_duid))
      env let_bound_ids_with_kinds
  in
  let cost_metrics_of_body, free_names_of_body, acc, body =
    Acc.measure_cost_metrics acc ~f:(fun acc ->
        k acc (List.map (fun (v, _) -> Named.create_var v) let_bound_vars))
  in
  let alloc_mode_app =
    match Lambda.locality_mode_of_primitive_description prim_desc with
    | None ->
      (* This happens when stack allocation is disabled. *)
      Alloc_mode.For_applications.heap
    | Some alloc_mode ->
      Alloc_mode.For_applications.from_lambda alloc_mode ~current_region
        ~current_ghost_region
  in
  let alloc_mode =
    match Lambda.locality_mode_of_primitive_description prim_desc with
    | None ->
      (* This happens when stack allocation is disabled. *)
      Alloc_mode.For_allocations.heap
    | Some alloc_mode ->
      Alloc_mode.For_allocations.from_lambda alloc_mode ~current_region
  in
  let unarized_params =
    List.concat_map
      (unarize_extern_repr alloc_mode)
      (List.map snd prim_native_repr_args)
  in
  let unarized_results =
    unarize_extern_repr alloc_mode (snd prim_native_repr_res)
  in
  if List.compare_lengths unarized_params args <> 0
  then
    Misc.fatal_errorf
      "Mismatch between unarized [prim_native_repr_args] (length %d) and \
       argument list (length %d):@ %a"
      (List.length unarized_params)
      (List.length args) Debuginfo.print_compact dbg;
  if List.compare_lengths unarized_results let_bound_vars <> 0
  then
    Misc.fatal_errorf
      "Mismatch between unarized [prim_native_repr_res] (length %d) and result \
       var list (length %d):@ %a"
      (List.length unarized_results)
      (List.length let_bound_vars)
      Debuginfo.print_compact dbg;
  let need_return_transformer =
    List.exists
      (fun { return_transformer; _ } -> Option.is_some return_transformer)
      unarized_results
  in
  let return_continuation, needs_wrapper =
    match Expr.descr body with
    | Apply_cont apply_cont
      when Simple.List.equal
             (Apply_cont_expr.args apply_cont)
             (Simple.vars (List.map fst let_bound_vars))
           && Option.is_none (Apply_cont_expr.trap_action apply_cont)
           && not need_return_transformer ->
      Apply_cont_expr.continuation apply_cont, false
    | _ -> Continuation.create (), true
  in
  (* Unlike for OCaml function calls, we don't preserve unboxed product arity
     information here, as there is no partial application etc. *)
  let[@inline] build_arity unarized =
    List.map (fun { kind; _ } -> K.With_subkind.anything kind) unarized
    |> Flambda_arity.create_singletons
  in
  let param_arity = build_arity unarized_params in
  let return_arity = build_arity unarized_results in
  let effects = Effects.from_lambda prim_effects in
  let coeffects = Coeffects.from_lambda prim_coeffects in
  let call_kind =
    Call_kind.c_call ~needs_caml_c_call:prim_alloc ~is_c_builtin:prim_c_builtin
      ~effects ~coeffects alloc_mode_app
  in
  let call_symbol =
    let prim_name =
      if String.equal prim_native_name "" then prim_name else prim_native_name
    in
    Symbol.create
      (Symbol.external_symbols_compilation_unit ())
      (Linkage_name.of_string prim_name)
  in
  let call args acc =
    (* Some C primitives have implementations within Flambda itself. *)
    let[@inline] unboxed_int64_to_and_from_unboxed_float ~src_kind ~dst_kind ~op
        =
      if prim_arity <> 1
      then Misc.fatal_errorf "Expected arity one for %s" prim_native_name
      else
        match prim_native_repr_args, prim_native_repr_res with
        | [(_, src)], (_, dst)
          when Stdlib.( = ) src src_kind && Stdlib.( = ) dst dst_kind -> (
          match args with
          | [arg] ->
            let prim = P.Unary (Reinterpret_64_bit_word op, arg) in
            let result =
              Variable.create "reinterpreted" (P.result_kind' prim)
            in
            let result_duid = Flambda_debug_uid.none in
            let result' =
              Bound_var.create result result_duid Name_mode.normal
            in
            let bindable = Bound_pattern.singleton result' in
            let acc, return_result =
              Apply_cont_with_acc.create acc return_continuation
                ~args:[Simple.var result]
                ~dbg
            in
            let acc, return_result_expr =
              Expr_with_acc.create_apply_cont acc return_result
            in
            Let_with_acc.create acc bindable
              (Named.create_prim prim dbg)
              ~body:return_result_expr
          | [] | _ :: _ ->
            Misc.fatal_errorf "Expected one arg for %s" prim_native_name)
        | _, _ ->
          Misc.fatal_errorf "Wrong argument and/or result kind(s) for %s"
            prim_native_name
    in
    match prim_native_name with
    | "caml_int64_float_of_bits_unboxed" ->
      unboxed_int64_to_and_from_unboxed_float
        ~src_kind:(Unboxed_integer Unboxed_int64)
        ~dst_kind:(Unboxed_float Boxed_float64)
        ~op:Unboxed_int64_as_unboxed_float64
    | "caml_int64_bits_of_float_unboxed" ->
      unboxed_int64_to_and_from_unboxed_float
        ~src_kind:(Unboxed_float Boxed_float64)
        ~dst_kind:(Unboxed_integer Unboxed_int64)
        ~op:Unboxed_float64_as_unboxed_int64
    | _ ->
      let callee = Simple.symbol call_symbol in
      let apply =
        Apply.create ~callee:(Some callee)
          ~continuation:(Return return_continuation) exn_continuation ~args
          ~args_arity:param_arity ~return_arity ~call_kind dbg
          ~inlined:Default_inlined
          ~inlining_state:(Inlining_state.default ~round:0)
          ~probe:None ~position:Normal
          ~relative_history:(Env.relative_history_from_scoped ~loc env)
      in
      Expr_with_acc.create_apply acc apply
  in
  let call : Acc.t -> Expr_with_acc.t =
    List.fold_left2
      (fun (call : Simple.t list -> Acc.t -> Expr_with_acc.t) arg param ->
        match param.arg_transformer with
        | None -> fun args acc -> call (arg :: args) acc
        | Some named ->
          fun args acc ->
            let prim = P.Unary (named, arg) in
            let unboxed_arg = Variable.create "unboxed" (P.result_kind' prim) in
            let unboxed_arg_duid = Flambda_debug_uid.none in
            let unboxed_arg' =
              VB.create unboxed_arg unboxed_arg_duid Name_mode.normal
            in
            let acc, body = call (Simple.var unboxed_arg :: args) acc in
            let named = Named.create_prim prim dbg in
            Let_with_acc.create acc
              (Bound_pattern.singleton unboxed_arg')
              named ~body)
      call (List.flatten args) unarized_params []
  in
  let wrap_c_call acc ~handler_params ~code_after_call c_call =
    let params =
      List.map2
        (fun (ret_value, ret_value_duid) { kind; _ } ->
          BP.create ret_value (K.With_subkind.anything kind) ret_value_duid)
        handler_params unarized_results
      |> Bound_parameters.create
    in
    Let_cont_with_acc.build_non_recursive acc return_continuation
      ~handler_params:params ~handler:code_after_call ~body:c_call
      ~is_exn_handler:false ~is_cold:false
  in
  let keep_body acc =
    ( Acc.with_cost_metrics
        (Cost_metrics.( + ) (Acc.cost_metrics acc) cost_metrics_of_body)
        (Acc.with_free_names free_names_of_body acc),
      body )
  in
  let box_unboxed_returns () =
    let let_bound_vars' =
      List.map
        (fun (let_bound_var, let_bound_var_duid) ->
          VB.create let_bound_var let_bound_var_duid Name_mode.normal)
        let_bound_vars
    in
    let handler_params =
      List.map
        (fun (let_bound_var, let_bound_var_duid) ->
          Variable.rename let_bound_var, let_bound_var_duid)
        let_bound_vars
    in
    let body acc =
      let acc, body = keep_body acc in
      List.fold_left2
        (fun (acc, body) unarized_param
             ((handler_param, _handler_param_duid), let_bound_var') ->
          let named =
            let handler_param = Simple.var handler_param in
            match unarized_param.return_transformer with
            | None -> Named.create_simple handler_param
            | Some return_transformer ->
              Named.create_prim (Unary (return_transformer, handler_param)) dbg
          in
          Let_with_acc.create acc
            (Bound_pattern.singleton let_bound_var')
            named ~body)
        (acc, body) unarized_results
        (List.combine handler_params let_bound_vars')
    in
    body, handler_params
  in
  if not need_return_transformer
  then
    if needs_wrapper
    then
      wrap_c_call acc ~handler_params:let_bound_vars ~code_after_call:keep_body
        call
    else
      (* Here the body is discarded. It might be useful to explicitly remove
         anything that has been added to the acc while converting the body.
         However, as we are hitting this code only when body is a goto
         continuation where the only parameter is [let_bound_var] this operation
         would be a noop and we can skip it. *)
      call acc
  else
    let code_after_call, handler_params = box_unboxed_returns () in
    wrap_c_call acc ~handler_params ~code_after_call call

let close_exn_continuation acc env (exn_continuation : IR.exn_continuation) =
  let acc, extra_args =
    List.fold_left_map
      (fun acc (simple, _uid, kind) ->
        let acc, simple = find_simple acc env simple in
        acc, (simple, kind))
      acc exn_continuation.extra_args
  in
  ( acc,
    Exn_continuation.create ~exn_handler:exn_continuation.exn_handler
      ~extra_args )

let close_raise0 acc env ~raise_kind ~arg ~dbg exn_continuation =
  let acc, exn_cont = close_exn_continuation acc env exn_continuation in
  let exn_handler = Exn_continuation.exn_handler exn_cont in
  let args =
    (* CR mshinwell: Share with [Lambda_to_flambda_primitives_helpers] *)
    let extra_args =
      List.map
        (fun (simple, _kind) -> simple)
        (Exn_continuation.extra_args exn_cont)
    in
    arg :: extra_args
  in
  let raise_kind = Some (Trap_action.Raise_kind.from_lambda raise_kind) in
  let trap_action = Trap_action.Pop { exn_handler; raise_kind } in
  let acc, apply_cont =
    Apply_cont_with_acc.create acc ~trap_action exn_handler ~args ~dbg
  in
  (* Since raising of an exception doesn't terminate, we don't call [k]. *)
  Expr_with_acc.create_apply_cont acc apply_cont

let close_raise acc env ~raise_kind ~arg ~dbg exn_continuation =
  let acc, arg = find_simple acc env arg in
  close_raise0 acc env ~raise_kind ~arg ~dbg exn_continuation

let close_effect_primitive acc env ~dbg exn_continuation
    (prim : Lambda.primitive) ~args ~let_bound_ids_with_kinds
    (k : Acc.t -> Named.t list -> Expr_with_acc.t) : Expr_with_acc.t =
  if not Config.runtime5
  then Misc.fatal_error "Effect primitives are only supported on runtime5";
  (* CR mshinwell: share with close_c_call, above *)
  let _env, let_bound_vars =
    List.fold_left_map
      (fun env (id, _id_duid, kind) ->
        let env, let_bound_var =
          Env.add_var_like env id Not_user_visible kind
        in
        env, (let_bound_var, Flambda_debug_uid.none))
        (* We are dropping the debug uid here, because the variable is not user
           visible. *)
      env let_bound_ids_with_kinds
  in
  let let_bound_var, let_bound_var_duid =
    match let_bound_vars with
    | [(let_bound_var, let_bound_var_duid)] -> let_bound_var, let_bound_var_duid
    | [] | _ :: _ :: _ ->
      Misc.fatal_errorf
        "close_effect_primitive: expected singleton return for primitive %a, \
         but got: [%a]"
        Printlambda.primitive prim
        (Format.pp_print_list ~pp_sep:Format.pp_print_space Variable.print)
        (List.map fst let_bound_vars)
  in
  let continuation = Continuation.create () in
  let return_kind = Flambda_kind.With_subkind.any_value in
  let params =
    [BP.create let_bound_var return_kind let_bound_var_duid]
    |> Bound_parameters.create
  in
  let close call_kind =
    let apply acc =
      Apply_expr.create ~callee:None ~continuation:(Return continuation)
        exn_continuation ~args:[] ~args_arity:Flambda_arity.nullary
        ~return_arity:
          (Flambda_arity.create_singletons
             [Flambda_kind.With_subkind.any_value])
        ~call_kind dbg ~inlined:Never_inlined
        ~inlining_state:(Inlining_state.default ~round:0)
        ~probe:None ~position:Normal
        ~relative_history:Inlining_history.Relative.empty
      |> Expr_with_acc.create_apply acc
    in
    Let_cont_with_acc.build_non_recursive acc continuation
      ~handler_params:params
      ~handler:(fun acc ->
        let cost_metrics_of_body, free_names_of_body, acc, code_after_call =
          Acc.measure_cost_metrics acc ~f:(fun acc ->
              k acc (List.map (fun (v, _) -> Named.create_var v) let_bound_vars))
        in
        let acc =
          Acc.with_cost_metrics
            (Cost_metrics.( + ) (Acc.cost_metrics acc) cost_metrics_of_body)
            (Acc.with_free_names free_names_of_body acc)
        in
        acc, code_after_call)
      ~body:apply ~is_exn_handler:false ~is_cold:false
  in
  let module C = Call_kind in
  let module E = C.Effect in
  match[@ocaml.warning "-fragile-match"] prim, args with
  | Pperform, [[eff]] ->
    let call_kind = C.effect (E.perform ~eff) in
    close call_kind
  | Prunstack, [[stack]; [f]; [arg]] ->
    let call_kind = C.effect (E.run_stack ~stack ~f ~arg) in
    close call_kind
  | Presume, [[stack]; [f]; [arg]; [last_fiber]] ->
    let call_kind = C.effect (E.resume ~stack ~f ~arg ~last_fiber) in
    close call_kind
  | Preperform, [[eff]; [cont]; [last_fiber]] ->
    let call_kind = C.effect (E.reperform ~eff ~cont ~last_fiber) in
    close call_kind
  | _ ->
    Misc.fatal_errorf
      "close_effect_primitive: Wrong primitive and/or number of arguments: %a \
       (%d args)"
      Printlambda.primitive prim (List.length args)

let close_primitive acc env ~let_bound_ids_with_kinds named
    (prim : Lambda.primitive) ~args loc
    (exn_continuation : IR.exn_continuation option) ~current_region
    ~current_ghost_region (k : Acc.t -> Named.t list -> Expr_with_acc.t) :
    Expr_with_acc.t =
  let orig_exn_continuation = exn_continuation in
  let acc, exn_continuation =
    match exn_continuation with
    | None -> acc, None
    | Some exn_continuation ->
      let acc, cont = close_exn_continuation acc env exn_continuation in
      acc, Some cont
  in
  let acc, args =
    List.fold_left_map (fun acc arg -> find_simples acc env arg) acc args
  in
  let dbg = Debuginfo.from_location loc in
  match prim, args with
  | Pccall prim, args ->
    let exn_continuation =
      match exn_continuation with
      | None ->
        Misc.fatal_errorf "Pccall is missing exception continuation: %a"
          IR.print_named named
      | Some exn_continuation -> exn_continuation
    in
    close_c_call acc env ~loc ~let_bound_ids_with_kinds prim ~args
      exn_continuation dbg ~current_region ~current_ghost_region k
  | Pgetglobal cu, [] ->
    if Compilation_unit.equal cu (Env.current_unit env)
    then
      Misc.fatal_errorf "Pgetglobal %a in the same unit" Compilation_unit.print
        cu;
    let symbol =
      Flambda2_import.Symbol.for_compilation_unit cu |> Symbol.create_wrapped
    in
    let named = Named.create_simple (Simple.symbol symbol) in
    k acc [named]
  | Pgetpredef id, [] ->
    let symbol =
      Flambda2_import.Symbol.for_predef_ident id |> Symbol.create_wrapped
    in
    let named = Named.create_simple (Simple.symbol symbol) in
    k acc [named]
  | Praise raise_kind, [[arg]] ->
    let exn_continuation =
      match orig_exn_continuation with
      | None ->
        Misc.fatal_errorf "Praise is missing exception continuation: %a"
          IR.print_named named
      | Some exn_continuation -> exn_continuation
    in
    close_raise0 acc env ~raise_kind ~arg ~dbg exn_continuation
  | ( ( Pmakeblock _ | Pmakefloatblock _ | Pmakeufloatblock _ | Pmakearray _
      | Pmakemixedblock _ ),
      [] ) ->
    (* Special case for liftable empty block or array *)
    let acc, sym =
      match prim with
      | Pmakeblock (tag, _, _, _mode) ->
        if tag <> 0
        then
          (* There should not be any way to reach this from Ocaml code. *)
          Misc.fatal_error
            "Non-zero tag on empty block allocation in [Closure_conversion]"
        else
          register_const0 acc
            (Static_const.block Tag.Scannable.zero Immutable Value_only [])
            "empty_block"
      | Pmakefloatblock _ ->
        Misc.fatal_error "Unexpected empty float block in [Closure_conversion]"
      | Pmakeufloatblock _ ->
        Misc.fatal_error "Unexpected empty float# block in [Closure_conversion]"
      | Pmakemixedblock _ ->
        Misc.fatal_error "Unexpected empty mixed block in [Closure_conversion]"
      | Pmakearray (array_kind, _, _mode) ->
        let array_kind = Empty_array_kind.of_lambda array_kind in
        register_const0 acc (Static_const.empty_array array_kind) "empty_array"
      | Parrayblit _array_set_kind ->
        Misc.fatal_error "Closure_conversion.close_primitive: unimplemented"
      | Pmakearray_dynamic _ | Pbytes_to_string | Pbytes_of_string
      | Parray_of_iarray | Parray_to_iarray | Pignore | Pgetglobal _
      | Psetglobal _ | Pgetpredef _ | Pfield _ | Pfield_computed _ | Psetfield _
      | Psetfield_computed _ | Pfloatfield _ | Psetfloatfield _ | Pduprecord _
      | Pccall _ | Praise _ | Pufloatfield _ | Psetufloatfield _ | Psequand
      | Psequor | Pnot | Pmixedfield _ | Psetmixedfield _ | Poffsetref _
      | Pstringlength | Pstringrefu | Pstringrefs | Pbyteslength | Pbytesrefu
      | Pbytessetu | Pbytesrefs | Pbytessets | Pduparray _ | Parraylength _
      | Parrayrefu _ | Parraysetu _ | Parrayrefs _ | Parraysets _ | Pisint _
      | Pisnull | Pisout | Pbigarrayref _ | Pbigarrayset _ | Pbigarraydim _
      | Pstring_load_16 _ | Pstring_load_32 _ | Pstring_load_f32 _
      | Pstring_load_64 _ | Pstring_load_vec _ | Pbytes_load_16 _
      | Pbytes_load_32 _ | Pbytes_load_f32 _ | Pbytes_load_64 _
      | Pbytes_load_vec _ | Pbytes_set_16 _ | Pbytes_set_32 _ | Pbytes_set_f32 _
      | Pbytes_set_64 _ | Pbytes_set_vec _ | Pbigstring_load_16 _
      | Pbigstring_load_32 _ | Pbigstring_load_f32 _ | Pbigstring_load_64 _
      | Pbigstring_load_vec _ | Pbigstring_set_16 _ | Pbigstring_set_32 _
      | Pbigstring_set_f32 _ | Pbigstring_set_64 _ | Pbigstring_set_vec _
      | Pfloatarray_load_vec _ | Pfloat_array_load_vec _ | Pint_array_load_vec _
      | Punboxed_float_array_load_vec _ | Punboxed_float32_array_load_vec _
      | Punboxed_int32_array_load_vec _ | Punboxed_int64_array_load_vec _
      | Punboxed_nativeint_array_load_vec _ | Pfloatarray_set_vec _
      | Pfloat_array_set_vec _ | Pint_array_set_vec _
      | Punboxed_float_array_set_vec _ | Punboxed_float32_array_set_vec _
      | Punboxed_int32_array_set_vec _ | Punboxed_int64_array_set_vec _
      | Punboxed_nativeint_array_set_vec _ | Pctconst _ | Pint_as_pointer _
      | Popaque _ | Pprobe_is_enabled _ | Pobj_dup | Pobj_magic _
      | Pmakelazyblock _ | Punbox_vector _ | Punbox_unit
      | Pbox_vector (_, _)
<<<<<<< HEAD
      | Pmake_unboxed_product _ | Punboxed_product_field _
=======
      | Pmakelazyblock _ | Puntag_int _ | Ptag_int _ | Punbox_int _ | Pbox_int _
      | Punbox_unit | Pmake_unboxed_product _ | Punboxed_product_field _
>>>>>>> 3b595799
      | Parray_element_size_in_bytes _ | Pget_header _ | Prunstack | Pperform
      | Presume | Preperform | Patomic_exchange_field _
      | Patomic_compare_exchange_field _ | Patomic_compare_set_field _
      | Patomic_fetch_add_field | Patomic_add_field | Patomic_sub_field
      | Patomic_land_field | Patomic_lor_field | Patomic_lxor_field | Pdls_get
<<<<<<< HEAD
      | Ppoll | Patomic_load_field _ | Patomic_set_field _
      | Preinterpret_tagged_int63_as_unboxed_int64
      | Preinterpret_unboxed_int64_as_tagged_int63 | Ppeek _ | Ppoke _
      | Pscalar _ | Pphys_equal _ | Pcpu_relax ->
=======
      | Ppoll | Patomic_load_field _ | Patomic_set_field _ | Pcpu_relax
      | Preinterpret_tagged_int63_as_unboxed_int64
      | Preinterpret_unboxed_int64_as_tagged_int63 | Ppeek _ | Ppoke _ ->
>>>>>>> 3b595799
        (* Inconsistent with outer match *)
        assert false
    in
    k acc [Named.create_simple (Simple.symbol sym)]
  | (Pperform | Prunstack | Presume | Preperform), args ->
    let exn_continuation =
      match exn_continuation with
      | None ->
        Misc.fatal_errorf
          "Effect primitive is missing exception continuation: %a"
          IR.print_named named
      | Some exn_continuation -> exn_continuation
    in
    close_effect_primitive acc env ~dbg exn_continuation prim ~args
      ~let_bound_ids_with_kinds k
  | prim, args ->
    Lambda_to_flambda_primitives.convert_and_bind acc exn_continuation
      ~big_endian:(Env.big_endian env) ~register_const0 prim ~args dbg
      ~current_region ~current_ghost_region k

let close_trap_action_opt trap_action =
  Option.map
    (fun (trap_action : IR.trap_action) : Trap_action.t ->
      match trap_action with
      | Push { exn_handler } -> Push { exn_handler }
      | Pop { exn_handler } -> Pop { exn_handler; raise_kind = None })
    trap_action

let close_named acc env ~let_bound_ids_with_kinds (named : IR.named)
    (k : Acc.t -> Named.t list -> Expr_with_acc.t) : Expr_with_acc.t =
  match named with
  | Simple (Var id) ->
    assert (not (Ident.is_global_or_predef id));
    let acc, simple = find_simple acc env (Var id) in
    let named = Named.create_simple simple in
    k acc [named]
  | Simple (Const cst) ->
    let acc, named, _name = close_const acc cst in
    k acc [named]
  | Get_tag var ->
    let named = find_simple_from_id env var in
    let prim : Lambda_to_flambda_primitives_helpers.expr_primitive =
      Unary (Tag_immediate, Prim (Unary (Get_tag, Simple named)))
    in
    Lambda_to_flambda_primitives_helpers.bind_recs acc None ~register_const0
      prim Debuginfo.none k
  | Begin_region { is_try_region; ghost; parent_region } ->
    let prim : Lambda_to_flambda_primitives_helpers.expr_primitive =
      let arg : Lambda_to_flambda_primitives_helpers.simple_or_prim list =
        match parent_region with
        | None -> []
        | Some parent_region -> [Simple (find_simple_from_id env parent_region)]
      in
      Variadic
        ( (if is_try_region
          then Begin_try_region { ghost }
          else Begin_region { ghost }),
          arg )
    in
    Lambda_to_flambda_primitives_helpers.bind_recs acc None ~register_const0
      prim Debuginfo.none k
  | End_region { is_try_region; region; ghost } ->
    let named = find_simple_from_id env region in
    let prim : Lambda_to_flambda_primitives_helpers.expr_primitive =
      Unary
        ( (if is_try_region
          then End_try_region { ghost }
          else End_region { ghost }),
          Simple named )
    in
    Lambda_to_flambda_primitives_helpers.bind_recs acc None ~register_const0
      prim Debuginfo.none k
  | Prim { prim; args; loc; exn_continuation; region; ghost_region } ->
    let get_region_ident region =
      Option.map (fun region -> fst (Env.find_var env region)) region
    in
    close_primitive acc env ~let_bound_ids_with_kinds named prim ~args loc
      exn_continuation ~current_region:(get_region_ident region)
      ~current_ghost_region:(get_region_ident ghost_region)
      k

type simplified_block_load =
  | Unknown
  | Not_a_block
  | Block_but_cannot_simplify of Code_or_metadata.t Value_approximation.t
  | Field_contents of Simple.t

let simplify_block_load acc body_env ~block ~field : simplified_block_load =
  match find_value_approximation_through_symbol acc body_env block with
  | Value_unknown -> Unknown
  | Closure_approximation _ | Value_symbol _ | Value_const _ -> Not_a_block
  | Block_approximation (_tag, _shape, approx, _alloc_mode) -> (
    let approx =
      let i = Targetint_31_63.to_int field in
      if i >= Array.length approx then None else Some approx.(i)
    in
    match approx with
    | Some (Value_symbol sym) -> Field_contents (Simple.symbol sym)
    | Some (Value_const c) -> Field_contents (Simple.const c)
    | Some approx -> Block_but_cannot_simplify approx
    | None -> Not_a_block)

type block_static_kind =
  | Dynamic_block
  | Computed_static of Simple.With_debuginfo.t list
  | Constant of Simple.With_debuginfo.t list

let classify_fields_of_block env fields alloc_mode =
  let is_local =
    match (alloc_mode : Alloc_mode.For_allocations.t) with
    | Local _ -> true
    | Heap -> false
  in
  let static_fields =
    List.fold_left
      (fun static_fields f ->
        match static_fields with
        | None -> None
        | Some fields ->
          Simple.pattern_match'
            (Simple.With_debuginfo.simple f)
            ~const:(fun _cst -> Some (f :: fields))
            ~symbol:(fun _sym ~coercion:_ -> Some (f :: fields))
            ~var:(fun _var ~coercion:_ ->
              if Env.at_toplevel env
                 && Flambda_features.classic_mode ()
                 && not is_local
              then Some (f :: fields)
              else None))
      (Some []) fields
    |> Option.map List.rev
  in
  match static_fields with
  | None -> Dynamic_block
  | Some fields ->
    if List.exists
         (fun simple_with_dbg ->
           Simple.is_var (Simple.With_debuginfo.simple simple_with_dbg))
         fields
    then Computed_static fields
    else Constant fields

let close_let acc env let_bound_ids_with_kinds user_visible defining_expr
    ~(body : Acc.t -> Env.t -> Expr_with_acc.t) : Expr_with_acc.t =
  let rec cont ids_with_kinds env acc (defining_exprs : Named.t list) =
    match ids_with_kinds, defining_exprs with
    | [], [] -> body acc env
    | (id, uid, kind) :: ids_with_kinds, defining_expr :: defining_exprs -> (
      let body_env, var = Env.add_var_like env id user_visible kind in
      let body acc env = cont ids_with_kinds env acc defining_exprs in
      match defining_expr with
      | Simple simple ->
        let body_env = Env.add_simple_to_substitute env id simple kind in
        body acc body_env
      | Prim ((Variadic (Begin_region _, _) | Unary (End_region _, _)), _)
        when not (Flambda_features.stack_allocation_enabled ()) ->
        (* We use [body_env] to ensure the region variables are still in the
           environment, to avoid lookup errors, even though the [Let] won't be
           generated. *)
        body acc body_env
      | _ -> (
        (match defining_expr with
        | Prim (prim, _) ->
          let kind = Flambda_kind.With_subkind.kind kind in
          let result_kind =
            match Flambda_primitive.result_kind prim with
            | Unit -> Flambda_kind.value
            | Singleton result_kind -> result_kind
          in
          (* This kind check is always ok since it happens prior to any beta
             reduction. *)
          if not (Flambda_kind.equal kind result_kind)
          then
            Misc.fatal_errorf
              "Incompatible kinds when binding %a: this variable has kind %a, \
               but is bound to the result of %a which has kind %a@."
              Variable.print var Flambda_kind.print kind Flambda_primitive.print
              prim Flambda_kind.print result_kind
        | Simple _ | Static_consts _ | Set_of_closures _ | Rec_info _ -> ());
        let bound_pattern =
          Bound_pattern.singleton (VB.create var uid Name_mode.normal)
        in
        let bind acc env =
          (* CR pchambart: Not tail ! The body function is the recursion *)
          let acc, body = body acc env in
          Let_with_acc.create acc bound_pattern defining_expr ~body
        in
        match defining_expr with
        | Prim
            ( Variadic (Make_block (block_kind, Immutable, alloc_mode), fields),
              dbg ) -> (
          (* CR mshinwell: split into a separate function *)
          let tag, block_shape = P.Block_kind.to_shape block_kind in
          let approxs =
            List.map (find_value_approximation body_env) fields |> Array.of_list
          in
          let fields_kind =
            classify_fields_of_block env
              (List.map
                 (fun field -> Simple.With_debuginfo.create field dbg)
                 fields)
              alloc_mode
          in
          match fields_kind with
          | Constant static_fields | Computed_static static_fields -> (
            let approx, static_const =
              match block_shape with
              | Scannable scannable_block_shape -> (
                match Tag.Scannable.of_tag tag with
                | Some tag ->
                  let static_const =
                    Static_const.block tag Immutable scannable_block_shape
                      static_fields
                  in
                  let approx =
                    Value_approximation.Block_approximation
                      ( tag,
                        scannable_block_shape,
                        approxs,
                        Alloc_mode.For_allocations.as_type alloc_mode )
                  in
                  approx, static_const
                | None ->
                  Misc.fatal_errorf
                    "Binding of %a to %a has yielded a tag %a which is not \
                     scannable, yet the block shape appears to be: %a"
                    Ident.print id Named.print defining_expr Tag.print tag
                    Flambda_kind.Block_shape.print block_shape)
              | Float_record ->
                let static_fields =
                  List.map
                    (fun simple_with_dbg ->
                      let dbg = Simple.With_debuginfo.dbg simple_with_dbg in
                      Simple.pattern_match'
                        (Simple.With_debuginfo.simple simple_with_dbg)
                        ~var:(fun var ~coercion:_ -> Or_variable.Var (var, dbg))
                        ~symbol:(fun _sym ~coercion:_ ->
                          Misc.fatal_errorf
                            "Binding of %a to %a contains a symbol inside a \
                             float record, whereas only naked floats are \
                             permitted"
                            Ident.print id Named.print defining_expr)
                        ~const:(fun cst ->
                          match Reg_width_const.descr cst with
                          | Naked_float f -> Or_variable.Const f
                          | Tagged_immediate _ | Naked_immediate _
                          | Naked_float32 _ | Naked_int8 _ | Naked_int16 _
                          | Naked_int32 _ | Naked_int64 _ | Naked_nativeint _
                          | Naked_vec128 _ | Naked_vec256 _ | Naked_vec512 _
                          | Null ->
                            Misc.fatal_errorf
                              "Binding of %a to %a contains the constant %a \
                               inside a float record, whereas only naked \
                               floats are permitted"
                              Ident.print id Named.print defining_expr
                              Reg_width_const.print cst))
                    static_fields
                in
                let static_const =
                  Static_const.immutable_float_block static_fields
                in
                (* Note: no approximations are currently provided for these. *)
                let approx = Value_approximation.Value_unknown in
                approx, static_const
            in
            match fields_kind with
            | Constant _ ->
              let acc, sym = register_const0 acc static_const (Ident.name id) in
              let body_env =
                Env.add_simple_to_substitute body_env id (Simple.symbol sym)
                  kind
              in
              let acc = Acc.add_symbol_approximation acc sym approx in
              body acc body_env
            | Computed_static _ ->
              (* This is a inconstant statically-allocated value, so cannot go
                 through [register_const0]. The definition must be placed right
                 away. *)
              let acc, symbol =
                manufacture_symbol acc (Variable.unique_name var)
              in
              let static_consts =
                [Static_const_or_code.create_static_const static_const]
              in
              let defining_expr =
                Static_const_group.create static_consts
                |> Named.create_static_consts
              in
              let body_env =
                Env.add_simple_to_substitute body_env id (Simple.symbol symbol)
                  kind
              in
              let acc = Acc.add_symbol_approximation acc symbol approx in
              let acc, body = body acc body_env in
              Let_with_acc.create acc
                (Bound_pattern.static
                   (Bound_static.create
                      [Bound_static.Pattern.block_like symbol]))
                defining_expr ~body
            | Dynamic_block -> (* Handled in outer match *) assert false)
          | Dynamic_block ->
            let body_env =
              match block_shape with
              | Scannable scannable_block_shape -> (
                match Tag.Scannable.of_tag tag with
                | Some tag ->
                  Env.add_block_approximation body_env var tag
                    scannable_block_shape approxs
                    (Alloc_mode.For_allocations.as_type alloc_mode)
                | None ->
                  Misc.fatal_errorf
                    "Binding of %a to %a (dynamic block) has yielded a tag %a \
                     which is not scannable, yet the block shape appears to \
                     be: %a"
                    Ident.print id Named.print defining_expr Tag.print tag
                    Flambda_kind.Block_shape.print block_shape)
              | Float_record ->
                (* No approximations for float records at the moment. *)
                body_env
            in
            bind acc body_env)
        | Prim
            ( Variadic
                ( Make_block (Values (tag, _), Immutable_unique, _alloc_mode),
                  [exn_name; exn_id] ),
              dbg )
          when Tag.Scannable.equal tag Tag.Scannable.object_tag
               && Env.at_toplevel env
               && Flambda_features.classic_mode () ->
          (* Special case to lift toplevel exception declarations *)
          let acc, symbol = manufacture_symbol acc (Variable.unique_name var) in
          let transform_arg arg = Simple.With_debuginfo.create arg dbg in
          (* This is an inconstant statically-allocated value, so cannot go
             through [register_const0]. The definition must be placed right
             away. *)
          let static_const =
            Static_const.block Tag.Scannable.object_tag Immutable_unique
              Value_only
              [transform_arg exn_name; transform_arg exn_id]
          in
          let static_consts =
            [Static_const_or_code.create_static_const static_const]
          in
          let defining_expr =
            Static_const_group.create static_consts
            |> Named.create_static_consts
          in
          let body_env =
            Env.add_simple_to_substitute body_env id (Simple.symbol symbol) kind
          in
          let acc =
            Acc.add_symbol_approximation acc symbol
              Value_approximation.Value_unknown
          in
          let acc, body = body acc body_env in
          Let_with_acc.create acc
            (Bound_pattern.static
               (Bound_static.create [Bound_static.Pattern.block_like symbol]))
            defining_expr ~body
        | Prim (Unary (Block_load { field; _ }, block), _) -> (
          match simplify_block_load acc body_env ~block ~field with
          | Unknown -> bind acc body_env
          | Not_a_block ->
            if Flambda_features.kind_checks ()
            then
              (* CR keryan: This is hidden behind kind checks because it can
                 appear on correct code using Lazy or GADT. It might warrant a
                 proper warning at some point. *)
              Misc.fatal_errorf
                "Unexpected approximation found when block approximation was \
                 expected in [Closure_conversion]: %a"
                Named.print defining_expr
            else
              ( acc,
                Expr.create_invalid
                  (Defining_expr_of_let (bound_pattern, defining_expr)) )
          | Field_contents sim ->
            let body_env = Env.add_simple_to_substitute env id sim kind in
            body acc body_env
          | Block_but_cannot_simplify approx ->
            let body_env = Env.add_var_approximation body_env var approx in
            bind acc body_env)
        | _ -> bind acc body_env))
    | _, _ ->
      Misc.fatal_errorf
        "CC.close_let: defining_exprs should have the same length as number of \
         variables"
  in
  close_named acc env ~let_bound_ids_with_kinds defining_expr
    (cont let_bound_ids_with_kinds env)

let close_let_cont acc env ~name ~is_exn_handler ~params
    ~(recursive : Asttypes.rec_flag)
    ~(handler : Acc.t -> Env.t -> Expr_with_acc.t)
    ~(body : Acc.t -> Env.t -> Expr_with_acc.t) : Expr_with_acc.t =
  (if is_exn_handler
  then
    match recursive with
    | Nonrecursive -> ()
    | Recursive ->
      Misc.fatal_errorf
        "[Let_cont]s marked as exception handlers must be [Nonrecursive]: %a"
        Continuation.print name);
  let handler_env, env_params = Env.add_vars_like env params in
  let handler_params =
    List.map2
      (fun param (_, uid, _, kind) -> BP.create param kind uid)
      env_params params
    |> Bound_parameters.create
  in
  let handler acc =
    let handler_env =
      match Acc.continuation_known_arguments ~cont:name acc with
      | None -> handler_env
      | Some args ->
        List.fold_left2
          (fun env arg_approx (param, (param_id, _param_uid, _, kind)) ->
            let env = Env.add_var_approximation env param arg_approx in
            match (arg_approx : Env.value_approximation) with
            | Value_symbol s | Closure_approximation { symbol = Some s; _ } ->
              Env.add_simple_to_substitute env param_id (Simple.symbol s) kind
            | _ -> env)
          handler_env args
          (List.combine env_params params)
    in
    handler acc handler_env
  in
  let body acc = body acc env in
  match recursive with
  | Nonrecursive ->
    Let_cont_with_acc.build_non_recursive acc name ~handler_params ~handler
      ~body ~is_exn_handler ~is_cold:false (* CR ncourant: from lambda *)
  | Recursive ->
    (* CR ncourant: from lambda *)
    let handlers =
      Continuation.Map.singleton name
        (handler, handler_params, is_exn_handler, false)
    in
    (* CR ncourant: If we could somehow detect the syntactically invariant
       parameters here, we could be able to improve the results of [Simplify] in
       some cases. *)
    Let_cont_with_acc.build_recursive acc
      ~invariant_params:Bound_parameters.empty ~handlers ~body

let close_exact_or_unknown_apply acc env
    ({ kind;
       func;
       args;
       continuation;
       exn_continuation;
       loc;
       inlined;
       probe;
       mode;
       region_close;
       region;
       ghost_region;
       args_arity;
       return_arity
     } :
      IR.apply) callee_approx ~replace_region : Expr_with_acc.t =
  let callee = find_simple_from_id env func in
  let mode =
    let current_region, current_ghost_region =
      match replace_region with
      | None ->
        let convert_region region =
          Option.map (fun region -> fst (Env.find_var env region)) region
        in
        convert_region region, convert_region ghost_region
      | Some (region, ghost_region) -> Some region, Some ghost_region
    in
    Alloc_mode.For_applications.from_lambda mode ~current_region
      ~current_ghost_region
  in
  let dbg = Debuginfo.from_location loc in
  let acc, call_kind, can_erase_callee =
    match kind with
    | Function -> (
      match (callee_approx : Env.value_approximation option) with
      | Some (Closure_approximation { code_id; code = code_or_meta; _ }) ->
        let meta = Code_or_metadata.code_metadata code_or_meta in
        if Code_metadata.is_tupled meta
        then
          (* CR keryan : We could do better here since we know the arity, but we
             would have to untuple the arguments and we lack information for
             now *)
          acc, Call_kind.indirect_function_call_unknown_arity mode, false
        else
          let result_arity_from_code = Code_metadata.result_arity meta in
          if (* See comment about when this check can be done, in
                simplify_apply_expr.ml *)
             Flambda_features.kind_checks ()
             && not
                  (Flambda_arity.equal_ignoring_subkinds return_arity
                     result_arity_from_code)
          then
            Misc.fatal_errorf
              "Wrong return arity for direct OCaml function call to %a@ \
               (expected %a, found %a):@ %a@ code metadata:@ %a"
              Ident.print func Flambda_arity.print result_arity_from_code
              Flambda_arity.print return_arity Debuginfo.print_compact dbg
              Code_metadata.print meta;
          let can_erase_callee =
            Flambda_features.classic_mode ()
            && not (Code_metadata.is_my_closure_used meta)
          in
          acc, Call_kind.direct_function_call code_id mode, can_erase_callee
      | None -> acc, Call_kind.indirect_function_call_unknown_arity mode, false
      | Some
          ( Value_unknown | Value_symbol _ | Value_const _
          | Block_approximation _ ) ->
        assert false (* See [close_apply] *))
    | Method { kind; obj } ->
      let acc, obj = find_simple acc env obj in
      ( acc,
        Call_kind.method_call (Call_kind.Method_kind.from_lambda kind) ~obj mode,
        false )
  in
  let acc, apply_exn_continuation =
    close_exn_continuation acc env exn_continuation
  in
  let acc, args = find_simples acc env args in
  let inlined_call = Inlined_attribute.from_lambda inlined in
  let probe = Probe.from_lambda probe in
  let position =
    match region_close with
    | Rc_normal | Rc_close_at_apply -> Apply.Position.Normal
    | Rc_nontail -> Apply.Position.Nontail
  in
  let apply =
    Apply.create
      ~callee:(if can_erase_callee then None else Some callee)
      ~continuation:(Return continuation) apply_exn_continuation ~args
      ~args_arity ~return_arity ~call_kind dbg ~inlined:inlined_call
      ~inlining_state:(Inlining_state.default ~round:0)
      ~probe ~position
      ~relative_history:(Env.relative_history_from_scoped ~loc env)
  in
  if Flambda_features.classic_mode ()
  then
    match Inlining.inlinable env apply callee_approx with
    | Not_inlinable ->
      let apply =
        Apply.with_inlined_attribute apply
          (Inlined_attribute.with_use_info (Apply.inlined apply)
             Unused_because_function_unknown)
      in
      Expr_with_acc.create_apply acc apply
    | Inlinable func_desc ->
      let acc = Acc.mark_continuation_as_untrackable continuation acc in
      let acc =
        Acc.mark_continuation_as_untrackable
          (Exn_continuation.exn_handler apply_exn_continuation)
          acc
      in
      Inlining.inline acc ~apply ~apply_depth:(Env.current_depth env) ~func_desc
  else Expr_with_acc.create_apply acc apply

let close_apply_cont acc env ~dbg cont trap_action args : Expr_with_acc.t =
  let acc, args = find_simples acc env args in
  let trap_action = close_trap_action_opt trap_action in
  let args_approx = List.map (find_value_approximation env) args in
  let acc, apply_cont =
    Apply_cont_with_acc.create acc ?trap_action ~args_approx cont ~args ~dbg
  in
  Expr_with_acc.create_apply_cont acc apply_cont

let close_switch acc env ~condition_dbg scrutinee (sw : IR.switch) :
    Expr_with_acc.t =
  let scrutinee = find_simple_from_id env scrutinee in
  let untagged_scrutinee = Variable.create "untagged" K.naked_immediate in
  let untagged_scrutinee_duid = Flambda_debug_uid.none in
  (* CR sspies: We should probably have something like a phantom let here, even
     though the target variable isn't user-visible. Then in the debugger, if
     only the untagged scrutinee were available (and not the original variable),
     we could still show a value for the original variable. See #3967. *)
  let untagged_scrutinee' =
    VB.create untagged_scrutinee untagged_scrutinee_duid Name_mode.normal
  in
  let known_const_scrutinee =
    match find_value_approximation_through_symbol acc env scrutinee with
    | Value_approximation.Value_const c -> Reg_width_const.is_tagged_immediate c
    | _ -> None
  in
  let untag =
    Named.create_prim (Unary (Untag_immediate, scrutinee)) condition_dbg
  in
  let acc, arms =
    List.fold_left_map
      (fun acc (case, cont, dbg, trap_action, args) ->
        let trap_action = close_trap_action_opt trap_action in
        let acc, args = find_simples acc env args in
        let args_approx = List.map (find_value_approximation env) args in
        let action acc =
          Apply_cont_with_acc.create acc ?trap_action ~args_approx cont ~args
            ~dbg
        in
        acc, (Targetint_31_63.of_int case, action))
      acc sw.consts
  in
  match arms, sw.failaction with
  | ( [(case, action)],
      Some (default_action, dbg, default_trap_action, default_args) )
    when sw.numconsts >= 3 ->
    (* Avoid enormous switches, where every arm goes to the same place except
       one, that arise from single-arm [Lambda] switches with a default case.
       (Seen in code generated by ppx_compare for variants, which exhibited
       quadratic size blowup.) *)
    let compare =
      Named.create_prim
        (Binary
           ( Int_comp (Naked_immediate, Yielding_bool Eq),
             Simple.var untagged_scrutinee,
             Simple.const (Reg_width_const.naked_immediate case) ))
        condition_dbg
    in
    let comparison_result = Variable.create "eq" K.naked_immediate in
    let comparison_result_duid = Flambda_debug_uid.none in
    let comparison_result' =
      VB.create comparison_result comparison_result_duid Name_mode.normal
    in
    let acc, default_action =
      let acc, args = find_simples acc env default_args in
      let trap_action = close_trap_action_opt default_trap_action in
      Apply_cont_with_acc.create acc ?trap_action default_action ~args ~dbg
    in
    let acc, switch =
      let scrutinee = Simple.var comparison_result in
      let acc, action = action acc in
      Expr_with_acc.create_switch acc
        (Switch.if_then_else ~condition_dbg ~scrutinee ~if_true:action
           ~if_false:default_action)
    in
    let acc, body =
      Let_with_acc.create acc
        (Bound_pattern.singleton comparison_result')
        compare ~body:switch
    in
    Let_with_acc.create acc
      (Bound_pattern.singleton untagged_scrutinee')
      untag ~body
  | _, _ ->
    let acc, arms =
      match sw.failaction with
      | None -> acc, Targetint_31_63.Map.of_list arms
      | Some (default, dbg, trap_action, args) ->
        Numeric_types.Int.Set.fold
          (fun case (acc, cases) ->
            let case = Targetint_31_63.of_int case in
            if Targetint_31_63.Map.mem case cases
            then acc, cases
            else
              let acc, args = find_simples acc env args in
              let trap_action = close_trap_action_opt trap_action in
              let default acc =
                Apply_cont_with_acc.create acc ?trap_action default ~args ~dbg
              in
              acc, Targetint_31_63.Map.add case default cases)
          (Numeric_types.Int.zero_to_n (sw.numconsts - 1))
          (acc, Targetint_31_63.Map.of_list arms)
    in
    if Targetint_31_63.Map.is_empty arms
    then Expr_with_acc.create_invalid acc Zero_switch_arms
    else
      let scrutinee = Simple.var untagged_scrutinee in
      let acc, body =
        match Targetint_31_63.Map.get_singleton arms with
        | Some (_discriminant, action) ->
          let acc, action = action acc in
          Expr_with_acc.create_apply_cont acc action
        | None -> (
          match known_const_scrutinee with
          | None ->
            let acc, arms =
              Targetint_31_63.Map.fold
                (fun case action (acc, arms) ->
                  let acc, arm = action acc in
                  acc, Targetint_31_63.Map.add case arm arms)
                arms
                (acc, Targetint_31_63.Map.empty)
            in
            Expr_with_acc.create_switch acc
              (Switch.create ~condition_dbg ~scrutinee ~arms)
          | Some case -> (
            match Targetint_31_63.Map.find case arms acc with
            | acc, action -> Expr_with_acc.create_apply_cont acc action
            | exception Not_found ->
              Expr_with_acc.create_invalid acc Zero_switch_arms))
      in
      Let_with_acc.create acc
        (Bound_pattern.singleton untagged_scrutinee')
        untag ~body

let variables_for_unboxing boxed_variable_name (k : Function_decl.unboxing_kind)
    =
  (* CR sspies: In the future, improve the debugging UIDs we produce here
     (currently they are all none) for better debug information. *)
  match k with
  | Fields_of_block_with_tag_zero kinds ->
    List.mapi
      (fun i kind ->
        ( Variable.create
            (boxed_variable_name ^ "_field_" ^ Int.to_string i)
            (Flambda_kind.With_subkind.kind kind),
          Flambda_debug_uid.none,
          kind ))
      kinds
  | Unboxed_number bn ->
    [ ( Variable.create
          (boxed_variable_name ^ "_unboxed")
          (Flambda_kind.Boxable_number.unboxed_kind bn),
        Flambda_debug_uid.none,
        Flambda_kind.With_subkind.naked_of_boxable_number bn ) ]
  | Unboxed_float_record num_fields ->
    List.init num_fields (fun i ->
        ( Variable.create
            (boxed_variable_name ^ "_floatfield_" ^ Int.to_string i)
            K.naked_float,
          Flambda_debug_uid.none,
          Flambda_kind.With_subkind.naked_float ))

let unboxing_primitive (k : Function_decl.unboxing_kind) boxed_variable i =
  match k with
  | Fields_of_block_with_tag_zero kinds ->
    let block_access_kind : P.Block_access_kind.t =
      Values
        { tag = Known Tag.Scannable.zero;
          size = Known (Targetint_31_63.of_int (List.length kinds));
          field_kind = Any_value
        }
    in
    Flambda_primitive.Unary
      ( Block_load { kind = block_access_kind; mut = Immutable; field = i },
        Simple.var boxed_variable )
  | Unboxed_number bn ->
    Flambda_primitive.Unary (Unbox_number bn, Simple.var boxed_variable)
  | Unboxed_float_record num_fields ->
    let block_access_kind : P.Block_access_kind.t =
      Naked_floats { size = Known (Targetint_31_63.of_int num_fields) }
    in
    Flambda_primitive.Unary
      ( Block_load { kind = block_access_kind; mut = Immutable; field = i },
        Simple.var boxed_variable )

let boxing_primitive (k : Function_decl.unboxing_kind) alloc_mode
    unboxed_variables : Flambda_primitive.t =
  match k with
  | Fields_of_block_with_tag_zero kinds ->
    Flambda_primitive.Variadic
      ( Make_block (Values (Tag.Scannable.zero, kinds), Immutable, alloc_mode),
        Simple.vars unboxed_variables )
  | Unboxed_number bn ->
    let unboxed_variable =
      match unboxed_variables with
      | [var] -> var
      | [] | _ :: _ :: _ ->
        Misc.fatal_error
          "boxing_primitive: Unboxed_number should correspond to a single \
           variable"
    in
    Flambda_primitive.Unary
      (Box_number (bn, alloc_mode), Simple.var unboxed_variable)
  | Unboxed_float_record _ ->
    Flambda_primitive.Variadic
      ( Make_block (Naked_floats, Immutable, alloc_mode),
        Simple.vars unboxed_variables )

let compute_body_of_unboxed_function acc my_region my_closure
    ~unarized_params:params params_arity ~unarized_param_modes:param_modes
    function_slot compute_body return return_continuation unboxed_params
    unboxed_return unboxed_function_slot =
  let my_closure_duid = Flambda_debug_uid.none in
  let rec box_params params params_arity param_modes params_unboxing body =
    match params, params_arity, param_modes, params_unboxing with
    | [], [], [], [] -> [], [], [], body
    | ( param :: params,
        param_arity :: params_arity,
        param_mode :: param_modes,
        param_unboxing :: params_unboxing ) -> (
      let main_code_params, main_code_params_arity, main_code_param_modes, body
          =
        box_params params params_arity param_modes params_unboxing body
      in
      match (param_unboxing : Function_decl.unboxing_kind option) with
      | None ->
        ( param :: main_code_params,
          param_arity :: main_code_params_arity,
          param_mode :: main_code_param_modes,
          body )
      | Some k ->
        let boxed_variable_name = Variable.name (Bound_parameter.var param) in
        let vars_with_kinds = variables_for_unboxing boxed_variable_name k in
        let body acc =
          let acc, body = body acc in
          let alloc_mode =
            Alloc_mode.For_allocations.from_lambda ~current_region:my_region
              (Alloc_mode.For_types.to_lambda param_mode)
          in
          let param_duid = Flambda_debug_uid.none in
          Let_with_acc.create acc
            (Bound_pattern.singleton
               (Bound_var.create
                  (Bound_parameter.var param)
                  param_duid Name_mode.normal))
            (* CR sspies: In the future, improve the debugging UIDs here if
               possible. *)
            (Named.create_prim
               (boxing_primitive k alloc_mode
                  (List.map (fun (var, _, _) -> var) vars_with_kinds))
               Debuginfo.none)
            ~body
        in
        ( List.map
            (fun (var, var_duid, kind) ->
              Bound_parameter.create var kind var_duid)
            vars_with_kinds
          @ main_code_params,
          List.map (fun (_, _, kind) -> kind) vars_with_kinds
          @ main_code_params_arity,
          (* CR ncourant: is this correct in the presence of records with global
             fields? *)
          List.map (fun _ -> param_mode) vars_with_kinds @ main_code_param_modes,
          body ))
    | ([] | _ :: _), _, _, _ ->
      Misc.fatal_errorf
        "Parameters and unboxed parameters do not have the same length@."
  in
  let main_code_params, main_code_params_arity, main_code_param_modes, body =
    box_params
      (Bound_parameters.to_list params)
      (Flambda_arity.unarize params_arity)
      param_modes unboxed_params compute_body
  in
  (* This function is always fully applied, so use a single non-unarized
     parameter to avoid useless currying functions being generated. *)
  let main_code_params_arity =
    [ Flambda_arity.Component_for_creation.Unboxed_product
        (List.map
           (fun kind -> Flambda_arity.Component_for_creation.Singleton kind)
           main_code_params_arity) ]
  in
  let acc, unboxed_body, result_arity_main_code, unboxed_return_continuation =
    match unboxed_return with
    | None ->
      let acc, body = body acc in
      acc, body, return, return_continuation
    | Some k ->
      let vars_with_kinds = variables_for_unboxing "result" k in
      let unboxed_return_continuation =
        Continuation.create ~sort:Return ~name:"unboxed_return" ()
      in
      let boxed_variable = Variable.create "boxed_result" K.value in
      let boxed_variable_duid = Flambda_debug_uid.none in
      let return =
        match Flambda_arity.unarized_components return with
        | [return] -> return
        | [] | _ :: _ :: _ ->
          Misc.fatal_error
            "Expected a single return for the boxed code of function with \
             unboxed return@."
      in
      let handler_params =
        Bound_parameters.create
          [Bound_parameter.create boxed_variable return boxed_variable_duid]
      in
      let handler acc =
        let acc, apply_cont =
          Apply_cont_with_acc.create acc unboxed_return_continuation
            ~args:
              (List.map
                 (fun (var, _duid, _kind) -> Simple.var var)
                 vars_with_kinds)
            ~dbg:Debuginfo.none
        in
        let acc, apply_cont = Expr_with_acc.create_apply_cont acc apply_cont in
        let (acc, expr), _ =
          List.fold_left
            (fun ((acc, expr), i) (var, var_duid, _kind) ->
              ( Let_with_acc.create acc
                  (Bound_pattern.singleton
                     (Bound_var.create var var_duid Name_mode.normal))
                  (Named.create_prim
                     (unboxing_primitive k boxed_variable i)
                     Debuginfo.none)
                  ~body:expr,
                Targetint_31_63.(add one i) ))
            ((acc, apply_cont), Targetint_31_63.zero)
            vars_with_kinds
        in
        acc, expr
      in
      let acc, unboxed_body =
        Let_cont_with_acc.build_non_recursive acc return_continuation
          ~handler_params ~handler ~body ~is_exn_handler:false ~is_cold:false
      in
      ( acc,
        unboxed_body,
        Flambda_arity.create_singletons
          (List.map (fun (_, _, kind) -> kind) vars_with_kinds),
        unboxed_return_continuation )
  in
  let my_unboxed_closure = Variable.create "my_unboxed_closure" K.value in
  let acc, unboxed_body =
    Let_with_acc.create acc
      (Bound_pattern.singleton
         (Bound_var.create my_closure my_closure_duid Name_mode.normal))
      (Named.create_prim
         (Flambda_primitive.Unary
            ( Project_function_slot
                { move_from = unboxed_function_slot; move_to = function_slot },
              Simple.var my_unboxed_closure ))
         Debuginfo.none)
      ~body:unboxed_body
  in
  ( acc,
    unboxed_body,
    Bound_parameters.create main_code_params,
    Flambda_arity.create main_code_params_arity,
    main_code_param_modes,
    false,
    (* first_complex_local_param = 0, but function should never be partially
       applied anyway *)
    0,
    result_arity_main_code,
    unboxed_return_continuation,
    my_unboxed_closure )

let make_unboxed_function_wrapper acc function_slot ~unarized_params:params
    params_arity ~unarized_param_modes:param_modes return result_arity_main_code
    code_id main_code_id decl loc external_env recursive
    contains_no_escaping_local_allocs cost_metrics dbg is_tupled
    inlining_decision absolute_history relative_history main_code
    by_function_slot function_code_ids unboxed_function_slot unboxed_params
    unboxed_return =
  (* The outside caller gave us the function slot and code ID meant for the
     boxed function, which will be a wrapper. So in this branch everything
     starting with 'main_' refers to the version with unboxed return/params. *)
  let main_function_slot = unboxed_function_slot in
  let main_name = Function_slot.name unboxed_function_slot in
  let main_closure = Variable.create main_name K.value in
  let main_closure_duid = Flambda_debug_uid.none in
  let return_continuation = Continuation.create () in
  let exn_continuation = Continuation.create () in
  let my_closure = Variable.create "my_closure" K.value in
  let my_region =
    if contains_no_escaping_local_allocs
    then None
    else Some (Variable.create "my_region" K.region)
  in
  let my_ghost_region =
    if contains_no_escaping_local_allocs
    then None
    else Some (Variable.create "my_ghost_region" K.region)
  in
  let my_depth = Variable.create "my_depth" K.rec_info in
  let rec unbox_params params params_unboxing =
    match params, params_unboxing with
    | [], [] -> [], [], fun body free_names_of_body -> body, free_names_of_body
    | [], _ :: _ | _ :: _, [] ->
      Misc.fatal_error "params and params_unboxing do not have the same length"
    | param :: params, param_unboxing :: params_unboxing -> (
      let args, args_arity, body_wrapper =
        unbox_params params params_unboxing
      in
      match param_unboxing with
      | None ->
        ( Bound_parameter.simple param :: args,
          Bound_parameter.kind param :: args_arity,
          body_wrapper )
      | Some k ->
        let boxed_variable_name = Variable.name (Bound_parameter.var param) in
        let vars_with_kinds = variables_for_unboxing boxed_variable_name k in
        let new_wrapper body free_names_of_body =
          let body, free_names_of_body = body_wrapper body free_names_of_body in
          let body, free_names_of_body, _ =
            List.fold_left
              (fun (body, free_names_of_body, i) (var, var_duid, _kind) ->
                let named =
                  Named.create_prim
                    (unboxing_primitive k (Bound_parameter.var param) i)
                    Debuginfo.none
                in
                ( Expr.create_let
                    (Let_expr.create
                       (Bound_pattern.singleton
                          (Bound_var.create var var_duid Name_mode.normal))
                       named ~body
                       ~free_names_of_body:(Known free_names_of_body)),
                  Name_occurrences.union (Named.free_names named)
                    (Name_occurrences.remove_var free_names_of_body ~var),
                  Targetint_31_63.(add one i) ))
              (body, free_names_of_body, Targetint_31_63.zero)
              vars_with_kinds
          in
          body, free_names_of_body
        in
        ( List.map (fun (var, _duid, _kind) -> Simple.var var) vars_with_kinds
          @ args,
          List.map (fun (_var, _duid, kind) -> kind) vars_with_kinds
          @ args_arity,
          new_wrapper ))
  in
  let args, args_arity, body_wrapper =
    unbox_params (Bound_parameters.to_list params) unboxed_params
  in
  let args_arity =
    Flambda_arity.create
      [ Flambda_arity.Component_for_creation.Unboxed_product
          (List.map
             (fun kind -> Flambda_arity.Component_for_creation.Singleton kind)
             args_arity) ]
  in
  let make_body cont =
    let main_application =
      Apply_expr.create
        ~callee:(Some (Simple.var main_closure))
        ~continuation:(Return cont)
        (Exn_continuation.create ~exn_handler:exn_continuation ~extra_args:[])
        ~args ~args_arity ~return_arity:result_arity_main_code
        ~call_kind:
          (Call_kind.direct_function_call main_code_id
             (Alloc_mode.For_applications.from_lambda
                (Function_decl.result_mode decl)
                ~current_region:my_region ~current_ghost_region:my_ghost_region))
        Debuginfo.none ~inlined:Inlined_attribute.Default_inlined
        ~inlining_state:(Inlining_state.default ~round:0)
        ~probe:None ~position:Normal
        ~relative_history:(Env.relative_history_from_scoped ~loc external_env)
    in
    let projection =
      Named.create_prim
        (Flambda_primitive.Unary
           ( Project_function_slot
               { move_from = function_slot; move_to = main_function_slot },
             Simple.var my_closure ))
        Debuginfo.none
    in
    let body =
      Expr.create_let
        (Let_expr.create
           (Bound_pattern.singleton
              (Bound_var.create main_closure main_closure_duid Name_mode.normal))
           projection
           ~body:(Expr.create_apply main_application)
           ~free_names_of_body:(Known (Apply_expr.free_names main_application)))
    in
    let free_names_of_body =
      Name_occurrences.union
        (Named.free_names projection)
        (Name_occurrences.remove_var
           (Apply_expr.free_names main_application)
           ~var:main_closure)
    in
    body_wrapper body free_names_of_body
  in
  let make_return_wrapper box_result =
    let cont = Continuation.create () in
    let body, free_names_of_body = make_body cont in
    let handler, free_names_of_handler =
      let unboxed_returns =
        Bound_parameters.create
          (List.map
             (fun kind ->
               let var =
                 Variable.create "unboxed_return"
                   (Flambda_kind.With_subkind.kind kind)
               in
               let var_duid = Flambda_debug_uid.none in
               Bound_parameter.create var kind var_duid)
             (Flambda_arity.unarized_components result_arity_main_code))
      in
      let handler, free_names_of_handler =
        let boxed_return = Variable.create "boxed_return" K.value in
        let boxed_return_duid = Flambda_debug_uid.none in
        let return_apply_cont =
          Apply_cont.create return_continuation
            ~args:[Simple.var boxed_return]
            ~dbg:Debuginfo.none
        in
        let box_result_named =
          Named.create_prim
            (box_result (Bound_parameters.vars unboxed_returns))
            Debuginfo.none
        in
        ( Expr.create_let
            (Let_expr.create
               (Bound_pattern.singleton
                  (Bound_var.create boxed_return boxed_return_duid
                     Name_mode.normal))
               box_result_named
               ~body:(Expr.create_apply_cont return_apply_cont)
               ~free_names_of_body:
                 (Known (Apply_cont.free_names return_apply_cont))),
          Name_occurrences.union
            (Named.free_names box_result_named)
            (Name_occurrences.remove_var
               (Apply_cont.free_names return_apply_cont)
               ~var:boxed_return) )
      in
      ( Continuation_handler.create unboxed_returns ~handler
          ~free_names_of_handler:(Known free_names_of_handler)
          ~is_exn_handler:false ~is_cold:false,
        List.fold_left
          (fun free_names param ->
            Name_occurrences.remove_var free_names
              ~var:(Bound_parameter.var param))
          free_names_of_handler
          (Bound_parameters.to_list unboxed_returns) )
    in
    ( Let_cont_expr.create_non_recursive cont handler ~body
        ~free_names_of_body:(Known free_names_of_body),
      Name_occurrences.union free_names_of_handler
        (Name_occurrences.remove_continuation free_names_of_body
           ~continuation:cont) )
  in
  let alloc_mode =
    Alloc_mode.For_allocations.from_lambda
      (Function_decl.result_mode decl)
      ~current_region:my_region
  in
  let body, free_names_of_body =
    match unboxed_return with
    | None -> make_body return_continuation
    | Some k -> make_return_wrapper (boxing_primitive k alloc_mode)
  in
  let wrapper_params_and_body =
    Function_params_and_body.create ~return_continuation ~exn_continuation
      params ~body ~free_names_of_body:(Known free_names_of_body) ~my_closure
      ~my_region ~my_ghost_region ~my_depth
  in
  let free_names_of_params_and_body =
    Name_occurrences.remove_continuation ~continuation:return_continuation
      (Name_occurrences.remove_continuation ~continuation:exn_continuation
         (Name_occurrences.remove_var ~var:my_closure
            (Name_occurrences.remove_var_opt ~var:my_region
               (Name_occurrences.remove_var_opt ~var:my_ghost_region
                  (Name_occurrences.remove_var ~var:my_depth
                     (List.fold_left
                        (fun free_names param ->
                          Name_occurrences.remove_var free_names
                            ~var:(Bound_parameter.var param))
                        free_names_of_body
                        (Bound_parameters.to_list params)))))))
  in
  let wrapper_code =
    Code.create code_id ~params_and_body:wrapper_params_and_body
      ~free_names_of_params_and_body ~params_arity ~param_modes
      ~first_complex_local_param:(Function_decl.first_complex_local_param decl)
      ~result_arity:return ~result_types:Unknown
      ~result_mode:(Function_decl.result_mode decl)
      ~stub:true ~inline:Inline_attribute.Default_inline
      ~poll_attribute:
        (Poll_attribute.from_lambda (Function_decl.poll_attribute decl))
      ~zero_alloc_attribute:
        (Zero_alloc_attribute.from_lambda
           (Function_decl.zero_alloc_attribute decl))
      ~is_a_functor:(Function_decl.is_a_functor decl)
      ~is_opaque:false ~recursive ~newer_version_of:None ~cost_metrics
      ~inlining_arguments:(Inlining_arguments.create ~round:0)
      ~dbg ~is_tupled ~is_my_closure_used:true ~inlining_decision
      ~absolute_history ~relative_history ~loopify:Never_loopify
  in
  let main_approx =
    let code = Code_or_metadata.create main_code in
    let meta = Code_or_metadata.remember_only_metadata code in
    if Flambda_features.classic_mode ()
    then (
      Inlining_report.record_decision_at_function_definition ~absolute_history
        ~code_metadata:(Code_or_metadata.code_metadata meta)
        ~pass:After_closure_conversion
        ~are_rebuilding_terms:Are_rebuilding_terms.are_rebuilding
        inlining_decision;
      if Function_decl_inlining_decision_type.must_be_inlined inlining_decision
      then code
      else meta)
    else meta
  in
  (* The wrapper doesn't contain any set of closures *)
  let slot_offsets = Slot_offsets.empty in
  ( wrapper_code,
    Function_slot.Map.add main_function_slot main_approx by_function_slot,
    (main_function_slot, main_code_id) :: function_code_ids,
    Acc.add_code ~code_id:main_code_id ~code:main_code ~slot_offsets acc )

let close_one_function acc ~code_id ~external_env ~by_function_slot
    ~function_code_ids decl ~has_lifted_closure ~value_slots_from_idents
    ~function_slots_from_idents ~approx_map function_declarations =
  let acc = Acc.with_free_names Name_occurrences.empty acc in
  let body = Function_decl.body decl in
  let loc = Function_decl.loc decl in
  let dbg = Debuginfo.from_location loc in
  let unarized_params = Function_decl.params decl in
  let params_arity = Function_decl.params_arity decl in
  let unarized_param_modes =
    List.map
      (fun (p : Function_decl.param) -> Alloc_mode.For_types.from_lambda p.mode)
      unarized_params
  in
  let return = Function_decl.return decl in
  let calling_convention = Function_decl.calling_convention decl in
  let return_continuation = Function_decl.return_continuation decl in
  let acc, exn_continuation =
    close_exn_continuation acc external_env
      (Function_decl.exn_continuation decl)
  in
  assert (
    match Exn_continuation.extra_args exn_continuation with
    | [] -> true
    | _ :: _ -> false);
  let my_closure = Variable.create "my_closure" K.value in
  let recursive = Function_decl.recursive decl in
  (* Mark function available for loopify only if it is a single recursive
     function *)
  let is_single_recursive_function =
    match recursive, Function_decls.to_list function_declarations with
    | Recursive, [_] -> true
    | Recursive, ([] | _ :: _ :: _) -> false
    | Non_recursive, _ -> false
  in
  let acc =
    Acc.push_closure_info acc ~return_continuation ~exn_continuation ~my_closure
      ~is_purely_tailrec:is_single_recursive_function ~code_id
  in
  let my_region = Function_decl.my_region decl in
  let my_ghost_region = Function_decl.my_ghost_region decl in
  let function_slot = Function_decl.function_slot decl in
  let my_depth = Variable.create "my_depth" K.rec_info in
  let next_depth = Variable.create "next_depth" K.rec_info in
  let next_depth_duid = Flambda_debug_uid.none in
  let our_let_rec_ident = Function_decl.let_rec_ident decl in
  let is_curried =
    match Function_decl.kind decl with Curried _ -> true | Tupled -> false
  in
  (* The free variables are:

     - The parameters: direct substitution by [Variable]s

     - The function being defined: accessible through [my_closure]

     - Other functions in the set being defined: accessible from [my_closure]
     then a [Project_function_slot]

     - Other free variables: accessible using [Project_value_slot] from
     [my_closure].

     Note that free variables corresponding to predefined exception identifiers
     have been filtered out by [close_functions], above. *)
  let (value_slots_to_bind : Value_slot.t Variable.Map.t), vars_for_idents =
    Ident.Map.fold
      (fun id value_slot (value_slots_to_bind, vars_for_idents) ->
        let var =
          Variable.create_with_same_name_as_ident id
            (Value_slot.kind value_slot)
        in
        ( Variable.Map.add var value_slot value_slots_to_bind,
          Ident.Map.add id var vars_for_idents ))
      value_slots_from_idents
      (Variable.Map.empty, Ident.Map.empty)
  in
  let coerce_to_deeper =
    Coercion.change_depth
      ~from:(Rec_info_expr.var my_depth)
      ~to_:(Rec_info_expr.var next_depth)
  in
  if has_lifted_closure && not (Variable.Map.is_empty value_slots_to_bind)
  then
    Misc.fatal_errorf
      "Variables found in closure when trying to lift %a in \
       [Closure_conversion]."
      Ident.print our_let_rec_ident;
  let closure_env = Env.clear_local_bindings external_env in
  (* Add the variables for function projections *)
  let closure_vars_to_bind, closure_env =
    if has_lifted_closure
    then (* No projection needed *)
      Variable.Map.empty, closure_env
    else
      List.fold_left
        (fun (to_bind, env) function_decl ->
          let let_rec_ident = Function_decl.let_rec_ident function_decl in
          let to_bind, var, function_slot =
            if Ident.same our_let_rec_ident let_rec_ident && is_curried
            then
              (* When the function being compiled is tupled, my_closure points
                 to the curried version but let_rec_ident is called with tuple
                 arguments, so the correct closure to bind is the one in the
                 function_slots_from_idents map. *)
              to_bind, my_closure, Function_decl.function_slot decl
              (* my_closure is already bound *)
            else
              let variable =
                Variable.create_with_same_name_as_ident let_rec_ident K.value
              in
              let function_slot =
                Ident.Map.find let_rec_ident function_slots_from_idents
              in
              ( Variable.Map.add variable function_slot to_bind,
                variable,
                function_slot )
          in
          let simple = Simple.with_coercion (Simple.var var) coerce_to_deeper in
          let approx = Function_slot.Map.find function_slot approx_map in
          let env =
            Env.add_simple_to_substitute env let_rec_ident simple
              K.With_subkind.any_value
          in
          let env = Env.add_var_approximation env var approx in
          to_bind, env)
        (Variable.Map.empty, closure_env)
        (Function_decls.to_list function_declarations)
  in
  let closure_env =
    Ident.Map.fold
      (fun id var env ->
        let simple, kind = find_simple_from_id_with_kind external_env id in
        Env.add_var_approximation
          (Env.add_var env id var kind)
          var
          (find_value_approximation_through_symbol acc env simple))
      vars_for_idents closure_env
  in
  let closure_env =
    List.fold_right
      (fun (p : Function_decl.param) env ->
        let env, _var = Env.add_var_like env p.name User_visible p.kind in
        env)
      unarized_params closure_env
  in
  let closure_env, my_region =
    match my_region with
    | None -> closure_env, None
    | Some my_region ->
      let env, region =
        Env.add_var_like closure_env my_region Not_user_visible
          K.With_subkind.region
      in
      env, Some region
  in
  let closure_env, my_ghost_region =
    match my_ghost_region with
    | None -> closure_env, None
    | Some my_ghost_region ->
      let env, region =
        Env.add_var_like closure_env my_ghost_region Not_user_visible
          K.With_subkind.region
      in
      env, Some region
  in
  let closure_env = Env.with_depth closure_env my_depth in
  let closure_env, absolute_history, relative_history =
    let tracker = Env.inlining_history_tracker closure_env in
    let absolute, relative =
      Inlining_history.Tracker.fundecl_of_scoped_location
        ~name:(Function_slot.name function_slot)
        ~path_to_root:(Env.path_to_root closure_env)
        loc tracker
    in
    ( Env.use_inlining_history_tracker closure_env
        (Inlining_history.Tracker.inside_function absolute),
      absolute,
      relative )
  in
  (* CR-someday pchambart: eta-expansion wrappers for primitives are not marked
     as stubs but certainly should be. *)
  let stub = Function_decl.stub decl in
  let unarized_params =
    List.map
      (fun (p : Function_decl.param) ->
        let var = fst (Env.find_var closure_env p.name) in
        BP.create var p.kind p.debug_uid)
      unarized_params
    |> Bound_parameters.create
  in
  let acc = Acc.with_seen_a_function acc false in
  let compute_body acc =
    let acc, body =
      (* XXX seems like this needs to know what [my_region] is *)
      try body acc closure_env
      with Misc.Fatal_error ->
        let bt = Printexc.get_raw_backtrace () in
        Format.eprintf
          "\n\
           %tContext is:%t closure converting function@ with \
           [our_let_rec_ident] %a (function slot %a)\n\n"
          (* @ \ *)
          (* and body:@ %a *)
          Flambda_colours.error Flambda_colours.pop Ident.print
          our_let_rec_ident Function_slot.print function_slot;
        (* print body *)
        Printexc.raise_with_backtrace Misc.Fatal_error bt
    in
    let my_closure' = Simple.var my_closure in
    let acc, body =
      (* CR mshinwell: These Project_function_slot operations should maybe be
         inserted at the point of use rather than at the top of the function. We
         should also check the behaviour of the backend w.r.t. CSE of
         projections from closures. *)
      Variable.Map.fold
        (fun var move_to (acc, body) ->
          let move : Flambda_primitive.unary_primitive =
            Project_function_slot { move_from = function_slot; move_to }
          in
          let var = VB.create var Flambda_debug_uid.none Name_mode.normal in
          (* CR sspies: In the future, improve the debugging UIDs here if
             possible. *)
          let named =
            Named.create_prim (Unary (move, my_closure')) Debuginfo.none
          in
          Let_with_acc.create acc (Bound_pattern.singleton var) named ~body)
        closure_vars_to_bind (acc, body)
    in
    let acc, body =
      Variable.Map.fold
        (fun var value_slot (acc, body) ->
          let var = VB.create var Flambda_debug_uid.none Name_mode.normal in
          (* CR sspies: In the future, improve the debugging UIDs here if
             possible. *)
          let named =
            Named.create_prim
              (Unary
                 ( Project_value_slot
                     { project_from = function_slot; value_slot },
                   my_closure' ))
              Debuginfo.none
          in
          Let_with_acc.create acc (Bound_pattern.singleton var) named ~body)
        value_slots_to_bind (acc, body)
    in
    let next_depth_expr = Rec_info_expr.succ (Rec_info_expr.var my_depth) in
    let bound =
      Bound_pattern.singleton
        (Bound_var.create next_depth next_depth_duid Name_mode.normal)
    in
    Let_with_acc.create acc bound (Named.create_rec_info next_depth_expr) ~body
  in
  let is_tupled =
    match Function_decl.kind decl with Curried _ -> false | Tupled -> true
  in
  let ( acc,
        body,
        main_code_unarized_params,
        main_code_params_arity,
        main_code_unarized_param_modes,
        main_code_is_tupled,
        first_complex_local_param_main_code,
        result_arity_main_code,
        return_continuation,
        my_closure ) =
    match calling_convention with
    | Normal_calling_convention ->
      let acc, body = compute_body acc in
      ( acc,
        body,
        unarized_params,
        params_arity,
        unarized_param_modes,
        is_tupled,
        Function_decl.first_complex_local_param decl,
        return,
        return_continuation,
        my_closure )
    | Unboxed_calling_convention
        (unboxed_params, unboxed_return, unboxed_function_slot) ->
      compute_body_of_unboxed_function acc my_region my_closure ~unarized_params
        params_arity ~unarized_param_modes function_slot compute_body return
        return_continuation unboxed_params unboxed_return unboxed_function_slot
  in
  let contains_subfunctions = Acc.seen_a_function acc in
  let cost_metrics = Acc.cost_metrics acc in
  let inline : Inline_attribute.t =
    (* We make a decision based on [fallback_inlining_heuristic] here to try to
       mimic Closure's behaviour as closely as possible, particularly when there
       are functions involving constant closures, which are not lifted during
       Closure (but will prevent inlining) but will likely have been lifted by
       our other check in [Inlining_cost] (thus preventing us seeing they were
       originally there). Note that while Closure never marks as inlinable
       functions in a set a recursive definitions with more than one function,
       we do not try to reproduce this particular property and can mark as
       inlinable such functions. *)
    if contains_subfunctions
       && Flambda_features.Expert.fallback_inlining_heuristic ()
    then Never_inline
    else Inline_attribute.from_lambda (Function_decl.inline decl)
  in
  let free_names_of_body = Acc.free_names acc in
  let params_and_body =
    Function_params_and_body.create ~return_continuation
      ~exn_continuation:(Exn_continuation.exn_handler exn_continuation)
      main_code_unarized_params ~body ~my_closure ~my_region ~my_ghost_region
      ~my_depth ~free_names_of_body:(Known free_names_of_body)
  in
  let result_mode = Function_decl.result_mode decl in
  (match my_region with
  | Some _ -> assert (not (Lambda.is_heap_mode result_mode))
  | None -> assert (Lambda.is_heap_mode result_mode));
  (match my_ghost_region with
  | Some _ -> assert (not (Lambda.is_heap_mode result_mode))
  | None -> assert (Lambda.is_heap_mode result_mode));
  let acc =
    List.fold_left
      (fun acc param -> Acc.remove_var_from_free_names (BP.var param) acc)
      acc
      (Bound_parameters.to_list main_code_unarized_params)
    |> Acc.remove_var_from_free_names my_closure
    |> Acc.remove_var_opt_from_free_names my_region
    |> Acc.remove_var_opt_from_free_names my_ghost_region
    |> Acc.remove_var_from_free_names my_depth
    |> Acc.remove_continuation_from_free_names return_continuation
    |> Acc.remove_continuation_from_free_names
         (Exn_continuation.exn_handler exn_continuation)
  in
  let closure_info, acc = Acc.pop_closure_info acc in
  let is_tupled =
    match Function_decl.kind decl with Curried _ -> false | Tupled -> true
  in
  let inlining_decision =
    if Flambda_features.classic_mode ()
    then Inlining.definition_inlining_decision inline cost_metrics
    else if stub
    then Function_decl_inlining_decision_type.Stub
    else Function_decl_inlining_decision_type.Not_yet_decided
  in
  let loopify : Loopify_attribute.t =
    match Function_decl.loop decl with
    | Always_loop -> Always_loopify
    | Never_loop -> Never_loopify
    | Default_loop ->
      if closure_info.is_purely_tailrec
      then Default_loopify_and_tailrec
      else Default_loopify_and_not_tailrec
  in
  let main_code_id =
    match calling_convention with
    | Normal_calling_convention -> code_id
    | Unboxed_calling_convention _ -> Code_id.rename code_id
  in
  let contains_no_escaping_local_allocs =
    match Function_decl.result_mode decl with
    | Alloc_heap -> false
    | Alloc_local -> true
  in
  let main_code =
    Code.create main_code_id ~params_and_body
      ~free_names_of_params_and_body:(Acc.free_names acc)
      ~params_arity:main_code_params_arity
      ~param_modes:main_code_unarized_param_modes
      ~first_complex_local_param:first_complex_local_param_main_code
      ~result_arity:result_arity_main_code ~result_types:Unknown ~result_mode
      ~stub ~inline
      ~poll_attribute:
        (Poll_attribute.from_lambda (Function_decl.poll_attribute decl))
      ~zero_alloc_attribute:
        (Zero_alloc_attribute.from_lambda
           (Function_decl.zero_alloc_attribute decl))
      ~is_a_functor:(Function_decl.is_a_functor decl)
      ~is_opaque:(Function_decl.is_opaque decl)
      ~recursive ~newer_version_of:None ~cost_metrics
      ~inlining_arguments:(Inlining_arguments.create ~round:0)
      ~dbg ~is_tupled:main_code_is_tupled
      ~is_my_closure_used:
        (Function_params_and_body.is_my_closure_used params_and_body)
      ~inlining_decision ~absolute_history ~relative_history ~loopify
  in
  let function_code_ids = (function_slot, code_id) :: function_code_ids in
  let code, by_function_slot, function_code_ids, acc =
    match calling_convention with
    | Normal_calling_convention ->
      main_code, by_function_slot, function_code_ids, acc
    | Unboxed_calling_convention
        (unboxed_params, unboxed_return, unboxed_function_slot) ->
      make_unboxed_function_wrapper acc function_slot ~unarized_params
        params_arity ~unarized_param_modes return result_arity_main_code code_id
        main_code_id decl loc external_env recursive
        contains_no_escaping_local_allocs cost_metrics dbg is_tupled
        inlining_decision absolute_history relative_history main_code
        by_function_slot function_code_ids unboxed_function_slot unboxed_params
        unboxed_return
  in
  let approx =
    let code = Code_or_metadata.create code in
    let meta = Code_or_metadata.remember_only_metadata code in
    if Flambda_features.classic_mode ()
    then (
      Inlining_report.record_decision_at_function_definition ~absolute_history
        ~code_metadata:(Code_or_metadata.code_metadata meta)
        ~pass:After_closure_conversion
        ~are_rebuilding_terms:Are_rebuilding_terms.are_rebuilding
        inlining_decision;
      if Function_decl_inlining_decision_type.must_be_inlined inlining_decision
      then code
      else meta)
    else meta
  in
  let acc = Acc.add_code ~code_id ~code acc in
  let acc = Acc.with_seen_a_function acc true in
  ( acc,
    ( Function_slot.Map.add function_slot approx by_function_slot,
      function_code_ids ) )

let close_functions acc external_env ~current_region function_declarations =
  let compilation_unit = Compilation_unit.get_current_exn () in
  let value_slots_from_idents =
    Ident.Set.fold
      (fun id map ->
        (* Filter out predefined exception identifiers and simple substitutions.
           The former will be turned into symbols, and the latter substituted
           when we closure-convert the body *)
        let has_non_var_subst, subst_var, kind =
          match Env.find_simple_to_substitute_exn external_env id with
          | exception Not_found ->
            let _, kind = find_simple_from_id_with_kind external_env id in
            false, None, kind
          | simple, kind ->
            Simple.pattern_match simple
              ~const:(fun _ -> true, None, kind)
              ~name:(fun name ~coercion:_ ->
                Name.pattern_match name
                  ~var:(fun var -> false, Some var, kind)
                  ~symbol:(fun _ -> true, None, kind))
        in
        if has_non_var_subst || Ident.is_predef id
        then map
        else
          let name =
            match subst_var with
            | None -> Ident.name id
            | Some var -> Variable.name var
          in
          let is_always_immediate =
            match[@ocaml.warning "-4"]
              Flambda_kind.With_subkind.non_null_value_subkind kind
            with
            | Tagged_immediate -> true
            | _ -> false
          in
          Ident.Map.add id
            (Value_slot.create compilation_unit ~name ~is_always_immediate
               (Flambda_kind.With_subkind.kind kind))
            map)
      (Function_decls.all_free_idents function_declarations)
      Ident.Map.empty
  in
  let can_be_lifted =
    Ident.Map.is_empty value_slots_from_idents
    && Flambda_features.classic_mode ()
  in
  let func_decl_list = Function_decls.to_list function_declarations in
  let function_slots_from_idents =
    List.fold_left
      (fun map decl ->
        let id = Function_decl.let_rec_ident decl in
        let function_slot = Function_decl.function_slot decl in
        Ident.Map.add id function_slot map)
      Ident.Map.empty func_decl_list
  in
  let function_code_ids =
    List.fold_left
      (fun map decl ->
        let function_slot = Function_decl.function_slot decl in
        let code_id =
          Code_id.create
            ~name:(Function_slot.to_string function_slot)
            compilation_unit
        in
        Function_slot.Map.add function_slot code_id map)
      Function_slot.Map.empty func_decl_list
  in
  let approx_map =
    List.fold_left
      (fun approx_map decl ->
        (* The only fields of metadata which are used for this pass are
           params_arity, param_modes, is_tupled, first_complex_local_param,
           result_mode, and result_arity. We try to populate the different
           fields as much as possible, but put dummy values when they are not
           yet computed or simply too expensive to compute for the other
           fields. *)
        let function_slot = Function_decl.function_slot decl in
        let code_id = Function_slot.Map.find function_slot function_code_ids in
        let params = Function_decl.params decl in
        let params_arity = Function_decl.params_arity decl in
        let param_modes =
          List.map
            (fun (p : Function_decl.param) ->
              Alloc_mode.For_types.from_lambda p.mode)
            params
        in
        let result_arity = Function_decl.return decl in
        let poll_attribute =
          Poll_attribute.from_lambda (Function_decl.poll_attribute decl)
        in
        let zero_alloc_attribute =
          Zero_alloc_attribute.from_lambda
            (Function_decl.zero_alloc_attribute decl)
        in
        let cost_metrics = Cost_metrics.zero in
        let dbg = Debuginfo.from_location (Function_decl.loc decl) in
        let is_tupled =
          match Function_decl.kind decl with
          | Curried _ -> false
          | Tupled -> true
        in
        let metadata =
          Code_metadata.create code_id ~params_arity
            ~first_complex_local_param:
              (Function_decl.first_complex_local_param decl)
            ~param_modes ~result_arity ~result_types:Unknown
            ~result_mode:(Function_decl.result_mode decl)
            ~stub:(Function_decl.stub decl) ~inline:Never_inline
            ~zero_alloc_attribute ~poll_attribute
            ~is_a_functor:(Function_decl.is_a_functor decl)
            ~is_opaque:(Function_decl.is_opaque decl)
            ~recursive:(Function_decl.recursive decl)
            ~newer_version_of:None ~cost_metrics
            ~inlining_arguments:(Inlining_arguments.create ~round:0)
            ~dbg ~is_tupled ~is_my_closure_used:true
            ~inlining_decision:Recursive
            ~absolute_history:(Inlining_history.Absolute.empty compilation_unit)
            ~relative_history:Inlining_history.Relative.empty
            ~loopify:Never_loopify
        in
        let code = Code_or_metadata.create_metadata_only metadata in
        let approx =
          Value_approximation.Closure_approximation
            { code_id; function_slot; code; symbol = None }
        in
        Function_slot.Map.add function_slot approx approx_map)
      Function_slot.Map.empty func_decl_list
  in
  let acc, external_env, symbol_map =
    if can_be_lifted
    then
      Ident.Map.fold
        (fun ident function_slot (acc, env, symbol_map) ->
          let env, acc, symbol =
            declare_symbol_for_function_slot env acc ident function_slot
          in
          let approx =
            match Function_slot.Map.find function_slot approx_map with
            | Value_approximation.Closure_approximation
                { code_id; function_slot; code; symbol = _ } ->
              Value_approximation.Closure_approximation
                { code_id; function_slot; code; symbol = Some symbol }
            | _ -> assert false
            (* see above *)
          in
          let acc = Acc.add_symbol_approximation acc symbol approx in
          acc, env, Function_slot.Map.add function_slot symbol symbol_map)
        function_slots_from_idents
        (acc, external_env, Function_slot.Map.empty)
    else acc, external_env, Function_slot.Map.empty
  in
  let acc, (approximations, function_code_ids_in_order) =
    List.fold_left
      (fun (acc, (by_function_slot, function_code_ids_in_order)) function_decl ->
        let code_id =
          Function_slot.Map.find
            (Function_decl.function_slot function_decl)
            function_code_ids
        in
        let _, _, acc, approxs_and_code_ids =
          Acc.measure_cost_metrics acc ~f:(fun acc ->
              close_one_function acc ~code_id ~external_env ~by_function_slot
                ~function_code_ids:function_code_ids_in_order function_decl
                ~has_lifted_closure:can_be_lifted ~value_slots_from_idents
                ~function_slots_from_idents ~approx_map function_declarations)
        in
        acc, approxs_and_code_ids)
      (acc, (Function_slot.Map.empty, []))
      func_decl_list
  in
  let acc = Acc.with_free_names Name_occurrences.empty acc in
  let funs =
    function_code_ids_in_order |> List.rev |> Function_slot.Lmap.of_list
    |> Function_slot.Lmap.map
         (fun code_id : Function_declarations.code_id_in_function_declaration ->
           Code_id { code_id; only_full_applications = false })
  in
  let function_decls = Function_declarations.create funs in
  let value_slots =
    Ident.Map.fold
      (fun id value_slot map ->
        let kind = Value_slot.kind value_slot in
        let external_simple, kind' =
          find_simple_from_id_with_kind external_env id
        in
        if not (K.equal kind (K.With_subkind.kind kind'))
        then
          Misc.fatal_errorf "Value slot kinds %a and %a don't match for slot %a"
            K.print kind K.print
            (K.With_subkind.kind kind')
            Value_slot.print value_slot;
        (* We're sure [external_simple] is a variable since
           [value_slot_from_idents] has already filtered constants and symbols
           out. *)
        Value_slot.Map.add value_slot external_simple map)
      value_slots_from_idents Value_slot.Map.empty
  in
  let approximations =
    Function_slot.Map.mapi
      (fun function_slot code ->
        let code_id =
          Code_metadata.code_id (Code_or_metadata.code_metadata code)
        in
        Value_approximation.Closure_approximation
          { code_id; function_slot; code; symbol = None })
      approximations
  in
  let set_of_closures =
    Set_of_closures.create ~value_slots
      (Alloc_mode.For_allocations.from_lambda
         (Function_decls.alloc_mode function_declarations)
         ~current_region)
      function_decls
  in
  let acc =
    Acc.add_set_of_closures_offsets ~is_phantom:false acc set_of_closures
  in
  if can_be_lifted
  then
    let symbols_with_approx =
      Function_slot.Lmap.mapi
        (fun function_slot _ ->
          let sym = Function_slot.Map.find function_slot symbol_map in
          let approx =
            match Function_slot.Map.find function_slot approximations with
            | Value_approximation.Closure_approximation
                { code_id; function_slot; code; symbol = _ } ->
              Value_approximation.Closure_approximation
                { code_id; function_slot; code; symbol = Some sym }
            | _ -> assert false
            (* see above *)
          in
          sym, approx)
        funs
    in
    let symbols = Function_slot.Lmap.map fst symbols_with_approx in
    let acc = Acc.add_lifted_set_of_closures ~symbols ~set_of_closures acc in
    acc, Lifted symbols_with_approx
  else acc, Dynamic (set_of_closures, approximations)

let close_let_rec acc env ~function_declarations
    ~(body : Acc.t -> Env.t -> Expr_with_acc.t) ~current_region =
  let current_region =
    Option.map (fun region -> fst (Env.find_var env region)) current_region
  in
  let env =
    List.fold_right
      (fun decl env ->
        let id = Function_decl.let_rec_ident decl in
        let env, _var =
          Env.add_var_like env id User_visible K.With_subkind.any_value
        in
        env)
      function_declarations env
  in
  let fun_vars_map, ident_map =
    List.fold_left
      (fun (fun_vars_map, ident_map) decl ->
        let ident = Function_decl.let_rec_ident decl in
        let ident_duid = Function_decl.let_rec_debug_uid decl in
        let fun_var =
          VB.create (fst (Env.find_var env ident)) ident_duid Name_mode.normal
        in
        let function_slot = Function_decl.function_slot decl in
        ( Function_slot.Map.add function_slot fun_var fun_vars_map,
          Function_slot.Map.add function_slot ident ident_map ))
      (Function_slot.Map.empty, Function_slot.Map.empty)
      function_declarations
  in
  let alloc_mode =
    (* The closure allocation mode must be the same for all closures in the set
       of closures. *)
    List.fold_left
      (fun (alloc_mode : Lambda.locality_mode option) function_decl ->
        match alloc_mode, Function_decl.closure_alloc_mode function_decl with
        | None, alloc_mode -> Some alloc_mode
        | Some Alloc_heap, Alloc_heap | Some Alloc_local, Alloc_local ->
          alloc_mode
        | Some Alloc_heap, Alloc_local | Some Alloc_local, Alloc_heap ->
          Misc.fatal_errorf
            "let-rec group of [lfunction] declarations have inconsistent alloc \
             modes:@ %a"
            (Format.pp_print_list ~pp_sep:Format.pp_print_space
               Function_slot.print)
            (List.map Function_decl.function_slot function_declarations))
      None function_declarations
  in
  let alloc_mode =
    match alloc_mode with
    | Some alloc_mode -> alloc_mode
    | None ->
      Misc.fatal_error "let-rec group of [lfunction] declarations is empty"
  in
  let acc, closed_functions =
    close_functions acc env
      (Function_decls.create function_declarations alloc_mode)
      ~current_region
  in
  match closed_functions with
  | Lifted symbols ->
    let acc, env =
      Function_slot.Lmap.fold
        (fun function_slot (symbol, approx) (acc, env) ->
          let ident = Function_slot.Map.find function_slot ident_map in
          let env =
            Env.add_simple_to_substitute env ident (Simple.symbol symbol)
              K.With_subkind.any_value
          in
          Acc.add_symbol_approximation acc symbol approx, env)
        symbols (acc, env)
    in
    body acc env
  | Dynamic (set_of_closures, approximations) ->
    let generated_closures =
      Function_slot.Set.diff
        (Function_slot.Map.keys
           (Function_declarations.funs
              (Set_of_closures.function_decls set_of_closures)))
        (Function_slot.Map.keys fun_vars_map)
    in
    let fun_vars_map =
      Function_slot.Set.fold
        (fun function_slot fun_vars_map ->
          let fun_var =
            VB.create
              (Variable.create "generated" K.value)
              Flambda_debug_uid.none Name_mode.normal
          in
          Function_slot.Map.add function_slot fun_var fun_vars_map)
        generated_closures fun_vars_map
    in
    let bound_vars =
      List.map
        (fun (function_slot, _) ->
          Function_slot.Map.find function_slot fun_vars_map)
        (Function_declarations.funs_in_order
           (Set_of_closures.function_decls set_of_closures)
        |> Function_slot.Lmap.bindings)
    in
    let env =
      Function_slot.Map.fold
        (fun function_slot fun_var env ->
          let approx = Function_slot.Map.find function_slot approximations in
          Env.add_var_approximation env (VB.var fun_var) approx)
        fun_vars_map env
    in
    let acc, body = body acc env in
    let named = Named.create_set_of_closures set_of_closures in
    Let_with_acc.create acc
      (Bound_pattern.set_of_closures bound_vars)
      named ~body

let wrap_partial_application acc env apply_continuation (apply : IR.apply)
    approx ~provided ~provided_arity ~missing_arity ~missing_param_modes
    ~result_arity ~arity ~first_complex_local_param ~result_mode =
  (* In case of partial application, creates a wrapping function from scratch to
     allow inlining and lifting *)
  let wrapper_id = Ident.create_local ("partial_" ^ Ident.name apply.func) in
  let wrapper_id_duid = Flambda_debug_uid.none in
  (* CR sspies: In the future, improve the debugging UIDs here if possible. *)
  let function_slot =
    Function_slot.create
      (Compilation_unit.get_current_exn ())
      ~name:(Ident.name wrapper_id) ~is_always_immediate:false K.value
  in
  let num_provided = Flambda_arity.num_params provided_arity in
  let missing_arity_and_param_modes =
    let missing_arity = Flambda_arity.unarize missing_arity in
    if List.compare_lengths missing_arity missing_param_modes <> 0
    then
      Misc.fatal_errorf
        "Mismatch between missing arity and missing param modes@ when wrapping \
         partial application of %a in [Closure_conversion]@ (location: %s):@ \
         provided_arity = %a@ missing_arity (unarized) = (%a)@ \
         missing_param_modes = (%a)"
        Ident.print apply.func
        (Debuginfo.Scoped_location.string_of_scoped_location
           ~include_zero_alloc:false apply.loc)
        Flambda_arity.print provided_arity
        (Format.pp_print_list ~pp_sep:Format.pp_print_space
           Flambda_kind.With_subkind.print)
        missing_arity
        (Format.pp_print_list ~pp_sep:Format.pp_print_space
           Alloc_mode.For_types.print)
        missing_param_modes
    else List.combine missing_arity missing_param_modes
  in
  let params =
    List.mapi
      (fun n (kind, mode) : Function_decl.param ->
        { name = Ident.create_local ("param" ^ string_of_int (num_provided + n));
          debug_uid = Flambda_debug_uid.none;
          kind;
          attributes = Lambda.default_param_attribute;
          mode = Alloc_mode.For_types.to_lambda mode
        })
      missing_arity_and_param_modes
  in
  let params_arity = missing_arity in
  let return_continuation = Continuation.create ~sort:Return () in
  let exn_continuation =
    IR.{ exn_handler = Continuation.create (); extra_args = [] }
  in
  let all_args =
    provided @ List.map (fun (p : Function_decl.param) -> IR.Var p.name) params
  in
  let contains_no_escaping_local_allocs =
    match (result_mode : Lambda.locality_mode) with
    | Alloc_heap -> true
    | Alloc_local -> false
  in
  let my_region =
    if contains_no_escaping_local_allocs
    then None
    else Some (Ident.create_local "my_region")
  in
  let my_ghost_region =
    if contains_no_escaping_local_allocs
    then None
    else Some (Ident.create_local "my_ghost_region")
  in
  let fbody acc env =
    close_exact_or_unknown_apply acc env
      { apply with
        kind = Function;
        args = all_args;
        args_arity = arity;
        continuation = return_continuation;
        exn_continuation;
        inlined = Lambda.Default_inlined;
        mode = result_mode;
        return_arity = result_arity;
        region = my_region;
        ghost_region = my_ghost_region
      }
      (Some approx) ~replace_region:None
  in
  let attr =
    Lambda.
      { inline = Default_inline;
        specialise = Default_specialise;
        local = Default_local;
        zero_alloc = Default_zero_alloc;
        loop = Default_loop;
        is_a_functor = false;
        is_opaque = false;
        stub = true;
        poll = Default_poll;
        tmc_candidate = false;
        may_fuse_arity = true;
        unbox_return = false
      }
  in
  let free_idents_of_body =
    List.fold_left
      (fun ids -> function
        | IR.Var id -> Ident.Set.add id ids
        | IR.Const _ -> ids)
      (Ident.Set.singleton apply.func)
      all_args
  in
  let closure_alloc_mode, first_complex_local_param =
    if num_provided <= first_complex_local_param
    then Lambda.alloc_heap, first_complex_local_param - num_provided
    else Lambda.alloc_local, 0
  in
  if not (Lambda.sub_locality_mode closure_alloc_mode apply.IR.mode)
  then
    (* This can happen in a dead GADT match case. *)
    ( acc,
      Expr.create_invalid
        (Partial_application_mode_mismatch_in_lambda
           (Debuginfo.from_location apply.loc)) )
  else
    let function_declarations =
      [ Function_decl.create ~let_rec_ident:(Some wrapper_id)
          ~let_rec_uid:wrapper_id_duid ~function_slot
          ~kind:
            (Lambda.Curried
               { nlocal =
                   Flambda_arity.num_params missing_arity
                   - first_complex_local_param
               })
          ~params ~params_arity ~removed_params:Ident.Set.empty
          ~return:result_arity ~calling_convention:Normal_calling_convention
          ~return_continuation ~exn_continuation ~my_region ~my_ghost_region
          ~body:fbody ~attr ~loc:apply.loc ~free_idents_of_body
          ~closure_alloc_mode ~first_complex_local_param ~result_mode
          Recursive.Non_recursive ]
    in
    let body acc env =
      let arg = find_simple_from_id env wrapper_id in
      let acc, apply_cont =
        Apply_cont_with_acc.create acc
          ~args_approx:[find_value_approximation env arg]
          apply_continuation ~args:[arg] ~dbg:Debuginfo.none
      in
      Expr_with_acc.create_apply_cont acc apply_cont
    in
    close_let_rec acc env ~function_declarations ~body
      ~current_region:apply.region

let wrap_over_application acc env full_call (apply : IR.apply) ~remaining
    ~remaining_arity ~result_mode =
  let wrapper_cont = Continuation.create () in
  let returned_func = Variable.create "func" K.value in
  let returned_func_duid = Flambda_debug_uid.none in
  (* See comments in [Simplify_common.split_direct_over_application] about this
     code for handling local allocations. *)
  let apply_return_continuation =
    Apply.Result_continuation.Return apply.continuation
  in
  let acc, remaining = find_simples acc env remaining in
  let apply_dbg = Debuginfo.from_location apply.loc in
  let needs_region =
    match apply.mode, (result_mode : Lambda.locality_mode) with
    | Alloc_heap, Alloc_local ->
      let over_app_region = Variable.create "over_app_region" K.region in
      let over_app_ghost_region =
        Variable.create "over_app_ghost_region" K.region
      in
      Some (over_app_region, over_app_ghost_region, Continuation.create ())
    | Alloc_heap, Alloc_heap | Alloc_local, _ -> None
  in
  let apply_region, apply_ghost_region =
    match needs_region with
    | None ->
      ( Option.map (fun region -> fst (Env.find_var env region)) apply.region,
        Option.map
          (fun region -> fst (Env.find_var env region))
          apply.ghost_region )
    | Some (region, ghost_region, _) -> Some region, Some ghost_region
  in
  let perform_over_application acc =
    let acc, apply_exn_continuation =
      close_exn_continuation acc env apply.exn_continuation
    in
    let inlined = Inlined_attribute.from_lambda apply.inlined in
    (* Keeping the inlining attributes matches the behaviour of simplify *)
    let probe = Probe.from_lambda apply.probe in
    let position =
      match apply.region_close with
      | Rc_normal | Rc_close_at_apply -> Apply.Position.Normal
      | Rc_nontail -> Apply.Position.Nontail
    in
    let call_kind =
      Call_kind.indirect_function_call_unknown_arity
        (Alloc_mode.For_applications.from_lambda apply.mode
           ~current_region:apply_region ~current_ghost_region:apply_ghost_region)
    in
    let continuation =
      match needs_region with
      | None -> apply_return_continuation
      | Some (_, _, cont) -> Apply.Result_continuation.Return cont
    in
    let over_application =
      Apply.create
        ~callee:(Some (Simple.var returned_func))
        ~continuation apply_exn_continuation ~args:remaining
        ~args_arity:remaining_arity ~return_arity:apply.return_arity ~call_kind
        apply_dbg ~inlined
        ~inlining_state:(Inlining_state.default ~round:0)
        ~probe ~position
        ~relative_history:(Env.relative_history_from_scoped ~loc:apply.loc env)
    in
    match needs_region with
    | None -> Expr_with_acc.create_apply acc over_application
    | Some (region, ghost_region, after_over_application) ->
      let over_application_results =
        List.mapi
          (fun i kind ->
            let result_var =
              Variable.create
                ("result" ^ string_of_int i)
                (Flambda_kind.With_subkind.kind kind)
            in
            let result_var_duid = Flambda_debug_uid.none in
            BP.create result_var kind result_var_duid)
          (Flambda_arity.unarized_components apply.return_arity)
      in
      let handler acc =
        let acc, call_return_continuation =
          let acc, apply_cont_expr =
            Apply_cont_with_acc.create acc apply.continuation
              ~args:(List.map BP.simple over_application_results)
              ~dbg:apply_dbg
          in
          acc, Expr.create_apply_cont apply_cont_expr
        in
        let acc, body =
          Let_with_acc.create acc
            (Bound_pattern.singleton
               (Bound_var.create
                  (Variable.create "unit" K.value)
                  Flambda_debug_uid.none Name_mode.normal))
            (Named.create_prim
               (Unary (End_region { ghost = true }, Simple.var ghost_region))
               apply_dbg)
            ~body:call_return_continuation
        in
        Let_with_acc.create acc
          (Bound_pattern.singleton
             (Bound_var.create
                (Variable.create "unit" K.value)
                Flambda_debug_uid.none Name_mode.normal))
          (Named.create_prim
             (Unary (End_region { ghost = false }, Simple.var region))
             apply_dbg)
          ~body
      in
      Let_cont_with_acc.build_non_recursive acc after_over_application
        ~handler_params:(Bound_parameters.create over_application_results)
        ~handler
        ~body:(fun acc -> Expr_with_acc.create_apply acc over_application)
        ~is_exn_handler:false ~is_cold:false
  in
  let body =
    full_call wrapper_cont ~region:apply_region ~ghost_region:apply_ghost_region
  in
  let acc, both_applications =
    Let_cont_with_acc.build_non_recursive acc wrapper_cont
      ~handler_params:
        ([BP.create returned_func K.With_subkind.any_value returned_func_duid]
        |> Bound_parameters.create)
      ~handler:perform_over_application ~body ~is_exn_handler:false
      ~is_cold:false
  in
  match needs_region with
  | None -> acc, both_applications
  | Some (region, ghost_region, _) ->
    let region_duid = Flambda_debug_uid.none in
    let ghost_region_duid = Flambda_debug_uid.none in
    let acc, body =
      Let_with_acc.create acc
        (Bound_pattern.singleton
           (Bound_var.create ghost_region ghost_region_duid Name_mode.normal))
        (Named.create_prim
           (Variadic (Begin_region { ghost = true }, []))
           apply_dbg)
        ~body:both_applications
    in
    Let_with_acc.create acc
      (Bound_pattern.singleton
         (Bound_var.create region region_duid Name_mode.normal))
      (Named.create_prim
         (Variadic (Begin_region { ghost = false }, []))
         apply_dbg)
      ~body

type call_args_split =
  | Exact of IR.simple list
  | Partial_app of
      { provided : IR.simple list;
        provided_arity : [`Complex] Flambda_arity.t;
        missing_arity : [`Complex] Flambda_arity.t;
        missing_param_modes : Alloc_mode.For_types.t list;
        result_arity : [`Unarized] Flambda_arity.t
      }
  | Over_app of
      { full : IR.simple list;
        provided_arity : [`Complex] Flambda_arity.t;
        remaining : IR.simple list;
        remaining_arity : [`Complex] Flambda_arity.t;
        result_mode : Lambda.locality_mode
      }

let close_apply acc env (apply : IR.apply) : Expr_with_acc.t =
  let callee = find_simple_from_id env apply.func in
  let approx = find_value_approximation_through_symbol acc env callee in
  let code_info =
    match approx with
    | Closure_approximation { code; _ } ->
      let metadata = Code_or_metadata.code_metadata code in
      Some
        ( Code_metadata.params_arity metadata,
          Code_metadata.result_arity metadata,
          Code_metadata.is_tupled metadata,
          Code_metadata.param_modes metadata,
          Code_metadata.first_complex_local_param metadata,
          Code_metadata.result_mode metadata )
    | Value_unknown -> None
    | Value_symbol _ | Value_const _ | Block_approximation _ ->
      if Flambda_features.check_invariants ()
      then
        Misc.fatal_errorf
          "Unexpected approximation for callee %a in [Closure_conversion], \
           expected a closure approximation."
          Simple.print callee
      else None
  in
  match code_info with
  | None -> close_exact_or_unknown_apply acc env apply None ~replace_region:None
  | Some
      ( params_arity,
        result_arity,
        is_tupled,
        param_modes,
        first_complex_local_param,
        result_mode ) -> (
    let split_args =
      let non_unarized_arity, arity =
        let arity =
          if is_tupled
          then
            Flambda_arity.create_singletons
              [ Flambda_kind.With_subkind.block Tag.zero
                  (Flambda_arity.unarize params_arity) ]
          else params_arity
        in
        arity, Flambda_arity.unarize arity
      in
      let split args arity =
        let rec cut n l =
          if n <= 0
          then [], l
          else
            match l with
            | [] -> [], []
            | h :: t ->
              let before, after = cut (n - 1) t in
              h :: before, after
        in
        let args_l = Flambda_arity.num_params apply.args_arity in
        let arity_l = Flambda_arity.num_params non_unarized_arity in
        if args_l = arity_l
        then Exact args
        else if args_l < arity_l
        then
          let missing_arity =
            Flambda_arity.partially_apply non_unarized_arity
              ~num_non_unarized_params_provided:args_l
          in
          let _provided_modes, missing_param_modes =
            cut (List.length args) param_modes
          in
          Partial_app
            { provided = args;
              provided_arity = apply.args_arity;
              missing_arity;
              missing_param_modes;
              result_arity
            }
        else
          let full, remaining = cut (List.length arity) args in
          let remaining_arity =
            Flambda_arity.partially_apply apply.args_arity
              ~num_non_unarized_params_provided:arity_l
          in
          Over_app
            { full;
              provided_arity = non_unarized_arity;
              remaining;
              remaining_arity;
              result_mode
            }
      in
      split apply.args arity
    in
    match split_args with
    | Exact args ->
      close_exact_or_unknown_apply acc env
        { apply with args; continuation = apply.continuation }
        (Some approx) ~replace_region:None
    | Partial_app
        { provided;
          provided_arity;
          missing_arity;
          missing_param_modes;
          result_arity
        } ->
      (match apply.inlined with
      | Always_inlined | Unroll _ ->
        Location.prerr_warning
          (Debuginfo.Scoped_location.to_location apply.loc)
          (Warnings.Inlining_impossible
             Inlining_helpers.(
               inlined_attribute_on_partial_application_msg Inlined))
      | Never_inlined | Hint_inlined | Default_inlined -> ());
      wrap_partial_application acc env apply.continuation apply approx ~provided
        ~provided_arity ~missing_arity ~missing_param_modes ~result_arity
        ~arity:params_arity ~first_complex_local_param ~result_mode
    | Over_app { full; provided_arity; remaining; remaining_arity; result_mode }
      ->
      let full_args_call apply_continuation ~region ~ghost_region acc =
        let replace_region =
          match region, ghost_region with
          | None, None -> None
          | Some region, Some ghost_region -> Some (region, ghost_region)
          | Some _, None | None, Some _ -> Misc.fatal_error "Mismatched regions"
        in
        close_exact_or_unknown_apply acc env
          { apply with
            args = full;
            args_arity = provided_arity;
            continuation = apply_continuation;
            mode = result_mode;
            return_arity =
              Flambda_arity.create_singletons
                [Flambda_kind.With_subkind.any_value]
          }
          (Some approx) ~replace_region
      in
      wrap_over_application acc env full_args_call apply ~remaining
        ~remaining_arity ~result_mode)

module CIS = Code_id_or_symbol
module GroupMap = Numbers.Int.Map
module SCC = Strongly_connected_components.Make (Numbers.Int)

let bind_code_and_sets_of_closures all_code sets_of_closures acc body =
  let fresh_group_id =
    let i = ref 0 in
    fun () ->
      let n = !i in
      incr i;
      n
  in
  (* CR gbury: We assume that no code_ids are deleted later, but even if that
     were to happen, we would only get an over-approximation of the slot offsets
     constraints in the [slot_offsets] field of the acc (which is only used in
     classic mode), and that should be benign. *)
  let acc, group_to_bound_consts, symbol_to_groups =
    Code_id.Lmap.fold
      (fun code_id code (acc, g2c, s2g) ->
        let id = fresh_group_id () in
        let acc = Acc.add_offsets_from_code acc code_id in
        let bound = Bound_static.Pattern.code code_id in
        let const = Static_const_or_code.create_code code in
        ( acc,
          GroupMap.add id (bound, const) g2c,
          CIS.Map.add (CIS.create_code_id code_id) id s2g ))
      all_code
      (acc, GroupMap.empty, CIS.Map.empty)
  in
  let group_to_bound_consts, symbol_to_groups =
    List.fold_left
      (fun (g2c, s2g) (symbols, set_of_closures) ->
        let id = fresh_group_id () in
        let bound = Bound_static.Pattern.set_of_closures symbols in
        let const =
          Static_const_or_code.create_static_const
            (Static_const.set_of_closures set_of_closures)
        in
        ( GroupMap.add id (bound, const) g2c,
          Function_slot.Lmap.fold
            (fun _function_slot symbol s2g ->
              CIS.Map.add (CIS.create_symbol symbol) id s2g)
            symbols s2g ))
      (group_to_bound_consts, symbol_to_groups)
      sets_of_closures
  in
  let graph =
    GroupMap.map
      (fun (_bound, const) ->
        let free_names = Static_const_or_code.free_names const in
        let deps =
          Code_id.Set.fold
            (fun code_id deps ->
              match
                CIS.Map.find (CIS.create_code_id code_id) symbol_to_groups
              with
              | exception Not_found -> deps
              | id -> Numbers.Int.Set.add id deps)
            (Name_occurrences.code_ids free_names)
            Numbers.Int.Set.empty
        in
        Symbol.Set.fold
          (fun symbol deps ->
            match CIS.Map.find (CIS.create_symbol symbol) symbol_to_groups with
            | exception Not_found -> deps
            | id -> Numbers.Int.Set.add id deps)
          (Name_occurrences.symbols free_names)
          deps)
      group_to_bound_consts
  in
  let components = SCC.connected_components_sorted_from_roots_to_leaf graph in
  (* Empirically, our SCC seems to perform a stable sort, so this assumes that
     [components] preserves the original order as much as possible. *)
  Array.fold_left
    (fun (acc, body) (component : SCC.component) ->
      let group_ids =
        match component with
        | No_loop group_id -> [group_id]
        | Has_loop group_ids -> List.sort Int.compare group_ids
      in
      let bound_static, static_consts =
        List.map
          (fun group_id ->
            let bound_symbol, static_const =
              try GroupMap.find group_id group_to_bound_consts
              with Not_found ->
                Misc.fatal_errorf "Unbound static consts group ID %d" group_id
            in
            bound_symbol, static_const)
          group_ids
        |> List.split
      in
      let defining_expr =
        Static_const_group.create static_consts |> Named.create_static_consts
      in
      Let_with_acc.create acc
        (Bound_pattern.static (Bound_static.create bound_static))
        defining_expr ~body)
    (acc, body) components

let wrap_final_module_block acc env ~program ~prog_return_cont
    ~module_block_size_in_words ~return_cont ~module_symbol =
  let module_block_var = Variable.create "module_block" K.value in
  let module_block_var_duid = Flambda_debug_uid.none in
  let module_block_tag = Tag.Scannable.zero in
  let load_fields_body acc =
    let env =
      match Acc.continuation_known_arguments ~cont:prog_return_cont acc with
      | Some [approx] -> Env.add_var_approximation env module_block_var approx
      | None | Some ([] | _ :: _) -> env
    in
    let module_block_simple =
      let simple_var = Simple.var module_block_var in
      match find_value_approximation env simple_var with
      | Value_approximation.Value_symbol s -> Simple.symbol s
      | _ -> simple_var
    in
    let field_vars =
      List.init module_block_size_in_words (fun pos ->
          let pos_str = string_of_int pos in
          ( pos,
            Variable.create ("field_" ^ pos_str) K.value
            (* CR mixed-modules: Find the right kind from the module block
               shape *),
            Flambda_debug_uid.none ))
    in
    let acc, body =
      let static_const : Static_const.t =
        let field_vars =
          List.map
            (fun (_, var, _) ->
              Simple.With_debuginfo.create (Simple.var var) Debuginfo.none)
            field_vars
        in
        Static_const.block module_block_tag Immutable Value_only field_vars
      in
      let acc, apply_cont =
        (* Module initialisers return unit, but since that is taken care of
           during Cmm generation, we can instead "return" [module_symbol] here
           to ensure that its associated "let symbol" doesn't get deleted. *)
        Apply_cont_with_acc.create acc return_cont
          ~args:[Simple.symbol module_symbol]
          ~dbg:Debuginfo.none
      in
      let acc, return = Expr_with_acc.create_apply_cont acc apply_cont in
      let bound_static =
        Bound_static.singleton (Bound_static.Pattern.block_like module_symbol)
      in
      let named =
        Named.create_static_consts
          (Static_const_group.create
             [Static_const_or_code.create_static_const static_const])
      in
      Let_with_acc.create acc
        (Bound_pattern.static bound_static)
        named ~body:return
    in
    let block_access : P.Block_access_kind.t =
      Values
        { tag = Known Tag.Scannable.zero;
          size = Known (Targetint_31_63.of_int module_block_size_in_words);
          field_kind = Any_value
        }
    in
    List.fold_left
      (fun (acc, body) (pos, var, var_duid) ->
        let var = VB.create var var_duid Name_mode.normal in
        let pat = Bound_pattern.singleton var in
        let pos = Targetint_31_63.of_int pos in
        let block = module_block_simple in
        match simplify_block_load acc env ~block ~field:pos with
        | Unknown | Not_a_block | Block_but_cannot_simplify _ ->
          let named =
            Named.create_prim
              (Unary
                 ( Block_load
                     { kind = block_access; mut = Immutable; field = pos },
                   block ))
              Debuginfo.none
          in
          Let_with_acc.create acc pat named ~body
        | Field_contents sim ->
          let named = Named.create_simple sim in
          Let_with_acc.create acc pat named ~body)
      (acc, body) (List.rev field_vars)
  in
  let load_fields_handler_param =
    [BP.create module_block_var K.With_subkind.any_value module_block_var_duid]
    |> Bound_parameters.create
  in
  (* This binds the return continuation that is free (or, at least, not bound)
     in the incoming code. The handler for the continuation receives a tuple
     with fields indexed from zero to [module_block_size_in_words]. The handler
     extracts the fields; the variables bound to such fields are then used to
     define the module block symbol. *)
  let body acc = program acc env in
  Let_cont_with_acc.build_non_recursive acc prog_return_cont
    ~handler_params:load_fields_handler_param ~handler:load_fields_body ~body
    ~is_exn_handler:false ~is_cold:false

let close_program (type mode) ~(mode : mode Flambda_features.mode) ~big_endian
    ~cmx_loader ~compilation_unit ~module_block_size_in_words ~program
    ~prog_return_cont ~exn_continuation ~toplevel_my_region
    ~toplevel_my_ghost_region : mode close_program_result =
  let env = Env.create ~big_endian in
  let module_symbol =
    Symbol.create_wrapped
      (Flambda2_import.Symbol.for_compilation_unit compilation_unit)
  in
  let return_cont = Continuation.create ~sort:Toplevel_return () in
  let env, toplevel_my_region =
    Env.add_var_like env toplevel_my_region Not_user_visible
      Flambda_kind.With_subkind.region
  in
  let env, toplevel_my_ghost_region =
    Env.add_var_like env toplevel_my_ghost_region Not_user_visible
      Flambda_kind.With_subkind.region
  in
  let acc = Acc.create ~cmx_loader in
  let acc, body =
    wrap_final_module_block acc env ~program ~prog_return_cont
      ~module_block_size_in_words ~return_cont ~module_symbol
  in
  let module_block_approximation =
    match Acc.continuation_known_arguments ~cont:prog_return_cont acc with
    (* Module symbol may be rebuilt from a lifted block *)
    | Some [Value_approximation.Value_symbol s] ->
      Acc.find_symbol_approximation acc s
    | Some [approx] -> approx
    | _ -> Value_approximation.Value_unknown
  in
  let acc, body =
    bind_code_and_sets_of_closures (Acc.code acc)
      (Acc.lifted_sets_of_closures acc)
      acc body
  in
  (* We must make sure there is always an outer [Let_symbol] binding so that
     lifted constants not in the scope of any other [Let_symbol] binding get put
     into the term and not dropped. Adding this extra binding, which will
     actually be removed by the simplifier, avoids a special case. *)
  let acc =
    match Acc.declared_symbols acc with
    | _ :: _ -> acc
    | [] ->
      (* CR vlaviron/mshinwell: Maybe this could use an empty array.
         Furthermore, can this hack be removed? *)
      let acc, (_sym : Symbol.t) =
        register_const0 acc
          (Static_const.block Tag.Scannable.zero Immutable Value_only [])
          "first_const"
      in
      acc
  in
  let symbols_approximations =
    Symbol.Map.add module_symbol module_block_approximation
      (Acc.symbol_approximations acc)
  in
  let acc, body =
    List.fold_left
      (fun (acc, body) (symbol, static_const) ->
        let bound_static =
          Bound_static.singleton (Bound_static.Pattern.block_like symbol)
        in
        let defining_expr =
          Static_const_group.create
            [Static_const_or_code.create_static_const static_const]
          |> Named.create_static_consts
        in
        Let_with_acc.create acc
          (Bound_pattern.static bound_static)
          defining_expr ~body)
      (acc, body) (Acc.declared_symbols acc)
  in
  if Option.is_some (Acc.top_closure_info acc)
  then
    Misc.fatal_error "Information on nested closures should be empty at the end";
  let get_code_metadata code_id =
    Code_id.Map.find code_id (Acc.code_map acc) |> Code.code_metadata
  in
  let code_slot_offsets = Acc.code_slot_offsets acc in
  match mode with
  | Normal ->
    (* CR chambart/gbury: we could probably get away with not computing some of
       the fields of the Acc, when not in classic mode. For instance, the slot
       offsets constraints accumulation is not needed in "normal" mode. *)
    let unit =
      Flambda_unit.create ~return_continuation:return_cont ~exn_continuation
        ~toplevel_my_region ~toplevel_my_ghost_region ~body ~module_symbol
        ~used_value_slots:Unknown
    in
    { unit; code_slot_offsets; metadata = Normal }
  | Classic ->
    let all_code =
      Exported_code.add_code (Acc.code_map acc)
        ~keep_code:(fun _ -> false)
        (Exported_code.mark_as_imported
           (Flambda_cmx.get_imported_code cmx_loader ()))
    in
    let Slot_offsets.{ used_value_slots; exported_offsets } =
      let used_slots =
        let free_names = Acc.free_names acc in
        Slot_offsets.
          { function_slots_in_normal_projections =
              Name_occurrences.function_slots_in_normal_projections free_names;
            all_function_slots = Name_occurrences.all_function_slots free_names;
            value_slots_in_normal_projections =
              Name_occurrences.value_slots_in_normal_projections free_names;
            all_value_slots = Name_occurrences.all_value_slots free_names
          }
      in
      Slot_offsets.finalize_offsets (Acc.slot_offsets acc) ~get_code_metadata
        ~used_slots
    in
    let reachable_names, cmx =
      Flambda_cmx.prepare_cmx_from_approx ~approxs:symbols_approximations
        ~module_symbol ~exported_offsets ~used_value_slots all_code
    in
    let unit =
      Flambda_unit.create ~return_continuation:return_cont ~exn_continuation
        ~toplevel_my_region ~toplevel_my_ghost_region ~body ~module_symbol
        ~used_value_slots:(Known used_value_slots)
    in
    { unit;
      code_slot_offsets;
      metadata = Classic (all_code, reachable_names, cmx, exported_offsets)
    }<|MERGE_RESOLUTION|>--- conflicted
+++ resolved
@@ -190,6 +190,9 @@
               | Naked_int8 _ | Naked_int16 _ | Naked_int32 _ | Naked_int64 _
               | Naked_nativeint _ | Naked_vec128 _ | Naked_vec256 _
               | Naked_vec512 _ ->
+              | Naked_int8 _ | Naked_int16 _ | Naked_int32 _ | Naked_int64 _
+              | Naked_nativeint _ | Naked_vec128 _ | Naked_vec256 _
+              | Naked_vec512 _ ->
                 Misc.fatal_errorf
                   "Unboxed constants are not allowed inside of Const_block: %a"
                   Printlambda.structured_constant const);
@@ -1130,27 +1133,16 @@
       | Popaque _ | Pprobe_is_enabled _ | Pobj_dup | Pobj_magic _
       | Pmakelazyblock _ | Punbox_vector _ | Punbox_unit
       | Pbox_vector (_, _)
-<<<<<<< HEAD
       | Pmake_unboxed_product _ | Punboxed_product_field _
-=======
-      | Pmakelazyblock _ | Puntag_int _ | Ptag_int _ | Punbox_int _ | Pbox_int _
-      | Punbox_unit | Pmake_unboxed_product _ | Punboxed_product_field _
->>>>>>> 3b595799
       | Parray_element_size_in_bytes _ | Pget_header _ | Prunstack | Pperform
       | Presume | Preperform | Patomic_exchange_field _
       | Patomic_compare_exchange_field _ | Patomic_compare_set_field _
       | Patomic_fetch_add_field | Patomic_add_field | Patomic_sub_field
       | Patomic_land_field | Patomic_lor_field | Patomic_lxor_field | Pdls_get
-<<<<<<< HEAD
       | Ppoll | Patomic_load_field _ | Patomic_set_field _
       | Preinterpret_tagged_int63_as_unboxed_int64
       | Preinterpret_unboxed_int64_as_tagged_int63 | Ppeek _ | Ppoke _
       | Pscalar _ | Pphys_equal _ | Pcpu_relax ->
-=======
-      | Ppoll | Patomic_load_field _ | Patomic_set_field _ | Pcpu_relax
-      | Preinterpret_tagged_int63_as_unboxed_int64
-      | Preinterpret_unboxed_int64_as_tagged_int63 | Ppeek _ | Ppoke _ ->
->>>>>>> 3b595799
         (* Inconsistent with outer match *)
         assert false
     in
