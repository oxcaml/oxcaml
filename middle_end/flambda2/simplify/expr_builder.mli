--- conflicted
+++ resolved
@@ -41,12 +41,8 @@
         original_defining_expr : Named.t option
       }
   | Delete_binding of { original_defining_expr : Named.t option }
-<<<<<<< HEAD
-      (** Create [Let] binding(s) around a given body. (The type of this function
-=======
 
 (** Create [Let] binding(s) around a given body. (The type of this function
->>>>>>> 362c0b49
     prevents it from being used to create "let symbol" bindings; use the other
     functions in this module instead.) Bindings will be elided if they are
     unused.
