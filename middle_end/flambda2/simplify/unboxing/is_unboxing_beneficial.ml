(**************************************************************************)
(*                                                                        *)
(*                                 OCaml                                  *)
(*                                                                        *)
(*                       Pierre Chambart, OCamlPro                        *)
(*           Mark Shinwell and Leo White, Jane Street Europe              *)
(*                                                                        *)
(*   Copyright 2013--2020 OCamlPro SAS                                    *)
(*   Copyright 2014--2020 Jane Street Group LLC                           *)
(*                                                                        *)
(*   All rights reserved.  This file is distributed under the terms of    *)
(*   the GNU Lesser General Public License version 2.1, with the          *)
(*   special exception on linking described in the file LICENSE.          *)
(*                                                                        *)
(**************************************************************************)

open! Simplify_import
module U = Unboxing_types
module Extra_param_and_args = U.Extra_param_and_args

let is_unboxing_beneficial_for_epa (epa : Extra_param_and_args.t) =
  Apply_cont_rewrite_id.Map.exists
    (fun _ extra_arg ->
      match (extra_arg : EPA.Extra_arg.t) with
      | Already_in_scope _ -> true
      | New_let_binding _ | New_let_binding_with_named_args _ -> false)
    epa.args

let rec filter_non_beneficial_decisions decision : U.decision =
  match (decision : U.decision) with
  | Do_not_unbox _ -> decision
  | Unbox (Unique_tag_and_size { tag; shape; fields }) ->
    let is_unboxing_beneficial, fields =
      List.fold_left_map
        (fun is_unboxing_beneficial ({ epa; decision; kind } : U.field_decision)
             : (_ * U.field_decision) ->
          let is_unboxing_beneficial =
            is_unboxing_beneficial || is_unboxing_beneficial_for_epa epa
          in
          let decision = filter_non_beneficial_decisions decision in
          is_unboxing_beneficial, { epa; decision; kind })
        false fields
    in
    if is_unboxing_beneficial
    then Unbox (Unique_tag_and_size { tag; shape; fields })
    else Do_not_unbox Not_beneficial
  | Unbox (Closure_single_entry { function_slot; vars_within_closure }) ->
    let is_unboxing_beneficial = ref false in
    let vars_within_closure =
      Value_slot.Map.map
        (fun ({ epa; decision; kind } : U.field_decision) : U.field_decision ->
          is_unboxing_beneficial
            := !is_unboxing_beneficial || is_unboxing_beneficial_for_epa epa;
          let decision = filter_non_beneficial_decisions decision in
          { epa; decision; kind })
        vars_within_closure
    in
    if !is_unboxing_beneficial
    then Unbox (Closure_single_entry { function_slot; vars_within_closure })
    else Do_not_unbox Not_beneficial
  | Unbox (Variant { tag; const_ctors; fields_by_tag }) ->
    let is_unboxing_beneficial = ref false in
    let fields_by_tag =
      Tag.Scannable.Map.map
        (fun (shape, fields) ->
          ( shape,
            List.map
              (fun ({ epa; decision; kind } : U.field_decision) :
                   U.field_decision ->
                is_unboxing_beneficial
                  := !is_unboxing_beneficial
                     || is_unboxing_beneficial_for_epa epa;
                let decision = filter_non_beneficial_decisions decision in
                { epa; decision; kind })
              fields ))
        fields_by_tag
    in
    if !is_unboxing_beneficial
    then Unbox (Variant { tag; const_ctors; fields_by_tag })
    else Do_not_unbox Not_beneficial
  | Unbox (Number (Naked_immediate, _)) as decision ->
    (* At worst, this unboxing untags an integer *)
    decision
  | Unbox
      (Number
<<<<<<< HEAD
        ( ( Naked_float | Naked_float32 | Naked_int8 | Naked_int16 | Naked_int32
          | Naked_int64 | Naked_nativeint | Naked_vec128 ),
=======
        ( ( Naked_float | Naked_float32 | Naked_int32 | Naked_int64
          | Naked_nativeint | Naked_vec128 | Naked_vec256 | Naked_vec512 ),
>>>>>>> 9d46f41f
          epa )) as decision ->
    if is_unboxing_beneficial_for_epa epa
    then decision
    else Do_not_unbox Not_beneficial<|MERGE_RESOLUTION|>--- conflicted
+++ resolved
@@ -83,13 +83,9 @@
     decision
   | Unbox
       (Number
-<<<<<<< HEAD
         ( ( Naked_float | Naked_float32 | Naked_int8 | Naked_int16 | Naked_int32
-          | Naked_int64 | Naked_nativeint | Naked_vec128 ),
-=======
-        ( ( Naked_float | Naked_float32 | Naked_int32 | Naked_int64
-          | Naked_nativeint | Naked_vec128 | Naked_vec256 | Naked_vec512 ),
->>>>>>> 9d46f41f
+          | Naked_int64 | Naked_nativeint | Naked_vec128 | Naked_vec256
+          | Naked_vec512 ),
           epa )) as decision ->
     if is_unboxing_beneficial_for_epa epa
     then decision
