(**************************************************************************)
(*                                                                        *)
(*                                 OCaml                                  *)
(*                                                                        *)
(*                       Pierre Chambart, OCamlPro                        *)
(*           Mark Shinwell and Leo White, Jane Street Europe              *)
(*                                                                        *)
(*   Copyright 2013--2020 OCamlPro SAS                                    *)
(*   Copyright 2014--2020 Jane Street Group LLC                           *)
(*                                                                        *)
(*   All rights reserved.  This file is distributed under the terms of    *)
(*   the GNU Lesser General Public License version 2.1, with the          *)
(*   special exception on linking described in the file LICENSE.          *)
(*                                                                        *)
(**************************************************************************)

open! Simplify_import
module U = Unboxing_types

let add_equation_on_var denv var shape =
  let kind = T.kind shape in
  let var_type = T.alias_type_of kind (Simple.var var) in
  match T.meet (DE.typing_env denv) var_type shape with
  | Ok (_ty, typing_env) -> DE.with_typing_env denv typing_env
  | Bottom ->
    Misc.fatal_errorf "Meet failed whereas prove and meet previously succeeded"

let denv_of_number_decision naked_kind shape param_var naked_var denv : DE.t =
  let naked_name = VB.create naked_var Name_mode.normal in
  let denv = DE.define_extra_variable denv naked_name naked_kind in
  add_equation_on_var denv param_var shape

let rec denv_of_decision denv ~param_var (decision : U.decision) : DE.t =
  match decision with
  | Do_not_unbox _ -> denv
  | Unbox (Unique_tag_and_size { tag; shape; fields }) ->
    let denv =
      Misc.Stdlib.List.fold_lefti
        (fun index denv ({ epa = { param = var; _ }; _ } : U.field_decision) ->
          let v = VB.create var Name_mode.normal in
          DE.define_extra_variable denv v
            (K.Block_shape.element_kind shape index))
        denv fields
    in
    let type_of_var index (field : U.field_decision) =
      T.alias_type_of
        (K.Block_shape.element_kind shape index)
        (Simple.var field.epa.param)
    in
    let field_types = List.mapi type_of_var fields in
    let shape =
      T.immutable_block ~is_unique:false tag ~shape ~fields:field_types
        (Alloc_mode.For_types.unknown ())
    in
    let denv = add_equation_on_var denv param_var shape in
    List.fold_left
      (fun denv (field : U.field_decision) ->
        denv_of_decision denv ~param_var:field.epa.param field.decision)
      denv fields
  | Unbox (Closure_single_entry { function_slot; vars_within_closure }) ->
    let denv =
      Value_slot.Map.fold
        (fun _ ({ epa = { param = var; _ }; kind; _ } : U.field_decision) denv ->
          let v = VB.create var Name_mode.normal in
          DE.define_extra_variable denv v (K.With_subkind.kind kind))
        vars_within_closure denv
    in
    let map =
      Value_slot.Map.map
        (fun ({ epa = { param = var; _ }; kind; _ } : U.field_decision) ->
          var, K.With_subkind.kind kind)
        vars_within_closure
    in
    let shape =
      T.closure_with_at_least_these_value_slots
        ~this_function_slot:function_slot map
    in
    let denv = add_equation_on_var denv param_var shape in
    Value_slot.Map.fold
      (fun _ (field : U.field_decision) denv ->
        denv_of_decision denv ~param_var:field.epa.param field.decision)
      vars_within_closure denv
  | Unbox (Variant { tag; const_ctors; fields_by_tag }) ->
    (* Adapt the denv for the tag *)
    let tag_v = VB.create tag.param Name_mode.normal in
    let denv = DE.define_extra_variable denv tag_v K.naked_immediate in
    let denv =
      DE.map_typing_env denv ~f:(fun tenv ->
          TE.add_get_tag_relation tenv (Name.var tag.param)
            ~scrutinee:(Simple.var param_var))
    in
    let get_tag_prim =
      P.Eligible_for_cse.create_get_tag ~block:(Name.var param_var)
    in
    let denv = DE.add_cse denv get_tag_prim ~bound_to:(Simple.var tag.param) in
    (* Same thing for is_int *)
    let denv =
      match const_ctors with
      | Zero -> denv
      | At_least_one { is_int; _ } ->
        let is_int_v = VB.create is_int.param Name_mode.normal in
        let denv = DE.define_extra_variable denv is_int_v K.naked_immediate in
        let denv =
          DE.map_typing_env denv ~f:(fun tenv ->
              TE.add_is_int_relation tenv (Name.var is_int.param)
                ~scrutinee:(Simple.var param_var))
        in
        let is_int_prim =
          P.Eligible_for_cse.create_is_int ~variant_only:true
            ~immediate_or_block:(Name.var param_var)
        in
        let denv =
          DE.add_cse denv is_int_prim ~bound_to:(Simple.var is_int.param)
        in
        denv
    in
    let denv, const_ctors =
      match const_ctors with
      | Zero -> denv, T.bottom K.naked_immediate
      | At_least_one { ctor = Do_not_unbox _; _ } ->
        denv, T.unknown K.naked_immediate
      | At_least_one { ctor = Unbox (Number (Naked_immediate, ctor_epa)); _ } ->
        let v = VB.create ctor_epa.param Name_mode.normal in
        let denv = DE.define_extra_variable denv v K.naked_immediate in
        let ty =
          T.alias_type_of K.naked_immediate (Simple.var ctor_epa.param)
        in
        denv, ty
      | At_least_one
          { ctor =
              Unbox
                ( Unique_tag_and_size _ | Variant _ | Closure_single_entry _
                | Number
<<<<<<< HEAD
                    ( ( Naked_float | Naked_float32 | Naked_int8 | Naked_int16
                      | Naked_int32 | Naked_int64 | Naked_nativeint
                      | Naked_vec128 ),
=======
                    ( ( Naked_float | Naked_float32 | Naked_int32 | Naked_int64
                      | Naked_nativeint | Naked_vec128 | Naked_vec256
                      | Naked_vec512 ),
>>>>>>> 9d46f41f
                      _ ) );
            is_int = _
          } ->
        Misc.fatal_errorf
          "Variant constant constructor unboxed with a kind other than \
           naked_immediate."
    in
    let denv =
      Tag.Scannable.Map.fold
        (fun _ (shape, block_fields) denv ->
          Misc.Stdlib.List.fold_lefti
            (fun index denv ({ epa = { param = var; _ }; _ } : U.field_decision) ->
              let v = VB.create var Name_mode.normal in
              DE.define_extra_variable denv v
                (K.Block_shape.element_kind shape index))
            denv block_fields)
        fields_by_tag denv
    in
    let non_const_ctors =
      Tag.Scannable.Map.map
        (fun (shape, block_fields) ->
          ( shape,
            List.mapi
              (fun i (field : U.field_decision) ->
                T.alias_type_of
                  (K.Block_shape.element_kind shape i)
                  (Simple.var field.epa.param))
              block_fields ))
        fields_by_tag
    in
    let shape =
      T.variant ~const_ctors ~non_const_ctors (Alloc_mode.For_types.unknown ())
    in
    let denv = add_equation_on_var denv param_var shape in
    (* Recurse on the fields *)
    Tag.Scannable.Map.fold
      (fun _ (_shape, block_fields) denv ->
        List.fold_left
          (fun denv (field : U.field_decision) ->
            denv_of_decision denv ~param_var:field.epa.param field.decision)
          denv block_fields)
      fields_by_tag denv
  | Unbox (Number (Naked_immediate, { param = naked_immediate; args = _ })) ->
    let shape = T.tagged_immediate_alias_to ~naked_immediate in
    denv_of_number_decision K.naked_immediate shape param_var naked_immediate
      denv
  | Unbox (Number (Naked_float32, { param = naked_float32; args = _ })) ->
    let shape =
      T.boxed_float32_alias_to ~naked_float32 (Alloc_mode.For_types.unknown ())
    in
    denv_of_number_decision K.naked_float32 shape param_var naked_float32 denv
  | Unbox (Number (Naked_float, { param = naked_float; args = _ })) ->
    let shape =
      T.boxed_float_alias_to ~naked_float (Alloc_mode.For_types.unknown ())
    in
    denv_of_number_decision K.naked_float shape param_var naked_float denv
  | Unbox (Number (Naked_int8, { param = naked_int8; args = _ })) ->
    let shape = T.tagged_int8_alias_to ~naked_int8 in
    denv_of_number_decision K.naked_int8 shape param_var naked_int8 denv
  | Unbox (Number (Naked_int16, { param = naked_int16; args = _ })) ->
    let shape = T.tagged_int16_alias_to ~naked_int16 in
    denv_of_number_decision K.naked_int16 shape param_var naked_int16 denv
  | Unbox (Number (Naked_int32, { param = naked_int32; args = _ })) ->
    let shape =
      T.boxed_int32_alias_to ~naked_int32 (Alloc_mode.For_types.unknown ())
    in
    denv_of_number_decision K.naked_int32 shape param_var naked_int32 denv
  | Unbox (Number (Naked_int64, { param = naked_int64; args = _ })) ->
    let shape =
      T.boxed_int64_alias_to ~naked_int64 (Alloc_mode.For_types.unknown ())
    in
    denv_of_number_decision K.naked_int64 shape param_var naked_int64 denv
  | Unbox (Number (Naked_nativeint, { param = naked_nativeint; args = _ })) ->
    let shape =
      T.boxed_nativeint_alias_to ~naked_nativeint
        (Alloc_mode.For_types.unknown ())
    in
    denv_of_number_decision K.naked_nativeint shape param_var naked_nativeint
      denv
  | Unbox (Number (Naked_vec128, { param = naked_vec128; args = _ })) ->
    let shape =
      T.boxed_vec128_alias_to ~naked_vec128 (Alloc_mode.For_types.unknown ())
    in
    denv_of_number_decision K.naked_vec128 shape param_var naked_vec128 denv
  | Unbox (Number (Naked_vec256, { param = naked_vec256; args = _ })) ->
    let shape =
      T.boxed_vec256_alias_to ~naked_vec256 (Alloc_mode.For_types.unknown ())
    in
    denv_of_number_decision K.naked_vec256 shape param_var naked_vec256 denv
  | Unbox (Number (Naked_vec512, { param = naked_vec512; args = _ })) ->
    let shape =
      T.boxed_vec512_alias_to ~naked_vec512 (Alloc_mode.For_types.unknown ())
    in
    denv_of_number_decision K.naked_vec512 shape param_var naked_vec512 denv<|MERGE_RESOLUTION|>--- conflicted
+++ resolved
@@ -131,15 +131,9 @@
               Unbox
                 ( Unique_tag_and_size _ | Variant _ | Closure_single_entry _
                 | Number
-<<<<<<< HEAD
                     ( ( Naked_float | Naked_float32 | Naked_int8 | Naked_int16
                       | Naked_int32 | Naked_int64 | Naked_nativeint
-                      | Naked_vec128 ),
-=======
-                    ( ( Naked_float | Naked_float32 | Naked_int32 | Naked_int64
-                      | Naked_nativeint | Naked_vec128 | Naked_vec256
-                      | Naked_vec512 ),
->>>>>>> 9d46f41f
+                      | Naked_vec128 | Naked_vec256 | Naked_vec512 ),
                       _ ) );
             is_int = _
           } ->
@@ -197,10 +191,10 @@
     in
     denv_of_number_decision K.naked_float shape param_var naked_float denv
   | Unbox (Number (Naked_int8, { param = naked_int8; args = _ })) ->
-    let shape = T.tagged_int8_alias_to ~naked_int8 in
+    let shape = T.any_naked_int8 in
     denv_of_number_decision K.naked_int8 shape param_var naked_int8 denv
   | Unbox (Number (Naked_int16, { param = naked_int16; args = _ })) ->
-    let shape = T.tagged_int16_alias_to ~naked_int16 in
+    let shape = T.any_naked_int16 in
     denv_of_number_decision K.naked_int16 shape param_var naked_int16 denv
   | Unbox (Number (Naked_int32, { param = naked_int32; args = _ })) ->
     let shape =
