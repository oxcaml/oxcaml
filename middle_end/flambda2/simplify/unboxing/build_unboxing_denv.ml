(**************************************************************************)
(*                                                                        *)
(*                                 OCaml                                  *)
(*                                                                        *)
(*                       Pierre Chambart, OCamlPro                        *)
(*           Mark Shinwell and Leo White, Jane Street Europe              *)
(*                                                                        *)
(*   Copyright 2013--2020 OCamlPro SAS                                    *)
(*   Copyright 2014--2020 Jane Street Group LLC                           *)
(*                                                                        *)
(*   All rights reserved.  This file is distributed under the terms of    *)
(*   the GNU Lesser General Public License version 2.1, with the          *)
(*   special exception on linking described in the file LICENSE.          *)
(*                                                                        *)
(**************************************************************************)

open! Simplify_import
module U = Unboxing_types

let add_equation_on_var denv var shape =
  let kind = T.kind shape in
  let var_type = T.alias_type_of kind (Simple.var var) in
  match T.meet (DE.typing_env denv) var_type shape with
  | Ok (_ty, typing_env) -> DE.with_typing_env denv typing_env
  | Bottom ->
    Misc.fatal_errorf "Meet failed whereas prove and meet previously succeeded"

let denv_of_number_decision naked_kind shape param_var param_var_debug_uid
    naked_var denv : DE.t =
  let naked_name = VB.create naked_var param_var_debug_uid Name_mode.normal in
  let denv = DE.define_extra_variable denv naked_name naked_kind in
  add_equation_on_var denv param_var shape

let rec denv_of_decision denv ~param_var (decision : U.decision) : DE.t =
  match decision with
  | Do_not_unbox _ -> denv
  | Unbox (Unique_tag_and_size { tag; shape; fields }) ->
    let denv =
      Misc.Stdlib.List.fold_lefti
        (fun index denv
             ({ epa = { param = var; param_debug_uid; _ }; _ } :
               U.field_decision) ->
          let v = VB.create var param_debug_uid Name_mode.normal in
          DE.define_extra_variable denv v
            (K.Block_shape.element_kind shape index))
        denv fields
    in
    let type_of_var index (field : U.field_decision) =
      T.alias_type_of
        (K.Block_shape.element_kind shape index)
        (Simple.var field.epa.param)
    in
    let field_types = List.mapi type_of_var fields in
    let shape =
      T.immutable_block ~is_unique:false tag ~shape ~fields:field_types
        (Alloc_mode.For_types.unknown ())
    in
    let denv = add_equation_on_var denv param_var shape in
    List.fold_left
      (fun denv (field : U.field_decision) ->
        denv_of_decision denv ~param_var:field.epa.param field.decision)
      denv fields
  | Unbox (Closure_single_entry { function_slot; vars_within_closure }) ->
    let denv =
      Value_slot.Map.fold
        (fun _
             ({ epa = { param = var; param_debug_uid; _ }; kind; _ } :
               U.field_decision) denv ->
          let v = VB.create var param_debug_uid Name_mode.normal in
          DE.define_extra_variable denv v (K.With_subkind.kind kind))
        vars_within_closure denv
    in
    let map =
      Value_slot.Map.map
        (fun ({ epa = { param = var; _ }; kind; _ } : U.field_decision) ->
          var, K.With_subkind.kind kind)
        vars_within_closure
    in
    let shape =
      T.closure_with_at_least_these_value_slots
        ~this_function_slot:function_slot map
    in
    let denv = add_equation_on_var denv param_var shape in
    Value_slot.Map.fold
      (fun _ (field : U.field_decision) denv ->
        denv_of_decision denv ~param_var:field.epa.param field.decision)
      vars_within_closure denv
  | Unbox (Variant { tag; const_ctors; fields_by_tag }) ->
    (* Adapt the denv for the tag *)
    let tag_v = VB.create tag.param tag.param_debug_uid Name_mode.normal in
    let denv = DE.define_extra_variable denv tag_v K.naked_immediate in
    let denv =
      DE.map_typing_env denv ~f:(fun tenv ->
          TE.add_get_tag_relation tenv (Name.var tag.param)
            ~scrutinee:(Simple.var param_var))
    in
    let get_tag_prim =
      P.Eligible_for_cse.create_get_tag ~block:(Name.var param_var)
    in
    let denv = DE.add_cse denv get_tag_prim ~bound_to:(Simple.var tag.param) in
    (* Same thing for is_int *)
    let denv =
      match const_ctors with
      | Zero -> denv
      | At_least_one { is_int; _ } ->
        let is_int_v =
          VB.create is_int.param is_int.param_debug_uid Name_mode.normal
        in
        let denv = DE.define_extra_variable denv is_int_v K.naked_immediate in
        let denv =
          DE.map_typing_env denv ~f:(fun tenv ->
              TE.add_is_int_relation tenv (Name.var is_int.param)
                ~scrutinee:(Simple.var param_var))
        in
        let is_int_prim =
          P.Eligible_for_cse.create_is_int ~variant_only:true
            ~immediate_or_block:(Name.var param_var)
        in
        let denv =
          DE.add_cse denv is_int_prim ~bound_to:(Simple.var is_int.param)
        in
        denv
    in
    let denv, const_ctors =
      match const_ctors with
      | Zero -> denv, T.bottom K.naked_immediate
      | At_least_one { ctor = Do_not_unbox _; _ } ->
        denv, T.unknown K.naked_immediate
      | At_least_one { ctor = Unbox (Number (Naked_immediate, ctor_epa)); _ } ->
        let v =
          VB.create ctor_epa.param ctor_epa.param_debug_uid Name_mode.normal
        in
        let denv = DE.define_extra_variable denv v K.naked_immediate in
        let ty =
          T.alias_type_of K.naked_immediate (Simple.var ctor_epa.param)
        in
        denv, ty
      | At_least_one
          { ctor =
              Unbox
                ( Unique_tag_and_size _ | Variant _ | Closure_single_entry _
                | Number
                    ( ( Naked_float | Naked_float32 | Naked_int8 | Naked_int16
                      | Naked_int32 | Naked_int64 | Naked_nativeint
                      | Naked_vec128 | Naked_vec256 | Naked_vec512 ),
                      _ ) );
            is_int = _
          } ->
        Misc.fatal_errorf
          "Variant constant constructor unboxed with a kind other than \
           naked_immediate."
    in
    let denv =
      Tag.Scannable.Map.fold
        (fun _ (shape, block_fields) denv ->
          Misc.Stdlib.List.fold_lefti
            (fun index denv
                 ({ epa = { param = var; param_debug_uid; _ }; _ } :
                   U.field_decision) ->
              let v = VB.create var param_debug_uid Name_mode.normal in
              DE.define_extra_variable denv v
                (K.Block_shape.element_kind shape index))
            denv block_fields)
        fields_by_tag denv
    in
    let non_const_ctors =
      Tag.Scannable.Map.map
        (fun (shape, block_fields) ->
          ( shape,
            List.mapi
              (fun i (field : U.field_decision) ->
                T.alias_type_of
                  (K.Block_shape.element_kind shape i)
                  (Simple.var field.epa.param))
              block_fields ))
        fields_by_tag
    in
    let shape =
      T.variant ~const_ctors ~non_const_ctors (Alloc_mode.For_types.unknown ())
    in
    let denv = add_equation_on_var denv param_var shape in
    (* Recurse on the fields *)
    Tag.Scannable.Map.fold
      (fun _ (_shape, block_fields) denv ->
        List.fold_left
          (fun denv (field : U.field_decision) ->
            denv_of_decision denv ~param_var:field.epa.param field.decision)
          denv block_fields)
      fields_by_tag denv
  | Unbox
      (Number
        (Naked_immediate, { param = naked_immediate; param_debug_uid; args = _ }))
    ->
    let shape = T.tagged_immediate_alias_to ~naked_immediate in
    denv_of_number_decision K.naked_immediate shape param_var param_debug_uid
      naked_immediate denv
  | Unbox
      (Number
        (Naked_float32, { param = naked_float32; param_debug_uid; args = _ }))
    ->
    let shape =
      T.boxed_float32_alias_to ~naked_float32 (Alloc_mode.For_types.unknown ())
    in
    denv_of_number_decision K.naked_float32 shape param_var param_debug_uid
      naked_float32 denv
  | Unbox
      (Number (Naked_float, { param = naked_float; param_debug_uid; args = _ }))
    ->
    let shape =
      T.boxed_float_alias_to ~naked_float (Alloc_mode.For_types.unknown ())
    in
<<<<<<< HEAD
    denv_of_number_decision K.naked_float shape param_var naked_float denv
  | Unbox (Number (Naked_int8, { param = naked_int8; args = _ })) ->
    let shape = T.any_naked_int8 in
    denv_of_number_decision K.naked_int8 shape param_var naked_int8 denv
  | Unbox (Number (Naked_int16, { param = naked_int16; args = _ })) ->
    let shape = T.any_naked_int16 in
    denv_of_number_decision K.naked_int16 shape param_var naked_int16 denv
  | Unbox (Number (Naked_int32, { param = naked_int32; args = _ })) ->
=======
    denv_of_number_decision K.naked_float shape param_var param_debug_uid
      naked_float denv
  | Unbox
      (Number (Naked_int8, { param = naked_int8; param_debug_uid; args = _ }))
    ->
    let shape = T.any_naked_int8 in
    denv_of_number_decision K.naked_int8 shape param_var param_debug_uid
      naked_int8 denv
  | Unbox
      (Number (Naked_int16, { param = naked_int16; param_debug_uid; args = _ }))
    ->
    let shape = T.any_naked_int16 in
    denv_of_number_decision K.naked_int16 shape param_var param_debug_uid
      naked_int16 denv
  | Unbox
      (Number (Naked_int32, { param = naked_int32; param_debug_uid; args = _ }))
    ->
>>>>>>> 3b595799
    let shape =
      T.boxed_int32_alias_to ~naked_int32 (Alloc_mode.For_types.unknown ())
    in
    denv_of_number_decision K.naked_int32 shape param_var param_debug_uid
      naked_int32 denv
  | Unbox
      (Number (Naked_int64, { param = naked_int64; param_debug_uid; args = _ }))
    ->
    let shape =
      T.boxed_int64_alias_to ~naked_int64 (Alloc_mode.For_types.unknown ())
    in
    denv_of_number_decision K.naked_int64 shape param_var param_debug_uid
      naked_int64 denv
  | Unbox
      (Number
        (Naked_nativeint, { param = naked_nativeint; param_debug_uid; args = _ }))
    ->
    let shape =
      T.boxed_nativeint_alias_to ~naked_nativeint
        (Alloc_mode.For_types.unknown ())
    in
    denv_of_number_decision K.naked_nativeint shape param_var param_debug_uid
      naked_nativeint denv
  | Unbox
      (Number
        (Naked_vec128, { param = naked_vec128; param_debug_uid; args = _ })) ->
    let shape =
      T.boxed_vec128_alias_to ~naked_vec128 (Alloc_mode.For_types.unknown ())
    in
    denv_of_number_decision K.naked_vec128 shape param_var param_debug_uid
      naked_vec128 denv
  | Unbox
      (Number
        (Naked_vec256, { param = naked_vec256; param_debug_uid; args = _ })) ->
    let shape =
      T.boxed_vec256_alias_to ~naked_vec256 (Alloc_mode.For_types.unknown ())
    in
    denv_of_number_decision K.naked_vec256 shape param_var param_debug_uid
      naked_vec256 denv
  | Unbox
      (Number
        (Naked_vec512, { param = naked_vec512; param_debug_uid; args = _ })) ->
    let shape =
      T.boxed_vec512_alias_to ~naked_vec512 (Alloc_mode.For_types.unknown ())
    in
    denv_of_number_decision K.naked_vec512 shape param_var param_debug_uid
      naked_vec512 denv<|MERGE_RESOLUTION|>--- conflicted
+++ resolved
@@ -209,16 +209,6 @@
     let shape =
       T.boxed_float_alias_to ~naked_float (Alloc_mode.For_types.unknown ())
     in
-<<<<<<< HEAD
-    denv_of_number_decision K.naked_float shape param_var naked_float denv
-  | Unbox (Number (Naked_int8, { param = naked_int8; args = _ })) ->
-    let shape = T.any_naked_int8 in
-    denv_of_number_decision K.naked_int8 shape param_var naked_int8 denv
-  | Unbox (Number (Naked_int16, { param = naked_int16; args = _ })) ->
-    let shape = T.any_naked_int16 in
-    denv_of_number_decision K.naked_int16 shape param_var naked_int16 denv
-  | Unbox (Number (Naked_int32, { param = naked_int32; args = _ })) ->
-=======
     denv_of_number_decision K.naked_float shape param_var param_debug_uid
       naked_float denv
   | Unbox
@@ -236,7 +226,6 @@
   | Unbox
       (Number (Naked_int32, { param = naked_int32; param_debug_uid; args = _ }))
     ->
->>>>>>> 3b595799
     let shape =
       T.boxed_int32_alias_to ~naked_int32 (Alloc_mode.For_types.unknown ())
     in
