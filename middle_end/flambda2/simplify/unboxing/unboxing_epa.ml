(**************************************************************************)
(*                                                                        *)
(*                                 OCaml                                  *)
(*                                                                        *)
(*                       Pierre Chambart, OCamlPro                        *)
(*           Mark Shinwell and Leo White, Jane Street Europe              *)
(*                                                                        *)
(*   Copyright 2013--2020 OCamlPro SAS                                    *)
(*   Copyright 2014--2020 Jane Street Group LLC                           *)
(*                                                                        *)
(*   All rights reserved.  This file is distributed under the terms of    *)
(*   the GNU Lesser General Public License version 2.1, with the          *)
(*   special exception on linking described in the file LICENSE.          *)
(*                                                                        *)
(**************************************************************************)

open! Simplify_import
module U = Unboxing_types
module Extra_param_and_args = U.Extra_param_and_args

exception Invalid_apply_cont

exception Prevent_current_unboxing

let prevent_current_unboxing () = raise Prevent_current_unboxing

type unboxed_arg =
  | Poison (* used for recursive calls *)
  | Available of Simple.t
  | Generated of Variable.t
  | Added_by_wrapper_at_rewrite_use of { nth_arg : int }

let _print_unboxed_arg ppf = function
  | Poison -> Format.fprintf ppf "poison"
  | Available simple -> Format.fprintf ppf "simple: %a" Simple.print simple
  | Generated v -> Format.fprintf ppf "generated: %a" Variable.print v
  | Added_by_wrapper_at_rewrite_use { nth_arg } ->
    Format.fprintf ppf "added_by_wrapper(%d)" nth_arg

let type_of_arg_being_unboxed unboxed_arg =
  match unboxed_arg with
  | Poison -> None
  | Available simple -> Some (T.alias_type_of K.value simple)
  | Generated _ -> Some (T.unknown K.value)
  | Added_by_wrapper_at_rewrite_use _ -> prevent_current_unboxing ()

let unbox_arg (unboxer : Unboxers.unboxer) ~typing_env_at_use arg_being_unboxed
    =
  match arg_being_unboxed with
  | Poison ->
    let extra_arg =
      EPA.Extra_arg.Already_in_scope (Simple.const unboxer.poison_const)
    in
    extra_arg, Poison
  | Available arg_at_use -> (
    let arg_type = T.alias_type_of K.value arg_at_use in
    match
      unboxer.prove_simple typing_env_at_use arg_type
        ~min_name_mode:Name_mode.normal
    with
    | Invalid -> raise Invalid_apply_cont
    | Known_result simple ->
      EPA.Extra_arg.Already_in_scope simple, Available simple
    | Need_meet ->
      let var = Variable.create unboxer.var_name unboxer.var_kind in
      let prim = unboxer.unboxing_prim arg_at_use in
      let extra_arg = EPA.Extra_arg.New_let_binding (var, prim) in
      extra_arg, Generated var)
  | Generated var ->
    let arg_at_use = Simple.var var in
    let var = Variable.create unboxer.var_name unboxer.var_kind in
    let prim = unboxer.unboxing_prim arg_at_use in
    let extra_arg = EPA.Extra_arg.New_let_binding (var, prim) in
    extra_arg, Generated var
  | Added_by_wrapper_at_rewrite_use { nth_arg } ->
    let var = Variable.create "unboxed_field" unboxer.var_kind in
    ( EPA.Extra_arg.New_let_binding_with_named_args
        ( var,
          fun args ->
            let arg_simple = List.nth args nth_arg in
            unboxer.unboxing_prim arg_simple ),
      Generated var )

(* Helpers for the variant case *)
(* **************************** *)

type variant_argument =
  | Not_a_constant_constructor
  | Maybe_constant_constructor of
      { is_int : Simple.t;
        arg_being_unboxed : unboxed_arg
      }

let extra_arg_for_is_int = function
  | Maybe_constant_constructor { is_int; _ } ->
    EPA.Extra_arg.Already_in_scope is_int
  | Not_a_constant_constructor ->
    EPA.Extra_arg.Already_in_scope Simple.untagged_const_false

let extra_arg_for_ctor ~typing_env_at_use = function
  | Not_a_constant_constructor ->
    EPA.Extra_arg.Already_in_scope
      (Simple.untagged_const_int (Targetint_31_63.of_int 0))
  | Maybe_constant_constructor { arg_being_unboxed; _ } -> (
    match type_of_arg_being_unboxed arg_being_unboxed with
    | None ->
      EPA.Extra_arg.Already_in_scope
        (Simple.untagged_const_int (Targetint_31_63.of_int 0))
    | Some arg_type -> (
      match
        T.meet_tagging_of_simple typing_env_at_use
          ~min_name_mode:Name_mode.normal arg_type
      with
      | Known_result simple -> EPA.Extra_arg.Already_in_scope simple
      | Need_meet -> prevent_current_unboxing ()
      | Invalid -> raise Invalid_apply_cont))

let extra_args_for_const_ctor_of_variant
    (const_ctors_decision : U.const_ctors_decision) ~typing_env_at_use
    rewrite_id variant_arg : U.const_ctors_decision =
  match const_ctors_decision with
  | Zero -> (
    match variant_arg with
    | Not_a_constant_constructor -> const_ctors_decision
    | Maybe_constant_constructor _ -> raise Invalid_apply_cont)
  | At_least_one { ctor = Do_not_unbox reason; is_int } ->
    let is_int =
      Extra_param_and_args.update_param_args is_int rewrite_id
        (extra_arg_for_is_int variant_arg)
    in
    At_least_one { ctor = Do_not_unbox reason; is_int }
  | At_least_one { ctor = Unbox (Number (Naked_immediate, ctor)); is_int } -> (
    let is_int =
      Extra_param_and_args.update_param_args is_int rewrite_id
        (extra_arg_for_is_int variant_arg)
    in
    try
      let ctor =
        Extra_param_and_args.update_param_args ctor rewrite_id
          (extra_arg_for_ctor ~typing_env_at_use variant_arg)
      in
      At_least_one { ctor = Unbox (Number (Naked_immediate, ctor)); is_int }
    with Prevent_current_unboxing ->
      At_least_one { ctor = Do_not_unbox Not_enough_information_at_use; is_int }
    )
  | At_least_one
      { ctor =
          Unbox
            ( Unique_tag_and_size _ | Variant _ | Closure_single_entry _
            | Number
                ( ( Naked_float | Naked_float32 | Naked_int32 | Naked_int64
                  | Naked_int8 | Naked_int16 | Naked_nativeint | Naked_vec128
                  | Naked_vec256 | Naked_vec512 ),
                  _ ) );
        is_int = _
      } ->
    Misc.fatal_errorf
      "Bad kind for unboxing the constant constructor of a variant"

(* Helpers for the number case *)
(* *************************** *)

let compute_extra_arg_for_number kind unboxer epa rewrite_id ~typing_env_at_use
    arg_being_unboxed : U.decision =
  let extra_arg, _new_arg_being_unboxed =
    unbox_arg unboxer ~typing_env_at_use arg_being_unboxed
  in
  let epa = Extra_param_and_args.update_param_args epa rewrite_id extra_arg in
  Unbox (Number (kind, epa))

(* Helpers for the block case *)
(* ************************** *)

let access_kind_and_dummy_const tag shape fields index :
    P.Block_access_kind.t * _ =
  let size = Or_unknown.Known (Targetint_31_63.of_int (List.length fields)) in
  match (shape : K.Block_shape.t) with
  | Scannable Value_only ->
    ( Values
        { size;
          tag = Known (Option.get (Tag.Scannable.of_tag tag));
          field_kind = Any_value
        },
      Const.const_zero )
  | Float_record ->
    ( Naked_floats { size },
      Const.naked_float Numeric_types.Float_by_bit_pattern.zero )
  | Scannable (Mixed_record shape) ->
    let field_kind, const =
      if index < K.Mixed_block_shape.value_prefix_size shape
      then
        (* CR vlaviron: we're not trying to infer if this can only be an
           immediate. In most cases it should be fine, as the primitive will get
           simplified away. *)
        P.Mixed_block_access_field_kind.Value_prefix Any_value, Const.const_zero
      else
        let field_kind =
          let flat_suffix_index =
            index - K.Mixed_block_shape.value_prefix_size shape
          in
          assert (flat_suffix_index >= 0);
          (K.Mixed_block_shape.flat_suffix shape).(flat_suffix_index)
        in
        ( P.Mixed_block_access_field_kind.Flat_suffix field_kind,
          Const.of_int_of_kind (K.Flat_suffix_element.kind field_kind) 0 )
    in
    let tag = Or_unknown.Known (Option.get (Tag.Scannable.of_tag tag)) in
    Mixed { tag; size; shape; field_kind }, const

(* Recursive descent on decisions *)
(* ****************************** *)

let rec compute_extra_args_for_one_decision_and_use ~(pass : U.pass) rewrite_id
    ~typing_env_at_use arg_being_unboxed decision : U.decision =
  try
    compute_extra_args_for_one_decision_and_use_aux ~pass rewrite_id
      ~typing_env_at_use arg_being_unboxed decision
  with Prevent_current_unboxing -> (
    match pass with
    | Filter -> Do_not_unbox Not_enough_information_at_use
    | Compute_all_extra_args ->
      Misc.fatal_errorf "This case should have been filtered out before.")

and compute_extra_args_for_one_decision_and_use_aux ~(pass : U.pass) rewrite_id
    ~typing_env_at_use arg_being_unboxed (decision : U.decision) : U.decision =
  match decision with
  | Do_not_unbox _ -> decision
  | Unbox (Unique_tag_and_size { tag; shape; fields }) ->
    compute_extra_args_for_block ~pass rewrite_id ~typing_env_at_use
      arg_being_unboxed tag shape fields
  | Unbox (Closure_single_entry { function_slot; vars_within_closure }) ->
    compute_extra_args_for_closure ~pass rewrite_id ~typing_env_at_use
      arg_being_unboxed function_slot vars_within_closure
  | Unbox
      (Variant { tag; const_ctors = const_ctors_from_decision; fields_by_tag })
    -> (
    match type_of_arg_being_unboxed arg_being_unboxed with
    | None ->
      compute_extra_args_for_variant ~pass rewrite_id ~typing_env_at_use
        arg_being_unboxed ~tag_from_decision:tag ~const_ctors_from_decision
        ~fields_by_tag_from_decision:fields_by_tag
        ~const_ctors_at_use:(Or_unknown.Known Targetint_31_63.Set.empty)
        ~non_const_ctors_with_sizes_at_use:Tag.Scannable.Map.empty
    | Some arg_type -> (
      match T.meet_variant_like typing_env_at_use arg_type with
      | Need_meet -> prevent_current_unboxing ()
      | Invalid -> raise Invalid_apply_cont
      | Known_result { const_ctors; non_const_ctors_with_sizes } ->
        compute_extra_args_for_variant ~pass rewrite_id ~typing_env_at_use
          arg_being_unboxed ~tag_from_decision:tag ~const_ctors_from_decision
          ~fields_by_tag_from_decision:fields_by_tag
          ~const_ctors_at_use:const_ctors
          ~non_const_ctors_with_sizes_at_use:non_const_ctors_with_sizes))
  | Unbox (Number (Naked_float32, epa)) ->
    compute_extra_arg_for_number Naked_float32 Unboxers.Float32.unboxer epa
      rewrite_id ~typing_env_at_use arg_being_unboxed
  | Unbox (Number (Naked_float, epa)) ->
    compute_extra_arg_for_number Naked_float Unboxers.Float.unboxer epa
      rewrite_id ~typing_env_at_use arg_being_unboxed
  | Unbox (Number ((Naked_int8 | Naked_int16), _epa)) ->
    U.Do_not_unbox U.Not_beneficial
  | Unbox (Number (Naked_int32, epa)) ->
    compute_extra_arg_for_number Naked_int32 Unboxers.Int32.unboxer epa
      rewrite_id ~typing_env_at_use arg_being_unboxed
  | Unbox (Number (Naked_int64, epa)) ->
    compute_extra_arg_for_number Naked_int64 Unboxers.Int64.unboxer epa
      rewrite_id ~typing_env_at_use arg_being_unboxed
  | Unbox (Number (Naked_nativeint, epa)) ->
    compute_extra_arg_for_number Naked_nativeint Unboxers.Nativeint.unboxer epa
      rewrite_id ~typing_env_at_use arg_being_unboxed
  | Unbox (Number (Naked_immediate, epa)) ->
    compute_extra_arg_for_number Naked_immediate Unboxers.Immediate.unboxer epa
      rewrite_id ~typing_env_at_use arg_being_unboxed
  | Unbox (Number (Naked_vec128, epa)) ->
    compute_extra_arg_for_number Naked_vec128 Unboxers.Vec128.unboxer epa
      rewrite_id ~typing_env_at_use arg_being_unboxed
  | Unbox (Number (Naked_vec256, epa)) ->
    compute_extra_arg_for_number Naked_vec256 Unboxers.Vec256.unboxer epa
      rewrite_id ~typing_env_at_use arg_being_unboxed
  | Unbox (Number (Naked_vec512, epa)) ->
    compute_extra_arg_for_number Naked_vec512 Unboxers.Vec512.unboxer epa
      rewrite_id ~typing_env_at_use arg_being_unboxed

and compute_extra_args_for_block ~pass rewrite_id ~typing_env_at_use
    arg_being_unboxed tag (shape : K.Block_shape.t) fields : U.decision =
  let _, fields =
    List.fold_left_map
      (fun field_nth ({ epa; decision; kind } : U.field_decision) :
           (_ * U.field_decision) ->
        let bak, poison_const =
          access_kind_and_dummy_const tag shape fields
            (Targetint_31_63.to_int field_nth)
        in
        let unboxer =
          Unboxers.Field.unboxer ~poison_const bak ~index:field_nth
        in
        let new_extra_arg, new_arg_being_unboxed =
          unbox_arg unboxer ~typing_env_at_use arg_being_unboxed
        in
        let epa =
          Extra_param_and_args.update_param_args epa rewrite_id new_extra_arg
        in
        let decision =
          compute_extra_args_for_one_decision_and_use ~pass rewrite_id
            ~typing_env_at_use new_arg_being_unboxed decision
        in
        Targetint_31_63.(add one field_nth), { epa; decision; kind })
      Targetint_31_63.zero fields
  in
  Unbox (Unique_tag_and_size { tag; shape; fields })

and compute_extra_args_for_closure ~pass rewrite_id ~typing_env_at_use
    arg_being_unboxed function_slot vars_within_closure : U.decision =
  let vars_within_closure =
    Value_slot.Map.mapi
      (fun var ({ epa; decision; kind } : U.field_decision) : U.field_decision ->
        let unboxer = Unboxers.Closure_field.unboxer function_slot var in
        let new_extra_arg, new_arg_being_unboxed =
          unbox_arg unboxer ~typing_env_at_use arg_being_unboxed
        in
        let epa =
          Extra_param_and_args.update_param_args epa rewrite_id new_extra_arg
        in
        let decision =
          compute_extra_args_for_one_decision_and_use ~pass rewrite_id
            ~typing_env_at_use new_arg_being_unboxed decision
        in
        { epa; decision; kind })
      vars_within_closure
  in
  Unbox (Closure_single_entry { function_slot; vars_within_closure })

and compute_extra_args_for_variant ~pass rewrite_id ~typing_env_at_use
    arg_being_unboxed ~tag_from_decision ~const_ctors_from_decision
    ~fields_by_tag_from_decision ~const_ctors_at_use
    ~non_const_ctors_with_sizes_at_use : U.decision =
  let are_there_const_ctors_at_use =
    match (const_ctors_at_use : _ Or_unknown.t) with
    | Unknown -> true
    | Known set -> not (Targetint_31_63.Set.is_empty set)
  in
  let are_there_non_const_ctors_at_use =
    not (Tag.Scannable.Map.is_empty non_const_ctors_with_sizes_at_use)
  in
  let const_ctors =
    if not are_there_const_ctors_at_use
    then
      extra_args_for_const_ctor_of_variant const_ctors_from_decision
        ~typing_env_at_use rewrite_id Not_a_constant_constructor
    else if not are_there_non_const_ctors_at_use
    then
      extra_args_for_const_ctor_of_variant const_ctors_from_decision
        ~typing_env_at_use rewrite_id
        (Maybe_constant_constructor
           { arg_being_unboxed; is_int = Simple.untagged_const_true })
    else
      (* CR-someday gbury: one might want to try and use the cse at use to allow
         unboxing when the tag is not known statically but can be recovered
         through the cse. *)
      prevent_current_unboxing ()
  in
  let tag_at_use_site =
    if not are_there_non_const_ctors_at_use
    then Tag.Scannable.zero
    else
      match
        Tag.Scannable.Map.get_singleton non_const_ctors_with_sizes_at_use
      with
      | None -> prevent_current_unboxing ()
      | Some (tag, _) -> tag
  in
  let tag_extra_arg =
    tag_at_use_site |> Tag.Scannable.to_targetint
    |> Targetint_31_63.of_targetint |> Const.untagged_const_int |> Simple.const
    |> fun x -> EPA.Extra_arg.Already_in_scope x
  in
  let tag =
    Extra_param_and_args.update_param_args tag_from_decision rewrite_id
      tag_extra_arg
  in
  let fields_by_tag =
    Tag.Scannable.Map.mapi
      (fun tag_decision (shape, block_fields) ->
        (* See doc/unboxing.md about invalid constants, poison and aliases. *)
        let new_fields_decisions, _ =
          List.fold_left
            (fun (new_decisions, field_nth)
                 ({ epa; decision; kind } : U.field_decision) ->
              let bak, poison_const =
                access_kind_and_dummy_const
                  (Tag.Scannable.to_tag tag_decision)
                  shape block_fields
                  (Targetint_31_63.to_int field_nth)
              in
              let new_extra_arg, new_arg_being_unboxed =
                if are_there_non_const_ctors_at_use
                   && Tag.Scannable.equal tag_at_use_site tag_decision
                then
                  let unboxer =
                    Unboxers.Field.unboxer ~poison_const bak ~index:field_nth
                  in
                  unbox_arg unboxer ~typing_env_at_use arg_being_unboxed
                else
                  ( EPA.Extra_arg.Already_in_scope (Simple.const poison_const),
                    Poison )
              in
              let epa =
                Extra_param_and_args.update_param_args epa rewrite_id
                  new_extra_arg
              in
              let decision =
                compute_extra_args_for_one_decision_and_use ~pass rewrite_id
                  ~typing_env_at_use new_arg_being_unboxed decision
              in
              let field_decision : U.field_decision = { epa; decision; kind } in
              let new_decisions = field_decision :: new_decisions in
              new_decisions, Targetint_31_63.(add one field_nth))
            ([], Targetint_31_63.zero) block_fields
        in
        shape, List.rev new_fields_decisions)
      fields_by_tag_from_decision
  in
  Unbox (Variant { tag; const_ctors; fields_by_tag })

let add_extra_params_and_args extra_params_and_args ~invalids decision =
  let rec aux extra_params_and_args (decision : U.decision) =
    match decision with
    | Do_not_unbox _ -> extra_params_and_args
    | Unbox (Unique_tag_and_size { tag = _; shape = _; fields }) ->
      List.fold_left
        (fun extra_params_and_args ({ epa; decision; kind } : U.field_decision) ->
          let extra_param = BP.create epa.param kind epa.param_debug_uid in
          let extra_params_and_args =
            EPA.add extra_params_and_args ~invalids ~extra_param
              ~extra_args:epa.args
          in
          aux extra_params_and_args decision)
        extra_params_and_args fields
    | Unbox (Closure_single_entry { function_slot = _; vars_within_closure }) ->
      Value_slot.Map.fold
        (fun _ ({ epa; decision; kind } : U.field_decision)
             extra_params_and_args ->
          let extra_param = BP.create epa.param kind epa.param_debug_uid in
          let extra_params_and_args =
            EPA.add extra_params_and_args ~invalids ~extra_param
              ~extra_args:epa.args
          in
          aux extra_params_and_args decision)
        vars_within_closure extra_params_and_args
    | Unbox (Variant { tag; const_ctors; fields_by_tag }) ->
      let extra_params_and_args =
        Tag.Scannable.Map.fold
          (fun _ (_shape, block_fields) extra_params_and_args ->
            List.fold_left
              (fun extra_params_and_args
                   ({ epa; decision; kind } : U.field_decision) ->
                let extra_param =
                  BP.create epa.param kind epa.param_debug_uid
                in
                let extra_params_and_args =
                  EPA.add extra_params_and_args ~invalids ~extra_param
                    ~extra_args:epa.args
                in
                aux extra_params_and_args decision)
              extra_params_and_args block_fields)
          fields_by_tag extra_params_and_args
      in
      let extra_params_and_args =
        match const_ctors with
        | Zero -> extra_params_and_args
        | At_least_one { is_int; ctor = Do_not_unbox _; _ } ->
          let extra_param =
            BP.create is_int.param K.With_subkind.naked_immediate
              is_int.param_debug_uid
          in
          EPA.add extra_params_and_args ~invalids ~extra_param
            ~extra_args:is_int.args
        | At_least_one { is_int; ctor = Unbox (Number (Naked_immediate, ctor)) }
          ->
          let extra_param =
            BP.create is_int.param K.With_subkind.naked_immediate
              is_int.param_debug_uid
          in
          let extra_params_and_args =
            EPA.add extra_params_and_args ~invalids ~extra_param
              ~extra_args:is_int.args
          in
          let extra_param =
            BP.create ctor.param K.With_subkind.naked_immediate
              ctor.param_debug_uid
          in
          EPA.add extra_params_and_args ~invalids ~extra_param
            ~extra_args:ctor.args
        | At_least_one
            { ctor =
                Unbox
                  ( Unique_tag_and_size _ | Variant _ | Closure_single_entry _
                  | Number
<<<<<<< HEAD
                      ( ( Naked_float32 | Naked_float | Naked_int32 | Naked_int8
                        | Naked_int16 | Naked_int64 | Naked_vec128
=======
                      ( ( Naked_float32 | Naked_float | Naked_int8 | Naked_int16
                        | Naked_int32 | Naked_int64 | Naked_vec128
>>>>>>> 3b595799
                        | Naked_vec256 | Naked_vec512 | Naked_nativeint ),
                        _ ) );
              is_int = _
            } ->
          Misc.fatal_errorf
            "Trying to unbox the constant constructor of a variant with a kind \
             other than Naked_immediate."
      in
      let extra_param =
        BP.create tag.param K.With_subkind.naked_immediate tag.param_debug_uid
      in
      EPA.add extra_params_and_args ~invalids ~extra_param ~extra_args:tag.args
    | Unbox (Number (naked_number_kind, epa)) ->
      let kind_with_subkind =
        K.With_subkind.of_naked_number_kind naked_number_kind
      in
      let extra_param =
        BP.create epa.param kind_with_subkind epa.param_debug_uid
      in
      EPA.add extra_params_and_args ~invalids ~extra_param ~extra_args:epa.args
  in
  aux extra_params_and_args decision<|MERGE_RESOLUTION|>--- conflicted
+++ resolved
@@ -496,13 +496,8 @@
                 Unbox
                   ( Unique_tag_and_size _ | Variant _ | Closure_single_entry _
                   | Number
-<<<<<<< HEAD
-                      ( ( Naked_float32 | Naked_float | Naked_int32 | Naked_int8
-                        | Naked_int16 | Naked_int64 | Naked_vec128
-=======
                       ( ( Naked_float32 | Naked_float | Naked_int8 | Naked_int16
                         | Naked_int32 | Naked_int64 | Naked_vec128
->>>>>>> 3b595799
                         | Naked_vec256 | Naked_vec512 | Naked_nativeint ),
                         _ ) );
               is_int = _
