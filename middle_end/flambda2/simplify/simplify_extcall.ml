(**************************************************************************)
(*                                                                        *)
(*                                 OCaml                                  *)
(*                                                                        *)
(*                        Guillaume Bury, OCamlPro                        *)
(*                                                                        *)
(*   Copyright 2021--2021 OCamlPro SAS                                    *)
(*   Copyright 2021--2021 Jane Street Group LLC                           *)
(*                                                                        *)
(*   All rights reserved.  This file is distributed under the terms of    *)
(*   the GNU Lesser General Public License version 2.1, with the          *)
(*   special exception on linking described in the file LICENSE.          *)
(*                                                                        *)
(**************************************************************************)

open! Simplify_import
module RO = Removed_operations

type t =
  | Unchanged of { return_types : Flambda2_types.t list Or_unknown.t }
  | Specialised of DA.t * Expr.t * Removed_operations.t
  | Invalid

(* Helpers *)
(* ******* *)

let fun_symbol simple =
  let fail simple =
    Misc.fatal_errorf "Expected a function symbol, instead of@ %a" Simple.print
      simple
  in
  Simple.pattern_match simple
    ~name:(fun name ->
      Name.pattern_match name
        ~var:(fun _ ~coercion:_ -> fail simple)
        ~symbol:(fun sym ~coercion:_ -> sym))
    ~const:(fun _ -> fail simple)

let apply_cont cont v ~dbg =
  let args = [Simple.name (Name.var v)] in
  let apply_cont = Apply_cont.create cont ~args ~dbg in
  let free_names = Apply_cont.free_names apply_cont in
  let expr = Expr.create_apply_cont apply_cont in
  free_names, expr

let let_prim ~dbg v prim (free_names, body) =
  let v' = Bound_var.create v Name_mode.normal in
  let bindable = Bound_pattern.singleton v' in
  let named = Named.create_prim prim dbg in
  let free_names_of_body = Or_unknown.Known free_names in
  let let_expr = Let.create bindable named ~body ~free_names_of_body in
  let free_names = NO.remove_var free_names ~var:v in
  let expr = Expr.create_let let_expr in
  free_names, expr

(* Exported simplification function *)
(* ******************************** *)

let simplify_comparison_of_tagged_immediates ~dbg dacc ~cmp_prim cont a b =
  let v_comp = Variable.create "comp" in
  let tagged = Variable.create "tagged" in
  let _free_names, res =
    let_prim ~dbg v_comp (P.Binary (cmp_prim, a, b))
    @@ let_prim ~dbg tagged (P.Unary (Tag_immediate, Simple.var v_comp))
    @@ apply_cont ~dbg cont tagged
  in
  Specialised (dacc, res, RO.specialized_poly_compare)

let simplify_comparison_of_boxed_numbers ~dbg dacc ~kind ~cmp_prim cont a b =
  let a_naked = Variable.create "unboxed" in
  let b_naked = Variable.create "unboxed" in
  let v_comp = Variable.create "comp" in
  let tagged = Variable.create "tagged" in
  let _free_names, res =
    (* XXX try to remove @@ *)
    let_prim ~dbg a_naked (P.Unary (Unbox_number kind, a))
    @@ let_prim ~dbg b_naked (P.Unary (Unbox_number kind, b))
    @@ let_prim ~dbg v_comp
         (P.Binary (cmp_prim, Simple.var a_naked, Simple.var b_naked))
    @@ let_prim ~dbg tagged (P.Unary (Tag_immediate, Simple.var v_comp))
    @@ apply_cont ~dbg cont tagged
  in
  Specialised (dacc, res, RO.specialized_poly_compare)

let simplify_comparison ~dbg ~dacc ~cont ~tagged_prim ~float_prim
    ~boxed_int_prim a b a_ty b_ty =
  let tenv = DA.typing_env dacc in
  match
    ( T.prove_is_a_boxed_or_tagged_number tenv a_ty,
      T.prove_is_a_boxed_or_tagged_number tenv b_ty )
  with
  | Proved Tagged_immediate, Proved Tagged_immediate ->
    simplify_comparison_of_tagged_immediates ~dbg dacc cont a b
      ~cmp_prim:tagged_prim
  | Proved (Boxed (_, Naked_float, _)), Proved (Boxed (_, Naked_float, _)) ->
    simplify_comparison_of_boxed_numbers ~dbg dacc cont a b ~kind:Naked_float
      ~cmp_prim:(float_prim Flambda_primitive.Float64)
  | Proved (Boxed (_, Naked_float32, _)), Proved (Boxed (_, Naked_float32, _))
    ->
    simplify_comparison_of_boxed_numbers ~dbg dacc cont a b ~kind:Naked_float32
      ~cmp_prim:(float_prim Flambda_primitive.Float32)
  | Proved (Boxed (_, Naked_int32, _)), Proved (Boxed (_, Naked_int32, _)) ->
    simplify_comparison_of_boxed_numbers ~dbg dacc cont a b ~kind:Naked_int32
      ~cmp_prim:(boxed_int_prim K.Standard_int.Naked_int32)
  | Proved (Boxed (_, Naked_int64, _)), Proved (Boxed (_, Naked_int64, _)) ->
    simplify_comparison_of_boxed_numbers ~dbg dacc cont a b ~kind:Naked_int64
      ~cmp_prim:(boxed_int_prim K.Standard_int.Naked_int64)
  | ( Proved (Boxed (_, Naked_nativeint, _)),
      Proved (Boxed (_, Naked_nativeint, _)) ) ->
    simplify_comparison_of_boxed_numbers ~dbg dacc cont a b
      ~kind:Naked_nativeint
      ~cmp_prim:(boxed_int_prim K.Standard_int.Naked_nativeint)
  (* Mismatches between varieties of numbers *)
  | Proved Tagged_immediate, Proved (Boxed _)
  | Proved (Boxed _), Proved Tagged_immediate
  | ( Proved
        (Boxed
          ( _,
            ( Naked_float | Naked_float32 | Naked_int32 | Naked_int64
            | Naked_nativeint | Naked_vec128 ),
            _ )),
      Proved (Boxed _) )
  (* One or two of the arguments is not known *)
  | Unknown, Unknown
  | Unknown, Proved (Tagged_immediate | Boxed _)
  | Proved (Tagged_immediate | Boxed _), Unknown ->
    Unchanged { return_types = Unknown }

let simplify_caml_make_vect dacc ~len_ty ~init_value_ty : t =
  let typing_env = DA.typing_env dacc in
  let element_kind : _ Or_unknown_or_bottom.t =
    (* We can't deduce subkind information, e.g. an array is all-immediates
       rather than arbitrary values, but we can deduce kind information. *)
    if not (Flambda_features.flat_float_array ())
    then Ok (Flambda_kind.With_subkind.create (T.kind init_value_ty) Anything)
    else
      match T.prove_is_or_is_not_a_boxed_float typing_env init_value_ty with
      | Proved true ->
        (* A boxed float provided to [caml_make_vect] with the float array
           optimisation on will always yield a flat array of naked floats. *)
        Ok Flambda_kind.With_subkind.naked_float
      | Proved false | Unknown -> Unknown
  in
  (* CR-someday mshinwell: We should really adjust the kind of the parameter of
     the return continuation, e.g. to go from "any value" to "float array" --
     but that will need some more infrastructure, since the actual continuation
     definition needs to be changed on the upwards traversal. Also we would need
     to think about what would happen if there were other uses of the return
     continuation possibly with different kinds.

     Also maybe we should allow static allocation of these arrays for reasonable
     sizes. *)
  let type_of_returned_array =
    T.mutable_array ~element_kind ~length:len_ty Alloc_mode.For_types.heap
  in
  Unchanged { return_types = Known [type_of_returned_array] }

let simplify_returning_extcall ~dbg ~cont ~exn_cont:_ dacc fun_name args
    ~arg_types =
  match fun_name, args, arg_types with
  (* Polymorphic comparisons *)
  | "caml_compare", [a; b], [a_ty; b_ty] ->
    simplify_comparison ~dbg ~dacc ~cont a b a_ty b_ty
<<<<<<< HEAD
      ~float_prim:(fun w ->
        Float_comp (w, Yielding_int_like_compare_functions ()))
=======
      ~float_prim:(fun width ->
        Float_comp (width, Yielding_int_like_compare_functions ()))
>>>>>>> dd07e230
      ~tagged_prim:
        (Int_comp (Tagged_immediate, Yielding_int_like_compare_functions Signed))
      ~boxed_int_prim:(fun kind ->
        Int_comp (kind, Yielding_int_like_compare_functions Signed))
  | "caml_equal", [a; b], [a_ty; b_ty] ->
    simplify_comparison ~dbg ~dacc ~cont a b a_ty b_ty
      ~tagged_prim:(Phys_equal Eq)
<<<<<<< HEAD
      ~float_prim:(fun w -> Float_comp (w, Yielding_bool Eq))
=======
      ~float_prim:(fun width -> Float_comp (width, Yielding_bool Eq))
>>>>>>> dd07e230
      ~boxed_int_prim:(fun kind -> Int_comp (kind, Yielding_bool Eq))
  | "caml_notequal", [a; b], [a_ty; b_ty] ->
    simplify_comparison ~dbg ~dacc ~cont a b a_ty b_ty
      ~tagged_prim:(Phys_equal Neq)
<<<<<<< HEAD
      ~float_prim:(fun w -> Float_comp (w, Yielding_bool Neq))
      ~boxed_int_prim:(fun kind -> Int_comp (kind, Yielding_bool Neq))
  | "caml_lessequal", [a; b], [a_ty; b_ty] ->
    simplify_comparison ~dbg ~dacc ~cont a b a_ty b_ty
      ~float_prim:(fun w -> Float_comp (w, Yielding_bool (Le ())))
=======
      ~float_prim:(fun width -> Float_comp (width, Yielding_bool Neq))
      ~boxed_int_prim:(fun kind -> Int_comp (kind, Yielding_bool Neq))
  | "caml_lessequal", [a; b], [a_ty; b_ty] ->
    simplify_comparison ~dbg ~dacc ~cont a b a_ty b_ty
      ~float_prim:(fun width -> Float_comp (width, Yielding_bool (Le ())))
>>>>>>> dd07e230
      ~tagged_prim:(Int_comp (Tagged_immediate, Yielding_bool (Le Signed)))
      ~boxed_int_prim:(fun kind -> Int_comp (kind, Yielding_bool (Le Signed)))
  | "caml_lessthan", [a; b], [a_ty; b_ty] ->
    simplify_comparison ~dbg ~dacc ~cont a b a_ty b_ty
<<<<<<< HEAD
      ~float_prim:(fun w -> Float_comp (w, Yielding_bool (Lt ())))
=======
      ~float_prim:(fun width -> Float_comp (width, Yielding_bool (Lt ())))
>>>>>>> dd07e230
      ~tagged_prim:(Int_comp (Tagged_immediate, Yielding_bool (Lt Signed)))
      ~boxed_int_prim:(fun kind -> Int_comp (kind, Yielding_bool (Lt Signed)))
  | "caml_greaterequal", [a; b], [a_ty; b_ty] ->
    simplify_comparison ~dbg ~dacc ~cont a b a_ty b_ty
<<<<<<< HEAD
      ~float_prim:(fun w -> Float_comp (w, Yielding_bool (Ge ())))
=======
      ~float_prim:(fun width -> Float_comp (width, Yielding_bool (Ge ())))
>>>>>>> dd07e230
      ~tagged_prim:(Int_comp (Tagged_immediate, Yielding_bool (Ge Signed)))
      ~boxed_int_prim:(fun kind -> Int_comp (kind, Yielding_bool (Ge Signed)))
  | "caml_greaterthan", [a; b], [a_ty; b_ty] ->
    simplify_comparison ~dbg ~dacc ~cont a b a_ty b_ty
<<<<<<< HEAD
      ~float_prim:(fun w -> Float_comp (w, Yielding_bool (Gt ())))
=======
      ~float_prim:(fun width -> Float_comp (width, Yielding_bool (Gt ())))
>>>>>>> dd07e230
      ~tagged_prim:(Int_comp (Tagged_immediate, Yielding_bool (Gt Signed)))
      ~boxed_int_prim:(fun kind -> Int_comp (kind, Yielding_bool (Gt Signed)))
  | "caml_make_vect", [_; _], [len_ty; init_value_ty] ->
    simplify_caml_make_vect dacc ~len_ty ~init_value_ty
  | _ -> Unchanged { return_types = Unknown }

(* Exported simplification function *)
(* ******************************** *)

let simplify_extcall dacc apply ~callee_ty:_ ~arg_types =
  let dbg = Apply.dbg apply in
  let args = Apply.args apply in
  let exn_cont = Apply.exn_continuation apply in
  let fun_name =
    let callee =
      match Apply.callee apply with
      | Some callee -> callee
      | None ->
        Misc.fatal_errorf
          "Application expression did not provide callee for C call:@ %a"
          Apply.print apply
    in
    callee |> fun_symbol |> Symbol.linkage_name |> Linkage_name.to_string
  in
  match Apply.continuation apply with
  | Never_returns -> Unchanged { return_types = Unknown }
  | Return cont ->
    simplify_returning_extcall ~dbg ~cont ~exn_cont dacc fun_name args
      ~arg_types<|MERGE_RESOLUTION|>--- conflicted
+++ resolved
@@ -161,13 +161,8 @@
   (* Polymorphic comparisons *)
   | "caml_compare", [a; b], [a_ty; b_ty] ->
     simplify_comparison ~dbg ~dacc ~cont a b a_ty b_ty
-<<<<<<< HEAD
-      ~float_prim:(fun w ->
-        Float_comp (w, Yielding_int_like_compare_functions ()))
-=======
       ~float_prim:(fun width ->
         Float_comp (width, Yielding_int_like_compare_functions ()))
->>>>>>> dd07e230
       ~tagged_prim:
         (Int_comp (Tagged_immediate, Yielding_int_like_compare_functions Signed))
       ~boxed_int_prim:(fun kind ->
@@ -175,55 +170,31 @@
   | "caml_equal", [a; b], [a_ty; b_ty] ->
     simplify_comparison ~dbg ~dacc ~cont a b a_ty b_ty
       ~tagged_prim:(Phys_equal Eq)
-<<<<<<< HEAD
-      ~float_prim:(fun w -> Float_comp (w, Yielding_bool Eq))
-=======
       ~float_prim:(fun width -> Float_comp (width, Yielding_bool Eq))
->>>>>>> dd07e230
       ~boxed_int_prim:(fun kind -> Int_comp (kind, Yielding_bool Eq))
   | "caml_notequal", [a; b], [a_ty; b_ty] ->
     simplify_comparison ~dbg ~dacc ~cont a b a_ty b_ty
       ~tagged_prim:(Phys_equal Neq)
-<<<<<<< HEAD
-      ~float_prim:(fun w -> Float_comp (w, Yielding_bool Neq))
-      ~boxed_int_prim:(fun kind -> Int_comp (kind, Yielding_bool Neq))
-  | "caml_lessequal", [a; b], [a_ty; b_ty] ->
-    simplify_comparison ~dbg ~dacc ~cont a b a_ty b_ty
-      ~float_prim:(fun w -> Float_comp (w, Yielding_bool (Le ())))
-=======
       ~float_prim:(fun width -> Float_comp (width, Yielding_bool Neq))
       ~boxed_int_prim:(fun kind -> Int_comp (kind, Yielding_bool Neq))
   | "caml_lessequal", [a; b], [a_ty; b_ty] ->
     simplify_comparison ~dbg ~dacc ~cont a b a_ty b_ty
       ~float_prim:(fun width -> Float_comp (width, Yielding_bool (Le ())))
->>>>>>> dd07e230
       ~tagged_prim:(Int_comp (Tagged_immediate, Yielding_bool (Le Signed)))
       ~boxed_int_prim:(fun kind -> Int_comp (kind, Yielding_bool (Le Signed)))
   | "caml_lessthan", [a; b], [a_ty; b_ty] ->
     simplify_comparison ~dbg ~dacc ~cont a b a_ty b_ty
-<<<<<<< HEAD
-      ~float_prim:(fun w -> Float_comp (w, Yielding_bool (Lt ())))
-=======
       ~float_prim:(fun width -> Float_comp (width, Yielding_bool (Lt ())))
->>>>>>> dd07e230
       ~tagged_prim:(Int_comp (Tagged_immediate, Yielding_bool (Lt Signed)))
       ~boxed_int_prim:(fun kind -> Int_comp (kind, Yielding_bool (Lt Signed)))
   | "caml_greaterequal", [a; b], [a_ty; b_ty] ->
     simplify_comparison ~dbg ~dacc ~cont a b a_ty b_ty
-<<<<<<< HEAD
-      ~float_prim:(fun w -> Float_comp (w, Yielding_bool (Ge ())))
-=======
       ~float_prim:(fun width -> Float_comp (width, Yielding_bool (Ge ())))
->>>>>>> dd07e230
       ~tagged_prim:(Int_comp (Tagged_immediate, Yielding_bool (Ge Signed)))
       ~boxed_int_prim:(fun kind -> Int_comp (kind, Yielding_bool (Ge Signed)))
   | "caml_greaterthan", [a; b], [a_ty; b_ty] ->
     simplify_comparison ~dbg ~dacc ~cont a b a_ty b_ty
-<<<<<<< HEAD
-      ~float_prim:(fun w -> Float_comp (w, Yielding_bool (Gt ())))
-=======
       ~float_prim:(fun width -> Float_comp (width, Yielding_bool (Gt ())))
->>>>>>> dd07e230
       ~tagged_prim:(Int_comp (Tagged_immediate, Yielding_bool (Gt Signed)))
       ~boxed_int_prim:(fun kind -> Int_comp (kind, Yielding_bool (Gt Signed)))
   | "caml_make_vect", [_; _], [len_ty; init_value_ty] ->
