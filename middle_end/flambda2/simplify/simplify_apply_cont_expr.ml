(**************************************************************************)
(*                                                                        *)
(*                                 OCaml                                  *)
(*                                                                        *)
(*                       Pierre Chambart, OCamlPro                        *)
(*           Mark Shinwell and Leo White, Jane Street Europe              *)
(*                                                                        *)
(*   Copyright 2013--2020 OCamlPro SAS                                    *)
(*   Copyright 2014--2020 Jane Street Group LLC                           *)
(*                                                                        *)
(*   All rights reserved.  This file is distributed under the terms of    *)
(*   the GNU Lesser General Public License version 2.1, with the          *)
(*   special exception on linking described in the file LICENSE.          *)
(*                                                                        *)
(**************************************************************************)

open! Simplify_import

let inline_linearly_used_continuation uacc ~params:params' ~handler
    ~free_names_of_handler ~cost_metrics_of_handler apply_cont =
  let params = Bound_parameters.to_list params' in
  (* CR-someday mshinwell: With -g, we can end up with continuations that are
     just a sequence of phantom lets then "goto". These would normally be
     treated as aliases, but of course aren't in this scenario, unless the
     continuations are used linearly. *)
  assert (Option.is_none (AC.trap_action apply_cont));
  (* We can't easily call [simplify_expr] on the inlined body since [dacc] isn't
     the correct accumulator and environment any more. However there's no need
     to simplify the inlined body except to make use of parameter-to-argument
     bindings; we just leave them for a subsequent round of [Simplify] or
     [To_cmm] to clean up. *)
  let args = AC.args apply_cont in
  if List.compare_lengths params args <> 0
  then
    Misc.fatal_errorf
      "Parameter list@ [%a]@ does not match argument list@ [%a]@ when inlining \
       at [Apply_cont]:@ %a@ Handler to inline:@ %a"
      Bound_parameters.print params' Simple.List.print args Apply_cont.print
      apply_cont
      (RE.print (UA.are_rebuilding_terms uacc))
      handler;
  let bindings_outermost_first =
    ListLabels.map2 params args ~f:(fun param arg ->
        let let_bound =
          let param_var, param_uid = BP.var_and_uid param in
          Bound_var.create param_var param_uid Name_mode.normal
          |> Bound_pattern.singleton
        in
        let named = Named.create_simple arg in
<<<<<<< HEAD
        Expr_builder.Keep_binding
          { let_bound;
            simplified_defining_expr = Simplified_named.create named;
=======
        let machine_width = UE.machine_width (UA.uenv uacc) in
        Expr_builder.Keep_binding
          { let_bound;
            simplified_defining_expr =
              Simplified_named.create ~machine_width named;
>>>>>>> 362c0b49
            original_defining_expr = Some named
          })
  in
  let expr, uacc =
    let uacc =
      UA.with_name_occurrences uacc ~name_occurrences:free_names_of_handler
      |> UA.with_cost_metrics cost_metrics_of_handler
    in
    EB.make_new_let_bindings uacc ~bindings_outermost_first ~body:handler
  in
  expr, UA.cost_metrics uacc, UA.name_occurrences uacc

let rebuild_apply_cont apply_cont ~args ~rewrite_id uacc ~after_rebuild =
  let uenv = UA.uenv uacc in
  let cont, apply_cont =
    let cont = AC.continuation apply_cont in
    match
      Continuation_callsite_map.find cont rewrite_id
        (UA.specialization_map uacc)
    with
    | exception Not_found -> cont, apply_cont
    | specialized -> specialized, AC.with_continuation apply_cont specialized
  in
  let apply_cont = AC.update_args apply_cont ~args in
  let rewrite = UE.find_apply_cont_rewrite uenv cont in
  let create_apply_cont ~apply_cont_to_expr =
    (* The function returned by this code accepts another function, which will
       be called with the [Apply_cont] expression after subjecting it to any
       rewrites (e.g. adding or removing parameters). This gives the chance of
       replacing the [Apply_cont] with something else -- in particular an
       inlined continuation -- before it is wrapped in any [Let]-expressions
       needed as a result of the rewrite. *)
    let rewrite_use_result =
      let apply_cont =
        Simplify_common.clear_demoted_trap_action_and_patch_unused_exn_bucket
          uacc apply_cont
      in
      match rewrite with
      | None -> EB.no_rewrite_apply_cont (UA.uenv uacc) apply_cont
      | Some rewrite -> EB.rewrite_apply_cont uacc rewrite rewrite_id apply_cont
    in
    let expr, cost_metrics, free_names =
      match rewrite_use_result with
      | Invalid { message } ->
        ( RE.create_invalid (Message message),
          Cost_metrics.zero,
          Name_occurrences.empty )
      | Apply_cont apply_cont -> apply_cont_to_expr apply_cont
      | Expr build_expr -> build_expr ~apply_cont_to_expr
    in
    let uacc =
      UA.add_free_names uacc free_names |> UA.add_cost_metrics cost_metrics
    in
    after_rebuild expr uacc
  in
  let apply_cont_to_expr apply_cont =
    (* Note that we call [UE.find_continuation] on the continuation after
       resolving shortcuts, which looks like it could break linearity.

       However this is OK because we can't create shortcuts to a
       [Linearly_used_and_inlinable] continuation: shortcuts are created after
       rebuilding, at which point [Linearly_used_and_inlinable] continuations
       have already been inlined. *)
    let cont = AC.continuation apply_cont in
    match UE.find_continuation uenv cont with
    | Linearly_used_and_inlinable
        { params; handler; free_names_of_handler; cost_metrics_of_handler } ->
      (* We must not fail to inline here, since we've already decided that the
         relevant [Let_cont] is no longer needed.

         When removing continuations don't increment the removed branch counter.
         We can't be sure that removing a continuation maps to removing a branch
         as the decision will be taken later on by the backend. If we were able
         to track the number of times each continuation is used then we would be
         able to track this a bit better (or to create a new counter to count
         the number of continuations) that became linearly used. In any case the
         impact of branches is harder to quantify than the impact of allocating
         (branches can be moved by the backend, their runtime depends on the
         branch predictor...). Underestimating the number of removed branches is
         fine. *)
      inline_linearly_used_continuation uacc ~params ~handler
        ~free_names_of_handler ~cost_metrics_of_handler apply_cont
    | Invalid { arity = _ } ->
      (* We allow this transformation even if there is a trap action, on the
         basis that there wouldn't be any opportunity to collect any backtrace,
         even if the [Apply_cont] were compiled as "raise". *)
      ( RE.create_invalid (Apply_cont_of_unreachable_continuation cont),
        Cost_metrics.zero,
        Name_occurrences.empty )
    | Non_inlinable_zero_arity _ | Non_inlinable_non_zero_arity _
    | Toplevel_or_function_return_or_exn_continuation _ ->
      ( RE.create_apply_cont apply_cont,
        Cost_metrics.from_size (Code_size.apply_cont apply_cont),
        Apply_cont.free_names apply_cont )
  in
  create_apply_cont ~apply_cont_to_expr

let simplify_apply_cont dacc apply_cont ~down_to_up =
  let { S.simples = args; simple_tys = arg_types } =
    S.simplify_simples dacc (AC.args apply_cont)
  in
  let use_kind =
    Simplify_common.apply_cont_use_kind ~context:Apply_cont_expr apply_cont
  in
  let dacc, rewrite_id =
    DA.record_continuation_use dacc
      (AC.continuation apply_cont)
      use_kind ~env_at_use:(DA.denv dacc) ~arg_types
  in
  let dacc =
    let record_args_for_data_flow data_flow =
      Flow.Acc.add_apply_cont_args
        (AC.continuation apply_cont)
        ~rewrite_id args data_flow
    in
    DA.map_flow_acc dacc ~f:record_args_for_data_flow
  in
  let dbg = AC.debuginfo apply_cont in
  let dbg = DE.add_inlined_debuginfo (DA.denv dacc) dbg in
  let apply_cont = AC.with_debuginfo apply_cont ~dbg in
  down_to_up dacc ~rebuild:(rebuild_apply_cont apply_cont ~args ~rewrite_id)<|MERGE_RESOLUTION|>--- conflicted
+++ resolved
@@ -47,17 +47,11 @@
           |> Bound_pattern.singleton
         in
         let named = Named.create_simple arg in
-<<<<<<< HEAD
-        Expr_builder.Keep_binding
-          { let_bound;
-            simplified_defining_expr = Simplified_named.create named;
-=======
         let machine_width = UE.machine_width (UA.uenv uacc) in
         Expr_builder.Keep_binding
           { let_bound;
             simplified_defining_expr =
               Simplified_named.create ~machine_width named;
->>>>>>> 362c0b49
             original_defining_expr = Some named
           })
   in
