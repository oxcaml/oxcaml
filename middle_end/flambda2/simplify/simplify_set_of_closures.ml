--- conflicted
+++ resolved
@@ -815,10 +815,7 @@
         ~closure_bound_names ~closure_bound_names_inside ~value_slots
         ~value_slot_types
     else
-<<<<<<< HEAD
-=======
       (* If the closure is to be phantomized, mark all code as deleted *)
->>>>>>> 362c0b49
       let dacc =
         DA.map_denv dacc ~f:(fun denv ->
             Bound_pattern.fold_all_bound_vars bound_vars ~init:denv
@@ -883,21 +880,12 @@
            ~f:(Specialization_cost.add_set_of_closures set_of_closures))
   in
   Simplify_named_result.create dacc
-<<<<<<< HEAD
-    [ Expr_builder.Keep_binding
-        { let_bound = bound_vars;
-          simplified_defining_expr = defining_expr;
-          original_defining_expr =
-            Some (Named.create_set_of_closures set_of_closures)
-        } ]
-=======
     (Expr_builder.Keep_binding
        { let_bound = bound_vars;
          simplified_defining_expr = defining_expr;
          original_defining_expr =
            Some (Named.create_set_of_closures set_of_closures)
        })
->>>>>>> 362c0b49
 
 type lifting_decision_result =
   { can_lift : bool;
