--- conflicted
+++ resolved
@@ -979,11 +979,7 @@
     (P.result_kind' original_prim)
     ~original_term
 
-<<<<<<< HEAD
-let simplify_bigarray_check_alignment _align ~original_prim dacc ~original_term
-=======
 let simplify_bigarray_get_alignment _align ~original_prim dacc ~original_term
->>>>>>> d958cf04
     _dbg ~arg1:_ ~arg1_ty:_ ~arg2:_ ~arg2_ty:_ ~result_var =
   SPR.create_unknown dacc ~result_var
     (P.result_kind' original_prim)
@@ -1031,12 +1027,7 @@
     | Bigarray_load (num_dimensions, bigarray_kind, bigarray_layout) ->
       simplify_bigarray_load num_dimensions bigarray_kind bigarray_layout
         ~original_prim
-<<<<<<< HEAD
-    | Bigarray_check_alignment align ->
-      simplify_bigarray_check_alignment align ~original_prim
-=======
     | Bigarray_get_alignment align ->
       simplify_bigarray_get_alignment align ~original_prim
->>>>>>> d958cf04
   in
   simplifier dacc ~original_term dbg ~arg1 ~arg1_ty ~arg2 ~arg2_ty ~result_var