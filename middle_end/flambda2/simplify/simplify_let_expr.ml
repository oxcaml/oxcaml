(**************************************************************************)
(*                                                                        *)
(*                                 OCaml                                  *)
(*                                                                        *)
(*                       Pierre Chambart, OCamlPro                        *)
(*           Mark Shinwell and Leo White, Jane Street Europe              *)
(*                                                                        *)
(*   Copyright 2013--2020 OCamlPro SAS                                    *)
(*   Copyright 2014--2020 Jane Street Group LLC                           *)
(*                                                                        *)
(*   All rights reserved.  This file is distributed under the terms of    *)
(*   the GNU Lesser General Public License version 2.1, with the          *)
(*   special exception on linking described in the file LICENSE.          *)
(*                                                                        *)
(**************************************************************************)

open! Simplify_import

let keep_lifted_constant_only_if_used uacc acc lifted_constant =
  let bound = LC.bound_static lifted_constant in
  let code_ids_live =
    match UA.reachable_code_ids uacc with
    | Unknown -> Bound_static.binds_code bound
    | Known { live_code_ids = _; ancestors_of_live_code_ids } ->
      not
        (Code_id.Set.disjoint
           (Bound_static.code_being_defined bound)
           ancestors_of_live_code_ids)
  in
  let symbols_live =
    not
      (Name.Set.disjoint
         (Name.set_of_symbol_set (Bound_static.symbols_being_defined bound))
         (UA.required_names uacc))
  in
  if symbols_live || code_ids_live then LCS.add acc lifted_constant else acc

let rebuild_let simplify_named_result removed_operations ~rewrite_id
    ~lifted_constants_from_defining_expr ~at_unit_toplevel
    ~(closure_info : Closure_info.t) ~body uacc ~after_rebuild =
  let lifted_constants_from_defining_expr =
    match Closure_info.in_or_out_of_closure closure_info with
    | In_a_closure ->
      (* See the comment in [simplify_let], below; this case is analogous. *)
      lifted_constants_from_defining_expr
    | Not_in_a_closure ->
      (* We must filter even if not rebuilding terms, otherwise the free names
         of the terms might get out of sync with [Data_flow]. *)
      LCS.fold lifted_constants_from_defining_expr ~init:LCS.empty
        ~f:(keep_lifted_constant_only_if_used uacc)
  in
  (* At this point, the free names in [uacc] are the free names of [body], plus
     all used value slots seen in the whole compilation unit. *)
  let no_constants_from_defining_expr =
    LCS.is_empty lifted_constants_from_defining_expr
  in
  (* The lifted constants present in [uacc] are the ones arising from the
     simplification of [body] which still have to be placed. We augment these
     with any constants arising from the simplification of the defining
     expression. Then we either place all of them, if we are at toplevel, or
     else return them in [uacc] for an outer [Let]-binding to deal with.

     It may be surprising that lifted constants can arise from the
     simplification of the body in the case where they have also arisen from the
     defining expression (since the latter implies that we must be at toplevel).
     However this can happen in the case of recursive continuations, in which
     constants cannot be placed. *)
  (* CR mshinwell: We don't actually have to have this logic for placing lifted
     constants here; it could be done before any other kind of expression. *)
  let no_constants_to_place =
    no_constants_from_defining_expr && UA.no_lifted_constants uacc
  in
  let uacc = UA.notify_removed ~operation:removed_operations uacc in
  let bindings =
    Simplify_named_result.bindings_to_place simplify_named_result
  in
  let bindings =
    List.map
      (fun (binding : Expr_builder.binding_to_place) :
           Expr_builder.binding_to_place ->
        match binding with
        | Delete_binding _ -> binding
        | Keep_binding
            ({ let_bound; simplified_defining_expr; original_defining_expr = _ }
            as kept_binding) -> (
          match simplified_defining_expr.named with
          | Prim (prim, _dbg) -> (
            match Bound_pattern.must_be_singleton_opt let_bound with
            | None -> binding
            | Some bound_var -> (
              let simple = Simple.var (Bound_var.var bound_var) in
              match
                DA.find_debuginfo_rewrite (UA.creation_dacc uacc)
                  ~bound_to:simple
              with
              | None -> binding
              | Some dbg ->
<<<<<<< HEAD
                Keep_binding
                  { kept_binding with
                    simplified_defining_expr =
                      Simplified_named.create (Named.create_prim prim dbg)
=======
                let machine_width = UE.machine_width (UA.uenv uacc) in
                Keep_binding
                  { kept_binding with
                    simplified_defining_expr =
                      Simplified_named.create ~machine_width
                        (Named.create_prim prim dbg)
>>>>>>> 362c0b49
                  }))
          | Simple _ | Set_of_closures _ | Rec_info _ -> binding))
      bindings
  in
  (* Phantom let creation *)
  let generate_phantom_lets = UA.generate_phantom_lets uacc in
  let free_names_of_body = UA.name_occurrences uacc in
  let compute_greatest_name_mode (bound_vars : Bound_pattern.t) =
    match bound_vars with
    | Singleton bound_var ->
      (* We avoid the closure allocation (below) in this case. *)
      Name_occurrences.greatest_name_mode_var free_names_of_body
        (VB.var bound_var)
    | Set_of_closures _ ->
      Bound_pattern.fold_all_bound_vars bound_vars
        ~init:Name_mode.Or_absent.absent ~f:(fun greatest_name_mode bound_var ->
<<<<<<< HEAD
          Name_occurrences.greatest_name_mode_var free_names_of_body
            (VB.var bound_var)
          |> Name_mode.Or_absent.join_in_terms greatest_name_mode)
=======
          Name_mode.Or_absent.join_in_terms greatest_name_mode
            (Name_occurrences.greatest_name_mode_var free_names_of_body
               (VB.var bound_var)))
>>>>>>> 362c0b49
    | Static _ -> assert false
    (* see below *)
  in
  let bindings =
    List.map
      (fun (binding_to_place : Expr_builder.binding_to_place) ->
        match binding_to_place with
        | Delete_binding _ -> binding_to_place
        | Keep_binding
            ({ let_bound = bound_vars;
               simplified_defining_expr;
               original_defining_expr
             } as binding) ->
          let greatest_name_mode = compute_greatest_name_mode bound_vars in
          let declared_name_mode = Bound_pattern.name_mode bound_vars in
          let mismatched_modes =
            match
              Name_mode.Or_absent.compare_partial_order greatest_name_mode
                (Name_mode.Or_absent.present declared_name_mode)
            with
            | None -> true
            | Some c -> c > 0
          in
<<<<<<< HEAD
          let { Simplified_named.named = defining_expr;
                free_names = _;
                cost_metrics = _
              } =
            simplified_defining_expr
          in
          let defining_expr = Simplified_named.to_named defining_expr in
=======
          let defining_expr =
            Simplified_named.to_named
              simplified_defining_expr.Simplified_named.named
          in
>>>>>>> 362c0b49
          if mismatched_modes
          then
            Misc.fatal_errorf
              "[Let]-binding declares variable(s) %a (mode %a) to be bound to@ \
               %a,@ but there exist occurrences for such variable(s) at \
               incompatible mode(s)@ (compared to %a)@ in the body (free names \
               %a):@ %a"
              Bound_pattern.print bound_vars Name_mode.print declared_name_mode
              Named.print defining_expr Name_mode.Or_absent.print
              greatest_name_mode Name_occurrences.print free_names_of_body
              (RE.print (UA.are_rebuilding_terms uacc))
              body;
          let is_end_region =
            match defining_expr with
            | Prim (prim, _) -> P.is_end_region prim
            | Simple _ | Set_of_closures _ | Static_consts _ | Rec_info _ ->
              None
          in
          let is_end_region_for_unused_region, is_end_region_for_used_region =
            match is_end_region with
            | None -> false, false
            | Some region ->
              let is_used =
                Name.Set.mem (Name.var region) (UA.required_names uacc)
              in
              not is_used, is_used
          in
<<<<<<< HEAD
          if is_end_region_for_used_region
             || (not is_end_region_for_unused_region)
                && not (Named.at_most_generative_effects defining_expr)
=======
          let must_be_kept_for_its_effects =
            is_end_region_for_used_region
            || (not is_end_region_for_unused_region)
               && not (Named.at_most_generative_effects defining_expr)
          in
          if must_be_kept_for_its_effects
>>>>>>> 362c0b49
          then (
            if not (Name_mode.is_normal declared_name_mode)
            then
              Misc.fatal_errorf
                "Cannot [Let]-bind non-normal variable(s) to a [Named] that \
                 has more than generative effects:@ %a@ =@ %a"
                Bound_pattern.print bound_vars Named.print defining_expr;
            binding_to_place)
          else
            let is_depth =
              match defining_expr with
              | Rec_info _ -> true
              | Simple _ | Prim _ | Set_of_closures _ | Static_consts _ -> false
            in
            let has_uses = Name_mode.Or_absent.is_present greatest_name_mode in
            let can_phantomise =
              (not is_depth)
              && Bound_pattern.exists_all_bound_vars bound_vars
                   ~f:(fun bound_var ->
                     Variable.user_visible (VB.var bound_var))
            in
            let will_delete_binding =
              if is_end_region_for_unused_region
              then true
              else
                (* CR-someday mshinwell: This should detect whether there is any
                   provenance info associated with the variable. If there isn't,
                   the [Let] can be deleted even if debugging information is
                   being generated. *)
                not (has_uses || (generate_phantom_lets && can_phantomise))
            in
            if will_delete_binding
            then Expr_builder.Delete_binding { original_defining_expr }
            else
              (* CR-someday mshinwell: When leaving behind phantom lets, maybe
                 we should turn the defining expressions into simpler ones by
                 using the type, if possible. For example an Unbox_naked_int64
                 or something could potentially turn into a variable. This
                 defining expression usually never exists as the types propagate
                 the information forward. mshinwell: this might be done now in
                 Simplify_named, check. *)
              let name_mode =
                match greatest_name_mode with
                | Absent -> Name_mode.phantom
                | Present name_mode -> name_mode
              in
              assert (Name_mode.can_be_in_terms name_mode);
              let bound_vars =
                Bound_pattern.with_name_mode bound_vars name_mode
              in
              Expr_builder.Keep_binding { binding with let_bound = bound_vars })
      bindings
  in
  let uacc, bindings =
    let Flow_types.Mutable_unboxing_result.{ let_rewrites; _ } =
      UA.mutable_unboxing_result uacc
    in
    match Named_rewrite_id.Map.find rewrite_id let_rewrites with
    | exception Not_found -> uacc, bindings
    | rewrite -> (
      match bindings with
      | [] -> uacc, []
      | _ :: _ :: _ -> assert false
      | [(Delete_binding _ as binding)] -> uacc, [binding]
      | [Keep_binding binding] -> (
        match rewrite, binding.original_defining_expr with
        | Prim_rewrite prim_rewrite, Some (Prim (original_prim, dbg)) ->
          let uacc =
            UA.notify_removed
              ~operation:(Removed_operations.prim original_prim)
              uacc
          in
          let machine_width = UE.machine_width (UA.uenv uacc) in
          let new_bindings =
            match prim_rewrite with
            | Remove_prim -> (
              let greatest_name_mode =
                compute_greatest_name_mode binding.let_bound
              in
              match greatest_name_mode with
              | Absent ->
                [ Expr_builder.Delete_binding
                    { original_defining_expr = binding.original_defining_expr }
                ]
              | Present name_mode ->
                if Name_mode.is_phantom name_mode
                then
                  let let_bound =
                    Bound_pattern.with_name_mode binding.let_bound name_mode
                  in
                  [Expr_builder.Keep_binding { binding with let_bound }]
                else
                  Misc.fatal_errorf
                    "Binding for %a was supposed to be removed but occurs in \
                     free names:@ %a"
                    Bound_pattern.print binding.let_bound Name_occurrences.print
                    free_names_of_body)
            | Invalid k ->
              let prim : P.t = Nullary (Invalid k) in
              let simplified_defining_expr =
<<<<<<< HEAD
                Simplified_named.create (Named.create_prim prim dbg)
=======
                Simplified_named.create ~machine_width
                  (Named.create_prim prim dbg)
>>>>>>> 362c0b49
              in
              [ Expr_builder.Keep_binding
                  { binding with simplified_defining_expr } ]
            | Replace_by_binding { var; bound_to } ->
              let bv = Bound_pattern.must_be_singleton binding.let_bound in
              let var' = Bound_var.var bv in
              assert (Variable.equal var var');
              let simplified_defining_expr =
<<<<<<< HEAD
                Simplified_named.create (Named.create_simple bound_to)
=======
                Simplified_named.create ~machine_width
                  (Named.create_simple bound_to)
>>>>>>> 362c0b49
              in
              [ Expr_builder.Keep_binding
                  { binding with simplified_defining_expr } ]
          in
          uacc, new_bindings
        | ( Prim_rewrite _,
            ( None
            | Some (Simple _ | Set_of_closures _ | Static_consts _ | Rec_info _)
              ) ) ->
          Misc.fatal_errorf "Prim_rewrite applied to a non-prim Named.t"))
  in
  (* Return as quickly as possible if there is nothing to do. In this case, all
     constants get floated up to an outer binding. *)
  if no_constants_to_place || not at_unit_toplevel
  then
    let uacc =
      (* Avoid re-allocating [uacc] unless necessary. *)
      if no_constants_from_defining_expr
      then uacc
      else
        let lifted_constants_from_body = UA.lifted_constants uacc in
        LCS.union lifted_constants_from_body lifted_constants_from_defining_expr
        |> UA.with_lifted_constants uacc
    in
    let body, uacc =
      EB.make_new_let_bindings uacc ~bindings_outermost_first:bindings ~body
    in
    after_rebuild body uacc
  else
    let uacc, lifted_constants_from_body =
      UA.get_and_clear_lifted_constants uacc
    in
    let body, uacc =
      EB.place_lifted_constants uacc ~lifted_constants_from_defining_expr
        ~lifted_constants_from_body
        ~put_bindings_around_body:(fun uacc ~body ->
          EB.make_new_let_bindings uacc ~bindings_outermost_first:bindings ~body)
        ~body
    in
    after_rebuild body uacc

let record_one_value_slot_for_data_flow symbol value_slot simple data_flow =
  Flow.Acc.record_value_slot (Name.symbol symbol) value_slot
    (Simple.free_names simple) data_flow

let record_one_function_slot_for_data_flow ~free_names ~value_slots _
    (symbol, _) data_flow =
  let data_flow = Flow.Acc.record_symbol_binding symbol free_names data_flow in
  Value_slot.Map.fold
    (record_one_value_slot_for_data_flow symbol)
    value_slots data_flow

let record_lifted_constant_definition_for_data_flow ~being_defined data_flow
    definition =
  let module D = LC.Definition in
  match D.descr definition with
  | Code code_id ->
    Flow.Acc.record_code_id_binding code_id
      (NO.union being_defined (D.free_names definition))
      data_flow
  | Block_like { symbol; _ } ->
    let free_names = NO.union being_defined (D.free_names definition) in
    Flow.Acc.record_symbol_binding symbol free_names data_flow
  | Set_of_closures { closure_symbols_with_types; _ } -> (
    let expr = D.defining_expr definition in
    match Rebuilt_static_const.to_const expr with
    | Some (Static_const const) ->
      let set_of_closures = Static_const.must_be_set_of_closures const in
      let free_names =
        NO.union being_defined
          (Function_declarations.free_names
             (Set_of_closures.function_decls set_of_closures))
      in
      let value_slots = Set_of_closures.value_slots set_of_closures in
      Function_slot.Lmap.fold
        (record_one_function_slot_for_data_flow ~free_names ~value_slots)
        closure_symbols_with_types data_flow
    | None | Some (Code _ | Deleted_code) ->
      let free_names = NO.union being_defined (D.free_names definition) in
      Function_slot.Lmap.fold
        (fun _ (symbol, _) data_flow ->
          Flow.Acc.record_symbol_binding symbol free_names data_flow)
        closure_symbols_with_types data_flow)

let record_lifted_constant_for_data_flow data_flow lifted_constant =
  let data_flow =
    (* Record all projections as potential dependencies. *)
    Variable.Map.fold
      (fun var proj data_flow ->
        Flow.Acc.record_symbol_projection var
          (Symbol_projection.free_names proj)
          data_flow)
      (LC.symbol_projections lifted_constant)
      data_flow
  in
  let being_defined =
    let bound_static = Lifted_constant.bound_static lifted_constant in
    (* Note: We're not registering code IDs in the set, because we can actually
       make the code bindings deleted individually. In particular, code IDs that
       are only used in the newer_version_of field of another binding will be
       deleted as expected. *)
    let symbols = Bound_static.symbols_being_defined bound_static in
    NO.empty
    |> Symbol.Set.fold
         (fun symbol acc -> NO.add_symbol acc symbol Name_mode.normal)
         symbols
  in
  ListLabels.fold_left
    (LC.definitions lifted_constant)
    ~init:data_flow
    ~f:(record_lifted_constant_definition_for_data_flow ~being_defined)

let record_new_defining_expression_binding_for_data_flow dacc ~rewrite_id
    data_flow (binding : Expr_builder.binding_to_place) : Flow.Acc.t =
  let generate_phantom_lets = DE.generate_phantom_lets (DA.denv dacc) in
  match binding with
  | Delete_binding _ -> data_flow
  | Keep_binding
      { let_bound; simplified_defining_expr; original_defining_expr = _ } ->
    Flow.Acc.record_let_binding ~rewrite_id ~generate_phantom_lets ~let_bound
      ~simplified_defining_expr data_flow

let update_data_flow dacc closure_info ~lifted_constants_from_defining_expr
    simplify_named_result ~rewrite_id data_flow =
  let data_flow =
    match Closure_info.in_or_out_of_closure closure_info with
    | In_a_closure ->
      (* The dependency information for lifted constants (stored in [Data_flow])
         is only required at the point when the constants are placed. That
         always happens at toplevel, never inside closures -- so we don't need
         to do anything here. *)
      data_flow
    | Not_in_a_closure ->
      LCS.fold lifted_constants_from_defining_expr ~init:data_flow
        ~f:record_lifted_constant_for_data_flow
  in
  ListLabels.fold_left
    (Simplify_named_result.bindings_to_place simplify_named_result)
    ~init:data_flow
    ~f:(record_new_defining_expression_binding_for_data_flow dacc ~rewrite_id)

let simplify_let0 ~simplify_expr ~simplify_function_body dacc let_expr
    ~down_to_up bound_pattern ~body =
  let module L = Flambda.Let in
  let original_dacc = dacc in
  (* Remember then clear the lifted constants memory in [DA] so we can easily
     find out which constants are generated during simplification of the
     defining expression and the [body]. *)
  let dacc, prior_lifted_constants = DA.get_and_clear_lifted_constants dacc in
  (* Simplify the defining expression. *)
  let defining_expr = L.defining_expr let_expr in
  match
    Simplify_named.simplify_named dacc bound_pattern defining_expr
      ~simplify_function_body
  with
  | Rewritten f -> simplify_expr dacc (f ~body) ~down_to_up
  | Simplified (simplify_named_result, removed_operations) -> (
    (* We must make sure that if [Invalid] is going to be produced, [uacc]
       doesn't contain any extraneous data for e.g. lifted constants that will
       never be placed, since this can lead to errors when loading .cmx files or
       similar. To avoid this we don't traverse [body]. *)
    match simplify_named_result with
    | Invalid ->
      down_to_up original_dacc ~rebuild:(fun uacc ~after_rebuild ->
          let uacc = UA.notify_removed ~operation:removed_operations uacc in
          EB.rebuild_invalid uacc
            (Defining_expr_of_let (bound_pattern, defining_expr))
            ~after_rebuild)
    | Ok simplify_named_result ->
      let dacc = Simplify_named_result.dacc simplify_named_result in
      (* First accumulate variable, symbol and code ID usage information. *)
      (* CR-someday gbury/pchambart : in the case of an invalid, we currently
         over-approximate the uses. In case of an invalid, we might want to
         instead flush the uses of the current control flow branch (but this
         would require a more precise stack). *)
      (* We currently over-approximate the use of variables in symbols: both in
         the lifted constants, and in the bound constants, which we consider to
         be always used, leading to the free_names in their defining expressions
         to be considered as used unconditionally. *)
      let closure_info = DE.closure_info (DA.denv dacc) in
      (* Next remember any lifted constants that were generated during the
         simplification of the defining expression and sort them, since they may
         be mutually recursive. Then add back in to [dacc] the
         [prior_lifted_constants] remembered above. This results in the
         definitions and types for all these constants being available at a
         subsequent [Let_cont]. At such a point, [dacc] will be queried to
         retrieve all of the constants, which are then manually transferred into
         the computed [dacc] at the join point for subsequent simplification of
         the continuation handler(s).

         Note that no lifted constants are ever placed during the simplification
         of the defining expression. (Not even in the case of a
         [Set_of_closures] binding, since "let symbol" is disallowed under a
         lambda.) *)
      let lifted_constants_from_defining_expr = DA.get_lifted_constants dacc in
      let dacc =
        DA.add_to_lifted_constant_accumulator dacc prior_lifted_constants
      in
      let rewrite_id = Named_rewrite_id.create () in
      let dacc =
        DA.map_flow_acc dacc
          ~f:
            (update_data_flow dacc closure_info ~rewrite_id
               ~lifted_constants_from_defining_expr simplify_named_result)
      in
      let at_unit_toplevel = DE.at_unit_toplevel (DA.denv dacc) in
      (* Simplify the body of the let-expression and make the new [Let] bindings
         around the simplified body. [Simplify_named] will already have prepared
         [dacc] with the necessary bindings for the simplification of the
         body. *)
      let down_to_up dacc ~rebuild:rebuild_body =
        let rebuild uacc ~after_rebuild =
          let after_rebuild body uacc =
            rebuild_let simplify_named_result removed_operations
              ~lifted_constants_from_defining_expr ~at_unit_toplevel
              ~closure_info ~body uacc ~after_rebuild ~rewrite_id
          in
          rebuild_body uacc ~after_rebuild
        in
        down_to_up dacc ~rebuild
      in
      simplify_expr dacc body ~down_to_up)

let simplify_let ~simplify_expr ~simplify_function_body dacc let_expr
    ~down_to_up =
  let module L = Flambda.Let in
  L.pattern_match let_expr
    ~f:
      (simplify_let0 ~simplify_expr ~simplify_function_body dacc let_expr
         ~down_to_up)

let simplify_let_with_bound_pattern ~simplify_expr_with_bound_pattern
    ~simplify_function_body dacc let_expr ~down_to_up =
  let module L = Flambda.Let in
  L.pattern_match let_expr ~f:(fun bound_pattern ->
      simplify_let0
        ~simplify_expr:(fun dacc body ~down_to_up ->
          simplify_expr_with_bound_pattern dacc (bound_pattern, body)
            ~down_to_up)
        ~simplify_function_body dacc let_expr ~down_to_up bound_pattern)<|MERGE_RESOLUTION|>--- conflicted
+++ resolved
@@ -95,19 +95,12 @@
               with
               | None -> binding
               | Some dbg ->
-<<<<<<< HEAD
-                Keep_binding
-                  { kept_binding with
-                    simplified_defining_expr =
-                      Simplified_named.create (Named.create_prim prim dbg)
-=======
                 let machine_width = UE.machine_width (UA.uenv uacc) in
                 Keep_binding
                   { kept_binding with
                     simplified_defining_expr =
                       Simplified_named.create ~machine_width
                         (Named.create_prim prim dbg)
->>>>>>> 362c0b49
                   }))
           | Simple _ | Set_of_closures _ | Rec_info _ -> binding))
       bindings
@@ -124,15 +117,9 @@
     | Set_of_closures _ ->
       Bound_pattern.fold_all_bound_vars bound_vars
         ~init:Name_mode.Or_absent.absent ~f:(fun greatest_name_mode bound_var ->
-<<<<<<< HEAD
-          Name_occurrences.greatest_name_mode_var free_names_of_body
-            (VB.var bound_var)
-          |> Name_mode.Or_absent.join_in_terms greatest_name_mode)
-=======
           Name_mode.Or_absent.join_in_terms greatest_name_mode
             (Name_occurrences.greatest_name_mode_var free_names_of_body
                (VB.var bound_var)))
->>>>>>> 362c0b49
     | Static _ -> assert false
     (* see below *)
   in
@@ -156,20 +143,10 @@
             | None -> true
             | Some c -> c > 0
           in
-<<<<<<< HEAD
-          let { Simplified_named.named = defining_expr;
-                free_names = _;
-                cost_metrics = _
-              } =
-            simplified_defining_expr
-          in
-          let defining_expr = Simplified_named.to_named defining_expr in
-=======
           let defining_expr =
             Simplified_named.to_named
               simplified_defining_expr.Simplified_named.named
           in
->>>>>>> 362c0b49
           if mismatched_modes
           then
             Misc.fatal_errorf
@@ -197,18 +174,12 @@
               in
               not is_used, is_used
           in
-<<<<<<< HEAD
-          if is_end_region_for_used_region
-             || (not is_end_region_for_unused_region)
-                && not (Named.at_most_generative_effects defining_expr)
-=======
           let must_be_kept_for_its_effects =
             is_end_region_for_used_region
             || (not is_end_region_for_unused_region)
                && not (Named.at_most_generative_effects defining_expr)
           in
           if must_be_kept_for_its_effects
->>>>>>> 362c0b49
           then (
             if not (Name_mode.is_normal declared_name_mode)
             then
@@ -309,12 +280,8 @@
             | Invalid k ->
               let prim : P.t = Nullary (Invalid k) in
               let simplified_defining_expr =
-<<<<<<< HEAD
-                Simplified_named.create (Named.create_prim prim dbg)
-=======
                 Simplified_named.create ~machine_width
                   (Named.create_prim prim dbg)
->>>>>>> 362c0b49
               in
               [ Expr_builder.Keep_binding
                   { binding with simplified_defining_expr } ]
@@ -323,12 +290,8 @@
               let var' = Bound_var.var bv in
               assert (Variable.equal var var');
               let simplified_defining_expr =
-<<<<<<< HEAD
-                Simplified_named.create (Named.create_simple bound_to)
-=======
                 Simplified_named.create ~machine_width
                   (Named.create_simple bound_to)
->>>>>>> 362c0b49
               in
               [ Expr_builder.Keep_binding
                   { binding with simplified_defining_expr } ]
