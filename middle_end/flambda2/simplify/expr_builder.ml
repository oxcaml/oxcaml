--- conflicted
+++ resolved
@@ -172,11 +172,7 @@
 let make_new_let_bindings uacc ~bindings_outermost_first ~body =
   (* The name occurrences component of [uacc] is expected to be in the state
      described in the comment at the top of [Simplify_let.rebuild_let]. *)
-<<<<<<< HEAD
-  let delete_binding uacc ~original_defining_expr =
-=======
   let notify_removed uacc ~original_defining_expr =
->>>>>>> 362c0b49
     match (original_defining_expr : Named.t option) with
     | Some (Prim (prim, _dbg)) ->
       UA.notify_removed ~operation:(Removed_operations.prim prim) uacc
@@ -188,11 +184,7 @@
     ~f:(fun (expr, uacc) binding ->
       match (binding : binding_to_place) with
       | Delete_binding { original_defining_expr } ->
-<<<<<<< HEAD
-        expr, delete_binding uacc ~original_defining_expr
-=======
         expr, notify_removed uacc ~original_defining_expr
->>>>>>> 362c0b49
       | Keep_binding
           { let_bound; simplified_defining_expr; original_defining_expr = _ } ->
         let { Simplified_named.named = defining_expr;
