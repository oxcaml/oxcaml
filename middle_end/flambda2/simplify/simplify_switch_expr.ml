--- conflicted
+++ resolved
@@ -180,13 +180,8 @@
               let not_arms = TI.Map.add arm action not_arms in
               maybe_mergeable ~mergeable_arms ~identity_arms ~not_arms
             else maybe_mergeable ~mergeable_arms ~identity_arms ~not_arms
-<<<<<<< HEAD
-          | Naked_immediate _ | Naked_float _ | Naked_float32 _ | Naked_int32 _
-          | Naked_int8 _ | Naked_int16 _ | Naked_int64 _ | Naked_vec128 _
-=======
           | Naked_immediate _ | Naked_float _ | Naked_float32 _ | Naked_int8 _
           | Naked_int16 _ | Naked_int32 _ | Naked_int64 _ | Naked_vec128 _
->>>>>>> 3b595799
           | Naked_vec256 _ | Naked_vec512 _ | Naked_nativeint _ | Null ->
             maybe_mergeable ~mergeable_arms ~identity_arms ~not_arms
         in
@@ -282,13 +277,8 @@
          immediate, the value which we store inside values of that type is still
          a normal untagged [TI.t]. *)
       check_args Reg_width_const.is_tagged_immediate Leave_as_tagged_immediate
-<<<<<<< HEAD
-    | Naked_float _ | Naked_float32 _ | Naked_int32 _ | Naked_int64 _
-    | Naked_int8 _ | Naked_int16 _ | Naked_nativeint _ | Naked_vec128 _
-=======
     | Naked_float _ | Naked_float32 _ | Naked_int8 _ | Naked_int16 _
     | Naked_int32 _ | Naked_int64 _ | Naked_nativeint _ | Naked_vec128 _
->>>>>>> 3b595799
     | Naked_vec256 _ | Naked_vec512 _ | Null ->
       None)
 
