(**************************************************************************)
(*                                                                        *)
(*                                 OCaml                                  *)
(*                                                                        *)
(*                       Pierre Chambart, OCamlPro                        *)
(*           Mark Shinwell and Leo White, Jane Street Europe              *)
(*                                                                        *)
(*   Copyright 2013--2021 OCamlPro SAS                                    *)
(*   Copyright 2014--2021 Jane Street Group LLC                           *)
(*                                                                        *)
(*   All rights reserved.  This file is distributed under the terms of    *)
(*   the GNU Lesser General Public License version 2.1, with the          *)
(*   special exception on linking described in the file LICENSE.          *)
(*                                                                        *)
(**************************************************************************)

module K = Flambda_kind
module Float32 = Numeric_types.Float32_by_bit_pattern
module Float = Numeric_types.Float_by_bit_pattern
module Vec128 = Vector_types.Vec128.Bit_pattern
<<<<<<< HEAD
module Int8 = Numeric_types.Int8
module Int16 = Numeric_types.Int16
=======
module Vec256 = Vector_types.Vec256.Bit_pattern
module Vec512 = Vector_types.Vec512.Bit_pattern
>>>>>>> 9d46f41f
module Int32 = Numeric_types.Int32
module Int64 = Numeric_types.Int64
module RWC = Reg_width_const
module TD = Type_descr
open Or_bottom.Let_syntax
open Or_unknown.Let_syntax

module Block_size = struct
  include Targetint_31_63

  (** [subset t1 t2] is true if [t1] is a subset of [t2] *)
  let subset t1 t2 = Stdlib.( <= ) (compare t1 t2) 0

  (* An integer [i] represents all the values smaller than i, hence a smaller
     number is included in a bigger *)
  let union t1 t2 = Targetint_31_63.max t1 t2

  let inter t1 t2 = Targetint_31_63.min t1 t2
end

type is_null =
  | Not_null
  | Maybe_null

(* The grammar of Flambda types. *)
type t =
  | Value of head_of_kind_value TD.t
  | Naked_immediate of head_of_kind_naked_immediate TD.t
  | Naked_float32 of head_of_kind_naked_float32 TD.t
  | Naked_float of head_of_kind_naked_float TD.t
  | Naked_int8 of head_of_kind_naked_int8 TD.t
  | Naked_int16 of head_of_kind_naked_int16 TD.t
  | Naked_int32 of head_of_kind_naked_int32 TD.t
  | Naked_int64 of head_of_kind_naked_int64 TD.t
  | Naked_nativeint of head_of_kind_naked_nativeint TD.t
  | Naked_vec128 of head_of_kind_naked_vec128 TD.t
  | Naked_vec256 of head_of_kind_naked_vec256 TD.t
  | Naked_vec512 of head_of_kind_naked_vec512 TD.t
  | Rec_info of head_of_kind_rec_info TD.t
  | Region of head_of_kind_region TD.t

and head_of_kind_value =
  { (* CR vlaviron: This Or_unknown_or_bottom is in part redundant with the one
       introduced by Type_descr, but we need to be able to express things like
       "unknown but not null" or "bottom but maybe null" (which is the type for
       the Null constructor) *)
    non_null : head_of_kind_value_non_null Or_unknown_or_bottom.t;
    is_null : is_null
  }

and head_of_kind_value_non_null =
  | Variant of
      { immediates : t Or_unknown.t;
        blocks : row_like_for_blocks Or_unknown.t;
        extensions : variant_extensions;
        is_unique : bool
      }
  | Mutable_block of { alloc_mode : Alloc_mode.For_types.t }
  | Boxed_float32 of t * Alloc_mode.For_types.t
  | Boxed_float of t * Alloc_mode.For_types.t
  | Boxed_int32 of t * Alloc_mode.For_types.t
  | Boxed_int64 of t * Alloc_mode.For_types.t
  | Boxed_nativeint of t * Alloc_mode.For_types.t
  | Boxed_vec128 of t * Alloc_mode.For_types.t
  | Boxed_vec256 of t * Alloc_mode.For_types.t
  | Boxed_vec512 of t * Alloc_mode.For_types.t
  | Closures of
      { by_function_slot : row_like_for_closures;
        alloc_mode : Alloc_mode.For_types.t
      }
  | String of String_info.Set.t
  | Array of
      { element_kind : Flambda_kind.With_subkind.t Or_unknown_or_bottom.t;
        length : t;
        contents : array_contents Or_unknown.t;
        alloc_mode : Alloc_mode.For_types.t
      }

(* CR someday vlaviron: comparison results are encoded as naked immediates, and
   in a few cases (physical equality mostly) some values of the boolean carry
   information that we can represent in the types. Here is an actual example
   where it would be useful: *)

(* type t =
 *   | A1 of float array
 *   | A2 of int array
 *   | A3 of int array
 *   | A4 of int array
 *
 * let bar t =
 *   match t with
 *   | A3 x -> array_unsafe_get x 0 (* Not specialised currently *)
 *   | _ -> assert false *)

(* Since the match is compiled using equality on the tag and not a regular
   switch, we currently fail to restrict the type of [t] to the single [A3]
   constructor. We could solve that by adding another case like Is_int and
   Get_tag, or we could go in the other direction and make each individual
   number in the set for the Naked_immediates case carry an extension. We could
   even use that for encoding the Is_int and Get_tag constraints, although it is
   not completely clear what the impact on performance would be (we could store
   minimal extensions, carrying a shape, or we could pre-compute the full meet
   for each case and store precise extensions; the first version would be faster
   if we don't actually use the extensions, while the second version would be
   particularly useful if we switch several times on the same scrutinee. *)
and head_of_kind_naked_immediate =
  | Naked_immediates of Targetint_31_63.Set.t
  | Is_int of t
  | Get_tag of t
  | Is_null of t

and head_of_kind_naked_float32 = Float32.Set.t

and head_of_kind_naked_float = Float.Set.t

and head_of_kind_naked_int8 = Int8.Set.t

and head_of_kind_naked_int16 = Int16.Set.t

and head_of_kind_naked_int32 = Int32.Set.t

and head_of_kind_naked_int64 = Int64.Set.t

and head_of_kind_naked_nativeint = Targetint_32_64.Set.t

and head_of_kind_naked_vec128 = Vec128.Set.t

and head_of_kind_naked_vec256 = Vec256.Set.t

and head_of_kind_naked_vec512 = Vec512.Set.t

and head_of_kind_rec_info = Rec_info_expr.t

and head_of_kind_region = unit

(* For row-like, ['index] must not contain any names. *)

(* Note: it wouldn't require many changes to change this to an interval:
 * type 'index row_like_index = { at_least : 'index; at_most : 'index }
 * representing { x | at_least \subset x /\ x \subset at_most }
 *)
and 'lattice row_like_index_domain =
  | Known of 'lattice  (** [Known x] represents the singleton set: { x } *)
  | At_least of 'lattice
      (** [At_least x] represents the set { y | x \subset y } *)

and ('lattice, 'shape) row_like_index =
  { domain : 'lattice row_like_index_domain;
    shape : 'shape
  }

and ('lattice, 'shape, 'maps_to) row_like_case =
  { maps_to : 'maps_to;
    index : ('lattice, 'shape) row_like_index;
    env_extension : env_extension
  }

and row_like_block_case = (Block_size.t, K.Block_shape.t, t array) row_like_case

and row_like_for_blocks =
  { known_tags : row_like_block_case Or_unknown.t Tag.Map.t;
    other_tags : row_like_block_case Or_bottom.t;
    alloc_mode : Alloc_mode.For_types.t
  }

and row_like_for_closures =
  { known_closures :
      (Set_of_closures_contents.t, unit, closures_entry) row_like_case
      Function_slot.Map.t;
    (* CR pchambart: this field is always Bottom, we should remove it *)
    other_closures :
      (Set_of_closures_contents.t, unit, closures_entry) row_like_case
      Or_bottom.t
  }

and closures_entry =
  { (* CR pchambart: Forbid the Bottom case in function types (propagate to the
       whole environment *)
    function_types : function_type Or_unknown_or_bottom.t Function_slot.Map.t;
    closure_types : function_slot_indexed_product;
    value_slot_types : value_slot_indexed_product
  }

(* Products are a set of constraints: each new field reduces the concrete set.
   The empty product is top. There is no bottom. All components must be of the
   same kind except for [value_slot_indexed_product].

   { 1 => Unknown; 2 => V } is equal to { 2 => V } *)
and function_slot_indexed_product =
  { function_slot_components_by_index : t Function_slot.Map.t }

and value_slot_indexed_product =
  { value_slot_components_by_index : t Value_slot.Map.t }

and function_type =
  { code_id : Code_id.t;
    rec_info : t
        (* XXX need to understand this properly can_allocate_in_caller's_region
           : bool Or_unknown.t *)
  }

and array_contents =
  | Immutable of { fields : t array }
  | Mutable

and env_extension = { equations : t Name.Map.t } [@@unboxed]

and variant_extensions =
  | No_extensions
  | Ext of
      { when_immediate : env_extension;
        when_block : env_extension
      }

type flambda_type = t

let get_alias_exn t =
  match t with
  | Value ty -> TD.get_alias_exn ty
  | Naked_immediate ty -> TD.get_alias_exn ty
  | Naked_float32 ty -> TD.get_alias_exn ty
  | Naked_float ty -> TD.get_alias_exn ty
  | Naked_int8 ty -> TD.get_alias_exn ty
  | Naked_int16 ty -> TD.get_alias_exn ty
  | Naked_int32 ty -> TD.get_alias_exn ty
  | Naked_int64 ty -> TD.get_alias_exn ty
  | Naked_nativeint ty -> TD.get_alias_exn ty
  | Naked_vec128 ty -> TD.get_alias_exn ty
  | Naked_vec256 ty -> TD.get_alias_exn ty
  | Naked_vec512 ty -> TD.get_alias_exn ty
  | Rec_info ty -> TD.get_alias_exn ty
  | Region ty -> TD.get_alias_exn ty

let get_alias_opt t =
  match get_alias_exn t with s -> Some s | exception Not_found -> None

let row_like_is_bottom ~known ~(other : _ Or_bottom.t) ~is_empty_map_known =
  is_empty_map_known known && match other with Bottom -> true | Ok _ -> false

let rec free_names0 ~follow_value_slots t =
  let[@inline] type_descr_free_names ~free_names_head ty =
    if follow_value_slots
    then TD.free_names ~free_names_head ty
    else TD.free_names_no_cache ~free_names_head ty
  in
  match t with
  | Value ty ->
    type_descr_free_names
      ~free_names_head:(free_names_head_of_kind_value0 ~follow_value_slots)
      ty
  | Naked_immediate ty ->
    type_descr_free_names
      ~free_names_head:
        (free_names_head_of_kind_naked_immediate0 ~follow_value_slots)
      ty
  | Naked_float32 ty ->
    type_descr_free_names ~free_names_head:free_names_head_of_kind_naked_float32
      ty
  | Naked_float ty ->
    type_descr_free_names ~free_names_head:free_names_head_of_kind_naked_float
      ty
  | Naked_int8 ty ->
    type_descr_free_names ~free_names_head:free_names_head_of_kind_naked_int8 ty
  | Naked_int16 ty ->
    type_descr_free_names ~free_names_head:free_names_head_of_kind_naked_int16
      ty
  | Naked_int32 ty ->
    type_descr_free_names ~free_names_head:free_names_head_of_kind_naked_int32
      ty
  | Naked_int64 ty ->
    type_descr_free_names ~free_names_head:free_names_head_of_kind_naked_int64
      ty
  | Naked_nativeint ty ->
    type_descr_free_names
      ~free_names_head:free_names_head_of_kind_naked_nativeint ty
  | Naked_vec128 ty ->
    type_descr_free_names ~free_names_head:free_names_head_of_kind_naked_vec128
      ty
  | Naked_vec256 ty ->
    type_descr_free_names ~free_names_head:free_names_head_of_kind_naked_vec256
      ty
  | Naked_vec512 ty ->
    type_descr_free_names ~free_names_head:free_names_head_of_kind_naked_vec512
      ty
  | Rec_info ty ->
    type_descr_free_names ~free_names_head:free_names_head_of_kind_rec_info ty
  | Region ty ->
    type_descr_free_names ~free_names_head:free_names_head_of_kind_region ty

and free_names_head_of_kind_value0 ~follow_value_slots { non_null; is_null = _ }
    =
  match non_null with
  | Unknown | Bottom -> Name_occurrences.empty
  | Ok non_null ->
    free_names_head_of_kind_value_non_null ~follow_value_slots non_null

and free_names_head_of_kind_value_non_null ~follow_value_slots head =
  match head with
  | Variant { blocks; immediates; extensions; is_unique = _ } ->
    Name_occurrences.union_list
      [ Or_unknown.free_names
          (free_names_row_like_for_blocks ~follow_value_slots)
          blocks;
        Or_unknown.free_names (free_names0 ~follow_value_slots) immediates;
        free_names_variant_extensions ~follow_value_slots extensions ]
  | Mutable_block { alloc_mode = _ } -> Name_occurrences.empty
  | Boxed_float32 (ty, _alloc_mode) -> free_names0 ~follow_value_slots ty
  | Boxed_float (ty, _alloc_mode) -> free_names0 ~follow_value_slots ty
  | Boxed_int32 (ty, _alloc_mode) -> free_names0 ~follow_value_slots ty
  | Boxed_int64 (ty, _alloc_mode) -> free_names0 ~follow_value_slots ty
  | Boxed_nativeint (ty, _alloc_mode) -> free_names0 ~follow_value_slots ty
  | Boxed_vec128 (ty, _alloc_mode) -> free_names0 ~follow_value_slots ty
  | Boxed_vec256 (ty, _alloc_mode) -> free_names0 ~follow_value_slots ty
  | Boxed_vec512 (ty, _alloc_mode) -> free_names0 ~follow_value_slots ty
  | Closures { by_function_slot; alloc_mode = _ } ->
    free_names_row_like_for_closures ~follow_value_slots by_function_slot
  | String _ -> Name_occurrences.empty
  | Array
      { element_kind = _;
        length;
        contents = Unknown | Known Mutable;
        alloc_mode = _
      } ->
    free_names0 ~follow_value_slots length
  | Array
      { element_kind = _;
        length;
        contents = Known (Immutable { fields });
        alloc_mode = _
      } ->
    Array.fold_left
      (fun free_names field ->
        Name_occurrences.union free_names
          (free_names0 ~follow_value_slots field))
      (free_names0 ~follow_value_slots length)
      fields

and free_names_head_of_kind_naked_immediate0 ~follow_value_slots head =
  match head with
  | Naked_immediates _ -> Name_occurrences.empty
  | Is_int ty | Get_tag ty | Is_null ty -> free_names0 ~follow_value_slots ty

and free_names_head_of_kind_naked_float32 _ = Name_occurrences.empty

and free_names_head_of_kind_naked_float _ = Name_occurrences.empty

and free_names_head_of_kind_naked_int8 _ = Name_occurrences.empty

and free_names_head_of_kind_naked_int16 _ = Name_occurrences.empty

and free_names_head_of_kind_naked_int32 _ = Name_occurrences.empty

and free_names_head_of_kind_naked_int64 _ = Name_occurrences.empty

and free_names_head_of_kind_naked_nativeint _ = Name_occurrences.empty

and free_names_head_of_kind_naked_vec128 _ = Name_occurrences.empty

and free_names_head_of_kind_naked_vec256 _ = Name_occurrences.empty

and free_names_head_of_kind_naked_vec512 _ = Name_occurrences.empty

and free_names_head_of_kind_rec_info head =
  Rec_info_expr.free_names_in_types head

and free_names_head_of_kind_region () = Name_occurrences.empty

and free_names_row_like :
      'row_tag 'lattice 'shape 'maps_to 'known.
      free_names_lattice:('lattice -> Name_occurrences.t) ->
      free_names_maps_to:
        (follow_value_slots:bool -> 'maps_to -> Name_occurrences.t) ->
      follow_value_slots:bool ->
      known:'known ->
      other:('lattice, 'shape, 'maps_to) row_like_case Or_bottom.t ->
      fold_known:
        (('row_tag ->
         ('lattice, 'shape, 'maps_to) row_like_case ->
         'acc ->
         'acc) ->
        'known ->
        'acc ->
        'acc) ->
      Name_occurrences.t =
 fun ~free_names_lattice ~free_names_maps_to ~follow_value_slots ~known ~other
     ~fold_known ->
  let[@inline always] free_names_index { domain; shape = _ } =
    match domain with Known index | At_least index -> free_names_lattice index
  in
  let from_known =
    fold_known
      (fun _ { maps_to; env_extension; index } free_names ->
        Name_occurrences.union
          (Name_occurrences.union free_names (free_names_index index))
          (Name_occurrences.union
             (free_names_env_extension ~follow_value_slots env_extension)
             (free_names_maps_to ~follow_value_slots maps_to)))
      known Name_occurrences.empty
  in
  match other with
  | Bottom -> from_known
  | Ok { maps_to; env_extension; index } ->
    Name_occurrences.union
      (Name_occurrences.union (free_names_index index)
         (free_names_maps_to ~follow_value_slots maps_to))
      (Name_occurrences.union from_known
         (free_names_env_extension ~follow_value_slots env_extension))

and free_names_row_like_for_blocks ~follow_value_slots
    { known_tags; other_tags; alloc_mode = _ } =
  let fold_known f map acc =
    Tag.Map.fold
      (fun tag case acc ->
        match (case : _ Or_unknown.t) with
        | Unknown -> acc
        | Known case -> f tag case acc)
      map acc
  in
  free_names_row_like
    ~free_names_lattice:(fun _block_size -> Name_occurrences.empty)
    ~free_names_maps_to:free_names_int_indexed_product ~follow_value_slots
    ~known:known_tags ~other:other_tags ~fold_known

and free_names_row_like_for_closures ~follow_value_slots
    { known_closures; other_closures } =
  free_names_row_like ~free_names_lattice:Set_of_closures_contents.free_names
    ~free_names_maps_to:free_names_closures_entry ~follow_value_slots
    ~known:known_closures ~other:other_closures
    ~fold_known:Function_slot.Map.fold

and free_names_closures_entry ~follow_value_slots
    { function_types; closure_types; value_slot_types } =
  let function_types_free_names =
    Function_slot.Map.fold
      (fun function_slot function_decl free_names ->
        Name_occurrences.union free_names
          (Name_occurrences.add_function_slot_in_types
             (free_names_function_type ~follow_value_slots function_decl)
             function_slot))
      function_types Name_occurrences.empty
  in
  let slots_free_names =
    if follow_value_slots
    then
      Name_occurrences.union
        (free_names_function_slot_indexed_product ~follow_value_slots
           closure_types)
        (free_names_value_slot_indexed_product ~follow_value_slots
           value_slot_types)
    else
      free_names_function_slot_indexed_product ~follow_value_slots closure_types
  in
  Name_occurrences.union function_types_free_names slots_free_names

and free_names_function_slot_indexed_product ~follow_value_slots
    { function_slot_components_by_index } =
  Function_slot.Map.fold
    (fun _ t free_names_acc ->
      Name_occurrences.union (free_names0 ~follow_value_slots t) free_names_acc)
    function_slot_components_by_index Name_occurrences.empty

and free_names_value_slot_indexed_product ~follow_value_slots
    { value_slot_components_by_index } =
  Value_slot.Map.fold
    (fun value_slot t free_names_acc ->
      Name_occurrences.add_value_slot_in_types
        (Name_occurrences.union
           (free_names0 ~follow_value_slots t)
           free_names_acc)
        value_slot)
    value_slot_components_by_index Name_occurrences.empty

and free_names_int_indexed_product ~follow_value_slots fields =
  Array.fold_left
    (fun free_names_acc t ->
      Name_occurrences.union (free_names0 ~follow_value_slots t) free_names_acc)
    Name_occurrences.empty fields

and free_names_function_type ~follow_value_slots
    (function_type : _ Or_unknown_or_bottom.t) =
  match function_type with
  | Bottom | Unknown -> Name_occurrences.empty
  | Ok { code_id; rec_info } ->
    Name_occurrences.add_code_id
      (free_names0 ~follow_value_slots rec_info)
      code_id Name_mode.normal

and free_names_env_extension ~follow_value_slots { equations } =
  Name.Map.fold
    (fun name t acc ->
      let acc =
        Name_occurrences.union acc (free_names0 ~follow_value_slots t)
      in
      Name_occurrences.add_name acc name Name_mode.in_types)
    equations Name_occurrences.empty

and free_names_variant_extensions ~follow_value_slots
    (extensions : variant_extensions) =
  match extensions with
  | No_extensions -> Name_occurrences.empty
  | Ext { when_immediate; when_block } ->
    Name_occurrences.union
      (free_names_env_extension ~follow_value_slots when_immediate)
      (free_names_env_extension ~follow_value_slots when_block)

let free_names_except_through_value_slots t =
  free_names0 ~follow_value_slots:false t

let free_names t = free_names0 ~follow_value_slots:true t

let free_names_head_of_kind_value t =
  free_names_head_of_kind_value0 ~follow_value_slots:true t

let free_names_head_of_kind_naked_immediate t =
  free_names_head_of_kind_naked_immediate0 ~follow_value_slots:true t

let rec apply_renaming t renaming =
  if Renaming.is_identity renaming
  then t
  else
    match t with
    | Value ty ->
      let ty' =
        TD.apply_renaming ~apply_renaming_head:apply_renaming_head_of_kind_value
          ~free_names_head:free_names_head_of_kind_value ty renaming
      in
      if ty == ty' then t else Value ty'
    | Naked_immediate ty ->
      let ty' =
        TD.apply_renaming
          ~apply_renaming_head:apply_renaming_head_of_kind_naked_immediate
          ~free_names_head:free_names_head_of_kind_naked_immediate ty renaming
      in
      if ty == ty' then t else Naked_immediate ty'
    | Naked_float32 ty ->
      let ty' =
        TD.apply_renaming
          ~apply_renaming_head:apply_renaming_head_of_kind_naked_float32
          ~free_names_head:free_names_head_of_kind_naked_float32 ty renaming
      in
      if ty == ty' then t else Naked_float32 ty'
    | Naked_float ty ->
      let ty' =
        TD.apply_renaming
          ~apply_renaming_head:apply_renaming_head_of_kind_naked_float
          ~free_names_head:free_names_head_of_kind_naked_float ty renaming
      in
      if ty == ty' then t else Naked_float ty'
    | Naked_int8 ty ->
      let ty' =
        TD.apply_renaming
          ~apply_renaming_head:apply_renaming_head_of_kind_naked_int8
          ~free_names_head:free_names_head_of_kind_naked_int8 ty renaming
      in
      if ty == ty' then t else Naked_int8 ty'
    | Naked_int16 ty ->
      let ty' =
        TD.apply_renaming
          ~apply_renaming_head:apply_renaming_head_of_kind_naked_int16
          ~free_names_head:free_names_head_of_kind_naked_int16 ty renaming
      in
      if ty == ty' then t else Naked_int16 ty'
    | Naked_int32 ty ->
      let ty' =
        TD.apply_renaming
          ~apply_renaming_head:apply_renaming_head_of_kind_naked_int32
          ~free_names_head:free_names_head_of_kind_naked_int32 ty renaming
      in
      if ty == ty' then t else Naked_int32 ty'
    | Naked_int64 ty ->
      let ty' =
        TD.apply_renaming
          ~apply_renaming_head:apply_renaming_head_of_kind_naked_int64
          ~free_names_head:free_names_head_of_kind_naked_int64 ty renaming
      in
      if ty == ty' then t else Naked_int64 ty'
    | Naked_nativeint ty ->
      let ty' =
        TD.apply_renaming
          ~apply_renaming_head:apply_renaming_head_of_kind_naked_nativeint
          ~free_names_head:free_names_head_of_kind_naked_nativeint ty renaming
      in
      if ty == ty' then t else Naked_nativeint ty'
    | Naked_vec128 ty ->
      let ty' =
        TD.apply_renaming
          ~apply_renaming_head:apply_renaming_head_of_kind_naked_vec128
          ~free_names_head:free_names_head_of_kind_naked_vec128 ty renaming
      in
      if ty == ty' then t else Naked_vec128 ty'
    | Naked_vec256 ty ->
      let ty' =
        TD.apply_renaming
          ~apply_renaming_head:apply_renaming_head_of_kind_naked_vec256
          ~free_names_head:free_names_head_of_kind_naked_vec256 ty renaming
      in
      if ty == ty' then t else Naked_vec256 ty'
    | Naked_vec512 ty ->
      let ty' =
        TD.apply_renaming
          ~apply_renaming_head:apply_renaming_head_of_kind_naked_vec512
          ~free_names_head:free_names_head_of_kind_naked_vec512 ty renaming
      in
      if ty == ty' then t else Naked_vec512 ty'
    | Rec_info ty ->
      let ty' =
        TD.apply_renaming
          ~apply_renaming_head:apply_renaming_head_of_kind_rec_info
          ~free_names_head:free_names_head_of_kind_rec_info ty renaming
      in
      if ty == ty' then t else Rec_info ty'
    | Region ty ->
      let ty' =
        TD.apply_renaming
          ~apply_renaming_head:apply_renaming_head_of_kind_region
          ~free_names_head:free_names_head_of_kind_region ty renaming
      in
      if ty == ty' then t else Region ty'

and apply_renaming_head_of_kind_value head renaming =
  let { non_null; is_null = _ } = head in
  match non_null with
  | Unknown | Bottom -> head
  | Ok non_null ->
    let non_null' =
      apply_renaming_head_of_kind_value_non_null non_null renaming
    in
    if non_null == non_null'
    then head
    else { non_null = Ok non_null'; is_null = head.is_null }

and apply_renaming_head_of_kind_value_non_null head renaming =
  match head with
  | Variant { blocks; immediates; extensions; is_unique } ->
    let immediates' =
      let>+$ immediates = immediates in
      apply_renaming immediates renaming
    in
    let blocks' =
      let>+$ blocks = blocks in
      apply_renaming_row_like_for_blocks blocks renaming
    in
    let extensions' = apply_renaming_variant_extensions extensions renaming in
    if immediates == immediates' && blocks == blocks'
       && extensions == extensions'
    then head
    else
      Variant
        { is_unique;
          blocks = blocks';
          immediates = immediates';
          extensions = extensions'
        }
  | Mutable_block { alloc_mode = _ } -> head
  | Boxed_float32 (ty, alloc_mode) ->
    let ty' = apply_renaming ty renaming in
    if ty == ty' then head else Boxed_float32 (ty', alloc_mode)
  | Boxed_float (ty, alloc_mode) ->
    let ty' = apply_renaming ty renaming in
    if ty == ty' then head else Boxed_float (ty', alloc_mode)
  | Boxed_int32 (ty, alloc_mode) ->
    let ty' = apply_renaming ty renaming in
    if ty == ty' then head else Boxed_int32 (ty', alloc_mode)
  | Boxed_int64 (ty, alloc_mode) ->
    let ty' = apply_renaming ty renaming in
    if ty == ty' then head else Boxed_int64 (ty', alloc_mode)
  | Boxed_nativeint (ty, alloc_mode) ->
    let ty' = apply_renaming ty renaming in
    if ty == ty' then head else Boxed_nativeint (ty', alloc_mode)
  | Boxed_vec128 (ty, alloc_mode) ->
    let ty' = apply_renaming ty renaming in
    if ty == ty' then head else Boxed_vec128 (ty', alloc_mode)
  | Boxed_vec256 (ty, alloc_mode) ->
    let ty' = apply_renaming ty renaming in
    if ty == ty' then head else Boxed_vec256 (ty', alloc_mode)
  | Boxed_vec512 (ty, alloc_mode) ->
    let ty' = apply_renaming ty renaming in
    if ty == ty' then head else Boxed_vec512 (ty', alloc_mode)
  | Closures { by_function_slot; alloc_mode } ->
    let by_function_slot' =
      apply_renaming_row_like_for_closures by_function_slot renaming
    in
    if by_function_slot == by_function_slot'
    then head
    else Closures { by_function_slot = by_function_slot'; alloc_mode }
  | String _ -> head
  | Array { element_kind; length; contents = Unknown; alloc_mode } ->
    let length' = apply_renaming length renaming in
    if length == length'
    then head
    else
      Array { element_kind; length = length'; contents = Unknown; alloc_mode }
  | Array { element_kind; length; contents = Known Mutable; alloc_mode } ->
    let length' = apply_renaming length renaming in
    if length == length'
    then head
    else
      Array
        { element_kind; length = length'; contents = Known Mutable; alloc_mode }
  | Array
      { element_kind;
        length;
        contents = Known (Immutable { fields });
        alloc_mode
      } ->
    let length' = apply_renaming length renaming in
    let fields' =
      Misc.Stdlib.Array.map_sharing
        (fun field -> apply_renaming field renaming)
        fields
    in
    if length == length' && fields == fields'
    then head
    else
      Array
        { element_kind;
          length = length';
          contents = Known (Immutable { fields = fields' });
          alloc_mode
        }

and apply_renaming_head_of_kind_naked_immediate head renaming =
  match head with
  | Naked_immediates _ -> head
  | Is_int ty ->
    let ty' = apply_renaming ty renaming in
    if ty == ty' then head else Is_int ty'
  | Get_tag ty ->
    let ty' = apply_renaming ty renaming in
    if ty == ty' then head else Get_tag ty'
  | Is_null ty ->
    let ty' = apply_renaming ty renaming in
    if ty == ty' then head else Is_null ty'

and apply_renaming_head_of_kind_naked_float32 head _ = head

and apply_renaming_head_of_kind_naked_float head _ = head

and apply_renaming_head_of_kind_naked_int8 head _ = head

and apply_renaming_head_of_kind_naked_int16 head _ = head

and apply_renaming_head_of_kind_naked_int32 head _ = head

and apply_renaming_head_of_kind_naked_int64 head _ = head

and apply_renaming_head_of_kind_naked_nativeint head _ = head

and apply_renaming_head_of_kind_naked_vec128 head _ = head

and apply_renaming_head_of_kind_naked_vec256 head _ = head

and apply_renaming_head_of_kind_naked_vec512 head _ = head

and apply_renaming_head_of_kind_rec_info head renaming =
  Rec_info_expr.apply_renaming head renaming

and apply_renaming_head_of_kind_region () _renaming = ()

and apply_renaming_row_like :
      'lattice 'shape 'maps_to 'known.
      apply_renaming_lattice:('lattice -> Renaming.t -> 'lattice) ->
      apply_renaming_maps_to:('maps_to -> Renaming.t -> 'maps_to) ->
      known:'known ->
      other:('lattice, 'shape, 'maps_to) row_like_case Or_bottom.t ->
      map_known:
        ((('lattice, 'shape, 'maps_to) row_like_case ->
         ('lattice, 'shape, 'maps_to) row_like_case) ->
        'known ->
        'known) ->
      Renaming.t ->
      ('known * ('lattice, 'shape, 'maps_to) row_like_case Or_bottom.t) option =
 fun ~apply_renaming_lattice ~apply_renaming_maps_to ~known ~other ~map_known
     renaming ->
  let rename_index { domain; shape } =
    let domain =
      match domain with
      | Known index -> Known (apply_renaming_lattice index renaming)
      | At_least index -> At_least (apply_renaming_lattice index renaming)
    in
    { domain; shape }
  in
  let known' =
    map_known
      (fun { index; maps_to; env_extension } ->
        { index = rename_index index;
          env_extension = apply_renaming_env_extension env_extension renaming;
          maps_to = apply_renaming_maps_to maps_to renaming
        })
      known
  in
  let other' : _ Or_bottom.t =
    match other with
    | Bottom -> Bottom
    | Ok { index; maps_to; env_extension } ->
      Ok
        { index = rename_index index;
          env_extension = apply_renaming_env_extension env_extension renaming;
          maps_to = apply_renaming_maps_to maps_to renaming
        }
  in
  if known == known' && other == other' then None else Some (known', other')

and apply_renaming_row_like_for_blocks
    ({ known_tags; other_tags; alloc_mode } as row_like_for_tags) renaming =
  let map_known map_case =
    Tag.Map.map_sharing (Or_unknown.map_sharing ~f:map_case)
  in
  match
    apply_renaming_row_like
      ~apply_renaming_lattice:(fun block_size _ -> block_size)
      ~apply_renaming_maps_to:apply_renaming_int_indexed_product
      ~known:known_tags ~other:other_tags ~map_known renaming
  with
  | None -> row_like_for_tags
  | Some (known_tags, other_tags) -> { known_tags; other_tags; alloc_mode }

and apply_renaming_row_like_for_closures
    ({ known_closures; other_closures } as row_like_for_closures) renaming =
  match
    apply_renaming_row_like
      ~apply_renaming_lattice:Set_of_closures_contents.apply_renaming
      ~apply_renaming_maps_to:apply_renaming_closures_entry
      ~known:known_closures ~other:other_closures
      ~map_known:Function_slot.Map.map_sharing renaming
  with
  | None -> row_like_for_closures
  | Some (known_closures, other_closures) -> { known_closures; other_closures }

and apply_renaming_closures_entry
    { function_types; closure_types; value_slot_types } renaming =
  { function_types =
      Function_slot.Map.map_sharing
        (fun function_type ->
          Or_unknown_or_bottom.map function_type ~f:(fun function_type ->
              apply_renaming_function_type function_type renaming))
        function_types;
    closure_types =
      apply_renaming_function_slot_indexed_product closure_types renaming;
    value_slot_types =
      apply_renaming_value_slot_indexed_product value_slot_types renaming
  }

and apply_renaming_function_slot_indexed_product
    { function_slot_components_by_index } renaming =
  let function_slot_components_by_index =
    Function_slot.Map.map_sharing
      (fun ty -> apply_renaming ty renaming)
      function_slot_components_by_index
  in
  { function_slot_components_by_index }

and apply_renaming_value_slot_indexed_product { value_slot_components_by_index }
    renaming =
  let value_slot_components_by_index =
    (* CR-someday mshinwell: some loss of sharing here, potentially *)
    Value_slot.Map.filter_map
      (fun value_slot ty ->
        if not (Renaming.value_slot_is_used renaming value_slot)
        then None
        else Some (apply_renaming ty renaming))
      value_slot_components_by_index
  in
  { value_slot_components_by_index }

and apply_renaming_int_indexed_product fields renaming =
  let fields = Array.copy fields in
  for i = 0 to Array.length fields - 1 do
    fields.(i) <- apply_renaming fields.(i) renaming
  done;
  fields

and apply_renaming_function_type ({ code_id; rec_info } as function_type)
    renaming =
  let code_id' = Renaming.apply_code_id renaming code_id in
  let rec_info' = apply_renaming rec_info renaming in
  if code_id == code_id' && rec_info == rec_info'
  then function_type
  else { code_id = code_id'; rec_info = rec_info' }

and apply_renaming_env_extension ({ equations } as env_extension) renaming =
  let changed = ref false in
  let equations' =
    Name.Map.fold
      (fun name ty acc ->
        let ty' = apply_renaming ty renaming in
        let name' = Renaming.apply_name renaming name in
        if not (ty == ty' && name == name') then changed := true;
        Name.Map.add name' ty' acc)
      equations Name.Map.empty
  in
  if !changed then { equations = equations' } else env_extension

and apply_renaming_variant_extensions extensions renaming =
  match extensions with
  | No_extensions -> extensions
  | Ext { when_immediate; when_block } ->
    let when_immediate' =
      apply_renaming_env_extension when_immediate renaming
    in
    let when_block' = apply_renaming_env_extension when_block renaming in
    if when_immediate == when_immediate' && when_block == when_block'
    then extensions
    else Ext { when_immediate = when_immediate'; when_block = when_block' }

let rec print ppf t =
  match t with
  | Value ty ->
    Format.fprintf ppf "@[<hov 1>(Val@ %a)@]"
      (TD.print ~print_head:print_head_of_kind_value)
      ty
  | Naked_immediate ty ->
    Format.fprintf ppf "@[<hov 1>(Naked_immediate@ %a)@]"
      (TD.print ~print_head:print_head_of_kind_naked_immediate)
      ty
  | Naked_float32 ty ->
    Format.fprintf ppf "@[<hov 1>(Naked_float32@ %a)@]"
      (TD.print ~print_head:print_head_of_kind_naked_float32)
      ty
  | Naked_float ty ->
    Format.fprintf ppf "@[<hov 1>(Naked_float@ %a)@]"
      (TD.print ~print_head:print_head_of_kind_naked_float)
      ty
  | Naked_int8 ty ->
    Format.fprintf ppf "@[<hov 1>(Naked_int8@ %a)@]"
      (TD.print ~print_head:print_head_of_kind_naked_int8)
      ty
  | Naked_int16 ty ->
    Format.fprintf ppf "@[<hov 1>(Naked_int16@ %a)@]"
      (TD.print ~print_head:print_head_of_kind_naked_int16)
      ty
  | Naked_int32 ty ->
    Format.fprintf ppf "@[<hov 1>(Naked_int32@ %a)@]"
      (TD.print ~print_head:print_head_of_kind_naked_int32)
      ty
  | Naked_int64 ty ->
    Format.fprintf ppf "@[<hov 1>(Naked_int64@ %a)@]"
      (TD.print ~print_head:print_head_of_kind_naked_int64)
      ty
  | Naked_nativeint ty ->
    Format.fprintf ppf "@[<hov 1>(Naked_nativeint@ %a)@]"
      (TD.print ~print_head:print_head_of_kind_naked_nativeint)
      ty
  | Naked_vec128 ty ->
    Format.fprintf ppf "@[<hov 1>(Naked_vec128@ %a)@]"
      (TD.print ~print_head:print_head_of_kind_naked_vec128)
      ty
  | Naked_vec256 ty ->
    Format.fprintf ppf "@[<hov 1>(Naked_vec256@ %a)@]"
      (TD.print ~print_head:print_head_of_kind_naked_vec256)
      ty
  | Naked_vec512 ty ->
    Format.fprintf ppf "@[<hov 1>(Naked_vec512@ %a)@]"
      (TD.print ~print_head:print_head_of_kind_naked_vec512)
      ty
  | Rec_info ty ->
    Format.fprintf ppf "@[<hov 1>(Rec_info@ %a)@]"
      (TD.print ~print_head:print_head_of_kind_rec_info)
      ty
  | Region ty ->
    Format.fprintf ppf "@[<hov 1>(Region@ %a)@]"
      (TD.print ~print_head:print_head_of_kind_region)
      ty

and print_head_of_kind_value ppf { non_null; is_null } =
  let null_string = match is_null with Maybe_null -> "?" | Not_null -> "!" in
  Format.fprintf ppf "@[<hov 1> %a%s@]"
    (Or_unknown_or_bottom.print print_head_of_kind_value_non_null)
    non_null null_string

and print_head_of_kind_value_non_null ppf head =
  match head with
  | Variant { blocks; immediates; extensions; is_unique } ->
    (* CR-someday mshinwell: Improve so that we elide blocks and/or immediates
       when they're empty. *)
    Format.fprintf ppf
      "@[<hov 1>(Variant%s@ @[<hov 1>(blocks@ %a)@]@ @[<hov 1>(tagged_imms@ \
       %a)@]%a)@]"
      (if is_unique then " unique" else "")
      (Or_unknown.print print_row_like_for_blocks)
      blocks (Or_unknown.print print) immediates print_variant_extensions
      extensions
  | Mutable_block { alloc_mode } ->
    Format.fprintf ppf "@[<hov 1>(Mutable_block@ %a)@]"
      Alloc_mode.For_types.print alloc_mode
  | Boxed_float32 (ty, alloc_mode) ->
    Format.fprintf ppf "@[<hov 1>(Boxed_float32@ %a@ %a)@]"
      Alloc_mode.For_types.print alloc_mode print ty
  | Boxed_float (ty, alloc_mode) ->
    Format.fprintf ppf "@[<hov 1>(Boxed_float@ %a@ %a)@]"
      Alloc_mode.For_types.print alloc_mode print ty
  | Boxed_int32 (ty, alloc_mode) ->
    Format.fprintf ppf "@[<hov 1>(Boxed_int32@ %a@ %a)@]"
      Alloc_mode.For_types.print alloc_mode print ty
  | Boxed_int64 (ty, alloc_mode) ->
    Format.fprintf ppf "@[<hov 1>(Boxed_int64@ %a@ %a)@]"
      Alloc_mode.For_types.print alloc_mode print ty
  | Boxed_nativeint (ty, alloc_mode) ->
    Format.fprintf ppf "@[<hov 1>(Boxed_nativeint@ %a@ %a)@]"
      Alloc_mode.For_types.print alloc_mode print ty
  | Boxed_vec128 (ty, alloc_mode) ->
    Format.fprintf ppf "@[<hov 1>(Boxed_vec128@ %a@ %a)@]"
      Alloc_mode.For_types.print alloc_mode print ty
  | Boxed_vec256 (ty, alloc_mode) ->
    Format.fprintf ppf "@[<hov 1>(Boxed_vec256@ %a@ %a)@]"
      Alloc_mode.For_types.print alloc_mode print ty
  | Boxed_vec512 (ty, alloc_mode) ->
    Format.fprintf ppf "@[<hov 1>(Boxed_vec512@ %a@ %a)@]"
      Alloc_mode.For_types.print alloc_mode print ty
  | Closures { by_function_slot; alloc_mode } ->
    print_row_like_for_closures alloc_mode ppf by_function_slot
  | String str_infos ->
    Format.fprintf ppf "@[<hov 1>(Strings@ (%a))@]" String_info.Set.print
      str_infos
  | Array { element_kind; length; contents = Unknown; alloc_mode } ->
    Format.fprintf ppf
      "@[<hov 1>(Array@ (element_kind@ %a)@ (length@ %a)@ (alloc_mode@ %a))@]"
      (Or_unknown_or_bottom.print Flambda_kind.With_subkind.print)
      element_kind print length Alloc_mode.For_types.print alloc_mode
  | Array { element_kind; length; contents = Known Mutable; alloc_mode } ->
    Format.fprintf ppf
      "@[<hov 1>(Mutable_array@ (element_kind@ %a)@ (length@ %a)@ (alloc_mode@ \
       %a))@]"
      (Or_unknown_or_bottom.print Flambda_kind.With_subkind.print)
      element_kind print length Alloc_mode.For_types.print alloc_mode
  | Array
      { element_kind;
        length;
        contents = Known (Immutable { fields });
        alloc_mode
      } ->
    Format.fprintf ppf
      "@[<hov 1>(Immutable_array@ (element_kind@ %a)@ (length@ %a)@ \
       (alloc_mode@ %a)@ (fields@ (%a)))@]"
      (Or_unknown_or_bottom.print Flambda_kind.With_subkind.print)
      element_kind print length Alloc_mode.For_types.print alloc_mode
      (Format.pp_print_list ~pp_sep:Format.pp_print_space print)
      (Array.to_list fields)

and print_head_of_kind_naked_immediate ppf head =
  match head with
  | Naked_immediates is ->
    Format.fprintf ppf "@[<hov 1>(%a)@]" Targetint_31_63.Set.print is
  | Is_int ty -> Format.fprintf ppf "@[<hov 1>(Is_int@ %a)@]" print ty
  | Get_tag ty -> Format.fprintf ppf "@[<hov 1>(Get_tag@ %a)@]" print ty
  | Is_null ty -> Format.fprintf ppf "@[<hov 1>(Is_null@ %a)@]" print ty

and print_head_of_kind_naked_float32 ppf head =
  Format.fprintf ppf "@[(Naked_float32@ (%a))@]" Float32.Set.print head

and print_head_of_kind_naked_float ppf head =
  Format.fprintf ppf "@[(Naked_float@ (%a))@]" Float.Set.print head

and print_head_of_kind_naked_int8 ppf head =
  Format.fprintf ppf "@[(Naked_int8@ (%a))@]" Int8.Set.print head

and print_head_of_kind_naked_int16 ppf head =
  Format.fprintf ppf "@[(Naked_int16@ (%a))@]" Int16.Set.print head

and print_head_of_kind_naked_int32 ppf head =
  Format.fprintf ppf "@[(Naked_int32@ (%a))@]" Int32.Set.print head

and print_head_of_kind_naked_int64 ppf head =
  Format.fprintf ppf "@[(Naked_int64@ (%a))@]" Int64.Set.print head

and print_head_of_kind_naked_nativeint ppf head =
  Format.fprintf ppf "@[(Naked_nativeint@ (%a))@]" Targetint_32_64.Set.print
    head

and print_head_of_kind_naked_vec128 ppf head =
  Format.fprintf ppf "@[(Naked_vec128@ (%a))@]" Vec128.Set.print head

and print_head_of_kind_naked_vec256 ppf head =
  Format.fprintf ppf "@[(Naked_vec256@ (%a))@]" Vec256.Set.print head

and print_head_of_kind_naked_vec512 ppf head =
  Format.fprintf ppf "@[(Naked_vec512@ (%a))@]" Vec512.Set.print head

and print_head_of_kind_rec_info ppf head = Rec_info_expr.print ppf head

and print_head_of_kind_region ppf () = Format.pp_print_string ppf "Region"

and print_row_like :
      'lattice 'shape 'maps_to 'known.
      print_index:
        (Format.formatter -> ('lattice, 'shape) row_like_index -> unit) ->
      print_maps_to:(Format.formatter -> 'maps_to -> unit) ->
      print_known_map:
        ((Format.formatter ->
         ('lattice, 'shape, 'maps_to) row_like_case ->
         unit) ->
        Format.formatter ->
        'known ->
        unit) ->
      is_empty_map_known:('known -> bool) ->
      known:'known ->
      other:('lattice, 'shape, 'maps_to) row_like_case Or_bottom.t ->
      Alloc_mode.For_types.t ->
      Format.formatter ->
      unit =
 fun ~print_index ~print_maps_to ~print_known_map ~is_empty_map_known ~known
     ~other alloc_mode ppf ->
  if row_like_is_bottom ~known ~other ~is_empty_map_known
  then
    let colour = Flambda_colours.top_or_bottom_type in
    if Flambda_features.unicode ()
    then Format.fprintf ppf "%t@<1>\u{22a5}%t" colour Flambda_colours.pop
    else Format.fprintf ppf "%t_|_%t" colour Flambda_colours.pop
  else
    let pp_env_extension ppf env_extension =
      if not (Name.Map.is_empty env_extension.equations)
      then Format.fprintf ppf "@ %a" print_env_extension env_extension
    in
    let print ppf { maps_to; index; env_extension } =
      Format.fprintf ppf "=> %a,@ %a%a" print_index index print_maps_to maps_to
        pp_env_extension env_extension
    in
    Format.fprintf ppf
      "@[<hov 1>(@[<hov 1>(alloc_mode@ %a)@ (known@ %a)@]@ @[<hov 1>(other@ \
       %a)@])@]"
      Alloc_mode.For_types.print alloc_mode (print_known_map print) known
      (Or_bottom.print print) other

and print_row_like_for_blocks ppf { known_tags; other_tags; alloc_mode } =
  let print_index ppf { domain; shape = _ } =
    (* TODO: print shape *)
    match domain with
    | Known index ->
      Format.fprintf ppf "(Known @[<2>%a@])" Block_size.print index
    | At_least min_index ->
      Format.fprintf ppf "(At_least @[<2>%a@])" Block_size.print min_index
  in
  let print_known_map print_case ppf cases =
    Tag.Map.print
      (fun ppf case ->
        match (case : _ Or_unknown.t) with
        | Unknown -> Format.fprintf ppf "Unknown_shape"
        | Known case -> print_case ppf case)
      ppf cases
  in
  print_row_like ~print_index ~print_maps_to:print_int_indexed_product
    ~print_known_map ~is_empty_map_known:Tag.Map.is_empty ~known:known_tags
    ~other:other_tags alloc_mode ppf

and print_row_like_for_closures alloc_mode ppf
    { known_closures; other_closures } =
  let print_index ppf { domain; shape = _ } =
    match domain with
    | Known index ->
      Format.fprintf ppf "(Known @[<2>%a@])" Set_of_closures_contents.print
        index
    | At_least min_index ->
      Format.fprintf ppf "(At_least @[<2>%a@])" Set_of_closures_contents.print
        min_index
  in
  print_row_like ~print_index ~print_maps_to:print_closures_entry
    ~print_known_map:Function_slot.Map.print
    ~is_empty_map_known:Function_slot.Map.is_empty ~known:known_closures
    ~other:other_closures alloc_mode ppf

and print_closures_entry ppf { function_types; closure_types; value_slot_types }
    =
  Format.fprintf ppf
    "@[<hov 1>(@[<hov 1>(function_types@ %a)@]@ @[<hov 1>(closure_types@ \
     %a)@]@ @[<hov 1>(value_slot_types@ %a)@])@]"
    (Function_slot.Map.print (Or_unknown_or_bottom.print print_function_type))
    function_types print_function_slot_indexed_product closure_types
    print_value_slot_indexed_product value_slot_types

and print_function_slot_indexed_product ppf
    { function_slot_components_by_index } =
  Format.fprintf ppf
    "@[<hov 1>(@[<hov 1>(function_slot_components_by_index@ %a)@])@]"
    (Function_slot.Map.print print)
    function_slot_components_by_index

and print_value_slot_indexed_product ppf { value_slot_components_by_index } =
  Format.fprintf ppf
    "@[<hov 1>(@[<hov 1>(value_slot_components_by_index@ %a)@])@]"
    (Value_slot.Map.print print)
    value_slot_components_by_index

and print_int_indexed_product ppf fields =
  Format.fprintf ppf "@[<hov 1>(%a)@]"
    (Format.pp_print_list ~pp_sep:Format.pp_print_space print)
    (Array.to_list fields)

and print_function_type ppf { code_id; rec_info } =
  Format.fprintf ppf
    "@[<hov 1>(function_type@ @[<hov 1>(code_id@ %a)@]@ @[<hov 1>(rec_info@ \
     %a)@])@]"
    Code_id.print code_id print rec_info

and print_env_extension ppf { equations } =
  let print_equations ppf equations =
    let equations = Name.Map.bindings equations in
    match equations with
    | [] -> Format.pp_print_string ppf "()"
    | _ :: _ ->
      Format.pp_print_string ppf "(";
      Format.pp_print_list ~pp_sep:Format.pp_print_space
        (fun ppf (name, t) ->
          Format.fprintf ppf "@[<hov 1>%a@ :@ %a@]" Name.print name print t)
        ppf equations;
      Format.pp_print_string ppf ")"
  in
  Format.fprintf ppf "@[<hov 1>(equations@ @[<v 1>%a@])@]" print_equations
    equations

and print_variant_extensions ppf (extensions : variant_extensions) =
  match extensions with
  | No_extensions -> ()
  | Ext { when_immediate; when_block } ->
    Format.fprintf ppf
      "@ @[<hov 1>(when_immediate@ %a)@]@ @[<hov 1>(when_block@ %a)@]"
      print_env_extension when_immediate print_env_extension when_block

let rec ids_for_export t =
  match t with
  | Value ty ->
    TD.ids_for_export ~ids_for_export_head:ids_for_export_head_of_kind_value ty
  | Naked_immediate ty ->
    TD.ids_for_export
      ~ids_for_export_head:ids_for_export_head_of_kind_naked_immediate ty
  | Naked_float32 ty ->
    TD.ids_for_export
      ~ids_for_export_head:ids_for_export_head_of_kind_naked_float32 ty
  | Naked_float ty ->
    TD.ids_for_export
      ~ids_for_export_head:ids_for_export_head_of_kind_naked_float ty
  | Naked_int8 ty ->
    TD.ids_for_export
      ~ids_for_export_head:ids_for_export_head_of_kind_naked_int8 ty
  | Naked_int16 ty ->
    TD.ids_for_export
      ~ids_for_export_head:ids_for_export_head_of_kind_naked_int16 ty
  | Naked_int32 ty ->
    TD.ids_for_export
      ~ids_for_export_head:ids_for_export_head_of_kind_naked_int32 ty
  | Naked_int64 ty ->
    TD.ids_for_export
      ~ids_for_export_head:ids_for_export_head_of_kind_naked_int64 ty
  | Naked_nativeint ty ->
    TD.ids_for_export
      ~ids_for_export_head:ids_for_export_head_of_kind_naked_nativeint ty
  | Naked_vec128 ty ->
    TD.ids_for_export
      ~ids_for_export_head:ids_for_export_head_of_kind_naked_vec128 ty
  | Naked_vec256 ty ->
    TD.ids_for_export
      ~ids_for_export_head:ids_for_export_head_of_kind_naked_vec256 ty
  | Naked_vec512 ty ->
    TD.ids_for_export
      ~ids_for_export_head:ids_for_export_head_of_kind_naked_vec512 ty
  | Rec_info ty ->
    TD.ids_for_export ~ids_for_export_head:ids_for_export_head_of_kind_rec_info
      ty
  | Region ty ->
    TD.ids_for_export ~ids_for_export_head:ids_for_export_head_of_kind_region ty

and ids_for_export_head_of_kind_value { non_null; is_null = _ } =
  match non_null with
  | Unknown | Bottom -> Ids_for_export.empty
  | Ok non_null -> ids_for_export_head_of_kind_value_non_null non_null

and ids_for_export_head_of_kind_value_non_null head =
  match head with
  | Variant { blocks; immediates; extensions; is_unique = _ } ->
    Ids_for_export.union_list
      [ Or_unknown.ids_for_export ids_for_export_row_like_for_blocks blocks;
        Or_unknown.ids_for_export ids_for_export immediates;
        ids_for_export_variant_extensions extensions ]
  | Mutable_block { alloc_mode = _ } -> Ids_for_export.empty
  | Boxed_float (t, _alloc_mode) -> ids_for_export t
  | Boxed_float32 (t, _alloc_mode) -> ids_for_export t
  | Boxed_int32 (t, _alloc_mode) -> ids_for_export t
  | Boxed_int64 (t, _alloc_mode) -> ids_for_export t
  | Boxed_nativeint (t, _alloc_mode) -> ids_for_export t
  | Boxed_vec128 (t, _alloc_mode) -> ids_for_export t
  | Boxed_vec256 (t, _alloc_mode) -> ids_for_export t
  | Boxed_vec512 (t, _alloc_mode) -> ids_for_export t
  | Closures { by_function_slot; alloc_mode = _ } ->
    ids_for_export_row_like_for_closures by_function_slot
  | String _ -> Ids_for_export.empty
  | Array
      { element_kind = _;
        length;
        contents = Unknown | Known Mutable;
        alloc_mode = _
      } ->
    ids_for_export length
  | Array
      { element_kind = _;
        length;
        contents = Known (Immutable { fields });
        alloc_mode = _
      } ->
    Array.fold_left
      (fun ids field -> Ids_for_export.union ids (ids_for_export field))
      (ids_for_export length) fields

and ids_for_export_head_of_kind_naked_immediate head =
  match head with
  | Naked_immediates _ -> Ids_for_export.empty
  | Is_int t | Get_tag t | Is_null t -> ids_for_export t

and ids_for_export_head_of_kind_naked_float32 _ = Ids_for_export.empty

and ids_for_export_head_of_kind_naked_float _ = Ids_for_export.empty

and ids_for_export_head_of_kind_naked_int8 _ = Ids_for_export.empty

and ids_for_export_head_of_kind_naked_int16 _ = Ids_for_export.empty

and ids_for_export_head_of_kind_naked_int32 _ = Ids_for_export.empty

and ids_for_export_head_of_kind_naked_int64 _ = Ids_for_export.empty

and ids_for_export_head_of_kind_naked_vec128 _ = Ids_for_export.empty

and ids_for_export_head_of_kind_naked_vec256 _ = Ids_for_export.empty

and ids_for_export_head_of_kind_naked_vec512 _ = Ids_for_export.empty

and ids_for_export_head_of_kind_naked_nativeint _ = Ids_for_export.empty

and ids_for_export_head_of_kind_rec_info head =
  Rec_info_expr.ids_for_export head

and ids_for_export_head_of_kind_region () = Ids_for_export.empty

and ids_for_export_row_like :
      'row_tag 'lattice 'shape 'maps_to 'known.
      ids_for_export_maps_to:('maps_to -> Ids_for_export.t) ->
      known:'known ->
      other:('lattice, 'shape, 'maps_to) row_like_case Or_bottom.t ->
      fold_known:
        (('row_tag ->
         ('lattice, 'shape, 'maps_to) row_like_case ->
         'acc ->
         'acc) ->
        'known ->
        'acc ->
        'acc) ->
      Ids_for_export.t =
 fun ~ids_for_export_maps_to ~known ~other ~fold_known ->
  let from_known =
    fold_known
      (fun _tag { maps_to; env_extension; index = _ } ids ->
        Ids_for_export.union ids
          (Ids_for_export.union
             (ids_for_export_maps_to maps_to)
             (ids_for_export_env_extension env_extension)))
      known Ids_for_export.empty
  in
  match other with
  | Bottom -> from_known
  | Ok { maps_to; env_extension; index = _ } ->
    Ids_for_export.union
      (ids_for_export_maps_to maps_to)
      (Ids_for_export.union from_known
         (ids_for_export_env_extension env_extension))

and ids_for_export_row_like_for_blocks
    { known_tags; other_tags; alloc_mode = _ } =
  let fold_known f map acc =
    Tag.Map.fold
      (fun tag case acc ->
        match (case : _ Or_unknown.t) with
        | Unknown -> acc
        | Known case -> f tag case acc)
      map acc
  in
  ids_for_export_row_like
    ~ids_for_export_maps_to:ids_for_export_int_indexed_product ~known:known_tags
    ~other:other_tags ~fold_known

and ids_for_export_row_like_for_closures { known_closures; other_closures } =
  ids_for_export_row_like ~ids_for_export_maps_to:ids_for_export_closures_entry
    ~known:known_closures ~other:other_closures
    ~fold_known:Function_slot.Map.fold

and ids_for_export_closures_entry
    { function_types; closure_types; value_slot_types } =
  let function_types_ids =
    Function_slot.Map.fold
      (fun _function_slot (function_type : _ Or_unknown_or_bottom.t) ids ->
        match function_type with
        | Unknown | Bottom -> ids
        | Ok function_type ->
          Ids_for_export.union ids (ids_for_export_function_type function_type))
      function_types Ids_for_export.empty
  in
  Ids_for_export.union function_types_ids
    (Ids_for_export.union
       (ids_for_export_function_slot_indexed_product closure_types)
       (ids_for_export_value_slot_indexed_product value_slot_types))

and ids_for_export_function_slot_indexed_product
    { function_slot_components_by_index } =
  Function_slot.Map.fold
    (fun _ t ids -> Ids_for_export.union ids (ids_for_export t))
    function_slot_components_by_index Ids_for_export.empty

and ids_for_export_value_slot_indexed_product { value_slot_components_by_index }
    =
  Value_slot.Map.fold
    (fun _ t ids -> Ids_for_export.union ids (ids_for_export t))
    value_slot_components_by_index Ids_for_export.empty

and ids_for_export_int_indexed_product fields =
  Array.fold_left
    (fun ids field -> Ids_for_export.union ids (ids_for_export field))
    Ids_for_export.empty fields

and ids_for_export_function_type { code_id; rec_info } =
  Ids_for_export.union
    (Ids_for_export.singleton_code_id code_id)
    (ids_for_export rec_info)

and ids_for_export_env_extension { equations } =
  Name.Map.fold
    (fun name t ids ->
      Ids_for_export.add_name (Ids_for_export.union ids (ids_for_export t)) name)
    equations Ids_for_export.empty

and ids_for_export_variant_extensions ext =
  match ext with
  | No_extensions -> Ids_for_export.empty
  | Ext { when_immediate; when_block } ->
    Ids_for_export.union
      (ids_for_export_env_extension when_immediate)
      (ids_for_export_env_extension when_block)

(* We need to be very careful here. A non-trivial coercion expects to be dealing
   with some very specific type. As of this writing, the only non-trivial
   coercions are depth changes, so they operate on closures. Thus if we see
   something like [(t1, t2) @ depth 0 -> 3], where [@] is the coerce operator
   and [depth 0 -> 3] is just some non-trivial coercion, _this is a type error_
   and we should return bottom.

   If we ever need to apply coercions inside (for instance) tuples, this isn't
   hard so long as we introduce tuples _of coercions_. Then [(t1, t2) @ (co1,
   co2)] is just [(t1 @ co1, t2 @ co2)]. Any bit of type syntax should be
   liftable: a coercion on blocks has a coercion for each field, a coercion on
   variants has a coercion for each branch, etc. *)
(* CR-soon lmaurer Return just [t] from here once we're confident that returning
   bottom is a genuine error condition. (Currently, there's a wrapper below that
   checks for bottom and throws a fatal error.) *)
let rec apply_coercion t coercion : t Or_bottom.t =
  if Coercion.is_id coercion
  then Ok t
  else
    match t with
    | Value ty ->
      let<+ ty' =
        TD.apply_coercion ~apply_coercion_head:apply_coercion_head_of_kind_value
          coercion ty
      in
      if ty == ty' then t else Value ty'
    | Naked_immediate ty ->
      let<+ ty' =
        TD.apply_coercion
          ~apply_coercion_head:apply_coercion_head_of_kind_naked_immediate
          coercion ty
      in
      if ty == ty' then t else Naked_immediate ty'
    | Naked_float32 ty ->
      let<+ ty' =
        TD.apply_coercion
          ~apply_coercion_head:apply_coercion_head_of_kind_naked_float32
          coercion ty
      in
      if ty == ty' then t else Naked_float32 ty'
    | Naked_float ty ->
      let<+ ty' =
        TD.apply_coercion
          ~apply_coercion_head:apply_coercion_head_of_kind_naked_float coercion
          ty
      in
      if ty == ty' then t else Naked_float ty'
    | Naked_int8 ty ->
      let<+ ty' =
        TD.apply_coercion
          ~apply_coercion_head:apply_coercion_head_of_kind_naked_int8 coercion
          ty
      in
      if ty == ty' then t else Naked_int8 ty'
    | Naked_int16 ty ->
      let<+ ty' =
        TD.apply_coercion
          ~apply_coercion_head:apply_coercion_head_of_kind_naked_int16 coercion
          ty
      in
      if ty == ty' then t else Naked_int16 ty'
    | Naked_int32 ty ->
      let<+ ty' =
        TD.apply_coercion
          ~apply_coercion_head:apply_coercion_head_of_kind_naked_int32 coercion
          ty
      in
      if ty == ty' then t else Naked_int32 ty'
    | Naked_int64 ty ->
      let<+ ty' =
        TD.apply_coercion
          ~apply_coercion_head:apply_coercion_head_of_kind_naked_int64 coercion
          ty
      in
      if ty == ty' then t else Naked_int64 ty'
    | Naked_nativeint ty ->
      let<+ ty' =
        TD.apply_coercion
          ~apply_coercion_head:apply_coercion_head_of_kind_naked_nativeint
          coercion ty
      in
      if ty == ty' then t else Naked_nativeint ty'
    | Naked_vec128 ty ->
      let<+ ty' =
        TD.apply_coercion
          ~apply_coercion_head:apply_coercion_head_of_kind_naked_vec128 coercion
          ty
      in
      if ty == ty' then t else Naked_vec128 ty'
    | Naked_vec256 ty ->
      let<+ ty' =
        TD.apply_coercion
          ~apply_coercion_head:apply_coercion_head_of_kind_naked_vec256 coercion
          ty
      in
      if ty == ty' then t else Naked_vec256 ty'
    | Naked_vec512 ty ->
      let<+ ty' =
        TD.apply_coercion
          ~apply_coercion_head:apply_coercion_head_of_kind_naked_vec512 coercion
          ty
      in
      if ty == ty' then t else Naked_vec512 ty'
    | Rec_info ty ->
      let<+ ty' =
        TD.apply_coercion
          ~apply_coercion_head:apply_coercion_head_of_kind_rec_info coercion ty
      in
      if ty == ty' then t else Rec_info ty'
    | Region ty ->
      let<+ ty' =
        TD.apply_coercion
          ~apply_coercion_head:apply_coercion_head_of_kind_region coercion ty
      in
      if ty == ty' then t else Region ty'

and apply_coercion_head_of_kind_value ({ non_null; is_null } as head) coercion =
  match non_null with
  | Unknown | Bottom -> Or_bottom.Ok head
  | Ok non_null ->
    let<+ non_null =
      apply_coercion_head_of_kind_value_non_null non_null coercion
    in
    { non_null = Ok non_null; is_null }

and apply_coercion_head_of_kind_value_non_null head coercion : _ Or_bottom.t =
  match head with
  | Closures { by_function_slot; alloc_mode } ->
    let<+ by_function_slot' =
      apply_coercion_row_like_for_closures by_function_slot coercion
    in
    if by_function_slot == by_function_slot'
    then head
    else Closures { by_function_slot = by_function_slot'; alloc_mode }
  | Variant _ ->
    (* See the comment on [apply_coercion]. The situation for variants (sums) is
       similar to that for tuples (products): we would want a coercion for each
       branch. *)
    if Coercion.is_id coercion then Ok head else Bottom
  | Mutable_block { alloc_mode = _ } -> Ok head
  | Boxed_float _ | Boxed_float32 _ ->
    (* Even if we had coercions that would act on float constants, we would want
       to have a [Boxed_float] wrapper that would lift a float coercion to a
       value coercion. *)
    if Coercion.is_id coercion then Ok head else Bottom
  | Boxed_int32 _ | Boxed_int64 _ | Boxed_nativeint _ | Boxed_vec128 _
  | Boxed_vec256 _ | Boxed_vec512 _ | String _ ->
    (* Similarly, we don't have lifted coercions for these. *)
    if Coercion.is_id coercion then Ok head else Bottom
  | Array
      { element_kind = _;
        length = _;
        contents = Unknown | Known Mutable;
        alloc_mode = _
      } ->
    (* This one's a bit more obvious: we wouldn't want to accidentally treat a
       coercion on integers as a coercion on array lengths. *)
    if Coercion.is_id coercion then Ok head else Bottom
  | Array
      { element_kind = _;
        length = _;
        contents = Known (Immutable { fields = _ });
        alloc_mode = _
      } ->
    (* Same as the block case (in [Variant]) above. *)
    if Coercion.is_id coercion then Ok head else Bottom

and apply_coercion_head_of_kind_naked_immediate head coercion : _ Or_bottom.t =
  if Coercion.is_id coercion then Ok head else Bottom

and apply_coercion_head_of_kind_naked_float32 head coercion : _ Or_bottom.t =
  if Coercion.is_id coercion then Ok head else Bottom

and apply_coercion_head_of_kind_naked_float head coercion : _ Or_bottom.t =
  if Coercion.is_id coercion then Ok head else Bottom

and apply_coercion_head_of_kind_naked_int8 head coercion : _ Or_bottom.t =
  if Coercion.is_id coercion then Ok head else Bottom

and apply_coercion_head_of_kind_naked_int16 head coercion : _ Or_bottom.t =
  if Coercion.is_id coercion then Ok head else Bottom

and apply_coercion_head_of_kind_naked_int32 head coercion : _ Or_bottom.t =
  if Coercion.is_id coercion then Ok head else Bottom

and apply_coercion_head_of_kind_naked_int64 head coercion : _ Or_bottom.t =
  if Coercion.is_id coercion then Ok head else Bottom

and apply_coercion_head_of_kind_naked_nativeint head coercion : _ Or_bottom.t =
  if Coercion.is_id coercion then Ok head else Bottom

and apply_coercion_head_of_kind_naked_vec128 head coercion : _ Or_bottom.t =
  if Coercion.is_id coercion then Ok head else Bottom

and apply_coercion_head_of_kind_naked_vec256 head coercion : _ Or_bottom.t =
  if Coercion.is_id coercion then Ok head else Bottom

and apply_coercion_head_of_kind_naked_vec512 head coercion : _ Or_bottom.t =
  if Coercion.is_id coercion then Ok head else Bottom

and apply_coercion_head_of_kind_rec_info head coercion : _ Or_bottom.t =
  (* Currently no coercion has an effect on a depth variable and
     [Rec_info_expr.t] does not contain any other variety of name. *)
  if Coercion.is_id coercion then Ok head else Bottom

and apply_coercion_head_of_kind_region () _coercion : _ Or_bottom.t = Ok ()

and apply_coercion_row_like :
      'lattice 'shape 'maps_to 'row_tag 'known.
      apply_coercion_maps_to:
        ('row_tag option -> 'maps_to -> Coercion.t -> 'maps_to Or_bottom.t) ->
      known:'known ->
      other:('lattice, 'shape, 'maps_to) row_like_case Or_bottom.t ->
      is_empty_map_known:('known -> bool) ->
      filter_map_known:
        (('row_tag ->
         ('lattice, 'shape, 'maps_to) row_like_case ->
         ('lattice, 'shape, 'maps_to) row_like_case option) ->
        'known ->
        'known) ->
      Coercion.t ->
      ('known * ('lattice, 'shape, 'maps_to) row_like_case Or_bottom.t)
      Or_bottom.t =
 fun ~apply_coercion_maps_to ~known ~other ~is_empty_map_known ~filter_map_known
     coercion ->
  let known =
    filter_map_known
      (fun row_tag { maps_to; index; env_extension } ->
        match apply_coercion_maps_to (Some row_tag) maps_to coercion with
        | Bottom -> None
        | Ok maps_to -> (
          match apply_coercion_env_extension env_extension coercion with
          | Bottom -> None
          | Ok env_extension -> Some { maps_to; index; env_extension }))
      known
  in
  let other : _ Or_bottom.t =
    match other with
    | Bottom -> Bottom
    | Ok { maps_to; index; env_extension } ->
      let<* maps_to = apply_coercion_maps_to None maps_to coercion in
      let<+ env_extension =
        apply_coercion_env_extension env_extension coercion
      in
      { maps_to; index; env_extension }
  in
  if row_like_is_bottom ~known ~other ~is_empty_map_known
  then Bottom
  else Ok (known, other)

and apply_coercion_row_like_for_closures { known_closures; other_closures }
    coercion : row_like_for_closures Or_bottom.t =
  let<+ known, other =
    apply_coercion_row_like
      ~apply_coercion_maps_to:apply_coercion_closures_entry
      ~known:known_closures ~other:other_closures
      ~is_empty_map_known:Function_slot.Map.is_empty
      ~filter_map_known:Function_slot.Map.filter_map coercion
  in
  { known_closures = known; other_closures = other }

and apply_coercion_closures_entry row_tag
    { function_types; closure_types; value_slot_types } coercion : _ Or_bottom.t
    =
  let bottom = ref false in
  let function_coercion =
    (* We're being naughty here. Properly, a coercion acting on a row-like type
       should itself be row-like, with one sub-coercion per row (generalizing
       the example in the comment on [apply_coercion]). Then, what _should_
       happen here is that we pull out the sub-coercion corresponding to
       [row_tag] and apply it. But we don't have a row-like - all we have is
       either the identity or a [change_depth] coercion. Thus we cheat and let
       the same [change_depth] coercion apply at _either_ the level of the
       variant-like closure type _or_ the level of a component function type.
       Since we only expect coercions to apply in cases where there's a single
       branch (either [my_closure], a known projection out of [my_closure], or a
       [let] binding arising from inlining a known function), we're getting away
       with it for the time being.

       This is why we don't similarly recurse into variants (or blocks): in
       general, a coercion acting on a variant or block _does not_ act directly
       on the components; rather, it should contain sub-coercions that do - and
       we don't currently have any such compound coercions. (See the comment on
       [apply_coercion].)

       CR-someday lmaurer: Fix this if necessary. It's unlikely to be worthwhile
       to do so before we already have row-like coercions for other reasons. *)
    ignore (row_tag : Function_slot.t option);
    coercion
  in
  let function_types =
    (* Somewhat hackily apply the same coercion to everything in the set of
       closures. After all, we're only adjusting recursion depth, and all
       closures in the same set have the same depth. *)
    (* CR lmaurer: Check that this is consistent with the simplifier's behavior.
       In particular, [project_function_slot] should return a closure at the
       same depth as the original closure. *)
    (* Exhaustingly, this is _entirely orthogonal_ to the issue with closures
       having row-like types. *)
    Function_slot.Map.map_sharing
      (fun function_type ->
        match apply_coercion_function_type function_type function_coercion with
        | Ok function_type -> function_type
        | Bottom ->
          bottom := true;
          (* This [function_type] will never be looked at: *)
          function_type)
      function_types
  in
  if !bottom
  then Bottom
  else
    let<* closure_types =
      apply_coercion_to_closure_types_in_set closure_types coercion
    in
    let<+ value_slot_types =
      apply_coercion_to_value_slot_types_in_set value_slot_types coercion
    in
    { function_types; closure_types; value_slot_types }

and apply_coercion_to_closure_types_in_set
    ({ function_slot_components_by_index } as product) coercion : _ Or_bottom.t
    =
  let found_bottom = ref false in
  let function_slot_components_by_index' =
    (* Again, just apply the same coercion to everything in the set of closures
       (see comment on [function_types] above).

       We're _also_ once again conflating the coercion applied to the
       variant-like closure type with the coercion applied to the row. If we had
       row-like coercions, we would instead construct a singleton for each
       closure (just as [product] has a singleton row-like type for each
       closure).

       CR-someday lmaurer: Fix this once we fix [apply_coercion_closures_entry]
       (presumably by adding row-like coercions). *)
    Function_slot.Map.map_sharing
      (fun t ->
        match apply_coercion t coercion with
        | Bottom ->
          found_bottom := true;
          t
        | Ok t -> t)
      function_slot_components_by_index
  in
  if !found_bottom
  then Bottom
  else if function_slot_components_by_index
          == function_slot_components_by_index'
  then Ok product
  else
    Ok
      { function_slot_components_by_index = function_slot_components_by_index' }

and apply_coercion_to_value_slot_types_in_set product _coercion : _ Or_bottom.t
    =
  (* The coercion applies only to the function type, not the environment. For
     example, changing the depth of a closure [inner] that refers to some other
     closure [outer] (with which it's not mutually recursive) only changes the
     depth of [inner]. *)
  Ok product

and apply_coercion_function_type
    (function_type : function_type Or_unknown_or_bottom.t)
    (coercion : Coercion.t) : _ Or_bottom.t =
  match coercion with
  | Id -> Ok function_type
  | Change_depth { from; to_ } -> (
    match function_type with
    | Unknown | Bottom -> Ok function_type
    | Ok { code_id; rec_info } ->
      (* CR lmaurer: We should really be checking that [from] matches the
         current [rec_info], but that requires either passing in a typing
         environment or making absolutely sure that rec_infos get
         canonicalized. *)
      ignore (from, rec_info);
      let rec_info = Rec_info (TD.create to_) in
      Ok (Or_unknown_or_bottom.Ok { code_id; rec_info }))

and apply_coercion_env_extension { equations } coercion : _ Or_bottom.t =
  let<+ equations =
    Name.Map.fold
      (fun name t result ->
        let<* result = result in
        let<+ t = apply_coercion t coercion in
        Name.Map.add name t result)
      equations (Or_bottom.Ok Name.Map.empty)
  in
  { equations }

let apply_coercion t coercion =
  match apply_coercion t coercion with
  | Ok t -> t
  | Bottom ->
    Misc.fatal_errorf "Cannot apply coercion %a@ to type %a" Coercion.print
      coercion print t

let rec remove_unused_value_slots_and_shortcut_aliases t ~used_value_slots
    ~canonicalise =
  match t with
  | Value ty ->
    let ty' =
      TD.remove_unused_value_slots_and_shortcut_aliases ty ~used_value_slots
        ~canonicalise
        ~remove_unused_value_slots_and_shortcut_aliases_head:
          remove_unused_value_slots_and_shortcut_aliases_head_of_kind_value
    in
    if ty == ty' then t else Value ty'
  | Naked_immediate ty ->
    let ty' =
      TD.remove_unused_value_slots_and_shortcut_aliases ty ~used_value_slots
        ~canonicalise
        ~remove_unused_value_slots_and_shortcut_aliases_head:
          remove_unused_value_slots_and_shortcut_aliases_head_of_kind_naked_immediate
    in
    if ty == ty' then t else Naked_immediate ty'
  | Naked_float32 ty ->
    let ty' =
      TD.remove_unused_value_slots_and_shortcut_aliases ty ~used_value_slots
        ~canonicalise
        ~remove_unused_value_slots_and_shortcut_aliases_head:
          remove_unused_value_slots_and_shortcut_aliases_head_of_kind_naked_float32
    in
    if ty == ty' then t else Naked_float32 ty'
  | Naked_float ty ->
    let ty' =
      TD.remove_unused_value_slots_and_shortcut_aliases ty ~used_value_slots
        ~canonicalise
        ~remove_unused_value_slots_and_shortcut_aliases_head:
          remove_unused_value_slots_and_shortcut_aliases_head_of_kind_naked_float
    in
    if ty == ty' then t else Naked_float ty'
  | Naked_int8 ty ->
    let ty' =
      TD.remove_unused_value_slots_and_shortcut_aliases ty ~used_value_slots
        ~canonicalise
        ~remove_unused_value_slots_and_shortcut_aliases_head:
          remove_unused_value_slots_and_shortcut_aliases_head_of_kind_naked_int8
    in
    if ty == ty' then t else Naked_int8 ty'
  | Naked_int16 ty ->
    let ty' =
      TD.remove_unused_value_slots_and_shortcut_aliases ty ~used_value_slots
        ~canonicalise
        ~remove_unused_value_slots_and_shortcut_aliases_head:
          remove_unused_value_slots_and_shortcut_aliases_head_of_kind_naked_int16
    in
    if ty == ty' then t else Naked_int16 ty'
  | Naked_int32 ty ->
    let ty' =
      TD.remove_unused_value_slots_and_shortcut_aliases ty ~used_value_slots
        ~canonicalise
        ~remove_unused_value_slots_and_shortcut_aliases_head:
          remove_unused_value_slots_and_shortcut_aliases_head_of_kind_naked_int32
    in
    if ty == ty' then t else Naked_int32 ty'
  | Naked_int64 ty ->
    let ty' =
      TD.remove_unused_value_slots_and_shortcut_aliases ty ~used_value_slots
        ~canonicalise
        ~remove_unused_value_slots_and_shortcut_aliases_head:
          remove_unused_value_slots_and_shortcut_aliases_head_of_kind_naked_int64
    in
    if ty == ty' then t else Naked_int64 ty'
  | Naked_nativeint ty ->
    let ty' =
      TD.remove_unused_value_slots_and_shortcut_aliases ty ~used_value_slots
        ~canonicalise
        ~remove_unused_value_slots_and_shortcut_aliases_head:
          remove_unused_value_slots_and_shortcut_aliases_head_of_kind_naked_nativeint
    in
    if ty == ty' then t else Naked_nativeint ty'
  | Naked_vec128 ty ->
    let ty' =
      TD.remove_unused_value_slots_and_shortcut_aliases ty ~used_value_slots
        ~canonicalise
        ~remove_unused_value_slots_and_shortcut_aliases_head:
          remove_unused_value_slots_and_shortcut_aliases_head_of_kind_naked_vec128
    in
    if ty == ty' then t else Naked_vec128 ty'
  | Naked_vec256 ty ->
    let ty' =
      TD.remove_unused_value_slots_and_shortcut_aliases ty ~used_value_slots
        ~canonicalise
        ~remove_unused_value_slots_and_shortcut_aliases_head:
          remove_unused_value_slots_and_shortcut_aliases_head_of_kind_naked_vec256
    in
    if ty == ty' then t else Naked_vec256 ty'
  | Naked_vec512 ty ->
    let ty' =
      TD.remove_unused_value_slots_and_shortcut_aliases ty ~used_value_slots
        ~canonicalise
        ~remove_unused_value_slots_and_shortcut_aliases_head:
          remove_unused_value_slots_and_shortcut_aliases_head_of_kind_naked_vec512
    in
    if ty == ty' then t else Naked_vec512 ty'
  | Rec_info ty ->
    let ty' =
      TD.remove_unused_value_slots_and_shortcut_aliases ty ~used_value_slots
        ~canonicalise
        ~remove_unused_value_slots_and_shortcut_aliases_head:
          remove_unused_value_slots_and_shortcut_aliases_head_of_kind_rec_info
    in
    if ty == ty' then t else Rec_info ty'
  | Region ty ->
    let ty' =
      TD.remove_unused_value_slots_and_shortcut_aliases ty ~used_value_slots
        ~canonicalise
        ~remove_unused_value_slots_and_shortcut_aliases_head:
          remove_unused_value_slots_and_shortcut_aliases_head_of_kind_region
    in
    if ty == ty' then t else Region ty'

and remove_unused_value_slots_and_shortcut_aliases_head_of_kind_value head
    ~used_value_slots ~canonicalise =
  let { non_null; is_null = _ } = head in
  match non_null with
  | Unknown | Bottom -> head
  | Ok non_null ->
    let non_null' =
      remove_unused_value_slots_and_shortcut_aliases_head_of_kind_value_non_null
        non_null ~used_value_slots ~canonicalise
    in
    if non_null == non_null'
    then head
    else { non_null = Ok non_null'; is_null = head.is_null }

and remove_unused_value_slots_and_shortcut_aliases_head_of_kind_value_non_null
    head ~used_value_slots ~canonicalise =
  match head with
  | Variant { blocks; immediates; extensions; is_unique } ->
    let immediates' =
      let>+$ immediates = immediates in
      remove_unused_value_slots_and_shortcut_aliases immediates
        ~used_value_slots ~canonicalise
    in
    let blocks' =
      let>+$ blocks = blocks in
      remove_unused_value_slots_and_shortcut_aliases_row_like_for_blocks blocks
        ~used_value_slots ~canonicalise
    in
    let extensions' =
      remove_unused_value_slots_and_shortcut_aliases_variant_extensions
        extensions ~used_value_slots ~canonicalise
    in
    if immediates == immediates' && blocks == blocks'
       && extensions == extensions'
    then head
    else
      Variant
        { is_unique;
          blocks = blocks';
          immediates = immediates';
          extensions = extensions'
        }
  | Mutable_block { alloc_mode = _ } -> head
  | Boxed_float32 (ty, alloc_mode) ->
    let ty' =
      remove_unused_value_slots_and_shortcut_aliases ty ~used_value_slots
        ~canonicalise
    in
    if ty == ty' then head else Boxed_float32 (ty', alloc_mode)
  | Boxed_float (ty, alloc_mode) ->
    let ty' =
      remove_unused_value_slots_and_shortcut_aliases ty ~used_value_slots
        ~canonicalise
    in
    if ty == ty' then head else Boxed_float (ty', alloc_mode)
  | Boxed_int32 (ty, alloc_mode) ->
    let ty' =
      remove_unused_value_slots_and_shortcut_aliases ty ~used_value_slots
        ~canonicalise
    in
    if ty == ty' then head else Boxed_int32 (ty', alloc_mode)
  | Boxed_int64 (ty, alloc_mode) ->
    let ty' =
      remove_unused_value_slots_and_shortcut_aliases ty ~used_value_slots
        ~canonicalise
    in
    if ty == ty' then head else Boxed_int64 (ty', alloc_mode)
  | Boxed_nativeint (ty, alloc_mode) ->
    let ty' =
      remove_unused_value_slots_and_shortcut_aliases ty ~used_value_slots
        ~canonicalise
    in
    if ty == ty' then head else Boxed_nativeint (ty', alloc_mode)
  | Boxed_vec128 (ty, alloc_mode) ->
    let ty' =
      remove_unused_value_slots_and_shortcut_aliases ty ~used_value_slots
        ~canonicalise
    in
    if ty == ty' then head else Boxed_vec128 (ty', alloc_mode)
  | Boxed_vec256 (ty, alloc_mode) ->
    let ty' =
      remove_unused_value_slots_and_shortcut_aliases ty ~used_value_slots
        ~canonicalise
    in
    if ty == ty' then head else Boxed_vec256 (ty', alloc_mode)
  | Boxed_vec512 (ty, alloc_mode) ->
    let ty' =
      remove_unused_value_slots_and_shortcut_aliases ty ~used_value_slots
        ~canonicalise
    in
    if ty == ty' then head else Boxed_vec512 (ty', alloc_mode)
  | Closures { by_function_slot; alloc_mode } ->
    let by_function_slot' =
      remove_unused_value_slots_and_shortcut_aliases_row_like_for_closures
        by_function_slot ~used_value_slots ~canonicalise
    in
    if by_function_slot == by_function_slot'
    then head
    else Closures { by_function_slot = by_function_slot'; alloc_mode }
  | String _ -> head
  | Array { element_kind; length; contents = Unknown; alloc_mode } ->
    let length' =
      remove_unused_value_slots_and_shortcut_aliases length ~used_value_slots
        ~canonicalise
    in
    if length == length'
    then head
    else
      Array { element_kind; length = length'; contents = Unknown; alloc_mode }
  | Array { element_kind; length; contents = Known Mutable; alloc_mode } ->
    let length' =
      remove_unused_value_slots_and_shortcut_aliases length ~used_value_slots
        ~canonicalise
    in
    if length == length'
    then head
    else
      Array
        { element_kind; length = length'; contents = Known Mutable; alloc_mode }
  | Array
      { element_kind;
        length;
        contents = Known (Immutable { fields });
        alloc_mode
      } ->
    let length' =
      remove_unused_value_slots_and_shortcut_aliases length ~used_value_slots
        ~canonicalise
    in
    let fields' =
      Misc.Stdlib.Array.map_sharing
        (remove_unused_value_slots_and_shortcut_aliases ~used_value_slots
           ~canonicalise)
        fields
    in
    if length == length' && fields == fields'
    then head
    else
      Array
        { element_kind;
          length = length';
          contents = Known (Immutable { fields = fields' });
          alloc_mode
        }

and remove_unused_value_slots_and_shortcut_aliases_head_of_kind_naked_immediate
    head ~used_value_slots ~canonicalise =
  match head with
  | Naked_immediates _ -> head
  | Is_int ty ->
    let ty' =
      remove_unused_value_slots_and_shortcut_aliases ty ~used_value_slots
        ~canonicalise
    in
    if ty == ty' then head else Is_int ty'
  | Get_tag ty ->
    let ty' =
      remove_unused_value_slots_and_shortcut_aliases ty ~used_value_slots
        ~canonicalise
    in
    if ty == ty' then head else Get_tag ty'
  | Is_null ty ->
    let ty' =
      remove_unused_value_slots_and_shortcut_aliases ty ~used_value_slots
        ~canonicalise
    in
    if ty == ty' then head else Is_null ty'

and remove_unused_value_slots_and_shortcut_aliases_head_of_kind_naked_float32
    head ~used_value_slots:_ ~canonicalise:_ =
  head

and remove_unused_value_slots_and_shortcut_aliases_head_of_kind_naked_float head
    ~used_value_slots:_ ~canonicalise:_ =
  head

and remove_unused_value_slots_and_shortcut_aliases_head_of_kind_naked_int8 head
    ~used_value_slots:_ ~canonicalise:_ =
  head

and remove_unused_value_slots_and_shortcut_aliases_head_of_kind_naked_int16 head
    ~used_value_slots:_ ~canonicalise:_ =
  head

and remove_unused_value_slots_and_shortcut_aliases_head_of_kind_naked_int32 head
    ~used_value_slots:_ ~canonicalise:_ =
  head

and remove_unused_value_slots_and_shortcut_aliases_head_of_kind_naked_int64 head
    ~used_value_slots:_ ~canonicalise:_ =
  head

and remove_unused_value_slots_and_shortcut_aliases_head_of_kind_naked_nativeint
    head ~used_value_slots:_ ~canonicalise:_ =
  head

and remove_unused_value_slots_and_shortcut_aliases_head_of_kind_naked_vec128
    head ~used_value_slots:_ ~canonicalise:_ =
  head

and remove_unused_value_slots_and_shortcut_aliases_head_of_kind_naked_vec256
    head ~used_value_slots:_ ~canonicalise:_ =
  head

and remove_unused_value_slots_and_shortcut_aliases_head_of_kind_naked_vec512
    head ~used_value_slots:_ ~canonicalise:_ =
  head

and remove_unused_value_slots_and_shortcut_aliases_head_of_kind_rec_info head
    ~used_value_slots:_ ~canonicalise:_ =
  head

and remove_unused_value_slots_and_shortcut_aliases_head_of_kind_region ()
    ~used_value_slots:_ ~canonicalise:_ =
  ()

and remove_unused_value_slots_and_shortcut_aliases_row_like :
      'lattice 'shape 'maps_to 'known.
      remove_unused_value_slots_and_shortcut_aliases_lattice:
        ('lattice ->
        used_value_slots:Value_slot.Set.t ->
        canonicalise:(Simple.t -> Simple.t) ->
        'lattice) ->
      remove_unused_value_slots_and_shortcut_aliases_maps_to:
        ('maps_to ->
        used_value_slots:Value_slot.Set.t ->
        canonicalise:(Simple.t -> Simple.t) ->
        'maps_to) ->
      known:'known ->
      other:('lattice, 'shape, 'maps_to) row_like_case Or_bottom.t ->
      map_known:
        ((('lattice, 'shape, 'maps_to) row_like_case ->
         ('lattice, 'shape, 'maps_to) row_like_case) ->
        'known ->
        'known) ->
      used_value_slots:Value_slot.Set.t ->
      canonicalise:(Simple.t -> Simple.t) ->
      ('known * ('lattice, 'shape, 'maps_to) row_like_case Or_bottom.t) option =
 fun ~remove_unused_value_slots_and_shortcut_aliases_lattice
     ~remove_unused_value_slots_and_shortcut_aliases_maps_to ~known ~other
     ~map_known ~used_value_slots ~canonicalise ->
  let[@inline always] remove_unused_value_slots_and_shortcut_aliases_index
      { domain; shape } =
    let domain =
      match domain with
      | Known index ->
        Known
          (remove_unused_value_slots_and_shortcut_aliases_lattice index
             ~used_value_slots ~canonicalise)
      | At_least index ->
        At_least
          (remove_unused_value_slots_and_shortcut_aliases_lattice index
             ~used_value_slots ~canonicalise)
    in
    { domain; shape }
  in
  let known' =
    map_known
      (fun { index; maps_to; env_extension } ->
        { index = remove_unused_value_slots_and_shortcut_aliases_index index;
          env_extension =
            remove_unused_value_slots_and_shortcut_aliases_env_extension
              env_extension ~used_value_slots ~canonicalise;
          maps_to =
            remove_unused_value_slots_and_shortcut_aliases_maps_to maps_to
              ~used_value_slots ~canonicalise
        })
      known
  in
  let other' : _ Or_bottom.t =
    match other with
    | Bottom -> Bottom
    | Ok { index; maps_to; env_extension } ->
      (* CR mshinwell: phys-equal tests here and elsewhere are inadequate *)
      Ok
        { index = remove_unused_value_slots_and_shortcut_aliases_index index;
          env_extension =
            remove_unused_value_slots_and_shortcut_aliases_env_extension
              env_extension ~used_value_slots ~canonicalise;
          maps_to =
            remove_unused_value_slots_and_shortcut_aliases_maps_to maps_to
              ~used_value_slots ~canonicalise
        }
  in
  if known == known' && other == other' then None else Some (known', other')

and remove_unused_value_slots_and_shortcut_aliases_row_like_for_blocks
    ({ known_tags; other_tags; alloc_mode } as row_like_for_tags)
    ~used_value_slots ~canonicalise =
  let map_known map_case =
    Tag.Map.map_sharing (Or_unknown.map_sharing ~f:map_case)
  in
  match
    remove_unused_value_slots_and_shortcut_aliases_row_like
      ~remove_unused_value_slots_and_shortcut_aliases_lattice:
        (fun block_size ~used_value_slots:_ ~canonicalise:_ -> block_size)
      ~remove_unused_value_slots_and_shortcut_aliases_maps_to:
        remove_unused_value_slots_and_shortcut_aliases_int_indexed_product
      ~known:known_tags ~other:other_tags ~map_known ~used_value_slots
      ~canonicalise
  with
  | None -> row_like_for_tags
  | Some (known_tags, other_tags) -> { known_tags; other_tags; alloc_mode }

and remove_unused_value_slots_and_shortcut_aliases_row_like_for_closures
    ({ known_closures; other_closures } as row_like_for_closures)
    ~used_value_slots ~canonicalise =
  match
    remove_unused_value_slots_and_shortcut_aliases_row_like
      ~remove_unused_value_slots_and_shortcut_aliases_lattice:
        (fun index ~used_value_slots ~canonicalise:_ ->
        Set_of_closures_contents.remove_unused_value_slots index
          ~used_value_slots)
      ~remove_unused_value_slots_and_shortcut_aliases_maps_to:
        remove_unused_value_slots_and_shortcut_aliases_closures_entry
      ~known:known_closures ~other:other_closures
      ~map_known:Function_slot.Map.map_sharing ~used_value_slots ~canonicalise
  with
  | None -> row_like_for_closures
  | Some (known_closures, other_closures) -> { known_closures; other_closures }

and remove_unused_value_slots_and_shortcut_aliases_closures_entry
    { function_types; closure_types; value_slot_types } ~used_value_slots
    ~canonicalise =
  { function_types =
      Function_slot.Map.map_sharing
        (fun function_type ->
          Or_unknown_or_bottom.map function_type ~f:(fun function_type ->
              remove_unused_value_slots_and_shortcut_aliases_function_type
                function_type ~used_value_slots ~canonicalise))
        function_types;
    closure_types =
      remove_unused_value_slots_and_shortcut_aliases_function_slot_indexed_product
        closure_types ~used_value_slots ~canonicalise;
    value_slot_types =
      remove_unused_value_slots_and_shortcut_aliases_value_slot_indexed_product
        value_slot_types ~used_value_slots ~canonicalise
  }

and remove_unused_value_slots_and_shortcut_aliases_function_slot_indexed_product
    { function_slot_components_by_index } ~used_value_slots ~canonicalise =
  let function_slot_components_by_index =
    Function_slot.Map.map_sharing
      (fun ty ->
        remove_unused_value_slots_and_shortcut_aliases ty ~used_value_slots
          ~canonicalise)
      function_slot_components_by_index
  in
  { function_slot_components_by_index }

and remove_unused_value_slots_and_shortcut_aliases_value_slot_indexed_product
    { value_slot_components_by_index } ~used_value_slots ~canonicalise =
  let value_slot_components_by_index =
    (* CR-someday mshinwell: some loss of sharing here, potentially *)
    Value_slot.Map.filter_map
      (fun value_slot ty ->
        if (not
              (Value_slot.in_compilation_unit value_slot
                 (Compilation_unit.get_current_exn ())))
           || Value_slot.Set.mem value_slot used_value_slots
        then
          Some
            (remove_unused_value_slots_and_shortcut_aliases ty ~used_value_slots
               ~canonicalise)
        else None)
      value_slot_components_by_index
  in
  { value_slot_components_by_index }

and remove_unused_value_slots_and_shortcut_aliases_int_indexed_product fields
    ~used_value_slots ~canonicalise =
  let fields = Array.copy fields in
  for i = 0 to Array.length fields - 1 do
    fields.(i)
      <- remove_unused_value_slots_and_shortcut_aliases fields.(i)
           ~used_value_slots ~canonicalise
  done;
  fields

and remove_unused_value_slots_and_shortcut_aliases_function_type
    ({ code_id; rec_info } as function_type) ~used_value_slots ~canonicalise =
  let rec_info' =
    remove_unused_value_slots_and_shortcut_aliases rec_info ~used_value_slots
      ~canonicalise
  in
  if rec_info == rec_info'
  then function_type
  else { code_id; rec_info = rec_info' }

and remove_unused_value_slots_and_shortcut_aliases_env_extension { equations }
    ~used_value_slots ~canonicalise =
  (* CR vlaviron: Two things can be improved here. First, we could try to
     preserve sharing. Currently we lose sharing as soon as the extension isn't
     empty (the [env_extension] type is unboxed so the final record expression
     doesn't lose sharing). With a bit of work we could recover sharing in the
     general case, but it's unclear whether it's worth the trouble because this
     function is only called just before emitting the cmx. The second
     improvement would be to make this function return [Bottom] when an
     inconsistency is discovered, and use this to remove incompatible cases in
     the type that contains the extension. *)
  let equations =
    Name.Map.fold
      (fun name ty acc ->
        let ty' =
          remove_unused_value_slots_and_shortcut_aliases ty ~used_value_slots
            ~canonicalise
        in
        let lhs = canonicalise (Simple.name name) in
        Simple.pattern_match lhs
          ~name:(fun name' ~coercion ->
            match get_alias_opt ty' with
            | Some rhs when Simple.equal lhs rhs -> acc
            | Some _ | None ->
              let ty' = apply_coercion ty' (Coercion.inverse coercion) in
              Name.Map.add name' ty' acc)
          ~const:(fun _c -> acc (* CR vlaviron: check bottom and propagate *)))
      equations Name.Map.empty
  in
  { equations }

and remove_unused_value_slots_and_shortcut_aliases_variant_extensions
    (extensions : variant_extensions) ~used_value_slots ~canonicalise =
  match extensions with
  | No_extensions -> extensions
  | Ext { when_immediate; when_block } ->
    let when_immediate' =
      remove_unused_value_slots_and_shortcut_aliases_env_extension
        when_immediate ~used_value_slots ~canonicalise
    in
    let when_block' =
      remove_unused_value_slots_and_shortcut_aliases_env_extension when_block
        ~used_value_slots ~canonicalise
    in
    if when_immediate == when_immediate' && when_block == when_block'
    then extensions
    else Ext { when_immediate = when_immediate'; when_block = when_block' }

let rec project_variables_out ~to_project ~expand t =
  match t with
  | Value ty ->
    let expand_with_coercion var ~coercion =
      match apply_coercion (expand var) coercion with
      | Value ty -> ty
      | ( Naked_immediate _ | Naked_float _ | Naked_float32 _ | Naked_int32 _
<<<<<<< HEAD
        | Naked_int8 _ | Naked_int16 _ | Naked_int64 _ | Naked_vec128 _
=======
        | Naked_int64 _ | Naked_vec128 _ | Naked_vec256 _ | Naked_vec512 _
>>>>>>> 9d46f41f
        | Naked_nativeint _ | Rec_info _ | Region _ ) as ty ->
        Misc.fatal_errorf
          "Wrong kind while expanding %a: expecting [Value], got type %a"
          Variable.print var print ty
    in
    let ty' =
      TD.project_variables_out ~free_names_head:free_names_head_of_kind_value
        ~to_project ~expand:expand_with_coercion
        ~project_head:(project_head_of_kind_value ~to_project ~expand)
        ty
    in
    if ty == ty' then t else Value ty'
  | Naked_immediate ty ->
    let expand_with_coercion var ~coercion =
      match apply_coercion (expand var) coercion with
      | Naked_immediate ty -> ty
      | ( Value _ | Naked_float _ | Naked_float32 _ | Naked_int32 _
<<<<<<< HEAD
        | Naked_int8 _ | Naked_int16 _ | Naked_int64 _ | Naked_vec128 _
=======
        | Naked_int64 _ | Naked_vec128 _ | Naked_vec256 _ | Naked_vec512 _
>>>>>>> 9d46f41f
        | Naked_nativeint _ | Rec_info _ | Region _ ) as ty ->
        Misc.fatal_errorf
          "Wrong kind while expanding %a: expecting [Naked_immediate], got \
           type %a"
          Variable.print var print ty
    in
    let ty' =
      TD.project_variables_out
        ~free_names_head:free_names_head_of_kind_naked_immediate ~to_project
        ~expand:expand_with_coercion
        ~project_head:(project_head_of_kind_naked_immediate ~to_project ~expand)
        ty
    in
    if ty == ty' then t else Naked_immediate ty'
  | Naked_float32 ty ->
    let expand_with_coercion var ~coercion =
      match apply_coercion (expand var) coercion with
      | Naked_float32 ty -> ty
      | ( Value _ | Naked_immediate _ | Naked_int32 _ | Naked_float _
<<<<<<< HEAD
        | Naked_int8 _ | Naked_int16 _ | Naked_int64 _ | Naked_vec128 _
=======
        | Naked_int64 _ | Naked_vec128 _ | Naked_vec256 _ | Naked_vec512 _
>>>>>>> 9d46f41f
        | Naked_nativeint _ | Rec_info _ | Region _ ) as ty ->
        Misc.fatal_errorf
          "Wrong kind while expanding %a: expecting [Naked_float], got type %a"
          Variable.print var print ty
    in
    let ty' =
      TD.project_variables_out
        ~free_names_head:free_names_head_of_kind_naked_float32 ~to_project
        ~expand:expand_with_coercion
        ~project_head:(project_head_of_kind_naked_float32 ~to_project ~expand)
        ty
    in
    if ty == ty' then t else Naked_float32 ty'
  | Naked_float ty ->
    let expand_with_coercion var ~coercion =
      match apply_coercion (expand var) coercion with
      | Naked_float ty -> ty
      | ( Value _ | Naked_immediate _ | Naked_int32 _ | Naked_float32 _
<<<<<<< HEAD
        | Naked_int8 _ | Naked_int16 _ | Naked_int64 _ | Naked_vec128 _
=======
        | Naked_int64 _ | Naked_vec128 _ | Naked_vec256 _ | Naked_vec512 _
>>>>>>> 9d46f41f
        | Naked_nativeint _ | Rec_info _ | Region _ ) as ty ->
        Misc.fatal_errorf
          "Wrong kind while expanding %a: expecting [Naked_float], got type %a"
          Variable.print var print ty
    in
    let ty' =
      TD.project_variables_out
        ~free_names_head:free_names_head_of_kind_naked_float ~to_project
        ~expand:expand_with_coercion
        ~project_head:(project_head_of_kind_naked_float ~to_project ~expand)
        ty
    in
    if ty == ty' then t else Naked_float ty'
  | Naked_int8 ty ->
    let expand_with_coercion var ~coercion =
      match apply_coercion (expand var) coercion with
      | Naked_int8 ty -> ty
      | ( Value _ | Naked_immediate _ | Naked_float _ | Naked_float32 _
        | Naked_int32 _ | Naked_int16 _ | Naked_int64 _ | Naked_vec128 _
        | Naked_nativeint _ | Rec_info _ | Region _ ) as ty ->
        Misc.fatal_errorf
          "Wrong kind while expanding %a: expecting [Naked_int8], got type %a"
          Variable.print var print ty
    in
    let ty' =
      TD.project_variables_out
        ~free_names_head:free_names_head_of_kind_naked_int8 ~to_project
        ~expand:expand_with_coercion
        ~project_head:(project_head_of_kind_naked_int8 ~to_project ~expand)
        ty
    in
    if ty == ty' then t else Naked_int8 ty'
  | Naked_int16 ty ->
    let expand_with_coercion var ~coercion =
      match apply_coercion (expand var) coercion with
      | Naked_int16 ty -> ty
      | ( Value _ | Naked_immediate _ | Naked_float _ | Naked_float32 _
        | Naked_int8 _ | Naked_int64 _ | Naked_int32 _ | Naked_vec128 _
        | Naked_nativeint _ | Rec_info _ | Region _ ) as ty ->
        Misc.fatal_errorf
          "Wrong kind while expanding %a: expecting [Naked_int16], got type %a"
          Variable.print var print ty
    in
    let ty' =
      TD.project_variables_out
        ~free_names_head:free_names_head_of_kind_naked_int16 ~to_project
        ~expand:expand_with_coercion
        ~project_head:(project_head_of_kind_naked_int16 ~to_project ~expand)
        ty
    in
    if ty == ty' then t else Naked_int16 ty'
  | Naked_int32 ty ->
    let expand_with_coercion var ~coercion =
      match apply_coercion (expand var) coercion with
      | Naked_int32 ty -> ty
      | ( Value _ | Naked_immediate _ | Naked_float _ | Naked_float32 _
<<<<<<< HEAD
        | Naked_int8 _ | Naked_int16 _ | Naked_int64 _ | Naked_vec128 _
=======
        | Naked_int64 _ | Naked_vec128 _ | Naked_vec256 _ | Naked_vec512 _
>>>>>>> 9d46f41f
        | Naked_nativeint _ | Rec_info _ | Region _ ) as ty ->
        Misc.fatal_errorf
          "Wrong kind while expanding %a: expecting [Naked_int32], got type %a"
          Variable.print var print ty
    in
    let ty' =
      TD.project_variables_out
        ~free_names_head:free_names_head_of_kind_naked_int32 ~to_project
        ~expand:expand_with_coercion
        ~project_head:(project_head_of_kind_naked_int32 ~to_project ~expand)
        ty
    in
    if ty == ty' then t else Naked_int32 ty'
  | Naked_int64 ty ->
    let expand_with_coercion var ~coercion =
      match apply_coercion (expand var) coercion with
      | Naked_int64 ty -> ty
      | ( Value _ | Naked_immediate _ | Naked_float _ | Naked_float32 _
<<<<<<< HEAD
        | Naked_int8 _ | Naked_int16 _ | Naked_int32 _ | Naked_vec128 _
=======
        | Naked_int32 _ | Naked_vec128 _ | Naked_vec256 _ | Naked_vec512 _
>>>>>>> 9d46f41f
        | Naked_nativeint _ | Rec_info _ | Region _ ) as ty ->
        Misc.fatal_errorf
          "Wrong kind while expanding %a: expecting [Naked_int64], got type %a"
          Variable.print var print ty
    in
    let ty' =
      TD.project_variables_out
        ~free_names_head:free_names_head_of_kind_naked_int64 ~to_project
        ~expand:expand_with_coercion
        ~project_head:(project_head_of_kind_naked_int64 ~to_project ~expand)
        ty
    in
    if ty == ty' then t else Naked_int64 ty'
  | Naked_nativeint ty ->
    let expand_with_coercion var ~coercion =
      match apply_coercion (expand var) coercion with
      | Naked_nativeint ty -> ty
      | ( Value _ | Naked_immediate _ | Naked_float _ | Naked_float32 _
<<<<<<< HEAD
        | Naked_int8 _ | Naked_int16 _ | Naked_int32 _ | Naked_vec128 _
=======
        | Naked_int32 _ | Naked_vec128 _ | Naked_vec256 _ | Naked_vec512 _
>>>>>>> 9d46f41f
        | Naked_int64 _ | Rec_info _ | Region _ ) as ty ->
        Misc.fatal_errorf
          "Wrong kind while expanding %a: expecting [Naked_nativeint], got \
           type %a"
          Variable.print var print ty
    in
    let ty' =
      TD.project_variables_out
        ~free_names_head:free_names_head_of_kind_naked_nativeint ~to_project
        ~expand:expand_with_coercion
        ~project_head:(project_head_of_kind_naked_nativeint ~to_project ~expand)
        ty
    in
    if ty == ty' then t else Naked_nativeint ty'
  | Naked_vec128 ty ->
    let expand_with_coercion var ~coercion =
      match apply_coercion (expand var) coercion with
      | Naked_vec128 ty -> ty
      | ( Value _ | Naked_immediate _ | Naked_float _ | Naked_float32 _
<<<<<<< HEAD
        | Naked_int8 _ | Naked_int16 _ | Naked_int32 _ | Naked_nativeint _
        | Naked_int64 _ | Rec_info _ | Region _ ) as ty ->
=======
        | Naked_int32 _ | Naked_nativeint _ | Naked_int64 _ | Naked_vec256 _
        | Naked_vec512 _ | Rec_info _ | Region _ ) as ty ->
>>>>>>> 9d46f41f
        Misc.fatal_errorf
          "Wrong kind while expanding %a: expecting [Naked_vec128], got type %a"
          Variable.print var print ty
    in
    let ty' =
      TD.project_variables_out
        ~free_names_head:free_names_head_of_kind_naked_vec128 ~to_project
        ~expand:expand_with_coercion
        ~project_head:(project_head_of_kind_naked_vec128 ~to_project ~expand)
        ty
    in
    if ty == ty' then t else Naked_vec128 ty'
  | Naked_vec256 ty ->
    let expand_with_coercion var ~coercion =
      match apply_coercion (expand var) coercion with
      | Naked_vec256 ty -> ty
      | ( Value _ | Naked_immediate _ | Naked_float _ | Naked_float32 _
        | Naked_int32 _ | Naked_nativeint _ | Naked_int64 _ | Naked_vec128 _
        | Naked_vec512 _ | Rec_info _ | Region _ ) as ty ->
        Misc.fatal_errorf
          "Wrong kind while expanding %a: expecting [Naked_vec256], got type %a"
          Variable.print var print ty
    in
    let ty' =
      TD.project_variables_out
        ~free_names_head:free_names_head_of_kind_naked_vec256 ~to_project
        ~expand:expand_with_coercion
        ~project_head:(project_head_of_kind_naked_vec256 ~to_project ~expand)
        ty
    in
    if ty == ty' then t else Naked_vec256 ty'
  | Naked_vec512 ty ->
    let expand_with_coercion var ~coercion =
      match apply_coercion (expand var) coercion with
      | Naked_vec512 ty -> ty
      | ( Value _ | Naked_immediate _ | Naked_float _ | Naked_float32 _
        | Naked_int32 _ | Naked_nativeint _ | Naked_int64 _ | Naked_vec128 _
        | Naked_vec256 _ | Rec_info _ | Region _ ) as ty ->
        Misc.fatal_errorf
          "Wrong kind while expanding %a: expecting [Naked_vec512], got type %a"
          Variable.print var print ty
    in
    let ty' =
      TD.project_variables_out
        ~free_names_head:free_names_head_of_kind_naked_vec512 ~to_project
        ~expand:expand_with_coercion
        ~project_head:(project_head_of_kind_naked_vec512 ~to_project ~expand)
        ty
    in
    if ty == ty' then t else Naked_vec512 ty'
  | Rec_info ty ->
    let expand_with_coercion var ~coercion =
      match apply_coercion (expand var) coercion with
      | Rec_info ty -> ty
      | ( Value _ | Naked_immediate _ | Naked_float _ | Naked_float32 _
<<<<<<< HEAD
        | Naked_int8 _ | Naked_int16 _ | Naked_int32 _ | Naked_vec128 _
=======
        | Naked_int32 _ | Naked_vec128 _ | Naked_vec256 _ | Naked_vec512 _
>>>>>>> 9d46f41f
        | Naked_int64 _ | Naked_nativeint _ | Region _ ) as ty ->
        Misc.fatal_errorf
          "Wrong kind while expanding %a: expecting [Rec_info], got type %a"
          Variable.print var print ty
    in
    let ty' =
      TD.project_variables_out ~free_names_head:free_names_head_of_kind_rec_info
        ~to_project ~expand:expand_with_coercion
        ~project_head:(project_head_of_kind_rec_info ~to_project ~expand)
        ty
    in
    if ty == ty' then t else Rec_info ty'
  | Region ty ->
    let expand_with_coercion var ~coercion =
      match apply_coercion (expand var) coercion with
      | Region ty -> ty
      | ( Value _ | Naked_immediate _ | Naked_float _ | Naked_float32 _
<<<<<<< HEAD
        | Naked_int8 _ | Naked_int16 _ | Naked_int32 _ | Naked_vec128 _
=======
        | Naked_int32 _ | Naked_vec128 _ | Naked_vec256 _ | Naked_vec512 _
>>>>>>> 9d46f41f
        | Naked_int64 _ | Naked_nativeint _ | Rec_info _ ) as ty ->
        Misc.fatal_errorf
          "Wrong kind while expanding %a: expecting [Region], got type %a"
          Variable.print var print ty
    in
    let ty' =
      TD.project_variables_out ~free_names_head:free_names_head_of_kind_region
        ~to_project ~expand:expand_with_coercion
        ~project_head:(project_head_of_kind_region ~to_project ~expand)
        ty
    in
    if ty == ty' then t else Region ty'

and project_head_of_kind_value ~to_project ~expand head =
  let { non_null; is_null = _ } = head in
  match non_null with
  | Unknown | Bottom -> head
  | Ok non_null ->
    let non_null' =
      project_head_of_kind_value_non_null ~to_project ~expand non_null
    in
    if non_null == non_null'
    then head
    else { non_null = Ok non_null'; is_null = head.is_null }

and project_head_of_kind_value_non_null ~to_project ~expand head =
  match head with
  | Variant { blocks; immediates; extensions; is_unique } ->
    let immediates' =
      let>+$ immediates = immediates in
      project_variables_out ~to_project ~expand immediates
    in
    let blocks' =
      let>+$ blocks = blocks in
      project_row_like_for_blocks ~to_project ~expand blocks
    in
    let extensions' =
      project_variant_extensions ~to_project ~expand extensions
    in
    if immediates == immediates' && blocks == blocks'
       && extensions == extensions'
    then head
    else
      Variant
        { is_unique;
          blocks = blocks';
          immediates = immediates';
          extensions = extensions'
        }
  | Mutable_block _ -> head
  | Boxed_float32 (ty, alloc_mode) ->
    let ty' = project_variables_out ~to_project ~expand ty in
    if ty == ty' then head else Boxed_float32 (ty', alloc_mode)
  | Boxed_float (ty, alloc_mode) ->
    let ty' = project_variables_out ~to_project ~expand ty in
    if ty == ty' then head else Boxed_float (ty', alloc_mode)
  | Boxed_int32 (ty, alloc_mode) ->
    let ty' = project_variables_out ~to_project ~expand ty in
    if ty == ty' then head else Boxed_int32 (ty', alloc_mode)
  | Boxed_int64 (ty, alloc_mode) ->
    let ty' = project_variables_out ~to_project ~expand ty in
    if ty == ty' then head else Boxed_int64 (ty', alloc_mode)
  | Boxed_nativeint (ty, alloc_mode) ->
    let ty' = project_variables_out ~to_project ~expand ty in
    if ty == ty' then head else Boxed_nativeint (ty', alloc_mode)
  | Boxed_vec128 (ty, alloc_mode) ->
    let ty' = project_variables_out ~to_project ~expand ty in
    if ty == ty' then head else Boxed_vec128 (ty', alloc_mode)
  | Boxed_vec256 (ty, alloc_mode) ->
    let ty' = project_variables_out ~to_project ~expand ty in
    if ty == ty' then head else Boxed_vec256 (ty', alloc_mode)
  | Boxed_vec512 (ty, alloc_mode) ->
    let ty' = project_variables_out ~to_project ~expand ty in
    if ty == ty' then head else Boxed_vec512 (ty', alloc_mode)
  | Closures { by_function_slot; alloc_mode } ->
    let by_function_slot' =
      project_row_like_for_closures ~to_project ~expand by_function_slot
    in
    if by_function_slot == by_function_slot'
    then head
    else Closures { by_function_slot = by_function_slot'; alloc_mode }
  | String _ -> head
  | Array { element_kind; length; contents = Unknown; alloc_mode } ->
    let length' = project_variables_out ~to_project ~expand length in
    if length == length'
    then head
    else
      Array { element_kind; length = length'; contents = Unknown; alloc_mode }
  | Array { element_kind; length; contents = Known Mutable; alloc_mode } ->
    let length' = project_variables_out ~to_project ~expand length in
    if length == length'
    then head
    else
      Array
        { element_kind; length = length'; contents = Known Mutable; alloc_mode }
  | Array
      { element_kind;
        length;
        contents = Known (Immutable { fields });
        alloc_mode
      } ->
    let length' = project_variables_out ~to_project ~expand length in
    let fields' =
      Misc.Stdlib.Array.map_sharing
        (project_variables_out ~to_project ~expand)
        fields
    in
    if length == length' && fields == fields'
    then head
    else
      Array
        { element_kind;
          length = length';
          contents = Known (Immutable { fields = fields' });
          alloc_mode
        }

and project_head_of_kind_naked_immediate ~to_project ~expand head =
  match head with
  | Naked_immediates _ -> head
  | Is_int ty ->
    let ty' = project_variables_out ~to_project ~expand ty in
    if ty == ty' then head else Is_int ty'
  | Get_tag ty ->
    let ty' = project_variables_out ~to_project ~expand ty in
    if ty == ty' then head else Get_tag ty'
  | Is_null ty ->
    let ty' = project_variables_out ~to_project ~expand ty in
    if ty == ty' then head else Is_null ty'

and project_head_of_kind_naked_float32 ~to_project:_ ~expand:_ head = head

and project_head_of_kind_naked_float ~to_project:_ ~expand:_ head = head

and project_head_of_kind_naked_int8 ~to_project:_ ~expand:_ head = head

and project_head_of_kind_naked_int16 ~to_project:_ ~expand:_ head = head

and project_head_of_kind_naked_int32 ~to_project:_ ~expand:_ head = head

and project_head_of_kind_naked_int64 ~to_project:_ ~expand:_ head = head

and project_head_of_kind_naked_nativeint ~to_project:_ ~expand:_ head = head

and project_head_of_kind_naked_vec128 ~to_project:_ ~expand:_ head = head

and project_head_of_kind_naked_vec256 ~to_project:_ ~expand:_ head = head

and project_head_of_kind_naked_vec512 ~to_project:_ ~expand:_ head = head

and project_head_of_kind_rec_info ~to_project ~expand:_ head =
  match (head : head_of_kind_rec_info) with
  | Const _ | Succ _ | Unroll_to _ -> head
  | Var var ->
    if not (Variable.Set.mem var to_project)
    then head
    else Misc.fatal_error "Project of depth variables is not implemented"

and project_head_of_kind_region ~to_project:_ ~expand:_ () = ()

and project_row_like_for_blocks ~to_project ~expand
    ({ known_tags; other_tags; alloc_mode } as blocks) =
  let known_tags' =
    Tag.Map.map_sharing
      (Or_unknown.map_sharing
         ~f:(fun ({ index; maps_to; env_extension } as case) ->
           let env_extension' =
             project_env_extension ~to_project ~expand env_extension
           in
           let maps_to' =
             project_int_indexed_product ~to_project ~expand maps_to
           in
           if env_extension == env_extension' && maps_to == maps_to'
           then case
           else { index; env_extension = env_extension'; maps_to = maps_to' }))
      known_tags
  in
  let other_tags' : _ Or_bottom.t =
    match other_tags with
    | Bottom -> Bottom
    | Ok { index; maps_to; env_extension } ->
      let env_extension' =
        project_env_extension ~to_project ~expand env_extension
      in
      let maps_to' = project_int_indexed_product ~to_project ~expand maps_to in
      if env_extension == env_extension' && maps_to == maps_to'
      then other_tags
      else Ok { index; env_extension = env_extension'; maps_to = maps_to' }
  in
  if known_tags == known_tags' && other_tags == other_tags'
  then blocks
  else { known_tags = known_tags'; other_tags = other_tags'; alloc_mode }

and project_row_like_for_closures ~to_project ~expand
    ({ known_closures; other_closures } as closures) =
  let known_closures' =
    Function_slot.Map.map_sharing
      (fun ({ index; maps_to; env_extension } as case) ->
        let env_extension' =
          project_env_extension ~to_project ~expand env_extension
        in
        let maps_to' = project_closures_entry ~to_project ~expand maps_to in
        if env_extension == env_extension' && maps_to == maps_to'
        then case
        else { index; env_extension = env_extension'; maps_to = maps_to' })
      known_closures
  in
  let other_closures' : _ Or_bottom.t =
    match other_closures with
    | Bottom -> Bottom
    | Ok { index; maps_to; env_extension } ->
      let env_extension' =
        project_env_extension ~to_project ~expand env_extension
      in
      let maps_to' = project_closures_entry ~to_project ~expand maps_to in
      if env_extension == env_extension' && maps_to == maps_to'
      then other_closures
      else Ok { index; env_extension = env_extension'; maps_to = maps_to' }
  in
  if known_closures == known_closures' && other_closures == other_closures'
  then closures
  else { known_closures = known_closures'; other_closures = other_closures' }

and project_closures_entry ~to_project ~expand
    ({ function_types; closure_types; value_slot_types } as closures_entry) =
  let function_types' =
    Function_slot.Map.map_sharing
      (fun function_type ->
        Or_unknown_or_bottom.map_sharing function_type ~f:(fun function_type ->
            project_function_type ~to_project ~expand function_type))
      function_types
  in
  let closure_types' =
    project_function_slot_indexed_product ~to_project ~expand closure_types
  in
  let value_slot_types' =
    project_value_slot_indexed_product ~to_project ~expand value_slot_types
  in
  if function_types == function_types'
     && closure_types == closure_types'
     && value_slot_types == value_slot_types'
  then closures_entry
  else
    { function_types = function_types';
      closure_types = closure_types';
      value_slot_types = value_slot_types'
    }

and project_function_slot_indexed_product ~to_project ~expand
    ({ function_slot_components_by_index } as product) =
  let function_slot_components_by_index' =
    Function_slot.Map.map_sharing
      (project_variables_out ~to_project ~expand)
      function_slot_components_by_index
  in
  if function_slot_components_by_index == function_slot_components_by_index'
  then product
  else
    { function_slot_components_by_index = function_slot_components_by_index' }

and project_value_slot_indexed_product ~to_project ~expand
    ({ value_slot_components_by_index } as product) =
  let value_slot_components_by_index' =
    Value_slot.Map.map_sharing
      (project_variables_out ~to_project ~expand)
      value_slot_components_by_index
  in
  if value_slot_components_by_index == value_slot_components_by_index'
  then product
  else { value_slot_components_by_index = value_slot_components_by_index' }

and project_int_indexed_product ~to_project ~expand fields =
  let changed = ref false in
  let fields' = Array.copy fields in
  for i = 0 to Array.length fields - 1 do
    let field = fields.(i) in
    let field' = project_variables_out ~to_project ~expand field in
    if field != field'
    then (
      changed := true;
      fields'.(i) <- field')
  done;
  if !changed then fields' else fields

and project_function_type ~to_project ~expand
    ({ code_id; rec_info } as function_type) =
  let rec_info' = project_variables_out ~to_project ~expand rec_info in
  if rec_info == rec_info'
  then function_type
  else { code_id; rec_info = rec_info' }

and project_env_extension ~to_project ~expand ({ equations } as env_extension) =
  let changed = ref false in
  let equations' =
    Name.Map.fold
      (fun name ty acc ->
        let keep_equation () =
          let ty' = project_variables_out ~to_project ~expand ty in
          if ty != ty' then changed := true;
          Name.Map.add name ty' acc
        in
        Name.pattern_match name
          ~symbol:(fun _ -> keep_equation ())
          ~var:(fun var ->
            if Variable.Set.mem var to_project
            then (
              changed := true;
              acc)
            else keep_equation ()))
      equations Name.Map.empty
  in
  if !changed then { equations = equations' } else env_extension

and project_variant_extensions ~to_project ~expand
    (extensions : variant_extensions) =
  match extensions with
  | No_extensions -> extensions
  | Ext { when_immediate; when_block } ->
    let when_immediate' =
      project_env_extension ~to_project ~expand when_immediate
    in
    let when_block' = project_env_extension ~to_project ~expand when_block in
    if when_immediate == when_immediate' && when_block == when_block'
    then extensions
    else Ext { when_immediate = when_immediate'; when_block = when_block' }

let kind t =
  match t with
  | Value _ -> K.value
  | Naked_immediate _ -> K.naked_immediate
  | Naked_float32 _ -> K.naked_float32
  | Naked_float _ -> K.naked_float
  | Naked_int8 _ -> K.naked_int8
  | Naked_int16 _ -> K.naked_int16
  | Naked_int32 _ -> K.naked_int32
  | Naked_int64 _ -> K.naked_int64
  | Naked_nativeint _ -> K.naked_nativeint
  | Naked_vec128 _ -> K.naked_vec128
  | Naked_vec256 _ -> K.naked_vec256
  | Naked_vec512 _ -> K.naked_vec512
  | Rec_info _ -> K.rec_info
  | Region _ -> K.region

let non_null_value non_null =
  Value (TD.create { non_null = Ok non_null; is_null = Not_null })

let create_variant ~is_unique ~(immediates : _ Or_unknown.t) ~blocks ~extensions
    =
  (match immediates with
  | Unknown -> ()
  | Known immediates ->
    if not (K.equal (kind immediates) K.naked_immediate)
    then
      Misc.fatal_errorf
        "Cannot create [immediates] with type that is not of kind \
         [Naked_immediate]:@ %a"
        print immediates);
  non_null_value (Variant { immediates; blocks; extensions; is_unique })

let mutable_block alloc_mode = non_null_value (Mutable_block { alloc_mode })

let create_closures alloc_mode by_function_slot =
  non_null_value (Closures { by_function_slot; alloc_mode })

module Function_type = struct
  type t = function_type

  let create code_id ~rec_info = { code_id; rec_info }

  let code_id t = t.code_id

  let rec_info t = t.rec_info
end

module Closures_entry = struct
  type t = closures_entry

  let create ~function_types ~closure_types ~value_slot_types =
    { function_types; closure_types; value_slot_types }

  let find_function_type t ~exact function_slot : _ Or_unknown_or_bottom.t =
    match Function_slot.Map.find function_slot t.function_types with
    | exception Not_found -> if exact then Bottom else Unknown
    | func_decl -> func_decl

  let value_slot_types { value_slot_types; _ } =
    value_slot_types.value_slot_components_by_index
end

module Product = struct
  module Function_slot_indexed = struct
    type t = function_slot_indexed_product

    let create function_slot_components_by_index =
      let function_slot_components_by_index =
        Function_slot.Map.map
          (fun ty ->
            if not (K.equal (kind ty) K.value)
            then
              Misc.fatal_errorf
                "Function-slot-indexed products can only hold types of kind \
                 [Value]:@ %a"
                (Function_slot.Map.print print)
                function_slot_components_by_index
            else ty)
          function_slot_components_by_index
      in
      { function_slot_components_by_index }

    let top = { function_slot_components_by_index = Function_slot.Map.empty }

    let width t =
      Targetint_31_63.of_int
        (Function_slot.Map.cardinal t.function_slot_components_by_index)
  end

  module Value_slot_indexed = struct
    type t = value_slot_indexed_product

    let create value_slot_components_by_index =
      { value_slot_components_by_index }

    let top = { value_slot_components_by_index = Value_slot.Map.empty }

    let width t =
      Targetint_31_63.of_int
        (Value_slot.Map.cardinal t.value_slot_components_by_index)
  end

  module Int_indexed = struct
    type t = flambda_type array

    let create_from_list tys = Array.of_list tys

    let create_from_array fields = fields

    let create_top () = [||]

    let width t = Targetint_31_63.of_int (Array.length t)

    let components t = Array.to_list t
  end
end

module Row_like_index = struct
  type ('lattice, 'shape) t = ('lattice, 'shape) row_like_index

  let create ~domain ~shape = { domain; shape }
end

module Row_like_index_domain = struct
  type 'lattice t = 'lattice row_like_index_domain

  let known index = Known index

  let at_least index = At_least index
end

module Row_like_case = struct
  type ('lattice, 'shape, 'maps_to) t =
    ('lattice, 'shape, 'maps_to) row_like_case

  let create ~maps_to ~index ~env_extension = { maps_to; index; env_extension }
end

module Row_like_for_blocks = struct
  type t = row_like_for_blocks

  type open_or_closed =
    | Open of Tag.t Or_unknown.t
    | Closed of Tag.t

  let bottom =
    { known_tags = Tag.Map.empty;
      other_tags = Bottom;
      alloc_mode = Alloc_mode.For_types.unknown ()
    }

  let is_bottom { known_tags; other_tags; alloc_mode = _ } =
    Tag.Map.is_empty known_tags
    && match other_tags with Bottom -> true | Ok _ -> false

  let all_tags { known_tags; other_tags; alloc_mode = _ } :
      Tag.Set.t Or_unknown.t =
    match other_tags with
    | Ok _ -> Unknown
    | Bottom -> Known (Tag.Map.keys known_tags)

  let create_exactly tag index shape maps_to alloc_mode =
    { known_tags =
        Tag.Map.singleton tag
          (Or_unknown.Known
             { maps_to;
               index = { domain = Known index; shape };
               env_extension = { equations = Name.Map.empty }
             });
      other_tags = Bottom;
      alloc_mode
    }

  let create_at_least tag index shape maps_to alloc_mode =
    { known_tags =
        Tag.Map.singleton tag
          (Or_unknown.Known
             { maps_to;
               index = { domain = At_least index; shape };
               env_extension = { equations = Name.Map.empty }
             });
      other_tags = Bottom;
      alloc_mode
    }

  let create_at_least_unknown_tag index shape maps_to alloc_mode =
    { known_tags = Tag.Map.empty;
      other_tags =
        Ok
          { maps_to;
            index = { domain = At_least index; shape };
            env_extension = { equations = Name.Map.empty }
          };
      alloc_mode
    }

  let check_field_tys ~shape ~field_tys =
    if Flambda_features.check_invariants ()
    then
      List.iteri
        (fun i ty ->
          let field_kind = kind ty in
          let shape_kind =
            match (shape : K.Block_shape.t) with
            | Scannable Value_only -> K.value
            | Scannable (Mixed_record kinds) ->
              (K.Mixed_block_shape.field_kinds kinds).(i)
            | Float_record -> K.naked_float
          in
          if not (Flambda_kind.equal field_kind shape_kind)
          then
            Misc.fatal_errorf
              "Kind mismatch for field %d: %a doesn't match its shape (%a)" i
              Flambda_kind.print field_kind Flambda_kind.print shape_kind)
        field_tys

  let create ~(shape : K.Block_shape.t) ~field_tys
      (open_or_closed : open_or_closed) alloc_mode =
    check_field_tys ~shape ~field_tys;
    let tag : _ Or_unknown.t =
      let tag : _ Or_unknown.t =
        match open_or_closed with
        | Open (Known tag) -> Known tag
        | Open Unknown -> Unknown
        | Closed tag -> Known tag
      in
      match tag with
      | Unknown -> (
        match shape with
        | Scannable (Value_only | Mixed_record _) -> Unknown
        | Float_record -> Known Tag.double_array_tag)
      | Known tag -> (
        match shape with
        | Scannable (Value_only | Mixed_record _) -> (
          match Tag.Scannable.of_tag tag with
          | Some _ -> Known tag
          | None ->
            Misc.fatal_error
              "Blocks must have a tag less than [No_scan_tag] (except for \
               float records)")
        | Float_record ->
          if not (Tag.equal tag Tag.double_array_tag)
          then
            Misc.fatal_error
              "Blocks full of naked floats must have tag [Tag.double_array_tag]";
          Known tag)
    in
    let product = Array.of_list field_tys in
    let size = Targetint_31_63.of_int (List.length field_tys) in
    match open_or_closed with
    | Open _ -> (
      match tag with
      | Known tag -> create_at_least tag size shape product alloc_mode
      | Unknown -> create_at_least_unknown_tag size shape product alloc_mode)
    | Closed _ -> (
      match tag with
      | Known tag -> create_exactly tag size shape product alloc_mode
      | Unknown -> assert false)
  (* see above *)

  let create_blocks_with_these_tags tags alloc_mode =
    let maps_to = Product.Int_indexed.create_top () in
    let case shape =
      Or_unknown.map
        ~f:(fun shape ->
          { maps_to;
            index = { domain = At_least Targetint_31_63.zero; shape };
            env_extension = { equations = Name.Map.empty }
          })
        shape
    in
    { known_tags = Tag.Map.map case tags; other_tags = Bottom; alloc_mode }

  let create_exactly_multiple ~shape_and_field_tys_by_tag alloc_mode =
    let known_tags =
      Tag.Map.map
        (fun (shape, field_tys) ->
          check_field_tys ~shape ~field_tys;
          let maps_to = Array.of_list field_tys in
          let size = Targetint_31_63.of_int (List.length field_tys) in
          Or_unknown.Known
            { maps_to;
              index = { domain = Known size; shape };
              env_extension = { equations = Name.Map.empty }
            })
        shape_and_field_tys_by_tag
    in
    { known_tags; other_tags = Bottom; alloc_mode }

  let create_raw ~known_tags ~other_tags ~alloc_mode =
    (* CR-someday mshinwell: add invariant check? *)
    { known_tags; other_tags; alloc_mode }

  let all_tags_and_sizes t :
      (Targetint_31_63.t * K.Block_shape.t) Tag.Map.t Or_unknown.t =
    match t.other_tags with
    | Ok _ -> Unknown
    | Bottom ->
      let any_unknown = ref false in
      let by_tag =
        Tag.Map.map
          (fun case ->
            match (case : _ Or_unknown.t) with
            | Unknown ->
              any_unknown := true;
              (* result doesn't matter as it is unused *)
              Targetint_31_63.zero, K.Block_shape.Scannable Value_only
            | Known { index = { domain; shape }; _ } -> (
              match domain with
              | Known size -> size, shape
              | At_least size ->
                any_unknown := true;
                size, shape))
          t.known_tags
      in
      if !any_unknown then Unknown else Known by_tag

  let get_singleton { known_tags; other_tags; alloc_mode } =
    match other_tags with
    | Ok _ -> None
    | Bottom -> (
      match Tag.Map.get_singleton known_tags with
      | None -> None
      | Some (_tag, Unknown) -> None
      (* CR pchambart: We lose the tag information when we don't know the shape.
         Example where this could matter: in Provers.prove_physical_equality
         this could miss some physical inequality *)
      | Some (tag, Known { maps_to; index; env_extension = _ }) -> (
        (* If this is a singleton all the information from the env_extension is
           already part of the environment *)
        match index.domain with
        | At_least _ -> None
        | Known size -> Some (tag, index.shape, size, maps_to, alloc_mode)))

  let project_int_indexed_product fields index : _ Or_unknown.t =
    if Array.length fields <= index then Unknown else Known fields.(index)

  let get_field t index : _ Or_unknown_or_bottom.t =
    match get_singleton t with
    (* CR pchambart vlaviron: This is missing the 'Other' case. It would be easy
       to be efficient to get the the field when there is only the 'Other' case.
       Also we could be slightly better when there are multiple tags with
       exactly the same type: we could do a trivial join *)
    | None -> Unknown
    | Some (_tag, _shape, size, maps_to, _alloc_mode) -> (
      if Targetint_31_63.( <= ) size index
      then Bottom
      else
        match
          project_int_indexed_product maps_to (Targetint_31_63.to_int index)
        with
        | Unknown -> Unknown
        | Known res -> Ok res)
end

module Row_like_for_closures = struct
  type t = row_like_for_closures

  let create_exactly (function_slot : Function_slot.t)
      (contents : Set_of_closures_contents.t) (closures_entry : closures_entry)
      =
    let known_closures =
      Function_slot.Map.singleton function_slot
        { index = { domain = Known contents; shape = () };
          maps_to = closures_entry;
          env_extension = { equations = Name.Map.empty }
        }
    in
    { known_closures; other_closures = Bottom }

  let create_at_least (function_slot : Function_slot.t)
      (contents : Set_of_closures_contents.t) (closures_entry : closures_entry)
      =
    let known_closures =
      Function_slot.Map.singleton function_slot
        { index = { domain = At_least contents; shape = () };
          maps_to = closures_entry;
          env_extension = { equations = Name.Map.empty }
        }
    in
    { known_closures; other_closures = Bottom }

  let create_raw ~known_closures ~other_closures =
    (* CR-someday mshinwell: add invariant check? *)
    { known_closures; other_closures }

  type get_single_tag_result =
    | No_singleton
    | Exact_closure of Function_slot.t * closures_entry
    | Incomplete_closure of Function_slot.t * closures_entry

  let get_single_tag { known_closures; other_closures } : get_single_tag_result
      =
    match other_closures with
    | Ok _ -> No_singleton
    | Bottom -> (
      match Function_slot.Map.get_singleton known_closures with
      | None -> No_singleton
      | Some (tag, { maps_to; index; env_extension = _ }) -> (
        (* If this is a singleton all the information from the env_extension is
           already part of the environment *)
        match index.domain with
        | At_least index ->
          if Function_slot.Set.mem tag (Set_of_closures_contents.closures index)
          then Incomplete_closure (tag, maps_to)
          else No_singleton
        | Known index ->
          if Function_slot.Set.mem tag (Set_of_closures_contents.closures index)
          then Exact_closure (tag, maps_to)
          else
            Misc.fatal_errorf
              "Function slot %a not bound in Known closure type with contents \
               %a"
              Function_slot.print tag Set_of_closures_contents.print index))

  let get_closure t function_slot : _ Or_unknown.t =
    match get_single_tag t with
    | No_singleton -> Unknown
    | Exact_closure (_tag, maps_to) | Incomplete_closure (_tag, maps_to) -> (
      match
        Function_slot.Map.find_opt function_slot
          maps_to.closure_types.function_slot_components_by_index
      with
      | None -> Unknown
      | Some closure_ty -> Known closure_ty)

  let get_env_var t env_var : _ Or_unknown.t =
    match get_single_tag t with
    | No_singleton -> Unknown
    | Exact_closure (_tag, maps_to) | Incomplete_closure (_tag, maps_to) -> (
      match
        Value_slot.Map.find_opt env_var
          maps_to.value_slot_types.value_slot_components_by_index
      with
      | None -> Unknown
      | Some env_var_ty -> Known env_var_ty)
end

module Env_extension = struct
  type t = env_extension

  let empty = { equations = Name.Map.empty }

  let create ~equations = { equations }

  let ids_for_export = ids_for_export_env_extension

  let apply_renaming = apply_renaming_env_extension

  let free_names = free_names_env_extension ~follow_value_slots:true

  let print = print_env_extension

  let to_map t = t.equations
end

let is_obviously_bottom t =
  match t with
  | Value ty -> TD.is_obviously_bottom ty
  | Naked_immediate ty -> TD.is_obviously_bottom ty
  | Naked_float32 ty -> TD.is_obviously_bottom ty
  | Naked_float ty -> TD.is_obviously_bottom ty
  | Naked_int8 ty -> TD.is_obviously_bottom ty
  | Naked_int16 ty -> TD.is_obviously_bottom ty
  | Naked_int32 ty -> TD.is_obviously_bottom ty
  | Naked_int64 ty -> TD.is_obviously_bottom ty
  | Naked_nativeint ty -> TD.is_obviously_bottom ty
  | Naked_vec128 ty -> TD.is_obviously_bottom ty
  | Naked_vec256 ty -> TD.is_obviously_bottom ty
  | Naked_vec512 ty -> TD.is_obviously_bottom ty
  | Rec_info ty -> TD.is_obviously_bottom ty
  | Region ty -> TD.is_obviously_bottom ty

let is_obviously_unknown t =
  match t with
  | Value ty -> TD.is_obviously_unknown ty
  | Naked_immediate ty -> TD.is_obviously_unknown ty
  | Naked_float32 ty -> TD.is_obviously_unknown ty
  | Naked_float ty -> TD.is_obviously_unknown ty
  | Naked_int8 ty -> TD.is_obviously_unknown ty
  | Naked_int16 ty -> TD.is_obviously_unknown ty
  | Naked_int32 ty -> TD.is_obviously_unknown ty
  | Naked_int64 ty -> TD.is_obviously_unknown ty
  | Naked_nativeint ty -> TD.is_obviously_unknown ty
  | Naked_vec128 ty -> TD.is_obviously_unknown ty
  | Naked_vec256 ty -> TD.is_obviously_unknown ty
  | Naked_vec512 ty -> TD.is_obviously_unknown ty
  | Rec_info ty -> TD.is_obviously_unknown ty
  | Region ty -> TD.is_obviously_unknown ty

let alias_type_of (kind : K.t) name : t =
  match kind with
  | Value -> Value (TD.create_equals name)
  | Naked_number Naked_immediate -> Naked_immediate (TD.create_equals name)
  | Naked_number Naked_float32 -> Naked_float32 (TD.create_equals name)
  | Naked_number Naked_float -> Naked_float (TD.create_equals name)
  | Naked_number Naked_int8 -> Naked_int8 (TD.create_equals name)
  | Naked_number Naked_int16 -> Naked_int16 (TD.create_equals name)
  | Naked_number Naked_int32 -> Naked_int32 (TD.create_equals name)
  | Naked_number Naked_int64 -> Naked_int64 (TD.create_equals name)
  | Naked_number Naked_nativeint -> Naked_nativeint (TD.create_equals name)
  | Naked_number Naked_vec128 -> Naked_vec128 (TD.create_equals name)
  | Naked_number Naked_vec256 -> Naked_vec256 (TD.create_equals name)
  | Naked_number Naked_vec512 -> Naked_vec512 (TD.create_equals name)
  | Rec_info -> Rec_info (TD.create_equals name)
  | Region -> Region (TD.create_equals name)

let bottom_value = Value TD.bottom

let bottom_naked_immediate = Naked_immediate TD.bottom

let bottom_naked_float32 = Naked_float32 TD.bottom

let bottom_naked_float = Naked_float TD.bottom

let bottom_naked_int8 = Naked_int8 TD.bottom

let bottom_naked_int16 = Naked_int16 TD.bottom

let bottom_naked_int32 = Naked_int32 TD.bottom

let bottom_naked_int64 = Naked_int64 TD.bottom

let bottom_naked_nativeint = Naked_nativeint TD.bottom

let bottom_naked_vec128 = Naked_vec128 TD.bottom

let bottom_naked_vec256 = Naked_vec256 TD.bottom

let bottom_naked_vec512 = Naked_vec512 TD.bottom

let bottom_rec_info = Rec_info TD.bottom

let bottom_region = Region TD.bottom

let any_value = Value TD.unknown

let any_naked_immediate = Naked_immediate TD.unknown

let any_naked_float32 = Naked_float32 TD.unknown

let any_naked_float = Naked_float TD.unknown

let any_naked_int8 = Naked_int8 TD.unknown

let any_naked_int16 = Naked_int16 TD.unknown

let any_naked_int32 = Naked_int32 TD.unknown

let any_naked_int64 = Naked_int64 TD.unknown

let any_naked_nativeint = Naked_nativeint TD.unknown

let any_naked_vec128 = Naked_vec128 TD.unknown

let any_naked_vec256 = Naked_vec256 TD.unknown

let any_naked_vec512 = Naked_vec512 TD.unknown

let any_region = Region TD.unknown

let any_rec_info = Rec_info TD.unknown

let this_naked_immediate i : t =
  Naked_immediate (TD.create_equals (Simple.const (RWC.naked_immediate i)))

let this_naked_float32 f : t =
  Naked_float32 (TD.create_equals (Simple.const (RWC.naked_float32 f)))

let this_naked_float f : t =
  Naked_float (TD.create_equals (Simple.const (RWC.naked_float f)))

let this_naked_int8 i : t =
  Naked_int8 (TD.create_equals (Simple.const (RWC.naked_int8 i)))

let this_naked_int16 i : t =
  Naked_int16 (TD.create_equals (Simple.const (RWC.naked_int16 i)))

let this_naked_int32 i : t =
  Naked_int32 (TD.create_equals (Simple.const (RWC.naked_int32 i)))

let this_naked_int64 i : t =
  Naked_int64 (TD.create_equals (Simple.const (RWC.naked_int64 i)))

let this_naked_nativeint i : t =
  Naked_nativeint (TD.create_equals (Simple.const (RWC.naked_nativeint i)))

let this_naked_vec128 i : t =
  Naked_vec128 (TD.create_equals (Simple.const (RWC.naked_vec128 i)))

let this_naked_vec256 i : t =
  Naked_vec256 (TD.create_equals (Simple.const (RWC.naked_vec256 i)))

let this_naked_vec512 i : t =
  Naked_vec512 (TD.create_equals (Simple.const (RWC.naked_vec512 i)))

let these_naked_immediates is =
  match Targetint_31_63.Set.get_singleton is with
  | Some i -> this_naked_immediate i
  | _ ->
    if Targetint_31_63.Set.is_empty is
    then bottom_naked_immediate
    else Naked_immediate (TD.create (Naked_immediates is))

let these_naked_float32s fs =
  match Float32.Set.get_singleton fs with
  | Some f -> this_naked_float32 f
  | _ ->
    if Float32.Set.is_empty fs
    then bottom_naked_float32
    else Naked_float32 (TD.create fs)

let these_naked_floats fs =
  match Float.Set.get_singleton fs with
  | Some f -> this_naked_float f
  | _ ->
    if Float.Set.is_empty fs
    then bottom_naked_float
    else Naked_float (TD.create fs)

let these_naked_int8s is =
  match Int8.Set.get_singleton is with
  | Some i -> this_naked_int8 i
  | _ ->
    if Int8.Set.is_empty is
    then bottom_naked_int8
    else Naked_int8 (TD.create is)

let these_naked_int16s is =
  match Int16.Set.get_singleton is with
  | Some i -> this_naked_int16 i
  | _ ->
    if Int16.Set.is_empty is
    then bottom_naked_int16
    else Naked_int16 (TD.create is)

let these_naked_int32s is =
  match Int32.Set.get_singleton is with
  | Some i -> this_naked_int32 i
  | _ ->
    if Int32.Set.is_empty is
    then bottom_naked_int32
    else Naked_int32 (TD.create is)

let these_naked_int64s is =
  match Int64.Set.get_singleton is with
  | Some i -> this_naked_int64 i
  | _ ->
    if Int64.Set.is_empty is
    then bottom_naked_int64
    else Naked_int64 (TD.create is)

let these_naked_nativeints is =
  match Targetint_32_64.Set.get_singleton is with
  | Some i -> this_naked_nativeint i
  | _ ->
    if Targetint_32_64.Set.is_empty is
    then bottom_naked_nativeint
    else Naked_nativeint (TD.create is)

let these_naked_vec128s vs =
  match Vector_types.Vec128.Bit_pattern.Set.get_singleton vs with
  | Some v -> this_naked_vec128 v
  | _ ->
    if Vector_types.Vec128.Bit_pattern.Set.is_empty vs
    then bottom_naked_vec128
    else Naked_vec128 (TD.create vs)

let these_naked_vec256s vs =
  match Vector_types.Vec256.Bit_pattern.Set.get_singleton vs with
  | Some v -> this_naked_vec256 v
  | _ ->
    if Vector_types.Vec256.Bit_pattern.Set.is_empty vs
    then bottom_naked_vec256
    else Naked_vec256 (TD.create vs)

let these_naked_vec512s vs =
  match Vector_types.Vec512.Bit_pattern.Set.get_singleton vs with
  | Some v -> this_naked_vec512 v
  | _ ->
    if Vector_types.Vec512.Bit_pattern.Set.is_empty vs
    then bottom_naked_vec512
    else Naked_vec512 (TD.create vs)

let box_float32 (t : t) alloc_mode : t =
  match t with
  | Naked_float32 _ -> non_null_value (Boxed_float32 (t, alloc_mode))
<<<<<<< HEAD
  | Value _ | Naked_immediate _ | Naked_float _ | Naked_int8 _ | Naked_int16 _
  | Naked_int32 _ | Naked_int64 _ | Naked_nativeint _ | Naked_vec128 _
=======
  | Value _ | Naked_immediate _ | Naked_int32 _ | Naked_float _ | Naked_int64 _
  | Naked_vec128 _ | Naked_vec256 _ | Naked_vec512 _ | Naked_nativeint _
>>>>>>> 9d46f41f
  | Rec_info _ | Region _ ->
    Misc.fatal_errorf "Type of wrong kind for [box_float32]: %a" print t

let box_float (t : t) alloc_mode : t =
  match t with
  | Naked_float _ -> non_null_value (Boxed_float (t, alloc_mode))
<<<<<<< HEAD
  | Value _ | Naked_immediate _ | Naked_float32 _ | Naked_int8 _ | Naked_int16 _
  | Naked_int32 _ | Naked_int64 _ | Naked_nativeint _ | Naked_vec128 _
  | Rec_info _ | Region _ ->
=======
  | Value _ | Naked_immediate _ | Naked_int32 _ | Naked_float32 _
  | Naked_int64 _ | Naked_vec128 _ | Naked_vec256 _ | Naked_vec512 _
  | Naked_nativeint _ | Rec_info _ | Region _ ->
>>>>>>> 9d46f41f
    Misc.fatal_errorf "Type of wrong kind for [box_float]: %a" print t

let tag_int8 (t : t) : t =
  match t with
  | Naked_int8 _ ->
    non_null_value
      (Variant
         { is_unique = false;
           immediates = Unknown;
           blocks = Known Row_like_for_blocks.bottom;
           extensions = No_extensions
         })
  | Value _ | Naked_immediate _ | Naked_float32 _ | Naked_float _
  | Naked_int16 _ | Naked_int32 _ | Naked_int64 _ | Naked_nativeint _
  | Naked_vec128 _ | Rec_info _ | Region _ ->
    Misc.fatal_errorf "Type of wrong kind for [tag_int8]: %a" print t

let tag_int16 (t : t) : t =
  match t with
  | Naked_int16 _ ->
    non_null_value
      (Variant
         { is_unique = false;
           immediates = Unknown;
           blocks = Known Row_like_for_blocks.bottom;
           extensions = No_extensions
         })
  | Value _ | Naked_immediate _ | Naked_float32 _ | Naked_float _ | Naked_int8 _
  | Naked_int32 _ | Naked_int64 _ | Naked_nativeint _ | Naked_vec128 _
  | Rec_info _ | Region _ ->
    Misc.fatal_errorf "Type of wrong kind for [tag_int16]: %a" print t

let box_int32 (t : t) alloc_mode : t =
  match t with
  | Naked_int32 _ -> non_null_value (Boxed_int32 (t, alloc_mode))
<<<<<<< HEAD
  | Value _ | Naked_immediate _ | Naked_float32 _ | Naked_float _ | Naked_int8 _
  | Naked_int16 _ | Naked_int64 _ | Naked_nativeint _ | Naked_vec128 _
  | Rec_info _ | Region _ ->
=======
  | Value _ | Naked_immediate _ | Naked_float _ | Naked_float32 _
  | Naked_int64 _ | Naked_vec128 _ | Naked_vec256 _ | Naked_vec512 _
  | Naked_nativeint _ | Rec_info _ | Region _ ->
>>>>>>> 9d46f41f
    Misc.fatal_errorf "Type of wrong kind for [box_int32]: %a" print t

let box_int64 (t : t) alloc_mode : t =
  match t with
  | Naked_int64 _ -> non_null_value (Boxed_int64 (t, alloc_mode))
<<<<<<< HEAD
  | Value _ | Naked_immediate _ | Naked_float32 _ | Naked_float _ | Naked_int8 _
  | Naked_int16 _ | Naked_int32 _ | Naked_nativeint _ | Naked_vec128 _
  | Rec_info _ | Region _ ->
=======
  | Value _ | Naked_immediate _ | Naked_float _ | Naked_float32 _
  | Naked_int32 _ | Naked_vec128 _ | Naked_vec256 _ | Naked_vec512 _
  | Naked_nativeint _ | Rec_info _ | Region _ ->
>>>>>>> 9d46f41f
    Misc.fatal_errorf "Type of wrong kind for [box_int64]: %a" print t

let box_nativeint (t : t) alloc_mode : t =
  match t with
  | Naked_nativeint _ -> non_null_value (Boxed_nativeint (t, alloc_mode))
<<<<<<< HEAD
  | Value _ | Naked_immediate _ | Naked_float32 _ | Naked_float _ | Naked_int8 _
  | Naked_int16 _ | Naked_int32 _ | Naked_int64 _ | Naked_vec128 _ | Rec_info _
  | Region _ ->
=======
  | Value _ | Naked_immediate _ | Naked_float _ | Naked_float32 _
  | Naked_int32 _ | Naked_int64 _ | Naked_vec128 _ | Naked_vec256 _
  | Naked_vec512 _ | Rec_info _ | Region _ ->
>>>>>>> 9d46f41f
    Misc.fatal_errorf "Type of wrong kind for [box_nativeint]: %a" print t

let box_vec128 (t : t) alloc_mode : t =
  match t with
  | Naked_vec128 _ -> non_null_value (Boxed_vec128 (t, alloc_mode))
<<<<<<< HEAD
  | Value _ | Naked_immediate _ | Naked_float32 _ | Naked_float _ | Naked_int8 _
  | Naked_int16 _ | Naked_int32 _ | Naked_int64 _ | Naked_nativeint _
  | Rec_info _ | Region _ ->
=======
  | Value _ | Naked_immediate _ | Naked_float _ | Naked_float32 _
  | Naked_int32 _ | Naked_int64 _ | Naked_nativeint _ | Naked_vec256 _
  | Naked_vec512 _ | Rec_info _ | Region _ ->
>>>>>>> 9d46f41f
    Misc.fatal_errorf "Type of wrong kind for [box_vec128]: %a" print t

let box_vec256 (t : t) alloc_mode : t =
  match t with
  | Naked_vec256 _ -> non_null_value (Boxed_vec256 (t, alloc_mode))
  | Value _ | Naked_immediate _ | Naked_float _ | Naked_float32 _
  | Naked_int32 _ | Naked_int64 _ | Naked_nativeint _ | Naked_vec128 _
  | Naked_vec512 _ | Rec_info _ | Region _ ->
    Misc.fatal_errorf "Type of wrong kind for [box_vec256]: %a" print t

let box_vec512 (t : t) alloc_mode : t =
  match t with
  | Naked_vec512 _ -> non_null_value (Boxed_vec512 (t, alloc_mode))
  | Value _ | Naked_immediate _ | Naked_float _ | Naked_float32 _
  | Naked_int32 _ | Naked_int64 _ | Naked_nativeint _ | Naked_vec128 _
  | Naked_vec256 _ | Rec_info _ | Region _ ->
    Misc.fatal_errorf "Type of wrong kind for [box_vec512]: %a" print t

let null : t = Value (TD.create { non_null = Bottom; is_null = Maybe_null })

let any_non_null_value : t =
  Value (TD.create { non_null = Unknown; is_null = Not_null })

let this_tagged_immediate imm : t =
  Value (TD.create_equals (Simple.const (RWC.tagged_immediate imm)))

let tag_immediate t : t =
  match t with
  | Naked_immediate _ ->
    non_null_value
      (Variant
         { is_unique = false;
           immediates = Known t;
           extensions = No_extensions;
           blocks = Known Row_like_for_blocks.bottom
         })
  | Value _ | Naked_float _ | Naked_float32 _ | Naked_int32 _ | Naked_int64 _
<<<<<<< HEAD
  | Naked_int8 _ | Naked_int16 _ | Naked_nativeint _ | Naked_vec128 _
=======
  | Naked_nativeint _ | Naked_vec128 _ | Naked_vec256 _ | Naked_vec512 _
>>>>>>> 9d46f41f
  | Rec_info _ | Region _ ->
    Misc.fatal_errorf "Type of wrong kind for [tag_immediate]: %a" print t

let tagged_immediate_alias_to ~naked_immediate : t =
  tag_immediate
    (Naked_immediate (TD.create_equals (Simple.var naked_immediate)))

let is_int_for_scrutinee ~scrutinee : t =
  Naked_immediate (TD.create (Is_int (alias_type_of K.value scrutinee)))

let get_tag_for_block ~block : t =
  Naked_immediate (TD.create (Get_tag (alias_type_of K.value block)))

let is_null ~scrutinee : t =
  Naked_immediate (TD.create (Is_null (alias_type_of K.value scrutinee)))

let boxed_float32_alias_to ~naked_float32 =
  box_float32 (Naked_float32 (TD.create_equals (Simple.var naked_float32)))

let boxed_float_alias_to ~naked_float =
  box_float (Naked_float (TD.create_equals (Simple.var naked_float)))

let tagged_int8_alias_to ~naked_int8 =
  tag_int8 (Naked_int8 (TD.create_equals (Simple.var naked_int8)))

let tagged_int16_alias_to ~naked_int16 =
  tag_int16 (Naked_int16 (TD.create_equals (Simple.var naked_int16)))

let boxed_int32_alias_to ~naked_int32 =
  box_int32 (Naked_int32 (TD.create_equals (Simple.var naked_int32)))

let boxed_int64_alias_to ~naked_int64 =
  box_int64 (Naked_int64 (TD.create_equals (Simple.var naked_int64)))

let boxed_nativeint_alias_to ~naked_nativeint =
  box_nativeint
    (Naked_nativeint (TD.create_equals (Simple.var naked_nativeint)))

let boxed_vec128_alias_to ~naked_vec128 =
  box_vec128 (Naked_vec128 (TD.create_equals (Simple.var naked_vec128)))

let boxed_vec256_alias_to ~naked_vec256 =
  box_vec256 (Naked_vec256 (TD.create_equals (Simple.var naked_vec256)))

let boxed_vec512_alias_to ~naked_vec512 =
  box_vec512 (Naked_vec512 (TD.create_equals (Simple.var naked_vec512)))

let this_immutable_string str =
  let size = Targetint_31_63.of_int (String.length str) in
  let string_info =
    String_info.Set.singleton
      (String_info.create ~contents:(Contents str) ~size)
  in
  non_null_value (String string_info)

let mutable_string ~size =
  let size = Targetint_31_63.of_int size in
  let string_info =
    String_info.Set.singleton
      (String_info.create ~contents:Unknown_or_mutable ~size)
  in
  non_null_value (String string_info)

let array_of_length ~element_kind ~length alloc_mode =
  non_null_value
    (Array { element_kind; length; contents = Unknown; alloc_mode })

let mutable_array ~element_kind ~length alloc_mode =
  non_null_value
    (Array { element_kind; length; contents = Known Mutable; alloc_mode })

let immutable_array ~element_kind ~fields alloc_mode =
  non_null_value
    (Array
       { element_kind;
         length =
           this_tagged_immediate (Targetint_31_63.of_int (List.length fields));
         contents = Known (Immutable { fields = Array.of_list fields });
         alloc_mode
       })

let this_rec_info (rec_info_expr : Rec_info_expr.t) =
  match rec_info_expr with
  | Var dv -> Rec_info (TD.create_equals (Simple.var dv))
  | Const _ | Succ _ | Unroll_to _ -> Rec_info (TD.create rec_info_expr)

module Descr = struct
  type t =
    | Value of head_of_kind_value TD.Descr.t Or_unknown_or_bottom.t
    | Naked_immediate of
        head_of_kind_naked_immediate TD.Descr.t Or_unknown_or_bottom.t
    | Naked_float32 of
        head_of_kind_naked_float32 TD.Descr.t Or_unknown_or_bottom.t
    | Naked_float of head_of_kind_naked_float TD.Descr.t Or_unknown_or_bottom.t
    | Naked_int8 of head_of_kind_naked_int8 TD.Descr.t Or_unknown_or_bottom.t
    | Naked_int16 of head_of_kind_naked_int16 TD.Descr.t Or_unknown_or_bottom.t
    | Naked_int32 of head_of_kind_naked_int32 TD.Descr.t Or_unknown_or_bottom.t
    | Naked_int64 of head_of_kind_naked_int64 TD.Descr.t Or_unknown_or_bottom.t
    | Naked_nativeint of
        head_of_kind_naked_nativeint TD.Descr.t Or_unknown_or_bottom.t
    | Naked_vec128 of
        head_of_kind_naked_vec128 TD.Descr.t Or_unknown_or_bottom.t
    | Naked_vec256 of
        head_of_kind_naked_vec256 TD.Descr.t Or_unknown_or_bottom.t
    | Naked_vec512 of
        head_of_kind_naked_vec512 TD.Descr.t Or_unknown_or_bottom.t
    | Rec_info of head_of_kind_rec_info TD.Descr.t Or_unknown_or_bottom.t
    | Region of head_of_kind_region TD.Descr.t Or_unknown_or_bottom.t
end

let descr t : Descr.t =
  match t with
  | Value ty -> Value (TD.descr ty)
  | Naked_immediate ty -> Naked_immediate (TD.descr ty)
  | Naked_float32 ty -> Naked_float32 (TD.descr ty)
  | Naked_float ty -> Naked_float (TD.descr ty)
  | Naked_int8 ty -> Naked_int8 (TD.descr ty)
  | Naked_int16 ty -> Naked_int16 (TD.descr ty)
  | Naked_int32 ty -> Naked_int32 (TD.descr ty)
  | Naked_int64 ty -> Naked_int64 (TD.descr ty)
  | Naked_nativeint ty -> Naked_nativeint (TD.descr ty)
  | Naked_vec128 ty -> Naked_vec128 (TD.descr ty)
  | Naked_vec256 ty -> Naked_vec256 (TD.descr ty)
  | Naked_vec512 ty -> Naked_vec512 (TD.descr ty)
  | Rec_info ty -> Rec_info (TD.descr ty)
  | Region ty -> Region (TD.descr ty)

let create_from_head_value head = Value (TD.create head)

let create_from_head_naked_immediate head = Naked_immediate (TD.create head)

let create_from_head_naked_float32 head = Naked_float32 (TD.create head)

let create_from_head_naked_float head = Naked_float (TD.create head)

let create_from_head_naked_int8 head = Naked_int8 (TD.create head)

let create_from_head_naked_int16 head = Naked_int16 (TD.create head)

let create_from_head_naked_int32 head = Naked_int32 (TD.create head)

let create_from_head_naked_int64 head = Naked_int64 (TD.create head)

let create_from_head_naked_nativeint head = Naked_nativeint (TD.create head)

let create_from_head_naked_vec128 head = Naked_vec128 (TD.create head)

let create_from_head_naked_vec256 head = Naked_vec256 (TD.create head)

let create_from_head_naked_vec512 head = Naked_vec512 (TD.create head)

let create_from_head_rec_info head = Rec_info (TD.create head)

let create_from_head_region head = Region (TD.create head)

module Head_of_kind_value = struct
  type t = head_of_kind_value

  let null = { non_null = Bottom; is_null = Maybe_null }

  let mk_non_null non_null = { non_null = Ok non_null; is_null = Not_null }

  let create_variant ~is_unique ~blocks ~immediates ~extensions =
    mk_non_null (Variant { is_unique; blocks; immediates; extensions })

  let create_mutable_block alloc_mode =
    mk_non_null (Mutable_block { alloc_mode })

  let create_boxed_float32 ty alloc_mode =
    mk_non_null (Boxed_float32 (ty, alloc_mode))

  let create_boxed_float ty alloc_mode =
    mk_non_null (Boxed_float (ty, alloc_mode))

  let create_boxed_int32 ty alloc_mode =
    mk_non_null (Boxed_int32 (ty, alloc_mode))

  let create_boxed_int64 ty alloc_mode =
    mk_non_null (Boxed_int64 (ty, alloc_mode))

  let create_boxed_nativeint ty alloc_mode =
    mk_non_null (Boxed_nativeint (ty, alloc_mode))

  let create_boxed_vec128 ty alloc_mode =
    mk_non_null (Boxed_vec128 (ty, alloc_mode))

  let create_boxed_vec256 ty alloc_mode =
    mk_non_null (Boxed_vec256 (ty, alloc_mode))

  let create_boxed_vec512 ty alloc_mode =
    mk_non_null (Boxed_vec512 (ty, alloc_mode))

  let create_tagged_immediate imm : t =
    mk_non_null
      (Variant
         { is_unique = false;
           immediates = Known (this_naked_immediate imm);
           blocks = Known Row_like_for_blocks.bottom;
           extensions = No_extensions
         })

  let create_closures by_function_slot alloc_mode =
    mk_non_null (Closures { by_function_slot; alloc_mode })

  let create_string info = mk_non_null (String info)

  let create_array_with_contents ~element_kind ~length contents alloc_mode =
    mk_non_null (Array { element_kind; length; contents; alloc_mode })
end

module Head_of_kind_value_non_null = struct
  type t = head_of_kind_value_non_null

  let create_variant ~is_unique ~blocks ~immediates ~extensions =
    Variant { is_unique; blocks; immediates; extensions }

  let create_mutable_block alloc_mode = Mutable_block { alloc_mode }

  let create_boxed_float32 ty alloc_mode = Boxed_float32 (ty, alloc_mode)

  let create_boxed_float ty alloc_mode = Boxed_float (ty, alloc_mode)

  let create_boxed_int32 ty alloc_mode = Boxed_int32 (ty, alloc_mode)

  let create_boxed_int64 ty alloc_mode = Boxed_int64 (ty, alloc_mode)

  let create_boxed_nativeint ty alloc_mode = Boxed_nativeint (ty, alloc_mode)

  let create_boxed_vec128 ty alloc_mode = Boxed_vec128 (ty, alloc_mode)

  let create_boxed_vec256 ty alloc_mode = Boxed_vec256 (ty, alloc_mode)

  let create_boxed_vec512 ty alloc_mode = Boxed_vec512 (ty, alloc_mode)

  let create_tagged_immediate imm : t =
    Variant
      { is_unique = false;
        immediates = Known (this_naked_immediate imm);
        blocks = Known Row_like_for_blocks.bottom;
        extensions = No_extensions
      }

  let create_closures by_function_slot alloc_mode =
    Closures { by_function_slot; alloc_mode }

  let create_string info = String info

  let create_array_with_contents ~element_kind ~length contents alloc_mode =
    Array { element_kind; length; contents; alloc_mode }
end

module type Head_of_kind_naked_number_intf = sig
  type t

  type n

  type n_set

  val create : n -> t

  val create_set : n_set -> t Or_bottom.t

  val create_non_empty_set : n_set -> t

  val union : t -> t -> t

  val inter : t -> t -> t Or_bottom.t
end

module Head_of_kind_naked_immediate = struct
  type t = head_of_kind_naked_immediate

  let create_naked_immediate imm =
    Naked_immediates (Targetint_31_63.Set.singleton imm)

  let create_naked_immediates imms : _ Or_bottom.t =
    if Targetint_31_63.Set.is_empty imms
    then Bottom
    else Ok (Naked_immediates imms)

  let create_naked_immediates_non_empty imms =
    if Targetint_31_63.Set.is_empty imms
    then
      Misc.fatal_error
        "Head_of_kind_naked_immediates.create_naked_immediates_non_empty";
    Naked_immediates imms

  let create_is_int ty = Is_int ty

  let create_get_tag ty = Get_tag ty

  let create_is_null ty = Is_null ty
end

module Make_head_of_kind_naked_number (N : Container_types.S) = struct
  type t = N.Set.t

  type n = N.t

  type n_set = N.Set.t

  let create i = N.Set.singleton i

  let create_set is : _ Or_bottom.t =
    if N.Set.is_empty is then Bottom else Ok is

  let create_non_empty_set is =
    if N.Set.is_empty is
    then Misc.fatal_error "Make_head_of_kind_naked_number.create_non_empty_set";
    is

  let union = N.Set.union

  let inter t1 t2 : _ Or_bottom.t =
    let t = N.Set.inter t1 t2 in
    if N.Set.is_empty t then Bottom else Ok t
end

module Head_of_kind_naked_float32 = Make_head_of_kind_naked_number (Float32)
module Head_of_kind_naked_float = Make_head_of_kind_naked_number (Float)
module Head_of_kind_naked_int8 = Make_head_of_kind_naked_number (Int8)
module Head_of_kind_naked_int16 = Make_head_of_kind_naked_number (Int16)
module Head_of_kind_naked_int32 = Make_head_of_kind_naked_number (Int32)
module Head_of_kind_naked_int64 = Make_head_of_kind_naked_number (Int64)
module Head_of_kind_naked_nativeint =
  Make_head_of_kind_naked_number (Targetint_32_64)
module Head_of_kind_naked_vec128 =
  Make_head_of_kind_naked_number (Vector_types.Vec128.Bit_pattern)
module Head_of_kind_naked_vec256 =
  Make_head_of_kind_naked_number (Vector_types.Vec256.Bit_pattern)
module Head_of_kind_naked_vec512 =
  Make_head_of_kind_naked_number (Vector_types.Vec512.Bit_pattern)

let rec must_be_singleton t : RWC.t option =
  match t with
  | Value ty -> (
    match TD.descr ty with
    | Unknown | Bottom
    (* CR vlaviron: Recover null aliases *)
    | Ok (No_alias { is_null = Maybe_null; _ })
    | Ok
        (No_alias
          { is_null = Not_null;
            non_null =
              ( Unknown | Bottom
              | Ok
                  ( Mutable_block _ | Boxed_float _ | Boxed_float32 _
                  | Boxed_int32 _ | Boxed_int64 _ | Boxed_vec128 _
                  | Boxed_vec256 _ | Boxed_vec512 _ | Boxed_nativeint _
                  | String _ | Closures _ | Array _ ) )
          }) ->
      None
    | Ok (Equals simple) -> Simple.must_be_const simple
    | Ok
        (No_alias
          { is_null = Not_null;
            non_null =
              Ok (Variant { immediates; blocks; extensions = _; is_unique = _ })
          }) -> (
      match blocks with
      | Unknown -> None
      | Known blocks -> (
        if not (Row_like_for_blocks.is_bottom blocks)
        then None
        else
          match immediates with
          | Unknown -> None
          | Known immediates -> (
            match must_be_singleton immediates with
            | None -> None
            | Some const -> (
              match RWC.descr const with
              | Naked_immediate i -> Some (RWC.tagged_immediate i)
              | Tagged_immediate _ | Naked_float _ | Naked_float32 _
<<<<<<< HEAD
              | Naked_int8 _ | Naked_int16 _ | Naked_int32 _ | Naked_int64 _
              | Naked_nativeint _ | Naked_vec128 _ | Null ->
=======
              | Naked_int32 _ | Naked_int64 _ | Naked_nativeint _
              | Naked_vec128 _ | Naked_vec256 _ | Naked_vec512 _ | Null ->
>>>>>>> 9d46f41f
                Misc.fatal_errorf
                  "Immediates case returned wrong kind of constant:@ %a"
                  Reg_width_const.print const)))))
  | Naked_immediate ty -> (
    match TD.descr ty with
    | Unknown | Bottom | Ok (No_alias (Is_int _ | Get_tag _ | Is_null _)) ->
      None
    | Ok (Equals simple) -> Simple.must_be_const simple
    | Ok (No_alias (Naked_immediates is)) -> (
      match Targetint_31_63.Set.get_singleton is with
      | Some i -> Some (RWC.naked_immediate i)
      | None -> None))
  | Naked_float32 ty -> (
    match TD.descr ty with
    | Unknown | Bottom -> None
    | Ok (Equals simple) -> Simple.must_be_const simple
    | Ok (No_alias fs) -> (
      match Float32.Set.get_singleton fs with
      | Some f -> Some (RWC.naked_float32 f)
      | None -> None))
  | Naked_float ty -> (
    match TD.descr ty with
    | Unknown | Bottom -> None
    | Ok (Equals simple) -> Simple.must_be_const simple
    | Ok (No_alias fs) -> (
      match Float.Set.get_singleton fs with
      | Some f -> Some (RWC.naked_float f)
      | None -> None))
  | Naked_int8 ty -> (
    match TD.descr ty with
    | Unknown | Bottom -> None
    | Ok (Equals simple) -> Simple.must_be_const simple
    | Ok (No_alias is) -> (
      match Int8.Set.get_singleton is with
      | Some i -> Some (RWC.naked_immediate (Targetint_31_63.of_int8 i))
      | None -> None))
  | Naked_int16 ty -> (
    match TD.descr ty with
    | Unknown | Bottom -> None
    | Ok (Equals simple) -> Simple.must_be_const simple
    | Ok (No_alias is) -> (
      match Int16.Set.get_singleton is with
      | Some i -> Some (RWC.naked_immediate (Targetint_31_63.of_int16 i))
      | None -> None))
  | Naked_int32 ty -> (
    match TD.descr ty with
    | Unknown | Bottom -> None
    | Ok (Equals simple) -> Simple.must_be_const simple
    | Ok (No_alias is) -> (
      match Int32.Set.get_singleton is with
      | Some f -> Some (RWC.naked_int32 f)
      | None -> None))
  | Naked_int64 ty -> (
    match TD.descr ty with
    | Unknown | Bottom -> None
    | Ok (Equals simple) -> Simple.must_be_const simple
    | Ok (No_alias is) -> (
      match Int64.Set.get_singleton is with
      | Some f -> Some (RWC.naked_int64 f)
      | None -> None))
  | Naked_nativeint ty -> (
    match TD.descr ty with
    | Unknown | Bottom -> None
    | Ok (Equals simple) -> Simple.must_be_const simple
    | Ok (No_alias is) -> (
      match Targetint_32_64.Set.get_singleton is with
      | Some f -> Some (RWC.naked_nativeint f)
      | None -> None))
  | Naked_vec128 ty -> (
    match TD.descr ty with
    | Unknown | Bottom -> None
    | Ok (Equals simple) -> Simple.must_be_const simple
    | Ok (No_alias is) -> (
      match Vec128.Set.get_singleton is with
      | Some f -> Some (RWC.naked_vec128 f)
      | None -> None))
  | Naked_vec256 ty -> (
    match TD.descr ty with
    | Unknown | Bottom -> None
    | Ok (Equals simple) -> Simple.must_be_const simple
    | Ok (No_alias is) -> (
      match Vec256.Set.get_singleton is with
      | Some f -> Some (RWC.naked_vec256 f)
      | None -> None))
  | Naked_vec512 ty -> (
    match TD.descr ty with
    | Unknown | Bottom -> None
    | Ok (Equals simple) -> Simple.must_be_const simple
    | Ok (No_alias is) -> (
      match Vec512.Set.get_singleton is with
      | Some f -> Some (RWC.naked_vec512 f)
      | None -> None))
  | Rec_info _ | Region _ -> None<|MERGE_RESOLUTION|>--- conflicted
+++ resolved
@@ -18,13 +18,10 @@
 module Float32 = Numeric_types.Float32_by_bit_pattern
 module Float = Numeric_types.Float_by_bit_pattern
 module Vec128 = Vector_types.Vec128.Bit_pattern
-<<<<<<< HEAD
+module Vec256 = Vector_types.Vec256.Bit_pattern
+module Vec512 = Vector_types.Vec512.Bit_pattern
 module Int8 = Numeric_types.Int8
 module Int16 = Numeric_types.Int16
-=======
-module Vec256 = Vector_types.Vec256.Bit_pattern
-module Vec512 = Vector_types.Vec512.Bit_pattern
->>>>>>> 9d46f41f
 module Int32 = Numeric_types.Int32
 module Int64 = Numeric_types.Int64
 module RWC = Reg_width_const
@@ -2415,13 +2412,10 @@
     let expand_with_coercion var ~coercion =
       match apply_coercion (expand var) coercion with
       | Value ty -> ty
-      | ( Naked_immediate _ | Naked_float _ | Naked_float32 _ | Naked_int32 _
-<<<<<<< HEAD
-        | Naked_int8 _ | Naked_int16 _ | Naked_int64 _ | Naked_vec128 _
-=======
-        | Naked_int64 _ | Naked_vec128 _ | Naked_vec256 _ | Naked_vec512 _
->>>>>>> 9d46f41f
-        | Naked_nativeint _ | Rec_info _ | Region _ ) as ty ->
+      | ( Naked_immediate _ | Naked_float _ | Naked_float32 _ | Naked_int8 _
+        | Naked_int16 _ | Naked_int32 _ | Naked_int64 _ | Naked_vec128 _
+        | Naked_vec256 _ | Naked_vec512 _ | Naked_nativeint _ | Rec_info _
+        | Region _ ) as ty ->
         Misc.fatal_errorf
           "Wrong kind while expanding %a: expecting [Value], got type %a"
           Variable.print var print ty
@@ -2437,13 +2431,10 @@
     let expand_with_coercion var ~coercion =
       match apply_coercion (expand var) coercion with
       | Naked_immediate ty -> ty
-      | ( Value _ | Naked_float _ | Naked_float32 _ | Naked_int32 _
-<<<<<<< HEAD
-        | Naked_int8 _ | Naked_int16 _ | Naked_int64 _ | Naked_vec128 _
-=======
-        | Naked_int64 _ | Naked_vec128 _ | Naked_vec256 _ | Naked_vec512 _
->>>>>>> 9d46f41f
-        | Naked_nativeint _ | Rec_info _ | Region _ ) as ty ->
+      | ( Value _ | Naked_float _ | Naked_float32 _ | Naked_int8 _
+        | Naked_int16 _ | Naked_int32 _ | Naked_int64 _ | Naked_vec128 _
+        | Naked_vec256 _ | Naked_vec512 _ | Naked_nativeint _ | Rec_info _
+        | Region _ ) as ty ->
         Misc.fatal_errorf
           "Wrong kind while expanding %a: expecting [Naked_immediate], got \
            type %a"
@@ -2461,13 +2452,10 @@
     let expand_with_coercion var ~coercion =
       match apply_coercion (expand var) coercion with
       | Naked_float32 ty -> ty
-      | ( Value _ | Naked_immediate _ | Naked_int32 _ | Naked_float _
-<<<<<<< HEAD
-        | Naked_int8 _ | Naked_int16 _ | Naked_int64 _ | Naked_vec128 _
-=======
-        | Naked_int64 _ | Naked_vec128 _ | Naked_vec256 _ | Naked_vec512 _
->>>>>>> 9d46f41f
-        | Naked_nativeint _ | Rec_info _ | Region _ ) as ty ->
+      | ( Value _ | Naked_immediate _ | Naked_int8 _ | Naked_int16 _
+        | Naked_int32 _ | Naked_float _ | Naked_int64 _ | Naked_vec128 _
+        | Naked_vec256 _ | Naked_vec512 _ | Naked_nativeint _ | Rec_info _
+        | Region _ ) as ty ->
         Misc.fatal_errorf
           "Wrong kind while expanding %a: expecting [Naked_float], got type %a"
           Variable.print var print ty
@@ -2485,12 +2473,9 @@
       match apply_coercion (expand var) coercion with
       | Naked_float ty -> ty
       | ( Value _ | Naked_immediate _ | Naked_int32 _ | Naked_float32 _
-<<<<<<< HEAD
         | Naked_int8 _ | Naked_int16 _ | Naked_int64 _ | Naked_vec128 _
-=======
-        | Naked_int64 _ | Naked_vec128 _ | Naked_vec256 _ | Naked_vec512 _
->>>>>>> 9d46f41f
-        | Naked_nativeint _ | Rec_info _ | Region _ ) as ty ->
+        | Naked_vec256 _ | Naked_vec512 _ | Naked_nativeint _ | Rec_info _
+        | Region _ ) as ty ->
         Misc.fatal_errorf
           "Wrong kind while expanding %a: expecting [Naked_float], got type %a"
           Variable.print var print ty
@@ -2509,7 +2494,8 @@
       | Naked_int8 ty -> ty
       | ( Value _ | Naked_immediate _ | Naked_float _ | Naked_float32 _
         | Naked_int32 _ | Naked_int16 _ | Naked_int64 _ | Naked_vec128 _
-        | Naked_nativeint _ | Rec_info _ | Region _ ) as ty ->
+        | Naked_vec256 _ | Naked_vec512 _ | Naked_nativeint _ | Rec_info _
+        | Region _ ) as ty ->
         Misc.fatal_errorf
           "Wrong kind while expanding %a: expecting [Naked_int8], got type %a"
           Variable.print var print ty
@@ -2528,7 +2514,8 @@
       | Naked_int16 ty -> ty
       | ( Value _ | Naked_immediate _ | Naked_float _ | Naked_float32 _
         | Naked_int8 _ | Naked_int64 _ | Naked_int32 _ | Naked_vec128 _
-        | Naked_nativeint _ | Rec_info _ | Region _ ) as ty ->
+        | Naked_vec256 _ | Naked_vec512 _ | Naked_nativeint _ | Rec_info _
+        | Region _ ) as ty ->
         Misc.fatal_errorf
           "Wrong kind while expanding %a: expecting [Naked_int16], got type %a"
           Variable.print var print ty
@@ -2546,12 +2533,9 @@
       match apply_coercion (expand var) coercion with
       | Naked_int32 ty -> ty
       | ( Value _ | Naked_immediate _ | Naked_float _ | Naked_float32 _
-<<<<<<< HEAD
         | Naked_int8 _ | Naked_int16 _ | Naked_int64 _ | Naked_vec128 _
-=======
-        | Naked_int64 _ | Naked_vec128 _ | Naked_vec256 _ | Naked_vec512 _
->>>>>>> 9d46f41f
-        | Naked_nativeint _ | Rec_info _ | Region _ ) as ty ->
+        | Naked_vec256 _ | Naked_vec512 _ | Naked_nativeint _ | Rec_info _
+        | Region _ ) as ty ->
         Misc.fatal_errorf
           "Wrong kind while expanding %a: expecting [Naked_int32], got type %a"
           Variable.print var print ty
@@ -2569,12 +2553,9 @@
       match apply_coercion (expand var) coercion with
       | Naked_int64 ty -> ty
       | ( Value _ | Naked_immediate _ | Naked_float _ | Naked_float32 _
-<<<<<<< HEAD
         | Naked_int8 _ | Naked_int16 _ | Naked_int32 _ | Naked_vec128 _
-=======
-        | Naked_int32 _ | Naked_vec128 _ | Naked_vec256 _ | Naked_vec512 _
->>>>>>> 9d46f41f
-        | Naked_nativeint _ | Rec_info _ | Region _ ) as ty ->
+        | Naked_vec256 _ | Naked_vec512 _ | Naked_nativeint _ | Rec_info _
+        | Region _ ) as ty ->
         Misc.fatal_errorf
           "Wrong kind while expanding %a: expecting [Naked_int64], got type %a"
           Variable.print var print ty
@@ -2592,12 +2573,9 @@
       match apply_coercion (expand var) coercion with
       | Naked_nativeint ty -> ty
       | ( Value _ | Naked_immediate _ | Naked_float _ | Naked_float32 _
-<<<<<<< HEAD
         | Naked_int8 _ | Naked_int16 _ | Naked_int32 _ | Naked_vec128 _
-=======
-        | Naked_int32 _ | Naked_vec128 _ | Naked_vec256 _ | Naked_vec512 _
->>>>>>> 9d46f41f
-        | Naked_int64 _ | Rec_info _ | Region _ ) as ty ->
+        | Naked_vec256 _ | Naked_vec512 _ | Naked_int64 _ | Rec_info _
+        | Region _ ) as ty ->
         Misc.fatal_errorf
           "Wrong kind while expanding %a: expecting [Naked_nativeint], got \
            type %a"
@@ -2616,13 +2594,9 @@
       match apply_coercion (expand var) coercion with
       | Naked_vec128 ty -> ty
       | ( Value _ | Naked_immediate _ | Naked_float _ | Naked_float32 _
-<<<<<<< HEAD
         | Naked_int8 _ | Naked_int16 _ | Naked_int32 _ | Naked_nativeint _
-        | Naked_int64 _ | Rec_info _ | Region _ ) as ty ->
-=======
-        | Naked_int32 _ | Naked_nativeint _ | Naked_int64 _ | Naked_vec256 _
-        | Naked_vec512 _ | Rec_info _ | Region _ ) as ty ->
->>>>>>> 9d46f41f
+        | Naked_int64 _ | Naked_vec256 _ | Naked_vec512 _ | Rec_info _
+        | Region _ ) as ty ->
         Misc.fatal_errorf
           "Wrong kind while expanding %a: expecting [Naked_vec128], got type %a"
           Variable.print var print ty
@@ -2640,8 +2614,9 @@
       match apply_coercion (expand var) coercion with
       | Naked_vec256 ty -> ty
       | ( Value _ | Naked_immediate _ | Naked_float _ | Naked_float32 _
-        | Naked_int32 _ | Naked_nativeint _ | Naked_int64 _ | Naked_vec128 _
-        | Naked_vec512 _ | Rec_info _ | Region _ ) as ty ->
+        | Naked_int8 _ | Naked_int16 _ | Naked_int32 _ | Naked_nativeint _
+        | Naked_int64 _ | Naked_vec128 _ | Naked_vec512 _ | Rec_info _
+        | Region _ ) as ty ->
         Misc.fatal_errorf
           "Wrong kind while expanding %a: expecting [Naked_vec256], got type %a"
           Variable.print var print ty
@@ -2659,8 +2634,9 @@
       match apply_coercion (expand var) coercion with
       | Naked_vec512 ty -> ty
       | ( Value _ | Naked_immediate _ | Naked_float _ | Naked_float32 _
-        | Naked_int32 _ | Naked_nativeint _ | Naked_int64 _ | Naked_vec128 _
-        | Naked_vec256 _ | Rec_info _ | Region _ ) as ty ->
+        | Naked_int8 _ | Naked_int16 _ | Naked_int32 _ | Naked_nativeint _
+        | Naked_int64 _ | Naked_vec128 _ | Naked_vec256 _ | Rec_info _
+        | Region _ ) as ty ->
         Misc.fatal_errorf
           "Wrong kind while expanding %a: expecting [Naked_vec512], got type %a"
           Variable.print var print ty
@@ -2678,12 +2654,9 @@
       match apply_coercion (expand var) coercion with
       | Rec_info ty -> ty
       | ( Value _ | Naked_immediate _ | Naked_float _ | Naked_float32 _
-<<<<<<< HEAD
         | Naked_int8 _ | Naked_int16 _ | Naked_int32 _ | Naked_vec128 _
-=======
-        | Naked_int32 _ | Naked_vec128 _ | Naked_vec256 _ | Naked_vec512 _
->>>>>>> 9d46f41f
-        | Naked_int64 _ | Naked_nativeint _ | Region _ ) as ty ->
+        | Naked_vec256 _ | Naked_vec512 _ | Naked_int64 _ | Naked_nativeint _
+        | Region _ ) as ty ->
         Misc.fatal_errorf
           "Wrong kind while expanding %a: expecting [Rec_info], got type %a"
           Variable.print var print ty
@@ -2700,12 +2673,9 @@
       match apply_coercion (expand var) coercion with
       | Region ty -> ty
       | ( Value _ | Naked_immediate _ | Naked_float _ | Naked_float32 _
-<<<<<<< HEAD
         | Naked_int8 _ | Naked_int16 _ | Naked_int32 _ | Naked_vec128 _
-=======
-        | Naked_int32 _ | Naked_vec128 _ | Naked_vec256 _ | Naked_vec512 _
->>>>>>> 9d46f41f
-        | Naked_int64 _ | Naked_nativeint _ | Rec_info _ ) as ty ->
+        | Naked_vec256 _ | Naked_vec512 _ | Naked_int64 _ | Naked_nativeint _
+        | Rec_info _ ) as ty ->
         Misc.fatal_errorf
           "Wrong kind while expanding %a: expecting [Region], got type %a"
           Variable.print var print ty
@@ -3719,28 +3689,17 @@
 let box_float32 (t : t) alloc_mode : t =
   match t with
   | Naked_float32 _ -> non_null_value (Boxed_float32 (t, alloc_mode))
-<<<<<<< HEAD
   | Value _ | Naked_immediate _ | Naked_float _ | Naked_int8 _ | Naked_int16 _
   | Naked_int32 _ | Naked_int64 _ | Naked_nativeint _ | Naked_vec128 _
-=======
-  | Value _ | Naked_immediate _ | Naked_int32 _ | Naked_float _ | Naked_int64 _
-  | Naked_vec128 _ | Naked_vec256 _ | Naked_vec512 _ | Naked_nativeint _
->>>>>>> 9d46f41f
-  | Rec_info _ | Region _ ->
+  | Naked_vec256 _ | Naked_vec512 _ | Rec_info _ | Region _ ->
     Misc.fatal_errorf "Type of wrong kind for [box_float32]: %a" print t
 
 let box_float (t : t) alloc_mode : t =
   match t with
   | Naked_float _ -> non_null_value (Boxed_float (t, alloc_mode))
-<<<<<<< HEAD
   | Value _ | Naked_immediate _ | Naked_float32 _ | Naked_int8 _ | Naked_int16 _
   | Naked_int32 _ | Naked_int64 _ | Naked_nativeint _ | Naked_vec128 _
-  | Rec_info _ | Region _ ->
-=======
-  | Value _ | Naked_immediate _ | Naked_int32 _ | Naked_float32 _
-  | Naked_int64 _ | Naked_vec128 _ | Naked_vec256 _ | Naked_vec512 _
-  | Naked_nativeint _ | Rec_info _ | Region _ ->
->>>>>>> 9d46f41f
+  | Naked_vec256 _ | Naked_vec512 _ | Rec_info _ | Region _ ->
     Misc.fatal_errorf "Type of wrong kind for [box_float]: %a" print t
 
 let tag_int8 (t : t) : t =
@@ -3755,7 +3714,7 @@
          })
   | Value _ | Naked_immediate _ | Naked_float32 _ | Naked_float _
   | Naked_int16 _ | Naked_int32 _ | Naked_int64 _ | Naked_nativeint _
-  | Naked_vec128 _ | Rec_info _ | Region _ ->
+  | Naked_vec128 _ | Naked_vec256 _ | Naked_vec512 _ | Rec_info _ | Region _ ->
     Misc.fatal_errorf "Type of wrong kind for [tag_int8]: %a" print t
 
 let tag_int16 (t : t) : t =
@@ -3770,79 +3729,55 @@
          })
   | Value _ | Naked_immediate _ | Naked_float32 _ | Naked_float _ | Naked_int8 _
   | Naked_int32 _ | Naked_int64 _ | Naked_nativeint _ | Naked_vec128 _
-  | Rec_info _ | Region _ ->
+  | Naked_vec256 _ | Naked_vec512 _ | Rec_info _ | Region _ ->
     Misc.fatal_errorf "Type of wrong kind for [tag_int16]: %a" print t
 
 let box_int32 (t : t) alloc_mode : t =
   match t with
   | Naked_int32 _ -> non_null_value (Boxed_int32 (t, alloc_mode))
-<<<<<<< HEAD
   | Value _ | Naked_immediate _ | Naked_float32 _ | Naked_float _ | Naked_int8 _
   | Naked_int16 _ | Naked_int64 _ | Naked_nativeint _ | Naked_vec128 _
-  | Rec_info _ | Region _ ->
-=======
-  | Value _ | Naked_immediate _ | Naked_float _ | Naked_float32 _
-  | Naked_int64 _ | Naked_vec128 _ | Naked_vec256 _ | Naked_vec512 _
-  | Naked_nativeint _ | Rec_info _ | Region _ ->
->>>>>>> 9d46f41f
+  | Naked_vec256 _ | Naked_vec512 _ | Rec_info _ | Region _ ->
     Misc.fatal_errorf "Type of wrong kind for [box_int32]: %a" print t
 
 let box_int64 (t : t) alloc_mode : t =
   match t with
   | Naked_int64 _ -> non_null_value (Boxed_int64 (t, alloc_mode))
-<<<<<<< HEAD
   | Value _ | Naked_immediate _ | Naked_float32 _ | Naked_float _ | Naked_int8 _
   | Naked_int16 _ | Naked_int32 _ | Naked_nativeint _ | Naked_vec128 _
-  | Rec_info _ | Region _ ->
-=======
-  | Value _ | Naked_immediate _ | Naked_float _ | Naked_float32 _
-  | Naked_int32 _ | Naked_vec128 _ | Naked_vec256 _ | Naked_vec512 _
-  | Naked_nativeint _ | Rec_info _ | Region _ ->
->>>>>>> 9d46f41f
+  | Naked_vec256 _ | Naked_vec512 _ | Rec_info _ | Region _ ->
     Misc.fatal_errorf "Type of wrong kind for [box_int64]: %a" print t
 
 let box_nativeint (t : t) alloc_mode : t =
   match t with
   | Naked_nativeint _ -> non_null_value (Boxed_nativeint (t, alloc_mode))
-<<<<<<< HEAD
   | Value _ | Naked_immediate _ | Naked_float32 _ | Naked_float _ | Naked_int8 _
-  | Naked_int16 _ | Naked_int32 _ | Naked_int64 _ | Naked_vec128 _ | Rec_info _
-  | Region _ ->
-=======
-  | Value _ | Naked_immediate _ | Naked_float _ | Naked_float32 _
-  | Naked_int32 _ | Naked_int64 _ | Naked_vec128 _ | Naked_vec256 _
-  | Naked_vec512 _ | Rec_info _ | Region _ ->
->>>>>>> 9d46f41f
+  | Naked_int16 _ | Naked_int32 _ | Naked_int64 _ | Naked_vec128 _
+  | Naked_vec256 _ | Naked_vec512 _ | Rec_info _ | Region _ ->
     Misc.fatal_errorf "Type of wrong kind for [box_nativeint]: %a" print t
 
 let box_vec128 (t : t) alloc_mode : t =
   match t with
   | Naked_vec128 _ -> non_null_value (Boxed_vec128 (t, alloc_mode))
-<<<<<<< HEAD
   | Value _ | Naked_immediate _ | Naked_float32 _ | Naked_float _ | Naked_int8 _
   | Naked_int16 _ | Naked_int32 _ | Naked_int64 _ | Naked_nativeint _
-  | Rec_info _ | Region _ ->
-=======
-  | Value _ | Naked_immediate _ | Naked_float _ | Naked_float32 _
-  | Naked_int32 _ | Naked_int64 _ | Naked_nativeint _ | Naked_vec256 _
-  | Naked_vec512 _ | Rec_info _ | Region _ ->
->>>>>>> 9d46f41f
+  | Naked_vec256 _ | Naked_vec512 _ | Rec_info _ | Region _ ->
     Misc.fatal_errorf "Type of wrong kind for [box_vec128]: %a" print t
 
 let box_vec256 (t : t) alloc_mode : t =
   match t with
   | Naked_vec256 _ -> non_null_value (Boxed_vec256 (t, alloc_mode))
-  | Value _ | Naked_immediate _ | Naked_float _ | Naked_float32 _
-  | Naked_int32 _ | Naked_int64 _ | Naked_nativeint _ | Naked_vec128 _
-  | Naked_vec512 _ | Rec_info _ | Region _ ->
+  | Value _ | Naked_immediate _ | Naked_float _ | Naked_float32 _ | Naked_int8 _
+  | Naked_int16 _ | Naked_int32 _ | Naked_int64 _ | Naked_nativeint _
+  | Naked_vec128 _ | Naked_vec512 _ | Rec_info _ | Region _ ->
     Misc.fatal_errorf "Type of wrong kind for [box_vec256]: %a" print t
 
 let box_vec512 (t : t) alloc_mode : t =
   match t with
   | Naked_vec512 _ -> non_null_value (Boxed_vec512 (t, alloc_mode))
-  | Value _ | Naked_immediate _ | Naked_float _ | Naked_float32 _
-  | Naked_int32 _ | Naked_int64 _ | Naked_nativeint _ | Naked_vec128 _
-  | Naked_vec256 _ | Rec_info _ | Region _ ->
+  | Value _ | Naked_immediate _ | Naked_float _ | Naked_float32 _ | Naked_int8 _
+  | Naked_int16 _ | Naked_int32 _ | Naked_int64 _ | Naked_nativeint _
+  | Naked_vec128 _ | Naked_vec256 _ | Rec_info _ | Region _ ->
     Misc.fatal_errorf "Type of wrong kind for [box_vec512]: %a" print t
 
 let null : t = Value (TD.create { non_null = Bottom; is_null = Maybe_null })
@@ -3864,12 +3799,8 @@
            blocks = Known Row_like_for_blocks.bottom
          })
   | Value _ | Naked_float _ | Naked_float32 _ | Naked_int32 _ | Naked_int64 _
-<<<<<<< HEAD
   | Naked_int8 _ | Naked_int16 _ | Naked_nativeint _ | Naked_vec128 _
-=======
-  | Naked_nativeint _ | Naked_vec128 _ | Naked_vec256 _ | Naked_vec512 _
->>>>>>> 9d46f41f
-  | Rec_info _ | Region _ ->
+  | Naked_vec256 _ | Naked_vec512 _ | Rec_info _ | Region _ ->
     Misc.fatal_errorf "Type of wrong kind for [tag_immediate]: %a" print t
 
 let tagged_immediate_alias_to ~naked_immediate : t =
@@ -4243,13 +4174,9 @@
               match RWC.descr const with
               | Naked_immediate i -> Some (RWC.tagged_immediate i)
               | Tagged_immediate _ | Naked_float _ | Naked_float32 _
-<<<<<<< HEAD
               | Naked_int8 _ | Naked_int16 _ | Naked_int32 _ | Naked_int64 _
-              | Naked_nativeint _ | Naked_vec128 _ | Null ->
-=======
-              | Naked_int32 _ | Naked_int64 _ | Naked_nativeint _
-              | Naked_vec128 _ | Naked_vec256 _ | Naked_vec512 _ | Null ->
->>>>>>> 9d46f41f
+              | Naked_nativeint _ | Naked_vec128 _ | Naked_vec256 _
+              | Naked_vec512 _ | Null ->
                 Misc.fatal_errorf
                   "Immediates case returned wrong kind of constant:@ %a"
                   Reg_width_const.print const)))))
