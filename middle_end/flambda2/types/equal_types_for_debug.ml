--- conflicted
+++ resolved
@@ -380,15 +380,9 @@
 let is_non_obviously_unknown (t : ET.descr) =
   match t with
   | Value head -> is_unknown_head_of_kind_value head
-<<<<<<< HEAD
   | Naked_immediate _ | Naked_float32 _ | Naked_float _ | Naked_int8 _
   | Naked_int16 _ | Naked_int32 _ | Naked_int64 _ | Naked_nativeint _
-  | Naked_vec128 _ | Rec_info _ | Region _ ->
-=======
-  | Naked_immediate _ | Naked_float32 _ | Naked_float _ | Naked_int32 _
-  | Naked_int64 _ | Naked_nativeint _ | Naked_vec128 _ | Naked_vec256 _
-  | Naked_vec512 _ | Rec_info _ | Region _ ->
->>>>>>> 9d46f41f
+  | Naked_vec128 _ | Naked_vec256 _ | Naked_vec512 _ | Rec_info _ | Region _ ->
     false
 
 let is_bottom_head_of_kind_value (t : TG.head_of_kind_value) =
@@ -399,15 +393,9 @@
 let is_non_obviously_bottom (t : ET.descr) =
   match t with
   | Value head -> is_bottom_head_of_kind_value head
-<<<<<<< HEAD
   | Naked_immediate _ | Naked_float32 _ | Naked_float _ | Naked_int8 _
   | Naked_int16 _ | Naked_int32 _ | Naked_int64 _ | Naked_nativeint _
-  | Naked_vec128 _ | Rec_info _ | Region _ ->
-=======
-  | Naked_immediate _ | Naked_float32 _ | Naked_float _ | Naked_int32 _
-  | Naked_int64 _ | Naked_nativeint _ | Naked_vec128 _ | Naked_vec256 _
-  | Naked_vec512 _ | Rec_info _ | Region _ ->
->>>>>>> 9d46f41f
+  | Naked_vec128 _ | Naked_vec256 _ | Naked_vec512 _ | Rec_info _ | Region _ ->
     false
 
 let equal_expanded_head ~equal_type env (t1 : ET.t) (t2 : ET.t) =
@@ -437,13 +425,9 @@
     | Rec_info t1, Rec_info t2 -> equal_head_of_kind_rec_info t1 t2
     | Region t1, Region t2 -> equal_head_of_kind_region t1 t2
     | ( ( Value _ | Naked_immediate _ | Naked_float32 _ | Naked_float _
-<<<<<<< HEAD
         | Naked_int8 _ | Naked_int16 _ | Naked_int32 _ | Naked_int64 _
-        | Naked_nativeint _ | Naked_vec128 _ | Rec_info _ | Region _ ),
-=======
-        | Naked_int32 _ | Naked_int64 _ | Naked_nativeint _ | Naked_vec128 _
-        | Naked_vec256 _ | Naked_vec512 _ | Rec_info _ | Region _ ),
->>>>>>> 9d46f41f
+        | Naked_nativeint _ | Naked_vec128 _ | Naked_vec256 _ | Naked_vec512 _
+        | Rec_info _ | Region _ ),
         _ ) ->
       false)
 
