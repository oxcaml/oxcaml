(**************************************************************************)
(*                                                                        *)
(*                                 OCaml                                  *)
(*                                                                        *)
(*                       Pierre Chambart, OCamlPro                        *)
(*           Mark Shinwell and Leo White, Jane Street Europe              *)
(*                                                                        *)
(*   Copyright 2018--2021 OCamlPro SAS                                    *)
(*   Copyright 2018--2021 Jane Street Group LLC                           *)
(*                                                                        *)
(*   All rights reserved.  This file is distributed under the terms of    *)
(*   the GNU Lesser General Public License version 2.1, with the          *)
(*   special exception on linking described in the file LICENSE.          *)
(*                                                                        *)
(**************************************************************************)

(* CR mshinwell: enable warning fragile-match *)

[@@@ocaml.warning "-fragile-match"]

module Float32 = Numeric_types.Float32_by_bit_pattern
module Float = Numeric_types.Float_by_bit_pattern
module Int8 = Numeric_types.Int8
module Int16 = Numeric_types.Int16
module Int32 = Numeric_types.Int32
module Int64 = Numeric_types.Int64
module K = Flambda_kind
module TE = Typing_env
module TG = Type_grammar

let is_bottom = Expand_head.is_bottom

let expand_head env ty =
  Expand_head.expand_head env ty |> Expand_head.Expanded_type.descr_oub

let wrong_kind kind_string t default =
  if Flambda_features.kind_checks ()
  then Misc.fatal_errorf "Kind error: expected [%s]:@ %a" kind_string TG.print t
  else default

type 'a meet_shortcut =
  | Known_result of 'a
  | Need_meet
  | Invalid

type 'a proof_of_property =
  | Proved of 'a
  | Unknown

type 'a generic_proof =
  | Proved of 'a
  | Unknown
  | Invalid

let as_meet_shortcut (p : _ generic_proof) : _ meet_shortcut =
  match p with
  | Proved x -> Known_result x
  | Unknown -> Need_meet
  | Invalid -> Invalid

let as_property (p : _ generic_proof) : _ proof_of_property =
  match p with Proved x -> Proved x | Unknown | Invalid -> Unknown

let gen_value_to_gen prove_gen env t : _ generic_proof =
  match expand_head env t with
  | Value Unknown -> Unknown
  | Value Bottom -> Invalid
  | Value (Ok { is_null = Maybe_null; non_null = _ })
  | Value (Ok { is_null = Not_null; non_null = Unknown }) ->
    Unknown
  | Value (Ok { is_null = Not_null; non_null = Bottom }) -> Invalid
  | Value (Ok { is_null = Not_null; non_null = Ok head }) -> prove_gen env head
<<<<<<< HEAD
  | Naked_immediate _ | Naked_float _ | Naked_float32 _ | Naked_int8 _
  | Naked_int16 _ | Naked_int32 _ | Naked_int64 _ | Naked_nativeint _
  | Naked_vec128 _ | Rec_info _ | Region _ ->
=======
  | Naked_immediate _ | Naked_float _ | Naked_float32 _ | Naked_int32 _
  | Naked_int64 _ | Naked_nativeint _ | Naked_vec128 _ | Naked_vec256 _
  | Naked_vec512 _ | Rec_info _ | Region _ ->
>>>>>>> 9d46f41f
    wrong_kind "Value" t (Invalid : _ generic_proof)

let gen_value_to_proof prove_gen env t : _ proof_of_property =
  match expand_head env t with
  | Value (Unknown | Bottom)
  | Value (Ok { is_null = Maybe_null; non_null = _ })
  | Value (Ok { is_null = Not_null; non_null = Unknown | Bottom }) ->
    Unknown
  | Value (Ok { is_null = Not_null; non_null = Ok head }) ->
    as_property (prove_gen env head)
<<<<<<< HEAD
  | Naked_immediate _ | Naked_float _ | Naked_float32 _ | Naked_int8 _
  | Naked_int16 _ | Naked_int32 _ | Naked_int64 _ | Naked_nativeint _
  | Naked_vec128 _ | Rec_info _ | Region _ ->
=======
  | Naked_immediate _ | Naked_float _ | Naked_float32 _ | Naked_int32 _
  | Naked_int64 _ | Naked_nativeint _ | Naked_vec128 _ | Naked_vec256 _
  | Naked_vec512 _ | Rec_info _ | Region _ ->
>>>>>>> 9d46f41f
    wrong_kind "Value" t (Unknown : _ proof_of_property)

let gen_value_to_meet prove_gen env t : _ meet_shortcut =
  match expand_head env t with
  | Value Unknown | Value (Ok { is_null = _; non_null = Unknown }) -> Need_meet
  | Value Bottom | Value (Ok { is_null = _; non_null = Bottom }) -> Invalid
  | Value (Ok { is_null = _; non_null = Ok head }) ->
    as_meet_shortcut (prove_gen env head)
<<<<<<< HEAD
  | Naked_immediate _ | Naked_float _ | Naked_float32 _ | Naked_int8 _
  | Naked_int16 _ | Naked_int32 _ | Naked_int64 _ | Naked_nativeint _
  | Naked_vec128 _ | Rec_info _ | Region _ ->
=======
  | Naked_immediate _ | Naked_float _ | Naked_float32 _ | Naked_int32 _
  | Naked_int64 _ | Naked_nativeint _ | Naked_vec128 _ | Naked_vec256 _
  | Naked_vec512 _ | Rec_info _ | Region _ ->
>>>>>>> 9d46f41f
    wrong_kind "Value" t (Invalid : _ meet_shortcut)

let prove_equals_to_simple_of_kind env t kind : Simple.t proof_of_property =
  let original_kind = TG.kind t in
  if not (K.equal original_kind kind)
  then
    wrong_kind
      (Format.asprintf "%a" K.print kind)
      t
      (Unknown : _ proof_of_property)
  else
    (* CR pchambart: add TE.get_alias_opt *)
    match TG.get_alias_exn t with
    | exception Not_found ->
      (* CR vlaviron: We could try to turn singleton types into constants here.
         I think there are already a few hacks to generate constant aliases
         instead of singleton types when possible, so we might never end up here
         with a singleton type in practice. *)
      Unknown
    | simple -> (
      match
        TE.get_canonical_simple_exn env simple ~min_name_mode:Name_mode.normal
      with
      | exception Not_found -> Unknown
      | simple -> Proved simple)

(* Note: this function is used for simplifying Obj.is_int, so should not assume
   that the argument represents a variant, unless [variant_only] is [true] *)
let prove_is_int_generic_value ~variant_only env
    (value_head : TG.head_of_kind_value_non_null) : bool generic_proof =
  match value_head with
  | Variant blocks_imms -> (
    match blocks_imms.blocks, blocks_imms.immediates with
    | Unknown, Unknown -> Unknown
    | Unknown, Known imms ->
      if is_bottom env imms then Proved false else Unknown
    | Known blocks, Unknown ->
      if TG.Row_like_for_blocks.is_bottom blocks then Proved true else Unknown
    | Known blocks, Known imms ->
      if TG.Row_like_for_blocks.is_bottom blocks
      then if is_bottom env imms then Invalid else Proved true
      else if is_bottom env imms
      then Proved false
      else Unknown)
  | Mutable_block _ -> Proved false
  | Boxed_float _ | Boxed_float32 _ | Boxed_int32 _ | Boxed_int64 _
  | Boxed_vec128 _ | Boxed_vec256 _ | Boxed_vec512 _ | Boxed_nativeint _
  | Closures _ | String _ | Array _ ->
    if variant_only then Invalid else Proved false

let prove_is_int_generic ~variant_only env t =
  gen_value_to_gen (prove_is_int_generic_value ~variant_only) env t

let prove_is_int env t =
  gen_value_to_proof (prove_is_int_generic_value ~variant_only:false) env t

let meet_is_int_variant_only env t =
  gen_value_to_meet (prove_is_int_generic_value ~variant_only:true) env t

let prove_is_not_a_pointer_generic_value env t =
  match expand_head env t with
  | Value Unknown -> Unknown
  | Value Bottom -> Invalid
  | Value (Ok { is_null = Maybe_null; non_null = Bottom }) -> Proved true
  | Value (Ok { is_null = Not_null; non_null = Bottom }) -> Invalid
  | Value (Ok { is_null = Maybe_null | Not_null; non_null = Unknown }) ->
    Unknown
  | Value (Ok { is_null; non_null = Ok head }) -> (
    match prove_is_int_generic_value ~variant_only:false env head, is_null with
    | Proved true, (Maybe_null | Not_null) -> Proved true
    | (Proved false | Unknown), Maybe_null | Unknown, Not_null -> Unknown
    | Proved false, Not_null -> Proved false
    | Invalid, _ -> Invalid (* Ought to be impossible. *))
  | _ -> wrong_kind "Value" t Invalid

let prove_is_not_a_pointer env t =
  as_property (prove_is_not_a_pointer_generic_value env t)

(* Note: this function returns a generic proof because we want to propagate the
   Invalid cases to prove_naked_immediates_generic, but it's not suitable for
   implementing [meet_get_tag] because it doesn't ignore the immediates part of
   the variant. *)
(* CR vlaviron: Switch result to Tag.Scannable *)
let prove_get_tag_generic_value env
    (value_head : TG.head_of_kind_value_non_null) : Tag.Set.t generic_proof =
  match value_head with
  | Variant blocks_imms -> (
    match blocks_imms.immediates with
    | Unknown -> Unknown
    | Known imms -> (
      if not (is_bottom env imms)
      then Unknown
      else
        match blocks_imms.blocks with
        | Unknown -> Unknown
        | Known blocks -> (
          (* CR mshinwell: maybe [all_tags] should return the [Invalid] case
             directly? *)
          match TG.Row_like_for_blocks.all_tags blocks with
          | Unknown -> Unknown
          | Known tags -> if Tag.Set.is_empty tags then Invalid else Proved tags
          )))
  | Boxed_float _ | Boxed_float32 _ | Boxed_int32 _ | Boxed_int64 _
  | Boxed_nativeint _ | Boxed_vec128 _ | Boxed_vec256 _ | Boxed_vec512 _ ->
    Unknown
  | Mutable_block _ -> Unknown
  | Closures _ -> Unknown
  | String _ -> Unknown
  | Array _ -> Unknown

let prove_get_tag_generic env t =
  gen_value_to_gen prove_get_tag_generic_value env t

let prove_get_tag env t = gen_value_to_proof prove_get_tag_generic_value env t

let prove_is_null_generic env t : _ generic_proof =
  match expand_head env t with
  | Value Unknown -> Unknown
  | Value Bottom -> Invalid
  | Value (Ok { non_null = Bottom; is_null = Not_null }) -> Invalid
  | Value (Ok { non_null = _; is_null = Not_null }) -> Proved false
  | Value (Ok { non_null = Bottom; is_null = _ }) -> Proved true
  | Value (Ok { non_null = Unknown | Ok _; is_null = Maybe_null }) -> Unknown
<<<<<<< HEAD
  | Naked_immediate _ | Naked_float _ | Naked_float32 _ | Naked_int8 _
  | Naked_int16 _ | Naked_int32 _ | Naked_int64 _ | Naked_nativeint _
  | Naked_vec128 _ | Rec_info _ | Region _ ->
=======
  | Naked_immediate _ | Naked_float _ | Naked_float32 _ | Naked_int32 _
  | Naked_int64 _ | Naked_nativeint _ | Naked_vec128 _ | Naked_vec256 _
  | Naked_vec512 _ | Rec_info _ | Region _ ->
>>>>>>> 9d46f41f
    wrong_kind "Value" t (Invalid : _ generic_proof)

let meet_is_null env t = as_meet_shortcut (prove_is_null_generic env t)

let prove_naked_immediates_generic env t : Targetint_31_63.Set.t generic_proof =
  match expand_head env t with
  | Naked_immediate (Ok (Naked_immediates is)) ->
    if Targetint_31_63.Set.is_empty is then Invalid else Proved is
  | Naked_immediate (Ok (Is_int scrutinee_ty)) -> (
    match prove_is_int_generic ~variant_only:true env scrutinee_ty with
    | Proved true ->
      Proved (Targetint_31_63.Set.singleton Targetint_31_63.bool_true)
    | Proved false ->
      Proved (Targetint_31_63.Set.singleton Targetint_31_63.bool_false)
    | Unknown -> Unknown
    | Invalid -> Invalid)
  | Naked_immediate (Ok (Is_null scrutinee_ty)) -> (
    match prove_is_null_generic env scrutinee_ty with
    | Proved true ->
      Proved (Targetint_31_63.Set.singleton Targetint_31_63.bool_true)
    | Proved false ->
      Proved (Targetint_31_63.Set.singleton Targetint_31_63.bool_false)
    | Unknown -> Unknown
    | Invalid -> Invalid)
  | Naked_immediate (Ok (Get_tag block_ty)) -> (
    match prove_get_tag_generic env block_ty with
    | Proved tags ->
      let is =
        Tag.Set.fold
          (fun tag is ->
            Targetint_31_63.Set.add (Tag.to_targetint_31_63 tag) is)
          tags Targetint_31_63.Set.empty
      in
      Proved is
    | Unknown -> Unknown
    | Invalid -> Invalid)
  | Naked_immediate Unknown -> Unknown
  | Naked_immediate Bottom -> Invalid
<<<<<<< HEAD
  | Value _ | Naked_float _ | Naked_float32 _ | Naked_int8 _ | Naked_int16 _
  | Naked_int32 _ | Naked_int64 _ | Naked_nativeint _ | Naked_vec128 _
=======
  | Value _ | Naked_float _ | Naked_float32 _ | Naked_int32 _ | Naked_int64 _
  | Naked_nativeint _ | Naked_vec128 _ | Naked_vec256 _ | Naked_vec512 _
>>>>>>> 9d46f41f
  | Rec_info _ | Region _ ->
    wrong_kind "Naked_immediate" t (Invalid : _ generic_proof)

let meet_naked_immediates env t =
  as_meet_shortcut (prove_naked_immediates_generic env t)

(* Note: for the equals_tagged_immediates functions, we write two different
   functions because the semantics are different, but both return generic proofs
   to leverage the wrappers for other kinds and or_null cases *)
let prove_equals_tagged_immediates_value env
    (value_head : TG.head_of_kind_value_non_null) : _ generic_proof =
  match value_head with
  | Variant { immediates; blocks; extensions = _; is_unique = _ } -> (
    match blocks with
    | Unknown -> Unknown
    | Known blocks ->
      if TG.Row_like_for_blocks.is_bottom blocks
      then
        match immediates with
        | Unknown -> Unknown
        | Known imms -> (
          match prove_naked_immediates_generic env imms with
          | Proved imms -> Proved imms
          | Invalid -> Proved Targetint_31_63.Set.empty
          | Unknown -> Unknown)
      else Unknown)
  | Mutable_block _ | Boxed_float _ | Boxed_float32 _ | Boxed_int32 _
  | Boxed_int64 _ | Boxed_vec128 _ | Boxed_vec256 _ | Boxed_vec512 _
  | Boxed_nativeint _ | Closures _ | String _ | Array _ ->
    Unknown

let prove_equals_tagged_immediates env t =
  gen_value_to_proof prove_equals_tagged_immediates_value env t

let meet_equals_tagged_immediates_value env
    (value_head : TG.head_of_kind_value_non_null) : _ generic_proof =
  match value_head with
  | Variant { immediates; blocks = _; extensions = _; is_unique = _ } -> (
    match immediates with
    | Unknown -> Unknown
    | Known imms -> prove_naked_immediates_generic env imms)
  | Mutable_block _ | Boxed_float _ | Boxed_float32 _ | Boxed_int32 _
  | Boxed_int64 _ | Boxed_vec128 _ | Boxed_vec256 _ | Boxed_vec512 _
  | Boxed_nativeint _ | Closures _ | String _ | Array _ ->
    Invalid

let meet_equals_tagged_immediates env t =
  gen_value_to_meet meet_equals_tagged_immediates_value env t

let meet_equals_single_tagged_immediate env t : _ meet_shortcut =
  match meet_equals_tagged_immediates env t with
  | Known_result imms -> (
    match Targetint_31_63.Set.get_singleton imms with
    | Some imm -> Known_result imm
    | None -> Need_meet)
  | Need_meet -> Need_meet
  | Invalid -> Invalid

type _ meet_naked_number_kind =
  | Float32 : Float32.Set.t meet_naked_number_kind
  | Float : Float.Set.t meet_naked_number_kind
  | Int8 : Int8.Set.t meet_naked_number_kind
  | Int16 : Int16.Set.t meet_naked_number_kind
  | Int32 : Int32.Set.t meet_naked_number_kind
  | Int64 : Int64.Set.t meet_naked_number_kind
  | Nativeint : Targetint_32_64.Set.t meet_naked_number_kind
  | Vec128 : Vector_types.Vec128.Bit_pattern.Set.t meet_naked_number_kind
  | Vec256 : Vector_types.Vec256.Bit_pattern.Set.t meet_naked_number_kind
  | Vec512 : Vector_types.Vec512.Bit_pattern.Set.t meet_naked_number_kind

let[@inline] meet_naked_number (type a) (kind : a meet_naked_number_kind) env t
    : a meet_shortcut =
  let head_to_proof (head : _ Or_unknown_or_bottom.t) coercion ~is_empty :
      _ meet_shortcut =
    match head with
    | Ok set ->
      let set = coercion set in
      if is_empty set then Invalid else Known_result set
    | Unknown -> Need_meet
    | Bottom -> Invalid
  in
  let wrong_kind () =
    let kind_string =
      match kind with
      | Float32 -> "Naked_float32"
      | Float -> "Naked_float"
      | Int8 -> "Naked_int8"
      | Int16 -> "Naked_int16"
      | Int32 -> "Naked_int32"
      | Int64 -> "Naked_int64"
      | Nativeint -> "Naked_nativeint"
      | Vec128 -> "Naked_vec128"
      | Vec256 -> "Naked_vec256"
      | Vec512 -> "Naked_vec512"
    in
    wrong_kind kind_string t (Invalid : _ meet_shortcut)
  in
  match expand_head env t with
  | Value _ -> wrong_kind ()
  | Naked_immediate _ -> wrong_kind ()
  | Rec_info _ -> wrong_kind ()
  | Region _ -> wrong_kind ()
  | Naked_float32 fs -> (
    match kind with
    | Float32 ->
      head_to_proof fs
        (fun (fs : TG.head_of_kind_naked_float32) -> (fs :> Float32.Set.t))
        ~is_empty:Float32.Set.is_empty
    | _ -> wrong_kind ())
  | Naked_float fs -> (
    match kind with
    | Float ->
      head_to_proof fs
        (fun (fs : TG.head_of_kind_naked_float) -> (fs :> Float.Set.t))
        ~is_empty:Float.Set.is_empty
    | _ -> wrong_kind ())
  | Naked_int8 is -> (
    match kind with
    | Int8 ->
      head_to_proof is
        (fun (is : TG.head_of_kind_naked_int8) -> (is :> Int8.Set.t))
        ~is_empty:Int8.Set.is_empty
    | _ -> wrong_kind ())
  | Naked_int16 is -> (
    match kind with
    | Int16 ->
      head_to_proof is
        (fun (is : TG.head_of_kind_naked_int16) -> (is :> Int16.Set.t))
        ~is_empty:Int16.Set.is_empty
    | _ -> wrong_kind ())
  | Naked_int32 is -> (
    match kind with
    | Int32 ->
      head_to_proof is
        (fun (is : TG.head_of_kind_naked_int32) -> (is :> Int32.Set.t))
        ~is_empty:Int32.Set.is_empty
    | _ -> wrong_kind ())
  | Naked_int64 is -> (
    match kind with
    | Int64 ->
      head_to_proof is
        (fun (is : TG.head_of_kind_naked_int64) -> (is :> Int64.Set.t))
        ~is_empty:Int64.Set.is_empty
    | _ -> wrong_kind ())
  | Naked_nativeint is -> (
    match kind with
    | Nativeint ->
      head_to_proof is
        (fun (is : TG.head_of_kind_naked_nativeint) ->
          (is :> Targetint_32_64.Set.t))
        ~is_empty:Targetint_32_64.Set.is_empty
    | _ -> wrong_kind ())
  | Naked_vec128 vs -> (
    match kind with
    | Vec128 ->
      head_to_proof vs
        (fun (fs : TG.head_of_kind_naked_vec128) ->
          (fs :> Vector_types.Vec128.Bit_pattern.Set.t))
        ~is_empty:Vector_types.Vec128.Bit_pattern.Set.is_empty
    | _ -> wrong_kind ())
  | Naked_vec256 vs -> (
    match kind with
    | Vec256 ->
      head_to_proof vs
        (fun (fs : TG.head_of_kind_naked_vec256) ->
          (fs :> Vector_types.Vec256.Bit_pattern.Set.t))
        ~is_empty:Vector_types.Vec256.Bit_pattern.Set.is_empty
    | _ -> wrong_kind ())
  | Naked_vec512 vs -> (
    match kind with
    | Vec512 ->
      head_to_proof vs
        (fun (fs : TG.head_of_kind_naked_vec512) ->
          (fs :> Vector_types.Vec512.Bit_pattern.Set.t))
        ~is_empty:Vector_types.Vec512.Bit_pattern.Set.is_empty
    | _ -> wrong_kind ())

let meet_naked_float32s = meet_naked_number Float32

let meet_naked_floats = meet_naked_number Float

let meet_naked_int8s = meet_naked_number Int8

let meet_naked_int16s = meet_naked_number Int16

let meet_naked_int32s = meet_naked_number Int32

let meet_naked_int64s = meet_naked_number Int64

let meet_naked_nativeints = meet_naked_number Nativeint

let meet_naked_vec128s = meet_naked_number Vec128

let meet_naked_vec256s = meet_naked_number Vec256

let meet_naked_vec512s = meet_naked_number Vec512

type variant_like_proof =
  { const_ctors : Targetint_31_63.Set.t Or_unknown.t;
    non_const_ctors_with_sizes :
      (Targetint_31_63.t * K.Block_shape.t) Tag.Scannable.Map.t
  }

let prove_variant_like_generic_value env
    (value_head : TG.head_of_kind_value_non_null) :
    variant_like_proof generic_proof =
  match value_head with
  | Variant blocks_imms -> (
    match blocks_imms.blocks with
    | Unknown -> Unknown
    | Known blocks -> (
      match TG.Row_like_for_blocks.all_tags_and_sizes blocks with
      | Unknown -> Unknown
      | Known non_const_ctors_with_sizes -> (
        let non_const_ctors_with_sizes =
          (* CR pchambart: we could ignore non-scannable tags for the meet_
             version *)
          Tag.Map.fold
            (fun tag size (result : _ Or_unknown.t) : _ Or_unknown.t ->
              match result with
              | Unknown -> Unknown
              | Known result -> (
                match Tag.Scannable.of_tag tag with
                | None -> Unknown
                | Some tag -> Known (Tag.Scannable.Map.add tag size result)))
            non_const_ctors_with_sizes
            (Or_unknown.Known Tag.Scannable.Map.empty)
        in
        match non_const_ctors_with_sizes with
        | Unknown -> Unknown
        | Known non_const_ctors_with_sizes ->
          let const_ctors : _ Or_unknown.t =
            match blocks_imms.immediates with
            | Unknown -> Unknown
            | Known imms -> (
              match prove_naked_immediates_generic env imms with
              | Unknown -> Unknown
              | Invalid -> Known Targetint_31_63.Set.empty
              | Proved const_ctors -> Known const_ctors)
          in
          Proved { const_ctors; non_const_ctors_with_sizes })))
  | Mutable_block _ -> Unknown
  | Array _ -> Unknown (* We could return Invalid in a strict mode *)
  | Closures _ | Boxed_float _ | Boxed_float32 _ | Boxed_int32 _ | Boxed_int64 _
  | Boxed_vec128 _ | Boxed_vec256 _ | Boxed_vec512 _ | Boxed_nativeint _
  | String _ ->
    Invalid

let meet_variant_like env t =
  gen_value_to_meet prove_variant_like_generic_value env t

let prove_variant_like env t =
  gen_value_to_proof prove_variant_like_generic_value env t

type boxed_or_tagged_number =
  | Boxed of
      Alloc_mode.For_types.t * Flambda_kind.Boxable_number.t * Type_grammar.t
  | Tagged_immediate

let prove_is_a_boxed_or_tagged_number_value _env
    (value_head : TG.head_of_kind_value_non_null) :
    boxed_or_tagged_number generic_proof =
  match value_head with
  | Variant { blocks; immediates = _; extensions = _; is_unique = _ } -> (
    match blocks with
    | Unknown -> Unknown
    | Known blocks ->
      if TG.Row_like_for_blocks.is_bottom blocks
      then Proved Tagged_immediate
      else Unknown)
  | Boxed_float (contents_ty, alloc_mode) ->
    Proved (Boxed (alloc_mode, Naked_float, contents_ty))
  | Boxed_float32 (contents_ty, alloc_mode) ->
    Proved (Boxed (alloc_mode, Naked_float32, contents_ty))
  | Boxed_int32 (contents_ty, alloc_mode) ->
    Proved (Boxed (alloc_mode, Naked_int32, contents_ty))
  | Boxed_int64 (contents_ty, alloc_mode) ->
    Proved (Boxed (alloc_mode, Naked_int64, contents_ty))
  | Boxed_nativeint (contents_ty, alloc_mode) ->
    Proved (Boxed (alloc_mode, Naked_nativeint, contents_ty))
  | Boxed_vec128 (contents_ty, alloc_mode) ->
    Proved (Boxed (alloc_mode, Naked_vec128, contents_ty))
  | Boxed_vec256 (contents_ty, alloc_mode) ->
    Proved (Boxed (alloc_mode, Naked_vec256, contents_ty))
  | Boxed_vec512 (contents_ty, alloc_mode) ->
    Proved (Boxed (alloc_mode, Naked_vec512, contents_ty))
  | Mutable_block _ | Closures _ | String _ | Array _ -> Unknown

let prove_nothing _env _ : _ proof_of_property = Unknown

let prove_is_a_boxed_or_tagged_number env t =
  gen_value_to_proof prove_is_a_boxed_or_tagged_number_value env t

let prove_is_a_tagged_immediate env t : _ proof_of_property =
  match prove_is_a_boxed_or_tagged_number env t with
  | Proved Tagged_immediate -> Proved ()
  | Proved _ -> Unknown
  | Unknown -> Unknown

let prove_is_a_boxed_float32 env t : _ proof_of_property =
  match prove_is_a_boxed_or_tagged_number env t with
  | Proved (Boxed (_, Naked_float32, _)) -> Proved ()
  | Proved _ -> Unknown
  | Unknown -> Unknown

let prove_is_a_boxed_float env t : _ proof_of_property =
  match prove_is_a_boxed_or_tagged_number env t with
  | Proved (Boxed (_, Naked_float, _)) -> Proved ()
  | Proved _ -> Unknown
  | Unknown -> Unknown

let prove_is_or_is_not_a_boxed_float_value _env
    (value_head : TG.head_of_kind_value_non_null) : _ generic_proof =
  match value_head with Boxed_float _ -> Proved true | _ -> Proved false

let prove_is_or_is_not_a_boxed_float env t =
  gen_value_to_proof prove_is_or_is_not_a_boxed_float_value env t

let prove_is_a_boxed_int32 env t : _ proof_of_property =
  match prove_is_a_boxed_or_tagged_number env t with
  | Proved (Boxed (_, Naked_int32, _)) -> Proved ()
  | Proved _ -> Unknown
  | Unknown -> Unknown

let prove_is_a_boxed_int64 env t : _ proof_of_property =
  match prove_is_a_boxed_or_tagged_number env t with
  | Proved (Boxed (_, Naked_int64, _)) -> Proved ()
  | Proved _ -> Unknown
  | Unknown -> Unknown

let prove_is_a_boxed_nativeint env t : _ proof_of_property =
  match prove_is_a_boxed_or_tagged_number env t with
  | Proved (Boxed (_, Naked_nativeint, _)) -> Proved ()
  | Proved _ -> Unknown
  | Unknown -> Unknown

let prove_is_a_boxed_vec128 env t : _ proof_of_property =
  match prove_is_a_boxed_or_tagged_number env t with
  | Proved (Boxed (_, Naked_vec128, _)) -> Proved ()
  | Proved _ -> Unknown
  | Unknown -> Unknown

let prove_is_a_boxed_vec256 env t : _ proof_of_property =
  match prove_is_a_boxed_or_tagged_number env t with
  | Proved (Boxed (_, Naked_vec256, _)) -> Proved ()
  | Proved _ -> Unknown
  | Unknown -> Unknown

let prove_is_a_boxed_vec512 env t : _ proof_of_property =
  match prove_is_a_boxed_or_tagged_number env t with
  | Proved (Boxed (_, Naked_vec512, _)) -> Proved ()
  | Proved _ -> Unknown
  | Unknown -> Unknown

let prove_unique_tag_and_size_value env
    (value_head : TG.head_of_kind_value_non_null) :
    (Tag.t
    * K.Block_shape.t
    * Targetint_31_63.t
    * TG.Product.Int_indexed.t
    * Alloc_mode.For_types.t)
    generic_proof =
  match value_head with
  | Variant blocks_imms -> (
    match blocks_imms.immediates with
    | Unknown -> Unknown
    | Known immediates ->
      if is_bottom env immediates
      then
        match blocks_imms.blocks with
        | Unknown -> Unknown
        | Known blocks -> (
          match TG.Row_like_for_blocks.get_singleton blocks with
          | None -> Unknown
          | Some (tag, shape, size, product, alloc_mode) ->
            Proved (tag, shape, size, product, alloc_mode))
      else Unknown)
  | Mutable_block _ | Array _ | Closures _ | Boxed_float _ | Boxed_float32 _
  | Boxed_int32 _ | Boxed_int64 _ | Boxed_vec128 _ | Boxed_vec256 _
  | Boxed_vec512 _ | Boxed_nativeint _ | String _ ->
    Unknown

let prove_unique_tag_and_size env t :
    (Tag.t * K.Block_shape.t * Targetint_31_63.t) proof_of_property =
  match gen_value_to_proof prove_unique_tag_and_size_value env t with
  | Proved (tag, shape, size, _, _) -> Proved (tag, shape, size)
  | Unknown -> Unknown

let prove_unique_fully_constructed_immutable_heap_block env t :
    _ proof_of_property =
  match gen_value_to_proof prove_unique_tag_and_size_value env t with
  | Unknown | Proved (_, _, _, _, (Heap_or_local | Local)) -> Unknown
  | Proved (tag, shape, size, product, Heap) -> (
    let result =
      List.fold_left
        (fun (result : _ proof_of_property) field_ty : _ proof_of_property ->
          match result with
          | Unknown -> result
          | Proved simples_rev -> (
            match TG.get_alias_exn field_ty with
            | exception Not_found -> Unknown
            | simple -> Proved (simple :: simples_rev)))
        (Proved [] : _ proof_of_property)
        (TG.Product.Int_indexed.components product)
    in
    match result with
    | Unknown -> Unknown
    | Proved simples -> Proved (tag, shape, size, List.rev simples))

(* Note: we do not implement this in terms of [meet_is_naked_number_array]
   (below), as the semantics is slightly different. *)
let meet_is_flat_float_array_value _env
    (value_head : TG.head_of_kind_value_non_null) : bool generic_proof =
  match value_head with
  | Array { element_kind = Unknown; _ } -> Unknown
  | Array { element_kind = Bottom; _ } ->
    (* Empty array case. We cannot return Invalid, but any other result is
       correct. We arbitrarily pick [false], as this is what we would get if we
       looked at the tag at runtime. *)
    Proved false
  | Array { element_kind = Ok element_kind; _ } -> (
    match K.With_subkind.kind element_kind with
    | Value -> Proved false
    | Naked_number Naked_float -> Proved true
    | Naked_number _ -> Invalid
    | Region | Rec_info ->
      Misc.fatal_errorf "Wrong element kind for array: %a" K.With_subkind.print
        element_kind)
  | Boxed_float _ | Boxed_float32 _ | Boxed_int32 _ | Boxed_int64 _
  | Boxed_nativeint _ | Boxed_vec128 _ | Boxed_vec256 _ | Boxed_vec512 _
  | Closures _ | String _ ->
    Invalid
  | Variant _ | Mutable_block _ ->
    (* In case of untyped code using array primitives on regular blocks *)
    Unknown

let meet_is_flat_float_array env t =
  gen_value_to_meet meet_is_flat_float_array_value env t

let meet_is_non_empty_naked_number_array_value naked_number_kind _env
    (value_head : TG.head_of_kind_value_non_null) : unit generic_proof =
  match value_head with
  | Array { element_kind = Unknown; _ } -> Unknown
  | Array { element_kind = Bottom; _ } -> Invalid
  | Array { element_kind = Ok element_kind; _ } -> (
    match K.With_subkind.kind element_kind with
    | Value -> Invalid
    | Naked_number naked_number_kind' ->
      if K.Naked_number_kind.equal naked_number_kind naked_number_kind'
      then Proved ()
      else Invalid
    | Region | Rec_info ->
      Misc.fatal_errorf "Wrong element kind for array: %a" K.With_subkind.print
        element_kind)
  | Variant _ | Mutable_block _ | Boxed_float _ | Boxed_float32 _
  | Boxed_int32 _ | Boxed_int64 _ | Boxed_nativeint _ | Boxed_vec128 _
  | Boxed_vec256 _ | Boxed_vec512 _ | Closures _ | String _ ->
    Invalid

let meet_is_non_empty_naked_number_array naked_number_kind env t =
  gen_value_to_meet
    (meet_is_non_empty_naked_number_array_value naked_number_kind)
    env t

let prove_is_immediates_array_value _env
    (value_head : TG.head_of_kind_value_non_null) : unit generic_proof =
  match value_head with
  | Array { element_kind = Unknown; _ } -> Unknown
  | Array { element_kind = Bottom; _ } ->
    (* Empty array case. We cannot return Invalid, but it's correct to state
       that any value contained in this array must be an immediate. *)
    Proved ()
  | Array { element_kind = Ok element_kind; _ } -> (
    match K.With_subkind.non_null_value_subkind element_kind with
    | Tagged_immediate -> Proved ()
    | Anything | Boxed_float | Boxed_float32 | Boxed_int32 | Boxed_int64
    | Boxed_nativeint | Boxed_vec128 | Boxed_vec256 | Boxed_vec512 | Variant _
    | Float_block _ | Float_array | Immediate_array | Value_array
    | Generic_array | Unboxed_float32_array | Unboxed_int32_array
    | Unboxed_int64_array | Unboxed_nativeint_array | Unboxed_vec128_array
    | Unboxed_vec256_array | Unboxed_vec512_array | Unboxed_product_array ->
      Unknown)
  | Variant _ | Mutable_block _ | Boxed_float _ | Boxed_float32 _
  | Boxed_int32 _ | Boxed_vec128 _ | Boxed_vec256 _ | Boxed_vec512 _
  | Boxed_int64 _ | Boxed_nativeint _ | Closures _ | String _ ->
    Unknown

let prove_is_immediates_array env t =
  gen_value_to_proof prove_is_immediates_array_value env t

let prove_single_closures_entry_generic_value _env
    (value_head : TG.head_of_kind_value_non_null) : _ generic_proof =
  match value_head with
  | Closures { by_function_slot; alloc_mode } -> (
    let of_singleton_type ~exact function_slot closures_entry : _ generic_proof
        =
      let function_type =
        TG.Closures_entry.find_function_type closures_entry ~exact function_slot
      in
      match function_type with
      | Bottom -> Invalid
      | Unknown -> Unknown
      | Ok function_type ->
        Proved (function_slot, alloc_mode, closures_entry, function_type)
    in
    match TG.Row_like_for_closures.get_single_tag by_function_slot with
    | No_singleton -> Unknown
    | Exact_closure (function_slot, closures_entry) ->
      of_singleton_type ~exact:true function_slot closures_entry
    | Incomplete_closure (function_slot, closures_entry) ->
      of_singleton_type ~exact:false function_slot closures_entry)
  | Variant _ | Mutable_block _ | Boxed_float _ | Boxed_float32 _
  | Boxed_int32 _ | Boxed_vec128 _ | Boxed_vec256 _ | Boxed_vec512 _
  | Boxed_int64 _ | Boxed_nativeint _ | String _ | Array _ ->
    Invalid

let meet_single_closures_entry env t =
  gen_value_to_meet prove_single_closures_entry_generic_value env t

let prove_single_closures_entry env t =
  gen_value_to_proof prove_single_closures_entry_generic_value env t

let prove_is_immutable_array_generic_value _env
    (value_head : TG.head_of_kind_value_non_null) : _ generic_proof =
  match value_head with
  | Array { element_kind; length = _; contents; alloc_mode } -> (
    match contents with
    | Known (Immutable { fields }) -> Proved (element_kind, fields, alloc_mode)
    | Known Mutable -> Invalid
    | Unknown -> Unknown)
  | Variant _ | Mutable_block _ | Boxed_float _ | Boxed_float32 _
  | Boxed_int32 _ | Boxed_vec128 _ | Boxed_vec256 _ | Boxed_vec512 _
  | Boxed_int64 _ | Boxed_nativeint _ | String _ | Closures _ ->
    Unknown

let meet_is_immutable_array env t =
  gen_value_to_meet prove_is_immutable_array_generic_value env t

let prove_is_immutable_array env t =
  gen_value_to_proof prove_is_immutable_array_generic_value env t

let prove_strings_value _env (value_head : TG.head_of_kind_value_non_null) :
    String_info.Set.t generic_proof =
  match value_head with
  | String strs -> Proved strs
  | Variant _ | Mutable_block _ | Boxed_float _ | Boxed_float32 _
  | Boxed_int32 _ | Boxed_vec128 _ | Boxed_vec256 _ | Boxed_vec512 _
  | Boxed_int64 _ | Boxed_nativeint _ | Array _ | Closures _ ->
    Invalid

let meet_strings env t = gen_value_to_meet prove_strings_value env t

let prove_strings env t = gen_value_to_proof prove_strings_value env t

type tagging_proof_kind =
  | Prove
  | Meet

let[@inline always] inspect_tagging_of_simple_value proof_kind ~min_name_mode
    env (value_head : TG.head_of_kind_value_non_null) : Simple.t generic_proof =
  match value_head with
  | Variant { immediates; blocks; extensions = _; is_unique = _ } -> (
    let inspect_immediates () =
      match immediates with
      | Unknown -> Unknown
      | Known t -> (
        let from_alias =
          match
            TE.get_canonical_simple_exn env ~min_name_mode (TG.get_alias_exn t)
          with
          | simple -> Some simple
          | exception Not_found -> None
        in
        match from_alias with
        | Some simple -> Proved simple
        | None -> (
          match meet_naked_immediates env t with
          | Need_meet -> Unknown
          | Invalid -> Invalid
          | Known_result imms -> (
            match Targetint_31_63.Set.get_singleton imms with
            | Some imm ->
              Proved (Simple.const (Reg_width_const.naked_immediate imm))
            | None -> Unknown)))
    in
    match proof_kind, blocks with
    | Prove, Unknown -> Unknown
    | Prove, Known blocks ->
      if TG.Row_like_for_blocks.is_bottom blocks
      then inspect_immediates ()
      else Unknown
    | Meet, _ -> inspect_immediates ())
  | Mutable_block _ | Boxed_float _ | Boxed_float32 _ | Boxed_int32 _
  | Boxed_vec128 _ | Boxed_vec256 _ | Boxed_vec512 _ | Boxed_int64 _
  | Boxed_nativeint _ | String _ | Array _ | Closures _ ->
    Unknown

let prove_tagging_of_simple env ~min_name_mode t =
  gen_value_to_proof
    (inspect_tagging_of_simple_value Prove ~min_name_mode)
    env t

let meet_tagging_of_simple env ~min_name_mode t =
  gen_value_to_meet (inspect_tagging_of_simple_value Meet ~min_name_mode) env t

let[@inline always] meet_boxed_number_containing_simple
    ~contents_of_boxed_number env ~min_name_mode t : Simple.t meet_shortcut =
  match expand_head env t with
  | Value (Ok { is_null = _; non_null = Ok ty_value }) -> (
    match contents_of_boxed_number ty_value with
    | None -> Invalid
    | Some ty -> (
      match
        TE.get_canonical_simple_exn env ~min_name_mode (TG.get_alias_exn ty)
      with
      | simple -> Known_result simple
      | exception Not_found -> Need_meet))
  | Value (Ok { is_null = _; non_null = Unknown }) | Value Unknown -> Need_meet
  | Value (Ok { is_null = _; non_null = Bottom }) | Value Bottom -> Invalid
<<<<<<< HEAD
  | Naked_immediate _ | Naked_float _ | Naked_float32 _ | Naked_int8 _
  | Naked_int16 _ | Naked_int32 _ | Naked_int64 _ | Naked_vec128 _
=======
  | Naked_immediate _ | Naked_float _ | Naked_float32 _ | Naked_int32 _
  | Naked_int64 _ | Naked_vec128 _ | Naked_vec256 _ | Naked_vec512 _
>>>>>>> 9d46f41f
  | Naked_nativeint _ | Rec_info _ | Region _ ->
    wrong_kind "Value" t (Invalid : _ meet_shortcut)

let meet_boxed_float32_containing_simple =
  meet_boxed_number_containing_simple
    ~contents_of_boxed_number:(fun (ty_value : TG.head_of_kind_value_non_null)
                              ->
      match ty_value with
      | Boxed_float32 (ty, _) -> Some ty
      | Variant _ | Mutable_block _ | Boxed_float _ | Boxed_int32 _
      | Boxed_int64 _ | Boxed_vec128 _ | Boxed_vec256 _ | Boxed_vec512 _
      | Boxed_nativeint _ | Closures _ | String _ | Array _ ->
        None)

let meet_boxed_float_containing_simple =
  meet_boxed_number_containing_simple
    ~contents_of_boxed_number:(fun (ty_value : TG.head_of_kind_value_non_null)
                              ->
      match ty_value with
      | Boxed_float (ty, _) -> Some ty
      | Variant _ | Mutable_block _ | Boxed_float32 _ | Boxed_int32 _
      | Boxed_int64 _ | Boxed_vec128 _ | Boxed_vec256 _ | Boxed_vec512 _
      | Boxed_nativeint _ | Closures _ | String _ | Array _ ->
        None)

let meet_boxed_int32_containing_simple =
  meet_boxed_number_containing_simple
    ~contents_of_boxed_number:(fun (ty_value : TG.head_of_kind_value_non_null)
                              ->
      match ty_value with
      | Boxed_int32 (ty, _) -> Some ty
      | Variant _ | Mutable_block _ | Boxed_float _ | Boxed_float32 _
      | Boxed_int64 _ | Boxed_vec128 _ | Boxed_vec256 _ | Boxed_vec512 _
      | Boxed_nativeint _ | Closures _ | String _ | Array _ ->
        None)

let meet_boxed_int64_containing_simple =
  meet_boxed_number_containing_simple
    ~contents_of_boxed_number:(fun (ty_value : TG.head_of_kind_value_non_null)
                              ->
      match ty_value with
      | Boxed_int64 (ty, _) -> Some ty
      | Variant _ | Mutable_block _ | Boxed_float _ | Boxed_float32 _
      | Boxed_int32 _ | Boxed_vec128 _ | Boxed_vec256 _ | Boxed_vec512 _
      | Boxed_nativeint _ | Closures _ | String _ | Array _ ->
        None)

let meet_boxed_nativeint_containing_simple =
  meet_boxed_number_containing_simple
    ~contents_of_boxed_number:(fun (ty_value : TG.head_of_kind_value_non_null)
                              ->
      match ty_value with
      | Boxed_nativeint (ty, _) -> Some ty
      | Variant _ | Mutable_block _ | Boxed_float _ | Boxed_float32 _
      | Boxed_int32 _ | Boxed_vec128 _ | Boxed_vec256 _ | Boxed_vec512 _
      | Boxed_int64 _ | Closures _ | String _ | Array _ ->
        None)

let meet_boxed_vec128_containing_simple =
  meet_boxed_number_containing_simple
    ~contents_of_boxed_number:(fun (ty_value : TG.head_of_kind_value_non_null)
                              ->
      match ty_value with
      | Boxed_vec128 (ty, _) -> Some ty
      | Variant _ | Mutable_block _ | Boxed_float _ | Boxed_float32 _
      | Boxed_int32 _ | Boxed_nativeint _ | Boxed_int64 _ | Boxed_vec256 _
      | Boxed_vec512 _ | Closures _ | String _ | Array _ ->
        None)

let meet_boxed_vec256_containing_simple =
  meet_boxed_number_containing_simple
    ~contents_of_boxed_number:(fun (ty_value : TG.head_of_kind_value_non_null)
                              ->
      match ty_value with
      | Boxed_vec256 (ty, _) -> Some ty
      | Variant _ | Mutable_block _ | Boxed_float _ | Boxed_float32 _
      | Boxed_int32 _ | Boxed_nativeint _ | Boxed_int64 _ | Boxed_vec128 _
      | Boxed_vec512 _ | Closures _ | String _ | Array _ ->
        None)

let meet_boxed_vec512_containing_simple =
  meet_boxed_number_containing_simple
    ~contents_of_boxed_number:(fun (ty_value : TG.head_of_kind_value_non_null)
                              ->
      match ty_value with
      | Boxed_vec512 (ty, _) -> Some ty
      | Variant _ | Mutable_block _ | Boxed_float _ | Boxed_float32 _
      | Boxed_int32 _ | Boxed_nativeint _ | Boxed_int64 _ | Boxed_vec128 _
      | Boxed_vec256 _ | Closures _ | String _ | Array _ ->
        None)

let meet_block_field_simple_value ~min_name_mode ~field_kind field_index env
    (value_head : TG.head_of_kind_value_non_null) : Simple.t generic_proof =
  match value_head with
  | Variant { immediates = _; blocks; extensions = _; is_unique = _ } -> (
    match blocks with
    | Unknown -> Unknown
    | Known blocks -> (
      if TG.Row_like_for_blocks.is_bottom blocks
      then Invalid
      else
        match
          (TG.Row_like_for_blocks.get_field blocks field_index
            : _ Or_unknown_or_bottom.t)
        with
        | Bottom -> Invalid
        | Unknown -> Unknown
        | Ok ty -> (
          if (* It's more straightforward to check the kind of [ty] instead of
                examining the row-like structure directly. *)
             not (Flambda_kind.equal (TG.kind ty) field_kind)
          then Invalid
          else
            match TG.get_alias_exn ty with
            | simple -> (
              match TE.get_canonical_simple_exn env ~min_name_mode simple with
              | simple -> Proved simple
              | exception Not_found -> Unknown)
            | exception Not_found -> Unknown)))
  | Mutable_block _ -> Unknown
  | Boxed_float _ | Boxed_float32 _ | Boxed_int32 _ | Boxed_nativeint _
  | Boxed_int64 _ | Boxed_vec128 _ | Boxed_vec256 _ | Boxed_vec512 _
  | Closures _ | String _ | Array _ ->
    Invalid

let meet_block_field_simple env ~min_name_mode ~field_kind t field_index =
  gen_value_to_meet
    (meet_block_field_simple_value ~min_name_mode ~field_kind field_index)
    env t

let meet_project_function_slot_simple_value ~min_name_mode function_slot env
    (value_head : TG.head_of_kind_value_non_null) : Simple.t generic_proof =
  match value_head with
  | Closures { by_function_slot; alloc_mode = _ } -> (
    match
      TG.Row_like_for_closures.get_closure by_function_slot function_slot
    with
    | Unknown -> Unknown
    | Known ty -> (
      match TG.get_alias_exn ty with
      | simple -> (
        match TE.get_canonical_simple_exn env ~min_name_mode simple with
        | simple -> Proved simple
        | exception Not_found -> Unknown)
      | exception Not_found -> Unknown))
  | Variant _ | Mutable_block _ | Boxed_float _ | Boxed_float32 _
  | Boxed_int32 _ | Boxed_nativeint _ | Boxed_int64 _ | Boxed_vec128 _
  | Boxed_vec256 _ | Boxed_vec512 _ | String _ | Array _ ->
    Invalid

let meet_project_function_slot_simple env ~min_name_mode t function_slot =
  gen_value_to_meet
    (meet_project_function_slot_simple_value ~min_name_mode function_slot)
    env t

let meet_project_value_slot_simple_value ~min_name_mode value_slot env
    (value_head : TG.head_of_kind_value_non_null) : Simple.t generic_proof =
  match value_head with
  | Closures { by_function_slot; alloc_mode = _ } -> (
    match TG.Row_like_for_closures.get_env_var by_function_slot value_slot with
    | Unknown -> Unknown
    | Known ty -> (
      if (* It's more straightforward to check the kind of [ty] instead of
            examining the row-like structure directly. *)
         not (Flambda_kind.equal (TG.kind ty) (Value_slot.kind value_slot))
      then Invalid
      else
        match TG.get_alias_exn ty with
        | simple -> (
          match TE.get_canonical_simple_exn env ~min_name_mode simple with
          | simple -> Proved simple
          | exception Not_found -> Unknown)
        | exception Not_found -> Unknown))
  | Variant _ | Mutable_block _ | Boxed_float _ | Boxed_float32 _
  | Boxed_int32 _ | Boxed_nativeint _ | Boxed_int64 _ | Boxed_vec128 _
  | Boxed_vec256 _ | Boxed_vec512 _ | String _ | Array _ ->
    Invalid

let meet_project_value_slot_simple env ~min_name_mode t value_slot =
  gen_value_to_meet
    (meet_project_value_slot_simple_value ~min_name_mode value_slot)
    env t

let meet_rec_info env t : Rec_info_expr.t meet_shortcut =
  match expand_head env t with
  | Rec_info (Ok rec_info_expr) -> Known_result rec_info_expr
  | Rec_info Unknown -> Need_meet
  | Rec_info Bottom -> Invalid
<<<<<<< HEAD
  | Value _ | Naked_immediate _ | Naked_float _ | Naked_int8 _ | Naked_int16 _
  | Naked_float32 _ | Naked_int32 _ | Naked_int64 _ | Naked_vec128 _
  | Naked_nativeint _ | Region _ ->
=======
  | Value _ | Naked_immediate _ | Naked_float _ | Naked_float32 _
  | Naked_int32 _ | Naked_int64 _ | Naked_vec128 _ | Naked_vec256 _
  | Naked_vec512 _ | Naked_nativeint _ | Region _ ->
>>>>>>> 9d46f41f
    wrong_kind "Rec_info" t (Invalid : _ meet_shortcut)

let prove_alloc_mode_of_boxed_number_value _env
    (value_head : TG.head_of_kind_value_non_null) :
    Alloc_mode.For_types.t generic_proof =
  match value_head with
  | Boxed_float32 (_, alloc_mode)
  | Boxed_float (_, alloc_mode)
  | Boxed_int32 (_, alloc_mode)
  | Boxed_int64 (_, alloc_mode)
  | Boxed_nativeint (_, alloc_mode)
  | Boxed_vec128 (_, alloc_mode)
  | Boxed_vec256 (_, alloc_mode)
  | Boxed_vec512 (_, alloc_mode) ->
    Proved alloc_mode
  | Variant _ | Mutable_block _ | String _ | Array _ | Closures _ -> Unknown

let prove_alloc_mode_of_boxed_number env t =
  gen_value_to_proof prove_alloc_mode_of_boxed_number_value env t

let never_holds_locally_allocated_values env var : _ proof_of_property =
  match TE.find_or_missing env (Name.var var) with
  | None -> Unknown
  | Some ty -> (
    match expand_head env ty with
    | Value (Ok { non_null = Unknown | Bottom; _ }) | Value (Unknown | Bottom)
      ->
      Unknown
    | Value (Ok { non_null = Ok value_head; _ }) -> (
      match value_head with
      | Variant { blocks; _ } -> (
        match blocks with
        | Unknown -> Unknown
        | Known blocks -> (
          if TG.Row_like_for_blocks.is_bottom blocks
          then Proved ()
          else
            match blocks.alloc_mode with
            | Heap -> Proved ()
            | Local | Heap_or_local -> Unknown))
      | Boxed_float32 (_, alloc_mode)
      | Boxed_float (_, alloc_mode)
      | Boxed_int32 (_, alloc_mode)
      | Boxed_int64 (_, alloc_mode)
      | Boxed_nativeint (_, alloc_mode)
      | Boxed_vec128 (_, alloc_mode)
      | Boxed_vec256 (_, alloc_mode)
      | Boxed_vec512 (_, alloc_mode)
      | Mutable_block { alloc_mode }
      | Closures { alloc_mode; _ }
      | Array { alloc_mode; _ } -> (
        match alloc_mode with
        | Heap -> Proved ()
        | Local | Heap_or_local -> Unknown)
      | String _ -> Proved ())
    | Naked_immediate _ | Naked_float _ | Naked_float32 _ | Naked_int32 _
<<<<<<< HEAD
    | Naked_int8 _ | Naked_int16 _ | Naked_int64 _ | Naked_vec128 _
=======
    | Naked_int64 _ | Naked_vec128 _ | Naked_vec256 _ | Naked_vec512 _
>>>>>>> 9d46f41f
    | Naked_nativeint _ | Rec_info _ | Region _ ->
      Proved ())

let prove_physical_equality env t1 t2 =
  let incompatible_naked_numbers t1 t2 =
    match expand_head env t1, expand_head env t2 with
    | Naked_float32 (Ok s1), Naked_float32 (Ok s2) ->
      let module FS = Numeric_types.Float32_by_bit_pattern.Set in
      FS.is_empty (FS.inter (s1 :> FS.t) (s2 :> FS.t))
    | Naked_float (Ok s1), Naked_float (Ok s2) ->
      let module FS = Numeric_types.Float_by_bit_pattern.Set in
      FS.is_empty (FS.inter (s1 :> FS.t) (s2 :> FS.t))
    | Naked_int8 (Ok s1), Naked_int8 (Ok s2) ->
      let module IS = Numeric_types.Int8.Set in
      IS.is_empty (IS.inter (s1 :> IS.t) (s2 :> IS.t))
    | Naked_int16 (Ok s1), Naked_int16 (Ok s2) ->
      let module IS = Numeric_types.Int16.Set in
      IS.is_empty (IS.inter (s1 :> IS.t) (s2 :> IS.t))
    | Naked_int32 (Ok s1), Naked_int32 (Ok s2) ->
      let module IS = Numeric_types.Int32.Set in
      IS.is_empty (IS.inter (s1 :> IS.t) (s2 :> IS.t))
    | Naked_int64 (Ok s1), Naked_int64 (Ok s2) ->
      let module IS = Numeric_types.Int64.Set in
      IS.is_empty (IS.inter (s1 :> IS.t) (s2 :> IS.t))
    | Naked_nativeint (Ok s1), Naked_nativeint (Ok s2) ->
      let module IS = Targetint_32_64.Set in
      IS.is_empty (IS.inter (s1 :> IS.t) (s2 :> IS.t))
    | Naked_vec128 (Ok s1), Naked_vec128 (Ok s2) ->
      let module IS = Vector_types.Vec128.Bit_pattern.Set in
      IS.is_empty (IS.inter (s1 :> IS.t) (s2 :> IS.t))
    | Naked_vec256 (Ok s1), Naked_vec256 (Ok s2) ->
      let module IS = Vector_types.Vec256.Bit_pattern.Set in
      IS.is_empty (IS.inter (s1 :> IS.t) (s2 :> IS.t))
    | Naked_vec512 (Ok s1), Naked_vec512 (Ok s2) ->
      let module IS = Vector_types.Vec512.Bit_pattern.Set in
      IS.is_empty (IS.inter (s1 :> IS.t) (s2 :> IS.t))
    | ( ( Naked_float _ | Naked_float32 _ | Naked_int32 _ | Naked_int64 _
<<<<<<< HEAD
        | Naked_int8 _ | Naked_int16 _ | Naked_nativeint _ | Naked_vec128 _
=======
        | Naked_nativeint _ | Naked_vec128 _ | Naked_vec256 _ | Naked_vec512 _
>>>>>>> 9d46f41f
        | Value _ | Naked_immediate _ | Region _ | Rec_info _ ),
        _ ) ->
      false
  in
  let check_heads () : _ proof_of_property =
    match expand_head env t1, expand_head env t2 with
    | ( ( Naked_immediate _ | Naked_float _ | Naked_float32 _ | Naked_int32 _
<<<<<<< HEAD
        | Naked_int8 _ | Naked_int16 _ | Naked_int64 _ | Naked_vec128 _
=======
        | Naked_int64 _ | Naked_vec128 _ | Naked_vec256 _ | Naked_vec512 _
>>>>>>> 9d46f41f
        | Naked_nativeint _ | Rec_info _ | Region _ ),
        _ ) ->
      wrong_kind "Value" t1 (Unknown : _ proof_of_property)
    | ( _,
<<<<<<< HEAD
        ( Naked_immediate _ | Naked_float _ | Naked_float32 _ | Naked_int8 _
        | Naked_int16 _ | Naked_int32 _ | Naked_int64 _ | Naked_vec128 _
=======
        ( Naked_immediate _ | Naked_float _ | Naked_float32 _ | Naked_int32 _
        | Naked_int64 _ | Naked_vec128 _ | Naked_vec256 _ | Naked_vec512 _
>>>>>>> 9d46f41f
        | Naked_nativeint _ | Rec_info _ | Region _ ) ) ->
      wrong_kind "Value" t2 (Unknown : _ proof_of_property)
    | Value (Unknown | Bottom), _ | _, Value (Unknown | Bottom) -> Unknown
    | Value (Ok head1), Value (Ok head2) -> (
      match head1, head2 with
      | ( { is_null = Maybe_null; non_null = Bottom },
          { is_null = Maybe_null; non_null = Bottom } ) ->
        (* Null is physically equal to Null *)
        Proved true
      | { is_null = Maybe_null; _ }, _ | _, { is_null = Maybe_null; _ } ->
        Unknown
      | { is_null = Not_null; non_null = Unknown | Bottom }, _
      | _, { is_null = Not_null; non_null = Unknown | Bottom } ->
        Unknown
      | ( { is_null = Not_null; non_null = Ok head1 },
          { is_null = Not_null; non_null = Ok head2 } ) -> (
        match head1, head2 with
        (* Basic cases:
         * similar heads -> Unknown
         * incompatible contents -> Proved false
         *)
        | Boxed_float (t1, _), Boxed_float (t2, _) ->
          if incompatible_naked_numbers t1 t2 then Proved false else Unknown
        | Boxed_float32 (t1, _), Boxed_float32 (t2, _) ->
          if incompatible_naked_numbers t1 t2 then Proved false else Unknown
        | Boxed_int32 (t1, _), Boxed_int32 (t2, _) ->
          if incompatible_naked_numbers t1 t2 then Proved false else Unknown
        | Boxed_int64 (t1, _), Boxed_int64 (t2, _) ->
          if incompatible_naked_numbers t1 t2 then Proved false else Unknown
        | Boxed_nativeint (t1, _), Boxed_nativeint (t2, _) ->
          if incompatible_naked_numbers t1 t2 then Proved false else Unknown
        | Boxed_vec128 (t1, _), Boxed_vec128 (t2, _) ->
          if incompatible_naked_numbers t1 t2 then Proved false else Unknown
        | Boxed_vec256 (t1, _), Boxed_vec256 (t2, _) ->
          if incompatible_naked_numbers t1 t2 then Proved false else Unknown
        | Boxed_vec512 (t1, _), Boxed_vec512 (t2, _) ->
          if incompatible_naked_numbers t1 t2 then Proved false else Unknown
        | Closures _, Closures _ -> Unknown
        | String s1, String s2 ->
          let module SS = String_info.Set in
          if SS.is_empty (SS.inter s1 s2) then Proved false else Unknown
        (* Immediates and allocated values -> Proved false *)
        | ( Variant
              { immediates = _;
                blocks = Known blocks;
                extensions = _;
                is_unique = _
              },
            ( Mutable_block _ | Boxed_float _ | Boxed_float32 _ | Boxed_int32 _
            | Boxed_int64 _ | Boxed_vec128 _ | Boxed_vec256 _ | Boxed_vec512 _
            | Boxed_nativeint _ | Closures _ | String _ | Array _ ) )
        | ( ( Mutable_block _ | Boxed_float _ | Boxed_float32 _ | Boxed_int32 _
            | Boxed_int64 _ | Boxed_vec128 _ | Boxed_vec256 _ | Boxed_vec512 _
            | Boxed_nativeint _ | Closures _ | String _ | Array _ ),
            Variant
              { immediates = _;
                blocks = Known blocks;
                extensions = _;
                is_unique = _
              } )
          when TG.Row_like_for_blocks.is_bottom blocks ->
          Proved false
        (* Variants:
         * incompatible immediates and incompatible block tags -> Proved false
         * same immediate on both sides, no blocks -> Proved true
         *)
        | ( Variant
              { immediates = immediates1;
                blocks = blocks1;
                extensions = _;
                is_unique = _
              },
            Variant
              { immediates = immediates2;
                blocks = blocks2;
                extensions = _;
                is_unique = _
              } ) -> (
          match immediates1, immediates2, blocks1, blocks2 with
          | Known imms, _, _, Known blocks
            when TG.is_obviously_bottom imms
                 && TG.Row_like_for_blocks.is_bottom blocks ->
            Proved false
          | _, Known imms, Known blocks, _
            when TG.is_obviously_bottom imms
                 && TG.Row_like_for_blocks.is_bottom blocks ->
            Proved false
          | Known imms1, Known imms2, Known blocks1, Known blocks2 -> (
            let immediates_equality : _ generic_proof =
              (* Note: the proof we're returning here has slightly unusual
                 semantics. [Invalid] is only returned if neither input can be
                 an immediate. [Proved false] means that the inputs cannot be
                 both immediates and equal. [Proved true] means that *if* both
                 inputs are immediates, then they are equal.

                 This is what allows us to combine correctly with the property
                 on blocks to return a precise enough result. *)
              match
                ( prove_naked_immediates_generic env imms1,
                  prove_naked_immediates_generic env imms2 )
              with
              | Invalid, Invalid -> Invalid
              | Invalid, _ | _, Invalid -> Proved false
              | Unknown, _ | _, Unknown -> Unknown
              | Proved imms1, Proved imms2 -> (
                let module S = Targetint_31_63.Set in
                if S.is_empty (S.inter imms1 imms2)
                then Proved false
                else
                  match S.get_singleton imms1, S.get_singleton imms2 with
                  | None, _ | _, None -> Unknown
                  | Some imm1, Some imm2 ->
                    (* We've ruled out the empty intersection case, so the
                       numbers have to be equal *)
                    assert (Targetint_31_63.equal imm1 imm2);
                    Proved true)
            in
            let blocks_equality : _ generic_proof =
              (* Same semantics as in the immediates case *)
              let is_bottom1 = TG.Row_like_for_blocks.is_bottom blocks1 in
              let is_bottom2 = TG.Row_like_for_blocks.is_bottom blocks2 in
              if is_bottom1 && is_bottom2
              then Invalid
              else if is_bottom1 || is_bottom2
              then Proved false
              else
                match
                  ( TG.Row_like_for_blocks.get_singleton blocks1,
                    TG.Row_like_for_blocks.get_singleton blocks2 )
                with
                | None, _ | _, None -> Unknown
                | ( Some (tag1, shape1, size1, _fields1, _alloc_mode1),
                    Some (tag2, shape2, size2, _fields2, _alloc_mode2) ) ->
                  if Tag.equal tag1 tag2
                     && Targetint_31_63.equal size1 size2
                     && K.Block_shape.equal shape1 shape2
                  then
                    (* CR vlaviron and chambart: We could add a special case for
                       extension constructors, to try to remove dead branches in
                       try...with handlers *)
                    Unknown
                  else
                    (* Different tags, shapes or sizes: the blocks can't be
                       physically equal. *)
                    Proved false
            in
            (* Note: the [Proved true, Proved true] case cannot be converted to
               [Proved true] (see comment above on semantics) *)
            match immediates_equality, blocks_equality with
            | Proved b, Invalid | Invalid, Proved b -> Proved b
            | Proved false, Proved false -> Proved false
            | _, _ -> Unknown)
          | _, _, _, _ -> Unknown)
        (* Boxed numbers with non-numbers or different kinds -> Proved *)
        | ( Boxed_float _,
            ( Variant _ | Mutable_block _ | Boxed_float32 _ | Boxed_int32 _
            | Boxed_int64 _ | Boxed_vec128 _ | Boxed_vec256 _ | Boxed_vec512 _
            | Boxed_nativeint _ | Closures _ | String _ | Array _ ) )
        | ( ( Variant _ | Mutable_block _ | Boxed_float32 _ | Boxed_int32 _
            | Boxed_int64 _ | Boxed_vec128 _ | Boxed_vec256 _ | Boxed_vec512 _
            | Boxed_nativeint _ | Closures _ | String _ | Array _ ),
            Boxed_float _ )
        | ( Boxed_int32 _,
            ( Variant _ | Mutable_block _ | Boxed_float32 _ | Boxed_int64 _
            | Boxed_nativeint _ | Boxed_vec128 _ | Boxed_vec256 _
            | Boxed_vec512 _ | Closures _ | String _ | Array _ ) )
        | ( ( Variant _ | Mutable_block _ | Boxed_float32 _ | Boxed_int64 _
            | Boxed_nativeint _ | Boxed_vec128 _ | Boxed_vec256 _
            | Boxed_vec512 _ | Closures _ | String _ | Array _ ),
            Boxed_int32 _ )
        | ( Boxed_int64 _,
            ( Variant _ | Mutable_block _ | Boxed_float32 _ | Boxed_nativeint _
            | Closures _ | Boxed_vec128 _ | Boxed_vec256 _ | Boxed_vec512 _
            | String _ | Array _ ) )
        | ( ( Variant _ | Mutable_block _ | Boxed_float32 _ | Boxed_nativeint _
            | Closures _ | Boxed_vec128 _ | Boxed_vec256 _ | Boxed_vec512 _
            | String _ | Array _ ),
            Boxed_int64 _ )
        | ( Boxed_vec128 _,
            ( Boxed_vec256 _ | Boxed_vec512 _ | Variant _ | Mutable_block _
            | Boxed_float32 _ | Boxed_nativeint _ | Closures _ | String _
            | Array _ ) )
        | ( ( Boxed_vec256 _ | Boxed_vec512 _ | Variant _ | Mutable_block _
            | Boxed_float32 _ | Boxed_nativeint _ | Closures _ | String _
            | Array _ ),
            Boxed_vec128 _ )
        | ( Boxed_vec256 _,
            ( Boxed_vec512 _ | Variant _ | Mutable_block _ | Boxed_float32 _
            | Boxed_nativeint _ | Closures _ | String _ | Array _ ) )
        | ( ( Boxed_vec512 _ | Variant _ | Mutable_block _ | Boxed_float32 _
            | Boxed_nativeint _ | Closures _ | String _ | Array _ ),
            Boxed_vec256 _ )
        | ( Boxed_vec512 _,
            ( Variant _ | Mutable_block _ | Boxed_float32 _ | Boxed_nativeint _
            | Closures _ | String _ | Array _ ) )
        | ( ( Variant _ | Mutable_block _ | Boxed_float32 _ | Boxed_nativeint _
            | Closures _ | String _ | Array _ ),
            Boxed_vec512 _ )
        | ( Boxed_nativeint _,
            ( Variant _ | Mutable_block _ | Boxed_float32 _ | Closures _
            | String _ | Array _ ) )
        | ( ( Variant _ | Mutable_block _ | Boxed_float32 _ | Closures _
            | String _ | Array _ ),
            Boxed_nativeint _ )
        | ( Boxed_float32 _,
            (Variant _ | Mutable_block _ | Closures _ | String _ | Array _) )
        | ( (Variant _ | Mutable_block _ | Closures _ | String _ | Array _),
            Boxed_float32 _ ) ->
          Proved false
        (* Closures and non-closures -> Proved *)
        | Closures _, (Variant _ | Mutable_block _ | String _ | Array _)
        | (Variant _ | Mutable_block _ | String _ | Array _), Closures _ ->
          Proved false
        (* Strings and non-strings -> Proved *)
        | String _, (Variant _ | Mutable_block _ | Array _)
        | (Variant _ | Mutable_block _ | Array _), String _ ->
          Proved false
        (* Due to various hacks in existing code (including in the compiler), it
           would be dangerous to assume that variants, mutable blocks and arrays
           cannot alias to each other *)
        | ( (Variant _ | Mutable_block _ | Array _),
            (Variant _ | Mutable_block _ | Array _) ) ->
          Unknown))
  in
  match TG.get_alias_opt t1, TG.get_alias_opt t2 with
  | Some s1, Some s2 ->
    let const c1 =
      Simple.pattern_match' s2
        ~const:(fun c2 : _ proof_of_property ->
          if Reg_width_const.equal c1 c2 then Proved true else Proved false)
        ~symbol:(fun _ ~coercion:_ : _ proof_of_property -> Proved false)
        ~var:(fun _ ~coercion:_ -> check_heads ())
    in
    let symbol sym1 ~coercion:_ =
      Simple.pattern_match' s2
        ~const:(fun _ : _ proof_of_property -> Proved false)
        ~symbol:(fun sym2 ~coercion:_ : _ proof_of_property ->
          if Symbol.equal sym1 sym2 then Proved true else Proved false)
        ~var:(fun _ ~coercion:_ -> check_heads ())
    in
    let var var1 ~coercion:_ =
      Simple.pattern_match' s2
        ~const:(fun _ -> check_heads ())
        ~symbol:(fun _ ~coercion:_ -> check_heads ())
        ~var:(fun var2 ~coercion:_ : _ proof_of_property ->
          if Variable.equal var1 var2 then Proved true else check_heads ())
    in
    Simple.pattern_match' s1 ~const ~symbol ~var
  | None, Some _ | Some _, None | None, None -> check_heads ()<|MERGE_RESOLUTION|>--- conflicted
+++ resolved
@@ -70,15 +70,9 @@
     Unknown
   | Value (Ok { is_null = Not_null; non_null = Bottom }) -> Invalid
   | Value (Ok { is_null = Not_null; non_null = Ok head }) -> prove_gen env head
-<<<<<<< HEAD
   | Naked_immediate _ | Naked_float _ | Naked_float32 _ | Naked_int8 _
   | Naked_int16 _ | Naked_int32 _ | Naked_int64 _ | Naked_nativeint _
-  | Naked_vec128 _ | Rec_info _ | Region _ ->
-=======
-  | Naked_immediate _ | Naked_float _ | Naked_float32 _ | Naked_int32 _
-  | Naked_int64 _ | Naked_nativeint _ | Naked_vec128 _ | Naked_vec256 _
-  | Naked_vec512 _ | Rec_info _ | Region _ ->
->>>>>>> 9d46f41f
+  | Naked_vec128 _ | Naked_vec256 _ | Naked_vec512 _ | Rec_info _ | Region _ ->
     wrong_kind "Value" t (Invalid : _ generic_proof)
 
 let gen_value_to_proof prove_gen env t : _ proof_of_property =
@@ -89,15 +83,9 @@
     Unknown
   | Value (Ok { is_null = Not_null; non_null = Ok head }) ->
     as_property (prove_gen env head)
-<<<<<<< HEAD
   | Naked_immediate _ | Naked_float _ | Naked_float32 _ | Naked_int8 _
   | Naked_int16 _ | Naked_int32 _ | Naked_int64 _ | Naked_nativeint _
-  | Naked_vec128 _ | Rec_info _ | Region _ ->
-=======
-  | Naked_immediate _ | Naked_float _ | Naked_float32 _ | Naked_int32 _
-  | Naked_int64 _ | Naked_nativeint _ | Naked_vec128 _ | Naked_vec256 _
-  | Naked_vec512 _ | Rec_info _ | Region _ ->
->>>>>>> 9d46f41f
+  | Naked_vec128 _ | Naked_vec256 _ | Naked_vec512 _ | Rec_info _ | Region _ ->
     wrong_kind "Value" t (Unknown : _ proof_of_property)
 
 let gen_value_to_meet prove_gen env t : _ meet_shortcut =
@@ -106,15 +94,9 @@
   | Value Bottom | Value (Ok { is_null = _; non_null = Bottom }) -> Invalid
   | Value (Ok { is_null = _; non_null = Ok head }) ->
     as_meet_shortcut (prove_gen env head)
-<<<<<<< HEAD
   | Naked_immediate _ | Naked_float _ | Naked_float32 _ | Naked_int8 _
   | Naked_int16 _ | Naked_int32 _ | Naked_int64 _ | Naked_nativeint _
-  | Naked_vec128 _ | Rec_info _ | Region _ ->
-=======
-  | Naked_immediate _ | Naked_float _ | Naked_float32 _ | Naked_int32 _
-  | Naked_int64 _ | Naked_nativeint _ | Naked_vec128 _ | Naked_vec256 _
-  | Naked_vec512 _ | Rec_info _ | Region _ ->
->>>>>>> 9d46f41f
+  | Naked_vec128 _ | Naked_vec256 _ | Naked_vec512 _ | Rec_info _ | Region _ ->
     wrong_kind "Value" t (Invalid : _ meet_shortcut)
 
 let prove_equals_to_simple_of_kind env t kind : Simple.t proof_of_property =
@@ -238,15 +220,9 @@
   | Value (Ok { non_null = _; is_null = Not_null }) -> Proved false
   | Value (Ok { non_null = Bottom; is_null = _ }) -> Proved true
   | Value (Ok { non_null = Unknown | Ok _; is_null = Maybe_null }) -> Unknown
-<<<<<<< HEAD
   | Naked_immediate _ | Naked_float _ | Naked_float32 _ | Naked_int8 _
   | Naked_int16 _ | Naked_int32 _ | Naked_int64 _ | Naked_nativeint _
-  | Naked_vec128 _ | Rec_info _ | Region _ ->
-=======
-  | Naked_immediate _ | Naked_float _ | Naked_float32 _ | Naked_int32 _
-  | Naked_int64 _ | Naked_nativeint _ | Naked_vec128 _ | Naked_vec256 _
-  | Naked_vec512 _ | Rec_info _ | Region _ ->
->>>>>>> 9d46f41f
+  | Naked_vec128 _ | Naked_vec256 _ | Naked_vec512 _ | Rec_info _ | Region _ ->
     wrong_kind "Value" t (Invalid : _ generic_proof)
 
 let meet_is_null env t = as_meet_shortcut (prove_is_null_generic env t)
@@ -285,14 +261,9 @@
     | Invalid -> Invalid)
   | Naked_immediate Unknown -> Unknown
   | Naked_immediate Bottom -> Invalid
-<<<<<<< HEAD
   | Value _ | Naked_float _ | Naked_float32 _ | Naked_int8 _ | Naked_int16 _
   | Naked_int32 _ | Naked_int64 _ | Naked_nativeint _ | Naked_vec128 _
-=======
-  | Value _ | Naked_float _ | Naked_float32 _ | Naked_int32 _ | Naked_int64 _
-  | Naked_nativeint _ | Naked_vec128 _ | Naked_vec256 _ | Naked_vec512 _
->>>>>>> 9d46f41f
-  | Rec_info _ | Region _ ->
+  | Naked_vec256 _ | Naked_vec512 _ | Rec_info _ | Region _ ->
     wrong_kind "Naked_immediate" t (Invalid : _ generic_proof)
 
 let meet_naked_immediates env t =
@@ -911,14 +882,10 @@
       | exception Not_found -> Need_meet))
   | Value (Ok { is_null = _; non_null = Unknown }) | Value Unknown -> Need_meet
   | Value (Ok { is_null = _; non_null = Bottom }) | Value Bottom -> Invalid
-<<<<<<< HEAD
   | Naked_immediate _ | Naked_float _ | Naked_float32 _ | Naked_int8 _
   | Naked_int16 _ | Naked_int32 _ | Naked_int64 _ | Naked_vec128 _
-=======
-  | Naked_immediate _ | Naked_float _ | Naked_float32 _ | Naked_int32 _
-  | Naked_int64 _ | Naked_vec128 _ | Naked_vec256 _ | Naked_vec512 _
->>>>>>> 9d46f41f
-  | Naked_nativeint _ | Rec_info _ | Region _ ->
+  | Naked_vec256 _ | Naked_vec512 _ | Naked_nativeint _ | Rec_info _ | Region _
+    ->
     wrong_kind "Value" t (Invalid : _ meet_shortcut)
 
 let meet_boxed_float32_containing_simple =
@@ -1106,15 +1073,9 @@
   | Rec_info (Ok rec_info_expr) -> Known_result rec_info_expr
   | Rec_info Unknown -> Need_meet
   | Rec_info Bottom -> Invalid
-<<<<<<< HEAD
   | Value _ | Naked_immediate _ | Naked_float _ | Naked_int8 _ | Naked_int16 _
   | Naked_float32 _ | Naked_int32 _ | Naked_int64 _ | Naked_vec128 _
-  | Naked_nativeint _ | Region _ ->
-=======
-  | Value _ | Naked_immediate _ | Naked_float _ | Naked_float32 _
-  | Naked_int32 _ | Naked_int64 _ | Naked_vec128 _ | Naked_vec256 _
-  | Naked_vec512 _ | Naked_nativeint _ | Region _ ->
->>>>>>> 9d46f41f
+  | Naked_vec256 _ | Naked_vec512 _ | Naked_nativeint _ | Region _ ->
     wrong_kind "Rec_info" t (Invalid : _ meet_shortcut)
 
 let prove_alloc_mode_of_boxed_number_value _env
@@ -1170,13 +1131,10 @@
         | Heap -> Proved ()
         | Local | Heap_or_local -> Unknown)
       | String _ -> Proved ())
-    | Naked_immediate _ | Naked_float _ | Naked_float32 _ | Naked_int32 _
-<<<<<<< HEAD
-    | Naked_int8 _ | Naked_int16 _ | Naked_int64 _ | Naked_vec128 _
-=======
-    | Naked_int64 _ | Naked_vec128 _ | Naked_vec256 _ | Naked_vec512 _
->>>>>>> 9d46f41f
-    | Naked_nativeint _ | Rec_info _ | Region _ ->
+    | Naked_immediate _ | Naked_float _ | Naked_float32 _ | Naked_int8 _
+    | Naked_int16 _ | Naked_int32 _ | Naked_int64 _ | Naked_vec128 _
+    | Naked_vec256 _ | Naked_vec512 _ | Naked_nativeint _ | Rec_info _
+    | Region _ ->
       Proved ())
 
 let prove_physical_equality env t1 t2 =
@@ -1212,36 +1170,26 @@
     | Naked_vec512 (Ok s1), Naked_vec512 (Ok s2) ->
       let module IS = Vector_types.Vec512.Bit_pattern.Set in
       IS.is_empty (IS.inter (s1 :> IS.t) (s2 :> IS.t))
-    | ( ( Naked_float _ | Naked_float32 _ | Naked_int32 _ | Naked_int64 _
-<<<<<<< HEAD
-        | Naked_int8 _ | Naked_int16 _ | Naked_nativeint _ | Naked_vec128 _
-=======
-        | Naked_nativeint _ | Naked_vec128 _ | Naked_vec256 _ | Naked_vec512 _
->>>>>>> 9d46f41f
-        | Value _ | Naked_immediate _ | Region _ | Rec_info _ ),
+    | ( ( Naked_float _ | Naked_float32 _ | Naked_int8 _ | Naked_int16 _
+        | Naked_int32 _ | Naked_int64 _ | Naked_nativeint _ | Naked_vec128 _
+        | Naked_vec256 _ | Naked_vec512 _ | Value _ | Naked_immediate _
+        | Region _ | Rec_info _ ),
         _ ) ->
       false
   in
   let check_heads () : _ proof_of_property =
     match expand_head env t1, expand_head env t2 with
-    | ( ( Naked_immediate _ | Naked_float _ | Naked_float32 _ | Naked_int32 _
-<<<<<<< HEAD
-        | Naked_int8 _ | Naked_int16 _ | Naked_int64 _ | Naked_vec128 _
-=======
-        | Naked_int64 _ | Naked_vec128 _ | Naked_vec256 _ | Naked_vec512 _
->>>>>>> 9d46f41f
-        | Naked_nativeint _ | Rec_info _ | Region _ ),
+    | ( ( Naked_immediate _ | Naked_float _ | Naked_float32 _ | Naked_int8 _
+        | Naked_int16 _ | Naked_int32 _ | Naked_int64 _ | Naked_vec128 _
+        | Naked_vec256 _ | Naked_vec512 _ | Naked_nativeint _ | Rec_info _
+        | Region _ ),
         _ ) ->
       wrong_kind "Value" t1 (Unknown : _ proof_of_property)
     | ( _,
-<<<<<<< HEAD
         ( Naked_immediate _ | Naked_float _ | Naked_float32 _ | Naked_int8 _
         | Naked_int16 _ | Naked_int32 _ | Naked_int64 _ | Naked_vec128 _
-=======
-        ( Naked_immediate _ | Naked_float _ | Naked_float32 _ | Naked_int32 _
-        | Naked_int64 _ | Naked_vec128 _ | Naked_vec256 _ | Naked_vec512 _
->>>>>>> 9d46f41f
-        | Naked_nativeint _ | Rec_info _ | Region _ ) ) ->
+        | Naked_vec256 _ | Naked_vec512 _ | Naked_nativeint _ | Rec_info _
+        | Region _ ) ) ->
       wrong_kind "Value" t2 (Unknown : _ proof_of_property)
     | Value (Unknown | Bottom), _ | _, Value (Unknown | Bottom) -> Unknown
     | Value (Ok head1), Value (Ok head2) -> (
