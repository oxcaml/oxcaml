--- conflicted
+++ resolved
@@ -652,12 +652,9 @@
   | Region head1, Region head2 ->
     map_result ~f:ET.create_region (meet_head_of_kind_region env head1 head2)
   | ( ( Value _ | Naked_immediate _ | Naked_float _ | Naked_float32 _
-<<<<<<< HEAD
       | Naked_int8 _ | Naked_int16 _ | Naked_int32 _ | Naked_vec128 _
-=======
-      | Naked_int32 _ | Naked_vec128 _ | Naked_vec256 _ | Naked_vec512 _
->>>>>>> 9d46f41f
-      | Naked_int64 _ | Naked_nativeint _ | Rec_info _ | Region _ ),
+      | Naked_vec256 _ | Naked_vec512 _ | Naked_int64 _ | Naked_nativeint _
+      | Rec_info _ | Region _ ),
       _ ) ->
     assert false
 
@@ -1749,12 +1746,9 @@
         let>+ head = join_head_of_kind_region env head1 head2 in
         ET.create_region head
       | ( ( Value _ | Naked_immediate _ | Naked_float _ | Naked_float32 _
-<<<<<<< HEAD
           | Naked_int8 _ | Naked_int16 _ | Naked_int32 _ | Naked_vec128 _
-=======
-          | Naked_int32 _ | Naked_vec128 _ | Naked_vec256 _ | Naked_vec512 _
->>>>>>> 9d46f41f
-          | Naked_int64 _ | Naked_nativeint _ | Rec_info _ | Region _ ),
+          | Naked_vec256 _ | Naked_vec512 _ | Naked_int64 _ | Naked_nativeint _
+          | Rec_info _ | Region _ ),
           _ ) ->
         assert false
     in
