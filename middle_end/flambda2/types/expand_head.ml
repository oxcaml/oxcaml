(**************************************************************************)
(*                                                                        *)
(*                                 OCaml                                  *)
(*                                                                        *)
(*                       Pierre Chambart, OCamlPro                        *)
(*           Mark Shinwell and Leo White, Jane Street Europe              *)
(*                                                                        *)
(*   Copyright 2013--2021 OCamlPro SAS                                    *)
(*   Copyright 2014--2021 Jane Street Group LLC                           *)
(*                                                                        *)
(*   All rights reserved.  This file is distributed under the terms of    *)
(*   the GNU Lesser General Public License version 2.1, with the          *)
(*   special exception on linking described in the file LICENSE.          *)
(*                                                                        *)
(**************************************************************************)

module K = Flambda_kind
module MTC = More_type_creators
module TE = Typing_env
module TG = Type_grammar
module TEEV = Typing_env_extension.With_extra_variables

module Expanded_type : sig
  type t

  val of_non_alias_type : ?coercion:Coercion.t -> TG.t -> t

  val create_value : Type_grammar.head_of_kind_value -> t

  val create_naked_immediate : Type_grammar.head_of_kind_naked_immediate -> t

  val create_naked_float32 : Type_grammar.head_of_kind_naked_float32 -> t

  val create_naked_float : Type_grammar.head_of_kind_naked_float -> t

  val create_naked_int8 : Type_grammar.head_of_kind_naked_int8 -> t

  val create_naked_int16 : Type_grammar.head_of_kind_naked_int16 -> t

  val create_naked_int32 : Type_grammar.head_of_kind_naked_int32 -> t

  val create_naked_int64 : Type_grammar.head_of_kind_naked_int64 -> t

  val create_naked_nativeint : Type_grammar.head_of_kind_naked_nativeint -> t

  val create_naked_vec128 : Type_grammar.head_of_kind_naked_vec128 -> t

  val create_naked_vec256 : Type_grammar.head_of_kind_naked_vec256 -> t

  val create_naked_vec512 : Type_grammar.head_of_kind_naked_vec512 -> t

  val create_rec_info : Type_grammar.head_of_kind_rec_info -> t

  val create_region : Type_grammar.head_of_kind_region -> t

  val create_bottom : Flambda_kind.t -> t

  val create_unknown : Flambda_kind.t -> t

  val create_const : Reg_width_const.t -> t

  val bottom_like : t -> t

  val unknown_like : t -> t

  val is_bottom : t -> bool

  val is_unknown : t -> bool

  val to_type : t -> Type_grammar.t

  type descr = private
    | Value of Type_grammar.head_of_kind_value
    | Naked_immediate of Type_grammar.head_of_kind_naked_immediate
    | Naked_float32 of Type_grammar.head_of_kind_naked_float32
    | Naked_float of Type_grammar.head_of_kind_naked_float
    | Naked_int8 of Type_grammar.head_of_kind_naked_int8
    | Naked_int16 of Type_grammar.head_of_kind_naked_int16
    | Naked_int32 of Type_grammar.head_of_kind_naked_int32
    | Naked_int64 of Type_grammar.head_of_kind_naked_int64
    | Naked_nativeint of Type_grammar.head_of_kind_naked_nativeint
    | Naked_vec128 of Type_grammar.head_of_kind_naked_vec128
    | Naked_vec256 of Type_grammar.head_of_kind_naked_vec256
    | Naked_vec512 of Type_grammar.head_of_kind_naked_vec512
    | Rec_info of Type_grammar.head_of_kind_rec_info
    | Region of Type_grammar.head_of_kind_region

  val descr : t -> descr Or_unknown_or_bottom.t

  type descr_oub = private
    | Value of Type_grammar.head_of_kind_value Or_unknown_or_bottom.t
    | Naked_immediate of
        Type_grammar.head_of_kind_naked_immediate Or_unknown_or_bottom.t
    | Naked_float32 of
        Type_grammar.head_of_kind_naked_float32 Or_unknown_or_bottom.t
    | Naked_float of
        Type_grammar.head_of_kind_naked_float Or_unknown_or_bottom.t
    | Naked_int8 of Type_grammar.head_of_kind_naked_int8 Or_unknown_or_bottom.t
    | Naked_int16 of
        Type_grammar.head_of_kind_naked_int16 Or_unknown_or_bottom.t
    | Naked_int32 of
        Type_grammar.head_of_kind_naked_int32 Or_unknown_or_bottom.t
    | Naked_int64 of
        Type_grammar.head_of_kind_naked_int64 Or_unknown_or_bottom.t
    | Naked_nativeint of
        Type_grammar.head_of_kind_naked_nativeint Or_unknown_or_bottom.t
    | Naked_vec128 of
        Type_grammar.head_of_kind_naked_vec128 Or_unknown_or_bottom.t
    | Naked_vec256 of
        Type_grammar.head_of_kind_naked_vec256 Or_unknown_or_bottom.t
    | Naked_vec512 of
        Type_grammar.head_of_kind_naked_vec512 Or_unknown_or_bottom.t
    | Rec_info of Type_grammar.head_of_kind_rec_info Or_unknown_or_bottom.t
    | Region of Type_grammar.head_of_kind_region Or_unknown_or_bottom.t

  val descr_oub : t -> descr_oub
end = struct
  type descr =
    | Value of TG.head_of_kind_value
    | Naked_immediate of TG.head_of_kind_naked_immediate
    | Naked_float32 of TG.head_of_kind_naked_float32
    | Naked_float of TG.head_of_kind_naked_float
    | Naked_int8 of TG.head_of_kind_naked_int8
    | Naked_int16 of TG.head_of_kind_naked_int16
    | Naked_int32 of TG.head_of_kind_naked_int32
    | Naked_int64 of TG.head_of_kind_naked_int64
    | Naked_nativeint of TG.head_of_kind_naked_nativeint
    | Naked_vec128 of TG.head_of_kind_naked_vec128
    | Naked_vec256 of TG.head_of_kind_naked_vec256
    | Naked_vec512 of TG.head_of_kind_naked_vec512
    | Rec_info of TG.head_of_kind_rec_info
    | Region of TG.head_of_kind_region

  type t =
    { kind : K.t;
      descr : descr Or_unknown_or_bottom.t
    }

  let descr t = t.descr

  let create_value head = { kind = K.value; descr = Ok (Value head) }

  let create_naked_immediate head =
    { kind = K.naked_immediate; descr = Ok (Naked_immediate head) }

  let create_naked_float32 head =
    { kind = K.naked_float32; descr = Ok (Naked_float32 head) }

  let create_naked_float head =
    { kind = K.naked_float; descr = Ok (Naked_float head) }

  let create_naked_int8 head =
    { kind = K.naked_int8; descr = Ok (Naked_int8 head) }

  let create_naked_int16 head =
    { kind = K.naked_int16; descr = Ok (Naked_int16 head) }

  let create_naked_int32 head =
    { kind = K.naked_int32; descr = Ok (Naked_int32 head) }

  let create_naked_int64 head =
    { kind = K.naked_int64; descr = Ok (Naked_int64 head) }

  let create_naked_nativeint head =
    { kind = K.naked_nativeint; descr = Ok (Naked_nativeint head) }

  let create_naked_vec128 head =
    { kind = K.naked_vec128; descr = Ok (Naked_vec128 head) }

  let create_naked_vec256 head =
    { kind = K.naked_vec256; descr = Ok (Naked_vec256 head) }

  let create_naked_vec512 head =
    { kind = K.naked_vec512; descr = Ok (Naked_vec512 head) }

  let create_rec_info head = { kind = K.rec_info; descr = Ok (Rec_info head) }

  let create_region head = { kind = K.region; descr = Ok (Region head) }

  let create_bottom kind = { kind; descr = Bottom }

  let create_unknown kind = { kind; descr = Unknown }

  let create_const const =
    match Reg_width_const.descr const with
    | Naked_immediate i ->
      create_naked_immediate
        (TG.Head_of_kind_naked_immediate.create_naked_immediate i)
    | Tagged_immediate i ->
      create_value (TG.Head_of_kind_value.create_tagged_immediate i)
    | Naked_float32 f ->
      create_naked_float32 (TG.Head_of_kind_naked_float32.create f)
    | Naked_float f -> create_naked_float (TG.Head_of_kind_naked_float.create f)
    | Naked_int32 i -> create_naked_int32 (TG.Head_of_kind_naked_int32.create i)
    | Naked_int64 i -> create_naked_int64 (TG.Head_of_kind_naked_int64.create i)
    | Naked_nativeint i ->
      create_naked_nativeint (TG.Head_of_kind_naked_nativeint.create i)
    | Naked_vec128 i ->
      create_naked_vec128 (TG.Head_of_kind_naked_vec128.create i)
    | Naked_vec256 i ->
      create_naked_vec256 (TG.Head_of_kind_naked_vec256.create i)
    | Naked_vec512 i ->
      create_naked_vec512 (TG.Head_of_kind_naked_vec512.create i)
    | Null -> create_value TG.Head_of_kind_value.null

  let bottom_like t = create_bottom t.kind

  let unknown_like t = create_unknown t.kind

  let is_bottom t =
    match t.descr with Bottom -> true | Unknown | Ok _ -> false

  let is_unknown t =
    match t.descr with Unknown -> true | Bottom | Ok _ -> false

  let of_non_alias_type ?coercion ty : t =
    match TG.descr ty with
    | Value Unknown -> create_unknown K.value
    | Value Bottom -> create_bottom K.value
    | Value (Ok (No_alias head)) -> (
      match coercion with
      | None -> create_value head
      | Some coercion -> (
        match TG.apply_coercion_head_of_kind_value head coercion with
        | Bottom -> create_bottom K.value
        | Ok head -> create_value head))
    | Naked_immediate Unknown -> create_unknown K.naked_immediate
    | Naked_immediate Bottom -> create_bottom K.naked_immediate
    | Naked_immediate (Ok (No_alias head)) -> (
      match coercion with
      | None -> create_naked_immediate head
      | Some coercion -> (
        match TG.apply_coercion_head_of_kind_naked_immediate head coercion with
        | Bottom -> create_bottom K.naked_immediate
        | Ok head -> create_naked_immediate head))
    | Naked_float32 Unknown -> create_unknown K.naked_float32
    | Naked_float32 Bottom -> create_bottom K.naked_float32
    | Naked_float32 (Ok (No_alias head)) -> (
      match coercion with
      | None -> create_naked_float32 head
      | Some coercion -> (
        match TG.apply_coercion_head_of_kind_naked_float32 head coercion with
        | Bottom -> create_bottom K.naked_float32
        | Ok head -> create_naked_float32 head))
    | Naked_float Unknown -> create_unknown K.naked_float
    | Naked_float Bottom -> create_bottom K.naked_float
    | Naked_float (Ok (No_alias head)) -> (
      match coercion with
      | None -> create_naked_float head
      | Some coercion -> (
        match TG.apply_coercion_head_of_kind_naked_float head coercion with
        | Bottom -> create_bottom K.naked_float
        | Ok head -> create_naked_float head))
    | Naked_vec128 Unknown -> create_unknown K.naked_vec128
    | Naked_vec128 Bottom -> create_bottom K.naked_vec128
    | Naked_vec128 (Ok (No_alias head)) -> (
      match coercion with
      | None -> create_naked_vec128 head
      | Some coercion -> (
        match TG.apply_coercion_head_of_kind_naked_vec128 head coercion with
        | Bottom -> create_bottom K.naked_vec128
        | Ok head -> create_naked_vec128 head))
<<<<<<< HEAD
    | Naked_int8 Unknown -> create_unknown K.naked_int8
    | Naked_int8 Bottom -> create_bottom K.naked_int8
    | Naked_int8 (Ok (No_alias head)) -> (
      match coercion with
      | None -> create_naked_int8 head
      | Some coercion -> (
        match TG.apply_coercion_head_of_kind_naked_int8 head coercion with
        | Bottom -> create_bottom K.naked_int8
        | Ok head -> create_naked_int8 head))
    | Naked_int16 Unknown -> create_unknown K.naked_int16
    | Naked_int16 Bottom -> create_bottom K.naked_int16
    | Naked_int16 (Ok (No_alias head)) -> (
      match coercion with
      | None -> create_naked_int16 head
      | Some coercion -> (
        match TG.apply_coercion_head_of_kind_naked_int16 head coercion with
        | Bottom -> create_bottom K.naked_int16
        | Ok head -> create_naked_int16 head))
=======
    | Naked_vec256 Unknown -> create_unknown K.naked_vec256
    | Naked_vec256 Bottom -> create_bottom K.naked_vec256
    | Naked_vec256 (Ok (No_alias head)) -> (
      match coercion with
      | None -> create_naked_vec256 head
      | Some coercion -> (
        match TG.apply_coercion_head_of_kind_naked_vec256 head coercion with
        | Bottom -> create_bottom K.naked_vec256
        | Ok head -> create_naked_vec256 head))
    | Naked_vec512 Unknown -> create_unknown K.naked_vec512
    | Naked_vec512 Bottom -> create_bottom K.naked_vec512
    | Naked_vec512 (Ok (No_alias head)) -> (
      match coercion with
      | None -> create_naked_vec512 head
      | Some coercion -> (
        match TG.apply_coercion_head_of_kind_naked_vec512 head coercion with
        | Bottom -> create_bottom K.naked_vec512
        | Ok head -> create_naked_vec512 head))
>>>>>>> 9d46f41f
    | Naked_int32 Unknown -> create_unknown K.naked_int32
    | Naked_int32 Bottom -> create_bottom K.naked_int32
    | Naked_int32 (Ok (No_alias head)) -> (
      match coercion with
      | None -> create_naked_int32 head
      | Some coercion -> (
        match TG.apply_coercion_head_of_kind_naked_int32 head coercion with
        | Bottom -> create_bottom K.naked_int32
        | Ok head -> create_naked_int32 head))
    | Naked_int64 Unknown -> create_unknown K.naked_int64
    | Naked_int64 Bottom -> create_bottom K.naked_int64
    | Naked_int64 (Ok (No_alias head)) -> (
      match coercion with
      | None -> create_naked_int64 head
      | Some coercion -> (
        match TG.apply_coercion_head_of_kind_naked_int64 head coercion with
        | Bottom -> create_bottom K.naked_int64
        | Ok head -> create_naked_int64 head))
    | Naked_nativeint Unknown -> create_unknown K.naked_nativeint
    | Naked_nativeint Bottom -> create_bottom K.naked_nativeint
    | Naked_nativeint (Ok (No_alias head)) -> (
      match coercion with
      | None -> create_naked_nativeint head
      | Some coercion -> (
        match TG.apply_coercion_head_of_kind_naked_nativeint head coercion with
        | Bottom -> create_bottom K.naked_nativeint
        | Ok head -> create_naked_nativeint head))
    | Rec_info Unknown -> create_unknown K.rec_info
    | Rec_info Bottom -> create_bottom K.rec_info
    | Rec_info (Ok (No_alias head)) -> (
      match coercion with
      | None -> create_rec_info head
      | Some coercion -> (
        match TG.apply_coercion_head_of_kind_rec_info head coercion with
        | Bottom -> create_bottom K.rec_info
        | Ok head -> create_rec_info head))
    | Region Unknown -> create_unknown K.region
    | Region Bottom -> create_bottom K.region
    | Region (Ok (No_alias head)) -> (
      match coercion with
      | None -> create_region head
      | Some coercion -> (
        match TG.apply_coercion_head_of_kind_region head coercion with
        | Bottom -> create_bottom K.region
        | Ok head -> create_region head))
    | Value (Ok (Equals _))
    | Naked_immediate (Ok (Equals _))
    | Naked_float (Ok (Equals _))
    | Naked_float32 (Ok (Equals _))
    | Naked_vec128 (Ok (Equals _))
<<<<<<< HEAD
    | Naked_int8 (Ok (Equals _))
    | Naked_int16 (Ok (Equals _))
=======
    | Naked_vec256 (Ok (Equals _))
    | Naked_vec512 (Ok (Equals _))
>>>>>>> 9d46f41f
    | Naked_int32 (Ok (Equals _))
    | Naked_int64 (Ok (Equals _))
    | Naked_nativeint (Ok (Equals _))
    | Rec_info (Ok (Equals _))
    | Region (Ok (Equals _)) ->
      Misc.fatal_errorf "Type cannot be an alias type:@ %a" TG.print ty

  let to_type (t : t) =
    match t.descr with
    | Unknown -> MTC.unknown t.kind
    | Bottom -> MTC.bottom t.kind
    | Ok descr -> (
      match descr with
      | Value head -> TG.create_from_head_value head
      | Naked_immediate head -> TG.create_from_head_naked_immediate head
      | Naked_float32 head -> TG.create_from_head_naked_float32 head
      | Naked_float head -> TG.create_from_head_naked_float head
      | Naked_int8 head -> TG.create_from_head_naked_int8 head
      | Naked_int16 head -> TG.create_from_head_naked_int16 head
      | Naked_int32 head -> TG.create_from_head_naked_int32 head
      | Naked_int64 head -> TG.create_from_head_naked_int64 head
      | Naked_nativeint head -> TG.create_from_head_naked_nativeint head
      | Naked_vec128 head -> TG.create_from_head_naked_vec128 head
      | Naked_vec256 head -> TG.create_from_head_naked_vec256 head
      | Naked_vec512 head -> TG.create_from_head_naked_vec512 head
      | Rec_info head -> TG.create_from_head_rec_info head
      | Region head -> TG.create_from_head_region head)

  type descr_oub =
    | Value of Type_grammar.head_of_kind_value Or_unknown_or_bottom.t
    | Naked_immediate of
        Type_grammar.head_of_kind_naked_immediate Or_unknown_or_bottom.t
    | Naked_float32 of
        Type_grammar.head_of_kind_naked_float32 Or_unknown_or_bottom.t
    | Naked_float of
        Type_grammar.head_of_kind_naked_float Or_unknown_or_bottom.t
    | Naked_int8 of Type_grammar.head_of_kind_naked_int8 Or_unknown_or_bottom.t
    | Naked_int16 of
        Type_grammar.head_of_kind_naked_int16 Or_unknown_or_bottom.t
    | Naked_int32 of
        Type_grammar.head_of_kind_naked_int32 Or_unknown_or_bottom.t
    | Naked_int64 of
        Type_grammar.head_of_kind_naked_int64 Or_unknown_or_bottom.t
    | Naked_nativeint of
        Type_grammar.head_of_kind_naked_nativeint Or_unknown_or_bottom.t
    | Naked_vec128 of
        Type_grammar.head_of_kind_naked_vec128 Or_unknown_or_bottom.t
    | Naked_vec256 of
        Type_grammar.head_of_kind_naked_vec256 Or_unknown_or_bottom.t
    | Naked_vec512 of
        Type_grammar.head_of_kind_naked_vec512 Or_unknown_or_bottom.t
    | Rec_info of Type_grammar.head_of_kind_rec_info Or_unknown_or_bottom.t
    | Region of Type_grammar.head_of_kind_region Or_unknown_or_bottom.t

  let descr_oub t : descr_oub =
    match t.descr with
    | Unknown -> (
      match t.kind with
      | Value -> Value Unknown
      | Naked_number Naked_immediate -> Naked_immediate Unknown
      | Naked_number Naked_float32 -> Naked_float32 Unknown
      | Naked_number Naked_float -> Naked_float Unknown
      | Naked_number Naked_int8 -> Naked_int8 Unknown
      | Naked_number Naked_int16 -> Naked_int16 Unknown
      | Naked_number Naked_int32 -> Naked_int32 Unknown
      | Naked_number Naked_int64 -> Naked_int64 Unknown
      | Naked_number Naked_nativeint -> Naked_nativeint Unknown
      | Naked_number Naked_vec128 -> Naked_vec128 Unknown
      | Naked_number Naked_vec256 -> Naked_vec256 Unknown
      | Naked_number Naked_vec512 -> Naked_vec512 Unknown
      | Rec_info -> Rec_info Unknown
      | Region -> Region Unknown)
    | Bottom -> (
      match t.kind with
      | Value -> Value Bottom
      | Naked_number Naked_immediate -> Naked_immediate Bottom
      | Naked_number Naked_float32 -> Naked_float32 Bottom
      | Naked_number Naked_float -> Naked_float Bottom
      | Naked_number Naked_int8 -> Naked_int8 Bottom
      | Naked_number Naked_int16 -> Naked_int16 Bottom
      | Naked_number Naked_int32 -> Naked_int32 Bottom
      | Naked_number Naked_int64 -> Naked_int64 Bottom
      | Naked_number Naked_nativeint -> Naked_nativeint Bottom
      | Naked_number Naked_vec128 -> Naked_vec128 Bottom
      | Naked_number Naked_vec256 -> Naked_vec256 Bottom
      | Naked_number Naked_vec512 -> Naked_vec512 Bottom
      | Rec_info -> Rec_info Bottom
      | Region -> Region Bottom)
    | Ok (Value head) -> Value (Ok head)
    | Ok (Naked_immediate head) -> Naked_immediate (Ok head)
    | Ok (Naked_float32 head) -> Naked_float32 (Ok head)
    | Ok (Naked_float head) -> Naked_float (Ok head)
    | Ok (Naked_int8 head) -> Naked_int8 (Ok head)
    | Ok (Naked_int16 head) -> Naked_int16 (Ok head)
    | Ok (Naked_int32 head) -> Naked_int32 (Ok head)
    | Ok (Naked_int64 head) -> Naked_int64 (Ok head)
    | Ok (Naked_nativeint head) -> Naked_nativeint (Ok head)
    | Ok (Naked_vec128 head) -> Naked_vec128 (Ok head)
    | Ok (Naked_vec256 head) -> Naked_vec256 (Ok head)
    | Ok (Naked_vec512 head) -> Naked_vec512 (Ok head)
    | Ok (Rec_info head) -> Rec_info (Ok head)
    | Ok (Region head) -> Region (Ok head)
end

module ET = Expanded_type

let expand_head_of_alias_type env kind
    ~known_canonical_simple_at_in_types_mode:simple =
  let[@inline always] name name ~coercion =
    let ty = TE.find env name (Some kind) in
    match TG.get_alias_exn ty with
    | exception Not_found ->
      let coercion = if Coercion.is_id coercion then None else Some coercion in
      ET.of_non_alias_type ?coercion ty
    | _alias ->
      Misc.fatal_errorf
        "Canonical alias %a should never have [Equals] type %a:@\n\n%a"
        Simple.print simple TG.print ty TE.print env
  in
<<<<<<< HEAD
  Simple.pattern_match simple
    ~const:(fun const ->
      match Reg_width_const.descr const with
      | Naked_immediate i ->
        ET.create_naked_immediate
          (TG.Head_of_kind_naked_immediate.create_naked_immediate i)
      | Tagged_immediate i ->
        ET.create_value (TG.Head_of_kind_value.create_tagged_immediate i)
      | Naked_float32 f ->
        ET.create_naked_float32 (TG.Head_of_kind_naked_float32.create f)
      | Naked_float f ->
        ET.create_naked_float (TG.Head_of_kind_naked_float.create f)
      | Naked_int8 i ->
        ET.create_naked_int8 (TG.Head_of_kind_naked_int8.create i)
      | Naked_int16 i ->
        ET.create_naked_int16 (TG.Head_of_kind_naked_int16.create i)
      | Naked_int32 i ->
        ET.create_naked_int32 (TG.Head_of_kind_naked_int32.create i)
      | Naked_int64 i ->
        ET.create_naked_int64 (TG.Head_of_kind_naked_int64.create i)
      | Naked_nativeint i ->
        ET.create_naked_nativeint (TG.Head_of_kind_naked_nativeint.create i)
      | Naked_vec128 i ->
        ET.create_naked_vec128 (TG.Head_of_kind_naked_vec128.create i)
      | Null -> ET.create_value TG.Head_of_kind_value.null)
    ~name
=======
  Simple.pattern_match simple ~const:ET.create_const ~name
>>>>>>> 9d46f41f

let expand_head0 env ty ~known_canonical_simple_at_in_types_mode =
  match TG.get_alias_exn ty with
  | exception Not_found -> ET.of_non_alias_type ty
  | _ -> (
    match known_canonical_simple_at_in_types_mode with
    | Some simple ->
      expand_head_of_alias_type env (TG.kind ty)
        ~known_canonical_simple_at_in_types_mode:simple
    | None ->
      (* See comment below in [expand_head] about this case. *)
      ET.of_non_alias_type (MTC.unknown (TG.kind ty)))

let expand_head env ty =
  match TG.get_alias_opt ty with
  | None -> ET.of_non_alias_type ty
  | Some simple -> (
    let kind = TG.kind ty in
    match
      TE.get_canonical_simple_exn env simple ~min_name_mode:Name_mode.in_types
    with
    | exception Not_found ->
      (* This can happen when [simple] is of [Phantom] name mode. We're not
         interested in propagating types for phantom variables, so [Unknown] is
         fine here. *)
      ET.of_non_alias_type (MTC.unknown kind)
    | simple ->
      expand_head_of_alias_type ~known_canonical_simple_at_in_types_mode:simple
        env kind)

let is_bottom env t = ET.is_bottom (expand_head env t)

let is_unknown env t = ET.is_unknown (expand_head env t)

let is_alias_to_a_symbol t =
  match TG.get_alias_opt t with
  | None -> false
  | Some simple -> Simple.is_symbol simple

let missing_kind env free_names =
  Name_occurrences.fold_variables free_names ~init:false
    ~f:(fun missing_kind var ->
      missing_kind || TE.variable_is_from_missing_cmx_file env (Name.var var))

type to_erase =
  | Everything_not_in of Typing_env.t
  | All_variables_except of Variable.Set.t

exception Missing_cmx_file

let free_variables_transitive ~free_names_of_type env free_vars_acc ty =
  let rec free_variables_transitive0 ty ~free_vars_acc =
    (* We don't need to look at symbols because the assumption (see the .mli) is
       that all symbols have valid types in the target environment. *)
    let free_vars =
      free_names_of_type ty |> Name_occurrences.with_only_variables
    in
    if missing_kind env free_vars
    then raise Missing_cmx_file
    else
      let to_traverse =
        Name_occurrences.diff free_vars ~without:free_vars_acc
      in
      let free_vars_acc = Name_occurrences.union free_vars_acc free_vars in
      Name_occurrences.fold_names to_traverse ~init:free_vars_acc
        ~f:(fun free_vars_acc name ->
          let ty = TE.find env name None in
          free_variables_transitive0 ty ~free_vars_acc)
  in
  free_variables_transitive0 ty ~free_vars_acc

let make_suitable_for_environment env (to_erase : to_erase) bind_to_and_types =
  (match to_erase with
  | Everything_not_in suitable_for ->
    List.iter
      (fun (bind_to, _ty) ->
        if not (TE.mem suitable_for bind_to)
        then
          Misc.fatal_errorf
            "Variable to be bound %a is expected to already be\n\
            \   bound in the [suitable_for] environment:@ %a" Name.print bind_to
            TE.print suitable_for)
      bind_to_and_types
  | All_variables_except _ -> ());
  (* Do a quick free variables check first to try to catch easy cases. *)
  let free_vars =
    List.fold_left
      (fun free_vars (_bind_to, ty) ->
        Name_occurrences.union free_vars
          (Name_occurrences.with_only_variables (TG.free_names ty)))
      Name_occurrences.empty bind_to_and_types
  in
  if Name_occurrences.is_empty free_vars
  then
    List.fold_left
      (fun result (bind_to, ty) ->
        TEEV.add_or_replace_equation result bind_to ty)
      TEEV.empty bind_to_and_types
  else
    (* Now collect all of the free variables, transitively (see comment on
       function above). *)
    let root_types = List.map snd bind_to_and_types in
    match
      ( List.fold_left
          (free_variables_transitive ~free_names_of_type:TG.free_names env)
          Name_occurrences.empty root_types,
        List.fold_left
          (free_variables_transitive
             ~free_names_of_type:TG.free_names_except_through_value_slots env)
          Name_occurrences.empty root_types )
    with
    | exception Missing_cmx_file ->
      (* Just forget everything if there is a .cmx file missing. *)
      List.fold_left
        (fun result (bind_to, ty) ->
          TEEV.add_or_replace_equation result bind_to (MTC.unknown_like ty))
        TEEV.empty bind_to_and_types
    | free_vars, free_vars_except_through_value_slots ->
      (* Determine which variables will be unavailable and thus need fresh ones
         assigning to them. *)
      let ( unavailable_vars_renamed,
            unavailable_vars_expanded,
            unavailable_vars_removed ) =
        let erase var =
          match to_erase with
          | Everything_not_in suitable_for ->
            not (TE.mem suitable_for (Name.var var))
          | All_variables_except to_keep -> not (Variable.Set.mem var to_keep)
        in
        Name_occurrences.fold_variables free_vars ~init:([], [], [])
          ~f:(fun
               (( unavailable_vars_renamed,
                  unavailable_vars_expanded,
                  unavailable_vars_removed ) as unavailable_vars)
               var
             ->
            if erase var
            then
              if Name_occurrences.mem_var free_vars_except_through_value_slots
                   var
              then
                match Name_occurrences.count_variable free_vars var with
                | Zero ->
                  Misc.fatal_errorf
                    "Inconsistent occurrences of %a in free names"
                    Variable.print var
                | One ->
                  ( unavailable_vars_renamed,
                    var :: unavailable_vars_expanded,
                    unavailable_vars_removed )
                | More_than_one ->
                  ( var :: unavailable_vars_renamed,
                    unavailable_vars_expanded,
                    unavailable_vars_removed )
              else
                ( unavailable_vars_renamed,
                  unavailable_vars_expanded,
                  var :: unavailable_vars_removed )
            else unavailable_vars)
      in
      (* Fetch the type equation for each free variable. Also add in the
         equations about the "bind-to" names provided to this function. If any
         of the "bind-to" names are already defined in [env], the type given in
         [bind_to_and_types] takes precedence over such definition. All
         occurrences of variables that only occur once are expanded directly.
         All occurrences of variables that are only reachable through closure
         variables are replaced with an Unknown type. *)
      let to_expand = Variable.Set.of_list unavailable_vars_expanded in
      let to_remove = Variable.Set.of_list unavailable_vars_removed in
      let to_project = Variable.Set.union to_expand to_remove in
      let expand_type ty =
        let rec expand var =
          let ty = TE.find env (Name.var var) None in
          if Variable.Set.mem var to_remove
          then MTC.unknown_like ty
          else
            match TG.get_alias_exn ty with
            | exception Not_found ->
              TG.project_variables_out ~to_project ~expand ty
            | simple ->
              Simple.pattern_match' simple
                ~const:(fun _ -> ty)
                ~symbol:(fun _ ~coercion:_ -> ty)
                ~var:(fun var ~coercion ->
                  if Variable.Set.mem var to_expand
                  then TG.apply_coercion (expand var) coercion
                  else ty)
        in
        TG.project_variables_out ~to_project ~expand ty
      in
      let equations =
        ListLabels.fold_left unavailable_vars_renamed ~init:[]
          ~f:(fun equations var ->
            let name = Name.var var in
            let ty = TE.find env name None in
            (name, expand_type ty) :: equations)
      in
      let equations =
        List.fold_left
          (fun equations (bind_to, ty) ->
            (* The [bind_to] variables are not expected to be unavailable, so
               this shouldn't cause duplicates. *)
            (bind_to, expand_type ty) :: equations)
          equations bind_to_and_types
      in
      (* Make fresh variables for the unavailable variables and form a
         renaming. *)
      let unavailable_to_fresh_vars =
        List.map (fun var -> var, Variable.rename var) unavailable_vars_renamed
        |> Variable.Map.of_list
      in
      let renaming =
        Variable.Map.fold
          (fun unavailable_var fresh_var renaming ->
            Renaming.add_fresh_variable renaming unavailable_var
              ~guaranteed_fresh:fresh_var)
          unavailable_to_fresh_vars Renaming.empty
      in
      (* Now replace any unavailable variables with their fresh counterparts, on
         both sides of the equations map. At the same time identify which
         equations now have fresh variables on their left-hand sides. *)
      let equations =
        List.map
          (fun (lhs, ty) ->
            let lhs' = Renaming.apply_name renaming lhs in
            let ty = TG.apply_renaming ty renaming in
            lhs', ty)
          equations
      in
      (* Finally form an environment extension with extra variables: the
         existentials are the fresh variables. *)
      let bind_to_vars =
        List.fold_left
          (fun bind_to_vars (bind_to, _) ->
            Name.pattern_match bind_to
              ~var:(fun var -> Variable.Set.add var bind_to_vars)
              ~symbol:(fun _ -> bind_to_vars))
          Variable.Set.empty bind_to_and_types
      in
      List.fold_left
        (fun env_extension (lhs, ty) ->
          let env_extension =
            Name.pattern_match lhs
              ~var:(fun lhs ->
                if not (Variable.Set.mem lhs bind_to_vars)
                then TEEV.add_definition env_extension lhs (TG.kind ty)
                else env_extension)
              ~symbol:(fun _ -> env_extension)
          in
          if TG.is_obviously_unknown ty
          then env_extension
          else TEEV.add_or_replace_equation env_extension lhs ty)
        TEEV.empty equations<|MERGE_RESOLUTION|>--- conflicted
+++ resolved
@@ -201,6 +201,8 @@
       create_naked_vec256 (TG.Head_of_kind_naked_vec256.create i)
     | Naked_vec512 i ->
       create_naked_vec512 (TG.Head_of_kind_naked_vec512.create i)
+    | Naked_int8 i -> create_naked_int8 (TG.Head_of_kind_naked_int8.create i)
+    | Naked_int16 i -> create_naked_int16 (TG.Head_of_kind_naked_int16.create i)
     | Null -> create_value TG.Head_of_kind_value.null
 
   let bottom_like t = create_bottom t.kind
@@ -260,7 +262,42 @@
         match TG.apply_coercion_head_of_kind_naked_vec128 head coercion with
         | Bottom -> create_bottom K.naked_vec128
         | Ok head -> create_naked_vec128 head))
-<<<<<<< HEAD
+    | Naked_vec256 Unknown -> create_unknown K.naked_vec256
+    | Naked_vec256 Bottom -> create_bottom K.naked_vec256
+    | Naked_vec256 (Ok (No_alias head)) -> (
+      match coercion with
+      | None -> create_naked_vec256 head
+      | Some coercion -> (
+        match TG.apply_coercion_head_of_kind_naked_vec256 head coercion with
+        | Bottom -> create_bottom K.naked_vec256
+        | Ok head -> create_naked_vec256 head))
+    | Naked_vec512 Unknown -> create_unknown K.naked_vec512
+    | Naked_vec512 Bottom -> create_bottom K.naked_vec512
+    | Naked_vec512 (Ok (No_alias head)) -> (
+      match coercion with
+      | None -> create_naked_vec512 head
+      | Some coercion -> (
+        match TG.apply_coercion_head_of_kind_naked_vec512 head coercion with
+        | Bottom -> create_bottom K.naked_vec512
+        | Ok head -> create_naked_vec512 head))
+    | Naked_int64 Unknown -> create_unknown K.naked_int64
+    | Naked_int64 Bottom -> create_bottom K.naked_int64
+    | Naked_int64 (Ok (No_alias head)) -> (
+      match coercion with
+      | None -> create_naked_int64 head
+      | Some coercion -> (
+        match TG.apply_coercion_head_of_kind_naked_int64 head coercion with
+        | Bottom -> create_bottom K.naked_int64
+        | Ok head -> create_naked_int64 head))
+    | Naked_nativeint Unknown -> create_unknown K.naked_nativeint
+    | Naked_nativeint Bottom -> create_bottom K.naked_nativeint
+    | Naked_nativeint (Ok (No_alias head)) -> (
+      match coercion with
+      | None -> create_naked_nativeint head
+      | Some coercion -> (
+        match TG.apply_coercion_head_of_kind_naked_nativeint head coercion with
+        | Bottom -> create_bottom K.naked_nativeint
+        | Ok head -> create_naked_nativeint head))
     | Naked_int8 Unknown -> create_unknown K.naked_int8
     | Naked_int8 Bottom -> create_bottom K.naked_int8
     | Naked_int8 (Ok (No_alias head)) -> (
@@ -279,26 +316,6 @@
         match TG.apply_coercion_head_of_kind_naked_int16 head coercion with
         | Bottom -> create_bottom K.naked_int16
         | Ok head -> create_naked_int16 head))
-=======
-    | Naked_vec256 Unknown -> create_unknown K.naked_vec256
-    | Naked_vec256 Bottom -> create_bottom K.naked_vec256
-    | Naked_vec256 (Ok (No_alias head)) -> (
-      match coercion with
-      | None -> create_naked_vec256 head
-      | Some coercion -> (
-        match TG.apply_coercion_head_of_kind_naked_vec256 head coercion with
-        | Bottom -> create_bottom K.naked_vec256
-        | Ok head -> create_naked_vec256 head))
-    | Naked_vec512 Unknown -> create_unknown K.naked_vec512
-    | Naked_vec512 Bottom -> create_bottom K.naked_vec512
-    | Naked_vec512 (Ok (No_alias head)) -> (
-      match coercion with
-      | None -> create_naked_vec512 head
-      | Some coercion -> (
-        match TG.apply_coercion_head_of_kind_naked_vec512 head coercion with
-        | Bottom -> create_bottom K.naked_vec512
-        | Ok head -> create_naked_vec512 head))
->>>>>>> 9d46f41f
     | Naked_int32 Unknown -> create_unknown K.naked_int32
     | Naked_int32 Bottom -> create_bottom K.naked_int32
     | Naked_int32 (Ok (No_alias head)) -> (
@@ -308,24 +325,6 @@
         match TG.apply_coercion_head_of_kind_naked_int32 head coercion with
         | Bottom -> create_bottom K.naked_int32
         | Ok head -> create_naked_int32 head))
-    | Naked_int64 Unknown -> create_unknown K.naked_int64
-    | Naked_int64 Bottom -> create_bottom K.naked_int64
-    | Naked_int64 (Ok (No_alias head)) -> (
-      match coercion with
-      | None -> create_naked_int64 head
-      | Some coercion -> (
-        match TG.apply_coercion_head_of_kind_naked_int64 head coercion with
-        | Bottom -> create_bottom K.naked_int64
-        | Ok head -> create_naked_int64 head))
-    | Naked_nativeint Unknown -> create_unknown K.naked_nativeint
-    | Naked_nativeint Bottom -> create_bottom K.naked_nativeint
-    | Naked_nativeint (Ok (No_alias head)) -> (
-      match coercion with
-      | None -> create_naked_nativeint head
-      | Some coercion -> (
-        match TG.apply_coercion_head_of_kind_naked_nativeint head coercion with
-        | Bottom -> create_bottom K.naked_nativeint
-        | Ok head -> create_naked_nativeint head))
     | Rec_info Unknown -> create_unknown K.rec_info
     | Rec_info Bottom -> create_bottom K.rec_info
     | Rec_info (Ok (No_alias head)) -> (
@@ -349,13 +348,10 @@
     | Naked_float (Ok (Equals _))
     | Naked_float32 (Ok (Equals _))
     | Naked_vec128 (Ok (Equals _))
-<<<<<<< HEAD
+    | Naked_vec256 (Ok (Equals _))
+    | Naked_vec512 (Ok (Equals _))
     | Naked_int8 (Ok (Equals _))
     | Naked_int16 (Ok (Equals _))
-=======
-    | Naked_vec256 (Ok (Equals _))
-    | Naked_vec512 (Ok (Equals _))
->>>>>>> 9d46f41f
     | Naked_int32 (Ok (Equals _))
     | Naked_int64 (Ok (Equals _))
     | Naked_nativeint (Ok (Equals _))
@@ -475,36 +471,7 @@
         "Canonical alias %a should never have [Equals] type %a:@\n\n%a"
         Simple.print simple TG.print ty TE.print env
   in
-<<<<<<< HEAD
-  Simple.pattern_match simple
-    ~const:(fun const ->
-      match Reg_width_const.descr const with
-      | Naked_immediate i ->
-        ET.create_naked_immediate
-          (TG.Head_of_kind_naked_immediate.create_naked_immediate i)
-      | Tagged_immediate i ->
-        ET.create_value (TG.Head_of_kind_value.create_tagged_immediate i)
-      | Naked_float32 f ->
-        ET.create_naked_float32 (TG.Head_of_kind_naked_float32.create f)
-      | Naked_float f ->
-        ET.create_naked_float (TG.Head_of_kind_naked_float.create f)
-      | Naked_int8 i ->
-        ET.create_naked_int8 (TG.Head_of_kind_naked_int8.create i)
-      | Naked_int16 i ->
-        ET.create_naked_int16 (TG.Head_of_kind_naked_int16.create i)
-      | Naked_int32 i ->
-        ET.create_naked_int32 (TG.Head_of_kind_naked_int32.create i)
-      | Naked_int64 i ->
-        ET.create_naked_int64 (TG.Head_of_kind_naked_int64.create i)
-      | Naked_nativeint i ->
-        ET.create_naked_nativeint (TG.Head_of_kind_naked_nativeint.create i)
-      | Naked_vec128 i ->
-        ET.create_naked_vec128 (TG.Head_of_kind_naked_vec128.create i)
-      | Null -> ET.create_value TG.Head_of_kind_value.null)
-    ~name
-=======
   Simple.pattern_match simple ~const:ET.create_const ~name
->>>>>>> 9d46f41f
 
 let expand_head0 env ty ~known_canonical_simple_at_in_types_mode =
   match TG.get_alias_exn ty with
