(**************************************************************************)
(*                                                                        *)
(*                                 OCaml                                  *)
(*                                                                        *)
(*                       Pierre Chambart, OCamlPro                        *)
(*           Mark Shinwell and Leo White, Jane Street Europe              *)
(*                                                                        *)
(*   Copyright 2013--2021 OCamlPro SAS                                    *)
(*   Copyright 2014--2021 Jane Street Group LLC                           *)
(*                                                                        *)
(*   All rights reserved.  This file is distributed under the terms of    *)
(*   the GNU Lesser General Public License version 2.1, with the          *)
(*   special exception on linking described in the file LICENSE.          *)
(*                                                                        *)
(**************************************************************************)

module K = Flambda_kind
module MTC = More_type_creators
module TG = Type_grammar
module TEL = Typing_env_level

module One_level : sig
  type t

  val print : min_binding_time:Binding_time.t -> Format.formatter -> t -> unit

  val create : Scope.t -> TEL.t -> just_after_level:Cached_level.t -> t

  val create_empty : Scope.t -> t

  val scope : t -> Scope.t

  val level : t -> TEL.t

  val just_after_level : t -> Cached_level.t

  val with_aliases : t -> aliases:Aliases.t -> t

  val is_empty : t -> bool

  val clean_for_export : t -> reachable_names:Name_occurrences.t -> t

  val remove_unused_value_slots_and_shortcut_aliases :
    t -> used_value_slots:Value_slot.Set.t -> t

  val canonicalise : t -> Simple.t -> Simple.t

  val bump_scope : t -> t
end = struct
  type t =
    { scope : Scope.t;
      level : TEL.t;
      just_after_level : Cached_level.t
    }

  let print ~min_binding_time ppf { scope; level; just_after_level } =
    let restrict_to = TEL.defined_names level in
    if Name.Set.is_empty restrict_to
    then
      Format.fprintf ppf "@[<hov 0>((scope@ %a)@ %a)@]" Scope.print scope
        TEL.print level
    else
      Format.fprintf ppf
        "@[<hov 0>@[<hov 1>((scope@ %a)@ (defined_vars@ %a))@]@ %a@]"
        Scope.print scope
        (Cached_level.print_name_modes ~restrict_to ~min_binding_time)
        just_after_level TEL.print level

  let create scope level ~just_after_level = { scope; level; just_after_level }

  let create_empty scope =
    { scope; level = TEL.empty; just_after_level = Cached_level.empty }

  let scope t = t.scope

  let level t = t.level

  let just_after_level t = t.just_after_level

  let with_aliases t ~aliases =
    let just_after_level =
      Cached_level.with_aliases t.just_after_level ~aliases
    in
    { t with just_after_level }

  let is_empty t = TEL.is_empty t.level

  let clean_for_export t ~reachable_names =
    { t with
      just_after_level =
        Cached_level.clean_for_export t.just_after_level ~reachable_names
    }

  let remove_unused_value_slots_and_shortcut_aliases t ~used_value_slots =
    let just_after_level =
      Cached_level.remove_unused_value_slots_and_shortcut_aliases
        t.just_after_level ~used_value_slots
    in
    { t with just_after_level }

  let canonicalise t = Cached_level.canonicalise t.just_after_level

  let bump_scope t = { t with scope = Scope.next t.scope }
end

type t =
  { resolver : Compilation_unit.t -> serializable option;
    binding_time_resolver : Name.t -> Binding_time.With_name_mode.t;
    get_imported_names : unit -> Name.Set.t;
    defined_symbols : Symbol.Set.t;
    code_age_relation : Code_age_relation.t;
    prev_levels : One_level.t list;
    (* [prev_levels] is sorted with the greatest scope at the head of the
       list *)
    current_level : One_level.t;
    next_binding_time : Binding_time.t;
    min_binding_time : Binding_time.t;
        (* Earlier variables have mode In_types *)
    is_bottom : bool
  }

and serializable =
  { defined_symbols_without_equations : Symbol.t list;
    code_age_relation : Code_age_relation.t;
    just_after_level : Cached_level.t
  }

type typing_env = t

let is_empty t =
  One_level.is_empty t.current_level
  && (match t.prev_levels with [] -> true | _ :: _ -> false)
  && Symbol.Set.is_empty t.defined_symbols

let make_bottom t = { t with is_bottom = true }

let is_bottom t = t.is_bottom

let aliases t =
  Cached_level.aliases (One_level.just_after_level t.current_level)

(* CR-someday mshinwell: Should print name occurrence kinds *)
let [@ocamlformat "disable"] print ppf
      ({ resolver = _; binding_time_resolver = _;get_imported_names = _;
         prev_levels; current_level; next_binding_time = _;
         defined_symbols; code_age_relation; min_binding_time;
         is_bottom;
       } as t) =
  if is_empty t then
    Format.pp_print_string ppf "Empty"
  else if is_bottom then
    Format.pp_print_string ppf "Bottom"
  else
    let levels =
      current_level :: prev_levels
    in
    let levels =
      List.filter (fun level -> not (One_level.is_empty level))
        levels
    in
    Format.fprintf ppf
      "@[<hov 1>(\
         @[<hov 1>(defined_symbols@ %a)@]@ \
         @[<hov 1>(code_age_relation@ %a)@]@ \
         @[<hov 1>(levels@ %a)@]@ \
         @[<hov 1>(aliases@ %a)@]\
       )@]"
      Symbol.Set.print defined_symbols
      Code_age_relation.print code_age_relation
      (Format.pp_print_list ~pp_sep:Format.pp_print_space
         (One_level.print ~min_binding_time))
      levels
      Aliases.print (aliases t)

let [@ocamlformat "disable"] print_serializable ppf
    { defined_symbols_without_equations; code_age_relation; just_after_level } =
  Format.fprintf ppf
    "@[<hov 1>(\
        @[<hov 1>(defined_symbols_without_equations@ (%a))@]@ \
        @[<hov 1>(code_age_relation@ %a)@]@ \
        @[<hov 1>(type_equations@ %a)@]@ \
        @[<hov 1>(aliases@ %a)@]\
        )@]"
    (Format.pp_print_list ~pp_sep:Format.pp_print_space Symbol.print) defined_symbols_without_equations
    Code_age_relation.print code_age_relation
    (Name.Map.print (fun ppf (ty, _bt_and_mode) -> TG.print ppf ty))
    (Cached_level.names_to_types just_after_level)
    Aliases.print (Cached_level.aliases just_after_level)

module Meet_or_join_env_base : sig
  type t

  val print : Format.formatter -> t -> unit

  val create : typing_env -> t

  val env : t -> typing_env

  val now_meeting_or_joining : t -> Simple.t -> Simple.t -> t

  val already_meeting_or_joining : t -> Simple.t -> Simple.t -> bool
end = struct
  type t =
    { env : typing_env;
      already_meeting_or_joining : Name.Pair.Set.t
    }

  let [@ocamlformat "disable"] print ppf { env; already_meeting_or_joining; } =
    Format.fprintf ppf
      "@[<hov 1>(\
         @[<hov 1>(env@ %a)@]@ \
         @[<hov 1>(already_meeting_or_joining@ %a)@])\
       @]"
      print env
      Name.Pair.Set.print already_meeting_or_joining

  let create env = { env; already_meeting_or_joining = Name.Pair.Set.empty }

  let env t = t.env

  let already_meeting_or_joining_names t name1 name2 =
    Name.Pair.Set.mem (name1, name2) t.already_meeting_or_joining
    || Name.Pair.Set.mem (name2, name1) t.already_meeting_or_joining

  let already_meeting_or_joining t simple1 simple2 =
    let const _const = false in
    Simple.pattern_match simple1 ~const ~name:(fun name1 ~coercion:_ ->
        Simple.pattern_match simple2 ~const ~name:(fun name2 ~coercion:_ ->
            already_meeting_or_joining_names t name1 name2))

  let now_meeting_or_joining_names t name1 name2 =
    if already_meeting_or_joining_names t name1 name2
    then
      Misc.fatal_errorf "Already meeting_or_joining %a and %a:@ %a" Name.print
        name1 Name.print name2 print t;
    let already_meeting_or_joining =
      Name.Pair.Set.add (name1, name2) t.already_meeting_or_joining
    in
    { t with already_meeting_or_joining }

  let now_meeting_or_joining t simple1 simple2 =
    let const _const = t in
    Simple.pattern_match simple1 ~const ~name:(fun name1 ~coercion:_ ->
        Simple.pattern_match simple2 ~const ~name:(fun name2 ~coercion:_ ->
            now_meeting_or_joining_names t name1 name2))
end

module Join_env : sig
  type t

  val print : Format.formatter -> t -> unit

  val create : typing_env -> left_env:typing_env -> right_env:typing_env -> t

  val target_join_env : t -> typing_env

  val left_join_env : t -> typing_env

  val right_join_env : t -> typing_env

  type now_joining_result =
    | Continue of t
    | Stop

  val now_joining : t -> Simple.t -> Simple.t -> now_joining_result

  val already_joining : t -> Simple.t -> Simple.t -> bool
end = struct
  type t =
    { central_env : Meet_or_join_env_base.t;
      left_join_env : typing_env;
      right_join_env : typing_env;
      depth : int
    }

  let print ppf { central_env; left_join_env; right_join_env; depth } =
    let join_env name ppf env =
      Format.fprintf ppf "@ @[<hov 1>(%s@ %a)@]@" name print env
    in
    Format.fprintf ppf
      "@[<hov 1>(@[<hov 1>(central_env@ %a)@]%a%a@ (depth %d))@]"
      Meet_or_join_env_base.print central_env (join_env "left_join_env")
      left_join_env
      (join_env "right_join_env")
      right_join_env depth

  let create central_env ~left_env ~right_env =
    { central_env = Meet_or_join_env_base.create central_env;
      left_join_env = left_env;
      right_join_env = right_env;
      depth = 0
    }

  let target_join_env t = Meet_or_join_env_base.env t.central_env

  let left_join_env t = t.left_join_env

  let right_join_env t = t.right_join_env

  type now_joining_result =
    | Continue of t
    | Stop

  let now_joining t simple1 simple2 =
    if t.depth >= Flambda_features.join_depth ()
    then Stop
    else
      Continue
        { t with
          central_env =
            Meet_or_join_env_base.now_meeting_or_joining t.central_env simple1
              simple2;
          depth = t.depth + 1
        }

  let already_joining { central_env; _ } simple1 simple2 =
    Meet_or_join_env_base.already_meeting_or_joining central_env simple1 simple2
end

let names_to_types t =
  Cached_level.names_to_types (One_level.just_after_level t.current_level)

exception Binding_time_resolver_failure

let binding_time_resolver resolver name =
  match resolver (Name.compilation_unit name) with
  | exception _ ->
    Misc.fatal_errorf
      "Exception in resolver (via [binding_time_resolver])@ Backtrace is: %s"
      (Printexc.raw_backtrace_to_string (Printexc.get_raw_backtrace ()))
  | None -> raise Binding_time_resolver_failure
  | Some t -> (
    match
      Name.Map.find name (Cached_level.names_to_types t.just_after_level)
    with
    | exception Not_found ->
      Misc.fatal_errorf "Binding time resolver cannot find name %a in:@ %a"
        Name.print name print_serializable t
    | _, binding_time_and_mode -> binding_time_and_mode)

let resolver t = t.resolver

let code_age_relation_resolver t comp_unit =
  match t.resolver comp_unit with
  | None -> None
  | Some t -> Some t.code_age_relation

let current_scope t = One_level.scope t.current_level

let create ~resolver ~get_imported_names =
  { resolver;
    binding_time_resolver = binding_time_resolver resolver;
    get_imported_names;
    prev_levels = [];
    (* Since [Scope.prev] may be used in the simplifier on this scope, in order
       to allow an efficient implementation of [cut] (see below), we always
       increment the scope by one here. *)
    current_level = One_level.create_empty (Scope.next Scope.initial);
    next_binding_time = Binding_time.earliest_var;
    defined_symbols = Symbol.Set.empty;
    code_age_relation = Code_age_relation.empty;
    min_binding_time = Binding_time.earliest_var;
    is_bottom = false
  }

let increment_scope t =
  let current_scope = current_scope t in
  let prev_levels = t.current_level :: t.prev_levels in
  let current_level =
    One_level.create (Scope.next current_scope) TEL.empty
      ~just_after_level:(One_level.just_after_level t.current_level)
  in
  { t with prev_levels; current_level }

let defined_symbols t = t.defined_symbols

let name_domain t =
  Name.Set.union
    (Name.Map.keys (names_to_types t))
    (Name.set_of_symbol_set (defined_symbols t))

let initial_symbol_type =
  MTC.unknown K.value, Binding_time.With_name_mode.symbols

let variable_is_from_missing_cmx_file t name =
  if Name.is_symbol name
  then false
  else
    let comp_unit = Name.compilation_unit name in
    if Compilation_unit.equal comp_unit (Compilation_unit.get_current_exn ())
    then false
    else
      match (resolver t) comp_unit with
      | exception _ -> true
      | None -> true
      | Some _ -> false

let check_optional_kind_matches name ty kind_opt =
  match kind_opt with
  | None -> ()
  | Some kind ->
    let ty_kind = TG.kind ty in
    if not (K.equal kind ty_kind)
    then
      Misc.fatal_errorf
        "Kind %a of type@ %a@ for %a@ doesn't match expected kind %a" K.print
        ty_kind TG.print ty Name.print name K.print kind

exception Missing_cmx_and_kind

(* CR-someday mshinwell: [kind] could also take a [subkind] *)
let find_with_binding_time_and_mode' t name kind =
  (* Note that [Pre_serializable] (below) assumes this function only looks up
     types of names in the cache for the current level. *)
  match Name.Map.find name (names_to_types t) with
  | exception Not_found -> (
    let comp_unit = Name.compilation_unit name in
    if Compilation_unit.equal comp_unit (Compilation_unit.get_current_exn ())
    then
      let[@inline always] var var =
        Misc.fatal_errorf "Variable %a not bound in typing environment:@ %a"
          Variable.print var print t
      in
      let[@inline always] symbol sym =
        if Symbol.Set.mem sym t.defined_symbols
        then (
          check_optional_kind_matches name (fst initial_symbol_type) kind;
          initial_symbol_type)
        else
          Misc.fatal_errorf "Symbol %a not bound in typing environment:@ %a"
            Symbol.print sym print t
      in
      Name.pattern_match name ~var ~symbol
    else
      match (resolver t) comp_unit with
      | exception exn ->
        Misc.fatal_errorf "Exception in resolver: %s@ Backtrace is: %s"
          (Printexc.to_string exn)
          (Printexc.raw_backtrace_to_string (Printexc.get_raw_backtrace ()))
      | None ->
        Name.pattern_match name
          ~symbol:(fun _ ->
            (* .cmx file missing *)
            check_optional_kind_matches name (fst initial_symbol_type) kind;
            initial_symbol_type)
          ~var:(fun _ ->
            match kind with
            | Some kind ->
              (* See comment below about binding times. *)
              MTC.unknown kind, Binding_time.With_name_mode.imported_variables
            | None -> raise Missing_cmx_and_kind)
      | Some t -> (
        match
          Name.Map.find name (Cached_level.names_to_types t.just_after_level)
        with
        | exception Not_found ->
          Name.pattern_match name
            ~symbol:(fun symbol ->
              (* The symbol has no equation. Check that it is defined and return
                 the default symbol type. *)
              if List.mem symbol t.defined_symbols_without_equations
              then (
                check_optional_kind_matches name (fst initial_symbol_type) kind;
                initial_symbol_type)
              else
                Misc.fatal_errorf "Reference to undefined symbol %a"
                  Symbol.print symbol)
            ~var:(fun var ->
              Misc.fatal_errorf
                "Variable %a not bound in imported typing environment (maybe \
                 the wrong .cmx file is present?):@ %a"
                Variable.print var print_serializable t)
        | type_and_binding_time ->
          (* All variables in exported maps already have the right name mode
             (see [Cached_level.clean_for_export]) *)
          type_and_binding_time))
  | found ->
    let ty, binding_time_and_mode = found in
    check_optional_kind_matches name ty kind;
    if t.is_bottom then MTC.bottom_like ty, binding_time_and_mode else found

(* This version doesn't check min_binding_time. This ensures that no allocation
   occurs when we're not interested in the name mode. *)
let find_with_binding_time_and_mode_unscoped t name kind =
  try find_with_binding_time_and_mode' t name kind
  with Missing_cmx_and_kind ->
    Misc.fatal_errorf
      "Don't know kind of variable %a from another unit whose .cmx file is \
       unavailable"
      Name.print name

let find t name kind =
  let ty, _binding_time_and_mode =
    find_with_binding_time_and_mode_unscoped t name kind
  in
  ty

let find_with_binding_time_and_mode t name kind =
  let ((ty, binding_time_and_mode) as found) =
    find_with_binding_time_and_mode_unscoped t name kind
  in
  let scoped_mode =
    Binding_time.With_name_mode.scoped_name_mode binding_time_and_mode
      ~min_binding_time:t.min_binding_time
  in
  if Name_mode.equal
       (Binding_time.With_name_mode.name_mode binding_time_and_mode)
       scoped_mode
  then found
  else
    ( ty,
      Binding_time.With_name_mode.create
        (Binding_time.With_name_mode.binding_time binding_time_and_mode)
        scoped_mode )

let find_or_missing t name =
  match find_with_binding_time_and_mode' t name None with
  | ty, _ -> Some ty
  | exception Missing_cmx_and_kind -> None

let find_params t params =
  List.map
    (fun param ->
      let name = Bound_parameter.name param in
      let kind = Flambda_kind.With_subkind.kind (Bound_parameter.kind param) in
      find t name (Some kind))
    (Bound_parameters.to_list params)

let binding_time_and_mode t name =
  Name.pattern_match name
    ~var:(fun var ->
      let comp_unit = Variable.compilation_unit var in
      if Compilation_unit.is_current comp_unit
      then
        let _typ, binding_time_and_mode =
          find_with_binding_time_and_mode t name None
        in
        binding_time_and_mode
      else Binding_time.With_name_mode.imported_variables)
    ~symbol:(fun _sym -> Binding_time.With_name_mode.symbols)

let binding_time_and_mode_of_simple t simple =
  Simple.pattern_match simple
    ~const:(fun _ -> Binding_time.With_name_mode.consts)
    ~name:(fun name ~coercion:_ -> binding_time_and_mode t name)

let mem ?min_name_mode t name =
  Name.pattern_match name
    ~var:(fun _var ->
      let name_mode =
        match Name.Map.find name (names_to_types t) with
        | exception Not_found ->
          if Name.Set.mem name (t.get_imported_names ())
          then Some Name_mode.in_types
          else None
        | _ty, binding_time_and_mode ->
          let scoped_name_mode =
            Binding_time.With_name_mode.scoped_name_mode binding_time_and_mode
              ~min_binding_time:t.min_binding_time
          in
          Some scoped_name_mode
      in
      match name_mode, min_name_mode with
      | None, _ -> false
      | Some _, None -> true
      | Some name_mode, Some min_name_mode -> (
        match Name_mode.compare_partial_order min_name_mode name_mode with
        | None -> false
        | Some c -> c <= 0))
    ~symbol:(fun sym ->
      (* CR mshinwell: This might not take account of symbols in missing .cmx
         files *)
      Symbol.Set.mem sym t.defined_symbols
      || Name.Set.mem name (t.get_imported_names ()))

let mem_simple ?min_name_mode t simple =
  Simple.pattern_match simple
    ~name:(fun name ~coercion:_ -> mem ?min_name_mode t name)
    ~const:(fun _ -> true)

let alias_is_bound_strictly_earlier t ~bound_name ~alias =
  let time_of_name =
    binding_time_and_mode t bound_name
    |> Binding_time.With_name_mode.binding_time
  in
  let time_of_alias =
    binding_time_and_mode_of_simple t alias
    |> Binding_time.With_name_mode.binding_time
  in
  Binding_time.strictly_earlier time_of_alias ~than:time_of_name

let stable_compare_variables t var1 var2 =
  let name1 = Name.var var1 and name2 = Name.var var2 in
  let binding_time1 =
    binding_time_and_mode t name1 |> Binding_time.With_name_mode.binding_time
  and binding_time2 =
    binding_time_and_mode t name2 |> Binding_time.With_name_mode.binding_time
  in
  let c = Binding_time.compare binding_time1 binding_time2 in
  if c <> 0
  then c
  else
    let compunit1 = Variable.compilation_unit var1 in
    let compunit2 = Variable.compilation_unit var2 in
    let c = Compilation_unit.compare compunit1 compunit2 in
    if c <> 0
    then c
    else
      let stamp1 = Variable.name_stamp var1 in
      let stamp2 = Variable.name_stamp var2 in
      Int.compare stamp1 stamp2

let stable_compare_symbols symbol1 symbol2 =
  let compunit1 = Symbol.compilation_unit symbol1 in
  let compunit2 = Symbol.compilation_unit symbol2 in
  let c = Compilation_unit.compare compunit1 compunit2 in
  if c <> 0
  then c
  else
    let linkage_name1 = Symbol.linkage_name symbol1 in
    let linkage_name2 = Symbol.linkage_name symbol2 in
    Linkage_name.compare linkage_name1 linkage_name2

let stable_compare_names t name1 name2 =
  Name.pattern_match name1
    ~symbol:(fun symbol1 ->
      Name.pattern_match name2
        ~symbol:(fun symbol2 -> stable_compare_symbols symbol1 symbol2)
        ~var:(fun _ -> -1))
    ~var:(fun var1 ->
      Name.pattern_match name2
        ~symbol:(fun _ -> 1)
        ~var:(fun var2 -> stable_compare_variables t var1 var2))

let stable_compare_simples t simple1 simple2 =
  Simple.pattern_match simple1
    ~const:(fun const1 ->
      Simple.pattern_match simple2
        ~const:(fun const2 ->
          let descr1 = Reg_width_const.descr const1 in
          let descr2 = Reg_width_const.descr const2 in
          Reg_width_const.Descr.compare descr1 descr2)
        ~name:(fun _ ~coercion:_ -> -1))
    ~name:(fun name1 ~coercion:_ ->
      Simple.pattern_match simple2
        ~const:(fun _ -> 1)
        ~name:(fun name2 ~coercion:_ -> stable_compare_names t name1 name2))

let stable_compare_simples t simple1 simple2 =
  if Simple.equal simple1 simple2
  then 0
  else stable_compare_simples t simple1 simple2

let with_current_level t ~current_level = { t with current_level }

let with_current_level_and_next_binding_time t ~current_level next_binding_time
    =
  { t with current_level; next_binding_time }

let with_aliases t ~aliases =
  let current_level = One_level.with_aliases t.current_level ~aliases in
  with_current_level t ~current_level

let cached t = One_level.just_after_level t.current_level

let add_variable_definition t var kind name_mode =
  (* We can add equations in our own compilation unit on variables and symbols
     defined in another compilation unit. However we can't define other
     compilation units' variables or symbols (except for predefined symbols such
     as exceptions) in our own compilation unit. *)
  let comp_unit = Variable.compilation_unit var in
  let this_comp_unit = Compilation_unit.get_current_exn () in
  if not (Compilation_unit.equal comp_unit this_comp_unit)
  then
    Misc.fatal_errorf
      "Cannot define a variable that belongs to a different compilation unit: \
       %a@ in environment:@ %a"
      Variable.print var print t;
  let name = Name.var var in
  if Flambda_features.check_invariants () && mem t name
  then
    Misc.fatal_errorf "Cannot rebind %a in environment:@ %a" Name.print name
      print t;
  let level =
    TEL.add_definition
      (One_level.level t.current_level)
      var kind t.next_binding_time
  in
  let just_after_level =
    Cached_level.add_or_replace_binding (cached t) name (MTC.unknown kind)
      t.next_binding_time name_mode
  in
  let current_level =
    One_level.create (current_scope t) level ~just_after_level
  in
  with_current_level_and_next_binding_time t ~current_level
    (Binding_time.succ t.next_binding_time)

let add_symbol_definition t sym =
  (* CR-someday mshinwell: check for redefinition when invariants enabled? *)
  let comp_unit = Symbol.compilation_unit sym in
  let this_comp_unit = Compilation_unit.get_current_exn () in
  if not (Compilation_unit.equal comp_unit this_comp_unit)
  then
    Misc.fatal_errorf
      "Cannot define symbol %a that belongs to a different compilation unit@ \
       (%a, current unit: %a) %b@ in environment:@ %a"
      Symbol.print sym Compilation_unit.print comp_unit Compilation_unit.print
      this_comp_unit
      (Compilation_unit.equal comp_unit this_comp_unit)
      print t;
  { t with defined_symbols = Symbol.Set.add sym t.defined_symbols }

let add_symbol_definitions t syms =
  { t with defined_symbols = Symbol.Set.union syms t.defined_symbols }

let add_symbol_projection t var proj =
  let level =
    TEL.add_symbol_projection (One_level.level t.current_level) var proj
  in
  let current_level =
    One_level.create (current_scope t) level
      ~just_after_level:(Cached_level.add_symbol_projection (cached t) var proj)
  in
  with_current_level t ~current_level

let find_symbol_projection t var =
  Cached_level.find_symbol_projection (cached t) var

let add_definition t (name : Bound_name.t) kind =
  let name_mode = Bound_name.name_mode name in
  Name.pattern_match (Bound_name.name name)
    ~var:(fun var -> add_variable_definition t var kind name_mode)
    ~symbol:(fun sym ->
      if not (Name_mode.equal name_mode Name_mode.normal)
      then
        Misc.fatal_errorf
          "Cannot define symbol %a with name mode that is not `normal'"
          Bound_name.print name;
      add_symbol_definition t sym)

let invariant_for_alias (t : t) name ty =
  (* Check that no canonical element gets an [Equals] type *)
  if Flambda_features.check_light_invariants ()
  then
    match TG.get_alias_exn ty with
    | exception Not_found -> ()
    | alias ->
      assert (not (Simple.equal alias (Simple.name name)));
      let canonical =
        Aliases.get_canonical_ignoring_name_mode (aliases t) name
      in
      if Simple.equal canonical (Simple.name name)
      then
        Misc.fatal_errorf
          "There is about to be an [Equals] equation on canonical name %a@\n\
           equation: %a@\n\
           @."
          Name.print name TG.print ty

let invariant_for_new_equation (t : t) name ty =
  if Flambda_features.check_invariants ()
  then (
    invariant_for_alias t name ty;
    let defined_names =
      Name_occurrences.create_names
        (Name.Set.union (name_domain t) (t.get_imported_names ()))
        Name_mode.in_types
    in
    let free_names = Name_occurrences.with_only_names (TG.free_names ty) in
    if not (Name_occurrences.subset_domain free_names defined_names)
    then
      let unbound_names =
        Name_occurrences.diff free_names ~without:defined_names
      in
      Misc.fatal_errorf "New equation@ %a@ =@ %a@ has unbound names@ (%a):@ %a"
        Name.print name TG.print ty Name_occurrences.print unbound_names print t)

let replace_equation (t : t) name ty =
  (if Flambda_features.Debug.concrete_types_only_on_canonicals ()
  then
    let is_concrete =
      match TG.get_alias_exn ty with exception Not_found -> true | _ -> false
    in
    if is_concrete
    then
      let canonical =
        Aliases.get_canonical_ignoring_name_mode (aliases t) name
        |> Simple.without_coercion
      in
      if not (Simple.equal canonical (Simple.name name))
      then
        Misc.fatal_errorf
          "Trying to add equation giving concrete type on %a which is not \
           canonical (its canonical is %a): %a"
          Name.print name Simple.print canonical TG.print ty);
  invariant_for_new_equation t name ty;
  let level =
    TEL.add_or_replace_equation (One_level.level t.current_level) name ty
  in
  let just_after_level =
    Name.pattern_match name
      ~var:(fun var ->
        let just_after_level =
          if Compilation_unit.equal
               (Variable.compilation_unit var)
               (Compilation_unit.get_current_exn ())
          then
            Cached_level.replace_variable_binding
              (One_level.just_after_level t.current_level)
              var ty
          else
            Cached_level.add_or_replace_binding
              (One_level.just_after_level t.current_level)
              name ty Binding_time.imported_variables Name_mode.in_types
        in
        just_after_level)
      ~symbol:(fun _ ->
        let just_after_level =
          Cached_level.add_or_replace_binding
            (One_level.just_after_level t.current_level)
            name ty Binding_time.symbols Name_mode.normal
        in
        just_after_level)
  in
  let current_level =
    One_level.create (current_scope t) level ~just_after_level
  in
  with_current_level t ~current_level

let aliases_add t ~canonical_element1 ~canonical_element2 =
  (* This may raise [Binding_time_resolver_failure]. *)
  Aliases.add ~binding_time_resolver:t.binding_time_resolver (aliases t)
    ~binding_times_and_modes:(names_to_types t) ~canonical_element1
    ~canonical_element2

type add_alias_result =
  { canonical_element : Simple.t;
    demoted_name : Name.t;
    t : t
  }

let add_alias t ~canonical_element1 ~canonical_element2 :
    _ Or_unknown_or_bottom.t =
  match aliases_add t ~canonical_element1 ~canonical_element2 with
  | Bottom -> Bottom
  | exception Binding_time_resolver_failure ->
    (* Addition of aliases between names that are both in external compilation
       units failed, e.g. due to a missing .cmx file. Simply drop the
       equation. *)
    Unknown
  | Ok { canonical_element; demoted_name; t = aliases } ->
    Ok { canonical_element; demoted_name; t = with_aliases t ~aliases }

let add_definitions_of_params t ~params =
  List.fold_left
    (fun t param ->
      let name =
        Bound_name.create (Bound_parameter.name param) Name_mode.normal
      in
      add_definition t name
        (Flambda_kind.With_subkind.kind (Bound_parameter.kind param)))
    t
    (Bound_parameters.to_list params)

let add_to_code_age_relation t ~new_code_id ~old_code_id =
  let code_age_relation =
    match old_code_id with
    | None -> t.code_age_relation
    | Some old_code_id ->
      Code_age_relation.add t.code_age_relation ~newer:new_code_id
        ~older:old_code_id
  in
  { t with code_age_relation }

let code_age_relation t = t.code_age_relation

let with_code_age_relation t code_age_relation = { t with code_age_relation }

let bump_current_level_scope t =
  { t with current_level = One_level.bump_scope t.current_level }

let cut t ~cut_after =
  let current_scope = current_scope t in
  if Scope.( >= ) cut_after current_scope
  then TEL.empty
  else
    let rec loop result = function
      | [] -> result
      | one_level :: levels ->
        if Scope.( > ) (One_level.scope one_level) cut_after
        then
          let result =
            TEL.concat ~earlier:(One_level.level one_level) ~later:result
          in
          loop result levels
        else result
    in
    (* Owing to the check above it is certain that we want [t.current_level]
       included in the result. *)
    loop (One_level.level t.current_level) t.prev_levels

let cut_as_extension t ~cut_after =
  Typing_env_level.as_extension_without_bindings (cut t ~cut_after)

let type_simple_in_term_exn t ?min_name_mode simple =
  (* If [simple] is a variable then it should not come from a missing .cmx file,
     since this function is only used for typing variables in terms, and even
     imported code is closed with respect to variables. This also means that the
     kind of such variables should always be inferrable, so we pass [None] to
     [find] below. *)
  let ty, binding_time_and_name_mode_simple =
    let[@inline always] const const =
      MTC.type_for_const const, Binding_time.With_name_mode.consts
    in
    let[@inline always] name name ~coercion:_ =
      (* Applying coercion below *)
      find_with_binding_time_and_mode t name None
    in
    Simple.pattern_match simple ~const ~name
  in
  let name_mode_simple =
    Binding_time.With_name_mode.name_mode binding_time_and_name_mode_simple
  in
  let ty =
    if Simple.has_coercion simple
    then TG.apply_coercion ty (Simple.coercion simple)
    else ty
  in
  let kind = TG.kind ty in
  let min_name_mode =
    match min_name_mode with
    | None -> name_mode_simple
    | Some name_mode -> name_mode
  in
  match
    Aliases.get_canonical_element_exn
      ~binding_time_resolver:t.binding_time_resolver (aliases t)
      ~binding_times_and_modes:(names_to_types t) simple name_mode_simple
      ~min_name_mode ~min_binding_time:t.min_binding_time
  with
  | exception Misc.Fatal_error ->
    let bt = Printexc.get_raw_backtrace () in
    Format.eprintf "\n%tContext is:%t typing environment@ %a\n"
      Flambda_colours.error Flambda_colours.pop print t;
    Printexc.raise_with_backtrace Misc.Fatal_error bt
  | exception Binding_time_resolver_failure ->
    TG.alias_type_of kind simple, simple
  | alias -> TG.alias_type_of kind alias, alias

let get_canonical_simple_ignoring_name_mode t simple =
  Simple.pattern_match simple
    ~const:(fun _ -> simple)
    ~name:(fun name ~coercion ->
      let canonical_of_name =
        Aliases.get_canonical_ignoring_name_mode (aliases t) name
      in
      Simple.apply_coercion_exn canonical_of_name coercion)

let get_canonical_simple_exn t ?min_name_mode ?name_mode_of_existing_simple
    simple =
  let name_mode_simple =
    match name_mode_of_existing_simple with
    | Some name_mode -> name_mode
    | None ->
      Binding_time.With_name_mode.name_mode
        (binding_time_and_mode_of_simple t simple)
  in
  let min_name_mode =
    match min_name_mode with
    | None -> name_mode_simple
    | Some name_mode -> name_mode
  in
  match
    Aliases.get_canonical_element_exn
      ~binding_time_resolver:t.binding_time_resolver (aliases t) simple
      ~binding_times_and_modes:(names_to_types t) name_mode_simple
      ~min_name_mode ~min_binding_time:t.min_binding_time
  with
  | exception Misc.Fatal_error ->
    let bt = Printexc.get_raw_backtrace () in
    Format.eprintf "\n%tContext is:%t typing environment@ %a\n"
      Flambda_colours.error Flambda_colours.pop print t;
    Printexc.raise_with_backtrace Misc.Fatal_error bt
  | exception Binding_time_resolver_failure -> simple
  | alias -> alias

let get_alias_then_canonical_simple_exn t ?min_name_mode
    ?name_mode_of_existing_simple typ =
  let simple = TG.get_alias_exn typ in
  get_canonical_simple_exn t ?min_name_mode ?name_mode_of_existing_simple simple

let aliases_of_simple t ~min_name_mode simple =
  Aliases.get_aliases (aliases t) simple
  |> Aliases.Alias_set.filter ~f:(fun alias ->
         let name_mode =
           Binding_time.With_name_mode.name_mode
             (binding_time_and_mode_of_simple t alias)
         in
         match Name_mode.compare_partial_order name_mode min_name_mode with
         | None -> false
         | Some c -> c >= 0)

let aliases_of_simple_allowable_in_types t simple =
  aliases_of_simple t ~min_name_mode:Name_mode.in_types simple

let compute_joined_aliases base_env alias_candidates envs_at_uses =
  match List.map aliases envs_at_uses with
  | [] -> base_env
  | aliases_at_first_use :: aliases_at_other_uses ->
    let new_aliases =
      Name.Set.fold
        (fun name new_aliases ->
          let alias_set =
            List.fold_left
              (fun alias_set aliases ->
                Aliases.Alias_set.inter alias_set
                  (Aliases.get_aliases aliases (Simple.name name)))
              (Aliases.get_aliases aliases_at_first_use (Simple.name name))
              aliases_at_other_uses
          in
          let alias_set =
            Aliases.Alias_set.filter alias_set ~f:(fun simple ->
                mem_simple base_env simple
                && not (Simple.equal simple (Simple.name name)))
          in
          if Aliases.Alias_set.is_empty alias_set
          then new_aliases
          else
            Aliases.add_alias_set
              ~binding_time_resolver:base_env.binding_time_resolver
              ~binding_times_and_modes:(names_to_types base_env) new_aliases
              name alias_set)
        alias_candidates (aliases base_env)
    in
    with_aliases base_env ~aliases:new_aliases

let closure_env t =
  increment_scope { t with min_binding_time = t.next_binding_time }

let rec free_names_transitive_of_type_of_name t name ~result =
  let result = Name_occurrences.add_name result name Name_mode.in_types in
  if variable_is_from_missing_cmx_file t name
  then result
  else
    let typ = find t name None in
    free_names_transitive0 t typ ~result

and free_names_transitive0 t typ ~result =
  let free_names = TG.free_names typ in
  let to_traverse = Name_occurrences.diff free_names ~without:result in
  if Name_occurrences.is_empty to_traverse
  then result
  else
    Name_occurrences.fold_names to_traverse ~init:result ~f:(fun result name ->
        free_names_transitive_of_type_of_name t name ~result)

let free_names_transitive t typ =
  free_names_transitive0 t typ ~result:Name_occurrences.empty

module Pre_serializable : sig
  type t = typing_env

  val create :
    typing_env ->
    used_value_slots:Value_slot.Set.t ->
    t * (Simple.t -> Simple.t)

  val find_or_missing : t -> Name.t -> Type_grammar.t option
end = struct
  type t = typing_env

  let create (t : typing_env) ~used_value_slots =
    let current_level =
      One_level.remove_unused_value_slots_and_shortcut_aliases t.current_level
        ~used_value_slots
    in
    { t with current_level }, One_level.canonicalise current_level

  let find_or_missing = find_or_missing
end

module Serializable : sig
  type t = serializable

  val create : Pre_serializable.t -> reachable_names:Name_occurrences.t -> t

  val create_from_closure_conversion_approx :
    'a Value_approximation.t Symbol.Map.t -> t

  val predefined_exceptions : Symbol.Set.t -> t

  val free_function_slots_and_value_slots : t -> Name_occurrences.t

  val print : Format.formatter -> t -> unit

  val name_domain : t -> Name.Set.t

  val ids_for_export : t -> Ids_for_export.t

  val apply_renaming : t -> Renaming.t -> t

  val merge : t -> t -> t

  val extract_symbol_approx :
    t -> Symbol.t -> (Code_id.t -> 'code) -> 'code Value_approximation.t
end = struct
  type t = serializable

  let create (env : Pre_serializable.t) ~reachable_names : t =
    let current_level =
      One_level.clean_for_export env.current_level ~reachable_names
    in
    let code_age_relation =
      Code_age_relation.clean_for_export env.code_age_relation ~reachable_names
    in
    let just_after_level = One_level.just_after_level current_level in
    let names_to_types = Cached_level.names_to_types just_after_level in
    let defined_symbols_without_equations =
      Symbol.Set.fold
        (fun symbol defined_symbols_without_equations ->
          if Name_occurrences.mem_symbol reachable_names symbol
             && not (Name.Map.mem (Name.symbol symbol) names_to_types)
          then symbol :: defined_symbols_without_equations
          else defined_symbols_without_equations)
        env.defined_symbols []
    in
    { defined_symbols_without_equations; code_age_relation; just_after_level }

  let predefined_exceptions symbols : t =
    let defined_symbols_without_equations = Symbol.Set.elements symbols in
    { defined_symbols_without_equations;
      code_age_relation = Code_age_relation.empty;
      just_after_level = Cached_level.empty
    }

  let create_from_closure_conversion_approx
      (symbols : _ Value_approximation.t Symbol.Map.t) : t =
    (* By using Cached_level.add_or_replace_binding below, we ensure that all
       symbols have an equation (that may be Unknown). *)
    let defined_symbols_without_equations = [] in
    let code_age_relation = Code_age_relation.empty in
    let rec type_from_approx approx =
      match (approx : _ Value_approximation.t) with
      | Value_unknown -> MTC.unknown Flambda_kind.value
      | Value_const cst -> MTC.type_for_const cst
      | Value_symbol symbol ->
        TG.alias_type_of Flambda_kind.value (Simple.symbol symbol)
      | Block_approximation (tag, shape, fields, alloc_mode) ->
        let fields = List.map type_from_approx (Array.to_list fields) in
        MTC.immutable_block ~is_unique:false (Tag.Scannable.to_tag tag)
          ~shape:(Scannable shape) ~fields alloc_mode
      | Closure_approximation { code_id; function_slot; code = _; symbol } ->
        MTC.static_closure_with_this_code ~this_function_slot:function_slot
          ~closure_symbol:symbol ~code_id
    in
    let just_after_level =
      Symbol.Map.fold
        (fun sym approx cached ->
          Cached_level.add_or_replace_binding cached (Name.symbol sym)
            (type_from_approx approx) Binding_time.symbols Name_mode.normal)
        symbols Cached_level.empty
    in
    { defined_symbols_without_equations; code_age_relation; just_after_level }

  let free_function_slots_and_value_slots t =
    Cached_level.free_function_slots_and_value_slots t.just_after_level

  let print = print_serializable

  let name_domain t =
    List.fold_left
      (fun name_domain symbol -> Name.Set.add (Name.symbol symbol) name_domain)
      (Name.Map.keys (Cached_level.names_to_types t.just_after_level))
      t.defined_symbols_without_equations

  let ids_for_export
      { defined_symbols_without_equations; code_age_relation; just_after_level }
      =
    Ids_for_export.create
      ~symbols:(Symbol.Set.of_list defined_symbols_without_equations)
      ~code_ids:(Code_age_relation.all_code_ids_for_export code_age_relation)
      ()
    |> Ids_for_export.union (Cached_level.ids_for_export just_after_level)
    |> Variable.Map.fold
         (fun var proj ids ->
           Ids_for_export.add_variable ids var
           |> Ids_for_export.union (Symbol_projection.ids_for_export proj))
         (Cached_level.symbol_projections just_after_level)

  let apply_renaming
      { defined_symbols_without_equations; code_age_relation; just_after_level }
      renaming =
    let defined_symbols_without_equations =
      List.map
        (Renaming.apply_symbol renaming)
        defined_symbols_without_equations
    in
    let code_age_relation =
      Code_age_relation.apply_renaming code_age_relation renaming
    in
    let just_after_level =
      Cached_level.apply_renaming just_after_level renaming
    in
    { defined_symbols_without_equations; code_age_relation; just_after_level }

  let merge (t1 : t) (t2 : t) : t =
    let defined_symbols_without_equations =
      t1.defined_symbols_without_equations
      @ t2.defined_symbols_without_equations
    in
    let code_age_relation =
      Code_age_relation.union t1.code_age_relation t2.code_age_relation
    in
    let just_after_level =
      Cached_level.merge t1.just_after_level t2.just_after_level
    in
    { defined_symbols_without_equations; code_age_relation; just_after_level }

  let extract_symbol_approx env symbol find_code =
    let rec type_to_approx (ty : Type_grammar.t) : _ Value_approximation.t =
      let module VA = Value_approximation in
      match ty with
      | Value descr -> (
        match Type_descr.descr descr with
        | Unknown | Bottom -> Value_unknown
        | Ok (Equals simple) ->
          Simple.pattern_match' simple
            ~const:(fun const -> VA.Value_const const)
            ~var:(fun _ ~coercion:_ -> VA.Value_unknown)
            ~symbol:(fun symbol ~coercion:_ -> VA.Value_symbol symbol)
        | Ok (No_alias { is_null = Maybe_null; _ })
        | Ok (No_alias { non_null = Unknown | Bottom; _ }) ->
          VA.Value_unknown
        | Ok (No_alias { is_null = Not_null; non_null = Ok head }) -> (
          match head with
          | Mutable_block _ | Boxed_float _ | Boxed_float32 _ | Boxed_int32 _
          | Boxed_int64 _ | Boxed_vec128 _ | Boxed_vec256 _ | Boxed_vec512 _
          | Boxed_nativeint _ | String _ | Array _ ->
            Value_unknown
          | Closures { by_function_slot; alloc_mode = _ } -> (
            let approx_of_closures_entry ~exact function_slot closures_entry :
                _ Value_approximation.t =
              match
                TG.Closures_entry.find_function_type closures_entry ~exact
                  function_slot
              with
              | Bottom | Unknown -> Value_unknown
              | Ok function_type ->
                let code_id = TG.Function_type.code_id function_type in
                let code_or_meta = find_code code_id in
                Closure_approximation
                  { code_id; function_slot; code = code_or_meta; symbol = None }
            in
            match TG.Row_like_for_closures.get_single_tag by_function_slot with
            | No_singleton -> Value_unknown
            | Exact_closure (function_slot, closures_entry) ->
              approx_of_closures_entry ~exact:true function_slot closures_entry
            | Incomplete_closure (function_slot, closures_entry) ->
              approx_of_closures_entry ~exact:false function_slot closures_entry
            )
          | Variant
              { immediates = _;
                blocks = Unknown;
                extensions = _;
                is_unique = _
              }
          | Variant
              { immediates = Unknown;
                blocks = _;
                extensions = _;
                is_unique = _
              } ->
            Value_unknown
          | Variant
              { immediates = Known imms;
                blocks = Known blocks;
                extensions = _;
                is_unique = _
              } ->
            if TG.is_obviously_bottom imms
            then
              match TG.Row_like_for_blocks.get_singleton blocks with
              | None -> Value_unknown
              | Some (tag, Scannable shape, _size, fields, alloc_mode) ->
                let tag =
                  match Tag.Scannable.of_tag tag with
                  | Some tag -> tag
                  | None ->
                    Misc.fatal_errorf
                      "For symbol %a, the tag %a is non-scannable yet the \
                       block shape appears to be scannable:@ %a"
                      Symbol.print symbol Tag.print tag
                      K.Scannable_block_shape.print shape
                in
                let fields =
                  List.map type_to_approx
                    (TG.Product.Int_indexed.components fields)
                in
                Block_approximation
                  (tag, shape, Array.of_list fields, alloc_mode)
              | Some (_, Float_record, _, _, _) -> Value_unknown
            else Value_unknown))
      | Naked_immediate _ | Naked_float _ | Naked_float32 _ | Naked_int32 _
<<<<<<< HEAD
      | Naked_int8 _ | Naked_int16 _ | Naked_int64 _ | Naked_vec128 _
=======
      | Naked_int64 _ | Naked_vec128 _ | Naked_vec256 _ | Naked_vec512 _
>>>>>>> 9d46f41f
      | Naked_nativeint _ | Rec_info _ | Region _ ->
        assert false
    in
    let symbol_ty, _binding_time_and_mode =
      Name.Map.find (Name.symbol symbol)
        (Cached_level.names_to_types env.just_after_level)
    in
    type_to_approx symbol_ty
end<|MERGE_RESOLUTION|>--- conflicted
+++ resolved
@@ -1301,13 +1301,10 @@
                   (tag, shape, Array.of_list fields, alloc_mode)
               | Some (_, Float_record, _, _, _) -> Value_unknown
             else Value_unknown))
-      | Naked_immediate _ | Naked_float _ | Naked_float32 _ | Naked_int32 _
-<<<<<<< HEAD
-      | Naked_int8 _ | Naked_int16 _ | Naked_int64 _ | Naked_vec128 _
-=======
-      | Naked_int64 _ | Naked_vec128 _ | Naked_vec256 _ | Naked_vec512 _
->>>>>>> 9d46f41f
-      | Naked_nativeint _ | Rec_info _ | Region _ ->
+      | Naked_immediate _ | Naked_float _ | Naked_float32 _ | Naked_int8 _
+      | Naked_int16 _ | Naked_int32 _ | Naked_int64 _ | Naked_vec128 _
+      | Naked_vec256 _ | Naked_vec512 _ | Naked_nativeint _ | Rec_info _
+      | Region _ ->
         assert false
     in
     let symbol_ty, _binding_time_and_mode =
