(**************************************************************************)
(*                                                                        *)
(*                                 OCaml                                  *)
(*                                                                        *)
(*                       Pierre Chambart, OCamlPro                        *)
(*           Mark Shinwell and Leo White, Jane Street Europe              *)
(*                                                                        *)
(*   Copyright 2017--2019 OCamlPro SAS                                    *)
(*   Copyright 2017--2019 Jane Street Group LLC                           *)
(*                                                                        *)
(*   All rights reserved.  This file is distributed under the terms of    *)
(*   the GNU Lesser General Public License version 2.1, with the          *)
(*   special exception on linking described in the file LICENSE.          *)
(*                                                                        *)
(**************************************************************************)

module Mixed_block_lambda_shape = Mixed_block_shape

module Naked_number_kind = struct
  type t =
    | Naked_immediate
    | Naked_float32
    | Naked_float
    | Naked_int8
    | Naked_int16
    | Naked_int32
    | Naked_int64
    | Naked_nativeint
    | Naked_vec128
    | Naked_vec256
    | Naked_vec512

  let print ppf t =
    match t with
    | Naked_immediate -> Format.pp_print_string ppf "Naked_immediate"
    | Naked_float32 -> Format.pp_print_string ppf "Naked_float32"
    | Naked_float -> Format.pp_print_string ppf "Naked_float"
    | Naked_int8 -> Format.pp_print_string ppf "Naked_int8"
    | Naked_int16 -> Format.pp_print_string ppf "Naked_int16"
    | Naked_int32 -> Format.pp_print_string ppf "Naked_int32"
    | Naked_int64 -> Format.pp_print_string ppf "Naked_int64"
    | Naked_nativeint -> Format.pp_print_string ppf "Naked_nativeint"
    | Naked_vec128 -> Format.pp_print_string ppf "Naked_vec128"
    | Naked_vec256 -> Format.pp_print_string ppf "Naked_vec256"
    | Naked_vec512 -> Format.pp_print_string ppf "Naked_vec512"

<<<<<<< HEAD
  let equal t1 t2 =
    match t1, t2 with
    | Naked_immediate, Naked_immediate -> true
    | Naked_float32, Naked_float32 -> true
    | Naked_float, Naked_float -> true
    | Naked_int8, Naked_int8 -> true
    | Naked_int16, Naked_int16 -> true
    | Naked_int32, Naked_int32 -> true
    | Naked_int64, Naked_int64 -> true
    | Naked_nativeint, Naked_nativeint -> true
    | Naked_vec128, Naked_vec128 -> true
    | Naked_vec256, Naked_vec256 -> true
    | Naked_vec512, Naked_vec512 -> true
    | ( ( Naked_immediate | Naked_float32 | Naked_float | Naked_int8
        | Naked_int16 | Naked_int32 | Naked_int64 | Naked_nativeint
        | Naked_vec128 | Naked_vec256 | Naked_vec512 ),
        _ ) ->
      false
=======
  let equal
      (( Naked_immediate | Naked_float32 | Naked_float | Naked_int8
       | Naked_int16 | Naked_int32 | Naked_int64 | Naked_nativeint
       | Naked_vec128 | Naked_vec256 | Naked_vec512 ) as x) y =
    (* polymorphic equality is valid, simpler, and faster than a huge pattern
       match as long as all of ths constructors are constant *)
    Stdlib.( = ) x y
>>>>>>> 3b595799
end

type t =
  | Value
  | Naked_number of Naked_number_kind.t
  | Region
  | Rec_info

type kind = t

let value = Value

let naked_number number_kind = Naked_number number_kind

let naked_immediate = Naked_number Naked_immediate

let naked_float = Naked_number Naked_float

let naked_float32 = Naked_number Naked_float32

let naked_int8 = Naked_number Naked_int8

let naked_int16 = Naked_number Naked_int16

let naked_int32 = Naked_number Naked_int32

let naked_int64 = Naked_number Naked_int64

let naked_nativeint = Naked_number Naked_nativeint

let naked_vec128 = Naked_number Naked_vec128

let naked_vec256 = Naked_number Naked_vec256

let naked_vec512 = Naked_number Naked_vec512

let region = Region

let rec_info = Rec_info

include Container_types.Make (struct
  type nonrec t = t

  let compare = Stdlib.compare

  let equal t1 t2 = compare t1 t2 = 0

  let hash = Hashtbl.hash

  let print ppf t =
    let colour = Flambda_colours.kind in
    match t with
    | Value ->
      if Flambda_features.unicode ()
      then Format.fprintf ppf "%t@<1>\u{1d54d}%t" colour Flambda_colours.pop
      else Format.fprintf ppf "Val"
    | Naked_number naked_number_kind ->
      if Flambda_features.unicode ()
      then
        match naked_number_kind with
        | Naked_immediate ->
          Format.fprintf ppf "%t@<1>\u{2115}@<1>\u{1d55a}%t" colour
            Flambda_colours.pop
        | Naked_float ->
          Format.fprintf ppf "%t@<1>\u{2115}@<1>\u{1d557}%t" colour
            Flambda_colours.pop
        | Naked_float32 ->
          Format.fprintf ppf "%t@<1>\u{2115}@<1>\u{1d557}32%t" colour
            Flambda_colours.pop
        | Naked_int8 ->
          Format.fprintf ppf "%t@<1>\u{2115}@<1>\u{1d7e0}%t" colour
            Flambda_colours.pop
        | Naked_int16 ->
          Format.fprintf ppf "%t@<1>\u{2115}@<1>\u{1d7d9}@<1>\u{1d7de}%t" colour
            Flambda_colours.pop
        | Naked_int32 ->
          Format.fprintf ppf "%t@<1>\u{2115}@<1>\u{1d7db}@<1>\u{1d7da}%t" colour
            Flambda_colours.pop
        | Naked_int64 ->
          Format.fprintf ppf "%t@<1>\u{2115}@<1>\u{1d7de}@<1>\u{1d7dc}%t" colour
            Flambda_colours.pop
        | Naked_nativeint ->
          Format.fprintf ppf "%t@<1>\u{2115}@<1>\u{2115}%t" colour
            Flambda_colours.pop
        | Naked_vec128 ->
          Format.fprintf ppf "%t@<1>\u{2115}@<1>\u{1d54d}128%t" colour
            Flambda_colours.pop
        | Naked_vec256 ->
          Format.fprintf ppf "%t@<1>\u{2115}@<1>\u{1d54d}256%t" colour
            Flambda_colours.pop
        | Naked_vec512 ->
          Format.fprintf ppf "%t@<1>\u{2115}@<1>\u{1d54d}512%t" colour
            Flambda_colours.pop
      else
        Format.fprintf ppf "(Naked_number %a)" Naked_number_kind.print
          naked_number_kind
    | Region ->
      if Flambda_features.unicode ()
      then
        Format.fprintf ppf "%t@<1>\u{211d}@<1>\u{1d558}%t" colour
          Flambda_colours.pop
      else Format.fprintf ppf "Region"
    | Rec_info ->
      if Flambda_features.unicode ()
      then Format.fprintf ppf "%t@<1>\u{211d}%t" colour Flambda_colours.pop
      else Format.fprintf ppf "Rec"
end)

let print_kind = print

let is_value t =
  match t with Value -> true | Naked_number _ | Region | Rec_info -> false

let is_naked_float t =
  match t with
  | Naked_number Naked_float -> true
  | Value
  | Naked_number
      ( Naked_immediate | Naked_float32 | Naked_int8 | Naked_int16 | Naked_int32
      | Naked_int64 | Naked_nativeint | Naked_vec128 | Naked_vec256
      | Naked_vec512 )
  | Region | Rec_info ->
    false

(* Note that the flat suffix cannot include tagged immediates, since we don't
   have a global view as to whether they might end up being part of a type
   involving boxed values. *)
type flat_suffix_element =
  | Naked_float
  | Naked_float32
  | Naked_int8
  | Naked_int16
  | Naked_int32
  | Naked_int64
  | Naked_nativeint
  | Naked_vec128
  | Naked_vec256
  | Naked_vec512

module Flat_suffix_element0 = struct
  type t = flat_suffix_element

  let kind t =
    match t with
    | Naked_float -> naked_float
    | Naked_float32 -> naked_float32
    | Naked_int8 -> naked_int8
    | Naked_int16 -> naked_int16
    | Naked_int32 -> naked_int32
    | Naked_int64 -> naked_int64
    | Naked_nativeint -> naked_nativeint
    | Naked_vec128 -> naked_vec128
    | Naked_vec256 -> naked_vec256
    | Naked_vec512 -> naked_vec512

  let naked_float = Naked_float

  let compare = Stdlib.compare

  let equal = Stdlib.( = )

  let size_in_words = function
    | Naked_float | Naked_float32 | Naked_int8 | Naked_int16 | Naked_int32
    | Naked_int64 | Naked_nativeint ->
      1
    | Naked_vec128 -> 2
    | Naked_vec256 -> 4
    | Naked_vec512 -> 8

  let print ppf t =
    match t with
    | Naked_float -> Format.pp_print_string ppf "Naked_float"
    | Naked_float32 -> Format.pp_print_string ppf "Naked_float32"
    | Naked_int8 -> Format.pp_print_string ppf "Naked_int8"
    | Naked_int16 -> Format.pp_print_string ppf "Naked_int16"
    | Naked_int32 -> Format.pp_print_string ppf "Naked_int32"
    | Naked_int64 -> Format.pp_print_string ppf "Naked_int64"
    | Naked_nativeint -> Format.pp_print_string ppf "Naked_nativeint"
    | Naked_vec128 -> Format.pp_print_string ppf "Naked_vec128"
    | Naked_vec256 -> Format.pp_print_string ppf "Naked_vec256"
    | Naked_vec512 -> Format.pp_print_string ppf "Naked_vec512"

  let from_singleton_mixed_block_element
      (elt : _ Mixed_block_lambda_shape.Singleton_mixed_block_element.t) =
    match elt with
    | Float_boxed _ | Float64 -> Naked_float
    | Float32 -> Naked_float32
    | Bits8 -> Naked_int8
    | Bits16 -> Naked_int16
    | Bits32 -> Naked_int32
    | Bits64 -> Naked_int64
    | Vec128 -> Naked_vec128
    | Vec256 -> Naked_vec256
    | Vec512 -> Naked_vec512
    | Word -> Naked_nativeint
    | Value _ ->
      (* CR: consider printing the value kind *)
      Misc.fatal_error
        "Cannot convert [Value] mixed block elements to flat suffix elements"
end

module Mixed_block_shape = struct
  type kind = t

  type t =
    { value_prefix_size : int;
      flat_suffix : Flat_suffix_element0.t array;
      field_kinds : kind array
          (* [field_kinds] is uniquely determined by [flat_suffix]. The kinds
             are the thing used during most of Flambda 2, but the [flat_suffix]
             is required for compilation to Cmm. We could also use a kind with
             subkind, but that would require significant restructuring in this
             file, and would provide an overly-permissive type in the face of
             the various restrictions as to what suffix elements are
             permitted. *)
    }

  let value_prefix_size t = t.value_prefix_size

  let flat_suffix t = t.flat_suffix

  let field_kinds t = t.field_kinds

  let size_in_words t =
    Array.fold_left
      (fun acc x -> acc + Flat_suffix_element0.size_in_words x)
      t.value_prefix_size t.flat_suffix

  let offset_in_words t index =
    if index <= t.value_prefix_size
    then index
    else
      let o = ref t.value_prefix_size in
      let flat = index - t.value_prefix_size in
      for i = 0 to flat - 1 do
        o := !o + Flat_suffix_element0.size_in_words t.flat_suffix.(i)
      done;
      !o

  (* This function has two meanings. The first is to say whether two shapes are
     equivalent. The second is to tell whether two shapes are compatible.
     Currently this matches with equivalence, but if we introduce subkinds this
     will have to be split into two functions. *)
  let equal
      { value_prefix_size = value_prefix_size1;
        flat_suffix = flat_suffix1;
        field_kinds = _
      }
      { value_prefix_size = value_prefix_size2;
        flat_suffix = flat_suffix2;
        field_kinds = _
      } =
    Int.equal value_prefix_size1 value_prefix_size2
    && Int.equal (Array.length flat_suffix1) (Array.length flat_suffix2)
    && Array.for_all2 Flat_suffix_element0.equal flat_suffix1 flat_suffix2

  let print ppf t =
    Format.fprintf ppf "@[<hov 1>((fields@ %a)@ (value_prefix_size@ %d))@]"
      (Format.pp_print_list ~pp_sep:Format.pp_print_space
         Flat_suffix_element0.print)
      (Array.to_list t.flat_suffix)
      t.value_prefix_size

  let compare
      { value_prefix_size = value_prefix_size1;
        flat_suffix = flat_suffix1;
        field_kinds = _
      }
      { value_prefix_size = value_prefix_size2;
        flat_suffix = flat_suffix2;
        field_kinds = _
      } =
    let c = Int.compare value_prefix_size1 value_prefix_size2 in
    if c <> 0
    then c
    else
      Misc.Stdlib.Array.compare Flat_suffix_element0.compare flat_suffix1
        flat_suffix2

  let from_mixed_block_shape (shape : _ Mixed_block_lambda_shape.t) : t =
    let value_prefix_kinds =
      Array.map (fun _ -> value) (Mixed_block_shape.value_prefix shape)
    in
    let flat_suffix =
      Array.map Flat_suffix_element0.from_singleton_mixed_block_element
        (Mixed_block_shape.flat_suffix shape)
    in
    let flat_suffix_kinds = Array.map Flat_suffix_element0.kind flat_suffix in
    { flat_suffix;
      value_prefix_size = Array.length value_prefix_kinds;
      field_kinds = Array.concat [value_prefix_kinds; flat_suffix_kinds]
    }
end

module Scannable_block_shape = struct
  type t =
    | Value_only
    | Mixed_record of Mixed_block_shape.t

  (* Some users rely on shapes not being compatible if they're not equal. *)
  let equal t1 t2 =
    match t1, t2 with
    | Value_only, Value_only -> true
    | Mixed_record t1, Mixed_record t2 -> Mixed_block_shape.equal t1 t2
    | (Value_only | Mixed_record _), _ -> false

  let compare t1 t2 =
    match t1, t2 with
    | Value_only, Value_only -> 0
    | Value_only, _ -> -1
    | _, Value_only -> 1
    | Mixed_record kinds1, Mixed_record kinds2 ->
      Mixed_block_shape.compare kinds1 kinds2

  let print ppf t =
    match t with
    | Value_only -> Format.fprintf ppf "Value_only"
    | Mixed_record mixed ->
      Format.fprintf ppf "(Mixed_record@ %a)" Mixed_block_shape.print mixed

  let element_kind t index =
    match t with
    | Value_only -> Value
    | Mixed_record t -> (Mixed_block_shape.field_kinds t).(index)
end

module Block_shape = struct
  type t =
    | Scannable of Scannable_block_shape.t
    | Float_record

  let equal t1 t2 =
    match t1, t2 with
    | Scannable shape1, Scannable shape2 ->
      Scannable_block_shape.equal shape1 shape2
    | Float_record, Float_record -> true
    | (Scannable _ | Float_record), _ -> false

  let compare t1 t2 =
    match t1, t2 with
    | Scannable shape1, Scannable shape2 ->
      Scannable_block_shape.compare shape1 shape2
    | Scannable _, Float_record -> -1
    | Float_record, Scannable _ -> 1
    | Float_record, Float_record -> 0

  let print ppf t =
    match t with
    | Scannable shape ->
      Format.fprintf ppf "(Scannable@ %a)" Scannable_block_shape.print shape
    | Float_record -> Format.fprintf ppf "Float_record"

  let element_kind t index =
    match t with
    | Scannable shape -> Scannable_block_shape.element_kind shape index
    | Float_record -> Naked_number Naked_float
end

module Standard_int = struct
  type t =
    | Tagged_immediate
    | Naked_immediate
    | Naked_int8
    | Naked_int16
    | Naked_int32
    | Naked_int64
    | Naked_nativeint

  let to_kind t : kind =
    match t with
    | Tagged_immediate -> Value
    | Naked_immediate -> Naked_number Naked_immediate
    | Naked_int8 -> Naked_number Naked_int8
    | Naked_int16 -> Naked_number Naked_int16
    | Naked_int32 -> Naked_number Naked_int32
    | Naked_int64 -> Naked_number Naked_int64
    | Naked_nativeint -> Naked_number Naked_nativeint

  include Container_types.Make (struct
    type nonrec t = t

    let print ppf t =
      match t with
      | Tagged_immediate -> Format.pp_print_string ppf "Tagged_immediate"
      | Naked_immediate -> Format.pp_print_string ppf "Naked_immediate"
      | Naked_int8 -> Format.pp_print_string ppf "Naked_int8"
      | Naked_int16 -> Format.pp_print_string ppf "Naked_int16"
      | Naked_int32 -> Format.pp_print_string ppf "Naked_int32"
      | Naked_int64 -> Format.pp_print_string ppf "Naked_int64"
      | Naked_nativeint -> Format.pp_print_string ppf "Naked_nativeint"

    let compare = Stdlib.compare

    let equal t1 t2 = compare t1 t2 = 0

    let hash = Hashtbl.hash
  end)

  let print_lowercase ppf t =
    match t with
    | Tagged_immediate -> Format.pp_print_string ppf "tagged_immediate"
    | Naked_immediate -> Format.pp_print_string ppf "naked_immediate"
    | Naked_int8 -> Format.pp_print_string ppf "naked_int8"
    | Naked_int16 -> Format.pp_print_string ppf "naked_int16"
    | Naked_int32 -> Format.pp_print_string ppf "naked_int32"
    | Naked_int64 -> Format.pp_print_string ppf "naked_int64"
    | Naked_nativeint -> Format.pp_print_string ppf "naked_nativeint"
end

module Boxable_number = struct
  type t =
    | Naked_float32
    | Naked_float
    | Naked_int32
    | Naked_int64
    | Naked_nativeint
    | Naked_vec128
    | Naked_vec256
    | Naked_vec512

  let unboxed_kind t : kind =
    match t with
    | Naked_float32 -> Naked_number Naked_float32
    | Naked_float -> Naked_number Naked_float
    | Naked_int32 -> Naked_number Naked_int32
    | Naked_int64 -> Naked_number Naked_int64
    | Naked_nativeint -> Naked_number Naked_nativeint
    | Naked_vec128 -> Naked_number Naked_vec128
    | Naked_vec256 -> Naked_number Naked_vec256
    | Naked_vec512 -> Naked_number Naked_vec512

  let print_lowercase ppf t =
    match t with
    | Naked_float32 -> Format.pp_print_string ppf "naked_float32"
    | Naked_float -> Format.pp_print_string ppf "naked_float"
    | Naked_int32 -> Format.pp_print_string ppf "naked_int32"
    | Naked_int64 -> Format.pp_print_string ppf "naked_int64"
    | Naked_nativeint -> Format.pp_print_string ppf "naked_nativeint"
    | Naked_vec128 -> Format.pp_print_string ppf "naked_vec128"
    | Naked_vec256 -> Format.pp_print_string ppf "naked_vec256"
    | Naked_vec512 -> Format.pp_print_string ppf "naked_vec512"

  let print_lowercase_short ppf t =
    match t with
    | Naked_float32 -> Format.pp_print_string ppf "float32"
    | Naked_float -> Format.pp_print_string ppf "float"
    | Naked_int32 -> Format.pp_print_string ppf "int32"
    | Naked_int64 -> Format.pp_print_string ppf "int64"
    | Naked_nativeint -> Format.pp_print_string ppf "nativeint"
    | Naked_vec128 -> Format.pp_print_string ppf "vec128"
    | Naked_vec256 -> Format.pp_print_string ppf "vec256"
    | Naked_vec512 -> Format.pp_print_string ppf "vec512"

  include Container_types.Make (struct
    type nonrec t = t

    let print ppf t =
      match t with
      | Naked_float32 -> Format.pp_print_string ppf "Naked_float32"
      | Naked_float -> Format.pp_print_string ppf "Naked_float"
      | Naked_int32 -> Format.pp_print_string ppf "Naked_int32"
      | Naked_int64 -> Format.pp_print_string ppf "Naked_int64"
      | Naked_nativeint -> Format.pp_print_string ppf "Naked_nativeint"
      | Naked_vec128 -> Format.pp_print_string ppf "Naked_vec128"
      | Naked_vec256 -> Format.pp_print_string ppf "Naked_vec256"
      | Naked_vec512 -> Format.pp_print_string ppf "Naked_vec512"

    let compare = Stdlib.compare

    let equal t1 t2 = compare t1 t2 = 0

    let hash = Hashtbl.hash
  end)
end

module With_subkind = struct
  module Nullable = struct
    type t =
      | Nullable
      | Non_nullable

    include Container_types.Make (struct
      type nonrec t = t

      let print ppf t =
        match t with
        | Nullable -> Format.fprintf ppf "|Null"
        | Non_nullable -> ()

      let compare t1 t2 =
        match t1, t2 with
        | Nullable, Nullable | Non_nullable, Non_nullable -> 0
        | Nullable, Non_nullable -> -1
        | Non_nullable, Nullable -> 1

      let equal t1 t2 = compare t1 t2 = 0

      let hash = Hashtbl.hash
    end)
  end

  module Non_null_value_subkind = struct
    type t =
      | Anything
      | Boxed_float32
      | Boxed_float
      | Boxed_int32
      | Boxed_int64
      | Boxed_nativeint
      | Boxed_vec128
      | Boxed_vec256
      | Boxed_vec512
      | Tagged_immediate
      | Variant of
          { consts : Targetint_31_63.Set.t;
            non_consts : (Block_shape.t * full_kind list) Tag.Scannable.Map.t
          }
      | Float_block of { num_fields : int }
      | Float_array
      | Immediate_array
      | Value_array
      | Generic_array
      | Unboxed_float32_array
      | Unboxed_int32_array
      | Unboxed_int64_array
      | Unboxed_nativeint_array
      | Unboxed_vec128_array
      | Unboxed_vec256_array
      | Unboxed_vec512_array
      | Unboxed_product_array
    (* CR mshinwell: more information could be added to
       [Unboxed_product_array] *)

    (* CR vlaviron: only [Value] kinds need [value_subkind] and [nullable]
       fields. We should switch this to a variant in the future to avoid
       confusion. *)
    and full_kind =
      { kind : kind;
        value_subkind : t;
        nullable : Nullable.t
      }

    let rec compatible (t : t) ~(when_used_at : t) =
      match t, when_used_at with
      (* Simple equality cases: *)
      | Anything, Anything
      | Boxed_float, Boxed_float
      | Boxed_float32, Boxed_float32
      | Boxed_int32, Boxed_int32
      | Boxed_int64, Boxed_int64
      | Boxed_nativeint, Boxed_nativeint
      | Boxed_vec128, Boxed_vec128
      | Boxed_vec256, Boxed_vec256
      | Boxed_vec512, Boxed_vec512
      | Tagged_immediate, Tagged_immediate
      | Float_array, Float_array
      | Immediate_array, Immediate_array
      | Value_array, Value_array
      | Generic_array, Generic_array
      | Unboxed_int32_array, Unboxed_int32_array
      | Unboxed_int64_array, Unboxed_int64_array
      | Unboxed_nativeint_array, Unboxed_nativeint_array
      | Unboxed_vec128_array, Unboxed_vec128_array
      | Unboxed_vec256_array, Unboxed_vec256_array
      | Unboxed_vec512_array, Unboxed_vec512_array
      | Unboxed_product_array, Unboxed_product_array ->
        true
      | ( Variant { consts = consts1; non_consts = non_consts1 },
          Variant { consts = consts2; non_consts = non_consts2 } ) ->
        if not (Targetint_31_63.Set.equal consts1 consts2)
        then false
        else
          let tags1 = Tag.Scannable.Map.keys non_consts1 in
          let tags2 = Tag.Scannable.Map.keys non_consts2 in
          if not (Tag.Scannable.Set.equal tags1 tags2)
          then false
          else
            let field_lists1 = Tag.Scannable.Map.data non_consts1 in
            let field_lists2 = Tag.Scannable.Map.data non_consts2 in
            assert (List.compare_lengths field_lists1 field_lists2 = 0);
            List.for_all2
              (fun (shape1, fields1) (shape2, fields2) ->
                if not (Block_shape.equal shape1 shape2)
                then false
                else if List.compare_lengths fields1 fields2 <> 0
                then false
                else
                  List.for_all2
                    (fun { kind = _; value_subkind = d; nullable = _ }
                         { kind = _;
                           value_subkind = when_used_at;
                           nullable = _
                         } -> compatible d ~when_used_at)
                    fields1 fields2)
              field_lists1 field_lists2
      | ( Float_block { num_fields = num_fields1 },
          Float_block { num_fields = num_fields2 } ) ->
        num_fields1 = num_fields2
      (* Subkinds of [Value] may always be used at [Value] (but not the
         converse): *)
      | ( ( Variant _ | Float_block _ | Float_array | Immediate_array
          | Value_array | Generic_array | Boxed_float | Boxed_float32
          | Boxed_int32 | Boxed_int64 | Boxed_nativeint | Boxed_vec128
          | Boxed_vec256 | Boxed_vec512 | Tagged_immediate ),
          Anything ) ->
        true
      (* All specialised (boxed) array kinds may be used at kind
         [Generic_array], and [Immediate_array] may be used at kind
         [Value_array]: *)
      | (Float_array | Immediate_array | Value_array), Generic_array
      | Immediate_array, Value_array ->
        true
      (* All other combinations are incompatible: *)
      | ( ( Anything | Boxed_float | Boxed_float32 | Boxed_int32 | Boxed_int64
          | Boxed_nativeint | Boxed_vec128 | Boxed_vec256 | Boxed_vec512
          | Tagged_immediate | Variant _ | Float_block _ | Float_array
          | Immediate_array | Value_array | Generic_array
          | Unboxed_float32_array | Unboxed_int32_array | Unboxed_int64_array
          | Unboxed_nativeint_array | Unboxed_product_array
          | Unboxed_vec128_array | Unboxed_vec256_array | Unboxed_vec512_array
            ),
          _ ) ->
        false

    include Container_types.Make (struct
      type nonrec t = t

      let rec print ppf t =
        let colour = Flambda_colours.subkind in
        match t with
        | Anything -> Format.fprintf ppf "*"
        | Tagged_immediate ->
          Format.fprintf ppf "%t=tagged_@<1>\u{2115}@<1>\u{1d55a}%t" colour
            Flambda_colours.pop
        | Boxed_float32 ->
          Format.fprintf ppf "%t=boxed_@<1>\u{2115}@<1>\u{1d557}32%t" colour
            Flambda_colours.pop
        | Boxed_float ->
          Format.fprintf ppf "%t=boxed_@<1>\u{2115}@<1>\u{1d557}%t" colour
            Flambda_colours.pop
        | Boxed_int32 ->
          Format.fprintf ppf "%t=boxed_@<1>\u{2115}@<1>\u{1d7db}@<1>\u{1d7da}%t"
            colour Flambda_colours.pop
        | Boxed_int64 ->
          Format.fprintf ppf "%t=boxed_@<1>\u{2115}@<1>\u{1d7de}@<1>\u{1d7dc}%t"
            colour Flambda_colours.pop
        | Boxed_nativeint ->
          Format.fprintf ppf "%t=boxed_@<1>\u{2115}@<1>\u{2115}%t" colour
            Flambda_colours.pop
        | Boxed_vec128 ->
          Format.fprintf ppf "%t=boxed_@<1>\u{2115}@<1>\u{1d54d}128%t" colour
            Flambda_colours.pop
        | Boxed_vec256 ->
          Format.fprintf ppf "%t=boxed_@<1>\u{2115}@<1>\u{1d54d}256%t" colour
            Flambda_colours.pop
        | Boxed_vec512 ->
          Format.fprintf ppf "%t=boxed_@<1>\u{2115}@<1>\u{1d54d}512%t" colour
            Flambda_colours.pop
        | Variant { consts; non_consts } ->
          let print_field ppf { kind; value_subkind; nullable } =
            (* CR mshinwell: share code with "print", below *)
            match kind, value_subkind, nullable with
            | _, Anything, Non_nullable -> print_kind ppf kind
            | Value, value_subkind, nullable ->
              Format.fprintf ppf "@[%a%a%a@]" print_kind kind print
                value_subkind Nullable.print nullable
            | ( (Naked_number _ | Region | Rec_info),
                ( Boxed_float | Boxed_float32 | Boxed_int32 | Boxed_int64
                | Boxed_nativeint | Boxed_vec128 | Boxed_vec256 | Boxed_vec512
                | Tagged_immediate | Variant _ | Float_block _ | Float_array
                | Immediate_array | Value_array | Generic_array
                | Unboxed_float32_array | Unboxed_int32_array
                | Unboxed_int64_array | Unboxed_nativeint_array
                | Unboxed_vec128_array | Unboxed_vec256_array
                | Unboxed_vec512_array | Unboxed_product_array ),
                Non_nullable )
            | (Naked_number _ | Region | Rec_info), _, Nullable ->
              assert false
          in
          Format.fprintf ppf "%t=Variant((consts (%a))@ (non_consts (%a)))%t"
            colour Targetint_31_63.Set.print consts
            (Tag.Scannable.Map.print (fun ppf (_shape, fields) ->
                 Format.fprintf ppf "[%a]"
                   (Format.pp_print_list ~pp_sep:Format.pp_print_space
                      print_field)
                   fields))
            non_consts Flambda_colours.pop
        | Float_block { num_fields } ->
          Format.fprintf ppf "%t=Float_block(%d)%t" colour num_fields
            Flambda_colours.pop
        | Float_array ->
          Format.fprintf ppf "%t=Float_array%t" colour Flambda_colours.pop
        | Immediate_array ->
          Format.fprintf ppf "%t=Immediate_array%t" colour Flambda_colours.pop
        | Value_array ->
          Format.fprintf ppf "%t=Value_array%t" colour Flambda_colours.pop
        | Generic_array ->
          Format.fprintf ppf "%t=Generic_array%t" colour Flambda_colours.pop
        | Unboxed_float32_array ->
          Format.fprintf ppf "%t=Unboxed_float32_array%t" colour
            Flambda_colours.pop
        | Unboxed_int32_array ->
          Format.fprintf ppf "%t=Unboxed_int32_array%t" colour
            Flambda_colours.pop
        | Unboxed_int64_array ->
          Format.fprintf ppf "%t=Unboxed_int64_array%t" colour
            Flambda_colours.pop
        | Unboxed_nativeint_array ->
          Format.fprintf ppf "%t=Unboxed_nativeint_array%t" colour
            Flambda_colours.pop
        | Unboxed_vec128_array ->
          Format.fprintf ppf "%t=Unboxed_vec128_array%t" colour
            Flambda_colours.pop
        | Unboxed_vec256_array ->
          Format.fprintf ppf "%t=Unboxed_vec256_array%t" colour
            Flambda_colours.pop
        | Unboxed_vec512_array ->
          Format.fprintf ppf "%t=Unboxed_vec512_array%t" colour
            Flambda_colours.pop
        | Unboxed_product_array ->
          Format.fprintf ppf "%t=Unboxed_product_array%t" colour
            Flambda_colours.pop

      let compare = Stdlib.compare

      let equal t1 t2 = compare t1 t2 = 0

      let hash = Hashtbl.hash
    end)
  end

  type full_kind = Non_null_value_subkind.full_kind

  type t = full_kind

  let create (kind : kind) (value_subkind : Non_null_value_subkind.t)
      (nullable : Nullable.t) : t =
    (match kind with
    | Value -> ()
    | Naked_number _ | Region | Rec_info -> (
      match value_subkind, nullable with
      | Anything, Non_nullable -> ()
      | ( ( Boxed_float | Boxed_float32 | Boxed_int32 | Boxed_int64
          | Boxed_nativeint | Boxed_vec128 | Boxed_vec256 | Boxed_vec512
          | Tagged_immediate | Variant _ | Float_block _ | Float_array
          | Immediate_array | Value_array | Generic_array
          | Unboxed_float32_array | Unboxed_int32_array | Unboxed_int64_array
          | Unboxed_nativeint_array | Unboxed_vec128_array
          | Unboxed_vec256_array | Unboxed_vec512_array | Unboxed_product_array
            ),
          _ ) ->
        Misc.fatal_errorf "Subkind %a is not valid for kind %a"
          Non_null_value_subkind.print value_subkind print kind
      | _, Nullable -> Misc.fatal_errorf "Kind %a cannot be Nullable" print kind
      ));
    { kind; value_subkind; nullable }

  let anything kind =
    match kind with
    | Value -> create kind Anything Nullable
    | Naked_number _ | Region | Rec_info -> create kind Anything Non_nullable

  let compatible (t : t) ~(when_used_at : t) =
    equal t.kind when_used_at.kind
    && Non_null_value_subkind.compatible t.value_subkind
         ~when_used_at:when_used_at.value_subkind

  let kind (t : t) = t.kind

  let non_null_value_subkind (t : t) = t.value_subkind

  let nullable (t : t) = t.nullable

  let any_value = anything value

  let naked_immediate = anything naked_immediate

  let naked_float32 = anything naked_float32

  let naked_float = anything naked_float

  let naked_int8 = anything naked_int8

  let naked_int16 = anything naked_int16

  let naked_int32 = anything naked_int32

  let naked_int64 = anything naked_int64

  let naked_nativeint = anything naked_nativeint

  let naked_vec128 = anything naked_vec128

  let naked_vec256 = anything naked_vec256

  let naked_vec512 = anything naked_vec512

  let region = anything region

  let boxed_float32 = create value Boxed_float32 Non_nullable

  let boxed_float = create value Boxed_float Non_nullable

  let boxed_int32 = create value Boxed_int32 Non_nullable

  let boxed_int64 = create value Boxed_int64 Non_nullable

  let boxed_nativeint = create value Boxed_nativeint Non_nullable

  let boxed_vec128 = create value Boxed_vec128 Non_nullable

  let boxed_vec256 = create value Boxed_vec256 Non_nullable

  let boxed_vec512 = create value Boxed_vec512 Non_nullable

  let tagged_immediate = create value Tagged_immediate Non_nullable

  let rec_info = create rec_info Anything Non_nullable

  let float_array = create value Float_array Non_nullable

  let immediate_array = create value Immediate_array Non_nullable

  let value_array = create value Value_array Non_nullable

  let generic_array = create value Generic_array Non_nullable

  let unboxed_vec128_array = create value Unboxed_vec128_array Non_nullable

  let unboxed_vec256_array = create value Unboxed_vec256_array Non_nullable

  let unboxed_vec512_array = create value Unboxed_vec512_array Non_nullable

  let unboxed_product_array = create value Unboxed_product_array Non_nullable

  let block tag fields =
    if List.exists (fun (t : t) -> not (equal t.kind Value)) fields
    then
      Misc.fatal_error
        "Block with fields of non-Value kind (use \
         [Flambda_kind.With_subkind.float_block] for float records)";
    match Tag.Scannable.of_tag tag with
    | Some tag ->
      create value
        (Variant
           { consts = Targetint_31_63.Set.empty;
             non_consts =
               Tag.Scannable.Map.singleton tag
                 (Block_shape.Scannable Value_only, fields)
           })
        Non_nullable
    | None -> Misc.fatal_errorf "Tag %a is not scannable" Tag.print tag

  let float_block ~num_fields =
    create value (Float_block { num_fields }) Non_nullable

  let of_naked_number_kind (naked_number_kind : Naked_number_kind.t) =
    match naked_number_kind with
    | Naked_immediate -> naked_immediate
    | Naked_float -> naked_float
    | Naked_float32 -> naked_float32
    | Naked_int8 -> naked_int8
    | Naked_int16 -> naked_int16
    | Naked_int32 -> naked_int32
    | Naked_int64 -> naked_int64
    | Naked_nativeint -> naked_nativeint
    | Naked_vec128 -> naked_vec128
    | Naked_vec256 -> naked_vec256
    | Naked_vec512 -> naked_vec512

  let naked_of_boxable_number (boxable_number : Boxable_number.t) =
    match boxable_number with
    | Naked_float32 -> naked_float32
    | Naked_float -> naked_float
    | Naked_int32 -> naked_int32
    | Naked_int64 -> naked_int64
    | Naked_nativeint -> naked_nativeint
    | Naked_vec128 -> naked_vec128
    | Naked_vec256 -> naked_vec256
    | Naked_vec512 -> naked_vec512

  let boxed_of_boxable_number (boxable_number : Boxable_number.t) =
    match boxable_number with
    | Naked_float32 -> boxed_float32
    | Naked_float -> boxed_float
    | Naked_int32 -> boxed_int32
    | Naked_int64 -> boxed_int64
    | Naked_nativeint -> boxed_nativeint
    | Naked_vec128 -> boxed_vec128
    | Naked_vec256 -> boxed_vec256
    | Naked_vec512 -> boxed_vec512

  let rec from_lambda_value_kind (vk : Lambda.value_kind) =
    let value_subkind : Non_null_value_subkind.t =
      match vk.raw_kind with
      | Pgenval -> Anything
      | Pboxedfloatval Boxed_float64 -> Boxed_float
      | Pboxedfloatval Boxed_float32 -> Boxed_float32
      | Pboxedintval Boxed_int32 -> Boxed_int32
      | Pboxedintval Boxed_int64 -> Boxed_int64
      | Pboxedintval Boxed_nativeint -> Boxed_nativeint
      | Pboxedvectorval Boxed_vec128 -> Boxed_vec128
      | Pboxedvectorval Boxed_vec256 -> Boxed_vec256
      | Pboxedvectorval Boxed_vec512 -> Boxed_vec512
      | Pintval -> Tagged_immediate
      | Pvariant { consts; non_consts } -> (
        match consts, non_consts with
        | [], [] -> Misc.fatal_error "[Pvariant] with no constructors at all"
        | [], [(tag, shape)] when tag = Obj.double_array_tag ->
          (* If we have [Obj.double_array_tag] here, this is always an all-float
             block, not an array. *)
          (* CR vlaviron: change the Lambda type *)
          let num_fields =
            match shape with
            | Constructor_uniform fields -> List.length fields
            | Constructor_mixed _ -> assert false
          in
          Float_block { num_fields }
        | [], _ :: _ | _ :: _, [] | _ :: _, _ :: _ ->
          let consts =
            Targetint_31_63.Set.of_list
              (List.map (fun const -> Targetint_31_63.of_int const) consts)
          in
          let non_consts =
            List.fold_left
              (fun non_consts (tag, shape) ->
                match Tag.Scannable.create tag with
                | Some tag ->
                  let shape_and_fields : Block_shape.t * t list =
                    (* CR mshinwell/vlaviron: In both of these cases it would be
                       nice to propagate immediacy information. *)
                    match (shape : Lambda.constructor_shape) with
                    | Constructor_uniform fields ->
                      ( Scannable Value_only,
                        List.map from_lambda_value_kind fields )
                    | Constructor_mixed mixed_block_shape ->
                      let mixed_block_shape =
                        Mixed_block_lambda_shape.of_mixed_block_elements
                          ~print_locality:(fun ppf () ->
                            Format.fprintf ppf "()")
                          mixed_block_shape
                      in
                      let from_mixed_block_element :
                          _
                          Mixed_block_lambda_shape.Singleton_mixed_block_element
                          .t ->
                          t = function
                        | Value (value_kind : Lambda.value_kind) ->
                          from_lambda_value_kind value_kind
                        | Float_boxed _ | Float64 -> naked_float
                        | Float32 -> naked_float32
                        | Bits8 -> naked_int8
                        | Bits16 -> naked_int16
                        | Bits32 -> naked_int32
                        | Bits64 -> naked_int64
                        | Vec128 -> naked_vec128
                        | Vec256 -> naked_vec256
                        | Vec512 -> naked_vec512
                        | Word -> naked_nativeint
                      in
                      let fields : t array =
                        let flattened_reordered_shape =
                          Mixed_block_lambda_shape.flattened_reordered_shape
                            mixed_block_shape
                        in
                        Array.map from_mixed_block_element
                          flattened_reordered_shape
                      in
                      let mixed_block_shape =
                        Mixed_block_shape.from_mixed_block_shape
                          mixed_block_shape
                      in
                      ( Scannable (Mixed_record mixed_block_shape),
                        Array.to_list fields )
                  in
                  Tag.Scannable.Map.add tag shape_and_fields non_consts
                | None ->
                  Misc.fatal_errorf "Non-scannable tag %d in [Pvariant]" tag)
              Tag.Scannable.Map.empty non_consts
          in
          Variant { consts; non_consts })
      | Parrayval Pfloatarray -> Float_array
      | Parrayval Pintarray -> Immediate_array
      | Parrayval Paddrarray -> Value_array
      | Parrayval Pgenarray -> Generic_array
      | Parrayval (Punboxedfloatarray Unboxed_float64) -> Float_array
      | Parrayval (Punboxedfloatarray Unboxed_float32) -> Unboxed_float32_array
<<<<<<< HEAD
      | Parrayval
          (Punboxedintarray (Unboxed_int8 | Unboxed_int16 | Unboxed_int)) ->
=======
      | Parrayval (Punboxedintarray (Unboxed_int8 | Unboxed_int16)) ->
>>>>>>> 3b595799
        Misc.unboxed_small_int_arrays_are_not_implemented ()
      | Parrayval (Punboxedintarray Unboxed_int32) -> Unboxed_int32_array
      | Parrayval (Punboxedintarray Unboxed_int64) -> Unboxed_int64_array
      | Parrayval (Punboxedintarray Unboxed_nativeint) ->
        Unboxed_nativeint_array
      | Parrayval (Punboxedvectorarray Unboxed_vec128) -> Unboxed_vec128_array
      | Parrayval (Punboxedvectorarray Unboxed_vec256) -> Unboxed_vec256_array
      | Parrayval (Punboxedvectorarray Unboxed_vec512) -> Unboxed_vec512_array
      | Parrayval (Pgcscannableproductarray _ | Pgcignorableproductarray _) ->
        Unboxed_product_array
    in
    let nullable : Nullable.t =
      match vk.nullable with
      | Nullable -> Nullable
      | Non_nullable -> Non_nullable
    in
    create value value_subkind nullable

  let from_lambda_values_and_unboxed_numbers_only (layout : Lambda.layout) =
    match layout with
    | Pvalue vk -> from_lambda_value_kind vk
    | Punboxed_float Unboxed_float64 -> naked_float
    | Punboxed_float Unboxed_float32 -> naked_float32
    | Punboxed_int Unboxed_int8 -> naked_int8
    | Punboxed_int Unboxed_int16 -> naked_int16
    | Punboxed_int Unboxed_int32 -> naked_int32
    | Punboxed_int Unboxed_int64 -> naked_int64
    | Punboxed_int Unboxed_nativeint -> naked_nativeint
    | Punboxed_int Unboxed_int -> naked_immediate
    | Punboxed_vector Unboxed_vec128 -> naked_vec128
    | Punboxed_vector Unboxed_vec256 -> naked_vec256
    | Punboxed_vector Unboxed_vec512 -> naked_vec512
    | Punboxed_product _ | Ptop | Pbottom ->
      Misc.fatal_errorf
        "Flambda_kind.from_lambda_values_and_unboxed_numbers_only: cannot \
         convert %a"
        Printlambda.layout layout

  include Container_types.Make (struct
    type nonrec t = t

    let print ppf ({ kind; value_subkind; nullable } : t) =
      match kind, value_subkind, nullable with
      | _, Anything, Non_nullable -> print ppf kind
      | Value, value_subkind, nullable ->
        Format.fprintf ppf "@[%a%a%a@]" print kind Non_null_value_subkind.print
          value_subkind Nullable.print nullable
      | ( (Naked_number _ | Region | Rec_info),
          ( Boxed_float | Boxed_float32 | Boxed_int32 | Boxed_int64
          | Boxed_nativeint | Boxed_vec128 | Boxed_vec256 | Boxed_vec512
          | Tagged_immediate | Variant _ | Float_block _ | Float_array
          | Immediate_array | Value_array | Generic_array
          | Unboxed_float32_array | Unboxed_int32_array | Unboxed_int64_array
          | Unboxed_nativeint_array | Unboxed_vec128_array
          | Unboxed_vec256_array | Unboxed_vec512_array | Unboxed_product_array
            ),
          Non_nullable )
      | (Naked_number _ | Region | Rec_info), _, Nullable ->
        assert false
    (* see [create] *)

    let compare
        ({ kind = kind1; value_subkind = value_subkind1; nullable = nullable1 } :
          t)
        ({ kind = kind2; value_subkind = value_subkind2; nullable = nullable2 } :
          t) =
      let c = compare kind1 kind2 in
      if c <> 0
      then c
      else
        let c = Non_null_value_subkind.compare value_subkind1 value_subkind2 in
        if c <> 0 then c else Nullable.compare nullable1 nullable2

    let equal t1 t2 = compare t1 t2 = 0

    let hash ({ kind; value_subkind; nullable } : t) =
      Hashtbl.hash
        ( hash kind,
          Non_null_value_subkind.hash value_subkind,
          Nullable.hash nullable )
  end)

  let has_useful_subkind_info (t : t) =
    match t.kind with
    | Value -> (
      match t.value_subkind with
      | Anything -> (
        match t.nullable with Nullable -> false | Non_nullable -> true)
      | Boxed_float | Boxed_float32 | Boxed_int32 | Boxed_int64
      | Boxed_nativeint | Boxed_vec128 | Boxed_vec256 | Boxed_vec512
      | Tagged_immediate | Variant _ | Float_block _ | Float_array
      | Immediate_array | Value_array | Generic_array | Unboxed_float32_array
      | Unboxed_int32_array | Unboxed_int64_array | Unboxed_nativeint_array
      | Unboxed_vec128_array | Unboxed_vec256_array | Unboxed_vec512_array
      | Unboxed_product_array ->
        true)
    | Naked_number _ | Rec_info | Region -> false

  let erase_subkind (t : t) : t =
    match t.kind with
    | Value -> { t with value_subkind = Anything; nullable = Nullable }
    | Naked_number _ | Rec_info | Region -> t

  let equal_ignoring_subkind t1 t2 = equal (erase_subkind t1) (erase_subkind t2)

  let must_be_gc_scannable t =
    match kind t with
    | Value -> (
      match non_null_value_subkind t with
      | Tagged_immediate -> false
      | Anything | Boxed_float | Boxed_float32 | Boxed_int32 | Boxed_int64
      | Boxed_nativeint | Boxed_vec128 | Boxed_vec256 | Boxed_vec512 | Variant _
      | Float_block _ | Float_array | Immediate_array | Value_array
      | Generic_array | Unboxed_float32_array | Unboxed_int32_array
      | Unboxed_int64_array | Unboxed_nativeint_array | Unboxed_vec128_array
      | Unboxed_vec256_array | Unboxed_vec512_array | Unboxed_product_array ->
        true)
    | Naked_number _ | Region | Rec_info -> false

  let may_be_gc_scannable t =
    match kind t with
    | Value -> true
    | Naked_number _ | Region -> false
    | Rec_info -> Misc.fatal_error "No runtime values of kind [Rec_info] exist"
end

module Flat_suffix_element = struct
  include Flat_suffix_element0

  let to_kind_with_subkind t =
    match t with
    | Naked_float -> With_subkind.naked_float
    | Naked_float32 -> With_subkind.naked_float32
    | Naked_int8 -> With_subkind.naked_int8
    | Naked_int16 -> With_subkind.naked_int16
    | Naked_int32 -> With_subkind.naked_int32
    | Naked_int64 -> With_subkind.naked_int64
    | Naked_nativeint -> With_subkind.naked_nativeint
    | Naked_vec128 -> With_subkind.naked_vec128
    | Naked_vec256 -> With_subkind.naked_vec256
    | Naked_vec512 -> With_subkind.naked_vec512
end

module Standard_int_or_float = struct
  type t =
    | Tagged_immediate
    | Naked_immediate
    | Naked_float32
    | Naked_float
    | Naked_int8
    | Naked_int16
    | Naked_int32
    | Naked_int64
    | Naked_nativeint

  let of_standard_int (t : Standard_int.t) : t =
    match t with
    | Tagged_immediate -> Tagged_immediate
    | Naked_immediate -> Naked_immediate
    | Naked_int8 -> Naked_int8
    | Naked_int16 -> Naked_int16
    | Naked_int32 -> Naked_int32
    | Naked_int64 -> Naked_int64
    | Naked_nativeint -> Naked_nativeint

  let to_kind t : kind =
    match t with
    | Tagged_immediate -> Value
    | Naked_immediate -> Naked_number Naked_immediate
    | Naked_float32 -> Naked_number Naked_float32
    | Naked_float -> Naked_number Naked_float
    | Naked_int8 -> Naked_number Naked_int8
    | Naked_int16 -> Naked_number Naked_int16
    | Naked_int32 -> Naked_number Naked_int32
    | Naked_int64 -> Naked_number Naked_int64
    | Naked_nativeint -> Naked_number Naked_nativeint

  include Container_types.Make (struct
    type nonrec t = t

    let print ppf t =
      match t with
      | Tagged_immediate -> Format.pp_print_string ppf "Tagged_immediate"
      | Naked_immediate -> Format.pp_print_string ppf "Naked_immediate"
      | Naked_float32 -> Format.pp_print_string ppf "Naked_float32"
      | Naked_float -> Format.pp_print_string ppf "Naked_float"
      | Naked_int8 -> Format.pp_print_string ppf "Naked_int8"
      | Naked_int16 -> Format.pp_print_string ppf "Naked_int16"
      | Naked_int32 -> Format.pp_print_string ppf "Naked_int32"
      | Naked_int64 -> Format.pp_print_string ppf "Naked_int64"
      | Naked_nativeint -> Format.pp_print_string ppf "Naked_nativeint"

    let compare = (Stdlib.compare : t -> t -> int)

    let equal = (Stdlib.( = ) : t -> t -> bool)

    let hash = (Hashtbl.hash : t -> int)
  end)

  let print_lowercase ppf t =
    match t with
    | Tagged_immediate -> Format.pp_print_string ppf "tagged_immediate"
    | Naked_immediate -> Format.pp_print_string ppf "naked_immediate"
    | Naked_float32 -> Format.pp_print_string ppf "naked_float32"
    | Naked_float -> Format.pp_print_string ppf "naked_float"
    | Naked_int8 -> Format.pp_print_string ppf "naked_int8"
    | Naked_int16 -> Format.pp_print_string ppf "naked_int16"
    | Naked_int32 -> Format.pp_print_string ppf "naked_int32"
    | Naked_int64 -> Format.pp_print_string ppf "naked_int64"
    | Naked_nativeint -> Format.pp_print_string ppf "naked_nativeint"

  let to_kind_with_subkind t =
    match t with
    | Tagged_immediate -> With_subkind.tagged_immediate
    | Naked_immediate | Naked_float32 | Naked_float | Naked_int8 | Naked_int16
    | Naked_int32 | Naked_int64 | Naked_nativeint ->
      With_subkind.anything (to_kind t)
end<|MERGE_RESOLUTION|>--- conflicted
+++ resolved
@@ -44,26 +44,6 @@
     | Naked_vec256 -> Format.pp_print_string ppf "Naked_vec256"
     | Naked_vec512 -> Format.pp_print_string ppf "Naked_vec512"
 
-<<<<<<< HEAD
-  let equal t1 t2 =
-    match t1, t2 with
-    | Naked_immediate, Naked_immediate -> true
-    | Naked_float32, Naked_float32 -> true
-    | Naked_float, Naked_float -> true
-    | Naked_int8, Naked_int8 -> true
-    | Naked_int16, Naked_int16 -> true
-    | Naked_int32, Naked_int32 -> true
-    | Naked_int64, Naked_int64 -> true
-    | Naked_nativeint, Naked_nativeint -> true
-    | Naked_vec128, Naked_vec128 -> true
-    | Naked_vec256, Naked_vec256 -> true
-    | Naked_vec512, Naked_vec512 -> true
-    | ( ( Naked_immediate | Naked_float32 | Naked_float | Naked_int8
-        | Naked_int16 | Naked_int32 | Naked_int64 | Naked_nativeint
-        | Naked_vec128 | Naked_vec256 | Naked_vec512 ),
-        _ ) ->
-      false
-=======
   let equal
       (( Naked_immediate | Naked_float32 | Naked_float | Naked_int8
        | Naked_int16 | Naked_int32 | Naked_int64 | Naked_nativeint
@@ -71,7 +51,6 @@
     (* polymorphic equality is valid, simpler, and faster than a huge pattern
        match as long as all of ths constructors are constant *)
     Stdlib.( = ) x y
->>>>>>> 3b595799
 end
 
 type t =
@@ -1059,12 +1038,7 @@
       | Parrayval Pgenarray -> Generic_array
       | Parrayval (Punboxedfloatarray Unboxed_float64) -> Float_array
       | Parrayval (Punboxedfloatarray Unboxed_float32) -> Unboxed_float32_array
-<<<<<<< HEAD
-      | Parrayval
-          (Punboxedintarray (Unboxed_int8 | Unboxed_int16 | Unboxed_int)) ->
-=======
       | Parrayval (Punboxedintarray (Unboxed_int8 | Unboxed_int16)) ->
->>>>>>> 3b595799
         Misc.unboxed_small_int_arrays_are_not_implemented ()
       | Parrayval (Punboxedintarray Unboxed_int32) -> Unboxed_int32_array
       | Parrayval (Punboxedintarray Unboxed_int64) -> Unboxed_int64_array
