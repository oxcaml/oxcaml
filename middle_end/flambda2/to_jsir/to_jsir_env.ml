--- conflicted
+++ resolved
@@ -18,11 +18,7 @@
     exn_handlers : exn_handler Continuation.Map.t;
     vars : Jsir.Var.t Variable.Map.t;
     symbols : Jsir.Var.t Symbol.Map.t;
-<<<<<<< HEAD
-    code_ids : (Jsir.Addr.t * Jsir.Var.t list * Jsir.Var.t) Code_id.Map.t;
-=======
     code_ids : code_id Code_id.Map.t;
->>>>>>> f5ee8695
     function_slots : Jsir.Var.t Function_slot.Map.t;
     value_slots : Jsir.Var.t Value_slot.Map.t;
     traps : Continuation.t list;
@@ -84,17 +80,12 @@
 let add_symbol_without_registering t symbol jvar =
   { t with symbols = Symbol.Map.add symbol jvar t.symbols }
 
-<<<<<<< HEAD
 let add_symbol t ~res symbol jvar =
   let t = add_symbol_without_registering t symbol jvar in
   t, register_symbol' ~res symbol jvar
 
 let add_code_id t code_id ~addr ~params ~closure =
-  let code_ids = Code_id.Map.add code_id (addr, params, closure) t.code_ids in
-=======
-let add_code_id t code_id ~addr ~params ~closure =
   let code_ids = Code_id.Map.add code_id { addr; params; closure } t.code_ids in
->>>>>>> f5ee8695
   { t with code_ids }
 
 let add_function_slot t fslot jvar =
@@ -176,19 +167,9 @@
   let jvar = get_var_exn t alias_of in
   { t with vars = Variable.Map.add var jvar t.vars }
 
-<<<<<<< HEAD
 let add_var_alias_of_symbol_exn t ~res ~var ~alias_of =
   let jvar, res =
     match get_symbol t ~res alias_of with
-=======
-let add_symbol_alias_of_var_exn t ~symbol ~alias_of =
-  let jvar = get_var_exn t alias_of in
-  { t with symbols = Symbol.Map.add symbol jvar t.symbols }
-
-let add_var_alias_of_symbol_exn t ~var ~alias_of =
-  let jvar =
-    match get_symbol t alias_of with
->>>>>>> f5ee8695
     | None ->
       Misc.fatal_errorf "Symbol %a not found in the environment" Symbol.print
         alias_of
