--- conflicted
+++ resolved
@@ -133,12 +133,8 @@
 
 let get_var_exn t fvar = Variable.Map.find fvar t.vars
 
-<<<<<<< HEAD
-let get_symbol_from_global_data symbol_name ~res =
-=======
 let get_symbol_from_global_data ~compilation_unit ~symbol_name ~res =
   let res = To_jsir_result.import_compilation_unit res compilation_unit in
->>>>>>> 00a1abef
   (* CR selee: only make this once *)
   let global_data = Jsir.Var.fresh () in
   let res =
@@ -166,26 +162,14 @@
       (String.length symbol_name - String.length caml_exn_)
   in
   (* jsoo already registers these in global data *)
-<<<<<<< HEAD
-  get_symbol_from_global_data symbol_name ~res
-=======
   get_symbol_from_global_data
     ~compilation_unit:(Symbol.compilation_unit symbol)
     ~symbol_name ~res
->>>>>>> 00a1abef
 
 let get_external_symbol ~res symbol =
   match Symbol.is_predefined_exception symbol with
   | true -> get_predef_exception ~res symbol
   | false -> (
-<<<<<<< HEAD
-    let is_toplevel_module ~compilation_unit_name ~symbol_name =
-      String.equal symbol_name ("caml" ^ compilation_unit_name)
-    in
-    let compilation_unit_name, symbol_name = symbol_to_strings symbol in
-    match is_toplevel_module ~compilation_unit_name ~symbol_name with
-    | true -> get_symbol_from_global_data compilation_unit_name ~res
-=======
     let compilation_unit = Symbol.compilation_unit symbol in
     match
       Symbol.equal (Symbol.for_compilation_unit compilation_unit) symbol
@@ -196,7 +180,6 @@
       in
       get_symbol_from_global_data ~compilation_unit
         ~symbol_name:compilation_unit_name ~res
->>>>>>> 00a1abef
     | false ->
       let compilation_unit_name, symbol_name =
         symbol_to_native_strings symbol
