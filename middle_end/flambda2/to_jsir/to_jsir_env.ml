--- conflicted
+++ resolved
@@ -18,11 +18,7 @@
     exn_handlers : exn_handler Continuation.Map.t;
     vars : Jsir.Var.t Variable.Map.t;
     symbols : Jsir.Var.t Symbol.Map.t;
-<<<<<<< HEAD
-    code_ids : (Jsir.Addr.t * Jsir.Var.t list * Jsir.Var.t) Code_id.Map.t;
-=======
     code_ids : code_id Code_id.Map.t;
->>>>>>> 00115cc8
     function_slots : Jsir.Var.t Function_slot.Map.t;
     value_slots : Jsir.Var.t Value_slot.Map.t;
     traps : Continuation.t list;
@@ -68,11 +64,7 @@
   { t with symbols = Symbol.Map.add symbol jvar t.symbols }
 
 let add_code_id t code_id ~addr ~params ~closure =
-<<<<<<< HEAD
-  let code_ids = Code_id.Map.add code_id (addr, params, closure) t.code_ids in
-=======
   let code_ids = Code_id.Map.add code_id { addr; params; closure } t.code_ids in
->>>>>>> 00115cc8
   { t with code_ids }
 
 let add_function_slot t fslot jvar =
