--- conflicted
+++ resolved
@@ -8,15 +8,6 @@
   | _ :: _ ->
     Misc.fatal_error "Multiple return variables are currently unsupported."
 
-<<<<<<< HEAD
-=======
-let exn_handler_unsupported_multiple_params params =
-  match params with
-  | [param] -> param
-  | [] -> Misc.fatal_error "Found exception handler with no parameters"
-  | _ :: _ -> Misc.fatal_error "Multiple parameters are currently unsupported."
-
->>>>>>> c6586a48
 (** Bind a fresh variable to the result of translating [simple] into JSIR, and
     map [fvar] to this new variable in the environment. *)
 let create_let_simple ~env ~res fvar simple =
@@ -120,6 +111,14 @@
   expr ~env ~res body
 
 and let_cont ~env ~res (e : Flambda.Let_cont_expr.t) =
+  (* Flambda exception handlers have [extra_args], which are used to pass in
+     specific instances of mutable values (that become decomposed into many
+     immutable values) to the exception handler.
+
+     Since JSIR Raise only has one argument, we use mutable variables to pass in
+     the extra_args, and make sure that they are set properly before the
+     Apply_cont containing the Exn_handler containing the extra_args is
+     applied. *)
   let make_mutables ~res n =
     let extra_args_boxed = List.init n (fun _ -> Jsir.Var.fresh ()) in
     let res =
@@ -130,7 +129,7 @@
             To_jsir_result.add_instr_exn res (Let (null, Constant Null))
           in
           To_jsir_result.add_instr_exn res
-            (Let (var, Block (0, Array.of_list [null], NotArray, Maybe_mutable))))
+            (Let (var, Block (0, [| null |], NotArray, Maybe_mutable))))
         res extra_args_boxed
     in
     extra_args_boxed, res
@@ -151,7 +150,6 @@
                 let env = To_jsir_env.add_continuation env k addr in
                 env, res
               | true ->
-<<<<<<< HEAD
                 let exn_param, extra_args =
                   match params with
                   | [] ->
@@ -160,16 +158,9 @@
                       Continuation.print k
                   | hd :: tl -> hd, tl
                 in
-                (* We wrap the [extra_args] into mutable variables, and use
-                   these where the extra_args are used. Later when calling this
-                   continuation, we will make sure that these are assigned to
-                   the right values. *)
                 let extra_args_boxed, res =
                   make_mutables ~res (List.length extra_args)
                 in
-=======
-                let param = exn_handler_unsupported_multiple_params params in
->>>>>>> c6586a48
                 let res, addr = To_jsir_result.new_block res ~params:[] in
                 let res =
                   List.fold_left2
@@ -179,14 +170,10 @@
                     res extra_args_boxed extra_args
                 in
                 let _env, res = expr ~env ~res cont_body in
-<<<<<<< HEAD
                 let env =
                   To_jsir_env.add_exn_handler env k ~addr ~exn_param
                     ~extra_args:extra_args_boxed
                 in
-=======
-                let env = To_jsir_env.add_exn_handler env k ~addr ~param in
->>>>>>> c6586a48
                 env, res
             in
             expr ~env ~res body))
@@ -318,15 +305,13 @@
   let get_last ~raise_kind : Jsir.last * To_jsir_result.t =
     match Continuation.sort continuation with
     | Toplevel_return ->
-<<<<<<< HEAD
-      if List.length args <> 1
-      then
-        Misc.fatal_error
-          "Tried to apply a Toplevel_return with multiple arguments";
-      let module_symbol = List.hd args in
-=======
-      let arg = unsupported_multiple_return_variables args in
->>>>>>> c6586a48
+      let module_symbol =
+        match args with
+        | [arg] -> arg
+        | [] -> Misc.fatal_error "Found a Toplevel_return with no arguments"
+        | _ :: _ ->
+          Misc.fatal_error "Found a Toplevel_return with multiple arguments"
+      in
       (* CR selee: This is a hack, but I can't find a way to trigger any
          behaviour that isn't calling [caml_register_global] on the toplevel
          module. I suspect for single-file compilation this is always fine. Will
@@ -346,11 +331,7 @@
                Prim
                  ( Extern "caml_register_global",
                    [ Pc (Int (Targetint.of_int_exn 0));
-<<<<<<< HEAD
                      Pv module_symbol;
-=======
-                     Pv arg;
->>>>>>> c6586a48
                      Pc
                        (* CR selee: this assumes javascript, WASM needs just
                           String *)
@@ -373,21 +354,16 @@
           | Reraise -> `Reraise
           | No_trace -> `Notrace
         in
-<<<<<<< HEAD
         let exn =
           match args with
           | [exn] -> exn
-          | _ ->
+          | ([] | _ :: _) as args ->
             Misc.fatal_errorf
               "Attempting to call the exception continuation %a with %d \
                arguments (should be one)"
               Continuation.print continuation (List.length args)
         in
         Raise (exn, raise_kind), res)
-=======
-        let arg = unsupported_multiple_return_variables args in
-        Raise (arg, raise_kind), res)
->>>>>>> c6586a48
     | Define_root_symbol -> failwith "unimplemented"
   in
   match Apply_cont.trap_action apply_cont with
