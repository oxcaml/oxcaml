--- conflicted
+++ resolved
@@ -78,17 +78,15 @@
     | Static bound_static, Static_consts consts ->
       (* Definitions within this group can reference each others' symbols
          (potentially not in the order they were declared in), so we should
-         first add the symbols to the environment before doing any
-         translation. *)
+         first add the symbols to the environment before doing any translation.
+         Crucially, we should not register any symbols at this stage, since they
+         will not yet be defined. *)
       let symbols = Bound_static.symbols_being_defined bound_static in
       let env =
         Symbol.Set.fold
           (fun symbol env ->
-<<<<<<< HEAD
-            To_jsir_env.add_symbol_if_not_found_without_registering env symbol)
-=======
-            To_jsir_env.add_symbol env symbol (Jsir.Var.fresh ()))
->>>>>>> 78fd4733
+            To_jsir_env.add_symbol_without_registering env symbol
+              (Jsir.Var.fresh ()))
           symbols env
       in
       (* To translate closures, we require that all the code is inserted into
@@ -120,8 +118,8 @@
           ~block_like:(fun (env, res) symbol static_const ->
             To_jsir_static_const.block_like ~env ~res symbol static_const)
       in
-      (* We must remember to register all the symbols declared in the global
-         symbol table. *)
+      (* Now that the symbols are defined, we must remember to register all the
+         symbols to the global symbol table. *)
       let res =
         Symbol.Set.fold
           (fun symbol res -> To_jsir_env.register_symbol_exn env ~res symbol)
@@ -307,14 +305,8 @@
   let return_var, res =
     match Apply_expr.callee e, Apply_expr.call_kind e with
     | None, _ | _, Effect _ -> failwith "effects not implemented yet"
-<<<<<<< HEAD
-    | _, Method _ -> failwith "method calls not implemented yet"
-    | Some callee, Function _ ->
+    | Some callee, (Function _ | Method _) ->
       let args, res = To_jsir_shared.simples ~env ~res args in
-=======
-    | Some callee, (Function _ | Method _) ->
-      let args, res = To_jsir_shared.simples ~env ~res (Apply_expr.args e) in
->>>>>>> 78fd4733
       let f, res = To_jsir_shared.simple ~env ~res callee in
       (* CR selee: assume exact = false for now, JSIR seems to assume false in
          the case that we don't know *)
