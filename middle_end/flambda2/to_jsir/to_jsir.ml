open! Flambda.Import

(* CR selee: we should eventually get rid of these *)
let unsupported_multiple_return_variables vars =
  if List.length vars <> 1
  then Misc.fatal_error "Multiple return variables are currently unsupported."

(** Bind a fresh variable to the result of translating [simple] into JSIR, and
    map [fvar] to this new variable in the environment. *)
let create_let_simple ~env ~res fvar simple =
  Simple.pattern_match' simple
    ~var:(fun name ~coercion:_ ->
      let env =
        To_jsir_env.add_var_alias_of_var_exn env ~var:fvar ~alias_of:name
      in
      env, res)
    ~symbol:(fun symbol ~coercion:_ ->
      (* CR selee: come back *)
      To_jsir_env.add_var_alias_of_symbol_exn env ~res ~var:fvar
        ~alias_of:symbol)
    ~const:(fun const ->
      let expr = Jsir.Constant (To_jsir_shared.reg_width_const const) in
      To_jsir_shared.bind_expr_to_var ~env ~res fvar expr)

(** Bind a fresh variable to the result of translating [prim] into JSIR, and
    map [fvar] to this new variable in the environment. *)
let create_let_prim ~env ~res fvar prim dbg =
  let jvar, env, res = To_jsir_primitive.primitive ~env ~res prim dbg in
  match jvar with
  | None -> env, res
  | Some jvar -> To_jsir_env.add_var env fvar jvar, res

(** Apply the function pointed to by the variable in [f] with [args], bind the
    return value to a variable, and return the variable and the result. *)
let apply_fn ~res ~f ~args ~exact =
  let apply : Jsir.expr = Apply { f; args; exact } in
  let var = Jsir.Var.fresh () in
  let res = To_jsir_result.add_instr_exn res (Let (var, apply)) in
  var, res

let rec expr ~env ~res e =
  match Expr.descr e with
  | Let e' -> let_expr ~env ~res e'
  | Let_cont e' -> let_cont ~env ~res e'
  | Apply e' -> apply_expr ~env ~res e'
  | Apply_cont e' -> apply_cont ~env ~res e'
  | Switch e' -> switch ~env ~res e'
  | Invalid { message } -> invalid ~env ~res message

and let_expr ~env ~res e =
  Let.pattern_match' e
    ~f:(fun bound_pattern ~num_normal_occurrences_of_bound_vars ~body ->
      ignore num_normal_occurrences_of_bound_vars;
      match Bound_pattern.name_mode bound_pattern with
      | Normal ->
        let_expr_normal ~env ~res e ~bound_pattern
          ~num_normal_occurrences_of_bound_vars ~body
      | Phantom -> expr ~env ~res body
      | In_types ->
        Misc.fatal_errorf "Cannot bind In_types variables in terms:@ %a"
          Let.print e)

and let_expr_normal ~env ~res e ~(bound_pattern : Bound_pattern.t)
    ~num_normal_occurrences_of_bound_vars:_ ~body =
  let env, res =
    match bound_pattern, Let.defining_expr e with
    | Singleton v, Simple s ->
      let fvar = Bound_var.var v in
      create_let_simple ~env ~res fvar s
    | Singleton v, Prim (p, dbg) ->
      let fvar = Bound_var.var v in
      create_let_prim ~env ~res fvar p dbg
    | Set_of_closures bound_vars, Set_of_closures soc ->
      To_jsir_set_of_closures.dynamic_set_of_closures ~env ~res ~bound_vars soc
    | Static bound_static, Static_consts consts ->
      (* To translate closures, we require that code is translated before the
         corresponding closure, so that the translation environment is set
         correctly. Code usually does come before it is used in a closure, but
         for static lets, they may be defined within the same let binding.
         Hence, we need to run two passes: one only looking at the code, and one
         skipping the code.

         CR selee: This is slightly tragic, maybe there's a cleaner solution *)
      let env, res =
        Static_const_group.match_against_bound_static consts bound_static
          ~init:(env, res)
          ~code:(fun (env, res) code_id code ->
            To_jsir_static_const.code ~env ~res ~translate_body:expr ~code_id
              code)
          ~deleted_code:(fun (env, res) _code_id -> env, res)
          ~set_of_closures:(fun (env, res) ~closure_symbols:_ _soc -> env, res)
          ~block_like:(fun (env, res) _symbol _static_const -> env, res)
      in
      Static_const_group.match_against_bound_static consts bound_static
        ~init:(env, res)
        ~code:(fun (env, res) _code_id _code -> env, res)
        ~deleted_code:(fun (env, res) _code_id -> env, res)
        ~set_of_closures:(fun (env, res) ~closure_symbols soc ->
          To_jsir_set_of_closures.static_set_of_closures ~env ~res
            ~closure_symbols soc)
        ~block_like:(fun (env, res) symbol static_const ->
          To_jsir_static_const.block_like ~env ~res symbol static_const)
    | Singleton _, Rec_info _ -> expr ~env ~res body
    | Singleton _, (Set_of_closures _ | Static_consts _)
    | Set_of_closures _, (Simple _ | Prim _ | Static_consts _ | Rec_info _)
    | Static _, (Simple _ | Prim _ | Set_of_closures _ | Rec_info _) ->
      Misc.fatal_errorf "Mismatch between pattern and defining expression:@ %a"
        Let.print e
  in
  expr ~env ~res body

and let_cont ~env ~res (e : Flambda.Let_cont_expr.t) =
  let make_mutables ~res n =
    let extra_args_boxed = List.init n (fun _ -> Jsir.Var.fresh ()) in
    let res =
      List.fold_left
        (fun res var ->
          let null = Jsir.Var.fresh () in
          let res =
            To_jsir_result.add_instr_exn res (Let (null, Constant Null))
          in
          To_jsir_result.add_instr_exn res
            (Let (var, Block (0, Array.of_list [null], NotArray, Maybe_mutable))))
        res extra_args_boxed
    in
    extra_args_boxed, res
  in
  (* A note on evaluation order: let_cont k = [handler] in [body] should be more
     interpreted like [body] where k = [handler], and control flow flows from
     [body] to [handler]. While variables aren't captured in continuations and
     must be passed explicitly, symbols defined in [body] are scoped in
     [handler].

     Hence, we translate [body] before [handler], but make sure that the name
     [k] exists in the environment before translating [body] so that we can use
     it. *)
  match e with
  | Non_recursive
      { handler; num_free_occurrences = _; is_applied_with_traps = _ } ->
    Non_recursive_let_cont_handler.pattern_match handler ~f:(fun k ~body ->
        let handler = Non_recursive_let_cont_handler.handler handler in
        Continuation_handler.pattern_match handler
          ~f:(fun params ~handler:cont_body ->
            let params, env = To_jsir_shared.bound_parameters ~env params in
            let res, addr = To_jsir_result.reserve_address res in
            let env, res =
              match Continuation_handler.is_exn_handler handler with
              | false ->
                let env = To_jsir_env.add_continuation env k addr in
                (* CR selee: we keep the environment because we need the symbols
                   defined there, but really there should be a way to flush
                   variables out of the environment to respect flambda scoping
                   invariants *)
                let env, res = expr ~env ~res body in
                let res =
                  To_jsir_result.new_block_with_addr_exn res ~params ~addr
                in
                env, res
              | true ->
                let exn_param, extra_args =
                  match params with
                  | [] ->
                    Misc.fatal_errorf
                      "No parameters given for exception continuation %a"
                      Continuation.print k
                  | hd :: tl -> hd, tl
                in
                (* We wrap the [extra_args] into mutable variables, and use
                   these where the extra_args are used. Later when calling this
                   continuation, we will make sure that these are assigned to
                   the right values. *)
                let extra_args_boxed, res =
                  make_mutables ~res (List.length extra_args)
                in
                let env =
                  To_jsir_env.add_exn_handler env k ~addr ~exn_param
                    ~extra_args:extra_args_boxed
                in
                let env, res = expr ~env ~res body in
                let res =
                  To_jsir_result.new_block_with_addr_exn res ~params:[] ~addr
                in
                let res =
                  List.fold_left2
                    (fun res boxed actual ->
                      To_jsir_result.add_instr_exn res
                        (Let (actual, Field (boxed, 0, Non_float))))
                    res extra_args_boxed extra_args
                in
                env, res
            in
            expr ~env ~res cont_body))
  | Recursive handlers ->
    Recursive_let_cont_handlers.pattern_match handlers
      ~f:(fun ~invariant_params ~body conts ->
        if Continuation_handlers.contains_exn_handler conts
        then
          Misc.fatal_errorf
            "Recursive continuation bindings cannot involve exception \
             handlers:@ %a"
            Let_cont.print e;
        let domain = Flambda.Continuation_handlers.domain conts in
        let env, res =
          (* See explanation in [To_jsir_static_const.code]: we first reserve
             addresses representing each continuation, so that mutually
             recursive continuations can refer to them. *)
          List.fold_left
            (fun (env, res) k ->
              let res, addr = To_jsir_result.reserve_address res in
              let env = To_jsir_env.add_continuation env k addr in
              env, res)
            (env, res) domain
        in
        let env, res = expr ~env ~res body in
        let res =
          Continuation.Lmap.fold
            (fun k handler res ->
              Continuation_handler.pattern_match handler
                ~f:(fun params ~handler:cont_body ->
                  let params, env =
                    To_jsir_shared.bound_parameters ~env
                      (Bound_parameters.append invariant_params params)
                  in
                  let addr = To_jsir_env.get_continuation_exn env k in
                  let res =
                    To_jsir_result.new_block_with_addr_exn res ~params ~addr
                  in
                  let _env, res = expr ~env ~res cont_body in
                  res))
            (Flambda.Continuation_handlers.to_map conts)
            res
        in
        env, res)

and apply_expr ~env ~res e =
  (* Pass in any extra arguments for the exception continuation in mutable
     variables. A slightly sad hack, but necessary since [Raise] only has one
     parameter. *)
  let exn_continuation = Apply_expr.exn_continuation e in
  let extra_args = Exn_continuation.extra_args exn_continuation in
  let extra_param_vars =
    if Continuation.equal
         (To_jsir_env.exn_continuation env)
         (Exn_continuation.exn_handler exn_continuation)
    then
      (* This was passed in through a parameter, so has not been declared via a
         [Let_cont] and expects zero [extra_args]. *)
      []
    else
      let _addr, _var, extra_params_vars =
        To_jsir_env.get_exn_handler_exn env
          (Exn_continuation.exn_handler exn_continuation)
      in
      extra_params_vars
  in
  if List.length extra_param_vars <> List.length extra_args
  then
    Misc.fatal_errorf "Exception continuation %a expected %d extra_args, got %d"
      Exn_continuation.print exn_continuation
      (List.length extra_param_vars)
      (List.length extra_args);
  let res =
    List.fold_left2
      (fun res param_var (arg, kind) ->
        match Flambda_kind.With_subkind.kind kind with
        | Region | Rec_info -> res
        | Value | Naked_number _ ->
          let var_to_pass, res = To_jsir_shared.simple ~env ~res arg in
          To_jsir_result.add_instr_exn res
            (Set_field (param_var, 0, Non_float, var_to_pass)))
      res extra_param_vars extra_args
  in
  let args = Apply_expr.args e in
  let return_var, res =
    match Apply_expr.callee e, Apply_expr.call_kind e with
    | None, _ | _, Effect _ -> failwith "effects not implemented yet"
    | Some callee, (Function _ | Method _) ->
      let args, res = To_jsir_shared.simples ~env ~res args in
      let f, res = To_jsir_shared.simple ~env ~res callee in
      (* CR selee: assume exact = false for now, JSIR seems to assume false in
         the case that we don't know *)
      apply_fn ~res ~f ~args ~exact:false
    | Some callee, C_call _ ->
<<<<<<< HEAD
      let symbol, _coercion =
=======
      let args, res = To_jsir_shared.simples ~env ~res (Apply_expr.args e) in
      let symbol =
>>>>>>> 160a8eee
        match Simple.must_be_symbol callee with
        | Some (symbol, _coercion) -> symbol
        | None ->
          Misc.fatal_errorf
            "Expected callee to be a symbol for C calls, instead found %a"
            Simple.print callee
      in
      To_jsir_primitive.extern ~env ~res symbol args
  in
  match Apply_expr.continuation e with
  | Never_returns ->
    env, To_jsir_result.end_block_with_last_exn res (Return return_var)
  | Return cont -> (
    match Continuation.sort cont with
    | Return ->
      env, To_jsir_result.end_block_with_last_exn res (Return return_var)
    | Normal_or_exn ->
      let addr = To_jsir_env.get_continuation_exn env cont in
      ( env,
        To_jsir_result.end_block_with_last_exn res (Branch (addr, [return_var]))
      )
    | Toplevel_return | Define_root_symbol -> failwith "unimplemented")

and apply_cont0 ~env ~res apply_cont =
  let args, res =
    To_jsir_shared.simples ~env ~res (Apply_cont.args apply_cont)
  in
  let continuation = Apply_cont.continuation apply_cont in
  let get_last ~raise_kind : Jsir.last * To_jsir_result.t =
    match Continuation.sort continuation with
    | Toplevel_return ->
      if List.length args <> 1
      then
        Misc.fatal_error
          "Tried to apply a Toplevel_return with multiple arguments";
      let module_symbol = List.hd args in
      (* CR selee: This is a hack, but I can't find a way to trigger any
         behaviour that isn't calling [caml_register_global] on the toplevel
         module. I suspect for single-file compilation this is always fine. Will
         come back and review later. *)
      let compilation_unit =
        To_jsir_env.module_symbol env |> Symbol.compilation_unit
      in
      let module_name =
        Compilation_unit.name compilation_unit
        |> Compilation_unit.Name.to_string
      in
      let var = Jsir.Var.fresh () in
      let res =
        To_jsir_result.add_instr_exn res
          (Jsir.Let
             ( var,
               Prim
                 ( Extern "caml_register_global",
                   [ Pc (Int (Targetint.of_int_exn 0));
                     Pv module_symbol;
                     Pc
                       (* CR selee: this assumes javascript, WASM needs just
                          String *)
                       (NativeString (Jsir.Native_string.of_string module_name))
                   ] ) ))
      in
      Stop, res
    | Return ->
      unsupported_multiple_return_variables args;
      Return (List.hd args), res
    | Normal_or_exn -> (
      match raise_kind with
      | None ->
        let addr = To_jsir_env.get_continuation_exn env continuation in
        Jsir.Branch (addr, args), res
      | Some (raise_kind : Trap_action.Raise_kind.t) ->
        let raise_kind =
          match raise_kind with
          | Regular -> `Normal
          | Reraise -> `Reraise
          | No_trace -> `Notrace
        in
        let exn =
          match args with
          | [exn] -> exn
          | _ ->
            Misc.fatal_errorf
              "Attempting to call the exception continuation %a with %d \
               arguments (should be one)"
              Continuation.print continuation (List.length args)
        in
        Raise (exn, raise_kind), res)
    | Define_root_symbol -> failwith "unimplemented"
  in
  match Apply_cont.trap_action apply_cont with
  | None -> get_last ~raise_kind:None
  | Some (Push { exn_handler }) -> (
    let last, res = get_last ~raise_kind:None in
    let handler_addr, handler_var, _extra_args =
      To_jsir_env.get_exn_handler_exn env exn_handler
    in
    match last with
    | Branch cont -> Jsir.Pushtrap (cont, handler_var, (handler_addr, [])), res
    | Return _ | Raise _ | Stop | Cond _ | Switch _ | Pushtrap _ | Poptrap _ ->
      let res, addr = To_jsir_result.new_block res ~params:[] in
      let res = To_jsir_result.end_block_with_last_exn res last in
      Jsir.Pushtrap ((addr, []), handler_var, (handler_addr, [])), res)
  | Some (Pop { exn_handler; raise_kind }) -> (
    let last, res = get_last ~raise_kind in
    if Continuation.equal exn_handler (To_jsir_env.exn_continuation env)
    then (
      assert (Option.is_some raise_kind);
      last, res)
    else
      match last with
      | Branch cont -> Jsir.Poptrap cont, res
      | Return _ | Raise _ | Stop | Cond _ | Switch _ | Pushtrap _ | Poptrap _
        ->
        let res, addr = To_jsir_result.new_block res ~params:[] in
        let res = To_jsir_result.end_block_with_last_exn res last in
        Jsir.Poptrap (addr, []), res)

and apply_cont ~env ~res apply_cont =
  let last, res = apply_cont0 ~env ~res apply_cont in
  env, To_jsir_result.end_block_with_last_exn res last

and switch ~env ~res e =
  let scrutinee, res =
    To_jsir_shared.simple ~env ~res (Switch_expr.scrutinee e)
  in
  let arms = Switch_expr.arms e in
  let domain = Targetint_31_63.Map.keys arms in
  let min = Targetint_31_63.Set.min_elt domain |> Targetint_31_63.to_int in
  let max = Targetint_31_63.Set.max_elt domain |> Targetint_31_63.to_int in
  (* Flambda2 allows the domain to be arbitrary non-negative subsets of
     targetint, whereas JSIR requires [0..n].

     We assume that the max value isn't too high, and just pad the out-of-domain
     cases to invalid blocks. *)
  assert (min >= 0);
  let res, arms =
    Array.fold_left_map
      (fun res i ->
        let apply_cont = Targetint_31_63.Map.find_opt i arms in
        let last, res =
          match apply_cont with
          | Some apply_cont -> apply_cont0 ~env ~res apply_cont
          | None ->
            let res, addr = To_jsir_result.invalid_switch_block res in
            (Branch (addr, []) : Jsir.last), res
        in
        match (last : Jsir.last) with
        | Branch cont -> res, cont
        | Return _ | Raise _ | Stop | Cond _ | Switch _ | Pushtrap _ | Poptrap _
          ->
          let res, addr = To_jsir_result.new_block res ~params:[] in
          let res = To_jsir_result.end_block_with_last_exn res last in
          res, (addr, []))
      res
      (Array.init (max + 1) Targetint_31_63.of_int)
  in
  let last : Jsir.last =
    match Array.length arms with
    | 2 ->
      (* Special case: turn it into if/then/else *)
      Cond (scrutinee, arms.(1), arms.(0))
    | _ -> Switch (scrutinee, arms)
  in
  env, To_jsir_result.end_block_with_last_exn res last

and invalid ~env ~res _msg = env, res

let unit ~offsets:_ ~all_code:_ ~reachable_names:_ flambda_unit =
  let env =
    To_jsir_env.create
      ~module_symbol:(Flambda_unit.module_symbol flambda_unit)
      ~return_continuation:(Flambda_unit.return_continuation flambda_unit)
      ~exn_continuation:(Flambda_unit.exn_continuation flambda_unit)
  in
  let res = To_jsir_result.create () in
  let res, _addr = To_jsir_result.new_block res ~params:[] in
  let _env, res = expr ~env ~res (Flambda_unit.body flambda_unit) in
  let program = To_jsir_result.to_program_exn res in
  Jsir.invariant program;
  program<|MERGE_RESOLUTION|>--- conflicted
+++ resolved
@@ -281,12 +281,7 @@
          the case that we don't know *)
       apply_fn ~res ~f ~args ~exact:false
     | Some callee, C_call _ ->
-<<<<<<< HEAD
-      let symbol, _coercion =
-=======
-      let args, res = To_jsir_shared.simples ~env ~res (Apply_expr.args e) in
       let symbol =
->>>>>>> 160a8eee
         match Simple.must_be_symbol callee with
         | Some (symbol, _coercion) -> symbol
         | None ->
