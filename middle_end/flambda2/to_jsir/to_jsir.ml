--- conflicted
+++ resolved
@@ -353,15 +353,6 @@
       (* CR selee: assume exact = false for now, JSIR seems to assume false in
          the case that we don't know *)
       apply_fn ~res ~f ~args ~exact:false
-<<<<<<< HEAD
-    | Some callee, Method { obj; kind = _; alloc_mode = _ } ->
-      let args, res = To_jsir_shared.simples ~env ~res args in
-      let obj, res = To_jsir_shared.simple ~env ~res obj in
-      let field, res = To_jsir_shared.simple ~env ~res callee in
-      let res, f = To_jsir_result.get_public_method res ~obj ~field in
-      (* CR selee: assume exact = false for now, JSIR seems to assume false in
-         the case that we don't know *)
-=======
     | Some callee, Method { obj; kind; alloc_mode = _ } ->
       let args, res = To_jsir_shared.simples ~env ~res args in
       let obj, res = To_jsir_shared.simple ~env ~res obj in
@@ -387,7 +378,6 @@
           Misc.fatal_errorf "Found cached method invocation for Apply_expr %a"
             Apply_expr.print e
       in
->>>>>>> 7e98c300
       apply_fn ~res ~f ~args:(obj :: args) ~exact:false
     | Some callee, C_call _ ->
       let symbol =
