open! Flambda.Import

(** Bind a fresh variable to the result of translating [simple] into JSIR, and
    map [fvar] to this new variable in the environment. *)
let create_let_simple ~env ~res fvar simple =
  Simple.pattern_match' simple
    ~var:(fun name ~coercion:_ ->
      let env = To_jsir_env.add_alias_of_var_exn env ~var:fvar ~alias_of:name in
      env, res)
    ~symbol:(fun symbol ~coercion:_ ->
      (* CR selee: come back *)
      let env =
        To_jsir_env.add_alias_of_symbol_exn env ~var:fvar ~alias_of:symbol
      in
      env, res)
    ~const:(fun const ->
      let expr = Jsir.Constant (To_jsir_shared.reg_width_const const) in
      To_jsir_shared.bind_expr_to_var ~env ~res fvar expr)

(** Bind a fresh variable to the result of translating [prim] into JSIR, and
    map [fvar] to this new variable in the environment. *)
let create_let_prim ~env ~res fvar prim dbg =
  let jvar, env, res = To_jsir_primitive.primitive ~env ~res prim dbg in
  To_jsir_env.add_var env fvar jvar, res

(** Apply the function pointed to by the variable in [f] with [args], bind the
    return value to a variable, and return the variable and the result. *)
let apply_fn ~res ~f ~args ~exact =
  let apply : Jsir.expr = Apply { f; args; exact } in
  let var = Jsir.Var.fresh () in
  let res = To_jsir_result.add_instr_exn res (Let (var, apply)) in
  var, res

let rec expr ~env ~res e =
  match Expr.descr e with
  | Let e' -> let_expr ~env ~res e'
  | Let_cont e' -> let_cont ~env ~res e'
  | Apply e' -> apply_expr ~env ~res e'
  | Apply_cont e' -> apply_cont ~env ~res e'
  | Switch e' -> switch ~env ~res e'
  | Invalid { message } -> invalid ~env ~res message

and let_expr ~env ~res e =
  Let.pattern_match' e
    ~f:(fun bound_pattern ~num_normal_occurrences_of_bound_vars ~body ->
      ignore num_normal_occurrences_of_bound_vars;
      match Bound_pattern.name_mode bound_pattern with
      | Normal ->
        let_expr_normal ~env ~res e ~bound_pattern
          ~num_normal_occurrences_of_bound_vars ~body
      | Phantom -> expr ~env ~res body
      | In_types ->
        Misc.fatal_errorf "Cannot bind In_types variables in terms:@ %a"
          Let.print e)

and let_expr_normal ~env ~res e ~(bound_pattern : Bound_pattern.t)
    ~num_normal_occurrences_of_bound_vars:_ ~body =
  let env, res =
    match bound_pattern, Let.defining_expr e with
    | Singleton v, Simple s ->
      let fvar = Bound_var.var v in
      create_let_simple ~env ~res fvar s
    | Singleton v, Prim (p, dbg) ->
      let fvar = Bound_var.var v in
      create_let_prim ~env ~res fvar p dbg
    | Set_of_closures bound_vars, Set_of_closures soc ->
      To_jsir_set_of_closures.dynamic_set_of_closures ~env ~res ~bound_vars soc
    | Static bound_static, Static_consts consts ->
      (* To translate closures, we require that code is translated before the
         corresponding closure, so that the translation environment is set
         correctly. Code usually does come before it is used in a closure, but
         for static lets, they may be defined within the same let binding.
         Hence, we need to run two passes: one only looking at the code, and one
         skipping the code.

         CR selee: This is slightly tragic, maybe there's a cleaner solution *)
      let env, res =
        Static_const_group.match_against_bound_static consts bound_static
          ~init:(env, res)
          ~code:(fun (env, res) code_id code ->
            To_jsir_static_const.code ~env ~res ~translate_body:expr ~code_id
              code)
          ~deleted_code:(fun (env, res) _code_id -> env, res)
          ~set_of_closures:(fun (env, res) ~closure_symbols:_ _soc -> env, res)
          ~block_like:(fun (env, res) _symbol _static_const -> env, res)
      in
      Static_const_group.match_against_bound_static consts bound_static
        ~init:(env, res)
        ~code:(fun (env, res) _code_id _code -> env, res)
        ~deleted_code:(fun (env, res) _code_id -> env, res)
        ~set_of_closures:(fun (env, res) ~closure_symbols soc ->
          To_jsir_set_of_closures.static_set_of_closures ~env ~res
            ~closure_symbols soc)
        ~block_like:(fun (env, res) symbol static_const ->
          To_jsir_static_const.block_like ~env ~res symbol static_const)
    | Singleton _, Rec_info _ -> expr ~env ~res body
    | Singleton _, (Set_of_closures _ | Static_consts _)
    | Set_of_closures _, (Simple _ | Prim _ | Static_consts _ | Rec_info _)
    | Static _, (Simple _ | Prim _ | Set_of_closures _ | Rec_info _) ->
      Misc.fatal_errorf "Mismatch between pattern and defining expression:@ %a"
        Let.print e
  in
  expr ~env ~res body

and let_cont ~env ~res (e : Flambda.Let_cont_expr.t) =
  (* We treat continuations as normal functions (i.e. a code block and a
     corresponding [Closure]. *)
  match e with
  | Non_recursive
      { handler; num_free_occurrences = _; is_applied_with_traps = _ } ->
    Non_recursive_let_cont_handler.pattern_match handler ~f:(fun k ~body ->
        let handler = Non_recursive_let_cont_handler.handler handler in
        Continuation_handler.pattern_match handler
          ~f:(fun params ~handler:cont_body ->
            let params, env = To_jsir_shared.bound_parameters ~env params in
            let res, addr = To_jsir_result.new_block res ~params in
<<<<<<< HEAD
            let _env, res = expr ~env ~res handler in
=======
            let _env, res = expr ~env ~res cont_body in
>>>>>>> 8b40026e
            let env = To_jsir_env.add_continuation env k addr in
            expr ~env ~res body))
  | Recursive handlers ->
    Recursive_let_cont_handlers.pattern_match handlers
      ~f:(fun ~invariant_params ~body conts ->
        if Continuation_handlers.contains_exn_handler conts
        then
          Misc.fatal_errorf
            "Recursive continuation bindings cannot involve exception \
             handlers:@ %a"
            Let_cont.print e;
        let domain = Flambda.Continuation_handlers.domain conts in
        let env, res =
          (* See explanation in [To_jsir_static_const.code]: we first reserve
             addresses representing each continuation, so that mutually
             recursive continuations can refer to them. *)
          List.fold_left
            (fun (env, res) k ->
              let res, addr = To_jsir_result.reserve_address res in
              let env = To_jsir_env.add_continuation env k addr in
              env, res)
            (env, res) domain
        in
        let env, res =
          Continuation.Lmap.fold
            (fun k handler (env, res) ->
              Continuation_handler.pattern_match handler
                ~f:(fun params ~handler:cont_body ->
                  let params, env =
                    To_jsir_shared.bound_parameters ~env
                      (Bound_parameters.append invariant_params params)
                  in
                  let addr =
                    match To_jsir_env.get_continuation_exn env k with
                    | Return | Exception ->
                      Misc.fatal_errorf
                        "Continuation %a is unexpectedly a return or exception \
                         continuation of the current environment"
                        Continuation.print k
                    | Block addr -> addr
                  in
                  let res =
                    To_jsir_result.new_block_with_addr_exn res ~params ~addr
                  in
                  let _env, res = expr ~env ~res cont_body in
                  env, res))
            (Flambda.Continuation_handlers.to_map conts)
            (env, res)
        in
        expr ~env ~res body)

and apply_expr ~env ~res e =
  let continuation = Apply_expr.continuation e in
  let exn_continuation = Apply_expr.exn_continuation e in
  if Exn_continuation.exn_handler exn_continuation
     <> To_jsir_env.exn_continuation env
  then failwith "unimplemented for now";
  let f, res =
    match Apply_expr.callee e with
    | None -> failwith "effects not implemented yet"
    | Some callee -> To_jsir_shared.simple ~env ~res callee
  in
  let args, res = To_jsir_shared.simples ~env ~res (Apply_expr.args e) in
  (* CR selee: assume exact = false for now, JSIR seems to assume false in the
     case that we don't know *)
  let var, res = apply_fn ~res ~f ~args ~exact:false in
  match continuation with
  | Never_returns ->
    env, To_jsir_result.end_block_with_last_exn res (Return var)
  | Return cont -> (
    match To_jsir_env.get_continuation_exn env cont with
    | Exception ->
      failwith "unimplemented" (* CR selee: or should be disallowed? *)
    | Return -> env, To_jsir_result.end_block_with_last_exn res (Return var)
    | Block addr ->
      env, To_jsir_result.end_block_with_last_exn res (Branch (addr, [var])))

and apply_cont ~env ~res apply_cont =
  let args, res =
    To_jsir_shared.simples ~env ~res (Apply_cont.args apply_cont)
  in
  let res =
    match Apply_cont.trap_action apply_cont with
    | None -> (
      let continuation = Apply_cont.continuation apply_cont in
      let res_cont = To_jsir_env.get_continuation_exn env continuation in
      match (res_cont : To_jsir_env.continuation) with
      | Return -> (
        match Continuation.sort continuation with
        | Toplevel_return ->
          assert (List.length args = 1);
          (* CR selee: This is a hack, but I can't find a way to trigger any
             behaviour that isn't calling [caml_register_global] on the toplevel
             module. I suspect for single-file compilation this is always fine.
             Will come back and review later. *)
          let compilation_unit =
            To_jsir_env.module_symbol env |> Symbol.compilation_unit
          in
          let module_name =
            Compilation_unit.name compilation_unit
            |> Compilation_unit.Name.to_string
          in
          let var = Jsir.Var.fresh () in
          let res =
            To_jsir_result.add_instr_exn res
              (Jsir.Let
                 ( var,
                   Prim
                     ( Extern "caml_register_global",
                       [ Pc (Int (Targetint.of_int_exn 0));
                         Pv (List.hd args);
                         Pc
                           (* CR selee: this assumes javascript, WASM needs just
                              String *)
                           (NativeString
                              (Jsir.Native_string.of_string module_name)) ] ) ))
          in
          To_jsir_result.end_block_with_last_exn res Jsir.Stop
        | Return ->
          if List.length args <> 1
          then
            Misc.fatal_error "Currently only one return argument is supported";
          To_jsir_result.end_block_with_last_exn res
            (Jsir.Return (List.hd args))
        | Normal_or_exn | Define_root_symbol ->
          (* CR selee: seems odd, review later *)
          Misc.fatal_errorf "Unexpected continuation sort for continuation %a"
            Continuation.print continuation)
      | Exception -> failwith "unimplemented"
      | Block addr ->
        To_jsir_result.end_block_with_last_exn res (Jsir.Branch (addr, args)))
    | Some (Push { exn_handler }) ->
      ignore exn_handler;
      failwith "unimplemented"
    | Some (Pop { exn_handler; raise_kind }) ->
      ignore (exn_handler, raise_kind);
      failwith "unimplemented"
  in
  env, res

and switch ~env ~res e =
  (* CR selee: translate to [Switch], but beware that flambda allows arbitrary
     arms whereas Jsir requires 0..n (double check) *)
  ignore (env, res, e);
  failwith "unimplemented"

and invalid ~env ~res _msg = env, res

let unit ~offsets:_ ~all_code:_ ~reachable_names:_ flambda_unit =
  let env =
    To_jsir_env.create
      ~module_symbol:(Flambda_unit.module_symbol flambda_unit)
      ~return_continuation:(Flambda_unit.return_continuation flambda_unit)
      ~exn_continuation:(Flambda_unit.exn_continuation flambda_unit)
  in
  let res = To_jsir_result.create () in
  let res, _addr = To_jsir_result.new_block res ~params:[] in
  let _env, res = expr ~env ~res (Flambda_unit.body flambda_unit) in
  let program = To_jsir_result.to_program_exn res in
  Jsir.invariant program;
  program<|MERGE_RESOLUTION|>--- conflicted
+++ resolved
@@ -114,11 +114,7 @@
           ~f:(fun params ~handler:cont_body ->
             let params, env = To_jsir_shared.bound_parameters ~env params in
             let res, addr = To_jsir_result.new_block res ~params in
-<<<<<<< HEAD
-            let _env, res = expr ~env ~res handler in
-=======
             let _env, res = expr ~env ~res cont_body in
->>>>>>> 8b40026e
             let env = To_jsir_env.add_continuation env k addr in
             expr ~env ~res body))
   | Recursive handlers ->
