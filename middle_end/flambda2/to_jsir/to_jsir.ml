--- conflicted
+++ resolved
@@ -273,14 +273,9 @@
   let return_var, res =
     match Apply_expr.callee e, Apply_expr.call_kind e with
     | None, _ | _, Effect _ -> failwith "effects not implemented yet"
-<<<<<<< HEAD
-    | Some callee, (Function _ | Method _) ->
-      let args, res = To_jsir_shared.simples ~env ~res args in
-=======
     | _, Method _ -> failwith "method calls not implemented yet"
     | Some callee, Function _ ->
-      let args, res = To_jsir_shared.simples ~env ~res (Apply_expr.args e) in
->>>>>>> a68cf18a
+      let args, res = To_jsir_shared.simples ~env ~res args in
       let f, res = To_jsir_shared.simple ~env ~res callee in
       (* CR selee: assume exact = false for now, JSIR seems to assume false in
          the case that we don't know *)
