--- conflicted
+++ resolved
@@ -12,7 +12,6 @@
       Jsir.Pv var, res)
     ~const:(fun const -> Jsir.Pc (To_jsir_shared.reg_width_const const), res)
 
-<<<<<<< HEAD
 let prim_args ~env ~res simples =
   List.fold_right
     (fun simple (args, res) ->
@@ -20,8 +19,6 @@
       arg :: args, res)
     simples ([], res)
 
-=======
->>>>>>> f5ee8695
 let with_int_prefix ~(kind : Flambda_kind.Standard_int.t) ~percent_for_imms op =
   let prefix =
     match kind, percent_for_imms with
@@ -57,19 +54,13 @@
 let use_prim ~env ~res prim args =
   let var, env, res = use_prim0 ~env ~res prim args in
   Some var, env, res
-<<<<<<< HEAD
 
 let use_prim' ~env ~res prim simples =
   let args, res = prim_args ~env ~res simples in
   use_prim ~env ~res prim args
 
 let nullary ~env ~res (f : Flambda_primitive.nullary_primitive) =
-  let use_prim' prim = use_prim' ~env ~res prim [] in
-=======
-
-let nullary ~env ~res (f : Flambda_primitive.nullary_primitive) =
   let use_prim' prim = use_prim ~env ~res prim [] in
->>>>>>> f5ee8695
   match f with
   | Invalid _ -> use_prim' (Extern "caml_invalid_primitive")
   | Optimised_out _ ->
@@ -87,12 +78,8 @@
   | Cpu_relax -> use_prim' (Extern "caml_ml_domain_cpu_relax")
 
 let get_tag ~env ~res x =
-<<<<<<< HEAD
   let x, res = prim_arg ~env ~res x in
   use_prim0 ~env ~res (Extern "%direct_obj_tag") [x]
-=======
-  use_prim0 ~env ~res (Extern "%direct_obj_tag") [prim_arg ~env x]
->>>>>>> f5ee8695
 
 let check_tag ~env ~res x ~tag =
   let tag_var, env, res = get_tag ~env ~res x in
@@ -126,7 +113,6 @@
      now we disable inlining so this case should never occur. *)
   match Simple.must_be_var x with
   | None ->
-<<<<<<< HEAD
     (* CR selee: come back *)
     ()
     (* Misc.fatal_error
@@ -148,51 +134,22 @@
         ( Jsir.Field (v, Targetint_31_63.to_int field, block_access_kind kind),
           res )
       | Pc _, _res -> Misc.fatal_error "Block_load on constant"
-=======
-    Misc.fatal_error
-      "Expected to see [my_closure], instead found a non-variable"
-  | Some (v, _coercion) ->
-    if not (To_jsir_env.is_my_closure env v)
-    then
-      Misc.fatal_error
-        "Trying to project from a closure that doesn't belong to the body of \
-         the function being translated"
-
-let unary ~env ~res (f : Flambda_primitive.unary_primitive) x =
-  let use_prim' prim = use_prim ~env ~res prim [prim_arg ~env x] in
-  match f with
-  | Block_load { kind; mut = _; field } ->
-    let var = Jsir.Var.fresh () in
-    let expr : Jsir.expr =
-      match prim_arg ~env x with
-      | Pv v -> Field (v, Targetint_31_63.to_int field, block_access_kind kind)
-      | Pc _ -> Misc.fatal_error "Block_load on constant"
->>>>>>> f5ee8695
     in
     Some var, env, To_jsir_result.add_instr_exn res (Let (var, expr))
   | Duplicate_block _ | Duplicate_array _ | Obj_dup ->
     use_prim' (Extern "caml_obj_dup")
   | Is_int _ -> use_prim' IsInt
-<<<<<<< HEAD
   | Is_null ->
     let x, res = prim_arg ~env ~res x in
     use_prim ~env ~res Eq [x; Pc Null]
-=======
-  | Is_null -> use_prim ~env ~res Eq [prim_arg ~env x; Pc Null]
->>>>>>> f5ee8695
   | Get_tag ->
     let var, env, res = get_tag ~env ~res x in
     Some var, env, res
   | Array_length _ -> use_prim' Vectlength
   | Bigarray_length { dimension } ->
-<<<<<<< HEAD
     let x, res = prim_arg ~env ~res x in
     use_prim ~env ~res (Extern "caml_ba_dim")
       [x; Pc (Int (Targetint.of_int dimension))]
-=======
-    use_prim ~env ~res (Extern "caml_ba_dim")
-      [prim_arg ~env x; Pc (Int (Targetint.of_int dimension))]
->>>>>>> f5ee8695
   | String_length _ -> use_prim' (Extern "caml_ml_string_length")
   | Int_as_pointer _ -> use_prim' (Extern "caml_int_as_pointer")
   | Opaque_identity { middle_end_only = true; kind = _ } -> identity ~env ~res x
@@ -303,7 +260,6 @@
     Some var, env, To_jsir_result.add_instr_exn res (Let (var, expr))
 
 let binary ~env ~res (f : Flambda_primitive.binary_primitive) x y =
-<<<<<<< HEAD
   let use_prim' prim = use_prim' ~env ~res prim [x; y] in
   match f with
   | Block_set { kind; init = _; field } ->
@@ -311,17 +267,6 @@
       match prim_arg ~env ~res x with
       | Pv x, res -> x, res
       | Pc _, _res -> Misc.fatal_error "Block_set on constant"
-=======
-  let use_prim' prim =
-    use_prim ~env ~res prim [prim_arg ~env x; prim_arg ~env y]
-  in
-  match f with
-  | Block_set { kind; init = _; field } ->
-    let x =
-      match prim_arg ~env x with
-      | Pv x -> x
-      | Pc _ -> Misc.fatal_error "Block_set on constant"
->>>>>>> f5ee8695
     in
     let y, res = To_jsir_shared.simple ~env ~res y in
     ( None,
@@ -424,13 +369,8 @@
           env,
           To_jsir_result.add_instr_exn res (Jsir.Let (var_or, expr_or)) )
       in
-<<<<<<< HEAD
       let x, res = prim_arg ~env ~res x in
       let y, res = prim_arg ~env ~res y in
-=======
-      let x = prim_arg ~env x in
-      let y = prim_arg ~env y in
->>>>>>> f5ee8695
       match comparison with
       | Eq -> use_prim ~env ~res Eq [x; y]
       | Neq -> use_prim ~env ~res Neq [x; y]
@@ -503,29 +443,16 @@
     primitive_not_supported ()
 
 let ternary ~env ~res (f : Flambda_primitive.ternary_primitive) x y z =
-<<<<<<< HEAD
   let use_prim' prim = use_prim' ~env ~res prim [x; y; z] in
-=======
-  let use_prim' prim =
-    use_prim ~env ~res prim [prim_arg ~env x; prim_arg ~env y; prim_arg ~env z]
-  in
->>>>>>> f5ee8695
   match f with
   | Array_set (kind, set_kind) -> (
     match kind, set_kind with
     | ( (Immediates | Values | Naked_floats | Naked_float32s),
         (Immediates | Values _ | Naked_floats | Naked_float32s) ) ->
-<<<<<<< HEAD
       let arr, res =
         match prim_arg ~env ~res x with
         | Pv v, res -> v, res
         | Pc _, _res -> Misc.fatal_error "Array_set on constant"
-=======
-      let arr =
-        match prim_arg ~env x with
-        | Pv v -> v
-        | Pc _ -> Misc.fatal_error "Array_set on constant"
->>>>>>> f5ee8695
       in
       let index, res = To_jsir_shared.simple ~env ~res y in
       let new_value, res = To_jsir_shared.simple ~env ~res z in
