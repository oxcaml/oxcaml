--- conflicted
+++ resolved
@@ -78,17 +78,8 @@
   | Cpu_relax -> use_prim' (Extern "caml_ml_domain_cpu_relax")
 
 let get_tag ~env ~res x =
-<<<<<<< HEAD
-  let var = Jsir.Var.fresh () in
-  let expr, res =
-    match prim_arg ~env ~res x with
-    | Pv v, res -> Jsir.Field (v, 0, Non_float), res
-    | Pc _, _res -> Misc.fatal_error "Get_tag on constant"
-  in
-  var, env, To_jsir_result.add_instr_exn res (Let (var, expr))
-=======
-  use_prim0 ~env ~res (Extern "%direct_obj_tag") [prim_arg ~env x]
->>>>>>> 78fd4733
+  let x, res = prim_arg ~env ~res x in
+  use_prim0 ~env ~res (Extern "%direct_obj_tag") [x]
 
 let check_tag ~env ~res x ~tag =
   let tag_var, env, res = get_tag ~env ~res x in
