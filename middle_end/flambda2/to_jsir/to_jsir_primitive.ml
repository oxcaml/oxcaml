(******************************************************************************
 *                                  OxCaml                                    *
 *                           Leo Lee, Jane Street                             *
 * -------------------------------------------------------------------------- *
 *                               MIT License                                  *
 *                                                                            *
 * Copyright (c) 2025 Jane Street Group LLC                                   *
 * opensource-contacts@janestreet.com                                         *
 *                                                                            *
 * Permission is hereby granted, free of charge, to any person obtaining a    *
 * copy of this software and associated documentation files (the "Software"), *
 * to deal in the Software without restriction, including without limitation  *
 * the rights to use, copy, modify, merge, publish, distribute, sublicense,   *
 * and/or sell copies of the Software, and to permit persons to whom the      *
 * Software is furnished to do so, subject to the following conditions:       *
 *                                                                            *
 * The above copyright notice and this permission notice shall be included    *
 * in all copies or substantial portions of the Software.                     *
 *                                                                            *
 * THE SOFTWARE IS PROVIDED "AS IS", WITHOUT WARRANTY OF ANY KIND, EXPRESS OR *
 * IMPLIED, INCLUDING BUT NOT LIMITED TO THE WARRANTIES OF MERCHANTABILITY,   *
 * FITNESS FOR A PARTICULAR PURPOSE AND NONINFRINGEMENT. IN NO EVENT SHALL    *
 * THE AUTHORS OR COPYRIGHT HOLDERS BE LIABLE FOR ANY CLAIM, DAMAGES OR OTHER *
 * LIABILITY, WHETHER IN AN ACTION OF CONTRACT, TORT OR OTHERWISE, ARISING    *
 * FROM, OUT OF OR IN CONNECTION WITH THE SOFTWARE OR THE USE OR OTHER        *
 * DEALINGS IN THE SOFTWARE.                                                  *
 ******************************************************************************)

open! Jsoo_imports.Import

let primitive_not_supported () =
  Misc.fatal_error
    "This primitive is not supported for JavaScript/WASM compilation."

(** Convert a [Simple.t] into a [Jsir.prim_arg]. *)
let prim_arg ~env ~res simple =
  Simple.pattern_match' simple
    ~var:(fun name ~coercion:_ ->
      Jsir.Pv (To_jsir_env.get_var_exn env name), res)
    ~symbol:(fun symbol ~coercion:_ ->
      let var, res = To_jsir_env.get_symbol_exn env ~res symbol in
      Jsir.Pv var, res)
    ~const:(fun const -> Jsir.Pc (To_jsir_shared.reg_width_const const), res)

let prim_args ~env ~res simples =
  List.fold_right
    (fun simple (args, res) ->
      let arg, res = prim_arg ~env ~res simple in
      arg :: args, res)
    simples ([], res)

let with_int_prefix ~(kind : Flambda_kind.Standard_int.t) ~percent_for_imms op =
  let prefix =
    match kind, percent_for_imms with
    | (Tagged_immediate | Naked_immediate), true -> "%int"
    | (Tagged_immediate | Naked_immediate), false -> "caml_int"
    | Naked_int32, _ -> "caml_int32"
    | Naked_int64, _ -> "caml_int64"
    | Naked_nativeint, _ -> "caml_nativeint"
  in
  prefix ^ "_" ^ op

let with_float_suffix ~(bitwidth : Flambda_primitive.float_bitwidth) op =
  let suffix =
    match bitwidth with Float32 -> "_float32" | Float64 -> "_float"
  in
  "caml_" ^ op ^ suffix

let no_op ~env ~res = None, env, res

let identity ~env ~res x =
  let var, res = To_jsir_shared.simple ~env ~res x in
  Some var, env, res

let unit ~env ~res =
  let var = Jsir.Var.fresh () in
  Some var, env, To_jsir_result.add_instr_exn res (Let (var, Constant Null))

let use_prim0 ~env ~res prim args =
  let expr : Jsir.expr = Prim (prim, args) in
  let var = Jsir.Var.fresh () in
  var, env, To_jsir_result.add_instr_exn res (Jsir.Let (var, expr))

let use_prim ~env ~res prim args =
  let var, env, res = use_prim0 ~env ~res prim args in
  Some var, env, res

let use_prim' ~env ~res prim simples =
  let args, res = prim_args ~env ~res simples in
  use_prim ~env ~res prim args

let nullary ~env ~res (f : Flambda_primitive.nullary_primitive) =
  let use_prim' prim = use_prim ~env ~res prim [] in
  match f with
  | Invalid _ -> use_prim' (Extern "caml_invalid_primitive")
  | Optimised_out _ ->
    (* For phantom lets, which are kept around for debugging information for
       pieces of code that were optimised away. *)
    no_op ~env ~res
  | Probe_is_enabled _ -> primitive_not_supported ()
  | Enter_inlined_apply _ ->
    (* CR selee: we should eventually use this debuginfo *)
    no_op ~env ~res
  | Dls_get -> use_prim' (Extern "caml_domain_dls_get")
  | Poll ->
    (* See [parse_bytecode.ml] in jsoo - treated as a noop *)
    no_op ~env ~res
  | Cpu_relax -> use_prim' (Extern "caml_ml_domain_cpu_relax")

let get_tag ~env ~res x =
  let x, res = prim_arg ~env ~res x in
  use_prim0 ~env ~res (Extern "%direct_obj_tag") [x]

let check_tag ~env ~res x ~tag =
  let tag_var, env, res = get_tag ~env ~res x in
  let expr : Jsir.expr =
    Prim (Eq, [Pv tag_var; Pc (Int (Targetint.of_int tag))])
  in
  let var = Jsir.Var.fresh () in
  Some var, env, To_jsir_result.add_instr_exn res (Let (var, expr))

let block_access_kind (kind : Flambda_primitive.Block_access_kind.t) :
    Jsir.field_type =
  match kind with
  | Values _ -> Non_float
  | Naked_floats _ -> Float
  | Mixed { field_kind = Value_prefix _; _ } -> Non_float
  | Mixed
      { field_kind = Flat_suffix (Naked_int32 | Naked_int64 | Naked_nativeint);
        _
      } ->
    Non_float
  | Mixed { field_kind = Flat_suffix (Naked_float | Naked_float32); _ } -> Float
  | Mixed
      { field_kind = Flat_suffix (Naked_vec128 | Naked_vec256 | Naked_vec512);
        _
      } ->
    primitive_not_supported ()

let check_my_closure ~env x =
  (* It is not possible to project values out of other functions' closures in
     Jsoo, but certain inlining simplifications in Flambda may cause this. For
     now we disable inlining so this case should never occur. *)
  Simple.pattern_match' x
    ~var:(fun name ~coercion:_ ->
      if not (To_jsir_env.is_my_closure env name)
      then
        Misc.fatal_error
          "Trying to project from a closure that doesn't belong to the body of \
           the function being translated")
    ~symbol:(fun _symbol ~coercion:_ ->
      (* CR selee: We should check here that this is indeed the correct closure
         symbol for the current function being translated, but we don't yet keep
         track of this. We plan to refactor the handling of closures and pieces
         of code so that we only translate the code once we see the
         corresponding closure (treating each closure as a new instance of the
         code), which should make this check much easier. For now, we assume
         that we have the correct symbol. *)
      ())
    ~const:(fun const ->
      Misc.fatal_errorf
        "Trying to project from a closure, but found a constant %a (must be a \
         closure variable or symbol)"
        Reg_width_const.print const)

let unary ~env ~res (f : Flambda_primitive.unary_primitive) x =
  let use_prim' prim = use_prim' ~env ~res prim [x] in
  match f with
  | Block_load { kind; mut = _; field } ->
    let var = Jsir.Var.fresh () in
    let expr, res =
      match prim_arg ~env ~res x with
      | Pv v, res ->
        ( Jsir.Field (v, Targetint_31_63.to_int field, block_access_kind kind),
          res )
      | Pc _, _res -> Misc.fatal_error "Block_load on constant"
    in
    Some var, env, To_jsir_result.add_instr_exn res (Let (var, expr))
  | Duplicate_block _ | Duplicate_array _ | Obj_dup ->
    use_prim' (Extern "caml_obj_dup")
  | Is_int _ -> use_prim' IsInt
  | Is_null ->
    let x, res = prim_arg ~env ~res x in
    use_prim ~env ~res Eq [x; Pc Null]
  | Get_tag ->
    let var, env, res = get_tag ~env ~res x in
    Some var, env, res
  | Array_length _ -> use_prim' Vectlength
  | Bigarray_length { dimension } ->
    let x, res = prim_arg ~env ~res x in
    use_prim ~env ~res (Extern "caml_ba_dim")
      [x; Pc (Int (Targetint.of_int (dimension - 1)))]
  | String_length _ -> use_prim' (Extern "caml_ml_string_length")
  | Int_as_pointer _ -> use_prim' (Extern "caml_int_as_pointer")
  | Opaque_identity { middle_end_only = true; kind = _ } -> identity ~env ~res x
  | Opaque_identity { middle_end_only = false; kind : Flambda_kind.t = _ } ->
    (* CR selee: treating these as the identity for now *)
    identity ~env ~res x
  | Int_arith (kind, Swap_byte_endianness) ->
    let extern_name =
      match kind with
      | Naked_immediate -> "caml_bswap16"
      | Naked_int32 -> "caml_int32_bswap"
      | Naked_int64 -> "caml_int64_bswap"
      | Naked_nativeint -> "caml_nativeint_bswap"
      | Tagged_immediate ->
        (* [Lambda_to_flambda_primitives will never produce this *)
<<<<<<< HEAD
=======
        (* CR selee: this will no longer be true once smallints are merged *)
>>>>>>> bcc6e81c
        Misc.fatal_error "Found Int_arith with Tagged_immediate"
    in
    use_prim' (Extern extern_name)
  | Float_arith (bitwidth, op) ->
    let op_name = match op with Abs -> "abs" | Neg -> "neg" in
    let extern_name = with_float_suffix ~bitwidth op_name in
    use_prim' (Extern extern_name)
  | Num_conv { src; dst } -> (
    let caml_of src dst =
      use_prim' (Extern (Format.sprintf "caml_%s_of_%s" src dst))
    in
    let caml_of_bytecode src dst =
      use_prim' (Extern (Format.sprintf "caml_%s_of_%s_bytecode" src dst))
    in
    let caml_to src dst =
      use_prim' (Extern (Format.sprintf "caml_%s_to_%s" src dst))
    in
    let caml_to_bytecode src dst =
      use_prim' (Extern (Format.sprintf "caml_%s_to_%s_bytecode" src dst))
    in
    match src, dst with
    | (Tagged_immediate | Naked_immediate), (Tagged_immediate | Naked_immediate)
    | Naked_float32, Naked_float32
    | Naked_float, Naked_float
    | Naked_int32, Naked_int32
    | Naked_int64, Naked_int64
    | Naked_nativeint, Naked_nativeint ->
      identity ~env ~res x
    | (Tagged_immediate | Naked_immediate), Naked_float32 ->
      caml_of "float32" "int"
    | (Tagged_immediate | Naked_immediate), Naked_float -> caml_of "float" "int"
    | (Tagged_immediate | Naked_immediate), Naked_int32 -> caml_of "int32" "int"
    | (Tagged_immediate | Naked_immediate), Naked_int64 -> caml_of "int64" "int"
    | (Tagged_immediate | Naked_immediate), Naked_nativeint ->
      caml_of "nativeint" "int"
    | Naked_float32, (Tagged_immediate | Naked_immediate) ->
      caml_to "float32" "int"
    | Naked_float32, Naked_float -> caml_of "float" "float32"
    | Naked_float32, Naked_int32 -> caml_of "int32" "float32"
    | Naked_float32, Naked_int64 -> caml_to_bytecode "float32" "int64"
    | Naked_float32, Naked_nativeint -> caml_of "nativeint" "float32"
    | Naked_float, (Tagged_immediate | Naked_immediate) -> caml_of "int" "float"
    | Naked_float, Naked_float32 -> caml_of "float32" "float"
    | Naked_float, Naked_int32 -> caml_of "int32" "float"
    | Naked_float, Naked_int64 -> caml_of "int64" "float"
    | Naked_float, Naked_nativeint -> caml_of "nativeint" "float"
    | Naked_int32, (Tagged_immediate | Naked_immediate) -> caml_to "int32" "int"
    | Naked_int32, Naked_float32 -> caml_of "float32" "int32"
    | Naked_int32, Naked_float -> caml_to "int32" "float"
    | Naked_int32, Naked_int64 -> caml_of "int64" "int32"
    | Naked_int32, Naked_nativeint -> caml_of "nativeint" "int32"
    | Naked_int64, (Tagged_immediate | Naked_immediate) -> caml_to "int64" "int"
    | Naked_int64, Naked_float32 -> caml_of_bytecode "float32" "int64"
    | Naked_int64, Naked_float -> caml_to "int64" "float"
    | Naked_int64, Naked_int32 -> caml_to "int64" "int32"
    | Naked_int64, Naked_nativeint -> caml_to "int64" "nativeint"
    | Naked_nativeint, (Tagged_immediate | Naked_immediate) ->
      caml_to "nativeint" "int"
    | Naked_nativeint, Naked_float32 -> caml_of "float32" "nativeint"
    | Naked_nativeint, Naked_float -> caml_to "nativeint" "float"
    | Naked_nativeint, Naked_int32 -> caml_to "nativeint" "int32"
    | Naked_nativeint, Naked_int64 -> caml_of "int64" "nativeint")
  | Boolean_not -> use_prim' Not
  | Reinterpret_64_bit_word reinterpret ->
    let extern_name =
      match reinterpret with
      | Unboxed_int64_as_unboxed_float64 -> "caml_int64_float_of_bits"
      | Unboxed_float64_as_unboxed_int64 -> "caml_int64_bits_of_float"
      | Unboxed_int64_as_tagged_int63 ->
        (* JS doesn't have tagged int63 since it's a 32-bit target *)
        primitive_not_supported ()
      | Tagged_int63_as_unboxed_int64 -> primitive_not_supported ()
    in
    use_prim' (Extern extern_name)
  | Unbox_number _ | Box_number _ | Untag_immediate | Tag_immediate ->
    (* everything is boxed and tagged in JS *)
    identity ~env ~res x
  | Project_function_slot { move_from = _; move_to } ->
    check_my_closure ~env x;
    Some (To_jsir_env.get_function_slot_exn env move_to), env, res
  | Project_value_slot { project_from = _; value_slot } ->
    check_my_closure ~env x;
    Some (To_jsir_env.get_value_slot_exn env value_slot), env, res
  | Is_boxed_float -> check_tag ~env ~res x ~tag:Obj.double_tag
  | Is_flat_float_array -> check_tag ~env ~res x ~tag:Obj.double_array_tag
  | End_region _ | End_try_region _ -> no_op ~env ~res
  | Get_header ->
    (* CR selee: check [js_of_ocaml/compiler/tests_check_prim/main.output], this
       primitive ("caml_get_header") seems to be missing from jsoo *)
    primitive_not_supported ()
  | Atomic_load _ -> use_prim' (Extern "caml_atomic_load")
  | Peek _ ->
    (* Unsupported in bytecode *)
    primitive_not_supported ()
  | Make_lazy tag ->
    let tag = Flambda_primitive.Lazy_block_tag.to_tag tag in
    let expr, env, res =
      To_jsir_shared.block ~env ~res ~tag ~mut:Mutable ~fields:[x]
    in
    let var = Jsir.Var.fresh () in
    Some var, env, To_jsir_result.add_instr_exn res (Let (var, expr))

let binary ~env ~res (f : Flambda_primitive.binary_primitive) x y =
  let use_prim' prim = use_prim' ~env ~res prim [x; y] in
  match f with
  | Block_set { kind; init = _; field } ->
    let x, res =
      match prim_arg ~env ~res x with
      | Pv x, res -> x, res
      | Pc _, _res -> Misc.fatal_error "Block_set on constant"
    in
    let y, res = To_jsir_shared.simple ~env ~res y in
    ( None,
      env,
      To_jsir_result.add_instr_exn res
        (Set_field (x, Targetint_31_63.to_int field, block_access_kind kind, y))
    )
  | Array_load (kind, load_kind, _mut) -> (
    match kind, load_kind with
    | ( (Immediates | Values | Naked_floats | Naked_float32s),
        (Immediates | Values | Naked_floats | Naked_float32s) ) ->
      use_prim' Array_get
    | ( ( Naked_int32s | Naked_int64s | Naked_nativeints | Naked_vec128s
        | Naked_vec256s | Naked_vec512s | Unboxed_product _ ),
        _ )
    | ( _,
        ( Naked_int32s | Naked_int64s | Naked_nativeints | Naked_vec128s
        | Naked_vec256s | Naked_vec512s ) ) ->
      (* No SIMD *)
      primitive_not_supported ())
  | String_or_bigstring_load (value, width) ->
    let op_name =
      match width with
      | Eight -> "unsafe_get"
      | Sixteen -> "get16"
      | Thirty_two -> "get32"
      | Single -> "getf32"
      | Sixty_four -> "get64"
      | One_twenty_eight _ -> primitive_not_supported ()
    in
    let extern_name =
      match value with
      | String -> "caml_string_" ^ op_name
      | Bytes -> "caml_bytes_" ^ op_name
      | Bigstring -> (
        match width with
        | Eight -> "caml_ba_get_1"
        | Sixteen | Thirty_two | Single | Sixty_four | One_twenty_eight _ ->
          "caml_ba_uint8_" ^ op_name)
    in
    use_prim' (Extern extern_name)
  | Bigarray_load (dims, kind, _layout) ->
    let extern_prefix =
      match kind with
      | Float32_t -> "caml_ba_float32_get_"
      | Float16 | Float32 | Float64 | Sint8 | Uint8 | Sint16 | Uint16 | Int32
      | Int64 | Int_width_int | Targetint_width_int | Complex32 | Complex64 ->
        "caml_ba_get_"
    in
    use_prim' (Extern (extern_prefix ^ Int.to_string dims))
  | Phys_equal comparison ->
    let prim : Jsir.prim = match comparison with Eq -> Eq | Neq -> Neq in
    use_prim' prim
  | Int_arith (kind, op) ->
    let op_name =
      match op with
      | Add -> "add"
      | Sub -> "sub"
      | Mul -> "mul"
      | Div -> "div"
      | Mod -> "mod"
      | And -> "and"
      | Or -> "or"
      | Xor -> "xor"
    in
    let extern_name = with_int_prefix ~kind op_name ~percent_for_imms:true in
    use_prim' (Extern extern_name)
  | Int_shift (kind, op) ->
    let op_name =
      match kind, op with
      | (Tagged_immediate | Naked_immediate), Lsl -> "lsl"
      | (Naked_int32 | Naked_int64 | Naked_nativeint), Lsl -> "shift_left"
      | (Tagged_immediate | Naked_immediate), Lsr -> "lsr"
      | (Naked_int32 | Naked_int64 | Naked_nativeint), Lsr ->
        "shift_right_unsigned"
      | (Tagged_immediate | Naked_immediate), Asr -> "asr"
      | (Naked_int32 | Naked_int64 | Naked_nativeint), Asr -> "shift_right"
    in
    let extern_name = with_int_prefix ~kind op_name ~percent_for_imms:true in
    use_prim' (Extern extern_name)
  | Int_comp (kind, behaviour) -> (
    match behaviour with
    | Yielding_bool comparison -> (
      let eq, neq, lt, ult, le =
        let open Jsir in
        match kind with
        | Tagged_immediate | Naked_immediate | Naked_int32 | Naked_nativeint ->
          Eq, Neq, Lt, Ult, Le
        | Naked_int64 ->
          ( Extern "caml_equal",
            Extern "caml_notequal",
            Extern "caml_lessthan",
            Extern "caml_int64_ult",
            Extern "caml_lessequal" )
      in
      let unsigned_le x y =
        let var_ule = Jsir.Var.fresh () in
        let var_eq = Jsir.Var.fresh () in
        let var_or = Jsir.Var.fresh () in
        let expr_ule : Jsir.expr = Prim (ult, [x; y]) in
        let expr_eq : Jsir.expr = Prim (eq, [x; y]) in
        let res =
          To_jsir_result.add_instr_exn res (Jsir.Let (var_ule, expr_ule))
        in
        let res =
          To_jsir_result.add_instr_exn res (Jsir.Let (var_eq, expr_eq))
        in
        let expr_or : Jsir.expr =
          Prim (Extern "%int_or", [Pv var_ule; Pv var_eq])
        in
        ( Some var_or,
          env,
          To_jsir_result.add_instr_exn res (Jsir.Let (var_or, expr_or)) )
      in
      let x, res = prim_arg ~env ~res x in
      let y, res = prim_arg ~env ~res y in
      match comparison with
      | Eq -> use_prim ~env ~res eq [x; y]
      | Neq -> use_prim ~env ~res neq [x; y]
      | Lt Signed -> use_prim ~env ~res lt [x; y]
      | Lt Unsigned -> use_prim ~env ~res ult [x; y]
      | Gt Signed -> use_prim ~env ~res lt [y; x]
      | Gt Unsigned -> use_prim ~env ~res ult [y; x]
      | Le Signed -> use_prim ~env ~res le [x; y]
      | Le Unsigned -> unsigned_le x y
      | Ge Signed -> use_prim ~env ~res le [y; x]
      | Ge Unsigned -> unsigned_le y x)
    | Yielding_int_like_compare_functions signed_or_unsigned -> (
      match signed_or_unsigned with
      | Signed ->
        let extern_name =
          with_int_prefix ~kind "compare" ~percent_for_imms:false
        in
        use_prim' (Extern extern_name)
      | Unsigned ->
        (* Also unimplemented in Cmm. See [To_cmm_primitive]. *)
        (* CR selee: can do this by subtracting [min_int] before doing the
           compare *)
        primitive_not_supported ()))
  | Float_arith (bitwidth, op) ->
    let op_name =
      match op with Add -> "add" | Sub -> "sub" | Mul -> "mul" | Div -> "div"
    in
    let extern_name = with_float_suffix ~bitwidth op_name in
    use_prim' (Extern extern_name)
  | Float_comp (bitwidth, behaviour) ->
    let extern_name =
      match behaviour with
      | Yielding_bool comparison ->
        let op_name =
          match comparison with
          | Eq -> "eq"
          | Neq -> "neq"
          | Lt () -> "lt"
          | Gt () -> "gt"
          | Le () -> "le"
          | Ge () -> "ge"
        in
        with_float_suffix ~bitwidth op_name
      | Yielding_int_like_compare_functions () -> (
        match bitwidth with
        | Float64 -> "caml_float_compare"
        | Float32 -> "caml_float32_compare")
    in
    use_prim' (Extern extern_name)
  | Bigarray_get_alignment _ ->
    (* Only used for SIMD *)
    primitive_not_supported ()
  | Atomic_set _ ->
    let _var, env, res = use_prim' (Extern "caml_atomic_exchange") in
    unit ~env ~res
  | Atomic_exchange _ -> use_prim' (Extern "caml_atomic_exchange")
  | Atomic_int_arith op ->
    let extern_name =
      match op with
      | Fetch_add -> "caml_atomic_fetch_add"
      | Add -> "caml_atomic_add"
      | Sub -> "caml_atomic_sub"
      | And -> "caml_atomic_land"
      | Or -> "caml_atomic_lor"
      | Xor -> "caml_atomic_lxor"
    in
    use_prim' (Extern extern_name)
  | Poke _ ->
    (* Unsupported in bytecode *)
    primitive_not_supported ()

let ternary ~env ~res (f : Flambda_primitive.ternary_primitive) x y z =
  let use_prim' prim = use_prim' ~env ~res prim [x; y; z] in
  match f with
  | Array_set (kind, set_kind) -> (
    match kind, set_kind with
    | ( (Immediates | Values | Naked_floats | Naked_float32s),
        (Immediates | Values _ | Naked_floats | Naked_float32s) ) ->
      let arr, res =
        match prim_arg ~env ~res x with
        | Pv v, res -> v, res
        | Pc _, _res -> Misc.fatal_error "Array_set on constant"
      in
      let index, res = To_jsir_shared.simple ~env ~res y in
      let new_value, res = To_jsir_shared.simple ~env ~res z in
      ( None,
        env,
        To_jsir_result.add_instr_exn res (Array_set (arr, index, new_value)) )
    | ( ( Naked_int32s | Naked_int64s | Naked_nativeints | Naked_vec128s
        | Naked_vec256s | Naked_vec512s | Unboxed_product _ ),
        _ )
    | ( _,
        ( Naked_int32s | Naked_int64s | Naked_nativeints | Naked_vec128s
        | Naked_vec256s | Naked_vec512s ) ) ->
      (* No SIMD *)
      primitive_not_supported ())
  | Bytes_or_bigstring_set (value, width) ->
    let extern_name =
      match value, width with
      | _, One_twenty_eight _ ->
        (* No SIMD *)
        primitive_not_supported ()
      | Bytes, Eight -> "caml_bytes_unsafe_set"
      | Bytes, Sixteen -> "caml_bytes_set16"
      | Bytes, Thirty_two -> "caml_bytes_set32"
      | Bytes, Single -> "caml_bytes_setf32"
      | Bytes, Sixty_four -> "caml_bytes_set64"
      | Bigstring, Eight -> "caml_ba_set_1"
      | Bigstring, Sixteen -> "caml_ba_uint8_set16"
      | Bigstring, Thirty_two -> "caml_ba_uint8_set32"
      | Bigstring, Single -> "caml_ba_uint8_setf32"
      | Bigstring, Sixty_four -> "caml_ba_uint8_set64"
    in
    use_prim' (Extern extern_name)
  | Bigarray_set (dims, kind, _layout) ->
    let extern_prefix =
      match kind with
      | Float32_t -> "caml_ba_float32_set_"
      | Float16 | Float32 | Float64 | Sint8 | Uint8 | Sint16 | Uint16 | Int32
      | Int64 | Int_width_int | Targetint_width_int | Complex32 | Complex64 ->
        "caml_ba_set_"
    in
    use_prim' (Extern (extern_prefix ^ Int.to_string dims))
  | Atomic_compare_and_set _ -> use_prim' (Extern "caml_atomic_cas")
  | Atomic_compare_exchange _ ->
    use_prim' (Extern "caml_atomic_compare_exchange")

let variadic ~env ~res (f : Flambda_primitive.variadic_primitive) xs =
  match f with
  | Begin_region _ | Begin_try_region _ -> no_op ~env ~res
  | Make_block (kind, mut, _alloc_mode) ->
    let tag =
      match kind with
      | Values (tag, _with_subkind) -> Tag.Scannable.to_tag tag
      | Naked_floats -> Tag.double_array_tag
      | Mixed _ -> failwith "unimplemented block kind"
    in
    let expr, env, res = To_jsir_shared.block ~env ~res ~tag ~mut ~fields:xs in
    let var = Jsir.Var.fresh () in
    Some var, env, To_jsir_result.add_instr_exn res (Let (var, expr))
  | Make_array (kind, mut, _mode) ->
    let tag =
      match kind with
      | Immediates | Values -> Tag.zero
      | Naked_floats | Naked_float32s -> Tag.double_array_tag
      | Naked_int32s | Naked_int64s | Naked_nativeints | Naked_vec128s
      | Naked_vec256s | Naked_vec512s | Unboxed_product _ ->
        (* No SIMD *)
        primitive_not_supported ()
    in
    let mutability : Jsir.mutability =
      match mut with
      | Mutable -> Maybe_mutable
      | Immutable | Immutable_unique -> Immutable
    in
    let xs, res = To_jsir_shared.simples ~env ~res xs in
    let var = Jsir.Var.fresh () in
    ( Some var,
      env,
      To_jsir_result.add_instr_exn res
        (Let (var, Block (Tag.to_int tag, Array.of_list xs, Array, mutability)))
    )

let primitive ~env ~res (prim : Flambda_primitive.t) =
  match prim with
  | Nullary f -> nullary ~env ~res f
  | Unary (f, x) -> unary ~env ~res f x
  | Binary (f, x, y) -> binary ~env ~res f x y
  | Ternary (f, x, y, z) -> ternary ~env ~res f x y z
  | Variadic (f, xs) -> variadic ~env ~res f xs

let extern ~env ~res symbol args =
  let args, res = prim_args ~env ~res args in
  let name = Symbol.linkage_name_as_string symbol in
  let var = Jsir.Var.fresh () in
  var, To_jsir_result.add_instr_exn res (Let (var, Prim (Extern name, args)))<|MERGE_RESOLUTION|>--- conflicted
+++ resolved
@@ -205,10 +205,7 @@
       | Naked_nativeint -> "caml_nativeint_bswap"
       | Tagged_immediate ->
         (* [Lambda_to_flambda_primitives will never produce this *)
-<<<<<<< HEAD
-=======
         (* CR selee: this will no longer be true once smallints are merged *)
->>>>>>> bcc6e81c
         Misc.fatal_error "Found Int_arith with Tagged_immediate"
     in
     use_prim' (Extern extern_name)
