--- conflicted
+++ resolved
@@ -36,13 +36,8 @@
   in
   { t with current_blocks = top_current_block :: rest_current_blocks }
 
-<<<<<<< HEAD
-let new_block { archived_blocks; current_blocks; next_addr; reserved_addrs }
+let new_block { complete_blocks; current_blocks; next_addr; reserved_addrs }
     ~params =
-=======
-let new_block { complete_blocks; current_blocks; next_addr } ~params =
-  (* CR selee: review PC *)
->>>>>>> 9a94627c
   let new_block = { params; body = []; addr = next_addr } in
   ( { complete_blocks;
       current_blocks = new_block :: current_blocks;
@@ -51,10 +46,9 @@
     },
     next_addr )
 
-<<<<<<< HEAD
 let reserve_address
-    { archived_blocks; current_blocks; next_addr; reserved_addrs } =
-  ( { archived_blocks;
+    { complete_blocks; current_blocks; next_addr; reserved_addrs } =
+  ( { complete_blocks;
       current_blocks;
       next_addr = Jsir.Addr.succ next_addr;
       reserved_addrs = Jsir.Addr.Set.add next_addr reserved_addrs
@@ -62,10 +56,7 @@
     next_addr )
 
 let new_block_with_addr_exn
-    { archived_blocks; current_blocks; next_addr; reserved_addrs } ~params ~addr
-=======
-let end_block_with_last_exn { complete_blocks; current_blocks; next_addr } last
->>>>>>> 9a94627c
+    { complete_blocks; current_blocks; next_addr; reserved_addrs } ~params ~addr
     =
   if not (Jsir.Addr.Set.mem addr reserved_addrs)
   then
@@ -74,14 +65,14 @@
        be reserved"
       addr;
   let new_block = { params; body = []; addr } in
-  { archived_blocks;
+  { complete_blocks;
     current_blocks = new_block :: current_blocks;
     next_addr;
     reserved_addrs = Jsir.Addr.Set.remove addr reserved_addrs
   }
 
 let end_block_with_last_exn
-    { archived_blocks; current_blocks; next_addr; reserved_addrs } last =
+    { complete_blocks; current_blocks; next_addr; reserved_addrs } last =
   let { params; body; addr }, rest_current_blocks =
     match current_blocks with
     | [] ->
@@ -93,35 +84,23 @@
   let new_block : Jsir.block =
     { params; body = List.rev body; branch = last }
   in
-<<<<<<< HEAD
-  let archived_blocks = Jsir.Addr.Map.add addr new_block archived_blocks in
-  { archived_blocks;
+  let complete_blocks = Jsir.Addr.Map.add addr new_block complete_blocks in
+  { complete_blocks;
     current_blocks = rest_current_blocks;
     next_addr;
     reserved_addrs
   }
 
 let to_program_exn
-    { archived_blocks; current_blocks; next_addr = _; reserved_addrs } =
-=======
-  let complete_blocks = Jsir.Addr.Map.add addr new_block complete_blocks in
-  { complete_blocks; current_blocks = rest_current_blocks; next_addr }
-
-let to_program_exn { complete_blocks; current_blocks; next_addr = _ } =
->>>>>>> 9a94627c
+    { complete_blocks; current_blocks; next_addr = _; reserved_addrs } =
   if List.length current_blocks <> 0
   then
     Misc.fatal_error
       "To_jsir_result.to_program_exn: expected current_blocks to be empty";
-<<<<<<< HEAD
   if not (Jsir.Addr.Set.is_empty reserved_addrs)
   then
     Misc.fatal_error
       "To_jsir_result.to_program_exn: expected all reserved addresses to be \
        used";
-  let free_pc = (Jsir.Addr.Map.max_binding archived_blocks |> fst) + 1 in
-  { Jsir.start = Jsir.Addr.zero; blocks = archived_blocks; free_pc }
-=======
   let free_pc = (Jsir.Addr.Map.max_binding complete_blocks |> fst) + 1 in
-  { Jsir.start = Jsir.Addr.zero; blocks = complete_blocks; free_pc }
->>>>>>> 9a94627c
+  { Jsir.start = Jsir.Addr.zero; blocks = complete_blocks; free_pc }