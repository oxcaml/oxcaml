--- conflicted
+++ resolved
@@ -45,13 +45,9 @@
     next_addr : Jsir.Addr.t;
     reserved_addrs : Jsir.Addr.Set.t;
     invalid_switch_block : Jsir.Addr.t option;
-<<<<<<< HEAD
-    next_method_cache : int
-=======
     next_method_cache_id : int
         (** JSOO has a similar variable which is incremented for every method call;
             we mimic this here. *)
->>>>>>> 1ffe4554
   }
 
 let create () =
@@ -60,11 +56,7 @@
     next_addr = Jsir.Addr.zero;
     reserved_addrs = Jsir.Addr.Set.empty;
     invalid_switch_block = None;
-<<<<<<< HEAD
-    next_method_cache = 1
-=======
     next_method_cache_id = 1
->>>>>>> 1ffe4554
   }
 
 let add_instr_exn t instr =
@@ -140,11 +132,7 @@
       next_addr = _;
       reserved_addrs;
       invalid_switch_block = _;
-<<<<<<< HEAD
-      next_method_cache = _
-=======
       next_method_cache_id = _
->>>>>>> 1ffe4554
     } =
   if List.length current_blocks <> 0
   then
@@ -173,11 +161,7 @@
     { t with invalid_switch_block = Some addr }, addr
 
 let get_public_method t ~obj ~field =
-<<<<<<< HEAD
-  let method_cache = t.next_method_cache in
-=======
   let method_cache_id = t.next_method_cache_id in
->>>>>>> 1ffe4554
   let f = Jsir.Var.fresh () in
   let t =
     add_instr_exn t
@@ -185,15 +169,8 @@
          ( f,
            Prim
              ( Extern "caml_get_public_method",
-<<<<<<< HEAD
-               [Pv obj; Pv field; Pc (Int (Targetint.of_int_exn method_cache))]
-             ) ))
-  in
-  { t with next_method_cache = method_cache + 1 }, f
-=======
                [ Pv obj;
                  Pv field;
                  Pc (Int (Targetint.of_int_exn method_cache_id)) ] ) ))
   in
-  { t with next_method_cache_id = method_cache_id + 1 }, f
->>>>>>> 1ffe4554
+  { t with next_method_cache_id = method_cache_id + 1 }, f