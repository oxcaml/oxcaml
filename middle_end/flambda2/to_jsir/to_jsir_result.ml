(******************************************************************************
 *                                  OxCaml                                    *
 *                           Leo Lee, Jane Street                             *
 * -------------------------------------------------------------------------- *
 *                               MIT License                                  *
 *                                                                            *
 * Copyright (c) 2025 Jane Street Group LLC                                   *
 * opensource-contacts@janestreet.com                                         *
 *                                                                            *
 * Permission is hereby granted, free of charge, to any person obtaining a    *
 * copy of this software and associated documentation files (the "Software"), *
 * to deal in the Software without restriction, including without limitation  *
 * the rights to use, copy, modify, merge, publish, distribute, sublicense,   *
 * and/or sell copies of the Software, and to permit persons to whom the      *
 * Software is furnished to do so, subject to the following conditions:       *
 *                                                                            *
 * The above copyright notice and this permission notice shall be included    *
 * in all copies or substantial portions of the Software.                     *
 *                                                                            *
 * THE SOFTWARE IS PROVIDED "AS IS", WITHOUT WARRANTY OF ANY KIND, EXPRESS OR *
 * IMPLIED, INCLUDING BUT NOT LIMITED TO THE WARRANTIES OF MERCHANTABILITY,   *
 * FITNESS FOR A PARTICULAR PURPOSE AND NONINFRINGEMENT. IN NO EVENT SHALL    *
 * THE AUTHORS OR COPYRIGHT HOLDERS BE LIABLE FOR ANY CLAIM, DAMAGES OR OTHER *
 * LIABILITY, WHETHER IN AN ACTION OF CONTRACT, TORT OR OTHERWISE, ARISING    *
 * FROM, OUT OF OR IN CONNECTION WITH THE SOFTWARE OR THE USE OR OTHER        *
 * DEALINGS IN THE SOFTWARE.                                                  *
 ******************************************************************************)

open! Jsoo_imports.Import

(** Blocks with the continuation potentially not yet defined.

    For efficiency reasons, [body] will be inserted head-first,
    so the instructions are in reverse. [end_block_with_last_exn] will
    therefore reverse this before archiving. *)
type partial_block =
  { params : Jsir.Var.t list;
    body : Jsir.instr list;
    addr : Jsir.Addr.t
  }

type t =
  { complete_blocks : Jsir.block Jsir.Addr.Map.t;
    current_blocks : partial_block list;
    next_addr : Jsir.Addr.t;
    reserved_addrs : Jsir.Addr.Set.t;
    invalid_switch_block : Jsir.Addr.t option;
<<<<<<< HEAD
    next_method_cache : int;
=======
    next_method_cache_id : int;
        (** JSOO has a similar variable which is incremented for every method call;
            we mimic this here. *)
>>>>>>> 3728e975
    imported_compilation_units : Compilation_unit.Set.t;
    global_data_var : Jsir.Var.t option
  }

let create () =
  { complete_blocks = Jsir.Addr.Map.empty;
    current_blocks = [];
    next_addr = Jsir.Addr.zero;
    reserved_addrs = Jsir.Addr.Set.empty;
    invalid_switch_block = None;
<<<<<<< HEAD
    next_method_cache = 1;
=======
    next_method_cache_id = 1;
>>>>>>> 3728e975
    imported_compilation_units = Compilation_unit.Set.empty;
    global_data_var = None
  }

let add_instr_exn t instr =
  let top_current_block, rest_current_blocks =
    match t.current_blocks with
    | [] ->
      Misc.fatal_error
        "To_jsir_result.add_instr_exn: expected nonempty current_blocks"
    | hd :: tl -> hd, tl
  in
  let top_current_block =
    { top_current_block with body = instr :: top_current_block.body }
  in
  { t with current_blocks = top_current_block :: rest_current_blocks }

let maybe_add_debuginfo_exn t dbg ~pos =
  match Parse_info.t_of_debuginfo dbg ~pos with
  | None -> t
  | Some parse_info -> add_instr_exn t (Event parse_info)

let with_debuginfo_exn t dbg ~f =
  let t = maybe_add_debuginfo_exn t dbg ~pos:`Start in
  let x, t = f t in
  let t = maybe_add_debuginfo_exn t dbg ~pos:`End in
  x, t

let new_block t ~params =
  let new_block = { params; body = []; addr = t.next_addr } in
  ( { t with
      current_blocks = new_block :: t.current_blocks;
      next_addr = Jsir.Addr.succ t.next_addr
    },
    t.next_addr )

let reserve_address t =
  ( { t with
      next_addr = Jsir.Addr.succ t.next_addr;
      reserved_addrs = Jsir.Addr.Set.add t.next_addr t.reserved_addrs
    },
    t.next_addr )

let new_block_with_addr_exn t ~params ~addr =
  if not (Jsir.Addr.Set.mem addr t.reserved_addrs)
  then
    Misc.fatal_errorf
      "To_jsir_result.new_block_with_addr_exn: expected provided address %d to \
       be reserved"
      addr;
  let new_block = { params; body = []; addr } in
  { t with
    current_blocks = new_block :: t.current_blocks;
    reserved_addrs = Jsir.Addr.Set.remove addr t.reserved_addrs
  }

let end_block_with_last_exn t last =
  let { params; body; addr }, rest_current_blocks =
    match t.current_blocks with
    | [] ->
      Misc.fatal_error
        "To_jsir_result.end_block_with_last_exn: expected nonempty \
         current_blocks"
    | hd :: tl -> hd, tl
  in
  let new_block : Jsir.block =
    { params; body = List.rev body; branch = last }
  in
  let complete_blocks = Jsir.Addr.Map.add addr new_block t.complete_blocks in
  { t with complete_blocks; current_blocks = rest_current_blocks }

let invalid_switch_block t =
  match t.invalid_switch_block with
  | Some addr -> t, addr
  | None ->
    let t, addr = new_block t ~params:[] in
    let t =
      add_instr_exn t
        (Let (Jsir.Var.fresh (), Prim (Extern "caml_invalid_switch_arm", [])))
    in
    let t = end_block_with_last_exn t Stop in
    { t with invalid_switch_block = Some addr }, addr

let get_public_method t ~obj ~field =
<<<<<<< HEAD
  let method_cache = t.next_method_cache in
=======
  let method_cache_id = t.next_method_cache_id in
>>>>>>> 3728e975
  let f = Jsir.Var.fresh () in
  let t =
    add_instr_exn t
      (Let
         ( f,
           Prim
             ( Extern "caml_get_public_method",
<<<<<<< HEAD
               [Pv obj; Pv field; Pc (Int (Targetint.of_int_exn method_cache))]
             ) ))
  in
  { t with next_method_cache = method_cache + 1 }, f
=======
               [ Pv obj;
                 Pv field;
                 Pc (Int (Targetint.of_int_exn method_cache_id)) ] ) ))
  in
  { t with next_method_cache_id = method_cache_id + 1 }, f
>>>>>>> 3728e975

let import_compilation_unit t compilation_unit =
  { t with
    imported_compilation_units =
      Compilation_unit.Set.add compilation_unit t.imported_compilation_units
  }

let global_data_var t =
  match t.global_data_var with
  | Some var -> t, var
  | None ->
    let var = Jsir.Var.fresh () in
    { t with global_data_var = Some var }, var

type program =
  { program : Jsir.program;
    imported_compilation_units : Compilation_unit.Set.t
  }

let to_program_exn
    { complete_blocks;
      current_blocks;
      next_addr = _;
      reserved_addrs;
      invalid_switch_block = _;
<<<<<<< HEAD
      next_method_cache = _;
=======
      next_method_cache_id = _;
>>>>>>> 3728e975
      imported_compilation_units;
      global_data_var
    } =
  if List.length current_blocks <> 0
  then
    Misc.fatal_errorf
      "To_jsir_result.to_program_exn: expected current_blocks to be empty, \
       instead found %d"
      (List.length current_blocks);
  if not (Jsir.Addr.Set.is_empty reserved_addrs)
  then
    Misc.fatal_error
      "To_jsir_result.to_program_exn: expected all reserved addresses to be \
       used";
  let complete_blocks =
    match global_data_var with
    | None -> complete_blocks
    | Some var ->
      let entry_block = Jsir.Addr.Map.find Jsir.Addr.zero complete_blocks in
      let body : Jsir.instr list =
        Let (var, Prim (Extern "caml_get_global_data", [])) :: entry_block.body
      in
      Jsir.Addr.Map.add Jsir.Addr.zero { entry_block with body } complete_blocks
  in
  let free_pc = (Jsir.Addr.Map.max_binding complete_blocks |> fst) + 1 in
  let program =
    { Jsir.start = Jsir.Addr.zero; blocks = complete_blocks; free_pc }
  in
  { program; imported_compilation_units }<|MERGE_RESOLUTION|>--- conflicted
+++ resolved
@@ -45,13 +45,9 @@
     next_addr : Jsir.Addr.t;
     reserved_addrs : Jsir.Addr.Set.t;
     invalid_switch_block : Jsir.Addr.t option;
-<<<<<<< HEAD
-    next_method_cache : int;
-=======
     next_method_cache_id : int;
         (** JSOO has a similar variable which is incremented for every method call;
             we mimic this here. *)
->>>>>>> 3728e975
     imported_compilation_units : Compilation_unit.Set.t;
     global_data_var : Jsir.Var.t option
   }
@@ -62,11 +58,7 @@
     next_addr = Jsir.Addr.zero;
     reserved_addrs = Jsir.Addr.Set.empty;
     invalid_switch_block = None;
-<<<<<<< HEAD
-    next_method_cache = 1;
-=======
     next_method_cache_id = 1;
->>>>>>> 3728e975
     imported_compilation_units = Compilation_unit.Set.empty;
     global_data_var = None
   }
@@ -151,11 +143,7 @@
     { t with invalid_switch_block = Some addr }, addr
 
 let get_public_method t ~obj ~field =
-<<<<<<< HEAD
-  let method_cache = t.next_method_cache in
-=======
   let method_cache_id = t.next_method_cache_id in
->>>>>>> 3728e975
   let f = Jsir.Var.fresh () in
   let t =
     add_instr_exn t
@@ -163,18 +151,11 @@
          ( f,
            Prim
              ( Extern "caml_get_public_method",
-<<<<<<< HEAD
-               [Pv obj; Pv field; Pc (Int (Targetint.of_int_exn method_cache))]
-             ) ))
-  in
-  { t with next_method_cache = method_cache + 1 }, f
-=======
                [ Pv obj;
                  Pv field;
                  Pc (Int (Targetint.of_int_exn method_cache_id)) ] ) ))
   in
   { t with next_method_cache_id = method_cache_id + 1 }, f
->>>>>>> 3728e975
 
 let import_compilation_unit t compilation_unit =
   { t with
@@ -200,11 +181,7 @@
       next_addr = _;
       reserved_addrs;
       invalid_switch_block = _;
-<<<<<<< HEAD
-      next_method_cache = _;
-=======
       next_method_cache_id = _;
->>>>>>> 3728e975
       imported_compilation_units;
       global_data_var
     } =
