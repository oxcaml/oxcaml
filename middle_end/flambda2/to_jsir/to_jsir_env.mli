(** Translation environment for Flambda to Js_of_ocaml IR translation. *)
type t

(* CR selee: probably we will end up needing to store more info *)

(** Create a new environment.

    [return_continuation] and [exn_continuation] refer to the top-level
    return/exception continuations, and does not change once the environment
    is created.
*)
val create :
  module_symbol:Symbol.t ->
  return_continuation:Continuation.t ->
  exn_continuation:Continuation.t ->
  t

(** Symbol corresponding to the module currently compiling. *)
val module_symbol : t -> Symbol.t

val return_continuation : t -> Continuation.t

val exn_continuation : t -> Continuation.t

(** Enter a function body, with the corresponding return and exception continuations. *)
val enter_function_body :
  t ->
  return_continuation:Continuation.t ->
  exn_continuation:Continuation.t ->
  t

(** Map a Flambda2 continuation to the address of the corresponding block.
    Not to be used for continuations used as exception handlers
    (use [add_exn_handler]). *)
val add_continuation : t -> Continuation.t -> Jsir.Addr.t -> t

type exn_handler =
  { addr : Jsir.Addr.t;
    exn_param : Jsir.Var.t;
    extra_args : Jsir.Var.t list
  }

(** Add continuations used as exception handlers, along with its exception parameter
    and any variables used to pass in [extra_args]. *)
val add_exn_handler :
  t ->
  Continuation.t ->
  addr:Jsir.Addr.t ->
  exn_param:Jsir.Var.t ->
  extra_args:Jsir.Var.t list ->
  t

(** Map a Flambda2 variable to a JSIR variable. *)
val add_var : t -> Variable.t -> Jsir.Var.t -> t

(** Map a Flambda2 symbol to a JSIR variable, and register it to the global symbol
    table. *)
val add_symbol :
  t -> res:To_jsir_result.t -> Symbol.t -> Jsir.Var.t -> t * To_jsir_result.t

(** Register the given symbol to the global symbol table. Raises if the symbol is not in
    the environment.

    Note that calling this function is probably a mistake, as most functions that
    add symbols will automatically call this function. However, it is necessary for
    [add_symbol_if_not_found_without_registering]. *)
val register_symbol_exn :
  t -> res:To_jsir_result.t -> Symbol.t -> To_jsir_result.t

(** Set [var] to be an alias of [alias_of]. Raises if [alias_of] is from the current
    compilation unit and is not found in the environment. *)
val add_var_alias_of_var_exn : t -> var:Variable.t -> alias_of:Variable.t -> t

val add_var_alias_of_symbol_exn :
  t ->
  res:To_jsir_result.t ->
  var:Variable.t ->
  alias_of:Symbol.t ->
  t * To_jsir_result.t

val add_symbol_alias_of_var_exn :
  t ->
  res:To_jsir_result.t ->
  symbol:Symbol.t ->
  alias_of:Variable.t ->
  t * To_jsir_result.t

(** Map a Flambda2 code ID to the address of the corresponding JSIR block, its parameters,
    and the JSIR varible corresponding to its closure. *)
val add_code_id :
  t ->
  Code_id.t ->
  addr:Jsir.Addr.t ->
  params:Jsir.Var.t list ->
  closure:Jsir.Var.t ->
  t

(** Map a Flambda2 function slot to the corresponding JSIR closure variable. *)
val add_function_slot : t -> Function_slot.t -> Jsir.Var.t -> t

(** Map a Flambda2 value slot to the corresponding JSIR closure variable. *)
val add_value_slot : t -> Value_slot.t -> Jsir.Var.t -> t

(** Return the block address for the given continuation. Raises if given an
    unbound continuation. *)
val get_continuation_exn : t -> Continuation.t -> Jsir.Addr.t

(** Return the block address and parameters for exception-handling continuations.
    Raises if given an unbound exception handler. *)
val get_exn_handler_exn : t -> Continuation.t -> exn_handler

(** Return the JSIR variable for the given Flambda variable. Raises if given
    an unbound variable. *)
val get_var_exn : t -> Variable.t -> Jsir.Var.t

(** Return the JSIR variable for the given Flambda symbol.

    If the symbol is from the current compilation unit, we look it up in the environment;
    otherwise, we fetch from the global symbol table. *)
val get_symbol :
  t ->
  res:To_jsir_result.t ->
  Symbol.t ->
  (Jsir.Var.t * To_jsir_result.t) option

val get_symbol_exn :
  t -> res:To_jsir_result.t -> Symbol.t -> Jsir.Var.t * To_jsir_result.t

(** Return the block address, parameter variables and closure variable corresponding to
    the given [Code_id.t]. *)
val get_code_id_exn :
  t -> Code_id.t -> Jsir.Addr.t * Jsir.Var.t list * Jsir.Var.t

(** Return the variable corresponding to a function slot. *)
val get_function_slot : t -> Function_slot.t -> Jsir.Var.t option

val get_function_slot_exn : t -> Function_slot.t -> Jsir.Var.t

(** Return the variable corresponding to a value slot. *)
val get_value_slot : t -> Value_slot.t -> Jsir.Var.t option

val get_value_slot_exn : t -> Value_slot.t -> Jsir.Var.t

(** These functions first check whether the given item exists in the environment.
    If it exists, the environment is unchanged. Otherwise, we create a fresh variable,
    and add the mapping to the environment. *)

<<<<<<< HEAD
(** Symbols added through this function must be registered after the definition for them
    are given, using [register_symbol_exn]. Otherwise, they will not be available to other
    compilation units. *)
val add_symbol_if_not_found_without_registering : t -> Symbol.t -> t

=======
>>>>>>> 78fd4733
val add_function_slot_if_not_found : t -> Function_slot.t -> t

val add_value_slot_if_not_found : t -> Value_slot.t -> t

(** Keep track of the [my_closure] of the current code block being translated, and
    maintain a mapping to its JSIR equivalent. *)
val set_my_closure : t -> Variable.t -> Jsir.Var.t -> t

val is_my_closure : t -> Variable.t -> bool<|MERGE_RESOLUTION|>--- conflicted
+++ resolved
@@ -58,12 +58,17 @@
 val add_symbol :
   t -> res:To_jsir_result.t -> Symbol.t -> Jsir.Var.t -> t * To_jsir_result.t
 
+(** Symbols added through this function must be registered after the definition for them
+    are given, using [register_symbol_exn]. Otherwise, they will not be available to other
+    compilation units. *)
+val add_symbol_without_registering : t -> Symbol.t -> Jsir.Var.t -> t
+
 (** Register the given symbol to the global symbol table. Raises if the symbol is not in
     the environment.
 
-    Note that calling this function is probably a mistake, as most functions that
+    Note that calling this function is usually a mistake, as most functions that
     add symbols will automatically call this function. However, it is necessary for
-    [add_symbol_if_not_found_without_registering]. *)
+    [add_symbol_without_registering]. *)
 val register_symbol_exn :
   t -> res:To_jsir_result.t -> Symbol.t -> To_jsir_result.t
 
@@ -145,14 +150,6 @@
     If it exists, the environment is unchanged. Otherwise, we create a fresh variable,
     and add the mapping to the environment. *)
 
-<<<<<<< HEAD
-(** Symbols added through this function must be registered after the definition for them
-    are given, using [register_symbol_exn]. Otherwise, they will not be available to other
-    compilation units. *)
-val add_symbol_if_not_found_without_registering : t -> Symbol.t -> t
-
-=======
->>>>>>> 78fd4733
 val add_function_slot_if_not_found : t -> Function_slot.t -> t
 
 val add_value_slot_if_not_found : t -> Value_slot.t -> t
