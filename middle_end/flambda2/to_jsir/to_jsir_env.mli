--- conflicted
+++ resolved
@@ -34,15 +34,12 @@
     (use [add_exn_handler]). *)
 val add_continuation : t -> Continuation.t -> Jsir.Addr.t -> t
 
-<<<<<<< HEAD
-=======
 type exn_handler =
   { addr : Jsir.Addr.t;
     exn_param : Jsir.Var.t;
     extra_args : Jsir.Var.t list
   }
 
->>>>>>> 0aba5f31
 (** Add continuations used as exception handlers, along with its exception parameter
     and any variables used to pass in [extra_args]. *)
 val add_exn_handler :
@@ -82,12 +79,7 @@
 
 (** Return the block address and parameters for exception-handling continuations.
     Raises if given an unbound exception handler. *)
-<<<<<<< HEAD
-val get_exn_handler_exn :
-  t -> Continuation.t -> Jsir.Addr.t * Jsir.Var.t * Jsir.Var.t list
-=======
 val get_exn_handler_exn : t -> Continuation.t -> exn_handler
->>>>>>> 0aba5f31
 
 (** Return the JSIR variable for the given Flambda variable. Raises if given
     an unbound variable. *)
