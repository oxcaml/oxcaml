(** Translation environment for Flambda to Js_of_ocaml IR translation. *)
type t

(* CR selee: probably we will end up needing to store more info *)

(** Create a new environment.

    [return_continuation] and [exn_continuation] refer to the top-level
    return/exception continuations, and does not change once the environment
    is created.
*)
val create :
  module_symbol:Symbol.t ->
  return_continuation:Continuation.t ->
  exn_continuation:Continuation.t ->
  t

(** Symbol corresponding to the module currently compiling. *)
val module_symbol : t -> Symbol.t

val return_continuation : t -> Continuation.t

val exn_continuation : t -> Continuation.t

(** Enter a function body, with the corresponding return and exception continuations. *)
val enter_function_body :
  t ->
  return_continuation:Continuation.t ->
  exn_continuation:Continuation.t ->
  t

(** Map a Flambda2 continuation to the address of the corresponding block.
    Not to be used for continuations used as exception handlers
    (use [add_exn_handler]). *)
val add_continuation : t -> Continuation.t -> Jsir.Addr.t -> t

type exn_handler =
  { addr : Jsir.Addr.t;
    exn_param : Jsir.Var.t;
    extra_args : Jsir.Var.t list
  }

(** Add continuations used as exception handlers, along with its exception parameter
    and any variables used to pass in [extra_args]. *)
val add_exn_handler :
  t ->
  Continuation.t ->
  addr:Jsir.Addr.t ->
  exn_param:Jsir.Var.t ->
  extra_args:Jsir.Var.t list ->
  t

(** Map a Flambda2 variable to a JSIR variable. *)
val add_var : t -> Variable.t -> Jsir.Var.t -> t

<<<<<<< HEAD
(** Map a Flambda2 symbol to a JSIR variable, and register it to the global symbol
    table. *)
val add_symbol :
  t -> res:To_jsir_result.t -> Symbol.t -> Jsir.Var.t -> t * To_jsir_result.t

(** Symbols added through this function must be registered after the definition for them
    are given, using [register_symbol_exn]. Otherwise, they will not be available to other
    compilation units. *)
val add_symbol_without_registering : t -> Symbol.t -> Jsir.Var.t -> t

(** Register the given symbol to the global symbol table. Raises if the symbol is not in
    the environment.

    Note that calling this function is usually a mistake, as most functions that
    add symbols will automatically call this function. However, it is necessary for
    [add_symbol_without_registering]. *)
val register_symbol_exn :
  t -> res:To_jsir_result.t -> Symbol.t -> To_jsir_result.t

(** Set [var] to be an alias of [alias_of]. Raises if [alias_of] is from the current
    compilation unit and is not found in the environment. *)
val add_var_alias_of_var_exn : t -> var:Variable.t -> alias_of:Variable.t -> t
=======
(** Set [var] to be an alias of [alias_of]. Raises if [alias_of] is not found
    in the environment. *)
val add_var_alias_of_var_exn : t -> var:Variable.t -> alias_of:Variable.t -> t

val add_symbol_alias_of_var_exn :
  t -> symbol:Symbol.t -> alias_of:Variable.t -> t
>>>>>>> f5ee8695

val add_var_alias_of_symbol_exn :
  t ->
  res:To_jsir_result.t ->
  var:Variable.t ->
  alias_of:Symbol.t ->
  t * To_jsir_result.t

<<<<<<< HEAD
val add_symbol_alias_of_var_exn :
  t ->
  res:To_jsir_result.t ->
  symbol:Symbol.t ->
  alias_of:Variable.t ->
  t * To_jsir_result.t

=======
val add_var_alias_of_symbol_exn : t -> var:Variable.t -> alias_of:Symbol.t -> t

type code_id =
  { addr : Jsir.Addr.t;
    params : Jsir.Var.t list;
    closure : Jsir.Var.t
  }

>>>>>>> f5ee8695
(** Map a Flambda2 code ID to the address of the corresponding JSIR block, its parameters,
    and the JSIR varible corresponding to its closure. *)
val add_code_id :
  t ->
  Code_id.t ->
  addr:Jsir.Addr.t ->
  params:Jsir.Var.t list ->
  closure:Jsir.Var.t ->
  t

(** Map a Flambda2 function slot to the corresponding JSIR closure variable. *)
val add_function_slot : t -> Function_slot.t -> Jsir.Var.t -> t

(** Map a Flambda2 value slot to the corresponding JSIR closure variable. *)
val add_value_slot : t -> Value_slot.t -> Jsir.Var.t -> t

(** Return the block address for the given continuation. Raises if given an
    unbound continuation. *)
val get_continuation_exn : t -> Continuation.t -> Jsir.Addr.t

(** Return the block address and parameters for exception-handling continuations.
    Raises if given an unbound exception handler. *)
val get_exn_handler_exn : t -> Continuation.t -> exn_handler

(** Return the JSIR variable for the given Flambda variable. Raises if given
    an unbound variable. *)
val get_var_exn : t -> Variable.t -> Jsir.Var.t

(** Return the JSIR variable for the given Flambda symbol.

    If the symbol is from the current compilation unit, we look it up in the environment;
    otherwise, we fetch from the global symbol table. *)
val get_symbol :
  t ->
  res:To_jsir_result.t ->
  Symbol.t ->
  (Jsir.Var.t * To_jsir_result.t) option

val get_symbol_exn :
  t -> res:To_jsir_result.t -> Symbol.t -> Jsir.Var.t * To_jsir_result.t

(** Return the block address, parameter variables and closure variable corresponding to
    the given [Code_id.t]. *)
<<<<<<< HEAD
val get_code_id_exn :
  t -> Code_id.t -> Jsir.Addr.t * Jsir.Var.t list * Jsir.Var.t
=======
val get_code_id_exn : t -> Code_id.t -> code_id
>>>>>>> f5ee8695

(** Return the variable corresponding to a function slot. *)
val get_function_slot : t -> Function_slot.t -> Jsir.Var.t option

val get_function_slot_exn : t -> Function_slot.t -> Jsir.Var.t

(** Return the variable corresponding to a value slot. *)
val get_value_slot : t -> Value_slot.t -> Jsir.Var.t option

val get_value_slot_exn : t -> Value_slot.t -> Jsir.Var.t

(** These functions first check whether the given item exists in the environment.
    If it exists, the environment is unchanged. Otherwise, we create a fresh variable,
    and add the mapping to the environment. *)

val add_function_slot_if_not_found : t -> Function_slot.t -> t

val add_value_slot_if_not_found : t -> Value_slot.t -> t

(** Keep track of the [my_closure] of the current code block being translated, and
    maintain a mapping to its JSIR equivalent. *)
val set_my_closure : t -> Variable.t -> Jsir.Var.t -> t

val is_my_closure : t -> Variable.t -> bool<|MERGE_RESOLUTION|>--- conflicted
+++ resolved
@@ -15,9 +15,6 @@
   exn_continuation:Continuation.t ->
   t
 
-(** Symbol corresponding to the module currently compiling. *)
-val module_symbol : t -> Symbol.t
-
 val return_continuation : t -> Continuation.t
 
 val exn_continuation : t -> Continuation.t
@@ -28,6 +25,9 @@
   return_continuation:Continuation.t ->
   exn_continuation:Continuation.t ->
   t
+
+(** Symbol corresponding to the module currently compiling. *)
+val module_symbol : t -> Symbol.t
 
 (** Map a Flambda2 continuation to the address of the corresponding block.
     Not to be used for continuations used as exception handlers
@@ -53,7 +53,8 @@
 (** Map a Flambda2 variable to a JSIR variable. *)
 val add_var : t -> Variable.t -> Jsir.Var.t -> t
 
-<<<<<<< HEAD
+val add_var_alias_of_var_exn : t -> var:Variable.t -> alias_of:Variable.t -> t
+
 (** Map a Flambda2 symbol to a JSIR variable, and register it to the global symbol
     table. *)
 val add_symbol :
@@ -75,16 +76,6 @@
 
 (** Set [var] to be an alias of [alias_of]. Raises if [alias_of] is from the current
     compilation unit and is not found in the environment. *)
-val add_var_alias_of_var_exn : t -> var:Variable.t -> alias_of:Variable.t -> t
-=======
-(** Set [var] to be an alias of [alias_of]. Raises if [alias_of] is not found
-    in the environment. *)
-val add_var_alias_of_var_exn : t -> var:Variable.t -> alias_of:Variable.t -> t
-
-val add_symbol_alias_of_var_exn :
-  t -> symbol:Symbol.t -> alias_of:Variable.t -> t
->>>>>>> f5ee8695
-
 val add_var_alias_of_symbol_exn :
   t ->
   res:To_jsir_result.t ->
@@ -92,7 +83,6 @@
   alias_of:Symbol.t ->
   t * To_jsir_result.t
 
-<<<<<<< HEAD
 val add_symbol_alias_of_var_exn :
   t ->
   res:To_jsir_result.t ->
@@ -100,16 +90,12 @@
   alias_of:Variable.t ->
   t * To_jsir_result.t
 
-=======
-val add_var_alias_of_symbol_exn : t -> var:Variable.t -> alias_of:Symbol.t -> t
-
 type code_id =
   { addr : Jsir.Addr.t;
     params : Jsir.Var.t list;
     closure : Jsir.Var.t
   }
 
->>>>>>> f5ee8695
 (** Map a Flambda2 code ID to the address of the corresponding JSIR block, its parameters,
     and the JSIR varible corresponding to its closure. *)
 val add_code_id :
@@ -153,12 +139,7 @@
 
 (** Return the block address, parameter variables and closure variable corresponding to
     the given [Code_id.t]. *)
-<<<<<<< HEAD
-val get_code_id_exn :
-  t -> Code_id.t -> Jsir.Addr.t * Jsir.Var.t list * Jsir.Var.t
-=======
 val get_code_id_exn : t -> Code_id.t -> code_id
->>>>>>> f5ee8695
 
 (** Return the variable corresponding to a function slot. *)
 val get_function_slot : t -> Function_slot.t -> Jsir.Var.t option
