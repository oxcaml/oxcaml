--- conflicted
+++ resolved
@@ -1,35 +1,20 @@
 let static_const_not_supported () =
   Misc.fatal_error "This static_const is not yet supported."
-
-<<<<<<< HEAD
-let const_or_var ~f (const_or_var : 'a Or_variable.t) =
-  match const_or_var with
-  | Var _ ->
-    (* When we are compiling with ocamlj, we turn off static allocation of
-       values that are only determined at runtime (i.e. values containing
-       variables. See [Closure_conversion.classify_fields_of_block],
-       [Reify.reify] and [Simplify_set_of_closures]. *)
-    Misc.fatal_error "Found a variable in Static_const"
-  | Const c -> f c
 
 let bind_expr_to_symbol ~env ~res symbol expr =
   (* This should already be populated by To_jsir.let_expr_normal *)
   let jvar = To_jsir_env.get_symbol_exn env symbol in
   env, To_jsir_result.add_instr_exn res (Jsir.Let (jvar, expr))
 
-let bind_const_or_var_to_symbol ~env ~res ~symbol ~to_jsir_const x =
-  bind_expr_to_symbol ~env ~res symbol
-    (Constant (const_or_var ~f:to_jsir_const x))
-=======
 let const_or_var ~env ~res ~symbol ~to_jsir_const (x : 'a Or_variable.t) =
   match x with
-  | Const c ->
-    To_jsir_shared.bind_expr_to_symbol ~env ~res symbol
-      (Constant (to_jsir_const c))
+  | Const c -> bind_expr_to_symbol ~env ~res symbol (Constant (to_jsir_const c))
   | Var (v, _dbg) ->
     (* CR selee: do something with [Debuginfo.t] *)
-    To_jsir_env.add_symbol_alias_of_var_exn env ~symbol ~alias_of:v, res
->>>>>>> bfd3afd9
+    (* This should already be populated by To_jsir.let_expr_normal *)
+    let symbol_var = To_jsir_env.get_symbol_exn env symbol in
+    let value_var = To_jsir_env.get_var_exn env v in
+    env, To_jsir_result.add_instr_exn res (Assign (symbol_var, value_var))
 
 let float32_to_jsir_const float32 : Jsir.constant =
   Float32
@@ -62,11 +47,11 @@
         fields
       |> Array.of_list
     in
-    To_jsir_shared.bind_expr_to_symbol ~env ~res symbol
+    bind_expr_to_symbol ~env ~res symbol
       (Constant (Tuple (Tag.to_int tag, values, array_or_not)))
   else
     let expr, env, res = To_jsir_shared.block ~env ~res ~tag ~mut ~fields in
-    To_jsir_shared.bind_expr_to_symbol ~env ~res symbol expr
+    bind_expr_to_symbol ~env ~res symbol expr
 
 let immutable_float_block_or_array ~env ~res ~symbol values ~array_or_not =
   let all_consts = List.for_all Or_variable.is_const values in
@@ -81,8 +66,7 @@
            values are constants"
     in
     let values = List.map f values |> Array.of_list in
-    To_jsir_shared.bind_expr_to_symbol ~env ~res symbol
-      (Constant (Float_array values))
+    bind_expr_to_symbol ~env ~res symbol (Constant (Float_array values))
   else
     let values, res =
       List.fold_right
@@ -102,7 +86,7 @@
     let values = Array.of_list values in
     let tag = Tag.double_array_tag |> Tag.to_int in
     let expr : Jsir.expr = Block (tag, values, array_or_not, Immutable) in
-    To_jsir_shared.bind_expr_to_symbol ~env ~res symbol expr
+    bind_expr_to_symbol ~env ~res symbol expr
 
 let block_like ~env ~res symbol (const : Static_const.t) =
   match const with
@@ -112,16 +96,8 @@
        Set_of_closures"
       Static_const.print const
   | Block (tag, mut, _shape, fields) ->
-<<<<<<< HEAD
-    let expr, env, res =
-      To_jsir_shared.block ~env ~res ~tag ~mut
-        ~fields:(List.map Simple.With_debuginfo.simple fields)
-    in
-    bind_expr_to_symbol ~env ~res symbol expr
-=======
     let tag = Tag.Scannable.to_tag tag in
     block_or_array ~env ~res ~symbol ~tag ~mut ~array_or_not:NotArray fields
->>>>>>> bfd3afd9
   | Boxed_float32 value ->
     const_or_var ~env ~res ~symbol ~to_jsir_const:float32_to_jsir_const value
   | Boxed_float value ->
@@ -135,22 +111,11 @@
   | Boxed_vec128 _ | Boxed_vec256 _ | Boxed_vec512 _ ->
     (* Need SIMD *)
     static_const_not_supported ()
-<<<<<<< HEAD
-  | Immutable_float_block values | Immutable_float_array values ->
-    let values =
-      List.map
-        (const_or_var ~f:Numeric_types.Float_by_bit_pattern.to_bits)
-        values
-      |> Array.of_list
-    in
-    bind_expr_to_symbol ~env ~res symbol (Constant (Float_array values))
-=======
   | Immutable_float_block values ->
     immutable_float_block_or_array ~env ~res ~symbol values
       ~array_or_not:NotArray
   | Immutable_float_array values ->
     immutable_float_block_or_array ~env ~res ~symbol values ~array_or_not:Array
->>>>>>> bfd3afd9
   | Immutable_float32_array values ->
     ignore values;
     static_const_not_supported ()
@@ -178,7 +143,7 @@
   | Empty_array kind -> (
     match kind with
     | Values_or_immediates_or_naked_floats | Naked_float32s ->
-      To_jsir_shared.bind_expr_to_symbol ~env ~res symbol
+      bind_expr_to_symbol ~env ~res symbol
         (Prim (Extern "caml_make_vect", [Pc (Int Targetint.zero); Pc Null]))
     | Unboxed_products | Naked_int32s | Naked_int64s | Naked_nativeints
     | Naked_vec128s | Naked_vec256s | Naked_vec512s ->
