--- conflicted
+++ resolved
@@ -212,11 +212,7 @@
        ->
       (* This has already been populated by the first phase of the [Static] arm
          of [To_jsir.let_expr_normal] *)
-<<<<<<< HEAD
-      let addr, params_jvar, closure =
-=======
       let ({ addr; params = params_jvar; closure } : To_jsir_env.code_id) =
->>>>>>> 00115cc8
         To_jsir_env.get_code_id_exn env code_id
       in
       let res = To_jsir_result.new_block_with_addr_exn res ~addr ~params:[] in
