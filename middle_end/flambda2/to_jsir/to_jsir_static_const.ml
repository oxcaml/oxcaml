(******************************************************************************
 *                                  OxCaml                                    *
 *                           Leo Lee, Jane Street                             *
 * -------------------------------------------------------------------------- *
 *                               MIT License                                  *
 *                                                                            *
 * Copyright (c) 2025 Jane Street Group LLC                                   *
 * opensource-contacts@janestreet.com                                         *
 *                                                                            *
 * Permission is hereby granted, free of charge, to any person obtaining a    *
 * copy of this software and associated documentation files (the "Software"), *
 * to deal in the Software without restriction, including without limitation  *
 * the rights to use, copy, modify, merge, publish, distribute, sublicense,   *
 * and/or sell copies of the Software, and to permit persons to whom the      *
 * Software is furnished to do so, subject to the following conditions:       *
 *                                                                            *
 * The above copyright notice and this permission notice shall be included    *
 * in all copies or substantial portions of the Software.                     *
 *                                                                            *
 * THE SOFTWARE IS PROVIDED "AS IS", WITHOUT WARRANTY OF ANY KIND, EXPRESS OR *
 * IMPLIED, INCLUDING BUT NOT LIMITED TO THE WARRANTIES OF MERCHANTABILITY,   *
 * FITNESS FOR A PARTICULAR PURPOSE AND NONINFRINGEMENT. IN NO EVENT SHALL    *
 * THE AUTHORS OR COPYRIGHT HOLDERS BE LIABLE FOR ANY CLAIM, DAMAGES OR OTHER *
 * LIABILITY, WHETHER IN AN ACTION OF CONTRACT, TORT OR OTHERWISE, ARISING    *
 * FROM, OUT OF OR IN CONNECTION WITH THE SOFTWARE OR THE USE OR OTHER        *
 * DEALINGS IN THE SOFTWARE.                                                  *
 ******************************************************************************)

open! Jsoo_imports.Import

let static_const_not_supported const =
  Misc.fatal_errorf "The static_const %a is not yet supported."
    Static_const.print const

let bind_expr_to_symbol ~env ~res symbol expr =
  (* This should already be populated by To_jsir.let_expr_normal *)
  let jvar, res = To_jsir_env.get_symbol_exn env ~res symbol in
  env, To_jsir_result.add_instr_exn res (Jsir.Let (jvar, expr))

let const_or_var ~env ~res ~symbol ~to_jsir_const (x : 'a Or_variable.t) =
  match x with
  | Const c -> bind_expr_to_symbol ~env ~res symbol (Constant (to_jsir_const c))
  | Var (v, dbg) ->
    To_jsir_result.with_debuginfo_exn res dbg ~f:(fun res ->
        (* This should already be populated by To_jsir.let_expr_normal *)
        let symbol_var, res = To_jsir_env.get_symbol_exn env ~res symbol in
        let value_var = To_jsir_env.get_var_exn env v in
        env, To_jsir_result.add_instr_exn res (Assign (symbol_var, value_var)))

let simple_block_or_array ~env ~res ~symbol ~tag ~mut ~array_or_not fields =
  let fields = List.map Simple.With_debuginfo.simple fields in
  let all_consts = List.for_all Simple.is_const fields in
  if all_consts && not (Mutability.is_mutable mut)
  then
    let values =
      ListLabels.map fields ~f:(fun x ->
          match Simple.must_be_const x with
          | Some const -> To_jsir_shared.reg_width_const const
          | None ->
            Misc.fatal_error
              "Found a non-constant in a Simple.t, even though we check that \
               all values are constants")
      |> Array.of_list
    in
    bind_expr_to_symbol ~env ~res symbol
      (Constant (Tuple (Tag.to_int tag, values, array_or_not)))
  else
    let expr, env, res = To_jsir_shared.block ~env ~res ~tag ~mut ~fields in
    bind_expr_to_symbol ~env ~res symbol expr

let numeric_block_or_array ~env ~res ~symbol values ~tag ~array_or_not ~to_bits
    ~bits_to_constant ~bits_to_array =
  let all_consts = List.for_all Or_variable.is_const values in
  if all_consts
  then
    let f (x : 'a Or_variable.t) =
      match x with
      | Const c -> to_bits c
      | Var _ ->
        Misc.fatal_error
          "Found a variable in Or_variable.t, even though we check that all \
           values are constants"
    in
    let values = List.map f values |> Array.of_list in
    bind_expr_to_symbol ~env ~res symbol (Constant (bits_to_array values))
  else
    let values, res =
      List.fold_right
        (fun x (values, res) ->
          match (x : 'a Or_variable.t) with
          | Const c ->
            let var = Jsir.Var.fresh () in
            ( var :: values,
              To_jsir_result.add_instr_exn res
                (Let (var, Constant (bits_to_constant (to_bits c)))) )
          | Var (v, dbg) ->
            To_jsir_result.with_debuginfo_exn res dbg ~f:(fun res ->
                let var = To_jsir_env.get_var_exn env v in
                var :: values, res))
        values ([], res)
    in
    let values = Array.of_list values in
    let expr : Jsir.expr = Block (tag, values, array_or_not, Immutable) in
    bind_expr_to_symbol ~env ~res symbol expr

let length_is_even values = List.length values mod 2 = 0

let block_like ~env ~res symbol (const : Static_const.t) =
  match const with
  | Set_of_closures _closures ->
    Misc.fatal_errorf
      "Cannot translate %a: expected a block-like static const, instead found \
       Set_of_closures"
      Static_const.print const
  | Block (tag, mut, _shape, fields) ->
    let tag = Tag.Scannable.to_tag tag in
    simple_block_or_array ~env ~res ~symbol ~tag ~mut ~array_or_not:NotArray
      fields
  | Boxed_float32 value ->
    const_or_var ~env ~res ~symbol
      ~to_jsir_const:To_jsir_shared.float32_to_jsir_const value
  | Boxed_float value ->
    const_or_var ~env ~res ~symbol
      ~to_jsir_const:To_jsir_shared.float_to_jsir_const value
  | Boxed_int32 value ->
    const_or_var ~env ~res ~symbol
      ~to_jsir_const:To_jsir_shared.int32_to_jsir_const value
  | Boxed_int64 value ->
    const_or_var ~env ~res ~symbol
      ~to_jsir_const:To_jsir_shared.int64_to_jsir_const value
  | Boxed_nativeint value ->
    const_or_var ~env ~res ~symbol
      ~to_jsir_const:To_jsir_shared.nativeint_to_jsir_const value
  | Boxed_vec128 _ | Boxed_vec256 _ | Boxed_vec512 _ ->
    (* Need SIMD *)
    static_const_not_supported const
  | Immutable_float_block values ->
    numeric_block_or_array ~env ~res ~symbol values
      ~tag:(Tag.to_int Tag.double_array_tag)
      ~array_or_not:NotArray ~to_bits:Numeric_types.Float_by_bit_pattern.to_bits
      ~bits_to_constant:(fun bits -> Float bits)
      ~bits_to_array:(fun bits -> Float_array bits)
  | Immutable_float_array values ->
    numeric_block_or_array ~env ~res ~symbol values
      ~tag:(Tag.to_int Tag.double_array_tag)
      ~array_or_not:Array ~to_bits:Numeric_types.Float_by_bit_pattern.to_bits
      ~bits_to_constant:(fun bits -> Float bits)
      ~bits_to_array:(fun bits -> Float_array bits)
  | Immutable_float32_array values ->
    let tag =
      if length_is_even values
      then Cmm_helpers.Unboxed_array_tags.unboxed_float32_array_even_tag
      else Cmm_helpers.Unboxed_array_tags.unboxed_float32_array_odd_tag
    in
    numeric_block_or_array ~env ~res ~symbol values ~tag ~array_or_not:Array
      ~to_bits:(fun float ->
        Numeric_types.Float32_by_bit_pattern.to_bits float |> Int64.of_int32)
      ~bits_to_constant:(fun bits -> Float32 bits)
      ~bits_to_array:(fun bits -> Float_array bits)
  | Immutable_value_array values ->
    simple_block_or_array ~env ~res ~symbol ~tag:Tag.zero ~mut:Immutable
      ~array_or_not:Array values
  | Immutable_int32_array values ->
    let tag =
      if length_is_even values
      then Cmm_helpers.Unboxed_array_tags.unboxed_int32_array_even_tag
      else Cmm_helpers.Unboxed_array_tags.unboxed_int32_array_odd_tag
    in
    numeric_block_or_array ~env ~res ~symbol values ~tag ~array_or_not:Array
      ~to_bits:Fun.id ~bits_to_constant:To_jsir_shared.int32_to_jsir_const
      ~bits_to_array:(fun bits ->
        Tuple (tag, Array.map To_jsir_shared.int32_to_jsir_const bits, Array))
  | Immutable_int64_array values ->
    let tag = Cmm_helpers.Unboxed_array_tags.unboxed_int64_array_tag in
    numeric_block_or_array ~env ~res ~symbol values ~tag ~array_or_not:Array
      ~to_bits:Fun.id ~bits_to_constant:To_jsir_shared.int64_to_jsir_const
      ~bits_to_array:(fun bits ->
        Tuple (tag, Array.map To_jsir_shared.int64_to_jsir_const bits, Array))
  | Immutable_nativeint_array values ->
    let tag = Cmm_helpers.Unboxed_array_tags.unboxed_nativeint_array_tag in
    numeric_block_or_array ~env ~res ~symbol values ~tag ~array_or_not:Array
      ~to_bits:Targetint_32_64.to_int32
      ~bits_to_constant:To_jsir_shared.int32_to_jsir_const
      ~bits_to_array:(fun bits ->
        Tuple (tag, Array.map To_jsir_shared.int32_to_jsir_const bits, Array))
  | Immutable_vec128_array _ | Immutable_vec256_array _
  | Immutable_vec512_array _ ->
    (* Need SIMD *)
<<<<<<< HEAD
    static_const_not_supported const
  | Empty_array kind ->
    let tag =
      match kind with
      | Values_or_immediates_or_naked_floats -> 0
      | Naked_float32s ->
        Cmm_helpers.Unboxed_array_tags.unboxed_float32_array_even_tag
      | Naked_int32s ->
        Cmm_helpers.Unboxed_array_tags.unboxed_int32_array_even_tag
      | Naked_nativeints ->
        Cmm_helpers.Unboxed_array_tags.unboxed_nativeint_array_tag
      | Naked_int64s -> Cmm_helpers.Unboxed_array_tags.unboxed_int64_array_tag
      | Unboxed_products -> 0
      | Naked_vec128s | Naked_vec256s | Naked_vec512s ->
        (* No SIMD *)
        static_const_not_supported const
    in
=======
    static_const_not_supported ()
  | Empty_array _kind ->
    (* [Empty_array takes in the kind because native code has different
       representation for arrays of unboxed numbers such as int32 and int64;
       however, in JSIR, they are uniformly represented as JavaScript arrays,
       and so the kind can safely be ignored.

       CR-someday selee: Technically the tag should differ based on the array
       type, but there is no way to differentiate between a normal array and a
       float array anyway (in [Empty_array_kind.t]) and so even [ocamlopt]
       doesn't put the float array tag; moreover, our implementation here is
       also the behaviour of upstream JSOO. This therefore doesn't seem
       important enough to warrant a new JSOO primitive taking in a tag, but
       maybe it's still worth fixing in the future just for uniformity. *)
>>>>>>> fc4f782c
    bind_expr_to_symbol ~env ~res symbol
      (Prim (Extern "caml_make_vect", [Pc (Int Targetint.zero); Pc Null]))
  | Mutable_string { initial_value } ->
    ignore initial_value;
    static_const_not_supported const
  | Immutable_string value ->
    bind_expr_to_symbol ~env ~res symbol (Constant (String value))

let prepare_code ~env ~res ~code_id code =
  let params_and_body = Code0.params_and_body code in
  Flambda.Function_params_and_body.pattern_match params_and_body
    ~f:(fun
         ~return_continuation:_
         ~exn_continuation:_
         bound_params
         ~body:_
         ~my_closure:_
         ~is_my_closure_used:_
         ~my_region:_
         ~my_ghost_region:_
         ~my_depth:_
         ~free_names_of_body:_
       ->
      let params =
        List.init (Bound_parameters.cardinal bound_params) (fun _ ->
            Jsir.Var.fresh ())
      in
      let res, addr = To_jsir_result.reserve_address res in
      let closure = Jsir.Var.fresh () in
      let env = To_jsir_env.add_code_id env code_id ~addr ~params ~closure in
      let free_names = Code0.free_names code in
      let function_slots = Name_occurrences.all_function_slots free_names in
      let value_slots = Name_occurrences.all_value_slots free_names in
      (* We create new variables that represent each function and value slots,
         if they don't exist already, and use them everywhere that the
         corresponding slot is used. We will make sure later (when translating
         [Set_of_closures]) that the closures or values representing these slots
         are bound to the correct variables. *)
      let env =
        Function_slot.Set.fold
          (fun slot env -> To_jsir_env.add_function_slot_if_not_found env slot)
          function_slots env
      in
      let env =
        Value_slot.Set.fold
          (fun slot env -> To_jsir_env.add_value_slot_if_not_found env slot)
          value_slots env
      in
      env, res)

let code ~env ~res ~translate_body ~code_id code =
  let params_and_body = Code0.params_and_body code in
  Flambda.Function_params_and_body.pattern_match params_and_body
    ~f:(fun
         ~return_continuation
         ~exn_continuation
         bound_params
         ~body
         ~my_closure
         ~is_my_closure_used:_
         ~my_region:_
         ~my_ghost_region:_
         ~my_depth:_
         ~free_names_of_body:_
       ->
      (* This has already been populated by the first phase of the [Static] arm
         of [To_jsir.let_expr_normal] *)
      let ({ addr; params = params_jvar; closure } : To_jsir_env.code_id) =
        To_jsir_env.get_code_id_exn env code_id
      in
      let res = To_jsir_result.new_block_with_addr_exn res ~addr ~params:[] in
      let params_fvar =
        Bound_parameters.to_list bound_params |> List.map Bound_parameter.var
      in
      let env_with_params =
        List.fold_left2 To_jsir_env.add_var env params_fvar params_jvar
      in
      let env_with_params =
        To_jsir_env.set_my_closure env_with_params my_closure closure
      in
      let _env_with_params, res =
        (* Throw away the environment after translating the body *)
        translate_body
          ~env:
            (To_jsir_env.enter_function_body env_with_params
               ~return_continuation ~exn_continuation)
          ~res body
      in
      env, res)<|MERGE_RESOLUTION|>--- conflicted
+++ resolved
@@ -186,26 +186,7 @@
   | Immutable_vec128_array _ | Immutable_vec256_array _
   | Immutable_vec512_array _ ->
     (* Need SIMD *)
-<<<<<<< HEAD
     static_const_not_supported const
-  | Empty_array kind ->
-    let tag =
-      match kind with
-      | Values_or_immediates_or_naked_floats -> 0
-      | Naked_float32s ->
-        Cmm_helpers.Unboxed_array_tags.unboxed_float32_array_even_tag
-      | Naked_int32s ->
-        Cmm_helpers.Unboxed_array_tags.unboxed_int32_array_even_tag
-      | Naked_nativeints ->
-        Cmm_helpers.Unboxed_array_tags.unboxed_nativeint_array_tag
-      | Naked_int64s -> Cmm_helpers.Unboxed_array_tags.unboxed_int64_array_tag
-      | Unboxed_products -> 0
-      | Naked_vec128s | Naked_vec256s | Naked_vec512s ->
-        (* No SIMD *)
-        static_const_not_supported const
-    in
-=======
-    static_const_not_supported ()
   | Empty_array _kind ->
     (* [Empty_array takes in the kind because native code has different
        representation for arrays of unboxed numbers such as int32 and int64;
@@ -219,7 +200,6 @@
        also the behaviour of upstream JSOO. This therefore doesn't seem
        important enough to warrant a new JSOO primitive taking in a tag, but
        maybe it's still worth fixing in the future just for uniformity. *)
->>>>>>> fc4f782c
     bind_expr_to_symbol ~env ~res symbol
       (Prim (Extern "caml_make_vect", [Pc (Int Targetint.zero); Pc Null]))
   | Mutable_string { initial_value } ->
