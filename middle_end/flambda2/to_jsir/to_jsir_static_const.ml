let static_const_not_supported () =
  Misc.fatal_error "This static_const is not yet supported."

let const_or_var ~f (const_or_var : 'a Or_variable.t) =
  match const_or_var with
  | Var _ ->
    (* When we are compiling with ocamlj, we turn off static allocation of
       values that are only determined at runtime (i.e. values containing
       variables. See [Closure_conversion.classify_fields_of_block],
       [Reify.reify] and [Simplify_set_of_closures]. *)
    Misc.fatal_error "Found a variable in Static_const"
  | Const c -> f c

let bind_const_or_var_to_symbol ~env ~res ~symbol ~to_jsir_const x =
  To_jsir_shared.bind_expr_to_symbol ~env ~res symbol
    (Constant (const_or_var ~f:to_jsir_const x))

let float32_to_jsir_const float32 : Jsir.constant =
  Float32
    (Numeric_types.Float32_by_bit_pattern.to_bits float32 |> Int64.of_int32)

let float_to_jsir_const float : Jsir.constant =
  Float32 (Numeric_types.Float_by_bit_pattern.to_bits float)

let int32_to_jsir_const int32 : Jsir.constant = Int32 int32

let int64_to_jsir_const int64 : Jsir.constant = Int64 int64

let nativeint_to_jsir_const nativeint : Jsir.constant =
  Int32 (Targetint_32_64.to_int32 nativeint)

let block_like ~env ~res symbol (const : Static_const.t) =
  match const with
  | Set_of_closures _closures ->
    Misc.fatal_errorf
      "Cannot translate %a: expected a block-like static const, instead found \
       Set_of_closures"
      Static_const.print const
  | Block (tag, mut, _shape, fields) ->
<<<<<<< HEAD
    let expr, env, res =
      To_jsir_shared.block ~env ~res ~tag ~mut
        ~fields:(List.map Simple.With_debuginfo.simple fields)
    in
    To_jsir_shared.bind_expr_to_symbol ~env ~res symbol expr
=======
    let tag = Tag.Scannable.to_tag tag in
    To_jsir_shared.block ~env ~res ~tag ~mut
      ~fields:(List.map Simple.With_debuginfo.simple fields)
>>>>>>> 1b75631d
  | Boxed_float32 value ->
    bind_const_or_var_to_symbol ~env ~res ~symbol
      ~to_jsir_const:float32_to_jsir_const value
  | Boxed_float value ->
    bind_const_or_var_to_symbol ~env ~res ~symbol
      ~to_jsir_const:float_to_jsir_const value
  | Boxed_int32 value ->
    bind_const_or_var_to_symbol ~env ~res ~symbol
      ~to_jsir_const:int32_to_jsir_const value
  | Boxed_int64 value ->
    bind_const_or_var_to_symbol ~env ~res ~symbol
      ~to_jsir_const:int64_to_jsir_const value
  | Boxed_nativeint value ->
    bind_const_or_var_to_symbol ~env ~res ~symbol
      ~to_jsir_const:nativeint_to_jsir_const value
  | Boxed_vec128 _ | Boxed_vec256 _ | Boxed_vec512 _ ->
    (* Need SIMD *)
    static_const_not_supported ()
  | Immutable_float_block values | Immutable_float_array values ->
    let values =
      List.map
        (const_or_var ~f:Numeric_types.Float_by_bit_pattern.to_bits)
        values
      |> Array.of_list
    in
    To_jsir_shared.bind_expr_to_symbol ~env ~res symbol
      (Constant (Float_array values))
  | Immutable_float32_array values ->
    ignore values;
    static_const_not_supported ()
  | Immutable_int32_array values ->
    ignore values;
    static_const_not_supported ()
  | Immutable_int64_array values ->
    ignore values;
    static_const_not_supported ()
  | Immutable_nativeint_array values ->
    ignore values;
    static_const_not_supported ()
  | Immutable_vec128_array values ->
    ignore values;
    static_const_not_supported ()
  | Immutable_vec256_array values ->
    ignore values;
    static_const_not_supported ()
  | Immutable_vec512_array values ->
    ignore values;
    static_const_not_supported ()
  | Immutable_value_array values ->
    ignore values;
    static_const_not_supported ()
  | Empty_array kind -> (
    match kind with
    | Values_or_immediates_or_naked_floats | Naked_float32s ->
      To_jsir_shared.bind_expr_to_symbol ~env ~res symbol
        (Prim (Extern "caml_make_vect", [Pc (Int Targetint.zero); Pc Null]))
    | Unboxed_products | Naked_int32s | Naked_int64s | Naked_nativeints
    | Naked_vec128s | Naked_vec256s | Naked_vec512s ->
      (* No SIMD *)
      static_const_not_supported ())
  | Mutable_string { initial_value } ->
    ignore initial_value;
    static_const_not_supported ()
  | Immutable_string value ->
    To_jsir_shared.bind_expr_to_symbol ~env ~res symbol
      (Constant (String value))

let code ~env ~res ~translate_body ~code_id code =
  let free_names = Code0.free_names code in
  let function_slots = Name_occurrences.all_function_slots free_names in
  let value_slots = Name_occurrences.all_value_slots free_names in
  let symbols = Name_occurrences.symbols free_names in
  (* We create new variables that represent each function slot, value slot and
     symbol (for static mutually-recursive code blocks) if they don't exist
     already, and use them everywhere that the corresponding slot is used. We
     will make sure later (when translating [Set_of_closures]) that the closures
     or values representing these slots are bound to the correct variables. *)
  let env =
    Function_slot.Set.fold
      (fun slot env -> To_jsir_env.add_function_slot_if_not_found env slot)
      function_slots env
  in
  let env =
    Value_slot.Set.fold
      (fun slot env -> To_jsir_env.add_value_slot_if_not_found env slot)
      value_slots env
  in
  let env =
    Symbol.Set.fold
      (fun symbol env -> To_jsir_env.add_symbol_if_not_found env symbol)
      symbols env
  in
  let params_and_body = Code0.params_and_body code in
  Flambda.Function_params_and_body.pattern_match params_and_body
    ~f:(fun
         ~return_continuation
         ~exn_continuation
         bound_params
         ~body
         ~my_closure:_
         ~is_my_closure_used:_
         ~my_region:_
         ~my_ghost_region:_
         ~my_depth:_
         ~free_names_of_body:_
       ->
      let fn_params, env_with_params =
        To_jsir_shared.bound_parameters ~env bound_params
      in
      let res, addr = To_jsir_result.new_block res ~params:[] in
      let _env_with_params, res =
        (* Throw away the environment after translating the body *)
        translate_body
          ~env:
            (To_jsir_env.enter_function_body env_with_params
               ~return_continuation ~exn_continuation)
          ~res body
      in
      let env = To_jsir_env.add_code_id env code_id ~addr ~params:fn_params in
      env, res)<|MERGE_RESOLUTION|>--- conflicted
+++ resolved
@@ -37,17 +37,12 @@
        Set_of_closures"
       Static_const.print const
   | Block (tag, mut, _shape, fields) ->
-<<<<<<< HEAD
+    let tag = Tag.Scannable.to_tag tag in
     let expr, env, res =
       To_jsir_shared.block ~env ~res ~tag ~mut
         ~fields:(List.map Simple.With_debuginfo.simple fields)
     in
     To_jsir_shared.bind_expr_to_symbol ~env ~res symbol expr
-=======
-    let tag = Tag.Scannable.to_tag tag in
-    To_jsir_shared.block ~env ~res ~tag ~mut
-      ~fields:(List.map Simple.With_debuginfo.simple fields)
->>>>>>> 1b75631d
   | Boxed_float32 value ->
     bind_const_or_var_to_symbol ~env ~res ~symbol
       ~to_jsir_const:float32_to_jsir_const value
