--- conflicted
+++ resolved
@@ -123,11 +123,8 @@
             Jsir.Var.fresh ())
       in
       let res, addr = To_jsir_result.reserve_address res in
-<<<<<<< HEAD
       let closure = Jsir.Var.fresh () in
       let env = To_jsir_env.add_code_id env code_id ~addr ~params ~closure in
-=======
-      let env = To_jsir_env.add_code_id env code_id ~addr ~params in
       let free_names = Code0.free_names code in
       let function_slots = Name_occurrences.all_function_slots free_names in
       let value_slots = Name_occurrences.all_value_slots free_names in
@@ -153,7 +150,6 @@
           (fun symbol env -> To_jsir_env.add_symbol_if_not_found env symbol)
           symbols env
       in
->>>>>>> 3227c32b
       env, res)
 
 let code ~env ~res ~translate_body ~code_id code =
