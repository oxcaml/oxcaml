--- conflicted
+++ resolved
@@ -35,29 +35,17 @@
 let is_naked_immediate t =
   match descr t with
   | Naked_immediate i -> Some i
-<<<<<<< HEAD
   | Tagged_immediate _ | Naked_float _ | Naked_float32 _ | Naked_int8 _
   | Naked_int16 _ | Naked_int32 _ | Naked_int64 _ | Naked_nativeint _
-  | Naked_vec128 _ | Null ->
-=======
-  | Tagged_immediate _ | Naked_float _ | Naked_float32 _ | Naked_int32 _
-  | Naked_int64 _ | Naked_nativeint _ | Naked_vec128 _ | Naked_vec256 _
-  | Naked_vec512 _ | Null ->
->>>>>>> 9d46f41f
+  | Naked_vec128 _ | Naked_vec256 _ | Naked_vec512 _ | Null ->
     None
 
 let is_tagged_immediate t =
   match descr t with
   | Tagged_immediate i -> Some i
-<<<<<<< HEAD
   | Naked_immediate _ | Naked_float _ | Naked_float32 _ | Naked_int8 _
   | Naked_int16 _ | Naked_int32 _ | Naked_int64 _ | Naked_nativeint _
-  | Naked_vec128 _ | Null ->
-=======
-  | Naked_immediate _ | Naked_float _ | Naked_float32 _ | Naked_int32 _
-  | Naked_int64 _ | Naked_nativeint _ | Naked_vec128 _ | Naked_vec256 _
-  | Naked_vec512 _ | Null ->
->>>>>>> 9d46f41f
+  | Naked_vec128 _ | Naked_vec256 _ | Naked_vec512 _ | Null ->
     None
 
 let kind t =
@@ -66,6 +54,8 @@
   | Naked_immediate _ -> Flambda_kind.naked_immediate
   | Naked_float _ -> Flambda_kind.naked_float
   | Naked_float32 _ -> Flambda_kind.naked_float32
+  | Naked_int8 _ -> Flambda_kind.naked_int8
+  | Naked_int16 _ -> Flambda_kind.naked_int16
   | Naked_int32 _ -> Flambda_kind.naked_int32
   | Naked_int64 _ -> Flambda_kind.naked_int64
   | Naked_nativeint _ -> Flambda_kind.naked_nativeint
