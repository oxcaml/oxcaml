--- conflicted
+++ resolved
@@ -370,11 +370,7 @@
       Flambda_kind.Standard_int.t * signed_or_unsigned comparison_behaviour
   | Float_arith of binary_float_arith_op
   | Float_comp of unit comparison_behaviour
-<<<<<<< HEAD
-  | Bigarray_check_alignment of int
-=======
   | Bigarray_get_alignment of int
->>>>>>> d958cf04
 
 (** Primitives taking exactly three arguments. *)
 type ternary_primitive =
