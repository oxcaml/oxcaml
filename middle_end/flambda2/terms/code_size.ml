(**************************************************************************)
(*                                                                        *)
(*                                 OCaml                                  *)
(*                                                                        *)
(*                       Pierre Chambart, OCamlPro                        *)
(*           Mark Shinwell and Leo White, Jane Street Europe              *)
(*                                                                        *)
(*   Copyright 2013--2019 OCamlPro SAS                                    *)
(*   Copyright 2014--2019 Jane Street Group LLC                           *)
(*                                                                        *)
(*   All rights reserved.  This file is distributed under the terms of    *)
(*   the GNU Lesser General Public License version 2.1, with the          *)
(*   special exception on linking described in the file LICENSE.          *)
(*                                                                        *)
(**************************************************************************)

[@@@warning "-fragile-match"]

type t = int

let zero = 0

let equal (a : t) (b : t) = a = b

let ( + ) (a : t) (b : t) : t = a + b

let ( - ) (a : t) (b : t) : t = a - b

let ( <= ) (a : t) (b : t) = a <= b

let arch32 = Targetint_32_64.size = 32 (* are we compiling for a 32-bit arch *)

let arch64 = Targetint_32_64.size = 64
(* are we compiling for a 64-bit arch *)

(* Constants *)
(* CR-soon mshinwell: Investigate revised size numbers. *)

(* Native operations are estimated to be of size 1, this includes:

   - arithmetic operations

   - direct loads (without write barrier) *)

(** Allocation size *)
let alloc_size = 5

(* Call sizes are approximated, using for now the same values as flambda1. This
   estimation includes average cost of spilling registers. Typically, for a
   call, the number of arguments will be added to the size to take into account
   the likely move instructions needed before the call. *)
let direct_call_size = 4

let indirect_call_size = 6

let needs_caml_c_call_extcall_size = 10

let does_not_need_caml_c_call_extcall_size = 4

let array_length_size = 2

(* Helper functions for computing sizes of primitives *)

let unary_int_prim_size kind op =
  match
    ( (kind : Flambda_kind.Standard_int.t),
      (op : Flambda_primitive.unary_int_arith_op) )
  with
  | Tagged_immediate, Neg -> 1
  | Tagged_immediate, Swap_byte_endianness ->
    (* CR pchambart: size depends a lot of the architecture. If the backend
       handles it, this is a single arith op. *)
    2 + does_not_need_caml_c_call_extcall_size + 1
  | Naked_immediate, Neg -> 1
  | Naked_immediate, Swap_byte_endianness ->
    does_not_need_caml_c_call_extcall_size + 1
  | Naked_int64, Neg when arch32 -> does_not_need_caml_c_call_extcall_size + 1
  | (Naked_int32 | Naked_int64 | Naked_nativeint), Neg -> 1
  | (Naked_int32 | Naked_int64 | Naked_nativeint), Swap_byte_endianness ->
    does_not_need_caml_c_call_extcall_size + 1

let arith_conversion_size src dst =
  match
    ( (src : Flambda_kind.Standard_int_or_float.t),
      (dst : Flambda_kind.Standard_int_or_float.t) )
  with
  (* 64-bit on 32-bit host specific cases *)
  | Naked_int64, Tagged_immediate
  | Naked_int64, Naked_int32
  | Naked_int64, (Naked_nativeint | Naked_immediate)
  | Naked_int64, Naked_float
  | Naked_int64, Naked_float32
    when arch32 ->
    does_not_need_caml_c_call_extcall_size + 1 (* arg *)
  | Tagged_immediate, Naked_int64
  | Naked_int32, Naked_int64
  | (Naked_nativeint | Naked_immediate), Naked_int64
  | Naked_float, Naked_int64
  | Naked_float32, Naked_int64
    when arch32 ->
    needs_caml_c_call_extcall_size + 1 (* arg *) + 1 (* unbox *)
  | Naked_float, Naked_float -> 0
  | Naked_float32, Naked_float32 -> 0
  | Naked_float, Naked_float32 -> 1
  | Naked_float32, Naked_float -> 1
  | ( (Naked_int32 | Naked_int64 | Naked_nativeint | Naked_immediate),
      Tagged_immediate ) ->
    1
  | ( Tagged_immediate,
      (Naked_int32 | Naked_int64 | Naked_nativeint | Naked_immediate) ) ->
    1
  | Tagged_immediate, Tagged_immediate
  | Naked_int32, (Naked_int32 | Naked_int64 | Naked_nativeint | Naked_immediate)
  | Naked_int64, (Naked_int32 | Naked_int64 | Naked_nativeint | Naked_immediate)
  | ( Naked_nativeint,
      (Naked_int32 | Naked_int64 | Naked_nativeint | Naked_immediate) )
  | ( Naked_immediate,
      (Naked_int32 | Naked_int64 | Naked_nativeint | Naked_immediate) ) ->
    0
  | Tagged_immediate, (Naked_float | Naked_float32) -> 1
  | ( (Naked_immediate | Naked_int32 | Naked_int64 | Naked_nativeint),
      (Naked_float | Naked_float32) ) ->
    1
  | (Naked_float | Naked_float32), Tagged_immediate -> 1
  | ( (Naked_float | Naked_float32),
      (Naked_immediate | Naked_int32 | Naked_int64 | Naked_nativeint) ) ->
    1

let unbox_number kind =
  match (kind : Flambda_kind.Boxable_number.t) with
  | Naked_float | Naked_float32 | Naked_vec128 -> 1 (* 1 load *)
  | Naked_int64 when arch32 -> 4 (* 2 Cadda + 2 loads *)
  | Naked_int32 | Naked_int64 | Naked_nativeint -> 2
(* Cadda + load *)

let box_number kind =
  match (kind : Flambda_kind.Boxable_number.t) with
  | Naked_float | Naked_float32 | Naked_vec128 -> alloc_size (* 1 alloc *)
  | Naked_int32 when not arch32 -> 1 + alloc_size (* shift/sextend + alloc *)
  | Naked_int32 | Naked_int64 | Naked_nativeint -> alloc_size
(* alloc *)

let block_load (kind : Flambda_primitive.Block_access_kind.t) =
  match kind with Values _ | Naked_floats _ | Mixed _ -> 1

let array_load (kind : Flambda_primitive.Array_kind.t) =
  match kind with
  | Immediates -> 1 (* cadda + load *)
  | Naked_floats | Values -> 1
  | Naked_int32s | Naked_int64s | Naked_nativeints ->
    (* more computation is needed because of the representation using a custom
       block *)
    2

let block_set (kind : Flambda_primitive.Block_access_kind.t)
    (init : Flambda_primitive.Init_or_assign.t) =
  match kind, init with
  | Values _, Assignment Heap ->
    does_not_need_caml_c_call_extcall_size (* caml_modify *)
  | Values _, (Assignment Local | Initialization) -> 1 (* cadda + store *)
  | Naked_floats _, (Assignment _ | Initialization) -> 1
  | ( Mixed
        { field_kind =
            ( Value_prefix _
            | Flat_suffix (Imm | Float | Float64 | Bits32 | Bits64 | Word) );
          _
        },
      (Assignment _ | Initialization) ) ->
    1

let array_set (kind : Flambda_primitive.Array_set_kind.t) =
  match kind with
  | Values (Assignment Heap) -> does_not_need_caml_c_call_extcall_size
  | Values (Assignment Local | Initialization) -> 1
  | Immediates | Naked_floats -> 1
  | Naked_int32s | Naked_int64s | Naked_nativeints -> 2 (* as above *)

let string_or_bigstring_load kind width =
  let start_address_load =
    match (kind : Flambda_primitive.string_like_value) with
    | String | Bytes -> 0
    | Bigstring -> 2
    (* add, load *)
  in
  let elt_load =
    match (width : Flambda_primitive.string_accessor_width) with
    | Eight -> 3 (* untag, add, load *)
    (* CR gbury: these should actually depend on Arch.allow_unaligned_access,
       but that would add a dependency on the backend which is probably not
       desirable ? *)
    | Sixteen -> 2 (* add, load (allow_unaligned_access) *)
    (* 7 (not allow_unaligned_access) *)
    | Thirty_two -> 2 (* add, load (allow_unaligned_access) *)
    (* 17 (not allow_unaligned_access) *)
    | Sixty_four -> if arch32 then does_not_need_caml_c_call_extcall_size else 2
    (* add, load (allow_unaligned_access) *)
    (* 37 (not allow_unaligned_access) *)
    | One_twenty_eight _ -> 2 (* add, load (alignment handled explicitly) *)
  in
  start_address_load + elt_load

(* This is exactly the same as string/bigstirng loads, since loads and stores
   have the same size *)
let bytes_like_set kind width =
  match (kind : Flambda_primitive.bytes_like_value) with
  | Bytes -> string_or_bigstring_load Bytes width
  | Bigstring -> string_or_bigstring_load Bigstring width

let divmod_bi_check else_branch_size (bi : Flambda_kind.Standard_int.t) =
  (* CR gbury: we should allow check Arch.division_crashed_on_overflow, but
     that's likely a dependency we want to avoid ? *)
  if arch32
     ||
     match bi with
     | Naked_int32 -> false
     | Naked_int64 | Naked_nativeint | Naked_immediate | Tagged_immediate ->
       true
  then 2 + else_branch_size
  else 0

let binary_int_arith_primitive kind op =
  match
    ( (kind : Flambda_kind.Standard_int.t),
      (op : Flambda_primitive.binary_int_arith_op) )
  with
  (* Int64 bits ints on 32-bit archs *)
  | (Naked_int64, Add | Naked_int64, Sub | Naked_int64, Mul) when arch32 ->
    does_not_need_caml_c_call_extcall_size + 2
  | (Naked_int64, Div | Naked_int64, Mod) when arch32 ->
    needs_caml_c_call_extcall_size + 2
  | (Naked_int64, And | Naked_int64, Or | Naked_int64, Xor) when arch32 ->
    does_not_need_caml_c_call_extcall_size + 2
  (* Tagged integers *)
  | Tagged_immediate, Add -> 2
  | Tagged_immediate, Sub -> 2
  | Tagged_immediate, Mul -> 4
  | Tagged_immediate, Div -> 4
  | Tagged_immediate, Mod -> 4
  | Tagged_immediate, And -> 1
  | Tagged_immediate, Or -> 1
  | Tagged_immediate, Xor -> 2
  (* Naked ints *)
  | (Naked_int32 | Naked_int64 | Naked_nativeint | Naked_immediate), Add
  | (Naked_int32 | Naked_int64 | Naked_nativeint | Naked_immediate), Sub
  | (Naked_int32 | Naked_int64 | Naked_nativeint | Naked_immediate), Mul
  | (Naked_int32 | Naked_int64 | Naked_nativeint | Naked_immediate), And
  | (Naked_int32 | Naked_int64 | Naked_nativeint | Naked_immediate), Or
  | (Naked_int32 | Naked_int64 | Naked_nativeint | Naked_immediate), Xor ->
    1
  (* Division and modulo need some extra care *)
  | (Naked_int32 | Naked_int64 | Naked_nativeint | Naked_immediate), Div ->
    divmod_bi_check 1 kind + 1
  | (Naked_int32 | Naked_int64 | Naked_nativeint | Naked_immediate), Mod ->
    divmod_bi_check 0 kind + 1

let binary_int_shift_primitive kind op =
  match
    (kind : Flambda_kind.Standard_int.t), (op : Flambda_primitive.int_shift_op)
  with
  (* Int64 special case *)
  | (Naked_int64, Lsl | Naked_int64, Lsr | Naked_int64, Asr) when arch32 ->
    does_not_need_caml_c_call_extcall_size + 2
  (* Int32 special case *)
  | Naked_int32, Lsr when arch64 -> 2
  (* Tagged integers *)
  | Tagged_immediate, Lsl -> 3
  | Tagged_immediate, Lsr -> 2
  | Tagged_immediate, Asr -> 2
  (* Naked ints *)
  | (Naked_int32 | Naked_int64 | Naked_nativeint | Naked_immediate), Lsl
  | (Naked_int32 | Naked_int64 | Naked_nativeint | Naked_immediate), Lsr
  | (Naked_int32 | Naked_int64 | Naked_nativeint | Naked_immediate), Asr ->
    1

let binary_int_comp_primitive kind cmp =
  match
    ( (kind : Flambda_kind.Standard_int.t),
      (cmp : Flambda_primitive.signed_or_unsigned Flambda_primitive.comparison)
    )
  with
  | Naked_int64, Neq
  | Naked_int64, Eq
  | Naked_int64, Lt Signed
  | Naked_int64, Le Signed
  | Naked_int64, Gt Signed
  | Naked_int64, Ge Signed
    when arch32 ->
    needs_caml_c_call_extcall_size + 2
  | ( Naked_int64,
      (Neq | Eq | Lt Unsigned | Le Unsigned | Gt Unsigned | Ge Unsigned) )
    when arch32 ->
    needs_caml_c_call_extcall_size + 2
  (* Tagged integers *)
  | Tagged_immediate, Neq
  | Tagged_immediate, Eq
  | Tagged_immediate, Lt Signed
  | Tagged_immediate, Le Signed
  | Tagged_immediate, Gt Signed
  | Tagged_immediate, Ge Signed
  | Tagged_immediate, Lt Unsigned
  | Tagged_immediate, Le Unsigned
  | Tagged_immediate, Gt Unsigned
  | Tagged_immediate, Ge Unsigned ->
    2
  (* Naked integers. *)
  | (Naked_int32 | Naked_int64 | Naked_nativeint | Naked_immediate), Neq
  | (Naked_int32 | Naked_int64 | Naked_nativeint | Naked_immediate), Eq
  | (Naked_int32 | Naked_int64 | Naked_nativeint | Naked_immediate), Lt Signed
  | (Naked_int32 | Naked_int64 | Naked_nativeint | Naked_immediate), Le Signed
  | (Naked_int32 | Naked_int64 | Naked_nativeint | Naked_immediate), Gt Signed
  | (Naked_int32 | Naked_int64 | Naked_nativeint | Naked_immediate), Ge Signed
  | (Naked_int32 | Naked_int64 | Naked_nativeint | Naked_immediate), Lt Unsigned
  | (Naked_int32 | Naked_int64 | Naked_nativeint | Naked_immediate), Le Unsigned
  | (Naked_int32 | Naked_int64 | Naked_nativeint | Naked_immediate), Gt Unsigned
  | (Naked_int32 | Naked_int64 | Naked_nativeint | Naked_immediate), Ge Unsigned
    ->
    2

let int_comparison_like_compare_functions (kind : Flambda_kind.Standard_int.t)
    (_signedness : Flambda_primitive.signed_or_unsigned) =
  match kind with
  | Tagged_immediate | Naked_immediate | Naked_int32 | Naked_int64
  | Naked_nativeint ->
    4

<<<<<<< HEAD
let binary_float_arith_primitive _w _op = 2

let binary_float_comp_primitive _w _op = 2
=======
let binary_float_arith_primitive _width _op = 2

let binary_float_comp_primitive _width _op = 2
>>>>>>> 69fb82d2

(* Primitives sizes *)

let nullary_prim_size prim =
  match (prim : Flambda_primitive.nullary_primitive) with
  (* CR gbury: check this *)
  | Invalid _ -> 0
  | Optimised_out _ -> 0
  | Probe_is_enabled { name = _ } -> 4
  | Begin_region -> 1
  | Begin_try_region -> 1
  | Enter_inlined_apply _ -> 0

let unary_prim_size prim =
  match (prim : Flambda_primitive.unary_primitive) with
  | Duplicate_array _ | Duplicate_block _ -> needs_caml_c_call_extcall_size + 1
  | Is_int _ -> 1
  | Get_tag -> 2
  | Array_length array_kind -> (
    match array_kind with
    | Array_kind
        (Immediates | Values | Naked_floats | Naked_int64s | Naked_nativeints)
      ->
      array_length_size
    | Array_kind Naked_int32s ->
      (* There is a dynamic check here to see if the array has an odd or even
         number of elements *)
      array_length_size + 2 (* compare + load *)
    | Float_array_opt_dynamic -> array_length_size + 3 (* a bit approximate *))
  | Bigarray_length _ -> 2 (* cadda + load *)
  | String_length _ -> 5
  | Int_as_pointer _ -> 1
  | Opaque_identity _ -> 0
  | Int_arith (kind, op) -> unary_int_prim_size kind op
  | Float_arith _ -> 2
  | Num_conv { src; dst } -> arith_conversion_size src dst
  | Boolean_not -> 1
  | Reinterpret_int64_as_float -> 0
  | Unbox_number k -> unbox_number k
  | Untag_immediate -> 1 (* 1 shift *)
  | Box_number (k, _alloc_mode) -> box_number k
  | Tag_immediate -> 2 (* 1 shift + add *)
  | Project_function_slot _ -> 1 (* caddv *)
  | Project_value_slot _ -> 1 (* load *)
  | Is_boxed_float -> 4 (* tag load + comparison *)
  | Is_flat_float_array -> 4 (* tag load + comparison *)
  | End_region | End_try_region -> 1
  | Obj_dup -> needs_caml_c_call_extcall_size + 1
  | Get_header -> 2
  | Atomic_load _ -> 1

let binary_prim_size prim =
  match (prim : Flambda_primitive.binary_primitive) with
  | Block_load (kind, _) -> block_load kind
  | Array_load (kind, _width, _mut) -> array_load kind
  | String_or_bigstring_load (kind, width) ->
    string_or_bigstring_load kind width
  | Bigarray_load (_dims, (Complex32 | Complex64), _layout) ->
    5 (* ~ 5 block_loads *) + alloc_size (* complex allocation *)
  | Bigarray_load (_dims, _kind, _layout) -> 2 (* ~ 2 block loads *)
  | Phys_equal _op -> 2
  | Int_arith (kind, op) -> binary_int_arith_primitive kind op
  | Int_shift (kind, op) -> binary_int_shift_primitive kind op
  | Int_comp (kind, Yielding_bool cmp) -> binary_int_comp_primitive kind cmp
  | Int_comp (kind, Yielding_int_like_compare_functions signedness) ->
    int_comparison_like_compare_functions kind signedness
<<<<<<< HEAD
  | Float_arith (w, op) -> binary_float_arith_primitive w op
  | Float_comp (w, Yielding_bool cmp) -> binary_float_comp_primitive w cmp
  | Float_comp (_w, Yielding_int_like_compare_functions ()) -> 8
=======
  | Float_arith (width, op) -> binary_float_arith_primitive width op
  | Float_comp (width, Yielding_bool cmp) ->
    binary_float_comp_primitive width cmp
  | Float_comp (_width, Yielding_int_like_compare_functions ()) -> 8
>>>>>>> 69fb82d2
  | Bigarray_get_alignment _ -> 3 (* load data + add index + and *)
  | Atomic_exchange | Atomic_fetch_and_add ->
    does_not_need_caml_c_call_extcall_size

let ternary_prim_size prim =
  match (prim : Flambda_primitive.ternary_primitive) with
  | Block_set (block_access, init) -> block_set block_access init
  | Array_set (kind, _width) -> array_set kind
  | Bytes_or_bigstring_set (kind, width) -> bytes_like_set kind width
  | Bigarray_set (_dims, (Complex32 | Complex64), _layout) ->
    5 (* ~ 3 block_load + 2 block_set *)
  | Bigarray_set (_dims, _kind, _layout) -> 2
  (* ~ 1 block_load + 1 block_set *)
  | Atomic_compare_and_set -> does_not_need_caml_c_call_extcall_size

let variadic_prim_size prim args =
  match (prim : Flambda_primitive.variadic_primitive) with
  | Make_block (_, _mut, _alloc_mode)
  (* CR mshinwell: I think Make_array for a generic array ("Anything") is more
     expensive than the other cases *)
  | Make_array (_, _mut, _alloc_mode)
  | Make_mixed_block (_, _, _mut, _alloc_mode) ->
    alloc_size + List.length args

let prim (prim : Flambda_primitive.t) =
  match prim with
  | Nullary p -> nullary_prim_size p
  | Unary (p, _) -> unary_prim_size p
  | Binary (p, _, _) -> binary_prim_size p
  | Ternary (p, _, _, _) -> ternary_prim_size p
  | Variadic (p, args) -> variadic_prim_size p args

let simple simple =
  (* CR pchambart: some large const on ARM might be considered larger *)
  Simple.pattern_match simple ~const:(fun _ -> 1) ~name:(fun _ ~coercion:_ -> 0)

let static_consts _ = 0

let apply apply =
  match Apply_expr.call_kind apply with
  | Function { function_call = Direct _; _ } -> direct_call_size
  (* CR mshinwell: Check / fix these numbers *)
  | Function { function_call = Indirect_unknown_arity; alloc_mode = _ } ->
    indirect_call_size
  | Function { function_call = Indirect_known_arity; alloc_mode = _ } ->
    indirect_call_size
  | C_call { needs_caml_c_call = true; _ } -> needs_caml_c_call_extcall_size
  | C_call { needs_caml_c_call = false; _ } ->
    does_not_need_caml_c_call_extcall_size
  | Method _ -> 8
(* from flambda/inlining_cost.ml *)

let apply_cont apply_cont =
  let size =
    match Apply_cont_expr.trap_action apply_cont with
    (* Current rough estimates are from amd64/emit.mlp *)
    | None -> 0
    | Some (Push _) -> 4
    | Some (Pop _) -> 2
  in
  size + 1

let invalid = 0

let switch switch = 0 + (5 * Switch_expr.num_arms switch)

let [@ocamlformat "disable"] print ppf t = Format.fprintf ppf "%d" t

let of_int t = t

let to_int t = t

let evaluate ~args:_ t = float_of_int t<|MERGE_RESOLUTION|>--- conflicted
+++ resolved
@@ -323,15 +323,9 @@
   | Naked_nativeint ->
     4
 
-<<<<<<< HEAD
-let binary_float_arith_primitive _w _op = 2
-
-let binary_float_comp_primitive _w _op = 2
-=======
 let binary_float_arith_primitive _width _op = 2
 
 let binary_float_comp_primitive _width _op = 2
->>>>>>> 69fb82d2
 
 (* Primitives sizes *)
 
@@ -398,16 +392,10 @@
   | Int_comp (kind, Yielding_bool cmp) -> binary_int_comp_primitive kind cmp
   | Int_comp (kind, Yielding_int_like_compare_functions signedness) ->
     int_comparison_like_compare_functions kind signedness
-<<<<<<< HEAD
-  | Float_arith (w, op) -> binary_float_arith_primitive w op
-  | Float_comp (w, Yielding_bool cmp) -> binary_float_comp_primitive w cmp
-  | Float_comp (_w, Yielding_int_like_compare_functions ()) -> 8
-=======
   | Float_arith (width, op) -> binary_float_arith_primitive width op
   | Float_comp (width, Yielding_bool cmp) ->
     binary_float_comp_primitive width cmp
   | Float_comp (_width, Yielding_int_like_compare_functions ()) -> 8
->>>>>>> 69fb82d2
   | Bigarray_get_alignment _ -> 3 (* load data + add index + and *)
   | Atomic_exchange | Atomic_fetch_and_add ->
     does_not_need_caml_c_call_extcall_size
