(**************************************************************************)
(*                                                                        *)
(*                                 OCaml                                  *)
(*                                                                        *)
(*             Xavier Leroy, projet Cristal, INRIA Rocquencourt           *)
(*            Mark Shinwell and Xavier Clerc, Jane Street Europe          *)
(*                                                                        *)
(*   Copyright 1996 Institut National de Recherche en Informatique et     *)
(*     en Automatique.                                                    *)
(*                                                                        *)
(*   Copyright 2017--2019 Jane Street Group LLC                           *)
(*                                                                        *)
(*   All rights reserved.  This file is distributed under the terms of    *)
(*   the GNU Lesser General Public License version 2.1, with the          *)
(*   special exception on linking described in the file LICENSE.          *)
(*                                                                        *)
(**************************************************************************)

(* CR mshinwell: Remove uses of polymorphic comparison *)

module K = Flambda_kind

type classification_for_printing =
  | Constructive
  | Destructive
  | Neither

module Lazy_block_tag = struct
  type t = Lambda.lazy_block_tag =
    | Lazy_tag
    | Forward_tag

  let print ppf t =
    match t with
    | Lazy_tag -> Format.fprintf ppf "Lazy_block"
    | Forward_tag -> Format.fprintf ppf "Forward_block"

  let compare t1 t2 =
    match t1, t2 with
    | Lazy_tag, Lazy_tag | Forward_tag, Forward_tag -> 0
    | Lazy_tag, Forward_tag -> -1
    | Forward_tag, Lazy_tag -> 1

  let to_tag t =
    match t with Lazy_tag -> Tag.lazy_tag | Forward_tag -> Tag.forward_tag
end

module Block_kind = struct
  type t =
    | Values of Tag.Scannable.t * K.With_subkind.t list
    | Naked_floats
    | Mixed of Tag.Scannable.t * Flambda_kind.Mixed_block_shape.t

  let to_shape t : _ * K.Block_shape.t =
    match t with
    | Values (tag, _) -> Tag.Scannable.to_tag tag, Scannable Value_only
    | Naked_floats -> Tag.double_array_tag, Float_record
    | Mixed (tag, fields) ->
      Tag.Scannable.to_tag tag, Scannable (Mixed_record fields)

  let [@ocamlformat "disable"] print ppf t =
   match t with
   | Values (tag, shape) ->
     Format.fprintf ppf
       "@[<hov 1>(Values@ \
         @[<hov 1>(tag %a)@]@ \
         @[<hov 1>(shape@ @[<hov 1>(%a)@])@])@]"
       Tag.Scannable.print tag
       (Format.pp_print_list ~pp_sep:Format.pp_print_space
      K.With_subkind.print) shape
   | Naked_floats ->
     Format.pp_print_string ppf "Naked_floats"
   | Mixed (tag, shape) ->
     Format.fprintf ppf
       "@[<hov 1>(Mixed@ \
         @[<hov 1>(tag %a)@]@ \
         @[<hov 1>(shape@ @[<hov 1>(%a)@])@])@]"
       Tag.Scannable.print tag
       (Format.pp_print_list ~pp_sep:Format.pp_print_space
          K.print) (Array.to_list (K.Mixed_block_shape.field_kinds shape))

  let compare t1 t2 =
    match t1, t2 with
    | Values (tag1, shape1), Values (tag2, shape2) ->
      let c = Tag.Scannable.compare tag1 tag2 in
      if c <> 0
      then c
      else Misc.Stdlib.List.compare K.With_subkind.compare shape1 shape2
    | Naked_floats, Naked_floats -> 0
    | Mixed (tag1, shape1), Mixed (tag2, shape2) ->
      let c = Tag.Scannable.compare tag1 tag2 in
      if c <> 0 then c else K.Mixed_block_shape.compare shape1 shape2
    | Values _, _ -> -1
    | _, Values _ -> 1
    | Naked_floats, _ -> -1
    | _, Naked_floats -> 1
end

module Init_or_assign = struct
  type t =
    | Initialization
    | Assignment of Alloc_mode.For_assignments.t

  let [@ocamlformat "disable"] print ppf t =
    let fprintf = Format.fprintf in
    match t with
    | Initialization -> fprintf ppf "Init"
    | Assignment Heap -> fprintf ppf "Assign Heap"
    | Assignment Local -> fprintf ppf "Assign Local"

  let compare = Stdlib.compare

  let to_lambda t : Lambda.initialization_or_assignment =
    match t with
    | Initialization -> Heap_initialization
    | Assignment mode -> Assignment (Alloc_mode.For_assignments.to_lambda mode)
end

module Array_kind = struct
  type t =
    | Immediates
    | Values
    | Naked_floats
    | Naked_float32s
    | Naked_int32s
    | Naked_int64s
    | Naked_nativeints
    | Naked_vec128s
    | Naked_vec256s
    | Naked_vec512s
    | Unboxed_product of t list

  let rec print ppf t =
    match t with
    | Immediates -> Format.pp_print_string ppf "Immediates"
    | Naked_floats -> Format.pp_print_string ppf "Naked_floats"
    | Naked_float32s -> Format.pp_print_string ppf "Naked_float32s"
    | Values -> Format.pp_print_string ppf "Values"
    | Naked_int32s -> Format.pp_print_string ppf "Naked_int32s"
    | Naked_int64s -> Format.pp_print_string ppf "Naked_int64s"
    | Naked_nativeints -> Format.pp_print_string ppf "Naked_nativeints"
    | Naked_vec128s -> Format.pp_print_string ppf "Naked_vec128s"
    | Naked_vec256s -> Format.pp_print_string ppf "Naked_vec256s"
    | Naked_vec512s -> Format.pp_print_string ppf "Naked_vec512s"
    | Unboxed_product fields ->
      Format.fprintf ppf "@[<hov 1>(Unboxed_product@ @[<hov 1>(%a)@])@]"
        (Format.pp_print_list ~pp_sep:Format.pp_print_space print)
        fields

  let compare = Stdlib.compare

  let rec element_kinds t =
    match t with
    | Immediates -> [K.With_subkind.tagged_immediate]
    | Values -> [K.With_subkind.any_value]
    | Naked_floats -> [K.With_subkind.naked_float]
    | Naked_float32s -> [K.With_subkind.naked_float32]
    | Naked_int32s -> [K.With_subkind.naked_int32]
    | Naked_int64s -> [K.With_subkind.naked_int64]
    | Naked_nativeints -> [K.With_subkind.naked_nativeint]
    | Naked_vec128s -> [K.With_subkind.naked_vec128]
    | Naked_vec256s -> [K.With_subkind.naked_vec256]
    | Naked_vec512s -> [K.With_subkind.naked_vec512]
    | Unboxed_product kinds -> List.concat_map element_kinds kinds

  let element_kinds_for_primitive t =
    element_kinds t |> List.map K.With_subkind.kind

  let must_be_gc_scannable t =
    let kinds = element_kinds t in
    if not (List.exists K.With_subkind.must_be_gc_scannable kinds)
    then false
    else if List.for_all K.With_subkind.may_be_gc_scannable kinds
    then true
    else
      Misc.fatal_errorf
        "Unboxed product array kind contains both elements that must be \
         scannable and that cannot be scanned:@ %a"
        print t

  let has_custom_ops t =
    match t with
    | Immediates | Values | Naked_floats | Unboxed_product _ -> false
    | Naked_float32s | Naked_int32s | Naked_int64s | Naked_nativeints
    | Naked_vec128s | Naked_vec256s | Naked_vec512s ->
      true

  let rec width_in_scalars t =
    match t with
    | Immediates | Values | Naked_floats | Naked_float32s | Naked_int32s
    | Naked_int64s | Naked_nativeints | Naked_vec128s | Naked_vec256s
    | Naked_vec512s ->
      1
    | Unboxed_product kinds ->
      List.fold_left
        (fun width array_kind -> width + width_in_scalars array_kind)
        0 kinds
end

module Array_load_kind = struct
  type t =
    | Immediates
    | Values
    | Naked_floats
    | Naked_float32s
    | Naked_int32s
    | Naked_int64s
    | Naked_nativeints
    | Naked_vec128s
    | Naked_vec256s
    | Naked_vec512s

  let print ppf t =
    match t with
    | Immediates -> Format.pp_print_string ppf "Immediates"
    | Values -> Format.pp_print_string ppf "Values"
    | Naked_floats -> Format.fprintf ppf "Naked_floats"
    | Naked_float32s -> Format.pp_print_string ppf "Naked_float32s"
    | Naked_int32s -> Format.pp_print_string ppf "Naked_int32s"
    | Naked_int64s -> Format.pp_print_string ppf "Naked_int64s"
    | Naked_nativeints -> Format.pp_print_string ppf "Naked_nativeints"
    | Naked_vec128s -> Format.pp_print_string ppf "Naked_vec128s"
    | Naked_vec256s -> Format.pp_print_string ppf "Naked_vec256s"
    | Naked_vec512s -> Format.pp_print_string ppf "Naked_vec512s"

  let compare = Stdlib.compare

  let kind_of_loaded_value t =
    match t with
    | Immediates -> Flambda_kind.With_subkind.tagged_immediate
    | Values -> Flambda_kind.With_subkind.any_value
    | Naked_floats -> Flambda_kind.With_subkind.naked_float
    | Naked_float32s -> Flambda_kind.With_subkind.naked_float32
    | Naked_int32s -> Flambda_kind.With_subkind.naked_int32
    | Naked_int64s -> Flambda_kind.With_subkind.naked_int64
    | Naked_nativeints -> Flambda_kind.With_subkind.naked_nativeint
    | Naked_vec128s -> Flambda_kind.With_subkind.naked_vec128
    | Naked_vec256s -> Flambda_kind.With_subkind.naked_vec256
    | Naked_vec512s -> Flambda_kind.With_subkind.naked_vec512
end

module Array_set_kind = struct
  type t =
    | Immediates
    | Values of Init_or_assign.t
    | Naked_floats
    | Naked_float32s
    | Naked_int32s
    | Naked_int64s
    | Naked_nativeints
    | Naked_vec128s
    | Naked_vec256s
    | Naked_vec512s

  let print ppf t =
    match t with
    | Immediates -> Format.pp_print_string ppf "Immediates"
    | Values init_or_assign ->
      Format.fprintf ppf "@[<hov 1>(Values %a)@]" Init_or_assign.print
        init_or_assign
    | Naked_floats -> Format.fprintf ppf "Naked_floats"
    | Naked_float32s -> Format.pp_print_string ppf "Naked_float32s"
    | Naked_int32s -> Format.pp_print_string ppf "Naked_int32s"
    | Naked_int64s -> Format.pp_print_string ppf "Naked_int64s"
    | Naked_nativeints -> Format.pp_print_string ppf "Naked_nativeints"
    | Naked_vec128s -> Format.pp_print_string ppf "Naked_vec128s"
    | Naked_vec256s -> Format.pp_print_string ppf "Naked_vec256s"
    | Naked_vec512s -> Format.pp_print_string ppf "Naked_vec512s"

  let compare = Stdlib.compare

  let kind_of_new_value t =
    match t with
    | Immediates -> Flambda_kind.With_subkind.tagged_immediate
    | Values _ -> Flambda_kind.With_subkind.any_value
    | Naked_floats -> Flambda_kind.With_subkind.naked_float
    | Naked_float32s -> Flambda_kind.With_subkind.naked_float32
    | Naked_int32s -> Flambda_kind.With_subkind.naked_int32
    | Naked_int64s -> Flambda_kind.With_subkind.naked_int64
    | Naked_nativeints -> Flambda_kind.With_subkind.naked_nativeint
    | Naked_vec128s -> Flambda_kind.With_subkind.naked_vec128
    | Naked_vec256s -> Flambda_kind.With_subkind.naked_vec256
    | Naked_vec512s -> Flambda_kind.With_subkind.naked_vec512
end

module Array_kind_for_length = struct
  type t =
    | Array_kind of Array_kind.t
    | Float_array_opt_dynamic

  let compare t1 t2 =
    match t1, t2 with
    | Array_kind a1, Array_kind a2 -> Array_kind.compare a1 a2
    | Float_array_opt_dynamic, Float_array_opt_dynamic -> 0
    | Array_kind _, _ -> -1
    | _, Array_kind _ -> 1

  let print ppf t =
    match t with
    | Array_kind a -> Array_kind.print ppf a
    | Float_array_opt_dynamic ->
      Format.pp_print_string ppf "Float_array_opt_dynamic"

  let width_in_scalars t =
    match t with
    | Float_array_opt_dynamic -> 1
    | Array_kind array_kind -> Array_kind.width_in_scalars array_kind
end

module Duplicate_block_kind = struct
  type t =
    | Values of
        { tag : Tag.Scannable.t;
          length : Targetint_31_63.t
        }
    | Naked_floats of { length : Targetint_31_63.t }
    | Mixed

  let [@ocamlformat "disable"] print ppf t =
    match t with
    | Values { tag; length; } ->
      Format.fprintf ppf
        "@[<hov 1>(Block_of_values \
          @[<hov 1>(tag@ %a)@]@ \
          @[<hov 1>(length@ %a)@]\
          )@]"
        Tag.Scannable.print tag
        Targetint_31_63.print length
    | Naked_floats { length; } ->
      Format.fprintf ppf
        "@[<hov 1>(Block_of_naked_floats@ \
          @[<hov 1>(length@ %a)@]\
          )@]"
        Targetint_31_63.print length
    | Mixed ->
      Format.fprintf ppf
        "@[<hov 1>(Mixed)@]"

  let compare t1 t2 =
    match t1, t2 with
    | ( Values { tag = tag1; length = length1 },
        Values { tag = tag2; length = length2 } ) ->
      let c = Tag.Scannable.compare tag1 tag2 in
      if c <> 0 then c else Targetint_31_63.compare length1 length2
    | Naked_floats { length = length1 }, Naked_floats { length = length2 } ->
      Targetint_31_63.compare length1 length2
    | Mixed, Mixed -> 0
    | Naked_floats _, Mixed -> -1
    | Mixed, Naked_floats _ -> 1
    | Values _, _ -> -1
    | _, Values _ -> 1
end

module Duplicate_array_kind = struct
  type t =
    | Immediates
    | Values
    | Naked_floats of { length : Targetint_31_63.t option }
    | Naked_float32s of { length : Targetint_31_63.t option }
    | Naked_int32s of { length : Targetint_31_63.t option }
    | Naked_int64s of { length : Targetint_31_63.t option }
    | Naked_nativeints of { length : Targetint_31_63.t option }
    | Naked_vec128s of { length : Targetint_31_63.t option }
    | Naked_vec256s of { length : Targetint_31_63.t option }
    | Naked_vec512s of { length : Targetint_31_63.t option }

  let [@ocamlformat "disable"] print ppf t =
    match t with
    | Immediates -> Format.pp_print_string ppf "Immediates"
    | Values -> Format.pp_print_string ppf "Values"
    | Naked_floats { length; } ->
      Format.fprintf ppf
        "@[<hov 1>(Naked_floats@ \
          @[<hov 1>(length@ %a)@]\
          )@]"
        (Misc.Stdlib.Option.print Targetint_31_63.print) length
    | Naked_float32s { length; } ->
      Format.fprintf ppf
        "@[<hov 1>(Naked_float32s@ \
          @[<hov 1>(length@ %a)@]\
          )@]"
        (Misc.Stdlib.Option.print Targetint_31_63.print) length
    | Naked_int32s { length; } ->
      Format.fprintf ppf
        "@[<hov 1>(Naked_int32s@ \
          @[<hov 1>(length@ %a)@]\
          )@]"
        (Misc.Stdlib.Option.print Targetint_31_63.print) length
    | Naked_int64s { length; } ->
      Format.fprintf ppf
        "@[<hov 1>(Naked_int64s@ \
          @[<hov 1>(length@ %a)@]\
          )@]"
        (Misc.Stdlib.Option.print Targetint_31_63.print) length
    | Naked_nativeints { length; } ->
      Format.fprintf ppf
        "@[<hov 1>(Naked_nativeints@ \
          @[<hov 1>(length@ %a)@]\
          )@]"
        (Misc.Stdlib.Option.print Targetint_31_63.print) length
    | Naked_vec128s { length; } ->
      Format.fprintf ppf
        "@[<hov 1>(Naked_vec128s@ \
          @[<hov 1>(length@ %a)@]\
          )@]"
        (Misc.Stdlib.Option.print Targetint_31_63.print) length
    | Naked_vec256s { length; } ->
      Format.fprintf ppf
        "@[<hov 1>(Naked_vec256s@ \
          @[<hov 1>(length@ %a)@]\
          )@]"
        (Misc.Stdlib.Option.print Targetint_31_63.print) length
    | Naked_vec512s { length; } ->
      Format.fprintf ppf
        "@[<hov 1>(Naked_vec512s@ \
          @[<hov 1>(length@ %a)@]\
          )@]"
        (Misc.Stdlib.Option.print Targetint_31_63.print) length

  let compare t1 t2 =
    match t1, t2 with
    | Immediates, Immediates | Values, Values -> 0
    | Naked_floats { length = length1 }, Naked_floats { length = length2 } ->
      Option.compare Targetint_31_63.compare length1 length2
    | Naked_float32s { length = length1 }, Naked_float32s { length = length2 }
      ->
      Option.compare Targetint_31_63.compare length1 length2
    | Naked_int32s { length = length1 }, Naked_int32s { length = length2 } ->
      Option.compare Targetint_31_63.compare length1 length2
    | Naked_int64s { length = length1 }, Naked_int64s { length = length2 } ->
      Option.compare Targetint_31_63.compare length1 length2
    | ( Naked_nativeints { length = length1 },
        Naked_nativeints { length = length2 } ) ->
      Option.compare Targetint_31_63.compare length1 length2
    | Naked_vec128s { length = length1 }, Naked_vec128s { length = length2 } ->
      Option.compare Targetint_31_63.compare length1 length2
    | Naked_vec256s { length = length1 }, Naked_vec256s { length = length2 } ->
      Option.compare Targetint_31_63.compare length1 length2
    | Naked_vec512s { length = length1 }, Naked_vec512s { length = length2 } ->
      Option.compare Targetint_31_63.compare length1 length2
    | Immediates, _ -> -1
    | _, Immediates -> 1
    | Values, _ -> -1
    | _, Values -> 1
    | Naked_floats _, _ -> -1
    | _, Naked_floats _ -> 1
    | Naked_float32s _, _ -> -1
    | _, Naked_float32s _ -> 1
    | Naked_int32s _, _ -> -1
    | _, Naked_int32s _ -> 1
    | Naked_int64s _, _ -> -1
    | _, Naked_int64s _ -> 1
    | Naked_vec128s _, _ -> -1
    | _, Naked_vec128s _ -> 1
    | Naked_vec256s _, _ -> -1
    | _, Naked_vec256s _ -> 1
    | Naked_vec512s _, _ -> -1
    | _, Naked_vec512s _ -> 1
end

module Block_access_field_kind = struct
  type t =
    | Any_value
    | Immediate

  let [@ocamlformat "disable"] print ppf t =
    match t with
    | Any_value -> Format.pp_print_string ppf "Any_value"
    | Immediate -> Format.pp_print_string ppf "Immediate"

  let compare = Stdlib.compare
end

module Mixed_block_access_field_kind = struct
  type t =
    | Value_prefix of Block_access_field_kind.t
    | Flat_suffix of K.Flat_suffix_element.t

  let [@ocamlformat "disable"] print ppf t =
    match t with
    | Value_prefix field_kind ->
        Format.fprintf ppf
          "@[<hov 1>(Value_prefix@ \
           @[<hov 1>(field_kind@ %a)@]\
           )@]"
          Block_access_field_kind.print field_kind
    | Flat_suffix flat_element ->
        Format.fprintf ppf
          "@[<hov 1>(Flat_suffix \
           @[<hov 1>(flat_element@ %a)@]\
           )@]"
          K.Flat_suffix_element.print flat_element

  let compare t1 t2 =
    match t1, t2 with
    | Value_prefix field_kind1, Value_prefix field_kind2 ->
      Block_access_field_kind.compare field_kind1 field_kind2
    | Flat_suffix element_kind1, Flat_suffix element_kind2 ->
      K.Flat_suffix_element.compare element_kind1 element_kind2
    | Value_prefix _, Flat_suffix _ -> -1
    | Flat_suffix _, Value_prefix _ -> 1

  let to_element_kind = function
    | Value_prefix _ -> K.value
    | Flat_suffix kind -> K.Flat_suffix_element.kind kind
end

module Block_access_kind = struct
  type t =
    | Values of
        { tag : Tag.Scannable.t Or_unknown.t;
          size : Targetint_31_63.t Or_unknown.t;
          field_kind : Block_access_field_kind.t
        }
    | Naked_floats of { size : Targetint_31_63.t Or_unknown.t }
    | Mixed of
        { tag : Tag.Scannable.t Or_unknown.t;
          size : Targetint_31_63.t Or_unknown.t;
          field_kind : Mixed_block_access_field_kind.t;
          shape : Flambda_kind.Mixed_block_shape.t
        }

  let [@ocamlformat "disable"] print ppf t =
    match t with
    | Values { tag; size; field_kind; } ->
      Format.fprintf ppf
        "@[<hov 1>(Values@ \
          @[<hov 1>(tag@ %a)@]@ \
          @[<hov 1>(size@ %a)@]@ \
          @[<hov 1>(field_kind@ %a)@]\
          )@]"
        (Or_unknown.print Tag.Scannable.print) tag
        (Or_unknown.print Targetint_31_63.print) size
        Block_access_field_kind.print field_kind
    | Naked_floats { size; } ->
      Format.fprintf ppf
        "@[<hov 1>(Naked_floats@ \
          @[<hov 1>(size@ %a)@]\
          )@]"
        (Or_unknown.print Targetint_31_63.print) size
    | Mixed { tag; size; field_kind; shape = _ } ->
      Format.fprintf ppf
        "@[<hov 1>(Mixed@ \
          @[<hov 1>(tag@ %a)@]@ \
          @[<hov 1>(size@ %a)@]@ \
          @[<hov 1>(field_kind@ %a)@]\
          )@]"
        (Or_unknown.print Tag.Scannable.print) tag
        (Or_unknown.print Targetint_31_63.print) size
        Mixed_block_access_field_kind.print field_kind

  let element_kind_for_load t =
    match t with
    | Values _ -> K.value
    | Naked_floats _ -> K.naked_float
    | Mixed { field_kind; _ } ->
      Mixed_block_access_field_kind.to_element_kind field_kind

  let element_subkind_for_load t =
    match t with
    | Values { field_kind = Any_value; _ }
    | Mixed { field_kind = Value_prefix Any_value; _ } ->
      K.With_subkind.any_value
    | Values { field_kind = Immediate; _ }
    | Mixed { field_kind = Value_prefix Immediate; _ } ->
      K.With_subkind.tagged_immediate
    | Naked_floats _ -> K.With_subkind.naked_float
    | Mixed { field_kind = Flat_suffix field_kind; _ } ->
      K.Flat_suffix_element.to_kind_with_subkind field_kind

  let to_block_shape t : K.Block_shape.t =
    match t with
    | Values _ -> Scannable Value_only
    | Naked_floats _ -> Float_record
    | Mixed { shape; _ } -> Scannable (Mixed_record shape)

  let element_kind_for_set = element_kind_for_load

  let compare t1 t2 =
    match t1, t2 with
    | ( Values { tag = tag1; size = size1; field_kind = field_kind1 },
        Values { tag = tag2; size = size2; field_kind = field_kind2 } ) ->
      let c = Or_unknown.compare Tag.Scannable.compare tag1 tag2 in
      if c <> 0
      then c
      else
        let c = Or_unknown.compare Targetint_31_63.compare size1 size2 in
        if c <> 0
        then c
        else Block_access_field_kind.compare field_kind1 field_kind2
    | Naked_floats { size = size1 }, Naked_floats { size = size2 } ->
      Or_unknown.compare Targetint_31_63.compare size1 size2
    | ( Mixed
          { tag = tag1; size = size1; field_kind = field_kind1; shape = shape1 },
        Mixed
          { tag = tag2; size = size2; field_kind = field_kind2; shape = shape2 }
      ) ->
      let c = Or_unknown.compare Tag.Scannable.compare tag1 tag2 in
      if c <> 0
      then c
      else
        let c = Or_unknown.compare Targetint_31_63.compare size1 size2 in
        if c <> 0
        then c
        else
          let c =
            Mixed_block_access_field_kind.compare field_kind1 field_kind2
          in
          if c <> 0
          then c
          else Flambda_kind.Mixed_block_shape.compare shape1 shape2
    | Naked_floats _, Mixed _ -> -1
    | Mixed _, Naked_floats _ -> 1
    | Values _, _ -> -1
    | _, Values _ -> 1
end

type string_or_bytes =
  | String
  | Bytes

type array_like_operation =
  | Reading
  | Writing

let effects_of_operation operation =
  match operation with
  | Reading -> Effects.No_effects
  | Writing -> Effects.Arbitrary_effects

let reading_from_a_block mutable_or_immutable =
  let effects = effects_of_operation Reading in
  let coeffects =
    match (mutable_or_immutable : Mutability.t) with
    | Immutable | Immutable_unique -> Coeffects.No_coeffects
    | Mutable -> Coeffects.Has_coeffects
  in
  effects, coeffects, Placement.Strict

let reading_from_an_array (array_kind : Array_kind.t)
    (mutable_or_immutable : Mutability.t) =
  let effects : Effects.t =
    match array_kind with
    | Immediates | Values | Naked_floats | Naked_float32s | Naked_int32s
    | Naked_int64s | Naked_nativeints | Naked_vec128s | Naked_vec256s
    | Naked_vec512s | Unboxed_product _ ->
      No_effects
  in
  let coeffects =
    match mutable_or_immutable with
    | Immutable | Immutable_unique -> Coeffects.No_coeffects
    | Mutable -> Coeffects.Has_coeffects
  in
  effects, coeffects, Placement.Strict

let reading_from_a_string_or_bigstring mutable_or_immutable =
  reading_from_a_block mutable_or_immutable

let writing_to_a_block =
  let effects = effects_of_operation Writing in
  effects, Coeffects.No_coeffects, Placement.Strict

let writing_to_an_array = writing_to_a_block

let writing_to_bytes_or_bigstring = writing_to_a_block

let bigarray_kind = K.value

let bigstring_kind = K.value

let block_kind = K.value

let array_kind = K.value

let string_or_bytes_kind = K.value

let array_index_kind = K.value

let string_or_bigstring_index_kind = K.naked_immediate

let bytes_or_bigstring_index_kind = K.naked_immediate

type 'signed_or_unsigned comparison =
  | Eq
  | Neq
  | Lt of 'signed_or_unsigned
  | Gt of 'signed_or_unsigned
  | Le of 'signed_or_unsigned
  | Ge of 'signed_or_unsigned

type 'signed_or_unsigned comparison_behaviour =
  | Yielding_bool of 'signed_or_unsigned comparison
  | Yielding_int_like_compare_functions of 'signed_or_unsigned

let print_comparison print_signed_or_unsigned ppf c =
  let fprintf = Format.fprintf in
  match c with
  | Neq -> fprintf ppf "<>"
  | Eq -> fprintf ppf "="
  | Lt signed_or_unsigned ->
    fprintf ppf "<%a" print_signed_or_unsigned signed_or_unsigned
  | Le signed_or_unsigned ->
    fprintf ppf "<=%a" print_signed_or_unsigned signed_or_unsigned
  | Gt signed_or_unsigned ->
    fprintf ppf ">%a" print_signed_or_unsigned signed_or_unsigned
  | Ge signed_or_unsigned ->
    fprintf ppf ">=%a" print_signed_or_unsigned signed_or_unsigned

let print_comparison_and_behaviour print_signed_or_unsigned ppf behaviour =
  match behaviour with
  | Yielding_bool comparison ->
    print_comparison print_signed_or_unsigned ppf comparison
  | Yielding_int_like_compare_functions signed_or_unsigned ->
    Format.fprintf ppf "<compare%a>" print_signed_or_unsigned signed_or_unsigned

type signed_or_unsigned =
  | Signed
  | Unsigned

let print_signed_or_unsigned ppf signed_or_unsigned =
  match signed_or_unsigned with
  | Signed -> Format.fprintf ppf ""
  | Unsigned -> Format.fprintf ppf "u"

type equality_comparison =
  | Eq
  | Neq

let print_equality_comparison ppf op =
  match op with
  | Eq -> Format.pp_print_string ppf "Eq"
  | Neq -> Format.pp_print_string ppf "Neq"

module Bigarray_kind = struct
  type t =
    | Float16
    | Float32
    | Float32_t
    | Float64
    | Sint8
    | Uint8
    | Sint16
    | Uint16
    | Int32
    | Int64
    | Int_width_int
    | Targetint_width_int
    | Complex32
    | Complex64

  let element_kind t =
    match t with
    | Float16 | Float32 | Float64 -> K.naked_float
    | Float32_t -> K.naked_float32
    | Sint8 | Uint8 | Sint16 | Uint16 -> K.naked_immediate
    | Int32 -> K.naked_int32
    | Int64 -> K.naked_int64
    | Int_width_int -> K.naked_immediate
    | Targetint_width_int -> K.naked_nativeint
    | Complex32 | Complex64 ->
      (* See [copy_two_doubles] in bigarray_stubs.c. *)
      K.value

  let print ppf t =
    let fprintf = Format.fprintf in
    match t with
    | Float16 -> fprintf ppf "Float16"
    | Float32 -> fprintf ppf "Float32"
    | Float32_t -> fprintf ppf "Float32_t"
    | Float64 -> fprintf ppf "Float64"
    | Sint8 -> fprintf ppf "Sint8"
    | Uint8 -> fprintf ppf "Uint8"
    | Sint16 -> fprintf ppf "Sint16"
    | Uint16 -> fprintf ppf "Uint16"
    | Int32 -> fprintf ppf "Int32"
    | Int64 -> fprintf ppf "Int64"
    | Int_width_int -> fprintf ppf "Int_width_int"
    | Targetint_width_int -> fprintf ppf "Targetint_width_int"
    | Complex32 -> fprintf ppf "Complex32"
    | Complex64 -> fprintf ppf "Complex64"

  let from_lambda (kind : Lambda.bigarray_kind) =
    match kind with
    | Pbigarray_unknown -> None
    | Pbigarray_float16 -> Some Float16
    | Pbigarray_float32 -> Some Float32
    | Pbigarray_float32_t -> Some Float32_t
    | Pbigarray_float64 -> Some Float64
    | Pbigarray_sint8 -> Some Sint8
    | Pbigarray_uint8 -> Some Uint8
    | Pbigarray_sint16 -> Some Sint16
    | Pbigarray_uint16 -> Some Uint16
    | Pbigarray_int32 -> Some Int32
    | Pbigarray_int64 -> Some Int64
    | Pbigarray_caml_int -> Some Int_width_int
    | Pbigarray_native_int -> Some Targetint_width_int
    | Pbigarray_complex32 -> Some Complex32
    | Pbigarray_complex64 -> Some Complex64

  let to_lambda t : Lambda.bigarray_kind =
    match t with
    | Float16 -> Pbigarray_float16
    | Float32 -> Pbigarray_float32
    | Float32_t -> Pbigarray_float32_t
    | Float64 -> Pbigarray_float64
    | Sint8 -> Pbigarray_sint8
    | Uint8 -> Pbigarray_uint8
    | Sint16 -> Pbigarray_sint16
    | Uint16 -> Pbigarray_uint16
    | Int32 -> Pbigarray_int32
    | Int64 -> Pbigarray_int64
    | Int_width_int -> Pbigarray_caml_int
    | Targetint_width_int -> Pbigarray_native_int
    | Complex32 -> Pbigarray_complex32
    | Complex64 -> Pbigarray_complex64
end

module Bigarray_layout = struct
  type t =
    | C
    | Fortran

  let print ppf t =
    let fprintf = Format.fprintf in
    match t with C -> fprintf ppf "C" | Fortran -> fprintf ppf "Fortran"

  let from_lambda (layout : Lambda.bigarray_layout) =
    match layout with
    | Pbigarray_unknown_layout -> None
    | Pbigarray_c_layout -> Some C
    | Pbigarray_fortran_layout -> Some Fortran
end

let reading_from_a_bigarray kind =
  match (kind : Bigarray_kind.t) with
  | Complex32 | Complex64 ->
    ( Effects.Only_generative_effects Immutable,
      Coeffects.Has_coeffects,
      Placement.Strict )
  | Float16 | Float32 | Float32_t | Float64 | Sint8 | Uint8 | Sint16 | Uint16
  | Int32 | Int64 | Int_width_int | Targetint_width_int ->
    Effects.No_effects, Coeffects.Has_coeffects, Placement.Strict

(* The bound checks are taken care of outside the array primitive (using an
   explicit test and switch in the flambda code, see
   lambda_to_flambda_primitives.ml). *)
let writing_to_a_bigarray kind =
  match (kind : Bigarray_kind.t) with
  | Float16 | Float32 | Float32_t | Float64 | Sint8 | Uint8 | Sint16 | Uint16
  | Int32 | Int64 | Int_width_int | Targetint_width_int | Complex32
  | Complex64
    (* Technically, the write of a complex generates read of fields from the
       given complex, but since those reads are immutable, there is no
       observable coeffect. *) ->
    Effects.Arbitrary_effects, Coeffects.No_coeffects, Placement.Strict

let bigarray_index_kind = K.value

type string_like_value =
  | String
  | Bytes
  | Bigstring

let print_string_like_value ppf s =
  match s with
  | String -> Format.pp_print_string ppf "string"
  | Bytes -> Format.pp_print_string ppf "bytes"
  | Bigstring -> Format.pp_print_string ppf "bigstring"

type bytes_like_value =
  | Bytes
  | Bigstring

let print_bytes_like_value ppf b =
  match b with
  | Bytes -> Format.pp_print_string ppf "bytes"
  | Bigstring -> Format.pp_print_string ppf "bigstring"

type string_accessor_width =
  | Eight
  | Sixteen
  | Thirty_two
  | Single
  | Sixty_four
  | One_twenty_eight of { aligned : bool }

let print_string_accessor_width ppf w =
  let fprintf = Format.fprintf in
  match w with
  | Eight -> fprintf ppf "8"
  | Sixteen -> fprintf ppf "16"
  | Thirty_two -> fprintf ppf "32"
  | Single -> fprintf ppf "f32"
  | Sixty_four -> fprintf ppf "64"
  | One_twenty_eight { aligned = false } -> fprintf ppf "128u"
  | One_twenty_eight { aligned = true } -> fprintf ppf "128a"

let byte_width_of_string_accessor_width width =
  match width with
  | Eight -> 1
  | Sixteen -> 2
  | Thirty_two -> 4
  | Single -> 4
  | Sixty_four -> 8
  | One_twenty_eight _ -> 16

let kind_of_string_accessor_width width =
  match width with
  | Eight | Sixteen -> K.value
  | Thirty_two -> K.naked_int32
  | Single -> K.naked_float32
  | Sixty_four -> K.naked_int64
  | One_twenty_eight _ -> K.naked_vec128

type float_bitwidth =
  | Float32
  | Float64

type num_dimensions = int

let print_num_dimensions ppf d = Format.fprintf ppf "%d" d

type unary_int_arith_op = Swap_byte_endianness

let print_unary_int_arith_op ppf o =
  let fprintf = Format.fprintf in
  match o with Swap_byte_endianness -> fprintf ppf "bswap"

type unary_float_arith_op =
  | Abs
  | Neg

let print_unary_float_arith_op ppf width op =
  let fprintf = Format.fprintf in
  match width, op with
  | Float64, Abs -> fprintf ppf "abs"
  | Float64, Neg -> fprintf ppf "~-"
  | Float32, Abs -> fprintf ppf "Float32.abs"
  | Float32, Neg -> fprintf ppf "Float32.~-"

type arg_kinds =
  | Variadic_mixed of K.Mixed_block_shape.t
  | Variadic_all_of_kind of K.t
  | Variadic_zero_or_one of K.t
  | Variadic_unboxed_product of Flambda_kind.t list

type result_kind =
  | Singleton of K.t
  | Unit

type nullary_primitive =
  | Invalid of K.t
  | Optimised_out of K.t
  | Probe_is_enabled of { name : string }
  | Enter_inlined_apply of { dbg : Inlined_debuginfo.t }
  | Dls_get
  | Poll
  | Cpu_relax

let nullary_primitive_eligible_for_cse = function
  | Invalid _ | Optimised_out _ | Probe_is_enabled _ | Enter_inlined_apply _
  | Dls_get | Poll | Cpu_relax ->
    false

let compare_nullary_primitive p1 p2 =
  match p1, p2 with
  | Invalid k1, Invalid k2 -> K.compare k1 k2
  | Optimised_out k1, Optimised_out k2 -> K.compare k1 k2
  | Probe_is_enabled { name = name1 }, Probe_is_enabled { name = name2 } ->
    String.compare name1 name2
  | Enter_inlined_apply { dbg = dbg1 }, Enter_inlined_apply { dbg = dbg2 } ->
    Inlined_debuginfo.compare dbg1 dbg2
  | Dls_get, Dls_get -> 0
  | Poll, Poll -> 0
  | Cpu_relax, Cpu_relax -> 0
  | ( Invalid _,
      ( Optimised_out _ | Probe_is_enabled _ | Enter_inlined_apply _ | Dls_get
      | Poll | Cpu_relax ) ) ->
    -1
  | ( Optimised_out _,
      (Probe_is_enabled _ | Enter_inlined_apply _ | Dls_get | Poll | Cpu_relax)
    ) ->
    -1
  | Optimised_out _, Invalid _ -> 1
  | Probe_is_enabled _, (Enter_inlined_apply _ | Dls_get | Poll | Cpu_relax) ->
    -1
  | Probe_is_enabled _, (Invalid _ | Optimised_out _) -> 1
  | Enter_inlined_apply _, (Invalid _ | Optimised_out _ | Probe_is_enabled _) ->
    1
  | Enter_inlined_apply _, (Dls_get | Poll | Cpu_relax) -> -1
  | ( Dls_get,
      (Invalid _ | Optimised_out _ | Probe_is_enabled _ | Enter_inlined_apply _)
    ) ->
    1
  | Dls_get, (Poll | Cpu_relax) -> -1
  | ( (Poll | Cpu_relax),
      ( Invalid _ | Optimised_out _ | Probe_is_enabled _ | Enter_inlined_apply _
      | Dls_get | Cpu_relax ) ) ->
    1
  | Cpu_relax, Poll -> -1

let equal_nullary_primitive p1 p2 = compare_nullary_primitive p1 p2 = 0

let print_nullary_primitive ppf p =
  match p with
  | Invalid _ ->
    Format.fprintf ppf "%tInvalid%t" Flambda_colours.invalid_keyword
      Flambda_colours.pop
  | Optimised_out _ ->
    Format.fprintf ppf "%tOptimised_out%t" Flambda_colours.elide
      Flambda_colours.pop
  | Probe_is_enabled { name } ->
    Format.fprintf ppf "@[<hov 1>(Probe_is_enabled@ %s)@]" name
  | Enter_inlined_apply { dbg } ->
    Format.fprintf ppf "@[<hov 1>(Enter_inlined_apply@ %a)@]"
      Inlined_debuginfo.print dbg
  | Dls_get -> Format.pp_print_string ppf "Dls_get"
  | Poll -> Format.pp_print_string ppf "Poll"
  | Cpu_relax -> Format.pp_print_string ppf "Cpu_relax"

let result_kind_of_nullary_primitive p : result_kind =
  match p with
  | Invalid k -> Singleton k
  | Optimised_out k -> Singleton k
  | Probe_is_enabled _ -> Singleton K.naked_immediate
  | Enter_inlined_apply _ -> Unit
  | Dls_get -> Singleton K.value
  | Poll | Cpu_relax -> Unit

let coeffects_of_mode : Alloc_mode.For_allocations.t -> Coeffects.t = function
  | Local _ -> Coeffects.Has_coeffects
  | Heap -> Coeffects.No_coeffects

let effects_and_coeffects_of_nullary_primitive p : Effects_and_coeffects.t =
  match p with
  | Invalid _ -> Arbitrary_effects, Has_coeffects, Strict
  | Optimised_out _ -> No_effects, No_coeffects, Strict
  | Probe_is_enabled _ ->
    (* This doesn't really have effects, but we want to make sure it never gets
       moved around. *)
    Arbitrary_effects, Has_coeffects, Strict
  | Enter_inlined_apply _ ->
    (* This doesn't really have effects, but without effects, these primitives
       get deleted during lambda_to_flambda. *)
    Arbitrary_effects, Has_coeffects, Strict
  | Dls_get -> No_effects, Has_coeffects, Strict
  | Poll | Cpu_relax -> Arbitrary_effects, Has_coeffects, Strict

let nullary_classify_for_printing p =
  match p with
  | Invalid _ | Optimised_out _ | Probe_is_enabled _ | Enter_inlined_apply _
  | Dls_get | Poll | Cpu_relax ->
    Neither

module Reinterpret_64_bit_word = struct
  type t =
    | Tagged_int63_as_unboxed_int64
    | Unboxed_int64_as_tagged_int63
    | Unboxed_int64_as_unboxed_float64
    | Unboxed_float64_as_unboxed_int64

  let compare = Stdlib.compare

  let print ppf t =
    match t with
    | Tagged_int63_as_unboxed_int64 ->
      Format.pp_print_string ppf "Tagged_int63_as_unboxed_int64"
    | Unboxed_int64_as_tagged_int63 ->
      Format.pp_print_string ppf "Unboxed_int64_as_tagged_int63"
    | Unboxed_int64_as_unboxed_float64 ->
      Format.pp_print_string ppf "Unboxed_int64_as_unboxed_float64"
    | Unboxed_float64_as_unboxed_int64 ->
      Format.pp_print_string ppf "Unboxed_float64_as_unboxed_int64"
end

type unary_primitive =
  | Block_load of
      { kind : Block_access_kind.t;
        mut : Mutability.t;
        field : Targetint_31_63.t
      }
  | Duplicate_block of { kind : Duplicate_block_kind.t }
  | Duplicate_array of
      { kind : Duplicate_array_kind.t;
        source_mutability : Mutability.t;
        destination_mutability : Mutability.t
      }
  | Is_int of { variant_only : bool }
  | Is_null
  | Get_tag
  | Array_length of Array_kind_for_length.t
  | Bigarray_length of { dimension : int }
  | String_length of string_or_bytes
  | Int_as_pointer of Alloc_mode.For_allocations.t
  | Opaque_identity of
      { middle_end_only : bool;
        kind : K.t
      }
  | Int_arith of Flambda_kind.Standard_int.t * unary_int_arith_op
  | Float_arith of float_bitwidth * unary_float_arith_op
  | Num_conv of
      { src : Flambda_kind.Standard_int_or_float.t;
        dst : Flambda_kind.Standard_int_or_float.t
      }
  | Boolean_not
  | Reinterpret_64_bit_word of Reinterpret_64_bit_word.t
  | Unbox_number of Flambda_kind.Boxable_number.t
  | Box_number of Flambda_kind.Boxable_number.t * Alloc_mode.For_allocations.t
  | Untag_immediate
  | Tag_immediate
  | Project_function_slot of
      { move_from : Function_slot.t;
        move_to : Function_slot.t
      }
  | Project_value_slot of
      { project_from : Function_slot.t;
        value_slot : Value_slot.t
      }
  | Is_boxed_float
  | Is_flat_float_array
  | End_region of { ghost : bool }
  | End_try_region of { ghost : bool }
  | Obj_dup
  | Get_header
  | Peek of Flambda_kind.Standard_int_or_float.t
  | Make_lazy of Lazy_block_tag.t

(* Here and below, operations that are genuine projections shouldn't be eligible
   for CSE, since we deal with projections through types. *)
let unary_primitive_eligible_for_cse p ~arg =
  match p with
  | Block_load _ -> false
  | Duplicate_array _ -> false
  | Duplicate_block { kind = _ } -> false
  | Is_int _ | Is_null | Get_tag | Get_header -> true
  | Array_length _ -> true
  | Bigarray_length _ -> false
  | String_length _ -> true
  | Int_as_pointer m -> ( match m with Heap -> true | Local _ -> false)
  | Opaque_identity _ -> false
  | Int_arith _ -> true
  | Float_arith _ ->
    (* See comment in effects_and_coeffects *)
    Flambda_features.float_const_prop ()
  | Num_conv _ | Boolean_not | Reinterpret_64_bit_word _ -> true
  | Unbox_number _ | Untag_immediate -> false
  | Box_number (_, Local _) ->
    (* For the moment we don't CSE any local allocations. *)
    (* CR mshinwell: relax this in the future? *)
    false
  | Box_number (_, Heap) | Tag_immediate ->
    (* Boxing or tagging of constants will yield values that can be lifted and
       if needs be deduplicated -- so there's no point in adding CSE variables
       to hold them. *)
    Simple.is_var arg
  | Project_function_slot _ | Project_value_slot _ -> false
  | Is_boxed_float | Is_flat_float_array -> true
  | End_region _ | End_try_region _ | Obj_dup | Peek _ | Make_lazy _ -> false

let compare_unary_primitive p1 p2 =
  let unary_primitive_numbering p =
    match p with
    | Block_load _ -> 0
    | Duplicate_array _ -> 1
    | Duplicate_block _ -> 2
    | Is_int _ -> 3
    | Get_tag -> 4
    | Array_length _ -> 5
    | Bigarray_length _ -> 6
    | String_length _ -> 7
    | Int_as_pointer _ -> 8
    | Opaque_identity _ -> 9
    | Int_arith _ -> 10
    | Float_arith _ -> 11
    | Num_conv _ -> 12
    | Boolean_not -> 13
    | Reinterpret_64_bit_word _ -> 14
    | Unbox_number _ -> 15
    | Box_number _ -> 16
    | Untag_immediate -> 17
    | Tag_immediate -> 18
    | Project_function_slot _ -> 19
    | Project_value_slot _ -> 20
    | Is_boxed_float -> 21
    | Is_flat_float_array -> 22
    | End_region _ -> 23
    | End_try_region _ -> 24
    | Obj_dup -> 25
    | Get_header -> 26
    | Is_null -> 27
    | Peek _ -> 28
    | Make_lazy _ -> 29
  in
  match p1, p2 with
  | ( Block_load { kind = kind1; mut = mut1; field = field1 },
      Block_load { kind = kind2; mut = mut2; field = field2 } ) ->
    let c = Block_access_kind.compare kind1 kind2 in
    if c <> 0
    then c
    else
      let c = Mutability.compare mut1 mut2 in
      if c <> 0 then c else Targetint_31_63.compare field1 field2
  | ( Duplicate_array
        { kind = kind1;
          source_mutability = source_mutability1;
          destination_mutability = destination_mutability1
        },
      Duplicate_array
        { kind = kind2;
          source_mutability = source_mutability2;
          destination_mutability = destination_mutability2
        } ) ->
    let c = Duplicate_array_kind.compare kind1 kind2 in
    if c <> 0
    then c
    else
      let c = Stdlib.compare source_mutability1 source_mutability2 in
      if c <> 0
      then c
      else Stdlib.compare destination_mutability1 destination_mutability2
  | Duplicate_block { kind = kind1 }, Duplicate_block { kind = kind2 } ->
    Duplicate_block_kind.compare kind1 kind2
  | ( Is_int { variant_only = variant_only1 },
      Is_int { variant_only = variant_only2 } ) ->
    Bool.compare variant_only1 variant_only2
  | Get_tag, Get_tag -> 0
  | String_length kind1, String_length kind2 -> Stdlib.compare kind1 kind2
  | Int_arith (kind1, op1), Int_arith (kind2, op2) ->
    let c = K.Standard_int.compare kind1 kind2 in
    if c <> 0 then c else Stdlib.compare op1 op2
  | Num_conv { src = src1; dst = dst1 }, Num_conv { src = src2; dst = dst2 } ->
    let c = K.Standard_int_or_float.compare src1 src2 in
    if c <> 0 then c else K.Standard_int_or_float.compare dst1 dst2
  | Float_arith (width1, op1), Float_arith (width2, op2) ->
    let c = Stdlib.compare width1 width2 in
    if c <> 0 then c else Stdlib.compare op1 op2
  | Array_length ak1, Array_length ak2 -> Array_kind_for_length.compare ak1 ak2
  | Bigarray_length { dimension = dim1 }, Bigarray_length { dimension = dim2 }
    ->
    Stdlib.compare dim1 dim2
  | Reinterpret_64_bit_word reinterpret1, Reinterpret_64_bit_word reinterpret2
    ->
    Reinterpret_64_bit_word.compare reinterpret1 reinterpret2
  | Unbox_number kind1, Unbox_number kind2 ->
    K.Boxable_number.compare kind1 kind2
  | Box_number (kind1, alloc_mode1), Box_number (kind2, alloc_mode2) ->
    let c = K.Boxable_number.compare kind1 kind2 in
    if c <> 0
    then c
    else Alloc_mode.For_allocations.compare alloc_mode1 alloc_mode2
  | Untag_immediate, Untag_immediate -> 0
  | Tag_immediate, Tag_immediate -> 0
  | ( Project_function_slot { move_from = move_from1; move_to = move_to1 },
      Project_function_slot { move_from = move_from2; move_to = move_to2 } ) ->
    let c = Function_slot.compare move_from1 move_from2 in
    if c <> 0 then c else Function_slot.compare move_to1 move_to2
  | ( Project_value_slot
        { project_from = function_slot1; value_slot = value_slot1 },
      Project_value_slot
        { project_from = function_slot2; value_slot = value_slot2 } ) ->
    let c = Function_slot.compare function_slot1 function_slot2 in
    if c <> 0 then c else Value_slot.compare value_slot1 value_slot2
  | ( Opaque_identity { middle_end_only = middle_end_only1; kind = kind1 },
      Opaque_identity { middle_end_only = middle_end_only2; kind = kind2 } ) ->
    let c = Bool.compare middle_end_only1 middle_end_only2 in
    if c <> 0 then c else K.compare kind1 kind2
  | Int_as_pointer alloc_mode1, Int_as_pointer alloc_mode2 ->
    Alloc_mode.For_allocations.compare alloc_mode1 alloc_mode2
  | End_region { ghost = ghost1 }, End_region { ghost = ghost2 } ->
    Bool.compare ghost1 ghost2
  | End_try_region { ghost = ghost1 }, End_try_region { ghost = ghost2 } ->
    Bool.compare ghost1 ghost2
  | Peek kind1, Peek kind2 ->
    Flambda_kind.Standard_int_or_float.compare kind1 kind2
  | Make_lazy lazy_tag1, Make_lazy lazy_tag2 ->
    Lazy_block_tag.compare lazy_tag1 lazy_tag2
  | ( ( Block_load _ | Duplicate_array _ | Duplicate_block _ | Is_int _
      | Is_null | Get_tag | String_length _ | Int_as_pointer _
      | Opaque_identity _ | Int_arith _ | Num_conv _ | Boolean_not
      | Reinterpret_64_bit_word _ | Float_arith _ | Array_length _
      | Bigarray_length _ | Unbox_number _ | Box_number _ | Untag_immediate
      | Tag_immediate | Project_function_slot _ | Project_value_slot _
      | Is_boxed_float | Is_flat_float_array | End_region _ | End_try_region _
      | Obj_dup | Get_header | Peek _ | Make_lazy _ ),
      _ ) ->
    Stdlib.compare (unary_primitive_numbering p1) (unary_primitive_numbering p2)

let equal_unary_primitive p1 p2 = compare_unary_primitive p1 p2 = 0

let print_unary_primitive ppf p =
  let fprintf = Format.fprintf in
  match p with
  | Block_load { kind; mut; field } ->
    fprintf ppf "@[(Block_load@ %a@ %a@ %a)@]" Block_access_kind.print kind
      Mutability.print mut Targetint_31_63.print field
  | Duplicate_block { kind } ->
    fprintf ppf "@[<hov 1>(Duplicate_block %a)@]" Duplicate_block_kind.print
      kind
  | Duplicate_array { kind; source_mutability; destination_mutability } ->
    fprintf ppf "@[<hov 1>(Duplicate_array %a (source %a) (dest %a))@]"
      Duplicate_array_kind.print kind Mutability.print source_mutability
      Mutability.print destination_mutability
  | Is_int { variant_only } ->
    if variant_only then fprintf ppf "Is_int" else fprintf ppf "Is_int_generic"
  | Is_null -> fprintf ppf "Is_null"
  | Get_tag -> fprintf ppf "Get_tag"
  | String_length _ -> fprintf ppf "String_length"
  | Int_as_pointer alloc_mode ->
    fprintf ppf "Int_as_pointer[%a]" Alloc_mode.For_allocations.print alloc_mode
  | Opaque_identity { middle_end_only; kind } ->
    fprintf ppf "@[(Opaque_identity@ (middle_end_only %b) (kind %a))@]"
      middle_end_only K.print kind
  | Int_arith (_k, o) -> print_unary_int_arith_op ppf o
  | Num_conv { src; dst } ->
    fprintf ppf "Num_conv_%a_to_%a"
      Flambda_kind.Standard_int_or_float.print_lowercase src
      Flambda_kind.Standard_int_or_float.print_lowercase dst
  | Boolean_not -> fprintf ppf "Boolean_not"
  | Reinterpret_64_bit_word reinterpret ->
    fprintf ppf "@[<hov 1>(Reinterpret_64_bit_word@ %a)@]"
      Reinterpret_64_bit_word.print reinterpret
  | Float_arith (width, op) -> print_unary_float_arith_op ppf width op
  | Array_length ak ->
    fprintf ppf "(Array_length %a)" Array_kind_for_length.print ak
  | Bigarray_length { dimension } ->
    fprintf ppf "Bigarray_length %a" print_num_dimensions dimension
  | Untag_immediate -> fprintf ppf "Untag_imm"
  | Unbox_number k ->
    fprintf ppf "Unbox_%a" K.Boxable_number.print_lowercase_short k
  | Tag_immediate -> fprintf ppf "Tag_imm"
  | Box_number (k, alloc_mode) ->
    fprintf ppf "Box_%a[%a]" K.Boxable_number.print_lowercase_short k
      Alloc_mode.For_allocations.print alloc_mode
  | Project_function_slot { move_from; move_to } ->
    Format.fprintf ppf "@[(Project_function_slot@ (%a \u{2192} %a))@]"
      Function_slot.print move_from Function_slot.print move_to
  | Project_value_slot { project_from; value_slot } ->
    Format.fprintf ppf "@[(Project_value_slot@ (%a@ %a))@]" Function_slot.print
      project_from Value_slot.print value_slot
  | Is_boxed_float -> fprintf ppf "Is_boxed_float"
  | Is_flat_float_array -> fprintf ppf "Is_flat_float_array"
  | End_region { ghost } ->
    Format.fprintf ppf "End_region%s" (if ghost then "_ghost" else "")
  | End_try_region { ghost } ->
    Format.fprintf ppf "End_try_region%s" (if ghost then "_ghost" else "")
  | Obj_dup -> Format.pp_print_string ppf "Obj_dup"
  | Get_header -> Format.pp_print_string ppf "Get_header"
  | Peek kind ->
    fprintf ppf "@[(Peek@ %a)@]"
      Flambda_kind.Standard_int_or_float.print_lowercase kind
  | Make_lazy lazy_tag ->
    fprintf ppf "@[<hov 1>(Make_lazy@ %a)@]" Lazy_block_tag.print lazy_tag

let arg_kind_of_unary_primitive p =
  match p with
  | Block_load _ -> block_kind
  | Duplicate_array _ | Duplicate_block _ -> K.value
  | Is_int _ -> K.value
  | Is_null -> K.value
  | Get_tag -> K.value
  | String_length _ -> K.value
  | Int_as_pointer _ -> K.value
  | Opaque_identity { middle_end_only = _; kind } -> kind
  | Int_arith (kind, _) -> K.Standard_int.to_kind kind
  | Num_conv { src; dst = _ } -> K.Standard_int_or_float.to_kind src
  | Boolean_not -> K.value
  | Reinterpret_64_bit_word reinterpret -> (
    match reinterpret with
    | Tagged_int63_as_unboxed_int64 -> K.value
    | Unboxed_int64_as_tagged_int63 -> K.naked_int64
    | Unboxed_int64_as_unboxed_float64 -> K.naked_int64
    | Unboxed_float64_as_unboxed_int64 -> K.naked_float)
  | Float_arith (Float64, _) -> K.naked_float
  | Float_arith (Float32, _) -> K.naked_float32
  | Array_length _ | Bigarray_length _ -> K.value
  | Unbox_number _ | Untag_immediate -> K.value
  | Box_number (kind, _) -> K.Boxable_number.unboxed_kind kind
  | Tag_immediate -> K.naked_immediate
  | Project_function_slot _ | Project_value_slot _ | Is_boxed_float
  | Is_flat_float_array ->
    K.value
  | End_region _ -> K.region
  | End_try_region _ -> K.region
  | Obj_dup -> K.value
  | Get_header -> K.value
  | Peek _ -> K.naked_nativeint
  | Make_lazy _ -> K.value

let result_kind_of_unary_primitive p : result_kind =
  match p with
  | Block_load { kind; _ } ->
    Singleton (Block_access_kind.element_kind_for_load kind)
  | Duplicate_array _ | Duplicate_block _ -> Singleton K.value
  | Is_int _ | Is_null | Get_tag -> Singleton K.naked_immediate
  | String_length _ -> Singleton K.naked_immediate
  | Int_as_pointer _ ->
    (* This primitive is *only* to be used when the resulting pointer points at
       something which is a valid OCaml value (even if outside of the heap). *)
    Singleton K.value
  | Opaque_identity { middle_end_only = _; kind } -> Singleton kind
  | Int_arith (kind, _) -> Singleton (K.Standard_int.to_kind kind)
  | Num_conv { src = _; dst } -> Singleton (K.Standard_int_or_float.to_kind dst)
  | Boolean_not -> Singleton K.value
  | Reinterpret_64_bit_word reinterpret -> (
    match reinterpret with
    | Tagged_int63_as_unboxed_int64 -> Singleton K.naked_int64
    | Unboxed_int64_as_tagged_int63 -> Singleton K.value
    | Unboxed_int64_as_unboxed_float64 -> Singleton K.naked_float
    | Unboxed_float64_as_unboxed_int64 -> Singleton K.naked_int64)
  | Float_arith (Float64, _) -> Singleton K.naked_float
  | Float_arith (Float32, _) -> Singleton K.naked_float32
  | Array_length _ -> Singleton K.value
  | Bigarray_length _ -> Singleton K.naked_immediate
  | Unbox_number kind -> Singleton (K.Boxable_number.unboxed_kind kind)
  | Untag_immediate -> Singleton K.naked_immediate
  | Box_number _ | Tag_immediate | Project_function_slot _ -> Singleton K.value
  | Project_value_slot { value_slot; _ } ->
    Singleton (Value_slot.kind value_slot)
  | Is_boxed_float | Is_flat_float_array -> Singleton K.naked_immediate
  | End_region _ -> Singleton K.value
  | End_try_region _ -> Singleton K.value
  | Obj_dup -> Singleton K.value
  | Get_header -> Singleton K.naked_nativeint
  | Peek kind -> Singleton (K.Standard_int_or_float.to_kind kind)
  | Make_lazy _ -> Singleton K.value

let effects_and_coeffects_of_unary_primitive p : Effects_and_coeffects.t =
  match p with
  | Block_load { mut; _ } -> reading_from_a_block mut
  | Duplicate_array { kind = _; source_mutability; destination_mutability; _ }
    -> (
    match source_mutability with
    | Immutable ->
      (* [Obj.truncate] has now been removed. *)
      Only_generative_effects destination_mutability, No_coeffects, Strict
    | Immutable_unique ->
      (* CR vlaviron: this should never occur, but it's hard to express it
         without duplicating the mutability type

         mshinwell: Adding a second mutability type seems like a good thing to
         avoid confusion in the future. It could maybe be a submodule of
         [Mutability]. *)
      Only_generative_effects destination_mutability, No_coeffects, Strict
    | Mutable ->
      Only_generative_effects destination_mutability, Has_coeffects, Strict)
  | Duplicate_block { kind = _ } ->
    (* We have to assume that the fields might be mutable. (This information
       isn't currently propagated from [Lambda].) *)
    Only_generative_effects Mutable, Has_coeffects, Strict
  | Is_int _ | Is_null -> No_effects, No_coeffects, Strict
  | Get_tag ->
    (* [Obj.truncate] has now been removed. *)
    No_effects, No_coeffects, Strict
  | String_length _ -> No_effects, No_coeffects, Strict
  | Int_as_pointer alloc_mode ->
    No_effects, coeffects_of_mode alloc_mode, Strict
  | Opaque_identity _ -> Arbitrary_effects, Has_coeffects, Strict
  | Int_arith (_, Swap_byte_endianness)
  | Num_conv _ | Boolean_not | Reinterpret_64_bit_word _ ->
    No_effects, No_coeffects, Strict
  | Float_arith (_width, (Abs | Neg)) ->
    (* Float operations are not really pure since they actually access the
       globally mutable rounding mode, which can be changed (but only from C
       code). The Flambda_features.float_const_prop tracks whether we are
       allowed to make optimizations assuming a non-changing rounding mode (i.e.
       'float_const_prop () = true' means that the rounding should not be
       changed by user code, and thus float optimizations are allowed).
       Therefore, when 'float_const_prop () = false', we add coeffects to float
       operations so that they cannot be moved through an effectful operation.
       (e.g. a call to a c stub that changes the rounding mode). See also the
       comment in binary_primitive_eligible_for_cse. *)
    if Flambda_features.float_const_prop ()
    then No_effects, No_coeffects, Strict
    else No_effects, Has_coeffects, Strict
  (* Since Obj.truncate has been deprecated, array_length should have no
     observable effect *)
  | Array_length _ -> No_effects, No_coeffects, Strict
  | Bigarray_length { dimension = _ } ->
    (* This is pretty much a direct access to a field of the bigarray, different
       from reading one of the values actually stored inside the array, hence
       [reading_from_a_block] (i.e. this has the same behaviour as a regular
       Block_load). *)
    reading_from_a_block Mutable
  | Unbox_number _ | Untag_immediate -> No_effects, No_coeffects, Strict
  | Tag_immediate -> No_effects, No_coeffects, Strict
  | Box_number (_, alloc_mode) ->
    (* Ensure boxing operations for numbers are inlined/substituted in to_cmm *)
    let placement : Placement.t =
      if Flambda_features.classic_mode ()
      then
        (* Local allocations have coeffects, to avoid them being moved past a
           begin/end region. Hence, it is not safe to force the allocation to be
           moved, so we cannot use the `Delay` mode for those. *)
        match alloc_mode with Heap -> Delay | Local _ -> Strict
      else Strict
    in
    Only_generative_effects Immutable, coeffects_of_mode alloc_mode, placement
  | Project_function_slot _ | Project_value_slot _ ->
    No_effects, No_coeffects, Delay
  | Is_boxed_float | Is_flat_float_array ->
    (* Tags on heap blocks are immutable. *)
    No_effects, No_coeffects, Strict
  | End_region _ | End_try_region _ ->
    (* These can't be [Only_generative_effects] or the primitives would get
       deleted without regard to prior uses of the region. Instead there are
       special cases in [Simplify_let_expr] and [Expr_builder] for this
       primitive. *)
    Arbitrary_effects, Has_coeffects, Strict
  | Obj_dup ->
    ( Only_generative_effects Mutable (* Mutable is conservative *),
      Has_coeffects,
      Strict )
  | Get_header -> No_effects, No_coeffects, Strict
  | Peek _ ->
    (* For the moment, prevent [Peek] from being moved. *)
    Arbitrary_effects, Has_coeffects, Strict
  | Make_lazy _ -> Only_generative_effects Mutable, No_coeffects, Strict

let unary_classify_for_printing p =
  match p with
  | Duplicate_array _ | Duplicate_block _ | Obj_dup -> Constructive
  | String_length _ | Get_tag -> Destructive
  | Is_int _ | Is_null | Opaque_identity _ | Int_arith _ | Num_conv _
  | Boolean_not | Reinterpret_64_bit_word _ | Float_arith _ ->
    Neither
  | Array_length _ | Bigarray_length _ | Unbox_number _ | Untag_immediate ->
    Destructive
  | Box_number _ | Tag_immediate | Int_as_pointer _ -> Constructive
  | Project_function_slot _ | Project_value_slot _ | Block_load _ -> Destructive
  | Is_boxed_float | Is_flat_float_array -> Neither
  | End_region _ | End_try_region _ -> Neither
  | Get_header -> Neither
  | Peek _ -> Neither
  | Make_lazy _ -> Constructive

let free_names_unary_primitive p =
  match p with
  | Box_number (_, alloc_mode) | Int_as_pointer alloc_mode ->
    Alloc_mode.For_allocations.free_names alloc_mode
  | Project_function_slot { move_from; move_to } ->
    Name_occurrences.add_function_slot_in_projection
      (Name_occurrences.add_function_slot_in_projection Name_occurrences.empty
         move_to Name_mode.normal)
      move_from Name_mode.normal
  | Project_value_slot { value_slot; project_from } ->
    Name_occurrences.add_function_slot_in_projection
      (Name_occurrences.add_value_slot_in_projection Name_occurrences.empty
         value_slot Name_mode.normal)
      project_from Name_mode.normal
  | Block_load _ | Duplicate_array _ | Duplicate_block _ | Is_int _ | Is_null
  | Get_tag | String_length _ | Opaque_identity _ | Int_arith _ | Num_conv _
  | Boolean_not | Reinterpret_64_bit_word _ | Float_arith _ | Array_length _
  | Bigarray_length _ | Unbox_number _ | Untag_immediate | Tag_immediate
  | Is_boxed_float | Is_flat_float_array | End_region _ | End_try_region _
  | Obj_dup | Get_header
  | Peek (_ : Flambda_kind.Standard_int_or_float.t)
  | Make_lazy _ ->
    Name_occurrences.empty

let apply_renaming_unary_primitive p renaming =
  match p with
  | Box_number (kind, alloc_mode) ->
    let alloc_mode' =
      Alloc_mode.For_allocations.apply_renaming alloc_mode renaming
    in
    if alloc_mode == alloc_mode' then p else Box_number (kind, alloc_mode')
  | Int_as_pointer alloc_mode ->
    let alloc_mode' =
      Alloc_mode.For_allocations.apply_renaming alloc_mode renaming
    in
    if alloc_mode == alloc_mode' then p else Int_as_pointer alloc_mode'
  | Block_load _ | Duplicate_array _ | Duplicate_block _ | Is_int _ | Is_null
  | Get_tag | String_length _ | Opaque_identity _ | Int_arith _ | Num_conv _
  | Boolean_not | Reinterpret_64_bit_word _ | Float_arith _ | Array_length _
  | Bigarray_length _ | Unbox_number _ | Untag_immediate | Tag_immediate
  | Is_boxed_float | Is_flat_float_array | End_region _ | End_try_region _
  | Project_function_slot _ | Project_value_slot _ | Obj_dup | Get_header
  | Peek (_ : Flambda_kind.Standard_int_or_float.t)
  | Make_lazy _ ->
    p

let ids_for_export_unary_primitive p =
  match p with
  | Box_number (_, alloc_mode) | Int_as_pointer alloc_mode ->
    Alloc_mode.For_allocations.ids_for_export alloc_mode
  | Block_load _ | Duplicate_array _ | Duplicate_block _ | Is_int _ | Is_null
  | Get_tag | String_length _ | Opaque_identity _ | Int_arith _ | Num_conv _
  | Boolean_not | Reinterpret_64_bit_word _ | Float_arith _ | Array_length _
  | Bigarray_length _ | Unbox_number _ | Untag_immediate | Tag_immediate
  | Is_boxed_float | Is_flat_float_array | End_region _ | End_try_region _
  | Project_function_slot _ | Project_value_slot _ | Obj_dup | Get_header
  | Peek (_ : Flambda_kind.Standard_int_or_float.t)
  | Make_lazy _ ->
    Ids_for_export.empty

type binary_int_arith_op =
  | Add
  | Sub
  | Mul
  | Div
  | Mod
  | And
  | Or
  | Xor

let print_binary_int_arith_op ppf o =
  let fprintf = Format.fprintf in
  match o with
  | Add -> fprintf ppf "+"
  | Sub -> fprintf ppf "-"
  | Mul -> fprintf ppf "*"
  | Div -> fprintf ppf "/"
  | Mod -> fprintf ppf "mod"
  | And -> fprintf ppf "and"
  | Or -> fprintf ppf "or"
  | Xor -> fprintf ppf "xor"

type int_shift_op =
  | Lsl
  | Lsr
  | Asr

let print_int_shift_op ppf o =
  let fprintf = Format.fprintf in
  match o with
  | Lsl -> fprintf ppf "lsl"
  | Lsr -> fprintf ppf "lsr"
  | Asr -> fprintf ppf "asr"

type binary_float_arith_op =
  | Add
  | Sub
  | Mul
  | Div

let print_binary_float_arith_op ppf width op =
  let fprintf = Format.fprintf in
  match width, op with
  | Float64, Add -> fprintf ppf "+."
  | Float64, Sub -> fprintf ppf "-."
  | Float64, Mul -> fprintf ppf "*."
  | Float64, Div -> fprintf ppf "/."
  | Float32, Add -> fprintf ppf "Float32.+."
  | Float32, Sub -> fprintf ppf "Float32.-."
  | Float32, Mul -> fprintf ppf "Float32.*."
  | Float32, Div -> fprintf ppf "Float32./."

type binary_primitive =
  | Block_set of
      { kind : Block_access_kind.t;
        init : Init_or_assign.t;
        field : Targetint_31_63.t
      }
  | Array_load of Array_kind.t * Array_load_kind.t * Mutability.t
  | String_or_bigstring_load of string_like_value * string_accessor_width
  | Bigarray_load of num_dimensions * Bigarray_kind.t * Bigarray_layout.t
  | Phys_equal of equality_comparison
  | Int_arith of Flambda_kind.Standard_int.t * binary_int_arith_op
  | Int_shift of Flambda_kind.Standard_int.t * int_shift_op
  | Int_comp of
      Flambda_kind.Standard_int.t * signed_or_unsigned comparison_behaviour
  | Float_arith of float_bitwidth * binary_float_arith_op
  | Float_comp of float_bitwidth * unit comparison_behaviour
  | Bigarray_get_alignment of int
  | Atomic_load_field of Block_access_field_kind.t
  | Poke of Flambda_kind.Standard_int_or_float.t

let binary_primitive_eligible_for_cse p =
  match p with
  | Array_load _ | Block_set _ -> false
  | String_or_bigstring_load _ -> false (* CR mshinwell: review *)
  | Bigarray_load _ -> false
  | Bigarray_get_alignment _ -> true
  | Phys_equal _ | Int_arith _ | Int_shift _ | Int_comp _ -> true
  | Float_arith _ | Float_comp _ ->
    (* We believe that under the IEEE standard it is correct to CSE
       floating-point comparison operations. However we aren't completely sure
       what the situation is with regard to 80-bit precision floating-point
       support on Intel processors (and indeed whether we make use of that). As
       such, we don't CSE these comparisons unless we would also CSE
       floating-point arithmetic operations. See also the comment in
       effects_and_coeffects of unary primitives. *)
    Flambda_features.float_const_prop ()
  | Atomic_load_field _ | Poke _ -> false

let compare_binary_primitive p1 p2 =
  let binary_primitive_numbering p =
    match p with
    | Block_set _ -> 0
    | Array_load _ -> 1
    | String_or_bigstring_load _ -> 2
    | Bigarray_load _ -> 3
    | Phys_equal _ -> 4
    | Int_arith _ -> 5
    | Int_shift _ -> 6
    | Int_comp _ -> 7
    | Float_arith _ -> 8
    | Float_comp _ -> 9
    | Bigarray_get_alignment _ -> 10
    | Atomic_load_field _ -> 11
    | Poke _ -> 12
  in
  match p1, p2 with
  | ( Block_set { kind = kind1; init = init1; field = field1 },
      Block_set { kind = kind2; init = init2; field = field2 } ) ->
    let c = Block_access_kind.compare kind1 kind2 in
    if c <> 0
    then c
    else
      let c = Init_or_assign.compare init1 init2 in
      if c <> 0 then c else Targetint_31_63.compare field1 field2
  | Array_load (kind1, load_kind1, mut1), Array_load (kind2, load_kind2, mut2)
    ->
    let c = Array_kind.compare kind1 kind2 in
    if c <> 0
    then c
    else
      let c = Array_load_kind.compare load_kind1 load_kind2 in
      if c <> 0 then c else Mutability.compare mut1 mut2
  | ( String_or_bigstring_load (string_like1, width1),
      String_or_bigstring_load (string_like2, width2) ) ->
    let c = Stdlib.compare string_like1 string_like2 in
    if c <> 0 then c else Stdlib.compare width1 width2
  | ( Bigarray_load (num_dim1, kind1, layout1),
      Bigarray_load (num_dim2, kind2, layout2) ) ->
    let c = Stdlib.compare num_dim1 num_dim2 in
    if c <> 0
    then c
    else
      let c = Stdlib.compare kind1 kind2 in
      if c <> 0 then c else Stdlib.compare layout1 layout2
  | Phys_equal comp1, Phys_equal comp2 -> Stdlib.compare comp1 comp2
  | Int_arith (kind1, op1), Int_arith (kind2, op2) ->
    let c = K.Standard_int.compare kind1 kind2 in
    if c <> 0 then c else Stdlib.compare op1 op2
  | Int_shift (kind1, op1), Int_shift (kind2, op2) ->
    let c = K.Standard_int.compare kind1 kind2 in
    if c <> 0 then c else Stdlib.compare op1 op2
  | Int_comp (kind1, comp_behaviour1), Int_comp (kind2, comp_behaviour2) ->
    let c = K.Standard_int.compare kind1 kind2 in
    if c <> 0 then c else Stdlib.compare comp_behaviour1 comp_behaviour2
  | Float_arith (width1, op1), Float_arith (width2, op2) ->
    let c = Stdlib.compare width1 width2 in
    if c <> 0 then c else Stdlib.compare op1 op2
  | Float_comp (width1, comp1), Float_comp (width2, comp2) ->
    let c = Stdlib.compare width1 width2 in
    if c <> 0 then c else Stdlib.compare comp1 comp2
  | Bigarray_get_alignment align1, Bigarray_get_alignment align2 ->
    Int.compare align1 align2
  | ( Atomic_load_field block_access_field_kind1,
      Atomic_load_field block_access_field_kind2 ) ->
    Block_access_field_kind.compare block_access_field_kind1
      block_access_field_kind2
  | Poke kind1, Poke kind2 ->
    Flambda_kind.Standard_int_or_float.compare kind1 kind2
  | ( ( Block_set _ | Array_load _ | String_or_bigstring_load _
      | Bigarray_load _ | Phys_equal _ | Int_arith _ | Int_shift _ | Int_comp _
      | Float_arith _ | Float_comp _ | Bigarray_get_alignment _
      | Atomic_load_field _ | Poke _ ),
      _ ) ->
    Stdlib.compare
      (binary_primitive_numbering p1)
      (binary_primitive_numbering p2)

let equal_binary_primitive p1 p2 = compare_binary_primitive p1 p2 = 0

let print_binary_primitive ppf p =
  let fprintf = Format.fprintf in
  match p with
  | Block_set { kind; init; field } ->
    fprintf ppf "@[(Block_set@ %a@ %a@ %a)@]" Block_access_kind.print kind
      Init_or_assign.print init Targetint_31_63.print field
  | Array_load (kind, load_kind, mut) ->
    fprintf ppf "@[(Array_load@ %a@ %a@ %a)@]" Array_kind.print kind
      Array_load_kind.print load_kind Mutability.print mut
  | String_or_bigstring_load (string_like, width) ->
    fprintf ppf "@[(String_load %a %a)@]" print_string_like_value string_like
      print_string_accessor_width width
  | Bigarray_load (num_dimensions, kind, layout) ->
    fprintf ppf
      "@[(Bigarray_load (num_dimensions@ %d)@ (kind@ %a)@ (layout@ %a))@]"
      num_dimensions Bigarray_kind.print kind Bigarray_layout.print layout
  | Phys_equal op ->
    Format.fprintf ppf "@[(Phys_equal %a)@]" print_equality_comparison op
  | Int_arith (_k, op) -> print_binary_int_arith_op ppf op
  | Int_shift (_k, op) -> print_int_shift_op ppf op
  | Int_comp (_, comp_behaviour) ->
    print_comparison_and_behaviour print_signed_or_unsigned ppf comp_behaviour
  | Float_arith (width, op) -> print_binary_float_arith_op ppf width op
  | Float_comp (_width, comp_behaviour) ->
    print_comparison_and_behaviour (fun _ppf () -> ()) ppf comp_behaviour;
    fprintf ppf "."
  | Bigarray_get_alignment align ->
    fprintf ppf "@[(Bigarray_get_alignment[%d])@]" align
  | Atomic_load_field block_access_field_kind ->
    Format.fprintf ppf "@[(Atomic_load_field@ %a)@]"
      Block_access_field_kind.print block_access_field_kind
  | Poke kind ->
    fprintf ppf "@[(Poke@ %a)@]"
      Flambda_kind.Standard_int_or_float.print_lowercase kind

let args_kind_of_binary_primitive p =
  match p with
  | Block_set { kind; _ } ->
    block_kind, Block_access_kind.element_kind_for_set kind
  | Array_load _ -> array_kind, array_index_kind
  | String_or_bigstring_load ((String | Bytes), _) ->
    string_or_bytes_kind, string_or_bigstring_index_kind
  | String_or_bigstring_load (Bigstring, _) ->
    bigstring_kind, string_or_bigstring_index_kind
  | Bigarray_load (_, _, _) -> bigarray_kind, bigarray_index_kind
  | Phys_equal _ -> K.value, K.value
  | Int_arith (kind, _) ->
    let kind = K.Standard_int.to_kind kind in
    kind, kind
  | Int_shift (kind, _) -> K.Standard_int.to_kind kind, K.naked_immediate
  | Int_comp (kind, _) ->
    let kind = K.Standard_int.to_kind kind in
    kind, kind
  | Float_arith (Float64, _) | Float_comp (Float64, _) ->
    K.naked_float, K.naked_float
  | Float_arith (Float32, _) | Float_comp (Float32, _) ->
    K.naked_float32, K.naked_float32
  | Bigarray_get_alignment _ -> bigstring_kind, K.naked_immediate
  | Atomic_load_field _ -> K.value, K.value
  | Poke kind -> K.naked_nativeint, K.Standard_int_or_float.to_kind kind

let result_kind_of_binary_primitive p : result_kind =
  match p with
  | Block_set _ -> Unit
  | Array_load (_array_kind, array_load_kind, _mut) ->
    Singleton
      (Array_load_kind.kind_of_loaded_value array_load_kind
      |> K.With_subkind.kind)
  | String_or_bigstring_load (_, (Eight | Sixteen)) ->
    Singleton K.naked_immediate
  | String_or_bigstring_load (_, Thirty_two) -> Singleton K.naked_int32
  | String_or_bigstring_load (_, Single) -> Singleton K.naked_float32
  | String_or_bigstring_load (_, Sixty_four) -> Singleton K.naked_int64
  | String_or_bigstring_load (_, One_twenty_eight _) -> Singleton K.naked_vec128
  | Bigarray_load (_, kind, _) -> Singleton (Bigarray_kind.element_kind kind)
  | Int_arith (kind, _) | Int_shift (kind, _) ->
    Singleton (K.Standard_int.to_kind kind)
  | Float_arith (Float64, _) -> Singleton K.naked_float
  | Float_arith (Float32, _) -> Singleton K.naked_float32
  | Phys_equal _ | Int_comp _ | Float_comp _ -> Singleton K.naked_immediate
  | Bigarray_get_alignment _ -> Singleton K.naked_immediate
  | Atomic_load_field _ -> Singleton K.value
  | Poke _ -> Unit

let effects_and_coeffects_of_binary_primitive p : Effects_and_coeffects.t =
  match p with
  | Block_set _ -> writing_to_a_block
  | Array_load (array_kind, _load_kind, mut) ->
    reading_from_an_array array_kind mut
  | Bigarray_load (_, kind, _) -> reading_from_a_bigarray kind
  | String_or_bigstring_load (String, _) ->
    reading_from_a_string_or_bigstring Immutable
  | String_or_bigstring_load ((Bytes | Bigstring), _) ->
    reading_from_a_string_or_bigstring Mutable
  | Phys_equal _ -> No_effects, No_coeffects, Strict
  | Int_arith (_kind, (Add | Sub | Mul | Div | Mod | And | Or | Xor)) ->
    No_effects, No_coeffects, Strict
  | Int_shift _ -> No_effects, No_coeffects, Strict
  | Int_comp _ -> No_effects, No_coeffects, Strict
  | Float_arith (_width, (Add | Sub | Mul | Div)) ->
    (* See comments for Unary Float_arith *)
    if Flambda_features.float_const_prop ()
    then No_effects, No_coeffects, Strict
    else No_effects, Has_coeffects, Strict
  | Float_comp _ ->
    (* See comments for Unary Float_arith *)
    if Flambda_features.float_const_prop ()
    then No_effects, No_coeffects, Strict
    else No_effects, Has_coeffects, Strict
  | Bigarray_get_alignment _ -> No_effects, No_coeffects, Strict
  | Atomic_load_field _ -> Arbitrary_effects, Has_coeffects, Strict
  | Poke _ -> Arbitrary_effects, No_coeffects, Strict

let binary_classify_for_printing p =
  match p with
  | Array_load _ -> Destructive
  | Block_set _ | Phys_equal _ | Int_arith _ | Int_shift _ | Int_comp _
  | Float_arith _ | Float_comp _ | Bigarray_load _ | String_or_bigstring_load _
  | Bigarray_get_alignment _ | Atomic_load_field _ | Poke _ ->
    Neither

let free_names_binary_primitive p =
  match p with
  | Block_set _ | Array_load _ | String_or_bigstring_load _ | Bigarray_load _
  | Phys_equal _ | Int_arith _ | Int_shift _ | Int_comp _ | Float_arith _
  | Float_comp _ | Bigarray_get_alignment _ | Atomic_load_field _
  | Poke (_ : Flambda_kind.Standard_int_or_float.t) ->
    Name_occurrences.empty

let apply_renaming_binary_primitive p _renaming =
  match p with
  | Block_set _ | Array_load _ | String_or_bigstring_load _ | Bigarray_load _
  | Phys_equal _ | Int_arith _ | Int_shift _ | Int_comp _ | Float_arith _
  | Float_comp _ | Bigarray_get_alignment _ | Atomic_load_field _
  | Poke (_ : Flambda_kind.Standard_int_or_float.t) ->
    p

let ids_for_export_binary_primitive p =
  match p with
  | Block_set _ | Array_load _ | String_or_bigstring_load _ | Bigarray_load _
  | Phys_equal _ | Int_arith _ | Int_shift _ | Int_comp _ | Float_arith _
  | Float_comp _ | Bigarray_get_alignment _ | Atomic_load_field _
  | Poke (_ : Flambda_kind.Standard_int_or_float.t) ->
    Ids_for_export.empty

type int_atomic_op =
  | Fetch_add
  | Add
  | Sub
  | And
  | Or
  | Xor

let print_int_atomic_op ppf op =
  let fprintf = Format.fprintf in
  match op with
  | Fetch_add -> fprintf ppf "xadd"
  | Add -> fprintf ppf "+"
  | Sub -> fprintf ppf "-"
  | And -> fprintf ppf "and"
  | Or -> fprintf ppf "or"
  | Xor -> fprintf ppf "xor"

type ternary_primitive =
  | Array_set of Array_kind.t * Array_set_kind.t
  | Bytes_or_bigstring_set of bytes_like_value * string_accessor_width
  | Bigarray_set of num_dimensions * Bigarray_kind.t * Bigarray_layout.t
  | Atomic_field_int_arith of int_atomic_op
  | Atomic_set_field of Block_access_field_kind.t
  | Atomic_exchange_field of Block_access_field_kind.t

type quaternary_primitive =
  | Atomic_compare_and_set_field of Block_access_field_kind.t
  | Atomic_compare_exchange_field of
      { atomic_kind : Block_access_field_kind.t;
        args_kind : Block_access_field_kind.t
      }

let ternary_primitive_eligible_for_cse p =
  match p with
  | Array_set _ | Bytes_or_bigstring_set _ | Bigarray_set _
  | Atomic_field_int_arith _ | Atomic_set_field _ | Atomic_exchange_field _ ->
    false

let quaternary_primitive_eligible_for_cse p =
  match p with
  | Atomic_compare_and_set_field _ | Atomic_compare_exchange_field _ -> false

let compare_ternary_primitive p1 p2 =
  let ternary_primitive_numbering p =
    match p with
    | Array_set _ -> 0
    | Bytes_or_bigstring_set _ -> 1
    | Bigarray_set _ -> 2
    | Atomic_field_int_arith _ -> 3
    | Atomic_set_field _ -> 4
    | Atomic_exchange_field _ -> 5
  in
  match p1, p2 with
  | Array_set (kind1, set_kind1), Array_set (kind2, set_kind2) ->
    let c = Array_kind.compare kind1 kind2 in
    if c <> 0 then c else Array_set_kind.compare set_kind1 set_kind2
  | ( Bytes_or_bigstring_set (kind1, width1),
      Bytes_or_bigstring_set (kind2, width2) ) ->
    let c = Stdlib.compare kind1 kind2 in
    if c <> 0 then c else Stdlib.compare width1 width2
  | ( Bigarray_set (num_dims1, kind1, layout1),
      Bigarray_set (num_dims2, kind2, layout2) ) ->
    let c = Stdlib.compare num_dims1 num_dims2 in
    if c <> 0
    then c
    else
      let c = Stdlib.compare kind1 kind2 in
      if c <> 0 then c else Stdlib.compare layout1 layout2
  | Atomic_field_int_arith op1, Atomic_field_int_arith op2 ->
    Stdlib.compare op1 op2
  | ( Atomic_set_field block_access_field_kind1,
      Atomic_set_field block_access_field_kind2 ) ->
    Block_access_field_kind.compare block_access_field_kind1
      block_access_field_kind2
  | ( Atomic_exchange_field block_access_field_kind1,
      Atomic_exchange_field block_access_field_kind2 ) ->
    Block_access_field_kind.compare block_access_field_kind1
      block_access_field_kind2
  | ( ( Array_set _ | Bytes_or_bigstring_set _ | Bigarray_set _
      | Atomic_field_int_arith _ | Atomic_set_field _ | Atomic_exchange_field _
        ),
      _ ) ->
    Stdlib.compare
      (ternary_primitive_numbering p1)
      (ternary_primitive_numbering p2)

let compare_quaternary_primitive p1 p2 =
  let quaternary_primitive_numbering p =
    match p with
    | Atomic_compare_and_set_field _ -> 0
    | Atomic_compare_exchange_field _ -> 1
  in
  match p1, p2 with
  | ( Atomic_compare_and_set_field block_access_field_kind1,
      Atomic_compare_and_set_field block_access_field_kind2 ) ->
    Block_access_field_kind.compare block_access_field_kind1
      block_access_field_kind2
  | ( Atomic_compare_exchange_field
        { atomic_kind = atomic_kind1; args_kind = args_kind1 },
      Atomic_compare_exchange_field
        { atomic_kind = atomic_kind2; args_kind = args_kind2 } ) ->
    let c = Block_access_field_kind.compare atomic_kind1 atomic_kind2 in
    if c <> 0 then c else Block_access_field_kind.compare args_kind1 args_kind2
  | (Atomic_compare_and_set_field _ | Atomic_compare_exchange_field _), _ ->
    Stdlib.compare
      (quaternary_primitive_numbering p1)
      (quaternary_primitive_numbering p2)

let equal_ternary_primitive p1 p2 = compare_ternary_primitive p1 p2 = 0

let equal_quaternary_primitive p1 p2 = compare_quaternary_primitive p1 p2 = 0

let print_ternary_primitive ppf p =
  let fprintf = Format.fprintf in
  match p with
  | Array_set (kind, set_kind) ->
    fprintf ppf "(Array_set %a %a)" Array_kind.print kind Array_set_kind.print
      set_kind
  | Bytes_or_bigstring_set (kind, string_accessor_width) ->
    fprintf ppf "(Bytes_set %a %a)" print_bytes_like_value kind
      print_string_accessor_width string_accessor_width
  | Bigarray_set (num_dimensions, kind, layout) ->
    fprintf ppf
      "@[(Bigarray_set (num_dimensions@ %d)@ (kind@ %a)@ (layout@ %a))@]"
      num_dimensions Bigarray_kind.print kind Bigarray_layout.print layout
  | Atomic_field_int_arith op ->
    Format.fprintf ppf "@[(Atomic_field_int_arith %a)@]" print_int_atomic_op op
  | Atomic_set_field block_access_field_kind ->
    Format.fprintf ppf "@[(Atomic_set_field@ %a)@]"
      Block_access_field_kind.print block_access_field_kind
  | Atomic_exchange_field block_access_field_kind ->
    fprintf ppf "@[(Atomic_exchange_field@ %a)@]" Block_access_field_kind.print
      block_access_field_kind

let print_quaternary_primitive ppf p =
  let fprintf = Format.fprintf in
  match p with
  | Atomic_compare_and_set_field block_access_field_kind ->
    fprintf ppf "@[(Atomic_compare_and_set_field@ %a)@]"
      Block_access_field_kind.print block_access_field_kind
  | Atomic_compare_exchange_field { atomic_kind; args_kind } ->
    fprintf ppf
      "@[(Atomic_compare_exchange_field@ (atomic_kind@ %a)@ (args_kind@ %a))@]"
      Block_access_field_kind.print atomic_kind Block_access_field_kind.print
      args_kind

let args_kind_of_ternary_primitive p =
  match p with
  | Array_set (_kind, array_set_kind) ->
    ( array_kind,
      array_index_kind,
      Array_set_kind.kind_of_new_value array_set_kind |> K.With_subkind.kind )
  | Bytes_or_bigstring_set (Bytes, (Eight | Sixteen)) ->
    string_or_bytes_kind, bytes_or_bigstring_index_kind, K.naked_immediate
  | Bytes_or_bigstring_set (Bytes, Thirty_two) ->
    string_or_bytes_kind, bytes_or_bigstring_index_kind, K.naked_int32
  | Bytes_or_bigstring_set (Bytes, Single) ->
    string_or_bytes_kind, bytes_or_bigstring_index_kind, K.naked_float32
  | Bytes_or_bigstring_set (Bytes, Sixty_four) ->
    string_or_bytes_kind, bytes_or_bigstring_index_kind, K.naked_int64
  | Bytes_or_bigstring_set (Bytes, One_twenty_eight _) ->
    string_or_bytes_kind, bytes_or_bigstring_index_kind, K.naked_vec128
  | Bytes_or_bigstring_set (Bigstring, (Eight | Sixteen)) ->
    bigstring_kind, bytes_or_bigstring_index_kind, K.naked_immediate
  | Bytes_or_bigstring_set (Bigstring, Thirty_two) ->
    bigstring_kind, bytes_or_bigstring_index_kind, K.naked_int32
  | Bytes_or_bigstring_set (Bigstring, Single) ->
    bigstring_kind, bytes_or_bigstring_index_kind, K.naked_float32
  | Bytes_or_bigstring_set (Bigstring, Sixty_four) ->
    bigstring_kind, bytes_or_bigstring_index_kind, K.naked_int64
  | Bytes_or_bigstring_set (Bigstring, One_twenty_eight _) ->
    bigstring_kind, bytes_or_bigstring_index_kind, K.naked_vec128
  | Bigarray_set (_, kind, _) ->
    bigarray_kind, bigarray_index_kind, Bigarray_kind.element_kind kind
  | Atomic_field_int_arith _ | Atomic_set_field _ | Atomic_exchange_field _ ->
    K.value, K.value, K.value

let args_kind_of_quaternary_primitive p =
  match p with
  | Atomic_compare_and_set_field _ | Atomic_compare_exchange_field _ ->
    K.value, K.value, K.value, K.value

let result_kind_of_ternary_primitive p : result_kind =
  match p with
  | Array_set _ | Bytes_or_bigstring_set _ | Bigarray_set _
  | Atomic_field_int_arith (Add | Sub | And | Or | Xor)
  | Atomic_set_field _ ->
    Unit
  | Atomic_field_int_arith Fetch_add | Atomic_exchange_field _ ->
    Singleton K.value

let result_kind_of_quaternary_primitive p : result_kind =
  match p with
  | Atomic_compare_and_set_field _ | Atomic_compare_exchange_field _ ->
    Singleton K.value

let effects_and_coeffects_of_ternary_primitive p :
    Effects.t * Coeffects.t * Placement.t =
  match p with
  | Array_set _ -> writing_to_an_array
  | Bytes_or_bigstring_set _ -> writing_to_bytes_or_bigstring
  | Bigarray_set (_, kind, _) -> writing_to_a_bigarray kind
  | Atomic_field_int_arith _ | Atomic_set_field _ | Atomic_exchange_field _ ->
    Arbitrary_effects, Has_coeffects, Strict

let effects_and_coeffects_of_quaternary_primitive p :
    Effects.t * Coeffects.t * Placement.t =
  match p with
  | Atomic_compare_and_set_field _ | Atomic_compare_exchange_field _ ->
    Arbitrary_effects, Has_coeffects, Strict

let ternary_classify_for_printing p =
  match p with
  | Array_set _ | Bytes_or_bigstring_set _ | Bigarray_set _
  | Atomic_field_int_arith _ | Atomic_set_field _ | Atomic_exchange_field _ ->
    Neither

let quaternary_classify_for_printing p =
  match p with
  | Atomic_compare_and_set_field _ | Atomic_compare_exchange_field _ -> Neither

let free_names_ternary_primitive p =
  match p with
  | Array_set _ | Bytes_or_bigstring_set _ | Bigarray_set _
  | Atomic_field_int_arith _ | Atomic_set_field _ | Atomic_exchange_field _ ->
    Name_occurrences.empty

let free_names_quaternary_primitive p =
  match p with
  | Atomic_compare_and_set_field _ | Atomic_compare_exchange_field _ ->
    Name_occurrences.empty

let apply_renaming_ternary_primitive p _ =
  match p with
  | Array_set _ | Bytes_or_bigstring_set _ | Bigarray_set _
  | Atomic_field_int_arith _ | Atomic_set_field _ | Atomic_exchange_field _ ->
    p

let apply_renaming_quaternary_primitive p _ =
  match p with
  | Atomic_compare_and_set_field _ | Atomic_compare_exchange_field _ -> p

let ids_for_export_ternary_primitive p =
  match p with
  | Array_set _ | Bytes_or_bigstring_set _ | Bigarray_set _
  | Atomic_field_int_arith _ | Atomic_set_field _ | Atomic_exchange_field _ ->
    Ids_for_export.empty

let ids_for_export_quaternary_primitive p =
  match p with
  | Atomic_compare_and_set_field _ | Atomic_compare_exchange_field _ ->
    Ids_for_export.empty

type variadic_primitive =
  | Begin_region of { ghost : bool }
  | Begin_try_region of { ghost : bool }
  | Make_block of Block_kind.t * Mutability.t * Alloc_mode.For_allocations.t
  | Make_array of Array_kind.t * Mutability.t * Alloc_mode.For_allocations.t

let variadic_primitive_eligible_for_cse p ~args =
  match p with
  | Begin_region _ | Begin_try_region _ -> false
  | Make_block (_, _, Local _) | Make_array (_, _, Local _) -> false
  | Make_block (_, Mutable, _) | Make_array (_, Mutable, _) -> false
  | Make_block (_, Immutable_unique, _) | Make_array (_, Immutable_unique, _) ->
    false
  | Make_block (_, Immutable, Heap) | Make_array (_, Immutable, Heap) ->
    (* See comment in [unary_primitive_eligible_for_cse], above, on [Box_number]
       case. *)
    List.exists (fun arg -> Simple.is_var arg) args

let compare_variadic_primitive p1 p2 =
  match p1, p2 with
  | Begin_region { ghost = ghost1 }, Begin_region { ghost = ghost2 } ->
    Bool.compare ghost1 ghost2
  | Begin_try_region { ghost = ghost1 }, Begin_try_region { ghost = ghost2 } ->
    Bool.compare ghost1 ghost2
  | Make_block (kind1, mut1, alloc_mode1), Make_block (kind2, mut2, alloc_mode2)
    ->
    let c = Block_kind.compare kind1 kind2 in
    if c <> 0
    then c
    else
      let c = Stdlib.compare mut1 mut2 in
      if c <> 0
      then c
      else Alloc_mode.For_allocations.compare alloc_mode1 alloc_mode2
  | Make_array (kind1, mut1, alloc_mode1), Make_array (kind2, mut2, alloc_mode2)
    ->
    let c = Array_kind.compare kind1 kind2 in
    if c <> 0
    then c
    else
      let c = Stdlib.compare mut1 mut2 in
      if c <> 0
      then c
      else Alloc_mode.For_allocations.compare alloc_mode1 alloc_mode2
  | Begin_region _, (Begin_try_region _ | Make_block _ | Make_array _) -> -1
  | Begin_try_region _, (Make_block _ | Make_array _) -> -1
  | Begin_try_region _, Begin_region _ -> 1
  | Make_block _, Make_array _ -> -1
  | Make_block _, (Begin_region _ | Begin_try_region _) -> 1
  | Make_array _, (Begin_region _ | Begin_try_region _ | Make_block _) -> 1

let equal_variadic_primitive p1 p2 = compare_variadic_primitive p1 p2 = 0

let print_variadic_primitive ppf p =
  let fprintf = Format.fprintf in
  match p with
  | Begin_region { ghost } ->
    Format.fprintf ppf "Begin_region%s" (if ghost then "_ghost" else "")
  | Begin_try_region { ghost } ->
    Format.fprintf ppf "Begin_try_region%s" (if ghost then "_ghost" else "")
  | Make_block (kind, mut, alloc_mode) ->
    fprintf ppf "@[<hov 1>(Make_block@ %a@ %a@ %a)@]" Block_kind.print kind
      Mutability.print mut Alloc_mode.For_allocations.print alloc_mode
  | Make_array (kind, mut, alloc_mode) ->
    fprintf ppf "@[<hov 1>(Make_array@ %a@ %a@ %a)@]" Array_kind.print kind
      Mutability.print mut Alloc_mode.For_allocations.print alloc_mode

let args_kind_of_variadic_primitive p : arg_kinds =
  match p with
  | Begin_region _ | Begin_try_region _ -> Variadic_zero_or_one K.region
  | Make_block (Values _, _, _) -> Variadic_all_of_kind K.value
  | Make_block (Naked_floats, _, _) -> Variadic_all_of_kind K.naked_float
  | Make_block (Mixed (_tag, shape), _, _) -> Variadic_mixed shape
  | Make_array (kind, _, _) ->
    Variadic_unboxed_product (Array_kind.element_kinds_for_primitive kind)

let result_kind_of_variadic_primitive p : result_kind =
  match p with
  | Begin_region _ | Begin_try_region _ -> Singleton K.region
  | Make_block _ | Make_array _ -> Singleton K.value

let effects_and_coeffects_of_begin_region : Effects_and_coeffects.t =
  (* Ensure these don't get moved, but allow them to be deleted. *)
  Only_generative_effects Mutable, Has_coeffects, Strict

let effects_and_coeffects_of_variadic_primitive p =
  match p with
  | Begin_region _ | Begin_try_region _ -> effects_and_coeffects_of_begin_region
  | Make_block (_, mut, alloc_mode) | Make_array (_, mut, alloc_mode) ->
    let coeffects : Coeffects.t =
      match alloc_mode with
      | Heap -> Coeffects.No_coeffects
      | Local _ -> Coeffects.Has_coeffects
    in
    Effects.Only_generative_effects mut, coeffects, Placement.Strict

let variadic_classify_for_printing p =
  match p with
  | Begin_region _ | Begin_try_region _ -> Neither
  | Make_block _ | Make_array _ -> Constructive

let free_names_variadic_primitive p =
  match p with
  | Begin_region _ | Begin_try_region _ -> Name_occurrences.empty
  | Make_block (_kind, _mut, alloc_mode) ->
    Alloc_mode.For_allocations.free_names alloc_mode
  | Make_array (_kind, _mut, alloc_mode) ->
    Alloc_mode.For_allocations.free_names alloc_mode

let apply_renaming_variadic_primitive p renaming =
  match p with
  | Begin_region _ | Begin_try_region _ -> p
  | Make_block (kind, mut, alloc_mode) ->
    let alloc_mode' =
      Alloc_mode.For_allocations.apply_renaming alloc_mode renaming
    in
    if alloc_mode == alloc_mode' then p else Make_block (kind, mut, alloc_mode')
  | Make_array (kind, mut, alloc_mode) ->
    let alloc_mode' =
      Alloc_mode.For_allocations.apply_renaming alloc_mode renaming
    in
    if alloc_mode == alloc_mode' then p else Make_array (kind, mut, alloc_mode')

let ids_for_export_variadic_primitive p =
  match p with
  | Begin_region _ | Begin_try_region _ -> Ids_for_export.empty
  | Make_block (_kind, _mut, alloc_mode) ->
    Alloc_mode.For_allocations.ids_for_export alloc_mode
  | Make_array (_kind, _mut, alloc_mode) ->
    Alloc_mode.For_allocations.ids_for_export alloc_mode

type t =
  | Nullary of nullary_primitive
  | Unary of unary_primitive * Simple.t
  | Binary of binary_primitive * Simple.t * Simple.t
  | Ternary of ternary_primitive * Simple.t * Simple.t * Simple.t
  | Quaternary of
      quaternary_primitive * Simple.t * Simple.t * Simple.t * Simple.t
  | Variadic of variadic_primitive * Simple.t list

type primitive_application = t

let classify_for_printing t =
  match t with
  | Nullary prim -> nullary_classify_for_printing prim
  | Unary (prim, _) -> unary_classify_for_printing prim
  | Binary (prim, _, _) -> binary_classify_for_printing prim
  | Ternary (prim, _, _, _) -> ternary_classify_for_printing prim
  | Quaternary (prim, _, _, _, _) -> quaternary_classify_for_printing prim
  | Variadic (prim, _) -> variadic_classify_for_printing prim

let compare_primitive_application ~compare_simple t1 t2 =
  if t1 == t2
  then 0
  else
    let numbering t =
      match t with
      | Nullary _ -> 0
      | Unary _ -> 1
      | Binary _ -> 2
      | Ternary _ -> 3
      | Variadic _ -> 4
    in
    match t1, t2 with
    | Nullary p, Nullary p' -> compare_nullary_primitive p p'
    | Unary (p, s1), Unary (p', s1') ->
      let c = compare_unary_primitive p p' in
      if c <> 0 then c else compare_simple s1 s1'
    | Binary (p, s1, s2), Binary (p', s1', s2') ->
      let c = compare_binary_primitive p p' in
      if c <> 0
      then c
      else
        let c = compare_simple s1 s1' in
        if c <> 0 then c else compare_simple s2 s2'
    | Ternary (p, s1, s2, s3), Ternary (p', s1', s2', s3') ->
      let c = compare_ternary_primitive p p' in
      if c <> 0
      then c
      else
        let c = compare_simple s1 s1' in
        if c <> 0
        then c
        else
          let c = compare_simple s2 s2' in
          if c <> 0 then c else compare_simple s3 s3'
    | Variadic (p, s), Variadic (p', s') ->
      let c = compare_variadic_primitive p p' in
      if c <> 0 then c else List.compare compare_simple s s'
    | (Nullary _ | Unary _ | Binary _ | Ternary _ | Variadic _), _ ->
      Stdlib.compare (numbering t1) (numbering t2)

include Container_types.Make (struct
  type nonrec t = t

  let compare t1 t2 =
<<<<<<< HEAD
    if t1 == t2
    then 0
    else
      let numbering t =
        match t with
        | Nullary _ -> 0
        | Unary _ -> 1
        | Binary _ -> 2
        | Ternary _ -> 3
        | Quaternary _ -> 4
        | Variadic _ -> 5
      in
      match t1, t2 with
      | Nullary p, Nullary p' -> compare_nullary_primitive p p'
      | Unary (p, s1), Unary (p', s1') ->
        let c = compare_unary_primitive p p' in
        if c <> 0 then c else Simple.compare s1 s1'
      | Binary (p, s1, s2), Binary (p', s1', s2') ->
        let c = compare_binary_primitive p p' in
        if c <> 0
        then c
        else
          let c = Simple.compare s1 s1' in
          if c <> 0 then c else Simple.compare s2 s2'
      | Ternary (p, s1, s2, s3), Ternary (p', s1', s2', s3') ->
        let c = compare_ternary_primitive p p' in
        if c <> 0
        then c
        else
          let c = Simple.compare s1 s1' in
          if c <> 0
          then c
          else
            let c = Simple.compare s2 s2' in
            if c <> 0 then c else Simple.compare s3 s3'
      | Quaternary (p, s1, s2, s3, s4), Quaternary (p', s1', s2', s3', s4') ->
        let c = compare_quaternary_primitive p p' in
        if c <> 0
        then c
        else
          let c = Simple.compare s1 s1' in
          if c <> 0
          then c
          else
            let c = Simple.compare s2 s2' in
            if c <> 0
            then c
            else
              let c = Simple.compare s3 s3' in
              if c <> 0 then c else Simple.compare s4 s4'
      | Variadic (p, s), Variadic (p', s') ->
        let c = compare_variadic_primitive p p' in
        if c <> 0 then c else Simple.List.compare s s'
      | ( ( Nullary _ | Unary _ | Binary _ | Ternary _ | Quaternary _
          | Variadic _ ),
          _ ) ->
        Stdlib.compare (numbering t1) (numbering t2)
=======
    compare_primitive_application ~compare_simple:Simple.compare t1 t2
>>>>>>> 1793aa29

  let equal t1 t2 = compare t1 t2 = 0

  let hash _t = Misc.fatal_error "Not implemented"

  let [@ocamlformat "disable"] print ppf t =
    let colour =
      match classify_for_printing t with
      | Constructive -> Flambda_colours.prim_constructive
      | Destructive -> Flambda_colours.prim_destructive
      | Neither -> Flambda_colours.prim_neither
    in
    match t with
    | Nullary prim ->
      Format.fprintf ppf "@[<hov 1>%t%a%t@]"
        colour
        print_nullary_primitive prim
        Flambda_colours.pop
    | Unary (prim, v0) ->
      Format.fprintf ppf "@[<hov 1>(%t%a%t@ %a)@]"
        colour
        print_unary_primitive prim
        Flambda_colours.pop
        Simple.print v0
    | Binary (prim, v0, v1) ->
      Format.fprintf ppf "@[<hov 1>(%t%a%t@ %a@ %a)@]"
        colour
        print_binary_primitive prim
        Flambda_colours.pop
        Simple.print v0
        Simple.print v1
    | Ternary (prim, v0, v1, v2) ->
      Format.fprintf ppf "@[<hov 1>(%t%a%t@ %a@ %a@ %a)@]"
        colour
        print_ternary_primitive prim
        Flambda_colours.pop
        Simple.print v0
        Simple.print v1
        Simple.print v2
    | Quaternary (prim, v0, v1, v2, v3) ->
      Format.fprintf ppf "@[<hov 1>(%t%a%t@ %a@ %a@ %a@ %a)@]"
        colour
        print_quaternary_primitive prim
        Flambda_colours.pop
        Simple.print v0
        Simple.print v1
        Simple.print v2
        Simple.print v3
    | Variadic (prim, vs) ->
      Format.fprintf ppf "@[<hov 1>(%t%a%t@ %a)@]"
        colour
        print_variadic_primitive prim
        Flambda_colours.pop
        (Format.pp_print_list ~pp_sep:Format.pp_print_space Simple.print) vs
end)

let equal t1 t2 = compare t1 t2 = 0

let free_names t =
  match t with
  | Nullary
      ( Invalid _ | Optimised_out _ | Probe_is_enabled _ | Enter_inlined_apply _
      | Dls_get | Poll | Cpu_relax ) ->
    Name_occurrences.empty
  | Unary (prim, x0) ->
    Name_occurrences.union
      (free_names_unary_primitive prim)
      (Simple.free_names x0)
  | Binary (prim, x0, x1) ->
    Name_occurrences.union_list
      [ free_names_binary_primitive prim;
        Simple.free_names x0;
        Simple.free_names x1 ]
  | Ternary (prim, x0, x1, x2) ->
    Name_occurrences.union_list
      [ free_names_ternary_primitive prim;
        Simple.free_names x0;
        Simple.free_names x1;
        Simple.free_names x2 ]
  | Quaternary (prim, x0, x1, x2, x3) ->
    Name_occurrences.union_list
      [ free_names_quaternary_primitive prim;
        Simple.free_names x0;
        Simple.free_names x1;
        Simple.free_names x2;
        Simple.free_names x3 ]
  | Variadic (prim, xs) ->
    Name_occurrences.union
      (free_names_variadic_primitive prim)
      (Simple.List.free_names xs)

let apply_renaming t renaming =
  let apply simple = Simple.apply_renaming simple renaming in
  match t with
  | Nullary
      ( Invalid _ | Optimised_out _ | Probe_is_enabled _ | Enter_inlined_apply _
      | Dls_get | Poll | Cpu_relax ) ->
    t
  | Unary (prim, x0) ->
    let prim' = apply_renaming_unary_primitive prim renaming in
    let x0' = apply x0 in
    if prim == prim' && x0' == x0 then t else Unary (prim', x0')
  | Binary (prim, x0, x1) ->
    let prim' = apply_renaming_binary_primitive prim renaming in
    let x0' = apply x0 in
    let x1' = apply x1 in
    if prim == prim' && x0' == x0 && x1' == x1
    then t
    else Binary (prim', x0', x1')
  | Ternary (prim, x0, x1, x2) ->
    let prim' = apply_renaming_ternary_primitive prim renaming in
    let x0' = apply x0 in
    let x1' = apply x1 in
    let x2' = apply x2 in
    if prim == prim' && x0' == x0 && x1' == x1 && x2' == x2
    then t
    else Ternary (prim', x0', x1', x2')
  | Quaternary (prim, x0, x1, x2, x3) ->
    let prim' = apply_renaming_quaternary_primitive prim renaming in
    let x0' = apply x0 in
    let x1' = apply x1 in
    let x2' = apply x2 in
    let x3' = apply x3 in
    if prim == prim' && x0' == x0 && x1' == x1 && x2' == x2 && x3' == x3
    then t
    else Quaternary (prim', x0', x1', x2', x3')
  | Variadic (prim, xs) ->
    let prim' = apply_renaming_variadic_primitive prim renaming in
    let xs' = Simple.List.apply_renaming xs renaming in
    if prim == prim' && xs' == xs then t else Variadic (prim', xs')

let ids_for_export t =
  match t with
  | Nullary
      ( Invalid _ | Optimised_out _ | Probe_is_enabled _ | Enter_inlined_apply _
      | Dls_get | Poll | Cpu_relax ) ->
    Ids_for_export.empty
  | Unary (prim, x0) ->
    Ids_for_export.union
      (ids_for_export_unary_primitive prim)
      (Ids_for_export.from_simple x0)
  | Binary (prim, x0, x1) ->
    Ids_for_export.union
      (ids_for_export_binary_primitive prim)
      (Ids_for_export.add_simple (Ids_for_export.from_simple x0) x1)
  | Ternary (prim, x0, x1, x2) ->
    Ids_for_export.union
      (ids_for_export_ternary_primitive prim)
      (Ids_for_export.add_simple
         (Ids_for_export.add_simple (Ids_for_export.from_simple x0) x1)
         x2)
  | Quaternary (prim, x0, x1, x2, x3) ->
    Ids_for_export.union
      (ids_for_export_quaternary_primitive prim)
      (Ids_for_export.add_simple
         (Ids_for_export.add_simple
            (Ids_for_export.add_simple (Ids_for_export.from_simple x0) x1)
            x2)
         x3)
  | Variadic (prim, xs) ->
    Ids_for_export.union
      (ids_for_export_variadic_primitive prim)
      (List.fold_left Ids_for_export.add_simple Ids_for_export.empty xs)

let args t =
  match t with
  | Nullary _ -> []
  | Unary (_, x0) -> [x0]
  | Binary (_, x0, x1) -> [x0; x1]
  | Ternary (_, x0, x1, x2) -> [x0; x1; x2]
  | Quaternary (_, x0, x1, x2, x3) -> [x0; x1; x2; x3]
  | Variadic (_, xs) -> xs

let map_args f t =
  match t with
  | Nullary _ -> t
  | Unary (p, x0) ->
    let x0' = f x0 in
    if x0 == x0' then t else Unary (p, x0')
  | Binary (p, x0, x1) ->
    let x0' = f x0 in
    let x1' = f x1 in
    if x0 == x0' && x1 == x1' then t else Binary (p, x0', x1')
  | Ternary (p, x0, x1, x2) ->
    let x0' = f x0 in
    let x1' = f x1 in
    let x2' = f x2 in
    if x0 == x0' && x1 == x1' && x2 == x2' then t else Ternary (p, x0', x1', x2')
  | Quaternary (p, x0, x1, x2, x3) ->
    let x0' = f x0 in
    let x1' = f x1 in
    let x2' = f x2 in
    let x3' = f x3 in
    if x0 == x0' && x1 == x1' && x2 == x2' && x3 == x3'
    then t
    else Quaternary (p, x0', x1', x2', x3')
  | Variadic (p, xs) ->
    let xs' = Misc.Stdlib.List.map_sharing f xs in
    if xs == xs' then t else Variadic (p, xs')

let result_kind (t : t) =
  match t with
  | Nullary prim -> result_kind_of_nullary_primitive prim
  | Unary (prim, _) -> result_kind_of_unary_primitive prim
  | Binary (prim, _, _) -> result_kind_of_binary_primitive prim
  | Ternary (prim, _, _, _) -> result_kind_of_ternary_primitive prim
  | Quaternary (prim, _, _, _, _) -> result_kind_of_quaternary_primitive prim
  | Variadic (prim, _) -> result_kind_of_variadic_primitive prim

let result_kind' t =
  match result_kind t with Singleton kind -> kind | Unit -> K.value

let result_kind_of_nullary_primitive' t =
  match result_kind_of_nullary_primitive t with
  | Singleton kind -> kind
  | Unit -> K.value

let result_kind_of_unary_primitive' t =
  match result_kind_of_unary_primitive t with
  | Singleton kind -> kind
  | Unit -> K.value

let result_kind_of_binary_primitive' t =
  match result_kind_of_binary_primitive t with
  | Singleton kind -> kind
  | Unit -> K.value

let result_kind_of_ternary_primitive' t =
  match result_kind_of_ternary_primitive t with
  | Singleton kind -> kind
  | Unit -> K.value

let result_kind_of_quaternary_primitive' t =
  match result_kind_of_quaternary_primitive t with
  | Singleton kind -> kind
  | Unit -> K.value

let result_kind_of_variadic_primitive' t =
  match result_kind_of_variadic_primitive t with
  | Singleton kind -> kind
  | Unit -> K.value

let effects_and_coeffects (t : t) =
  match t with
  | Nullary prim -> effects_and_coeffects_of_nullary_primitive prim
  | Unary (prim, _) -> effects_and_coeffects_of_unary_primitive prim
  | Binary (prim, _, _) -> effects_and_coeffects_of_binary_primitive prim
  | Ternary (prim, _, _, _) -> effects_and_coeffects_of_ternary_primitive prim
  | Quaternary (prim, _, _, _, _) ->
    effects_and_coeffects_of_quaternary_primitive prim
  | Variadic (prim, _) -> effects_and_coeffects_of_variadic_primitive prim

let no_effects_or_coeffects t =
  match effects_and_coeffects t with
  | No_effects, No_coeffects, _ -> true
  | ( (No_effects | Only_generative_effects _ | Arbitrary_effects),
      (No_coeffects | Has_coeffects),
      _ ) ->
    false

let at_most_generative_effects t =
  match effects_and_coeffects t with
  | (No_effects | Only_generative_effects _), _, _ -> true
  | Arbitrary_effects, _, _ -> false

let only_generative_effects t =
  match effects_and_coeffects t with
  | Only_generative_effects _, _, _ -> true
  | (No_effects | Arbitrary_effects), _, _ -> false

module Eligible_for_cse : sig
  type t

  include Contains_names.S with type t := t

  val create : primitive_application -> t option

  val create_exn : primitive_application -> t

  val create_is_int : variant_only:bool -> immediate_or_block:Name.t -> t

  val create_get_tag : block:Name.t -> t

  val eligible : primitive_application -> bool

  val to_primitive : t -> primitive_application

  val fold_args : t -> init:'a -> f:('a -> Simple.t -> 'a * Simple.t) -> 'a * t

  val filter_map_args : t -> f:(Simple.t -> Simple.t option) -> t option

  include Container_types.S with type t := t
end = struct
  type t = primitive_application

  let create t =
    (* CR mshinwell: Possible way of handling commutativity: for eligible
       primitives, sort the arguments here *)
    let prim_eligible =
      match t with
      | Nullary prim -> nullary_primitive_eligible_for_cse prim
      | Unary (prim, arg) -> unary_primitive_eligible_for_cse prim ~arg
      | Binary (prim, _, _) -> binary_primitive_eligible_for_cse prim
      | Ternary (prim, _, _, _) -> ternary_primitive_eligible_for_cse prim
      | Quaternary (prim, _, _, _, _) ->
        quaternary_primitive_eligible_for_cse prim
      | Variadic (prim, args) -> variadic_primitive_eligible_for_cse prim ~args
    in
    let eligible = prim_eligible && List.exists Simple.is_var (args t) in
    let effects_and_coeffects_ok =
      match effects_and_coeffects t with
      | No_effects, No_coeffects, _ -> true
      | Only_generative_effects Immutable, No_coeffects, _ ->
        (* Allow constructions of immutable blocks to be shared. *)
        true
      | ( ( No_effects
          | Only_generative_effects (Immutable | Immutable_unique | Mutable)
          | Arbitrary_effects ),
          (No_coeffects | Has_coeffects),
          _ ) ->
        false
    in
    if not ((not eligible) || effects_and_coeffects_ok)
    then Misc.fatal_errorf "Eligible_for_cse.create inconsistency: %a" print t;
    if not eligible
    then None
    else
      let t =
        match t with
        | Nullary _ | Unary _ | Binary _ | Ternary _ | Quaternary _ -> t
        | Variadic (prim, args) ->
          (* We can't recover subkind information from Flambda types, but
             sometimes we want to add CSE equations for [Make_block] and
             [Make_array] irrespective of the _sub_kinds. As such we ignore the
             subkinds here by erasing them. *)
          let prim =
            match prim with
            | Begin_region _ | Begin_try_region _ -> assert false
            | Make_block (Values (tag, kinds), mutability, alloc_mode) ->
              let kinds = List.map K.With_subkind.erase_subkind kinds in
              Make_block (Values (tag, kinds), mutability, alloc_mode)
            | Make_block ((Naked_floats | Mixed _), _, _) | Make_array _ -> prim
          in
          Variadic (prim, args)
      in
      Some t

  let create_exn prim =
    match create prim with
    | Some t -> t
    | None -> Misc.fatal_errorf "Primitive %a not eligible for CSE" print prim

  let create_is_int ~variant_only ~immediate_or_block =
    Unary (Is_int { variant_only }, Simple.name immediate_or_block)

  let create_get_tag ~block = Unary (Get_tag, Simple.name block)

  let eligible t = match create t with None -> false | Some _ -> true

  let to_primitive t = t

  let fold_args t ~init ~f =
    match t with
    | Nullary _ -> init, t
    | Unary (prim, arg) ->
      let acc, arg = f init arg in
      acc, Unary (prim, arg)
    | Binary (prim, arg1, arg2) ->
      let acc, arg1 = f init arg1 in
      let acc, arg2 = f acc arg2 in
      acc, Binary (prim, arg1, arg2)
    | Ternary (prim, arg1, arg2, arg3) ->
      let acc, arg1 = f init arg1 in
      let acc, arg2 = f acc arg2 in
      let acc, arg3 = f acc arg3 in
      acc, Ternary (prim, arg1, arg2, arg3)
    | Quaternary (prim, arg1, arg2, arg3, arg4) ->
      let acc, arg1 = f init arg1 in
      let acc, arg2 = f acc arg2 in
      let acc, arg3 = f acc arg3 in
      let acc, arg4 = f acc arg4 in
      acc, Quaternary (prim, arg1, arg2, arg3, arg4)
    | Variadic (prim, args) ->
      let acc, args =
        List.fold_left
          (fun (acc, args) arg ->
            let acc, arg = f acc arg in
            acc, arg :: args)
          (init, []) args
      in
      acc, Variadic (prim, List.rev args)

  let filter_map_args t ~f =
    match t with
    | Nullary _ -> Some t
    | Unary (prim, arg) -> (
      match f arg with
      | None -> None
      | Some arg' -> if arg == arg' then Some t else Some (Unary (prim, arg')))
    | Binary (prim, arg1, arg2) -> (
      match f arg1 with
      | None -> None
      | Some arg1' -> (
        match f arg2 with
        | None -> None
        | Some arg2' ->
          if arg1 == arg1' && arg2 == arg2'
          then Some t
          else Some (Binary (prim, arg1', arg2'))))
    | Ternary (prim, arg1, arg2, arg3) -> (
      match f arg1 with
      | None -> None
      | Some arg1' -> (
        match f arg2 with
        | None -> None
        | Some arg2' -> (
          match f arg3 with
          | None -> None
          | Some arg3' ->
            if arg1 == arg1' && arg2 == arg2' && arg3 == arg3'
            then Some t
            else Some (Ternary (prim, arg1', arg2', arg3')))))
    | Quaternary (prim, arg1, arg2, arg3, arg4) -> (
      match f arg1 with
      | None -> None
      | Some arg1' -> (
        match f arg2 with
        | None -> None
        | Some arg2' -> (
          match f arg3 with
          | None -> None
          | Some arg3' -> (
            match f arg4 with
            | None -> None
            | Some arg4' ->
              if arg1 == arg1' && arg2 == arg2' && arg3 == arg3'
                 && arg4 == arg4'
              then Some t
              else Some (Quaternary (prim, arg1', arg2', arg3', arg4'))))))
    | Variadic (prim, args) ->
      let args' = List.filter_map f args in
      if List.compare_lengths args args' = 0
      then
        if List.for_all2 ( == ) args args'
        then Some t
        else Some (Variadic (prim, args'))
      else None

  let free_names = free_names

  let apply_renaming = apply_renaming

  include Container_types.Make (struct
    type nonrec t = t

    let compare = compare

    let equal = equal

    let hash = hash

    let print = print
  end)

  let equal t1 t2 = compare t1 t2 = 0
end

let args t =
  match t with
  | Nullary _ -> []
  | Unary (_, arg) -> [arg]
  | Binary (_, arg1, arg2) -> [arg1; arg2]
  | Ternary (_, arg1, arg2, arg3) -> [arg1; arg2; arg3]
  | Quaternary (_, arg1, arg2, arg3, arg4) -> [arg1; arg2; arg3; arg4]
  | Variadic (_, args) -> args

module Without_args = struct
  type t =
    | Nullary of nullary_primitive
    | Unary of unary_primitive
    | Binary of binary_primitive
    | Ternary of ternary_primitive
    | Quaternary of quaternary_primitive
    | Variadic of variadic_primitive

  let [@ocamlformat "disable"] print ppf (t : t) =
    match t with
    | Nullary prim -> print_nullary_primitive ppf prim
    | Unary prim -> print_unary_primitive ppf prim
    | Binary prim -> print_binary_primitive ppf prim
    | Ternary prim -> print_ternary_primitive ppf prim
    | Quaternary prim -> print_quaternary_primitive ppf prim
    | Variadic prim -> print_variadic_primitive ppf prim

  let effects_and_coeffects (t : t) =
    match t with
    | Nullary prim -> effects_and_coeffects_of_nullary_primitive prim
    | Unary prim -> effects_and_coeffects_of_unary_primitive prim
    | Binary prim -> effects_and_coeffects_of_binary_primitive prim
    | Ternary prim -> effects_and_coeffects_of_ternary_primitive prim
    | Quaternary prim -> effects_and_coeffects_of_quaternary_primitive prim
    | Variadic prim -> effects_and_coeffects_of_variadic_primitive prim
end

let is_begin_or_end_region t =
  match t with
  | Variadic ((Begin_region _ | Begin_try_region _), _)
  | Unary ((End_region _ | End_try_region _), _) ->
    true
  | _ -> false
  [@@ocaml.warning "-fragile-match"]

let is_begin_region t =
  match t with
  | Variadic ((Begin_region _ | Begin_try_region _), _) -> true
  | _ -> false
  [@@ocaml.warning "-fragile-match"]

let is_end_region t =
  match t with
  | Unary (End_region _, region) -> (
    match Simple.must_be_var region with
    | Some (region, _coercion) -> Some region
    | None ->
      Misc.fatal_errorf "End_region with non-Variable argument:@ %a"
        Simple.print region)
  | _ -> None
  [@@ocaml.warning "-fragile-match"]<|MERGE_RESOLUTION|>--- conflicted
+++ resolved
@@ -2324,7 +2324,8 @@
       | Unary _ -> 1
       | Binary _ -> 2
       | Ternary _ -> 3
-      | Variadic _ -> 4
+      | Quaternary _ -> 4
+      | Variadic _ -> 5
     in
     match t1, t2 with
     | Nullary p, Nullary p' -> compare_nullary_primitive p p'
@@ -2349,77 +2350,32 @@
         else
           let c = compare_simple s2 s2' in
           if c <> 0 then c else compare_simple s3 s3'
+    | Quaternary (p, s1, s2, s3, s4), Quaternary (p', s1', s2', s3', s4') ->
+      let c = compare_quaternary_primitive p p' in
+      if c <> 0
+      then c
+      else
+        let c = Simple.compare s1 s1' in
+        if c <> 0
+        then c
+        else
+          let c = Simple.compare s2 s2' in
+          if c <> 0
+          then c
+          else
+            let c = Simple.compare s3 s3' in
+            if c <> 0 then c else Simple.compare s4 s4'
     | Variadic (p, s), Variadic (p', s') ->
       let c = compare_variadic_primitive p p' in
       if c <> 0 then c else List.compare compare_simple s s'
-    | (Nullary _ | Unary _ | Binary _ | Ternary _ | Variadic _), _ ->
+    | (Nullary _ | Unary _ | Binary _ | Ternary _ | Quaternary _ | Variadic _), _ ->
       Stdlib.compare (numbering t1) (numbering t2)
 
 include Container_types.Make (struct
   type nonrec t = t
 
   let compare t1 t2 =
-<<<<<<< HEAD
-    if t1 == t2
-    then 0
-    else
-      let numbering t =
-        match t with
-        | Nullary _ -> 0
-        | Unary _ -> 1
-        | Binary _ -> 2
-        | Ternary _ -> 3
-        | Quaternary _ -> 4
-        | Variadic _ -> 5
-      in
-      match t1, t2 with
-      | Nullary p, Nullary p' -> compare_nullary_primitive p p'
-      | Unary (p, s1), Unary (p', s1') ->
-        let c = compare_unary_primitive p p' in
-        if c <> 0 then c else Simple.compare s1 s1'
-      | Binary (p, s1, s2), Binary (p', s1', s2') ->
-        let c = compare_binary_primitive p p' in
-        if c <> 0
-        then c
-        else
-          let c = Simple.compare s1 s1' in
-          if c <> 0 then c else Simple.compare s2 s2'
-      | Ternary (p, s1, s2, s3), Ternary (p', s1', s2', s3') ->
-        let c = compare_ternary_primitive p p' in
-        if c <> 0
-        then c
-        else
-          let c = Simple.compare s1 s1' in
-          if c <> 0
-          then c
-          else
-            let c = Simple.compare s2 s2' in
-            if c <> 0 then c else Simple.compare s3 s3'
-      | Quaternary (p, s1, s2, s3, s4), Quaternary (p', s1', s2', s3', s4') ->
-        let c = compare_quaternary_primitive p p' in
-        if c <> 0
-        then c
-        else
-          let c = Simple.compare s1 s1' in
-          if c <> 0
-          then c
-          else
-            let c = Simple.compare s2 s2' in
-            if c <> 0
-            then c
-            else
-              let c = Simple.compare s3 s3' in
-              if c <> 0 then c else Simple.compare s4 s4'
-      | Variadic (p, s), Variadic (p', s') ->
-        let c = compare_variadic_primitive p p' in
-        if c <> 0 then c else Simple.List.compare s s'
-      | ( ( Nullary _ | Unary _ | Binary _ | Ternary _ | Quaternary _
-          | Variadic _ ),
-          _ ) ->
-        Stdlib.compare (numbering t1) (numbering t2)
-=======
     compare_primitive_application ~compare_simple:Simple.compare t1 t2
->>>>>>> 1793aa29
 
   let equal t1 t2 = compare t1 t2 = 0
 
