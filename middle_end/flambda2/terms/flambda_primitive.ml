--- conflicted
+++ resolved
@@ -1187,22 +1187,14 @@
       Flambda_kind.Standard_int.t * signed_or_unsigned comparison_behaviour
   | Float_arith of binary_float_arith_op
   | Float_comp of unit comparison_behaviour
-<<<<<<< HEAD
-  | Bigarray_check_alignment of int
-=======
   | Bigarray_get_alignment of int
->>>>>>> d958cf04
 
 let binary_primitive_eligible_for_cse p =
   match p with
   | Array_load _ | Block_load _ -> false
   | String_or_bigstring_load _ -> false (* CR mshinwell: review *)
   | Bigarray_load _ -> false
-<<<<<<< HEAD
-  | Bigarray_check_alignment _ -> true
-=======
   | Bigarray_get_alignment _ -> true
->>>>>>> d958cf04
   | Phys_equal _ | Int_arith _ | Int_shift _ | Int_comp _ -> true
   | Float_arith _ | Float_comp _ ->
     (* We believe that under the IEEE standard it is correct to CSE
@@ -1227,11 +1219,7 @@
     | Int_comp _ -> 7
     | Float_arith _ -> 8
     | Float_comp _ -> 9
-<<<<<<< HEAD
-    | Bigarray_check_alignment _ -> 10
-=======
     | Bigarray_get_alignment _ -> 10
->>>>>>> d958cf04
   in
   match p1, p2 with
   | Block_load (kind1, mut1), Block_load (kind2, mut2) ->
@@ -1264,19 +1252,11 @@
     if c <> 0 then c else Stdlib.compare comp_behaviour1 comp_behaviour2
   | Float_arith op1, Float_arith op2 -> Stdlib.compare op1 op2
   | Float_comp comp1, Float_comp comp2 -> Stdlib.compare comp1 comp2
-<<<<<<< HEAD
-  | Bigarray_check_alignment align1, Bigarray_check_alignment align2 ->
-    Int.compare align1 align2
-  | ( ( Block_load _ | Array_load _ | String_or_bigstring_load _
-      | Bigarray_load _ | Phys_equal _ | Int_arith _ | Int_shift _ | Int_comp _
-      | Float_arith _ | Float_comp _ | Bigarray_check_alignment _ ),
-=======
   | Bigarray_get_alignment align1, Bigarray_get_alignment align2 ->
     Int.compare align1 align2
   | ( ( Block_load _ | Array_load _ | String_or_bigstring_load _
       | Bigarray_load _ | Phys_equal _ | Int_arith _ | Int_shift _ | Int_comp _
       | Float_arith _ | Float_comp _ | Bigarray_get_alignment _ ),
->>>>>>> d958cf04
       _ ) ->
     Stdlib.compare
       (binary_primitive_numbering p1)
@@ -1310,13 +1290,8 @@
   | Float_comp comp_behaviour ->
     print_comparison_and_behaviour (fun _ppf () -> ()) ppf comp_behaviour;
     fprintf ppf "."
-<<<<<<< HEAD
-  | Bigarray_check_alignment align ->
-    fprintf ppf "@[(Bigarray_check_alignment[%d])@]" align
-=======
   | Bigarray_get_alignment align ->
     fprintf ppf "@[(Bigarray_get_alignment[%d])@]" align
->>>>>>> d958cf04
 
 let args_kind_of_binary_primitive p =
   match p with
@@ -1336,11 +1311,7 @@
     let kind = K.Standard_int.to_kind kind in
     kind, kind
   | Float_arith _ | Float_comp _ -> K.naked_float, K.naked_float
-<<<<<<< HEAD
-  | Bigarray_check_alignment _ -> bigstring_kind, K.naked_immediate
-=======
   | Bigarray_get_alignment _ -> bigstring_kind, K.naked_immediate
->>>>>>> d958cf04
 
 let result_kind_of_binary_primitive p : result_kind =
   match p with
@@ -1357,11 +1328,7 @@
     Singleton (K.Standard_int.to_kind kind)
   | Float_arith _ -> Singleton K.naked_float
   | Phys_equal _ | Int_comp _ | Float_comp _ -> Singleton K.naked_immediate
-<<<<<<< HEAD
-  | Bigarray_check_alignment _ -> Singleton K.naked_immediate
-=======
   | Bigarray_get_alignment _ -> Singleton K.naked_immediate
->>>>>>> d958cf04
 
 let effects_and_coeffects_of_binary_primitive p : Effects_and_coeffects.t =
   match p with
@@ -1387,55 +1354,35 @@
     if Flambda_features.float_const_prop ()
     then No_effects, No_coeffects, Strict
     else No_effects, Has_coeffects, Strict
-<<<<<<< HEAD
-  | Bigarray_check_alignment _ -> No_effects, No_coeffects, Strict
-=======
   | Bigarray_get_alignment _ -> No_effects, No_coeffects, Strict
->>>>>>> d958cf04
 
 let binary_classify_for_printing p =
   match p with
   | Block_load _ | Array_load _ -> Destructive
   | Phys_equal _ | Int_arith _ | Int_shift _ | Int_comp _ | Float_arith _
   | Float_comp _ | Bigarray_load _ | String_or_bigstring_load _
-<<<<<<< HEAD
-  | Bigarray_check_alignment _ ->
-=======
   | Bigarray_get_alignment _ ->
->>>>>>> d958cf04
     Neither
 
 let free_names_binary_primitive p =
   match p with
   | Block_load _ | Array_load _ | String_or_bigstring_load _ | Bigarray_load _
   | Phys_equal _ | Int_arith _ | Int_shift _ | Int_comp _ | Float_arith _
-<<<<<<< HEAD
-  | Float_comp _ | Bigarray_check_alignment _ ->
-=======
   | Float_comp _ | Bigarray_get_alignment _ ->
->>>>>>> d958cf04
     Name_occurrences.empty
 
 let apply_renaming_binary_primitive p _renaming =
   match p with
   | Block_load _ | Array_load _ | String_or_bigstring_load _ | Bigarray_load _
   | Phys_equal _ | Int_arith _ | Int_shift _ | Int_comp _ | Float_arith _
-<<<<<<< HEAD
-  | Float_comp _ | Bigarray_check_alignment _ ->
-=======
   | Float_comp _ | Bigarray_get_alignment _ ->
->>>>>>> d958cf04
     p
 
 let ids_for_export_binary_primitive p =
   match p with
   | Block_load _ | Array_load _ | String_or_bigstring_load _ | Bigarray_load _
   | Phys_equal _ | Int_arith _ | Int_shift _ | Int_comp _ | Float_arith _
-<<<<<<< HEAD
-  | Float_comp _ | Bigarray_check_alignment _ ->
-=======
   | Float_comp _ | Bigarray_get_alignment _ ->
->>>>>>> d958cf04
     Ids_for_export.empty
 
 type ternary_primitive =
