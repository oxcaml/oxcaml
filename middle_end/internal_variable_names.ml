(**************************************************************************)
(*                                                                        *)
(*                                 OCaml                                  *)
(*                                                                        *)
(*                     Fu Yong Quah, Jane Street Europe                   *)
(*                                                                        *)
(*   Copyright 2017 Jane Street Group LLC                                 *)
(*                                                                        *)
(*   All rights reserved.  This file is distributed under the terms of    *)
(*   the GNU Lesser General Public License version 2.1, with the          *)
(*   special exception on linking described in the file LICENSE.          *)
(*                                                                        *)
(**************************************************************************)

[@@@ocaml.warning "+a-4-9-30-40-41-42-66"]
open! Int_replace_polymorphic_compare

type t = string

let apply_arg = "apply_arg"
let apply_funct = "apply_funct"
let block_symbol = "block_symbol"
let block_symbol_get = "block_symbol_get"
let block_symbol_get_field = "block_symbol_get_field"
let closure = "closure"
let cond = "cond"
let cond_sequor = "cond_sequor"
let const_block = "const_block"
let const_bool = "const_bool"
let const_boxed_int = "const_boxed_int"
let const_char = "const_char"
let const_false = "const_false"
let const_float = "const_float"
let const_int = "const_int"
let const_one = "const_one"
let const_ptr = "const_ptr"
let const_ptr_one = "const_ptr_one"
let const_ptr_zero = "const_ptr_zero"
let const_sequand = "const_sequand"
let const_string = "const_string"
let const_true = "const_true"
let const_zero = "const_zero"
let denominator = "denominator"
let division_by_zero = "division_by_zero"
let dummy = "dummy"
let dup_func = "dup_func"
let dup_set_of_closures = "dup_set_of_closures"
let const_float_array = "const_float_array"
let fake_effect_symbol = "fake_effect_symbol"
let for_from = "for_from"
let for_to = "for_to"
let from_closure = "from_closure"
let full_apply = "full_apply"
let get_symbol_field = "get_symbol_field"
let const_immstring = "const_immstring"
let const_int32 = "const_int32"
let const_int64 = "const_int64"
let ignore = "ignore"
let is_zero = "is_zero"
let lifted_let_rec_block = "lifted_let_rec_block"
let meth = "meth"
let module_as_block = "module_as_block"
let const_nativeint = "const_nativeint"
let new_value = "new_value"
let numerator = "numerator"
let obj = "obj"
let offsetted = "offsetted"
let pabsfloat = "Pabsfloat"
let paddbint = "Paddbint"
let paddfloat = "Paddfloat"
let paddint = "Paddint"
let pandbint = "Pandbint"
let pandint = "Pandint"
let parraylength = "Parraylength"
let parrayrefs = "Parrayrefs"
let parrayrefu = "Parrayrefu"
let parraysets = "Parraysets"
let parraysetu = "Parraysetu"
let pasrbint = "Pasrbint"
let pasrint = "Pasrint"
let pbbswap = "Pbbswap"
let pbigarraydim = "Pbigarraydim"
let pbigarrayref = "Pbigarrayref"
let pbigarrayset = "Pbigarrayset"
let pbigstring_load_16 = "Pbigstring_load_16"
let pbigstring_load_32 = "Pbigstring_load_32"
let pbigstring_load_64 = "Pbigstring_load_64"
let pbigstring_set_16 = "Pbigstring_set_16"
let pbigstring_set_32 = "Pbigstring_set_32"
let pbigstring_set_64 = "Pbigstring_set_64"
let pbintcomp = "Pbintcomp"
let pbintofint = "Pbintofint"
let pbswap16 = "Pbswap16"
let pbytes_of_string = "Pbytes_of_string"
let pbytes_load_16 = "Pbytes_load_16"
let pbytes_load_32 = "Pbytes_load_32"
let pbytes_load_64 = "Pbytes_load_64"
let pbytes_set_16 = "Pbytes_set_16"
let pbytes_set_32 = "Pbytes_set_32"
let pbytes_set_64 = "Pbytes_set_64"
let pbytes_to_string = "Pbytes_to_string"
let pbyteslength = "Pbyteslength"
let pbytesrefs = "Pbytesrefs"
let pbytesrefu = "Pbytesrefu"
let pbytessets = "Pbytessets"
let pbytessetu = "Pbytessetu"
let pccall = "Pccall"
let pctconst = "Pctconst"
let pcvtbint = "Pcvtbint"
let pdivbint = "Pdivbint"
let pdivfloat = "Pdivfloat"
let pdivint = "Pdivint"
let pduparray = "Pduparray"
let pduprecord = "Pduprecord"
let pfield = "Pfield"
let pfield_computed = "Pfield_computed"
let pfloatcomp = "Pfloatcomp"
let pfloatfield = "Pfloatfield"
let pfloatofint = "Pfloatofint"
let pgetglobal = "Pgetglobal"
<<<<<<< HEAD
let pgetpredef = "Pgetpredef"
let pidentity = "Pidentity"
=======
>>>>>>> 5bf28202
let pignore = "Pignore"
let pint_as_pointer = "Pint_as_pointer"
let pintcomp = "Pintcomp"
let pcompare_ints = "Pcompare_ints"
let pcompare_floats = "Pcompare_floats"
let pcompare_bints = "Pcompare_bints"
let pobj_dup = "Pobj_dup"
let pobj_magic = "Pobj_magic"
let pintofbint = "Pintofbint"
let pintoffloat = "Pintoffloat"
let pisint = "Pisint"
let pisout = "Pisout"
let plslbint = "Plslbint"
let plslint = "Plslint"
let plsrbint = "Plsrbint"
let plsrint = "Plsrint"
let pmakearray = "Pmakearray"
let pmakeblock = "Pmakeblock"
let pmakefloatblock = "Pmakefloatblock"
let pmodbint = "Pmodbint"
let pmodint = "Pmodint"
let pmulbint = "Pmulbint"
let pmulfloat = "Pmulfloat"
let pmulint = "Pmulint"
let pnegbint = "Pnegbint"
let pnegfloat = "Pnegfloat"
let pnegint = "Pnegint"
let pnot = "Pnot"
let poffsetint = "Poffsetint"
let poffsetref = "Poffsetref"
let pointer = "pointer"
let popaque = "Popaque"
let porbint = "Porbint"
let porint = "Porint"
let praise = "Praise"
let predef_exn = "predef_exn"
let project_closure = "project_closure"
let psequand = "Psequand"
let psequor = "Psequor"
let psetfield = "Psetfield"
let psetfield_computed = "Psetfield_computed"
let psetfloatfield = "Psetfloatfield"
let psetglobal = "Psetglobal"
let pstring_load_16 = "Pstring_load_16"
let pstring_load_32 = "Pstring_load_32"
let pstring_load_64 = "Pstring_load_64"
let pstringlength = "Pstringlength"
let pstringrefs = "Pstringrefs"
let pstringrefu = "Pstringrefu"
let psubbint = "Psubbint"
let psubfloat = "Psubfloat"
let psubint = "Psubint"
let pxorbint = "Pxorbint"
let pxorint = "Pxorint"
let pprobe_is_enabled = "Pprobe_is_enabled"
let pabsfloat_arg = "Pabsfloat_arg"
let paddbint_arg = "Paddbint_arg"
let paddfloat_arg = "Paddfloat_arg"
let paddint_arg = "Paddint_arg"
let pandbint_arg = "Pandbint_arg"
let pandint_arg = "Pandint_arg"
let parraylength_arg = "Parraylength_arg"
let parrayrefs_arg = "Parrayrefs_arg"
let parrayrefu_arg = "Parrayrefu_arg"
let parraysets_arg = "Parraysets_arg"
let parraysetu_arg = "Parraysetu_arg"
let partial_fun = "partial_fun"
let pasrbint_arg = "Pasrbint_arg"
let pasrint_arg = "Pasrint_arg"
let pbbswap_arg = "Pbbswap_arg"
let pbigarraydim_arg = "Pbigarraydim_arg"
let pbigarrayref_arg = "Pbigarrayref_arg"
let pbigarrayset_arg = "Pbigarrayset_arg"
let pbigstring_load_16_arg = "Pbigstring_load_16_arg"
let pbigstring_load_32_arg = "Pbigstring_load_32_arg"
let pbigstring_load_64_arg = "Pbigstring_load_64_arg"
let pbigstring_set_16_arg = "Pbigstring_set_16_arg"
let pbigstring_set_32_arg = "Pbigstring_set_32_arg"
let pbigstring_set_64_arg = "Pbigstring_set_64_arg"
let pbintcomp_arg = "Pbintcomp_arg"
let pbintofint_arg = "Pbintofint_arg"
let pbswap16_arg = "Pbswap16_arg"
let pbytes_of_string_arg = "Pbytes_of_string_arg"
let pbytes_to_string_arg = "Pbytes_to_string_arg"
let pbyteslength_arg = "Pbyteslength_arg"
let pbytesrefs_arg = "Pbytesrefs_arg"
let pbytesrefu_arg = "Pbytesrefu_arg"
let pbytessets_arg = "Pbytessets_arg"
let pbytessetu_arg = "Pbytessetu_arg"
let pccall_arg = "Pccall_arg"
let pctconst_arg = "Pctconst_arg"
let pcvtbint_arg = "Pcvtbint_arg"
let pdivbint_arg = "Pdivbint_arg"
let pdivfloat_arg = "Pdivfloat_arg"
let pdivint_arg = "Pdivint_arg"
let pduparray_arg = "Pduparray_arg"
let pduprecord_arg = "Pduprecord_arg"
let pfield_arg = "Pfield_arg"
let pfield_computed_arg = "Pfield_computed_arg"
let pfloatcomp_arg = "Pfloatcomp_arg"
let pfloatfield_arg = "Pfloatfield_arg"
let pfloatofint_arg = "Pfloatofint_arg"
let pgetglobal_arg = "Pgetglobal_arg"
let pgetpredef_arg = "Pgetpredef_arg"
let pobj_dup_arg = "Pobj_dup_arg"
let pobj_magic_arg = "Pobj_magic_arg"
let pignore_arg = "Pignore_arg"
let pint_as_pointer_arg = "Pint_as_pointer_arg"
let pintcomp_arg = "Pintcomp_arg"
let pcompare_ints_arg = "Pcompare_ints_arg"
let pcompare_floats_arg = "Pcompare_floats_arg"
let pcompare_bints_arg = "Pcompare_bints_arg"
let pintofbint_arg = "Pintofbint_arg"
let pintoffloat_arg = "Pintoffloat_arg"
let pisint_arg = "Pisint_arg"
let pisout_arg = "Pisout_arg"
let plslbint_arg = "Plslbint_arg"
let plslint_arg = "Plslint_arg"
let plsrbint_arg = "Plsrbint_arg"
let plsrint_arg = "Plsrint_arg"
let pmakearray_arg = "Pmakearray_arg"
let pmakeblock_arg = "Pmakeblock_arg"
let pmakefloatblock_arg = "Pmakefloatblock_arg"
let pmodbint_arg = "Pmodbint_arg"
let pmodint_arg = "Pmodint_arg"
let pmulbint_arg = "Pmulbint_arg"
let pmulfloat_arg = "Pmulfloat_arg"
let pmulint_arg = "Pmulint_arg"
let pnegbint_arg = "Pnegbint_arg"
let pnegfloat_arg = "Pnegfloat_arg"
let pnegint_arg = "Pnegint_arg"
let pnot_arg = "Pnot_arg"
let poffsetint_arg = "Poffsetint_arg"
let poffsetref_arg = "Poffsetref_arg"
let popaque_arg = "Popaque_arg"
let porbint_arg = "Porbint_arg"
let porint_arg = "Porint_arg"
let praise_arg = "Praise_arg"
let psequand_arg = "Psequand_arg"
let psequor_arg = "Psequor_arg"
let psetfield_arg = "Psetfield_arg"
let psetfield_computed_arg = "Psetfield_computed_arg"
let psetfloatfield_arg = "Psetfloatfield_arg"
let psetglobal_arg = "Psetglobal_arg"
let pstring_load_16_arg = "Pstring_load_16_arg"
let pstring_load_32_arg = "Pstring_load_32_arg"
let pstring_load_64_arg = "Pstring_load_64_arg"
let pbytes_load_16_arg = "Pbytes_load_16_arg"
let pbytes_load_32_arg = "Pbytes_load_32_arg"
let pbytes_load_64_arg = "Pbytes_load_64_arg"
let pbytes_set_16_arg = "Pbytes_set_16_arg"
let pbytes_set_32_arg = "Pbytes_set_32_arg"
let pbytes_set_64_arg = "Pbytes_set_64_arg"
let pstringlength_arg = "Pstringlength_arg"
let pstringrefs_arg = "Pstringrefs_arg"
let pstringrefu_arg = "Pstringrefu_arg"
let psubbint_arg = "Psubbint_arg"
let psubfloat_arg = "Psubfloat_arg"
let psubint_arg = "Psubint_arg"
let pxorbint_arg = "Pxorbint_arg"
let pxorint_arg = "Pxorint_arg"
let pprobe_is_enabled_arg = "Pprobe_is_enabled_arg"
let raise = "raise"
let raise_arg = "raise_arg"
let read_mutable = "read_mutable"
let remove_unused_arguments = "remove_unused_arguments"
let result = "result"
let send_arg = "send_arg"
let sequence = "sequence"
let set_of_closures = "set_of_closures"
let simplify_fv = "simplify_fv"
let staticraise_arg = "staticraise_arg"
let string_switch = "string_switch"
let switch = "switch"
let symbol = "symbol"
let symbol_field = "symbol_field"
let symbol_field_block = "symbol_field_block"
let the_dead_constant = "the_dead_constant"
let toplevel_substitution_named = "toplevel_substitution_named"
let unbox_free_vars_of_closures = "unbox_free_vars_of_closures"
let unit = "unit"
let zero = "zero"
let probe_handler = "probe_handler"

let anon_fn_with_loc (sloc: Lambda.scoped_location) =
  let loc = Debuginfo.Scoped_location.to_location sloc in
  let (file, line, startchar) = Location.get_pos_info loc.loc_start in
  let endchar = loc.loc_end.pos_cnum - loc.loc_start.pos_bol in
  let pp_chars ppf =
    if startchar >= 0 then Format.fprintf ppf ",%i--%i" startchar endchar in
  if loc.Location.loc_ghost then "anon_fn"
  else
    Format.asprintf "anon_fn[%s:%i%t]"
      (Filename.basename file) line pp_chars

let of_primitive : Lambda.primitive -> string = function
  | Pbytes_of_string -> pbytes_of_string
  | Pbytes_to_string -> pbytes_to_string
  | Pignore -> pignore
  | Pgetglobal _ -> pgetglobal
  | Psetglobal _ -> psetglobal
  | Pgetpredef _ -> pgetpredef
  | Pmakeblock _ -> pmakeblock
  | Pmakefloatblock _ -> pmakefloatblock
  | Pfield _ -> pfield
  | Pfield_computed _ -> pfield_computed
  | Psetfield _ -> psetfield
  | Psetfield_computed _ -> psetfield_computed
  | Pfloatfield _ -> pfloatfield
  | Psetfloatfield _ -> psetfloatfield
  | Pduprecord _ -> pduprecord
  | Pccall _ -> pccall
  | Praise _ -> praise
  | Psequand -> psequand
  | Psequor -> psequor
  | Pnot -> pnot
  | Pnegint -> pnegint
  | Paddint -> paddint
  | Psubint -> psubint
  | Pmulint -> pmulint
  | Pdivint _ -> pdivint
  | Pmodint _ -> pmodint
  | Pandint -> pandint
  | Porint -> porint
  | Pxorint -> pxorint
  | Plslint -> plslint
  | Plsrint -> plsrint
  | Pasrint -> pasrint
  | Pintcomp _ -> pintcomp
  | Pcompare_ints -> pcompare_ints
  | Pcompare_floats -> pcompare_floats
  | Pcompare_bints _ -> pcompare_bints
  | Poffsetint _ -> poffsetint
  | Poffsetref _ -> poffsetref
  | Pintoffloat -> pintoffloat
  | Pfloatofint _ -> pfloatofint
  | Pnegfloat _ -> pnegfloat
  | Pabsfloat _ -> pabsfloat
  | Paddfloat _ -> paddfloat
  | Psubfloat _ -> psubfloat
  | Pmulfloat _ -> pmulfloat
  | Pdivfloat _ -> pdivfloat
  | Pfloatcomp _ -> pfloatcomp
  | Pstringlength -> pstringlength
  | Pstringrefu -> pstringrefu
  | Pstringrefs -> pstringrefs
  | Pbyteslength -> pbyteslength
  | Pbytesrefu -> pbytesrefu
  | Pbytessetu -> pbytessetu
  | Pbytesrefs -> pbytesrefs
  | Pbytessets -> pbytessets
  | Parraylength _ -> parraylength
  | Pmakearray _ -> pmakearray
  | Pduparray _ -> pduparray
  | Parrayrefu _ -> parrayrefu
  | Parraysetu _ -> parraysetu
  | Parrayrefs _ -> parrayrefs
  | Parraysets _ -> parraysets
  | Pctconst _ -> pctconst
  | Pisint _ -> pisint
  | Pisout -> pisout
  | Pbintofint _ -> pbintofint
  | Pintofbint _ -> pintofbint
  | Pcvtbint _ -> pcvtbint
  | Pnegbint _ -> pnegbint
  | Paddbint _ -> paddbint
  | Psubbint _ -> psubbint
  | Pmulbint _ -> pmulbint
  | Pdivbint _ -> pdivbint
  | Pmodbint _ -> pmodbint
  | Pandbint _ -> pandbint
  | Porbint _ -> porbint
  | Pxorbint _ -> pxorbint
  | Plslbint _ -> plslbint
  | Plsrbint _ -> plsrbint
  | Pasrbint _ -> pasrbint
  | Pbintcomp _ -> pbintcomp
  | Pbigarrayref _ -> pbigarrayref
  | Pbigarrayset _ -> pbigarrayset
  | Pbigarraydim _ -> pbigarraydim
  | Pstring_load_16 _ -> pstring_load_16
  | Pstring_load_32 _ -> pstring_load_32
  | Pstring_load_64 _ -> pstring_load_64
  | Pbytes_load_16 _ -> pbytes_load_16
  | Pbytes_load_32 _ -> pbytes_load_32
  | Pbytes_load_64 _ -> pbytes_load_64
  | Pbytes_set_16 _ -> pbytes_set_16
  | Pbytes_set_32 _ -> pbytes_set_32
  | Pbytes_set_64 _ -> pbytes_set_64
  | Pbigstring_load_16 _ -> pbigstring_load_16
  | Pbigstring_load_32 _ -> pbigstring_load_32
  | Pbigstring_load_64 _ -> pbigstring_load_64
  | Pbigstring_set_16 _ -> pbigstring_set_16
  | Pbigstring_set_32 _ -> pbigstring_set_32
  | Pbigstring_set_64 _ -> pbigstring_set_64
  | Pbswap16 -> pbswap16
  | Pbbswap _ -> pbbswap
  | Pint_as_pointer -> pint_as_pointer
  | Popaque -> popaque
  | Pprobe_is_enabled _ -> pprobe_is_enabled
  | Pobj_dup -> pobj_dup
  | Pobj_magic -> pobj_magic

let of_primitive_arg : Lambda.primitive -> string = function
  | Pbytes_of_string -> pbytes_of_string_arg
  | Pbytes_to_string -> pbytes_to_string_arg
  | Pignore -> pignore_arg
  | Pgetglobal _ -> pgetglobal_arg
  | Psetglobal _ -> psetglobal_arg
  | Pgetpredef _ -> pgetpredef_arg
  | Pmakeblock _ -> pmakeblock_arg
  | Pmakefloatblock _ -> pmakefloatblock_arg
  | Pfield _ -> pfield_arg
  | Pfield_computed _ -> pfield_computed_arg
  | Psetfield _ -> psetfield_arg
  | Psetfield_computed _ -> psetfield_computed_arg
  | Pfloatfield _ -> pfloatfield_arg
  | Psetfloatfield _ -> psetfloatfield_arg
  | Pduprecord _ -> pduprecord_arg
  | Pccall _ -> pccall_arg
  | Praise _ -> praise_arg
  | Psequand -> psequand_arg
  | Psequor -> psequor_arg
  | Pnot -> pnot_arg
  | Pnegint -> pnegint_arg
  | Paddint -> paddint_arg
  | Psubint -> psubint_arg
  | Pmulint -> pmulint_arg
  | Pdivint _ -> pdivint_arg
  | Pmodint _ -> pmodint_arg
  | Pandint -> pandint_arg
  | Porint -> porint_arg
  | Pxorint -> pxorint_arg
  | Plslint -> plslint_arg
  | Plsrint -> plsrint_arg
  | Pasrint -> pasrint_arg
  | Pintcomp _ -> pintcomp_arg
  | Pcompare_ints -> pcompare_ints_arg
  | Pcompare_floats -> pcompare_floats_arg
  | Pcompare_bints _ -> pcompare_bints_arg
  | Poffsetint _ -> poffsetint_arg
  | Poffsetref _ -> poffsetref_arg
  | Pintoffloat -> pintoffloat_arg
  | Pfloatofint _ -> pfloatofint_arg
  | Pnegfloat _ -> pnegfloat_arg
  | Pabsfloat _ -> pabsfloat_arg
  | Paddfloat _ -> paddfloat_arg
  | Psubfloat _ -> psubfloat_arg
  | Pmulfloat _ -> pmulfloat_arg
  | Pdivfloat _ -> pdivfloat_arg
  | Pfloatcomp _ -> pfloatcomp_arg
  | Pstringlength -> pstringlength_arg
  | Pstringrefu -> pstringrefu_arg
  | Pstringrefs -> pstringrefs_arg
  | Pbyteslength -> pbyteslength_arg
  | Pbytesrefu -> pbytesrefu_arg
  | Pbytessetu -> pbytessetu_arg
  | Pbytesrefs -> pbytesrefs_arg
  | Pbytessets -> pbytessets_arg
  | Parraylength _ -> parraylength_arg
  | Pmakearray _ -> pmakearray_arg
  | Pduparray _ -> pduparray_arg
  | Parrayrefu _ -> parrayrefu_arg
  | Parraysetu _ -> parraysetu_arg
  | Parrayrefs _ -> parrayrefs_arg
  | Parraysets _ -> parraysets_arg
  | Pctconst _ -> pctconst_arg
  | Pisint _ -> pisint_arg
  | Pisout -> pisout_arg
  | Pbintofint _ -> pbintofint_arg
  | Pintofbint _ -> pintofbint_arg
  | Pcvtbint _ -> pcvtbint_arg
  | Pnegbint _ -> pnegbint_arg
  | Paddbint _ -> paddbint_arg
  | Psubbint _ -> psubbint_arg
  | Pmulbint _ -> pmulbint_arg
  | Pdivbint _ -> pdivbint_arg
  | Pmodbint _ -> pmodbint_arg
  | Pandbint _ -> pandbint_arg
  | Porbint _ -> porbint_arg
  | Pxorbint _ -> pxorbint_arg
  | Plslbint _ -> plslbint_arg
  | Plsrbint _ -> plsrbint_arg
  | Pasrbint _ -> pasrbint_arg
  | Pbintcomp _ -> pbintcomp_arg
  | Pbigarrayref _ -> pbigarrayref_arg
  | Pbigarrayset _ -> pbigarrayset_arg
  | Pbigarraydim _ -> pbigarraydim_arg
  | Pstring_load_16 _ -> pstring_load_16_arg
  | Pstring_load_32 _ -> pstring_load_32_arg
  | Pstring_load_64 _ -> pstring_load_64_arg
  | Pbytes_load_16 _ -> pbytes_load_16_arg
  | Pbytes_load_32 _ -> pbytes_load_32_arg
  | Pbytes_load_64 _ -> pbytes_load_64_arg
  | Pbytes_set_16 _ -> pbytes_set_16_arg
  | Pbytes_set_32 _ -> pbytes_set_32_arg
  | Pbytes_set_64 _ -> pbytes_set_64_arg
  | Pbigstring_load_16 _ -> pbigstring_load_16_arg
  | Pbigstring_load_32 _ -> pbigstring_load_32_arg
  | Pbigstring_load_64 _ -> pbigstring_load_64_arg
  | Pbigstring_set_16 _ -> pbigstring_set_16_arg
  | Pbigstring_set_32 _ -> pbigstring_set_32_arg
  | Pbigstring_set_64 _ -> pbigstring_set_64_arg
  | Pbswap16 -> pbswap16_arg
  | Pbbswap _ -> pbbswap_arg
  | Pint_as_pointer -> pint_as_pointer_arg
  | Popaque -> popaque_arg
  | Pprobe_is_enabled _ -> pprobe_is_enabled_arg
  | Pobj_dup -> pobj_dup_arg
  | Pobj_magic -> pobj_magic_arg<|MERGE_RESOLUTION|>--- conflicted
+++ resolved
@@ -118,11 +118,8 @@
 let pfloatfield = "Pfloatfield"
 let pfloatofint = "Pfloatofint"
 let pgetglobal = "Pgetglobal"
-<<<<<<< HEAD
 let pgetpredef = "Pgetpredef"
 let pidentity = "Pidentity"
-=======
->>>>>>> 5bf28202
 let pignore = "Pignore"
 let pint_as_pointer = "Pint_as_pointer"
 let pintcomp = "Pintcomp"
