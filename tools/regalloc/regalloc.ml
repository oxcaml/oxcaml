(* This program simply runs a register allocator on the all the functions saved
   in a .cmir-cfg-regalloc file. *)

module List = ListLabels
module DLL = Oxcaml_utils.Doubly_linked_list

let fatal : ('a, Format.formatter, unit, unit, unit, _) format6 -> 'a =
 fun fmt ->
  Format.kfprintf
    (fun _ -> exit 1)
    Format.err_formatter
    ("*** error: " ^^ fmt ^^ "\n%!")

type register_allocator =
  | GI
  | IRC
  | LS

let register_allocators = [GI; IRC; LS]

let string_of_register_allocator = function
  | GI -> "gi"
  | IRC -> "irc"
  | LS -> "ls"

type strategy =
  | Allocator of register_allocator
  | Default
  | Custom

let stategies =
  ["default", Default; "custom", Custom]
  @ List.map register_allocators ~f:(fun ra ->
        string_of_register_allocator ra, Allocator ra)

type config =
  { strategy : strategy;
    validation : bool;
    linscan_threshold : int;
    debug_output : bool;
    csv_output : bool;
    paths : string list
  }

let is_entry_function_name name = String.ends_with ~suffix:"__entry" name

external time_include_children : bool -> float
  = "caml_sys_time_include_children"

let cpu_time () = time_include_children false

type in_stats =
  { is_entry_function : bool;
    num_regs : int;
    num_blocks : int;
    num_instrs : int;
    num_destruction_points : int;
    num_high_pressure_points : int
  }

let dummy_in_stats =
  { is_entry_function = false;
    num_regs = -1;
    num_blocks = -1;
    num_instrs = -1;
    num_destruction_points = -1;
    num_high_pressure_points = -1
  }

type out_stats =
  { spills : int;
    reloads : int;
    spill_cost : int;
    reload_cost : int
  }

let row_header =
  String.concat ";"
    [ "allocator";
      "function_name";
      "duration";
      "rounds";
      "in_is_entry_function";
      "in_num_regs";
      "in_num_blocks";
      "in_num_instrs";
      "in_num_destruction_points";
      "in_num_high_pressure_points";
      "out_spills";
      "out_reloads";
      "out_spill_cost";
      "out_reload_cost" ]

let print_row ~allocator ~function_name ~duration ~rounds
    ~in_stats:
      { is_entry_function;
        num_regs;
        num_blocks;
        num_instrs;
        num_destruction_points;
        num_high_pressure_points
      } ~out_stats:{ spills; reloads; spill_cost; reload_cost } =
  Printf.printf "%s;%s;%g;%d;%s;%d;%d;%d;%d;%d;%d;%d;%d;%d\n%!" allocator
    function_name duration rounds
    (if is_entry_function then "True" else "False")
    num_regs num_blocks num_instrs num_destruction_points
    num_high_pressure_points spills reloads spill_cost reload_cost

let collect_in_stats (cfg_with_infos : Cfg_with_infos.t)
    (relocatable_regs : Reg.t list) =
  let cfg_with_layout = Cfg_with_infos.cfg_with_layout cfg_with_infos in
  let cfg = Cfg_with_infos.cfg cfg_with_infos in
  let liveness = Cfg_with_infos.liveness cfg_with_infos in
  let accumulate_regsets_per_class (tbl : Reg.Set.t ref Reg_class.Tbl.t)
      (regs : Reg.Set.t) =
    Reg.Set.iter
      (fun (reg : Reg.t) ->
        let reg_class = Reg_class.of_machtype reg.typ in
        let regset_ref = Reg_class.Tbl.find tbl reg_class in
        regset_ref := Reg.Set.add reg !regset_ref)
      regs
  in
  let is_high_pressure_point (type a) (instr : a Cfg.instruction) =
    let regsets_per_class =
      Reg_class.Tbl.init ~f:(fun _reg_class -> ref Reg.Set.empty)
    in
    let live = InstructionId.Tbl.find liveness instr.id in
    accumulate_regsets_per_class regsets_per_class live.across;
    let res = ref false in
    Reg_class.Tbl.iter regsets_per_class ~f:(fun reg_class regset ->
        let is_high_pressure =
          Reg.Set.cardinal !regset > Reg_class.num_available_registers reg_class
        in
        res := is_high_pressure || !res);
    !res
  in
  let count_high_pressure_points instrs =
    DLL.fold_left instrs ~init:0 ~f:(fun acc instr ->
        if is_high_pressure_point instr then succ acc else acc)
  in
  let is_entry_function = is_entry_function_name cfg.fun_name in
  let num_regs = List.length relocatable_regs in
  let num_blocks = Label.Tbl.length cfg.blocks in
  let num_instrs, num_destruction_points, num_high_pressure_points =
    Cfg.fold_blocks (Cfg_with_layout.cfg cfg_with_layout) ~init:(0, 0, 0)
      ~f:(fun
           _label
           block
           (num_instrs, num_destruction_points, num_high_pressure_points)
         ->
        let num_instrs = num_instrs + DLL.length block.body + 1 in
        let is_destruction_point =
          Proc.is_destruction_point
            ~more_destruction_points:
              (Lazy.force Regalloc_split_utils.split_more_destruction_points)
            block.terminator.desc
        in
        let num_destruction_points =
          if is_destruction_point
          then succ num_destruction_points
          else num_destruction_points
        in
        let num_high_pressure_points =
          num_high_pressure_points + count_high_pressure_points block.body
        in
        let num_high_pressure_points =
          if (not is_destruction_point)
             && is_high_pressure_point block.terminator
          then succ num_high_pressure_points
          else num_high_pressure_points
        in
        num_instrs, num_destruction_points, num_high_pressure_points)
  in
  (* note: liveness is invalidated here to be sure it is counted as part of
     regalloc duration. *)
  Cfg_with_infos.invalidate_liveness cfg_with_infos;
  { is_entry_function;
    num_regs;
    num_blocks;
    num_instrs;
    num_destruction_points;
    num_high_pressure_points
  }

let safe_pow10 n =
  let res = ref 1 in
  let idx = ref 0 in
  while !idx < n && Misc.no_overflow_mul 10 !res do
    idx := !idx + 1;
    res := !res * 10
  done;
  !res

let collect_out_stats (cfg_with_infos : Cfg_with_infos.t) =
  let loop_depths = (Cfg_with_infos.loop_infos cfg_with_infos).loop_depths in
  Cfg_with_infos.fold_blocks cfg_with_infos
    ~init:{ spills = 0; reloads = 0; spill_cost = 0; reload_cost = 0 }
    ~f:(fun (label : Label.t) (block : Cfg.basic_block) (acc : out_stats) ->
      let cost =
        match Label.Map.find_opt label loop_depths with
        | Some depth -> safe_pow10 depth
        | None -> 1
      in
      let update_cost curr =
<<<<<<< HEAD
=======
        (* note: keep in sync with the compiler heuristics *)
>>>>>>> 2787af17
        if Misc.no_overflow_add curr cost then curr + cost else max_int
      in
      DLL.fold_left block.body ~init:acc
        ~f:(fun (acc : out_stats) (instr : Cfg.basic Cfg.instruction) ->
          match[@ocaml.warning "-4"] instr.desc with
          | Op Spill ->
            { acc with
              spills = succ acc.spills;
              spill_cost = update_cost acc.spill_cost
            }
          | Op Reload ->
            { acc with
              reloads = succ acc.reloads;
              reload_cost = update_cost acc.reload_cost
            }
          | _ -> acc))

(* note: this is unfortunately a reimplementation of
   `Asmgen.should_use_linscan`, which cannot be used because we have lost bit of
   information / are using different types here. *)
let should_use_linscan config cfg_with_layout =
  is_entry_function_name (Cfg_with_layout.cfg cfg_with_layout).fun_name
  || List.compare_length_with
       (Reg.all_relocatable_regs ())
       ~len:config.linscan_threshold
     > 0

let select_allocator config cfg_with_layout =
  match config.strategy with
  | Allocator allocator -> allocator
  | Default -> if should_use_linscan config cfg_with_layout then LS else IRC
  | Custom -> fatal "not implemented"

let process_function (config : config) (cfg_with_layout : Cfg_with_layout.t)
    (cmm_label : Label.t) (reg_stamp : int) (relocatable_regs : Reg.t list) =
  if config.debug_output
  then
    Printf.eprintf "  processing function %S...\n%!"
      (Cfg_with_layout.cfg cfg_with_layout).fun_name;
  let cfg_with_infos = Cfg_with_infos.make cfg_with_layout in
  let in_stats =
    if config.csv_output
    then collect_in_stats cfg_with_infos relocatable_regs
    else dummy_in_stats
  in
  Cmm.reset ();
  Cmm.set_label cmm_label;
  Reg.For_testing.set_state ~stamp:reg_stamp ~relocatable_regs;
  let cfg_description =
    match config.validation with
    | false -> None
    | true -> Some (Regalloc_validate.Description.create cfg_with_layout)
  in
  let start_time = cpu_time () in
  let allocator = select_allocator config cfg_with_layout in
  let (_, rounds_ref) : Cfg_with_infos.t * int ref =
    match allocator with
    | GI -> Regalloc_gi.run cfg_with_infos, Regalloc_gi.For_testing.rounds
    | IRC -> Regalloc_irc.run cfg_with_infos, Regalloc_irc.For_testing.rounds
    | LS -> Regalloc_ls.run cfg_with_infos, Regalloc_ls.For_testing.rounds
  in
  let end_time = cpu_time () in
  (match cfg_description with
  | None -> ()
  | Some cfg_description ->
    let (_ : Cfg_with_layout.t) =
      Regalloc_validate.run cfg_description cfg_with_layout
    in
    ());
  let duration = end_time -. start_time in
  if config.csv_output
  then begin
    let out_stats = collect_out_stats cfg_with_infos in
    let cfg = Cfg_with_layout.cfg cfg_with_layout in
    print_row
      ~allocator:(string_of_register_allocator allocator)
      ~function_name:cfg.fun_name ~duration ~rounds:!rounds_ref ~in_stats
      ~out_stats
  end;
  if config.debug_output
  then Printf.eprintf "  register allocation took %gs...\n%!" duration;
  ()

let process_file (file : string) (config : config) =
  if config.debug_output then Printf.eprintf "processing file %S...\n%!" file;
  let unit_info, _digest = Cfg_format.restore file in
  List.iter unit_info.items ~f:(fun (item : Cfg_format.cfg_item_info) ->
      begin
        match item with
        | Cfg _ -> ()
        | Data _ -> ()
        | Cfg_before_regalloc
            { cfg_with_layout_and_relocatable_regs; cmm_label; reg_stamp } ->
          let cfg_with_layout, relocatable_regs =
            cfg_with_layout_and_relocatable_regs
          in
          process_function config cfg_with_layout cmm_label reg_stamp
            relocatable_regs
      end)

let is_regalloc_file (file : string) =
  Filename.check_suffix file ".cmir-cfg-regalloc"

let collect_files (paths : string list) =
  let files = ref [] in
  let add_file file = if is_regalloc_file file then files := file :: !files in
  let rec collect path =
    if not (Sys.file_exists path)
    then begin
      fatal "%S does not exist" path
    end
    else if Sys.is_directory path
    then begin
      Array.iter
        (fun elem ->
          let elem_path = Filename.concat path elem in
          collect elem_path)
        (Sys.readdir path)
    end
    else add_file path
  in
  List.iter paths ~f:collect;
  List.sort ~cmp:String.compare !files

let parse_command_line () =
  let strategy = ref None in
  let set_strategy str =
    match List.assoc_opt str stategies with
    | None -> assert false
    | Some strat -> strategy := Some strat
  in
  let validate = ref false in
  let linscan_threshold = ref !Oxcaml_flags.regalloc_linscan_threshold in
  let csv_output = ref false in
  let debug_output = ref false in
  let paths = ref [] in
  let args : (Arg.key * Arg.spec * Arg.doc) list =
    [ ( "-regalloc",
        Arg.Symbol (List.map stategies ~f:fst, set_strategy),
        "  Choose register allocator" );
      ( "-param",
        Arg.String
          (fun s ->
            Oxcaml_flags.regalloc_params := s :: !Oxcaml_flags.regalloc_params),
        " Pass a parameter to the register allocator" );
      ( "-linscan-threshold",
        Arg.Set_int linscan_threshold,
        "Select linscan if the number of registers is above the threshold" );
      "-validate", Arg.Set validate, "Enable validation";
      "-csv-output", Arg.Set csv_output, "Enable CSV output";
      "-debug-output", Arg.Set debug_output, "Enable debug output" ]
  in
  let anonymous path = paths := path :: !paths in
  Arg.parse args anonymous "run register allocation on .cmir-cfg-regalloc files";
  match !strategy with
  | None -> fatal "register allocator was not set (use -regalloc)"
  | Some strategy ->
    { strategy;
      validation = !validate;
      linscan_threshold = !linscan_threshold;
      csv_output = !csv_output;
      debug_output = !debug_output;
      paths = !paths
    }

let () =
  let config = parse_command_line () in
  if config.csv_output
  then begin
    Printf.printf "%s\n%!" row_header
  end;
  let files = collect_files config.paths in
  List.iter files ~f:(fun file -> process_file file config)<|MERGE_RESOLUTION|>--- conflicted
+++ resolved
@@ -202,10 +202,7 @@
         | None -> 1
       in
       let update_cost curr =
-<<<<<<< HEAD
-=======
         (* note: keep in sync with the compiler heuristics *)
->>>>>>> 2787af17
         if Misc.no_overflow_add curr cost then curr + cost else max_int
       in
       DLL.fold_left block.body ~init:acc
