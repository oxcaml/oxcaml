--- conflicted
+++ resolved
@@ -252,13 +252,8 @@
   printf "Interfaces imported:\n";
   iter_cmi print_intf_import;
   printf "Implementations imported:\n";
-<<<<<<< HEAD
   iter_cmx print_impl_import;
-  Option.iter print_module_block_format mbf;
-  ()
-=======
-  iter_cmx print_impl_import
->>>>>>> 37bd46d8
+  Option.iter print_module_block_format mbf
 
 let print_global_table table =
   printf "Globals defined:\n";
