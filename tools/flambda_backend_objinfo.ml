--- conflicted
+++ resolved
@@ -174,13 +174,8 @@
   let () =
     match (arg_descr : Lambda.arg_descr option) with
     | None -> ()
-<<<<<<< HEAD
-    | Some arg_type ->
-      printf "Parameter implemented: %a\n" Global.Name.output arg_type
-=======
     | Some {arg_param; arg_block_field = _} ->
-      printf "Parameter implemented: %a\n" Compilation_unit.Name.output arg_param
->>>>>>> dc7eeafc
+      printf "Parameter implemented: %a\n" Global.Name.output arg_param
   in
   printf "Interfaces imported:\n";
   iter_cmi print_intf_import;
