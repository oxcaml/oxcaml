--- conflicted
+++ resolved
@@ -151,7 +151,6 @@
 let typevars ppf vs =
   List.iter (fun x -> fprintf ppf " %a" Pprintast.tyvar x.txt) vs
 
-<<<<<<< HEAD
 let tuple_component_label i ppf = function
   | None -> line i ppf "Label: None\n"
   | Some s -> line i ppf "Label: Some %s\n" s
@@ -159,7 +158,7 @@
 let labeled_tuple_element f i ppf (l, ct) =
   option i string_loc ppf l;
   f i ppf ct
-=======
+
 let modality i ppf modality =
   line i ppf "modality %a\n" fmt_string_loc
     (Location.map (fun (Modality x) -> x) modality)
@@ -173,7 +172,6 @@
 
 let modes i ppf modes =
   List.iter (fun m -> mode i ppf m) modes
->>>>>>> 915acd68
 
 let rec core_type i ppf x =
   with_location_mapping ~loc:x.ptyp_loc ppf (fun () ->
@@ -449,12 +447,11 @@
       line i ppf "Pexp_unreachable"
   )
 
-<<<<<<< HEAD
 and labeled_expression i ppf (l, e) =
   line i ppf "<tuple component>\n";
   tuple_component_label i ppf l;
   expression (i+1) ppf e;
-=======
+
 and jkind_annotation i ppf (jkind : jkind_annotation) =
   match jkind with
   | Default -> line i ppf "Default\n"
@@ -509,7 +506,6 @@
 and function_constraint i ppf { type_constraint = c; mode_annotations } =
   type_constraint i ppf c;
   modes i ppf mode_annotations
->>>>>>> 915acd68
 
 and value_description i ppf x =
   with_location_mapping ~loc:x.pval_loc ppf (fun () ->
