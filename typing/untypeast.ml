--- conflicted
+++ resolved
@@ -273,20 +273,10 @@
 let mutable_ (mut : Types.mutability) : mutable_flag =
   match mut with
   | Immutable -> Immutable
-<<<<<<< HEAD
-  (* ignore [atomic], as it's already in the attributes *)
-  | Mutable { modal_upper_bound = m; atomic = _ } ->
-      let open Mode.Alloc.Comonadic.Const in
-      if Misc.Le_result.equal ~le m legacy then
-        Mutable
-      else
-        Misc.fatal_errorf "unexpected mutable(%a)" print m
-=======
-  | Mutable m ->
+  | Mutable { mode; atomic = _ } ->
       let open Mode.Value.Comonadic in
-      equate_exn m legacy;
+      equate_exn mode legacy;
       Mutable
->>>>>>> d793f56e
 
 let label_declaration sub ld =
   let loc = sub.location sub ld.ld_loc in
