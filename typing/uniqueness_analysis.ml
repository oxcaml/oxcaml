(**************************************************************************)
(*                                                                        *)
(*                                 OCaml                                  *)
(*                                                                        *)
(*             Xavier Leroy, projet Cristal, INRIA Rocquencourt           *)
(*                                                                        *)
(*   Copyright 1996 Institut National de Recherche en Informatique et     *)
(*     en Automatique.                                                    *)
(*                                                                        *)
(*   All rights reserved.  This file is distributed under the terms of    *)
(*   the GNU Lesser General Public License version 2.1, with the          *)
(*   special exception on linking described in the file LICENSE.          *)
(*                                                                        *)
(**************************************************************************)

(*
  OCaml has the contraction rule baked in its type checking, which makes the
  uniqueness/linearity modes inferred by the type system too permissive. This
  file implements uniqueness analysis, which runs after type checking. It
  inspects the lexical structure of a program, identifies implicit usages of
  the contraction rule, and accordingly checks the modes inferred by the type
  system.

  To that end, we assign a usage to every node in the expression tree. Starting
  from the bottom, the leaves are the usages representing "use sites" (such as
  [Pexp_ident]), which are unconstrained at first. Those usages are then
  composed together by [par], [seq], etc., reflecting the lexical
  structure of the program. Certain composition of certain usages (such as
  [seq Unique Unique]) is illegal and leads to Error. Composition of
  unconstrained usages constrains the usages. For example, [seq u1 u2] will
  constrain both [u1] and [u2] to be strictly weaker than [Unique].

  In particular, if the usage being constrained represents a "use site", we
  eagerly apply the constraint on the modes inferred by the type system. For
  example, [unique_use] in [Texp_ident] is the mode expected by the consumer of
  the identifier. Type errors are raised if the uniqueness analysis contradicts
  what is expected in the [unique_use].

  For example:
  [
  let x = .. in
  use_as_unique x;
  use_as_unique x
  ]

  The type system would infer both [Pexp_ident x] use sites to be Unique,
  but uniqueness analysis would infer both to be strictly weaker than Unique.
  The submode fails and type error is raised (see [mark_multi_use]).

  On top of the naive contraction rule, we adopt the following tweaks:

  - It's useful to express usages in a finer manner than [Unique] vs.
  [Aliased]. For example, the following example should be allowed:

  let y =
    match x with
    | Foo -> true
    | _ -> false
  in
  unique_use x

  The first usage of [x] is confined to the pattern match (not keeping any
  reference to [x]), and should not forbid a later unique usage of [x]. To
  that end, we say [x] is used as [Borrowed] by the pattern match. The list of
  usages can be found in [Module Usage].

  - A naive approach would treat each [Pexp_ident x] as a usage of [x]. This,
  while being sound, is too strict. For example, the program [unique_use r.x;
  unique_use r.y] would be rejected as [Pexp_ident r] is used twice. Instead,
  we should treat this as using [r.x] and [r.y], which is allowed. This is
  implemented in [module UsageTree].

  - Similarly, it's useful to track aliases instead of treating them as
  usages. For example, [let x = y in unique_use y] should be allowed, while
  [let x = y in unique_use y; unique_use x] should be forbidden. This is
  implemented in [check_uniqueness_exp_as_value].

  The above discussion is about tracking the usages of a single value. To
  track the usages of multiple values, we lift [module UsageTree] to
  [module UsageForest].
*)

open Asttypes
open Types
open Mode
open Typedtree
module Uniqueness = Mode.Uniqueness
module Linearity = Mode.Linearity

(* CR uniqueness: currently printing does not work.
   The debugger just returns <abstr> for all types. *)
module Print_utils = struct
  open Format

  let list elem ppf l =
    fprintf ppf "@[[%a]@]"
      (pp_print_list ~pp_sep:(fun ppf () -> fprintf ppf ";@ ") elem)
      l

  module Map (M : Map.S) = struct
    let print ~key ~value ppf map =
      let open Format in
      fprintf ppf "@[{:";
      M.iter (fun k v -> fprintf ppf "@[%a :->@ %a@]" key k value v) map;
      fprintf ppf ":}@]"
  end
end

module Occurrence = struct
  (** The occurrence of a potentially unique ident in the expression. Currently
  it's just the location; might add more things in the future *)
  type t = { loc : Location.t }

  let mk loc = { loc }

  let print ppf { loc } = Location.print_loc ppf loc
end

let rec iter_error f = function
  | [] -> Ok ()
  | x :: xs -> ( match f x with Ok () -> iter_error f xs | Error e -> Error e)

module Maybe_unique : sig
  (** The type representing a usage that could be either unique or aliased *)
  type t

  (** extract an arbitrary occurrence from this usage *)
  val extract_occurrence : t -> Occurrence.t

  (** construct a single usage *)
  val singleton : unique_use -> Occurrence.t -> t

  val meet : t -> t -> t

  type axis =
    | Uniqueness
    | Linearity

  (** Describes why cannot force aliased - including the failing occurrence, and
      the failing axis *)
  type cannot_force =
    { occ : Occurrence.t;
      axis : axis
    }

  (** Call this function to indicate that this is used multiple times *)
  val mark_multi_use : t -> (unit, cannot_force) result

  (** Returns the uniqueness represented by this usage. If this identifier is
      expected to be unique in any branch, it will return unique. If the current
      usage is forced, it will return aliased. *)
  val uniqueness : t -> Uniqueness.r

  val print : Format.formatter -> t -> unit
end = struct
  (** Occurrences with modes to be forced aliased and many in the future if
      needed. This is a list because of multiple control flows. For example, if
      a value is used aliased in one branch but unique in another branch, then
      overall the value is used uniquely (this is a "stricter" requirement).
      Therefore, techincally, the mode this list represents is the meet of all
      modes in the lists. (recall that aliased > unique). Therefore, if this
      virtual mode needs to be forced aliased, the whole list needs to be forced
      aliased. *)
  type t = (unique_use * Occurrence.t) list

  let singleton unique_use occ : t = [unique_use, occ]

  let uniqueness l = Uniqueness.meet (List.map (fun ((uniq, _), _) -> uniq) l)

  type axis =
    | Uniqueness
    | Linearity

  type cannot_force =
    { occ : Occurrence.t;
      axis : axis
    }

  let mark_multi_use l =
    let force_one ((uni, lin), occ) =
      (* values being multi-used means two things:
         - the expected mode must be higher than Aliased
         - the access mode must be lower than [many] *)
      match Linearity.submode lin Linearity.many with
      | Error _ -> Error { occ; axis = Linearity }
      | Ok () -> (
        match Uniqueness.submode Uniqueness.aliased uni with
        | Ok () -> Ok ()
        | Error _ -> Error { occ; axis = Uniqueness })
    in
    iter_error force_one l

  let extract_occurrence = function [] -> assert false | (_, occ) :: _ -> occ

  let meet l0 l1 = l0 @ l1

  let print ppf t =
    let open Format in
    Print_utils.list
      (fun ppf (uu, occ) ->
        fprintf ppf "@[(%a,@ %a)@]" Typedtree.print_unique_use uu
          Occurrence.print occ)
      ppf t
end

module Maybe_aliased : sig
  type t

  type access =
    | Read of Unique_barrier.t
    | Write

  val string_of_access : access -> string

  (** The type representing a usage that could be either aliased or borrowed *)

  (** Extract an arbitrary occurrence from the usage *)
  val extract_occurrence : t -> Occurrence.t

  (** extract an arbitrary access from this usage *)
  val extract_access : t -> access

  (** Add a barrier. The uniqueness mode represents the usage immediately
      following the current usage. If that mode is Unique, the current usage
       must be Borrowed (hence no code motion); if that mode is not restricted
       to Unique, this usage can be Borrowed or Aliased (prefered). Can be called
       multiple times for multiple barriers (for different branches). *)
  val add_barrier : t -> Uniqueness.r -> unit

  val meet : t -> t -> t

  val singleton : Occurrence.t -> access -> t

  val print_access : Format.formatter -> access -> unit

  val print : Format.formatter -> t -> unit
end = struct
  type access =
    | Read of Unique_barrier.t
    | Write

  let string_of_access = function
    | Read _ -> "read from"
    | Write -> "written to"

  (** list of occurences together with modes to be forced as borrowed in the
  future if needed. It is a list because of multiple control flows. For
  example, if a value is used borrowed in one branch but aliased in another,
  then the overall usage is aliased. Therefore, the mode this list represents
  is the meet of all modes in the list. (recall that borrowed > aliased).
  Therefore, if this virtual mode needs to be forced borrowed, the whole list
  needs to be forced borrowed. *)
  type t = (Occurrence.t * access) list

  let meet l0 l1 = l0 @ l1

  let singleton occ access = [occ, access]

  let extract_occurrence = function [] -> assert false | (occ, _) :: _ -> occ

  let extract_access = function
    | [] -> assert false
    | (_, access) :: _ -> access

  let add_barrier t uniq =
    if Language_extension.is_at_least Unique
         Language_extension.maturity_of_unique_for_destruction
    then
      List.iter
        (fun (_, access) ->
          match access with
          | Read barrier -> Unique_barrier.add_upper_bound uniq barrier
          | _ -> ())
        t
    else ()

  let print_access ppf =
    let open Format in
    function
    | Read ub -> fprintf ppf "Read(%a)" Unique_barrier.print ub
    | Write -> fprintf ppf "Write"

  let print ppf t =
    let open Format in
    Print_utils.list
      (fun ppf (occ, access) ->
        fprintf ppf "(%a,%a)" Occurrence.print occ print_access access)
      ppf t
end

module Aliased : sig
  type t

  type reason =
    | Forced  (** aliased because forced due to multiple usage *)
    | Lazy  (** aliased because of a lazy pattern *)
    | Array  (** aliased because of an array pattern *)
    | Constant  (** aliased because of an constant pattern *)
    | Lifted of Maybe_aliased.access
        (** aliased because lifted from implicit borrowing, carries the original
          access *)

  (** The occurrence is only for future error messages. The share_reason must
  corresponds to the occurrence *)
  val singleton : Occurrence.t -> reason -> t

  val extract_occurrence : t -> Occurrence.t

  val reason : t -> reason

  val print : Format.formatter -> t -> unit
end = struct
  type reason =
    | Forced
    | Lazy
    | Array
    | Constant
    | Lifted of Maybe_aliased.access

  type t = Occurrence.t * reason

  let singleton occ reason = occ, reason

  let extract_occurrence (occ, _) = occ

  let reason (_, reason) = reason

  let print ppf (occ, reason) =
    let open Format in
    let print_reason ppf = function
      | Forced -> fprintf ppf "Forced"
      | Lazy -> fprintf ppf "Lazy"
      | Array -> fprintf ppf "Array"
      | Constant -> fprintf ppf "Constant"
      | Lifted ma -> fprintf ppf "Lifted(%a)" Maybe_aliased.print_access ma
    in
    fprintf ppf "(%a,%a)" Occurrence.print occ print_reason reason
end

(** For error messages, we keep track of whether an access was sequential or parallel *)
type access_order =
  | Seq
  | Par

(** Usage algebra

    In this file we track the usage of variables and tags throughout a source file.
    Information can be composed using three operators:

     - seq: sequential composition such as 'foo; bar'
     - par: parallel composition such as '(foo, bar)'
         where evaluation order is not specified.
     - choose: non-deterministic choice such as 'if b then foo else bar'

    subject to the following laws:

     - seq, par, choose are associative
     - par, choose are commutative
     - seq and par both distribute over choose
     - choose is idempotent (forall a. a `choose` a = a)
     - seq and par have a common unit 'empty'

    Note: These laws do not apply regarding the concrete error messages reported
    to the user if the analysis fails. However, the laws do determine whether
    the analysis may fail in the first place.

    These operations form a semiring, where choose is '+', seq is '*' and empty
    is '1'. In practice, our semirings also have an ordering that all operations
    above preserve. We write 's1 > s2' if it is sound to return 's2' whenever
    the analysis returns 's1'.

    Missing from a proper semiring is that we do not ask for a 'zero' which would
    the unit of choose and annihilate seq and par. The reason for this is that
    zero is not very useful in practice: it only applies to empty pattern matches
    but not to exceptions or 'assert false'. If 'assert false' would map to zero,
    the analysis would allow segfaulting code before an assertion failure.
    Thus we only need zero for empty pattern matches, but to avoid the hassle of
    defining it, we simply return 'empty' in that case, which is sound in every
    semiring with '0 > 1'.

    CR uniqueness: we might want to have a law relating seq and par.
    See eg. 'concurrent semiring' in Hoare, Möller, Struth, Wehrmann
    "Concurrent Kleene Algebra and its Foundations". *)

module Usage : sig
  type t =
    | Unused  (** empty usage *)
    | Borrowed of Occurrence.t
        (** A borrowed usage with an arbitrary occurrence. The occurrence is
        only for future error messages. Currently not used, because we don't
        have explicit borrowing *)
    | Maybe_aliased of Maybe_aliased.t
        (** A usage that could be either borrowed or aliased. *)
    | Aliased of Aliased.t  (** A aliased usage *)
    | Maybe_unique of Maybe_unique.t
        (** A usage that could be either unique or aliased. *)
    | Antiquote of t
        (** A usage within an antiquote. Behaves as the underlying
            usage but is protected from the "lifting" operations
            that make implicitly borrowed usages into aliased
            usages. *)

  val aliased : Occurrence.t -> Aliased.reason -> t

  val maybe_unique : unique_use -> Occurrence.t -> t

  (** Extract an arbitrary occurrence from a usage *)
  val extract_occurrence : t -> Occurrence.t option

  type first_or_second =
    | First
    | Second

  type error =
    { cannot_force : Maybe_unique.cannot_force;
      there : t;  (** The other usage  *)
      first_or_second : first_or_second;
          (** Is it the first or second usage that's failing force? *)
      access_order : access_order
          (** Are the accesses in sequence or parallel? *)
    }

  exception Error of error

  (** Unused *)
  val empty : t

  (** Sequential composition *)
  val seq : t -> t -> t

  (** Non-deterministic choice *)
  val choose : t -> t -> t

  val quote : t -> t

  val antiquote : t -> t

  (** Parallel composition *)
  val par : t -> t -> t

  val print : Format.formatter -> t -> unit
end = struct
  (* [Usage.t] describes the extend to which a value is used.

      - Unused means unused
      - Borrowed means read-only usage confined to a region
      - Aliased means read-only usage that may escape a region. For example,
      storing the value in a cell that can be used later.
      - Unique means using the value as if it's the only usage. Example includes
        overwriting.
      - Error means error happens when composing usage.

     And we have Unused (top) > Borrowed > Aliased > Unique > Error (bot). Lower
     usage is stronger.

     It is sound for the analysis to infer a use site to have a weaker usage,
     which might result in false mode errors. It is useful for the analysis to
     infer a use site to have a stronger usage, as that usually helps with
     performance. For example, forcing Borrowed to Aliased allows code motion of
     projections. Forcing Aliased to Unique allows in-place update.

        An example of the relaxing Borrowed to Aliased:

        let x = r.a in
        (a lot of codes)
        x

        In first line, r.memory_address is accessed as Borrowed. But if we
        force it to Aliased and it still mode checks, that means
        - there is no Unique access in the "a lot of codes"
        - or equivalently, that [r.memory_address] stays unchanged and safe to
         read
        As a result, we can delay the projection at [x].

     On the other hand, the analysis shouldn't grant to a use site a too strong
     usage, as that might be unsound.

     Currently there are only two choices worth figuring out:
      - Borrowed or Aliased?
      - Aliased or Unique?

     Therefore, instead of having full-range inference, we only care about the
     following ranges:
      - Unused
      - Borrowed (Currently not useful, because we don't have explicit borrowing)
      - Borrowed or Aliased
      - Aliased
      - Aliased or Unique
      - Error

     Error is represented as exception for simplicity.

     We could additionally include a zero for our semiring that sits above unused.
     However, this would have to suppress errors which prevents us from representing
     Error as an exception.
  *)

  type t =
    | Unused
    | Borrowed of Occurrence.t
    | Maybe_aliased of Maybe_aliased.t
    | Aliased of Aliased.t
    | Maybe_unique of Maybe_unique.t
    | Antiquote of t

  let aliased occ reason = Aliased (Aliased.singleton occ reason)

  let maybe_unique unique_use occ =
    Maybe_unique (Maybe_unique.singleton unique_use occ)

  let rec extract_occurrence = function
    | Unused -> None
    | Borrowed occ -> Some occ
    | Maybe_aliased t -> Some (Maybe_aliased.extract_occurrence t)
    | Aliased t -> Some (Aliased.extract_occurrence t)
    | Maybe_unique t -> Some (Maybe_unique.extract_occurrence t)
    | Antiquote t -> extract_occurrence t

  let empty = Unused

  let rec choose m0 m1 =
    match m0, m1 with
    | Unused, m | m, Unused -> m
    | Borrowed _, t | t, Borrowed _ -> t
    | Maybe_aliased l0, Maybe_aliased l1 ->
      Maybe_aliased (Maybe_aliased.meet l0 l1)
    | Maybe_aliased _, t | t, Maybe_aliased _ ->
      (* The barrier stays empty; if there is any unique after this,
         the analysis will error *)
      t
    | Aliased _, t | t, Aliased _ -> t
    | Maybe_unique l0, Maybe_unique l1 -> Maybe_unique (Maybe_unique.meet l0 l1)
    | Antiquote t1, Antiquote t2 -> Antiquote (choose t1 t2)
    | Antiquote t1, t2 -> choose t1 t2
    | t1, Antiquote t2 -> choose t1 t2

  type first_or_second =
    | First
    | Second

  type error =
    { cannot_force : Maybe_unique.cannot_force;
      there : t;
      first_or_second : first_or_second;
      access_order : access_order
    }

  exception Error of error

  let force_aliased_multiuse t there first_or_second access_order =
    match Maybe_unique.mark_multi_use t with
    | Ok () -> ()
    | Error cannot_force ->
      raise (Error { cannot_force; there; first_or_second; access_order })

  let rec par m0 m1 =
    match m0, m1 with
    | Unused, m | m, Unused -> m
    | Borrowed occ, Borrowed _ -> Borrowed occ
    | Borrowed _, Maybe_aliased t | Maybe_aliased t, Borrowed _ ->
      Maybe_aliased t
    | Borrowed _, Aliased t | Aliased t, Borrowed _ -> Aliased t
    | Borrowed occ, Maybe_unique t | Maybe_unique t, Borrowed occ ->
      force_aliased_multiuse t (Borrowed occ) First Par;
      aliased (Maybe_unique.extract_occurrence t) Aliased.Forced
    | Maybe_aliased t0, Maybe_aliased t1 ->
      Maybe_aliased (Maybe_aliased.meet t0 t1)
    | Maybe_aliased _, Aliased occ | Aliased occ, Maybe_aliased _ ->
      (* The barrier stays empty; if there is any unique after this,
         the analysis will error *)
      Aliased occ
    | Maybe_aliased t0, Maybe_unique t1 | Maybe_unique t1, Maybe_aliased t0 ->
      (* t1 must be aliased *)
      force_aliased_multiuse t1 (Maybe_aliased t0) First Par;
      (* The barrier stays empty; if there is any unique after this,
         the analysis will error *)
      aliased (Maybe_unique.extract_occurrence t1) Aliased.Forced
    | Aliased t0, Aliased _ -> Aliased t0
    | Aliased t0, Maybe_unique t1 ->
      force_aliased_multiuse t1 (Aliased t0) Second Par;
      Aliased t0
    | Maybe_unique t1, Aliased t0 ->
      force_aliased_multiuse t1 (Aliased t0) First Par;
      Aliased t0
    | Maybe_unique t0, Maybe_unique t1 ->
      force_aliased_multiuse t0 m1 First Par;
      force_aliased_multiuse t1 m0 Second Par;
      aliased (Maybe_unique.extract_occurrence t0) Aliased.Forced
    | Antiquote t1, Antiquote t2 -> Antiquote (par t1 t2)
    | Antiquote t1, t2 -> par t1 t2
    | t1, Antiquote t2 -> par t1 t2

  let rec seq m0 m1 =
    match m0, m1 with
    | Unused, m | m, Unused -> m
    | Borrowed _, t -> t
    | Maybe_aliased _, Borrowed _ -> m0
    | Maybe_aliased l0, Maybe_aliased l1 ->
      Maybe_aliased (Maybe_aliased.meet l0 l1)
    | Maybe_aliased _, Aliased _ -> m1
    | Maybe_aliased l0, Maybe_unique l1 ->
      (* Four cases (semi-colon meaning sequential composition):
          Borrowed;Aliased = Aliased
          Borrowed;Unique = Unique
          Aliased;Aliased = Aliased
          Aliased;Unique = Error

          We are in a dilemma: recall that Borrowed->Aliased allows code
          motion, and Aliased->Unique allows unique overwriting. We can't have
          both. We first note is that the first is a soft optimization, and
          the second is a hard requirement.

          A reasonable solution is thus to check if the m1 actually needs
          to use the "unique" capabilities. If not, there is no need to
          relax it to Unique, and we will make it Aliased, and make m0
          Aliased for code-motion. However, there is no good way to do that,
          because the "unique_use" in "maybe_unique" is not complete,
          because the type-checking and uniqueness analysis is performed on
          a per-top-level-expr basis.

          Our solution is to record on the m0 that it is constrained by the
          m1. I.e. if m1 is Unique, then m0 cannot be Aliased. After the type
          checking of the whole file, m1 will correctly tells whether it needs
          to be Unique, and by extension whether m0 can be Aliased. *)
      let uniq = Maybe_unique.uniqueness l1 in
      Maybe_aliased.add_barrier l0 uniq;
      m1
    | Aliased _, Borrowed _ -> m0
    | Maybe_unique l, Borrowed occ ->
      force_aliased_multiuse l m1 First Seq;
      aliased occ Aliased.Forced
    | Aliased _, Maybe_aliased _ ->
      (* The barrier stays empty; if there is any unique after this,
         the analysis will error *)
      m0
    | Maybe_unique l0, Maybe_aliased l1 ->
      (* Four cases:
          Aliased;Borrowed = Aliased
          Aliased;Aliased = Aliased
          Unique;Borrowed = Error
          Unique;Aliased = Error

          As you can see, we need to force the m0 to Aliased, and m1 needn't
          be constrained. The result is always Aliased.
          The barrier stays empty; if there is any unique after this,
          the analysis will error.
      *)
      let occ = Maybe_aliased.extract_occurrence l1 in
      force_aliased_multiuse l0 m1 First Seq;
      aliased occ Aliased.Forced
    | Aliased _, Aliased _ -> m0
    | Maybe_unique l, Aliased _ ->
      force_aliased_multiuse l m1 First Seq;
      m1
    | Aliased _, Maybe_unique l ->
      force_aliased_multiuse l m0 Second Seq;
      m0
    | Maybe_unique l0, Maybe_unique l1 ->
      force_aliased_multiuse l0 m1 First Seq;
      force_aliased_multiuse l1 m0 Second Seq;
      aliased (Maybe_unique.extract_occurrence l0) Aliased.Forced
    | Antiquote t1, Antiquote t2 -> Antiquote (seq t1 t2)
    | Antiquote t1, t2 -> seq t1 t2
    | t1, Antiquote t2 -> seq t1 t2

  let quote = function
    | Maybe_aliased a ->
      let occ = Maybe_aliased.extract_occurrence a in
      let access = Maybe_aliased.extract_access a in
      aliased occ (Aliased.Lifted access)
    | Antiquote t -> t
    | t -> t

  let antiquote t = Antiquote t

  let rec print ppf =
    let open Format in
    function
    | Unused -> fprintf ppf "Unused"
    | Borrowed occ -> fprintf ppf "Borrowed(%a)" Occurrence.print occ
    | Maybe_aliased ma -> fprintf ppf "Maybe_aliased(%a)" Maybe_aliased.print ma
    | Aliased a -> fprintf ppf "Aliased(%a)" Aliased.print a
    | Maybe_unique mu -> fprintf ppf "Maybe_unique(%a)" Maybe_unique.print mu
    | Antiquote t -> fprintf ppf "Antiquote(%a)" print t
end

module Tag : sig
  (** This module represents the tags of constructors at runtime.
      When we overwrite a tag, we need to check that the
      tag is equal to the old tag. This is to ensure that
      the tag never changes during overwrites. Changing the
      tag during overwrites is not supported by the multicore GC. *)
  type t =
    { tag : Types.tag;
      name_for_error : Longident.t loc
    }

  module Set : Set.S with type elt = t

  module Map : Map.S with type key = t

  val print : Format.formatter -> t -> unit
end = struct
  type t =
    { tag : Types.tag;
      name_for_error : Longident.t loc
    }

  type tags = t

  module Set = Set.Make (struct
    type t = tags

    let compare t1 t2 = Types.compare_tag t1.tag t2.tag
  end)

  module Map = Map.Make (struct
    type t = tags

    let compare t1 t2 = Types.compare_tag t1.tag t2.tag
  end)

  let print ppf { name_for_error; _ } =
    Pprintast.longident ppf name_for_error.txt
end

module Learned_tags : sig
  (** This module collects the tags of allocations which we may learn from
      pattern matches. It is always sound to forget tags we have learned

      [choose] is used to combine information in or-patterns and [par]
      is used to combine information from several pattern matches on
      the same variable. [seq] is not used (but may still be called
      while checking expressions; then the arguments are [empty]).

      Perhaps surprisingly, we allow an allocation to have multiple
      tags. This can only happen when there are two match-statements
      and we enter branches of incompatible tags. Such code can never
      run and so it does not matter which choice we make here. *)

  type t

  (** No known tag: eg. '()' pattern *)
  val empty : t

  (** Sequential composition: This is not called for patterns in general
      and we use the same implementation as for [par]. *)
  val seq : t -> t -> t

  (** Non-deterministic choice: This is called for or-patterns like
      '(TagA _ | TagB _) ->' where we learn the intersection of
      the tags in the pattern. *)
  val choose : t -> t -> t

  (** Parallel composition: If we match on the same memory cell twice
      we learn the union of the patterns. For example, in
      'match (x, x) with (TagA _, TagB _) ->' we learn both tags.
      This is a sound choice since 'x' can not possibly have two distinct
      tags and also we are now aliasing 'x' which makes it impossible to
      overwrite. Note that 'x' can have two distinct tags in the presence
      of mutation but we track that in the Overwrites module below. *)
  val par : t -> t -> t

  (** Register a tag we know (eg. from a pattern-match) *)
  val learn_tag : Tag.t -> t

  (** Extract the tags that this cell may have *)
  val extract_tags : t -> Tag.Set.t

  (** Assert that no tags were learned. *)
  val assert_empty : t -> unit

  val print : Format.formatter -> t -> unit
end = struct
  type t = Tag.Set.t

  (* If we were to define a zero for this semiring, it would be
     the set of all possible tags. *)

  let empty = Tag.Set.empty

  let choose t0 t1 = Tag.Set.inter t0 t1

  let par t0 t1 = Tag.Set.union t0 t1

  let seq t0 t1 = par t0 t1

  let learn_tag tag = Tag.Set.singleton tag

  let extract_tags t = t

  let assert_empty t = assert (Tag.Set.is_empty t)

  let print ppf t =
    let open Format in
    fprintf ppf "%a" (Format.pp_print_list Tag.print) (Tag.Set.elements t)
end

module Overwrites : sig
  (** This module collects the tags of overwrites. It is always sound
      to assume we have overwritten with additional tags.

      However, it is in general unsound if the user mutates the tag
      after we have learned its nature. Then all bets are off and we
      always fail if there is an overwrite that follows a mutation. *)

  type t

  type old_tag =
    | Old_tag_unknown
    | Old_tag_was of Tag.t
    | Old_tag_mutated of access_order

  type error =
    | Changed_tag of
        { old_tag : old_tag;
          new_tag : Tag.t
        }

  exception Error of error

  (** No overwrites as in eg. a constant expression '()'. *)
  val empty : t

  (** Overwrite using a certain tag *)
  val overwrite_tag : Tag.t -> t

  (** Indicate a mutation (which invalidates all tags we have learned
      and will learn). If there is also an overwrite, we fail. *)
  val mutate_tag : t

  (** Sequential composition: Union the overwrites that were collected
      in either argument. Error if there was a mutation in one argument
      and an overwrite in the second. Eg.
      'x <- TagA; overwrite_ x with TagB' fails
      'overwrite_ x with TagA; x <- TagB' fails
      'overwrite_ x with TagA; overwrite_ x with TagB' succeeds
      *)
  val seq : t -> t -> t

  (** Non-deterministic choice: Union the overwrites that were collected
      in either argument. Record if there was a mutation in either
      argument but do not error since the branches are independent. Eg.
      'if b then overwrite_ x with TagA else overwrite_ x with TagB' succeeds
      'if b then x <- TagA else overwrite_ x with TagB' succeeds and records
        that 'x' was mutated in a branch.
      *)
  val choose : t -> t -> t

  (** Parallel composition: Same as [seq]. *)
  val par : t -> t -> t

  (** If we find out that a tag was mutated,
      we need to promote this information to its children.
      This is because a write to a mutable field can change
      any tag that is reachable from the mutable field. *)
  val promote_mutation_to_children : t -> t

  (** We may not overwrite a tag we do not know.
      At the end of the analysis, this function should
      be called to ensure all overwrites are on known tags. *)
  val check_no_remaining_overwritten_as : t -> unit

  (** Accept the overwrites using tags that we have learned
      from a pattern-match. *)
  val match_with_learned_tags : Tag.Set.t -> t -> t

  (** Assert that no overwrites were collected. *)
  val assert_empty : t -> unit

  val print : Format.formatter -> t -> unit
end = struct
  type tags =
    { overwritten : Tag.Set.t Tag.Map.t;
          (** The keys of the map are the tags of the overwrite.
              When we learn new tags, we can remove keys from this map,
              that correspond to the new tags. We then keep the learned
              tags on the keys that did not match them to produce good
              error messages. It is always sound to add elements to this map.
          *)
      was_mutated : bool
          (** If a mutation occurs in a branch with no overwriting, we set this flag.
              It is acceptable for overwrites to occur in a different branch or
              earlier in the control flow, but it is not okay for an overwrite to
              happen later in the control flow.
          *)
    }

  type t =
    | Tags of tags
    | Tag_was_mutated
        (** We have discovered a mutable write.
        This is dangerous: We might have accepted a overwrite based on the wrong tag.
        If we detect this state, we reject all overwrites to this cell. *)

  type old_tag =
    | Old_tag_unknown
    | Old_tag_was of Tag.t
    | Old_tag_mutated of access_order

  type error =
    | Changed_tag of
        { old_tag : old_tag;
          new_tag : Tag.t
        }

  exception Error of error

  let empty = Tags { overwritten = Tag.Map.empty; was_mutated = false }

  let overwrite_tag tag =
    Tags
      { overwritten = Tag.Map.singleton tag Tag.Set.empty; was_mutated = false }

  let mutate_tag = Tag_was_mutated

  (* We union the overwrites and either intersect or union the learned tags.
     The distinction between these two functions only affects error messages.
  *)
  let union_with_inter_learned =
    Tag.Map.union (fun _ t0 t1 -> Some (Tag.Set.inter t0 t1))

  let union_with_union_learned =
    Tag.Map.union (fun _ t0 t1 -> Some (Tag.Set.union t0 t1))

  let choose t0 t1 =
    match t0, t1 with
    | Tags t0, Tags t1 ->
      Tags
        { overwritten = union_with_inter_learned t0.overwritten t1.overwritten;
          was_mutated = t0.was_mutated || t1.was_mutated
        }
    | Tags { overwritten }, Tag_was_mutated
    | Tag_was_mutated, Tags { overwritten } ->
      Tags { overwritten; was_mutated = true }
    | Tag_was_mutated, Tag_was_mutated -> Tag_was_mutated

  let seq_or_par access_order t0 t1 =
    match t0, t1 with
    | Tag_was_mutated, Tag_was_mutated -> Tag_was_mutated
    | Tags t0, Tags t1 when (not t0.was_mutated) && not t1.was_mutated ->
      Tags
        { overwritten = union_with_union_learned t0.overwritten t1.overwritten;
          was_mutated = false
        }
    | Tags { overwritten }, _ | _, Tags { overwritten } -> (
      match Tag.Map.choose_opt overwritten with
      | None -> Tag_was_mutated
      | Some (t, _) ->
        raise
          (Error
             (Changed_tag
                { old_tag = Old_tag_mutated access_order; new_tag = t })))

  let par t0 t1 = seq_or_par Par t0 t1

  let seq t0 t1 = seq_or_par Seq t0 t1

  (* This is effectively the set difference [overwrite - learned].
     However, we also store the newly learned tags on the overwrites
     that are not eliminated to give better error messages. *)
  let match_with_learned_tags newly_learned t =
    match t with
    | Tag_was_mutated -> Tag_was_mutated
    | Tags { overwritten; was_mutated } ->
      Tags
        { overwritten =
            Tag.Map.filter_map
              (fun tag learned_before ->
                if Tag.Set.mem tag newly_learned
                then None
                else Some (Tag.Set.union learned_before newly_learned))
              overwritten;
          was_mutated
        }

  let promote_mutation_to_children t =
    match t with
    | Tag_was_mutated -> Tag_was_mutated
    | Tags { was_mutated } -> if was_mutated then Tag_was_mutated else empty

  let check_no_remaining_overwritten_as t =
    match t with
    | Tags { overwritten } -> (
      match Tag.Map.choose_opt overwritten with
      | None -> ()
      | Some (tag_overwritten, have_learned) ->
        raise
          (Error
             (match Tag.Set.choose_opt have_learned with
             | None ->
               Changed_tag
                 { old_tag = Old_tag_unknown; new_tag = tag_overwritten }
             | Some tag_learned ->
               Changed_tag
                 { old_tag = Old_tag_was tag_learned;
                   new_tag = tag_overwritten
                 })))
    | Tag_was_mutated -> ()

  let assert_empty t =
    match t with
    | Tags { overwritten; was_mutated } ->
      assert (not was_mutated);
      assert (Tag.Map.is_empty overwritten)
    | _ -> assert false

  let print ppf =
    let open Format in
    function
    | Tags tag ->
      fprintf ppf "Tags { overwritten = %a; was_mutated = %a }"
        (Format.pp_print_list Tag.print)
        (List.map fst (Tag.Map.bindings tag.overwritten))
        Format.pp_print_bool tag.was_mutated
    | Tag_was_mutated -> fprintf ppf "Tag_was_mutated"
end

module Projection : sig
  (** Projections from parent to child. *)
  type t =
    | Tuple_field of int
    | Record_field of string
    | Record_unboxed_product_field of string
    | Construct_field of string * int
    | Variant_field of label
    | Array_index of int
    | Memory_address (* this is rendered as clubsuit in the ICFP'24 paper *)

  module Map : Map.S with type key = t

  val print : Format.formatter -> t -> unit

  val print_map :
    (Format.formatter -> 'a -> unit) -> Format.formatter -> 'a Map.t -> unit
end = struct
  module T = struct
    type t =
      | Tuple_field of int
      | Record_field of string
      | Record_unboxed_product_field of string
      | Construct_field of string * int
      | Variant_field of label
      | Array_index of int
      | Memory_address

    let compare t1 t2 =
      match t1, t2 with
      | Tuple_field i, Tuple_field j -> Int.compare i j
      | Record_field l1, Record_field l2 -> String.compare l1 l2
      | Record_unboxed_product_field l1, Record_unboxed_product_field l2 ->
        String.compare l1 l2
      | Construct_field (l1, i), Construct_field (l2, j) -> (
        match String.compare l1 l2 with 0 -> Int.compare i j | i -> i)
      | Variant_field l1, Variant_field l2 -> String.compare l1 l2
      | Array_index i, Array_index j -> Int.compare i j
      | Memory_address, Memory_address -> 0
      | ( Tuple_field _,
          ( Record_field _ | Record_unboxed_product_field _ | Construct_field _
          | Variant_field _ | Array_index _ | Memory_address ) ) ->
        -1
      | ( ( Record_field _ | Record_unboxed_product_field _ | Construct_field _
          | Variant_field _ | Array_index _ | Memory_address ),
          Tuple_field _ ) ->
        1
      | ( Record_field _,
          ( Record_unboxed_product_field _ | Construct_field _ | Variant_field _
          | Array_index _ | Memory_address ) ) ->
        -1
      | ( ( Record_unboxed_product_field _ | Construct_field _ | Variant_field _
          | Array_index _ | Memory_address ),
          Record_field _ ) ->
        1
      | ( Record_unboxed_product_field _,
          (Construct_field _ | Variant_field _ | Array_index _ | Memory_address)
        ) ->
        -1
      | ( (Construct_field _ | Variant_field _ | Array_index _ | Memory_address),
          Record_unboxed_product_field _ ) ->
        1
      | Construct_field _, (Variant_field _ | Array_index _ | Memory_address) ->
        -1
      | (Variant_field _ | Array_index _ | Memory_address), Construct_field _ ->
        1
      | Variant_field _, (Array_index _ | Memory_address) -> -1
      | (Array_index _ | Memory_address), Variant_field _ -> 1
      | Array_index _, Memory_address -> -1
      | Memory_address, Array_index _ -> 1
  end

  include T
  module Map = Map.Make (T)

  let print ppf =
    let open Format in
    function
    | Tuple_field n -> fprintf ppf "Tuple_field(%d)" n
    | Record_field l -> fprintf ppf "Record_field(%s)" l
    | Record_unboxed_product_field l ->
      fprintf ppf "Record_unboxed_product_field(%s)" l
    | Construct_field (s, n) -> fprintf ppf "Construct_field(%s,%d)" s n
    | Variant_field l -> fprintf ppf "Variant_field(%s)" l
    | Array_index n -> fprintf ppf "Array_index(%d)" n
    | Memory_address -> fprintf ppf "Memory_address"

  let print_map print_value ppf map =
    let module M = Print_utils.Map (Map) in
    M.print ~key:print ~value:print_value ppf map
end

type boundary_reason =
  | Paths_from_mod_class (* currently will never trigger *)
  | Free_var_of_mod_class (* currently will never trigger *)
  | Out_of_mod_class

(** The relation between two nodes in a usage tree. Obviously the list must be
    non-empty *)
type relation =
  | Self
  | Ancestor of Projection.t list
  | Descendant of Projection.t list

type error =
  | Usage of
      { inner : Usage.error;
            (** Describes the error concerning the two usages  *)
        first_is_of_second : relation
            (** The relation between the two usages in the tree  *)
      }
  | Boundary of
      { cannot_force : Maybe_unique.cannot_force;
        reason : boundary_reason
      }
  | Overwrite_changed_tag of Overwrites.error

exception Error of error

(** lifting module Usage to trees *)
module Usage_tree : sig
  module Path : sig
    (** Represents a path from the root to a node in a tree *)
    type t

    (** Constructing a child path *)
    val child : Projection.t -> t -> t

    (** The path representing the root node *)
    val root : t

    val print : Format.formatter -> t -> unit
  end

  (** Usage tree, lifted from [Usage.t] *)
  type t

  (** Sequential composition lifted from [Usage.seq] *)
  val seq : t -> t -> t

  (** Non-deterministic choice lifted from [Usage.choose] *)
  val choose : t -> t -> t

  (** Parallel composition lifted from [Usage.par]  *)
  val par : t -> t -> t

  (** An empty tree containing only the root with empty usage *)
  val empty : t

  (** A singleton tree containing only one leaf. In patterns, the
      'Overwrites.t' should be empty and in expressions the 'Learned_tags.t'
      should be empty. *)
  val singleton : Usage.t -> Learned_tags.t -> Overwrites.t -> Path.t -> t

  (** Runs a function through the tree; the function must be monotone *)
  val mapi :
    (Path.t -> Usage.t -> Usage.t) ->
    (Learned_tags.t -> Learned_tags.t) ->
    (Overwrites.t -> Overwrites.t) ->
    t ->
    t

  (** Check that all overwrites are on known tags *)
  val check_no_remaining_overwritten_as : t -> unit

  (** Split into usage and overwrites on the one side
      and learned tags on the other. It is safe to throw
      away the second component of the pair. *)
  val split_usage_tags : t -> t * t

  (** Use the learned_tags from the first argument to match with
      the overwrites of the second argument.
      Danger: this throws away the usage in its first argument and should
      only be called on the learned tags from [split_usage_tags]. *)
  val match_with_learned_tags : t -> t -> t

  val print : Format.formatter -> t -> unit
end = struct
  (** Represents a tree of usage. Each node records the choose on all possible
     execution paths. As a result, trees such as `S -> U` is valid, even though
     it would be invalid if it was the result of a single path: using a parent
     aliased and a child uniquely is obviously bad. However, it might be the
     result of "choos"ing multiple path: choose `S` `N -> U`, which is valid.

     INVARIANT: children >= parent. For example, having an aliased child under a
     unique parent is nonsense. The invariant is preserved because Usage.choose,
     Usage.par, and Usage.seq above are monotone, and Usage_tree.par and
     Usage_tree.seq, Usage_tree.choose here are node-wise.

     INVARIANT: Either the [learned] or the [overwrites] is [empty]. When
     checking patterns the latter is empty while for expression the former is
     empty. *)
  type t =
    { children : t Projection.Map.t;
      usage : Usage.t;
      learned : Learned_tags.t;
      overwrites : Overwrites.t
    }

  module Path = struct
    type t = Projection.t list

    let child (a : Projection.t) (p : t) : t = p @ [a]

    let root : t = []

    let print ppf t = Print_utils.list Projection.print ppf t
  end

  let mapi_aux projs fu fl fo t =
    let rec loop projs t =
      let usage = fu projs t.usage in
      let children =
        Projection.Map.mapi (fun proj t -> loop (proj :: projs) t) t.children
      in
      let learned = fl t.learned in
      let overwrites = fo t.overwrites in
      { usage; children; learned; overwrites }
    in
    loop projs t

  let mapi f t = mapi_aux [] f t

  let rec mapi2 fu fl fo t0 t1 =
    let usage = fu Self t0.usage t1.usage in
    let children =
      Projection.Map.merge
        (fun proj c0 c1 ->
          match c0, c1 with
          | None, None -> assert false
          | None, Some c1 ->
            Some
              (mapi_aux [proj]
                 (fun projs r -> fu (Ancestor projs) t0.usage r)
                 (fun r -> fl r Learned_tags.empty)
                 (fun r ->
                   fo (Overwrites.promote_mutation_to_children t0.overwrites) r)
                 c1)
          | Some c0, None ->
            Some
              (mapi_aux [proj]
                 (fun projs l -> fu (Descendant projs) l t1.usage)
                 (fun l -> fl l Learned_tags.empty)
                 (fun l ->
                   fo l (Overwrites.promote_mutation_to_children t1.overwrites))
                 c0)
          | Some c0, Some c1 -> Some (mapi2 fu fl fo c0 c1))
        t0.children t1.children
    in
    let learned = fl t0.learned t1.learned in
    let overwrites = fo t0.overwrites t1.overwrites in
    { usage; children; learned; overwrites }

  let lift fu fl fo t0 t1 =
    mapi2
      (fun first_is_of_second t0 t1 ->
        try fu t0 t1
        with Usage.Error error ->
          raise (Error (Usage { inner = error; first_is_of_second })))
      fl
      (fun t0 t1 ->
        try fo t0 t1
        with Overwrites.Error error ->
          raise (Error (Overwrite_changed_tag error)))
      t0 t1

  let choose t0 t1 =
    lift Usage.choose Learned_tags.choose Overwrites.choose t0 t1

  let seq t0 t1 = lift Usage.seq Learned_tags.seq Overwrites.seq t0 t1

  let par t0 t1 = lift Usage.par Learned_tags.par Overwrites.par t0 t1

  let empty =
    { children = Projection.Map.empty;
      usage = Usage.empty;
      learned = Learned_tags.empty;
      overwrites = Overwrites.empty
    }

  let rec singleton leaf learned overwrites = function
    | [] ->
      { usage = leaf; children = Projection.Map.empty; learned; overwrites }
    | proj :: path ->
      { usage = Usage.empty;
        children =
          Projection.Map.singleton proj (singleton leaf learned overwrites path);
        learned = Learned_tags.empty;
        overwrites = Overwrites.empty
      }

  let rec check_no_remaining_overwritten_as { children; overwrites } =
    Projection.Map.iter
      (fun _ t -> check_no_remaining_overwritten_as t)
      children;
    try Overwrites.check_no_remaining_overwritten_as overwrites
    with Overwrites.Error error -> raise (Error (Overwrite_changed_tag error))

  let rec split_usage_tags { children; usage; overwrites; learned } =
    let split_children = Projection.Map.map split_usage_tags children in
    let children_usages, children_tags =
      ( Projection.Map.map fst split_children,
        Projection.Map.map snd split_children )
    in
    Overwrites.assert_empty overwrites;
    ( { children = children_usages;
        usage;
        overwrites = Overwrites.empty;
        learned = Learned_tags.empty
      },
      { children = children_tags;
        usage = Usage.empty;
        overwrites = Overwrites.empty;
        learned
      } )

  let rec match_with_learned_tags learned t =
    let children =
      Projection.Map.merge
        (fun _ c0 c1 ->
          match c0, c1 with
          | None, None -> assert false
          | None, Some c1 -> Some c1
          | Some _, None -> None
          | Some c0, Some c1 -> Some (match_with_learned_tags c0 c1))
        learned.children t.children
    in
    Learned_tags.assert_empty t.learned;
    { usage = t.usage;
      children;
      learned = Learned_tags.empty;
      overwrites =
        Overwrites.match_with_learned_tags
          (Learned_tags.extract_tags learned.learned)
          t.overwrites
    }

  let rec print ppf { children; usage; learned; overwrites } =
    let open Format in
    fprintf ppf
      "@[{ children = %a;@ usage = %a;@ learned = %a;@ overwrites = %a }@]"
      (Projection.print_map print)
      children Usage.print usage Learned_tags.print learned Overwrites.print
      overwrites
end

(** Lift Usage_tree to forest *)
module Usage_forest : sig
  module Path : sig
    type t

    (** Construct a child path from a parent  *)
    val child : Projection.t -> t -> t

    (** Create a fresh tree in the forest *)
    val fresh_root : unit -> t

    val print : Format.formatter -> t -> unit
  end

  (** Represents a forest of usage. *)
  type t

  (** Similar to [Usage_tree.seq] but lifted to forests *)
  val seq : t -> t -> t

  (** Similar to [Usage_tree.choose] but lifted to forests *)
  val choose : t -> t -> t

  (** Similar to [Usage_tree.par] but lifted to forests *)
  val par : t -> t -> t

  val seqs : t list -> t

  val chooses : t list -> t

  val pars : t list -> t

  (** The empty forest *)
  val unused : t

  (** The forest with only one usage, given by the path and the usage *)
  val singleton : Usage.t -> Learned_tags.t -> Overwrites.t -> Path.t -> t

  val quote : t -> t

  val antiquote : t -> t

  (** Run a function through a forest. The function must be monotone *)
  val map :
    (Usage.t -> Usage.t) ->
    (Learned_tags.t -> Learned_tags.t) ->
    (Overwrites.t -> Overwrites.t) ->
    t ->
    t

  (** Check that all overwrites are on known tags *)
  val check_no_remaining_overwritten_as : t -> unit

  (** Split into usage and overwrites on the one side
      and learned tags on the other. It is safe to throw
      away the second component of the pair. *)
  val split_usage_tags : t -> t * t

  (** Use the learned_tags from the first argument to match with
      the overwrites of the second argument.
      Danger: this throws away the usage in its first argument and should
      only be called on the learned tags from [split_usage_tags]. *)
  val match_with_learned_tags : t -> t -> t

  val print : Format.formatter -> t -> unit
end = struct
  module Root_id = struct
    module T = struct
      (* Contains only one field but we might extend in the future *)
      type t = { id : int } [@@unboxed]

      let compare t1 t2 = t1.id - t2.id
    end

    include T
    module Map = Map.Make (T)

    let stamp = ref 0

    let fresh () =
      let id = !stamp in
      stamp := id + 1;
      { id }

    let print ppf { id } = Format.fprintf ppf "{%d}" id
  end

  type t = Usage_tree.t Root_id.Map.t

  module Path = struct
    type t = Root_id.t * Usage_tree.Path.t

    let child proj ((rootid, path) : t) : t =
      rootid, Usage_tree.Path.child proj path

    let fresh_root () : t = Root_id.fresh (), Usage_tree.Path.root

    let print ppf (root_id, path) =
      let open Format in
      fprintf ppf "@[(%a,@ %a)@]" Root_id.print root_id Usage_tree.Path.print
        path
  end

  let unused = Root_id.Map.empty

  (** [f] must be monotone  *)
  let map2 f t0 t1 =
    Root_id.Map.merge
      (fun _rootid t0 t1 ->
        match t0, t1 with
        | None, None -> assert false
        | None, Some t1 -> Some (f Usage_tree.empty t1)
        | Some t0, None -> Some (f t0 Usage_tree.empty)
        | Some t0, Some t1 -> Some (f t0 t1))
      t0 t1

  let choose t0 t1 = map2 Usage_tree.choose t0 t1

  let seq t0 t1 = map2 Usage_tree.seq t0 t1

  let par t0 t1 = map2 Usage_tree.par t0 t1

  (* For convenience, our semirings do not have a zero.
     However, when we fold the [choose] operation we need to initialize the
     accumulator with zero. We avoid doing this here by skipping the initial
     accumulator altogether. When [chooses] gets passed an empty list,
     we return the '1' of the semiring which is sound in all semirings
     that have '0 > 1'. See the discussion about semirings above. *)
  let fold_left1 f = function [] -> unused | x :: l -> List.fold_left f x l

  let chooses l = fold_left1 choose l

  let seqs l = fold_left1 seq l

  let pars l = fold_left1 par l

  let singleton leaf learned overwrites ((rootid, path') : Path.t) =
    Root_id.Map.singleton rootid
      (Usage_tree.singleton leaf learned overwrites path')

  (** 'fu fl fo' all must be monotone *)
  let map fu fl fo =
    Root_id.Map.mapi (fun _root tree ->
        Usage_tree.mapi (fun _projs usage -> fu usage) fl fo tree)

  let quote t = map Usage.quote (fun x -> x) (fun x -> x) t

  let antiquote t = map Usage.antiquote (fun x -> x) (fun x -> x) t

  let check_no_remaining_overwritten_as t =
    Root_id.Map.iter
      (fun _ t -> Usage_tree.check_no_remaining_overwritten_as t)
      t

  let split_usage_tags t =
    ( Root_id.Map.map (fun x -> fst (Usage_tree.split_usage_tags x)) t,
      Root_id.Map.map (fun x -> snd (Usage_tree.split_usage_tags x)) t )

  let match_with_learned_tags learned t =
    Root_id.Map.merge
      (fun _rootid t0 t1 ->
        match t0, t1 with
        | None, None -> assert false
        | None, Some t1 -> Some t1
        | Some _, None -> None
        | Some t0, Some t1 -> Some (Usage_tree.match_with_learned_tags t0 t1))
      learned t

  let print ppf t =
    let open Format in
    let module M = Print_utils.Map (Root_id.Map) in
    M.print
      ~key:(fun ppf { id } -> fprintf ppf "%d" id)
      ~value:Usage_tree.print ppf t
end

module UF = Usage_forest

module Paths : sig
  [@@@warning "-unused-value-declaration"]

  (** Represents a list of [UF.Path.t]  *)
  type t

  (** Returns the element-wise child *)
  val child : Projection.t -> t -> t

  (** Represents a value whose modes are managed by the type checker.
      It is ignored by uniqueness analysis and represented as an empty list *)
  val untracked : t

  (** [modal_child gf proj t] is [child prof t] when [gf] is [Unrestricted]
      and is [untracked] otherwise. *)
  val modal_child : Modality.Const.t -> Projection.t -> t -> t

  (** [tuple_field i t] is [child (Projection.Tuple_field i) t]. *)
  val tuple_field : int -> t -> t

  (** [record_field gf s t] is
      [modal_child gf (Projection.Record_field s) t]. *)
  val record_field : Modality.Const.t -> string -> t -> t

  (** [record_unboxed_product_field gf s t] is
      [modal_child gf (Projection.Record_unboxed_product_field s) t]. *)
  val record_unboxed_product_field : Modality.Const.t -> string -> t -> t

  (** [construct_field gf s i t] is
      [modal_child gf (Projection.Construct_field(s, i)) t]. *)
  val construct_field : Modality.Const.t -> string -> int -> t -> t

  (** [variant_field s t] is [child (Projection.Variant_field s) t]. *)
  val variant_field : string -> t -> t

  (** [array_index mut i t] is [modal_child gf (Projection.Array_index i) t]
      where [gf] is the appropriate modality for mutability [mut]. *)
  val array_index : Types.mutability -> int -> t -> t

  (** [memory_address t] is [child Projection.Memory_address t]. *)
  val memory_address : t -> t

  val mark : Usage.t -> Learned_tags.t -> Overwrites.t -> t -> UF.t

  val fresh : unit -> t

  val choose : t -> t -> t

  val mark_implicit_borrow_memory_address :
    Occurrence.t -> Maybe_aliased.access -> t -> UF.t

  val mark_aliased : Occurrence.t -> Aliased.reason -> t -> UF.t

  val invalidate_tag : t -> UF.t

  val overwrite_tag : Tag.t -> t -> UF.t

  val learn_tag : Tag.t -> t -> UF.t

  val print : Format.formatter -> t -> unit
end = struct
  type t = UF.Path.t list

  let choose a b = a @ b

  let untracked = []

  let child proj t = List.map (UF.Path.child proj) t

  let modal_child modalities proj t =
    (* CR zqian: Instead of just ignoring such children, we should add modality
       to [Projection.t] and add corresponding logic in [UsageTree]. *)
    let uni = Modality.Const.proj (Monadic Uniqueness) modalities in
    let lin = Modality.Const.proj (Comonadic Linearity) modalities in
    match uni, lin with
    | Join_with Aliased, Meet_with Many -> untracked
    | _ -> child proj t

  let tuple_field i t = child (Projection.Tuple_field i) t

  let record_field gf s t = modal_child gf (Projection.Record_field s) t

  let record_unboxed_product_field gf s t =
    modal_child gf (Projection.Record_unboxed_product_field s) t

  let construct_field gf s i t =
    modal_child gf (Projection.Construct_field (s, i)) t

  let variant_field s t = child (Projection.Variant_field s) t

  let array_index mut i t =
    let modality = Typemode.transl_modalities ~maturity:Stable mut [] in
    modal_child modality (Projection.Array_index i) t

  let memory_address t = child Projection.Memory_address t

  let mark usage learned overwrites t =
    UF.chooses (List.map (UF.singleton usage learned overwrites) t)

  let fresh () = [UF.Path.fresh_root ()]

  let mark_implicit_borrow_memory_address occ access paths =
    mark
      (Maybe_aliased (Maybe_aliased.singleton occ access))
      Learned_tags.empty Overwrites.empty (memory_address paths)

  let mark_aliased occ reason paths =
    mark (Usage.aliased occ reason) Learned_tags.empty Overwrites.empty paths

  let invalidate_tag paths =
    mark Usage.empty Learned_tags.empty Overwrites.mutate_tag paths

  let overwrite_tag tag paths =
    mark Usage.empty Learned_tags.empty (Overwrites.overwrite_tag tag) paths

  let learn_tag tag paths =
    mark Usage.empty (Learned_tags.learn_tag tag) Overwrites.empty paths

  let print ppf t = Print_utils.list UF.Path.print ppf t
end

let force_aliased_boundary unique_use occ ~reason =
  let maybe_unique = Maybe_unique.singleton unique_use occ in
  match Maybe_unique.mark_multi_use maybe_unique with
  | Ok () -> ()
  | Error cannot_force -> raise (Error (Boundary { cannot_force; reason }))

module Value : sig
  (** See [existing] for its meaning *)
  type t

  (** A value contains the list of paths it could point to, the unique_use if
      it's a variable, and its occurrence in the source code. [unique_use] could
      be None if it's not a variable (e.g. result of an application) *)
  val existing : Paths.t -> unique_use -> Occurrence.t -> t

  (** A value not yet being existing by the analysis *)
  val fresh : t

  (** The untracked value, lifted from [Paths.untracked] *)
  val untracked : unique_use -> Occurrence.t -> t

  (** [paths t] is [None] if [t] is fresh and [Some p] if [t] is
      existing where [p] are its associated paths *)
  val paths : t -> Paths.t option

  (** [implicit_record_field gf s t u] is [fresh] if [t] is [fresh],
      otherwise it is [existing (Paths.record_field gf s p) o u] where [p]
      are the paths of [t] and [o] is [t]'s occurrence. This is used for the
      implicit record field values for kept fields in a [{ foo with ... }]
      expression. *)
  val implicit_record_field : Modality.Const.t -> string -> t -> unique_use -> t

  (** Analogous to [implicit_record_field], but for unboxed records *)
  val implicit_record_unboxed_product_field :
    Modality.Const.t -> string -> t -> unique_use -> t

  (** Mark the value as aliased_or_unique   *)
  val mark_maybe_unique : t -> UF.t

  (** Mark the value's memory address as aliased_or_unique   *)
  val mark_consumed_memory_address : t -> UF.t

  (** Mark the memory_address of the value as implicitly borrowed
      (borrow_or_aliased). *)
  val mark_implicit_borrow_memory_address : Maybe_aliased.access -> t -> UF.t

  val mark_aliased : reason:boundary_reason -> t -> UF.t

  val invalidate_tag : t -> UF.t

  val overwrite_tag : Tag.t -> t -> UF.t

  val print : Format.formatter -> t -> unit
end = struct
  type t =
    | Fresh
    | Existing of
        { paths : Paths.t;
          unique_use : unique_use;
          occ : Occurrence.t
        }

  let existing paths unique_use occ = Existing { paths; unique_use; occ }

  let fresh = Fresh

  let paths = function Fresh -> None | Existing { paths; _ } -> Some paths

  let untracked unique_use occ = existing Paths.untracked unique_use occ

  let implicit_record_field gf s t unique_use =
    match t with
    | Fresh -> Fresh
    | Existing { paths; occ; unique_use = _ } ->
      let paths = Paths.record_field gf s paths in
      Existing { paths; occ; unique_use }

  let implicit_record_unboxed_product_field gf s t unique_use =
    match t with
    | Fresh -> Fresh
    | Existing { paths; occ; unique_use = _ } ->
      let paths = Paths.record_unboxed_product_field gf s paths in
      Existing { paths; occ; unique_use }

  let mark_implicit_borrow_memory_address access = function
    | Fresh -> UF.unused
    | Existing { paths; occ; _ } ->
      Paths.mark_implicit_borrow_memory_address occ access paths

  let mark_maybe_unique = function
    | Fresh -> UF.unused
    | Existing { paths; unique_use; occ } ->
      Paths.mark
        (Usage.maybe_unique unique_use occ)
        Learned_tags.empty Overwrites.empty paths

  let mark_consumed_memory_address = function
    | Fresh -> UF.unused
    | Existing { paths; unique_use; occ } ->
      Paths.mark
        (Usage.maybe_unique unique_use occ)
        Learned_tags.empty Overwrites.empty
        (Paths.memory_address paths)

  let mark_aliased ~reason = function
    | Fresh -> UF.unused
    | Existing { paths; unique_use; occ } ->
      force_aliased_boundary unique_use occ ~reason;
      let aliased = Usage.aliased occ Aliased.Forced in
      Paths.mark aliased Learned_tags.empty Overwrites.empty paths

  let invalidate_tag = function
    | Fresh -> UF.unused
    | Existing { paths; _ } -> Paths.invalidate_tag paths

  let overwrite_tag tag = function
    | Fresh -> UF.unused
    | Existing { paths; _ } -> Paths.overwrite_tag tag paths

  let print ppf =
    let open Format in
    function
    | Fresh -> fprintf ppf "Fresh"
    | Existing { paths; unique_use; occ } ->
      fprintf ppf "@[{ paths = %a;@ unique_use = %a;@ occ = %a }@]" Paths.print
        paths Typedtree.print_unique_use unique_use Occurrence.print occ
end

module Ienv : sig
  module Extension : sig
    (** Extention to Ienv. Usually generated by a pattern *)
    type t

    (** Composition for [OR] patterns. This operation is commutative *)
    val disjunct : t -> t -> t

    (** Composition for conjunctive patterns. The two extensions must be
    disjoint. *)
    val conjunct : t -> t -> t

    (** Similar to [conjunct] but lifted to lists *)
    val conjuncts : t list -> t

    (** The empty extension *)
    val empty : t

    val singleton : Ident.t -> Paths.t -> t
    (* Constructing a mapping with only one mapping  *)

    val print : Format.formatter -> t -> unit
  end

  (** Mapping from identifiers to a list of possible nodes, each represented by
      a path into the forest, instead of directly pointing to the node. *)
  type t

  (** Extend a mapping with an extension *)
  val extend : t -> Extension.t -> t

  (** The empty mapping  *)
  val empty : t

  (** Find the list of paths corresponding to an identifier  *)
  val find_opt : Ident.t -> t -> Paths.t option

  val print : Format.formatter -> t -> unit
end = struct
  module Extension = struct
    type t = Paths.t Ident.Map.t

    let disjunct ienv0 ienv1 =
      Ident.Map.merge
        (fun _id locs0 locs1 ->
          match locs0, locs1 with
          | None, None -> None
          | Some paths0, Some paths1 -> Some (Paths.choose paths0 paths1)
          (* cannot bind variable only in one of the OR-patterns *)
          | _, _ -> assert false)
        ienv0 ienv1

    let empty = Ident.Map.empty

    let conjunct ienv0 ienv1 =
      Ident.Map.union
        (fun _id _ _ ->
          (* cannot bind variable twice in a single pattern *)
          assert false)
        ienv0 ienv1

    let conjuncts = List.fold_left conjunct empty

    let singleton id locs = Ident.Map.singleton id locs

    let print ppf t =
      let module M = Print_utils.Map (Ident.Map) in
      M.print ~key:Ident.print ~value:Paths.print ppf t
  end

  type t = Paths.t Ident.Map.t

  let empty = Ident.Map.empty

  let extend t ex =
    Ident.Map.union
      (* the extension shadows the original *)
        (fun _id _paths0 paths1 -> Some paths1)
      t ex

  let find_opt = Ident.Map.find_opt

  let print ppf t =
    let module M = Print_utils.Map (Ident.Map) in
    M.print ~key:Ident.print ~value:Paths.print ppf t
end

(* The fun algebraic stuff ends. Here comes the concrete mess *)

(* Forcing due to boundary is more about OCaml than the algebra, hence defined
   here (as opposed to earlier) *)

type value_to_match =
  | Match_tuple of Value.t list
      (** The value being matched is a tuple; we treat it specially so matching
  tuples against tuples merely create alias instead of uses; We need [Value.t]
  instead of [Paths.t] because the tuple could be bound to a variable, in which
    case all values in the tuple is considered used *)
  | Match_single of Paths.t  (** The value being matched is not a tuple *)

let conjuncts_pattern_match l =
  let exts, ufs = List.split l in
  Ienv.Extension.conjuncts exts, UF.pars ufs

let rec pattern_match_tuple pat values =
  match pat.pat_desc with
  | Tpat_or (pat0, pat1, _) ->
    Unique_barrier.enable pat.pat_unique_barrier;
    let ext0, uf0 = pattern_match_tuple pat0 values in
    let ext1, uf1 = pattern_match_tuple pat1 values in
    Ienv.Extension.disjunct ext0 ext1, UF.choose uf0 uf1
  | Tpat_tuple pats ->
    (* No read: the tuple does not exist in memory *)
    Unique_barrier.enable pat.pat_unique_barrier;
    List.map2
      (fun (_, pat) value ->
        let paths =
          match Value.paths value with
          | None -> Paths.fresh ()
          | Some paths -> paths
        in
        pattern_match_single pat paths)
      pats values
    |> conjuncts_pattern_match
  | _ ->
    (* Mark all values in the tuple as used, because we are binding the tuple
       to a variable *)
    let uf = UF.seqs (List.map Value.mark_maybe_unique values) in
    let paths = Paths.fresh () in
    let ext, uf' = pattern_match_single pat paths in
    ext, UF.seq uf uf'

(** This function ensures the soundness of pattern-matching in the presence
    of destructive updates on the memory that was matched on.
    If the pattern-match reads from the underlying memory, we need to ensure
    either that the memory access is not pushed down or that no destructive
    updates can be performed on the memory.
    Reads from the underlying memory occur when the pattern has to inspect the
    tag or content of the memory to decide whether a branch should be taken
    as well as when binding the contents of a subpattern to a name.

    Each pattern falls into one of three cases:
    - If we do not read from the underlying memory,
      we do not have to take an action.
    - We can allow destructive updates later on by borrowing the
      memory address. Then we have to protect the read from getting
      pushed down using a unique barrier.
    - We can disallow any destructive updates following the read
      by consuming the memory address as aliased.

    [pattern_match_single] recurs down the structure of the pattern,
    calling [pattern_match_barrier] at each step, so [pattern_match_barrier]
    itself does not need to recur into subpatterns. *)
and pattern_match_barrier pat paths : UF.t =
  let loc = pat.pat_loc in
  let occ = Occurrence.mk loc in
  Unique_barrier.enable pat.pat_unique_barrier;
  let no_memory_access () =
    ignore (Unique_barrier.resolve pat.pat_unique_barrier);
    UF.unused
  in
  let borrow_memory_address () =
    Paths.mark_implicit_borrow_memory_address occ (Read pat.pat_unique_barrier)
      paths
  in
  let consume_memory_address reason =
    ignore (Unique_barrier.resolve pat.pat_unique_barrier);
    Paths.mark_aliased occ reason paths
  in
  match pat.pat_desc with
  | Tpat_or _ -> no_memory_access ()
  | Tpat_any -> no_memory_access ()
  | Tpat_var _ -> no_memory_access ()
  | Tpat_alias _ -> no_memory_access ()
  | Tpat_constant _ ->
    (* This is necessary since we can not guarantee that
       the reads of constants in the pattern-matching code
       are never pushed down.
       CR uniqueness: We can probably use [borrow_memory_address]
       for certain constants (eg. integers) here. *)
    consume_memory_address Constant
  | Tpat_construct _ -> borrow_memory_address ()
  | Tpat_variant _ -> borrow_memory_address ()
  | Tpat_record _ -> borrow_memory_address ()
  | Tpat_array _ ->
    (* This is necessary since we do not yet guarantee that
       the reads of arrays in the pattern-matching code
       are never pushed down.
       CR uniqueness: we should add a unique barrier to array reads
       and change this to use [borrow_memory_address] as well. *)
    consume_memory_address Array
  | Tpat_lazy _ ->
    (* Lazy patterns consume their memory anyway since
       forcing a lazy expression is like calling a nullary-function *)
    consume_memory_address Lazy
  | Tpat_tuple _ -> borrow_memory_address ()
  | Tpat_unboxed_tuple _ ->
    (* unboxed tuples are not allocations *)
    no_memory_access ()
  | Tpat_record_unboxed_product _ ->
    (* unboxed records are not allocations *)
    no_memory_access ()

and pattern_match_single pat paths : Ienv.Extension.t * UF.t =
  let uf_read = pattern_match_barrier pat paths in
  let ext, uf_pats =
    match pat.pat_desc with
    | Tpat_or (pat0, pat1, _) ->
      let ext0, uf0 = pattern_match_single pat0 paths in
      let ext1, uf1 = pattern_match_single pat1 paths in
      Ienv.Extension.disjunct ext0 ext1, UF.choose uf0 uf1
    | Tpat_any -> Ienv.Extension.empty, UF.unused
    | Tpat_var (id, _, _, _, _) -> Ienv.Extension.singleton id paths, UF.unused
    | Tpat_alias (pat', id, _, _, _, _, _) ->
      let ext0 = Ienv.Extension.singleton id paths in
      let ext1, uf = pattern_match_single pat' paths in
      Ienv.Extension.conjunct ext0 ext1, uf
    | Tpat_constant _ -> Ienv.Extension.empty, UF.unused
    | Tpat_construct (lbl, cd, pats, _) ->
      let uf_tag =
        Paths.learn_tag { tag = cd.cstr_tag; name_for_error = lbl } paths
      in
      let pats_args = List.combine pats cd.cstr_args in
      let ext, uf_pats =
        List.mapi
          (fun i (pat, { Types.ca_modalities = gf; _ }) ->
            let name = Longident.last lbl.txt in
            let paths = Paths.construct_field gf name i paths in
            pattern_match_single pat paths)
          pats_args
        |> conjuncts_pattern_match
      in
      ext, UF.par uf_tag uf_pats
    | Tpat_variant (lbl, arg, _) -> (
      match arg with
      | Some arg ->
        let paths = Paths.variant_field lbl paths in
        pattern_match_single arg paths
      | None -> Ienv.Extension.empty, UF.unused)
    | Tpat_record (pats, _) ->
      List.map
        (fun (_, l, pat) ->
          let paths = Paths.record_field l.lbl_modalities l.lbl_name paths in
          pattern_match_single pat paths)
        pats
      |> conjuncts_pattern_match
    | Tpat_record_unboxed_product (pats, _) ->
      List.map
        (fun (_, l, pat) ->
          let paths =
            Paths.record_unboxed_product_field l.lbl_modalities l.lbl_name paths
          in
          pattern_match_single pat paths)
        pats
      |> conjuncts_pattern_match
    | Tpat_array (mut, _, pats) ->
      List.mapi
        (fun idx pat ->
          let paths = Paths.array_index mut idx paths in
          pattern_match_single pat paths)
        pats
      |> conjuncts_pattern_match
    | Tpat_lazy arg ->
      (* forcing a lazy expression is like calling a nullary-function *)
      let loc = pat.pat_loc in
      let occ = Occurrence.mk loc in
      let uf_force = Paths.mark_aliased occ Lazy paths in
      let ext, uf_arg = pattern_match_single arg (Paths.fresh ()) in
      ext, UF.par uf_force uf_arg
    | Tpat_tuple args ->
      List.mapi
        (fun i (_, arg) ->
          let paths = Paths.tuple_field i paths in
          pattern_match_single arg paths)
        args
      |> conjuncts_pattern_match
    | Tpat_unboxed_tuple args ->
      (* No borrow since unboxed data can not be consumed. *)
      List.mapi
        (fun i (_, arg, _) ->
          let paths = Paths.tuple_field i paths in
          pattern_match_single arg paths)
        args
      |> conjuncts_pattern_match
  in
  ext, UF.par uf_read uf_pats

let pattern_match pat = function
  | Match_tuple values -> pattern_match_tuple pat values
  | Match_single paths -> pattern_match_single pat paths

let comp_pattern_match pat value =
  let vals, exns = split_pattern pat in
  (* We ignore exceptions in uniqueness analysis,
     since they can never contain unique values. *)
  (match exns with
  | Some exns ->
    let _ = pattern_match exns (Match_single Paths.untracked) in
    ()
  | None -> ());
  match vals with
  | Some pat' -> pattern_match pat' value
  | None -> Ienv.Extension.empty, UF.unused

(** Given some [ienv], find the [Value.t] corresponding to an identifier.

There are two cases that it might be missing, both of which are related to
"module and class boundary" (see below):
- We are checking inside a module, and the identifier is refering to a value
defined outside of the module. In such case, we force this identifier to
[aliased].
- Another case is used by [open_variables]. See comments there.
*)
let value_of_ident ienv ?(force_missing = true) unique_use occ path =
  match path with
  | Path.Pident id -> (
    match Ienv.find_opt id ienv with
    (* TODO: for better error message, we should record in ienv why some
       variables are not in it. *)
    | None ->
      if force_missing
      then force_aliased_boundary ~reason:Out_of_mod_class unique_use occ;
      None
    | Some paths ->
      let value = Value.existing paths unique_use occ in
      Some value)
  (* accessing a module, which is forced by typemod to be aliased and many.
     Here we force it again just to be sure *)
  | Path.Pdot _ ->
    force_aliased_boundary ~reason:Paths_from_mod_class unique_use occ;
    None
  | Path.Papply _ | Path.Pextra_ty _ -> assert false

(* Module and class boundary

   Currently we treat the boundary between modules/classes and their surrounding
   environment coarsely. To be specific, all references in the modules/classes
   pointing to the environment are treated as many and aliased. This translates
   to enforcement on both ends:
   - inside the module, those uses needs to be forced as many and aliased
   - need a UF.t which marks those uses as many and aliased, so that the
     parent expression can detect conflict if any. *)

(** Returns all open variables inside a module. *)
let open_variables ienv f =
  let ll = ref [] in
  let iter =
    { Tast_iterator.default_iterator with
      expr =
        (fun self e ->
          (match e.exp_desc with
          | Texp_ident (path, _, _, _, unique_use) -> (
            (* We test if a variable is open by looking it up in the current
               [ienv]: the [ienv] does not contain the internally-bound
               variables in the module. In other words, open variables will be
               found, and closed variables will be missing. For the latter, we
               of course should not force them to [aliased]. *)
            let occ = Occurrence.mk e.exp_loc in
            match
              value_of_ident ienv ~force_missing:false unique_use occ path
            with
            | None -> ()
            | Some value -> ll := value :: !ll)
          | _ -> ());
          Tast_iterator.default_iterator.expr self e)
    }
  in
  f iter;
  !ll

(** Marks all open variables in a class/module as aliased,
   as well as returning a UF reflecting all those aliased usage. *)
let mark_aliased_open_variables ienv f _loc =
  let ll = open_variables ienv f in
  let ufs =
    List.map
      (fun value -> Value.mark_aliased value ~reason:Free_var_of_mod_class)
      ll
  in
  UF.pars ufs

let lift_implicit_borrowing uf =
  UF.map
    (function
      | Maybe_aliased t ->
        (* implicit borrowing lifted. *)
        let occ = Maybe_aliased.extract_occurrence t in
        let access = Maybe_aliased.extract_access t in
        Usage.aliased occ (Aliased.Lifted access)
      | m ->
        (* other usage stays the same *)
        m)
    (fun t -> t)
    (fun t -> t)
    uf

let descend proj overwrite =
  match overwrite with
  | None -> None
  | Some paths -> Some (Paths.child proj paths)

(* There are two modes our algorithm will work at.

   In the first mode, we care about if the expression can be considered as
   alias, for example, we want `a.x.y` to return the alias of a.x.y in addition
   to the usage of borrowing a and a.x. Note that a.x.y is not included in the
   usage, and the caller is responsible to mark a.x.y if it is used.

   In the second mode, we don't care about if the expression can be considered
   as alias. Checking a.x.y will return the usage of borrowing a and a.x, and
   using a.x.y. This mode is used in most occasions. *)

(** Corresponds to the second mode *)
let rec check_uniqueness_exp ~overwrite (ienv : Ienv.t) exp : UF.t =
  match exp.exp_desc with
  | Texp_ident _ ->
    let value, uf = check_uniqueness_exp_as_value ienv exp in
    UF.seq uf (Value.mark_maybe_unique value)
  | Texp_constant _ -> UF.unused
  | Texp_let (_, vbs, body) ->
    let ext, uf_vbs = check_uniqueness_value_bindings ienv vbs in
    let uf_body =
      check_uniqueness_exp ~overwrite:None (Ienv.extend ienv ext) body
    in
    UF.seq uf_vbs uf_body
  | Texp_letmutable (vb, body) ->
    let ext, uf_vbs = check_uniqueness_value_bindings ienv [vb] in
    let uf_body =
      check_uniqueness_exp ~overwrite:None (Ienv.extend ienv ext) body
    in
    UF.seq uf_vbs uf_body
  | Texp_function { params; body; _ } ->
    let ienv, uf_params =
      List.fold_left_map
        (fun ienv param ->
          (* [param.fp_param] is only a hint not a binder;
             actual binding done by [param.fp_kind]'s pattern. *)
          let ext, uf_param =
            match param.fp_kind with
            | Tparam_pat pat ->
              let value = Match_single (Paths.fresh ()) in
              let ext, uf_pat = pattern_match pat value in
              ext, (UF.unused, uf_pat)
            | Tparam_optional_default (pat, default, _) ->
              let value, uf_default =
                check_uniqueness_exp_for_match ienv default
              in
              let ext, uf_pat = pattern_match pat value in
              ext, (uf_default, uf_pat)
          in
          Ienv.extend ienv ext, uf_param)
        ienv params
    in
    let uf_body =
      match body with
      | Tfunction_body body -> check_uniqueness_exp ~overwrite:None ienv body
      | Tfunction_cases { fc_cases; fc_param = _; _ } ->
        (* [param] is only a hint not a binder; actual binding done by the
           [c_lhs] field of each of the [cases]. *)
        let value = Match_single (Paths.fresh ()) in
        check_uniqueness_cases ienv value fc_cases
    in
    let uf =
      List.fold_right
        (fun (uf_default, uf_pat) uf_body ->
          let uf_pat, tags = UF.split_usage_tags uf_pat in
          UF.seqs [uf_default; uf_pat; UF.match_with_learned_tags tags uf_body])
        uf_params uf_body
    in
    (* we are constructing a closure here, and therefore any implicit
       borrowing of free variables in the closure is in fact using aliased. *)
    lift_implicit_borrowing uf
  | Texp_apply (fn, args, _, _, _) ->
    let uf_fn = check_uniqueness_exp ~overwrite:None ienv fn in
    let uf_args =
      List.map
        (fun (_, arg) ->
          match arg with
          | Arg (e, _) -> check_uniqueness_exp ~overwrite:None ienv e
          | Omitted _ -> UF.unused)
        args
    in
    UF.pars (uf_fn :: uf_args)
  | Texp_match (arg, _, cases, _) ->
    let value, uf_arg = check_uniqueness_exp_for_match ienv arg in
    let uf_cases = check_uniqueness_comp_cases ienv value cases in
    UF.seq uf_arg uf_cases
  | Texp_try (body, cases) ->
    let uf_body = check_uniqueness_exp ~overwrite:None ienv body in
    let value = Match_single (Paths.fresh ()) in
    let uf_cases = check_uniqueness_cases ienv value cases in
    (* we don't know how much of e will be run; safe to assume all of them *)
    UF.seq uf_body uf_cases
  | Texp_tuple (es, _) ->
    UF.pars
      (List.mapi
         (fun i (_, e) ->
           check_uniqueness_exp
             ~overwrite:(descend (Projection.Tuple_field i) overwrite)
             ienv e)
         es)
  | Texp_unboxed_tuple es ->
    UF.pars
      (List.map
         (fun (_, e, _) -> check_uniqueness_exp ~overwrite:None ienv e)
         es)
  | Texp_construct (lbl, _, es, _) ->
    let name = Longident.last lbl.txt in
    UF.pars
      (List.mapi
         (fun i e ->
           check_uniqueness_exp
             ~overwrite:
               (descend (Projection.Construct_field (name, i)) overwrite)
             ienv e)
         es)
  | Texp_variant (_, None) -> UF.unused
  | Texp_variant (_, Some (arg, _)) ->
    check_uniqueness_exp ~overwrite:None ienv arg
  | Texp_record { fields; extended_expression } ->
    let value, uf_ext =
      match extended_expression with
      | None -> Value.fresh, UF.unused
      | Some (exp, _, unique_barrier) ->
        let value, uf_exp = check_uniqueness_exp_as_value ienv exp in
        Unique_barrier.enable unique_barrier;
        let uf_read =
          Value.mark_implicit_borrow_memory_address (Read unique_barrier) value
        in
        value, UF.par uf_exp uf_read
    in
    let uf_fields =
      Array.map
        (fun field ->
          match field with
          | l, Kept (_, _, unique_use) ->
            let value =
              Value.implicit_record_field l.lbl_modalities l.lbl_name value
                unique_use
            in
            Value.mark_maybe_unique value
          | l, Overridden (_, e) ->
            check_uniqueness_exp
              ~overwrite:
                (descend (Projection.Record_field l.lbl_name) overwrite)
              ienv e)
        fields
    in
    UF.par uf_ext (UF.pars (Array.to_list uf_fields))
  | Texp_record_unboxed_product { fields; extended_expression } ->
    let value, uf_ext =
      match extended_expression with
      | None -> Value.fresh, UF.unused
      | Some (exp, _) -> check_uniqueness_exp_as_value ienv exp
    in
    let uf_fields =
      Array.map
        (fun field ->
          match field with
          | l, Kept (_, _, unique_use) ->
            let value =
              Value.implicit_record_unboxed_product_field l.lbl_modalities
                l.lbl_name value unique_use
            in
            Value.mark_maybe_unique value
          | _, Overridden (_, e) -> check_uniqueness_exp ~overwrite:None ienv e)
        fields
    in
    UF.par uf_ext (UF.pars (Array.to_list uf_fields))
  | Texp_field _ ->
    let value, uf = check_uniqueness_exp_as_value ienv exp in
    UF.seq uf (Value.mark_maybe_unique value)
  | Texp_unboxed_field (_, _, _, _, _) ->
    let value, uf = check_uniqueness_exp_as_value ienv exp in
    UF.seq uf (Value.mark_maybe_unique value)
  | Texp_setfield (rcd, _, _, _, arg) ->
    (* Ideally, we should treat this as creating a new alias of [arg], and
       further usages of the field should be directed at the alias, instead of
       the old value. However, this would require some big changes to the
       analysis.

       Instead, we take a conservative approach, treating mutability as opaque.
       First of all, [type r = { mutable x : 'a }] is viewed as [type r = { x :
       'b }] where ['b] is some opaque type (think ['a ref]) with some opaque
       operations [val read: 'b -> 'a] and [val write: 'a -> 'b -> unit]

       Then, field mutation [r.x <- x0] is viewed as [write x0 r.x]. This leads
       to marking [x0] as fully used, and [r.mem_addr] borrowed, and [r.x] used
       by [write]. Field projection [r.x] is viewed as [read r.x], which leads
       to marking [r.mem_addr] borrowed, and [r.x] used by [read].

       Now, note that currently [mutable] implies [many aliased], which means
       ['b] should cross linearity and uniqueness. Therefore, the above usages
       on [r.x] can be skipped. *)
    let value, uf_rcd = check_uniqueness_exp_as_value ienv rcd in
    let uf_arg = check_uniqueness_exp ~overwrite:None ienv arg in
    let uf_write = Value.mark_implicit_borrow_memory_address Write value in
    let uf_tag = Value.invalidate_tag value in
    UF.pars [uf_rcd; uf_arg; uf_write; uf_tag]
  | Texp_atomic_loc (rcd, _, _, _, _) ->
    let value, uf_rcd = check_uniqueness_exp_as_value ienv rcd in
    let uf = Value.mark_consumed_memory_address value in
    UF.seq uf_rcd uf
  | Texp_array (_, _, es, _) ->
    UF.pars (List.map (fun e -> check_uniqueness_exp ~overwrite:None ienv e) es)
  | Texp_idx (ba, _uas) ->
    let block_access = function
      | Baccess_field _ -> UF.unused
      | Baccess_array
          { mut = _;
            index_kind = _;
            index;
            base_ty = _;
            elt_ty = _;
            elt_sort = _
          } ->
        check_uniqueness_exp ~overwrite:None ienv index
      | Baccess_block (_, idx) -> check_uniqueness_exp ~overwrite:None ienv idx
    in
    (* All unboxed accesses are unused, but we include the below match in case
       we add new unboxed access types *)
    let _unboxed_access = function Uaccess_unboxed_field _ -> UF.unused in
    block_access ba
  | Texp_ifthenelse (if_, then_, else_opt) ->
    (* if' is only borrowed, not used; but probably doesn't matter because of
       mode crossing *)
    let uf_cond = check_uniqueness_exp ~overwrite:None ienv if_ in
    let uf_then = check_uniqueness_exp ~overwrite:None ienv then_ in
    let uf_else =
      match else_opt with
      | Some else_ -> check_uniqueness_exp ~overwrite:None ienv else_
      | None -> UF.unused
    in
    UF.seq uf_cond (UF.choose uf_then uf_else)
  | Texp_sequence (e0, _, e1) ->
    let uf0 = check_uniqueness_exp ~overwrite:None ienv e0 in
    let uf1 = check_uniqueness_exp ~overwrite:None ienv e1 in
    UF.seq uf0 uf1
  | Texp_while { wh_cond; wh_body; _ } ->
    let uf_cond = check_uniqueness_exp ~overwrite:None ienv wh_cond in
    let uf_body = check_uniqueness_exp ~overwrite:None ienv wh_body in
    UF.seq uf_cond uf_body
  | Texp_list_comprehension { comp_body; comp_clauses } ->
    let uf_body = check_uniqueness_exp ~overwrite:None ienv comp_body in
    let uf_clauses = check_uniqueness_comprehensions ienv comp_clauses in
    UF.par uf_body uf_clauses
  | Texp_array_comprehension (_, _, { comp_body; comp_clauses }) ->
    let uf_body = check_uniqueness_exp ~overwrite:None ienv comp_body in
    let uf_clauses = check_uniqueness_comprehensions ienv comp_clauses in
    UF.par uf_body uf_clauses
  | Texp_for { for_from; for_to; for_body; _ } ->
    let uf_from = check_uniqueness_exp ~overwrite:None ienv for_from in
    let uf_to = check_uniqueness_exp ~overwrite:None ienv for_to in
    let uf_body = check_uniqueness_exp ~overwrite:None ienv for_body in
    UF.seq (UF.par uf_from uf_to) uf_body
  | Texp_send (e, _, _) -> check_uniqueness_exp ~overwrite:None ienv e
  | Texp_new _ -> UF.unused
  | Texp_instvar _ -> UF.unused
  | Texp_mutvar _ -> UF.unused
  | Texp_setinstvar (_, _, _, e) -> check_uniqueness_exp ~overwrite:None ienv e
  | Texp_setmutvar (_, _, e) -> check_uniqueness_exp ~overwrite:None ienv e
  | Texp_override (_, ls) ->
    UF.pars
      (List.map
         (fun (_, _, e) -> check_uniqueness_exp ~overwrite:None ienv e)
         ls)
  | Texp_letmodule (_, _, _, mod_expr, body) ->
    let uf_mod =
      mark_aliased_open_variables ienv
        (fun iter -> iter.module_expr iter mod_expr)
        mod_expr.mod_loc
    in
    let uf_body = check_uniqueness_exp ~overwrite:None ienv body in
    UF.seq uf_mod uf_body
  | Texp_letexception (_, e) -> check_uniqueness_exp ~overwrite:None ienv e
  | Texp_assert (e, _) -> check_uniqueness_exp ~overwrite:None ienv e
  | Texp_lazy e ->
    let uf = check_uniqueness_exp ~overwrite:None ienv e in
    lift_implicit_borrowing uf
  | Texp_object (cls_struc, _) ->
    (* the object (methods, values) will be type-checked by Typeclass,
       which invokes uniqueness check.*)
    mark_aliased_open_variables ienv
      (fun iter -> iter.class_structure iter cls_struc)
      exp.exp_loc
  | Texp_pack mod_expr ->
    (* the module will be type-checked by Typemod which invokes uniqueness
       analysis. *)
    mark_aliased_open_variables ienv
      (fun iter -> iter.module_expr iter mod_expr)
      mod_expr.mod_loc
  | Texp_letop { let_; ands; body } ->
    let uf_let = check_uniqueness_binding_op ienv let_ in
    let uf_ands =
      List.map (fun bop -> check_uniqueness_binding_op ienv bop) ands
    in
    let uf_body =
      check_uniqueness_cases ienv (Match_single (Paths.fresh ())) [body]
    in
    let uf_body = lift_implicit_borrowing uf_body in
    UF.pars (uf_let :: (uf_ands @ [uf_body]))
  | Texp_unreachable -> UF.unused
  | Texp_extension_constructor _ -> UF.unused
  | Texp_open (open_decl, e) ->
    let uf =
      mark_aliased_open_variables ienv
        (fun iter -> iter.open_declaration iter open_decl)
        open_decl.open_loc
    in
    UF.seq uf (check_uniqueness_exp ~overwrite:None ienv e)
  | Texp_probe { handler } -> check_uniqueness_exp ~overwrite:None ienv handler
  | Texp_probe_is_enabled _ -> UF.unused
  | Texp_exclave e -> check_uniqueness_exp ~overwrite:None ienv e
  | Texp_src_pos -> UF.unused
  | Texp_overwrite (e1, e2) ->
    let value, uf = check_uniqueness_exp_as_value ienv e1 in
    let uf_tag =
      match e2.exp_desc with
      | Texp_construct (lbl, cd, _, _) ->
        Value.overwrite_tag { tag = cd.cstr_tag; name_for_error = lbl } value
      | Texp_record _ | Texp_tuple _ -> UF.unused
      | _ ->
        Misc.fatal_error "Uniqueness analysis: overwrite of unexpected term"
    in
    let uf_body = check_uniqueness_exp ~overwrite:(Value.paths value) ienv e2 in
    (* We first evaluate the body and then perform the overwrite: *)
    UF.seqs [uf; uf_tag; uf_body; Value.mark_consumed_memory_address value]
  | Texp_hole use -> (
    match overwrite with
    | None -> assert false
    | Some p ->
      let occ = Occurrence.mk exp.exp_loc in
      Paths.mark
        (Usage.maybe_unique use occ)
        Learned_tags.empty Overwrites.empty p)
<<<<<<< HEAD
=======
  (* CR metaprogramming aivaskovic:
     it might be reasonable to treat `Texp_quotation e` as `e` *)
>>>>>>> f15d0b30
  | Texp_quotation e ->
    let uf = check_uniqueness_exp ~overwrite:None ienv e in
    UF.quote uf
  | Texp_antiquotation e ->
    let uf = check_uniqueness_exp ~overwrite:None ienv e in
    UF.antiquote uf
<<<<<<< HEAD
  | Texp_eval _ ->
    (* CR metaprogramming mshinwell: Make sure this is correct *)
    UF.unused
=======
>>>>>>> f15d0b30

(**
Corresponds to the first mode.

Look at exp and see if it can be treated as an alias. Currently only
[Texp_ident] and [Texp_field] (and recursively so) are treated so. If it returns
[Some Value.t], the caller is responsible to mark it as used as needed *)
and check_uniqueness_exp_as_value ienv exp : Value.t * UF.t =
  let loc = exp.exp_loc in
  match exp.exp_desc with
  | Texp_ident (p, _, _, _, unique_use) ->
    let occ = Occurrence.mk loc in
    let value =
      match value_of_ident ienv unique_use occ p with
      | None ->
        (* cross module access - don't track *)
        Value.untracked unique_use occ
      | Some value -> value
    in
    value, UF.unused
  | Texp_field (e, _, _, l, float, unique_barrier) -> (
    let value, uf = check_uniqueness_exp_as_value ienv e in
    match Value.paths value with
    | None ->
      (* No barrier: the expression 'e' is not overwritable. *)
      Unique_barrier.enable unique_barrier;
      Value.fresh, uf
    | Some paths ->
      (* accessing the field meaning borrowing the parent record's mem
         block. Note that the field itself is not borrowed or used *)
      Unique_barrier.enable unique_barrier;
      let uf_read =
        Value.mark_implicit_borrow_memory_address (Read unique_barrier) value
      in
      let uf_boxing, value =
        let occ = Occurrence.mk loc in
        let paths = Paths.record_field l.lbl_modalities l.lbl_name paths in
        match float with
        | Non_boxing unique_use ->
          UF.unused, Value.existing paths unique_use occ
        | Boxing (_, unique_use) ->
          ( Paths.mark
              (Usage.maybe_unique unique_use occ)
              Learned_tags.empty Overwrites.empty paths,
            Value.fresh )
      in
      value, UF.seqs [uf; uf_read; uf_boxing])
  | Texp_unboxed_field (e, _, _, l, unique_use) -> (
    let value, uf = check_uniqueness_exp_as_value ienv e in
    match Value.paths value with
    | None -> Value.fresh, uf
    | Some paths ->
      let occ = Occurrence.mk loc in
      let paths =
        Paths.record_unboxed_product_field l.lbl_modalities l.lbl_name paths
      in
      let value = Value.existing paths unique_use occ in
      value, uf)
  (* CR-someday anlorenzen: This could also support let-bindings. *)
  | _ -> Value.fresh, check_uniqueness_exp ~overwrite:None ienv exp

(** take typed expression, do some parsing and returns [value_to_match] *)
and check_uniqueness_exp_for_match ienv exp : value_to_match * UF.t =
  match exp.exp_desc with
  | Texp_tuple (es, _) ->
    let values, ufs =
      List.split
        (List.map (fun (_, e) -> check_uniqueness_exp_as_value ienv e) es)
    in
    Match_tuple values, UF.pars ufs
  | _ ->
    let value, uf = check_uniqueness_exp_as_value ienv exp in
    let paths =
      match Value.paths value with
      | None -> Paths.fresh ()
      | Some paths -> paths
    in
    Match_single paths, uf

(** Returns [ienv] and [uf].
   [ienv] is the new bindings introduced;
   [uf] is the usage forest caused by the binding
*)
and check_uniqueness_value_bindings ienv vbs =
  (* we imitate how data are accessed at runtime *)
  let exts, uf_vbs =
    List.split
      (List.map
         (fun vb ->
           let value, uf_value =
             check_uniqueness_exp_for_match ienv vb.vb_expr
           in
           let ienv, uf_pat = pattern_match vb.vb_pat value in
           (* We ignore the tags from value bindings *)
           let uf_pat, _tags = UF.split_usage_tags uf_pat in
           ienv, UF.seq uf_value uf_pat)
         vbs)
  in
  Ienv.Extension.conjuncts exts, UF.pars uf_vbs

(* type signature needed because invoked on both value and computation patterns *)
and check_uniqueness_cases_gen :
      'a.
      ('a Typedtree.general_pattern -> _ -> _) -> _ -> _ -> 'a case list -> _ =
 fun pat_match ienv value cases ->
  (* At first, we keep the information from patterns, guards and branches
     separate. We only use the Ienv from the patterns in the guards and
     branches. *)
  let exts, uf_pats =
    List.split
      (List.map
         (fun case ->
           let ext, uf_lhs = pat_match case.c_lhs value in
           let uf_guard =
             match case.c_guard with
             | None -> UF.unused
             | Some g ->
               check_uniqueness_exp ~overwrite:None (Ienv.extend ienv ext) g
           in
           ext, (uf_lhs, uf_guard))
         cases)
  in
  let uf_cases =
    List.map2
      (fun ext case ->
        check_uniqueness_exp ~overwrite:None (Ienv.extend ienv ext) case.c_rhs)
      exts cases
  in
  let uf_lhss, uf_guards = List.split uf_pats in
  let uf_lhss_usages, uf_lhss_tags =
    List.split (List.map UF.split_usage_tags uf_lhss)
  in
  (* We combine patterns as follows: We assume that the patterns and guards
     could be evaluated in any order. This is necessary since the pattern-match
     compiler might permute them. After this stage, only one of the branches is
     evaluated. *)
  UF.seq
    (UF.pars (List.map2 UF.par uf_lhss_usages uf_guards))
    (UF.chooses (List.map2 UF.match_with_learned_tags uf_lhss_tags uf_cases))

and check_uniqueness_cases ienv value cases =
  check_uniqueness_cases_gen pattern_match ienv value cases

and check_uniqueness_comp_cases ienv value cases =
  check_uniqueness_cases_gen comp_pattern_match ienv value cases

and check_uniqueness_comprehensions ienv cs =
  UF.pars
    (List.map
       (fun c ->
         match c with
         | Texp_comp_when e -> check_uniqueness_exp ~overwrite:None ienv e
         | Texp_comp_for cbs ->
           check_uniqueness_comprehension_clause_binding ienv cbs)
       cs)

and check_uniqueness_comprehension_clause_binding ienv cbs =
  UF.pars
    (List.map
       (fun cb ->
         match cb.comp_cb_iterator with
         | Texp_comp_range { start; stop; _ } ->
           let uf_start = check_uniqueness_exp ~overwrite:None ienv start in
           let uf_stop = check_uniqueness_exp ~overwrite:None ienv stop in
           UF.par uf_start uf_stop
         | Texp_comp_in { sequence; _ } ->
           check_uniqueness_exp ~overwrite:None ienv sequence)
       cbs)

and check_uniqueness_binding_op ienv bo =
  let occ = Occurrence.mk bo.bop_loc in
  let uf_path =
    match value_of_ident ienv aliased_many_use occ bo.bop_op_path with
    | Some value -> Value.mark_maybe_unique value
    | None -> UF.unused
  in
  let uf_exp = check_uniqueness_exp ~overwrite:None ienv bo.bop_exp in
  UF.par uf_path uf_exp

let check_uniqueness_exp exp =
  let uf = check_uniqueness_exp ~overwrite:None Ienv.empty exp in
  UF.check_no_remaining_overwritten_as uf;
  ()

let check_uniqueness_value_bindings vbs =
  let _, uf = check_uniqueness_value_bindings Ienv.empty vbs in
  UF.check_no_remaining_overwritten_as uf;
  ()

let report_multi_use inner first_is_of_second =
  let { Usage.cannot_force = { occ; axis };
        there;
        first_or_second;
        access_order
      } =
    inner
  in
  let here_usage = "used" in
  let there_usage =
    match there with
    | Usage.Maybe_aliased t ->
      Maybe_aliased.string_of_access (Maybe_aliased.extract_access t)
    | Usage.Aliased t -> (
      match Aliased.reason t with
      | Forced -> "used"
      | Lazy -> "used in a lazy pattern"
      | Array -> "used in an array pattern"
      | Constant -> "used in a constant pattern"
      | Lifted access ->
        Maybe_aliased.string_of_access access
        ^ " in a closure that might be called later")
    | _ -> "used"
  in
  let first, first_usage, second, second_usage =
    match first_or_second with
    | Usage.First ->
      occ, here_usage, Option.get (Usage.extract_occurrence there), there_usage
    | Usage.Second ->
      Option.get (Usage.extract_occurrence there), there_usage, occ, here_usage
  in
  let first_is_of_second =
    match first_is_of_second with
    | Self
    | Ancestor [Projection.Memory_address]
    | Descendant [Projection.Memory_address] ->
      "it"
    | Descendant _ -> "part of it"
    | Ancestor _ -> "it is part of a value that"
  in
  let access_order =
    match access_order with
    | Par -> "is already being"
    | Seq -> "has already been"
  in
  (* English is sadly not very composible, we write out all four cases
     manually *)
  let error =
    match first_or_second, axis with
    | First, Uniqueness ->
      Format.dprintf "This value is %s here,@ but %s %s %s as unique:"
        second_usage first_is_of_second access_order first_usage
    | First, Linearity ->
      Format.dprintf
        "This value is %s here,@ but %s is defined as once and %s %s:"
        second_usage first_is_of_second access_order first_usage
    | Second, Uniqueness ->
      Format.dprintf "This value is %s here as unique,@ but %s %s %s:"
        second_usage first_is_of_second access_order first_usage
    | Second, Linearity ->
      Format.dprintf "This value is defined as once and %s here,@ but %s %s %s:"
        second_usage first_is_of_second access_order first_usage
  in
  let sub = [Location.msg ~loc:first.loc ""] in
  Location.errorf ~loc:second.loc ~sub "@[%t@]" error

let report_boundary cannot_force reason =
  let { Maybe_unique.occ; axis } = cannot_force in
  let reason =
    match reason with
    | Paths_from_mod_class -> "another module or class"
    | Free_var_of_mod_class -> "outside the current module or class"
    | Out_of_mod_class -> "outside the current module or class"
  in
  let error =
    match axis with
    | Uniqueness -> "This value is aliased but used as unique"
    | Linearity -> "This value is once but used as many"
  in
  Location.errorf ~loc:occ.loc "@[%s.\nHint: This value comes from %s.@]" error
    reason

let report_tag_change (err : Overwrites.error) =
  match err with
  | Changed_tag { old_tag; new_tag } ->
    let new_tag_txt =
      Format.dprintf "%a" Pprintast.longident new_tag.name_for_error.txt
    in
    let old_tag_txt =
      match old_tag with
      | Old_tag_unknown -> Format.dprintf "is unknown."
      | Old_tag_was l ->
        Format.dprintf "is %a." Pprintast.longident l.name_for_error.txt
      | Old_tag_mutated access_order -> (
        match access_order with
        | Par -> Format.dprintf "is being changed through mutation."
        | Seq -> Format.dprintf "was changed through mutation.")
    in
    Location.errorf ~loc:new_tag.name_for_error.loc
      "@[Overwrite may not change the tag to %t.\n\
       Hint: The old tag of this allocation %t@]" new_tag_txt old_tag_txt

let report_error err =
  Printtyp.wrap_printing_env ~error:true Env.empty (fun () ->
      match err with
      | Usage { inner; first_is_of_second } ->
        report_multi_use inner first_is_of_second
      | Boundary { cannot_force; reason } -> report_boundary cannot_force reason
      | Overwrite_changed_tag err -> report_tag_change err)

let () =
  Location.register_error_of_exn (function
    | Error e -> Some (report_error e)
    | _ -> None)<|MERGE_RESOLUTION|>--- conflicted
+++ resolved
@@ -2524,23 +2524,17 @@
       Paths.mark
         (Usage.maybe_unique use occ)
         Learned_tags.empty Overwrites.empty p)
-<<<<<<< HEAD
-=======
   (* CR metaprogramming aivaskovic:
      it might be reasonable to treat `Texp_quotation e` as `e` *)
->>>>>>> f15d0b30
   | Texp_quotation e ->
     let uf = check_uniqueness_exp ~overwrite:None ienv e in
     UF.quote uf
   | Texp_antiquotation e ->
     let uf = check_uniqueness_exp ~overwrite:None ienv e in
     UF.antiquote uf
-<<<<<<< HEAD
   | Texp_eval _ ->
     (* CR metaprogramming mshinwell: Make sure this is correct *)
     UF.unused
-=======
->>>>>>> f15d0b30
 
 (**
 Corresponds to the first mode.
