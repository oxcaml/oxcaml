(**************************************************************************)
(*                                                                        *)
(*                                 OCaml                                  *)
(*                                                                        *)
(*             Xavier Leroy, projet Cristal, INRIA Rocquencourt           *)
(*                                                                        *)
(*   Copyright 1996 Institut National de Recherche en Informatique et     *)
(*     en Automatique.                                                    *)
(*                                                                        *)
(*   All rights reserved.  This file is distributed under the terms of    *)
(*   the GNU Lesser General Public License version 2.1, with the          *)
(*   special exception on linking described in the file LICENSE.          *)
(*                                                                        *)
(**************************************************************************)

(* Inclusion checks for the core language *)

open Asttypes
open Path
open Types
open Mode
open Typedtree

type position = Errortrace.position = First | Second

(* Inclusion between value descriptions *)

type primitive_mismatch =
  | Name
  | Arity
  | No_alloc of position
  | Builtin
  | Effects
  | Coeffects
  | Native_name
  | Result_repr
  | Argument_repr of int
  | Layout_poly_attr

type value_mismatch =
  | Primitive_mismatch of primitive_mismatch
  | Not_a_primitive
  | Type of Errortrace.moregen_error
  | Zero_alloc of Zero_alloc.error
  | Modality of Mode.Modality.Value.error
  | Mode of Mode.Value.error

exception Dont_match of value_mismatch

type mmodes =
  | All
  | Legacy of Env.held_locks option

let native_repr_args nra1 nra2 =
  let rec loop i nra1 nra2 =
    match nra1, nra2 with
    | [], [] -> None
    | [], _ :: _ -> assert false
    | _ :: _, [] -> assert false
    | (_, nr1) :: nra1, (_, nr2) :: nra2 ->
      if not (Primitive.equal_native_repr nr1 nr2) then Some (Argument_repr i)
      else loop (i+1) nra1 nra2
  in
  loop 1 nra1 nra2

let primitive_descriptions pd1 pd2 =
  let open Primitive in
  if not (String.equal pd1.prim_name pd2.prim_name) then
    Some Name
  else if not (Int.equal pd1.prim_arity pd2.prim_arity) then
    Some Arity
  else if (not pd1.prim_alloc) && pd2.prim_alloc then
    Some (No_alloc First)
  else if pd1.prim_alloc && (not pd2.prim_alloc) then
    Some (No_alloc Second)
  else if not
    (Bool.equal pd1.prim_is_layout_poly
                pd2.prim_is_layout_poly) then
    Some Layout_poly_attr
  else if not (Bool.equal pd1.prim_c_builtin pd2.prim_c_builtin) then
    Some Builtin
  else if not (Primitive.equal_effects pd1.prim_effects pd2.prim_effects) then
    Some Effects
  else if not
    (Primitive.equal_coeffects
       pd1.prim_coeffects pd2.prim_coeffects) then
    Some Coeffects
  else if not (String.equal pd1.prim_native_name pd2.prim_native_name) then
    Some Native_name
  else if not
    (match pd1.prim_native_repr_res, pd2.prim_native_repr_res with
      | (_, nr1), (_, nr2) -> Primitive.equal_native_repr nr1 nr2) then
    Some Result_repr
  else
    native_repr_args pd1.prim_native_repr_args pd2.prim_native_repr_args

let value_descriptions ~loc env name
    ~mmodes
    (vd1 : Types.value_description)
    (vd2 : Types.value_description) =
  Builtin_attributes.check_alerts_inclusion
    ~def:vd1.val_loc
    ~use:vd2.val_loc
    loc
    vd1.val_attributes vd2.val_attributes
    name;
  begin match Zero_alloc.sub vd1.val_zero_alloc vd2.val_zero_alloc with
  | Ok () -> ()
  | Error e -> raise (Dont_match (Zero_alloc e))
  end;
  begin match mmodes with
  | All -> begin
      match Mode.Modality.Value.sub vd1.val_modalities vd2.val_modalities with
      | Ok () -> ()
      | Error e -> raise (Dont_match (Modality e))
      end;
  | Legacy close_over_coercion ->
    match Mode.Modality.Value.to_const_opt vd2.val_modalities with
      (* [wrap_constraint_with_shape] invokes inclusion check with identical
        inferred modalities, which we need to workaround. *)
    | None -> ()
    | Some val2_modalities ->
      let mmode1, mmode2 =
        Mode.Value.(disallow_right legacy), Mode.Value.(disallow_left legacy)
      in
      let mode1 = Mode.Modality.Value.apply vd1.val_modalities mmode1 in
      let mode2 = Mode.Modality.Value.(Const.apply val2_modalities mmode2) in
      let mode1 =
        match close_over_coercion with
        | Some held_locks ->
          (* Cross modes according to RHS type as it tends to be by the user. *)
          let mode1 = Ctype.cross_left env vd2.val_type mode1 in
          let mode1 =
            Env.walk_locks ~env ~item:Value mode1 (Some vd1.val_type) held_locks
          in
          mode1.mode
        | None -> mode1
      in
      let mode2 = Ctype.cross_right env vd2.val_type mode2 in
      begin match Mode.Value.submode mode1 mode2 with
      | Ok () -> ()
      | Error e -> raise (Dont_match (Mode e))
      end
  end;
  match vd1.val_kind with
  | Val_prim p1 -> begin
     match vd2.val_kind with
     | Val_prim p2 -> begin
         let locality = [ Mode.Locality.global; Mode.Locality.local ] in
         let yielding = [ Mode.Yielding.unyielding; Mode.Yielding.yielding ] in
         List.iter (fun loc ->
           List.iter (fun yield ->
             let ty1, _, _, _ = Ctype.instance_prim p1 vd1.val_type in
             let ty2, mode_l2, mode_y2, _ = Ctype.instance_prim p2 vd2.val_type in
             Option.iter (Mode.Locality.equate_exn loc) mode_l2;
             Option.iter (Mode.Yielding.equate_exn yield) mode_y2;
             try
               Ctype.moregeneral env true ty1 ty2
             with Ctype.Moregen err ->
               raise (Dont_match (Type err))
           ) yielding
         ) locality;
         match primitive_descriptions p1 p2 with
         | None -> Tcoerce_none
         | Some err -> raise (Dont_match (Primitive_mismatch err))
       end
     | _ ->
        let ty1, mode_l1, _, sort1 = Ctype.instance_prim p1 vd1.val_type in
        (try Ctype.moregeneral env true ty1 vd2.val_type
         with Ctype.Moregen err -> raise (Dont_match (Type err)));
        let pc =
          {pc_desc = p1; pc_type = vd2.Types.val_type;
           pc_poly_mode = Option.map Mode.Locality.disallow_right mode_l1;
           pc_poly_sort=sort1;
           pc_env = env; pc_loc = vd1.Types.val_loc; } in
        Tcoerce_primitive pc
     end
  | _ ->
     match Ctype.moregeneral env true vd1.val_type vd2.val_type with
     | exception Ctype.Moregen err -> raise (Dont_match (Type err))
     | () -> begin
       match vd2.val_kind with
         | Val_prim _ -> raise (Dont_match Not_a_primitive)
         | _ -> Tcoerce_none
     end

(* Inclusion between manifest types (particularly for private row types) *)

let is_absrow env ty =
  match get_desc ty with
  | Tconstr(Pident _, _, _) ->
      (* This function is checking for an abstract row on the side that is being
         included into (usually numbered with "2" in this file).  In this case,
         the abstract row variable has been substituted for an object or variant
         type. *)
      begin match get_desc (Ctype.expand_head env ty) with
      | Tobject _|Tvariant _ -> true
      | _ -> false
      end
  | _ -> false

(* Inclusion between type declarations *)

let choose ord first second =
  match ord with
  | First -> first
  | Second -> second

let choose_other ord first second =
  match ord with
  | First -> choose Second first second
  | Second -> choose First first second

(* Documents which kind of private thing would be revealed *)
type privacy_mismatch =
  | Private_type_abbreviation
  | Private_variant_type
  | Private_record_type
  | Private_record_unboxed_product_type
  | Private_extensible_variant
  | Private_row_type

type type_kind =
  | Kind_abstract
  | Kind_record
  | Kind_record_unboxed_product
  | Kind_variant
  | Kind_open

let of_kind = function
  | Type_abstract _ -> Kind_abstract
  | Type_record (_, _, _) -> Kind_record
  | Type_record_unboxed_product (_, _, _) -> Kind_record_unboxed_product
  | Type_variant (_, _, _) -> Kind_variant
  | Type_open -> Kind_open

type kind_mismatch = type_kind * type_kind

type label_mismatch =
  | Type of Errortrace.equality_error
  | Mutability of position
  | Atomicity of position
  | Modality of Modality.Value.equate_error

type record_change =
  (Types.label_declaration, Types.label_declaration, label_mismatch)
    Diffing_with_keys.change

type record_mismatch =
  | Label_mismatch of record_change list
  | Inlined_representation of position
  | Float_representation of position
  | Ufloat_representation of position
  | Mixed_representation of position
  | Mixed_representation_with_flat_floats of position

type constructor_mismatch =
  | Type of Errortrace.equality_error
  | Arity
  | Inline_record of record_change list
  | Kind of position
  | Explicit_return_type of position
  | Modality of int * Modality.Value.equate_error

type extension_constructor_mismatch =
  | Constructor_privacy
  | Constructor_mismatch of Ident.t
                            * Types.extension_constructor
                            * Types.extension_constructor
                            * constructor_mismatch

type private_variant_mismatch =
  | Only_outer_closed (* It's only dangerous in one direction *)
  | Missing of position * string
  | Presence of string
  | Incompatible_types_for of string
  | Types of Errortrace.equality_error

type private_object_mismatch =
  | Missing of string
  | Types of Errortrace.equality_error

type variant_change =
  (Types.constructor_declaration as 'l, 'l, constructor_mismatch)
    Diffing_with_keys.change

type unsafe_mode_crossing_mismatch =
  | Mode_crossing_only_on of position
  | Bounds_not_equal of unsafe_mode_crossing * unsafe_mode_crossing

type type_mismatch =
  | Arity
  | Privacy of privacy_mismatch
  | Kind of kind_mismatch
  | Constraint of Errortrace.equality_error
  | Manifest of Errortrace.equality_error
  | Parameter_jkind of type_expr * Jkind.Violation.t
  | Private_variant of type_expr * type_expr * private_variant_mismatch
  | Private_object of type_expr * type_expr * private_object_mismatch
  | Variance
  | Record_mismatch of record_mismatch
  | Variant_mismatch of variant_change list
  | Unboxed_representation of position * attributes
  | Extensible_representation of position
  | With_null_representation of position
  | Jkind of Jkind.Violation.t
  | Unsafe_mode_crossing of unsafe_mode_crossing_mismatch

let report_modality_sub_error first second ppf e =
  let print_modality id ppf m =
    Printtyp.modality ~id:(fun ppf -> Format.pp_print_string ppf id) ppf m
  in
  let Modality.Value.Error(ax, {left; right}) = e in
  Format.fprintf ppf "%s is %a and %s is %a."
    (String.capitalize_ascii second)
    (print_modality "empty") (Atom (ax, right) : Modality.t)
    first
    (print_modality "not") (Atom (ax, left) : Modality.t)

let report_mode_sub_error first second ppf e =
  let Mode.Value.Error(ax, {left; right}) = e in
  Format.fprintf ppf "%s is %a and %s is %a."
    (String.capitalize_ascii second)
    (Value.Const.print_axis ax) right
    first
    (Value.Const.print_axis ax) left

let report_modality_equate_error first second ppf ((equate_step, sub_error) : Modality.Value.equate_error) =
  match equate_step with
  | Left_le_right -> report_modality_sub_error first second ppf sub_error
  | Right_le_left -> report_modality_sub_error second first ppf sub_error

module Style = Misc.Style

let report_primitive_mismatch first second ppf err =
  let pr fmt = Format.fprintf ppf fmt in
  match (err : primitive_mismatch) with
  | Name ->
      pr "The names of the primitives are not the same"
  | Arity ->
      pr "The syntactic arities of these primitives were not the same.@ \
          (They must have the same number of arrows present in the source.)"
  | No_alloc ord ->
      pr "%s primitive is %a but %s is not"
        (String.capitalize_ascii (choose ord first second))
        Style.inline_code "[@@noalloc]"
        (choose_other ord first second)
  | Builtin ->
      pr "The two primitives differ in whether they are builtins"
  | Effects ->
      pr "The two primitives have different effect annotations"
  | Coeffects ->
      pr "The two primitives have different coeffect annotations"
  | Native_name ->
      pr "The native names of the primitives are not the same"
  | Result_repr ->
      pr "The two primitives' results have different representations"
  | Argument_repr n ->
      pr "The two primitives' %d%s arguments have different representations"
        n (Misc.ordinal_suffix n)
  | Layout_poly_attr ->
      pr "The two primitives have different [@@layout_poly] attributes"

let report_value_mismatch first second env ppf err =
  let pr fmt = Format.fprintf ppf fmt in
  pr "@ ";
  match (err : value_mismatch) with
  | Primitive_mismatch pm ->
      report_primitive_mismatch first second ppf pm
  | Not_a_primitive ->
      pr "The implementation is not a primitive."
  | Type trace ->
      Printtyp.report_moregen_error ppf Type_scheme env trace
        (fun ppf -> Format.fprintf ppf "The type")
        (fun ppf -> Format.fprintf ppf "is not compatible with the type")
  | Zero_alloc e -> Zero_alloc.print_error ppf e
  | Modality e -> report_modality_sub_error first second ppf e
  | Mode e -> report_mode_sub_error first second ppf e

let report_type_inequality env ppf err =
  Printtyp.report_equality_error ppf Type_scheme env err
    (fun ppf -> Format.fprintf ppf "The type")
    (fun ppf -> Format.fprintf ppf "is not equal to the type")

let report_privacy_mismatch ppf err =
  let singular, item =
    match err with
    | Private_type_abbreviation  -> true,  "type abbreviation"
    | Private_variant_type       -> false, "variant constructor(s)"
    | Private_record_type        -> true,  "record constructor"
    | Private_record_unboxed_product_type -> true, "unboxed record constructor"
    | Private_extensible_variant -> true,  "extensible variant"
    | Private_row_type           -> true,  "row type"
  in Format.fprintf ppf "%s %s would be revealed."
       (if singular then "A private" else "Private")
       item

let report_label_mismatch first second env ppf err =
  match (err : label_mismatch) with
  | Type err ->
      report_type_inequality env ppf err
  | Mutability ord ->
      Format.fprintf ppf "%s is mutable and %s is not."
        (String.capitalize_ascii (choose ord first second))
        (choose_other ord first second)
  | Atomicity ord ->
      Format.fprintf ppf "%s is atomic and %s is not."
        (String.capitalize_ascii (choose ord first second))
        (choose_other ord first second)
  | Modality err_ -> report_modality_equate_error first second ppf err_

let pp_record_diff first second prefix decl env ppf (x : record_change) =
  match x with
  | Delete cd ->
      Format.fprintf ppf "%aAn extra field, %a, is provided in %s %s."
        prefix x Style.inline_code (Ident.name cd.delete.ld_id) first decl
  | Insert cd ->
      Format.fprintf  ppf "%aA field, %a, is missing in %s %s."
        prefix x Style.inline_code (Ident.name cd.insert.ld_id) first decl
  | Change Type {got=lbl1; expected=lbl2; reason} ->
      Format.fprintf ppf
        "@[<hv>%aFields do not match:@;<1 2>\
         %a@ is not the same as:\
         @;<1 2>%a@ %a@]"
        prefix x
        (Style.as_inline_code Printtyp.label) lbl1
        (Style.as_inline_code Printtyp.label) lbl2
        (report_label_mismatch first second env) reason
  | Change Name n ->
      Format.fprintf ppf "%aFields have different names, %a and %a."
        prefix x
        Style.inline_code n.got
        Style.inline_code n.expected
  | Swap sw ->
      Format.fprintf ppf "%aFields %a and %a have been swapped."
        prefix x
        Style.inline_code sw.first
        Style.inline_code sw.last
  | Move {name; got; expected } ->
      Format.fprintf ppf
        "@[<2>%aField %a has been moved@ from@ position %d@ to %d.@]"
        prefix x Style.inline_code name expected got

let report_patch pr_diff first second decl env ppf patch =
  let nl ppf () = Format.fprintf ppf "@," in
  let no_prefix _ppf _ = () in
  match patch with
  | [ elt ] ->
      Format.fprintf ppf "@[<hv>%a@]"
        (pr_diff first second no_prefix decl env) elt
  | _ ->
      let pp_diff = pr_diff first second Diffing_with_keys.prefix decl env in
      Format.fprintf ppf "@[<hv>%a@]"
        (Format.pp_print_list ~pp_sep:nl pp_diff) patch

let report_record_mismatch first second decl env ppf err =
  let pr fmt = Format.fprintf ppf fmt in
  match err with
  | Label_mismatch patch ->
      report_patch pp_record_diff first second decl env ppf patch
  | Inlined_representation ord ->
      pr "@[<hv>Their internal representations differ:@ %s %s %s.@]"
        (choose ord first second) decl
        "is an inlined record"
  | Float_representation ord ->
      pr "@[<hv>Their internal representations differ:@ %s %s %s.@]"
        (choose ord first second) decl
        "uses unboxed float representation"
  | Ufloat_representation ord ->
      (* CR layouts: This case should unreachable now.  But it may be reachable
         when we allow [any] types in structure declarations, using an example
         like the "unboxed float representation" one in
         [typing-unboxed-types/test.ml].  Add a test then. *)
      pr "@[<hv>Their internal representations differ:@ %s %s %s.@]"
        (choose ord first second) decl
        "uses float# representation"
  | Mixed_representation ord ->
      (* CR layouts: As above. *)
      pr "@[<hv>Their internal representations differ:@ %s %s %s.@]"
        (choose ord first second) decl
        "uses mixed representation"
  | Mixed_representation_with_flat_floats ord ->
      pr "@[<hv>Their internal representations differ:@ %s %s %s.@]"
        (choose ord first second) decl
        "uses a mixed representation where boxed floats are stored flat"

let report_constructor_mismatch first second decl env ppf err =
  let pr fmt  = Format.fprintf ppf fmt in
  match (err : constructor_mismatch) with
  | Type err -> report_type_inequality env ppf err
  | Arity -> pr "They have different arities."
  | Inline_record err ->
      report_patch pp_record_diff first second decl env ppf err
  | Kind ord ->
      pr "%s uses inline records and %s doesn't."
        (String.capitalize_ascii (choose ord first second))
        (choose_other ord first second)
  | Explicit_return_type ord ->
      pr "%s has explicit return type and %s doesn't."
        (String.capitalize_ascii (choose ord first second))
        (choose_other ord first second)
  | Modality (i, err) ->
      pr "Modality mismatch at argument position %i:@ %a"
        (i + 1) (report_modality_equate_error first second) err
        (* argument position is one-based; more intuitive *)

let pp_variant_diff first second prefix decl env ppf (x : variant_change) =
  match x with
  | Delete cd ->
      Format.fprintf ppf  "%aAn extra constructor, %a, is provided in %s %s."
        prefix x Style.inline_code (Ident.name cd.delete.cd_id) first decl
  | Insert cd ->
      Format.fprintf ppf "%aA constructor, %a, is missing in %s %s."
        prefix x Style.inline_code (Ident.name cd.insert.cd_id) first decl
  | Change Type {got; expected; reason} ->
      Format.fprintf ppf
        "@[<hv>%aConstructors do not match:@;<1 2>\
         %a@ is not the same as:\
         @;<1 2>%a@ %a@]"
        prefix x
        (Style.as_inline_code Printtyp.constructor) got
        (Style.as_inline_code Printtyp.constructor) expected
        (report_constructor_mismatch first second decl env) reason
  | Change Name n ->
      Format.fprintf ppf
        "%aConstructors have different names, %a and %a."
        prefix x
        Style.inline_code n.got
        Style.inline_code n.expected
  | Swap sw ->
      Format.fprintf ppf
        "%aConstructors %a and %a have been swapped."
        prefix x
        Style.inline_code sw.first
        Style.inline_code sw.last
  | Move {name; got; expected} ->
      Format.fprintf ppf
        "@[<2>%aConstructor %a has been moved@ from@ position %d@ to %d.@]"
        prefix x Style.inline_code name expected got

let report_extension_constructor_mismatch first second decl env ppf err =
  let pr fmt = Format.fprintf ppf fmt in
  match (err : extension_constructor_mismatch) with
  | Constructor_privacy ->
      pr "Private extension constructor(s) would be revealed."
  | Constructor_mismatch (id, ext1, ext2, err) ->
      let constructor =
        Style.as_inline_code (Printtyp.extension_only_constructor id)
      in
      pr "@[<hv>Constructors do not match:@;<1 2>%a@ is not the same as:\
          @;<1 2>%a@ %a@]"
        constructor ext1
        constructor ext2
        (report_constructor_mismatch first second decl env) err


let report_private_variant_mismatch first second decl env ppf err =
  let pr fmt = Format.fprintf ppf fmt in
  let pp_tag ppf x = Format.fprintf ppf "`%s" x in
  match (err : private_variant_mismatch) with
  | Only_outer_closed ->
      (* It's only dangerous in one direction, so we don't have a position *)
      pr "%s is private and closed, but %s is not closed"
        (String.capitalize_ascii second) first
  | Missing (ord, name) ->
      pr "The constructor %a is only present in %s %s."
        Style.inline_code name (choose ord first second) decl
  | Presence s ->
      pr "The tag %a is present in the %s %s,@ but might not be in the %s"
        (Style.as_inline_code pp_tag) s second decl first
  | Incompatible_types_for s -> pr "Types for tag `%s are incompatible" s
  | Types err ->
      report_type_inequality env ppf err

let report_private_object_mismatch env ppf err =
  let pr fmt = Format.fprintf ppf fmt in
  match (err : private_object_mismatch) with
  | Missing s ->
      pr "The implementation is missing the method %a" Style.inline_code s
  | Types err -> report_type_inequality env ppf err

let report_kind_mismatch first second ppf (kind1, kind2) =
  let pr fmt = Format.fprintf ppf fmt in
  let kind_to_string = function
  | Kind_abstract -> "abstract"
  | Kind_record -> "a record"
  | Kind_record_unboxed_product -> "an unboxed record"
  | Kind_variant -> "a variant"
  | Kind_open -> "an extensible variant" in
  pr "%s is %s, but %s is %s."
    (String.capitalize_ascii first)
    (kind_to_string kind1)
    second
    (kind_to_string kind2)

let print_unsafe_mode_crossing ppf umc =
  Format.fprintf ppf "mod %a@ %a"
    Mode.Crossing.print umc.unsafe_mod_bounds
    Jkind.With_bounds.format umc.unsafe_with_bounds

let report_unsafe_mode_crossing_mismatch first second ppf e =
  let pr fmt = Format.fprintf ppf fmt in
  match e with
  | Mode_crossing_only_on ord ->
    pr "%s has [%@%@unsafe_allow_any_mode_crossing], but %s does not"
      (choose ord first second)
      (choose_other ord first second)
  | Bounds_not_equal (first_umc, second_umc) ->
    (* CR layouts v2.8: It'd be nice to specifically highlight the offending axis,
       rather than printing all axes here. *)
    pr "Both specify [%@%@unsafe_allow_any_mode_crossing], but their \
        bounds are not equal@,\
        @[%s has:@ %a@]@ \
        @[but %s has:@ %a@]"
      first print_unsafe_mode_crossing first_umc
      second print_unsafe_mode_crossing second_umc

let report_type_mismatch first second decl env ppf err =
  let pr fmt = Format.fprintf ppf fmt in
  pr "@ ";
  match err with
  | Arity ->
      pr "They have different arities."
  | Privacy err ->
      report_privacy_mismatch ppf err
  | Kind err ->
      report_kind_mismatch first second ppf err
  | Constraint err ->
      (* This error can come from implicit parameter disagreement or from
         explicit `constraint`s.  Both affect the parameters, hence this choice
         of explanatory text *)
      pr "Their parameters differ:@,";
      report_type_inequality env ppf err
  | Manifest err ->
      report_type_inequality env ppf err
  | Parameter_jkind (ty, v) ->
      pr "The problem is in the kinds of a parameter:@,";
      Jkind.Violation.report_with_offender
        ~offender:(fun pp -> Printtyp.type_expr pp ty) ppf v
  | Private_variant (_ty1, _ty2, mismatch) ->
      report_private_variant_mismatch first second decl env ppf mismatch
  | Private_object (_ty1, _ty2, mismatch) ->
      report_private_object_mismatch env ppf mismatch
  | Variance ->
      pr "Their variances do not agree."
  | Record_mismatch err ->
      report_record_mismatch first second decl env ppf err
  | Variant_mismatch err ->
      report_patch pp_variant_diff first second decl env ppf err
  | Unboxed_representation (ord, attrs) ->
      pr "Their internal representations differ:@ %s %s %s."
         (choose ord first second) decl
         "uses unboxed representation";
      if Builtin_attributes.has_unboxed attrs then
        pr "@ Hint: %s %s has [%@unboxed]. Did you mean [%@%@unboxed]?"
          (choose ord second first) decl
  | Extensible_representation ord ->
      pr "Their internal representations differ:@ %s %s %s."
         (choose ord first second) decl
         "is extensible"
  | With_null_representation ord ->
      pr "Their internal representations differ:@ %s %s %s."
         (choose ord first second) decl
         "has a null constructor"
  | Jkind v ->
      Jkind.Violation.report_with_name ~name:first ppf v
  | Unsafe_mode_crossing mismatch ->
    pr "They have different unsafe mode crossing behavior:@,@[<v 2>%a@]"
      (fun ppf (first, second, mismatch) ->
         report_unsafe_mode_crossing_mismatch first second ppf mismatch)
      (first, second, mismatch)

let compare_unsafe_mode_crossing ~env umc1 umc2 =
  match umc1, umc2 with
  | None, None -> None
  | Some _, None -> Some (Unsafe_mode_crossing (Mode_crossing_only_on First))
  | None, Some _ -> Some (Unsafe_mode_crossing (Mode_crossing_only_on Second))
  | Some umc1, Some umc2 ->
    if equal_unsafe_mode_crossing
         ~type_equal:(Ctype.type_equal env)
         umc1 umc2
    then None
    else
      Some (
        Unsafe_mode_crossing (
          Bounds_not_equal (umc1, umc2)))

module Record_diffing = struct

  let compare_labels env params1 params2
        (ld1 : Types.label_declaration)
        (ld2 : Types.label_declaration) =
        let err =
          match ld1.ld_mutable, ld2.ld_mutable with
          | Immutable, Immutable -> None
<<<<<<< HEAD
          | Mutable _, Immutable -> Some (Mutability First)
          | Immutable, Mutable _ -> Some (Mutability Second)
          | Mutable { modal_upper_bound = m1; atomic = atomic1 },
            Mutable { modal_upper_bound = m2; atomic = atomic2 } ->
            begin match atomic1, atomic2 with
            | Atomic, Nonatomic -> Some (Atomicity First)
            | Nonatomic, Atomic -> Some (Atomicity Second)
            | Atomic, Atomic | Nonatomic, Nonatomic ->
                let open Mode.Alloc.Comonadic.Const in
                (if not (Misc.Le_result.equal ~le m1 legacy) then
                   Misc.fatal_errorf "Unexpected mutable(%a)" print m1);
                (if not (Misc.Le_result.equal ~le m2 legacy) then
                   Misc.fatal_errorf "Unexpected mutable(%a)" print m2);
                None
            end
=======
          | Mutable _, Immutable -> Some First
          | Immutable, Mutable _ -> Some Second
          | Mutable m1, Mutable m2 ->
            let open Mode.Value.Comonadic in
            equate_exn m1 legacy;
            equate_exn m2 legacy;
            None
>>>>>>> d793f56e
        in
        begin match err with
        | Some err -> Some err
        | None ->
          match
            Modality.Value.Const.equate ld1.ld_modalities ld2.ld_modalities
          with
          | Ok () ->
            let tl1 = params1 @ [ld1.ld_type] in
            let tl2 = params2 @ [ld2.ld_type] in
            begin
            (* Allow renaming: this gets called for inline records in GADT
               constructors that may have existentials. *)
            match Ctype.equal env true tl1 tl2 with
            | exception Ctype.Equality err ->
                Some (Type err : label_mismatch)
            | () -> None
            end
          | Error e -> Some (Modality e : label_mismatch)
        end

  let rec equal ~loc env params1 params2
      (labels1 : Types.label_declaration list)
      (labels2 : Types.label_declaration list) =
    match labels1, labels2 with
    | [], [] -> true
    | _ :: _ , [] | [], _ :: _ -> false
    | ld1 :: rem1, ld2 :: rem2 ->
        if Ident.name ld1.ld_id <> Ident.name ld2.ld_id
        then false
        else begin
          Builtin_attributes.check_deprecated_mutable_inclusion
            ~def:ld1.ld_loc
            ~use:ld2.ld_loc
            loc
            ld1.ld_attributes ld2.ld_attributes
            (Ident.name ld1.ld_id);
          match compare_labels env params1 params2 ld1 ld2 with
          | Some _ -> false
          (* add arguments to the parameters, cf. PR#7378 *)
          | None ->
              equal ~loc env
                (ld1.ld_type::params1) (ld2.ld_type::params2)
                rem1 rem2
        end

  module Defs = struct
    type left = Types.label_declaration
    type right = left
    type diff = label_mismatch
    type state = type_expr list * type_expr list
  end
  module Diff = Diffing_with_keys.Define(Defs)

  let update (d:Diff.change) (params1,params2 as st) =
    match d with
    | Insert _ | Change _ | Delete _ -> st
    | Keep (x,y,_) ->
        (* We need to add equality between existential type parameters
           (in inline records) *)
        x.data.ld_type::params1, y.data.ld_type::params2

  let test _loc env (params1,params2)
      ({pos; data=lbl1}: Diff.left)
      ({data=lbl2; _ }: Diff.right)
    =
    let name1, name2 = Ident.name lbl1.ld_id, Ident.name lbl2.ld_id in
    if  name1 <> name2 then
      let types_match =
        match compare_labels env params1 params2 lbl1 lbl2 with
        | Some _ -> false
        | None -> true
      in
      Error
        (Diffing_with_keys.Name {types_match; pos; got=name1; expected=name2})
    else
      match compare_labels env params1 params2 lbl1 lbl2 with
      | Some reason ->
          Error (
            Diffing_with_keys.Type {pos; got=lbl1; expected=lbl2; reason}
          )
      | None -> Ok ()

  let weight: Diff.change -> _ = function
    | Insert _ -> 10
    | Delete _ -> 10
    | Keep _ -> 0
    | Change (_,_,Diffing_with_keys.Name t ) ->
        if t.types_match then 10 else 15
    | Change _ -> 10



  let key (x: Defs.left) = Ident.name x.ld_id
  let diffing loc env params1 params2 cstrs_1 cstrs_2 =
    let module Compute = Diff.Simple(struct
        let key_left = key
        let key_right = key
        let update = update
        let test = test loc env
        let weight = weight
      end)
    in
    Compute.diff (params1,params2) cstrs_1 cstrs_2

  let compare ~loc env params1 params2 l r =
    if equal ~loc env params1 params2 l r then
      None
    else
      Some (diffing loc env params1 params2 l r)

  let find_mismatch_in_mixed_record_representations
      (s1 : mixed_product_shape) (s2 : mixed_product_shape)
    =
    if s1 = s2 then None
    else
      let has_float_boxed_on_read fields =
        Array.exists (function
            | Float_boxed -> true
            | _ -> false)
          fields
      in
      if has_float_boxed_on_read s1
      then Some (Mixed_representation_with_flat_floats First)
      else if has_float_boxed_on_read s2
      then Some (Mixed_representation_with_flat_floats Second)
      else
        Misc.fatal_error
          "Impossible: the only way for mixed blocks to differ in \
           representation is if one is a flat float record with a boxed float \
           field, and the other isn't."

  let compare_with_representation (type rep) ~loc
        (record_form : rep record_form) env params1 params2 l r
        (rep1 : rep) (rep2 : rep) =
    if not (equal ~loc env params1 params2 l r) then
      let patch = diffing loc env params1 params2 l r in
      Some (Record_mismatch (Label_mismatch patch))
    else
      match record_form with
      | Legacy ->
        begin match rep1, rep2 with
        | Record_unboxed, Record_unboxed -> None
        | Record_unboxed, _ -> Some (Unboxed_representation (First, []))
        | _, Record_unboxed -> Some (Unboxed_representation (Second, []))

        | Record_inlined _, Record_inlined _ -> None
        | Record_inlined _, _ ->
           Some (Record_mismatch (Inlined_representation First))
        | _, Record_inlined _ ->
           Some (Record_mismatch (Inlined_representation Second))

        | Record_float, Record_float -> None
        | Record_float, _ ->
           Some (Record_mismatch (Float_representation First))
        | _, Record_float ->
           Some (Record_mismatch (Float_representation Second))

        | Record_ufloat, Record_ufloat -> None
        | Record_ufloat, _ ->
           Some (Record_mismatch (Ufloat_representation First))
        | _, Record_ufloat ->
           Some (Record_mismatch (Ufloat_representation Second))

        | Record_mixed m1, Record_mixed m2 ->
            begin match find_mismatch_in_mixed_record_representations m1 m2 with
            | None -> None
            | Some mismatch -> Some (Record_mismatch mismatch)
            end
        | Record_mixed _, _ ->
           Some (Record_mismatch (Mixed_representation First))
        | _, Record_mixed _ ->
           Some (Record_mismatch (Mixed_representation Second))

        | Record_boxed _, Record_boxed _ -> None
        end
      | Unboxed_product ->
        begin match rep1, rep2 with
        | Record_unboxed_product, Record_unboxed_product -> None
        end
end

(* just like List.find_map, but also gives index if found *)
let rec find_map_idx f ?(off = 0) l =
  match l with
  | [] -> None
  | x :: xs -> begin
      match f x with
      | None -> find_map_idx f ~off:(off+1) xs
      | Some y -> Some (off, y)
    end

let get_error = function
  | Ok () -> None
  | Error e -> Some e

module Variant_diffing = struct

  let compare_constructor_arguments ~loc env params1 params2 arg1 arg2 =
    match arg1, arg2 with
    | Types.Cstr_tuple arg1, Types.Cstr_tuple arg2 ->
        if List.length arg1 <> List.length arg2 then
          Some (Arity : constructor_mismatch)
        else begin
          let type_and_mode (ca : Types.constructor_argument) = ca.ca_type, ca.ca_modalities in
          let arg1_tys, arg1_gfs = List.split (List.map type_and_mode arg1)
          and arg2_tys, arg2_gfs = List.split (List.map type_and_mode arg2)
          in
          (* Ctype.equal must be called on all arguments at once, cf. PR#7378 *)
          (* Allow renaming: in the GADT case, these arguments are distinct from
             type parameters (which have been unified). See also
             Note [Contravariance of type parameter jkinds]. *)
          match Ctype.equal env true (params1 @ arg1_tys) (params2 @ arg2_tys) with
          | exception Ctype.Equality err -> Some (Type err)
          | () -> List.combine arg1_gfs arg2_gfs
                  |> find_map_idx
                    (fun (x,y) -> get_error @@ Modality.Value.Const.equate x y)
                  |> Option.map (fun (i, err) -> Modality (i, err))
        end
    | Types.Cstr_record l1, Types.Cstr_record l2 ->
        Option.map
          (fun rec_err -> Inline_record rec_err)
          (Record_diffing.compare env ~loc params1 params2 l1 l2)
    | Types.Cstr_record _, _ -> Some (Kind First : constructor_mismatch)
    | _, Types.Cstr_record _ -> Some (Kind Second : constructor_mismatch)

  let compare_constructors ~loc env params1 params2 res1 res2 args1 args2 =
    match res1, res2 with
    | Some r1, Some r2 ->
        (* Allow renaming here: variables in GADT-syntax constructors are
           distinct from the variables in type parameters *)
        begin match Ctype.equal env true [r1] [r2] with
        | exception Ctype.Equality err -> Some (Type err)
              (* Pass the result types in this call to
                 [compare_constructor_arguments], so that the call to [Ctype.equal]
                 can see the entire scope of the variables *)
        | () -> compare_constructor_arguments ~loc env [r1] [r2] args1 args2
        end
    | Some _, None -> Some (Explicit_return_type First)
    | None, Some _ -> Some (Explicit_return_type Second)
    | None, None ->
        compare_constructor_arguments ~loc env params1 params2 args1 args2

  let equal ~loc env params1 params2
      (cstrs1 : Types.constructor_declaration list)
      (cstrs2 : Types.constructor_declaration list) =
    List.length cstrs1 = List.length cstrs2 &&
    List.for_all2 (fun (cd1:Types.constructor_declaration)
                    (cd2:Types.constructor_declaration) ->
        Ident.name cd1.cd_id = Ident.name cd2.cd_id
        &&
        begin
          Builtin_attributes.check_alerts_inclusion
            ~def:cd1.cd_loc
            ~use:cd2.cd_loc
            loc
            cd1.cd_attributes cd2.cd_attributes
            (Ident.name cd1.cd_id)
          ;
        match compare_constructors ~loc env params1 params2
                cd1.cd_res cd2.cd_res cd1.cd_args cd2.cd_args with
        | Some _ -> false
        | None -> true
      end) cstrs1 cstrs2

  module Defs = struct
    type left = Types.constructor_declaration
    type right = left
    type diff = constructor_mismatch
    type state = type_expr list * type_expr list
  end
  module D = Diffing_with_keys.Define(Defs)

  let update _ st = st

  let weight: D.change -> _ = function
    | Insert _ -> 10
    | Delete _ -> 10
    | Keep _ -> 0
    | Change (_,_,Diffing_with_keys.Name t) ->
        if t.types_match then 10 else 15
    | Change _ -> 10


  let test loc env (params1,params2)
      ({pos; data=cd1}: D.left)
      ({data=cd2; _}: D.right) =
    let name1, name2 = Ident.name cd1.cd_id, Ident.name cd2.cd_id in
    if  name1 <> name2 then
      let types_match =
        match compare_constructors ~loc env params1 params2
                cd1.cd_res cd2.cd_res cd1.cd_args cd2.cd_args with
        | Some _ -> false
        | None -> true
      in
      Error
        (Diffing_with_keys.Name {types_match; pos; got=name1; expected=name2})
    else
      match compare_constructors ~loc env params1 params2
              cd1.cd_res cd2.cd_res cd1.cd_args cd2.cd_args with
      | Some reason ->
          Error (Diffing_with_keys.Type {pos; got=cd1; expected=cd2; reason})
      | None -> Ok ()

  let diffing loc env params1 params2 cstrs_1 cstrs_2 =
    let key (x:Defs.left) = Ident.name x.cd_id in
    let module Compute = D.Simple(struct
        let key_left = key
        let key_right = key
        let test = test loc env
        let update = update
        let weight = weight
      end)
    in
    Compute.diff (params1,params2) cstrs_1 cstrs_2

  let compare ~loc env params1 params2 l r =
    if equal ~loc env params1 params2 l r then
      None
    else
      Some (diffing loc env params1 params2 l r)

  let compare_with_representation ~loc env params1 params2
      cstrs1 cstrs2 rep1 rep2
    =
    let err = compare ~loc env params1 params2 cstrs1 cstrs2 in
    let attrs_of_only cstrs =
      match cstrs with
      | [cstr] -> cstr.Types.cd_attributes
      | _ -> []
    in
    match err, rep1, rep2 with
    | None, Variant_unboxed, Variant_unboxed
    | None, Variant_boxed _, Variant_boxed _
    | None, Variant_extensible, Variant_extensible
    | None, Variant_with_null, Variant_with_null -> None
    | Some err, _, _ ->
        Some (Variant_mismatch err)
    | None, Variant_unboxed, Variant_boxed _ ->
        Some (Unboxed_representation (First, attrs_of_only cstrs2))
    | None, Variant_boxed _, Variant_unboxed ->
        Some (Unboxed_representation (Second, attrs_of_only cstrs1))
    | None, Variant_extensible, _ ->
      Some (Extensible_representation First)
    | None, _, Variant_extensible ->
      Some (Extensible_representation Second)
    | None, Variant_with_null, _ ->
      Some (With_null_representation First)
    | None, _, Variant_with_null ->
      Some (With_null_representation Second)
end

(* Inclusion between "private" annotations *)
let privacy_mismatch env decl1 decl2 =
  match decl1.type_private, decl2.type_private with
  | Private, Public -> begin
      match decl1.type_kind, decl2.type_kind with
      | Type_record  _, Type_record  _ -> Some Private_record_type
      | Type_record_unboxed_product  _, Type_record_unboxed_product  _ ->
          Some Private_record_unboxed_product_type
      | Type_variant _, Type_variant _ -> Some Private_variant_type
      | Type_open,      Type_open      -> Some Private_extensible_variant
      | Type_abstract _, Type_abstract _
        when Option.is_some decl2.type_manifest -> begin
          match decl1.type_manifest with
          | Some ty1 -> begin
            let ty1 = Ctype.expand_head env ty1 in
            match get_desc ty1 with
            | Tvariant row when Btype.is_constr_row ~allow_ident:true
                                  (row_more row) ->
                Some Private_row_type
            | Tobject (fi, _) when Btype.is_constr_row ~allow_ident:true
                                     (snd (Ctype.flatten_fields fi)) ->
                Some Private_row_type
            | _ ->
                Some Private_type_abbreviation
            end
          | None ->
              None
        end
      | _, _ ->
          None
    end
  | _, _ ->
      None

let private_variant env row1 row2 =
    let r1, r2, pairs =
      Ctype.merge_row_fields (row_fields row1) (row_fields row2)
    in
    let row1_closed = row_closed row1 in
    let row2_closed = row_closed row2 in
    let err =
      if row2_closed && not row1_closed then Some Only_outer_closed
      else begin
        match row2_closed, Ctype.filter_row_fields false r1 with
        | true, (s, _) :: _ ->
            Some (Missing (Second, s) : private_variant_mismatch)
        | _, _ -> None
      end
    in
    if err <> None then err else
    let err =
      let missing =
        List.find_opt
          (fun (_,f) ->
             match row_field_repr f with
             | Rabsent | Reither _ -> false
             | Rpresent _ -> true)
          r2
      in
      match missing with
      | None -> None
      | Some (s, _) -> Some (Missing (First, s) : private_variant_mismatch)
    in
    if err <> None then err else
    let rec loop tl1 tl2 pairs =
      match pairs with
      | [] -> begin
          match Ctype.equal env false tl1 tl2 with
          | exception Ctype.Equality err ->
              Some (Types err : private_variant_mismatch)
          | () -> None
        end
      | (s, f1, f2) :: pairs -> begin
          match row_field_repr f1, row_field_repr f2 with
          | Rpresent to1, Rpresent to2 -> begin
              match to1, to2 with
              | Some t1, Some t2 ->
                  loop (t1 :: tl1) (t2 :: tl2) pairs
              | None, None ->
                  loop tl1 tl2 pairs
              | Some _, None | None, Some _ ->
                  Some (Incompatible_types_for s)
            end
          | Rpresent to1, Reither(const2, ts2, _) -> begin
              match to1, const2, ts2 with
              | Some t1, false, [t2] -> loop (t1 :: tl1) (t2 :: tl2) pairs
              | None, true, [] -> loop tl1 tl2 pairs
              | _, _, _ -> Some (Incompatible_types_for s)
            end
          | Rpresent _, Rabsent ->
              Some (Missing (Second, s) : private_variant_mismatch)
          | Reither(const1, ts1, _), Reither(const2, ts2, _) ->
              if const1 = const2 && List.length ts1 = List.length ts2 then
                loop (ts1 @ tl1) (ts2 @ tl2) pairs
              else
                Some (Incompatible_types_for s)
          | Reither _, Rpresent _ ->
              Some (Presence s)
          | Reither _, Rabsent ->
              Some (Missing (Second, s) : private_variant_mismatch)
          | Rabsent, (Reither _ | Rabsent) ->
              loop tl1 tl2 pairs
          | Rabsent, Rpresent _ ->
              Some (Missing (First, s) : private_variant_mismatch)
        end
    in
    loop [] [] pairs

let private_object env fields1 fields2 =
  let pairs, _miss1, miss2 = Ctype.associate_fields fields1 fields2 in
  let err =
    match miss2 with
    | [] -> None
    | (f, _, _) :: _ -> Some (Missing f)
  in
  if err <> None then err else
  let tl1, tl2 =
    List.split (List.map (fun (_,_,t1,_,t2) -> t1, t2) pairs)
  in
  begin
    match Ctype.equal env false tl1 tl2 with
    | exception Ctype.Equality err -> Some (Types err)
    | () -> None
  end

let type_manifest env ty1 ty2 priv2 kind2 =
  let ty1' = Ctype.expand_head env ty1 and ty2' = Ctype.expand_head env ty2 in
  match get_desc ty1', get_desc ty2' with
  | Tvariant row1, Tvariant row2
    when is_absrow env (row_more row2) -> begin
      assert (Ctype.is_equal env false [ty1] [row_more row2]);
      match private_variant env row1 row2 with
      | None -> None
      | Some err -> Some (Private_variant(ty1, ty2, err))
    end
  | Tobject (fi1, _), Tobject (fi2, _)
    when is_absrow env (snd (Ctype.flatten_fields fi2)) -> begin
      let (fields2,rest2) = Ctype.flatten_fields fi2 in
      let (fields1,_) = Ctype.flatten_fields fi1 in
      assert (Ctype.is_equal env false [ty1] [rest2]);
      match private_object env fields1 fields2 with
      | None -> None
      | Some err -> Some (Private_object(ty1, ty2, err))
    end
  | _ -> begin
      let is_private_abbrev_2 =
        match priv2, kind2 with
        | Private, Type_abstract _ -> begin
            (* Same checks as the [when] guards from above, inverted *)
            match get_desc ty2' with
            | Tvariant row ->
                not (is_absrow env (row_more row))
            | Tobject (fi, _) ->
                not (is_absrow env (snd (Ctype.flatten_fields fi)))
            | _ -> true
          end
        | _, _ -> false
      in
      match
        if is_private_abbrev_2 then
          Ctype.equal_private env ty1 ty2
        else
          Ctype.equal env false [ty1] [ty2]
      with
      | exception Ctype.Equality err -> Some (Manifest err)
      | () -> None
    end

(* Note [Contravariance of type parameter jkinds]
   ~~~~~~~~~~~~~~~~~~~~~~~~~~~~~~~~~~~~~~~~~~~~~~

   The goal of this function is to check whether every possible instantiation of
   decl2 is also a valid instantiation of decl1. Ideally, we would just make
   that check directly, by taking the type parameters of decl2, instantiating
   them with fresh constants (throughout the manifest/kind of decl2), and then
   unifying decl2 with an instance'd decl1. The problem with this approach is
   that it is not upstream-compatible: upstream requires that the constraints of
   decl1 and decl2 match exactly, even though this is more than is necessary for
   soundness.

   On the other hand, we really want to support contravariance of jkinds in type
   parameters, to allow something like this:

   {[
     module F (X : sig type ('a : value) t ... end) = ...
     module Array = struct type ('a : any) t ... end
     module M = F(Array)
   ]}

   This is perfectly safe -- [F] will use [X.t] only with [value]s, which is
   fine because [X.t] works with [any] type -- but requires contravariance.

   So this is our approach:

   1. Check the type parameters for equality (allowing renaming), but skipping
   any jkind checks. We must allow renaming because the decls will bind separate
   variables, and we skip the jkind checks precisely because we don't wish to
   require the jkinds be equal.

   2. Copy the two declarations. This allows us to unify parts of the copies
   without affecting the originals. We use [generic_instance_declaration]
   instead of [instance_declaration] because generic variables are not treated
   as weakly polymorphic by the pretty printer. That's the only reason to be
   generic here: levels simply don't matter in this bit.

   3. Rigidify the type parameters of decl2. We want to make sure any possible
   instantiation of decl2 is a legal instantiation of decl1, so if unification
   affects the type parameters of decl2, that's an error. (Alternative: we could
   reify instead of rigidify. But rigidify seems simpler, given that it does not
   need to extend the env.)

   (Perhaps surprisingly, rigidify does not actually make things rigid. Instead,
   it remembers the variables free in a type and then can check after a
   unification to see whether any of them changed. This check is Step 6 in this
   Note.)

   4. Unify the type parameters of decl1 and decl2. This unification can fail
   only by a jkind problem: anything else would have been caught by the equality
   check in Step 1. An outright jkind problem will raise [Unify], and this gets
   reported to the user. To format the error message well, we can safely search
   only for a [Bad_jkind] event; it has to be there somewhere. There also might
   be a jkind mismatch which causes the jkind of a variable in decl2 to be
   lowered; this gets caught by the call to [all_distinct_vars_with_original_jkinds]
   in Step 6.

   5. Check the type definitions. This includes doing all the checks on both the
   manifest and the kind. These checks use Ctype.equal. Importantly, this happens
   *after* unifying the type parameters, allowing an example like

   {[
     module M : sig
       type ('a : value) t = 'a
     end = struct
       type ('a : any) t = 'a
     end
   ]}

   A naive check that the jkind of the structure's [t] is less than that of the
   sig's [t] would fail: the structure's [t] has jkind [any] while the sig has
   jkind [value]. But it's actually all OK: because we have unified the parameters,
   the jkind of the struct will be [value], and then we'll check that [value]
   is a subjkind of [value], and the definition will be accepted.

   One worry might be about existential variables. Might they get unified? No.
   These, by definition, do not appear in the type parameters. And because all
   checks on the type definition bodies are done with [Ctype.equal], we know the
   existentials will remain untouched.

   6. Call [all_distinct_vars_with_original_jkinds]. This is the counterpart to
   Step 3 that checks that none of the type variables in decl2 needed to have
   their jkinds changed during unification.
   *)

(* See Note [Contravariance of type parameter jkinds]. *)
let type_declarations ?(equality = false) ~loc env ~mark name
      decl1 path decl2 =
  Builtin_attributes.check_alerts_inclusion
    ~def:decl1.type_loc
    ~use:decl2.type_loc
    loc
    decl1.type_attributes decl2.type_attributes
    name;
  if decl1.type_arity <> decl2.type_arity then Some Arity else
  (* Step 1 from the Note *)
  let err =
    match Ctype.equal ~do_jkind_check:false env true
            decl1.type_params decl2.type_params with
    | exception Ctype.Equality err -> Some (Constraint err)
    | () -> None
  in
  if err <> None then err else
  (* Step 2 from the Note *)
  let decl1 = Ctype.generic_instance_declaration decl1 in
  let decl2 = Ctype.generic_instance_declaration decl2 in
  (* Step 3 from the Note *)
  let rigidity_info = Ctype.Rigidify.rigidify_list decl2.type_params in
  (* Step 4 from the Note *)
  let err =
    match
      List.iter2 (Ctype.unify env) decl1.type_params decl2.type_params
    with
      | exception Ctype.Unify err ->
        let get_jkind_violation = function
          | Errortrace.Bad_jkind (ty, v) -> Some (Parameter_jkind (ty, v))
          | _ -> None
        in
        begin match List.find_map get_jkind_violation err.trace with
        | Some _ as err -> err
        | None -> Misc.fatal_errorf
                    "Unification in type_declarations failed, \
                     but not with Bad_jkind:@;<1 2>%t"
              (fun ppf -> Printtyp.report_unification_error ppf env err
               (fun ppf -> Format.fprintf ppf "The type")
               (fun ppf -> Format.fprintf ppf "does not unify with the type"))
        end
      | () -> None
  in
  if err <> None then err else
  (* Step 5 from the Note *)
  let err =
    match privacy_mismatch env decl1 decl2 with
    | Some err -> Some (Privacy err)
    | None -> None
  in
  if err <> None then err else
  let err = match (decl1.type_manifest, decl2.type_manifest) with
      (_, None) -> None
    | (Some ty1, Some ty2) ->
         type_manifest env ty1 ty2 decl2.type_private decl2.type_kind
    | (None, Some ty2) ->
        let ty1 =
          Btype.newgenty (Tconstr(path, decl2.type_params, ref Mnil))
        in
        match Ctype.equal env false [ty1] [ty2] with
        | exception Ctype.Equality err -> Some (Manifest err)
        | () -> None
  in
  if err <> None then err else
  let mark_and_compare_records record_form labels1 rep1 labels2 rep2 =
    if mark then begin
      let mark usage lbls =
        List.iter (Env.mark_label_used usage) lbls
      in
      let usage : Env.label_usage =
        if decl2.type_private = Public then Env.Exported
        else Env.Exported_private
      in
      mark usage labels1;
      if equality then mark Env.Exported labels2
    end;
    Record_diffing.compare_with_representation ~loc record_form env
      decl1.type_params decl2.type_params
      labels1 labels2
      rep1 rep2
  in
  let err = match (decl1.type_kind, decl2.type_kind) with
      (_, Type_abstract _) ->
        (* No need to check jkinds if decl2 has a manifest; we've already
           checked for type equality, above. Oddly, this is not just an
           optimization; unconditionally checking jkinds causes a failure
           around recursive modules (test case: shapes/recmodules.ml).
           Richard spent several hours trying to understand what was going
           on there (after the substitution in [Typemod.check_recmodule_inclusion],
           there was a type_declaration whose [type_jkind] didn't match its
           [type_manifest]), but just skipping this check when there is a
           manifest fixes the problem. *)
        if Option.is_none decl2.type_manifest then
          (* Note that [decl2.type_jkind] is an upper bound *)
          match Ctype.check_decl_jkind env decl1 decl2.type_jkind with
           | Ok _ -> None
           | Error v -> Some (Jkind v)
        else None
    | (Type_variant (cstrs1, rep1, umc1), Type_variant (cstrs2, rep2, umc2)) -> begin
        if mark then begin
          let mark usage cstrs =
            List.iter (Env.mark_constructor_used usage) cstrs
          in
          let usage : Env.constructor_usage =
            if decl2.type_private = Public then Env.Exported
            else Env.Exported_private
          in
          mark usage cstrs1;
          if equality then mark Env.Exported cstrs2
        end;
        Misc.Stdlib.Option.first_some
          (Variant_diffing.compare_with_representation ~loc env
              decl1.type_params
              decl2.type_params
              cstrs1
              cstrs2
              rep1
              rep2)
          (fun () -> compare_unsafe_mode_crossing ~env umc1 umc2)
      end
    | (Type_record(labels1,rep1,umc1), Type_record(labels2,rep2,umc2)) -> begin
        Misc.Stdlib.Option.first_some
          (mark_and_compare_records Legacy labels1 rep1 labels2 rep2)
          (fun () -> compare_unsafe_mode_crossing ~env umc1 umc2)
      end
    | (Type_record_unboxed_product(labels1,rep1,umc1),
       Type_record_unboxed_product(labels2,rep2,umc2)) -> begin
        Misc.Stdlib.Option.first_some
          (mark_and_compare_records Unboxed_product labels1 rep1 labels2 rep2)
          (fun () -> compare_unsafe_mode_crossing ~env umc1 umc2)
      end
    | (Type_open, Type_open) -> None
    | (_, _) -> Some (Kind (of_kind decl1.type_kind, of_kind decl2.type_kind))
  in
  if err <> None then err else
  (* Step 6 from the Note *)
  match Ctype.Rigidify.all_distinct_vars_with_original_jkinds env rigidity_info with
  | Unification_failure { name; ty }
    (* This should be caught by the call to Ctype.equal above *)
    -> Misc.fatal_errorf
         "Unification failure in type inclusion rigidity check:@;\
          %s unified with %a."
         (match name with None -> "_" | Some n -> "'" ^ n)
         Printtyp.type_expr ty
  | Jkind_mismatch { original_jkind; inferred_jkind; ty } ->
     let jkind_of_type ty = Some (Ctype.type_jkind_purely env ty) in
     Some (Parameter_jkind
             (ty, Jkind.Violation.of_ ~jkind_of_type
                    (Not_a_subjkind (Jkind.disallow_right original_jkind,
                                     Jkind.disallow_left inferred_jkind,
                                     []))))
  | All_good ->
  let abstr = Btype.type_kind_is_abstract decl2 && decl2.type_manifest = None in
  let need_variance =
    abstr || decl1.type_private = Private || decl1.type_kind = Type_open in
  if not need_variance then None else
  let abstr = abstr || decl2.type_private = Private in
  let opn = decl2.type_kind = Type_open && decl2.type_manifest = None in
  let constrained ty = not (Btype.is_Tvar ty) in
  if List.for_all2
      (fun ty (v1,v2) ->
        let open Variance in
        let imp a b = not a || b in
        let (co1,cn1) = get_upper v1 and (co2,cn2) = get_upper v2 in
        (if abstr then (imp co1 co2 && imp cn1 cn2)
         else if opn || constrained ty then (co1 = co2 && cn1 = cn2)
         else true) &&
        let (p1,n1,j1) = get_lower v1 and (p2,n2,j2) = get_lower v2 in
        imp abstr (imp p2 p1 && imp n2 n1 && imp j2 j1))
      decl2.type_params (List.combine decl1.type_variance decl2.type_variance)
  then None else Some Variance

(* Inclusion between extension constructors *)

let extension_constructors ~loc env ~mark id ext1 ext2 =
  if mark then begin
    let usage : Env.constructor_usage =
      if ext2.ext_private = Public then Env.Exported
      else Env.Exported_private
    in
    Env.mark_extension_used usage ext1
  end;
  let ty1 =
    Btype.newgenty (Tconstr(ext1.ext_type_path, ext1.ext_type_params, ref Mnil))
  in
  let ty2 =
    Btype.newgenty (Tconstr(ext2.ext_type_path, ext2.ext_type_params, ref Mnil))
  in
  let tl1 = ty1 :: ext1.ext_type_params in
  let tl2 = ty2 :: ext2.ext_type_params in
  match Ctype.equal env true tl1 tl2 with
  | exception Ctype.Equality err ->
      Some (Constructor_mismatch (id, ext1, ext2, Type err))
  | () ->
    let r =
      Variant_diffing.compare_constructors ~loc env
        ext1.ext_type_params ext2.ext_type_params
        ext1.ext_ret_type ext2.ext_ret_type
        ext1.ext_args ext2.ext_args
    in
    match r with
    | Some r -> Some (Constructor_mismatch (id, ext1, ext2, r))
    | None ->
      match ext1.ext_private, ext2.ext_private with
      | Private, Public -> Some Constructor_privacy
      | _, _ -> None<|MERGE_RESOLUTION|>--- conflicted
+++ resolved
@@ -693,31 +693,19 @@
         let err =
           match ld1.ld_mutable, ld2.ld_mutable with
           | Immutable, Immutable -> None
-<<<<<<< HEAD
           | Mutable _, Immutable -> Some (Mutability First)
           | Immutable, Mutable _ -> Some (Mutability Second)
-          | Mutable { modal_upper_bound = m1; atomic = atomic1 },
-            Mutable { modal_upper_bound = m2; atomic = atomic2 } ->
+          | Mutable { mode = m1; atomic = atomic1 },
+            Mutable { mode = m2; atomic = atomic2 } ->
             begin match atomic1, atomic2 with
             | Atomic, Nonatomic -> Some (Atomicity First)
             | Nonatomic, Atomic -> Some (Atomicity Second)
             | Atomic, Atomic | Nonatomic, Nonatomic ->
-                let open Mode.Alloc.Comonadic.Const in
-                (if not (Misc.Le_result.equal ~le m1 legacy) then
-                   Misc.fatal_errorf "Unexpected mutable(%a)" print m1);
-                (if not (Misc.Le_result.equal ~le m2 legacy) then
-                   Misc.fatal_errorf "Unexpected mutable(%a)" print m2);
+                let open Mode.Value.Comonadic in
+                equate_exn m1 legacy;
+                equate_exn m2 legacy;
                 None
             end
-=======
-          | Mutable _, Immutable -> Some First
-          | Immutable, Mutable _ -> Some Second
-          | Mutable m1, Mutable m2 ->
-            let open Mode.Value.Comonadic in
-            equate_exn m1 legacy;
-            equate_exn m2 legacy;
-            None
->>>>>>> d793f56e
         in
         begin match err with
         | Some err -> Some err
