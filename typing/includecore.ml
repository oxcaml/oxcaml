--- conflicted
+++ resolved
@@ -1379,7 +1379,6 @@
       rep1 rep2
   in
   let err = match (decl1.type_kind, decl2.type_kind) with
-<<<<<<< HEAD
       (_, Type_abstract _) ->
         (* No need to check jkinds if decl2 has a manifest; we've already
            checked for type equality, above. Oddly, this is not just an
@@ -1396,19 +1395,7 @@
            | Ok _ -> None
            | Error v -> Some (Jkind v)
         else None
-    | (Type_variant (cstrs1, rep1), Type_variant (cstrs2, rep2)) ->
-=======
-      (_, Type_abstract _) -> begin
-        (* Note that [decl2.type_jkind] is an upper bound. If it isn't tight, [decl2] must
-           have a manifest, which we're already checking for equality above. Similarly,
-           [decl1]'s kind may conservatively approximate its jkind, but [check_decl_jkind]
-           will expand its manifest. *)
-        match Ctype.check_decl_jkind env decl1 decl2.type_jkind  with
-        | Ok _ -> None
-        | Error v -> Some (Jkind v)
-      end
     | (Type_variant (cstrs1, rep1, umc1), Type_variant (cstrs2, rep2, umc2)) -> begin
->>>>>>> 9e9e914b
         if mark then begin
           let mark usage cstrs =
             List.iter (Env.mark_constructor_used usage) cstrs
