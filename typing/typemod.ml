(**************************************************************************)
(*                                                                        *)
(*                                 OCaml                                  *)
(*                                                                        *)
(*             Xavier Leroy, projet Cristal, INRIA Rocquencourt           *)
(*                                                                        *)
(*   Copyright 1996 Institut National de Recherche en Informatique et     *)
(*     en Automatique.                                                    *)
(*                                                                        *)
(*   All rights reserved.  This file is distributed under the terms of    *)
(*   the GNU Lesser General Public License version 2.1, with the          *)
(*   special exception on linking described in the file LICENSE.          *)
(*                                                                        *)
(**************************************************************************)

open Misc
open Longident
open Path
open Asttypes
open Parsetree
open Types
open Format

module Style = Misc.Style

let () = Includemod_errorprinter.register ()

module Sig_component_kind = Shape.Sig_component_kind
module String = Misc.Stdlib.String

type hiding_error =
  | Illegal_shadowing of {
      shadowed_item_id: Ident.t;
      shadowed_item_kind: Sig_component_kind.t;
      shadowed_item_loc: Location.t;
      shadower_id: Ident.t;
      user_id: Ident.t;
      user_kind: Sig_component_kind.t;
      user_loc: Location.t;
    }
  | Appears_in_signature of {
      opened_item_id: Ident.t;
      opened_item_kind: Sig_component_kind.t;
      user_id: Ident.t;
      user_kind: Sig_component_kind.t;
      user_loc: Location.t;
    }

type functor_dependency_error =
    Functor_applied
  | Functor_included

type error =
    Cannot_apply of module_type
  | Not_included of Includemod.explanation
  | Not_included_functor of Includemod.explanation
  | Cannot_eliminate_dependency of functor_dependency_error * module_type
  | Signature_expected
  | Structure_expected of module_type
  | Functor_expected of module_type
  | Signature_parameter_expected of module_type
  | Signature_result_expected of module_type
  | Recursive_include_functor
  | With_no_component of Longident.t
  | With_mismatch of Longident.t * Includemod.explanation
  | With_makes_applicative_functor_ill_typed of
      Longident.t * Path.t * Includemod.explanation
  | With_changes_module_alias of Longident.t * Ident.t * Path.t
  | With_cannot_remove_constrained_type
  | With_package_manifest of Longident.t * type_expr
  | Repeated_name of Sig_component_kind.t * string
  | Non_generalizable of { vars : type_expr list; expression : type_expr }
  | Non_generalizable_module of
      { vars : type_expr list; item : value_description; mty : module_type }
  | Implementation_is_required of string
  | Interface_not_compiled of string
  | Not_allowed_in_functor_body
  | Not_includable_in_functor_body
  | Not_a_packed_module of type_expr
  | Incomplete_packed_module of type_expr
  | Scoping_pack of Longident.t * type_expr
  | Recursive_module_require_explicit_type
  | Apply_generative
  | Cannot_scrape_alias of Path.t
  | Cannot_scrape_package_type of Path.t
  | Badly_formed_signature of string * Typedecl.error
  | Cannot_hide_id of hiding_error
  | Invalid_type_subst_rhs
  | Unpackable_local_modtype_subst of Path.t
  | With_cannot_remove_packed_modtype of Path.t * module_type
  | Toplevel_nonvalue of string * Jkind.sort
  | Toplevel_unnamed_nonvalue of Jkind.sort
  | Strengthening_mismatch of Longident.t * Includemod.explanation
  | Cannot_pack_parameter
  | Compiling_as_parameterised_parameter
  | Cannot_compile_implementation_as_parameter
  | Cannot_implement_parameter of Compilation_unit.Name.t * Misc.filepath
  | Argument_for_non_parameter of Global_module.Name.t * Misc.filepath
  | Cannot_find_argument_type of Global_module.Parameter_name.t
  | Inconsistent_argument_types of {
      new_arg_type : Global_module.Parameter_name.t option;
      old_arg_type : Global_module.Parameter_name.t option;
      old_source_file : Misc.filepath;
    }
  | Duplicate_parameter_name of Global_module.Parameter_name.t
  | Submode_failed of Mode.Value.error
  | Modal_module_not_supported

exception Error of Location.t * Env.t * error
exception Error_forward of Location.error

open Typedtree

let rec path_concat head p =
  match p with
    Pident tail -> Pdot (Pident head, Ident.name tail)
  | Pdot (pre, s) -> Pdot (path_concat head pre, s)
  | Papply _ -> assert false
  | Pextra_ty (p, extra) -> Pextra_ty (path_concat head p, extra)

(* Extract a signature from a module type *)

let extract_sig env loc mty =
  match Mtype.scrape_alias env mty with
    Mty_signature sg -> sg
  | Mty_alias path ->
      raise(Error(loc, env, Cannot_scrape_alias path))
  | _ -> raise(Error(loc, env, Signature_expected))

let extract_sig_open env loc mty =
  match Mtype.scrape_alias env mty with
    Mty_signature sg -> sg
  | Mty_alias path ->
      raise(Error(loc, env, Cannot_scrape_alias path))
  | mty -> raise(Error(loc, env, Structure_expected mty))

(* Extract the signature of a functor's body, using the provided [sig_acc]
   signature to fill in names from its parameter *)
let extract_sig_functor_open funct_body env loc mty sig_acc =
  let sig_acc = List.rev sig_acc in
  match Mtype.scrape_alias env mty with
  | Mty_functor (Named (param, mty_param),mty_result) as mty_func ->
      let sg_param =
        match Mtype.scrape env mty_param with
        | Mty_signature sg_param -> sg_param
        | _ -> raise (Error (loc,env,Signature_parameter_expected mty_func))
      in
      let coercion =
        try
          Includemod.include_functor_signatures ~mark:Mark_both env
            sig_acc sg_param
        with Includemod.Error msg ->
          raise (Error(loc, env, Not_included_functor msg))
      in
      (* We must scrape the result type in an environment expanded with the
         parameter type (to avoid `Not_found` exceptions when it is referenced).
         Because we don't have an actual parameter, we create definitions for
         the parameter's types with [sig_make_manifest].  References to this
         fake parameter are eliminated later.  *)
      let extended_env =
        match param with
        | None -> env
        | Some id ->
          let sg_param = Mtype.sig_make_manifest sig_acc in
          Env.add_module ~arg:true id Mp_present (Mty_signature sg_param) env
      in
      let incl_kind, sg_result =
        (* Accept functor types of the forms:
              sig..end -> sig..end
           and
              sig..end -> () -> sig..end *)
        match Mtype.scrape extended_env mty_result with
        | Mty_signature sg_result -> Tincl_functor coercion, sg_result
        | Mty_functor (Unit,_) when funct_body && Mtype.contains_type env mty ->
            raise (Error (loc, env, Not_includable_in_functor_body))
        | Mty_functor (Unit,mty_result) -> begin
            match Mtype.scrape extended_env mty_result with
            | Mty_signature sg_result -> Tincl_gen_functor coercion, sg_result
            | sg -> raise (Error (loc,env,Signature_result_expected
                                            (Mty_functor (Unit,sg))))
          end
        | sg -> raise (Error (loc,env,Signature_result_expected sg))
      in
      (* Here we eliminate references to the non-existent parameter module using
         [nondep_sig]. *)
      let sg =
        match param with
        | None -> sg_result
        | Some id ->
          try Mtype.nondep_sig extended_env [id] sg_result
          with Ctype.Nondep_cannot_erase _ ->
            raise(Error(loc, env, Cannot_eliminate_dependency
                                    (Functor_included, mty_func)))
      in
      (sg, incl_kind)
  | Mty_functor (Unit,_) as mty ->
      raise(Error(loc, env, Signature_parameter_expected mty))
  | Mty_alias path -> raise(Error(loc, env, Cannot_scrape_alias path))
  | mty -> raise(Error(loc, env, Functor_expected mty))

(* Compute the environment after opening a module *)

let type_open_ ?(used_slot=ref false) ?(toplevel=false) ovf env loc lid =
  Env.open_signature ~loc ~used_slot ~toplevel ovf lid env

let initial_env ~loc ~initially_opened_module
    ~open_implicit_modules =
  let env = Lazy.force Env.initial in
  let open_module env m =
    let open Asttypes in
    let lexbuf = Lexing.from_string m in
    let txt =
      Location.init lexbuf (Printf.sprintf "command line argument: -open %S" m);
      Parse.simple_module_path lexbuf in
        snd (type_open_ Override env loc {txt;loc})
  in
  let add_units env units =
    String.Set.fold
      (fun name env ->
         Env.add_persistent_structure (Ident.create_persistent name) env)
      units
      env
  in
  let units =
    List.map Env.persistent_structures_of_dir (Load_path.get_visible ())
  in
  let env, units =
    match initially_opened_module with
    | None -> (env, units)
    | Some m ->
        (* Locate the directory that contains [m], adds the units it
           contains to the environment and open [m] in the resulting
           environment. *)
        let rec loop before after =
          match after with
          | [] -> None
          | units :: after ->
              if String.Set.mem m units then
                Some (units, List.rev_append before after)
              else
                loop (units :: before) after
        in
        let env, units =
          match loop [] units with
          | None ->
              (env, units)
          | Some (units_containing_m, other_units) ->
              (add_units env units_containing_m, other_units)
        in
        (open_module env m, units)
  in
  let env = List.fold_left add_units env units in
  List.fold_left open_module env open_implicit_modules

let type_open_descr ?used_slot ?toplevel env sod =
  let (path, newenv) =
    Builtin_attributes.warning_scope sod.popen_attributes
      (fun () ->
         type_open_ ?used_slot ?toplevel sod.popen_override env sod.popen_loc
           sod.popen_expr
      )
  in
  let od =
    {
      open_expr = (path, sod.popen_expr);
      open_bound_items = [];
      open_override = sod.popen_override;
      open_env = newenv;
      open_attributes = sod.popen_attributes;
      open_loc = sod.popen_loc;
    }
  in
  (od, newenv)

(* Forward declaration, to be filled in by type_module_type_of *)
let type_module_type_of_fwd :
    (Env.t -> Parsetree.module_expr ->
      Typedtree.module_expr * Types.module_type) ref
  = ref (fun _env _m -> assert false)

(* Additional validity checks on type definitions arising from
   recursive modules *)

let check_recmod_typedecls env decls =
  let recmod_ids = List.map fst decls in
  List.iter
    (fun (id, md) ->
      List.iter
        (fun path ->
          Typedecl.check_recmod_typedecl env md.Types.md_loc recmod_ids
                                         path (Env.find_type path env))
        (Mtype.type_paths env (Pident id) md.Types.md_type))
    decls

(* Merge one "with" constraint in a signature *)

let check_type_decl env sg loc id row_id newdecl decl =
  let fresh_id = Ident.rename id in
  let path = Pident fresh_id in
  let sub = Subst.add_type id path Subst.identity in
  let fresh_row_id, sub =
    match row_id with
    | None -> None, sub
    | Some id ->
      let fresh_row_id = Some (Ident.rename id) in
      let sub = Subst.add_type id (Pident fresh_id) sub in
      fresh_row_id, sub
  in
  let newdecl = Subst.type_declaration sub newdecl in
  let decl = Subst.type_declaration sub decl in
  let sg = List.map (Subst.signature_item Keep sub) sg in
  let env = Env.add_type ~check:false fresh_id newdecl env in
  let env =
    match fresh_row_id with
    | None -> env
    | Some fresh_row_id -> Env.add_type ~check:false fresh_row_id newdecl env
  in
  let env = Env.add_signature sg env in
  Includemod.type_declarations ~mark:Mark_both ~loc env fresh_id newdecl decl;
  ignore (Typedecl.check_coherence env loc path newdecl)

let make_variance p n i =
  let open Variance in
  set_if p May_pos (set_if n May_neg (set_if i Inj null))

let rec iter_path_apply p ~f =
  match p with
  | Pident _ -> ()
  | Pdot (p, _) -> iter_path_apply p ~f
  | Papply (p1, p2) ->
     iter_path_apply p1 ~f;
     iter_path_apply p2 ~f;
     f p1 p2 (* after recursing, so we know both paths are well typed *)
  | Pextra_ty (p, t) ->
     match t with
     | Punboxed_ty -> iter_path_apply p ~f
     | Pcstr_ty _ | Pext_ty -> assert false

let path_is_strict_prefix =
  let rec list_is_strict_prefix l ~prefix =
    match l, prefix with
    | [], [] -> false
    | _ :: _, [] -> true
    | [], _ :: _ -> false
    | s1 :: t1, s2 :: t2 ->
       String.equal s1 s2 && list_is_strict_prefix t1 ~prefix:t2
  in
  fun path ~prefix ->
    match Path.flatten path, Path.flatten prefix with
    | `Contains_apply, _ | _, `Contains_apply -> false
    | `Ok (ident1, l1), `Ok (ident2, l2) ->
       Ident.same ident1 ident2
       && list_is_strict_prefix l1 ~prefix:l2

let rec instance_name ~loc env syntax =
  let { pmod_instance_head = head; pmod_instance_args = args } = syntax in
  let args =
    List.map
      (fun (param, value) : Global_module.Name.argument ->
         { param = Global_module.Parameter_name.of_string param;
           value = instance_name ~loc env value })
      args
  in
  match Global_module.Name.create head args with
  | Ok name -> name
  | Error (Duplicate { name; value1 = _; value2 = _ }) ->
    raise (Error (loc, env, Duplicate_parameter_name name))

let iterator_with_env env =
  let env = ref (lazy env) in
  let super = Btype.type_iterators in
  env, { super with
    Btype.it_signature = (fun self sg ->
      (* add all items to the env before recursing down, to handle recursive
         definitions *)
      let env_before = !env in
      env := lazy (Env.add_signature sg (Lazy.force env_before));
      super.Btype.it_signature self sg;
      env := env_before
    );
    Btype.it_module_type = (fun self -> function
    | Mty_functor (param, mty_body) ->
      let env_before = !env in
      begin match param with
      | Unit -> ()
      | Named (param, mty_arg) ->
        self.Btype.it_module_type self mty_arg;
        match param with
        | None -> ()
        | Some id ->
          env := lazy (Env.add_module ~arg:true id Mp_present
                       mty_arg (Lazy.force env_before))
      end;
      self.Btype.it_module_type self mty_body;
      env := env_before;
    | mty ->
      super.Btype.it_module_type self mty
    )
  }

let retype_applicative_functor_type ~loc env funct arg =
  let mty_functor = (Env.find_module funct env).md_type in
  let mty_arg = (Env.find_module arg env).md_type in
  let mty_param =
    match Mtype.scrape_alias env mty_functor with
    | Mty_functor (Named (_, mty_param), _) -> mty_param
    | _ -> assert false (* could trigger due to MPR#7611 *)
  in
  Includemod.check_modtype_inclusion ~loc env mty_arg arg mty_param

(* When doing a deep destructive substitution with type M.N.t := .., we change M
   and M.N and so we have to check that uses of the modules other than just
   extracting components from them still make sense. There are only two such
   kinds of uses:
   - applicative functor types: F(M).t might not be well typed anymore
   - aliases: module A = M still makes sense but it doesn't mean the same thing
     anymore, so it's forbidden until it's clear what we should do with it.
   This function would be called with M.N.t and N.t to check for these uses. *)
let check_usage_of_path_of_substituted_item paths ~loc ~lid env super =
    { super with
      Btype.it_signature_item = (fun self -> function
      | Sig_module (id, _, { md_type = Mty_alias aliased_path; _ }, _, _)
        when List.exists
               (fun path -> path_is_strict_prefix path ~prefix:aliased_path)
               paths
        ->
         let e = With_changes_module_alias (lid.txt, id, aliased_path) in
         raise(Error(loc, Lazy.force !env, e))
      | sig_item ->
         super.Btype.it_signature_item self sig_item
      );
      Btype.it_path = (fun referenced_path ->
        iter_path_apply referenced_path ~f:(fun funct arg ->
          if List.exists
               (fun path -> path_is_strict_prefix path ~prefix:arg)
               paths
          then
            let env = Lazy.force !env in
            match retype_applicative_functor_type ~loc env funct arg with
            | None -> ()
            | Some explanation ->
                raise(Error(loc, env,
                            With_makes_applicative_functor_ill_typed
                            (lid.txt, referenced_path, explanation)))
        )
      );
    }

(* When doing a module type destructive substitution [with module type T = RHS]
   where RHS is not a module type path, we need to check that the module type
   T was not used as a path for a packed module
*)
let check_usage_of_module_types ~error ~paths ~loc env super =
  let it_do_type_expr it ty = match get_desc ty with
    | Tpackage (p, _) ->
       begin match List.find_opt (Path.same p) paths with
       | Some p -> raise (Error(loc,Lazy.force !env,error p))
       | _ -> super.Btype.it_do_type_expr it ty
       end
    | _ -> super.Btype.it_do_type_expr it ty in
  { super with Btype.it_do_type_expr }

let do_check_after_substitution env ~loc ~lid paths unpackable_modtype sg =
  let env, iterator = iterator_with_env env in
  let last, rest = match List.rev paths with
    | [] -> assert false
    | last :: rest -> last, rest
  in
  (* The last item is the one that's removed. We don't need to check how
        it's used since it's replaced by a more specific type/module. *)
  assert (match last with Pident _ -> true | _ -> false);
  let iterator = match rest with
    | [] -> iterator
    | _ :: _ ->
        check_usage_of_path_of_substituted_item rest ~loc ~lid env iterator
  in
  let iterator = match unpackable_modtype with
    | None -> iterator
    | Some mty ->
       let error p = With_cannot_remove_packed_modtype(p,mty) in
       check_usage_of_module_types ~error ~paths ~loc env iterator
  in
  iterator.Btype.it_signature iterator sg;
  Btype.(unmark_iterators.it_signature unmark_iterators) sg

let check_usage_after_substitution env ~loc ~lid paths unpackable_modtype sg =
  match paths, unpackable_modtype with
  | [_], None -> ()
  | _ -> do_check_after_substitution env ~loc ~lid paths unpackable_modtype sg

(* After substitution one also needs to re-check the well-foundedness
   of type declarations in recursive modules *)
let rec extract_next_modules = function
  | Sig_module (id, _, mty, Trec_next, _) :: rem ->
      let (id_mty_l, rem) = extract_next_modules rem in
      ((id, mty) :: id_mty_l, rem)
  | sg -> ([], sg)

let check_well_formed_module env loc context mty =
  (* Format.eprintf "@[check_well_formed_module@ %a@]@."
     Printtyp.modtype mty; *)
  let open Btype in
  let iterator =
    let rec check_signature env = function
      | [] -> ()
      | Sig_module (id, _, mty, Trec_first, _) :: rem ->
          let (id_mty_l, rem) = extract_next_modules rem in
          begin try
            check_recmod_typedecls (Lazy.force env) ((id, mty) :: id_mty_l)
          with Typedecl.Error (_, err) ->
            raise (Error (loc, Lazy.force env,
                          Badly_formed_signature(context, err)))
          end;
          check_signature env rem
      | _ :: rem ->
          check_signature env rem
    in
    let env, super = iterator_with_env env in
    { super with
      it_type_expr = (fun self ty ->
        (* Check that an unboxed path is valid because substitutions can
           remove an unboxed version of a type.
           See [tests/typing-layouts/hash_types.ml]. *)
        begin match get_desc ty with
        | Tconstr (Pextra_ty(path, Punboxed_ty) as path_unboxed, _, _) ->
          let env = Lazy.force !env in
          begin try ignore (Env.find_type path_unboxed env) with
          | Not_found ->
            let err =
              Badly_formed_signature(context, Typedecl.No_unboxed_version path)
            in
            raise (Error (loc, env, err))
          end
        | _ -> ()
        end;
        super.it_type_expr self ty
      );
      it_type_declaration = (fun self td ->
        (* Optimization: the above check on [type_expr]s doesn't need to check
           unboxed versions, so we override [it_type_declaration] to skip
           [td.type_unboxed_version]. *)
        List.iter (self.it_type_expr self) td.type_params;
        Option.iter (self.it_type_expr self) td.type_manifest;
        self.it_type_kind self td.type_kind
      );
      it_signature = (fun self sg ->
        let env_before = !env in
        let env = lazy (Env.add_signature sg (Lazy.force env_before)) in
        check_signature env sg;
        super.it_signature self sg);
    }
  in
  iterator.it_module_type iterator mty;
  Btype.(unmark_iterators.it_module_type unmark_iterators) mty

let () = Env.check_well_formed_module := check_well_formed_module

let type_decl_is_alias sdecl = (* assuming no explicit constraint *)
  let eq_vars x y =
    (* Why not handle jkind annotations?

       a jkind annotation on either type variable might mean this definition
       is not an alias. Example: {v
         type ('a : value) t
         type ('a : immediate) t2 = ('a : immediate) t
       v}
       But the only way to know that t2 isn't an alias is to look at
       jkinds in the environment, which is hard to do here. So we
       conservatively say that any jkind annotations block alias
       detection.
    *)
    match x.ptyp_desc, y.ptyp_desc with
    | Ptyp_var (sx, None), Ptyp_var (sy, None) -> sx = sy
    | _, _ -> false
  in
  match sdecl.ptype_manifest with
  | Some {ptyp_desc = Ptyp_constr (lid, stl)}
       when List.length stl = List.length sdecl.ptype_params ->
    if List.for_all2 (fun x (y, _) -> eq_vars x y) stl sdecl.ptype_params
    then Some lid
    else None
  | _ -> None

let params_are_constrained =
  let rec loop = function
    | [] -> false
    | hd :: tl ->
       match get_desc hd with
       | Tvar _ -> List.memq hd tl || loop tl
       | _ -> true
  in
  loop

let rec remove_modality_and_zero_alloc_variables_sg env ~zap_modality sg =
  let sg_item = function
    | Sig_value (id, desc, vis) ->
        let val_modalities =
          desc.val_modalities
          |> zap_modality |> Mode.Modality.Value.of_const
        in
        let val_zero_alloc =
          Zero_alloc.create_const (Zero_alloc.get desc.val_zero_alloc)
        in
        let desc = {desc with val_modalities; val_zero_alloc} in
        Sig_value (id, desc, vis)
    | Sig_module (id, pres, md, re, vis) ->
        let md_type =
          remove_modality_and_zero_alloc_variables_mty env ~zap_modality
            md.md_type
        in
        let md = {md with md_type} in
        Sig_module (id, pres, md, re, vis)
    | item -> item
  in
  List.map sg_item sg

and remove_modality_and_zero_alloc_variables_mty env ~zap_modality mty =
  match mty with
  | Mty_ident _ | Mty_alias _ ->
    (* module types with names can't have inferred modalities. *)
    mty
  | Mty_signature sg ->
    Mty_signature
      (remove_modality_and_zero_alloc_variables_sg env ~zap_modality sg)
  | Mty_functor (param, mty) ->
    let param : Types.functor_parameter =
      match param with
      | Named (id, mty) ->
          let mty =
            remove_modality_and_zero_alloc_variables_mty env
              ~zap_modality:Mode.Modality.Value.to_const_exn mty
          in
          Named (id, mty)
      | Unit -> Unit
    in
    let mty =
      remove_modality_and_zero_alloc_variables_mty env ~zap_modality mty
    in
    Mty_functor (param, mty)
  | Mty_strengthen (mty, path, alias) ->
      let mty =
        remove_modality_and_zero_alloc_variables_mty env
        ~zap_modality:Mode.Modality.Value.to_const_exn mty
      in
      Mty_strengthen (mty, path, alias)

type with_info =
  | With_type of Parsetree.type_declaration
  | With_typesubst of Parsetree.type_declaration
  | With_module of {
        lid:Longident.t loc;
        path:Path.t;
        md:Types.module_declaration;
        remove_aliases:bool
      }
  | With_modsubst of Longident.t loc * Path.t * Types.module_declaration
  | With_modtype of Typedtree.module_type
  | With_modtypesubst of Typedtree.module_type
  | With_type_package of Typedtree.core_type
    (* Package with type constraints only use this last case.  Normal module
       with constraints never use it. *)

let merge_constraint initial_env loc sg lid constr =
  let destructive_substitution =
    match constr with
    | With_type _ | With_module _ | With_modtype _
    | With_type_package _ -> false
    | With_typesubst _ | With_modsubst _ | With_modtypesubst _  -> true
  in
  let real_ids = ref [] in
  let unpackable_modtype = ref None in
  let split_row_id s ghosts =
    let srow = s ^ "#row" in
    let rec split before = function
        | Sig_type(id,_,_,_) :: rest when Ident.name id = srow ->
            before, Some id, rest
        | a :: rest -> split (a::before) rest
        | [] -> before, None, []
    in
    split [] ghosts
  in
  let rec patch_item constr namelist outer_sig_env sg_for_env ~ghosts item =
    let return ?(ghosts=ghosts) ~replace_by info =
      Some (info, {Signature_group.ghosts; replace_by})
    in
    match item, namelist, constr with
    | Sig_type(id, decl, rs, priv), [s],
       With_type ({ptype_kind = Ptype_abstract} as sdecl)
      when Ident.name id = s && Typedecl.is_fixed_type sdecl ->
        let decl_row =
          let arity = List.length sdecl.ptype_params in
          { type_params =
              (* jkind any is fine on the params because they get thrown away
                 below *)
              List.map
                (fun _ -> Btype.newgenvar (Jkind.Builtin.any ~why:Dummy_jkind))
                sdecl.ptype_params;
            type_arity = arity;
            type_kind = Type_abstract Definition;
            type_jkind = Jkind.Builtin.value ~why:(Unknown "merge_constraint");
            type_private = Private;
            type_manifest = None;
            type_variance =
              List.map
                (fun (_, (v, i)) ->
                   let (c, n) =
                     match v with
                     | Covariant -> true, false
                     | Contravariant -> false, true
                     | NoVariance -> false, false
                   in
                   make_variance (not n) (not c) (i = Injective)
                )
                sdecl.ptype_params;
            type_separability =
              Types.Separability.default_signature ~arity;
            type_loc = sdecl.ptype_loc;
            type_is_newtype = false;
            type_expansion_scope = Btype.lowest_level;
            type_attributes = [];
            type_unboxed_default = false;
            type_uid = Uid.mk ~current_unit:(Env.get_unit_name ());
            type_unboxed_version = None;
          }
        and id_row = Ident.create_local (s^"#row") in
        let initial_env =
          Env.add_type ~check:false id_row decl_row initial_env
        in
        let sig_env = Env.add_signature sg_for_env outer_sig_env in
        let tdecl =
          Typedecl.transl_with_constraint id ~fixed_row_path:(Pident id_row)
            ~sig_env ~sig_decl:decl ~outer_env:initial_env sdecl in
        let newdecl = tdecl.typ_type in
        let before_ghosts, row_id, after_ghosts = split_row_id s ghosts in
        check_type_decl outer_sig_env sg_for_env sdecl.ptype_loc
          id row_id newdecl decl;
        let decl_row = {decl_row with type_params = newdecl.type_params} in
        let rs' = if rs = Trec_first then Trec_not else rs in
        let ghosts =
          List.rev_append before_ghosts
            (Sig_type(id_row, decl_row, rs', priv)::after_ghosts)
        in
        return ~ghosts
          ~replace_by:(Some (Sig_type(id, newdecl, rs, priv)))
          (Pident id, lid, Some (Twith_type tdecl))
    | Sig_type(id, sig_decl, rs, priv) , [s],
       (With_type sdecl | With_typesubst sdecl as constr)
      when Ident.name id = s ->
        let sig_env = Env.add_signature sg_for_env outer_sig_env in
        let tdecl =
          Typedecl.transl_with_constraint id
            ~sig_env ~sig_decl ~outer_env:initial_env sdecl in
        let newdecl = tdecl.typ_type and loc = sdecl.ptype_loc in
        let before_ghosts, row_id, after_ghosts = split_row_id s ghosts in
        let ghosts = List.rev_append before_ghosts after_ghosts in
        check_type_decl outer_sig_env sg_for_env loc
          id row_id newdecl sig_decl;
        begin match constr with
          With_type _ ->
            return ~ghosts
              ~replace_by:(Some(Sig_type(id, newdecl, rs, priv)))
              (Pident id, lid, Some (Twith_type tdecl))
        | (* With_typesubst *) _ ->
            real_ids := [Pident id];
            return ~ghosts ~replace_by:None
              (Pident id, lid, Some (Twith_typesubst tdecl))
        end
    | Sig_type(id, sig_decl, rs, priv), [s], With_type_package cty
      when Ident.name id = s ->
        begin match sig_decl.type_manifest with
        | None -> ()
        | Some ty ->
          raise (Error(loc, outer_sig_env, With_package_manifest (lid.txt, ty)))
        end;
        let tdecl =
          Typedecl.transl_package_constraint ~loc cty.ctyp_type
        in
        (* Here we constrain the jkind of "with type" manifest by the jkind from
           the declaration from the original signature.  Note that this is also
           checked in [check_type_decl], but there it is check, not constrain,
           which we need here to deal with type variables in package constraints
           (see tests in [typing-modules/package_constraint.ml]). Because the
           check is repeated later -- and with better handling for errors -- we
           just drop any error here. *)
        ignore
          (* CR layouts v2.8: Does this type_jkind need to be instantiated? *)
          (Ctype.constrain_decl_jkind initial_env tdecl sig_decl.type_jkind);
        check_type_decl outer_sig_env sg_for_env loc id None tdecl sig_decl;
        let tdecl = { tdecl with type_manifest = None } in
        return ~ghosts ~replace_by:(Some(Sig_type(id, tdecl, rs, priv)))
          (Pident id, lid, None)
    | Sig_modtype(id, mtd, priv), [s],
      (With_modtype mty | With_modtypesubst mty)
      when Ident.name id = s ->
        let sig_env = Env.add_signature sg_for_env outer_sig_env in
        let () = match mtd.mtd_type with
          | None -> ()
          | Some previous_mty ->
              Includemod.check_modtype_equiv ~loc sig_env
                id previous_mty mty.mty_type
        in
        if not destructive_substitution then
          let mtd': modtype_declaration =
            {
              mtd_uid = Uid.mk ~current_unit:(Env.get_unit_name ());
              mtd_type = Some mty.mty_type;
              mtd_attributes = [];
              mtd_loc = loc;
            }
          in
          return
            ~replace_by:(Some(Sig_modtype(id, mtd', priv)))
            (Pident id, lid, Some (Twith_modtype mty))
        else begin
          let path = Pident id in
          real_ids := [path];
          begin match mty.mty_type with
          | Mty_ident _ -> ()
          | mty -> unpackable_modtype := Some mty
          end;
          return ~replace_by:None
            (Pident id, lid, Some (Twith_modtypesubst mty))
        end
    | Sig_module(id, pres, md, rs, priv), [s],
      With_module {lid=lid'; md=md'; path; remove_aliases}
      when Ident.name id = s ->
        let sig_env = Env.add_signature sg_for_env outer_sig_env in
        let mty = md'.md_type in
        let mty = Mtype.scrape_for_type_of ~remove_aliases sig_env mty in
        let mty =
          remove_modality_and_zero_alloc_variables_mty sig_env
            ~zap_modality:Mode.Modality.Value.zap_to_id mty
        in
        let md'' = { md' with md_type = mty } in
        let newmd = Mtype.strengthen_decl ~aliasable:false md'' path in
        ignore(Includemod.modtypes  ~mark:Mark_both ~loc sig_env
          ~modes:(Legacy None) newmd.md_type md.md_type);
        return
          ~replace_by:(Some(Sig_module(id, pres, newmd, rs, priv)))
          (Pident id, lid, Some (Twith_module (path, lid')))
    | Sig_module(id, _, md, _rs, _), [s], With_modsubst (lid',path,md')
      when Ident.name id = s ->
        let sig_env = Env.add_signature sg_for_env outer_sig_env in
        let aliasable = not (Env.is_functor_arg path sig_env) in
        ignore
          (Includemod.strengthened_module_decl ~loc ~mark:Mark_both
             ~aliasable sig_env ~mmodes:(Legacy None) md' path md);
        real_ids := [Pident id];
        return ~replace_by:None
          (Pident id, lid, Some (Twith_modsubst (path, lid')))
    | Sig_module(id, _, md, rs, priv) as item, s :: namelist, constr
      when Ident.name id = s ->
        let sig_env = Env.add_signature sg_for_env outer_sig_env in
        let sg = extract_sig sig_env loc md.md_type in
        let ((path, _, tcstr), newsg) = merge_signature sig_env sg namelist in
        let newsg =
          if destructive_substitution then
            remove_modality_and_zero_alloc_variables_sg sig_env
              ~zap_modality:Mode.Modality.Value.zap_to_id newsg
          else
            newsg
        in
        let path = path_concat id path in
        real_ids := path :: !real_ids;
        let item =
          match md.md_type, constr with
            Mty_alias _, (With_module _ | With_type _) ->
              (* A module alias cannot be refined, so keep it
                 and just check that the constraint is correct *)
              item
          | _ ->
              let newmd = {md with md_type = Mty_signature newsg} in
              Sig_module(id, Mp_present, newmd, rs, priv)
        in
        return ~replace_by:(Some item) (path, lid, tcstr)
    | _ -> None
  and merge_signature env sg namelist =
    match
      Signature_group.replace_in_place (patch_item constr namelist env sg) sg
    with
    | Some (x,sg) -> x, sg
    | None -> raise(Error(loc, env, With_no_component lid.txt))
  in
  try
    let names = Longident.flatten lid.txt in
    let (tcstr, sg) = merge_signature initial_env sg names in
    if destructive_substitution then
      check_usage_after_substitution ~loc ~lid initial_env !real_ids
        !unpackable_modtype sg;
    let sub = match tcstr with
      | (_, _, Some (Twith_typesubst tdecl)) ->
          let how_to_extend_subst =
            let sdecl =
              match constr with
              | With_typesubst sdecl -> sdecl
              | _ -> assert false
            in
            match type_decl_is_alias sdecl with
            | Some lid ->
                let replacement, _ =
                  try Env.find_type_by_name lid.txt initial_env
                  with Not_found -> assert false
                in
                fun s path ->
                  Subst.add_type_path path replacement s
            | None ->
                let body = Option.get tdecl.typ_type.type_manifest in
                let params = tdecl.typ_type.type_params in
                if params_are_constrained params
                then raise(Error(loc, initial_env,
                                With_cannot_remove_constrained_type));
                fun s path ->
                  Subst.add_type_function path ~params ~body s
          in
          let sub = Subst.change_locs Subst.identity loc in
          let sub = List.fold_left how_to_extend_subst sub !real_ids in
          Some sub
      | (_, _, Some (Twith_modsubst (real_path, _))) ->
        let sub = Subst.change_locs Subst.identity loc in
        let sub =
          List.fold_left
            (fun s path -> Subst.add_module_path path real_path s)
            sub
            !real_ids
        in
        Some sub
      | (_, _, Some (Twith_modtypesubst tmty)) ->
          let add s p = Subst.add_modtype_path p tmty.mty_type s in
          let sub = Subst.change_locs Subst.identity loc in
          let sub = List.fold_left add sub !real_ids in
          Some sub
      | _ ->
        None
    in
    let sg = match sub with
      | Some sub ->
          (* Since destructive with is implemented via substitution, we need to
            expand any type abbreviations (like strengthening) where the expanded
            form might contain the thing we need to substitute. See corresponding
            test in strengthening.ml.  *)
          let sg = Mtype.expand_to initial_env sg !real_ids in
          (* This signature will not be used directly, it will always be freshened
            by the caller. So what we do with the scope doesn't really matter. But
            making it local makes it unlikely that we will ever use the result of
            this function unfreshened without issue. *)
          Subst.signature Make_local sub sg
      | None -> sg
    in
    check_well_formed_module initial_env loc "this instantiated signature"
      (Mty_signature sg);
    (tcstr, sg)
  with Includemod.Error explanation ->
    raise(Error(loc, initial_env, With_mismatch(lid.txt, explanation)))

let merge_package_constraint initial_env loc sg lid cty =
  let _, s = merge_constraint initial_env loc sg lid (With_type_package cty) in
  s

let check_package_with_type_constraints loc env mty constraints =
  let sg = extract_sig env loc mty in
  let sg =
    List.fold_left
      (fun sg (lid, cty) ->
         merge_package_constraint env loc sg lid cty)
      sg constraints
  in
  let scope = Ctype.create_scope () in
  Mtype.freshen ~scope (Mty_signature sg)

let () =
  Typetexp.check_package_with_type_constraints :=
    check_package_with_type_constraints

(* Add recursion flags on declarations arising from a mutually recursive
   block. *)

let map_rec fn decls rem =
  match decls with
  | [] -> rem
  | d1 :: dl -> fn Trec_first d1 :: map_end (fn Trec_next) dl rem

let map_rec_type ~rec_flag fn decls rem =
  match decls with
  | [] -> rem
  | d1 :: dl ->
      let first =
        match rec_flag with
        | Recursive -> Trec_first
        | Nonrecursive -> Trec_not
      in
      fn first d1 :: map_end (fn Trec_next) dl rem

let rec map_rec_type_with_row_types ~rec_flag fn decls =
  match decls with
  | [] -> []
  | d1 :: dl ->
      if Btype.is_row_name (Ident.name d1.typ_id) then
        fn Trec_not d1 :: map_rec_type_with_row_types ~rec_flag fn dl
      else
        map_rec_type ~rec_flag fn decls []

(* Add type extension flags to extension constructors *)
let map_ext fn exts =
  match exts with
  | [] -> []
  | d1 :: dl -> fn Text_first d1 :: List.map (fn Text_next) dl

let rec apply_modalities_signature ~recursive env modalities sg =
  let env = Env.add_signature sg env in
  List.map (function
  | Sig_value (id, vd, vis) ->
      let val_modalities =
        vd.val_modalities
        |> Mode.Modality.Value.to_const_exn
        |> (fun then_ -> Mode.Modality.Value.Const.concat ~then_ modalities)
        |> Mode.Modality.Value.of_const
      in
      let vd = {vd with val_modalities} in
      Sig_value (id, vd, vis)
  | Sig_module (id, pres, md, rec_, vis) when recursive ->
      let md_type = apply_modalities_module_type env modalities md.md_type in
      let md = {md with md_type} in
      Sig_module (id, pres, md, rec_, vis)
  | item -> item
  ) sg

and apply_modalities_module_type env modalities = function
  | Mty_ident p ->
      let mtd = Env.find_modtype p env in
      begin match mtd.mtd_type with
      | None -> Mty_ident p
      | Some mty -> apply_modalities_module_type env modalities mty
      end
  | Mty_strengthen (mty, p, alias) ->
      Mty_strengthen (apply_modalities_module_type env modalities mty, p, alias)
  | Mty_signature sg ->
      let sg = apply_modalities_signature ~recursive:true env modalities sg in
      Mty_signature sg
  | (Mty_functor _ | Mty_alias _) as mty -> mty

let loc_of_modes (modes : mode loc list) : Location.t option =
  (* CR zqian: [Parsetree.modes] should be a record with a field that is
  the location of the whole modes string. *)
  let rec loc_end_of_modes (head : mode loc) = function
    | [] -> head.loc.loc_end
    | head' :: rest -> loc_end_of_modes head' rest
  in
  match modes with
  | [] -> None
  | head :: rest ->
    let loc_start = head.loc.loc_start in
    let loc_end = loc_end_of_modes head rest in
    Some {loc_start; loc_end; loc_ghost=false}

let check_no_modal_modules ~env modes =
  match loc_of_modes modes with
  | None -> ()
  | Some loc -> raise(Error(loc, env, Modal_module_not_supported))

let apply_pmd_modalities env sig_modalities pmd_modalities mty =
  let modalities =
    match pmd_modalities with
    | [] -> sig_modalities
    | _ :: _ ->
      Typemode.transl_modalities ~maturity:Stable Immutable pmd_modalities
  in
  (*
  Workaround for pmd_modalities

  Let [f] be the mapping representing [pmd_modalities].

  In the future with proper modal modules, let [m] be the mode of the enclosing
  structure. This module will be of mode [f m], and a value inside the module
  will of mode [g (f m)] where [g] is the modalities on the value. Note that [m]
  itself is of the form [f0 (f1 .. (fn legacy))] where [legacy] is the mode of
  the file-level structure, and [fi] is the sequence of [pmd_modalities] that
  corresponds to the enclosing structure nested inside layers of structures.
  Therefore, the aforementioned value will be of mode
  [g (f (f0 (f1 .. (fn legacy))))].

  Currently, all modules are legacy. To simulate the above effect, we apply each
  [pmd_modalities] of a structure deeply to all [val_modalities] in that
  structure.

  We still don't support [pmd_modalities] on functors.
  *)
  match Mode.Modality.Value.Const.is_id modalities with
  | true -> mty
  | false -> apply_modalities_module_type env modalities mty

(* Auxiliary for translating recursively-defined module types.
   Return a module type that approximates the shape of the given module
   type AST.  Retain only module, type, and module type
   components of signatures.  For types, retain only their arity,
   making them abstract otherwise. *)

let rec approx_modtype env smty =
  match smty.pmty_desc with
    Pmty_ident lid ->
      let path =
        Env.lookup_modtype_path ~use:false ~loc:smty.pmty_loc lid.txt env
      in
      Mty_ident path
  | Pmty_alias lid ->
      let path, _ =
        Env.lookup_module_path ~use:false ~load:false
          ~loc:smty.pmty_loc lid.txt env
      in
      Mty_alias(path)
  | Pmty_signature ssg ->
      Mty_signature(approx_sig env ssg)
  | Pmty_functor(param, sres, _) ->
      let (param, newenv) =
        match param with
        | Unit -> Types.Unit, env
        | Named (param, sarg, marg) ->
          check_no_modal_modules ~env marg;
          let arg = approx_modtype env sarg in
          match param.txt with
          | None -> Types.Named (None, arg), env
          | Some name ->
            let rarg = Mtype.scrape_for_functor_arg env arg in
            let scope = Ctype.create_scope () in
            let (id, newenv) =
              Env.enter_module ~scope ~arg:true name Mp_present rarg env
            in
            Types.Named (Some id, arg), newenv
      in
      let res = approx_modtype newenv sres in
      Mty_functor(param, res)
  | Pmty_with(sbody, constraints) ->
      let body = approx_modtype env sbody in
      List.iter
        (fun sdecl ->
          match sdecl with
          | Pwith_type _
          | Pwith_typesubst _
          | Pwith_modtype _
          | Pwith_modtypesubst _  -> ()
          | Pwith_module (_, lid') ->
              (* Lookup the module to make sure that it is not recursive.
                 (GPR#1626) *)
              ignore (Env.lookup_module_path ~use:false ~load:false
                        ~loc:lid'.loc lid'.txt env)
          | Pwith_modsubst (_, lid') ->
              ignore (Env.lookup_module_path ~use:false ~load:false
                        ~loc:lid'.loc lid'.txt env))
        constraints;
      body
  | Pmty_typeof smod ->
      let (_, mty) = !type_module_type_of_fwd env smod in
      mty
  | Pmty_extension ext ->
      raise (Error_forward (Builtin_attributes.error_of_extension ext))
  | Pmty_strengthen (smty, mod_id) ->
      let mty = approx_modtype env smty in
      let path, _ =
        (* CR-someday: potentially improve error message for strengthening with
           a mutually recursive module. *)
        Env.lookup_module_path ~use:false ~load:false
          ~loc:mod_id.loc mod_id.txt env
      in
      let aliasable = (not (Env.is_functor_arg path env)) in
      Mty_strengthen (mty, path, Aliasability.aliasable aliasable)

and approx_module_declaration env pmd =
  {
    Types.md_type = approx_modtype env pmd.pmd_type;
    md_attributes = pmd.pmd_attributes;
    md_loc = pmd.pmd_loc;
    md_uid = Uid.internal_not_actually_unique;
  }

and approx_sig env {psg_items; _} = approx_sig_items env psg_items

and approx_sig_items env ssg=
  match ssg with
    [] -> []
  | item :: srem ->
      match item.psig_desc with
      | Psig_type (rec_flag, sdecls) ->
          let decls = Typedecl.approx_type_decl sdecls in
          let rem = approx_sig_items env srem in
          map_rec_type ~rec_flag
            (fun rs (id, info) -> Sig_type(id, info, rs, Exported)) decls rem
      | Psig_typesubst _ -> approx_sig_items env srem
      | Psig_module { pmd_name = { txt = None; _ }; _ } ->
          approx_sig_items env srem
      | Psig_module pmd ->
          let scope = Ctype.create_scope () in
          let md = approx_module_declaration env pmd in
          let pres =
            match md.Types.md_type with
            | Mty_alias _ -> Mp_absent
            | _ -> Mp_present
          in
          let id, newenv =
            Env.enter_module_declaration ~scope (Option.get pmd.pmd_name.txt)
              pres md env
          in
          Sig_module(id, pres, md, Trec_not, Exported) :: approx_sig_items newenv srem
      | Psig_modsubst pms ->
          let scope = Ctype.create_scope () in
          let _, md, _ =
            Env.lookup_module ~use:false ~loc:pms.pms_manifest.loc
               pms.pms_manifest.txt env
          in
          let pres =
            match md.Types.md_type with
            | Mty_alias _ -> Mp_absent
            | _ -> Mp_present
          in
          let _, newenv =
            Env.enter_module_declaration ~scope pms.pms_name.txt pres md env
          in
          approx_sig_items newenv srem
      | Psig_recmodule sdecls ->
          let scope = Ctype.create_scope () in
          let decls =
            List.filter_map
              (fun pmd ->
                 Option.map (fun name ->
                   Ident.create_scoped ~scope name,
                   approx_module_declaration env pmd
                 ) pmd.pmd_name.txt
              )
              sdecls
          in
          let newenv =
            List.fold_left
              (fun env (id, md) -> Env.add_module_declaration ~check:false
                  id Mp_present md env)
              env decls
          in
          map_rec
            (fun rs (id, md) -> Sig_module(id, Mp_present, md, rs, Exported))
            decls
            (approx_sig_items newenv srem)
      | Psig_modtype d ->
          let info = approx_modtype_info env d in
          let scope = Ctype.create_scope () in
          let (id, newenv) =
            Env.enter_modtype ~scope d.pmtd_name.txt info env
          in
          Sig_modtype(id, info, Exported) :: approx_sig_items newenv srem
      | Psig_modtypesubst d ->
          let info = approx_modtype_info env d in
          let scope = Ctype.create_scope () in
          let (_id, newenv) =
            Env.enter_modtype ~scope d.pmtd_name.txt info env
          in
          approx_sig_items newenv srem
      | Psig_open sod ->
          let _, env = type_open_descr env sod in
          approx_sig_items env srem
      | Psig_include ({pincl_loc=loc; pincl_mod=mod_; pincl_kind=kind;
            pincl_attributes=attrs}, moda) ->
          begin match kind with
          | Functor ->
              Language_extension.assert_enabled ~loc Include_functor ();
              raise (Error(loc, env, Recursive_include_functor))
          | Structure ->
              let mty = approx_modtype env mod_ in
              let scope = Ctype.create_scope () in
              let sg = extract_sig env loc mty in
              let sg =
                match moda with
                | [] -> sg
                | _ ->
                  let modalities =
                    Typemode.transl_modalities ~maturity:Stable Immutable moda
                  in
                  let recursive =
                    not @@ Builtin_attributes.has_attribute "no_recursive_modalities" attrs
                  in
                  apply_modalities_signature ~recursive env modalities sg
              in
              let sg, newenv = Env.enter_signature ~scope sg env in
              sg @ approx_sig_items newenv srem
          end
      | Psig_class sdecls | Psig_class_type sdecls ->
          let decls, env = Typeclass.approx_class_declarations env sdecls in
          let rem = approx_sig_items env srem in
          map_rec (fun rs decl ->
            let open Typeclass in [
              Sig_class_type(decl.clsty_ty_id, decl.clsty_ty_decl, rs,
                             Exported);
              Sig_type(decl.clsty_obj_id, decl.clsty_obj_abbr, rs, Exported);
            ]
          ) decls [rem]
          |> List.flatten
      | Psig_kind_abbrev _ ->
          Misc.fatal_error "kind_abbrev not supported!"
      | _ ->
          approx_sig_items env srem

and approx_modtype_info env sinfo =
  {
   mtd_type = Option.map (approx_modtype env) sinfo.pmtd_type;
   mtd_attributes = sinfo.pmtd_attributes;
   mtd_loc = sinfo.pmtd_loc;
   mtd_uid = Uid.internal_not_actually_unique;
  }

let approx_modtype env smty =
  Warnings.without_warnings
    (fun () -> approx_modtype env smty)

(* Auxiliaries for checking the validity of name shadowing in signatures and
   structures.
   If a shadowing is valid, we also record some information (its ident,
   location where it first appears, etc) about the item that gets shadowed. *)
module Signature_names : sig
  type t

 type shadowable =
    {
      self: Ident.t;
      group: Ident.t list;
      (** group includes the element itself and all elements
                that should be removed at the same time
      *)
      loc:Location.t;
    }

  type info = [
    | `Exported
    | `From_open
    | `Shadowable of shadowable
    | `Substituted_away of Subst.t
    | `Unpackable_modtype_substituted_away of Ident.t * Subst.t
  ]

  val create : unit -> t

  val check_value     : ?info:info -> t -> Location.t -> Ident.t -> unit
  val check_type      : ?info:info -> t -> Location.t -> Ident.t -> unit
  val check_typext    : ?info:info -> t -> Location.t -> Ident.t -> unit
  val check_module    : ?info:info -> t -> Location.t -> Ident.t -> unit
  val check_modtype   : ?info:info -> t -> Location.t -> Ident.t -> unit
  val check_class     : ?info:info -> t -> Location.t -> Ident.t -> unit
  val check_class_type: ?info:info -> t -> Location.t -> Ident.t -> unit

  val check_sig_item:
    ?info:info -> t -> Location.t -> Signature_group.rec_group -> unit

  val simplify: Env.t -> t -> Types.signature -> Types.signature
end = struct

  type shadowable =
    {
      self: Ident.t;
      group: Ident.t list;
      (** group includes the element itself and all elements
                that should be removed at the same time
      *)
      loc:Location.t;
    }

  type bound_info = [
    | `Exported
    | `Shadowable of shadowable
  ]

  type info = [
    | `From_open
    | `Substituted_away of Subst.t
    | `Unpackable_modtype_substituted_away of Ident.t * Subst.t
    | bound_info
  ]

  type hide_reason =
    | From_open
    | Shadowed_by of Ident.t * Location.t

  type to_be_removed = {
    mutable subst: Subst.t;
    mutable hide: (Sig_component_kind.t * Location.t * hide_reason) Ident.Map.t;
    mutable unpackable_modtypes: Ident.Set.t;
  }

  type names_infos = (string, bound_info) Hashtbl.t

  type names = {
    values: names_infos;
    types: names_infos;
    modules: names_infos;
    modtypes: names_infos;
    typexts: names_infos;
    classes: names_infos;
    class_types: names_infos;
  }

  let new_names () = {
    values = Hashtbl.create 16;
    types = Hashtbl.create 16;
    modules = Hashtbl.create 16;
    modtypes = Hashtbl.create 16;
    typexts = Hashtbl.create 16;
    classes = Hashtbl.create 16;
    class_types = Hashtbl.create 16;
  }

  type t = {
    bound: names;
    to_be_removed: to_be_removed;
  }

  let create () = {
    bound = new_names ();
    to_be_removed = {
      subst = Subst.identity;
      hide = Ident.Map.empty;
      unpackable_modtypes = Ident.Set.empty;
    };
  }

  let table_for component names =
    let open Sig_component_kind in
    match component with
    | Value -> names.values
    | Type | Label | Unboxed_label | Constructor -> names.types
    | Module -> names.modules
    | Module_type -> names.modtypes
    | Extension_constructor -> names.typexts
    | Class -> names.classes
    | Class_type -> names.class_types

  let check cl t loc id (info : info) =
    let to_be_removed = t.to_be_removed in
    match info with
    | `Substituted_away s ->
        to_be_removed.subst <- Subst.compose s to_be_removed.subst;
    | `Unpackable_modtype_substituted_away (id,s) ->
        to_be_removed.subst <- Subst.compose s to_be_removed.subst;
        to_be_removed.unpackable_modtypes <-
          Ident.Set.add id to_be_removed.unpackable_modtypes
    | `From_open ->
        to_be_removed.hide <-
          Ident.Map.add id (cl, loc, From_open) to_be_removed.hide
    | #bound_info as bound_info ->
        let tbl = table_for cl t.bound in
        let name = Ident.name id in
        match Hashtbl.find_opt tbl name with
        | None -> Hashtbl.add tbl name bound_info
        | Some (`Shadowable s) ->
            Hashtbl.replace tbl name bound_info;
            let reason = Shadowed_by (id, loc) in
            List.iter (fun shadowed_id ->
            to_be_removed.hide <-
              Ident.Map.add shadowed_id (cl, s.loc, reason)
                to_be_removed.hide
              ) s.group
        | Some `Exported ->
            raise(Error(loc, Env.empty, Repeated_name(cl, name)))

  let check_value ?info t loc id =
    let info =
      match info with
      | Some i -> i
      | None -> `Shadowable {self=id; group=[id]; loc}
    in
    check Sig_component_kind.Value t loc id info
  let check_type ?(info=`Exported) t loc id =
    check Sig_component_kind.Type t loc id info
  let check_module ?(info=`Exported) t loc id =
    check Sig_component_kind.Module t loc id info
  let check_modtype ?(info=`Exported) t loc id =
    check Sig_component_kind.Module_type t loc id info
  let check_typext ?(info=`Exported) t loc id =
    check Sig_component_kind.Extension_constructor t loc id info
  let check_class ?(info=`Exported) t loc id =
    check Sig_component_kind.Class t loc id info
  let check_class_type ?(info=`Exported) t loc id =
    check Sig_component_kind.Class_type t loc id info

  let classify =
    let open Sig_component_kind in
    function
    | Sig_type(id, _, _, _) -> Type, id
    | Sig_module(id, _, _, _, _) -> Module, id
    | Sig_modtype(id, _, _) -> Module_type, id
    | Sig_typext(id, _, _, _) -> Extension_constructor, id
    | Sig_value (id, _, _) -> Value, id
    | Sig_class (id, _, _, _) -> Class, id
    | Sig_class_type (id, _, _, _) -> Class_type, id

  let check_item ?info names loc kind id ids =
    let info =
      match info with
      | None -> `Shadowable {self=id; group=ids; loc}
      | Some i -> i
    in
    check kind names loc id info

  let check_sig_item ?info names loc (item:Signature_group.rec_group) =
    let check ?info names loc item =
      let all = List.map classify (Signature_group.flatten item) in
      let group = List.map snd all in
      List.iter (fun (kind,id) -> check_item ?info names loc kind id group)
        all
    in
    (* we can ignore x.pre_ghosts: they are eliminated by strengthening, and
       thus never appear in includes *)
     List.iter (check ?info names loc) (Signature_group.rec_items item.group)

  (*
    Before applying local module type substitutions where the
    right-hand side is not a path, we need to check that those module types
    where never used to pack modules. For instance
    {[
    module type T := sig end
    val x: (module T)
    ]}
    should raise an error.
  *)
  let check_unpackable_modtypes ~loc ~env to_remove component =
    if not (Ident.Set.is_empty to_remove.unpackable_modtypes) then begin
      let iterator =
        let error p = Unpackable_local_modtype_subst p in
        let paths =
          List.map (fun id -> Pident id)
            (Ident.Set.elements to_remove.unpackable_modtypes)
        in
        check_usage_of_module_types ~loc ~error ~paths
          (ref (lazy env)) Btype.type_iterators
      in
      iterator.Btype.it_signature_item iterator component;
      Btype.(unmark_iterators.it_signature_item unmark_iterators) component
    end

  (* We usually require name uniqueness of signature components (e.g. types,
     modules, etc), however in some situation reusing the name is allowed: if
     the component is a value or an extension, or if the name is introduced by
     an include.
     When there are multiple specifications of a component with the same name,
     we try to keep only the last (rightmost) one, removing all references to
     the previous ones from the signature.
     If some reference cannot be removed, then we error out with
     [Cannot_hide_id].
  *)

  let simplify env t sg =
    let to_remove = t.to_be_removed in
    let ids_to_remove =
      Ident.Map.fold (fun id (kind,  _, _) lst ->
        if Sig_component_kind.can_appear_in_types kind then
          id :: lst
        else
          lst
      ) to_remove.hide []
    in
    let simplify_item (component: Types.signature_item) =
      let user_kind, user_id, user_loc =
        let open Sig_component_kind in
        match component with
        | Sig_value(id, v, _) -> Value, id, v.val_loc
        | Sig_type (id, td, _, _) -> Type, id, td.type_loc
        | Sig_typext (id, te, _, _) -> Extension_constructor, id, te.ext_loc
        | Sig_module (id, _, md, _, _) -> Module, id, md.md_loc
        | Sig_modtype (id, mtd, _) -> Module_type, id, mtd.mtd_loc
        | Sig_class (id, c, _, _) -> Class, id, c.cty_loc
        | Sig_class_type (id, ct, _, _) -> Class_type, id, ct.clty_loc
      in
      if Ident.Map.mem user_id to_remove.hide then
        None
      else begin
        let component =
          if to_remove.subst == Subst.identity then
            component
          else
            begin
              check_unpackable_modtypes ~loc:user_loc ~env to_remove component;
              Subst.signature_item Keep to_remove.subst component
            end
        in
        let component =
          match ids_to_remove with
          | [] -> component
          | ids ->
            try Mtype.nondep_sig_item env ids component with
            | Ctype.Nondep_cannot_erase removed_item_id ->
              let (removed_item_kind, removed_item_loc, reason) =
                Ident.Map.find removed_item_id to_remove.hide
              in
              let err_loc, hiding_error =
                match reason with
                | From_open ->
                  removed_item_loc,
                  Appears_in_signature {
                    opened_item_kind = removed_item_kind;
                    opened_item_id = removed_item_id;
                    user_id;
                    user_kind;
                    user_loc;
                  }
                | Shadowed_by (shadower_id, shadower_loc) ->
                  shadower_loc,
                  Illegal_shadowing {
                    shadowed_item_kind = removed_item_kind;
                    shadowed_item_id = removed_item_id;
                    shadowed_item_loc = removed_item_loc;
                    shadower_id;
                    user_id;
                    user_kind;
                    user_loc;
                  }
              in
              raise (Error(err_loc, env, Cannot_hide_id hiding_error))
        in
        Some component
      end
    in
    List.filter_map simplify_item sg
end

let has_remove_aliases_attribute attr =
  let remove_aliases =
    Attr_helper.get_no_payload_attribute "remove_aliases" attr
  in
  match remove_aliases with
  | None -> false
  | Some _ -> true

(* Check and translate a module type expression *)

let transl_modtype_longident loc env lid =
  Env.lookup_modtype_path ~loc lid env

let transl_module_alias loc env lid =
  let path, _ = Env.lookup_module_path ~load:false ~loc lid env in
  path

let mkmty desc typ env loc attrs =
  let mty = {
    mty_desc = desc;
    mty_type = typ;
    mty_loc = loc;
    mty_env = env;
    mty_attributes = attrs;
    } in
  Cmt_format.add_saved_type (Cmt_format.Partial_module_type mty);
  mty

let mksig desc env loc =
  let sg = { sig_desc = desc; sig_loc = loc; sig_env = env } in
  Cmt_format.add_saved_type (Cmt_format.Partial_signature_item sg);
  sg

(* let signature sg = List.map (fun item -> item.sig_type) sg *)

let rec transl_modtype env smty =
  Builtin_attributes.warning_scope smty.pmty_attributes
    (fun () -> transl_modtype_aux env smty)

and transl_modtype_functor_arg env sarg =
  let mty = transl_modtype env sarg in
  {mty with mty_type = Mtype.scrape_for_functor_arg env mty.mty_type}

and transl_modtype_aux env smty =
  let loc = smty.pmty_loc in
  match smty.pmty_desc with
    Pmty_ident lid ->
      let path = transl_modtype_longident loc env lid.txt in
      mkmty (Tmty_ident (path, lid)) (Mty_ident path) env loc
        smty.pmty_attributes
  | Pmty_alias lid ->
      let path = transl_module_alias loc env lid.txt in
      mkmty (Tmty_alias (path, lid)) (Mty_alias path) env loc
        smty.pmty_attributes
  | Pmty_signature ssg ->
      let sg = transl_signature env ssg in
      mkmty (Tmty_signature sg) (Mty_signature sg.sig_type) env loc
        smty.pmty_attributes
  | Pmty_functor(sarg_opt, sres, mres) ->
      check_no_modal_modules ~env mres;
      let t_arg, ty_arg, newenv =
        match sarg_opt with
        | Unit -> Unit, Types.Unit, env
        | Named (param, sarg, marg) ->
          check_no_modal_modules ~env marg;
          let arg = transl_modtype_functor_arg env sarg in
          let (id, newenv) =
            match param.txt with
            | None -> None, env
            | Some name ->
              let scope = Ctype.create_scope () in
              let id, newenv =
                let arg_md =
                  { md_type = arg.mty_type;
                    md_attributes = [];
                    md_loc = param.loc;
                    md_uid = Uid.mk ~current_unit:(Env.get_unit_name ());
                  }
                in
                Env.enter_module_declaration ~scope ~arg:true name Mp_present
                  arg_md env
              in
              Some id, newenv
          in
          Named (id, param, arg), Types.Named (id, arg.mty_type), newenv
      in
      let res = transl_modtype newenv sres in
      mkmty (Tmty_functor (t_arg, res))
        (Mty_functor(ty_arg, res.mty_type)) env loc
        smty.pmty_attributes
  | Pmty_with(sbody, constraints) ->
      let body = transl_modtype env sbody in
      let init_sg = extract_sig env sbody.pmty_loc body.mty_type in
      let remove_aliases = has_remove_aliases_attribute smty.pmty_attributes in
      let (rev_tcstrs, final_sg) =
        List.fold_left (transl_with ~loc:smty.pmty_loc env remove_aliases)
        ([],init_sg) constraints in
      let scope = Ctype.create_scope () in
      mkmty (Tmty_with ( body, List.rev rev_tcstrs))
        (Mtype.freshen ~scope (Mty_signature final_sg)) env loc
        smty.pmty_attributes
  | Pmty_typeof smod ->
      let env = Env.in_signature false env in
      let tmty, mty = !type_module_type_of_fwd env smod in
      mkmty (Tmty_typeof tmty) mty env loc smty.pmty_attributes
  | Pmty_extension ext ->
      raise (Error_forward (Builtin_attributes.error_of_extension ext))
  | Pmty_strengthen (mty, mod_id) ->
      Language_extension.assert_enabled ~loc:smty.pmty_loc
        Module_strengthening ();
      let tmty = transl_modtype_aux env mty in
      let path, md, _ =
        Env.lookup_module ~use:false ~loc:mod_id.loc mod_id.txt env
      in
      let aliasable = not (Env.is_functor_arg path env) in
      try
        ignore
          (Includemod.modtypes ~loc env ~modes:(Legacy None)
            ~mark:Includemod.Mark_both md.md_type tmty.mty_type);
        mkmty
          (Tmty_strengthen (tmty, path, mod_id))
          (Mty_strengthen
            (tmty.mty_type, path, Aliasability.aliasable aliasable))
          env
          loc
          []
      with Includemod.Error explanation ->
        raise(Error(loc, env, Strengthening_mismatch(mod_id.txt, explanation)))
      ;

and transl_with ~loc env remove_aliases (rev_tcstrs,sg) constr =
  let lid, with_info = match constr with
    | Pwith_type (l,decl) ->l , With_type decl
    | Pwith_typesubst (l,decl) ->l , With_typesubst decl
    | Pwith_module (l,l') ->
        let path, md, _ = Env.lookup_module ~loc l'.txt env in
        l , With_module {lid=l';path;md; remove_aliases}
    | Pwith_modsubst (l,l') ->
        let path, md', _ = Env.lookup_module ~loc l'.txt env in
        l , With_modsubst (l',path,md')
    | Pwith_modtype (l,smty) ->
        let mty = transl_modtype env smty in
        l, With_modtype mty
    | Pwith_modtypesubst (l,smty) ->
        let mty = transl_modtype env smty in
        l, With_modtypesubst mty
  in
  let ((path, lid, tcstr), sg) = merge_constraint env loc sg lid with_info in
  (* Only package with constraints result in None here. *)
  let tcstr = Option.get tcstr in
  ((path, lid, tcstr) :: rev_tcstrs, sg)

and transl_signature env {psg_items; psg_modalities; psg_loc} =
  let names = Signature_names.create () in

  let sig_modalities =
      Typemode.transl_modalities ~maturity:Stable Immutable psg_modalities
  in

  let transl_include ~loc env sig_acc sincl modalities =
    let smty = sincl.pincl_mod in
    let tmty =
      Builtin_attributes.warning_scope sincl.pincl_attributes
        (fun () -> transl_modtype env smty)
    in
    let mty = tmty.mty_type in
    let scope = Ctype.create_scope () in
    let incl_kind, sg =
      match sincl.pincl_kind with
      | Functor ->
        Language_extension.assert_enabled ~loc Include_functor ();
        let sg, incl_kind =
          extract_sig_functor_open false env smty.pmty_loc mty sig_acc
        in
        incl_kind, sg
      | Structure ->
        Tincl_structure, extract_sig env smty.pmty_loc mty
    in
    let modalities =
      match modalities with
      | [] -> sig_modalities
      | _ ->
        Typemode.transl_modalities ~maturity:Stable Immutable modalities
    in
    let sg =
      if not @@ Mode.Modality.Value.Const.is_id modalities then
        let recursive =
          not @@ Builtin_attributes.has_attribute "no_recursive_modalities"
            sincl.pincl_attributes
        in
        apply_modalities_signature ~recursive env modalities sg
      else
        sg
    in
    let sg, newenv = Env.enter_signature ~scope sg env in
    Signature_group.iter
      (Signature_names.check_sig_item names loc)
      sg;
    let incl =
      { incl_mod = tmty;
        incl_type = sg;
        incl_kind;
        incl_attributes = sincl.pincl_attributes;
        incl_loc = sincl.pincl_loc;
      }
    in
    mksig (Tsig_include (incl, modalities)) env loc, sg, newenv
  in

  let transl_sig_item env sig_acc item =
    let loc = item.psig_loc in
    match item.psig_desc with
    | Psig_value sdesc ->
        let (tdesc, newenv) =
          Typedecl.transl_value_decl env ~sig_modalities item.psig_loc sdesc
        in
        Signature_names.check_value names tdesc.val_loc tdesc.val_id;
        mksig (Tsig_value tdesc) env loc,
        [Sig_value(tdesc.val_id, tdesc.val_val, Exported)],
        newenv
    | Psig_type (rec_flag, sdecls) ->
        let (decls, newenv, _shapes) =
          Typedecl.transl_type_decl env rec_flag sdecls
        in
        List.iter (fun td ->
          Signature_names.check_type names td.typ_loc td.typ_id;
        ) decls;
        let sig_items =
          map_rec_type_with_row_types ~rec_flag
            (fun rs td -> Sig_type(td.typ_id, td.typ_type, rs, Exported))
            decls
        in
        mksig (Tsig_type (rec_flag, decls)) env loc, sig_items, newenv
    | Psig_typesubst sdecls ->
        let (decls, newenv, _shapes) =
          Typedecl.transl_type_decl env Nonrecursive sdecls
        in
        List.iter (fun td ->
          if td.typ_kind <> Ttype_abstract || td.typ_manifest = None ||
             td.typ_private = Private
          then
            raise (Error (td.typ_loc, env, Invalid_type_subst_rhs));
          let params = td.typ_type.type_params in
          if params_are_constrained params
          then raise(Error(loc, env, With_cannot_remove_constrained_type));
          let info =
            let subst =
              Subst.add_type_function (Pident td.typ_id)
                ~params
                ~body:(Option.get td.typ_type.type_manifest)
                Subst.identity
            in
            Some (`Substituted_away subst)
          in
          Signature_names.check_type ?info names td.typ_loc td.typ_id
        ) decls;
        mksig (Tsig_typesubst decls) env loc, [], newenv
    | Psig_typext styext ->
        let (tyext, newenv, _shapes) =
          Typedecl.transl_type_extension false env item.psig_loc styext
        in
        let constructors = tyext.tyext_constructors in
        List.iter (fun ext ->
          Signature_names.check_typext names ext.ext_loc ext.ext_id
        ) constructors;
        let tsg = map_ext (fun es ext ->
            Sig_typext(ext.ext_id, ext.ext_type, es, Exported)
          ) constructors
        in
        mksig (Tsig_typext tyext) env loc,
        tsg,
        newenv
    | Psig_exception sext ->
        let (ext, newenv, _shapes) = Typedecl.transl_type_exception env sext in
        let constructor = ext.tyexn_constructor in
        Signature_names.check_typext names constructor.ext_loc
          constructor.ext_id;
        let tsg =
          Sig_typext(constructor.ext_id, constructor.ext_type,
                     Text_exception, Exported)
        in
        mksig (Tsig_exception ext) env loc, [tsg], newenv
    | Psig_module pmd ->
        let scope = Ctype.create_scope () in
        let tmty =
          Builtin_attributes.warning_scope pmd.pmd_attributes
            (fun () -> transl_modtype env pmd.pmd_type)
        in
        let mty_type =
          apply_pmd_modalities env sig_modalities pmd.pmd_modalities tmty.mty_type
        in
        let tmty = {tmty with mty_type} in
        let pres =
          match tmty.mty_type with
          | Mty_alias _ -> Mp_absent
          | _ -> Mp_present
        in
        let md = {
          md_type=tmty.mty_type;
          md_attributes=pmd.pmd_attributes;
          md_loc=pmd.pmd_loc;
          md_uid = Uid.mk ~current_unit:(Env.get_unit_name ());
        }
        in
        let id, newenv =
          match pmd.pmd_name.txt with
          | None -> None, env
          | Some name ->
            let id, newenv =
              Env.enter_module_declaration ~scope name pres md env
            in
            Signature_names.check_module names pmd.pmd_name.loc id;
            Some id, newenv
        in
        let sig_item =
          mksig (Tsig_module {md_id=id; md_name=pmd.pmd_name;
                              md_uid=md.md_uid; md_presence=pres;
                              md_type=tmty;
                              md_loc=pmd.pmd_loc;
                              md_attributes=pmd.pmd_attributes})
            env loc
        in
        let tsg =
          match id with
          | None -> []
          | Some id -> [Sig_module(id, pres, md, Trec_not, Exported)]
        in
        sig_item, tsg, newenv
    | Psig_modsubst pms ->
        let scope = Ctype.create_scope () in
        let path, md, _ =
          Env.lookup_module ~loc:pms.pms_manifest.loc pms.pms_manifest.txt env
        in
        let aliasable = not (Env.is_functor_arg path env) in
        let md =
          if not aliasable then
            md
          else
            { md_type = Mty_alias path;
              md_attributes = pms.pms_attributes;
              md_loc = pms.pms_loc;
              md_uid = Uid.mk ~current_unit:(Env.get_unit_name ());
            }
        in
        let pres =
          match md.md_type with
          | Mty_alias _ -> Mp_absent
          | _ -> Mp_present
        in
        let id, newenv =
          Env.enter_module_declaration ~scope pms.pms_name.txt pres md env
        in
        let info =
          `Substituted_away (Subst.add_module id path Subst.identity)
        in
        Signature_names.check_module ~info names pms.pms_name.loc id;
        let sig_item =
          mksig (Tsig_modsubst {ms_id=id; ms_name=pms.pms_name;
                                ms_uid=md.md_uid; ms_manifest=path;
                                ms_txt=pms.pms_manifest; ms_loc=pms.pms_loc;
                                ms_attributes=pms.pms_attributes})
            env loc
        in
        sig_item, [], newenv
    | Psig_recmodule sdecls ->
        let (tdecls, newenv) =
          transl_recmodule_modtypes env sig_modalities sdecls in
        let decls =
          List.filter_map (fun (md, uid, _) ->
            match md.md_id with
            | None -> None
            | Some id -> Some (id, md, uid)
          ) tdecls
        in
        List.iter (fun (id, md, _uid) ->
          Signature_names.check_module names md.md_loc id;
        ) decls;
        let sig_items =
          map_rec (fun rs (id, md, uid) ->
            let d = {Types.md_type = md.md_type.mty_type;
                     md_attributes = md.md_attributes;
                     md_loc = md.md_loc;
                     md_uid = uid;
                    } in
            Sig_module(id, Mp_present, d, rs, Exported))
            decls []
        in
        mksig (Tsig_recmodule (List.map (fun (md, _, _) -> md) tdecls)) env loc,
        sig_items,
        newenv
    | Psig_modtype pmtd ->
        let newenv, mtd, decl = transl_modtype_decl env pmtd in
        Signature_names.check_modtype names pmtd.pmtd_loc mtd.mtd_id;
        mksig (Tsig_modtype mtd) env loc,
        [Sig_modtype (mtd.mtd_id, decl, Exported)],
        newenv
    | Psig_modtypesubst pmtd ->
        let newenv, mtd, _decl = transl_modtype_decl env pmtd in
        let info =
          let mty = match mtd.mtd_type with
            | Some tmty -> tmty.mty_type
            | None ->
                (* parsetree invariant, see Ast_invariants *)
                assert false
          in
          let subst = Subst.add_modtype mtd.mtd_id mty Subst.identity in
          match mty with
          | Mty_ident _ -> `Substituted_away subst
          | _ -> `Unpackable_modtype_substituted_away (mtd.mtd_id,subst)
        in
        Signature_names.check_modtype ~info names pmtd.pmtd_loc mtd.mtd_id;
        mksig (Tsig_modtypesubst mtd) env loc,
        [],
        newenv
    | Psig_open sod ->
        let (od, newenv) = type_open_descr env sod in
        mksig (Tsig_open od) env loc, [], newenv
    | Psig_include (sincl, modalities) ->
        transl_include ~loc env sig_acc sincl modalities
    | Psig_class cl ->
        let (classes, newenv) = Typeclass.class_descriptions env cl in
        List.iter (fun cls ->
          let open Typeclass in
          let loc = cls.cls_id_loc.Location.loc in
          Signature_names.check_type names loc cls.cls_obj_id;
          Signature_names.check_class names loc cls.cls_id;
          Signature_names.check_class_type names loc cls.cls_ty_id;
        ) classes;
        let tsg =
          map_rec (fun rs cls ->
            let open Typeclass in
            [Sig_class(cls.cls_id, cls.cls_decl, rs, Exported);
             Sig_class_type(cls.cls_ty_id, cls.cls_ty_decl, rs, Exported);
             Sig_type(cls.cls_obj_id, cls.cls_obj_abbr, rs, Exported)]
          ) classes [] |> List.flatten
        in
        let typedtree =
          mksig (Tsig_class
                   (List.map (fun decr ->
                      decr.Typeclass.cls_info) classes)) env loc
        in
        typedtree, tsg, newenv
    | Psig_class_type cl ->
        let (classes, newenv) = Typeclass.class_type_declarations env cl in
        List.iter (fun decl ->
          let open Typeclass in
          let loc = decl.clsty_id_loc.Location.loc in
          Signature_names.check_class_type names loc decl.clsty_ty_id;
          Signature_names.check_type names loc decl.clsty_obj_id;
        ) classes;
        let tsg =
          map_rec (fun rs decl ->
            let open Typeclass in
            [Sig_class_type(decl.clsty_ty_id, decl.clsty_ty_decl, rs,
                            Exported);
             Sig_type(decl.clsty_obj_id, decl.clsty_obj_abbr, rs, Exported);
            ]
          ) classes []
          |> List.flatten
        in
        let typedtree =
          mksig
            (Tsig_class_type
               (List.map (fun decl -> decl.Typeclass.clsty_info) classes))
            env loc
        in
        typedtree, tsg, newenv
    | Psig_attribute attr ->
        Builtin_attributes.parse_standard_interface_attributes attr;
        mksig (Tsig_attribute attr) env loc, [], env
    | Psig_extension (ext, _attrs) ->
        raise (Error_forward (Builtin_attributes.error_of_extension ext))
    | Psig_kind_abbrev _ ->
        Misc.fatal_error "kind_abbrev not supported!"
  in
  let rec transl_sig env sig_items sig_type = function
    | [] -> List.rev sig_items, List.rev sig_type, env
    | item :: srem ->
      let new_item , new_types , env = transl_sig_item env sig_type item in
      transl_sig env
        (new_item :: sig_items)
        (List.rev_append new_types sig_type)
        srem
  in
  let previous_saved_types = Cmt_format.get_saved_types () in
  Builtin_attributes.warning_scope []
    (fun () ->
       let (trem, rem, final_env) =
         transl_sig (Env.in_signature true env) [] [] psg_items
       in
       let rem = Signature_names.simplify final_env names rem in
       let sg =
         { sig_items = trem; sig_type = rem; sig_final_env = final_env;
           sig_modalities; sig_sloc = psg_loc }
       in
       Cmt_format.set_saved_types
         ((Cmt_format.Partial_signature sg) :: previous_saved_types);
       sg
    )

and transl_modtype_decl env pmtd =
  Builtin_attributes.warning_scope pmtd.pmtd_attributes
    (fun () -> transl_modtype_decl_aux env pmtd)

and transl_modtype_decl_aux env
    {pmtd_name; pmtd_type; pmtd_attributes; pmtd_loc} =
  let tmty =
    Option.map (transl_modtype (Env.in_signature true env)) pmtd_type
  in
  let decl =
    {
     Types.mtd_type=Option.map (fun t -> t.mty_type) tmty;
     mtd_attributes=pmtd_attributes;
     mtd_loc=pmtd_loc;
     mtd_uid = Uid.mk ~current_unit:(Env.get_unit_name ());
    }
  in
  let scope = Ctype.create_scope () in
  let (id, newenv) = Env.enter_modtype ~scope pmtd_name.txt decl env in
  let mtd =
    {
     mtd_id=id;
     mtd_name=pmtd_name;
     mtd_uid=decl.mtd_uid;
     mtd_type=tmty;
     mtd_attributes=pmtd_attributes;
     mtd_loc=pmtd_loc;
    }
  in
  newenv, mtd, decl

and transl_recmodule_modtypes env sig_modalities sdecls =
  let make_env curr =
    List.fold_left (fun env (id_shape, _, md, _) ->
      Option.fold ~none:env ~some:(fun (id, shape) ->
        Env.add_module_declaration ~check:true ~shape ~arg:true
          id Mp_present md env
      ) id_shape
    ) env curr
  in
  let transition env_c curr =
    List.map2
      (fun pmd (id_shape, id_loc, md, _) ->
        let tmty =
          Builtin_attributes.warning_scope pmd.pmd_attributes
            (fun () -> transl_modtype env_c pmd.pmd_type)
        in
        let mty_type =
          apply_pmd_modalities env sig_modalities pmd.pmd_modalities tmty.mty_type
        in
        let tmty = {tmty with mty_type} in
        let md = { md with Types.md_type = tmty.mty_type } in
        (id_shape, id_loc, md, tmty))
      sdecls curr in
  let map_mtys curr =
    List.filter_map
      (fun (id_shape, _, md, _) ->
         Option.map (fun (id, _) -> (id, md)) id_shape)
      curr
  in
  let scope = Ctype.create_scope () in
  let ids =
    List.map (fun x -> Option.map (Ident.create_scoped ~scope) x.pmd_name.txt)
      sdecls
  in
  let approx_env =
    List.fold_left
      (fun env ->
         Option.fold ~none:env ~some:(fun id -> (* cf #5965 *)
           Env.enter_unbound_module (Ident.name id)
             Mod_unbound_illegal_recursion env
         ))
      env ids
  in
  let init =
    List.map2
      (fun id pmd ->
         let md_uid = Uid.mk ~current_unit:(Env.get_unit_name ()) in
         let md_type =
          approx_modtype approx_env pmd.pmd_type
          |> apply_pmd_modalities env sig_modalities pmd.pmd_modalities
         in
         let md =
           { md_type;
             md_loc = pmd.pmd_loc;
             md_attributes = pmd.pmd_attributes;
             md_uid }
         in
         let id_shape =
           Option.map (fun id -> id, Shape.var md_uid id) id
         in
         (id_shape, pmd.pmd_name, md, ()))
      ids sdecls
  in
  let env0 = make_env init in
  let dcl1 =
    Warnings.without_warnings
      (fun () -> transition env0 init)
  in
  let env1 = make_env dcl1 in
  check_recmod_typedecls env1 (map_mtys dcl1);
  let dcl2 = transition env1 dcl1 in
(*
  List.iter
    (fun (id, mty) ->
      Format.printf "%a: %a@." Printtyp.ident id Printtyp.modtype mty)
    dcl2;
*)
  let env2 = make_env dcl2 in
  check_recmod_typedecls env2 (map_mtys dcl2);
  let dcl2 =
    List.map2 (fun pmd (id_shape, id_loc, md, mty) ->
      let tmd =
        {md_id=Option.map fst id_shape; md_name=id_loc; md_type=mty;
         md_uid=md.Types.md_uid; md_presence=Mp_present;
         md_loc=pmd.pmd_loc;
         md_attributes=pmd.pmd_attributes}
      in
      tmd, md.Types.md_uid, Option.map snd id_shape
    ) sdecls dcl2
  in
  (dcl2, env2)

(* Try to convert a module expression to a module path. *)

exception Not_a_path

let rec path_of_module mexp =
  match mexp.mod_desc with
  | Tmod_ident (p,_) -> p
  | Tmod_apply(funct, arg, _coercion) when !Clflags.applicative_functors ->
      Papply(path_of_module funct, path_of_module arg)
  | Tmod_constraint (mexp, _, _, _) ->
      path_of_module mexp
  | (Tmod_structure _ | Tmod_functor _ | Tmod_apply_unit _ | Tmod_unpack _ |
    Tmod_apply _) ->
    raise Not_a_path

let path_of_module mexp =
 try Some (path_of_module mexp) with Not_a_path -> None

(* Check that all core type schemes in a structure
   do not contain non-generalized type variable *)

let rec nongen_modtype env f = function
    Mty_ident _ -> None
  | Mty_alias _ -> None
  | Mty_signature sg ->
      let env = Env.add_signature sg env in
      List.find_map (nongen_signature_item env f) sg
  | Mty_functor(arg_opt, body) ->
      let env =
        match arg_opt with
        | Unit
        | Named (None, _) -> env
        | Named (Some id, param) ->
            Env.add_module ~arg:true id Mp_present param env
      in
      nongen_modtype env f body
  | Mty_strengthen (mty,_ ,_) -> nongen_modtype env f mty

and nongen_signature_item env f = function
  | Sig_value(_id, desc, _) ->
      f env desc.val_type
      |> Option.map (fun vars -> (vars, desc))
  | Sig_module(_id, _, md, _, _) -> nongen_modtype env f md.md_type
  | _ -> None

let check_nongen_modtype env loc mty =
  nongen_modtype env Ctype.nongen_vars_in_schema mty
  |> Option.iter (fun (vars, item) ->
      let vars = Btype.TypeSet.elements vars in
      let error =
        Non_generalizable_module { vars; item; mty }
      in
      raise(Error(loc, env, error))
    )

let check_nongen_signature_item env sig_item =
  match sig_item with
    Sig_value(_id, vd, _) ->
      Ctype.nongen_vars_in_schema env vd.val_type
      |> Option.iter (fun vars ->
          let vars = Btype.TypeSet.elements vars in
          let error =
            Non_generalizable { vars; expression = vd.val_type }
          in
          raise (Error (vd.val_loc, env, error))
        )
  | Sig_module (_id, _, md, _, _) ->
      check_nongen_modtype env md.md_loc md.md_type
  | _ -> ()

let check_nongen_signature env sg =
  List.iter (check_nongen_signature_item env) sg

let remove_mode_and_jkind_variables env sg =
  let rm _env ty = Ctype.remove_mode_and_jkind_variables ty; None in
  List.find_map (nongen_signature_item env rm) sg |> ignore

(* Helpers for typing recursive modules *)

let anchor_submodule name anchor =
  match anchor, name with
  | None, _
  | _, None ->
      None
  | Some p, Some name ->
      Some(Pdot(p, name))

let anchor_recmodule = Option.map (fun id -> Pident id)

let enrich_type_decls anchor decls oldenv newenv =
  match anchor with
    None -> newenv
  | Some p ->
      List.fold_left
        (fun e info ->
          let id = info.typ_id in
          let info' =
            Mtype.enrich_typedecl oldenv (Pdot(p, Ident.name id))
              id info.typ_type
          in
            Env.add_type ~check:true id info' e)
        oldenv decls

let enrich_module_type anchor name mty env =
  match anchor, name with
  | None, _
  | _, None ->
      mty
  | Some p, Some name ->
      Mtype.enrich_modtype env (Pdot(p, name)) mty

let check_recmodule_inclusion env bindings =
  (* PR#4450, PR#4470: consider
        module rec X : DECL = MOD  where MOD has inferred type ACTUAL
     The "natural" typing condition
        E, X: ACTUAL |- ACTUAL <: DECL
     leads to circularities through manifest types.
     Instead, we "unroll away" the potential circularities a finite number
     of times.  The (weaker) condition we implement is:
        E, X: DECL,
           X1: ACTUAL,
           X2: ACTUAL{X <- X1}/X1
           ...
           Xn: ACTUAL{X <- X(n-1)}/X(n-1)
        |- ACTUAL{X <- Xn}/Xn <: DECL{X <- Xn}
     so that manifest types rooted at X(n+1) are expanded in terms of X(n),
     avoiding circularities.  The strengthenings ensure that
     Xn.t = X(n-1).t = ... = X2.t = X1.t.
     N can be chosen arbitrarily; larger values of N result in more
     recursive definitions being accepted.  A good choice appears to be
     the number of mutually recursive declarations. *)

  let subst_and_strengthen scope s id mty =
    let mty = Subst.modtype (Rescope scope) s mty in
    match id with
    | None -> mty
    | Some id ->
        Mtype.strengthen ~aliasable:false mty (Subst.module_path s (Pident id))
  in

  let rec check_incl first_time n env s =
    let scope = Ctype.create_scope () in
    if n > 0 then begin
      (* Generate fresh names Y_i for the rec. bound module idents X_i *)
      let bindings1 =
        List.map
          (fun (id, _name, _mty_decl, _modl,
                mty_actual, _attrs, _loc, shape, _uid) ->
             let ids =
               Option.map
                 (fun id -> (id, Ident.create_scoped ~scope (Ident.name id))) id
             in
             (ids, mty_actual, shape))
          bindings in
      (* Enter the Y_i in the environment with their actual types substituted
         by the input substitution s *)
      let env' =
        List.fold_left
          (fun env (ids, mty_actual, shape) ->
             match ids with
             | None -> env
             | Some (id, id') ->
               let mty_actual' =
                 if first_time
                 then mty_actual
                 else subst_and_strengthen scope s (Some id) mty_actual
               in
               Env.add_module ~arg:false ~shape id' Mp_present mty_actual' env)
          env bindings1 in
      (* Build the output substitution Y_i <- X_i *)
      let s' =
        List.fold_left
          (fun s (ids, _mty_actual, _shape) ->
             match ids with
             | None -> s
             | Some (id, id') -> Subst.add_module id (Pident id') s)
          Subst.identity bindings1 in
      (* Recurse with env' and s' *)
      check_incl false (n-1) env' s'
    end else begin
      (* Base case: check inclusion of s(mty_actual) in s(mty_decl)
         and insert coercion if needed *)
      let check_inclusion
            (id, name, mty_decl, modl, mty_actual, attrs, loc, shape, uid) =
        let mty_decl' = Subst.modtype (Rescope scope) s mty_decl.mty_type
        and mty_actual' = subst_and_strengthen scope s id mty_actual in
        let coercion, shape =
          try
            Includemod.modtypes_with_shape ~shape
              ~loc:modl.mod_loc ~mark:Mark_both
              env ~modes:(Legacy None) mty_actual' mty_decl'
          with Includemod.Error msg ->
            raise(Error(modl.mod_loc, env, Not_included msg)) in
        let modl' =
            { mod_desc = Tmod_constraint(modl, mty_decl.mty_type,
                Tmodtype_explicit mty_decl, coercion);
              mod_type = mty_decl.mty_type;
              mod_env = env;
              mod_loc = modl.mod_loc;
              mod_attributes = [];
             } in
        let mb =
          {
            mb_id = id;
            mb_name = name;
            mb_uid = uid;
            mb_presence = Mp_present;
            mb_expr = modl';
            mb_attributes = attrs;
            mb_loc = loc;
          }
        in
        mb, shape, uid
      in
      List.map check_inclusion bindings
    end
  in check_incl true (List.length bindings) env Subst.identity

(* Helper for unpack *)

let rec package_constraints_sig env loc sg constrs =
  List.map
    (function
      | Sig_type (id, ({type_params=[]} as td), rs, priv)
        when List.mem_assoc [Ident.name id] constrs ->
          let ty = List.assoc [Ident.name id] constrs in
          Sig_type (id, {td with type_manifest = Some ty}, rs, priv)
      | Sig_module (id, pres, md, rs, priv) ->
          let rec aux = function
            | (m :: ((_ :: _) as l), t) :: rest when m = Ident.name id ->
                (l, t) :: aux rest
            | _ :: rest -> aux rest
            | [] -> []
          in
          let md =
            {md with
             md_type = package_constraints env loc md.md_type (aux constrs)
            }
          in
          Sig_module (id, pres, md, rs, priv)
      | item -> item
    )
    sg

and package_constraints env loc mty constrs =
  if constrs = [] then mty
  else begin
    match Mtype.scrape env mty with
    | Mty_signature sg ->
        Mty_signature (package_constraints_sig env loc sg constrs)
    | mty ->
      let rec ident = function
          Mty_ident p -> p
        | Mty_strengthen (mty,_,_) -> ident mty
        | Mty_functor _ | Mty_alias _ | Mty_signature _ -> assert false
      in
      raise(Error(loc, env, Cannot_scrape_package_type (ident mty)))
  end

let modtype_of_package env loc p fl =
  (* We call Ctype.correct_levels to ensure that the types being added to the
     module type are at generic_level. *)
  let mty =
    package_constraints env loc (Mty_ident p)
      (List.map (fun (n, t) -> Longident.flatten n, Ctype.correct_levels t) fl)
  in
  Subst.modtype Keep Subst.identity mty

(* CR zqian: [package_subtype] should take [modes], but piping this through
  [ctype] is too much. Instead, we take the conservative approach. *)
let package_subtype env p1 fl1 p2 fl2 =
  let mkmty p fl =
    let fl =
      List.filter (fun (_n,t) -> Ctype.closed_type_expr t) fl in
    modtype_of_package env Location.none p fl
  in
  match mkmty p1 fl1, mkmty p2 fl2 with
  | exception Error(_, _, Cannot_scrape_package_type _) -> false
  | mty1, mty2 ->
    let loc = Location.none in
    match Includemod.modtypes ~loc ~mark:Mark_both env ~modes:All mty1 mty2 with
    | Tcoerce_none -> true
    | _ | exception Includemod.Error _ -> false

let () = Ctype.package_subtype := package_subtype

let wrap_constraint_package env mark arg held_locks mty explicit =
  let mark = if mark then Includemod.Mark_both else Includemod.Mark_neither in
  let mty1 = Subst.modtype Keep Subst.identity arg.mod_type in
  let mty2 = Subst.modtype Keep Subst.identity mty in
  let coercion =
    try
      Includemod.modtypes ~loc:arg.mod_loc env ~mark ~modes:(Legacy held_locks) mty1 mty2
    with Includemod.Error msg ->
      raise(Error(arg.mod_loc, env, Not_included msg)) in
  { mod_desc = Tmod_constraint(arg, mty, explicit, coercion);
    mod_type = mty;
    mod_env = env;
    mod_attributes = [];
    mod_loc = arg.mod_loc }

let wrap_constraint_with_shape env mark arg held_locks mty
  shape explicit =
  let mark = if mark then Includemod.Mark_both else Includemod.Mark_neither in
  let coercion, shape =
    try
      Includemod.modtypes_with_shape ~shape ~loc:arg.mod_loc env ~mark
        ~modes:(Legacy held_locks) arg.mod_type mty
    with Includemod.Error msg ->
      raise(Error(arg.mod_loc, env, Not_included msg)) in
  { mod_desc = Tmod_constraint(arg, mty, explicit, coercion);
    mod_type = mty;
    mod_env = env;
    mod_attributes = [];
    mod_loc = arg.mod_loc }, shape

(* Type a module value expression *)


(* These describe the X in [F(X)] (which might be missing, for [F ()]) *)
type argument_summary = {
  is_syntactic_unit: bool;
  arg: Typedtree.module_expr;
  held_locks: Env.held_locks option;
  path: Path.t option;
  shape: Shape.t
}

type application_summary = {
  loc: Location.t;
  attributes: attributes;
  f_loc: Location.t; (* loc for F *)
  arg: argument_summary option (* None for () *)
}

let simplify_app_summary app_view = match app_view.arg with
  | None ->
    Includemod.Error.Unit, Mty_signature []
  | Some arg ->
    let mty = arg.arg.mod_type in
    match arg.is_syntactic_unit , arg.path with
    | true , _      -> Includemod.Error.Empty_struct, mty
    | false, Some p -> Includemod.Error.Named p, mty
    | false, None   -> Includemod.Error.Anonymous, mty

let maybe_infer_modalities ~loc ~env ~md_mode ~mode =
  if Language_extension.(is_at_least Mode Stable) then begin
    (* Values are packed into a structure at modes weaker than they actually
      are. This is to allow our legacy zapping behavior. For example:

      module M = struct
        let foo x = x
        let bar = use_portable foo
      end
      module type S = module type of M
      use_portable M.foo

      would type error at the last line.
    *)
    let mode, _ = Mode.Value.newvar_above mode in
    (* Upon construction, for comonadic (prescriptive) axes, module
    must be weaker than the values therein, for otherwise operations
    would be allowed to performed on the module (and extended to the
    values) that's disallowed for the values.

    For monadic (descriptive) axes, the restriction is not on the
    construction but on the projection, which is modelled by the
    [Diff] modality in [mode.ml]. *)
    begin match Mode.Value.Comonadic.submode
      mode.Mode.comonadic
      md_mode.Mode.comonadic with
      | Ok () -> ()
      | Error (Error (ax, e)) -> raise (Error (loc, env, Submode_failed (Error (Comonadic ax, e))))
    end;
    Mode.Modality.Value.infer ~md_mode ~mode
  end else begin
    begin match Mode.Value.submode mode md_mode with
      | Ok () -> ()
      | Error e -> raise (Error (loc, env, Submode_failed e))
    end;
    Mode.Modality.Value.id
  end

let rec type_module ?alias sttn funct_body anchor env smod =
  let md, shape, held_locks =
    type_module_maybe_hold_locks ?alias ~hold_locks:false sttn funct_body anchor env smod
  in
  assert (Option.is_none held_locks);
  md, shape

and  type_module_maybe_hold_locks ?(alias=false) ~hold_locks sttn funct_body anchor env smod =
  Builtin_attributes.warning_scope smod.pmod_attributes
    (fun () -> type_module_aux ~alias ~hold_locks sttn funct_body anchor env smod)

and type_module_aux ~alias ~hold_locks sttn funct_body anchor env smod =
  match smod.pmod_desc with
    Pmod_ident lid ->
      let path, locks =
        Env.lookup_module_path ~load:(not alias) ~loc:smod.pmod_loc lid.txt env
      in
      type_module_path_aux ~alias ~hold_locks sttn env path locks lid smod
  | Pmod_structure sstr ->
      let (str, sg, names, shape, _finalenv) =
        type_structure funct_body anchor env sstr in
      let md =
        { mod_desc = Tmod_structure str;
          mod_type = Mty_signature sg;
          mod_env = env;
          mod_attributes = smod.pmod_attributes;
          mod_loc = smod.pmod_loc }
      in
      let sg' = Signature_names.simplify _finalenv names sg in
      let md, shape =
        if List.length sg' = List.length sg then md, shape else
        wrap_constraint_with_shape env false md None
          (Mty_signature sg') shape Tmodtype_implicit
      in
      md, shape, None
  | Pmod_functor(arg_opt, sbody) ->
      let newenv = Env.add_escape_lock Module env in
      let newenv = Env.add_share_lock Module newenv in
      let t_arg, ty_arg, newenv, funct_shape_param, funct_body =
        match arg_opt with
        | Unit ->
          Unit, Types.Unit, env, Shape.for_unnamed_functor_param, false
        | Named (param, smty, smode) ->
          check_no_modal_modules ~env smode;
          let mty = transl_modtype_functor_arg env smty in
          let scope = Ctype.create_scope () in
          let (id, newenv, var) =
            match param.txt with
            | None -> None, env, Shape.for_unnamed_functor_param
            | Some name ->
              let md_uid =  Uid.mk ~current_unit:(Env.get_unit_name ()) in
              let arg_md =
                { md_type = mty.mty_type;
                  md_attributes = [];
                  md_loc = param.loc;
                  md_uid;
                }
              in
              let id = Ident.create_scoped ~scope name in
              let shape = Shape.var md_uid id in
              let newenv = Env.add_module_declaration
                ~shape ~arg:true ~check:true id Mp_present arg_md newenv
              in
              Some id, newenv, id
          in
          Named (id, param, mty), Types.Named (id, mty.mty_type), newenv,
          var, true
      in
      let body, body_shape = type_module true funct_body None newenv sbody in
      { mod_desc = Tmod_functor(t_arg, body);
        mod_type = Mty_functor(ty_arg, body.mod_type);
        mod_env = env;
        mod_attributes = smod.pmod_attributes;
        mod_loc = smod.pmod_loc },
      Shape.abs funct_shape_param body_shape, None
  | Pmod_apply _ | Pmod_apply_unit _ ->
      let md, shape = type_application smod.pmod_loc sttn funct_body env smod in
      md, shape, None
  | Pmod_constraint(sarg, smty, smode) ->
      check_no_modal_modules ~env smode;
      let smty = Option.get smty in
      let arg, arg_shape, held_locks =
        type_module_maybe_hold_locks ~alias ~hold_locks:true true funct_body anchor env sarg
      in
      let mty = transl_modtype env smty in
      let md, final_shape =
        wrap_constraint_with_shape env true arg held_locks mty.mty_type arg_shape
          (Tmodtype_explicit mty)
      in
      { md with
        mod_loc = smod.pmod_loc;
        mod_attributes = smod.pmod_attributes;
      },
      final_shape, None
  | Pmod_unpack sexp ->
      let exp =
        Ctype.with_local_level_if_principal
          (fun () -> Typecore.type_exp env sexp)
          ~post:Typecore.generalize_structure_exp
      in
      let mty =
        match get_desc (Ctype.expand_head env exp.exp_type) with
          Tpackage (p, fl) ->
            if List.exists (fun (_n, t) -> not (Ctype.closed_type_expr t)) fl
            then
              raise (Error (smod.pmod_loc, env,
                            Incomplete_packed_module exp.exp_type));
            if !Clflags.principal &&
              not (Typecore.generalizable (Btype.generic_level-1) exp.exp_type)
            then
              Location.prerr_warning smod.pmod_loc
                (Warnings.Not_principal "this module unpacking");
            modtype_of_package env smod.pmod_loc p fl
        | Tvar _ ->
            raise (Typecore.Error
                     (smod.pmod_loc, env, Typecore.Cannot_infer_signature))
        | _ ->
            raise (Error(smod.pmod_loc, env, Not_a_packed_module exp.exp_type))
      in
      if funct_body && Mtype.contains_type env mty then
        raise (Error (smod.pmod_loc, env, Not_allowed_in_functor_body));
      { mod_desc = Tmod_unpack(exp, mty);
        mod_type = mty;
        mod_env = env;
        mod_attributes = smod.pmod_attributes;
        mod_loc = smod.pmod_loc },
      Shape.leaf_for_unpack, None
  | Pmod_extension ext ->
      raise (Error_forward (Builtin_attributes.error_of_extension ext))
  | Pmod_instance glob ->
      Language_extension.assert_enabled ~loc:smod.pmod_loc Instances ();
      let glob = instance_name ~loc:smod.pmod_loc env glob in
      let path, locks =
        Env.lookup_module_instance_path ~load:(not alias) ~loc:smod.pmod_loc
          glob env
      in
      let lid =
        (* Only used by [untypeast] *)
        let name =
          Format.asprintf "*instance %a*" Global_module.Name.print glob
        in
        Location.(mkloc (Lident name) (ghostify smod.pmod_loc))
      in
      type_module_path_aux ~alias ~hold_locks sttn env path locks lid smod

and type_module_path_aux ~alias ~hold_locks sttn env path locks (lid : _ loc) smod =
  let held_locks =
    let held_locks = (locks, lid.txt, lid.loc) in
    if hold_locks then Some held_locks
    else
      let vmode =
        Env.walk_locks ~env ~item:Module Mode.Value.(legacy |> disallow_right)
          None held_locks
      in
      Mode.Value.submode_exn vmode.mode Mode.Value.legacy;
      None
  in
  let md = { mod_desc = Tmod_ident (path, lid);
             mod_type = Mty_alias path;
             mod_env = env;
             mod_attributes = smod.pmod_attributes;
             mod_loc = smod.pmod_loc } in
  let aliasable = not (Env.is_functor_arg path env) in
  let shape =
    Env.shape_of_path ~namespace:Shape.Sig_component_kind.Module env path
  in
  let shape = if alias && aliasable then Shape.alias shape else shape in
  let md =
    if alias && aliasable then
      (Env.add_required_global path env; md)
    else begin
      let mty = Mtype.find_type_of_module
          ~strengthen:sttn ~aliasable env path
      in
      match mty with
      | Mty_alias p1 when not alias ->
          let p1 = Env.normalize_module_path (Some smod.pmod_loc) env p1 in
          let mty = Includemod.expand_module_alias
              ~strengthen:sttn env p1 in
          { md with
            mod_desc =
              Tmod_constraint (md, mty, Tmodtype_implicit,
                               Tcoerce_alias (env, path, Tcoerce_none));
            mod_type = mty }
      | mty ->
          { md with mod_type = mty }
    end
  in
  md, shape, held_locks

and type_application loc strengthen funct_body env smod =
  let rec extract_application funct_body env sargs smod =
    match smod.pmod_desc with
    | Pmod_apply(f, sarg) ->
        let arg, shape, held_locks =
          type_module_maybe_hold_locks ~hold_locks:true true funct_body None env
            sarg
        in
        let summary = {
          loc = smod.pmod_loc;
          attributes = smod.pmod_attributes;
          f_loc = f.pmod_loc;
          arg = Some {
            is_syntactic_unit = sarg.pmod_desc = Pmod_structure [];
            arg;
            held_locks;
            path = path_of_module arg;
            shape;
          }
        } in
        extract_application funct_body env (summary::sargs) f
    | Pmod_apply_unit f ->
        let summary = {
          loc = smod.pmod_loc;
          attributes = smod.pmod_attributes;
          f_loc = f.pmod_loc;
          arg = None
        } in
        extract_application funct_body env (summary::sargs) f
    | _ -> smod, sargs
  in
  let sfunct, args = extract_application funct_body env [] smod in
  let funct, funct_shape =
    let has_path { arg } = match arg with
      | None | Some { path = None } -> false
      | Some { path = Some _ } -> true
    in
    let strengthen = strengthen && List.for_all has_path args in
    type_module strengthen funct_body None env sfunct
  in
  List.fold_left
    (type_one_application ~ctx:(loc, sfunct, funct, args) funct_body env)
    (funct, funct_shape) args

and type_one_application ~ctx:(apply_loc,sfunct,md_f,args)
    funct_body env (funct, funct_shape) app_view =
  match Mtype.scrape_alias env funct.mod_type with
  | Mty_functor (Unit, mty_res) ->
      begin match app_view.arg with
        | None -> ()
        | Some arg ->
          if arg.is_syntactic_unit then
            (* this call to warning_scope allows e.g.
               [ F (struct end [@warning "-73"]) ]
               not to warn; useful when generating code that must
               work over multiple versions of OCaml *)
            Builtin_attributes.warning_scope arg.arg.mod_attributes @@ fun () ->
            Location.prerr_warning arg.arg.mod_loc
              Warnings.Generative_application_expects_unit
          else
            raise (Error (app_view.f_loc, env, Apply_generative));
      end;
      if funct_body && Mtype.contains_type env funct.mod_type then
        raise (Error (apply_loc, env, Not_allowed_in_functor_body));
      { mod_desc = Tmod_apply_unit funct;
        mod_type = mty_res;
        mod_env = env;
        mod_attributes = app_view.attributes;
        mod_loc = funct.mod_loc },
      Shape.app funct_shape ~arg:Shape.dummy_mod
  | Mty_functor (Named (param, mty_param), mty_res) as mty_functor ->
      let apply_error () =
        let args = List.map simplify_app_summary args in
        let mty_f = md_f.mod_type in
        let app_name = match sfunct.pmod_desc with
          | Pmod_ident l -> Includemod.Named_leftmost_functor l.txt
          | _ -> Includemod.Anonymous_functor
        in
        raise(Includemod.Apply_error {loc=apply_loc;env;app_name;mty_f;args})
      in
      begin match app_view with
      | { arg = None; _ } -> apply_error ()
      | { loc = app_loc; attributes = app_attributes;
          arg = Some { shape = arg_shape; path = arg_path; arg; held_locks } } ->
      let coercion =
        try Includemod.modtypes
              ~loc:arg.mod_loc ~mark:Mark_both env arg.mod_type mty_param
              ~modes:(Legacy held_locks)
        with Includemod.Error _ -> apply_error ()
      in
      let mty_appl =
        match arg_path with
        | Some path ->
            let scope = Ctype.create_scope () in
            let subst =
              match param with
              | None -> Subst.identity
              | Some p -> Subst.add_module p path Subst.identity
            in
            Subst.modtype (Rescope scope) subst mty_res
        | None ->
            let env, nondep_mty =
              match param with
              | None -> env, mty_res
              | Some param ->
                  let env =
                    Env.add_module ~arg:true param Mp_present arg.mod_type env
                  in
                  check_well_formed_module env app_loc
                    "the signature of this functor application" mty_res;
                  try env, Mtype.nondep_supertype env [param] mty_res
                  with Ctype.Nondep_cannot_erase _ ->
                    let error = Cannot_eliminate_dependency
                                  (Functor_applied, mty_functor) in
                    raise (Error(app_loc, env, error))
            in
            begin match
              Includemod.modtypes
                ~loc:app_loc ~mark:Mark_neither env mty_res nondep_mty
                ~modes:(Legacy None)
            with
            | Tcoerce_none -> ()
            | _ ->
                fatal_error
                  "unexpected coercion from original module type to \
                   nondep_supertype one"
            | exception Includemod.Error _ ->
                fatal_error
                  "nondep_supertype not included in original module type"
            end;
            nondep_mty
      in
      check_well_formed_module env apply_loc
        "the signature of this functor application" mty_appl;
      { mod_desc = Tmod_apply(funct, arg, coercion);
        mod_type = mty_appl;
        mod_env = env;
        mod_attributes = app_attributes;
        mod_loc = app_loc },
      Shape.app ~arg:arg_shape funct_shape
    end
  | Mty_alias path ->
      raise(Error(app_view.f_loc, env, Cannot_scrape_alias path))
  | Mty_ident _ | Mty_signature _ | Mty_strengthen _ ->
      let args = List.map simplify_app_summary args in
      let mty_f = md_f.mod_type in
      let app_name = match sfunct.pmod_desc with
        | Pmod_ident l -> Includemod.Named_leftmost_functor l.txt
        | _ -> Includemod.Anonymous_functor
      in
      raise(Includemod.Apply_error {loc=apply_loc;env;app_name;mty_f;args})

and type_open_decl ?used_slot ?toplevel funct_body names env sod =
  Builtin_attributes.warning_scope sod.popen_attributes
    (fun () ->
       type_open_decl_aux ?used_slot ?toplevel funct_body names env sod
    )

and type_open_decl_aux ?used_slot ?toplevel funct_body names env od =
  let loc = od.popen_loc in
  match od.popen_expr.pmod_desc with
  | Pmod_ident lid ->
    let path, newenv =
      type_open_ ?used_slot ?toplevel od.popen_override env loc lid
    in
    let md = { mod_desc = Tmod_ident (path, lid);
               mod_type = Mty_alias path;
               mod_env = env;
               mod_attributes = od.popen_expr.pmod_attributes;
               mod_loc = od.popen_expr.pmod_loc }
    in
    let open_descr = {
      open_expr = md;
      open_bound_items = [];
      open_override = od.popen_override;
      open_env = newenv;
      open_loc = loc;
      open_attributes = od.popen_attributes
    } in
    open_descr, [], newenv
  | _ ->
    let md, mod_shape = type_module true funct_body None env od.popen_expr in
    let scope = Ctype.create_scope () in
    let sg, newenv =
      Env.enter_signature ~scope ~mod_shape
        (extract_sig_open env md.mod_loc md.mod_type) env
    in
    let info, visibility =
      match toplevel with
      | Some false | None -> Some `From_open, Hidden
      | Some true -> None, Exported
    in
    Signature_group.iter (Signature_names.check_sig_item ?info names loc) sg;
    let sg =
      List.map (function
        | Sig_value(id, vd, _) -> Sig_value(id, vd, visibility)
        | Sig_type(id, td, rs, _) -> Sig_type(id, td, rs, visibility)
        | Sig_typext(id, ec, et, _) -> Sig_typext(id, ec, et, visibility)
        | Sig_module(id, mp, md, rs, _) ->
            Sig_module(id, mp, md, rs, visibility)
        | Sig_modtype(id, mtd, _) -> Sig_modtype(id, mtd, visibility)
        | Sig_class(id, cd, rs, _) -> Sig_class(id, cd, rs, visibility)
        | Sig_class_type(id, ctd, rs, _) ->
            Sig_class_type(id, ctd, rs, visibility)
      ) sg
    in
    let open_descr = {
      open_expr = md;
      open_bound_items = sg;
      open_override = od.popen_override;
      open_env = newenv;
      open_loc = loc;
      open_attributes = od.popen_attributes
    } in
    open_descr, sg, newenv

and type_structure ?(toplevel = None) funct_body anchor env sstr =
  let names = Signature_names.create () in

  let type_str_include ~loc env shape_map sincl sig_acc =
    let smodl = sincl.pincl_mod in
    let modl, modl_shape =
      Builtin_attributes.warning_scope sincl.pincl_attributes
        (fun () -> type_module true funct_body None env smodl)
    in
    let scope = Ctype.create_scope () in
    let incl_kind, sg =
      match sincl.pincl_kind with
      | Functor ->
        Language_extension.assert_enabled ~loc Include_functor ();
        let sg, incl_kind =
          extract_sig_functor_open funct_body env smodl.pmod_loc
            modl.mod_type sig_acc
        in
        incl_kind, sg
      | Structure ->
        Tincl_structure, extract_sig_open env smodl.pmod_loc modl.mod_type
    in
    (* Rename all identifiers bound by this signature to avoid clashes *)
    let sg, shape, new_env =
      Env.enter_signature_and_shape ~scope ~parent_shape:shape_map
        modl_shape sg env
    in
    Signature_group.iter (Signature_names.check_sig_item names loc) sg;
    let incl =
      { incl_mod = modl;
        incl_type = sg;
        incl_kind;
        incl_attributes = sincl.pincl_attributes;
        incl_loc = sincl.pincl_loc;
      }
    in
    Tstr_include incl, sg, shape, new_env
  in

  let force_toplevel =
    (* A couple special cases are needed for the toplevel:

       - Expressions bound by '_' still escape in the toplevel, because they may
         be printed even though they are not named, and therefore can't be local
       - Those expressions and also all [Pstr_eval]s must have types of layout
         value for the same reason (see the special case in
         [Opttoploop.execute_phrase]).
    *)
    Option.is_some toplevel
  in

  let type_str_item
        env shape_map {pstr_loc = loc; pstr_desc = desc} sig_acc =
    let md_mode = Mode.Value.legacy in
    match desc with
    | Pstr_eval (sexpr, attrs) ->
        let expr, sort =
          (* We could consider allowing [any] here when not in the toplevel,
             though for now the sort is used in the void safety check. *)
          Builtin_attributes.warning_scope attrs
            (fun () -> Typecore.type_representable_expression
                         ~why:Structure_item_expression env sexpr)
        in
        if force_toplevel then
          (* See comment on [force_toplevel]. *)
          begin match Jkind.Sort.default_to_value_and_get sort with
          | Base Value -> ()
          | Product _
          | Base (Void | Float64 | Float32 | Word | Bits32 | Bits64 | Vec128) ->
            raise (Error (sexpr.pexp_loc, env, Toplevel_unnamed_nonvalue sort))
          end;
        Tstr_eval (expr, sort, attrs), [], shape_map, env
    | Pstr_value (rec_flag, sdefs) ->
        let (defs, newenv) =
          Typecore.type_binding env rec_flag ~force_toplevel sdefs in
        let defs = match rec_flag with
          | Recursive -> Typecore.annotate_recursive_bindings env defs
          | Nonrecursive -> defs
        in
        if force_toplevel then
          (* See comment on [force_toplevel] *)
          List.iter (fun vb ->
            match vb.vb_pat.pat_desc with
            | Tpat_any ->
              begin match Jkind.Sort.default_to_value_and_get vb.vb_sort with
              | Base Value -> ()
              | Product _
              | Base (Void | Float64 | Float32 | Word | Bits32 | Bits64 | Vec128) ->
                raise (Error (vb.vb_loc, env,
                              Toplevel_unnamed_nonvalue vb.vb_sort))
              end
            | _ -> ()
          ) defs;
        (* Note: Env.find_value does not trigger the value_used event. Values
           will be marked as being used during the signature inclusion test. *)
        let items, shape_map =
          List.fold_left
            (fun (acc, shape_map) (id, id_info, zero_alloc) ->
              List.iter
                (fun (loc, _mode, sort) ->
                   (* CR layouts v5: this jkind check has the effect of
                      defaulting the sort of top-level bindings to value, which
                      will change. *)
                   if not Jkind.Sort.(equate sort value)
                   then raise (Error (loc, env,
                                   Toplevel_nonvalue (Ident.name id,sort)))
                )
                id_info;
              let zero_alloc =
                (* We only allow "Check" attributes in signatures.  Here we
                   convert "Assume"s in structures to the equivalent "Check" for
                   the signature. *)
                let open Builtin_attributes in
                match[@warning "+9"] Zero_alloc.get zero_alloc with
                | Default_zero_alloc | Check _ -> zero_alloc
                | Assume { strict; arity; loc;
                           never_returns_normally = _;
                           never_raises = _} ->
                  Zero_alloc.create_const
                    (Check { strict; arity; loc; opt = false;
                             custom_error_msg = None; })
                | Ignore_assert_all -> Zero_alloc.default
              in
              let (first_loc, _, _) = List.hd id_info in
              Signature_names.check_value names first_loc id;
              let vd, mode =  Env.find_value_no_locks_exn id newenv in
              let vd = Subst.Lazy.force_value_description vd in
              let modalities =
                maybe_infer_modalities ~loc:first_loc ~env ~md_mode ~mode
              in
              let vd =
                { vd with
                  val_zero_alloc = zero_alloc;
                  val_modalities = modalities }
              in
              Sig_value(id, vd, Exported) :: acc,
              Shape.Map.add_value shape_map id vd.val_uid
            )
            ([], shape_map)
            (let_bound_idents_with_modes_sorts_and_checks defs)
        in
        Tstr_value(rec_flag, defs),
        List.rev items,
        shape_map,
        newenv
    | Pstr_primitive sdesc ->
        let (desc, newenv) = Typedecl.transl_value_decl env ~sig_modalities:Mode.Modality.Value.Const.id loc sdesc in
        Signature_names.check_value names desc.val_loc desc.val_id;
        Tstr_primitive desc,
        [Sig_value(desc.val_id, desc.val_val, Exported)],
        Shape.Map.add_value shape_map desc.val_id desc.val_val.val_uid,
        newenv
    | Pstr_type (rec_flag, sdecls) ->
        let (decls, newenv, shapes) =
          Typedecl.transl_type_decl env rec_flag sdecls
        in
        List.iter
          Signature_names.(fun td -> check_type names td.typ_loc td.typ_id)
          decls;
        let items = map_rec_type_with_row_types ~rec_flag
          (fun rs info -> Sig_type(info.typ_id, info.typ_type, rs, Exported))
          decls
        in
        let shape_map = List.fold_left2
          (fun map { typ_id; _} shape ->
            Shape.Map.add_type map typ_id shape)
          shape_map
          decls
          shapes
        in
        Tstr_type (rec_flag, decls),
        items,
        shape_map,
        enrich_type_decls anchor decls env newenv
    | Pstr_typext styext ->
        let (tyext, newenv, shapes) =
          Typedecl.transl_type_extension true env loc styext
        in
        let constructors = tyext.tyext_constructors in
        let shape_map = List.fold_left2 (fun shape_map ext shape ->
            Signature_names.check_typext names ext.ext_loc ext.ext_id;
            Shape.Map.add_extcons shape_map ext.ext_id shape
          ) shape_map constructors shapes
        in
        (Tstr_typext tyext,
         map_ext
           (fun es ext -> Sig_typext(ext.ext_id, ext.ext_type, es, Exported))
           constructors,
        shape_map,
         newenv)
    | Pstr_exception sext ->
        let (ext, newenv, shape) = Typedecl.transl_type_exception env sext in
        let constructor = ext.tyexn_constructor in
        Signature_names.check_typext names constructor.ext_loc
          constructor.ext_id;
        Tstr_exception ext,
        [Sig_typext(constructor.ext_id,
                    constructor.ext_type,
                    Text_exception,
                    Exported)],
        Shape.Map.add_extcons shape_map
          constructor.ext_id
          shape,
        newenv
    | Pstr_module {pmb_name = name; pmb_expr = smodl; pmb_attributes = attrs;
                   pmb_loc;
                  } ->
        let outer_scope = Ctype.get_current_level () in
        let scope = Ctype.create_scope () in
        let modl, md_shape =
          Builtin_attributes.warning_scope attrs
            (fun () ->
               type_module ~alias:true true funct_body
                 (anchor_submodule name.txt anchor) env smodl
            )
        in
        let pres =
          match modl.mod_type with
          | Mty_alias _ -> Mp_absent
          | _ -> Mp_present
        in
        let md_uid = Uid.mk ~current_unit:(Env.get_unit_name ()) in
        let md =
          { md_type = enrich_module_type anchor name.txt modl.mod_type env;
            md_attributes = attrs;
            md_loc = pmb_loc;
            md_uid;
          }
        in
        let md_shape = Shape.set_uid_if_none md_shape md_uid in
        (*prerr_endline (Ident.unique_toplevel_name id);*)
        Mtype.lower_nongen outer_scope md.md_type;
        let id, newenv, sg =
          match name.txt with
          | None -> None, env, []
          | Some name ->
            let id, e = Env.enter_module_declaration
              ~scope ~shape:md_shape name pres md env
            in
            Signature_names.check_module names pmb_loc id;
            Some id, e,
            [Sig_module(id, pres,
                        {md_type = modl.mod_type;
                         md_attributes = attrs;
                         md_loc = pmb_loc;
                         md_uid;
                        }, Trec_not, Exported)]
        in
        let shape_map = match id with
          | Some id -> Shape.Map.add_module shape_map id md_shape
          | None -> shape_map
        in
        Tstr_module {mb_id=id; mb_name=name; mb_uid = md.md_uid;
                     mb_expr=modl; mb_presence=pres; mb_attributes=attrs;
                     mb_loc=pmb_loc; },
        sg,
        shape_map,
        newenv
    | Pstr_recmodule sbind ->
        let sbind =
          List.map
            (function
              | {pmb_name = name;
                 pmb_expr = {pmod_desc=Pmod_constraint(expr, typ, mode)};
                 pmb_attributes = attrs;
                 pmb_loc = loc;
                } ->
                  check_no_modal_modules ~env mode;
                  let typ = Option.get typ in
                  name, typ, expr, attrs, loc
              | mb ->
                  raise (Error (mb.pmb_expr.pmod_loc, env,
                                Recursive_module_require_explicit_type))
            )
            sbind
        in
        let (decls, newenv) =
          transl_recmodule_modtypes env Mode.Modality.Value.Const.id
            (List.map (fun (name, smty, _smodl, attrs, loc) ->
                 {pmd_name=name; pmd_type=smty;
                  pmd_attributes=attrs; pmd_loc=loc; pmd_modalities=[]}) sbind
            ) in
        List.iter
          (fun (md, _, _) ->
             Option.iter Signature_names.(check_module names md.md_loc) md.md_id
          ) decls;
        let bindings1 =
          List.map2
            (fun ({md_id=id; md_type=mty}, uid, _prev_shape)
                 (name, _, smodl, attrs, loc) ->
               let modl, shape =
                 Builtin_attributes.warning_scope attrs
                   (fun () ->
                      type_module true funct_body (anchor_recmodule id)
                        newenv smodl
                   )
               in
               let mty' =
                 enrich_module_type anchor name.txt modl.mod_type newenv
               in
               (id, name, mty, modl, mty', attrs, loc, shape, uid))
            decls sbind in
        let newenv = (* allow aliasing recursive modules from outside *)
          List.fold_left
            (fun env (id_opt, _, mty, _, _, attrs, loc, shape, uid) ->
               match id_opt with
               | None -> env
               | Some id ->
                   let mdecl =
                     {
                       md_type = mty.mty_type;
                       md_attributes = attrs;
                       md_loc = loc;
                       md_uid = uid;
                     }
                   in
                   Env.add_module_declaration ~check:true ~shape
                     id Mp_present mdecl env
            )
            env bindings1
        in
        let bindings2 =
          check_recmodule_inclusion newenv bindings1 in
        let mbs =
          List.filter_map (fun (mb, shape, uid) ->
            Option.map (fun id -> id, mb, uid, shape)  mb.mb_id
          ) bindings2
        in
        let shape_map =
          List.fold_left (fun map (id, _mb, _uid, shape) ->
            Shape.Map.add_module map id shape
          ) shape_map mbs
        in
        Tstr_recmodule (List.map (fun (mb, _, _) -> mb) bindings2),
        map_rec (fun rs (id, mb, uid, _shape) ->
            Sig_module(id, Mp_present, {
                md_type=mb.mb_expr.mod_type;
                md_attributes=mb.mb_attributes;
                md_loc=mb.mb_loc;
                md_uid = uid;
              }, rs, Exported))
           mbs [],
        shape_map,
        newenv
    | Pstr_modtype pmtd ->
        (* check that it is non-abstract *)
        let newenv, mtd, decl = transl_modtype_decl env pmtd in
        Signature_names.check_modtype names pmtd.pmtd_loc mtd.mtd_id;
        let id = mtd.mtd_id in
        let map = Shape.Map.add_module_type shape_map id decl.mtd_uid in
        Tstr_modtype mtd, [Sig_modtype (id, decl, Exported)], map, newenv
    | Pstr_open sod ->
        let toplevel = Option.is_some toplevel in
        let (od, sg, newenv) =
          type_open_decl ~toplevel funct_body names env sod
        in
        Tstr_open od, sg, shape_map, newenv
    | Pstr_class cl ->
        let (classes, new_env) = Typeclass.class_declarations env cl in
        let shape_map = List.fold_left (fun acc cls ->
            let open Typeclass in
            let loc = cls.cls_id_loc.Location.loc in
            Signature_names.check_class names loc cls.cls_id;
            Signature_names.check_class_type names loc cls.cls_ty_id;
            Signature_names.check_type names loc cls.cls_obj_id;
            let uid = cls.cls_decl.cty_uid in
            let map f id v acc = f acc id v in
            map Shape.Map.add_class cls.cls_id uid acc
            |> map Shape.Map.add_class_type cls.cls_ty_id uid
            |> map Shape.Map.add_type cls.cls_obj_id (Shape.leaf uid)
          ) shape_map classes
        in
        Tstr_class
          (List.map (fun cls ->
               (cls.Typeclass.cls_info,
                cls.Typeclass.cls_pub_methods)) classes),
        List.flatten
          (map_rec
            (fun rs cls ->
              let open Typeclass in
              [Sig_class(cls.cls_id, cls.cls_decl, rs, Exported);
               Sig_class_type(cls.cls_ty_id, cls.cls_ty_decl, rs, Exported);
               Sig_type(cls.cls_obj_id, cls.cls_obj_abbr, rs, Exported)
              ])
             classes []),
        shape_map,
        new_env
    | Pstr_class_type cl ->
        let (classes, new_env) = Typeclass.class_type_declarations env cl in
        let shape_map = List.fold_left (fun acc decl ->
            let open Typeclass in
            let loc = decl.clsty_id_loc.Location.loc in
            Signature_names.check_class_type names loc decl.clsty_ty_id;
            Signature_names.check_type names loc decl.clsty_obj_id;
            let uid = decl.clsty_ty_decl.clty_uid in
            let map f id v acc = f acc id v in
            map Shape.Map.add_class_type decl.clsty_ty_id uid acc
            |> map Shape.Map.add_type decl.clsty_obj_id (Shape.leaf uid)
          ) shape_map classes
        in
        Tstr_class_type
          (List.map (fun cl ->
               (cl.Typeclass.clsty_ty_id,
                cl.Typeclass.clsty_id_loc,
                cl.Typeclass.clsty_info)) classes),
        List.flatten
          (map_rec
             (fun rs decl ->
                let open Typeclass in
                [Sig_class_type(decl.clsty_ty_id, decl.clsty_ty_decl, rs,
                                Exported);
                 Sig_type(decl.clsty_obj_id, decl.clsty_obj_abbr, rs, Exported);
                ])
             classes []),
        shape_map,
        new_env
    | Pstr_include sincl ->
        type_str_include ~loc env shape_map sincl sig_acc
    | Pstr_extension (ext, _attrs) ->
        raise (Error_forward (Builtin_attributes.error_of_extension ext))
    | Pstr_attribute x ->
        Builtin_attributes.parse_standard_implementation_attributes x;
        if Option.is_some toplevel
        || not (Warnings.is_active (Misplaced_attribute "")) then
          Builtin_attributes.mark_alert_used x;
        Tstr_attribute x, [], shape_map, env
    | Pstr_kind_abbrev _ ->
        Misc.fatal_error "kind_abbrev not supported!"
  in
  let toplevel_sig = Option.value toplevel ~default:[] in
  let rec type_struct env shape_map sstr str_acc sig_acc
            sig_acc_include_functor =
    match sstr with
    | [] ->
      (List.rev str_acc, List.rev sig_acc, shape_map, env)
    | pstr :: srem ->
        let previous_saved_types = Cmt_format.get_saved_types () in
        let desc, sg, shape_map, new_env =
          type_str_item env shape_map pstr sig_acc_include_functor
        in
        let str = { str_desc = desc; str_loc = pstr.pstr_loc; str_env = env } in
        Cmt_format.set_saved_types (Cmt_format.Partial_structure_item str
                                    :: previous_saved_types);
        type_struct new_env shape_map srem (str :: str_acc)
          (List.rev_append sg sig_acc)
          (List.rev_append sg sig_acc_include_functor)
  in
  let previous_saved_types = Cmt_format.get_saved_types () in
  let run () =
    let (items, sg, shape_map, final_env) =
      type_struct env Shape.Map.empty sstr [] [] toplevel_sig
    in
    let str = { str_items = items; str_type = sg; str_final_env = final_env } in
    Cmt_format.set_saved_types
      (Cmt_format.Partial_structure str :: previous_saved_types);
    str, sg, names, Shape.str shape_map, final_env
  in
  if Option.is_some toplevel then run ()
  else Builtin_attributes.warning_scope [] run

(* The toplevel will print some types not present in the signature *)
let remove_mode_and_jkind_variables_for_toplevel str =
  match str.str_items with
  | [{ str_desc =
         ( Tstr_eval (exp, _, _)
         | Tstr_value (Nonrecursive,
                       [{vb_pat = {pat_desc=Tpat_any};
                         vb_expr = exp}])) }] ->
     (* These types are printed by the toplevel,
        even though they do not appear in sg *)
     Ctype.remove_mode_and_jkind_variables exp.exp_type
  | _ -> ()

let type_toplevel_phrase env sig_acc s =
  Env.reset_required_globals ();
  Env.reset_probes ();
  Typecore.reset_allocations ();
  let (str, sg, to_remove_from_sg, shape, env) =
    type_structure ~toplevel:(Some sig_acc) false None env s in
  remove_mode_and_jkind_variables env sg;
  remove_mode_and_jkind_variables_for_toplevel str;
  Typecore.optimise_allocations ();
  (str, sg, to_remove_from_sg, shape, env)

let type_module_alias env smod =
  let md, shape, held_locks =
    type_module_maybe_hold_locks ~alias:true ~hold_locks:true true false
      None env smod
  in
  let locks =
    match held_locks with
    | None -> Env.locks_empty
    | Some (locks, _, _) -> locks
  in
  md, shape, locks

let type_module = type_module true false None
let type_module_maybe_hold_locks = type_module_maybe_hold_locks true false None
let type_structure = type_structure false None

(* Normalize types in a signature *)

let rec normalize_modtype = function
    Mty_ident _
  | Mty_alias _ -> ()
  | Mty_signature sg -> normalize_signature sg
  | Mty_functor(_param, body) -> normalize_modtype body
  | Mty_strengthen (mty,_,_) -> normalize_modtype mty

and normalize_signature sg = List.iter normalize_signature_item sg

and normalize_signature_item = function
    Sig_value(_id, desc, _) -> Ctype.normalize_type desc.val_type
  | Sig_module(_id, _, md, _, _) -> normalize_modtype md.md_type
  | _ -> ()

(* Extract the module type of a module expression *)

let type_module_type_of env smod =
  let remove_aliases = has_remove_aliases_attribute smod.pmod_attributes in
  let tmty =
    match smod.pmod_desc with
    | Pmod_ident lid -> (* turn off strengthening in this case *)
        let path, md, _ = Env.lookup_module ~loc:smod.pmod_loc lid.txt env in
          { mod_desc = Tmod_ident (path, lid);
            mod_type = md.md_type;
            mod_env = env;
            mod_attributes = smod.pmod_attributes;
            mod_loc = smod.pmod_loc }
    | _ ->
        let me, _shape = type_module env smod in
        me
  in
  let mty = Mtype.scrape_for_type_of ~remove_aliases env tmty.mod_type in
  (* PR#5036: must not contain non-generalized type variables *)
  check_nongen_modtype env smod.pmod_loc mty;
  let mty =
    remove_modality_and_zero_alloc_variables_mty env
      ~zap_modality:Mode.Modality.Value.zap_to_floor mty
  in
  tmty, mty

(* For Typecore *)

(* Graft a longident onto a path *)
let rec extend_path path =
  fun lid ->
    match lid with
    | Lident name -> Pdot(path, name)
    | Ldot(m, name) -> Pdot(extend_path path m, name)
    | Lapply _ -> assert false

(* Lookup a type's longident within a signature *)
let lookup_type_in_sig sg =
  let types, modules =
    List.fold_left
      (fun acc item ->
         match item with
         | Sig_type(id, _, _, _) ->
             let types, modules = acc in
             let types = String.Map.add (Ident.name id) id types in
             types, modules
         | Sig_module(id, _, _, _, _) ->
             let types, modules = acc in
             let modules = String.Map.add (Ident.name id) id modules in
             types, modules
         | _ -> acc)
      (String.Map.empty, String.Map.empty) sg
  in
  let rec module_path = function
    | Lident name -> Pident (String.Map.find name modules)
    | Ldot(m, name) -> Pdot(module_path m, name)
    | Lapply _ -> assert false
  in
  fun lid ->
    match lid with
    | Lident name -> Pident (String.Map.find name types)
    | Ldot(m, name) -> Pdot(module_path m, name)
    | Lapply _ -> assert false

let type_package env m p fl =
  (* Same as Pexp_letmodule *)
  (* remember original level *)
  let outer_scope = Ctype.get_current_level () in
  let modl, scope, held_locks =
    Typetexp.TyVarEnv.with_local_scope begin fun () ->
      (* type the module and create a scope in a raised level *)
      Ctype.with_local_level begin fun () ->
        let modl, _mod_shape, held_locks =
          type_module_maybe_hold_locks ~hold_locks:true env m
        in
        let scope = Ctype.create_scope () in
        modl, scope, held_locks
      end
    end
  in
  Mtype.lower_nongen outer_scope modl.mod_type;
  let fl', env =
    match fl with
    | [] -> [], env
    | fl ->
      let type_path, env =
        match modl.mod_desc with
        | Tmod_ident (mp,_)
        | Tmod_constraint
            ({mod_desc=Tmod_ident (mp,_)}, _, Tmodtype_implicit, _) ->
          (* We special case these because interactions between
             strengthening of module types and packages can cause
             spurious escape errors. See examples from PR#6982 in the
             testsuite. This can be removed when such issues are
             fixed. *)
          extend_path mp, env
        | _ ->
          let sg = extract_sig_open env modl.mod_loc modl.mod_type in
          let sg, env = Env.enter_signature ~scope sg env in
          lookup_type_in_sig sg, env
      in
      let fl' =
        List.fold_right
          (fun (lid, _t) fl ->
             match type_path lid with
             | exception Not_found -> fl
             | path -> begin
                 match Env.find_type path env with
                 | exception Not_found -> fl
                 | decl ->
                     if decl.type_arity > 0 then begin
                       fl
                     end else begin
                       let t = Btype.newgenty (Tconstr (path,[],ref Mnil)) in
                       (lid, t) :: fl
                     end
               end)
          fl []
      in
      fl', env
  in
  let mty =
    if fl = [] then (Mty_ident p)
    else modtype_of_package env modl.mod_loc p fl'
  in
  List.iter
    (fun (n, ty) ->
      try Ctype.unify env ty
            (Ctype.newvar (Jkind.Builtin.any ~why:Dummy_jkind))
      with Ctype.Unify _ ->
        raise (Error(modl.mod_loc, env, Scoping_pack (n,ty))))
    fl';
  let modl =
    wrap_constraint_package env true modl held_locks mty Tmodtype_implicit
  in
  modl, fl'

(* Fill in the forward declarations *)

let type_open_decl ?used_slot env od =
  type_open_decl ?used_slot ?toplevel:None false (Signature_names.create ()) env
    od

let type_open_descr ?used_slot env od =
  type_open_descr ?used_slot ?toplevel:None env od

let () =
  Typecore.type_module := type_module_alias;
  Typetexp.transl_modtype_longident := transl_modtype_longident;
  Typetexp.transl_modtype := transl_modtype;
  Typecore.type_open := type_open_ ?toplevel:None;
  Typetexp.type_open := type_open_ ?toplevel:None;
  Typecore.type_open_decl := type_open_decl;
  Typecore.type_package := type_package;
  Typeclass.type_open_descr := type_open_descr;
  type_module_type_of_fwd := type_module_type_of


(* Typecheck an implementation file *)

let gen_annot target annots =
  let annot = Unit_info.annot target in
  Cmt2annot.gen_annot (Some (Unit_info.Artifact.filename annot))
    ~sourcefile:(Unit_info.Artifact.source_file annot)
    ~use_summaries:false
    annots

let cms_register_toplevel_attributes ~sourcefile ~uid ~f ast =
  (* Cms files do not store the typetree. This can be a problem for Merlin as
    it uses attributes - which is why we manually construct a mapping from uid
    to attributes while typing.
    Generally `Pstr_attribute` and `Psig_attribute` are not needed by Merlin,
    except if it is the first element of the compilation unit structure or
    signature. *)
  let attr =
    match ast with
    | x :: _ -> f x
    | [] -> None
  in
  match attr with
  | None -> ()
  | Some attr ->
    Cms_format.register_toplevel_attributes uid
      ~loc:(Location.in_file sourcefile)
      ~attributes:[ attr ]

let cms_register_toplevel_struct_attributes ~sourcefile ~uid ast =
  cms_register_toplevel_attributes ~sourcefile ~uid ast
      ~f:(function
        | { pstr_desc = Pstr_attribute attr; _ }  -> Some attr
        | _ -> None)

let check_argument_type_if_given env sourcefile actual_sig arg_module_opt =
  match arg_module_opt with
  | None -> None
  | Some arg_param ->
      let arg_import =
        Compilation_unit.Name.of_parameter_name arg_param
      in
      (* CR lmaurer: This "look for known name in path" code is duplicated
         all over the place. *)
      let basename = arg_import |> Compilation_unit.Name.to_string in
      let arg_filename =
        try
          Load_path.find_normalized (basename ^ ".cmi")
        with Not_found ->
          raise(Error(Location.none, Env.empty,
<<<<<<< HEAD
                      Cannot_find_argument_type arg_module)) in
      let for_pack_prefix =
        (* Packed modules can't be arguments *)
        Compilation_unit.Prefix.empty
      in
      let arg_cmi =
        Unit_info.Artifact.from_filename ~for_pack_prefix arg_filename
      in
=======
                      Cannot_find_argument_type arg_param)) in
      let arg_cmi = Unit_info.Artifact.from_filename arg_filename in
      let arg_module = Global_module.Name.of_parameter_name arg_param in
>>>>>>> 14c221fd
      let arg_sig = Env.read_signature arg_module arg_cmi in
      if not (Env.is_parameter_unit arg_module) then
        raise (Error (Location.none, env,
                      Argument_for_non_parameter (arg_module, arg_filename)));
      let coercion =
        Includemod.compunit_as_argument env sourcefile actual_sig
          arg_filename arg_sig
      in
      Some { ai_signature = arg_sig;
             ai_coercion_from_primary = coercion;
           }

let type_implementation target modulename initial_env ast =
  let sourcefile = Unit_info.source_file target in
  let error e =
    raise (Error (Location.in_file sourcefile, initial_env, e))
  in
  let save_cmt_and_cms target annots initial_env cmi shape =
    Cmt_format.save_cmt (Unit_info.cmt target) modulename
      annots initial_env cmi shape;
    Cms_format.save_cms (Unit_info.cms target) modulename
      annots initial_env shape;
    gen_annot target annots;
  in
  Cmt_format.clear ();
  Misc.try_finally (fun () ->
      Typecore.reset_delayed_checks ();
      Typecore.reset_allocations ();
      Env.reset_required_globals ();
      Env.reset_probes ();
      if !Clflags.print_types then (* #7656 *)
        ignore @@ Warnings.parse_options false "-32-34-37-38-60";
      if !Clflags.as_parameter then
        error Cannot_compile_implementation_as_parameter;
      let (str, sg, names, shape, finalenv) =
        Profile.record_call "infer" (fun () ->
          type_structure initial_env ast) in
      let uid = Uid.of_compilation_unit_id modulename in
      let shape = Shape.set_uid_if_none shape uid in
      if !Clflags.binary_annotations_cms then
        cms_register_toplevel_struct_attributes ~sourcefile ~uid ast;
      let simple_sg = Signature_names.simplify finalenv names sg in
      if !Clflags.print_types then begin
        remove_mode_and_jkind_variables finalenv sg;
        let simple_sg =
          (* Printing [.mli] from [.ml], we zap to identity modality for legacy
             compatibility. *)
          remove_modality_and_zero_alloc_variables_sg finalenv
            ~zap_modality:Mode.Modality.Value.zap_to_id simple_sg
        in
        Typecore.force_delayed_checks ();
        Typecore.optimise_allocations ();
        let shape = Shape_reduce.local_reduce Env.empty shape in
        Printtyp.wrap_printing_env ~error:false initial_env
          (fun () -> fprintf std_formatter "%a@."
              (Printtyp.printed_signature @@ Unit_info.source_file target)
              simple_sg
          );
        gen_annot target (Cmt_format.Implementation str);
        { structure = str;
          coercion = Tcoerce_none;
          shape;
          signature = simple_sg;
          argument_interface = None;
        } (* result is ignored by Compile.implementation *)
      end else begin
        let arg_type =
          !Clflags.as_argument_for
          |> Option.map Global_module.Parameter_name.of_string
        in
        let cu_name = Compilation_unit.name modulename in
        let basename = cu_name |> Compilation_unit.Name.to_string in
        let source_intf = Unit_info.mli_from_source target in
        if !Clflags.cmi_file <> None
        || Sys.file_exists source_intf then begin
          let for_pack_prefix = Compilation_unit.for_pack_prefix modulename in
          let compiled_intf_file =
            match !Clflags.cmi_file with
            | Some cmi_file ->
              Unit_info.Artifact.from_filename ~for_pack_prefix cmi_file
            | None ->
              let cmi_file =
                try
                  Load_path.find_normalized (basename ^ ".cmi")
                with Not_found ->
                  raise(Error(Location.in_file sourcefile, Env.empty,
                        Interface_not_compiled source_intf))
              in
              Unit_info.Artifact.from_filename ~for_pack_prefix cmi_file
          in
          (* We use pre-5.2 behaviour as regards which interface-related file
             is reported in error messages. *)
          let compiled_intf_file_name =
            Unit_info.Artifact.filename compiled_intf_file
          in
          let global_name =
            Compilation_unit.to_global_name_without_prefix modulename
          in
          let dclsig = Env.read_signature global_name compiled_intf_file in
          if Env.is_parameter_unit global_name then
            error (Cannot_implement_parameter (cu_name, source_intf));
          let arg_type_from_cmi = Env.implemented_parameter global_name in
          if not (Option.equal Global_module.Parameter_name.equal
                    arg_type arg_type_from_cmi) then
            error (Inconsistent_argument_types
                     { new_arg_type = arg_type; old_source_file = source_intf;
                       old_arg_type = arg_type_from_cmi });
          let coercion, shape =
            Profile.record_call "check_sig" (fun () ->
              Includemod.compunit initial_env ~mark:Mark_positive
                sourcefile sg compiled_intf_file_name dclsig shape)
          in
          (* Check the _mli_ against the argument type, since the mli determines
             the visible type of the module and that's what needs to conform to
             the argument type.

             This is somewhat redundant with the checking that was done when
             compiling the .mli. However, this isn't just a boolean check - we
             need to get the coercion out. An alternative would be to store the
             coercion in the .cmi if we can sort out the dependency issues
             ([Tcoerce_primitive] is a pain in particular). *)
          let argument_interface =
            check_argument_type_if_given initial_env source_intf dclsig arg_type
          in
          Typecore.force_delayed_checks ();
          Typecore.optimise_allocations ();
          (* It is important to run these checks after the inclusion test above,
             so that value declarations which are not used internally but
             exported are not reported as being unused. *)
          Profile.record_call "save_cmt" (fun () ->
            let shape = Shape_reduce.local_reduce Env.empty shape in
            let annots = Cmt_format.Implementation str in
            save_cmt_and_cms target annots initial_env None (Some shape));
          { structure = str;
            coercion;
            shape;
            signature = dclsig;
            argument_interface;
          }
        end else begin
          Location.prerr_warning
            (Location.in_file (Unit_info.source_file target))
            Warnings.Missing_mli;
          let coercion, shape =
            Profile.record_call "check_sig" (fun () ->
              Includemod.compunit initial_env ~mark:Mark_positive
                sourcefile sg "(inferred signature)" simple_sg shape)
          in
          check_nongen_signature finalenv simple_sg;
          let simple_sg =
            (* Generating [cmi] without [mli]. This [cmi] will only be on the
               LHS of inclusion check, so we zap to floor (strongest). *)
            remove_modality_and_zero_alloc_variables_sg finalenv
              ~zap_modality:Mode.Modality.Value.zap_to_floor simple_sg
          in
          normalize_signature simple_sg;
          let argument_interface =
            check_argument_type_if_given initial_env sourcefile simple_sg arg_type
          in
          Typecore.force_delayed_checks ();
          Typecore.optimise_allocations ();
          (* See comment above. Here the target signature contains all
             the values being exported. We can still capture unused
             declarations like "let x = true;; let x = 1;;", because in this
             case, the inferred signature contains only the last declaration. *)
          let shape = Shape_reduce.local_reduce Env.empty shape in
          let alerts = Builtin_attributes.alerts_of_str ~mark:true ast in
          if not !Clflags.dont_write_files then begin
            let name = Compilation_unit.name modulename in
            let kind =
              Cmi_format.Normal { cmi_impl = modulename; cmi_arg_for = arg_type }
            in
            let cmi =
              Profile.record_call "save_cmi" (fun () ->
                Env.save_signature ~alerts simple_sg name kind
                  (Unit_info.cmi target))
            in
            Profile.record_call "save_cmt" (fun () ->
              let annots = Cmt_format.Implementation str in
              save_cmt_and_cms target annots initial_env (Some cmi) (Some shape));
          end;
          { structure = str;
            coercion;
            shape;
            signature = simple_sg;
            argument_interface
          }
        end
      end
    )
    ~exceptionally:(fun () ->
        Profile.record_call "save_cmt" (fun () ->
          let annots =
            Cmt_format.Partial_implementation
              (Array.of_list (Cmt_format.get_saved_types ()))
          in
          save_cmt_and_cms target annots initial_env None None)
      )

let save_signature target modname tsg initial_env cmi =
  Cmt_format.save_cmt (Unit_info.cmti target) modname
    (Cmt_format.Interface tsg) initial_env (Some cmi) None;
  Cms_format.save_cms  (Unit_info.cmsi target) modname
    (Cmt_format.Interface tsg) initial_env None

let cms_register_toplevel_signature_attributes ~sourcefile ~uid ast =
  cms_register_toplevel_attributes ~sourcefile ~uid ast.psg_items
    ~f:(function
        | { psig_desc = Psig_attribute attr; _ } -> Some attr
        | _ -> None)

let type_interface ~sourcefile modulename env ast =
  let error e =
    raise (Error (Location.none, Env.empty, e))
  in
  if !Clflags.as_parameter && Compilation_unit.is_packed modulename then begin
    error Cannot_pack_parameter
  end;
  if !Clflags.as_parameter && !Clflags.parameters <> [] then begin
    error Compiling_as_parameterised_parameter
  end;
  if !Clflags.binary_annotations_cms then begin
    let uid = Shape.Uid.of_compilation_unit_id modulename in
    cms_register_toplevel_signature_attributes ~uid ~sourcefile ast
  end;
  let sg = transl_signature env ast in
  let arg_type =
    !Clflags.as_argument_for
    |> Option.map Global_module.Parameter_name.of_string
  in
  ignore (check_argument_type_if_given env sourcefile sg.sig_type arg_type
          : Typedtree.argument_interface option);
  sg

(* "Packaging" of several compilation units into one unit
   having them as sub-modules.  *)

let package_signatures units =
  let units_with_ids =
    List.map
      (fun (name, sg) ->
        let name = name |> Compilation_unit.Name.to_string in
        let oldid = Ident.create_persistent name in
        let newid = Ident.create_local name in
        (oldid, newid, sg))
      units
  in
  let subst =
    List.fold_left
      (fun acc (oldid, newid, _) ->
        Subst.add_module oldid (Pident newid) acc)
      Subst.identity units_with_ids
  in
  List.map
    (fun (_, newid, sg) ->
      (* This signature won't be used for anything, it'll just be saved in a cmi
         and cmt. *)
      let sg = Subst.signature Make_local subst sg in
      let md =
        { md_type=Mty_signature sg;
          md_attributes=[];
          md_loc=Location.none;
          md_uid = Uid.mk ~current_unit:(Env.get_unit_name ());
        }
      in
      Sig_module(newid, Mp_present, md, Trec_not, Exported))
    units_with_ids

let package_units initial_env objfiles target_cmi modulename =
  (* Read the signatures of the units *)
  let units =
    List.map
      (fun f ->
         let for_pack_prefix = Compilation_unit.to_prefix modulename in
         let artifact = Unit_info.Artifact.from_filename ~for_pack_prefix f in
         let modname = Unit_info.Artifact.modname artifact in
         let global_name =
           Compilation_unit.to_global_name_without_prefix modname
         in
         let sg =
           Env.read_signature global_name (Unit_info.companion_cmi artifact)
         in
         if Unit_info.is_cmi artifact &&
            not(Mtype.no_code_needed_sig (Lazy.force Env.initial) sg)
         then raise(Error(Location.none, Env.empty,
                          Implementation_is_required f));
         Compilation_unit.name modname, sg)
      objfiles in
  (* Compute signature of packaged unit *)
  Ident.reinit();
  let sg = package_signatures units in
  (* Compute the shape of the package *)
  let pack_uid = Uid.of_compilation_unit_id modulename in
  let shape =
    List.fold_left (fun map (name, _sg) ->
      let name = Compilation_unit.Name.to_string name in
      let id = Ident.create_persistent name in
      Shape.Map.add_module map id (Shape.for_persistent_unit name)
    ) Shape.Map.empty units
    |> Shape.str ~uid:pack_uid
  in
  (* See if explicit interface is provided *)
  let mli = Unit_info.mli_from_artifact target_cmi in
  if Sys.file_exists mli then begin
    if not (Sys.file_exists @@ Unit_info.Artifact.filename target_cmi) then
    begin
      raise(Error(Location.in_file mli, Env.empty,
                  Interface_not_compiled mli))
    end;
    let name = Compilation_unit.to_global_name_without_prefix modulename in
    let dclsig = Env.read_signature name target_cmi in
    let cc, _shape =
      Includemod.compunit initial_env ~mark:Mark_both
        "(obtained by packing)" sg mli dclsig shape
    in
    Cmt_format.save_cmt  (Unit_info.companion_cmt target_cmi) modulename
      (Cmt_format.Packed (sg, objfiles)) initial_env  None (Some shape);
    Cms_format.save_cms  (Unit_info.companion_cms target_cmi) modulename
      (Cmt_format.Packed (sg, objfiles)) initial_env (Some shape);
    cc
  end else begin
    (* Determine imports *)
    let unit_names = List.map fst units in
    let imports =
      List.filter (fun import ->
          let name = Import_info.name import in
          not (List.mem name unit_names))
        (Env.imports()) in
    (* Write packaged signature *)
    if not !Clflags.dont_write_files then begin
      let cmi_arg_for =
        (* Packs aren't supported as arguments *)
        None
      in
      let name = Compilation_unit.name modulename in
      let kind = Cmi_format.Normal { cmi_impl = modulename; cmi_arg_for } in
      let cmi =
        Env.save_signature_with_imports ~alerts:Misc.Stdlib.String.Map.empty
          sg name kind target_cmi (Array.of_list imports)
      in
      let sign = Subst.Lazy.force_signature cmi.Cmi_format.cmi_sign in
      Cmt_format.save_cmt (Unit_info.companion_cmt target_cmi)  modulename
        (Cmt_format.Packed (sign, objfiles)) initial_env (Some cmi) (Some shape);
      Cms_format.save_cms (Unit_info.companion_cms target_cmi)  modulename
        (Cmt_format.Packed (sign, objfiles)) initial_env (Some shape);
    end;
    Tcoerce_none
  end


(* Error report *)


open Printtyp

let report_error ~loc _env = function
    Cannot_apply mty ->
      Location.errorf ~loc
        "@[This module is not a functor; it has type@ %a@]"
        (Style.as_inline_code modtype) mty
  | Not_included errs ->
      let main = Includemod_errorprinter.err_msgs errs in
      Location.errorf ~loc "@[<v>Signature mismatch:@ %t@]" main
  | Not_included_functor errs ->
      let main = Includemod_errorprinter.err_msgs errs in
      Location.errorf ~loc
        "@[<v>Signature mismatch in included functor's parameter:@ %t@]" main
  | Cannot_eliminate_dependency (dep_type, mty) ->
      let hint =
        match dep_type with
        | Functor_applied -> "Please bind the argument to a module identifier"
        | Functor_included -> "This functor can't be included directly; please \
                               apply it to an explicit argument"
      in
      Location.errorf ~loc
        "@[This functor has type@ %a@ \
           The parameter cannot be eliminated in the result type.@ \
           %s.@]"
        (Style.as_inline_code modtype) mty
        hint
  | Signature_expected ->
      Location.errorf ~loc "This module type is not a signature"
  | Structure_expected mty ->
      Location.errorf ~loc
        "@[This module is not a structure; it has type@ %a"
        (Style.as_inline_code modtype) mty
  | Functor_expected mty ->
      Location.errorf ~loc
        "@[This module is not a functor; it has type@ %a"
        (Style.as_inline_code modtype) mty
  | Signature_parameter_expected mty ->
      Location.errorf ~loc
        "@[The type of this functor is:@ %a. @ Its parameter is not a signature."
        (Style.as_inline_code modtype) mty
  | Signature_result_expected mty ->
      Location.errorf ~loc
        "@[The type of this functor's result is not includable; it is@ %a"
        (Style.as_inline_code modtype) mty
  | Recursive_include_functor ->
      Location.errorf ~loc
        "@[Including a functor is not supported in recursive module signatures @]"
  | With_no_component lid ->
      Location.errorf ~loc
        "@[The signature constrained by %a has no component named %a@]"
        Style.inline_code "with"
        (Style.as_inline_code longident) lid
  | With_mismatch(lid, explanation) ->
      let main = Includemod_errorprinter.err_msgs explanation in
      Location.errorf ~loc
        "@[<v>\
           @[In this %a constraint, the new definition of %a@ \
             does not match its original definition@ \
             in the constrained signature:@]@ \
         %t@]"
        Style.inline_code "with"
        (Style.as_inline_code longident) lid main
  | With_makes_applicative_functor_ill_typed(lid, path, explanation) ->
      let main = Includemod_errorprinter.err_msgs explanation in
      Location.errorf ~loc
        "@[<v>\
           @[This %a constraint on %a makes the applicative functor @ \
             type %a ill-typed in the constrained signature:@]@ \
         %t@]"
        Style.inline_code "with"
        (Style.as_inline_code longident) lid
        Style.inline_code (Path.name path)
        main
  | With_changes_module_alias(lid, id, path) ->
      Location.errorf ~loc
        "@[<v>\
           @[This %a constraint on %a changes %a, which is aliased @ \
             in the constrained signature (as %a)@].@]"
        Style.inline_code "with"
        (Style.as_inline_code longident) lid
        Style.inline_code (Path.name path)
        Style.inline_code (Ident.name id)
  | With_cannot_remove_constrained_type ->
      Location.errorf ~loc
        "@[<v>Destructive substitutions are not supported for constrained @ \
              types (other than when replacing a type constructor with @ \
              a type constructor with the same arguments).@]"
  | With_cannot_remove_packed_modtype (p,mty) ->
      let[@manual.ref "ss:module-type-substitution"] manual_ref =
        [ 12; 7; 3 ]
      in
      let pp_constraint ppf () =
        Format.fprintf ppf "%s := %a"
          (Path.name p) Printtyp.modtype mty
      in
      Location.errorf ~loc
        "This %a constraint@ %a@ makes a packed module ill-formed.@ %a"
        Style.inline_code "with"
        (Style.as_inline_code pp_constraint) ()
        Misc.print_see_manual manual_ref
  | With_package_manifest (lid, ty) ->
      Location.errorf ~loc
        "In the constrained signature, type %a is defined to be %a.@ \
         Package %a constraints may only be used on abstract types."
        (Style.as_inline_code longident) lid
        (Style.as_inline_code Printtyp.type_expr) ty
        Style.inline_code "with"
  | Repeated_name(kind, name) ->
      Location.errorf ~loc
        "@[Multiple definition of the %s name %a.@ \
         Names must be unique in a given structure or signature.@]"
        (Sig_component_kind.to_string kind) Style.inline_code name
  | Non_generalizable { vars; expression } ->
      let[@manual.ref "ss:valuerestriction"] manual_ref = [ 6; 1; 2 ] in
      prepare_for_printing vars;
      add_type_to_preparation expression;
      Location.errorf ~loc
        "@[The type of this expression,@ %a,@ \
         contains the non-generalizable type variable(s): %a.@ %a@]"
        (Style.as_inline_code prepared_type_scheme) expression
        (pp_print_list ~pp_sep:(fun f () -> fprintf f ",@ ")
           (Style.as_inline_code prepared_type_scheme)) vars
        Misc.print_see_manual manual_ref
  | Non_generalizable_module { vars; mty; item } ->
      let[@manual.ref "ss:valuerestriction"] manual_ref = [ 6; 1; 2 ] in
      prepare_for_printing vars;
      add_type_to_preparation item.val_type;
      let sub =
        [ Location.msg ~loc:item.val_loc
            "The type of this value,@ %a,@ \
             contains the non-generalizable type variable(s) %a."
            (Style.as_inline_code prepared_type_scheme)
            item.val_type
            (pp_print_list ~pp_sep:(fun f () -> fprintf f ",@ ")
               @@ Style.as_inline_code prepared_type_scheme) vars
        ]
      in
      Location.errorf ~loc ~sub
        "@[The type of this module,@ %a,@ \
         contains non-generalizable type variable(s).@ %a@]"
        modtype mty
        Misc.print_see_manual manual_ref
  | Implementation_is_required intf_name ->
      Location.errorf ~loc
        "@[The interface %a@ declares values, not just types.@ \
           An implementation must be provided.@]"
        Location.print_filename intf_name
  | Interface_not_compiled intf_name ->
      Location.errorf ~loc
        "@[Could not find the .cmi file for interface@ %a.@]"
        Location.print_filename intf_name
  | Not_allowed_in_functor_body ->
      Location.errorf ~loc
        "@[This expression creates fresh types.@ %s@]"
        "It is not allowed inside applicative functors."
  | Not_includable_in_functor_body ->
      Location.errorf ~loc
        "@[This functor creates fresh types when applied.@ %s@]"
        "Including it is not allowed inside applicative functors."
  | Not_a_packed_module ty ->
      Location.errorf ~loc
        "This expression is not a packed module. It has type@ %a"
        (Style.as_inline_code type_expr) ty
  | Incomplete_packed_module ty ->
      Location.errorf ~loc
        "The type of this packed module contains variables:@ %a"
        (Style.as_inline_code type_expr) ty
  | Scoping_pack (lid, ty) ->
      Location.errorf ~loc
        "The type %a in this module cannot be exported.@ \
         Its type contains local dependencies:@ %a"
        (Style.as_inline_code longident) lid
        (Style.as_inline_code type_expr) ty
  | Recursive_module_require_explicit_type ->
      Location.errorf ~loc "Recursive modules require an explicit module type."
  | Apply_generative ->
      Location.errorf ~loc
        "This is a generative functor. It can only be applied to %a"
        Style.inline_code "()"
  | Cannot_scrape_alias p ->
      Location.errorf ~loc
        "This is an alias for module %a, which is missing"
        (Style.as_inline_code path) p
  | Cannot_scrape_package_type p ->
      Location.errorf ~loc
        "The type of this packed module refers to %a, which is missing"
        (Style.as_inline_code path) p
  | Badly_formed_signature (context, err) ->
      Location.errorf ~loc "@[In %s:@ %a@]" context Typedecl.report_error err
  | Cannot_hide_id Illegal_shadowing
      { shadowed_item_kind; shadowed_item_id; shadowed_item_loc;
        shadower_id; user_id; user_kind; user_loc } ->
      let shadowed =
        Printtyp.namespaced_ident shadowed_item_kind shadowed_item_id
      in
      let shadower =
        Printtyp.namespaced_ident shadowed_item_kind shadower_id
      in
      let shadowed_item_kind= Sig_component_kind.to_string shadowed_item_kind in
      let shadowed_msg =
        Location.msg ~loc:shadowed_item_loc
          "@[%s %a came from this include.@]"
          (String.capitalize_ascii shadowed_item_kind)
          Style.inline_code shadowed
      in
      let user_msg =
        Location.msg ~loc:user_loc
        "@[The %s %a has no valid type@ if %a is shadowed.@]"
        (Sig_component_kind.to_string user_kind)
         Style.inline_code (Ident.name user_id)
         Style.inline_code shadowed
      in
      Location.errorf ~loc ~sub:[shadowed_msg; user_msg]
        "Illegal shadowing of included %s %a@ by %a."
        shadowed_item_kind
        Style.inline_code shadowed
        Style.inline_code shadower
  | Cannot_hide_id Appears_in_signature
      { opened_item_kind; opened_item_id; user_id; user_kind; user_loc } ->
      let opened_item_kind= Sig_component_kind.to_string opened_item_kind in
      let opened_id = Ident.name opened_item_id in
      let user_msg =
        Location.msg ~loc:user_loc
          "@[The %s %a has no valid type@ if %a is hidden.@]"
          (Sig_component_kind.to_string user_kind)
          Style.inline_code (Ident.name user_id)
          Style.inline_code opened_id
      in
      Location.errorf ~loc ~sub:[user_msg]
        "The %s %a introduced by this open appears in the signature."
        opened_item_kind
        Style.inline_code opened_id
  | Invalid_type_subst_rhs ->
      Location.errorf ~loc "Only type synonyms are allowed on the right of %a"
        Style.inline_code  ":="
  | Unpackable_local_modtype_subst p ->
      let[@manual.ref "ss:module-type-substitution"] manual_ref =
        [ 12; 7; 3 ]
      in
      Location.errorf ~loc
        "The module type@ %a@ is not a valid type for a packed module:@ \
         it is defined as a local substitution (temporary name)@ \
         for an anonymous module type.@ %a"
        Style.inline_code (Path.name p)
        Misc.print_see_manual manual_ref
  | Toplevel_nonvalue (id, sort) ->
      Location.errorf ~loc
        "@[Types of top-level module bindings must have layout %a, but@ \
         the type of %a has layout@ %a.@]"
        Style.inline_code "value"
        Style.inline_code id
        (Style.as_inline_code Jkind.Sort.format) sort
  | Toplevel_unnamed_nonvalue sort ->
      Location.errorf ~loc
        "@[Types of unnamed expressions must have layout value when using@ \
           the toplevel, but this expression has layout@ %a.@]"
        (Style.as_inline_code Jkind.Sort.format) sort
 | Strengthening_mismatch(lid, explanation) ->
      let main = Includemod_errorprinter.err_msgs explanation in
      Location.errorf ~loc
        "@[<v>\
           @[In this strengthened module type, the type of %a@ \
             does not match the underlying type@]@ \
           %t@]"
        (Style.as_inline_code longident) lid
        main
  | Cannot_pack_parameter ->
      Location.errorf ~loc
        "Cannot compile a parameter with -for-pack."
  | Compiling_as_parameterised_parameter ->
      Location.errorf ~loc
        "@[Cannot combine -as-parameter with -parameter: parameters cannot@ \
         be parameterised.@]"
  | Cannot_compile_implementation_as_parameter ->
      Location.errorf ~loc
        "Cannot compile an implementation with -as-parameter."
  | Cannot_implement_parameter(modname, _filename) ->
      Location.errorf ~loc
        "@[The interface for %a@ was compiled with -as-parameter.@ \
         It cannot be implemented directly.@]"
        (Style.as_inline_code Compilation_unit.Name.print) modname
  | Argument_for_non_parameter(param, path) ->
      Location.errorf ~loc
        "Interface %a@ found for module@ %a@ is not flagged as a parameter.@ \
         It cannot be the parameter type for this argument module."
        Style.inline_code path
        (Style.as_inline_code Global_module.Name.print) param
  | Inconsistent_argument_types
        { new_arg_type; old_source_file; old_arg_type } ->
      let pp_arg_type ppf arg_type =
        match arg_type with
        | None -> Format.fprintf ppf "without -as-argument-for"
        | Some arg_type ->
            Format.fprintf ppf "with -as-argument-for %a"
              Global_module.Parameter_name.print arg_type
      in
      Location.errorf ~loc
        "Inconsistent usage of -as-argument-for. Interface@ %s@ was compiled \
         %a@ but this module is being compiled@ %a."
        old_source_file
        pp_arg_type old_arg_type
        pp_arg_type new_arg_type
  | Cannot_find_argument_type arg_type ->
      Location.errorf ~loc
        "Parameter module %a@ specified by -as-argument-for cannot be found."
        (Style.as_inline_code Global_module.Parameter_name.print) arg_type
  | Duplicate_parameter_name name ->
      Location.errorf ~loc
        "This instance has multiple arguments with the name %a."
        (Style.as_inline_code Global_module.Parameter_name.print) name
  | Submode_failed (Error (ax, {left; right})) ->
      Location.errorf ~loc
        "This value is %a, but expected to be %a because it is inside a module."
        (Style.as_inline_code (Mode.Value.Const.print_axis ax)) left
        (Style.as_inline_code (Mode.Value.Const.print_axis ax)) right
  | Modal_module_not_supported ->
      Location.errorf ~loc
        "Mode annotations on modules are not supported yet."

let report_error env ~loc err =
  Printtyp.wrap_printing_env_error env
    (fun () -> report_error env ~loc err)

let () =
  Location.register_error_of_exn
    (function
      | Error (loc, env, err) ->
        Some (report_error ~loc env err)
      | Error_forward err ->
        Some err
      | _ ->
        None
    )

let reset ~preserve_persistent_env =
  Env.reset_cache ~preserve_persistent_env;
  Envaux.reset_cache ~preserve_persistent_env;
  Typetexp.TyVarEnv.reset ()<|MERGE_RESOLUTION|>--- conflicted
+++ resolved
@@ -3749,8 +3749,7 @@
           Load_path.find_normalized (basename ^ ".cmi")
         with Not_found ->
           raise(Error(Location.none, Env.empty,
-<<<<<<< HEAD
-                      Cannot_find_argument_type arg_module)) in
+                      Cannot_find_argument_type arg_param)) in
       let for_pack_prefix =
         (* Packed modules can't be arguments *)
         Compilation_unit.Prefix.empty
@@ -3758,11 +3757,7 @@
       let arg_cmi =
         Unit_info.Artifact.from_filename ~for_pack_prefix arg_filename
       in
-=======
-                      Cannot_find_argument_type arg_param)) in
-      let arg_cmi = Unit_info.Artifact.from_filename arg_filename in
       let arg_module = Global_module.Name.of_parameter_name arg_param in
->>>>>>> 14c221fd
       let arg_sig = Env.read_signature arg_module arg_cmi in
       if not (Env.is_parameter_unit arg_module) then
         raise (Error (Location.none, env,
