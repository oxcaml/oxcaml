--- conflicted
+++ resolved
@@ -1556,37 +1556,44 @@
         name = "word mod everything"
       }
 
-<<<<<<< HEAD
-    (* CR layouts v3: change to [Maybe_null] when separability is implemented. *)
+    (* CR layouts v3: change to [Maybe_null] when
+       [or_null array]s are implemented. *)
     let bits8 =
-      { jkind = mk_jkind (Base Bits8) ~mode_crossing:false ~nullability:Non_null;
+      { jkind =
+          mk_jkind (Base Bits8) ~mode_crossing:false ~nullability:Non_null
+            ~separability:Non_float;
         name = "bits8"
       }
 
-    (* CR layouts v3: change to [Maybe_null] when separability is implemented. *)
+    (* CR layouts v3: change to [Maybe_null] when
+       [or_null array]s are implemented. *)
     let kind_of_unboxed_int8 =
-      { jkind = mk_jkind (Base Bits8) ~mode_crossing:true ~nullability:Non_null;
+      { jkind =
+          mk_jkind (Base Bits8) ~mode_crossing:true ~nullability:Non_null
+            ~separability:Non_float;
         name = "bits8 mod everything"
       }
 
-    (* CR layouts v3: change to [Maybe_null] when separability is implemented. *)
+    (* CR layouts v3: change to [Maybe_null] when
+       [or_null array]s are implemented. *)
     let bits16 =
       { jkind =
-          mk_jkind (Base Bits16) ~mode_crossing:false ~nullability:Non_null;
+          mk_jkind (Base Bits16) ~mode_crossing:false ~nullability:Non_null
+            ~separability:Non_float;
         name = "bits16"
       }
 
-    (* CR layouts v3: change to [Maybe_null] when separability is implemented. *)
-    let kind_of_unboxed_int16 =
-      { jkind = mk_jkind (Base Bits16) ~mode_crossing:true ~nullability:Non_null;
-        name = "bits16 mod everything"
-      }
-
-    (* CR layouts v3: change to [Maybe_null] when separability is implemented. *)
-=======
     (* CR layouts v3: change to [Maybe_null] when
        [or_null array]s are implemented. *)
->>>>>>> 9d46f41f
+    let kind_of_unboxed_int16 =
+      { jkind =
+          mk_jkind (Base Bits16) ~mode_crossing:true ~nullability:Non_null
+            ~separability:Non_float;
+        name = "bits16 mod everything"
+      }
+
+    (* CR layouts v3: change to [Maybe_null] when
+       [or_null array]s are implemented. *)
     let bits32 =
       { jkind =
           mk_jkind (Base Bits32) ~mode_crossing:false ~nullability:Non_null
