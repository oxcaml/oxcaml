--- conflicted
+++ resolved
@@ -393,26 +393,6 @@
 
     let le (a0, a1, a2, a3) (b0, b1, b2, b3) =
       Areality.le a0 b0 && Linearity.le a1 b1 && Portability.le a2 b2
-<<<<<<< HEAD
-
-    let join (a0, a1, a2) (b0, b1, b2) =
-      Areality.join a0 b0, Linearity.join a1 b1, Portability.join a2 b2
-
-    let meet (a0, a1, a2) (b0, b1, b2) =
-      Areality.meet a0 b0, Linearity.meet a1 b1, Portability.meet a2 b2
-
-    let print ppf (a0, a1, a2) =
-      Format.fprintf ppf "%a,%a,%a" Areality.print a0 Linearity.print a1
-        Portability.print a2
-
-    let imply (a0, a1, a2) (b0, b1, b2) =
-      Areality.imply a0 b0, Linearity.imply a1 b1, Portability.imply a2 b2
-
-    let subtract (a0, a1, a2) (b0, b1, b2) =
-      ( Areality.subtract a0 b0,
-        Linearity.subtract a1 b1,
-        Portability.subtract a2 b2 )
-=======
       && Yielding.le a3 b3
 
     let join (a0, a1, a2, a3) (b0, b1, b2, b3) =
@@ -442,7 +422,6 @@
     let print ppf (a0, a1, a2, a3) =
       Format.fprintf ppf "%a,%a,%a,%a" Areality.print a0 Linearity.print a1
         Portability.print a2 Yielding.print a3
->>>>>>> 9e9e914b
   end
   [@@inline]
 
@@ -1659,6 +1638,7 @@
       | Areality -> (module Areality.Const)
       | Linearity -> (module Linearity.Const)
       | Portability -> (module Portability.Const)
+      | Yielding -> (module Yielding.Const)
   end
 
   let proj ax m = Solver.via_monotone (proj_obj ax) (Proj (Obj.obj, ax)) m
@@ -2316,6 +2296,7 @@
       | P (Comonadic Areality) -> P (Comonadic Areality)
       | P (Comonadic Linearity) -> P (Comonadic Linearity)
       | P (Comonadic Portability) -> P (Comonadic Portability)
+      | P (Comonadic Yielding) -> P (Comonadic Yielding)
       | P (Monadic Uniqueness) -> P (Monadic Uniqueness)
       | P (Monadic Contention) -> P (Monadic Contention)
   end
