(**************************************************************************)
(*                                                                        *)
(*                                 OCaml                                  *)
(*                                                                        *)
(*                  Liam Stevenson, Jane Street, New York                 *)
(*                                                                        *)
(*   Copyright 2021 Jane Street Group LLC                                 *)
(*                                                                        *)
(*   All rights reserved.  This file is distributed under the terms of    *)
(*   the GNU Lesser General Public License version 2.1, with the          *)
(*   special exception on linking described in the file LICENSE.          *)
(*                                                                        *)
(**************************************************************************)

(** Re-export *)
module type Axis_ops = sig
  include Mode_intf.Lattice

  val less_or_equal : t -> t -> Misc.Le_result.t

  val equal : t -> t -> bool
end

(** The jkind axis of Externality *)
module Externality : sig
  type t =
    | External
    | External64
    | Internal

  include Axis_ops with type t := t
end

(** The jkind axis of nullability *)
module Nullability : sig
  type t =
    | Non_null
    | Maybe_null

  include Axis_ops with type t := t
end

module Axis : sig
<<<<<<< HEAD
=======
  (* CR zqian: remove this and use [Mode.Alloc.axis] instead *)
  module Modal : sig
    type 'a t =
      | Locality : Mode.Locality.Const.t t
      | Linearity : Mode.Linearity.Const.t t
      | Uniqueness : Mode.Uniqueness.Const.t t
      | Portability : Mode.Portability.Const.t t
      | Contention : Mode.Contention.Const.t t
      | Yielding : Mode.Yielding.Const.t t
  end

>>>>>>> 9e9e914b
  module Nonmodal : sig
    type 'a t =
      | Externality : Externality.t t
      | Nullability : Nullability.t t
  end

  (** Represents an axis of a jkind *)
  type 'a t =
    | Modal : ('m, 'a, 'd) Mode.Alloc.axis -> 'a t
    | Nonmodal : 'a Nonmodal.t -> 'a t

  type packed = Pack : 'a t -> packed [@@unboxed]

  (* CR zqian: push ['a t] into the module to avoid first-class module. *)

  (** Given a jkind axis, get its interface *)
  val get : 'a t -> (module Axis_ops with type t = 'a)

  val all : packed list

  val name : _ t -> string

  (** Is this a modal axis? Includes externality, because that will one
      day be modal (it is a deep property). *)
  val is_modal : _ t -> bool
end

<<<<<<< HEAD
(** A collection with one item for each jkind axis *)
module Axis_collection : sig
  type 'a t =
    { locality : 'a;
      linearity : 'a;
      uniqueness : 'a;
      portability : 'a;
      contention : 'a;
      externality : 'a;
      nullability : 'a
=======
(** A collection with one item for each jkind axis.
    [T] parametizes what element is being held for each axis. *)
module Axis_collection (T : Misc.T1) : sig
  type t =
    { locality : Mode.Locality.Const.t T.t;
      linearity : Mode.Linearity.Const.t T.t;
      uniqueness : Mode.Uniqueness.Const.t T.t;
      portability : Mode.Portability.Const.t T.t;
      contention : Mode.Contention.Const.t T.t;
      yielding : Mode.Yielding.Const.t T.t;
      externality : Externality.t T.t;
      nullability : Nullability.t T.t
>>>>>>> 9e9e914b
    }

  val create : f:(axis:Axis.packed -> 'a) -> 'a t

  val get : axis:'ax Axis.t -> 'a t -> 'a

  val set : axis:'ax Axis.t -> 'a t -> 'a -> 'a t

  val mapi : f:(axis:Axis.packed -> 'a -> 'a) -> 'a t -> 'a t

  val map : f:('a -> 'a) -> 'a t -> 'a t

  val fold :
    f:(axis:Axis.packed -> 'a -> 'r) -> combine:('r -> 'r -> 'r) -> 'a t -> 'r

  (** A collection with one item for each jkind axis, where the value type is indexed by the
      particular axis. *)
  module Indexed (T : Misc.T1) : sig
    type t =
      { locality : Mode.Locality.Const.t T.t;
        linearity : Mode.Linearity.Const.t T.t;
        uniqueness : Mode.Uniqueness.Const.t T.t;
        portability : Mode.Portability.Const.t T.t;
        contention : Mode.Contention.Const.t T.t;
        externality : Externality.t T.t;
        nullability : Nullability.t T.t
      }

    val get : axis:'a Axis.t -> t -> 'a T.t

    val set : axis:'a Axis.t -> t -> 'a T.t -> t

    (** Create an axis collection by applying the function on each axis *)
    module Create : sig
      module Monadic (M : Misc.Stdlib.Monad.S) : sig
        type f = { f : 'axis. axis:'axis Axis.t -> 'axis T.t M.t } [@@unboxed]

        val f : f -> t M.t
      end

      (** This record type is used to pass a polymorphic function to [create] *)
      type f = Monadic(Misc.Stdlib.Monad.Identity).f

      val f : f -> t
    end

    (** Map an operation over all the bounds *)
    module Map : sig
      module Monadic (M : Misc.Stdlib.Monad.S) : sig
        type f = { f : 'axis. axis:'axis Axis.t -> 'axis T.t -> 'axis T.t M.t }
        [@@unboxed]

        val f : f -> t -> t M.t
      end

      type f = Monadic(Misc.Stdlib.Monad.Identity).f

      val f : f -> t -> t
    end

    module Iter : sig
      type f = { f : 'axis. axis:'axis Axis.t -> 'axis T.t -> unit }

      val f : f -> t -> unit
    end

    (** Map an operation over two sets of bounds *)
    module Map2 : sig
      module Monadic (M : Misc.Stdlib.Monad.S) : sig
        type f =
          { f :
              'axis.
              axis:'axis Axis.t -> 'axis T.t -> 'axis T.t -> 'axis T.t M.t
          }
        [@@unboxed]

        val f : f -> t -> t -> t M.t
      end

      type f = Monadic(Misc.Stdlib.Monad.Identity).f

      val f : f -> t -> t -> t
    end

    (** Fold an operation over the bounds to a summary value *)
    module Fold : sig
      type 'r f = { f : 'axis. axis:'axis Axis.t -> 'axis T.t -> 'r }
      [@@unboxed]

      (** [combine] should be commutative and associative. *)
      val f : 'r f -> t -> combine:('r -> 'r -> 'r) -> 'r
    end

    (** Fold an operation over two sets of bounds to a summary value *)
    module Fold2 : sig
      type 'r f =
        { f : 'axis. axis:'axis Axis.t -> 'axis T.t -> 'axis T.t -> 'r }
      [@@unboxed]

      (** [combine] should be commutative and associative. *)
      val f : 'r f -> t -> t -> combine:('r -> 'r -> 'r) -> 'r
    end
  end
end

module Axis_set : sig
  type t

  val empty : t

  val is_empty : t -> bool

  val add : t -> _ Axis.t -> t

  val remove : t -> _ Axis.t -> t

  val mem : t -> _ Axis.t -> bool

  val union : t -> t -> t

  val intersection : t -> t -> t

  val diff : t -> t -> t

  val is_subset : t -> t -> bool

  val complement : t -> t

  val to_list : t -> Axis.packed list

  val of_bool_collection : bool Axis_collection.t -> t

  val print : Format.formatter -> t -> unit
end<|MERGE_RESOLUTION|>--- conflicted
+++ resolved
@@ -41,20 +41,6 @@
 end
 
 module Axis : sig
-<<<<<<< HEAD
-=======
-  (* CR zqian: remove this and use [Mode.Alloc.axis] instead *)
-  module Modal : sig
-    type 'a t =
-      | Locality : Mode.Locality.Const.t t
-      | Linearity : Mode.Linearity.Const.t t
-      | Uniqueness : Mode.Uniqueness.Const.t t
-      | Portability : Mode.Portability.Const.t t
-      | Contention : Mode.Contention.Const.t t
-      | Yielding : Mode.Yielding.Const.t t
-  end
-
->>>>>>> 9e9e914b
   module Nonmodal : sig
     type 'a t =
       | Externality : Externality.t t
@@ -82,7 +68,6 @@
   val is_modal : _ t -> bool
 end
 
-<<<<<<< HEAD
 (** A collection with one item for each jkind axis *)
 module Axis_collection : sig
   type 'a t =
@@ -91,22 +76,9 @@
       uniqueness : 'a;
       portability : 'a;
       contention : 'a;
+      yielding : 'a;
       externality : 'a;
       nullability : 'a
-=======
-(** A collection with one item for each jkind axis.
-    [T] parametizes what element is being held for each axis. *)
-module Axis_collection (T : Misc.T1) : sig
-  type t =
-    { locality : Mode.Locality.Const.t T.t;
-      linearity : Mode.Linearity.Const.t T.t;
-      uniqueness : Mode.Uniqueness.Const.t T.t;
-      portability : Mode.Portability.Const.t T.t;
-      contention : Mode.Contention.Const.t T.t;
-      yielding : Mode.Yielding.Const.t T.t;
-      externality : Externality.t T.t;
-      nullability : Nullability.t T.t
->>>>>>> 9e9e914b
     }
 
   val create : f:(axis:Axis.packed -> 'a) -> 'a t
@@ -131,6 +103,7 @@
         uniqueness : Mode.Uniqueness.Const.t T.t;
         portability : Mode.Portability.Const.t T.t;
         contention : Mode.Contention.Const.t T.t;
+        yielding : Mode.Yielding.Const.t T.t;
         externality : Externality.t T.t;
         nullability : Nullability.t T.t
       }
