--- conflicted
+++ resolved
@@ -160,7 +160,6 @@
 
   let of_type_expr (expr : Types.type_expr) uid_of_path =
     of_type_expr_go ~visited:Numbers.Int.Set.empty ~depth:0 expr uid_of_path
-<<<<<<< HEAD
 
   let rec shape_with_layout ~(layout : Layout.t) (sh : without_layout ts) :
       Layout.t ts =
@@ -298,8 +297,6 @@
         in
         Ts_variant fields
       | Ts_other ly -> Ts_other ly)
-=======
->>>>>>> 3b595799
 end
 
 module Type_decl_shape = struct
@@ -321,8 +318,6 @@
     | Types.Vec256 -> Layout.Base Vec256
     | Types.Vec512 -> Layout.Base Vec512
     | Types.Word -> Layout.Base Word
-    | Types.Bits8 -> Layout.Base Bits8
-    | Types.Bits16 -> Layout.Base Bits16
     | Types.Void -> Layout.Base Void
     | Types.Product args ->
       Layout.Product
