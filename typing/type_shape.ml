module Uid = Shape.Uid
module Layout = Jkind_types.Sort.Const

type base_layout = Jkind_types.Sort.base

type path_lookup = Path.t -> args:Shape.t list -> Shape.t option

module Type_shape = struct
  module Predef = struct
    open Shape.Predef

    let simd_base_type_of_path = function
      | p when Path.same p Predef.path_int8x16 -> Some Int8x16
      | p when Path.same p Predef.path_int16x8 -> Some Int16x8
      | p when Path.same p Predef.path_int32x4 -> Some Int32x4
      | p when Path.same p Predef.path_int64x2 -> Some Int64x2
      | p when Path.same p Predef.path_float32x4 -> Some Float32x4
      | p when Path.same p Predef.path_float64x2 -> Some Float64x2
      | p when Path.same p Predef.path_int8x32 -> Some Int8x32
      | p when Path.same p Predef.path_int16x16 -> Some Int16x16
      | p when Path.same p Predef.path_int32x8 -> Some Int32x8
      | p when Path.same p Predef.path_int64x4 -> Some Int64x4
      | p when Path.same p Predef.path_float32x8 -> Some Float32x8
      | p when Path.same p Predef.path_float64x4 -> Some Float64x4
      | p when Path.same p Predef.path_int8x64 -> Some Int8x64
      | p when Path.same p Predef.path_int16x32 -> Some Int16x32
      | p when Path.same p Predef.path_int32x16 -> Some Int32x16
      | p when Path.same p Predef.path_int64x8 -> Some Int64x8
      | p when Path.same p Predef.path_float32x16 -> Some Float32x16
      | p when Path.same p Predef.path_float64x8 -> Some Float64x8
      | _ -> None

    let simd_vec_split_of_path = function
      | p when Path.same p Predef.path_unboxed_int8x16 -> Some Int8x16
      | p when Path.same p Predef.path_unboxed_int16x8 -> Some Int16x8
      | p when Path.same p Predef.path_unboxed_int32x4 -> Some Int32x4
      | p when Path.same p Predef.path_unboxed_int64x2 -> Some Int64x2
      | p when Path.same p Predef.path_unboxed_float32x4 -> Some Float32x4
      | p when Path.same p Predef.path_unboxed_float64x2 -> Some Float64x2
      | p when Path.same p Predef.path_unboxed_int8x32 -> Some Int8x32
      | p when Path.same p Predef.path_unboxed_int16x16 -> Some Int16x16
      | p when Path.same p Predef.path_unboxed_int32x8 -> Some Int32x8
      | p when Path.same p Predef.path_unboxed_int64x4 -> Some Int64x4
      | p when Path.same p Predef.path_unboxed_float32x8 -> Some Float32x8
      | p when Path.same p Predef.path_unboxed_float64x4 -> Some Float64x4
      | p when Path.same p Predef.path_unboxed_int8x64 -> Some Int8x64
      | p when Path.same p Predef.path_unboxed_int16x32 -> Some Int16x32
      | p when Path.same p Predef.path_unboxed_int32x16 -> Some Int32x16
      | p when Path.same p Predef.path_unboxed_int64x8 -> Some Int64x8
      | p when Path.same p Predef.path_unboxed_float32x16 -> Some Float32x16
      | p when Path.same p Predef.path_unboxed_float64x8 -> Some Float64x8
      | _ -> None

    let unboxed_of_path = function
      | p when Path.same p Predef.path_unboxed_float -> Some Unboxed_float
      | p when Path.same p Predef.path_unboxed_float32 -> Some Unboxed_float32
      | p when Path.same p Predef.path_unboxed_nativeint ->
        Some Unboxed_nativeint
      | p when Path.same p Predef.path_unboxed_int64 -> Some Unboxed_int64
      | p when Path.same p Predef.path_unboxed_int32 -> Some Unboxed_int32
      | p -> Option.map (fun s -> Unboxed_simd s) (simd_vec_split_of_path p)

    let of_path : Path.t -> t option = function
      | p when Path.same p Predef.path_array -> Some Array
      | p when Path.same p Predef.path_bytes -> Some Bytes
      | p when Path.same p Predef.path_char -> Some Char
      | p when Path.same p Predef.path_extension_constructor ->
        Some Extension_constructor
      | p when Path.same p Predef.path_float -> Some Float
      | p when Path.same p Predef.path_float32 -> Some Float32
      | p when Path.same p Predef.path_floatarray -> Some Floatarray
      | p when Path.same p Predef.path_int -> Some Int
      | p when Path.same p Predef.path_int32 -> Some Int32
      | p when Path.same p Predef.path_int64 -> Some Int64
      | p when Path.same p Predef.path_lazy_t -> Some Lazy_t
      | p when Path.same p Predef.path_nativeint -> Some Nativeint
      | p when Path.same p Predef.path_string -> Some String
      | p when Path.same p Predef.path_exn -> Some Exception
      | p -> (
        match simd_base_type_of_path p with
        | Some b -> Some (Simd b)
        | None -> (
          match unboxed_of_path p with
          | Some u -> Some (Unboxed u)
          | None -> None))

    let shape_for_constr_with_predefs f path ~args =
      match of_path path with
      | Some predef -> Some (Shape.predef predef args)
      | None -> f path ~args
  end

  (* Similarly to [value_kind], we track a set of visited types to avoid cycles
     in the lookup and we, additionally, carry a maximal depth for the recursion.
     We allow a deeper bound than [value_kind]. *)
  (* CR sspies: Consider additionally adding a max size for the set of visited
     types.  Also consider reverting to the original value kind depth limit
     (although 2 seems low). *)
  let rec of_type_expr_go ~visited ~depth (expr : Types.type_expr)
      (subst : (Types.type_expr * Shape.t) list) shape_for_constr : Shape.t =
    let open Shape in
    let unknown_shape = Shape.leaf' None in
    (* Leaves indicate we do not know. *)
    let[@inline] cannot_proceed () =
      Numbers.Int.Map.mem (Types.get_id expr) visited || depth > 10
      (* CR sspies: Make the depth a command line flag. *)
    in
    if cannot_proceed ()
    then
      match Numbers.Int.Map.find_opt (Types.get_id expr) visited with
      | Some () ->
        unknown_shape (* CR sspies: We can use this for recursive cycles. *)
      | None -> unknown_shape
    else
<<<<<<< HEAD
      match List.find_opt (fun (p, _) -> Types.eq_type p expr) subst with
      | Some (_, replace_by) -> replace_by
      | None ->
        let visited = Numbers.Int.Map.add (Types.get_id expr) () visited in
        let depth = depth + 1 in
        let desc = Types.get_desc expr in
        let of_expr_list (exprs : Types.type_expr list) =
          List.map
            (fun expr ->
              of_type_expr_go ~depth ~visited expr subst shape_for_constr)
            exprs
        in
        let type_shape =
          match desc with
          | Tconstr (path, constrs, _) ->
            let args = of_expr_list constrs in
            let shape = shape_for_constr path ~args in
            Option.value shape ~default:unknown_shape
          | Ttuple exprs -> Shape.tuple (of_expr_list (List.map snd exprs))
          | Tvar { name = Some x; _ } -> Shape.var' None (Ident.create_local x)
          | Tvar { name = None; _ } -> unknown_shape
          (* CR sspies: This is not a great way of handling type variables. This
             case should only be triggered for free variables. We should compute
             a layout from the jkind and produce a shape with this layout.
             Revisit this when revisiting the layout generation. *)
          | Tpoly (type_expr, _type_vars) ->
            (* CR sspies: At the moment, we simply ignore the polymorphic
               variables.
               This code used to only work for [_type_vars = []]. Consider
               alternatively introducing abstractions here? *)
            of_type_expr_go ~depth ~visited type_expr subst shape_for_constr
          | Tunboxed_tuple exprs ->
            Shape.unboxed_tuple (of_expr_list (List.map snd exprs))
          | Tobject _ | Tnil | Tfield _ ->
            unknown_shape
            (* Objects are currently not supported in the debugger. *)
          | Tlink _ | Tsubst _ ->
            Misc.fatal_error
              "linking and substitution should not reach this stage."
          | Tvariant rd ->
            let row_fields = Types.row_fields rd in
            let row_fields =
              List.concat_map
                (fun (name, desc) ->
                  match Types.row_field_repr desc with
                  | Rpresent (Some ty) ->
                    [ { pv_constr_name = name;
                        pv_constr_args =
                          [ of_type_expr_go ~depth ~visited ty subst
                              shape_for_constr ]
                      } ]
                  | Rpresent None ->
                    [{ pv_constr_name = name; pv_constr_args = [] }]
                  | Rabsent -> [] (* we filter out absent constructors *)
                  | Reither (_, args, _) ->
                    [ { pv_constr_name = name;
                        pv_constr_args = of_expr_list args
                      } ])
                row_fields
            in
            Shape.poly_variant row_fields
          | Tarrow (_, arg, ret, _) ->
            Shape.arrow
              (of_type_expr_go ~depth ~visited arg subst shape_for_constr)
              (of_type_expr_go ~depth ~visited ret subst shape_for_constr)
          | Tunivar _ -> unknown_shape
          | Tof_kind _ -> unknown_shape
          | Tpackage _ -> unknown_shape
          (* CR sspies: Support first-class modules. *)
=======
      let visited = Numbers.Int.Set.add (Types.get_id expr) visited in
      let depth = depth + 1 in
      let desc = Types.get_desc expr in
      let of_expr_list (exprs : Types.type_expr list) =
        List.map
          (fun expr -> of_type_expr_go ~depth ~visited expr uid_of_path)
          exprs
      in
      match desc with
      | Tconstr (path, constrs, _abbrev_memo) -> (
        match predef_of_path path with
        | Some predef -> Ts_predef (predef, of_expr_list constrs)
        | None -> (
          match uid_of_path path with
          | Some uid ->
            Shape.Ts_constr
              ((uid, path, Layout_to_be_determined), of_expr_list constrs)
          | None -> Ts_other Layout_to_be_determined))
      | Ttuple exprs -> Ts_tuple (of_expr_list (List.map snd exprs))
      | Tvar { name; _ } -> Ts_var (name, Layout_to_be_determined)
      | Tpoly (type_expr, _type_vars) ->
        (* CR sspies: At the moment, we simply ignore the polymorphic variables.
           This code used to only work for [_type_vars = []]. *)
        of_type_expr_go ~depth ~visited type_expr uid_of_path
      | Tunboxed_tuple exprs ->
        Shape.Ts_unboxed_tuple (of_expr_list (List.map snd exprs))
      | Tobject _ | Tnil | Tfield _ ->
        Shape.Ts_other Layout_to_be_determined
        (* Objects are currently not supported in the debugger. *)
      | Tlink _ | Tsubst _ ->
        (* CR sspies: silenced error, should be handled properly instead *)
        Shape.Ts_other Layout_to_be_determined
      | Tvariant rd ->
        let row_fields = Types.row_fields rd in
        let row_fields =
          List.concat_map
            (fun (name, desc) ->
              match Types.row_field_repr desc with
              | Types.Rpresent (Some ty) ->
                [ { pv_constr_name = name;
                    pv_constr_args =
                      [of_type_expr_go ~depth ~visited ty uid_of_path]
                  } ]
              | Types.Rpresent None ->
                [{ pv_constr_name = name; pv_constr_args = [] }]
              | Types.Rabsent -> [] (* we filter out absent constructors *)
              | Types.Reither (_, args, _) ->
                [{ pv_constr_name = name; pv_constr_args = of_expr_list args }])
            row_fields
>>>>>>> 0724e632
        in
        (* CR sspies: For recursive types, we can stick on a recursive binder
           here. *)
        type_shape

  let of_type_expr (expr : Types.type_expr) shape_for_constr =
    of_type_expr_go ~visited:Numbers.Int.Map.empty ~depth:0 expr []
      (Predef.shape_for_constr_with_predefs shape_for_constr)

  let of_type_expr_with_type_subst (expr : Types.type_expr) shape_for_constr
      subst =
    of_type_expr_go ~visited:Numbers.Int.Map.empty ~depth:0 expr subst
      (Predef.shape_for_constr_with_predefs shape_for_constr)
end

module Type_decl_shape = struct
  let rec mixed_block_shape_to_layout = function
    | Types.Value -> Layout.Base Value
    | Types.Float_boxed ->
      Layout.Base Float64
      (* [Float_boxed] records are unboxed in the variant at runtime,
         contrary to the name.*)
    | Types.Float64 -> Layout.Base Float64
    | Types.Float32 -> Layout.Base Float32
    | Types.Bits8 -> Layout.Base Bits8
    | Types.Bits16 -> Layout.Base Bits16
    | Types.Bits32 -> Layout.Base Bits32
    | Types.Untagged_immediate -> Layout.Base Untagged_immediate
    | Types.Bits64 -> Layout.Base Bits64
    | Types.Vec128 -> Layout.Base Vec128
    | Types.Vec256 -> Layout.Base Vec256
    | Types.Vec512 -> Layout.Base Vec512
    | Types.Word -> Layout.Base Word
    | Types.Void -> Layout.Base Void
    | Types.Product args ->
      Layout.Product
        (Array.to_list (Array.map mixed_block_shape_to_layout args))

  let of_complex_constructor type_subst name
      (cstr_args : Types.constructor_declaration)
      ((constructor_repr, _) : Types.constructor_representation * _)
      shape_for_constr =
    let args =
      match cstr_args.cd_args with
      | Cstr_tuple list ->
        List.map
          (fun ({ ca_type = type_expr; ca_sort = type_layout; _ } :
                 Types.constructor_argument) ->
            { Shape.field_name = None;
              field_value =
                ( Type_shape.of_type_expr_with_type_subst type_expr
                    shape_for_constr type_subst,
                  type_layout )
            })
          list
      | Cstr_record list ->
        List.map
          (fun (lbl : Types.label_declaration) ->
            { Shape.field_name = Some (Ident.name lbl.ld_id);
              field_value =
                ( Type_shape.of_type_expr_with_type_subst lbl.ld_type
                    shape_for_constr type_subst,
                  lbl.ld_sort )
            })
          list
    in
    let constructor_repr =
      match constructor_repr with
      | Constructor_mixed shapes ->
        List.iter2
          (fun mix_shape { Shape.field_name = _; field_value = _, ly } ->
            let ly2 = mixed_block_shape_to_layout mix_shape in
            if not (Layout.equal ly ly2)
            then
              (* CR sspies: silenced error, should be handled properly instead *)
              ())
          (Array.to_list shapes) args;
        Array.map mixed_block_shape_to_layout shapes
      | Constructor_uniform_value ->
        let lys =
          List.map
            (fun { Shape.field_name = _; field_value = _, ly } ->
              if not
                   (Layout.equal ly (Layout.Base Value)
                   || Layout.equal ly (Layout.Base Void))
              then
                (* CR sspies: silenced error, should be handled properly instead *)
                Layout.Base Value
              else ly)
            args
        in
        Array.of_list lys
    in
    { Shape.name; kind = constructor_repr; args }

  let is_empty_constructor_list (cstr_args : Types.constructor_declaration) =
    match cstr_args.cd_args with
    | Cstr_tuple [] -> true
    | Cstr_tuple (_ :: _)
    | Cstr_record _
    (* Records are not allowed to have an empty list of fields.*) ->
      false

  let record_of_labels ~shape_for_constr ~type_subst kind labels =
    Shape.record kind
      (List.map
         (fun (lbl : Types.label_declaration) ->
           ( Ident.name lbl.ld_id,
             Type_shape.of_type_expr_with_type_subst lbl.ld_type
               shape_for_constr type_subst,
             lbl.ld_sort ))
         labels)

  let type_var_count = ref 0

  let of_type_declaration_go (type_declaration : Types.type_declaration)
      type_param_shapes shape_for_constr =
    let module Types_predef = Predef in
    let open Shape in
    let unknown_shape = Shape.leaf' None in
    let type_params = type_declaration.type_params in
    let type_subst = List.combine type_params type_param_shapes in
    (* Duplicates are fine, the constraint system makes sure they are
       instantiated with the same type expression. *)
    let definition =
      match type_declaration.type_manifest with
      | Some type_expr ->
        Type_shape.of_type_expr_with_type_subst type_expr shape_for_constr
          type_subst
      | None -> (
        match type_declaration.type_kind with
        | Type_variant (cstr_list, Variant_boxed layouts, _unsafe_mode_crossing)
          ->
          let cstrs_with_layouts =
            List.combine cstr_list (Array.to_list layouts)
          in
          let simple_constructors, complex_constructors =
            List.partition_map
              (fun ((cstr, arg_layouts) : Types.constructor_declaration * _) ->
                let name = Ident.name cstr.cd_id in
                match is_empty_constructor_list cstr with
                | true -> Left name
                | false ->
                  Right
                    (of_complex_constructor type_subst name cstr arg_layouts
                       shape_for_constr))
              cstrs_with_layouts
          in
          Shape.variant simple_constructors complex_constructors
        | Type_variant ([cstr], Variant_unboxed, _unsafe_mode_crossing)
          when not (is_empty_constructor_list cstr) ->
          let name = Ident.name cstr.cd_id in
          let field_name, type_expr, layout =
            match cstr.cd_args with
            | Cstr_tuple [ca] -> None, ca.ca_type, ca.ca_sort
            | Cstr_record [ld] ->
              Some (Ident.name ld.ld_id), ld.ld_type, ld.ld_sort
            | Cstr_tuple _ | Cstr_record _ ->
              Misc.fatal_error "Unboxed variant must have exactly one argument."
          in
          Shape.variant_unboxed name field_name
            (Type_shape.of_type_expr_with_type_subst type_expr shape_for_constr
               type_subst)
            layout
        | Type_variant ([_], Variant_unboxed, _unsafe_mode_crossing) ->
          Misc.fatal_error "Unboxed variant must have constructor arguments."
        | Type_variant (([] | _ :: _ :: _), Variant_unboxed, _) ->
          Misc.fatal_error "Unboxed variant must have exactly one constructor."
        | Type_variant
            (_, (Variant_extensible | Variant_with_null), _unsafe_mode_crossing)
          ->
          unknown_shape (* CR sspies: These variants are not yet supported. *)
        | Type_record (lbl_list, record_repr, _unsafe_mode_crossing) -> (
          match record_repr with
          | Record_boxed _ ->
            record_of_labels ~shape_for_constr ~type_subst Record_boxed lbl_list
          | Record_mixed fields ->
            record_of_labels ~shape_for_constr ~type_subst
              (Record_mixed (Array.map mixed_block_shape_to_layout fields))
              lbl_list
          | Record_unboxed ->
            record_of_labels ~shape_for_constr ~type_subst Record_unboxed
              lbl_list
          | Record_float | Record_ufloat ->
            let lbl_list =
              List.map
                (fun (lbl : Types.label_declaration) ->
                  { lbl with
                    ld_sort = Base Float64;
                    ld_type = Types_predef.type_unboxed_float
                  })
                  (* CR sspies: We are changing the type and the layout here.
                     Consider adding a name for the types of the fields instead
                     of replacing it with [float#]. *)
                lbl_list
            in
            record_of_labels ~shape_for_constr ~type_subst Record_floats
              lbl_list
          | Record_inlined _ ->
            (* CR sspies: silenced error, should be handled properly instead *)
            Tds_other
            (* Inline records of this form should not occur as part of type
               declarations.  They do not exist for top-level declarations,
               but they do exist temporarily such as inside of a match (e.g.,
               [t] is an inline record in [match e with Foo t -> ...]). *))
        | Type_abstract _ -> unknown_shape
        | Type_open -> unknown_shape
        | Type_record_unboxed_product (lbl_list, _, _) ->
          record_of_labels ~shape_for_constr ~type_subst Record_unboxed_product
            lbl_list)
    in
    definition

  let shape_for_constr_with_declarations
      (decl_lookup_map : Types.type_declaration Ident.Map.t) shape_for_constr
      ~id:_ ~decl_args:_ (path : Path.t) ~args:inner_args =
    match shape_for_constr path ~args:inner_args with
    | Some s -> Some s
    | None -> (
      match path with
      | Pident id' -> (
        match Ident.Map.find_opt id' decl_lookup_map with
        | None -> None
        | Some _ ->
          Some (Shape.constr id' inner_args)
          (* CR sspies: We can use this in a future to deal with recursive
             declarations.  For now, we simply leave the identifier there,
             which will be emitted as an unknown value. *))
      | Pdot _ | Papply _ | Pextra_ty _ -> None)

  let of_type_declaration_with_variables (id : Ident.t)
      (type_declaration : Types.type_declaration) shape_for_constr =
    let type_param_idents =
      List.map
        (fun _ ->
          let name = Format.asprintf "a/%d" !type_var_count in
          type_var_count := !type_var_count + 1;
          Ident.create_local name)
        type_declaration.type_params
    in
    let type_param_shapes =
      List.map (fun id -> Shape.var' None id) type_param_idents
    in
    let shape_for_constr = shape_for_constr ~id ~decl_args:type_param_shapes in
    let definition =
      of_type_declaration_go type_declaration type_param_shapes shape_for_constr
    in
    let decl_shape = Shape.abs_list definition type_param_idents in
    Shape.set_uid_if_none decl_shape type_declaration.type_uid

  let of_type_declarations
      (type_declarations : (Ident.t * Types.type_declaration) list)
      shape_for_constr =
    let decl_lookup_map = Ident.Map.of_list type_declarations in
    (* We unbind all declarations, to avoid accidental recursive cycles. *)
    let shape_for_constr' (path : Path.t) ~args =
      match path with
      | Pident id when Ident.Map.mem id decl_lookup_map -> None
      | Pident _ | Pdot _ | Papply _ | Pextra_ty _ ->
        shape_for_constr path ~args
    in
    let shape_for_constr' =
      Type_shape.Predef.shape_for_constr_with_predefs shape_for_constr'
    in
    let shape_for_constr' =
      shape_for_constr_with_declarations decl_lookup_map shape_for_constr'
    in
    let individual_declarations =
      Ident.Map.mapi
        (fun id decl ->
          of_type_declaration_with_variables id decl shape_for_constr')
        decl_lookup_map
    in
    List.map
      (fun (id, _) -> Ident.Map.find id individual_declarations)
      type_declarations

  let of_type_declaration id decl shape_for_constr =
    let decls = of_type_declarations [id, decl] shape_for_constr in
    match decls with [decl] -> decl | _ -> assert false
end

type shape_with_layout =
  { type_shape : Shape.t;
    type_layout : Layout.t;
    type_name : string
  }

let (all_type_decls : Shape.t Uid.Tbl.t) = Uid.Tbl.create 16

let (all_type_shapes : shape_with_layout Uid.Tbl.t) = Uid.Tbl.create 16

let add_to_type_decls (decls : (Ident.t * Types.type_declaration) list)
    shape_for_constr =
  let type_decl_shapes =
    Type_decl_shape.of_type_declarations decls shape_for_constr
  in
  List.iter
    (fun ((_, decl), sh) -> Uid.Tbl.add all_type_decls decl.Types.type_uid sh)
    (List.combine decls type_decl_shapes)

let add_to_type_shapes var_uid type_expr type_layout ~name:type_name uid_of_path
    =
  let type_shape = Type_shape.of_type_expr type_expr uid_of_path in
  Uid.Tbl.add all_type_shapes var_uid { type_shape; type_name; type_layout }

let rec estimate_layout_from_type_shape (t : Shape.t) : Layout.t option =
  match t.desc with
  | Predef (t, _) -> Some (Shape.Predef.to_layout t)
  | Constr (_, _) ->
    None (* recursive occurrence, conservatively not handled for now *)
  | Unboxed_tuple fields ->
    let field_layouts = List.map estimate_layout_from_type_shape fields in
    if List.for_all Option.is_some field_layouts
    then Some (Layout.Product (List.map Option.get field_layouts))
    else None
  | Var _ -> None (* CR sspies: Find out what happens to type variables. *)
  | Variant_unboxed { arg_layout; _ } ->
    Some arg_layout
    (* CR sspies: [arg_layout] could become unreliable in the future. Consider
       recursively descending in that case. *)
  | Tuple _ | Arrow _ | Variant _ | Poly_variant _ | Record _ ->
    Some (Layout.Base Value)
  | Alias t ->
    estimate_layout_from_type_shape t
    (* Simple treatment of recursion, we simply look inside. *)
  | Leaf | Abs _ | Error _ | Comp_unit _ | App _ | Proj _ | Struct _ -> None

let print_table_all_type_decls ppf =
  let entries = Uid.Tbl.to_list all_type_decls in
  let entries = List.sort (fun (a, _) (b, _) -> Uid.compare a b) entries in
  let entries =
    List.map
      (fun (k, v) ->
        Format.asprintf "%a" Uid.print k, Format.asprintf "%a" Shape.print v)
      entries
  in
  let uids, decls = List.split entries in
  Misc.pp_table ppf ["UID", uids; "Type Declaration", decls]

let print_table_all_type_shapes ppf =
  let entries = Uid.Tbl.to_list all_type_shapes in
  let entries = List.sort (fun (a, _) (b, _) -> Uid.compare a b) entries in
  let entries =
    List.map
      (fun (k, { type_shape; type_name; type_layout }) ->
        ( Format.asprintf "%a" Uid.print k,
          ( type_name,
            ( Format.asprintf "%a" Shape.print type_shape,
              Format.asprintf "%a" Layout.format type_layout ) ) ))
      entries
  in
  let uids, rest = List.split entries in
  let names, rest = List.split rest in
  let types, sorts = List.split rest in
  Misc.pp_table ppf ["UID", uids; "Type", names; "Shape", types; "Sort", sorts]

(* Print debug uid tables when the command line flag [-ddebug-uids] is set. *)
let print_debug_uid_tables ppf =
  Format.fprintf ppf "\n";
  print_table_all_type_decls ppf;
  Format.fprintf ppf "\n";
  print_table_all_type_shapes ppf<|MERGE_RESOLUTION|>--- conflicted
+++ resolved
@@ -112,7 +112,6 @@
         unknown_shape (* CR sspies: We can use this for recursive cycles. *)
       | None -> unknown_shape
     else
-<<<<<<< HEAD
       match List.find_opt (fun (p, _) -> Types.eq_type p expr) subst with
       | Some (_, replace_by) -> replace_by
       | None ->
@@ -150,8 +149,8 @@
             unknown_shape
             (* Objects are currently not supported in the debugger. *)
           | Tlink _ | Tsubst _ ->
-            Misc.fatal_error
-              "linking and substitution should not reach this stage."
+            (* CR sspies: silenced error, should be handled properly instead *)
+            unknown_shape
           | Tvariant rd ->
             let row_fields = Types.row_fields rd in
             let row_fields =
@@ -182,57 +181,6 @@
           | Tof_kind _ -> unknown_shape
           | Tpackage _ -> unknown_shape
           (* CR sspies: Support first-class modules. *)
-=======
-      let visited = Numbers.Int.Set.add (Types.get_id expr) visited in
-      let depth = depth + 1 in
-      let desc = Types.get_desc expr in
-      let of_expr_list (exprs : Types.type_expr list) =
-        List.map
-          (fun expr -> of_type_expr_go ~depth ~visited expr uid_of_path)
-          exprs
-      in
-      match desc with
-      | Tconstr (path, constrs, _abbrev_memo) -> (
-        match predef_of_path path with
-        | Some predef -> Ts_predef (predef, of_expr_list constrs)
-        | None -> (
-          match uid_of_path path with
-          | Some uid ->
-            Shape.Ts_constr
-              ((uid, path, Layout_to_be_determined), of_expr_list constrs)
-          | None -> Ts_other Layout_to_be_determined))
-      | Ttuple exprs -> Ts_tuple (of_expr_list (List.map snd exprs))
-      | Tvar { name; _ } -> Ts_var (name, Layout_to_be_determined)
-      | Tpoly (type_expr, _type_vars) ->
-        (* CR sspies: At the moment, we simply ignore the polymorphic variables.
-           This code used to only work for [_type_vars = []]. *)
-        of_type_expr_go ~depth ~visited type_expr uid_of_path
-      | Tunboxed_tuple exprs ->
-        Shape.Ts_unboxed_tuple (of_expr_list (List.map snd exprs))
-      | Tobject _ | Tnil | Tfield _ ->
-        Shape.Ts_other Layout_to_be_determined
-        (* Objects are currently not supported in the debugger. *)
-      | Tlink _ | Tsubst _ ->
-        (* CR sspies: silenced error, should be handled properly instead *)
-        Shape.Ts_other Layout_to_be_determined
-      | Tvariant rd ->
-        let row_fields = Types.row_fields rd in
-        let row_fields =
-          List.concat_map
-            (fun (name, desc) ->
-              match Types.row_field_repr desc with
-              | Types.Rpresent (Some ty) ->
-                [ { pv_constr_name = name;
-                    pv_constr_args =
-                      [of_type_expr_go ~depth ~visited ty uid_of_path]
-                  } ]
-              | Types.Rpresent None ->
-                [{ pv_constr_name = name; pv_constr_args = [] }]
-              | Types.Rabsent -> [] (* we filter out absent constructors *)
-              | Types.Reither (_, args, _) ->
-                [{ pv_constr_name = name; pv_constr_args = of_expr_list args }])
-            row_fields
->>>>>>> 0724e632
         in
         (* CR sspies: For recursive types, we can stick on a recursive binder
            here. *)
@@ -433,7 +381,7 @@
               lbl_list
           | Record_inlined _ ->
             (* CR sspies: silenced error, should be handled properly instead *)
-            Tds_other
+            unknown_shape
             (* Inline records of this form should not occur as part of type
                declarations.  They do not exist for top-level declarations,
                but they do exist temporarily such as inside of a match (e.g.,
