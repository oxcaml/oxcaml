--- conflicted
+++ resolved
@@ -112,18 +112,8 @@
         unknown_shape (* CR sspies: We can use this for recursive cycles. *)
       | None -> unknown_shape
     else
-<<<<<<< HEAD
-      match
-        List.find_opt (fun (p, _) -> Types.get_id p == Types.get_id expr) subst
-      with
-      (* CR sspies: Physical equality is also how printing in [printtyp.ml]
-         works. It seems to be the way to substitute type parameters (after
-         type inference has already made them more precise). *)
+      match List.find_opt (fun (p, _) -> Types.eq_type p expr) subst with
       | Some (_, replace_by) -> replace_by
-=======
-      match List.find_opt (fun (p, _) -> Types.eq_type p expr) subst with
-      | Some (_, s) -> s
->>>>>>> 6c5f8d46
       | None ->
         let visited = Numbers.Int.Map.add (Types.get_id expr) () visited in
         let depth = depth + 1 in
