--- conflicted
+++ resolved
@@ -668,6 +668,8 @@
   | Float32
   | Bits8
   | Bits16
+  | Bits8
+  | Bits16
   | Bits32
   | Bits64
   | Vec128
@@ -998,19 +1000,17 @@
 let rec equal_mixed_block_element e1 e2 =
   match e1, e2 with
   | Value, Value | Float64, Float64 | Float32, Float32 | Float_boxed, Float_boxed
-  | Word, Word | Bits8, Bits8 | Bits16, Bits16 | Bits32, Bits32 | Bits64, Bits64
+  | Word, Word
+  | Bits8, Bits8 | Bits16, Bits16
+  | Bits32, Bits32 | Bits64, Bits64
   | Vec128, Vec128 | Vec256, Vec256 | Vec512, Vec512
   | Void, Void
     -> true
   | Product es1, Product es2
     -> Misc.Stdlib.Array.equal equal_mixed_block_element es1 es2
-<<<<<<< HEAD
-  | ( Value | Float64 | Float32 | Float_boxed | Word | Bits8 | Bits16 | Bits32 | Bits64
-    | Vec128 | Vec256 | Vec512 | Product _ ), _
-=======
-  | ( Value | Float64 | Float32 | Float_boxed | Word | Bits8 | Bits16 | Bits32
-    | Bits64 | Vec128 | Vec256 | Vec512 | Product _ | Void ), _
->>>>>>> 3b595799
+  | ( Value | Float64 | Float32 | Float_boxed | Word
+    | Bits8 | Bits16 | Bits32 | Bits64 | Vec128 | Vec256 | Vec512
+    | Product _ | Void ), _
     -> false
 
 let rec compare_mixed_block_element e1 e2 =
@@ -1047,11 +1047,8 @@
   | _, Vec256 -> 1
   | Vec512, _ -> -1
   | _, Vec512 -> 1
-<<<<<<< HEAD
-=======
   | Void, _ -> -1
   | _, Void -> 1
->>>>>>> 3b595799
 
 let equal_mixed_product_shape r1 r2 = r1 == r2 ||
   Misc.Stdlib.Array.equal equal_mixed_block_element r1 r2
