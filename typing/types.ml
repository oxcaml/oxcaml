(**************************************************************************)
(*                                                                        *)
(*                                 OCaml                                  *)
(*                                                                        *)
(*             Xavier Leroy, projet Cristal, INRIA Rocquencourt           *)
(*                                                                        *)
(*   Copyright 1996 Institut National de Recherche en Informatique et     *)
(*     en Automatique.                                                    *)
(*                                                                        *)
(*   All rights reserved.  This file is distributed under the terms of    *)
(*   the GNU Lesser General Public License version 2.1, with the          *)
(*   special exception on linking described in the file LICENSE.          *)
(*                                                                        *)
(**************************************************************************)

(* Representation of types and declarations *)

open Allowance
open Asttypes

type atomic =
  | Nonatomic
  | Atomic

type mutability =
  | Immutable
<<<<<<< HEAD
  | Mutable of
      { modal_upper_bound : Mode.Alloc.Comonadic.Const.t
      ; atomic : atomic
      }
=======
  | Mutable of Mode.Value.Comonadic.lr
>>>>>>> d793f56e

let is_mutable = function
  | Immutable -> false
  | Mutable _ -> true

(** Takes [m0] which is the parameter of [let mutable], returns the
    mode of new values in future writes. *)
let mutable_mode m0 : _ Mode.Value.t =
  { comonadic = m0
  ; monadic = Mode.Value.Monadic.(min |> allow_left |> allow_right)
  }

(* Type expressions for the core language *)

module Jkind_mod_bounds = struct
  module Locality = Mode.Locality.Const
  module Linearity = Mode.Linearity.Const
  module Uniqueness = Mode.Uniqueness.Const_op
  module Portability = Mode.Portability.Const
  module Contention = Mode.Contention.Const_op
  module Yielding = Mode.Yielding.Const
  module Statefulness = Mode.Statefulness.Const
  module Visibility = Mode.Visibility.Const_op
  module Externality = Jkind_axis.Externality
  module Nullability = Jkind_axis.Nullability
  module Separability = Jkind_axis.Separability

  type t = {
    locality: Locality.t;
    linearity: Linearity.t;
    uniqueness: Uniqueness.t;
    portability: Portability.t;
    contention: Contention.t;
    yielding: Yielding.t;
    statefulness: Statefulness.t;
    visibility: Visibility.t;
    externality: Externality.t;
    nullability: Nullability.t;
    separability: Separability.t;
  }

  let[@inline] locality t = t.locality
  let[@inline] linearity t = t.linearity
  let[@inline] uniqueness t = t.uniqueness
  let[@inline] portability t = t.portability
  let[@inline] contention t = t.contention
  let[@inline] yielding t = t.yielding
  let[@inline] statefulness t = t.statefulness
  let[@inline] visibility t = t.visibility
  let[@inline] externality t = t.externality
  let[@inline] nullability t = t.nullability
  let[@inline] separability t = t.separability

  let[@inline] create
      ~locality
      ~linearity
      ~uniqueness
      ~portability
      ~contention
      ~yielding
      ~statefulness
      ~visibility
      ~externality
      ~nullability
      ~separability =
    {
      locality;
      linearity;
      uniqueness;
      portability;
      contention;
      yielding;
      statefulness;
      visibility;
      externality;
      nullability;
      separability;
    }

  let[@inline] set_locality locality t = { t with locality }
  let[@inline] set_linearity linearity t = { t with linearity }
  let[@inline] set_uniqueness uniqueness t = { t with uniqueness }
  let[@inline] set_portability portability t = { t with portability }
  let[@inline] set_contention contention t = { t with contention }
  let[@inline] set_yielding yielding t = { t with yielding }
  let[@inline] set_statefulness statefulness t = { t with statefulness }
  let[@inline] set_visibility visibility t = { t with visibility }
  let[@inline] set_externality externality t = { t with externality }
  let[@inline] set_nullability nullability t = { t with nullability }
  let[@inline] set_separability separability t = { t with separability }

  let[@inline] set_max_in_set t max_axes =
    let open Jkind_axis.Axis_set in
    (* a little optimization *)
    if is_empty max_axes then t else
    let locality =
      if mem max_axes (Modal (Comonadic Areality))
      then Locality.max
      else t.locality
    in
    let linearity =
      if mem max_axes (Modal (Comonadic Linearity))
      then Linearity.max
      else t.linearity
    in
    let uniqueness =
      if mem max_axes (Modal (Monadic Uniqueness))
      then Uniqueness.max
      else t.uniqueness
    in
    let portability =
      if mem max_axes (Modal (Comonadic Portability))
      then Portability.max
      else t.portability
    in
    let contention =
      if mem max_axes (Modal (Monadic Contention))
      then Contention.max
      else t.contention
    in
    let yielding =
      if mem max_axes (Modal (Comonadic Yielding))
      then Yielding.max
      else t.yielding
    in
    let statefulness =
      if mem max_axes (Modal (Comonadic Statefulness))
      then Statefulness.max
      else t.statefulness
    in
    let visibility =
      if mem max_axes (Modal (Monadic Visibility))
      then Visibility.max
      else t.visibility
    in
    let externality =
      if mem max_axes (Nonmodal Externality)
      then Externality.max
      else t.externality
    in
    let nullability =
      if mem max_axes (Nonmodal Nullability)
      then Nullability.max
      else t.nullability
    in
    let separability =
      if mem max_axes (Nonmodal Separability)
      then Separability.max
      else t.separability
    in
    {
      locality;
      linearity;
      uniqueness;
      portability;
      contention;
      yielding;
      statefulness;
      visibility;
      externality;
      nullability;
      separability;
    }

  let[@inline] set_min_in_set t min_axes =
    let open Jkind_axis.Axis_set in
    (* a little optimization *)
    if is_empty min_axes then t else
    let locality =
      if mem min_axes (Modal (Comonadic Areality))
      then Locality.min
      else t.locality
    in
    let linearity =
      if mem min_axes (Modal (Comonadic Linearity))
      then Linearity.min
      else t.linearity
    in
    let uniqueness =
      if mem min_axes (Modal (Monadic Uniqueness))
      then Uniqueness.min
      else t.uniqueness
    in
    let portability =
      if mem min_axes (Modal (Comonadic Portability))
      then Portability.min
      else t.portability
    in
    let contention =
      if mem min_axes (Modal (Monadic Contention))
      then Contention.min
      else t.contention
    in
    let yielding =
      if mem min_axes (Modal (Comonadic Yielding))
      then Yielding.min
      else t.yielding
    in
    let statefulness =
      if mem min_axes (Modal (Comonadic Statefulness))
      then Statefulness.min
      else t.statefulness
    in
    let visibility =
      if mem min_axes (Modal (Monadic Visibility))
      then Visibility.min
      else t.visibility
    in
    let externality =
      if mem min_axes (Nonmodal Externality)
      then Externality.min
      else t.externality
    in
    let nullability =
      if mem min_axes (Nonmodal Nullability)
      then Nullability.min
      else t.nullability
    in
    let separability =
      if mem min_axes (Nonmodal Separability)
      then Separability.min
      else t.separability
    in
    {
      locality;
      linearity;
      uniqueness;
      portability;
      contention;
      statefulness;
      visibility;
      yielding;
      externality;
      nullability;
      separability;
    }

  let[@inline] is_max_within_set t axes =
    let open Jkind_axis.Axis_set in
    (not (mem axes (Modal (Comonadic Areality))) ||
     Locality.(le max (locality t))) &&
    (not (mem axes (Modal (Comonadic Linearity))) ||
     Linearity.(le max (linearity t))) &&
    (not (mem axes (Modal (Monadic Uniqueness))) ||
     Uniqueness.(le max (uniqueness t))) &&
    (not (mem axes (Modal (Comonadic Portability))) ||
     Portability.(le max (portability t))) &&
    (not (mem axes (Modal (Monadic Contention))) ||
     Contention.(le max (contention t))) &&
    (not (mem axes (Modal (Comonadic Yielding))) ||
     Yielding.(le max (yielding t))) &&
    (not (mem axes (Modal (Comonadic Statefulness))) ||
     Statefulness.(le max (statefulness t))) &&
    (not (mem axes (Modal (Monadic Visibility))) ||
     Visibility.(le max (visibility t))) &&
    (not (mem axes (Nonmodal Externality)) ||
     Externality.(le max (externality t))) &&
    (not (mem axes (Nonmodal Nullability)) ||
     Nullability.(le max (nullability t))) &&
    (not (mem axes (Nonmodal Separability)) ||
     Separability.(le max (separability t)))

  let[@inline] is_max = function
    | { locality = Local;
        linearity = Once;
        uniqueness = Unique;
        portability = Portable;
        contention = Uncontended;
        yielding = Yielding;
        statefulness = Stateful;
        visibility = Read_write;
        externality = External;
        nullability = Maybe_null;
        separability = Maybe_separable } -> true
    | _ -> false

  let debug_print ppf
        { locality;
          linearity;
          uniqueness;
          portability;
          contention;
          yielding;
          statefulness;
          visibility;
          externality;
          nullability;
          separability } =
    Format.fprintf ppf "@[{ locality = %a;@ linearity = %a;@ uniqueness = %a;@ \
      portability = %a;@ contention = %a;@ yielding = %a;@ statefulness = %a;@ \
      visibility = %a;@ externality = %a;@ \
      nullability = %a;@ separability = %a }@]"
      Locality.print locality
      Linearity.print linearity
      Uniqueness.print uniqueness
      Portability.print portability
      Contention.print contention
      Yielding.print yielding
      Statefulness.print statefulness
      Visibility.print visibility
      Externality.print externality
      Nullability.print nullability
      Separability.print separability
end


module With_bounds_type_info = struct
  type t = {relevant_axes : Jkind_axis.Axis_set.t } [@@unboxed]
end

type transient_expr =
  { mutable desc: type_desc;
    mutable level: int;
    mutable scope: int;
    id: int }

and type_expr = transient_expr

and type_desc =
  | Tvar of { name : string option; jkind : jkind_lr }
  | Tarrow of arrow_desc * type_expr * type_expr * commutable
  | Ttuple of (string option * type_expr) list
  | Tunboxed_tuple of (string option * type_expr) list
  | Tconstr of Path.t * type_expr list * abbrev_memo ref
  | Tobject of type_expr * (Path.t * type_expr list) option ref
  | Tfield of string * field_kind * type_expr * type_expr
  | Tnil
  | Tlink of type_expr
  | Tsubst of type_expr * type_expr option
  | Tvariant of row_desc
  | Tunivar of { name : string option; jkind : jkind_lr }
  | Tpoly of type_expr * type_expr list
  | Tpackage of Path.t * (Longident.t * type_expr) list
  | Tof_kind of jkind_lr

and arg_label =
  | Nolabel
  | Labelled of string
  | Optional of string
  | Position of string

and arrow_desc =
  arg_label * Mode.Alloc.lr * Mode.Alloc.lr

and row_desc =
    { row_fields: (label * row_field) list;
      row_more: type_expr;
      row_closed: bool;
      row_fixed: fixed_explanation option;
      row_name: (Path.t * type_expr list) option }
and fixed_explanation =
  | Univar of type_expr
  | Fixed_private
  | Reified of Path.t
  | Rigid
  | Fixed_existential
and row_field = [`some] row_field_gen
and _ row_field_gen =
    RFpresent : type_expr option -> [> `some] row_field_gen
  | RFeither :
      { no_arg: bool;
        arg_type: type_expr list;
        matched: bool;
        ext: [`some | `none] row_field_gen ref} -> [> `some] row_field_gen
  | RFabsent : [> `some] row_field_gen
  | RFnone : [> `none] row_field_gen

and abbrev_memo =
    Mnil
  | Mcons of private_flag * Path.t * type_expr * type_expr * abbrev_memo
  | Mlink of abbrev_memo ref

and any = [`some | `none | `var]
and field_kind = [`some|`var] field_kind_gen
and _ field_kind_gen =
    FKvar : {mutable field_kind: any field_kind_gen} -> [> `var] field_kind_gen
  | FKprivate : [> `none] field_kind_gen  (* private method; only under FKvar *)
  | FKpublic  : [> `some] field_kind_gen  (* public method *)
  | FKabsent  : [> `some] field_kind_gen  (* hidden private method *)

and commutable = [`some|`var] commutable_gen
and _ commutable_gen =
    Cok      : [> `some] commutable_gen
  | Cunknown : [> `none] commutable_gen
  | Cvar : {mutable commu: any commutable_gen} -> [> `var] commutable_gen

(* jkinds *)

and jkind_history =
  | Interact of
      { reason : Jkind_intf.History.interact_reason;
        jkind1 : jkind_desc_packed;
        history1 : jkind_history;
        jkind2 : jkind_desc_packed;
        history2 : jkind_history
      }
  | Creation of Jkind_intf.History.creation_reason

(* See [With_bounds_types] for more information on this abstract type. *)
and with_bounds_types

and 'd with_bounds =
  | No_with_bounds : ('l * 'r) with_bounds
  | With_bounds : with_bounds_types -> ('l * Allowance.disallowed) with_bounds

and ('layout, 'd) layout_and_axes =
  { layout : 'layout;
    mod_bounds : Jkind_mod_bounds.t;
    with_bounds : 'd with_bounds
  }
  constraint 'd = 'l * 'r

and 'd jkind_desc = (Jkind_types.Sort.t Jkind_types.Layout.t, 'd) layout_and_axes
  constraint 'd = 'l * 'r

and jkind_desc_packed = Pack_jkind_desc : ('l * 'r) jkind_desc -> jkind_desc_packed

and 'd jkind_quality =
  | Best : ('l * disallowed) jkind_quality
  | Not_best : ('l * 'r) jkind_quality

and 'd jkind =
  { jkind : 'd jkind_desc;
    annotation : Parsetree.jkind_annotation option;
    history : jkind_history;
    has_warned : bool;
    ran_out_of_fuel_during_normalize : bool;
    quality : 'd jkind_quality;
  }
  constraint 'd = 'l * 'r

and jkind_l = (allowed * disallowed) jkind
and jkind_r = (disallowed * allowed) jkind
and jkind_lr = (allowed * allowed) jkind
and jkind_packed = Pack_jkind : ('l * 'r) jkind -> jkind_packed

module TransientTypeOps = struct
  type t = type_expr
  let compare t1 t2 = t1.id - t2.id
  let hash t = t.id
  let equal t1 t2 = t1 == t2
end

(* *)

module Uid = Shape.Uid

(* Maps of methods and instance variables *)

module MethSet = Misc.Stdlib.String.Set
module VarSet = Misc.Stdlib.String.Set

module Meths = Misc.Stdlib.String.Map
module Vars = Misc.Stdlib.String.Map


(* Value descriptions *)

type value_kind =
    Val_reg                             (* Regular value *)
  | Val_mut of Mode.Value.Comonadic.lr * Jkind_types.Sort.t
                                        (* Mutable value *)
  | Val_prim of Primitive.description   (* Primitive *)
  | Val_ivar of mutable_flag * string   (* Instance variable (mutable ?) *)
  | Val_self of
      class_signature * self_meths * Ident.t Vars.t * string
                                        (* Self *)
  | Val_anc of class_signature * Ident.t Meths.t * string
                                        (* Ancestor *)

and self_meths =
  | Self_concrete of Ident.t Meths.t
  | Self_virtual of Ident.t Meths.t ref

and class_signature =
  { csig_self: type_expr;
    mutable csig_self_row: type_expr;
    mutable csig_vars: (mutable_flag * virtual_flag * type_expr) Vars.t;
    mutable csig_meths: (method_privacy * virtual_flag * type_expr) Meths.t; }

and method_privacy =
  | Mpublic
  | Mprivate of field_kind

(* Variance *)
(* Variance forms a product lattice of the following partial orders:
     0 <= may_pos <= pos
     0 <= may_weak <= may_neg <= neg
     0 <= inj
   Additionally, the following implications are valid
     pos => inj
     neg => inj
   Examples:
     type 'a t        : may_pos + may_neg + may_weak
     type 'a t = 'a   : pos
     type 'a t = 'a -> unit : neg
     type 'a t = ('a -> unit) -> unit : pos + may_weak
     type 'a t = A of (('a -> unit) -> unit) : pos
     type +'a p = ..  : may_pos + inj
     type +!'a t      : may_pos + inj
     type -!'a t      : may_neg + inj
     type 'a t = A    : inj
 *)

module Variance = struct
  type t = int
  type f = May_pos | May_neg | May_weak | Inj | Pos | Neg | Inv
  let single = function
    | May_pos -> 1
    | May_neg -> 2 + 4
    | May_weak -> 4
    | Inj -> 8
    | Pos -> 16 + 8 + 1
    | Neg -> 32 + 8 + 4 + 2
    | Inv -> 63
  let union v1 v2 = v1 lor v2
  let inter v1 v2 = v1 land v2
  let subset v1 v2 = (v1 land v2 = v1)
  let eq (v1 : t) v2 = (v1 = v2)
  let set x v = union v (single x)
  let set_if b x v = if b then set x v else v
  let mem x = subset (single x)
  let null = 0
  let unknown = 7
  let full = single Inv
  let covariant = single Pos
  let swap f1 f2 v v' =
    set_if (mem f2 v) f1 (set_if (mem f1 v) f2 v')
  let conjugate v =
    let v' = inter v (union (single Inj) (single May_weak)) in
    swap Pos Neg v (swap May_pos May_neg v v')
  let compose v1 v2 =
    if mem Inv v1 && mem Inj v2 then full else
    let mp =
      mem May_pos v1 && mem May_pos v2 || mem May_neg v1 && mem May_neg v2
    and mn =
      mem May_pos v1 && mem May_neg v2 || mem May_neg v1 && mem May_pos v2
    and mw = mem May_weak v1 && v2 <> null || v1 <> null && mem May_weak v2
    and inj = mem Inj v1 && mem Inj v2
    and pos = mem Pos v1 && mem Pos v2 || mem Neg v1 && mem Neg v2
    and neg = mem Pos v1 && mem Neg v2 || mem Neg v1 && mem Pos v2 in
    List.fold_left (fun v (b,f) -> set_if b f v) null
      [mp, May_pos; mn, May_neg; mw, May_weak; inj, Inj; pos, Pos; neg, Neg]
  let strengthen v =
    if mem May_neg v then v else v land (full - single May_weak)
  let get_upper v = (mem May_pos v, mem May_neg v)
  let get_lower v = (mem Pos v, mem Neg v, mem Inj v)
  let unknown_signature ~injective ~arity =
    let v = if injective then set Inj unknown else unknown in
    Misc.replicate_list v arity
end

module Separability = struct
  type t = Ind | Sep | Deepsep
  type signature = t list
  let eq (m1 : t) m2 = (m1 = m2)
  let rank = function
    | Ind -> 0
    | Sep -> 1
    | Deepsep -> 2
  let compare m1 m2 = compare (rank m1) (rank m2)
  let max m1 m2 = if rank m1 >= rank m2 then m1 else m2

  let print ppf = function
    | Ind -> Format.fprintf ppf "Ind"
    | Sep -> Format.fprintf ppf "Sep"
    | Deepsep -> Format.fprintf ppf "Deepsep"

  let print_signature ppf modes =
    let pp_sep ppf () = Format.fprintf ppf ",@," in
    Format.fprintf ppf "@[(%a)@]"
      (Format.pp_print_list ~pp_sep print) modes

  let default_signature ~arity =
    let default_mode = if Config.flat_float_array then Deepsep else Ind in
    Misc.replicate_list default_mode arity
end

(* Type definitions *)

type type_declaration =
  { type_params: type_expr list;
    type_arity: int;
    type_kind: type_decl_kind;
    type_jkind: jkind_l;
    type_private: private_flag;
    type_manifest: type_expr option;
    type_variance: Variance.t list;
    type_separability: Separability.t list;
    type_is_newtype: bool;
    type_expansion_scope: int;
    type_loc: Location.t;
    type_attributes: Parsetree.attributes;
    type_unboxed_default: bool;
    type_uid: Uid.t;
    type_unboxed_version : type_declaration option;
 }

and type_decl_kind =
  (label_declaration, label_declaration, constructor_declaration) type_kind

and unsafe_mode_crossing =
  { unsafe_mod_bounds : Mode.Crossing.t
  ; unsafe_with_bounds : (allowed * disallowed) with_bounds
  }

and ('lbl, 'lbl_flat, 'cstr) type_kind =
    Type_abstract of type_origin
  | Type_record of 'lbl list * record_representation * unsafe_mode_crossing option
  | Type_record_unboxed_product of
      'lbl_flat list *
      record_unboxed_product_representation *
      unsafe_mode_crossing option
  | Type_variant of 'cstr list * variant_representation * unsafe_mode_crossing option
  | Type_open

and tag = Ordinary of {src_index: int;     (* Unique name (per type) *)
                       runtime_tag: int}   (* The runtime tag *)
        | Extension of Path.t
        | Null

and type_origin =
    Definition
  | Rec_check_regularity
  | Existential of string

and mixed_block_element =
  | Value
  | Float_boxed
  | Float64
  | Float32
  | Bits32
  | Bits64
  | Vec128
  | Vec256
  | Vec512
  | Word
  | Product of mixed_product_shape

and mixed_product_shape = mixed_block_element array

and record_representation =
  | Record_unboxed
  | Record_inlined of tag * constructor_representation * variant_representation
  | Record_boxed of Jkind_types.Sort.Const.t array
  | Record_float
  | Record_ufloat
  | Record_mixed of mixed_product_shape

and record_unboxed_product_representation =
  | Record_unboxed_product

and variant_representation =
  | Variant_unboxed
  | Variant_boxed of (constructor_representation *
                      Jkind_types.Sort.Const.t array) array
  | Variant_extensible
  | Variant_with_null

and constructor_representation =
  | Constructor_uniform_value
  | Constructor_mixed of mixed_product_shape

and label_declaration =
  {
    ld_id: Ident.t;
    ld_mutable: mutability;
    ld_modalities: Mode.Modality.Value.Const.t;
    ld_type: type_expr;
    ld_sort: Jkind_types.Sort.Const.t;
    ld_loc: Location.t;
    ld_attributes: Parsetree.attributes;
    ld_uid: Uid.t;
  }

and constructor_declaration =
  {
    cd_id: Ident.t;
    cd_args: constructor_arguments;
    cd_res: type_expr option;
    cd_loc: Location.t;
    cd_attributes: Parsetree.attributes;
    cd_uid: Uid.t;
  }

and constructor_argument =
  {
    ca_modalities: Mode.Modality.Value.Const.t;
    ca_type: type_expr;
    ca_sort: Jkind_types.Sort.Const.t;
    ca_loc: Location.t;
  }

and constructor_arguments =
  | Cstr_tuple of constructor_argument list
  | Cstr_record of label_declaration list

type extension_constructor =
  { ext_type_path: Path.t;
    ext_type_params: type_expr list;
    ext_args: constructor_arguments;
    ext_shape: constructor_representation;
    ext_constant: bool;
    ext_ret_type: type_expr option;
    ext_private: private_flag;
    ext_loc: Location.t;
    ext_attributes: Parsetree.attributes;
    ext_uid: Uid.t;
  }

and type_transparence =
    Type_public      (* unrestricted expansion *)
  | Type_new         (* "new" type *)
  | Type_private     (* private type *)

let tys_of_constr_args = function
  | Cstr_tuple tl -> List.map (fun ca -> ca.ca_type) tl
  | Cstr_record lbls -> List.map (fun l -> l.ld_type) lbls

(* Type expressions for the class language *)

type class_type =
    Cty_constr of Path.t * type_expr list * class_type
  | Cty_signature of class_signature
  | Cty_arrow of arg_label * type_expr * class_type

type class_declaration =
  { cty_params: type_expr list;
    mutable cty_type: class_type;
    cty_path: Path.t;
    cty_new: type_expr option;
    cty_variance: Variance.t list;
    cty_loc: Location.t;
    cty_attributes: Parsetree.attributes;
    cty_uid: Uid.t;
 }

type class_type_declaration =
  { clty_params: type_expr list;
    clty_type: class_type;
    clty_path: Path.t;
    clty_hash_type: type_declaration;
    clty_variance: Variance.t list;
    clty_loc: Location.t;
    clty_attributes: Parsetree.attributes;
    clty_uid: Uid.t;
  }

(* Type expressions for the module language *)

type visibility =
  | Exported
  | Hidden

type rec_status =
  Trec_not                   (* first in a nonrecursive group *)
| Trec_first                 (* first in a recursive group *)
| Trec_next                  (* not first in a recursive/nonrecursive group *)

type ext_status =
  Text_first                     (* first constructor of an extension *)
| Text_next                      (* not first constructor of an extension *)
| Text_exception                 (* an exception *)

type module_presence =
  | Mp_present
  | Mp_absent

module Aliasability = struct
  type t = Not_aliasable | Aliasable

  let aliasable b = if b then Aliasable else Not_aliasable

  let is_aliasable = function
    | Aliasable -> true
    | Not_aliasable -> false
end

module type Wrap = sig
  type 'a t
end

module type Wrapped = sig
  type 'a wrapped

  type value_description =
    { val_type: type_expr wrapped;                (* Type of the value *)
      val_modalities : Mode.Modality.Value.t;     (* Modalities on the value *)
      val_kind: value_kind;
      val_loc: Location.t;
      val_zero_alloc: Zero_alloc.t;
      val_attributes: Parsetree.attributes;
      val_uid: Uid.t;
    }

  type module_type =
    Mty_ident of Path.t
  | Mty_signature of signature
  | Mty_functor of functor_parameter * module_type
  | Mty_alias of Path.t
  | Mty_strengthen of module_type * Path.t * Aliasability.t
      (* See comments about the aliasability of strengthening in mtype.ml *)

  and functor_parameter =
  | Unit
  | Named of Ident.t option * module_type

  and signature = signature_item list wrapped

  and signature_item =
    Sig_value of Ident.t * value_description * visibility
  | Sig_type of Ident.t * type_declaration * rec_status * visibility
  | Sig_typext of Ident.t * extension_constructor * ext_status * visibility
  | Sig_module of
      Ident.t * module_presence * module_declaration * rec_status * visibility
  | Sig_modtype of Ident.t * modtype_declaration * visibility
  | Sig_class of Ident.t * class_declaration * rec_status * visibility
  | Sig_class_type of Ident.t * class_type_declaration * rec_status * visibility

  and module_declaration =
  {
    md_type: module_type;
    md_attributes: Parsetree.attributes;
    md_loc: Location.t;
    md_uid: Uid.t;
  }

  and modtype_declaration =
  {
    mtd_type: module_type option;  (* Note: abstract *)
    mtd_attributes: Parsetree.attributes;
    mtd_loc: Location.t;
    mtd_uid: Uid.t;
  }
end

module Make_wrapped(Wrap : Wrap) = struct
  (* Avoid repeating everything in Wrapped *)
  module rec M : Wrapped with type 'a wrapped = 'a Wrap.t = M
  include M
end

module Map_wrapped(From : Wrapped)(To : Wrapped) = struct
  open From
  type mapper =
    {
      map_signature: mapper -> signature -> To.signature;
      map_type_expr: mapper -> type_expr wrapped -> type_expr To.wrapped
    }

  let signature m = m.map_signature m

  let rec module_type m = function
    | Mty_ident p -> To.Mty_ident p
    | Mty_alias p -> To.Mty_alias p
    | Mty_functor (parm,mty) ->
        To.Mty_functor (functor_parameter m parm, module_type m mty)
    | Mty_signature sg -> To.Mty_signature (signature m sg)
    | Mty_strengthen (mty,p,aliasable) ->
        To.Mty_strengthen (module_type m mty, p, aliasable)

  and functor_parameter m = function
      | Unit -> To.Unit
      | Named (id,mty) -> To.Named (id, module_type m mty)

  let value_description m {val_type; val_modalities; val_kind; val_zero_alloc;
                           val_attributes; val_loc; val_uid} =
    To.{
      val_type = m.map_type_expr m val_type;
      val_modalities;
      val_kind;
      val_zero_alloc;
      val_attributes;
      val_loc;
      val_uid
    }

  let module_declaration m {md_type; md_attributes; md_loc; md_uid} =
    To.{
      md_type = module_type m md_type;
      md_attributes;
      md_loc;
      md_uid;
    }

  let modtype_declaration m {mtd_type; mtd_attributes; mtd_loc; mtd_uid} =
    To.{
      mtd_type = Option.map (module_type m) mtd_type;
      mtd_attributes;
      mtd_loc;
      mtd_uid;
    }

  let signature_item m = function
    | Sig_value (id,vd,vis) ->
        To.Sig_value (id, value_description m vd, vis)
    | Sig_type (id,td,rs,vis) ->
        To.Sig_type (id,td,rs,vis)
    | Sig_module (id,pres,md,rs,vis) ->
        To.Sig_module (id, pres, module_declaration m md, rs, vis)
    | Sig_modtype (id,mtd,vis) ->
        To.Sig_modtype (id, modtype_declaration m mtd, vis)
    | Sig_typext (id,ec,es,vis) ->
        To.Sig_typext (id,ec,es,vis)
    | Sig_class (id,cd,rs,vis) ->
        To.Sig_class (id,cd,rs,vis)
    | Sig_class_type (id,ctd,rs,vis) ->
        To.Sig_class_type (id,ctd,rs,vis)
end

include Make_wrapped(struct type 'a t = 'a end)

(* Constructor and record label descriptions inserted held in typing
   environments *)

type constructor_description =
  { cstr_name: string;                  (* Constructor name *)
    cstr_res: type_expr;                (* Type of the result *)
    cstr_existentials: type_expr list;  (* list of existentials *)
    cstr_args: constructor_argument list; (* Type of the arguments *)
    cstr_arity: int;                    (* Number of arguments *)
    cstr_tag: tag;                      (* Tag for heap blocks *)
    cstr_repr: variant_representation;  (* Repr of the outer variant *)
    cstr_shape: constructor_representation; (* Repr of the constructor itself *)
    cstr_constant: bool;                (* True if all args are void *)
    cstr_consts: int;                   (* Number of constant constructors *)
    cstr_nonconsts: int;                (* Number of non-const constructors *)
    cstr_generalized: bool;             (* Constrained return type? *)
    cstr_private: private_flag;         (* Read-only constructor? *)
    cstr_loc: Location.t;
    cstr_attributes: Parsetree.attributes;
    cstr_inlined: type_declaration option;
    cstr_uid: Uid.t;
   }

let equal_tag t1 t2 =
  match (t1, t2) with
  | Ordinary {src_index=i1}, Ordinary {src_index=i2} ->
    i2 = i1 (* If i1 = i2, the runtime_tags will also be equal *)
  | Extension path1, Extension path2 -> Path.same path1 path2
  | Null, Null -> true
  | (Ordinary _ | Extension _ | Null), _ -> false

let compare_tag t1 t2 =
  match (t1, t2) with
  | Ordinary {src_index=i1}, Ordinary {src_index=i2} ->
    Int.compare i1 i2
  | Extension path1, Extension path2 -> Path.compare path1 path2
  | Null, Null -> 0
  | Ordinary _, (Extension _ | Null) -> -1
  | (Extension _ | Null), Ordinary _ -> 1
  | Extension _, Null -> -1
  | Null, Extension _ -> 1

let rec equal_mixed_block_element e1 e2 =
  match e1, e2 with
  | Value, Value | Float64, Float64 | Float32, Float32 | Float_boxed, Float_boxed
  | Word, Word | Bits32, Bits32 | Bits64, Bits64
  | Vec128, Vec128 | Vec256, Vec256 | Vec512, Vec512
    -> true
  | Product es1, Product es2
    -> Misc.Stdlib.Array.equal equal_mixed_block_element es1 es2
  | ( Value | Float64 | Float32 | Float_boxed | Word | Bits32 | Bits64
    | Vec128 | Vec256 | Vec512 | Product _ ), _
    -> false

let rec compare_mixed_block_element e1 e2 =
  match e1, e2 with
  | Value, Value | Float_boxed, Float_boxed
  | Float64, Float64 | Float32, Float32
  | Word, Word | Bits32, Bits32 | Bits64, Bits64
  | Vec128, Vec128 | Vec256, Vec256 | Vec512, Vec512
    -> 0
  | Product es1, Product es2
    -> Misc.Stdlib.Array.compare compare_mixed_block_element es1 es2
  | Value, _ -> -1
  | _, Value -> 1
  | Float_boxed, _ -> -1
  | _, Float_boxed -> 1
  | Float64, _ -> -1
  | _, Float64 -> 1
  | Float32, _ -> -1
  | _, Float32 -> 1
  | Word, _ -> -1
  | _, Word -> 1
  | Bits32, _ -> -1
  | _, Bits32 -> 1
  | Vec128, _ -> -1
  | _, Vec128 -> 1
  | Vec256, _ -> -1
  | _, Vec256 -> 1
  | Vec512, _ -> -1
  | _, Vec512 -> 1
  | Product _, _ -> -1
  | _, Product _ -> 1

let equal_mixed_product_shape r1 r2 = r1 == r2 ||
  Misc.Stdlib.Array.equal equal_mixed_block_element r1 r2

let equal_constructor_representation r1 r2 = r1 == r2 || match r1, r2 with
  | Constructor_uniform_value, Constructor_uniform_value -> true
  | Constructor_mixed mx1, Constructor_mixed mx2 ->
      equal_mixed_product_shape mx1 mx2
  | (Constructor_mixed _ | Constructor_uniform_value), _ -> false

let equal_variant_representation r1 r2 = r1 == r2 || match r1, r2 with
  | Variant_unboxed, Variant_unboxed ->
      true
  | Variant_boxed cstrs_and_sorts1, Variant_boxed cstrs_and_sorts2 ->
      Misc.Stdlib.Array.equal (fun (cstr1, sorts1) (cstr2, sorts2) ->
          equal_constructor_representation cstr1 cstr2
          && Misc.Stdlib.Array.equal Jkind_types.Sort.Const.equal
               sorts1 sorts2)
        cstrs_and_sorts1
        cstrs_and_sorts2
  | Variant_extensible, Variant_extensible ->
      true
  | Variant_with_null, Variant_with_null -> true
  | (Variant_unboxed | Variant_boxed _ | Variant_extensible | Variant_with_null), _ ->
      false

let equal_record_representation r1 r2 = match r1, r2 with
  | Record_unboxed, Record_unboxed ->
      true
  | Record_inlined (tag1, cr1, vr1), Record_inlined (tag2, cr2, vr2) ->
      (* Equality of tag and variant representation imply equality of
         constructor representation. *)
      ignore (cr1 : constructor_representation);
      ignore (cr2 : constructor_representation);
      equal_tag tag1 tag2 && equal_variant_representation vr1 vr2
  | Record_boxed sorts1, Record_boxed sorts2 ->
      Misc.Stdlib.Array.equal Jkind_types.Sort.Const.equal sorts1 sorts2
  | Record_float, Record_float ->
      true
  | Record_ufloat, Record_ufloat ->
      true
  | Record_mixed mx1, Record_mixed mx2 -> equal_mixed_product_shape mx1 mx2
  | (Record_unboxed | Record_inlined _ | Record_boxed _ | Record_float
    | Record_ufloat | Record_mixed _), _ ->
      false

let equal_record_unboxed_product_representation r1 r2 = match r1, r2 with
  | Record_unboxed_product, Record_unboxed_product -> true

let may_equal_constr c1 c2 =
  c1.cstr_arity = c2.cstr_arity
  && (match c1.cstr_tag,c2.cstr_tag with
     | Extension _, Extension _ ->
         (* extension constructors may be rebindings of each other *)
         true
     | tag1, tag2 ->
         equal_tag tag1 tag2)

type 'a gen_label_description =
  { lbl_name: string;                   (* Short name *)
    lbl_res: type_expr;                 (* Type of the result *)
    lbl_arg: type_expr;                 (* Type of the argument *)
    lbl_mut: mutability;                (* Is this a mutable field? *)
    lbl_modalities: Mode.Modality.Value.Const.t;(* Modalities on the field *)
    lbl_sort: Jkind_types.Sort.Const.t; (* Sort of the argument *)
    lbl_pos: int;                       (* Position in type *)
    lbl_all: 'a gen_label_description array;   (* All the labels in this type *)
    lbl_repres: 'a;                     (* Representation for outer record *)
    lbl_private: private_flag;          (* Read-only field? *)
    lbl_loc: Location.t;
    lbl_attributes: Parsetree.attributes;
    lbl_uid: Uid.t;
  }

type label_description = record_representation gen_label_description

type unboxed_label_description =
  record_unboxed_product_representation gen_label_description

type _ record_form =
  | Legacy : record_representation record_form
  | Unboxed_product : record_unboxed_product_representation record_form

type record_form_packed =
  | P : _ record_form -> record_form_packed

let record_form_to_string (type rep) (record_form : rep record_form) =
  match record_form with
  | Legacy -> "record"
  | Unboxed_product -> "unboxed record"

let find_unboxed_type decl =
  match decl.type_kind with
    Type_record ([{ld_type = arg; ld_modalities = ms; _}], Record_unboxed, _)
  | Type_record
      ([{ld_type = arg; ld_modalities = ms; _ }], Record_inlined (_, _, Variant_unboxed), _)
  | Type_record_unboxed_product
      ([{ld_type = arg; ld_modalities = ms; _ }], Record_unboxed_product, _)
  | Type_variant ([{cd_args = Cstr_tuple [{ca_type = arg; ca_modalities = ms; _}]; _}], Variant_unboxed, _)
  | Type_variant ([{cd_args = Cstr_record [{ld_type = arg; ld_modalities = ms; _}]; _}], Variant_unboxed, _) ->
    Some (arg, ms)
  | Type_record (_, ( Record_inlined _ | Record_unboxed
                    | Record_boxed _ | Record_float | Record_ufloat
                    | Record_mixed _), _)
  | Type_record_unboxed_product (_, Record_unboxed_product, _)
  | Type_variant (_, ( Variant_boxed _ | Variant_unboxed
                     | Variant_extensible | Variant_with_null), _)
  | Type_abstract _ | Type_open ->
    None

let item_visibility = function
  | Sig_value (_, _, vis)
  | Sig_type (_, _, _, vis)
  | Sig_typext (_, _, _, vis)
  | Sig_module (_, _, _, _, vis)
  | Sig_modtype (_, _, vis)
  | Sig_class (_, _, _, vis)
  | Sig_class_type (_, _, _, vis) -> vis

let rec bound_value_identifiers = function
    [] -> []
  | Sig_value(id, {val_kind = Val_reg}, _) :: rem ->
      id :: bound_value_identifiers rem
  | Sig_typext(id, _, _, _) :: rem -> id :: bound_value_identifiers rem
  | Sig_module(id, Mp_present, _, _, _) :: rem ->
      id :: bound_value_identifiers rem
  | Sig_class(id, _, _, _) :: rem -> id :: bound_value_identifiers rem
  | _ :: rem -> bound_value_identifiers rem

let signature_item_id = function
  | Sig_value (id, _, _)
  | Sig_type (id, _, _, _)
  | Sig_typext (id, _, _, _)
  | Sig_module (id, _, _, _, _)
  | Sig_modtype (id, _, _)
  | Sig_class (id, _, _, _)
  | Sig_class_type (id, _, _, _)
    -> id

let rec mixed_block_element_to_string = function
  | Value -> "Value"
  | Float_boxed -> "Float_boxed"
  | Float32 -> "Float32"
  | Float64 -> "Float64"
  | Bits32 -> "Bits32"
  | Bits64 -> "Bits64"
  | Vec128 -> "Vec128"
  | Vec256 -> "Vec256"
  | Vec512 -> "Vec512"
  | Word -> "Word"
  | Product es ->
    "Product ["
    ^ (String.concat ", "
         (Array.to_list (Array.map mixed_block_element_to_string es)))
    ^ "]"

let mixed_block_element_to_lowercase_string = function
  | Value -> "value"
  | Float_boxed -> "float"
  | Float32 -> "float32"
  | Float64 -> "float64"
  | Bits32 -> "bits32"
  | Bits64 -> "bits64"
  | Vec128 -> "vec128"
  | Vec256 -> "vec256"
  | Vec512 -> "vec512"
  | Word -> "word"
  | Product es ->
    "product ["
    ^ (String.concat ", "
         (Array.to_list (Array.map mixed_block_element_to_string es)))
    ^ "]"

(**** Definitions for backtracking ****)

type change =
    Ctype : type_expr * type_desc -> change
  | Ccompress : type_expr * type_desc * type_desc -> change
  | Clevel : type_expr * int -> change
  | Cscope : type_expr * int -> change
  | Cname :
      (Path.t * type_expr list) option ref * (Path.t * type_expr list) option -> change
  | Crow : [`none|`some] row_field_gen ref -> change
  | Ckind : [`var] field_kind_gen -> change
  | Ccommu : [`var] commutable_gen -> change
  | Cuniv : type_expr option ref * type_expr option -> change
  | Cmodes : Mode.changes -> change
  | Csort : Jkind_types.Sort.change -> change
  | Czero_alloc : Zero_alloc.change -> change

type changes =
    Change of change * changes ref
  | Unchanged
  | Invalid

let trail = Local_store.s_table ref Unchanged

let log_change ch =
  let r' = ref Unchanged in
  !trail := Change (ch, r');
  trail := r'

let () =
  Mode.set_append_changes (fun changes -> log_change (Cmodes !changes));
  Jkind_types.Sort.set_change_log (fun change -> log_change (Csort change));
  Zero_alloc.set_change_log (fun change -> log_change (Czero_alloc change))

(* constructor and accessors for [field_kind] *)

type field_kind_view =
    Fprivate
  | Fpublic
  | Fabsent

let rec field_kind_internal_repr : field_kind -> field_kind = function
  | FKvar {field_kind = FKvar _ | FKpublic | FKabsent as fk} ->
      field_kind_internal_repr fk
  | kind -> kind

let field_kind_repr fk =
  match field_kind_internal_repr fk with
  | FKvar _ -> Fprivate
  | FKpublic -> Fpublic
  | FKabsent -> Fabsent

let field_public = FKpublic
let field_absent = FKabsent
let field_private () = FKvar {field_kind=FKprivate}

(* Constructor and accessors for [commutable] *)

let rec is_commu_ok : type a. a commutable_gen -> bool = function
  | Cvar {commu} -> is_commu_ok commu
  | Cunknown -> false
  | Cok -> true

let commu_ok = Cok
let commu_var () = Cvar {commu=Cunknown}

(**** Representative of a type ****)

let rec repr_link (t : type_expr) d : type_expr -> type_expr =
 function
   {desc = Tlink t' as d'} ->
     repr_link t d' t'
 | {desc = Tfield (_, k, _, t') as d'}
   when field_kind_internal_repr k = FKabsent ->
     repr_link t d' t'
 | t' ->
     log_change (Ccompress (t, t.desc, d));
     t.desc <- d;
     t'

let repr_link1 t = function
   {desc = Tlink t' as d'} ->
     repr_link t d' t'
 | {desc = Tfield (_, k, _, t') as d'}
   when field_kind_internal_repr k = FKabsent ->
     repr_link t d' t'
 | t' -> t'

let repr t =
  match t.desc with
   Tlink t' ->
     repr_link1 t t'
 | Tfield (_, k, _, t') when field_kind_internal_repr k = FKabsent ->
     repr_link1 t t'
 | _ -> t

(* getters for type_expr *)

let get_desc t = (repr t).desc
let get_level t = (repr t).level
let get_scope t = (repr t).scope
let get_id t = (repr t).id

(* transient type_expr *)

module Transient_expr = struct
  let create desc ~level ~scope ~id = {desc; level; scope; id}
  let set_desc ty d = ty.desc <- d
  let set_stub_desc ty d =
    (match ty.desc with
    | Tvar {name = None; _} -> ()
    | _ -> assert false);
    ty.desc <- d
  let set_level ty lv = ty.level <- lv
  let set_scope ty sc = ty.scope <- sc
  let set_var_jkind ty jkind' =
    match ty.desc with
    | Tvar { name; _ } ->
      set_desc ty (Tvar { name; jkind = jkind' })
    | _ -> Misc.fatal_error "set_var_jkind called on non-var"
  let coerce ty = ty
  let repr = repr
  let type_expr ty = ty
end

(* Comparison for [type_expr]; cannot be used for functors *)

let eq_type t1 t2 = t1 == t2 || repr t1 == repr t2
let compare_type t1 t2 = compare (get_id t1) (get_id t2)

(* with-bounds *)

(* Compare types roughly semantically, to allow best-effort deduplication of the types
   inside of with-bounds.

   This function might compare two types as inequal that are actually equal, but should
   /never/ compare two types as equal that are not semantically equal. It may go without
   saying but it also needs to expose a total order.

   Someday, it's probably desirable to merge this, and make it compatible, with
   [Ctype.eqtype], though that seems quite hard.
*)
(* CR layouts v2.8: this will likely loop infinitely on rectypes *)
(* CR layouts v2.8: this whole approach is probably /quite/ wrong, since type_expr is
   fundamentally mutable, and using mutable things in the keys of maps is a recipe for
   disaster. We haven't found a way that this can break /yet/, but it is likely that one
   exists. We should rethink this whole approach soon. *)
let best_effort_compare_type_expr te1 te2 =
  let max_depth = 50 in
  let rank_by_id ty =
    (* This negation is important! We want all these types to compare strictly /less/
       than the structural ones - the easiest way to make that happen is to make the
       id negative, and ensure the ranks of all the other variants are positive *)
    -ty.id
  in
  let rec aux depth te1 te2 =
    if te1 == te2 || repr te1 == repr te2 then 0
    else if depth >= max_depth
    then (rank_by_id te1) - (rank_by_id te2)
    else
      let rank ty =
        match get_desc ty with
        (* Types which must be compared by id *)
        | Tvar _
        | Tunivar _
        | Tobject (_, _)
        | Tfield (_, _, _, _)
        | Tnil
        | Tvariant _
        | Tpackage (_, _)
        | Tarrow (_, _, _, _)
        (* CR layouts v2.8: we can actually see Tsubst here in certain cases, eg during
           [Ctype.copy] when copying the types inside of with_bounds. We also can't
           compare Tsubst structurally, because the Tsubsts that are created in
           Ctype.copy are cyclic (?). So the best we can do here is compare by id.
           this is almost definitely wrong, primarily because of the mutability - we
           should fix that. *)
        | Tsubst (_, _)
          -> rank_by_id ty
        (* Types which we know how to compare structurally*)
        | Ttuple _ -> 2
        | Tunboxed_tuple _ -> 3
        | Tconstr (_, _, _) -> 5
        | Tpoly (_, _) -> 6
        | Tof_kind _ -> 7
        (* Types we should never see *)
        | Tlink _ -> Misc.fatal_error "Tlink encountered in With_bounds_types"
      in
      match get_desc te1, get_desc te2 with
      | Ttuple elts1, Ttuple elts2
      | Tunboxed_tuple elts1, Tunboxed_tuple elts2 ->
        List.compare
          (fun (l1, te1) (l2, te2) ->
             let l = Option.compare String.compare l1 l2 in
             if l = 0 then aux (depth + 1) te1 te2 else l
          )
          elts1
          elts2
      | Tconstr (p1, args1, _), Tconstr (p2, args2, _) ->
        let p = Path.compare p1 p2 in
        if p = 0
        then List.compare (aux (depth + 1)) args1 args2
        else p
      | Tpoly (t1, ts1), Tpoly (t2, ts2) ->
        (* NOTE: this is mostly broken according to the semantics of type_expr, but probably
           fine for the particular "best-effort" comparison we want. *)
        List.compare (aux (depth + 1)) (t1 :: ts1) (t2 :: ts2)
      | _, _ -> rank te1 - rank te2
  in
  aux 0 te1 te2

(* A map from [type_expr] to [With_bounds_type_info.t], specifically defined with a
   (best-effort) semantic comparison function on types to be used in the with-bounds of a
   jkind.

   This module is defined internally to be equal (via two uses of [Obj.magic]) to the
   abstract type [with_bound_types] to break the circular dependency between with-bounds
   and type_expr. The alternative to this approach would be mutually recursive modules,
   but this approach creates a smaller diff with upstream and makes rebasing easier.
*)
module With_bounds_types : sig
  (* Note that only the initially needed bits of [Stdlib.Map.S] are exposed here; feel
     free to expose more functions if you need them! *)
  type t = with_bounds_types
  type info := With_bounds_type_info.t

  val empty : t
  val is_empty : t -> bool
  val to_seq : t -> (type_expr * info) Seq.t
  val of_list : (type_expr * info) list -> t
  val of_seq : (type_expr * info) Seq.t -> t
  val singleton : type_expr -> info -> t
  val map : (info -> info) -> t -> t
  val map_with_key : (type_expr -> info -> type_expr * info) -> t -> t
  val merge
    : (type_expr -> info option -> info option -> info option) ->
    t -> t -> t
  val update : type_expr -> (info option -> info option) -> t -> t
  val find_opt : type_expr -> t -> info option
  val for_all : (type_expr -> info -> bool) -> t -> bool
  val exists : (type_expr -> info -> bool) -> t -> bool
end = struct
  module M = Map.Make(struct
      (* CR layouts v2.8: A [Map] with mutable values (of which [type_expr] is one) as
         keys is deeply problematic. And in fact we never actually use this map structure
         for anything other than deduplication (indeed we can't, because of its
         best-effort nature). Instead of this structure, we should store the types inside
         of with-bounds as a (morally immutable) array, and write a [deduplicate]
         function, private to [Jkind], which uses this map structure to deduplicate the
         with-bounds, but only during construction and after normalization. *)
      type t = type_expr

      let compare = best_effort_compare_type_expr
    end)
  include M

  type map = With_bounds_type_info.t M.t
  type t = with_bounds_types

  let of_map : map -> with_bounds_types = Obj.magic
  let to_map : with_bounds_types -> map = Obj.magic

  let empty = empty |> of_map
  let is_empty t = t |> to_map |> is_empty
  let to_seq t = t |> to_map |> to_seq
  let of_seq s = of_seq s |> of_map
  let of_list l = l |> List.to_seq |> of_seq
  let singleton ty i = add ty i (to_map empty) |> of_map
  let map f t = map f (to_map t) |> of_map
  let merge f t1 t2 = merge f (to_map t1) (to_map t2) |> of_map
  let update te f t = update te f (to_map t) |> of_map
  let find_opt te t = find_opt te (to_map t)
  let for_all f t = for_all f (to_map t)
  let exists f t = exists f (to_map t)
  let map_with_key f t =
    fold (fun key value acc ->
      let key, value = f key value in
      M.add key value acc) (to_map t) M.empty |> of_map
end

let equal_unsafe_mode_crossing
      ~type_equal
      { unsafe_mod_bounds = mc1; unsafe_with_bounds = wb2 }
      umc2 =
  Misc.Le_result.equal ~le:Mode.Crossing.le mc1 umc2.unsafe_mod_bounds
  && (match wb2, umc2.unsafe_with_bounds with
    | No_with_bounds, No_with_bounds -> true
    | No_with_bounds, With_bounds _ | With_bounds _, No_with_bounds -> false
    | With_bounds wb1, With_bounds wb2 ->
      (* It's tough (impossible?) to do better than a double subset check here because of
         the fact that these maps are best-effort. But in practice these will usually not
         be huge, and the attribute triggering this check is (hopefully) rare. *)
      With_bounds_types.for_all
        (fun ty1 _info ->
           With_bounds_types.exists
             (fun ty2 _info -> type_equal ty1 ty2)
             wb2)
        wb1
      && With_bounds_types.for_all
        (fun ty2 _info ->
           With_bounds_types.exists
             (fun ty1 _info -> type_equal ty1 ty2)
             wb1)
        wb2)

(* Constructor and accessors for [row_desc] *)

let create_row ~fields ~more ~closed ~fixed ~name =
  { row_fields=fields; row_more=more;
    row_closed=closed; row_fixed=fixed; row_name=name }

(* [row_fields] subsumes the original [row_repr] *)
let rec row_fields row =
  match get_desc row.row_more with
  | Tvariant row' ->
    row.row_fields @ row_fields row'
  | _ ->
    row.row_fields

let rec row_repr_no_fields row =
  match get_desc row.row_more with
  | Tvariant row' -> row_repr_no_fields row'
  | _ -> row

let row_more row = (row_repr_no_fields row).row_more
let row_closed row = (row_repr_no_fields row).row_closed
let row_fixed row = (row_repr_no_fields row).row_fixed
let row_name row = (row_repr_no_fields row).row_name

let rec get_row_field tag row =
  let rec find = function
    | (tag',f) :: fields ->
        if tag = tag' then f else find fields
    | [] ->
        match get_desc row.row_more with
        | Tvariant row' -> get_row_field tag row'
        | _ -> RFabsent
  in find row.row_fields

let set_row_name row row_name =
  let row_fields = row_fields row in
  let row = row_repr_no_fields row in
  {row with row_fields; row_name}

type row_desc_repr =
    Row of { fields: (label * row_field) list;
             more:type_expr;
             closed:bool;
             fixed:fixed_explanation option;
             name:(Path.t * type_expr list) option }

let row_repr row =
  let fields = row_fields row in
  let row = row_repr_no_fields row in
  Row { fields;
        more = row.row_more;
        closed = row.row_closed;
        fixed = row.row_fixed;
        name = row.row_name }

type row_field_view =
    Rpresent of type_expr option
  | Reither of bool * type_expr list * bool
        (* 1st true denotes a constant constructor *)
        (* 2nd true denotes a tag in a pattern matching, and
           is erased later *)
  | Rabsent

let rec row_field_repr_aux tl : row_field -> row_field = function
  | RFeither ({ext = {contents = RFnone}} as r) ->
      RFeither {r with arg_type = tl@r.arg_type}
  | RFeither {arg_type;
              ext = {contents = RFeither _ | RFpresent _ | RFabsent as rf}} ->
      row_field_repr_aux (tl@arg_type) rf
  | RFpresent (Some _) when tl <> [] ->
      RFpresent (Some (List.hd tl))
  | RFpresent _ as rf -> rf
  | RFabsent -> RFabsent

let row_field_repr fi =
  match row_field_repr_aux [] fi with
  | RFeither {no_arg; arg_type; matched} -> Reither (no_arg, arg_type, matched)
  | RFpresent t -> Rpresent t
  | RFabsent -> Rabsent

let rec row_field_ext (fi : row_field) =
  match fi with
  | RFeither {ext = {contents = RFnone} as ext} -> ext
  | RFeither {ext = {contents = RFeither _ | RFpresent _ | RFabsent as rf}} ->
      row_field_ext rf
  | _ -> Misc.fatal_error "Types.row_field_ext "

let rf_present oty = RFpresent oty
let rf_absent = RFabsent
let rf_either ?use_ext_of ~no_arg arg_type ~matched =
  let ext =
    match use_ext_of with
      Some rf -> row_field_ext rf
    | None -> ref RFnone
  in
  RFeither {no_arg; arg_type; matched; ext}

let rf_either_of = function
  | None ->
      RFeither {no_arg=true; arg_type=[]; matched=false; ext=ref RFnone}
  | Some ty ->
      RFeither {no_arg=false; arg_type=[ty]; matched=false; ext=ref RFnone}

let eq_row_field_ext rf1 rf2 =
  row_field_ext rf1 == row_field_ext rf2

let changed_row_field_exts l f =
  let exts = List.map row_field_ext l in
  f ();
  List.exists (fun r -> !r <> RFnone) exts

let match_row_field ~present ~absent ~either (f : row_field) =
  match f with
  | RFabsent -> absent ()
  | RFpresent t -> present t
  | RFeither {no_arg; arg_type; matched; ext} ->
      let e : row_field option =
        match !ext with
        | RFnone -> None
        | RFeither _ | RFpresent _ | RFabsent as e -> Some e
      in
      either no_arg arg_type matched e


(**** Some type creators ****)

let new_id = Local_store.s_ref (-1)

let create_expr = Transient_expr.create

let newty3 ~level ~scope desc  =
  incr new_id;
  create_expr desc ~level ~scope ~id:!new_id

let newty2 ~level desc =
  newty3 ~level ~scope:Ident.lowest_scope desc

                  (**********************************)
                  (*  Utilities for backtracking    *)
                  (**********************************)

let undo_change = function
    Ctype  (ty, desc) -> Transient_expr.set_desc ty desc
  | Ccompress (ty, desc, _) -> Transient_expr.set_desc ty desc
  | Clevel (ty, level) -> Transient_expr.set_level ty level
  | Cscope (ty, scope) -> Transient_expr.set_scope ty scope
  | Cname  (r, v)    -> r := v
  | Crow   r         -> r := RFnone
  | Ckind  (FKvar r) -> r.field_kind <- FKprivate
  | Ccommu (Cvar r)  -> r.commu <- Cunknown
  | Cuniv  (r, v)    -> r := v
  | Cmodes c          -> Mode.undo_changes c
  | Csort change -> Jkind_types.Sort.undo_change change
  | Czero_alloc c -> Zero_alloc.undo_change c

type snapshot = changes ref * int
let last_snapshot = Local_store.s_ref 0

let log_type ty =
  if ty.id <= !last_snapshot then log_change (Ctype (ty, ty.desc))
let link_type ty ty' =
  let ty = repr ty in
  let ty' = repr ty' in
  if ty == ty' then () else begin
  log_type ty;
  let desc = ty.desc in
  Transient_expr.set_desc ty (Tlink ty');
  (* Name is a user-supplied name for this unification variable (obtained
   * through a type annotation for instance). *)
  match desc, ty'.desc with
    Tvar { name }, Tvar { name = name'; jkind = jkind' } ->
      begin match name, name' with
      | Some _, None ->
        log_type ty';
        Transient_expr.set_desc ty' (Tvar { name; jkind = jkind' })
      | None, Some _ -> ()
      | Some _, Some _ ->
        if ty.level < ty'.level then begin
          log_type ty';
          Transient_expr.set_desc ty' (Tvar { name; jkind = jkind' })
        end
      | None, None   -> ()
      end
  | _ -> ()
  end
  (* ; assert (check_memorized_abbrevs ()) *)
  (*  ; check_expans [] ty' *)
(* TODO: consider eliminating set_type_desc, replacing it with link types *)
let set_type_desc ty td =
  let ty = repr ty in
  if td != ty.desc then begin
    log_type ty;
    Transient_expr.set_desc ty td
  end
(* TODO: separate set_level into two specific functions: *)
(*  set_lower_level and set_generic_level *)
let set_level ty level =
  let ty = repr ty in
  if level <> ty.level then begin
    if ty.id <= !last_snapshot then log_change (Clevel (ty, ty.level));
    Transient_expr.set_level ty level
  end
(* TODO: introduce a guard and rename it to set_higher_scope? *)
let set_scope ty scope =
  let ty = repr ty in
  if scope <> ty.scope then begin
    if ty.id <= !last_snapshot then log_change (Cscope (ty, ty.scope));
    Transient_expr.set_scope ty scope
  end
let set_var_jkind ty jkind =
  let ty = repr ty in
  log_type ty;
  Transient_expr.set_var_jkind ty jkind
let set_univar rty ty =
  log_change (Cuniv (rty, !rty)); rty := Some ty
let set_name nm v =
  log_change (Cname (nm, !nm)); nm := v

let rec link_row_field_ext ~(inside : row_field) (v : row_field) =
  match inside with
  | RFeither {ext = {contents = RFnone} as e} ->
      let RFeither _ | RFpresent _ | RFabsent as v = v in
      log_change (Crow e); e := v
  | RFeither {ext = {contents = RFeither _ | RFpresent _ | RFabsent as rf}} ->
      link_row_field_ext ~inside:rf v
  | _ -> invalid_arg "Types.link_row_field_ext"

let rec link_kind ~(inside : field_kind) (k : field_kind) =
  match inside with
  | FKvar ({field_kind = FKprivate} as rk) as inside ->
      (* prevent a loop by normalizing k and comparing it with inside *)
      let FKvar _ | FKpublic | FKabsent as k = field_kind_internal_repr k in
      if k != inside then begin
        log_change (Ckind inside);
        rk.field_kind <- k
      end
  | FKvar {field_kind = FKvar _ | FKpublic | FKabsent as inside} ->
      link_kind ~inside k
  | _ -> invalid_arg "Types.link_kind"

let rec commu_repr : commutable -> commutable = function
  | Cvar {commu = Cvar _ | Cok as commu} -> commu_repr commu
  | c -> c

let rec link_commu ~(inside : commutable) (c : commutable) =
  match inside with
  | Cvar ({commu = Cunknown} as rc) as inside ->
      (* prevent a loop by normalizing c and comparing it with inside *)
      let Cvar _ | Cok as c = commu_repr c in
      if c != inside then begin
        log_change (Ccommu inside);
        rc.commu <- c
      end
  | Cvar {commu = Cvar _ | Cok as inside} ->
      link_commu ~inside c
  | _ -> invalid_arg "Types.link_commu"

let set_commu_ok c = link_commu ~inside:c Cok

let snapshot () =
  let old = !last_snapshot in
  last_snapshot := !new_id;
  (!trail, old)

let rec rev_log accu = function
    Unchanged -> accu
  | Invalid -> assert false
  | Change (ch, next) ->
      let d = !next in
      next := Invalid;
      rev_log (ch::accu) d

let backtrack ~cleanup_abbrev (changes, old) =
  match !changes with
    Unchanged -> last_snapshot := old
  | Invalid -> failwith "Types.backtrack"
  | Change _ as change ->
      cleanup_abbrev ();
      let backlog = rev_log [] change in
      List.iter undo_change backlog;
      changes := Unchanged;
      last_snapshot := old;
      trail := changes

let undo_first_change_after (changes, _) =
  match !changes with
  | Change (ch, _) ->
      undo_change ch
  | _ -> ()

let rec rev_compress_log log r =
  match !r with
    Unchanged | Invalid ->
      log
  | Change (Ccompress _, next) ->
      rev_compress_log (r::log) next
  | Change (_, next) ->
      rev_compress_log log next

let undo_compress (changes, _old) =
  match !changes with
    Unchanged
  | Invalid -> ()
  | Change _ ->
      let log = rev_compress_log [] changes in
      List.iter
        (fun r -> match !r with
          Change (Ccompress (ty, desc, d), next) when ty.desc == d ->
            Transient_expr.set_desc ty desc; r := !next
        | _ -> ())
        log<|MERGE_RESOLUTION|>--- conflicted
+++ resolved
@@ -24,14 +24,10 @@
 
 type mutability =
   | Immutable
-<<<<<<< HEAD
   | Mutable of
-      { modal_upper_bound : Mode.Alloc.Comonadic.Const.t
+      { mode : Mode.Value.Comonadic.lr
       ; atomic : atomic
       }
-=======
-  | Mutable of Mode.Value.Comonadic.lr
->>>>>>> d793f56e
 
 let is_mutable = function
   | Immutable -> false
