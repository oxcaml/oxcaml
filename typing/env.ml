--- conflicted
+++ resolved
@@ -2989,46 +2989,6 @@
   let with_imports cmi = { cmi with cmi_crcs = imports } in
   save_signature_with_transform with_imports ~alerts sg modname cu cmi
 
-<<<<<<< HEAD
-=======
-(* Make the initial environment, without language extensions *)
-let initial =
-  (* We collect all the type declarations that are added to the initial
-     environment in a table. *)
-  let added_types = Ident.Tbl.create 16 in
-  let add_type_and_remember_decl (type_ident : Ident.t) decl env =
-    Ident.Tbl.add added_types type_ident decl;
-    add_type type_ident decl env ~check:false
-  in
-  let initial_env =
-    Predef.build_initial_env add_type_and_remember_decl
-      (add_extension ~check:false ~rebind:false) empty
-  in
-  (* We record the type declarations for the type shapes. *)
-  Ident.Tbl.iter (fun type_ident decl ->
-    Type_shape.add_to_type_decls (Pident type_ident) decl
-      (find_uid_of_path initial_env)
-  ) added_types;
-  initial_env
-
-let add_language_extension_types env =
-  let add ext lvl f env  =
-    match Language_extension.is_at_least ext lvl with
-    | true ->
-      (* CR-someday poechsel: Pass a correct shape here *)
-      f (add_type ?shape:None ~check:false) env
-    | false -> env
-  in
-  lazy
-    Language_extension.(env
-    |> add SIMD Stable Predef.add_simd_stable_extension_types
-    |> add SIMD Beta Predef.add_simd_beta_extension_types
-    |> add SIMD Alpha Predef.add_simd_alpha_extension_types
-    |> add Small_numbers Stable Predef.add_small_number_extension_types
-    |> add Small_numbers Beta Predef.add_small_number_beta_extension_types
-    |> add Layouts Stable Predef.add_or_null)
-
->>>>>>> 9d46f41f
 (* Some predefined types are part of language extensions, and we don't want to
    make them available in the initial environment if those extensions are not
    turned on.  We can't do this at startup because command line flags haven't
@@ -3052,6 +3012,8 @@
          (add_type ~check:false)
          (add_extension ~check:false ~rebind:false)
     |> add SIMD Stable Predef.add_simd_stable_extension_types
+    |> add SIMD Beta Predef.add_simd_beta_extension_types
+    |> add SIMD Alpha Predef.add_simd_alpha_extension_types
     |> add Small_numbers Stable Predef.add_small_number_extension_types
     |> add Small_numbers Beta Predef.add_small_number_beta_extension_types
     |> add Layouts Stable Predef.add_or_null)
