--- conflicted
+++ resolved
@@ -3039,22 +3039,11 @@
     match !Clflags.shape_format with
     | Clflags.Old_merlin -> add_type type_ident decl env ~check:false
     | Clflags.Debugging_shapes ->
-<<<<<<< HEAD
       let shape =
         Type_shape.Type_decl_shape.of_type_declaration type_ident decl
           (shape_for_constr env)
       in
       Uid.Tbl.add Type_shape.all_type_decls decl.type_uid shape;
-=======
-      let type_decl_shape =
-        Type_shape.Type_decl_shape.of_type_declaration (Pident type_ident) decl
-          (find_uid_of_path env)
-      in
-      Uid.Tbl.add Type_shape.all_type_decls decl.type_uid type_decl_shape;
-      let shape = Shape.leaf' None in
-      (* CR sspies: This will be replaced by an actual shape computation in
-         the future. *)
->>>>>>> ece8435c
       add_type type_ident ~shape decl env ~check:false
   in
   let initial_env =
