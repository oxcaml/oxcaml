--- conflicted
+++ resolved
@@ -416,12 +416,8 @@
             constructor; should this have Constructor_mixed shape?" in
       match (sort : Jkind.Sort.Const.t) with
       | Base Value -> ()
-<<<<<<< HEAD
-      | Base (Void | Float32 | Float64 | Word | Bits8 | Bits16 | Bits32 | Bits64 | Vec128)
-=======
-      | Base (Void | Float32 | Float64 | Word | Bits32 | Bits64 |
+      | Base (Void | Float32 | Float64 | Word | Bits8 | Bits16 | Bits32 | Bits64 |
               Vec128 | Vec256 | Vec512)
->>>>>>> 9d46f41f
       | Product _ -> raise_error ())
     args;
   add_extension id
@@ -500,13 +496,9 @@
        ~kind:(variant [ cstr ident_false []; cstr ident_true []])
        ~jkind:Jkind.Const.Builtin.immediate
   |> add_type ident_char ~jkind:Jkind.Const.Builtin.immediate
-<<<<<<< HEAD
        ~unboxed_jkind:Jkind.Const.Builtin.kind_of_unboxed_int8
-  |> add_type ident_exn ~kind:Type_open ~jkind:Jkind.Const.Builtin.value
-=======
   |> add_type_with_jkind ident_exn ~kind:Type_open
     ~jkind:(Jkind.for_non_float ~why:(Primitive ident_exn))
->>>>>>> 9d46f41f
   |> add_type ident_extension_constructor ~jkind:Jkind.Const.Builtin.immutable_data
   |> add_type_with_jkind ident_float ~jkind:(Jkind.for_float ident_float)
       ~unboxed_jkind:Jkind.Const.Builtin.kind_of_unboxed_float
