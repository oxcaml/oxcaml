--- conflicted
+++ resolved
@@ -390,13 +390,10 @@
             iter_value_description vd
         | Tsig_type (rf, list) ->
             iter_type_declarations rf list
-<<<<<<< HEAD
         | Tsig_effect ext ->
             iter_extension_constructor ext
-=======
         | Tsig_typesubst list ->
             iter_type_declarations Nonrecursive list
->>>>>>> 4c130cae
         | Tsig_exception ext ->
             iter_type_exception ext
         | Tsig_typext tyext ->
