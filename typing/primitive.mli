(**************************************************************************)
(*                                                                        *)
(*                                 OCaml                                  *)
(*                                                                        *)
(*             Xavier Leroy, projet Cristal, INRIA Rocquencourt           *)
(*                                                                        *)
(*   Copyright 1996 Institut National de Recherche en Informatique et     *)
(*     en Automatique.                                                    *)
(*                                                                        *)
(*   All rights reserved.  This file is distributed under the terms of    *)
(*   the GNU Lesser General Public License version 2.1, with the          *)
(*   special exception on linking described in the file LICENSE.          *)
(*                                                                        *)
(**************************************************************************)

(* Description of primitive functions *)

type unboxed_integer =
  | Unboxed_int64
  | Unboxed_nativeint
  | Unboxed_int32
  | Unboxed_int16
  | Unboxed_int8
<<<<<<< HEAD
  | Unboxed_int
  (** We don't support an [int#] type in the stdlib. However, for consistency, it's
      important that we have naked types corresponding to all of our integral types.
      This is also used when you write [int[@untagged]] in [external] functions. *)
=======
>>>>>>> 3b595799

type unboxed_float = Unboxed_float64 | Unboxed_float32
type unboxed_vector = Unboxed_vec128 | Unboxed_vec256 | Unboxed_vec512

type boxed_integer = Boxed_int64 | Boxed_nativeint | Boxed_int32
type boxed_float = Boxed_float64 | Boxed_float32
type boxed_vector = Boxed_vec128 | Boxed_vec256 | Boxed_vec512

(** Representation of arguments/result for the native code version
    of a primitive.

    Untagged integers (such as [int[@untagged]]) are represented as
    [Unboxed_integer Unboxed_int]
*)
type native_repr =
  | Repr_poly
  | Same_as_ocaml_repr of Jkind_types.Sort.Const.t
  | Unboxed_float of boxed_float
  | Unboxed_vector of boxed_vector
  | Unboxed_integer of unboxed_integer
<<<<<<< HEAD
=======
  | Untagged_immediate
>>>>>>> 3b595799

(* See [middle_end/semantics_of_primitives.mli] *)
type effects = No_effects | Only_generative_effects | Arbitrary_effects
type coeffects = No_coeffects | Has_coeffects

type mode =
  | Prim_local
  | Prim_global
  | Prim_poly
(* [Prim_poly] arguments and results are subject to mode inference,
   allowing e.g. (+.) to work on local or global floats. After
   typechecking, all [Prim_poly] modes on a given primitive application
   will be instantiated either all to [Local] or all to [Global] *)

type 'repr description_gen = private
  { prim_name: string;         (* Name of primitive  or C function *)
    prim_arity: int;           (* Number of arguments *)
    prim_alloc: bool;          (* Does it allocates or raise? *)
    prim_c_builtin: bool;
    (* When [prim_c_builtin] is true, the native compiler is allowed to rewrite
       calls to the external C function that implements this primitive,
       based on its name [prim_name], into a predetermined instruction sequence.
       [prim_c_builtin] is ignored on compiler primitives
       whose name [prim_name] starts with %. *)
    prim_effects: effects;
    prim_coeffects: coeffects;
    prim_native_name: string;  (* Name of C function for the nat. code gen. *)
    prim_native_repr_args: (mode * 'repr) list;
    prim_native_repr_res: mode * 'repr;
    prim_is_layout_poly: bool }

type description = native_repr description_gen

(* Invariant [List.length d.prim_native_repr_args = d.prim_arity] *)

(** [make_prim_repr_args n x] is the same as [List.init n (fun _ -> x)].
    Keeping this function here to be close to upstream. It's
    intended for use with [make]. *)
val make_prim_repr_args : int -> 'a -> 'a list

val make
  :  name:string
  -> alloc:bool
  -> c_builtin:bool
  -> effects:effects
  -> coeffects:coeffects
  -> native_name:string
  -> native_repr_args: (mode * 'repr) list
  -> native_repr_res: mode * 'repr
  -> is_layout_poly: bool
  -> 'repr description_gen

val parse_declaration
  :  Parsetree.value_description
  -> native_repr_args:(mode * native_repr) list
  -> native_repr_res:(mode * native_repr)
  -> is_layout_poly:bool
  -> description

val print
  :  description
  -> Outcometree.out_val_decl
  -> Outcometree.out_val_decl

val native_name: 'a description_gen -> string
val byte_name: 'a description_gen -> string


val unboxed_float : boxed_float -> unboxed_float
val unboxed_integer : boxed_integer -> unboxed_integer
val unboxed_vector : boxed_vector -> unboxed_vector
val equal_unboxed_integer : unboxed_integer -> unboxed_integer -> bool
val equal_unboxed_float : unboxed_float -> unboxed_float -> bool
val equal_unboxed_vector : unboxed_vector -> unboxed_vector -> bool
val compare_unboxed_float : unboxed_float -> unboxed_float -> int
val compare_unboxed_vector : unboxed_vector -> unboxed_vector -> int
val equal_boxed_integer : boxed_integer -> boxed_integer -> bool
val equal_boxed_float : boxed_float -> boxed_float -> bool
val equal_boxed_vector : boxed_vector -> boxed_vector -> bool
val compare_boxed_float : boxed_float -> boxed_float -> int
val compare_boxed_vector : boxed_vector -> boxed_vector -> int
val equal_native_repr : native_repr -> native_repr -> bool
val equal_effects : effects -> effects -> bool
val equal_coeffects : coeffects -> coeffects -> bool

(** [native_name_is_externa] returns [true] iff the [native_name] for the
    given primitive identifies that the primitive is not implemented in the
    compiler itself. *)
val native_name_is_external : description -> bool

(** Check if a primitive has the correct native representations for its
    argument/return types. This check is done based on the primitive name and
    only imposes constraints on built-in primitives. Raises if the check
    fails. *)
val prim_has_valid_reprs : loc:Location.t -> description -> unit

(** Check if a primitive can have layout [any] anywhere within its type
    declaration. Returns [false] for built-in primitives that inspect
    the layout of type parameters ([%array_length] for example). *)
val prim_can_contain_layout_any : description -> bool

type error =
  | Old_style_float_with_native_repr_attribute
  | Old_style_float_with_non_value
  | Old_style_noalloc_with_noalloc_attribute
  | No_native_primitive_with_repr_attribute
  | No_native_primitive_with_non_value
  | Inconsistent_attributes_for_effects
  | Inconsistent_noalloc_attributes_for_effects
  | Invalid_representation_polymorphic_attribute
  | Invalid_native_repr_for_primitive of string

exception Error of Location.t * error<|MERGE_RESOLUTION|>--- conflicted
+++ resolved
@@ -21,13 +21,11 @@
   | Unboxed_int32
   | Unboxed_int16
   | Unboxed_int8
-<<<<<<< HEAD
   | Unboxed_int
-  (** We don't support an [int#] type in the stdlib. However, for consistency, it's
-      important that we have naked types corresponding to all of our integral types.
-      This is also used when you write [int[@untagged]] in [external] functions. *)
-=======
->>>>>>> 3b595799
+  (** We don't support an [int#] type in the stdlib. However, for consistency,
+      it's important that we have naked types corresponding to all of our
+      integral types.  This is also used when you write [int[@untagged]] in
+      [external] functions. *)
 
 type unboxed_float = Unboxed_float64 | Unboxed_float32
 type unboxed_vector = Unboxed_vec128 | Unboxed_vec256 | Unboxed_vec512
@@ -48,10 +46,6 @@
   | Unboxed_float of boxed_float
   | Unboxed_vector of boxed_vector
   | Unboxed_integer of unboxed_integer
-<<<<<<< HEAD
-=======
-  | Untagged_immediate
->>>>>>> 3b595799
 
 (* See [middle_end/semantics_of_primitives.mli] *)
 type effects = No_effects | Only_generative_effects | Arbitrary_effects
