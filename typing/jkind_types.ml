(**************************************************************************)
(*                                                                        *)
(*                                 OCaml                                  *)
(*                                                                        *)
(*                  Liam Stevenson, Jane Street, New York                 *)
(*                                                                        *)
(*   Copyright 2024 Jane Street Group LLC                                 *)
(*                                                                        *)
(*   All rights reserved.  This file is distributed under the terms of    *)
(*   the GNU Lesser General Public License version 2.1, with the          *)
(*   special exception on linking described in the file LICENSE.          *)
(*                                                                        *)
(**************************************************************************)

module Sort = struct
  type base =
    | Void
    | Value
    | Float64
    | Float32
    | Word
    | Bits8
    | Bits16
    | Bits32
    | Bits64
    | Vec128
    | Vec256
    | Vec512

  type t =
    | Var of var
    | Base of base
    | Product of t list

  and var =
    { mutable contents : t option;
      uid : int (* For debugging / printing only *)
    }

  let equal_base b1 b2 =
    match b1, b2 with
    | Void, Void
    | Value, Value
    | Float64, Float64
    | Float32, Float32
    | Word, Word
    | Bits8, Bits8
    | Bits16, Bits16
    | Bits32, Bits32
    | Bits64, Bits64
    | Vec128, Vec128
    | Vec256, Vec256
    | Vec512, Vec512 ->
      true
<<<<<<< HEAD
    | ( ( Void | Value | Float64 | Float32 | Word | Bits8 | Bits16 | Bits32
        | Bits64 | Vec128 ),
=======
    | ( ( Void | Value | Float64 | Float32 | Word | Bits32 | Bits64 | Vec128
        | Vec256 | Vec512 ),
>>>>>>> 9d46f41f
        _ ) ->
      false

  let to_string_base = function
    | Value -> "value"
    | Void -> "void"
    | Float64 -> "float64"
    | Float32 -> "float32"
    | Word -> "word"
    | Bits8 -> "bits8"
    | Bits16 -> "bits16"
    | Bits32 -> "bits32"
    | Bits64 -> "bits64"
    | Vec128 -> "vec128"
    | Vec256 -> "vec256"
    | Vec512 -> "vec512"

  module Const = struct
    type t =
      | Base of base
      | Product of t list

    let rec equal c1 c2 =
      match c1, c2 with
      | Base b1, Base b2 -> equal_base b1 b2
      | Product cs1, Product cs2 -> List.equal equal cs1 cs2
      | (Base _ | Product _), _ -> false

    let format ppf c =
      let rec pp_element ~nested ppf = function
        | Base b -> Format.fprintf ppf "%s" (to_string_base b)
        | Product cs ->
          let pp_sep ppf () = Format.fprintf ppf "@ & " in
          Misc.pp_nested_list ~nested ~pp_element ~pp_sep ppf cs
      in
      pp_element ~nested:false ppf c

    let value = Base Value

    let void = Base Void

    let float64 = Base Float64

    let float32 = Base Float32

    let word = Base Word

    let bits8 = Base Bits8

    let bits16 = Base Bits16

    let bits32 = Base Bits32

    let bits64 = Base Bits64

    let vec128 = Base Vec128

    let vec256 = Base Vec256

    let vec512 = Base Vec512

    module Debug_printers = struct
      let t ppf c =
        let rec pp_element ~nested ppf = function
          | Base b ->
            Format.fprintf ppf "%s"
              (match b with
              | Void -> "Void"
              | Value -> "Value"
              | Float64 -> "Float64"
              | Float32 -> "Float32"
              | Word -> "Word"
              | Bits8 -> "Bits8"
              | Bits16 -> "Bits16"
              | Bits32 -> "Bits32"
              | Bits64 -> "Bits64"
              | Vec128 -> "Vec128"
              | Vec256 -> "Vec256"
              | Vec512 -> "Vec512")
          | Product cs ->
            let pp_sep ppf () = Format.fprintf ppf "@ , " in
            Format.fprintf ppf "Product [%a]"
              (Misc.pp_nested_list ~nested ~pp_element ~pp_sep)
              cs
        in
        pp_element ~nested:false ppf c
    end

    let for_function = value

    let for_predef_value = value

    let for_block_element = value

    let for_probe_body = value

    let for_poly_variant = value

    let for_boxed_record = value

    let for_object = value

    let for_lazy_body = value

    let for_tuple_element = value

    let for_variant_arg = value

    let for_instance_var = value

    let for_class_arg = value

    let for_method = value

    let for_initializer = value

    let for_module = value

    let for_tuple = value

    let for_array_get_result = value

    let for_array_comprehension_element = value

    let for_list_element = value
  end

  module Var = struct
    type id = int

    let get_id { uid; _ } = uid

    (* Map var uids to smaller numbers for more consistent printing. *)
    let next_id = ref 1

    let names : (int, int) Hashtbl.t = Hashtbl.create 16

    let get_print_number uid =
      match Hashtbl.find_opt names uid with
      | Some n -> n
      | None ->
        let id = !next_id in
        incr next_id;
        Hashtbl.add names uid id;
        id

    let name { uid; _ } =
      "'_representable_layout_" ^ Int.to_string (get_print_number uid)
  end

  (*** debug printing **)
  module Debug_printers = struct
    open Format

    let base ppf b =
      fprintf ppf "%s"
        (match b with
        | Void -> "Void"
        | Value -> "Value"
        | Float64 -> "Float64"
        | Float32 -> "Float32"
        | Word -> "Word"
        | Bits8 -> "Bits8"
        | Bits16 -> "Bits16"
        | Bits32 -> "Bits32"
        | Bits64 -> "Bits64"
        | Vec128 -> "Vec128"
        | Vec256 -> "Vec256"
        | Vec512 -> "Vec512")

    let rec t ppf = function
      | Var v -> fprintf ppf "Var %a" var v
      | Base b -> base ppf b
      | Product ts ->
        fprintf ppf "Product [ %a ]"
          (pp_print_list ~pp_sep:(fun ppf () -> pp_print_text ppf "; ") t)
          ts

    and opt_t ppf = function
      | Some s -> fprintf ppf "Some %a" t s
      | None -> fprintf ppf "None"

    and var ppf v =
      fprintf ppf "{@[@ contents = %a;@ uid = %d@ @]}" opt_t v.contents v.uid
  end

  (* To record changes to sorts, for use with `Types.{snapshot, backtrack}` *)
  type change = var * t option

  let change_log : (change -> unit) ref = ref (fun _ -> ())

  let set_change_log cl = change_log := cl

  let log_change change = !change_log change

  let undo_change (v, t_op) = v.contents <- t_op

  let set : var -> t option -> unit =
   fun v t_op ->
    log_change (v, v.contents);
    v.contents <- t_op

  module Static = struct
    (* Statically allocated values of various consts and sorts to save
       allocations in in the core hot path functions. [T] is also included in
       the outer module to provide the core sorts. *)

    module T = struct
      let void = Base Void

      let value = Base Value

      let float64 = Base Float64

      let float32 = Base Float32

      let word = Base Word

      let bits8 = Base Bits8

      let bits16 = Base Bits16

      let bits32 = Base Bits32

      let bits64 = Base Bits64

      let vec128 = Base Vec128

      let vec256 = Base Vec256

      let vec512 = Base Vec512

      let of_base = function
        | Void -> void
        | Value -> value
        | Float64 -> float64
        | Float32 -> float32
        | Word -> word
        | Bits8 -> bits8
        | Bits16 -> bits16
        | Bits32 -> bits32
        | Bits64 -> bits64
        | Vec128 -> vec128
        | Vec256 -> vec256
        | Vec512 -> vec512

      let rec of_const : Const.t -> t = function
        | Base b -> of_base b
        | Product cs -> Product (List.map of_const cs)
    end

    module T_option = struct
      let value = Some T.value

      let void = Some T.void

      let float64 = Some T.float64

      let float32 = Some T.float32

      let word = Some T.word

      let bits8 = Some T.bits8

      let bits16 = Some T.bits16

      let bits32 = Some T.bits32

      let bits64 = Some T.bits64

      let vec128 = Some T.vec128

      let vec256 = Some T.vec256

      let vec512 = Some T.vec512

      let of_base = function
        | Void -> void
        | Value -> value
        | Float64 -> float64
        | Float32 -> float32
        | Word -> word
        | Bits8 -> bits8
        | Bits16 -> bits16
        | Bits32 -> bits32
        | Bits64 -> bits64
        | Vec128 -> vec128
        | Vec256 -> vec256
        | Vec512 -> vec512

      let rec of_const : Const.t -> t option = function
        | Base b -> of_base b
        | Product cs ->
          Option.map
            (fun x -> Product x)
            (Misc.Stdlib.List.map_option of_const cs)
    end

    module Const = struct
      open Const

      let value = Base Value

      let void = Base Void

      let float64 = Base Float64

      let float32 = Base Float32

      let word = Base Word

      let bits8 = Base Bits8

      let bits16 = Base Bits16

      let bits32 = Base Bits32

      let bits64 = Base Bits64

      let vec128 = Base Vec128

      let vec256 = Base Vec256

      let vec512 = Base Vec512

      let of_base : base -> Const.t = function
        | Value -> value
        | Void -> void
        | Float64 -> float64
        | Float32 -> float32
        | Word -> word
        | Bits8 -> bits8
        | Bits16 -> bits16
        | Bits32 -> bits32
        | Bits64 -> bits64
        | Vec128 -> vec128
        | Vec256 -> vec256
        | Vec512 -> vec512
    end
  end

  let of_var v = Var v

  let last_var_uid = ref 0

  let new_var () =
    incr last_var_uid;
    Var { contents = None; uid = !last_var_uid }

  let rec get : t -> t = function
    | Base _ as t -> t
    | Product ts as t ->
      let ts' = List.map get ts in
      if List.for_all2 ( == ) ts ts' then t else Product ts'
    | Var r as t -> (
      match r.contents with
      | None -> t
      | Some s ->
        let result = get s in
        if result != s then set r (Some result);
        (* path compression *)
        result)

  let rec default_to_value_and_get : t -> Const.t = function
    | Base b -> Static.Const.of_base b
    | Product ts -> Product (List.map default_to_value_and_get ts)
    | Var r -> (
      match r.contents with
      | None ->
        set r Static.T_option.value;
        Static.Const.value
      | Some s ->
        let result = default_to_value_and_get s in
        set r (Static.T_option.of_const result);
        (* path compression *)
        result)

  (* CR layouts v12: Default to void instead. *)
  let default_for_transl_and_get s = default_to_value_and_get s

  (***********************)
  (* equality *)

  type equate_result =
    | Unequal
    | Equal_mutated_first
    | Equal_mutated_second
    | Equal_mutated_both
    | Equal_no_mutation

  let swap_equate_result = function
    | Equal_mutated_first -> Equal_mutated_second
    | Equal_mutated_second -> Equal_mutated_first
    | (Unequal | Equal_no_mutation | Equal_mutated_both) as r -> r

  let[@inline] sorts_of_product s =
    (* In the equate functions, it's useful to pass around lists of sorts inside
       the product constructor they came from to avoid re-allocating it if we
       end up wanting to store it in a variable. We could probably eliminate the
       use of this by collapsing a bunch of the functions below into each other,
       but that would be much less readable. *)
    match s with
    | Product sorts -> sorts
    | Var _ | Base _ -> Misc.fatal_error "Jkind_types.sorts_of_product"

  let rec equate_sort_sort s1 s2 =
    match s1 with
    | Base b1 -> swap_equate_result (equate_sort_base s2 b1)
    | Var v1 -> equate_var_sort v1 s2
    | Product _ -> swap_equate_result (equate_sort_product s2 s1)

  and equate_sort_base s1 b2 =
    match s1 with
    | Base b1 -> if equal_base b1 b2 then Equal_no_mutation else Unequal
    | Var v1 -> equate_var_base v1 b2
    | Product _ -> Unequal

  and equate_var_base v1 b2 =
    match v1.contents with
    | Some s1 -> equate_sort_base s1 b2
    | None ->
      set v1 (Static.T_option.of_base b2);
      Equal_mutated_first

  and equate_var_sort v1 s2 =
    match s2 with
    | Base b2 -> equate_var_base v1 b2
    | Var v2 -> equate_var_var v1 v2
    | Product _ -> equate_var_product v1 s2

  and equate_var_var v1 v2 =
    if v1 == v2
    then Equal_no_mutation
    else
      match v1.contents, v2.contents with
      | Some s1, _ -> swap_equate_result (equate_var_sort v2 s1)
      | _, Some s2 -> equate_var_sort v1 s2
      | None, None ->
        set v1 (Some (of_var v2));
        Equal_mutated_first

  and equate_var_product v1 s2 =
    match v1.contents with
    | Some s1 -> equate_sort_product s1 s2
    | None ->
      set v1 (Some s2);
      Equal_mutated_first

  and equate_sort_product s1 s2 =
    match s1 with
    | Base _ -> Unequal
    | Product sorts1 ->
      let sorts2 = sorts_of_product s2 in
      equate_sorts sorts1 sorts2
    | Var v1 -> equate_var_product v1 s2

  and equate_sorts sorts1 sorts2 =
    let rec go sorts1 sorts2 acc =
      match sorts1, sorts2 with
      | [], [] -> acc
      | sort1 :: sorts1, sort2 :: sorts2 -> (
        match equate_sort_sort sort1 sort2, acc with
        | Unequal, _ -> Unequal
        | _, Unequal -> assert false
        | Equal_no_mutation, acc | acc, Equal_no_mutation ->
          go sorts1 sorts2 acc
        | Equal_mutated_both, _ | _, Equal_mutated_both ->
          go sorts1 sorts2 Equal_mutated_both
        | Equal_mutated_first, Equal_mutated_first ->
          go sorts1 sorts2 Equal_mutated_first
        | Equal_mutated_second, Equal_mutated_second ->
          go sorts1 sorts2 Equal_mutated_second
        | Equal_mutated_first, Equal_mutated_second
        | Equal_mutated_second, Equal_mutated_first ->
          go sorts1 sorts2 Equal_mutated_both)
      | _, _ -> assert false
    in
    if List.compare_lengths sorts1 sorts2 = 0
    then go sorts1 sorts2 Equal_no_mutation
    else Unequal

  let equate_tracking_mutation = equate_sort_sort

  (* Don't expose whether or not mutation happened; we just need that for
     [Jkind] *)
  let equate s1 s2 =
    match equate_tracking_mutation s1 s2 with
    | Unequal -> false
    | Equal_mutated_first | Equal_mutated_second | Equal_no_mutation
    | Equal_mutated_both ->
      true

  let is_void_defaulting t =
    (* CR layouts v5: this should probably default to void now *)
    match default_to_value_and_get t with
    | Base Void -> true
    | Base
<<<<<<< HEAD
        ( Value | Float64 | Float32 | Word | Bits8 | Bits16 | Bits32 | Bits64
        | Vec128 ) ->
=======
        ( Value | Float64 | Float32 | Word | Bits32 | Bits64 | Vec128 | Vec256
        | Vec512 ) ->
>>>>>>> 9d46f41f
      false
    | Product _ -> false

  let decompose_into_product t n =
    let ts = List.init n (fun _ -> new_var ()) in
    if equate t (Product ts) then Some ts else None

  (*** pretty printing ***)

  let format ppf t =
    let rec pp_element ~nested ppf t =
      match get t with
      | Base b -> Format.fprintf ppf "%s" (to_string_base b)
      | Var v -> Format.fprintf ppf "%s" (Var.name v)
      | Product ts ->
        let pp_sep ppf () = Format.fprintf ppf " & " in
        Misc.pp_nested_list ~nested ~pp_element ~pp_sep ppf ts
    in
    pp_element ~nested:false ppf t

  include Static.T
end

module Layout = struct
  type 'sort t =
    | Sort of 'sort
    | Product of 'sort t list
    | Any

  module Const = struct
    type t =
      | Any
      | Base of Sort.base
      | Product of t list
  end
end<|MERGE_RESOLUTION|>--- conflicted
+++ resolved
@@ -52,13 +52,8 @@
     | Vec256, Vec256
     | Vec512, Vec512 ->
       true
-<<<<<<< HEAD
     | ( ( Void | Value | Float64 | Float32 | Word | Bits8 | Bits16 | Bits32
-        | Bits64 | Vec128 ),
-=======
-    | ( ( Void | Value | Float64 | Float32 | Word | Bits32 | Bits64 | Vec128
-        | Vec256 | Vec512 ),
->>>>>>> 9d46f41f
+        | Bits64 | Vec128 | Vec256 | Vec512 ),
         _ ) ->
       false
 
@@ -556,13 +551,8 @@
     match default_to_value_and_get t with
     | Base Void -> true
     | Base
-<<<<<<< HEAD
         ( Value | Float64 | Float32 | Word | Bits8 | Bits16 | Bits32 | Bits64
-        | Vec128 ) ->
-=======
-        ( Value | Float64 | Float32 | Word | Bits32 | Bits64 | Vec128 | Vec256
-        | Vec512 ) ->
->>>>>>> 9d46f41f
+        | Vec128 | Vec256 | Vec512 ) ->
       false
     | Product _ -> false
 
