--- conflicted
+++ resolved
@@ -2088,10 +2088,7 @@
 (* Cancel out all pairs of $ and <[_]>, or <[_]> and $.
    This ensures type unification works correctly. *)
 let rec quote_splice_cancel ty =
-<<<<<<< HEAD
-=======
   (* CR metaprogramming aivaskovic: try to remove type_desc mutation here *)
->>>>>>> f15d0b30
   match get_desc ty with
   | Tquote t -> begin
       match get_desc t with
@@ -3989,23 +3986,13 @@
   try
     type_changed := true;
     begin match (get_desc t1, get_desc t2) with
-<<<<<<< HEAD
-=======
       (Tconstr _, Tvar _) when deep_occur t2 t1 ->
         unify2 uenv t1 t2
->>>>>>> f15d0b30
     | (Tvar _, Tquote _) when deep_occur t1 t2 ->
         unify2 uenv t1 t2
     | (Tquote _, Tvar _) when deep_occur t2 t1 ->
         unify2 uenv t1 t2
     | (Tvar _, Tsplice _) when deep_occur t1 t2 ->
-<<<<<<< HEAD
-        unify2 uenv t1 t2
-    | (Tsplice _, Tvar _) when deep_occur t2 t1 ->
-        unify2 uenv t1 t2
-    | (Tvar _, Tconstr _) when deep_occur t1 t2 ->
-=======
->>>>>>> f15d0b30
         unify2 uenv t1 t2
     | (Tsplice _, Tvar _) when deep_occur t2 t1 ->
         unify2 uenv t1 t2
