(**************************************************************************)
(*                                                                        *)
(*                                 OCaml                                  *)
(*                                                                        *)
(*             Xavier Leroy, projet Cristal, INRIA Rocquencourt           *)
(*                                                                        *)
(*   Copyright 1998 Institut National de Recherche en Informatique et     *)
(*     en Automatique.                                                    *)
(*                                                                        *)
(*   All rights reserved.  This file is distributed under the terms of    *)
(*   the GNU Lesser General Public License version 2.1, with the          *)
(*   special exception on linking described in the file LICENSE.          *)
(*                                                                        *)
(**************************************************************************)

(* Auxiliaries for type-based optimizations, e.g. array kinds *)

open Path
open Types
open Typedtree
open Lambda

type error =
    Non_value_layout of type_expr * Jkind.Violation.t option
  | Sort_without_extension of
      Jkind.Sort.t * Language_extension.maturity * type_expr option
  | Small_number_sort_without_extension of Jkind.Sort.t * type_expr option
  | Simd_sort_without_extension of Jkind.Sort.t * type_expr option
  | Not_a_sort of type_expr * Jkind.Violation.t
  | Unsupported_sort of Jkind.Sort.Const.t
  | Unsupported_product_in_lazy of Jkind.Sort.Const.t
  | Unsupported_vector_in_product_array
  | Mixed_product_array of Jkind.Sort.Const.t * type_expr
  | Product_iarrays_unsupported
  | Opaque_array_non_value of
      { array_type: type_expr;
        elt_kinding_failure: (type_expr * Jkind.Violation.t) option }

exception Error of Location.t * error

(* Expand a type, looking through ordinary synonyms, private synonyms, links,
   and [@@unboxed] types. The returned type will be therefore be none of these
   cases (except in case of missing cmis).

   If we fail to fully scrape the type due to missing a missing cmi file, we
   return the original, rather than a partially expanded one.  The original may
   have cached jkind information that is more accurate than can be computed
   from its expanded form. *)
let scrape_ty env ty =
  let ty =
    match get_desc ty with
    | Tpoly(ty, _) -> ty
    | _ -> ty
  in
  match get_desc ty with
  | Tconstr _ ->
      let ty = Ctype.correct_levels ty in
      let ty' = Ctype.expand_head_opt env ty in
      begin match get_desc ty' with
      | Tconstr (p, _, _) ->
          begin match find_unboxed_type (Env.find_type p env) with
          | Some _ -> (Ctype.get_unboxed_type_approximation env ty').ty
          | None -> ty'
          | exception Not_found -> ty (* missing cmi file *)
          end
      | _ ->
          ty'
      end
  | _ -> ty

(* See [scrape_ty]; this returns the [type_desc] of a scraped [type_expr]. *)
let scrape env ty =
  get_desc (scrape_ty env ty)

let scrape_poly env ty =
  let ty = scrape_ty env ty in
  match get_desc ty with
  | Tpoly (ty, _) -> get_desc ty
  | d -> d

let is_function_type env ty =
  match scrape env ty with
  | Tarrow (_, lhs, rhs, _) -> Some (lhs, rhs)
  | _ -> None

let is_base_type env ty base_ty_path =
  match scrape env ty with
  | Tconstr(p, _, _) -> Path.same p base_ty_path
  | _ -> false

let is_always_gc_ignorable env ty =
  let ext : Jkind_axis.Externality.t =
    (* We check that we're compiling to (64-bit) native code before counting
       External64 types as gc_ignorable, because bytecode is intended to be
       platform independent. *)
    if !Clflags.native_code && Sys.word_size = 64
    then External64
    else External
  in
  Ctype.check_type_externality env ty ext

let maybe_pointer_type env ty =
  let ty = scrape_ty env ty in
  let immediate_or_pointer =
    match is_always_gc_ignorable env ty with
    | true -> Immediate
    | false -> Pointer
  in
  let nullable =
    match Ctype.check_type_nullability env ty Non_null with
    | true -> Non_nullable
    | false -> Nullable
  in
  immediate_or_pointer, nullable

let maybe_pointer exp = maybe_pointer_type exp.exp_env exp.exp_type

(* CR layouts v2.8: Calling [type_legacy_sort] in [typeopt] is not ideal
   and this function should be removed at some point. To do that, there
   needs to be a way to store sort vars on [Tconstr]s. That means
   either introducing a [Tpoly_constr], allow type parameters with
   sort info, or do something else. *)
(* CR layouts v3.0: have a better error message
   for nullable jkinds.*)
let type_legacy_sort ~why env loc ty =
  match Ctype.type_legacy_sort ~why env ty with
  | Ok sort -> sort
  | Error err -> raise (Error (loc, Not_a_sort (ty, err)))

(* [classification]s are used for two things: things in arrays, and things in
   lazys. In the former case, we need detailed information about unboxed
   products and in the latter it would be wasteful to compute that information,
   so this type is polymorphic in what it remembers about products. *)
type 'a classification =
  | Int   (* any immediate type *)
  | Float
  | Unboxed_float of unboxed_float
  | Unboxed_int of unboxed_integer
  | Unboxed_vector of unboxed_vector
  | Lazy
  | Addr  (* any value except a float or a lazy *)
  | Any
  | Product of 'a

(* Classify a ty into a [classification]. Looks through synonyms, using
   [scrape_ty].  Returning [Any] is safe, though may skip some optimizations.
   See comment on [classification] above to understand [classify_product]. *)
let classify ~classify_product env loc ty sort : _ classification =
  let ty = scrape_ty env ty in
  match (sort : Jkind.Sort.Const.t) with
  | Base Value -> begin
  if is_always_gc_ignorable env ty then Int
  else match get_desc ty with
  | Tvar _ | Tunivar _ ->
      Any
  | Tconstr (p, _args, _abbrev) ->
      if Path.same p Predef.path_float then Float
      else if Path.same p Predef.path_lazy_t then Lazy
      else if Path.same p Predef.path_int
           || Path.same p Predef.path_int8
           || Path.same p Predef.path_int16 then Int
      else if Path.same p Predef.path_string
           || Path.same p Predef.path_bytes
           || Path.same p Predef.path_array
           || Path.same p Predef.path_iarray
           || Path.same p Predef.path_nativeint
           || Path.same p Predef.path_float32
           || Path.same p Predef.path_int32
           || Path.same p Predef.path_int64
           || Path.same p Predef.path_int8x16
           || Path.same p Predef.path_int16x8
           || Path.same p Predef.path_int32x4
           || Path.same p Predef.path_int64x2
           || Path.same p Predef.path_float32x4
           || Path.same p Predef.path_float64x2
           || Path.same p Predef.path_int8x32
           || Path.same p Predef.path_int16x16
           || Path.same p Predef.path_int32x8
           || Path.same p Predef.path_int64x4
           || Path.same p Predef.path_float32x8
           || Path.same p Predef.path_float64x4
           || Path.same p Predef.path_int8x64
           || Path.same p Predef.path_int16x32
           || Path.same p Predef.path_int32x16
           || Path.same p Predef.path_int64x8
           || Path.same p Predef.path_float32x16
           || Path.same p Predef.path_float64x8
           then Addr
      else begin
        try
          match (Env.find_type p env).type_kind with
          | Type_abstract _ ->
              Any
          | Type_record _ | Type_variant _ | Type_open ->
              Addr
          | Type_record_unboxed_product _ ->
              Any
        with Not_found ->
          (* This can happen due to e.g. missing -I options,
             causing some .cmi files to be unavailable.
             Maybe we should emit a warning. *)
          Any
      end
  | Tarrow _ | Ttuple _ | Tpackage _ | Tobject _ | Tnil | Tvariant _ ->
      Addr
  | Tlink _ | Tsubst _ | Tpoly _ | Tfield _ | Tunboxed_tuple _ | Tof_kind _ ->
      assert false
  end
  | Base Float64 -> Unboxed_float Unboxed_float64
  | Base Float32 -> Unboxed_float Unboxed_float32
  | Base Bits8 -> Unboxed_int Unboxed_int8
  | Base Bits16 -> Unboxed_int Unboxed_int16
  | Base Bits32 -> Unboxed_int Unboxed_int32
  | Base Bits64 -> Unboxed_int Unboxed_int64
  | Base Vec128 -> Unboxed_vector Unboxed_vec128
  | Base Vec256 -> Unboxed_vector Unboxed_vec256
  | Base Vec512 -> Unboxed_vector Unboxed_vec512
  | Base Word -> Unboxed_int Unboxed_nativeint
  | Base Void as c ->
    raise (Error (loc, Unsupported_sort c))
  | Product c -> Product (classify_product ty c)

let rec scannable_product_array_kind elt_ty_for_error loc sorts =
  List.map (sort_to_scannable_product_element_kind elt_ty_for_error loc) sorts

and sort_to_scannable_product_element_kind elt_ty_for_error loc
      (s : Jkind.Sort.Const.t) =
  (* Unfortunate: this never returns `Pint_scannable`.  Doing so would require
     this to traverse the type, rather than just the kind, or to add product
     kinds. *)
  match s with
  | Base Value -> Paddr_scannable
<<<<<<< HEAD
  | Base (Float64 | Float32 | Bits8 | Bits16 | Bits32 | Bits64 | Word | Vec128) as c ->
    raise (Error (loc, Mixed_product_array c))
=======
  | Base (Float64 | Float32 | Bits32 | Bits64 | Word |
          Vec128 | Vec256 | Vec512) as c ->
    raise (Error (loc, Mixed_product_array (c, elt_ty_for_error)))
>>>>>>> 9d46f41f
  | Base Void as c ->
    raise (Error (loc, Unsupported_sort c))
  | Product sorts ->
    Pproduct_scannable (scannable_product_array_kind elt_ty_for_error loc sorts)

let rec ignorable_product_array_kind loc sorts =
  List.map (sort_to_ignorable_product_element_kind loc) sorts

and sort_to_ignorable_product_element_kind loc (s : Jkind.Sort.Const.t) =
  match s with
  | Base Value -> Pint_ignorable
  | Base Float64 -> Punboxedfloat_ignorable Unboxed_float64
  | Base Float32 -> Punboxedfloat_ignorable Unboxed_float32
  | Base Bits8 -> Punboxedint_ignorable Unboxed_int8
  | Base Bits16 -> Punboxedint_ignorable Unboxed_int16
  | Base Bits32 -> Punboxedint_ignorable Unboxed_int32
  | Base Bits64 -> Punboxedint_ignorable Unboxed_int64
  | Base Word -> Punboxedint_ignorable Unboxed_nativeint
  | Base (Vec128 | Vec256 | Vec512) ->
    raise (Error (loc, Unsupported_vector_in_product_array))
  | Base Void as c -> raise (Error (loc, Unsupported_sort c))
  | Product sorts -> Pproduct_ignorable (ignorable_product_array_kind loc sorts)

let array_kind_of_elt ~elt_sort env loc ty =
  let elt_sort =
    match elt_sort with
    | Some s -> s
    | None ->
      Jkind.Sort.default_for_transl_and_get
        (type_legacy_sort ~why:Array_element env loc ty)
  in
  let elt_ty_for_error = ty in (* report the un-scraped ty in errors *)
  let classify_product ty sorts =
    if is_always_gc_ignorable env ty then
      Pgcignorableproductarray (ignorable_product_array_kind loc sorts)
    else
      Pgcscannableproductarray
        (scannable_product_array_kind elt_ty_for_error loc sorts)
  in
  (* CR dkalinichenko: many checks in [classify] are redundant
     with separability. *)
  match classify ~classify_product env loc ty elt_sort with
  | Any ->
    if Config.flat_float_array
      && not (Language_extension.is_at_least Separability ()
          && Ctype.check_type_separability env ty Non_float)
    then Pgenarray
    else Paddrarray
  | Float -> if Config.flat_float_array then Pfloatarray else Paddrarray
  | Addr | Lazy -> Paddrarray
  | Int -> Pintarray
  | Unboxed_float f -> Punboxedfloatarray f
  | Unboxed_int Unboxed_int -> Punboxedintarray Unboxed_int
  | Unboxed_int Unboxed_int64 -> Punboxedintarray Unboxed_int64
  | Unboxed_int Unboxed_nativeint -> Punboxedintarray Unboxed_nativeint
  | Unboxed_int Unboxed_int32 -> Punboxedintarray Unboxed_int32
  | Unboxed_int Unboxed_int16 -> Punboxedintarray Unboxed_int16
  | Unboxed_int Unboxed_int8 -> Punboxedintarray Unboxed_int8
  | Unboxed_vector v -> Punboxedvectorarray v
  | Product c -> c

let array_type_kind ~elt_sort ~elt_ty env loc ty =
  match scrape_poly env ty with
  | Tconstr(p, [elt_ty], _) when Path.same p Predef.path_array ->
      array_kind_of_elt ~elt_sort env loc elt_ty
  | Tconstr(p, [elt_ty], _) when Path.same p Predef.path_iarray ->
      let kind = array_kind_of_elt ~elt_sort env loc elt_ty in
      (* CR layouts v7.1: allow iarrays of products. *)
      begin match kind with
      | Pgcscannableproductarray _ | Pgcignorableproductarray _ ->
        raise (Error (loc, Product_iarrays_unsupported))
      | Pgenarray | Paddrarray | Pintarray | Pfloatarray | Punboxedfloatarray _
      | Punboxedintarray _ | Punboxedvectorarray _  ->
        kind
      end
  | Tconstr(p, [], _) when Path.same p Predef.path_floatarray ->
      Pfloatarray
  | _ ->
    begin match elt_ty with
    | Some elt_ty ->
      let rhs = Jkind.Builtin.value ~why:Array_type_kind in
      begin match Ctype.constrain_type_jkind env elt_ty rhs with
      | Ok _ -> Pgenarray
      | Error e ->
        (* CR layouts v4: rather than constraining [elt_ty]'s jkind to be value,
           we could instead use its jkind to determine a non-value array kind.

           We are choosing to error in this case for now because it is safer,
           and because it could be potentially confusing that there is a second
           source of information used to determine array type kinds (in addition
           to the type kind of the array parameter). See PR #4098.

           Using its jkind to determine a non-value array kind would also only
           be useful for explicit user-written primitives. In other cases where
           we compute an array kind (array matching, array comprehension),
           [elt_ty] is [None].
        *)
        raise (Error(loc,
          Opaque_array_non_value {
            array_type = ty;
            elt_kinding_failure = Some (elt_ty, e);
          }))
      end
    | None ->
      raise (Error(loc,
        Opaque_array_non_value {
          array_type = ty;
          elt_kinding_failure = None;
        }))
    end

let array_type_mut env ty =
  match scrape_poly env ty with
  | Tconstr(p, [_], _) when Path.same p Predef.path_iarray -> Immutable
  | _ -> Mutable

let array_kind exp elt_sort =
  array_type_kind
    ~elt_sort:(Some elt_sort) ~elt_ty:None
    exp.exp_env exp.exp_loc exp.exp_type

let array_pattern_kind pat elt_sort =
  array_type_kind
    ~elt_sort:(Some elt_sort) ~elt_ty:None
    pat.pat_env pat.pat_loc pat.pat_type

let bigarray_decode_type env ty tbl dfl =
  match scrape env ty with
  | Tconstr(Pdot(Pident mod_id, type_name), [], _)
    when Ident.name mod_id = "Stdlib__Bigarray" ->
      begin try List.assoc type_name tbl with Not_found -> dfl end
  | _ ->
      dfl

let kind_table =
  ["float16_elt", Pbigarray_float16;
   "float32_elt", Pbigarray_float32;
   "float64_elt", Pbigarray_float64;
   "int8_signed_elt", Pbigarray_sint8;
   "int8_unsigned_elt", Pbigarray_uint8;
   "int16_signed_elt", Pbigarray_sint16;
   "int16_unsigned_elt", Pbigarray_uint16;
   "int32_elt", Pbigarray_int32;
   "int64_elt", Pbigarray_int64;
   "int_elt", Pbigarray_caml_int;
   "nativeint_elt", Pbigarray_native_int;
   "complex32_elt", Pbigarray_complex32;
   "complex64_elt", Pbigarray_complex64]

let layout_table =
  ["c_layout", Pbigarray_c_layout;
   "fortran_layout", Pbigarray_fortran_layout]

let bigarray_specialize_kind_and_layout env ~kind ~layout typ =
  match scrape env typ with
  | Tconstr(_p, [_caml_type; elt_type; layout_type], _abbrev) ->
      let kind =
        match kind with
        | Pbigarray_unknown ->
          bigarray_decode_type env elt_type kind_table Pbigarray_unknown
        | _ -> kind
      in
      let layout =
        match layout with
        | Pbigarray_unknown_layout ->
          bigarray_decode_type env layout_type layout_table Pbigarray_unknown_layout
        | _ -> layout
      in
      (kind, layout)
  | _ ->
      (kind, layout)

let value_kind_of_value_jkind env jkind =
  let layout = Jkind.get_layout_defaulting_to_value jkind in
  (* In other places, we use [Ctype.type_jkind_purely_if_principal]. Here, we omit
     the principality check, as we're just trying to compute optimizations. *)
  let jkind_of_type ty = Some (Ctype.type_jkind_purely env ty) in
  let externality_upper_bound = Jkind.get_externality_upper_bound ~jkind_of_type jkind in
  match layout, externality_upper_bound with
  | Base Value, External -> Pintval
  | Base Value, External64 ->
    if !Clflags.native_code && Sys.word_size = 64 then Pintval else Pgenval
  | Base Value, Internal -> Pgenval
  | Any, _
  | Product _, _
<<<<<<< HEAD
  | Base (Void | Float64 | Float32 | Word | Bits8 | Bits16 | Bits32 | Bits64 | Vec128)
    , _ ->
=======
  | Base (Void | Float64 | Float32 | Word | Bits32 | Bits64 |
          Vec128 | Vec256 | Vec512) , _ ->
>>>>>>> 9d46f41f
    Misc.fatal_error "expected a layout of value"

(* [value_kind] has a pre-condition that it is only called on values.  With the
   current set of sort restrictions, there are two reasons this invariant may
   be violated:

   1) A bug in the type checker or the translation to lambda.
   2) A missing cmi file, so that we can't accurately compute the sort of
      some type.

   In case 1, we have a bug and should fail loudly.

   In case 2, we could issue an error and make the user add the dependency
   explicitly.  But because [value_kind] looks at the subcomponents of your type,
   this can lead to some surprising and unnecessary errors.  Suppose we're
   computing the value kind for some type:

     type t = int * M.t

   If we're missing the cmi for [M], we can't verify the invariant that
   [value_kind] is only called on values.  However, we still know the pair
   itself is a value, so a sound thing to do is fall back and return [Pgenval]
   for [t].

   On the other hand, if we're asked to compute the value kind for [M.t]
   directly and are missing the cmi for [M], we really do need to issue an error.
   This is a bug in the typechecker, which should have checked that the type
   in question has layout value.

   To account for these possibilities, [value_kind] can not simply assume its
   precondition holds, and must check.  This is implemented as calls to
   [check_type_jkind] at the start of its implementation.  If this check
   encounters layout [any] and it arises from a missing cmi, it raises
   [Missing_cmi_fallback].  If it encounters [any] that didn't arise from a
   missing cmi, or any other non-value layout, it fails loudly.

   In places where we're computing value_kinds for a bunch of subcomponents of a
   type, we catch [Missing_cmi_fallback] and just return [Pgenval] for the outer
   type.  If it escapes unhandled from value-kind, we catch it and issue the
   loud error.

   We used to believe we would eventually drop the layout check from
   [value_kind], because we thought it was just a sanity check.  This is wrong.
   We'll always need it to make sure we're sound in the event of a missing cmi
   (at least, as long as [value_kind] continues to inspect types more deeply
   than is otherwise needed for typechecking).  Even if the build system always
   passed cmis for all transitive dependencies, we shouldn't be unsound in the
   event the compiler is invoked manually without them.

   (But, if we ever do find a way to get rid of the safety check: Note that the
   it is currently doing some defaulting of sort variables, as in cases like:

     let () =
       match assert false  with
       | _ -> assert false

   There is a sort variable for the scrutinee of the match in typedtree that is
   still a sort variable after checking this.  It's fine to default this to
   anything - void would be ideal, but for now it gets value.  If the safety check
   goes away, think about whether we should add defaulting elsewhere.)
*)
exception Missing_cmi_fallback

let non_nullable raw_kind = { raw_kind; nullable = Non_nullable }

let nullable raw_kind = { raw_kind; nullable = Nullable }

(* CR layouts v3: This file has two approaches for checking
   nullability. [representation_properties_type] does this by calling
   [Ctype.check_type_nullability] (which is just [constrain_type_jkind] on [any
   mod non_null]), while [add_nullability_from_jkind] just pulls it out of a
   kind (and sometimes we compute a jkind with [estimate_type_jkind] for that
   purpose).

   The former is a bit more expensive (though quite cheap in the places where we
   are doing it now, as the type has already been scraped) but will give a fully
   accurate nullability. The later is conservative but cheaper when we already
   have a jkind. We should pick one, or rationalize why there are two.
*)
let add_nullability_from_jkind env jkind raw_kind =
  let jkind_of_type ty = Some (Ctype.type_jkind_purely env ty) in
  let nullable =
    match Jkind.get_nullability ~jkind_of_type jkind with
    | Non_null -> Non_nullable
    | Maybe_null -> Nullable
  in
  { raw_kind; nullable }

let fallback_if_missing_cmi ~default f =
  try f () with Missing_cmi_fallback -> default

(* CR layouts v2.5: It will be possible for subcomponents of types to be
   non-values for non-error reasons (e.g., [type t = { x : float# }
   [@@unboxed]).  And in later releases, this will also happen in normal
   records, variants, tuples...

   The current layout checks are overly conservative in those cases, because
   they are currently errors.  Instead, recursive calls to value kind should
   check the sorts of the relevant types.  Ideally this wouldn't involve
   expensive layout computation, because the sorts are stored somewhere (e.g.,
   [record_representation]).  But that's not currently the case for tuples. *)
let rec value_kind env ~loc ~visited ~depth ~num_nodes_visited ty
  : int * value_kind =
  let[@inline] cannot_proceed () =
    Numbers.Int.Set.mem (get_id ty) visited
    || depth >= 2
    || num_nodes_visited >= 30
  in
  let scty = scrape_ty env ty in
  begin
    (* CR layouts: We want to avoid correcting levels twice, and scrape_ty will
       correct levels for us.  But it may be the case that we could do the
       layout check on the original type but not the scraped type, because of
       missing cmis.  So we try the scraped type, and fall back to correcting
       levels a second time if that doesn't work.

       It would be nice to correct levels once at the beginning and pass that
       type to both scrape_ty and the safety check, but I found this causes an
       infinite loop in the typechecker.  Whichever you do second, the layout
       check or scrape_ty, that thing will loop.  This is the test case that
       triggers it:

       (* Check for a potential infinite loop in the typing algorithm. *)
       type 'a t12 = M of 'a t12 [@@ocaml.unboxed] [@@value];;

       This should be understood, but for now the simple fall back thing is
       sufficient.  *)
    match Ctype.check_type_jkind env scty (Jkind.Builtin.value_or_null ~why:V1_safety_check)
    with
    | Ok _ -> ()
    | Error _ ->
      match
        Ctype.(check_type_jkind env
                 (correct_levels ty) (Jkind.Builtin.value_or_null ~why:V1_safety_check))
      with
      | Ok _ -> ()
      | Error violation ->
        if (Jkind.Violation.is_missing_cmi violation)
        then raise Missing_cmi_fallback
        else raise (Error (loc, Non_value_layout (ty, Some violation)))
  end;
  match get_desc scty with
  | Tconstr(p, _, _) when Path.same p Predef.path_int ->
    num_nodes_visited, non_nullable Pintval
  | Tconstr(p, _, _) when Path.same p Predef.path_char ->
    num_nodes_visited, non_nullable Pintval
  | Tconstr(p, _, _) when Path.same p Predef.path_int8 ->
    num_nodes_visited, non_nullable Pintval
  | Tconstr(p, _, _) when Path.same p Predef.path_int16 ->
    num_nodes_visited, non_nullable Pintval
  | Tconstr(p, _, _) when Path.same p Predef.path_floatarray ->
    num_nodes_visited, non_nullable (Parrayval Pfloatarray)
  | Tconstr(p, _, _) when Path.same p Predef.path_float ->
    num_nodes_visited, non_nullable (Pboxedfloatval Boxed_float64)
  | Tconstr(p, _, _) when Path.same p Predef.path_float32 ->
    num_nodes_visited, non_nullable (Pboxedfloatval Boxed_float32)
  | Tconstr(p, _, _) when Path.same p Predef.path_int32 ->
    num_nodes_visited, non_nullable (Pboxedintval Boxed_int32)
  | Tconstr(p, _, _) when Path.same p Predef.path_int64 ->
    num_nodes_visited, non_nullable (Pboxedintval Boxed_int64)
  | Tconstr(p, _, _) when Path.same p Predef.path_nativeint ->
    num_nodes_visited, non_nullable (Pboxedintval Boxed_nativeint)
  | Tconstr(p, _, _) when Path.same p Predef.path_int8x16 ->
    num_nodes_visited, non_nullable (Pboxedvectorval Boxed_vec128)
  | Tconstr(p, _, _) when Path.same p Predef.path_int16x8 ->
    num_nodes_visited, non_nullable (Pboxedvectorval Boxed_vec128)
  | Tconstr(p, _, _) when Path.same p Predef.path_int32x4 ->
    num_nodes_visited, non_nullable (Pboxedvectorval Boxed_vec128)
  | Tconstr(p, _, _) when Path.same p Predef.path_int64x2 ->
    num_nodes_visited, non_nullable (Pboxedvectorval Boxed_vec128)
  | Tconstr(p, _, _) when Path.same p Predef.path_float32x4 ->
    num_nodes_visited, non_nullable (Pboxedvectorval Boxed_vec128)
  | Tconstr(p, _, _) when Path.same p Predef.path_float64x2 ->
    num_nodes_visited, non_nullable (Pboxedvectorval Boxed_vec128)
  | Tconstr(p, _, _) when Path.same p Predef.path_int8x32 ->
    num_nodes_visited, non_nullable (Pboxedvectorval Boxed_vec256)
  | Tconstr(p, _, _) when Path.same p Predef.path_int16x16 ->
    num_nodes_visited, non_nullable (Pboxedvectorval Boxed_vec256)
  | Tconstr(p, _, _) when Path.same p Predef.path_int32x8 ->
    num_nodes_visited, non_nullable (Pboxedvectorval Boxed_vec256)
  | Tconstr(p, _, _) when Path.same p Predef.path_int64x4 ->
    num_nodes_visited, non_nullable (Pboxedvectorval Boxed_vec256)
  | Tconstr(p, _, _) when Path.same p Predef.path_float32x8->
    num_nodes_visited, non_nullable (Pboxedvectorval Boxed_vec256)
  | Tconstr(p, _, _) when Path.same p Predef.path_float64x4 ->
    num_nodes_visited, non_nullable (Pboxedvectorval Boxed_vec256)
  | Tconstr(p, _, _) when Path.same p Predef.path_int8x64 ->
    num_nodes_visited, non_nullable (Pboxedvectorval Boxed_vec512)
  | Tconstr(p, _, _) when Path.same p Predef.path_int16x32 ->
    num_nodes_visited, non_nullable (Pboxedvectorval Boxed_vec512)
  | Tconstr(p, _, _) when Path.same p Predef.path_int32x16 ->
    num_nodes_visited, non_nullable (Pboxedvectorval Boxed_vec512)
  | Tconstr(p, _, _) when Path.same p Predef.path_int64x8 ->
    num_nodes_visited, non_nullable (Pboxedvectorval Boxed_vec512)
  | Tconstr(p, _, _) when Path.same p Predef.path_float32x16->
    num_nodes_visited, non_nullable (Pboxedvectorval Boxed_vec512)
  | Tconstr(p, _, _) when Path.same p Predef.path_float64x8 ->
    num_nodes_visited, non_nullable (Pboxedvectorval Boxed_vec512)
  | Tconstr(p, [arg], _)
    when (Path.same p Predef.path_array
          || Path.same p Predef.path_iarray) ->
    (* CR layouts: [~elt_sort:None] here is bad for performance. To
       fix it, we need a place to store the sort on a [Tconstr]. *)
    let ak = array_type_kind ~elt_ty:(Some arg) ~elt_sort:None env loc ty in
    num_nodes_visited, non_nullable (Parrayval ak)
  | Tconstr(p, _, _) -> begin
      (* CR layouts v2.8: The uses of [decl.type_jkind] here are suspect:
         with with-kinds, [decl.type_jkind] will mention variables bound
         by the parameters of the declaration. The code below loses this
         connection and will continue processing with e.g. ['a : value]
         instead of [string] when looking at a [string list]. This should
         probably just call a [type_jkind] function. *)
      let decl =
        try Env.find_type p env with Not_found -> raise Missing_cmi_fallback
      in
      if cannot_proceed () then
        num_nodes_visited,
        add_nullability_from_jkind env decl.type_jkind
          (value_kind_of_value_jkind env decl.type_jkind)
      else
        let visited = Numbers.Int.Set.add (get_id ty) visited in
        (* Default of [Pgenval] is currently safe for the missing cmi fallback
           in the case of @@unboxed variant and records, due to the precondition
           of [value_kind]. Conservatively saying that types from missing
           cmis might be nullable, which is possible in the case of @@unboxed
           types. *)
        match decl.type_kind with
        | Type_variant (cstrs, rep, _) ->
          fallback_if_missing_cmi
            ~default:(num_nodes_visited, nullable Pgenval)
            (fun () -> value_kind_variant env ~loc ~visited ~depth
                         ~num_nodes_visited cstrs rep)
        | Type_record (labels, rep, _) ->
          let depth = depth + 1 in
          fallback_if_missing_cmi
            ~default:(num_nodes_visited, nullable Pgenval)
            (fun () -> value_kind_record env ~loc ~visited ~depth
                         ~num_nodes_visited labels rep)
        | Type_record_unboxed_product ([{ld_type}], Record_unboxed_product, _) ->
          let depth = depth + 1 in
          fallback_if_missing_cmi
            ~default:(num_nodes_visited, nullable Pgenval)
            (fun () ->
               value_kind env ~loc ~visited ~depth ~num_nodes_visited ld_type)
        | Type_record_unboxed_product (([] | _::_::_),
                                       Record_unboxed_product, _) ->
          Misc.fatal_error
            "Typeopt.value_kind: non-unary unboxed record can't have kind value"
        | Type_abstract _ ->
          num_nodes_visited,
          add_nullability_from_jkind env decl.type_jkind
            (value_kind_of_value_jkind env decl.type_jkind)
        | Type_open -> num_nodes_visited, non_nullable Pgenval
    end
  | Ttuple labeled_fields ->
    if cannot_proceed () then
      num_nodes_visited, non_nullable Pgenval
    else
      fallback_if_missing_cmi
        ~default:(num_nodes_visited, non_nullable Pgenval) (fun () ->
        let visited = Numbers.Int.Set.add (get_id ty) visited in
        let depth = depth + 1 in
        let num_nodes_visited, fields =
          List.fold_left_map (fun num_nodes_visited (_, field) ->
            let num_nodes_visited = num_nodes_visited + 1 in
            (* CR layouts v5 - this is fine because voids are not allowed in
               tuples.  When they are, we'll need to make sure that elements
               are values before recurring.
            *)
            value_kind env ~loc ~visited ~depth ~num_nodes_visited field)
            num_nodes_visited labeled_fields
        in
        num_nodes_visited,
        non_nullable
          (Pvariant { consts = [];
                      non_consts = [0, Constructor_uniform fields] }))
  | Tvariant row ->
    num_nodes_visited,
    if Btype.tvariant_not_immediate row
    then non_nullable Pgenval
    else non_nullable Pintval
  | _ ->
    num_nodes_visited,
    add_nullability_from_jkind env (Ctype.estimate_type_jkind env ty) Pgenval

and value_kind_mixed_block_field env ~loc ~visited ~depth ~num_nodes_visited
      (field : Types.mixed_block_element) ty
  : int * unit Lambda.mixed_block_element =
  match field with
  | Value ->
    begin match ty with
    | Some ty ->
      let num_nodes_visited, kind =
        value_kind env ~loc ~visited ~depth ~num_nodes_visited ty
      in
      num_nodes_visited, Value kind
    | None -> num_nodes_visited, Value (nullable Pgenval)
    (* CR layouts v7.1: assess whether it is important for performance to
       support deep value_kinds here *)
    end
  | Float_boxed -> num_nodes_visited, Float_boxed ()
  | Float64 -> num_nodes_visited, Float64
  | Float32 -> num_nodes_visited, Float32
  | Bits8 -> num_nodes_visited, Bits8
  | Bits16 -> num_nodes_visited, Bits16
  | Bits32 -> num_nodes_visited, Bits32
  | Bits64 -> num_nodes_visited, Bits64
  | Vec128 -> num_nodes_visited, Vec128
  | Vec256 -> num_nodes_visited, Vec256
  | Vec512 -> num_nodes_visited, Vec512
  | Word -> num_nodes_visited, Word
  | Product fs ->
    let num_nodes_visited, kinds =
      Array.fold_left_map (fun num_nodes_visited field ->
        value_kind_mixed_block_field env ~loc ~visited ~depth ~num_nodes_visited
          field None
      ) num_nodes_visited fs
    in
    num_nodes_visited, Product kinds

and value_kind_mixed_block
      env ~loc ~visited ~depth ~num_nodes_visited ~shape types =
  let (_, num_nodes_visited), shape =
    List.fold_left_map
      (fun (i, num_nodes_visited) typ ->
         let num_nodes_visited, kind =
           value_kind_mixed_block_field env ~loc ~visited ~depth
             ~num_nodes_visited shape.(i) typ
         in
         (i+1, num_nodes_visited), kind)
      (0, num_nodes_visited) types
  in
  num_nodes_visited, Constructor_mixed (Array.of_list shape)

and value_kind_variant env ~loc ~visited ~depth ~num_nodes_visited
      (cstrs : Types.constructor_declaration list) rep =
  match rep with
  | Variant_extensible -> assert false
  | Variant_with_null -> begin
    match cstrs with
    | [_; {cd_args=Cstr_tuple [{ca_type=ty}]}] ->
      let num_nodes_visited, kind =
        value_kind env ~loc ~visited ~depth ~num_nodes_visited ty
      in
      num_nodes_visited + 1, { kind with nullable = Nullable }
    | _ -> assert false
    end
  | Variant_unboxed -> begin
      (* CR layouts v1.5: This should only be reachable in the case of a missing
         cmi, according to the comment on scrape_ty.  Reevaluate whether it's
         needed when we deal with missing cmis. *)
      match cstrs with
      | [{cd_args=Cstr_tuple [{ca_type=ty}]}]
      | [{cd_args=Cstr_record [{ld_type=ty}]}] ->
        value_kind env ~loc ~visited ~depth ~num_nodes_visited ty
      | _ -> assert false
    end
  | Variant_boxed cstrs_and_sorts ->
    let depth = depth + 1 in
    let for_one_uniform_value_constructor fields ~field_to_type ~depth
          ~num_nodes_visited =
      let num_nodes_visited, shape =
        List.fold_left_map
          (fun num_nodes_visited field ->
             let ty = field_to_type field in
             let num_nodes_visited = num_nodes_visited + 1 in
             value_kind env ~loc ~visited ~depth ~num_nodes_visited ty)
          num_nodes_visited
          fields
      in
      num_nodes_visited, Lambda.Constructor_uniform shape
    in
    let for_one_constructor (constructor : Types.constructor_declaration)
          ~depth ~num_nodes_visited
          ~(cstr_shape : Types.constructor_representation) =
      let num_nodes_visited = num_nodes_visited + 1 in
      match constructor.cd_args with
      | Cstr_tuple fields ->
        let field_to_type { Types.ca_type } = ca_type in
        let num_nodes_visited, fields =
          match cstr_shape with
          | Constructor_uniform_value ->
              for_one_uniform_value_constructor fields ~field_to_type
                ~depth ~num_nodes_visited
          | Constructor_mixed shape ->
              value_kind_mixed_block env ~loc ~visited ~depth ~num_nodes_visited
                ~shape (List.map (fun f -> Some (field_to_type f)) fields)
        in
        (false, num_nodes_visited), fields
      | Cstr_record labels ->
        let field_to_type (lbl:Types.label_declaration) = lbl.ld_type in
        let is_mutable =
          List.exists
            (fun (lbl:Types.label_declaration) ->
               Types.is_mutable lbl.ld_mutable)
            labels
        in
        let num_nodes_visited, fields =
          match cstr_shape with
          | Constructor_uniform_value ->
              for_one_uniform_value_constructor labels ~field_to_type
                ~depth ~num_nodes_visited
          | Constructor_mixed shape ->
              value_kind_mixed_block env ~loc ~visited ~depth ~num_nodes_visited
                ~shape (List.map (fun f -> Some (field_to_type f)) labels)
        in
        (is_mutable, num_nodes_visited), fields
    in
    let is_constant (cstr: Types.constructor_declaration) =
      (* CR layouts v5: This won't count constructors with void args as
         constant. *)
      match cstr.cd_args with
      | Cstr_tuple [] -> true
      | (Cstr_tuple (_::_) | Cstr_record _) -> false
    in
    let num_nodes_visited, raw_kind =
    if List.for_all is_constant cstrs then
      (num_nodes_visited, Pintval)
    else
      let _idx, result =
        List.fold_left (fun (idx, result) constructor ->
          idx+1,
          match result with
          | None -> None
          | Some (num_nodes_visited,
                  next_const, consts, next_tag, non_consts) ->
            let cstr_shape, _ = cstrs_and_sorts.(idx) in
            let (is_mutable, num_nodes_visited), fields =
              for_one_constructor constructor ~depth ~num_nodes_visited
                ~cstr_shape
            in
            if is_mutable then None
            else match fields with
            | Constructor_uniform xs when List.compare_length_with xs 0 = 0 ->
              let consts = next_const :: consts in
              Some (num_nodes_visited,
                    next_const + 1, consts, next_tag, non_consts)
            | Constructor_mixed _ | Constructor_uniform _ ->
              let non_consts =
                (next_tag, fields) :: non_consts
              in
              Some (num_nodes_visited,
                    next_const, consts, next_tag + 1, non_consts))
          (0, Some (num_nodes_visited, 0, [], 0, []))
          cstrs
      in
      begin match result with
      | None -> (num_nodes_visited, Pgenval)
      | Some (num_nodes_visited, _, consts, _, non_consts) ->
        match non_consts with
        | [] -> assert false  (* See [List.for_all is_constant], above *)
        | _::_ ->
          (num_nodes_visited, Pvariant { consts; non_consts })
      end
    in
    num_nodes_visited, non_nullable raw_kind

and value_kind_record env ~loc ~visited ~depth ~num_nodes_visited
      (labels : Types.label_declaration list) rep =
  match rep with
  | (Record_unboxed | (Record_inlined (_, _, Variant_unboxed))) -> begin
      (* CR layouts v1.5: This should only be reachable in the case of a missing
         cmi, according to the comment on scrape_ty.  Reevaluate whether it's
         needed when we deal with missing cmis. *)
      match labels with
      | [{ld_type}] ->
        value_kind env ~loc ~visited ~depth ~num_nodes_visited ld_type
      | [] | _ :: _ :: _ -> assert false
    end
  | Record_inlined (_, _, Variant_with_null) -> assert false
  | Record_inlined (_, _, (Variant_boxed _ | Variant_extensible))
  | Record_boxed _ | Record_float | Record_ufloat | Record_mixed _ -> begin
      let is_mutable =
        List.exists (fun label -> Types.is_mutable label.Types.ld_mutable)
          labels
      in
      if is_mutable then
        num_nodes_visited, non_nullable Pgenval
      else
        let num_nodes_visited, fields =
          match rep with
          | Record_unboxed ->
              (* The outer match guards against this *)
              assert false
          | Record_inlined (_, Constructor_uniform_value, _)
          | Record_boxed _ | Record_float | Record_ufloat ->
              let num_nodes_visited, fields =
                List.fold_left_map
                  (fun num_nodes_visited (label:Types.label_declaration) ->
                    let num_nodes_visited = num_nodes_visited + 1 in
                    let num_nodes_visited, field =
                      (* CR layouts v5: when we add other layouts, we'll need to
                        check here that we aren't about to call value_kind on a
                        different sort (we can get this info from the
                        label.ld_jkind). For now we rely on the layout check at
                        the top of value_kind to rule out void. *)
                      (* We're using the `Pboxedfloatval` value kind for unboxed
                        floats inside of records. This is kind of a lie, but
                         that was already happening here due to the float record
                        optimization. *)
                      match rep with
                      | Record_float | Record_ufloat ->
                        num_nodes_visited,
                        non_nullable (Pboxedfloatval Boxed_float64)
                      | Record_inlined _ | Record_boxed _ ->
                          value_kind env ~loc ~visited ~depth ~num_nodes_visited
                            label.ld_type
                      | Record_mixed _ | Record_unboxed ->
                          (* The outer match guards against this *)
                          assert false
                    in
                    num_nodes_visited, field)
                  num_nodes_visited labels
              in
              num_nodes_visited, Constructor_uniform fields
          | Record_inlined (_, Constructor_mixed shape, _)
          | Record_mixed shape ->
            let types = List.map (fun label -> label.Types.ld_type) labels in
            value_kind_mixed_block env ~loc ~visited ~depth ~num_nodes_visited
              ~shape (List.map (fun t -> Some t) types)
        in
        let non_consts =
          match rep with
          | Record_inlined (Ordinary {runtime_tag}, _, _) ->
            [runtime_tag, fields]
          | Record_float | Record_ufloat ->
            [ Obj.double_array_tag, fields ]
          | Record_boxed _ ->
            [0, fields]
          | Record_inlined (Extension _, _, _) ->
            [0, fields]
          | Record_mixed _ ->
            [0, fields]
          | Record_unboxed -> assert false
          | Record_inlined (Null, _, _) -> assert false
        in
        (num_nodes_visited,
         non_nullable (Pvariant { consts = []; non_consts }))
    end

let value_kind env loc ty =
  try
    let (_num_nodes_visited, value_kind) =
      value_kind env ~loc ~visited:Numbers.Int.Set.empty ~depth:0
        ~num_nodes_visited:0 ty
    in
    value_kind
  with
  | Missing_cmi_fallback -> raise (Error (loc, Non_value_layout (ty, None)))

let[@inline always] rec layout_of_const_sort_generic ~value_kind ~error
  : Jkind.Sort.Const.t -> _ = function
  | Base Value -> Lambda.Pvalue (Lazy.force value_kind)
  | Base Float64 when Language_extension.(is_at_least Layouts Stable) ->
    Lambda.Punboxed_float Unboxed_float64
  | Base Word when Language_extension.(is_at_least Layouts Stable) ->
    Lambda.Punboxed_int Unboxed_nativeint
  | Base Bits8 when Language_extension.(is_at_least Layouts Beta) &&
                    Language_extension.(is_at_least Small_numbers Beta) ->
    Lambda.Punboxed_int Unboxed_int8
  | Base Bits16 when Language_extension.(is_at_least Layouts Beta) &&
                     Language_extension.(is_at_least Small_numbers Beta) ->
    Lambda.Punboxed_int Unboxed_int16
  | Base Bits32 when Language_extension.(is_at_least Layouts Stable) ->
    Lambda.Punboxed_int Unboxed_int32
  | Base Bits64 when Language_extension.(is_at_least Layouts Stable) ->
    Lambda.Punboxed_int Unboxed_int64
  | Base Float32 when Language_extension.(is_at_least Layouts Stable) ->
    Lambda.Punboxed_float Unboxed_float32
  | Base Vec128 when Language_extension.(is_at_least Layouts Stable) &&
                     Language_extension.(is_at_least SIMD Stable) ->
    Lambda.Punboxed_vector Unboxed_vec128
  | Base Vec256 when Language_extension.(is_at_least Layouts Stable) &&
                     Language_extension.(is_at_least SIMD Beta) ->
    Lambda.Punboxed_vector Unboxed_vec256
  | Base Vec512 when Language_extension.(is_at_least Layouts Stable) &&
                     Language_extension.(is_at_least SIMD Alpha) ->
    Lambda.Punboxed_vector Unboxed_vec512
  | Base Void when Language_extension.(is_at_least Layouts Alpha) ->
    Lambda.Punboxed_product []
  | Product consts when Language_extension.(is_at_least Layouts Stable) ->
    (* CR layouts v7.1: assess whether it is important for performance to support
       deep value_kinds here *)
    Lambda.Punboxed_product
      (List.map (layout_of_const_sort_generic
                   ~value_kind:(lazy Lambda.generic_value) ~error)
         consts)
<<<<<<< HEAD
  | ((  Base (Void | Float32 | Float64 | Word | Bits8 | Bits16 | Bits32 | Bits64 | Vec128)
     | Product _) as const) ->
=======
  | ((  Base (Void | Float32 | Float64 | Word | Bits32 | Bits64 |
              Vec128 | Vec256 | Vec512)
      | Product _) as const) ->
>>>>>>> 9d46f41f
    error const

let layout env loc sort ty =
  layout_of_const_sort_generic sort
    ~value_kind:(lazy (value_kind env loc ty))
    ~error:(function
      | Base Value -> assert false
      | Base Void as const ->
        raise (Error (loc, Sort_without_extension (Jkind.Sort.of_const const,
                                                   Alpha,
                                                   Some ty)))
      | Base Float32 as const ->
        raise (Error (loc, Small_number_sort_without_extension
                             (Jkind.Sort.of_const const, Some ty)))
      | Base (Vec128 | Vec256 | Vec512) as const ->
        raise (Error (loc, Simd_sort_without_extension
                             (Jkind.Sort.of_const const, Some ty)))
      | (Base (Float64 | Word | Bits8 | Bits16 | Bits32 | Bits64) | Product _) as const ->
        raise (Error (loc, Sort_without_extension (Jkind.Sort.of_const const,
                                                   Stable,
                                                   Some ty)))
    )

let layout_of_sort loc sort =
  layout_of_const_sort_generic sort ~value_kind:(lazy Lambda.generic_value)
    ~error:(function
    | Base Value -> assert false
    | Base Void as const ->
      raise (Error (loc, Sort_without_extension (Jkind.Sort.of_const const,
                                                 Alpha,
                                                 None)))
    | Base Float32 as const ->
      raise (Error (loc, Small_number_sort_without_extension
                           (Jkind.Sort.of_const const, None)))
    | Base (Vec128 | Vec256 | Vec512) as const ->
      raise (Error (loc, Simd_sort_without_extension
                           (Jkind.Sort.of_const const, None)))
    | (Base (Float64 | Word | Bits8 | Bits16 | Bits32 | Bits64) | Product _) as const ->
      raise (Error (loc, Sort_without_extension
                           (Jkind.Sort.of_const const, Stable, None)))
    )

let layout_of_non_void_sort c =
  layout_of_const_sort_generic
    c
    ~value_kind:(lazy Lambda.generic_value)
    ~error:(fun const ->
      Misc.fatal_errorf "layout_of_const_sort: %a encountered"
        Jkind.Sort.Const.format const)

let function_return_layout env loc sort ty =
  match is_function_type env ty with
  | Some (_lhs, rhs) -> layout env loc sort rhs
  | None -> Misc.fatal_errorf "function_return_layout called on non-function type"

let function2_return_layout env loc sort ty =
  match is_function_type env ty with
  | Some (_lhs, rhs) -> function_return_layout env loc sort rhs
  | None -> Misc.fatal_errorf "function_return_layout called on non-function type"

let function_arg_layout env loc sort ty =
  match is_function_type env ty with
  | Some (arg_type, _) -> layout env loc sort arg_type
  | None -> Misc.fatal_error "function_arg_layout called on non-function type"

(** Whether a forward block is needed for a lazy thunk on a value, i.e.
    if the value can be represented as a float/forward/lazy *)
let lazy_val_requires_forward env loc ty =
  let sort = Jkind.Sort.Const.for_lazy_body in
  let classify_product _ sorts =
    let kind = Jkind.Sort.Const.Product sorts in
    raise (Error (loc, Unsupported_product_in_lazy kind))
  in
  match classify ~classify_product env loc ty sort with
  | Any | Lazy -> true
  (* CR layouts: Fix this when supporting lazy unboxed values.
     Blocks with forward_tag can get scanned by the gc thus can't
     store unboxed values. Not boxing is also incorrect since the lazy
     type has layout [value] which is different from these unboxed layouts. *)
  | Unboxed_float _ | Unboxed_int _ | Unboxed_vector _ ->
    Misc.fatal_error "Unboxed value encountered inside lazy expression"
  | Float -> Config.flat_float_array
  | Addr | Int -> false
  | Product _ -> assert false (* because [classify_product] raises *)

(** The compilation of the expression [lazy e] depends on the form of e:
    constants, floats and identifiers are optimized.  The optimization must be
    taken into account when determining whether a recursive binding is safe. *)
let classify_lazy_argument : Typedtree.expression ->
                             [`Constant_or_function
                             |`Float_that_cannot_be_shortcut
                             |`Identifier of [`Forward_value|`Other]
                             |`Other] =
  fun e -> match e.exp_desc with
    | Texp_constant
        ( Const_int _ | Const_char _ | Const_string _
        | Const_float32 _ (* There is no float32 array optimization *)
        | Const_int32 _ | Const_int64 _ | Const_nativeint _ )
    | Texp_function _
    | Texp_construct (_, {cstr_arity = 0}, _, _) ->
       `Constant_or_function
    | Texp_constant(Const_float _) ->
       if Config.flat_float_array
       then `Float_that_cannot_be_shortcut
       else `Constant_or_function
    | Texp_ident _ when lazy_val_requires_forward e.exp_env e.exp_loc e.exp_type ->
       `Identifier `Forward_value
    | Texp_ident _ ->
       `Identifier `Other
    | _ ->
       `Other

let value_kind_union (k1 : Lambda.value_kind) (k2 : Lambda.value_kind) =
  if Lambda.equal_value_kind k1 k2 then k1
    (* CR vlaviron: we could be more precise by comparing nullability and
       raw kinds separately *)
  else Lambda.generic_value

let rec layout_union l1 l2 =
  match l1, l2 with
  | Pbottom, l
  | l, Pbottom -> l
  | Pvalue layout1, Pvalue layout2 ->
      Pvalue (value_kind_union layout1 layout2)
  | Punboxed_float f1, Punboxed_float f2 ->
      if Primitive.equal_unboxed_float f1 f2 then l1 else Ptop
  | Punboxed_int bi1, Punboxed_int bi2 ->
      if Primitive.equal_unboxed_integer bi1 bi2 then l1 else Ptop
  | Punboxed_vector vi1, Punboxed_vector vi2 ->
      if Primitive.equal_unboxed_vector vi1 vi2 then l1 else Ptop
  | Punboxed_product layouts1, Punboxed_product layouts2 ->
      if List.compare_lengths layouts1 layouts2 <> 0 then Ptop
      else Punboxed_product (List.map2 layout_union layouts1 layouts2)
  | (Ptop | Pvalue _ | Punboxed_float _ | Punboxed_int _ |
     Punboxed_vector _ | Punboxed_product _),
    _ ->
      Ptop

(* Error report *)
open Format

let report_error ppf = function
  | Non_value_layout (ty, err) ->
      fprintf ppf
        "Non-value detected in [value_kind].@ Please report this error to \
         the Jane Street compilers team.";
      begin match err with
      | None ->
        fprintf ppf "@ Could not find cmi for: %a" Printtyp.type_expr ty
      | Some err ->
        fprintf ppf "@ %a"
        (Jkind.Violation.report_with_offender
           ~offender:(fun ppf -> Printtyp.type_expr ppf ty)) err
      end
  | Sort_without_extension (sort, maturity, ty) ->
      fprintf ppf "Non-value layout %a detected" Jkind.Sort.format sort;
      begin match ty with
      | None -> ()
      | Some ty -> fprintf ppf " as sort for type@ %a" Printtyp.type_expr ty
      end;
      fprintf ppf
        ",@ but this requires extension %s, which is not enabled.@ \
         If you intended to use this layout, please add this flag to your \
         build file.@ \
         Otherwise, please report this error to the Jane Street compilers team."
        (Language_extension.to_command_line_string Layouts maturity)
  | Small_number_sort_without_extension (sort, ty) ->
      fprintf ppf "Non-value layout %a detected" Jkind.Sort.format sort;
      begin match ty with
      | None -> ()
      | Some ty -> fprintf ppf " as sort for type@ %a" Printtyp.type_expr ty
      end;
      let extension, verb, flags =
        match Language_extension.(is_at_least Layouts Stable),
              Language_extension.(is_enabled Small_numbers) with
        | false, true -> " layouts", "is", "this flag"
        | true, false -> " small_numbers", "is", "this flag"
        | false, false -> "s layouts and small_numbers", "are", "these flags"
        | true, true -> assert false
      in
      fprintf ppf
        ",@ but this requires the extension%s, which %s not enabled.@ \
         If you intended to use this layout, please add %s to your \
         build file.@ \
         Otherwise, please report this error to the Jane Street compilers team."
        extension verb flags
  | Simd_sort_without_extension (sort, ty) ->
      fprintf ppf "Non-value layout %a detected" Jkind.Sort.format sort;
      begin match ty with
      | None -> ()
      | Some ty -> fprintf ppf " as sort for type@ %a" Printtyp.type_expr ty
      end;
      let extension, verb, flags =
        match Language_extension.(is_at_least Layouts Stable),
              Language_extension.(is_at_least SIMD Stable) with
        | false, true -> " layouts", "is", "this flag"
        | true, false -> " simd", "is", "this flag"
        | false, false -> "s layouts and simd", "are", "these flags"
        | true, true -> assert false
      in
      fprintf ppf
        ",@ but this requires the extension%s, which %s not enabled.@ \
         If you intended to use this layout, please add %s to your \
         build file.@ \
         Otherwise, please report this error to the Jane Street compilers team."
        extension verb flags
  | Not_a_sort (ty, err) ->
      fprintf ppf "A representable layout is required here.@ %a"
        (Jkind.Violation.report_with_offender
           ~offender:(fun ppf -> Printtyp.type_expr ppf ty)) err
  | Unsupported_sort const ->
      fprintf ppf "Layout %a is not supported yet."
        Jkind.Sort.Const.format const
  | Unsupported_product_in_lazy const ->
      fprintf ppf
        "Product layout %a detected in [lazy] in [Typeopt.Layout]@ \
         Please report this error to the Jane Street compilers team."
        Jkind.Sort.Const.format const
  | Unsupported_vector_in_product_array ->
      fprintf ppf
        "Unboxed vector types are not yet supported in arrays of unboxed@ \
         products."
  | Mixed_product_array (const, elt_ty) ->
      fprintf ppf
        "An unboxed product array element must be formed from all@ \
         external types (which are ignored by the gc) or all gc-scannable \
         types.@ But this array operation is peformed for an array whose@ \
         element type is %a, which is an unboxed product@ \
         that is not external and contains a type with the non-scannable@ \
         layout %a.@ \
         @[Hint: if the array contents should not be scanned, annotating@ \
         contained abstract types as [mod external] may resolve this error.@]"
        Printtyp.type_expr elt_ty
        Jkind.Sort.Const.format const
  | Product_iarrays_unsupported ->
      fprintf ppf
        "Immutable arrays of unboxed products are not yet supported."
  | Opaque_array_non_value { array_type; elt_kinding_failure }  ->
      begin match elt_kinding_failure with
      | Some (ty, err) ->
        fprintf ppf
        "This array operation cannot tell whether %a is an array type,@ \
         possibly because it is abstract. In this case, the element type@ \
         %a must be a value:@ @\n@[%a@]"
          Printtyp.type_expr array_type
          Printtyp.type_expr ty
          (Jkind.Violation.report_with_offender
            ~offender:(fun ppf -> Printtyp.type_expr ppf ty)) err
      | None ->
        fprintf ppf
          "This array operation expects an array type, but %a does not appear@ \
           to be one.@ (Hint: it is abstract?)"
          Printtyp.type_expr array_type;
      end

let () =
  Location.register_error_of_exn
    (function
      | Error (loc, err) ->
          Some (Location.error_of_printer ~loc report_error err)
      | _ ->
        None
    )<|MERGE_RESOLUTION|>--- conflicted
+++ resolved
@@ -230,14 +230,9 @@
      kinds. *)
   match s with
   | Base Value -> Paddr_scannable
-<<<<<<< HEAD
-  | Base (Float64 | Float32 | Bits8 | Bits16 | Bits32 | Bits64 | Word | Vec128) as c ->
-    raise (Error (loc, Mixed_product_array c))
-=======
-  | Base (Float64 | Float32 | Bits32 | Bits64 | Word |
+  | Base (Float64 | Float32 | Bits8 | Bits16 | Bits32 | Bits64 | Word |
           Vec128 | Vec256 | Vec512) as c ->
     raise (Error (loc, Mixed_product_array (c, elt_ty_for_error)))
->>>>>>> 9d46f41f
   | Base Void as c ->
     raise (Error (loc, Unsupported_sort c))
   | Product sorts ->
@@ -423,13 +418,8 @@
   | Base Value, Internal -> Pgenval
   | Any, _
   | Product _, _
-<<<<<<< HEAD
-  | Base (Void | Float64 | Float32 | Word | Bits8 | Bits16 | Bits32 | Bits64 | Vec128)
-    , _ ->
-=======
-  | Base (Void | Float64 | Float32 | Word | Bits32 | Bits64 |
+  | Base (Void | Float64 | Float32 | Word | Bits8 | Bits16 | Bits32 | Bits64 |
           Vec128 | Vec256 | Vec512) , _ ->
->>>>>>> 9d46f41f
     Misc.fatal_error "expected a layout of value"
 
 (* [value_kind] has a pre-condition that it is only called on values.  With the
@@ -1017,14 +1007,9 @@
       (List.map (layout_of_const_sort_generic
                    ~value_kind:(lazy Lambda.generic_value) ~error)
          consts)
-<<<<<<< HEAD
-  | ((  Base (Void | Float32 | Float64 | Word | Bits8 | Bits16 | Bits32 | Bits64 | Vec128)
-     | Product _) as const) ->
-=======
-  | ((  Base (Void | Float32 | Float64 | Word | Bits32 | Bits64 |
+  | ((  Base (Void | Float32 | Float64 | Word | Bits8 | Bits16 | Bits32 | Bits64 |
               Vec128 | Vec256 | Vec512)
       | Product _) as const) ->
->>>>>>> 9d46f41f
     error const
 
 let layout env loc sort ty =
