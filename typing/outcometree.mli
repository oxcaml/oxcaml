(**************************************************************************)
(*                                                                        *)
(*                                 OCaml                                  *)
(*                                                                        *)
(*      Daniel de Rauglaudre, projet Cristal, INRIA Rocquencourt          *)
(*                                                                        *)
(*   Copyright 2001 Institut National de Recherche en Informatique et     *)
(*     en Automatique.                                                    *)
(*                                                                        *)
(*   All rights reserved.  This file is distributed under the terms of    *)
(*   the GNU Lesser General Public License version 2.1, with the          *)
(*   special exception on linking described in the file LICENSE.          *)
(*                                                                        *)
(**************************************************************************)

(* Module [Outcometree]: results displayed by the toplevel *)

(* These types represent messages that the toplevel displays as normal
   results or errors. The real displaying is customisable using the hooks:
      [Toploop.print_out_value]
      [Toploop.print_out_type]
      [Toploop.print_out_sig_item]
      [Toploop.print_out_phrase] *)

(** An [out_name] is a string representation of an identifier which can be
    rewritten on the fly to avoid name collisions *)
type out_name = { mutable printed_name: string }

type out_ident =
  | Oide_apply of out_ident * out_ident
  | Oide_dot of out_ident * string
  | Oide_ident of out_name

type out_string =
  | Ostr_string
  | Ostr_bytes

type out_attribute =
  { oattr_name: string }

type out_value =
  | Oval_array of out_value list * Asttypes.mutable_flag
  | Oval_char of char
  | Oval_constr of out_ident * out_value list
  | Oval_ellipsis
  | Oval_float of float
  | Oval_float32 of Obj.t (* We cannot use the [float32] type in the compiler. *)
  | Oval_int of int
  | Oval_int32 of int32
  | Oval_int64 of int64
  | Oval_nativeint of nativeint
  | Oval_list of out_value list
  | Oval_printer of (Format.formatter -> unit)
  | Oval_record of (out_ident * out_value) list
  | Oval_string of string * int * out_string (* string, size-to-print, kind *)
  | Oval_stuff of string
  | Oval_tuple of (string option * out_value) list
  | Oval_unboxed_tuple of (string option * out_value) list
  | Oval_variant of string * out_value option
<<<<<<< HEAD
  | Oval_lazy of out_value
=======
>>>>>>> 54c3ac82

type out_modality_legacy = Ogf_global

type out_modality_new = string

type out_modality =
  | Ogf_legacy of out_modality_legacy
  | Ogf_new of out_modality_new

type out_mutability =
  | Om_immutable
  | Om_mutable of string option



(** This definition avoids a cyclic dependency between Outcometree and Types. *)
type arg_label =
  | Nolabel
  | Labelled of string
  | Optional of string
  | Position of string

type out_mode_legacy =
  | Omd_local
  | Omd_unique
  | Omd_once

type out_mode_new = string

type out_mode =
  | Omd_legacy of out_mode_legacy
  | Omd_new of out_mode_new

type out_arg_mode = out_mode list

type out_ret_mode =
  | Orm_not_arrow of out_mode list
  (** The ret type is not arrow, with modes annotating. *)
  | Orm_no_parens
  (** The ret type is arrow, and no need to print parens around the arrow *)
  | Orm_parens of out_mode list
  (** The ret type is arrow, and need to print parens around the arrow, with
      modes annotating. *)

(** Represents a constant jkind *)
type out_jkind_const =
  | Ojkind_const_default
  | Ojkind_const_abbreviation of string
  | Ojkind_const_mod of out_jkind_const * string list
  | Ojkind_const_with of out_jkind_const * out_type
  | Ojkind_const_kind_of of out_type
  | Ojkind_const_product of out_jkind_const list

and out_jkind =
  | Ojkind_const of out_jkind_const
  | Ojkind_var of string
  | Ojkind_product of out_jkind list

(* should be empty if all the jkind annotations are missing *)
and out_vars_jkinds = (string * out_jkind option) list

and out_type_param = {
    ot_non_gen: bool;
    ot_name: string;
    ot_variance: Asttypes.variance * Asttypes.injectivity;
    ot_jkind : out_jkind option;
}

and out_type =
  | Otyp_abstract
  | Otyp_open
  | Otyp_alias of {non_gen:bool; aliased:out_type; alias:string}
  | Otyp_arrow of arg_label * out_arg_mode * out_type * out_ret_mode * out_type
  (* INVARIANT: the [out_ret_mode] is [Orm_not_arrow] unless the RHS [out_type]
    is [Otyp_arrow] *)
  | Otyp_class of out_ident * out_type list
  | Otyp_constr of out_ident * out_type list
  | Otyp_manifest of out_type * out_type
  | Otyp_object of { fields: (string * out_type) list; open_row:bool}
  | Otyp_record of (string * out_mutability * out_type * out_modality list) list
  | Otyp_stuff of string
  | Otyp_sum of out_constructor list
  | Otyp_tuple of (string option * out_type) list
  | Otyp_unboxed_tuple of (string option * out_type) list
  | Otyp_var of bool * string
  | Otyp_variant of out_variant * bool * (string list) option
  | Otyp_poly of out_vars_jkinds * out_type
  | Otyp_module of out_ident * (string * out_type) list
  | Otyp_attribute of out_type * out_attribute
  | Otyp_jkind_annot of out_type * out_jkind
      (* Currently only introduced with very explicit code in [Printtyp] and not
         synthesized directly from the [Typedtree] *)

and out_constructor = {
  ocstr_name: string;
  ocstr_args: (out_type * out_modality list) list;
  ocstr_return_type: (out_vars_jkinds * out_type) option;
}

and out_variant =
  | Ovar_fields of (string * bool * out_type list) list
  | Ovar_typ of out_type

type out_class_type =
  | Octy_constr of out_ident * out_type list
  | Octy_arrow of arg_label * out_type * out_class_type
  | Octy_signature of out_type option * out_class_sig_item list
and out_class_sig_item =
  | Ocsg_constraint of out_type * out_type
  | Ocsg_method of string * bool * bool * out_type
  | Ocsg_value of string * bool * bool * out_type

type out_module_type =
  | Omty_abstract
  | Omty_functor of (string option * out_module_type) option * out_module_type
  | Omty_ident of out_ident
  | Omty_signature of out_sig_item list
  | Omty_alias of out_ident
  | Omty_strengthen of out_module_type * out_ident * bool
        (* the bool indicates whether we should print the unaliasable attribute *)
and out_sig_item =
  | Osig_class of
      bool * string * out_type_param list * out_class_type *
        out_rec_status
  | Osig_class_type of
      bool * string * out_type_param list * out_class_type *
        out_rec_status
  | Osig_typext of out_extension_constructor * out_ext_status
  | Osig_modtype of string * out_module_type
  | Osig_module of string * out_module_type * out_rec_status
  | Osig_type of out_type_decl * out_rec_status
  | Osig_value of out_val_decl
  | Osig_ellipsis
and out_type_decl =
  { otype_name: string;
    otype_params: out_type_param list;
    otype_type: out_type;
    otype_private: Asttypes.private_flag;

    (* Some <=> we should print this annotation;
       see Note [When to print jkind annotations] in Printtyp, Case (C1) *)
    otype_jkind: out_jkind option;

    otype_unboxed: bool;
    otype_cstrs: (out_type * out_type) list }
and out_extension_constructor =
  { oext_name: string;
    oext_type_name: string;
    oext_type_params: string list;
    oext_args: (out_type * out_modality list) list;
    oext_ret_type: (out_vars_jkinds * out_type) option;
    oext_private: Asttypes.private_flag }
and out_type_extension =
  { otyext_name: string;
    otyext_params: string list;
    otyext_constructors: out_constructor list;
    otyext_private: Asttypes.private_flag }
and out_val_decl =
  { oval_name: string;
    oval_type: out_type;
    oval_modalities : out_modality_new list;
    (* Modalities on value descriptions are always new, even for [global_] *)
    oval_prims: string list;
    oval_attributes: out_attribute list }
and out_rec_status =
  | Orec_not
  | Orec_first
  | Orec_next
and out_ext_status =
  | Oext_first
  | Oext_next
  | Oext_exception

type out_phrase =
  | Ophr_eval of out_value * out_type
  | Ophr_signature of (out_sig_item * out_value option) list
  | Ophr_exception of (exn * out_value)<|MERGE_RESOLUTION|>--- conflicted
+++ resolved
@@ -57,11 +57,7 @@
   | Oval_tuple of (string option * out_value) list
   | Oval_unboxed_tuple of (string option * out_value) list
   | Oval_variant of string * out_value option
-<<<<<<< HEAD
   | Oval_lazy of out_value
-=======
->>>>>>> 54c3ac82
-
 type out_modality_legacy = Ogf_global
 
 type out_modality_new = string
@@ -117,7 +113,6 @@
 and out_jkind =
   | Ojkind_const of out_jkind_const
   | Ojkind_var of string
-  | Ojkind_product of out_jkind list
 
 (* should be empty if all the jkind annotations are missing *)
 and out_vars_jkinds = (string * out_jkind option) list
