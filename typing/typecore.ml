--- conflicted
+++ resolved
@@ -1017,18 +1017,12 @@
 let check_construct_mutability ~loc ~env mutability ?ty ?modalities block_mode =
   match mutability with
   | Immutable -> ()
-<<<<<<< HEAD
-  | Mutable { modal_upper_bound = m0; _ } ->
-      let m0 = mutable_mode m0 in
-      let m0 = cross_left env ty ?modalities m0 in
-=======
-  | Mutable m0 ->
+  | Mutable { mode = m0; _ } ->
       let m0 = m0 |> mutable_mode |> Value.disallow_right in
       let m0 = match ty with
       | Some ty -> cross_left env ty ?modalities m0
       | None -> m0
       in
->>>>>>> d793f56e
       submode ~loc ~env m0 block_mode
 
 (** Take [m0] which is the parameter to mutable, and the mode of the RHS (the
@@ -1039,7 +1033,8 @@
   let mode = mode_default m in
   let modalities = Typemode.let_mutable_modalities m0 in
   submode ~loc ~env exp_mode (mode_modality modalities mode);
-  check_construct_mutability ~loc ~env (Mutable m0) ~modalities mode;
+  check_construct_mutability ~loc ~env
+    (Mutable { mode = m0; atomic = Nonatomic}) ~modalities mode;
   m |> Value.disallow_right
 
 (** The [expected_mode] of the record when projecting a mutable field. *)
@@ -3112,15 +3107,11 @@
   | Ppat_array (mut, spl) ->
       let mut =
         match mut with
-<<<<<<< HEAD
         | Mutable  -> Mutable {
-          modal_upper_bound = Alloc.Comonadic.Const.legacy;
+          mode = Value.Comonadic.legacy;
           (* CR aspsmith: Revisit once we support atomic arrays *)
           atomic = Nonatomic
         }
-=======
-        | Mutable -> Mutable Value.Comonadic.legacy
->>>>>>> d793f56e
         | Immutable ->
             Language_extension.assert_enabled ~loc Immutable_arrays ();
             Immutable
@@ -6326,7 +6317,7 @@
       in
       let (label_loc, label, newval) =
         match label.lbl_mut with
-        | Mutable { modal_upper_bound = m0; atomic } ->
+        | Mutable { mode = m0; atomic } ->
           ignore atomic;  (* CR aspsmith: TODO *)
           submode ~loc:record.exp_loc ~env rmode mode_mutate_mutable;
           let mode = mutable_mode m0 |> mode_default in
@@ -6349,15 +6340,11 @@
   | Pexp_array(mut, sargl) ->
       let mutability =
         match mut with
-<<<<<<< HEAD
         | Mutable -> Mutable {
-          modal_upper_bound = Alloc.Comonadic.Const.legacy;
+          mode = Value.Comonadic.legacy;
           (* CR aspsmith: Revisit once we support atomic arrays *)
           atomic = Nonatomic;
         }
-=======
-        | Mutable -> Mutable Value.Comonadic.legacy
->>>>>>> d793f56e
         | Immutable ->
             Language_extension.assert_enabled ~loc Immutable_arrays ();
             Immutable
@@ -9952,22 +9939,15 @@
         Predef.list_argument_jkind
     | Pcomp_array_comprehension (amut, comp) ->
         let container_type, mut = match amut with
-<<<<<<< HEAD
         | Mutable   ->
           Predef.type_array, Mutable {
-            modal_upper_bound = Alloc.Comonadic.Const.legacy;
+            mode = Value.Comonadic.legacy;
             (* CR aspsmith: Revisit once we support atomic arrays *)
             atomic = Nonatomic
           }
         | Immutable ->
           Language_extension.assert_enabled ~loc Immutable_arrays ();
           Predef.type_iarray, Immutable
-=======
-          | Mutable   -> Predef.type_array, Mutable Value.Comonadic.legacy
-          | Immutable ->
-              Language_extension.assert_enabled ~loc Immutable_arrays ();
-              Predef.type_iarray, Immutable
->>>>>>> d793f56e
         in
         (Array_comprehension mut : comprehension_type),
         container_type,
