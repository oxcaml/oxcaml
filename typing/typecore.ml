--- conflicted
+++ resolved
@@ -7492,8 +7492,6 @@
         match default_arg with
         | None -> ty_arg_mono, None
         | Some default ->
-<<<<<<< HEAD
-=======
             let arg_label, mpath =
               match arg_label, classify_optionality_parsetree arg_label with
               | (Optional arg_label | Generic_optional (_, arg_label)),
@@ -7501,7 +7499,6 @@
               | _ ->
                 Misc.fatal_error "[default] allowed only with optional argument"
             in
->>>>>>> d6d87b9a
             let default_arg_jkind, default_arg_sort =
               Jkind.of_new_sort_var ~why:Optional_arg_default
             in
