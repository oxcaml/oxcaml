--- conflicted
+++ resolved
@@ -6254,13 +6254,9 @@
           | Record_mixed mixed -> begin
               match mixed.(label.lbl_pos) with
               | Float_boxed -> true
-<<<<<<< HEAD
-              | Float64 | Float32 | Value | Bits8 | Bits16 | Bits32 | Bits64 | Vec128 | Word ->
-=======
-              | Float64 | Float32 | Value | Bits32 | Bits64
+              | Float64 | Float32 | Value | Bits8 | Bits16 | Bits32 | Bits64
               | Vec128 | Vec256 | Vec512 | Word
               | Product _ ->
->>>>>>> 9d46f41f
                 false
             end
           | _ -> false
