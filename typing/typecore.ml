--- conflicted
+++ resolved
@@ -299,11 +299,7 @@
   | Unexpected_hole
   | Quotation_object
   | Open_inside_quotation
-<<<<<<< HEAD
-  | Unsupported_quotation_construct
   | Eval_format
-=======
->>>>>>> a97db3b8
 
 exception Error of Location.t * Env.t * error
 exception Error_forward of Location.error
@@ -7281,7 +7277,7 @@
     | Ok typ ->
       let _ =
         (* Check that the type is valid in a quote too. *)
-        let env' = Env.add_quotation_lock env in
+        let env' = Env.enter_quotation env in
         Typetexp.transl_simple_type env' ~new_var_jkind:Any ~closed:true Alloc.Const.legacy typ in
       let typ = Typetexp.transl_simple_type env ~new_var_jkind:Any ~closed:true Alloc.Const.legacy typ in
       let sort = match type_sort ~why:Function_result ~fixed:false env typ.ctyp_type with
@@ -11840,16 +11836,10 @@
   | Open_inside_quotation ->
       Location.errorf ~loc
         "Modules cannot be opened inside quotations."
-<<<<<<< HEAD
-  | Unsupported_quotation_construct ->
-      Location.errorf ~loc
-        "This quotation construct is not presently supported."
   | Eval_format ->
       Location.errorf ~loc
         "The eval extension takes a single type as its argument, for example %a."
         Style.inline_code "[%eval: int]"
-=======
->>>>>>> a97db3b8
 
 let report_error ~loc env err =
   Printtyp.wrap_printing_env_error env
