(**************************************************************************)
(*                                                                        *)
(*                                 OCaml                                  *)
(*                                                                        *)
(*  Xavier Leroy and Jerome Vouillon, projet Cristal, INRIA Rocquencourt  *)
(*                                                                        *)
(*   Copyright 1996 Institut National de Recherche en Informatique et     *)
(*     en Automatique.                                                    *)
(*                                                                        *)
(*   All rights reserved.  This file is distributed under the terms of    *)
(*   the GNU Lesser General Public License version 2.1, with the          *)
(*   special exception on linking described in the file LICENSE.          *)
(*                                                                        *)
(**************************************************************************)

(* Basic operations on core types *)

open Asttypes
open Types

open Local_store

(**** Forward declarations ****)

let print_raw =
  ref (fun _ -> assert false : Format.formatter -> type_expr -> unit)

(**** Sets, maps and hashtables of types ****)

let wrap_repr f ty = f (Transient_expr.repr ty)
let wrap_type_expr f tty = f (Transient_expr.type_expr tty)

module TransientTypeSet = Set.Make(TransientTypeOps)
module TypeSet = struct
  include TransientTypeSet
  let add = wrap_repr add
  let mem = wrap_repr mem
  let singleton = wrap_repr singleton
  let exists p = TransientTypeSet.exists (wrap_type_expr p)
  let elements set =
    List.map Transient_expr.type_expr (TransientTypeSet.elements set)
  let debug_print ppf t =
    Format.(
      fprintf ppf "{ %a }"
        (pp_print_seq
           ~pp_sep:(fun ppf () -> fprintf ppf ";@,")
           !print_raw)
        (to_seq t |> Seq.map Transient_expr.type_expr))
end
module TransientTypeMap = Map.Make(TransientTypeOps)
module TypeMap = struct
  include TransientTypeMap
  let add ty = wrap_repr add ty
  let find ty = wrap_repr find ty
  let singleton ty = wrap_repr singleton ty
  let fold f = TransientTypeMap.fold (wrap_type_expr f)
end
module TransientTypeHash = Hashtbl.Make(TransientTypeOps)
module TypeHash = struct
  include TransientTypeHash
  let mem hash = wrap_repr (mem hash)
  let add hash = wrap_repr (add hash)
  let replace hash = wrap_repr (replace hash)
  let remove hash = wrap_repr (remove hash)
  let find hash = wrap_repr (find hash)
  let find_opt hash = wrap_repr (find_opt hash)
  let iter f = TransientTypeHash.iter (wrap_type_expr f)
end
module TransientTypePairs =
  Hashtbl.Make (struct
    type t = transient_expr * transient_expr
    let equal (t1, t1') (t2, t2') = (t1 == t2) && (t1' == t2')
    let hash (t, t') = t.id + 93 * t'.id
 end)
module TypePairs = struct
  module H = TransientTypePairs
  open Transient_expr

  type t = {
    set : unit H.t;
    mutable elems : (transient_expr * transient_expr) list;
    (* elems preserves the (reversed) insertion order of elements *)
  }

  let create n =
    { elems = []; set = H.create n }

  let clear t =
    t.elems <- [];
    H.clear t.set

  let repr2 (t1, t2) = (repr t1, repr t2)

  let add t p =
    let p = repr2 p in
    if H.mem t.set p then () else begin
      H.add t.set p ();
      t.elems <- p :: t.elems
    end

  let mem t p = H.mem t.set (repr2 p)

  let iter f t =
    (* iterate in insertion order, not Hashtbl.iter order *)
    List.rev t.elems
    |> List.iter (fun (t1,t2) ->
        f (type_expr t1, type_expr t2))
end


(**** Type level management ****)

let generic_level = Ident.highest_scope

(* Used to mark a type during a traversal. *)
let lowest_level = Ident.lowest_scope
let pivot_level = 2 * lowest_level - 1
    (* pivot_level - lowest_level < lowest_level *)

(**** Some type creators ****)

let newgenty desc = newty2 ~level:generic_level desc
let newgenvar ?name jkind = newgenty (Tvar { name; jkind })
let newgenstub ~scope jkind =
  newty3 ~level:generic_level ~scope (Tvar { name=None; jkind })

(*
let newmarkedvar level =
  incr new_id; { desc = Tvar; level = pivot_level - level; id = !new_id }
let newmarkedgenvar () =
  incr new_id;
  { desc = Tvar; level = pivot_level - generic_level; id = !new_id }
*)

(**** Check some types ****)

let is_Tvar ty = match get_desc ty with Tvar _ -> true | _ -> false
let is_Tunivar ty = match get_desc ty with Tunivar _ -> true | _ -> false
let is_Tconstr ty = match get_desc ty with Tconstr _ -> true | _ -> false
let is_Tpoly ty = match get_desc ty with Tpoly _ -> true | _ -> false
let type_kind_is_abstract decl =
  match decl.type_kind with Type_abstract _ -> true | _ -> false
let type_origin decl =
  match decl.type_kind with
  | Type_abstract origin -> origin
  | Type_variant _ | Type_record _ | Type_record_unboxed_product _
  | Type_open ->
      Definition

let dummy_method = "*dummy method*"

(**** Representative of a type ****)

let merge_fixed_explanation fixed1 fixed2 =
  match fixed1, fixed2 with
  | Some Univar _ as x, _ | _, (Some Univar _ as x) -> x
  | Some Fixed_private as x, _ | _, (Some Fixed_private as x) -> x
  | Some Reified _ as x, _ | _, (Some Reified _ as x) -> x
  | Some Rigid as x, _ | _, (Some Rigid as x) -> x
  | Some Fixed_existential as x, _ | _, (Some Fixed_existential as x) -> x
  | None, None -> None


let fixed_explanation row =
  match row_fixed row with
  | Some _ as x -> x
  | None ->
      let ty = row_more row in
      match get_desc ty with
      | Tvar _ | Tnil -> None
      | Tunivar _ -> Some (Univar ty)
      | Tconstr (p,_,_) -> Some (Reified p)
      | Tof_kind _ -> Some Fixed_existential
      | _ -> assert false

let is_fixed row = match row_fixed row with
  | None -> false
  | Some _ -> true

let has_fixed_explanation row = fixed_explanation row <> None

let static_row row =
  row_closed row &&
  List.for_all
    (fun (_,f) -> match row_field_repr f with Reither _ -> false | _ -> true)
    (row_fields row)

let tvariant_not_immediate row =
  (* if all labels are devoid of arguments, not a pointer *)
  (* CR layouts v5: Polymorphic variants with all void args can probably
     be immediate, but we don't allow them to have void args right now. *)
  not (row_closed row)
  || List.exists
    (fun (_,field) -> match row_field_repr field with
      | Rpresent (Some _) | Reither (false, _, _) -> true
      | _ -> false)
    (row_fields row)

let hash_variant s =
  let accu = ref 0 in
  for i = 0 to String.length s - 1 do
    accu := 223 * !accu + Char.code s.[i]
  done;
  (* reduce to 31 bits *)
  accu := !accu land (1 lsl 31 - 1);
  (* make it signed for 64 bits architectures *)
  if !accu > 0x3FFFFFFF then !accu - (1 lsl 31) else !accu

let proxy ty =
  match get_desc ty with
  | Tvariant row when not (static_row row) ->
      row_more row
  | Tobject (ty, _) ->
      let rec proxy_obj ty =
        match get_desc ty with
          Tfield (_, _, _, ty) -> proxy_obj ty
        | Tvar _ | Tunivar _ | Tconstr _ -> ty
        | Tnil -> ty
        | _ -> assert false
      in proxy_obj ty
  | _ -> ty

(**** Utilities for fixed row private types ****)

let row_of_type t =
  match get_desc t with
    Tobject(t,_) ->
      let rec get_row t =
        match get_desc t with
          Tfield(_,_,_,t) -> get_row t
        | _ -> t
      in get_row t
  | Tvariant row ->
      row_more row
  | _ ->
      t

let has_constr_row t =
  not (is_Tconstr t) && is_Tconstr (row_of_type t)

let is_row_name s =
  let l = String.length s in
  (* PR#10661: when l=4 and s is "#row", this is not a row name
     but the valid #-type name of a class named "row". *)
  l > 4 && String.sub s (l-4) 4 = "#row"

let is_constr_row ~allow_ident t =
  match get_desc t with
    Tconstr (Path.Pident id, _, _) when allow_ident ->
      is_row_name (Ident.name id)
  | Tconstr (Path.Pdot (_, s), _, _) -> is_row_name s
  | _ -> false

(* TODO: where should this really be *)
(* Set row_name in Env, cf. GPR#1204/1329 *)
let set_static_row_name decl path =
  match decl.type_manifest with
    None -> ()
  | Some ty ->
      match get_desc ty with
        Tvariant row when static_row row ->
          let row =
            set_row_name row (Some (path, decl.type_params)) in
          set_type_desc ty (Tvariant row)
      | _ -> ()


                  (**********************************)
                  (*  Utilities for type traversal  *)
                  (**********************************)

let fold_row f init row =
  let result =
    List.fold_left
      (fun init (_, fi) ->
         match row_field_repr fi with
         | Rpresent(Some ty) -> f init ty
         | Reither(_, tl, _) -> List.fold_left f init tl
         | _ -> init)
      init
      (row_fields row)
  in
  match get_desc (row_more row) with
  | Tvar _ | Tunivar _ | Tsubst _ | Tconstr _ | Tnil
    (* Tof_kind can appear in [row_more] in case the row's row variable was existentially
       quantified in a GADT *)
  | Tof_kind _ ->
    begin match
      Option.map (fun (_,l) -> List.fold_left f result l) (row_name row)
    with
    | None -> result
    | Some result -> result
    end
  | _ -> assert false

let iter_row f row =
  fold_row (fun () v -> f v) () row


let fold_type_expr f init ty =
  match get_desc ty with
    Tvar _              -> init
  | Tarrow (_, ty1, ty2, _) ->
      let result = f init ty1 in
      f result ty2
  | Ttuple l            -> List.fold_left f init (List.map snd l)
  | Tunboxed_tuple l    -> List.fold_left f init (List.map snd l)
  | Tconstr (_, l, _)   -> List.fold_left f init l
  | Tobject(ty, {contents = Some (_, p)}) ->
      let result = f init ty in
      List.fold_left f result p
  | Tobject (ty, _)     -> f init ty
  | Tvariant row        ->
      let result = fold_row f init row in
      f result (row_more row)
  | Tfield (_, _, ty1, ty2) ->
      let result = f init ty1 in
      f result ty2
  | Tnil                -> init
  | Tlink _
  | Tsubst _            -> assert false
  | Tunivar _           -> init
  | Tpoly (ty, tyl)     ->
    let result = f init ty in
    List.fold_left f result tyl
  | Tpackage (_, fl)  ->
    List.fold_left (fun result (_n, ty) -> f result ty) init fl
  | Tof_kind _ -> init

let iter_type_expr f ty =
  fold_type_expr (fun () v -> f v) () ty

let rec iter_abbrev f = function
    Mnil                   -> ()
  | Mcons(_, _, ty, ty', rem) -> f ty; f ty'; iter_abbrev f rem
  | Mlink rem              -> iter_abbrev f !rem

type type_iterators =
  { it_signature: type_iterators -> signature -> unit;
    it_signature_item: type_iterators -> signature_item -> unit;
    it_value_description: type_iterators -> value_description -> unit;
    it_type_declaration: type_iterators -> type_declaration -> unit;
    it_extension_constructor: type_iterators -> extension_constructor -> unit;
    it_module_declaration: type_iterators -> module_declaration -> unit;
    it_modtype_declaration: type_iterators -> modtype_declaration -> unit;
    it_class_declaration: type_iterators -> class_declaration -> unit;
    it_class_type_declaration: type_iterators -> class_type_declaration -> unit;
    it_functor_param: type_iterators -> functor_parameter -> unit;
    it_module_type: type_iterators -> module_type -> unit;
    it_class_type: type_iterators -> class_type -> unit;
    it_type_kind: type_iterators -> type_decl_kind -> unit;
    it_do_type_expr: type_iterators -> type_expr -> unit;
    it_type_expr: type_iterators -> type_expr -> unit;
    it_path: Path.t -> unit; }

let iter_type_expr_cstr_args f = function
  | Cstr_tuple tl -> List.iter (fun ca -> f ca.ca_type) tl
  | Cstr_record lbls -> List.iter (fun d -> f d.ld_type) lbls

let map_type_expr_cstr_args f = function
  | Cstr_tuple tl -> Cstr_tuple (List.map (fun ca -> {ca with ca_type=f ca.ca_type}) tl)
  | Cstr_record lbls ->
      Cstr_record (List.map (fun d -> {d with ld_type=f d.ld_type}) lbls)

let iter_type_expr_kind f = function
  | Type_abstract _ -> ()
  | Type_variant (cstrs, _, _) ->
      List.iter
        (fun cd ->
           iter_type_expr_cstr_args f cd.cd_args;
           Option.iter f cd.cd_res
        )
        cstrs
  | Type_record(lbls, _, _) ->
      List.iter (fun d -> f d.ld_type) lbls
  | Type_record_unboxed_product(lbls, _, _) ->
      List.iter (fun d -> f d.ld_type) lbls
  | Type_open ->
      ()


let type_iterators =
  let it_signature it =
    List.iter (it.it_signature_item it)
  and it_signature_item it = function
      Sig_value (_, vd, _)          -> it.it_value_description it vd
    | Sig_type (_, td, _, _)        -> it.it_type_declaration it td
    | Sig_typext (_, td, _, _)      -> it.it_extension_constructor it td
    | Sig_module (_, _, md, _, _)   -> it.it_module_declaration it md
    | Sig_modtype (_, mtd, _)       -> it.it_modtype_declaration it mtd
    | Sig_class (_, cd, _, _)       -> it.it_class_declaration it cd
    | Sig_class_type (_, ctd, _, _) -> it.it_class_type_declaration it ctd
  and it_value_description it vd =
    it.it_type_expr it vd.val_type
  and it_type_declaration it td =
    List.iter (it.it_type_expr it) td.type_params;
    Option.iter (it.it_type_expr it) td.type_manifest;
    Option.iter (it.it_type_declaration it) td.type_unboxed_version;
    it.it_type_kind it td.type_kind
  and it_extension_constructor it td =
    it.it_path td.ext_type_path;
    List.iter (it.it_type_expr it) td.ext_type_params;
    iter_type_expr_cstr_args (it.it_type_expr it) td.ext_args;
    Option.iter (it.it_type_expr it) td.ext_ret_type
  and it_module_declaration it md =
    it.it_module_type it md.md_type
  and it_modtype_declaration it mtd =
    Option.iter (it.it_module_type it) mtd.mtd_type
  and it_class_declaration it cd =
    List.iter (it.it_type_expr it) cd.cty_params;
    it.it_class_type it cd.cty_type;
    Option.iter (it.it_type_expr it) cd.cty_new;
    it.it_path cd.cty_path
  and it_class_type_declaration it ctd =
    List.iter (it.it_type_expr it) ctd.clty_params;
    it.it_class_type it ctd.clty_type;
    it.it_path ctd.clty_path
  and it_functor_param it = function
    | Unit -> ()
    | Named (_, mt) -> it.it_module_type it mt
  and it_module_type it = function
      Mty_ident p
    | Mty_alias p -> it.it_path p
    | Mty_signature sg -> it.it_signature it sg
    | Mty_functor (p, mt) ->
        it.it_functor_param it p;
        it.it_module_type it mt
    | Mty_strengthen (mty, p, _) ->
        it.it_module_type it mty;
        it.it_path p
  and it_class_type it = function
      Cty_constr (p, tyl, cty) ->
        it.it_path p;
        List.iter (it.it_type_expr it) tyl;
        it.it_class_type it cty
    | Cty_signature cs ->
        it.it_type_expr it cs.csig_self;
        it.it_type_expr it cs.csig_self_row;
        Vars.iter (fun _ (_,_,ty) -> it.it_type_expr it ty) cs.csig_vars;
        Meths.iter (fun _ (_,_,ty) -> it.it_type_expr it ty) cs.csig_meths
    | Cty_arrow  (_, ty, cty) ->
        it.it_type_expr it ty;
        it.it_class_type it cty
  and it_type_kind it kind =
    iter_type_expr_kind (it.it_type_expr it) kind
  and it_do_type_expr it ty =
    iter_type_expr (it.it_type_expr it) ty;
    match get_desc ty with
      Tconstr (p, _, _)
    | Tobject (_, {contents=Some (p, _)})
    | Tpackage (p, _) ->
        it.it_path p
    | Tvariant row ->
        Option.iter (fun (p,_) -> it.it_path p) (row_name row)
    | _ -> ()
  and it_path _p = ()
  in
  { it_path; it_type_expr = it_do_type_expr; it_do_type_expr;
    it_type_kind; it_class_type; it_functor_param; it_module_type;
    it_signature; it_class_type_declaration; it_class_declaration;
    it_modtype_declaration; it_module_declaration; it_extension_constructor;
    it_type_declaration; it_value_description; it_signature_item; }

let copy_row f fixed row keep more =
  let Row {fields = orig_fields; fixed = orig_fixed; closed; name = orig_name} =
    row_repr row in
  let fields = List.map
      (fun (l, fi) -> l,
        match row_field_repr fi with
        | Rpresent oty -> rf_present (Option.map f oty)
        | Reither(c, tl, m) ->
            let use_ext_of = if keep then Some fi else None in
            let m = if is_fixed row then fixed else m in
            let tl = List.map f tl in
            rf_either tl ?use_ext_of ~no_arg:c ~matched:m
        | Rabsent -> rf_absent)
      orig_fields in
  let name =
    match orig_name with
    | None -> None
    | Some (path, tl) -> Some (path, List.map f tl) in
  let fixed = if fixed then orig_fixed else None in
  create_row ~fields ~more ~fixed ~closed ~name

let copy_commu c = if is_commu_ok c then commu_ok else commu_var ()

let rec copy_type_desc ?(keep_names=false) f = function
    Tvar { jkind; _ } as tv ->
     if keep_names then tv else Tvar { name=None; jkind }
  | Tarrow (p, ty1, ty2, c)-> Tarrow (p, f ty1, f ty2, copy_commu c)
  | Ttuple l            -> Ttuple (List.map (fun (label, t) -> label, f t) l)
  | Tunboxed_tuple l    ->
    Tunboxed_tuple (List.map (fun (label, t) -> label, f t) l)
  | Tconstr (p, l, _)   -> Tconstr (p, List.map f l, ref Mnil)
  | Tobject(ty, {contents = Some (p, tl)})
                        -> Tobject (f ty, ref (Some(p, List.map f tl)))
  | Tobject (ty, _)     -> Tobject (f ty, ref None)
  | Tvariant _          -> assert false (* too ambiguous *)
  | Tfield (p, k, ty1, ty2) ->
      Tfield (p, field_kind_internal_repr k, f ty1, f ty2)
      (* the kind is kept shared, with indirections removed for performance *)
  | Tnil                -> Tnil
  | Tlink ty            -> copy_type_desc f (get_desc ty)
  | Tsubst _            -> assert false
  | Tunivar _ as ty     -> ty (* always keep the name *)
  | Tpoly (ty, tyl)     ->
      let tyl = List.map f tyl in
      Tpoly (f ty, tyl)
  | Tpackage (p, fl)  -> Tpackage (p, List.map (fun (n, ty) -> (n, f ty)) fl)
  | Tof_kind jk -> Tof_kind jk

(* Utilities for copying *)

module For_copy : sig
  type copy_scope

  val redirect_desc: copy_scope -> type_expr -> type_desc -> unit

  val with_scope: (copy_scope -> 'a) -> 'a
end = struct
  type copy_scope = {
    mutable saved_desc : (transient_expr * type_desc) list;
    (* Save association of generic nodes with their description. *)
  }

  let redirect_desc copy_scope ty desc =
    let ty = Transient_expr.repr ty in
    copy_scope.saved_desc <- (ty, ty.desc) :: copy_scope.saved_desc;
    Transient_expr.set_desc ty desc

  (* Restore type descriptions. *)
  let cleanup { saved_desc; _ } =
    List.iter (fun (ty, desc) -> Transient_expr.set_desc ty desc) saved_desc

  let with_scope f =
    let scope = { saved_desc = [] } in
    Fun.protect ~finally:(fun () -> cleanup scope) (fun () -> f scope)

end

                  (*******************************************)
                  (*  Memorization of abbreviation expansion *)
                  (*******************************************)

(* Search whether the expansion has been memorized. *)

let lte_public p1 p2 =  (* Private <= Public *)
  match p1, p2 with
  | Private, _ | _, Public -> true
  | Public, Private -> false

let rec find_expans priv p1 = function
    Mnil -> None
  | Mcons (priv', p2, _ty0, ty, _)
    when lte_public priv priv' && Path.same p1 p2 -> Some ty
  | Mcons (_, _, _, _, rem)   -> find_expans priv p1 rem
  | Mlink {contents = rem} -> find_expans priv p1 rem

(* debug: check for cycles in abbreviation. only works with -principal
let rec check_expans visited ty =
  let ty = repr ty in
  assert (not (List.memq ty visited));
  match ty.desc with
    Tconstr (path, args, abbrev) ->
      begin match find_expans path !abbrev with
        Some ty' -> check_expans (ty :: visited) ty'
      | None -> ()
      end
  | _ -> ()
*)

let memo = s_ref []
        (* Contains the list of saved abbreviation expansions. *)

let cleanup_abbrev () =
        (* Remove all memorized abbreviation expansions. *)
  List.iter (fun abbr -> abbr := Mnil) !memo;
  memo := []

let memorize_abbrev mem priv path v v' =
        (* Memorize the expansion of an abbreviation. *)
  mem := Mcons (priv, path, v, v', !mem);
  (* check_expans [] v; *)
  memo := mem :: !memo

let rec forget_abbrev_rec mem path =
  match mem with
    Mnil ->
      mem
  | Mcons (_, path', _, _, rem) when Path.same path path' ->
      rem
  | Mcons (priv, path', v, v', rem) ->
      Mcons (priv, path', v, v', forget_abbrev_rec rem path)
  | Mlink mem' ->
      mem' := forget_abbrev_rec !mem' path;
      raise Exit

let forget_abbrev mem path =
  try mem := forget_abbrev_rec !mem path with Exit -> ()

(* debug: check for invalid abbreviations
let rec check_abbrev_rec = function
    Mnil -> true
  | Mcons (_, ty1, ty2, rem) ->
      repr ty1 != repr ty2
  | Mlink mem' ->
      check_abbrev_rec !mem'

let check_memorized_abbrevs () =
  List.for_all (fun mem -> check_abbrev_rec !mem) !memo
*)

(* Re-export backtrack *)

let snapshot = snapshot
let backtrack = backtrack ~cleanup_abbrev

                  (**********************************)
                  (*  Utilities for labels          *)
                  (**********************************)

let is_optional_parsetree : Parsetree.arg_label -> bool = function
    Optional _ -> true
  | Generic_optional _ -> true
  | _ -> false

(* CR generic-optional: temporary function, to remove *)
type optional_module_path = Stdlib_option | Stdlib_or_null

let classify_module_path : Longident.t -> optional_module_path = function
  | Ldot(Lident "Stdlib", "Option") -> Stdlib_option
  | Ldot(Lident "Stdlib", "Or_null") -> Stdlib_or_null
  | _ -> failwith "Only expected Stdlib.Option and Stdlib.Or_null"

type optionality = Optional_arg of optional_module_path
                 | Required_or_position_arg

let classify_optionality (lbl: Types.arg_label) = match lbl with
  | Optional _ -> Optional_arg Stdlib_option
  | Generic_optional(path, _) -> Optional_arg (classify_module_path path.txt)
  | Labelled _ | Position _ | Nolabel -> Required_or_position_arg

let classify_optionality_parsetree (lbl : Parsetree.arg_label) = match lbl with
  | Optional _ -> Optional_arg Stdlib_option
  | Generic_optional(path, _) -> Optional_arg (classify_module_path path.txt)
  | Labelled _ | Nolabel -> Required_or_position_arg

<<<<<<< HEAD
let get_optional_module_path_exn lbl =
  match classify_optionality lbl with
  | Optional_arg mpath -> mpath
  | Required_or_position_arg -> failwith "Expected Optional_arg"

=======
>>>>>>> 90fed9a6
let is_optional arg =
  match classify_optionality arg with
  | Optional_arg _ -> true
  | Required_or_position_arg -> false

let is_position = function Position _ -> true | _ -> false

let is_omittable = function
  Optional _
| Generic_optional _
| Position _ -> true
| Nolabel | Labelled _ -> false

let label_name = function
    Nolabel -> ""
  | Labelled s
  | Optional s
  | Position s -> s
  | Generic_optional (_, s) -> s

let prefixed_label_name ppf l =
  let open Format in
  match l with
    Nolabel -> fprintf ppf  ""
  | Labelled s | Position s -> fprintf ppf "~%s" s
  | Optional s -> fprintf ppf "?%s" s
  | Generic_optional (path, s) ->
      fprintf ppf "%a.?'%s" Pprintast.longident path.txt s

let arg_label_compatible param_label arg_label =
  match param_label, arg_label with
  | Nolabel, Nolabel -> true
<<<<<<< HEAD
  | (Labelled s | Optional s | Generic_optional(_, s)), Labelled s' -> s = s'
  | _ ->
    (match classify_optionality param_label, classify_optionality arg_label with
    | Optional_arg l_path, Optional_arg l_path' ->
        l_path = l_path' && (label_name param_label = label_name arg_label)
    | _ ->
      (* when positional labels are involved,
        we only care whether label names are equal*)
      label_name param_label = label_name arg_label)
=======
  | Nolabel, _ | _, Nolabel -> false
  | (Labelled s | Optional s | Generic_optional(_, s) | Position s), Labelled s'
      -> s = s'
  | _, (Optional _ | Generic_optional _ | Position _) ->
    (match classify_optionality param_label, classify_optionality arg_label with
    | Optional_arg l_path, Optional_arg l_path' ->
        l_path = l_path' && label_name param_label = label_name arg_label
    | Optional_arg _, Required_or_position_arg
    | Required_or_position_arg, Optional_arg _
    | Required_or_position_arg, Required_or_position_arg
        (* when positional labels are involved,
          we only care whether label names are equal*)
        -> label_name param_label = label_name arg_label)
>>>>>>> 90fed9a6

let rec extract_label_aux hd l (* param label*) = function
  | [] -> None
  | (l',t as p) :: ls ->
      if arg_label_compatible l l' then
        Some (l', t, hd <> [], List.rev_append hd ls)
      else
        extract_label_aux (p::hd) l ls

let extract_label l ls = extract_label_aux [] l ls

                              (*******************************)
                              (*  Operations on class types  *)
                              (*******************************)

let rec signature_of_class_type =
  function
    Cty_constr (_, _, cty) -> signature_of_class_type cty
  | Cty_signature sign     -> sign
  | Cty_arrow (_, _, cty)   -> signature_of_class_type cty


let rec class_body cty =
  match cty with
    Cty_constr _ ->
      cty (* Only class bodies can be abbreviated *)
  | Cty_signature _ ->
      cty
  | Cty_arrow (_, _, cty) ->
      class_body cty

(* Fully expand the head of a class type *)
let rec scrape_class_type =
  function
    Cty_constr (_, _, cty) -> scrape_class_type cty
  | cty                     -> cty

let rec class_type_arity =
  function
    Cty_constr (_, _, cty) ->  class_type_arity cty
  | Cty_signature _        ->  0
  | Cty_arrow (_, _, cty)    ->  1 + class_type_arity cty

let rec abbreviate_class_type path params cty =
  match cty with
    Cty_constr (_, _, _) | Cty_signature _ ->
      Cty_constr (path, params, cty)
  | Cty_arrow (l, ty, cty) ->
      Cty_arrow (l, ty, abbreviate_class_type path params cty)

let self_type cty =
  (signature_of_class_type cty).csig_self

let self_type_row cty =
  (signature_of_class_type cty).csig_self_row

(* Return the methods of a class signature *)
let methods sign =
  Meths.fold
    (fun name _ l -> name :: l)
    sign.csig_meths []

(* Return the virtual methods of a class signature *)
let virtual_methods sign =
  Meths.fold
    (fun name (_priv, vr, _ty) l ->
       match vr with
       | Virtual -> name :: l
       | Concrete -> l)
    sign.csig_meths []

(* Return the concrete methods of a class signature *)
let concrete_methods sign =
  Meths.fold
    (fun name (_priv, vr, _ty) s ->
       match vr with
       | Virtual -> s
       | Concrete -> MethSet.add name s)
    sign.csig_meths MethSet.empty

(* Return the public methods of a class signature *)
let public_methods sign =
  Meths.fold
    (fun name (priv, _vr, _ty) l ->
       match priv with
       | Mprivate _ -> l
       | Mpublic -> name :: l)
    sign.csig_meths []

(* Return the instance variables of a class signature *)
let instance_vars sign =
  Vars.fold
    (fun name _ l -> name :: l)
    sign.csig_vars []

(* Return the virtual instance variables of a class signature *)
let virtual_instance_vars sign =
  Vars.fold
    (fun name (_mut, vr, _ty) l ->
       match vr with
       | Virtual -> name :: l
       | Concrete -> l)
    sign.csig_vars []

(* Return the concrete instance variables of a class signature *)
let concrete_instance_vars sign =
  Vars.fold
    (fun name (_mut, vr, _ty) s ->
       match vr with
       | Virtual -> s
       | Concrete -> VarSet.add name s)
    sign.csig_vars VarSet.empty

let method_type label sign =
  match Meths.find label sign.csig_meths with
  | (_, _, ty) -> ty
  | exception Not_found -> assert false

let instance_variable_type label sign =
  match Vars.find label sign.csig_vars with
  | (_, _, ty) -> ty
  | exception Not_found -> assert false

                  (********************************)
                  (*  Utilities for poly types    *)
                  (********************************)

let tpoly_is_mono ty =
  match get_desc ty with
  | Tpoly(_, []) -> true
  | Tpoly(_, _ :: _) -> false
  | _ -> assert false

let tpoly_get_poly ty =
  match get_desc ty with
  | Tpoly(ty, vars) -> (ty, vars)
  | _ -> assert false

let tpoly_get_mono ty =
  match get_desc ty with
  | Tpoly(ty, []) -> ty
  | _ -> assert false

                  (**********************************)
                  (*  Utilities for level-marking   *)
                  (**********************************)

let not_marked_node ty = get_level ty >= lowest_level
    (* type nodes with negative levels are "marked" *)

let flip_mark_node ty =
  let ty = Transient_expr.repr ty in
  Transient_expr.set_level ty (pivot_level - ty.level)
let logged_mark_node ty =
  set_level ty (pivot_level - get_level ty)

let try_mark_node ty = not_marked_node ty && (flip_mark_node ty; true)
let try_logged_mark_node ty = not_marked_node ty && (logged_mark_node ty; true)

let rec mark_type ty =
  if not_marked_node ty then begin
    flip_mark_node ty;
    iter_type_expr mark_type ty
  end

let mark_type_params ty =
  iter_type_expr mark_type ty

let type_iterators =
  let it_type_expr it ty =
    if try_mark_node ty then it.it_do_type_expr it ty
  in
  {type_iterators with it_type_expr}


(* Remove marks from a type. *)
let rec unmark_type ty =
  if get_level ty < lowest_level then begin
    (* flip back the marked level *)
    flip_mark_node ty;
    iter_type_expr unmark_type ty
  end

let unmark_iterators =
  let it_type_expr _it ty = unmark_type ty in
  {type_iterators with it_type_expr}

let unmark_type_decl decl =
  unmark_iterators.it_type_declaration unmark_iterators decl

let unmark_extension_constructor ext =
  List.iter unmark_type ext.ext_type_params;
  iter_type_expr_cstr_args unmark_type ext.ext_args;
  Option.iter unmark_type ext.ext_ret_type

let unmark_class_signature sign =
  unmark_type sign.csig_self;
  unmark_type sign.csig_self_row;
  Vars.iter (fun _l (_m, _v, t) -> unmark_type t) sign.csig_vars;
  Meths.iter (fun _l (_m, _v, t) -> unmark_type t) sign.csig_meths

let unmark_class_type cty =
  unmark_iterators.it_class_type unmark_iterators cty

(**** Type information getter ****)

let cstr_type_path cstr =
  match get_desc cstr.cstr_res with
  | Tconstr (p, _, _) -> p
  | _ -> assert false<|MERGE_RESOLUTION|>--- conflicted
+++ resolved
@@ -645,14 +645,11 @@
   | Generic_optional(path, _) -> Optional_arg (classify_module_path path.txt)
   | Labelled _ | Nolabel -> Required_or_position_arg
 
-<<<<<<< HEAD
 let get_optional_module_path_exn lbl =
   match classify_optionality lbl with
   | Optional_arg mpath -> mpath
   | Required_or_position_arg -> failwith "Expected Optional_arg"
 
-=======
->>>>>>> 90fed9a6
 let is_optional arg =
   match classify_optionality arg with
   | Optional_arg _ -> true
@@ -685,17 +682,6 @@
 let arg_label_compatible param_label arg_label =
   match param_label, arg_label with
   | Nolabel, Nolabel -> true
-<<<<<<< HEAD
-  | (Labelled s | Optional s | Generic_optional(_, s)), Labelled s' -> s = s'
-  | _ ->
-    (match classify_optionality param_label, classify_optionality arg_label with
-    | Optional_arg l_path, Optional_arg l_path' ->
-        l_path = l_path' && (label_name param_label = label_name arg_label)
-    | _ ->
-      (* when positional labels are involved,
-        we only care whether label names are equal*)
-      label_name param_label = label_name arg_label)
-=======
   | Nolabel, _ | _, Nolabel -> false
   | (Labelled s | Optional s | Generic_optional(_, s) | Position s), Labelled s'
       -> s = s'
@@ -709,7 +695,6 @@
         (* when positional labels are involved,
           we only care whether label names are equal*)
         -> label_name param_label = label_name arg_label)
->>>>>>> 90fed9a6
 
 let rec extract_label_aux hd l (* param label*) = function
   | [] -> None
