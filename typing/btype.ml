(**************************************************************************)
(*                                                                        *)
(*                                 OCaml                                  *)
(*                                                                        *)
(*  Xavier Leroy and Jerome Vouillon, projet Cristal, INRIA Rocquencourt  *)
(*                                                                        *)
(*   Copyright 1996 Institut National de Recherche en Informatique et     *)
(*     en Automatique.                                                    *)
(*                                                                        *)
(*   All rights reserved.  This file is distributed under the terms of    *)
(*   the GNU Lesser General Public License version 2.1, with the          *)
(*   special exception on linking described in the file LICENSE.          *)
(*                                                                        *)
(**************************************************************************)

(* Basic operations on core types *)

open Asttypes
open Types

open Local_store

(**** Forward declarations ****)

let print_raw =
  ref (fun _ -> assert false : Format.formatter -> type_expr -> unit)

(**** Sets, maps and hashtables of types ****)

let wrap_repr f ty = f (Transient_expr.repr ty)
let wrap_type_expr f tty = f (Transient_expr.type_expr tty)

module TransientTypeSet = Set.Make(TransientTypeOps)
module TypeSet = struct
  include TransientTypeSet
  let add = wrap_repr add
  let mem = wrap_repr mem
  let singleton = wrap_repr singleton
  let exists p = TransientTypeSet.exists (wrap_type_expr p)
  let elements set =
    List.map Transient_expr.type_expr (TransientTypeSet.elements set)
  let debug_print ppf t =
    Format.(
      fprintf ppf "{ %a }"
        (pp_print_seq
           ~pp_sep:(fun ppf () -> fprintf ppf ";@,")
           !print_raw)
        (to_seq t |> Seq.map Transient_expr.type_expr))
end
module TransientTypeMap = Map.Make(TransientTypeOps)
module TypeMap = struct
  include TransientTypeMap
  let add ty = wrap_repr add ty
  let find ty = wrap_repr find ty
  let singleton ty = wrap_repr singleton ty
  let fold f = TransientTypeMap.fold (wrap_type_expr f)
end
module TransientTypeHash = Hashtbl.Make(TransientTypeOps)
module TypeHash = struct
  include TransientTypeHash
  let mem hash = wrap_repr (mem hash)
  let add hash = wrap_repr (add hash)
  let replace hash = wrap_repr (replace hash)
  let remove hash = wrap_repr (remove hash)
  let find hash = wrap_repr (find hash)
  let find_opt hash = wrap_repr (find_opt hash)
  let iter f = TransientTypeHash.iter (wrap_type_expr f)
end
module TransientTypePairs =
  Hashtbl.Make (struct
    type t = transient_expr * transient_expr
    let equal (t1, t1') (t2, t2') = (t1 == t2) && (t1' == t2')
    let hash (t, t') = t.id + 93 * t'.id
 end)
module TypePairs = struct
  module H = TransientTypePairs
  open Transient_expr

  type t = {
    set : unit H.t;
    mutable elems : (transient_expr * transient_expr) list;
    (* elems preserves the (reversed) insertion order of elements *)
  }

  let create n =
    { elems = []; set = H.create n }

  let clear t =
    t.elems <- [];
    H.clear t.set

  let repr2 (t1, t2) = (repr t1, repr t2)

  let add t p =
    let p = repr2 p in
    if H.mem t.set p then () else begin
      H.add t.set p ();
      t.elems <- p :: t.elems
    end

  let mem t p = H.mem t.set (repr2 p)

  let iter f t =
    (* iterate in insertion order, not Hashtbl.iter order *)
    List.rev t.elems
    |> List.iter (fun (t1,t2) ->
        f (type_expr t1, type_expr t2))
end


(**** Type level management ****)

let generic_level = Ident.highest_scope

(* Used to mark a type during a traversal. *)
let lowest_level = Ident.lowest_scope
let pivot_level = 2 * lowest_level - 1
    (* pivot_level - lowest_level < lowest_level *)

(**** Some type creators ****)

let newgenty desc = newty2 ~level:generic_level desc
let newgenvar ?name jkind = newgenty (Tvar { name; jkind })
let newgenstub ~scope jkind =
  newty3 ~level:generic_level ~scope (Tvar { name=None; jkind })

(*
let newmarkedvar level =
  incr new_id; { desc = Tvar; level = pivot_level - level; id = !new_id }
let newmarkedgenvar () =
  incr new_id;
  { desc = Tvar; level = pivot_level - generic_level; id = !new_id }
*)

(**** Check some types ****)

let is_Tvar ty = match get_desc ty with Tvar _ -> true | _ -> false
let is_Tunivar ty = match get_desc ty with Tunivar _ -> true | _ -> false
let is_Tconstr ty = match get_desc ty with Tconstr _ -> true | _ -> false
let is_Tpoly ty = match get_desc ty with Tpoly _ -> true | _ -> false
let type_kind_is_abstract decl =
  match decl.type_kind with Type_abstract _ -> true | _ -> false
let type_origin decl =
  match decl.type_kind with
  | Type_abstract origin -> origin
  | Type_variant _ | Type_record _ | Type_record_unboxed_product _
  | Type_open ->
      Definition

let dummy_method = "*dummy method*"

(**** Representative of a type ****)

let merge_fixed_explanation fixed1 fixed2 =
  match fixed1, fixed2 with
  | Some Univar _ as x, _ | _, (Some Univar _ as x) -> x
  | Some Fixed_private as x, _ | _, (Some Fixed_private as x) -> x
  | Some Reified _ as x, _ | _, (Some Reified _ as x) -> x
  | Some Rigid as x, _ | _, (Some Rigid as x) -> x
  | Some Fixed_existential as x, _ | _, (Some Fixed_existential as x) -> x
  | None, None -> None


let fixed_explanation row =
  match row_fixed row with
  | Some _ as x -> x
  | None ->
      let ty = row_more row in
      match get_desc ty with
      | Tvar _ | Tnil -> None
      | Tunivar _ -> Some (Univar ty)
      | Tconstr (p,_,_) -> Some (Reified p)
      | Tof_kind _ -> Some Fixed_existential
      | _ -> assert false

let is_fixed row = match row_fixed row with
  | None -> false
  | Some _ -> true

let has_fixed_explanation row = fixed_explanation row <> None

let static_row row =
  row_closed row &&
  List.for_all
    (fun (_,f) -> match row_field_repr f with Reither _ -> false | _ -> true)
    (row_fields row)

let tvariant_not_immediate row =
  (* if all labels are devoid of arguments, not a pointer *)
  (* CR layouts v5: Polymorphic variants with all void args can probably
     be immediate, but we don't allow them to have void args right now. *)
  not (row_closed row)
  || List.exists
    (fun (_,field) -> match row_field_repr field with
      | Rpresent (Some _) | Reither (false, _, _) -> true
      | _ -> false)
    (row_fields row)

let hash_variant s =
  let accu = ref 0 in
  for i = 0 to String.length s - 1 do
    accu := 223 * !accu + Char.code s.[i]
  done;
  (* reduce to 31 bits *)
  accu := !accu land (1 lsl 31 - 1);
  (* make it signed for 64 bits architectures *)
  if !accu > 0x3FFFFFFF then !accu - (1 lsl 31) else !accu

let proxy ty =
  match get_desc ty with
  | Tvariant row when not (static_row row) ->
      row_more row
  | Tobject (ty, _) ->
      let rec proxy_obj ty =
        match get_desc ty with
          Tfield (_, _, _, ty) -> proxy_obj ty
        | Tvar _ | Tunivar _ | Tconstr _ -> ty
        | Tnil -> ty
        | _ -> assert false
      in proxy_obj ty
  | _ -> ty

(**** Utilities for fixed row private types ****)

let row_of_type t =
  match get_desc t with
    Tobject(t,_) ->
      let rec get_row t =
        match get_desc t with
          Tfield(_,_,_,t) -> get_row t
        | _ -> t
      in get_row t
  | Tvariant row ->
      row_more row
  | _ ->
      t

let has_constr_row t =
  not (is_Tconstr t) && is_Tconstr (row_of_type t)

let is_row_name s =
  let l = String.length s in
  (* PR#10661: when l=4 and s is "#row", this is not a row name
     but the valid #-type name of a class named "row". *)
  l > 4 && String.sub s (l-4) 4 = "#row"

let is_constr_row ~allow_ident t =
  match get_desc t with
    Tconstr (Path.Pident id, _, _) when allow_ident ->
      is_row_name (Ident.name id)
  | Tconstr (Path.Pdot (_, s), _, _) -> is_row_name s
  | _ -> false

(* TODO: where should this really be *)
(* Set row_name in Env, cf. GPR#1204/1329 *)
let set_static_row_name decl path =
  match decl.type_manifest with
    None -> ()
  | Some ty ->
      match get_desc ty with
        Tvariant row when static_row row ->
          let row =
            set_row_name row (Some (path, decl.type_params)) in
          set_type_desc ty (Tvariant row)
      | _ -> ()


                  (**********************************)
                  (*  Utilities for type traversal  *)
                  (**********************************)

let fold_row f init row =
  let result =
    List.fold_left
      (fun init (_, fi) ->
         match row_field_repr fi with
         | Rpresent(Some ty) -> f init ty
         | Reither(_, tl, _) -> List.fold_left f init tl
         | _ -> init)
      init
      (row_fields row)
  in
  match get_desc (row_more row) with
  | Tvar _ | Tunivar _ | Tsubst _ | Tconstr _ | Tnil
    (* Tof_kind can appear in [row_more] in case the row's row variable was existentially
       quantified in a GADT *)
  | Tof_kind _ ->
    begin match
      Option.map (fun (_,l) -> List.fold_left f result l) (row_name row)
    with
    | None -> result
    | Some result -> result
    end
  | _ -> assert false

let iter_row f row =
  fold_row (fun () v -> f v) () row


let fold_type_expr f init ty =
  match get_desc ty with
    Tvar _              -> init
  | Tarrow (_, ty1, ty2, _) ->
      let result = f init ty1 in
      f result ty2
  | Ttuple l            -> List.fold_left f init (List.map snd l)
  | Tunboxed_tuple l    -> List.fold_left f init (List.map snd l)
  | Tconstr (_, l, _)   -> List.fold_left f init l
  | Tobject(ty, {contents = Some (_, p)}) ->
      let result = f init ty in
      List.fold_left f result p
  | Tobject (ty, _)     -> f init ty
  | Tvariant row        ->
      let result = fold_row f init row in
      f result (row_more row)
  | Tfield (_, _, ty1, ty2) ->
      let result = f init ty1 in
      f result ty2
  | Tnil                -> init
  | Tlink _
  | Tsubst _            -> assert false
  | Tunivar _           -> init
  | Tpoly (ty, tyl)     ->
    let result = f init ty in
    List.fold_left f result tyl
  | Tpackage (_, fl)  ->
    List.fold_left (fun result (_n, ty) -> f result ty) init fl
  | Tof_kind _ -> init

let iter_type_expr f ty =
  fold_type_expr (fun () v -> f v) () ty

let rec iter_abbrev f = function
    Mnil                   -> ()
  | Mcons(_, _, ty, ty', rem) -> f ty; f ty'; iter_abbrev f rem
  | Mlink rem              -> iter_abbrev f !rem

type type_iterators =
  { it_signature: type_iterators -> signature -> unit;
    it_signature_item: type_iterators -> signature_item -> unit;
    it_value_description: type_iterators -> value_description -> unit;
    it_type_declaration: type_iterators -> type_declaration -> unit;
    it_extension_constructor: type_iterators -> extension_constructor -> unit;
    it_module_declaration: type_iterators -> module_declaration -> unit;
    it_modtype_declaration: type_iterators -> modtype_declaration -> unit;
    it_class_declaration: type_iterators -> class_declaration -> unit;
    it_class_type_declaration: type_iterators -> class_type_declaration -> unit;
    it_functor_param: type_iterators -> functor_parameter -> unit;
    it_module_type: type_iterators -> module_type -> unit;
    it_class_type: type_iterators -> class_type -> unit;
    it_type_kind: type_iterators -> type_decl_kind -> unit;
    it_do_type_expr: type_iterators -> type_expr -> unit;
    it_type_expr: type_iterators -> type_expr -> unit;
    it_path: Path.t -> unit; }

let iter_type_expr_cstr_args f = function
  | Cstr_tuple tl -> List.iter (fun ca -> f ca.ca_type) tl
  | Cstr_record lbls -> List.iter (fun d -> f d.ld_type) lbls

let map_type_expr_cstr_args f = function
  | Cstr_tuple tl -> Cstr_tuple (List.map (fun ca -> {ca with ca_type=f ca.ca_type}) tl)
  | Cstr_record lbls ->
      Cstr_record (List.map (fun d -> {d with ld_type=f d.ld_type}) lbls)

let iter_type_expr_kind f = function
  | Type_abstract _ -> ()
  | Type_variant (cstrs, _, _) ->
      List.iter
        (fun cd ->
           iter_type_expr_cstr_args f cd.cd_args;
           Option.iter f cd.cd_res
        )
        cstrs
  | Type_record(lbls, _, _) ->
      List.iter (fun d -> f d.ld_type) lbls
  | Type_record_unboxed_product(lbls, _, _) ->
      List.iter (fun d -> f d.ld_type) lbls
  | Type_open ->
      ()


let type_iterators =
  let it_signature it =
    List.iter (it.it_signature_item it)
  and it_signature_item it = function
      Sig_value (_, vd, _)          -> it.it_value_description it vd
    | Sig_type (_, td, _, _)        -> it.it_type_declaration it td
    | Sig_typext (_, td, _, _)      -> it.it_extension_constructor it td
    | Sig_module (_, _, md, _, _)   -> it.it_module_declaration it md
    | Sig_modtype (_, mtd, _)       -> it.it_modtype_declaration it mtd
    | Sig_class (_, cd, _, _)       -> it.it_class_declaration it cd
    | Sig_class_type (_, ctd, _, _) -> it.it_class_type_declaration it ctd
  and it_value_description it vd =
    it.it_type_expr it vd.val_type
  and it_type_declaration it td =
    List.iter (it.it_type_expr it) td.type_params;
    Option.iter (it.it_type_expr it) td.type_manifest;
    Option.iter (it.it_type_declaration it) td.type_unboxed_version;
    it.it_type_kind it td.type_kind
  and it_extension_constructor it td =
    it.it_path td.ext_type_path;
    List.iter (it.it_type_expr it) td.ext_type_params;
    iter_type_expr_cstr_args (it.it_type_expr it) td.ext_args;
    Option.iter (it.it_type_expr it) td.ext_ret_type
  and it_module_declaration it md =
    it.it_module_type it md.md_type
  and it_modtype_declaration it mtd =
    Option.iter (it.it_module_type it) mtd.mtd_type
  and it_class_declaration it cd =
    List.iter (it.it_type_expr it) cd.cty_params;
    it.it_class_type it cd.cty_type;
    Option.iter (it.it_type_expr it) cd.cty_new;
    it.it_path cd.cty_path
  and it_class_type_declaration it ctd =
    List.iter (it.it_type_expr it) ctd.clty_params;
    it.it_class_type it ctd.clty_type;
    it.it_path ctd.clty_path
  and it_functor_param it = function
    | Unit -> ()
    | Named (_, mt) -> it.it_module_type it mt
  and it_module_type it = function
      Mty_ident p
    | Mty_alias p -> it.it_path p
    | Mty_signature sg -> it.it_signature it sg
    | Mty_functor (p, mt) ->
        it.it_functor_param it p;
        it.it_module_type it mt
    | Mty_strengthen (mty, p, _) ->
        it.it_module_type it mty;
        it.it_path p
  and it_class_type it = function
      Cty_constr (p, tyl, cty) ->
        it.it_path p;
        List.iter (it.it_type_expr it) tyl;
        it.it_class_type it cty
    | Cty_signature cs ->
        it.it_type_expr it cs.csig_self;
        it.it_type_expr it cs.csig_self_row;
        Vars.iter (fun _ (_,_,ty) -> it.it_type_expr it ty) cs.csig_vars;
        Meths.iter (fun _ (_,_,ty) -> it.it_type_expr it ty) cs.csig_meths
    | Cty_arrow  (_, ty, cty) ->
        it.it_type_expr it ty;
        it.it_class_type it cty
  and it_type_kind it kind =
    iter_type_expr_kind (it.it_type_expr it) kind
  and it_do_type_expr it ty =
    iter_type_expr (it.it_type_expr it) ty;
    match get_desc ty with
      Tconstr (p, _, _)
    | Tobject (_, {contents=Some (p, _)})
    | Tpackage (p, _) ->
        it.it_path p
    | Tvariant row ->
        Option.iter (fun (p,_) -> it.it_path p) (row_name row)
    | _ -> ()
  and it_path _p = ()
  in
  { it_path; it_type_expr = it_do_type_expr; it_do_type_expr;
    it_type_kind; it_class_type; it_functor_param; it_module_type;
    it_signature; it_class_type_declaration; it_class_declaration;
    it_modtype_declaration; it_module_declaration; it_extension_constructor;
    it_type_declaration; it_value_description; it_signature_item; }

let copy_row f fixed row keep more =
  let Row {fields = orig_fields; fixed = orig_fixed; closed; name = orig_name} =
    row_repr row in
  let fields = List.map
      (fun (l, fi) -> l,
        match row_field_repr fi with
        | Rpresent oty -> rf_present (Option.map f oty)
        | Reither(c, tl, m) ->
            let use_ext_of = if keep then Some fi else None in
            let m = if is_fixed row then fixed else m in
            let tl = List.map f tl in
            rf_either tl ?use_ext_of ~no_arg:c ~matched:m
        | Rabsent -> rf_absent)
      orig_fields in
  let name =
    match orig_name with
    | None -> None
    | Some (path, tl) -> Some (path, List.map f tl) in
  let fixed = if fixed then orig_fixed else None in
  create_row ~fields ~more ~fixed ~closed ~name

let copy_commu c = if is_commu_ok c then commu_ok else commu_var ()

let rec copy_type_desc ?(keep_names=false) f = function
    Tvar { jkind; _ } as tv ->
     if keep_names then tv else Tvar { name=None; jkind }
  | Tarrow (p, ty1, ty2, c)-> Tarrow (p, f ty1, f ty2, copy_commu c)
  | Ttuple l            -> Ttuple (List.map (fun (label, t) -> label, f t) l)
  | Tunboxed_tuple l    ->
    Tunboxed_tuple (List.map (fun (label, t) -> label, f t) l)
  | Tconstr (p, l, _)   -> Tconstr (p, List.map f l, ref Mnil)
  | Tobject(ty, {contents = Some (p, tl)})
                        -> Tobject (f ty, ref (Some(p, List.map f tl)))
  | Tobject (ty, _)     -> Tobject (f ty, ref None)
  | Tvariant _          -> assert false (* too ambiguous *)
  | Tfield (p, k, ty1, ty2) ->
      Tfield (p, field_kind_internal_repr k, f ty1, f ty2)
      (* the kind is kept shared, with indirections removed for performance *)
  | Tnil                -> Tnil
  | Tlink ty            -> copy_type_desc f (get_desc ty)
  | Tsubst _            -> assert false
  | Tunivar _ as ty     -> ty (* always keep the name *)
  | Tpoly (ty, tyl)     ->
      let tyl = List.map f tyl in
      Tpoly (f ty, tyl)
  | Tpackage (p, fl)  -> Tpackage (p, List.map (fun (n, ty) -> (n, f ty)) fl)
  | Tof_kind jk -> Tof_kind jk

(* Utilities for copying *)

module For_copy : sig
  type copy_scope

  val redirect_desc: copy_scope -> type_expr -> type_desc -> unit

  val with_scope: (copy_scope -> 'a) -> 'a
end = struct
  type copy_scope = {
    mutable saved_desc : (transient_expr * type_desc) list;
    (* Save association of generic nodes with their description. *)
  }

  let redirect_desc copy_scope ty desc =
    let ty = Transient_expr.repr ty in
    copy_scope.saved_desc <- (ty, ty.desc) :: copy_scope.saved_desc;
    Transient_expr.set_desc ty desc

  (* Restore type descriptions. *)
  let cleanup { saved_desc; _ } =
    List.iter (fun (ty, desc) -> Transient_expr.set_desc ty desc) saved_desc

  let with_scope f =
    let scope = { saved_desc = [] } in
    Fun.protect ~finally:(fun () -> cleanup scope) (fun () -> f scope)

end

                  (*******************************************)
                  (*  Memorization of abbreviation expansion *)
                  (*******************************************)

(* Search whether the expansion has been memorized. *)

let lte_public p1 p2 =  (* Private <= Public *)
  match p1, p2 with
  | Private, _ | _, Public -> true
  | Public, Private -> false

let rec find_expans priv p1 = function
    Mnil -> None
  | Mcons (priv', p2, _ty0, ty, _)
    when lte_public priv priv' && Path.same p1 p2 -> Some ty
  | Mcons (_, _, _, _, rem)   -> find_expans priv p1 rem
  | Mlink {contents = rem} -> find_expans priv p1 rem

(* debug: check for cycles in abbreviation. only works with -principal
let rec check_expans visited ty =
  let ty = repr ty in
  assert (not (List.memq ty visited));
  match ty.desc with
    Tconstr (path, args, abbrev) ->
      begin match find_expans path !abbrev with
        Some ty' -> check_expans (ty :: visited) ty'
      | None -> ()
      end
  | _ -> ()
*)

let memo = s_ref []
        (* Contains the list of saved abbreviation expansions. *)

let cleanup_abbrev () =
        (* Remove all memorized abbreviation expansions. *)
  List.iter (fun abbr -> abbr := Mnil) !memo;
  memo := []

let memorize_abbrev mem priv path v v' =
        (* Memorize the expansion of an abbreviation. *)
  mem := Mcons (priv, path, v, v', !mem);
  (* check_expans [] v; *)
  memo := mem :: !memo

let rec forget_abbrev_rec mem path =
  match mem with
    Mnil ->
      mem
  | Mcons (_, path', _, _, rem) when Path.same path path' ->
      rem
  | Mcons (priv, path', v, v', rem) ->
      Mcons (priv, path', v, v', forget_abbrev_rec rem path)
  | Mlink mem' ->
      mem' := forget_abbrev_rec !mem' path;
      raise Exit

let forget_abbrev mem path =
  try mem := forget_abbrev_rec !mem path with Exit -> ()

(* debug: check for invalid abbreviations
let rec check_abbrev_rec = function
    Mnil -> true
  | Mcons (_, ty1, ty2, rem) ->
      repr ty1 != repr ty2
  | Mlink mem' ->
      check_abbrev_rec !mem'

let check_memorized_abbrevs () =
  List.for_all (fun mem -> check_abbrev_rec !mem) !memo
*)

(* Re-export backtrack *)

let snapshot = snapshot
let backtrack = backtrack ~cleanup_abbrev

                  (**********************************)
                  (*  Utilities for labels          *)
                  (**********************************)

let is_optional_parsetree : Parsetree.arg_label -> bool = function
    Optional _ -> true
  | Generic_optional _ -> true
  | _ -> false

(* CR generic-optional: temporary function, to remove *)
type optional_module_path = Stdlib_option | Stdlib_or_null
let classify_module_path : Longident.t -> optional_module_path = function
  | Ldot(Lident "Stdlib", "Option") -> Stdlib_option
  | Ldot(Lident "Stdlib", "Or_null") -> Stdlib_or_null
  | _ -> failwith "Only expected Stdlib.Option and Stdlib.Or_null"

type optionality = Optional_arg of optional_module_path
                 | Required_or_position_arg

<<<<<<< HEAD
let classify_optionality_parsetree : Parsetree.arg_label -> optionality
  = function
  | Optional _ -> Optional_arg (Ldot (Lident "Stdlib", "Option"))
  | Generic_optional(path, _) -> Optional_arg (path.txt)
  | _ -> Not_optional_arg

(* is_optional is really buggy when generic optionals are involved.
Renaming it to prevent its use
*)
let is_optional_arg arg = not (classify_optionality arg = Not_optional_arg)
=======
let classify_optionality (lbl: Types.arg_label) = match lbl with
  | Optional _ -> Optional_arg Stdlib_option
  | Generic_optional(path, _) -> Optional_arg (classify_module_path path.txt)
  | _ -> Required_or_position_arg

let classify_optionality_parsetree (lbl : Parsetree.arg_label) = match lbl with
  | Optional _ -> Optional_arg Stdlib_option
  | Generic_optional(path, _) -> Optional_arg (classify_module_path path.txt)
  | _ -> Required_or_position_arg

let is_optional arg =
  not (classify_optionality arg = Required_or_position_arg)
>>>>>>> d6d87b9a

let is_position = function Position _ -> true | _ -> false

let is_omittable = function
  Optional _
| Generic_optional _
| Position _ -> true
| Nolabel | Labelled _ -> false

let label_name = function
    Nolabel -> ""
  | Labelled s
  | Optional s
  | Position s -> s
  | Generic_optional (_, s) -> s

let prefixed_label_name ppf l =
  let open Format in
  match l with
    Nolabel -> fprintf ppf  ""
  | Labelled s | Position s -> fprintf ppf "~%s" s
  | Optional s -> fprintf ppf "?%s" s
  | Generic_optional (path, s) ->
      fprintf ppf "%a.?'%s" Pprintast.longident path.txt s

let arg_label_compatible param_label arg_label =
  match param_label, arg_label with
  | Nolabel, Nolabel -> true
  | (Labelled s | Optional s | Generic_optional(_, s)), Labelled s' -> s = s'
  | _ ->
    (match classify_optionality param_label, classify_optionality arg_label with
    | Optional_arg l_path, Optional_arg l_path' ->
        l_path = l_path' && (label_name param_label = label_name arg_label)
    | _ ->
      (* when positional labels are involved,
        we only care whether label names are equal*)
      label_name param_label = label_name arg_label)

let rec extract_label_aux hd l (* param label*) = function
  | [] -> None
  | (l',t as p) :: ls ->
      if arg_label_compatible l l' then
        Some (l', t, hd <> [], List.rev_append hd ls)
      else
        extract_label_aux (p::hd) l ls

let extract_label l ls = extract_label_aux [] l ls

                              (*******************************)
                              (*  Operations on class types  *)
                              (*******************************)

let rec signature_of_class_type =
  function
    Cty_constr (_, _, cty) -> signature_of_class_type cty
  | Cty_signature sign     -> sign
  | Cty_arrow (_, _, cty)   -> signature_of_class_type cty


let rec class_body cty =
  match cty with
    Cty_constr _ ->
      cty (* Only class bodies can be abbreviated *)
  | Cty_signature _ ->
      cty
  | Cty_arrow (_, _, cty) ->
      class_body cty

(* Fully expand the head of a class type *)
let rec scrape_class_type =
  function
    Cty_constr (_, _, cty) -> scrape_class_type cty
  | cty                     -> cty

let rec class_type_arity =
  function
    Cty_constr (_, _, cty) ->  class_type_arity cty
  | Cty_signature _        ->  0
  | Cty_arrow (_, _, cty)    ->  1 + class_type_arity cty

let rec abbreviate_class_type path params cty =
  match cty with
    Cty_constr (_, _, _) | Cty_signature _ ->
      Cty_constr (path, params, cty)
  | Cty_arrow (l, ty, cty) ->
      Cty_arrow (l, ty, abbreviate_class_type path params cty)

let self_type cty =
  (signature_of_class_type cty).csig_self

let self_type_row cty =
  (signature_of_class_type cty).csig_self_row

(* Return the methods of a class signature *)
let methods sign =
  Meths.fold
    (fun name _ l -> name :: l)
    sign.csig_meths []

(* Return the virtual methods of a class signature *)
let virtual_methods sign =
  Meths.fold
    (fun name (_priv, vr, _ty) l ->
       match vr with
       | Virtual -> name :: l
       | Concrete -> l)
    sign.csig_meths []

(* Return the concrete methods of a class signature *)
let concrete_methods sign =
  Meths.fold
    (fun name (_priv, vr, _ty) s ->
       match vr with
       | Virtual -> s
       | Concrete -> MethSet.add name s)
    sign.csig_meths MethSet.empty

(* Return the public methods of a class signature *)
let public_methods sign =
  Meths.fold
    (fun name (priv, _vr, _ty) l ->
       match priv with
       | Mprivate _ -> l
       | Mpublic -> name :: l)
    sign.csig_meths []

(* Return the instance variables of a class signature *)
let instance_vars sign =
  Vars.fold
    (fun name _ l -> name :: l)
    sign.csig_vars []

(* Return the virtual instance variables of a class signature *)
let virtual_instance_vars sign =
  Vars.fold
    (fun name (_mut, vr, _ty) l ->
       match vr with
       | Virtual -> name :: l
       | Concrete -> l)
    sign.csig_vars []

(* Return the concrete instance variables of a class signature *)
let concrete_instance_vars sign =
  Vars.fold
    (fun name (_mut, vr, _ty) s ->
       match vr with
       | Virtual -> s
       | Concrete -> VarSet.add name s)
    sign.csig_vars VarSet.empty

let method_type label sign =
  match Meths.find label sign.csig_meths with
  | (_, _, ty) -> ty
  | exception Not_found -> assert false

let instance_variable_type label sign =
  match Vars.find label sign.csig_vars with
  | (_, _, ty) -> ty
  | exception Not_found -> assert false

                  (********************************)
                  (*  Utilities for poly types    *)
                  (********************************)

let tpoly_is_mono ty =
  match get_desc ty with
  | Tpoly(_, []) -> true
  | Tpoly(_, _ :: _) -> false
  | _ -> assert false

let tpoly_get_poly ty =
  match get_desc ty with
  | Tpoly(ty, vars) -> (ty, vars)
  | _ -> assert false

let tpoly_get_mono ty =
  match get_desc ty with
  | Tpoly(ty, []) -> ty
  | _ -> assert false

                  (**********************************)
                  (*  Utilities for level-marking   *)
                  (**********************************)

let not_marked_node ty = get_level ty >= lowest_level
    (* type nodes with negative levels are "marked" *)

let flip_mark_node ty =
  let ty = Transient_expr.repr ty in
  Transient_expr.set_level ty (pivot_level - ty.level)
let logged_mark_node ty =
  set_level ty (pivot_level - get_level ty)

let try_mark_node ty = not_marked_node ty && (flip_mark_node ty; true)
let try_logged_mark_node ty = not_marked_node ty && (logged_mark_node ty; true)

let rec mark_type ty =
  if not_marked_node ty then begin
    flip_mark_node ty;
    iter_type_expr mark_type ty
  end

let mark_type_params ty =
  iter_type_expr mark_type ty

let type_iterators =
  let it_type_expr it ty =
    if try_mark_node ty then it.it_do_type_expr it ty
  in
  {type_iterators with it_type_expr}


(* Remove marks from a type. *)
let rec unmark_type ty =
  if get_level ty < lowest_level then begin
    (* flip back the marked level *)
    flip_mark_node ty;
    iter_type_expr unmark_type ty
  end

let unmark_iterators =
  let it_type_expr _it ty = unmark_type ty in
  {type_iterators with it_type_expr}

let unmark_type_decl decl =
  unmark_iterators.it_type_declaration unmark_iterators decl

let unmark_extension_constructor ext =
  List.iter unmark_type ext.ext_type_params;
  iter_type_expr_cstr_args unmark_type ext.ext_args;
  Option.iter unmark_type ext.ext_ret_type

let unmark_class_signature sign =
  unmark_type sign.csig_self;
  unmark_type sign.csig_self_row;
  Vars.iter (fun _l (_m, _v, t) -> unmark_type t) sign.csig_vars;
  Meths.iter (fun _l (_m, _v, t) -> unmark_type t) sign.csig_meths

let unmark_class_type cty =
  unmark_iterators.it_class_type unmark_iterators cty

(**** Type information getter ****)

let cstr_type_path cstr =
  match get_desc cstr.cstr_res with
  | Tconstr (p, _, _) -> p
  | _ -> assert false<|MERGE_RESOLUTION|>--- conflicted
+++ resolved
@@ -634,18 +634,6 @@
 type optionality = Optional_arg of optional_module_path
                  | Required_or_position_arg
 
-<<<<<<< HEAD
-let classify_optionality_parsetree : Parsetree.arg_label -> optionality
-  = function
-  | Optional _ -> Optional_arg (Ldot (Lident "Stdlib", "Option"))
-  | Generic_optional(path, _) -> Optional_arg (path.txt)
-  | _ -> Not_optional_arg
-
-(* is_optional is really buggy when generic optionals are involved.
-Renaming it to prevent its use
-*)
-let is_optional_arg arg = not (classify_optionality arg = Not_optional_arg)
-=======
 let classify_optionality (lbl: Types.arg_label) = match lbl with
   | Optional _ -> Optional_arg Stdlib_option
   | Generic_optional(path, _) -> Optional_arg (classify_module_path path.txt)
@@ -658,7 +646,6 @@
 
 let is_optional arg =
   not (classify_optionality arg = Required_or_position_arg)
->>>>>>> d6d87b9a
 
 let is_position = function Position _ -> true | _ -> false
 
