(**************************************************************************)
(*                                                                        *)
(*                                 OCaml                                  *)
(*                                                                        *)
(*             Xavier Leroy, projet Cristal, INRIA Rocquencourt           *)
(*                                                                        *)
(*   Copyright 1996 Institut National de Recherche en Informatique et     *)
(*     en Automatique.                                                    *)
(*                                                                        *)
(*   All rights reserved.  This file is distributed under the terms of    *)
(*   the GNU Lesser General Public License version 2.1, with the          *)
(*   special exception on linking described in the file LICENSE.          *)
(*                                                                        *)
(**************************************************************************)

(* Description of primitive functions *)

open Misc
open Parsetree

module String = Misc.Stdlib.String

type unboxed_integer =
  | Unboxed_int64
  | Unboxed_nativeint
  | Unboxed_int32
  | Unboxed_int16
  | Unboxed_int8
<<<<<<< HEAD
  | Unboxed_int
=======
>>>>>>> 3b595799

type unboxed_float = Unboxed_float64 | Unboxed_float32
type unboxed_vector = Unboxed_vec128 | Unboxed_vec256 | Unboxed_vec512

type boxed_integer = Boxed_int64 | Boxed_nativeint | Boxed_int32
type boxed_float = Boxed_float64 | Boxed_float32
type boxed_vector = Boxed_vec128 | Boxed_vec256 | Boxed_vec512

type native_repr =
  | Repr_poly
  | Same_as_ocaml_repr of Jkind_types.Sort.Const.t
  | Unboxed_float of boxed_float
  | Unboxed_vector of boxed_vector
  | Unboxed_integer of unboxed_integer
<<<<<<< HEAD
=======
  | Untagged_immediate
>>>>>>> 3b595799

type effects = No_effects | Only_generative_effects | Arbitrary_effects
type coeffects = No_coeffects | Has_coeffects

type mode =
  | Prim_local
  | Prim_global
  | Prim_poly

type 'repr description_gen =
  { prim_name: string;         (* Name of primitive  or C function *)
    prim_arity: int;           (* Number of arguments *)
    prim_alloc: bool;          (* Does it allocates or raise? *)
    prim_c_builtin: bool;        (* Is the compiler allowed to replace it? *)
    prim_effects: effects;
    prim_coeffects: coeffects;
    prim_native_name: string;  (* Name of C function for the nat. code gen. *)
    prim_native_repr_args: (mode * 'repr) list;
    prim_native_repr_res: mode * 'repr;
    prim_is_layout_poly: bool }

type description = native_repr description_gen

type error =
  | Old_style_float_with_native_repr_attribute
  | Old_style_float_with_non_value
  | Old_style_noalloc_with_noalloc_attribute
  | No_native_primitive_with_repr_attribute
  | No_native_primitive_with_non_value
  | Inconsistent_attributes_for_effects
  | Inconsistent_noalloc_attributes_for_effects
  | Invalid_representation_polymorphic_attribute
  | Invalid_native_repr_for_primitive of string

exception Error of Location.t * error

type value_check = Bad_attribute | Bad_layout | Ok_value

let check_ocaml_value = function
  | _, Same_as_ocaml_repr (Base Value) -> Ok_value
  | _, Same_as_ocaml_repr _
  | _, Repr_poly -> Bad_layout
  | _, Unboxed_float _
  | _, Unboxed_vector _
  | _, Unboxed_integer _ -> Bad_attribute

let is_builtin_prim_name name = String.length name > 0 && name.[0] = '%'

let rec make_prim_repr_args arity x =
  if arity = 0 then
    []
  else
    x :: make_prim_repr_args (arity - 1) x

let make ~name ~alloc ~c_builtin ~effects ~coeffects
      ~native_name ~native_repr_args ~native_repr_res
      ~is_layout_poly =
  {prim_name = name;
   prim_arity = List.length native_repr_args;
   prim_alloc = alloc;
   prim_c_builtin = c_builtin;
   prim_effects = effects;
   prim_coeffects = coeffects;
   prim_native_name = native_name;
   prim_native_repr_args = native_repr_args;
   prim_native_repr_res = native_repr_res;
   prim_is_layout_poly = is_layout_poly }

let parse_declaration valdecl ~native_repr_args ~native_repr_res ~is_layout_poly =
  let arity = List.length native_repr_args in
  let name, native_name, old_style_noalloc, old_style_float =
    match valdecl.pval_prim with
    | name :: "noalloc" :: name2 :: "float" :: _ -> (name, name2, true, true)
    | name :: "noalloc" :: name2 :: _ -> (name, name2, true, false)
    | name :: name2 :: "float" :: _ -> (name, name2, false, true)
    | name :: "noalloc" :: _ -> (name, "", true, false)
    | name :: name2 :: _ -> (name, name2, false, false)
    | name :: _ -> (name, "", false, false)
    | [] ->
        fatal_error "Primitive.parse_declaration"
  in
  let noalloc_attribute =
    Attr_helper.has_no_payload_attribute "noalloc" valdecl.pval_attributes
  in
  let builtin_attribute =
    Attr_helper.has_no_payload_attribute "builtin" valdecl.pval_attributes
  in
  let no_effects_attribute =
    Attr_helper.has_no_payload_attribute "no_effects" valdecl.pval_attributes
  in
  let only_generative_effects_attribute =
    Attr_helper.has_no_payload_attribute "only_generative_effects"
      valdecl.pval_attributes
  in
  let is_builtin_prim = is_builtin_prim_name name in
  let prim_is_layout_poly =
    match is_builtin_prim, is_layout_poly with
    | false, true ->  raise (Error (valdecl.pval_loc,
                        Invalid_representation_polymorphic_attribute))
    | _, b -> b
  in
  if no_effects_attribute && only_generative_effects_attribute then
    raise (Error (valdecl.pval_loc,
                  Inconsistent_attributes_for_effects));
  let effects =
    if no_effects_attribute then No_effects
    else if only_generative_effects_attribute then Only_generative_effects
    else Arbitrary_effects
  in
  let no_coeffects_attribute =
    Attr_helper.has_no_payload_attribute "no_coeffects" valdecl.pval_attributes
  in
  let coeffects =
    if no_coeffects_attribute then No_coeffects
    else Has_coeffects
  in
  if old_style_float then
    List.iter
      (fun repr -> match check_ocaml_value repr with
         | Ok_value -> ()
         | Bad_attribute ->
           raise (Error (valdecl.pval_loc,
                         Old_style_float_with_native_repr_attribute))
         | Bad_layout ->
           raise (Error (valdecl.pval_loc,
                         Old_style_float_with_non_value)))
      (native_repr_res :: native_repr_args);
  if old_style_noalloc && noalloc_attribute then
    raise (Error (valdecl.pval_loc,
                  Old_style_noalloc_with_noalloc_attribute));
  (* The compiler used to assume "noalloc" with "float", we just make this
     explicit now (GPR#167): *)
  let old_style_noalloc = old_style_noalloc || old_style_float in
  if old_style_float then
    Location.deprecated valdecl.pval_loc
      "[@@unboxed] + [@@noalloc] should be used\n\
       instead of \"float\""
  else if old_style_noalloc then
    Location.deprecated valdecl.pval_loc
      "[@@noalloc] should be used instead of \"noalloc\"";
  if native_name = "" then
    List.iter
      (fun repr -> match check_ocaml_value repr with
         | Ok_value -> ()
         | Bad_attribute ->
           raise (Error (valdecl.pval_loc,
                         No_native_primitive_with_repr_attribute))
         | Bad_layout ->
           (* Built-in primitives don't need a native version. *)
           if not is_builtin_prim then
             raise (Error (valdecl.pval_loc,
                           No_native_primitive_with_non_value)))
      (native_repr_res :: native_repr_args);
  let noalloc = old_style_noalloc || noalloc_attribute in
  if noalloc && only_generative_effects_attribute then
    raise (Error (valdecl.pval_loc,
                  Inconsistent_noalloc_attributes_for_effects));
  let native_repr_args, native_repr_res =
    if old_style_float then
      (make_prim_repr_args arity (Prim_global, Unboxed_float Boxed_float64),
       (Prim_global, Unboxed_float Boxed_float64))
    else
      (native_repr_args, native_repr_res)
  in
  {prim_name = name;
   prim_arity = arity;
   prim_alloc = not noalloc;
   prim_c_builtin = builtin_attribute;
   prim_effects = effects;
   prim_coeffects = coeffects;
   prim_native_name = native_name;
   prim_native_repr_args = native_repr_args;
   prim_native_repr_res = native_repr_res;
   prim_is_layout_poly }

open Outcometree

let add_attribute_list ty attrs =
  List.fold_left (fun ty attr -> Otyp_attribute(ty, attr)) ty attrs

let rec add_native_repr_attributes ty attrs =
  match ty, attrs with
    (* Otyp_poly case might have been added in e.g. tree_of_value_description *)
  | Otyp_poly (vars, ty), _ -> Otyp_poly (vars, add_native_repr_attributes ty attrs)
  | Otyp_arrow (label, am, a, rm, r), attr_l :: rest ->
    let r = add_native_repr_attributes r rest in
    let a = add_attribute_list a attr_l in
    Otyp_arrow (label, am, a, rm, r)
  | _, [attr_l] -> add_attribute_list ty attr_l
  | _ ->
    assert (List.for_all (fun x -> x = []) attrs);
    ty

let oattr_unboxed = { oattr_name = "unboxed" }
let oattr_untagged = { oattr_name = "untagged" }
let oattr_noalloc = { oattr_name = "noalloc" }
let oattr_builtin = { oattr_name = "builtin" }
let oattr_no_effects = { oattr_name = "no_effects" }
let oattr_only_generative_effects = { oattr_name = "only_generative_effects" }
let oattr_no_coeffects = { oattr_name = "no_coeffects" }
let oattr_local_opt = { oattr_name = "local_opt" }
let oattr_layout_poly = { oattr_name = "layout_poly" }

let print p osig_val_decl =
  let prims =
    if p.prim_native_name <> "" then
      [p.prim_name; p.prim_native_name]
    else
      [p.prim_name]
  in
  let for_all f =
    List.for_all f p.prim_native_repr_args && f p.prim_native_repr_res
  in
  let is_unboxed = function
    | _, Same_as_ocaml_repr (Base Value)
    | _, Repr_poly
    | _, Unboxed_integer (Unboxed_int | Unboxed_int8 | Unboxed_int16) -> false
    | _, Unboxed_float _
    | _, Unboxed_vector _
    | _, Unboxed_integer (Unboxed_int64 | Unboxed_int32 | Unboxed_nativeint) -> true
    | _, Same_as_ocaml_repr _ ->
      (* We require [@unboxed] for non-value types in upstream-compatible code,
         but treat it as optional otherwise. We thus print the [@unboxed]
         attribute only in the case it's required and leave it out when it's
         not. That's why we call [erasable_extensions_only] here. *)
      Language_extension.erasable_extensions_only ()
  in
  let is_untagged = function
    | _, Unboxed_integer (Unboxed_int8 | Unboxed_int16) ->
      Language_extension.erasable_extensions_only ()
    | _, Unboxed_integer (Unboxed_int) -> true
    | _, Same_as_ocaml_repr _
    | _, Unboxed_float _
    | _, Unboxed_vector _
    | _, Unboxed_integer (Unboxed_int64 | Unboxed_int32 | Unboxed_nativeint)
    | _, Repr_poly -> false
  in
  let all_unboxed = for_all is_unboxed in
  let all_untagged = for_all is_untagged in
  let attrs = if p.prim_alloc then [] else [oattr_noalloc] in
  let attrs = if p.prim_c_builtin then oattr_builtin::attrs else attrs in
  let attrs = match p.prim_effects with
    | No_effects -> oattr_no_effects::attrs
    | Only_generative_effects -> oattr_only_generative_effects::attrs
    | Arbitrary_effects -> attrs
  in
  let attrs = match p.prim_coeffects with
    | No_coeffects -> oattr_no_coeffects::attrs
    | Has_coeffects -> attrs
  in
  let attrs =
    if all_unboxed then
      oattr_unboxed :: attrs
    else if all_untagged then
      oattr_untagged :: attrs
    else
      attrs
  in
  let attrs =
    if p.prim_is_layout_poly then
      oattr_layout_poly :: attrs
    else
      attrs
  in
  let attrs_of_mode_and_repr (m, repr) =
    (match m with
     | Prim_local | Prim_global -> []
     | Prim_poly -> [oattr_local_opt])
    @
    (match repr with
     | Same_as_ocaml_repr (Base Value)
     | Repr_poly -> []
     | Unboxed_float _
     | Unboxed_vector _
     | Unboxed_integer (Unboxed_int32 | Unboxed_int64 | Unboxed_nativeint)
       -> if all_unboxed then [] else [oattr_unboxed]
     | Unboxed_integer (Unboxed_int | Unboxed_int8 | Unboxed_int16)
       -> if all_untagged then [] else [oattr_untagged]
     | Same_as_ocaml_repr _->
      if all_unboxed || not (is_unboxed (m, repr))
      then []
      else [oattr_unboxed])
  in
  let type_attrs =
    List.map attrs_of_mode_and_repr p.prim_native_repr_args @
    [attrs_of_mode_and_repr p.prim_native_repr_res]
  in
  { osig_val_decl with
    oval_prims = prims;
    oval_type = add_native_repr_attributes osig_val_decl.oval_type type_attrs;
    oval_attributes = attrs }

let native_name p =
  if p.prim_native_name <> ""
  then p.prim_native_name
  else p.prim_name

let byte_name p =
  p.prim_name

let unboxed_integer = function
  | Boxed_int32 -> Unboxed_int32
  | Boxed_nativeint -> Unboxed_nativeint
  | Boxed_int64 -> Unboxed_int64

let unboxed_float = function
  | Boxed_float32 -> Unboxed_float32
  | Boxed_float64 -> Unboxed_float64

let unboxed_vector = function
  | Boxed_vec128 -> Unboxed_vec128
  | Boxed_vec256 -> Unboxed_vec256
  | Boxed_vec512 -> Unboxed_vec512

(* Since these are just constant constructors, we can just use polymorphic equality and
   comparison at no performance loss. We still match on the variants to prove here that
   they are all constant constructors. *)
let equal_unboxed_integer
<<<<<<< HEAD
      ((Unboxed_int64 | Unboxed_nativeint | Unboxed_int32 | Unboxed_int16 | Unboxed_int8
       | Unboxed_int) as i1) i2
=======
      ((Unboxed_int8 | Unboxed_int16 | Unboxed_int32 | Unboxed_nativeint
       | Unboxed_int64) as i1) i2
>>>>>>> 3b595799
  =
  i1 = i2
let equal_unboxed_float
      ((Unboxed_float32 | Unboxed_float64) as f1) f2 = f1 = f2
let compare_unboxed_float
      ((Unboxed_float32 | Unboxed_float64) as f1) f2 = Stdlib.compare f1 f2
let equal_unboxed_vector
      ((Unboxed_vec128 | Unboxed_vec256 | Unboxed_vec512) as v1) v2 = v1 = v2
let compare_unboxed_vector
      ((Unboxed_vec128 | Unboxed_vec256 | Unboxed_vec512) as v1) v2 =
      Stdlib.compare v1 v2

let equal_boxed_integer bi1 bi2 =
  equal_unboxed_integer (unboxed_integer bi1) (unboxed_integer bi2)
let equal_boxed_float bf1 bf2 =
  equal_unboxed_float (unboxed_float bf1) (unboxed_float bf2)
let equal_boxed_vector bv1 bv2 =
  equal_unboxed_vector (unboxed_vector bv1) (unboxed_vector bv2)
let compare_boxed_float bf1 bf2 =
  compare_unboxed_float (unboxed_float bf1) (unboxed_float bf2)
let compare_boxed_vector bv1 bv2 =
  compare_unboxed_vector (unboxed_vector bv1) (unboxed_vector bv2)

let equal_unboxed_vector_size v1 v2 =
  (* For the purposes of layouts/native representations,
     vectors of the same width are equal. *)
  match v1, v2 with
  | Unboxed_vec128, Unboxed_vec128 -> true
  | Unboxed_vec256, Unboxed_vec256 -> true
  | Unboxed_vec512, Unboxed_vec512 -> true
  | (Unboxed_vec128 | Unboxed_vec256 | Unboxed_vec512), _ -> false

let equal_native_repr nr1 nr2 =
  match nr1, nr2 with
  | Repr_poly, Repr_poly -> true
  | Repr_poly, (Unboxed_float _ | Unboxed_integer _
               | Unboxed_vector _ | Same_as_ocaml_repr _)
  | (Unboxed_float _ | Unboxed_integer _
    | Unboxed_vector _ | Same_as_ocaml_repr _), Repr_poly
    -> false
  | Same_as_ocaml_repr s1, Same_as_ocaml_repr s2 ->
    Jkind_types.Sort.Const.equal s1 s2
  | Same_as_ocaml_repr _,
    (Unboxed_float _ | Unboxed_integer _ |
     Unboxed_vector _) -> false
  | Unboxed_float f1, Unboxed_float f2 -> equal_boxed_float f1 f2
  | Unboxed_float _,
    (Same_as_ocaml_repr _ | Unboxed_integer _ |
     Unboxed_vector _) -> false
  | Unboxed_vector vi1, Unboxed_vector vi2 ->
    equal_unboxed_vector_size (unboxed_vector vi1) (unboxed_vector vi2)
  | Unboxed_vector _,
    (Same_as_ocaml_repr _ | Unboxed_float _ |
     Unboxed_integer _) -> false
  | Unboxed_integer bi1, Unboxed_integer bi2 -> equal_unboxed_integer bi1 bi2
  | Unboxed_integer _,
    (Same_as_ocaml_repr _ | Unboxed_float _ |
     Unboxed_vector _) -> false

let equal_effects ef1 ef2 =
  match ef1, ef2 with
  | No_effects, No_effects -> true
  | No_effects, (Only_generative_effects | Arbitrary_effects) -> false
  | Only_generative_effects, Only_generative_effects -> true
  | Only_generative_effects, (No_effects | Arbitrary_effects) -> false
  | Arbitrary_effects, Arbitrary_effects -> true
  | Arbitrary_effects, (No_effects | Only_generative_effects) -> false

let equal_coeffects cf1 cf2 =
  match cf1, cf2 with
  | No_coeffects, No_coeffects -> true
  | No_coeffects, Has_coeffects -> false
  | Has_coeffects, Has_coeffects -> true
  | Has_coeffects, No_coeffects -> false

let native_name_is_external p =
  let nat_name = native_name p in
  nat_name <> "" && nat_name.[0] <> '%'

module Repr_check = struct

  type result =
    | Wrong_arity
    | Wrong_repr
    | Success

  let args_res_reprs prim =
    (prim.prim_native_repr_args @ [prim.prim_native_repr_res])
    |> List.map snd

  let is repr = equal_native_repr repr

  let any = fun _ -> true

  let value_or_unboxed_or_untagged = function
    | Same_as_ocaml_repr (Base Value)
    | Unboxed_float _ | Unboxed_integer _ | Unboxed_vector _ -> true
    | Same_as_ocaml_repr _ | Repr_poly -> false

  let sort_is_product : Jkind_types.Sort.Const.t -> bool = function
    | Product _ -> true
    | Base _ -> false

  let rec sort_contains_void : Jkind_types.Sort.Const.t -> bool = function
    | Base Void -> true
    | Base _ -> false
    | Product sorts -> List.exists sort_contains_void sorts

  let valid_c_stub_arg = function
    | Same_as_ocaml_repr s ->
      not (sort_is_product s) && not (sort_contains_void s)
    | Unboxed_float _ | Unboxed_integer _ | Unboxed_vector _
    | Repr_poly -> true

  let valid_c_stub_return = function
    | Same_as_ocaml_repr (Base _)
    | Unboxed_float _ | Unboxed_integer _ | Unboxed_vector _
    | Repr_poly -> true
    | Same_as_ocaml_repr (Product [s1; s2] as s) ->
      not (sort_contains_void s) &&
      not (sort_is_product s1) &&
      not (sort_is_product s2)
    | Same_as_ocaml_repr (Product _) -> false

  let check checks prim =
    let reprs = args_res_reprs prim in
    if List.length reprs <> List.length checks
    then Wrong_arity
    else
    if not (List.for_all2 (fun f x -> f x) checks reprs)
    then Wrong_repr
    else Success

  let exactly required =
    check (List.map is required)

  let same_arg_res_repr_with_arity arity prim =
    let repr = snd prim.prim_native_repr_res in
    exactly
      (List.init (arity+1) (fun _ -> repr))
      prim

  let no_non_value_repr prim =
    let arity = List.length prim.prim_native_repr_args in
    check
      (List.init (arity+1) (fun _ -> value_or_unboxed_or_untagged))
      prim

  let check_c_stub prim =
    (* C externals are allowed to return a tuple, but may not take products as
       arguments or return products with more than two elements. *)
    let arity = List.length prim.prim_native_repr_args in
    let checks =
      (List.init arity (fun _ -> valid_c_stub_arg)) @ [valid_c_stub_return]
    in
    check checks prim
end


(* Note: [any] here is not the same as jkind [any]. It means we allow any
   [native_repr] for the corresponding argument or return.  It's [Typedecl]'s
   responsibility to check that types in externals are representable or marked
   with [@layout_poly] (see [make_native_repr] and the note above
   [error_if_containing_unexpected_jkind]).  Here we have more speicific checks
   for individual primitives. *)
let prim_has_valid_reprs ~loc prim =
  let open Repr_check in

  let module C = Jkind_types.Sort.Const in

  let check =
    (* Corresponds to [indexing_primitives] in [translprim.ml]. *)
    let stringlike_indexing_primitives =
      let widths : (_ * _ * Jkind_types.Sort.Const.t) list =
        [
          ("16", "", C.value);
          ("32", "", C.value);
          ("f32", "", C.value);
          ("64", "", C.value);
          ("a128", "", C.value);
          ("u128", "", C.value);
          ("a256", "", C.value);
          ("u256", "", C.value);
          ("a512", "", C.value);
          ("u512", "", C.value);
          ("32", "#", C.bits32);
          ("f32", "#", C.float32);
          ("64", "#", C.bits64);
          ("a128", "#", C.vec128);
          ("u128", "#", C.vec128);
          ("a256", "#", C.vec256);
          ("u256", "#", C.vec256);
          ("a512", "#", C.vec512);
          ("u512", "#", C.vec512);
        ]
      in
      let indices : (_ * Jkind_types.Sort.Const.t) list =
        [
          ("", C.value);
          ("_indexed_by_nativeint#", C.word);
          ("_indexed_by_int32#", C.bits32);
          ("_indexed_by_int64#", C.bits64);
        ]
      in
      let combiners =
        [
          ( Printf.sprintf "%%caml_%s_get%s%s%s%s",
            fun index_kind width_kind ->
              [
                Same_as_ocaml_repr C.value;
                Same_as_ocaml_repr index_kind;
                Same_as_ocaml_repr width_kind;
              ] );
          ( Printf.sprintf "%%caml_%s_set%s%s%s%s",
            fun index_kind width_kind ->
              [
                Same_as_ocaml_repr C.value;
                Same_as_ocaml_repr index_kind;
                Same_as_ocaml_repr width_kind;
                Same_as_ocaml_repr C.value;
              ] );
        ]
      in
      (let ( let* ) x f = List.concat_map f x in
       let* container = [ "bigstring"; "bytes"; "string" ] in
       let* safe_sigil = [ ""; "u" ] in
       let* index_sigil, index_kind = indices in
       let* width_sigil, unboxed_sigil, width_kind = widths in
       let* combine_string, combine_repr = combiners in
       let string =
         combine_string container width_sigil safe_sigil unboxed_sigil
           index_sigil
       in
       let reprs = combine_repr index_kind width_kind in
       [ (string, reprs) ])
      |> List.to_seq
      |> fun seq -> String.Map.add_seq seq String.Map.empty
    in
    (* Corresponds to [array_vec_primitives] in [translprim.ml]. *)
    let vector_array_indexing_primitives =
      let vector_sizes = [
        ("128", "", C.value);
        ("128", "#", C.vec128);
        ("256", "", C.value);
        ("256", "#", C.vec256);
        ("512", "", C.value);
        ("512", "#", C.vec512);
      ] in
      let array_types = [
        "float_array";
        "floatarray";
        "unboxed_float_array";
        "unboxed_float32_array";
        "int_array";
        "unboxed_int64_array";
        "unboxed_int32_array";
        "unboxed_nativeint_array";
      ] in
      let safe_sigils = [""; "u"] in
      let indices = [
        ("", C.value);
        ("_indexed_by_nativeint#", C.word);
        ("_indexed_by_int32#", C.bits32);
        ("_indexed_by_int64#", C.bits64);
      ] in
      let combiners =
        [
          ( Printf.sprintf "%%caml_%s_get%s%s%s%s",
            fun index_kind vector_kind ->
              [
                Same_as_ocaml_repr C.value;
                Same_as_ocaml_repr index_kind;
                Same_as_ocaml_repr vector_kind;
              ] );
          ( Printf.sprintf "%%caml_%s_set%s%s%s%s",
            fun index_kind vector_kind ->
              [
                Same_as_ocaml_repr C.value;
                Same_as_ocaml_repr index_kind;
                Same_as_ocaml_repr vector_kind;
                Same_as_ocaml_repr C.value;
              ] );
        ]
      in
      (let ( let* ) x f = List.concat_map f x in
       let* array_type = array_types in
       let* safe_sigil = safe_sigils in
       let* size_str, unboxed_sigil, vector_kind = vector_sizes in
       let* index_suffix, index_kind = indices in
       let* combine_string, combine_repr = combiners in
       let string =
         combine_string array_type size_str safe_sigil unboxed_sigil
           index_suffix
       in
       let reprs = combine_repr index_kind vector_kind in
       [ (string, reprs) ])
      |> List.to_seq
      |> fun seq -> String.Map.add_seq seq String.Map.empty
    in
    match prim.prim_name with
    | "%identity"
    | "%opaque"
    | "%obj_magic" ->
      same_arg_res_repr_with_arity 1

    | "%ignore" ->
      check [any; is (Same_as_ocaml_repr C.value)]
    | "%revapply" ->
      check [any; is (Same_as_ocaml_repr C.value); any]
    | "%apply" ->
      check [is (Same_as_ocaml_repr C.value); any; any]

    (* This doesn't prevent

       {|
          external get : float# array -> int -> int32# =
            "%array_safe_get"
       |}

       but the same is true for types:

       {|
          external get : float array -> int -> int32 =
            "%array_safe_get"
       |}
    *)
    | "%array_safe_get" ->
      check [
        is (Same_as_ocaml_repr C.value);
        is (Same_as_ocaml_repr C.value);
        any]
    | "%array_safe_set" ->
      check [
        is (Same_as_ocaml_repr C.value);
        is (Same_as_ocaml_repr C.value);
        any;
        is (Same_as_ocaml_repr C.value)]
    | "%array_unsafe_get" ->
      check [
        is (Same_as_ocaml_repr C.value);
        is (Same_as_ocaml_repr C.value);
        any]
    | "%array_unsafe_set" ->
      check [
        is (Same_as_ocaml_repr C.value);
        is (Same_as_ocaml_repr C.value);
        any;
        is (Same_as_ocaml_repr C.value)]

    | "%array_safe_get_indexed_by_int64#" ->
      check [
        is (Same_as_ocaml_repr C.value);
        is (Same_as_ocaml_repr C.bits64);
        any]
    | "%array_safe_set_indexed_by_int64#" ->
      check [
        is (Same_as_ocaml_repr C.value);
        is (Same_as_ocaml_repr C.bits64);
        any;
        is (Same_as_ocaml_repr C.value)]
    | "%array_unsafe_get_indexed_by_int64#" ->
      check [
        is (Same_as_ocaml_repr C.value);
        is (Same_as_ocaml_repr C.bits64);
        any]
    | "%array_unsafe_set_indexed_by_int64#" ->
      check [
        is (Same_as_ocaml_repr C.value);
        is (Same_as_ocaml_repr C.bits64);
        any;
        is (Same_as_ocaml_repr C.value)]
    | "%array_safe_get_indexed_by_int32#" ->
      check [
        is (Same_as_ocaml_repr C.value);
        is (Same_as_ocaml_repr C.bits32);
        any]
    | "%array_safe_set_indexed_by_int32#" ->
      check [
        is (Same_as_ocaml_repr C.value);
        is (Same_as_ocaml_repr C.bits32);
        any;
        is (Same_as_ocaml_repr C.value)]
    | "%array_unsafe_get_indexed_by_int32#" ->
      check [
        is (Same_as_ocaml_repr C.value);
        is (Same_as_ocaml_repr C.bits32);
        any]
    | "%array_unsafe_set_indexed_by_int32#" ->
      check [
        is (Same_as_ocaml_repr C.value);
        is (Same_as_ocaml_repr C.bits32);
        any;
        is (Same_as_ocaml_repr C.value)]
    | "%array_safe_get_indexed_by_nativeint#" ->
      check [
        is (Same_as_ocaml_repr C.value);
        is (Same_as_ocaml_repr C.word);
        any]
    | "%array_safe_set_indexed_by_nativeint#" ->
      check [
        is (Same_as_ocaml_repr C.value);
        is (Same_as_ocaml_repr C.word);
        any;
        is (Same_as_ocaml_repr C.value)]
    | "%array_unsafe_get_indexed_by_nativeint#" ->
      check [
        is (Same_as_ocaml_repr C.value);
        is (Same_as_ocaml_repr C.word);
        any]
    | "%array_unsafe_set_indexed_by_nativeint#" ->
      check [
        is (Same_as_ocaml_repr C.value);
        is (Same_as_ocaml_repr C.word);
        any;
        is (Same_as_ocaml_repr C.value)]
    | "%makearray_dynamic" ->
      check [
        is (Same_as_ocaml_repr C.value);
        any;
        is (Same_as_ocaml_repr C.value);
      ]
    | "%makearray_dynamic_uninit" ->
      (* Restrictions on this primitive are checked in [Translprim] *)
      check [
        is (Same_as_ocaml_repr C.value);
        is (Same_as_ocaml_repr C.value);
      ]
    | "%array_element_size_in_bytes" ->
      check [
        is (Same_as_ocaml_repr C.value);
        is (Same_as_ocaml_repr C.value);
      ]
    | "%peek" | "%poke" ->
      (* Arities and layouts of these primitives are checked in [Translprim] *)
      fun _ -> Success
    | "%box_float" ->
      exactly [Same_as_ocaml_repr C.float64; Same_as_ocaml_repr C.value]
    | "%unbox_float" ->
      exactly [Same_as_ocaml_repr C.value; Same_as_ocaml_repr C.float64]
    | "%box_float32" ->
      exactly [Same_as_ocaml_repr C.float32; Same_as_ocaml_repr C.value]
    | "%unbox_float32" ->
      exactly [Same_as_ocaml_repr C.value; Same_as_ocaml_repr C.float32]
    | "%box_nativeint" ->
      exactly [Same_as_ocaml_repr C.word; Same_as_ocaml_repr C.value]
    | "%unbox_nativeint" ->
      exactly [Same_as_ocaml_repr C.value; Same_as_ocaml_repr C.word]
    | "%tag_int8" ->
      exactly [Same_as_ocaml_repr C.bits8; Same_as_ocaml_repr C.value]
    | "%untag_int8" ->
      exactly [Same_as_ocaml_repr C.value; Same_as_ocaml_repr C.bits8]
    | "%tag_int16" ->
      exactly [Same_as_ocaml_repr C.bits16; Same_as_ocaml_repr C.value]
    | "%untag_int16" ->
      exactly [Same_as_ocaml_repr C.value; Same_as_ocaml_repr C.bits16]
    | "%box_int32" ->
      exactly [Same_as_ocaml_repr C.bits32; Same_as_ocaml_repr C.value]
    | "%unbox_int32" ->
      exactly [Same_as_ocaml_repr C.value; Same_as_ocaml_repr C.bits32]
    | "%box_int64" ->
      exactly [Same_as_ocaml_repr C.bits64; Same_as_ocaml_repr C.value]
    | "%unbox_int64" ->
      exactly [Same_as_ocaml_repr C.value; Same_as_ocaml_repr C.bits64]
    | "%unbox_unit" ->
      exactly [Same_as_ocaml_repr C.value; Same_as_ocaml_repr C.void]
    | "%box_vec128" ->
      exactly [Same_as_ocaml_repr C.vec128; Same_as_ocaml_repr C.value]
    | "%unbox_vec128" ->
      exactly [Same_as_ocaml_repr C.value; Same_as_ocaml_repr C.vec128]
    | "%box_vec256" ->
      exactly [Same_as_ocaml_repr C.vec256; Same_as_ocaml_repr C.value]
    | "%unbox_vec256" ->
      exactly [Same_as_ocaml_repr C.value; Same_as_ocaml_repr C.vec256]
    | "%box_vec512" ->
      exactly [Same_as_ocaml_repr C.vec512; Same_as_ocaml_repr C.value]
    | "%unbox_vec512" ->
      exactly [Same_as_ocaml_repr C.value; Same_as_ocaml_repr C.vec512]

    | "%reinterpret_tagged_int63_as_unboxed_int64" ->
      exactly [Same_as_ocaml_repr C.value; Same_as_ocaml_repr C.bits64]
    | "%reinterpret_unboxed_int64_as_tagged_int63" ->
      exactly [Same_as_ocaml_repr C.bits64; Same_as_ocaml_repr C.value]

    | name -> (
        match String.Map.find_opt name stringlike_indexing_primitives with
        | Some reprs -> exactly reprs
        | None ->
            match String.Map.find_opt name vector_array_indexing_primitives with
            | Some reprs -> exactly reprs
            | None ->
              let module I = Scalar.Intrinsic in
              match I.With_percent_prefix.of_string name with
              | intrinsic ->
                exactly (List.map (fun sort -> Same_as_ocaml_repr sort) (I.sort intrinsic))
              | exception Not_found ->
                if is_builtin_prim_name name then no_non_value_repr
                  (* These can probably support non-value reprs if the need arises:
                     {|
                       | "%send"
                       | "%sendself"
                       | "%sendcache"
                     |}
                  *)
                else check_c_stub)
  in
  match check prim with
  | Success -> ()
  | Wrong_arity ->
    (* There's already an arity check in translprim that catches this. We will
       defer to that logic.  We are only checking the arity of some built-in
       primitives here but not all, and it would be weird to raise different
       errors dependent on the [prim_name]. *)
    ()
  | Wrong_repr ->
    raise (Error (loc,
            Invalid_native_repr_for_primitive (prim.prim_name)))

let prim_can_contain_layout_any prim =
  match prim.prim_name with
  | "%array_length"
  | "%array_blit"
  | "%array_safe_get"
  | "%array_safe_set"
  | "%array_unsafe_get"
  | "%array_unsafe_set"
  | "%array_safe_get_indexed_by_int64#"
  | "%array_safe_set_indexed_by_int64#"
  | "%array_unsafe_get_indexed_by_int64#"
  | "%array_unsafe_set_indexed_by_int64#"
  | "%array_safe_get_indexed_by_int32#"
  | "%array_safe_set_indexed_by_int32#"
  | "%array_unsafe_get_indexed_by_int32#"
  | "%array_unsafe_set_indexed_by_int32#"
  | "%array_safe_get_indexed_by_nativeint#"
  | "%array_safe_set_indexed_by_nativeint#"
  | "%array_unsafe_get_indexed_by_nativeint#"
  | "%array_unsafe_set_indexed_by_nativeint#" -> false
  | _ -> true

module Style = Misc.Style

let report_error ppf err =
  match err with
  | Old_style_float_with_native_repr_attribute ->
    Format.fprintf ppf "Cannot use %a in conjunction with %a/%a."
      Style.inline_code "float"
      Style.inline_code "[@unboxed]"
      Style.inline_code  "[@untagged]"
  | Old_style_float_with_non_value ->
    Format.fprintf ppf "Cannot use %a in conjunction with \
                        types of non-value layouts."
      Style.inline_code "float"
  | Old_style_noalloc_with_noalloc_attribute ->
    Format.fprintf ppf "Cannot use %a in conjunction with %a."
      Style.inline_code "noalloc"
      Style.inline_code "[@@noalloc]"
  | No_native_primitive_with_repr_attribute ->
    Format.fprintf ppf
      "@[The native code version of the primitive is mandatory@ \
      when attributes %a or %a are present.@]"
      Style.inline_code "[@untagged]"
      Style.inline_code "[@unboxed]"
  | No_native_primitive_with_non_value ->
    Format.fprintf ppf
      "@[The native code version of the primitive is mandatory@ \
       for types with non-value layouts.@]"
  | Inconsistent_attributes_for_effects ->
    Format.fprintf ppf "At most one of %a and %a can be specified."
      Style.inline_code "[@no_effects]"
      Style.inline_code "[@only_generative_effects]"
  | Inconsistent_noalloc_attributes_for_effects ->
    Format.fprintf ppf "Cannot use %a in conjunction with %a."
      Style.inline_code "[@@no_generative_effects]"
      Style.inline_code "[@@noalloc]"
  | Invalid_representation_polymorphic_attribute ->
    Format.fprintf ppf "Attribute %a can only be used \
                        on built-in primitives."
      Style.inline_code "[@layout_poly]"
  | Invalid_native_repr_for_primitive name ->
    Format.fprintf ppf
      "The primitive [%s] is used in an invalid declaration.@ \
       The declaration contains argument/return types with the@ \
       wrong layout."
      name

let () =
  Location.register_error_of_exn
    (function
      | Error (loc, err) ->
        Some (Location.error_of_printer ~loc report_error err)
      | _ ->
        None
    )<|MERGE_RESOLUTION|>--- conflicted
+++ resolved
@@ -26,10 +26,7 @@
   | Unboxed_int32
   | Unboxed_int16
   | Unboxed_int8
-<<<<<<< HEAD
   | Unboxed_int
-=======
->>>>>>> 3b595799
 
 type unboxed_float = Unboxed_float64 | Unboxed_float32
 type unboxed_vector = Unboxed_vec128 | Unboxed_vec256 | Unboxed_vec512
@@ -44,10 +41,6 @@
   | Unboxed_float of boxed_float
   | Unboxed_vector of boxed_vector
   | Unboxed_integer of unboxed_integer
-<<<<<<< HEAD
-=======
-  | Untagged_immediate
->>>>>>> 3b595799
 
 type effects = No_effects | Only_generative_effects | Arbitrary_effects
 type coeffects = No_coeffects | Has_coeffects
@@ -366,13 +359,8 @@
    comparison at no performance loss. We still match on the variants to prove here that
    they are all constant constructors. *)
 let equal_unboxed_integer
-<<<<<<< HEAD
-      ((Unboxed_int64 | Unboxed_nativeint | Unboxed_int32 | Unboxed_int16 | Unboxed_int8
-       | Unboxed_int) as i1) i2
-=======
-      ((Unboxed_int8 | Unboxed_int16 | Unboxed_int32 | Unboxed_nativeint
-       | Unboxed_int64) as i1) i2
->>>>>>> 3b595799
+      ((Unboxed_int64 | Unboxed_nativeint | Unboxed_int32 | Unboxed_int16
+        | Unboxed_int8 | Unboxed_int) as i1) i2
   =
   i1 = i2
 let equal_unboxed_float
