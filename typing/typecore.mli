(**************************************************************************)
(*                                                                        *)
(*                                 OCaml                                  *)
(*                                                                        *)
(*             Xavier Leroy, projet Cristal, INRIA Rocquencourt           *)
(*                                                                        *)
(*   Copyright 1996 Institut National de Recherche en Informatique et     *)
(*     en Automatique.                                                    *)
(*                                                                        *)
(*   All rights reserved.  This file is distributed under the terms of    *)
(*   the GNU Lesser General Public License version 2.1, with the          *)
(*   special exception on linking described in the file LICENSE.          *)
(*                                                                        *)
(**************************************************************************)

(* Type inference for the core language *)

open Asttypes
open Types

(* This variant is used for printing which type of comprehension something is
   found in; it's used by [type_forcing_context], which see. *)
type comprehension_type =
  | List_comprehension
  | Array_comprehension of mutability

(* This variant is used to print improved error messages, and does not affect
   the behavior of the typechecker itself.

   It describes possible explanation for types enforced by a keyword of the
   language; e.g. "if" requires the condition to be of type bool, and the
   then-branch to be of type unit if there is no else branch; "for" requires
   indices to be of type int, and the body to be of type unit.
*)
type type_forcing_context =
  | If_conditional
  | If_no_else_branch
  | While_loop_conditional
  | While_loop_body
  | For_loop_start_index
  | For_loop_stop_index
  | For_loop_body
  | Assert_condition
  | Sequence_left_hand_side
  | When_guard
  | Comprehension_in_iterator of comprehension_type
  | Comprehension_for_start
  | Comprehension_for_stop
  | Comprehension_when
  | Error_message_attr of string

(* The combination of a type and a "type forcing context". The intent is that it
   describes a type that is "expected" (required) by the context. If unifying
   with such a type fails, then the "explanation" field explains why it was
   required, in order to display a more enlightening error message.
*)
type type_expected = private {
  ty: type_expr;
  explanation: type_forcing_context option;
}

(* Variables in patterns *)
type pattern_variable =
  {
    pv_id: Ident.t;
    pv_uid: Uid.t;
    pv_mode: Mode.Value.l;
    pv_kind: value_kind;
    pv_type: type_expr;
    pv_loc: Location.t;
    pv_as_var: bool;
    pv_attributes: Typedtree.attributes;
    pv_sort: Jkind.Sort.t;
  }

val mk_expected:
  ?explanation:type_forcing_context ->
  type_expr ->
  type_expected

val is_nonexpansive: Typedtree.expression -> bool

module Datatype_kind : sig
  type t = Record | Record_unboxed_product | Variant
  val type_name : t -> string
  val label_name : t -> string
end

type wrong_name = {
  type_path: Path.t;
  kind: Datatype_kind.t;
  name: string loc;
  valid_names: string list;
}

type wrong_kind_context =
  | Pattern
  | Expression of type_forcing_context option

type wrong_kind_sort =
  | Constructor
  | Record
  | Record_unboxed_product
  | Boolean
  | List
  | Unit

type existential_restriction =
  | At_toplevel (** no existential types at the toplevel *)
  | In_group (** nor with [let ... and ...] *)
  | In_rec (** or recursive definition *)
  | With_attributes (** or [let[@any_attribute] = ...] *)
  | In_class_args (** or in class arguments [class c (...) = ...] *)
  | In_class_def (** or in [class c = let ... in ...] *)
  | In_self_pattern (** or in self pattern *)

type mutable_restriction =
  | In_group
  | In_rec

type module_patterns_restriction =
  | Modules_allowed of { scope: int }
  | Modules_rejected
  | Modules_ignored

val type_binding:
        Env.t -> mutable_flag -> rec_flag ->
          ?force_toplevel:bool ->
          Parsetree.value_binding list ->
          Typedtree.value_binding list * Env.t
val type_let:
        existential_restriction -> Env.t -> mutable_flag -> rec_flag ->
          Parsetree.value_binding list ->
          Typedtree.value_binding list * Env.t
val type_expression:
        Env.t -> Parsetree.expression -> Typedtree.expression
val type_representable_expression:
        why:Jkind.History.concrete_creation_reason ->
        Env.t -> Parsetree.expression -> Typedtree.expression * Jkind.sort
val type_class_arg_pattern:
        string -> Env.t -> Env.t -> arg_label -> Parsetree.pattern ->
        Typedtree.pattern *
        (Ident.t * Ident.t * type_expr) list *
        Env.t * Env.t
val type_self_pattern:
        Env.t -> Parsetree.pattern ->
        Typedtree.pattern * pattern_variable list
val check_partial:
        ?lev:int -> Env.t -> type_expr ->
        Location.t -> Typedtree.value Typedtree.case list -> Typedtree.partial
val type_expect:
        Env.t -> ?mode:Mode.Value.r -> Parsetree.expression -> type_expected ->
          Typedtree.expression
val type_exp:
        Env.t -> ?mode: Mode.Value.r -> Parsetree.expression ->
          Typedtree.expression
val type_approx:
        Env.t -> Parsetree.expression -> type_expr -> unit
val type_argument:
        Env.t -> Parsetree.expression ->
        type_expr -> type_expr -> Typedtree.expression

val type_option_some:
        Env.t -> Parsetree.expression ->
        type_expr-> type_expr -> Typedtree.expression
val type_option_none:
        Env.t -> type_expr -> Location.t -> Typedtree.expression
val generalizable: int -> type_expr -> bool
val generalize_structure_exp: Typedtree.expression -> unit
val reset_delayed_checks: unit -> unit
val force_delayed_checks: unit -> unit

val reset_allocations: unit -> unit
val optimise_allocations: unit -> unit

val has_poly_constraint : Parsetree.pattern -> bool


val name_pattern : string -> Typedtree.pattern list -> Ident.t * Uid.t
val name_cases :
          string -> Typedtree.value Typedtree.case list -> Ident.t * Uid.t

(* Why are we calling [submode]? This tells us why. *)
type submode_reason =
  | Application of type_expr
      (* Check that the result of an application is a submode of the expected mode
         from the context *)
  | Constructor of Longident.t
      (* Check that this constructor is allowed in this context. *)
  | Other (* add more cases here for better hints *)

val escape : loc:Location.t -> env:Env.t -> reason:submode_reason -> (Mode.allowed * 'r) Mode.Value.t -> unit

val self_coercion : (Path.t * Location.t list ref) list ref

type unsupported_stack_allocation =
  | Lazy
  | Module
  | Object
  | List_comprehension
  | Array_comprehension

type error =
  | Constructor_arity_mismatch of Longident.t * int * int
  | Constructor_labeled_arg
  | Partial_tuple_pattern_bad_type
  | Extra_tuple_label of string option * type_expr
  | Missing_tuple_label of string option * type_expr
  | Label_mismatch of record_form_packed * Longident.t * Errortrace.unification_error
  | Pattern_type_clash :
      Errortrace.unification_error * Parsetree.pattern_desc option
      -> error
  | Or_pattern_type_clash of Ident.t * Errortrace.unification_error
  | Multiply_bound_variable of string
  | Orpat_vars of Ident.t * Ident.t list
  | Expr_type_clash of
      Errortrace.unification_error * type_forcing_context option
      * Parsetree.expression_desc option
  | Function_arity_type_clash of
      { syntactic_arity :  int;
        type_constraint : type_expr;
        trace : Errortrace.unification_error;
      }
  | Apply_non_function of {
      funct : Typedtree.expression;
      func_ty : type_expr;
      res_ty : type_expr;
      previous_arg_loc : Location.t;
      extra_arg_loc : Location.t;
    }
  | Apply_wrong_label of arg_label * type_expr * bool
  | Label_multiply_defined of string
  | Label_missing of record_form_packed * Ident.t list
  | Label_not_mutable of Longident.t
  | Wrong_name of string * type_expected * wrong_name
  | Name_type_mismatch of
      Datatype_kind.t * Longident.t * (Path.t * Path.t) * (Path.t * Path.t) list
  | Invalid_format of string
  | Not_an_object of type_expr * type_forcing_context option
  | Non_value_object of Jkind.Violation.t * type_forcing_context option
  | Non_value_let_rec of Jkind.Violation.t * type_expr
  | Undefined_method of type_expr * string * string list option
  | Undefined_self_method of string * string list
  | Virtual_class of Longident.t
  | Private_type of type_expr
  | Private_label of Longident.t * type_expr
  | Private_constructor of constructor_description * type_expr
  | Unbound_instance_variable of string * string list
  | Instance_variable_not_mutable of string
  | Not_subtype of Errortrace.Subtype.error
  | Outside_class
  | Value_multiply_overridden of string
  | Coercion_failure of
      Errortrace.expanded_type * Errortrace.unification_error * bool
  | Not_a_function of type_expr * type_forcing_context option
  | Too_many_arguments of type_expr * type_forcing_context option
  | Abstract_wrong_label of
      { got           : arg_label
      ; expected      : arg_label
      ; expected_type : type_expr
      ; explanation   : type_forcing_context option
      }
  | Scoping_let_module of string * type_expr
  | Not_a_polymorphic_variant_type of Longident.t
  | Incoherent_label_order
  | Less_general of string * Errortrace.unification_error
  | Modules_not_allowed
  | Cannot_infer_signature
  | Not_a_packed_module of type_expr
  | Unexpected_existential of existential_restriction * string
  | Unexpected_mutable of mutable_restriction
  | Invalid_interval
  | Invalid_for_loop_index
  | Invalid_comprehension_for_range_iterator_index
  | No_value_clauses
  | Exception_pattern_disallowed
  | Mixed_value_and_exception_patterns_under_guard
  | Inlined_record_escape
  | Inlined_record_expected
  | Unrefuted_pattern of Typedtree.pattern
  | Invalid_extension_constructor_payload
  | Not_an_extension_constructor
  | Probe_format
  | Probe_name_format of string
  | Probe_name_undefined of string
  (* CR-soon mshinwell: Use an inlined record *)
  | Probe_is_enabled_format
  | Extension_not_enabled : _ Language_extension.t -> error
  | Atomic_in_pattern of Longident.t
  | Invalid_atomic_loc_payload
  | Label_not_atomic of Longident.t
  | Modalities_on_atomic_field of Longident.t
  | Literal_overflow of string
  | Unknown_literal of string * char
  | Float32_literal of string
  | Int8_literal of string
  | Int16_literal of string
  | Untagged_char_literal of char
  | Illegal_letrec_pat
  | Illegal_letrec_expr
  | Illegal_mutable_pat
  | Illegal_class_expr
  | Letop_type_clash of string * Errortrace.unification_error
  | Andop_type_clash of string * Errortrace.unification_error
  | Bindings_type_clash of Errortrace.unification_error
  | Unbound_existential of Ident.t list * type_expr
  | Missing_type_constraint
  | Wrong_expected_kind of wrong_kind_sort * wrong_kind_context * type_expr
  | Wrong_expected_record_boxing of wrong_kind_context * record_form_packed * type_expr
  | Expr_not_a_record_type of record_form_packed * type_expr
  | Expr_record_type_has_wrong_boxing of record_form_packed * type_expr
  | Invalid_unboxed_access of
      { prev_el_type : type_expr; ua : Parsetree.unboxed_access }
  | Block_access_record_unboxed
  | Block_access_private_record
  | Block_index_flattened_record of type_expr
  | Block_index_modality_mismatch of
      { mut : bool; err : Mode.Modality.equate_error }
  | Block_index_atomic_unsupported
  | Submode_failed of Mode.Value.error * submode_reason *
      Env.shared_context option
  | Curried_application_complete of
      arg_label * Mode.Alloc.error * [`Prefix|`Single_arg|`Entire_apply]
  | Param_mode_mismatch of Mode.Alloc.equate_error
  | Uncurried_function_escapes of Mode.Alloc.error
  | Local_return_annotation_mismatch of Location.t
  | Function_returns_local
  | Tail_call_local_returning
  | Bad_tail_annotation of [`Conflict|`Not_a_tailcall]
  | Optional_poly_param
  | Exclave_in_nontail_position
  | Exclave_returns_not_local
  | Unboxed_int_literals_not_supported
  | Function_type_not_rep of type_expr * Jkind.Violation.t
  | Record_projection_not_rep of type_expr * Jkind.Violation.t
  | Record_not_rep of type_expr * Jkind.Violation.t
  | Mutable_var_not_rep of type_expr * Jkind.Violation.t
  | Invalid_label_for_src_pos of arg_label
  | Nonoptional_call_pos_label of string
  | Unsupported_stack_allocation of unsupported_stack_allocation
  | Not_allocation
  | Impossible_function_jkind of
      { some_args_ok : bool; ty_fun : type_expr; jkind : jkind_lr }
  | Overwrite_of_invalid_term
  | Unexpected_hole
  | Quotation_object
  | Open_inside_quotation
<<<<<<< HEAD
  | Unsupported_quotation_construct
  | Eval_format
=======
>>>>>>> a97db3b8

exception Error of Location.t * Env.t * error
exception Error_forward of Location.error

val report_error: loc:Location.t -> Env.t -> error -> Location.error
 (** @deprecated.  Use {!Location.error_of_exn}, {!Location.print_report}. *)

(* Forward declaration, to be filled in by Typemod.type_module *)
val type_module:
  (Env.t -> Parsetree.module_expr -> Typedtree.module_expr * Shape.t) ref
(* Forward declaration, to be filled in by Typemod.type_open *)
val type_open:
  (?used_slot:bool ref -> override_flag -> Env.t -> Location.t ->
   Longident.t loc -> Path.t * Env.t)
    ref
(* Forward declaration, to be filled in by Typemod.type_open_decl *)
val type_open_decl:
  (?used_slot:bool ref -> Env.t -> Parsetree.open_declaration ->
   Typedtree.open_declaration * Env.t)
    ref
(* Forward declaration, to be filled in by Typeclass.class_structure *)
val type_object:
  (Env.t -> Location.t -> Parsetree.class_structure ->
   Typedtree.class_structure * string list) ref
val type_package:
  (Env.t -> Parsetree.module_expr -> Path.t -> (Longident.t * type_expr) list ->
  Typedtree.module_expr * (Longident.t * type_expr) list) ref

val constant: Parsetree.constant -> (Typedtree.constant, error) result

val annotate_recursive_bindings :
  Env.t -> Typedtree.value_binding list -> Typedtree.value_binding list
val check_recursive_class_bindings :
  Env.t -> Ident.t list -> Typedtree.class_expr list -> unit

val src_pos : Location.t -> Typedtree.attributes -> Env.t -> Typedtree.expression<|MERGE_RESOLUTION|>--- conflicted
+++ resolved
@@ -345,11 +345,7 @@
   | Unexpected_hole
   | Quotation_object
   | Open_inside_quotation
-<<<<<<< HEAD
-  | Unsupported_quotation_construct
   | Eval_format
-=======
->>>>>>> a97db3b8
 
 exception Error of Location.t * Env.t * error
 exception Error_forward of Location.error
