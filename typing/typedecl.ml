(**************************************************************************)
(*                                                                        *)
(*                                 OCaml                                  *)
(*                                                                        *)
(*  Xavier Leroy and Jerome Vouillon, projet Cristal, INRIA Rocquencourt  *)
(*                                                                        *)
(*   Copyright 1996 Institut National de Recherche en Informatique et     *)
(*     en Automatique.                                                    *)
(*                                                                        *)
(*   All rights reserved.  This file is distributed under the terms of    *)
(*   the GNU Lesser General Public License version 2.1, with the          *)
(*   special exception on linking described in the file LICENSE.          *)
(*                                                                        *)
(**************************************************************************)

(**** Typing of type definitions ****)

open Misc
open Asttypes
open Parsetree
open Primitive
open Types
open Typetexp

module String = Misc.Stdlib.String

type native_repr_kind = Unboxed | Untagged

type jkind_sort_loc =
  | Cstr_tuple of { unboxed : bool }
  | Record of { unboxed : bool }
  | Record_unboxed_product
  | Inlined_record of { unboxed : bool }
  | Mixed_product
  | External
  | External_with_layout_poly

(* Our static analyses explore the set of type expressions "reachable"
   from a type declaration, by expansion of definitions or by the
   subterm relation (a type expression is syntactically contained
   in another). *)
type reaching_type_path = reaching_type_step list
and reaching_type_step =
  | Expands_to of type_expr * type_expr
  | Contains of type_expr * type_expr

module Mixed_product_kind = struct
  type t =
    | Record
    | Cstr_tuple
    | Cstr_record

  let to_plural_string = function
    | Record -> "records"
    | Cstr_tuple -> "constructors"
    | Cstr_record -> "inline record arguments to constructors"
end

type mixed_product_violation =
  | Runtime_support_not_enabled of Mixed_product_kind.t
  | Extension_constructor
  | Value_prefix_too_long of
      { value_prefix_len : int;
        max_value_prefix_len : int;
        mixed_product_kind : Mixed_product_kind.t;
      }
  | Insufficient_level of
      { required_layouts_level : Language_extension.maturity;
        mixed_product_kind : Mixed_product_kind.t;
      }

type bad_jkind_inference_location =
  | Check_constraints
  | Delayed_checks

type error =
    Repeated_parameter
  | Duplicate_constructor of string
  | Too_many_constructors
  | Duplicate_label of string
  | Unboxed_mutable_label
  | Recursive_abbrev of string * Env.t * reaching_type_path
  | Cycle_in_def of string * Env.t * reaching_type_path
  | Unboxed_recursion of string * Env.t * reaching_type_path
  | Definition_mismatch of type_expr * Env.t * Includecore.type_mismatch option
  | Constraint_failed of Env.t * Errortrace.unification_error
  | Inconsistent_constraint of Env.t * Errortrace.unification_error
  | Type_clash of Env.t * Errortrace.unification_error
  | Non_regular of {
      definition: Path.t;
      used_as: type_expr;
      defined_as: type_expr;
      reaching_path: reaching_type_path;
    }
  | Null_arity_external
  | Missing_native_external
  | Unbound_type_var of type_expr * type_declaration
  | Cannot_extend_private_type of Path.t
  | Not_extensible_type of Path.t
  | Extension_mismatch of Path.t * Env.t * Includecore.type_mismatch
  | Rebind_wrong_type of
      Longident.t * Env.t * Errortrace.unification_error
  | Rebind_mismatch of Longident.t * Path.t * Path.t
  | Rebind_private of Longident.t
  | Variance of Typedecl_variance.error
  | Unavailable_type_constructor of Path.t
  | Unbound_type_var_ext of type_expr * extension_constructor
  | Val_in_structure
  | Multiple_native_repr_attributes
  | Cannot_unbox_or_untag_type of native_repr_kind
  | Deep_unbox_or_untag_attribute of native_repr_kind
  | Jkind_mismatch_of_type of type_expr * Jkind.Violation.t
  | Jkind_mismatch_of_path of Path.t * Jkind.Violation.t
  | Jkind_mismatch_due_to_bad_inference of
      type_expr * Jkind.Violation.t * bad_jkind_inference_location
  | Jkind_sort of
      { kloc : jkind_sort_loc
      ; typ : type_expr
      ; err : Jkind.Violation.t
      }
  | Jkind_empty_record
  | Non_value_in_sig of Jkind.Violation.t * string * type_expr
  | Invalid_jkind_in_block of type_expr * Jkind.Sort.Const.t * jkind_sort_loc
  | Illegal_mixed_product of mixed_product_violation
  | Separability of Typedecl_separability.error
  | Bad_unboxed_attribute of string
  | Boxed_and_unboxed
  | Nonrec_gadt
  | Invalid_private_row_declaration of type_expr
  | Local_not_enabled
  | Unexpected_layout_any_in_primitive of string
  | Useless_layout_poly
  | Zero_alloc_attr_unsupported of Builtin_attributes.zero_alloc_attribute
  | Zero_alloc_attr_non_function
  | Zero_alloc_attr_bad_user_arity
  | Invalid_reexport of
      { definition: Path.t
      ; expected: Path.t
      }
  | Non_abstract_reexport of Path.t
  | Unsafe_mode_crossing_on_invalid_type_kind
  | Illegal_baggage of jkind_l
  | No_unboxed_version of Path.t
  | Atomic_field_must_be_mutable of string

open Typedtree

exception Error of Location.t * error

let get_unboxed_from_attributes sdecl =
  let unboxed = Builtin_attributes.has_unboxed sdecl.ptype_attributes in
  let boxed = Builtin_attributes.has_boxed sdecl.ptype_attributes in
  match boxed, unboxed with
  | true, true -> raise (Error(sdecl.ptype_loc, Boxed_and_unboxed))
  | true, false -> Some false
  | false, true -> Some true
  | false, false -> None

(* [make_params] creates sort variables - these can be defaulted away (as in
   transl_type_decl) or unified with existing sort-variable-free types (as in
   transl_with_constraint). *)
let make_params env path params =
  TyVarEnv.reset (); (* [transl_type_param] binds type variables *)
  let make_param (sty, v) =
    (* Our choice for now is that if you want a parameter of jkind any, you have
       to ask for it with an annotation.  Some restriction here seems necessary
       for backwards compatibility (e.g., we wouldn't want [type 'a id = 'a] to
       have jkind any).  But it might be possible to infer [any] in some
       cases. *)
    let jkind =
      Jkind.of_new_legacy_sort ~why:(Unannotated_type_parameter path)
    in
    try
      (transl_type_param env path jkind sty, v)
    with Already_bound ->
      raise(Error(sty.ptyp_loc, Repeated_parameter))
  in
    List.map make_param params

(* Enter all declared types in the environment as abstract types *)

let add_type ~check ?shape id decl env =
  Builtin_attributes.warning_scope ~ppwarning:false decl.type_attributes
    (fun () -> Env.add_type ~check ?shape id decl env)

(* Add a dummy type declaration to the environment, with the given arity.
   The [type_kind] is [Type_abstract], but there is a generic [type_manifest]
   for abbreviations, to allow polymorphic expansion, except if
   [abstract_abbrevs] is given along with a reason for not allowing expansion.
   This function is only used in [transl_type_decl]. *)
let enter_type ?abstract_abbrevs rec_flag env sdecl (id, uid) =
  let needed =
    match rec_flag with
    | Asttypes.Nonrecursive ->
        begin match sdecl.ptype_kind with
        | Ptype_variant scds ->
            List.iter (fun cd ->
              if cd.pcd_res <> None then raise (Error(cd.pcd_loc, Nonrec_gadt)))
              scds
        | _ -> ()
        end;
        Btype.is_row_name (Ident.name id)
    | Asttypes.Recursive -> true
  in
  if not needed then env else
  let arity = List.length sdecl.ptype_params in
  let path = Path.Pident id in
  let any = Jkind.Builtin.any ~why:Initial_typedecl_env in

  (* There is some trickiness going on here with the jkind.  It expands on an
     old trick used in the manifest of [decl] below.

     Consider a declaration like:

        type t = foo list_of_values
        and foo = Bar

     When [enter_type] is called, we haven't yet analyzed anything about the
     manifests and kinds of the declarations, so it's natural to give [t] and
     [foo] jkind [Any].  But, while translating [t]'s manifest, we'll need to
     know [foo] has jkind [value], because it is used as the argument to
     [list_of_values]. And this check will occur before we've looked at [foo] at
     all.

     One can imagine solutions, like estimating the jkind based on the kind
     (tricky for unboxed) or parameterizing the type_expr translation with an
     option to not do full jkind checking in some cases and fix it up later
     (ugly).

     Instead, we build on an old trick that is used to handle constraints.
     Consider declarations like:

       type 'a t = 'a constraint 'a = ('b * 'c)

       type s = r t
       and r = int * string

     Here we face a similar problem in the context of constraints.  While
     translating [s]'s manifest (which is [r t]), we'll need to know that [t]'s
     constraint is satisfied (i.e., that [r] is a tuple).  But we don't know
     anything about [r] yet!

     The solution, in three parts:
     1) [enter_type], here, is used to construct [temp_env], an environment
        where we set the manifest of recursively defined things like [s]
        and [t] to just be a fresh type variable.
     2) [transl_declaration] checks constraints in [temp_env].  This succeeds,
        because [r]'s manifest is a variable and therefore unifies with
        ['b * 'c].
     3) After we've built the real environment with the actual manifests
        ([new_env] in [transl_type_decl]), the function [update_type] checks
        that the manifests from the old environment (here containing the
        information that [r] must be some pair to satisfy the constraint) are
        unified with the manifests from the new environment, ensuring the actual
        definitions satisfy those constraints.

     If [r] were, e.g., defined to be [int list], step 3 would fail.

     To handle the original jkind example, we piggyback off that approach - the
     jkind of the variable put in manifests here is updated when constraints
     are checked and then unified with the real manifest and checked against the
     kind. *)
  let type_jkind =
    Jkind.of_type_decl_default
      ~context:(Type_declaration path)
      (* CR layouts v2.8: This next line is truly terrible. But I think it's OK
         for now: it will mean that any [with] constraints get interpreted to
         mean that the thing does not cross that mode. That's OK: the jkind
         produced here can be an overapproximation of the correct jkind (note
         that [any] is the default).  Indeed the only reason (I think) we need a
         non-[any] jkind here is to produce better error messages.

         Doing better here will be annoying, because a type is in scope in its
         own jkind... and yet we don't have an env that we can use at this
         point. I think probably the solution will be to have
         [Jkind.of_type_decl_default] just return [max] every time it sees a
         [with]-kind... which basically just does this [type_exn] trick but much
         more sanely. *)
      ~transl_type:(fun _ -> Predef.type_exn)
      ~default:(Jkind.disallow_right any)
      sdecl
  in
  let abstract_source, type_manifest, unboxed_type_manifest =
    match sdecl.ptype_manifest, abstract_abbrevs with
    (* Make a manifest with an unrestricted type variable. This type variable
       essentially collects constraints that arise from the usage of the
       type being constructed. Nothing is gained by using the jkind from
       an annotation here, and doing so with separated left- and right-jkinds
       is hard to do. *)
    | None, _ | Some _, None ->
      Definition, Some (Ctype.newvar any), Some (Ctype.newvar any)
    | Some _, Some reason -> reason, None, None
in
  let type_params =
    List.map (fun (param, _) ->
        let name = get_type_param_name param in
        let jkind = get_type_param_jkind path param in
        Btype.newgenvar ?name jkind)
      sdecl.ptype_params
  in
  (* In the temporary environment, all types get an unboxed version.
     See Note [Typechecking unboxed versions of types]. *)
  let type_unboxed_version =
    Some { type_params;
      type_arity = arity;
      type_kind = Type_abstract abstract_source;
      type_jkind;
      type_private = sdecl.ptype_private;
      type_manifest = unboxed_type_manifest;
      type_variance = Variance.unknown_signature ~injective:false ~arity;
      type_separability = Types.Separability.default_signature ~arity;
      type_is_newtype = false;
      type_expansion_scope = Btype.lowest_level;
      type_loc = sdecl.ptype_loc;
      type_attributes = sdecl.ptype_attributes;
      type_unboxed_default = false;
      type_uid = Uid.unboxed_version uid;
      type_unboxed_version = None;
    }
  in
  let decl =
    { type_params;
      type_arity = arity;
      type_kind = Type_abstract abstract_source;
      type_jkind;
      type_private = sdecl.ptype_private;
      type_manifest;
      type_variance = Variance.unknown_signature ~injective:false ~arity;
      type_separability = Types.Separability.default_signature ~arity;
      type_is_newtype = false;
      type_expansion_scope = Btype.lowest_level;
      type_loc = sdecl.ptype_loc;
      type_attributes = sdecl.ptype_attributes;
      type_unboxed_default = false;
      type_uid = uid;
      type_unboxed_version;
    }
  in
  add_type ~check:true id decl env

(* nroberts: The below [update_type] is deleted upstream in
   https://github.com/ocaml/ocaml/pull/12180 to stop ocamlc from looping on some
   type constraints. Our internal version records jkind constraints, and so we
   cannot delete it. We haven't separately implemented a fix for ocamlc looping,
   so we probably have the same issue described in that PR, but users haven't
   reported it.
*)
(* [update_type] performs step 3 of the process described in the comment in
   [enter_type]: We unify the manifest of each type with the definition of that
   variable in [temp_env], which contains any requirements on the type implied
   by its use in other mutually defined types.

   In particular, we want to ensure that the manifest of this type has a jkind
   compatible with its uses in mutually defined types.  One subtlety is that we
   don't actually perform those jkind checks here - we use
   [Ctype.unify_delaying_jkind_checks] to record any needed jkind checks, but
   don't perform them until slightly later in [transl_type_decl].

   The reason for this delay is ill-formed, circular types.  These haven't been
   ruled out yet, and as a result jkind checking can fall into an infinite loop
   where jkind checking expands types, and these type expansions in subst
   trigger jkind checks that trigger type expansions that trigger jkind checks
   that...  These circular types are ruled out just after [update_type] in
   [transl_type_decl], and then we perform the delayed checks.
*)
let update_type temp_env env id loc =
  let path = Path.Pident id in
  let decl = Env.find_type path temp_env in
  try
    let checks =
      match decl.type_manifest with
      | Some ty ->
        Ctype.unify_delaying_jkind_checks
          env (Ctype.newconstr path decl.type_params) ty
      | None -> Misc.fatal_error "Typedecl.update_type"
    in
    match decl.type_unboxed_version with
    | None ->
      checks
    | Some { type_manifest = Some ty; type_params; _ } ->
      let checks_from_unboxed_version =
        Ctype.unify_delaying_jkind_checks env
          (Ctype.newconstr (Path.unboxed_version path) type_params) ty
      in
      checks @ checks_from_unboxed_version
    | Some { type_manifest = None; _ } ->
      Misc.fatal_error "Typedecl.update_type"
  with Ctype.Unify err ->
    raise (Error(loc, Type_clash (env, err)))

(* Determine if a type's values are represented by floats at run-time. *)
(* CR layouts v2.5: Should we check for unboxed float here? Is a record with all
   unboxed floats the same as a float record?

   reisenberg: Yes. And actually a record mixing floats and unboxed floats is
   also a float-record, and should be made to work. We'll have to make sure to
   add the boxing operations in the right spot at projections, but that should
   be possible.
*)
let is_float env ty =
  match get_desc (Ctype.get_unboxed_type_approximation env ty).ty with
    Tconstr(p, _, _) -> Path.same p Predef.path_float
  | _ -> false

(* Determine if a type definition defines a fixed type. (PW) *)
let is_fixed_type sd =
  let rec has_row_var sty =
    match sty.ptyp_desc with
      (* CR layouts upstreaming: The Ptyp_alias case also covers the case for a
         jkind annotation, conveniently. When upstreaming jkinds, this
         function will need a case for jkind-annotation aliases. *)
      Ptyp_alias (sty, _jkind, _) -> has_row_var sty
    | Ptyp_class _
    | Ptyp_object (_, Open)
    | Ptyp_variant (_, Open, _)
    | Ptyp_variant (_, Closed, Some _) -> true
    | _ -> false
  in
  match sd.ptype_manifest with
    None -> false
  | Some sty ->
      sd.ptype_kind = Ptype_abstract &&
      sd.ptype_private = Private &&
      has_row_var sty

(* Set the row variable to a fixed type in a private row type declaration.
   (e.g. [ type t = private [< `A | `B ] ] or [type u = private < .. > ])
   Require [is_fixed_type decl] as a precondition
*)
let set_private_row env loc p decl =
  let tm =
    match decl.type_manifest with
      None -> assert false
    | Some t -> Ctype.expand_head env t
  in
  let rv =
    match get_desc tm with
      Tvariant row ->
        let Row {fields; more; closed; name} = row_repr row in
        set_type_desc tm
          (Tvariant (create_row ~fields ~more ~closed ~name
                       ~fixed:(Some Fixed_private)));
        if Btype.static_row row then
          (* the syntax hinted at the existence of a row variable,
             but there is in fact no row variable to make private, e.g.
             [ type t = private [< `A > `A] ] *)
          raise (Error(loc, Invalid_private_row_declaration tm))
        else more
    | Tobject (ty, _) ->
        let r = snd (Ctype.flatten_fields ty) in
        if not (Btype.is_Tvar r) then
          (* a syntactically open object was closed by a constraint *)
          raise (Error(loc, Invalid_private_row_declaration tm));
        r
    | _ -> assert false
  in
  set_type_desc rv (Tconstr (p, decl.type_params, ref Mnil))

(* Makes sure a type is representable. When called with a type variable, will
   lower [any] to a sort variable if [allow_unboxed = true], and to [value]
   if [allow_unboxed = false]. *)
(* CR layouts: Many places where [check_representable] is called in this file
   should be replaced with checks at the places where values of those types are
   constructed.  We've been conservative here in the first version. This is the
   same issue as with arrows. *)
let check_representable ~why env loc kloc typ =
  match Ctype.type_sort ~why ~fixed:false env typ with
  | Ok _ -> ()
  | Error err -> raise (Error (loc,Jkind_sort {kloc; typ; err}))

let transl_labels (type rep) ~(record_form : rep record_form) ~new_var_jkind
      env univars closed lbls kloc =
  assert (lbls <> []);
  let all_labels = ref String.Set.empty in
  List.iter
    (fun {pld_name = {txt=name; loc}} ->
       if String.Set.mem name !all_labels then
         raise(Error(loc, Duplicate_label name));
       all_labels := String.Set.add name !all_labels)
    lbls;
  let mk {pld_name=name;pld_mutable=mut;pld_modalities=modalities;
          pld_type=arg;pld_loc=loc;pld_attributes=attrs} =
    Builtin_attributes.warning_scope attrs
      (fun () ->
         let is_atomic = Builtin_attributes.has_atomic attrs in
         let mut : mutability =
          match mut, is_atomic with
          | Immutable, false -> Immutable
          | Immutable, true ->
            raise (Error (loc, Atomic_field_must_be_mutable name.txt))
          | Mutable, is_atomic ->
              match record_form with
              | Legacy -> Mutable {
                mode = Mode.Value.Comonadic.legacy;
                atomic = if is_atomic then Atomic else Nonatomic
              }
              | Unboxed_product -> raise(Error(loc, Unboxed_mutable_label))
         in
         let modalities =
          Typemode.transl_modalities ~maturity:Stable mut modalities
         in
         let arg = Ast_helper.Typ.force_poly arg in
         let cty = transl_simple_type ~new_var_jkind env ?univars ~closed Mode.Alloc.Const.legacy arg in
         {ld_id = Ident.create_local name.txt;
          ld_name = name;
          ld_uid = Uid.mk ~current_unit:(Env.get_unit_name ());
          ld_mutable = mut;
          ld_modalities = modalities;
          ld_type = cty; ld_loc = loc; ld_attributes = attrs}
      )
  in
  let lbls = List.map mk lbls in
  let lbls' =
    List.map
      (fun ld ->
         let ty = ld.ld_type.ctyp_type in
         let ty = match get_desc ty with Tpoly(t,[]) -> t | _ -> ty in
         check_representable ~why:(Label_declaration ld.ld_id)
           env ld.ld_loc kloc ty;
         {Types.ld_id = ld.ld_id;
          ld_mutable = ld.ld_mutable;
          ld_modalities = ld.ld_modalities;
          ld_sort = Jkind.Sort.Const.void;
            (* Updated by [update_label_sorts] *)
          ld_type = ty;
          ld_loc = ld.ld_loc;
          ld_attributes = ld.ld_attributes;
          ld_uid = ld.ld_uid;
         }
      )
      lbls in
  lbls, lbls'

let transl_types_gf ~new_var_jkind env loc univars closed cal kloc =
  let mk arg =
    let cty =
      transl_simple_type ~new_var_jkind env ?univars ~closed
        Mode.Alloc.Const.legacy arg.pca_type
    in
    let gf =
      Typemode.transl_modalities ~maturity:Stable Immutable arg.pca_modalities
    in
    {ca_modalities = gf; ca_type = cty; ca_loc = arg.pca_loc}
  in
  let tyl_gfl = List.map mk cal in
  let tyl_gfl' = List.mapi (fun idx (ca : Typedtree.constructor_argument) ->
    check_representable ~why:(Constructor_declaration idx)
      env loc kloc ca.ca_type.ctyp_type;
    {
      Types.ca_modalities = ca.ca_modalities;
      ca_loc = ca.ca_loc;
      ca_type = ca.ca_type.ctyp_type;
      ca_sort = Jkind.Sort.Const.void;
            (* Updated by [update_constructor_arguments_sorts] *)
    }) tyl_gfl
  in
  tyl_gfl, tyl_gfl'

let transl_constructor_arguments ~new_var_jkind ~unboxed
  env loc univars closed = function
  | Pcstr_tuple l ->
      let flds, flds' =
        transl_types_gf ~new_var_jkind
          env loc univars closed l (Cstr_tuple { unboxed })
      in
      Types.Cstr_tuple flds', Cstr_tuple flds
  | Pcstr_record l ->
      let lbls, lbls' =
        transl_labels ~record_form:Legacy ~new_var_jkind
          env univars closed l (Inlined_record { unboxed })
      in
      Types.Cstr_record lbls',
      Cstr_record lbls

(* Note that [make_constructor] does not fill in the [ld_jkind] field of any
   computed record types, because it's called too early in the translation of a
   type declaration to compute accurate jkinds in the presence of recursively
   defined types. It is updated later by [update_constructor_arguments_sorts]
*)
let make_constructor
      env loc ~cstr_path ~type_path ~unboxed type_params svars
      sargs sret_type =
  let tvars = List.map (fun (v, l) -> v.txt, l) svars in
  match sret_type with
  | None ->
      let args, targs =
        transl_constructor_arguments ~new_var_jkind:Any ~unboxed
          env loc None true sargs
      in
        tvars, targs, None, args, None
  | Some sret_type ->
      (* if it's a generalized constructor we must first narrow and
         then widen so as to not introduce any new constraints *)
      (* narrow and widen are now invoked through with_local_scope *)
      TyVarEnv.with_local_scope begin fun () ->
      let closed =
        match svars with
        | [] -> false
        | _ -> true
      in
      let targs, tret_type, args, ret_type, _univars =
        Ctype.with_local_level_if closed begin fun () ->
          TyVarEnv.reset ();
          let univar_list =
            TyVarEnv.make_poly_univars_jkinds
              ~context:(fun v -> Constructor_type_parameter (cstr_path, v))
              svars
          in
          let univars = if closed then Some univar_list else None in
          let args, targs =
            transl_constructor_arguments ~new_var_jkind:Sort ~unboxed
              env loc univars closed sargs
          in
          let tret_type =
            transl_simple_type ~new_var_jkind:Sort env ?univars ~closed Mode.Alloc.Const.legacy
              sret_type
          in
          let ret_type = tret_type.ctyp_type in
          (* TODO add back type_path as a parameter ? *)
          begin match get_desc ret_type with
          | Tconstr (p', _, _) when Path.same type_path p' -> ()
          | _ ->
              let trace =
                (* Expansion is not helpful here -- the restriction on GADT
                   return types is purely syntactic.  (In the worst case,
                   expansion produces gibberish.) *)
                [Ctype.unexpanded_diff
                   ~got:ret_type
                   ~expected:(Ctype.newconstr type_path type_params)]
              in
              raise (Error(sret_type.ptyp_loc,
                           Constraint_failed(
                           env, Errortrace.unification_error ~trace)))
          end;
          (targs, tret_type, args, ret_type, univar_list)
        end
        ~post: begin fun (_, _, args, ret_type, univars) ->
          Btype.iter_type_expr_cstr_args Ctype.generalize args;
          Ctype.generalize ret_type;
          let _vars = TyVarEnv.instance_poly_univars env loc univars in
          let set_level t = Ctype.enforce_current_level env t in
          Btype.iter_type_expr_cstr_args set_level args;
          set_level ret_type;
        end
      in
      tvars, targs, Some tret_type, args, Some ret_type
      end

let verify_unboxed_attr unboxed_attr sdecl =
  begin match unboxed_attr with
  | (None | Some false) -> ()
  | Some true ->
    let bad msg = raise(Error(sdecl.ptype_loc, Bad_unboxed_attribute msg)) in
    match sdecl.ptype_kind with
    | Ptype_abstract    -> bad "it is abstract"
    | Ptype_open        -> bad "extensible variant types cannot be unboxed"
    | Ptype_record fields -> begin match fields with
        | [] -> bad "it has no fields"
        | _::_::_ -> bad "it has more than one field"
        | [{pld_mutable = Mutable}] -> bad "it is mutable"
        | [{pld_mutable = Immutable}] -> ()
      end
    | Ptype_record_unboxed_product _ ->
        bad "[@@unboxed] may not be used on unboxed records"
    | Ptype_variant constructors -> begin match constructors with
        | [] -> bad "it has no constructor"
        | (_::_::_) -> bad "it has more than one constructor"
        | [c] -> begin match c.pcd_args with
            | Pcstr_tuple [] ->
                bad "its constructor has no argument"
            | Pcstr_tuple (_::_::_) ->
                bad "its constructor has more than one argument"
            | Pcstr_tuple [_]  ->
                ()
            | Pcstr_record [] ->
                bad "its constructor has no fields"
            | Pcstr_record (_::_::_) ->
                bad "its constructor has more than one field"
            | Pcstr_record [{pld_mutable = Mutable}] ->
                bad "it is mutable"
            | Pcstr_record [{pld_mutable = Immutable}] ->
                ()
          end
      end
  end

(* Note [Default jkinds in transl_declaration]
   ~~~~~~~~~~~~~~~~~~~~~~~~~~~~~~~~~~~~~~~~~~~~
   For every type declaration we create in transl_declaration, we must
   choose the jkind to use in the [type_jkind] field. Note that choices
   2 and 3 below consult the jkinds of other types. In the case that these
   types are declared in the same mutually recursive group, those jkinds
   will be approximations; see the comments on [enter_type].

   1. If there is a jkind annotation, use that. We might later compute a more
      precise jkind for the type (e.g. [type t : value = int] or [type t :
      value = A | B | C]); this will be updated in [update_decl_jkind] (updates
      from the kind) or [narrow_to_manifest_jkind] (updates from the manifest),
      which also ensures that the updated jkind is a subjkind of the annotated
      jkind.

   2. If there is no annotation but there is a manifest, use the jkind
      of the manifest. This gets improved in [narrow_to_manifest_jkind], after
      the manifest jkind might be more accurate.

   3. If there is no annotation and no manifest, the default jkind
      depends on the kind:

      - Abstract types: In this case, we have a fully abstract type declaration,
        like [type t]. We wish to default these to have jkind [value] for
        backward compatibility.

      - [@@unboxed] records and variants: We use [any] as the default.
        This default gets updated in [update_decl_jkind], when we can
        safely look up the jkind of the field. Recursive uses
        of the unboxed type are OK, because [update_decl_jkind] uses
        [Ctype.type_jkind], which looks through unboxed types (and thus
        the choice of [any] is not observed on recursive occurrences).

      - Other records and variants: The jkind of these depends on the jkinds
        of their fields: an enumeration variant is an [immediate], and someday
        (* CR layouts v5: today is the someday! *) we will allow records
        comprising only [void]s, which will also be [immediate].

        So we choose a default of [value], which gets updated in
        [update_decl_jkind]. This default choice does get used when updating
        the jkinds of other types that (recursively) mention the current type,
        but that's OK: the update in [update_decl_jkind] can only change a
        [value] to become [immediate], and yet that change can never affect
        the decision of whether an outer record/variant is a [value] or
        [immediate] (only choices of [void] can do that).

        (Again, any unboxed records/variants are looked through by
        [type_jkind], so a void one of those is OK.)

        It is tempting to use [any] as the default here, but that causes
        trouble around recursive occurrences in [update_decl_jkind].

      - Extensible variants: These really are [value]s, so we just use
        that as the default.

   The jkinds in type declarations are always just upper bounds, as
   we see in this example:

   {[
     type t7 = A | B | C | D of t7_void
     and t7_2 = { x : t7 } [@@unboxed]
     and t7_void [@@void]

     type t7_3 = t7_2 [@@immediate]
   ]}

   The proper jkind of [t7] is [immediate], but that's hard to know. Because
   [t7] has no jkind annotation and no manifest, it gets a default jkind of
   [value]. [t7_2] gets a default of [any]. We update [t7]'s jkind to be
   [immediate] in [update_decl_jkind]. But when updating [t7_2]'s jkind, we use
   the *original, default* jkind for [t7]: [value]. This means that the jkind
   recorded for [t7_2] is actually [value]. The program above is still accepted,
   because the jkind check in [narrow_to_manifest_jkind] uses [type_jkind],
   which looks through unboxed types. So it's all OK for users, but it's
   unfortunate that the stored jkind on [t7_2] is imprecise.

   The way this interacts with checking of with-bounds is somewhat subtle and complex.
   With-bounds for mutually recursive type declarations need to be normalized and checked
   in a pass /after/ computing the the proper (best) jkinds for all the types and storing
   them in the environment, so that they can be queried during normalization. But it's
   important that we call [Jkind.Layout.sub] on each type /eagerly/, so that its sort
   variables (which might be referenced from the jkinds of other types) get filled in with
   the right sort. So we do that early, in [update_decl_jkind], then check the full jkind
   against the dummy jkind later, after normalizing in [transl_type_decl].

   (* CR layouts: see if we can do better here. *)
*)


let shape_map_labels =
  List.fold_left (fun map { Types.ld_id; ld_uid; _} ->
    Shape.Map.add_label map ld_id ld_uid)
    Shape.Map.empty

let shape_map_unboxed_labels =
  List.fold_left (fun map { Types.ld_id; ld_uid; _} ->
    Shape.Map.add_unboxed_label map ld_id ld_uid)
    Shape.Map.empty

let shape_map_cstrs =
  List.fold_left (fun map { Types.cd_id; cd_uid; cd_args; _ } ->
    let cstr_shape_map =
      let label_decls =
        match cd_args with
        | Cstr_tuple _ -> []
        | Cstr_record ldecls -> ldecls
      in
      shape_map_labels label_decls
    in
    Shape.Map.add_constr map cd_id
      @@ Shape.str ~uid:cd_uid cstr_shape_map)
    (Shape.Map.empty)

let transl_declaration env sdecl (id, uid) =
  (* Bind type parameters *)
  Ctype.with_local_level begin fun () ->
  TyVarEnv.reset();
  let path = Path.Pident id in
  let tparams = make_params env path sdecl.ptype_params in
  let params = List.map (fun (cty, _) -> cty.ctyp_type) tparams in
  let cstrs = List.map
    (fun (sty, sty', loc) ->
      transl_simple_type ~new_var_jkind:Any env ~closed:false Mode.Alloc.Const.legacy sty,
      transl_simple_type ~new_var_jkind:Sort env ~closed:false Mode.Alloc.Const.legacy sty', loc)
    sdecl.ptype_cstrs
  in
  let unboxed_attr = get_unboxed_from_attributes sdecl in
  let unbox, unboxed_default =
    match sdecl.ptype_kind with
    | Ptype_variant [{pcd_args = Pcstr_tuple [_]; _}]
    | Ptype_variant [{pcd_args = Pcstr_record [{pld_mutable=Immutable; _}]; _}]
    | Ptype_record [{pld_mutable=Immutable; _}] ->
      Option.value unboxed_attr ~default:!Clflags.unboxed_types,
      Option.is_none unboxed_attr
    | Ptype_record_unboxed_product _ -> false, false
    | _ -> false, false (* Not unboxable, mark as boxed *)
  in
  verify_unboxed_attr unboxed_attr sdecl;
  (* CR layouts v2.8: This next call to [transl_simple_type] probably can loop
     because it will do perhaps-circular jkind checks. But actually I think the
     same problem exists in e.g. record fields. We should probably look into this. *)
  let transl_type sty =
    (* CR layouts v2.8: The [~new_var_jkind:Any] is weird. The type is closed,
       and so there shouldn't be any new vars. Investigate. *)
    let cty =
      Ctype.with_local_level begin fun () ->
        Typetexp.transl_simple_type env ~new_var_jkind:Any
          ~closed:true Mode.Alloc.Const.legacy sty
      end
      (* This call to [generalize_structure] is necessary so that copying
         during instantiation traverses inside of any type constructors in the
         [with]-bound. It's also necessary because the variables here are at
         generic level, and so any containers of them should be, too! *)
      ~post:(fun cty -> Ctype.generalize_structure cty.ctyp_type)
    in
    cty.ctyp_type  (* CR layouts v2.8: Do this more efficiently. Or probably
                      add with-kinds to Typedtree. *)
  in
  let jkind_from_annotation, jkind_annotation =
    match Jkind.of_type_decl ~context:(Type_declaration path) ~transl_type sdecl with
    | Some (jkind, annot) ->
        Some jkind, annot
    | None -> None, None
  in
  let (tman, man) = match sdecl.ptype_manifest with
      None -> None, None
    | Some sty ->
      let no_row = not (is_fixed_type sdecl) in
      let cty = transl_simple_type ~new_var_jkind:Any env ~closed:no_row Mode.Alloc.Const.legacy sty in
      Some cty, Some cty.ctyp_type
  in
  (* jkind_default is the jkind to use for now as the type_jkind when there
     is no annotation and no manifest.
     See Note [Default jkinds in transl_declaration].
  *)
  let (tkind, kind, jkind_default) =
    match sdecl.ptype_kind with
      (* CR layouts v3.5: this is a hack to allow re-exporting the definition
         of ['a or_null], including constructors, even if one can't define
         ['a or_null] "honestly", with tools available to users.

         Remove when we allow users to define their own null constructors.
      *)
      | Ptype_abstract when
        Builtin_attributes.has_or_null_reexport sdecl.ptype_attributes ->
          let param =
            (* We require users to define ['a t = 'a or_null]. Manifest
               must be set to [or_null] so typechecking stays correct. *)
            let ty = Option.map (Ctype.expand_head env) man in
            match Option.map get_desc ty with
            | Some (Tconstr(path, [param], _))
              when Path.same path Predef.path_or_null -> param
            | Some _ | None -> raise (Error (sdecl.ptype_loc, Invalid_reexport
              { definition = path; expected = Predef.path_or_null }))
          in
          let type_kind = Predef.or_null_kind param in
          let jkind = Predef.or_null_jkind param in
          Ttype_abstract, type_kind, jkind
      | (Ptype_variant _ | Ptype_record _ | Ptype_record_unboxed_product _
        | Ptype_open)
        when Builtin_attributes.has_or_null_reexport sdecl.ptype_attributes ->
        raise (Error (sdecl.ptype_loc, Non_abstract_reexport path))
      | Ptype_abstract ->
        Ttype_abstract, Type_abstract Definition,
        Jkind.Builtin.value ~why:Default_type_jkind
      | Ptype_variant scstrs ->
        if List.exists (fun cstr -> cstr.pcd_res <> None) scstrs then begin
          match cstrs with
            [] -> ()
          | (_,_,loc)::_ ->
              Location.prerr_warning loc Warnings.Constraint_on_gadt
        end;
        let all_constrs = ref String.Set.empty in
        List.iter
          (fun {pcd_name = {txt = name}} ->
            if String.Set.mem name !all_constrs then
              raise(Error(sdecl.ptype_loc, Duplicate_constructor name));
            all_constrs := String.Set.add name !all_constrs)
          scstrs;
        if List.length
            (List.filter (fun cd -> cd.pcd_args <> Pcstr_tuple []) scstrs)
           > (Config.max_tag + 1) then
          raise(Error(sdecl.ptype_loc, Too_many_constructors));
        let make_cstr scstr =
          let name = Ident.create_local scstr.pcd_name.txt in
          let attributes = scstr.pcd_attributes in
          let tvars, targs, tret_type, args, ret_type =
            make_constructor ~unboxed:unbox env scstr.pcd_loc
              ~cstr_path:(Path.Pident name) ~type_path:path params
              scstr.pcd_vars scstr.pcd_args scstr.pcd_res
          in
          let tcstr =
            { cd_id = name;
              cd_name = scstr.pcd_name;
              cd_vars = tvars;
              cd_uid = Uid.mk ~current_unit:(Env.get_unit_name ());
              cd_args = targs;
              cd_res = tret_type;
              cd_loc = scstr.pcd_loc;
              cd_attributes = attributes }
          in
          let cstr =
            { Types.cd_id = name;
              cd_args = args;
              cd_res = ret_type;
              cd_loc = scstr.pcd_loc;
              cd_attributes = attributes;
              cd_uid = tcstr.cd_uid }
          in
            tcstr, cstr
        in
        let make_cstr scstr =
          Builtin_attributes.warning_scope scstr.pcd_attributes
            (fun () -> make_cstr scstr)
        in
        let tcstrs, cstrs = List.split (List.map make_cstr scstrs) in
        let rep, jkind =
          if unbox then
            Variant_unboxed, Jkind.of_new_sort ~why:Old_style_unboxed_type
          else
            (* We mark all arg sorts "void" here.  They are updated later,
               after the circular type checks make it safe to check sorts.
               Likewise, [Constructor_uniform_value] is potentially wrong
               and will be updated later.
            *)
            Variant_boxed (
              Array.map
                (fun cstr ->
                   let sorts =
                     match Types.(cstr.cd_args) with
                     | Cstr_tuple args ->
                       Array.make (List.length args) Jkind.Sort.Const.void
                     | Cstr_record _ -> [| Jkind.Sort.Const.value |]
                   in
                   Constructor_uniform_value, sorts)
                (Array.of_list cstrs)
            ),
          Jkind.for_non_float ~why:Boxed_variant
        in
          Ttype_variant tcstrs, Type_variant (cstrs, rep, None), jkind
      | Ptype_record lbls ->
          let lbls, lbls' =
            transl_labels ~record_form:Legacy ~new_var_jkind:Any
              env None true lbls (Record { unboxed = unbox })
          in
          let rep, jkind =
            if unbox then
              Record_unboxed,
              Jkind.of_new_sort ~why:Old_style_unboxed_type
            else
            (* Note this is inaccurate, using `Record_boxed` in cases where the
               correct representation is [Record_float], [Record_ufloat], or
               [Record_mixed].  Those cases are fixed up after we can get
               accurate sorts for the fields, in [update_decl_jkind]. *)
              Record_boxed (Array.make (List.length lbls) Jkind.Sort.Const.void),
              Jkind.for_non_float ~why:Boxed_record
          in
          Ttype_record lbls, Type_record(lbls', rep, None), jkind
      | Ptype_record_unboxed_product lbls ->
          Language_extension.assert_enabled ~loc:sdecl.ptype_loc Layouts
            Language_extension.Stable;
          let lbls, lbls' =
            transl_labels ~record_form:Unboxed_product ~new_var_jkind:Any
              env None true lbls Record_unboxed_product
          in
          (* The jkinds below, and the ones in [lbls], are dummy jkinds which
             are replaced and made to correspond to each other in
             [update_decl_jkind]. *)
          let jkind =
            Jkind.Builtin.product_of_sorts ~why:Unboxed_record
              (List.length lbls)
          in
          Ttype_record_unboxed_product lbls,
          Type_record_unboxed_product(lbls', Record_unboxed_product, None), jkind
      | Ptype_open ->
        Ttype_open, Type_open,
        Jkind.for_non_float ~why:Extensible_variant
      in
    let jkind =
    (* - If there's an annotation, we use that. It's checked against a kind in
         [update_decl_jkind] and the manifest in [narrow_to_manifest_jkind].
         Both of those functions update the [type_jkind] field in the
         [type_declaration] as appropriate.
       - If there's no annotation but there is a manifest, just use [any].
         This will get updated to the manifest's jkind in
         [narrow_to_manifest_jkind].
       - If there's no annotation and no manifest, we fill in with the
         default calculated above here. It will get updated in
         [update_decl_jkind]. See Note [Default jkinds in transl_declaration].
    *)
      match jkind_from_annotation, man with
      | Some annot, _ -> annot
      | None, Some _ -> Jkind.Builtin.any ~why:Initial_typedecl_env
      | None, None -> jkind_default
    in
    let jkind =
      (* Hack: unboxed records are given a product-of-[any]s layout
         when they would otherwise be given [any].

         This allows [estimate_type_jkind] to give an estimate that's
         just barely good enough, such that [constain_type_jkind] can always
         decompose the product of [any]s and recurse on the labels.
         See https://github.com/oxcaml/oxcaml/pull/3399. *)
      match kind with
      | Type_record_unboxed_product _ ->
        begin match Jkind.get_layout jkind with
        | Some Any ->
          (* [jkind_default] has just what we need here *)
          Jkind.set_layout jkind (Jkind.extract_layout jkind_default)
        | _ -> jkind
        end
      | Type_abstract _ | Type_variant _ | Type_record _
      | Type_open -> jkind
    in
    let arity = List.length params in
    let decl =
      { type_params = params;
        type_arity = arity;
        type_kind = kind;
        type_jkind = jkind;
        type_private = sdecl.ptype_private;
        type_manifest = man;
        type_variance = Variance.unknown_signature ~injective:false ~arity;
        type_separability = Types.Separability.default_signature ~arity;
        type_is_newtype = false;
        type_expansion_scope = Btype.lowest_level;
        type_loc = sdecl.ptype_loc;
        type_attributes = sdecl.ptype_attributes;
        type_unboxed_default = unboxed_default;
        type_uid = uid;
        type_unboxed_version = None;
        (* Unboxed versions are computed after all declarations have been
           translated, in [derive_unboxed_versions] *)
      } in
  (* Check constraints *)
    List.iter
      (fun (cty, cty', loc) ->
        let ty = cty.ctyp_type in
        let ty' = cty'.ctyp_type in
        try Ctype.unify env ty ty' with Ctype.Unify err ->
          raise(Error(loc, Inconsistent_constraint (env, err))))
      cstrs;
  (* Add abstract row *)
    if is_fixed_type sdecl then begin
      let p, _ =
        try Env.find_type_by_name
              (Longident.Lident(Ident.name id ^ "#row")) env
        with Not_found -> assert false
      in
      set_private_row env sdecl.ptype_loc p decl
    end;
    let decl =
      {
        typ_id = id;
        typ_name = sdecl.ptype_name;
        typ_params = tparams;
        typ_type = decl;
        typ_cstrs = cstrs;
        typ_loc = sdecl.ptype_loc;
        typ_manifest = tman;
        typ_kind = tkind;
        typ_private = sdecl.ptype_private;
        typ_attributes = sdecl.ptype_attributes;
        typ_jkind_annotation = jkind_annotation
      }
    in
    let typ_shape =
      let uid = decl.typ_type.type_uid in
      match decl.typ_type.type_kind with
      | Type_variant (cstrs, _, _) -> Shape.str ~uid (shape_map_cstrs cstrs)
      | Type_record (labels, _, _) ->
        Shape.str ~uid (shape_map_labels labels)
      | Type_record_unboxed_product (labels, _, _) ->
        Shape.str ~uid (shape_map_unboxed_labels labels)
      | Type_abstract _ | Type_open -> Shape.leaf uid
    in
    decl, typ_shape
  end

(* Note [Typechecking unboxed versions of types]
   ~~~~~~~~~~~~~~~~~~~~~~~~~~~~~~~~~~~~~~~~~~~~~
   Unboxed versions are computed in three steps:

   1. In the temporary environment computed by [enter_type], all types get an
      unboxed version.

   2. After translating declarations, [derive_unboxed_versions] gives the
      [Record_boxed] records unboxed versions.

   3. But some of these [Record_boxed]s are a lie, and become
      [Record_float]/[Record_ufloat]/[Record_mixed] after [update_decls_jkind].
      As float records should not end up with unboxed versions, we then remove
      theirs in [remove_unboxed_versions].

   After steps 2 and 3, the set of unboxed versions decreases, so we check for
   newly-unbound unboxed paths with [check_unboxed_paths].
*)

(* Record declarations with representation [Record_boxed] get an implicit
   unboxed record stored in [type_unboxed_version]. If that record is also an
   alias, so is its stored unboxed version. E.g. [type t = r = { i : int }]'s
   unboxed version gets kind [#{ i : int}] and manifest [r#].

   Note that all aliases of types with unboxed versions, with an abstract kind,
   also have unboxed versions, but these aren't stored in
   [type_unboxed_version].
*)
let record_gets_unboxed_version = function
  | Record_unboxed | Record_inlined _ | Record_float | Record_ufloat -> false
  | Record_boxed _ -> true
  | Record_mixed shape ->
    let rec shape_has_float_boxed shape =
      Array.exists
        (fun (kind : mixed_block_element) ->
          match kind with
          | Value | Float64 | Float32 | Bits8 | Bits16 | Bits32 | Bits64
<<<<<<< HEAD
          | Vec128 | Vec256 | Vec512 | Word -> false
=======
          | Vec128 | Vec256 | Vec512 | Word | Void -> false
>>>>>>> 3b595799
          | Float_boxed -> true
          | Product shape -> shape_has_float_boxed shape)
        shape
    in
    not (shape_has_float_boxed shape)
let gets_unboxed_version decl =
  (* This must be kept in sync with the match in [derive_unboxed_version] *)
  match decl.type_kind with
  | Type_abstract _ | Type_open | Type_record_unboxed_product _
  | Type_variant _ -> false
  | Type_record (_, repr, _) -> record_gets_unboxed_version repr
let derive_unboxed_version env path_in_group_has_unboxed_version decl =
  (* This must be kept in sync with the match in [gets_unboxed_version] *)
  match decl.type_kind with
  | Type_abstract _ | Type_open | Type_record_unboxed_product _
  | Type_variant _ ->
    None
  | Type_record (_, repr, _) when not (record_gets_unboxed_version repr) ->
    None
  | Type_record (lbls, _, umc) ->
    let keep_attribute a =
      (* If we keep [@deprecated_mutable], then a record that aliases
         a record with a [@deprecated_mutable] label will cause two alerts,
         if both have unboxed versions (because the unboxed version is a second
         alias). *)
      not (Builtin_attributes.attr_equals_builtin a "deprecated_mutable")
    in
    let lbls_unboxed =
      List.map
        (fun (ld : Types.label_declaration) ->
            { Types.ld_id = Ident.create_local (Ident.name ld.ld_id);
            ld_mutable = Immutable;
            ld_modalities = ld.ld_modalities;
              (* Inherit modalities from the boxed version. Note that these
                  are affected by the mutability of the boxed label, even
                  though the unboxed version is always immutable. *)
            ld_sort = Jkind.Sort.Const.void;
            ld_type = ld.ld_type;
            ld_loc = ld.ld_loc;
            ld_attributes = List.filter keep_attribute ld.ld_attributes;
              (* Copy label attributes to the unboxed version *)
            ld_uid = Uid.unboxed_version ld.ld_uid;
          })
        lbls
    in
    (* CR layouts v11: update type_jkind once we have [layout_of] layouts *)
    let jkind =
      Jkind.Builtin.product_of_sorts ~why:Unboxed_record (List.length lbls) in
    let kind =
      Type_record_unboxed_product(lbls_unboxed, Record_unboxed_product, umc)
    in
    let type_manifest =
      let has_unboxed_version path =
        match Path.Map.find_opt path path_in_group_has_unboxed_version with
        | Some b -> b
        | None ->
          try Option.is_some (Env.find_type path env).type_unboxed_version with
          | Not_found -> Misc.fatal_error "Typedecl.derive_unboxed_versions"
      in
      match decl.type_manifest with
      | None -> None
      | Some ty ->
        match get_desc ty with
        | Tconstr (path, args, _) when has_unboxed_version path ->
          Some (Ctype.newconstr (Path.unboxed_version path) args)
        | _ ->
          (* We're in one of two scenarios:

             1. The manifest is a Tconstr to a type without an unboxed version.
             2. The manifest is not a Tconstr, and [check_coherence] will reject
                this declaration later.

             In both cases, we could just not give this type an unboxed version,
             but it's fine to do so, as we already give unboxed versions to
             types that don't have one (float and [@@unboxed] records), and this
             simplifies things. *)
          None
    in
    Some
      {
        type_params = decl.type_params;
        type_arity = decl.type_arity;
        type_kind = kind;
        type_jkind = jkind;
        type_private = decl.type_private;
        type_manifest;
        type_variance =
          Variance.unknown_signature ~injective:false ~arity:decl.type_arity;
        type_separability =
          Types.Separability.default_signature ~arity:decl.type_arity;
        type_is_newtype = false;
        type_expansion_scope = Btype.lowest_level;
        type_loc = decl.type_loc;
        type_attributes = decl.type_attributes;
        type_unboxed_default = false;
        type_uid = Uid.unboxed_version decl.type_uid;
        type_unboxed_version = None;
      }

let derive_unboxed_versions decls env =
  let path_in_group_has_unboxed_version =
    Path.Map.of_seq
      (List.to_seq decls |>
       Seq.map (fun (id, d) -> Path.Pident id, gets_unboxed_version d))
  in
  List.map
    (fun (id, d) ->
       let type_unboxed_version =
         derive_unboxed_version env path_in_group_has_unboxed_version d
       in
       id, { d with type_unboxed_version })
    decls

(* Removes unboxed versions from type declarations not satisfying
   [gets_unboxed_version]. In practice, it is float records that lose their
   unboxed versions. See Note [Typechecking unboxed versions of types].

   Returns new decls and paths whose unboxed versions got removed. *)
let remove_unboxed_versions decls =
  List.fold_left_map
    (fun removed (id, d) ->
      match Option.is_some d.type_unboxed_version, gets_unboxed_version d with
      | false, false | true, true -> removed, (id, d)
      | true, false ->
        Path.Set.add (Pident id) removed,
        (id, { d with type_unboxed_version = None })
      | false, true -> Misc.fatal_error "Typedecl.remove_unboxed_versions")
    Path.Set.empty decls

(* Generalize a type declaration *)

let rec generalize_decl decl =
  Option.iter generalize_decl (decl.type_unboxed_version);
  List.iter Ctype.generalize decl.type_params;
  Btype.iter_type_expr_kind Ctype.generalize decl.type_kind;
  begin match decl.type_manifest with
  | None    -> ()
  | Some ty -> Ctype.generalize ty
  end

(* Check that all constraints are enforced *)

module TypeSet = Btype.TypeSet
module TypeMap = Btype.TypeMap

let rec check_constraints_rec env loc visited ty =
  if TypeSet.mem ty !visited then () else begin
  visited := TypeSet.add ty !visited;
  match get_desc ty with
  | Tconstr (path, args, _) ->
      let decl =
        try Env.find_type path env
        with Not_found ->
          raise (Error(loc, Unavailable_type_constructor path)) in
      let ty' = Ctype.newconstr path (Ctype.instance_list decl.type_params) in
      begin
        (* We don't expand the error trace because that produces types that
           *already* violate the constraints -- we need to report a problem with
           the unexpanded types, or we get errors that talk about the same type
           twice.  This is generally true for constraint errors. *)
        match Ctype.matches ~expand_error_trace:false env ty ty' with
        | Unification_failure err ->
          raise (Error(loc, Constraint_failed (env, err)))
        | Jkind_mismatch { original_jkind; inferred_jkind; ty } ->
          let jkind_of_type ty = Some (Ctype.type_jkind_purely env ty) in
          let violation =
            Jkind.Violation.of_ ~jkind_of_type
              (Not_a_subjkind (Jkind.disallow_right original_jkind,
                               Jkind.disallow_left inferred_jkind,
                               []))
          in
          raise (Error(loc, Jkind_mismatch_due_to_bad_inference
                            (ty, violation, Check_constraints)))
        | All_good -> ()
      end;
      List.iter (check_constraints_rec env loc visited) args
  | Tpoly (ty, tl) ->
      let ty = Ctype.instance_poly tl ty in
      check_constraints_rec env loc visited ty
  | _ ->
      Btype.iter_type_expr (check_constraints_rec env loc visited) ty
  end

let check_constraints_labels env visited l pl =
  let rec get_loc name = function
      [] -> assert false
    | pld :: tl ->
        if name = pld.pld_name.txt then pld.pld_type.ptyp_loc
        else get_loc name tl
  in
  List.iter
    (fun {Types.ld_id=name; ld_type=ty} ->
       check_constraints_rec env (get_loc (Ident.name name) pl) visited ty)
    l

let check_constraints env sdecl (_, decl) =
  let visited = ref TypeSet.empty in
  List.iter2
    (fun (sty, _) ty -> check_constraints_rec env sty.ptyp_loc visited ty)
    sdecl.ptype_params decl.type_params;
  begin match decl.type_kind with
  | Type_abstract _ -> ()
  (* We skip this check because with [or_null_reexport] the [type_kind]
     does not match [sdecl.ptype_kind]. This is sound, since re-exporting
     can't introduce new variables in the kind. *)
  | Type_variant _ when
    Builtin_attributes.has_or_null_reexport decl.type_attributes -> ()
  | Type_variant (l, _rep, _umc) ->
      let find_pl = function
          Ptype_variant pl -> pl
      | Ptype_record _ | Ptype_record_unboxed_product _ | Ptype_abstract
      | Ptype_open ->
          assert false
      in
      let pl = find_pl sdecl.ptype_kind in
      let pl_index =
        let foldf acc x =
          String.Map.add x.pcd_name.txt x acc
        in
        List.fold_left foldf String.Map.empty pl
      in
      (* CR layouts v5: when we add the "mixed block restriction", we'll
         probably want to check it here. *)
      List.iter
        (fun {Types.cd_id=name; cd_args; cd_res} ->
          let {pcd_args; pcd_res; _} =
            try String.Map.find (Ident.name name) pl_index
            with Not_found -> assert false in
          begin match cd_args, pcd_args with
          | Cstr_tuple tyl, Pcstr_tuple styl ->
              List.iter2
                (fun arg {Types.ca_type=ty; _} ->
                   check_constraints_rec env arg.pca_type.ptyp_loc visited ty)
                styl tyl
          | Cstr_record tyl, Pcstr_record styl ->
              check_constraints_labels env visited tyl styl
          | _ -> assert false
          end;
          match pcd_res, cd_res with
          | Some sr, Some r ->
              check_constraints_rec env sr.ptyp_loc visited r
          | _ ->
              () )
        l
  | Type_record (l, _, _) ->
      let find_pl = function
        | Ptype_record pl -> pl
        | Ptype_record_unboxed_product _ | Ptype_variant _ | Ptype_abstract
        | Ptype_open ->
          assert false
      in
      let pl = find_pl sdecl.ptype_kind in
      check_constraints_labels env visited l pl
  | Type_record_unboxed_product (l, _, _) ->
      let find_pl = function
        | Ptype_record_unboxed_product pl -> pl
        | Ptype_record _ | Ptype_variant _ | Ptype_abstract | Ptype_open ->
          assert false
      in
      let pl = find_pl sdecl.ptype_kind in
      check_constraints_labels env visited l pl
  | Type_open -> ()
  end;
  begin match decl.type_manifest with
  | None -> ()
  | Some ty ->
      let sty =
        match sdecl.ptype_manifest with Some sty -> sty | _ -> assert false
      in
      check_constraints_rec env sty.ptyp_loc visited ty
  end

(* Check that [type_jkind] (where we've stored the jkind annotation, if any)
   corresponds to the manifest (e.g., in the case where [type_jkind] is
   immediate, we should check the manifest is immediate). Also, update the
   resulting jkind to match the manifest. *)
let narrow_to_manifest_jkind env loc decl =
  match decl.type_manifest, decl.type_kind with
  | None, _ -> decl
  | Some _, (Type_record _ | Type_record_unboxed_product _ | Type_variant _ | Type_open)
    when not (Builtin_attributes.has_or_null_reexport decl.type_attributes)
    ->
    (* If there's both a manifest and a non-abstract kind, there's no reason to check that
       the jkind of the manifest matches the annotation ([decl.type_jkind]). This is
       because the manifest's jkind is exactly the kind's jkind, and we've already checked
       and updated [type_jkind] based on the kind. *)
    decl
  | Some ty, _ ->
    (* CR layouts v2.8: Remove this use of [type_jkind_purely], which is slow
       and effectful. But we cannot do so easily, sadly. I tried using
       [estimate_type_jkind] here instead, but this runs aground with mutually
       recursive declarations with manifests. Example:

       {[
         type s1 = float#
         and s2 = s1
       ]}

       We assign jkind [any] to both [s1] and [s2] in [transl_declaration],
       because we really can't do better at that point. But then when we get
       here, [estimate_type_jkind] on [s1] returns [any] -- it won't expand
       the manifest to get [float64]. That's not unsound, because a jkind is
       always just an approximation. But it does mean that we need to load more
       cmi files in practice to get the "real" jkind. This was observed when
       compiling Jane Street's codebase, requiring lots more dependencies to be
       added. Boo. [type_jkind_purely] avoids this problem, by looking deeply
       to find the [float#] and thus the [float64] jkind.

       The solution I have in mind here is to change the jkind assigned in
       [transl_declaration] to be [kind_of 'a], where ['a] is the type variable
       invented in [enter_type]; that variable can be thought of an empty vessel
       that accumulates information about jkinds from usages. It also,
       critically, gets unified with the actual type being defined, in
       [update_type], which happens before [narrow_to_manifest_jkind]. If we use
       [kind_of 'a] in [transl_declaration], then [decl.type_jkind] will be
       [kind_of 'a] here, and that will force the [constrain_type_jkind] below
       to work just hard enough to find a jkind less than [kind_of 'a] --
       exactly what we want to record in the final [type_jkind] of the decl.
       (This will require changing [constrain_type_jkind] to return its best
       jkind, but that is easy to do, and indeed used to be the case until the
       result was never used anywhere.)

       Do not try this (that is, removing the use of [type_jkind_purely]) before
       removing the "horrible hack" just below, as that horrible hack sometimes
       avoids calling [constrain_type_jkind], which is necessary for the plan
       above to work.  *)
    let manifest_jkind = Ctype.type_jkind_purely env ty in
    (* CR layouts v2.8: Remove this horrible hack. In practice, this
       [try_allow_r] fails in the case of a record re-export, because the jkind
       from the record has been calculated and put in decl.type_jkind at this
       point.  So we need to use the deeply broken [type_jkind_purely] and then
       [sub_jkind_l] here. The right way forward is to parameterize
       [constrain_type_jkind] over the [l]-ness of its bound. But probably not
       until we have proper subsumption working, as this hack will likely hold
       up for a little while. *)
    begin match Jkind.try_allow_r decl.type_jkind with
    | None -> begin
        let type_equal = Ctype.type_equal env in
        let jkind_of_type ty = Some (Ctype.type_jkind_purely env ty) in
        match
          Jkind.sub_jkind_l ~type_equal ~jkind_of_type
            manifest_jkind decl.type_jkind
        with
        | Ok () -> ()
        | Error v -> raise (Error (loc, Jkind_mismatch_of_type (ty,v)))
      end
    | Some type_jkind -> begin
        match Ctype.constrain_type_jkind env ty type_jkind with
        | Ok () -> ()
        | Error v -> raise (Error (loc, Jkind_mismatch_of_type (ty,v)))
      end
    end;
    { decl with type_jkind = manifest_jkind }

(* Check that the type expression (if present) is compatible with the kind.
   If both a variant/record definition and a type equation are given,
   need to check that the equation refers to a type of the same kind
   with the same constructors and labels. *)
let check_kind_coherence env loc dpath decl =
  match decl.type_kind, decl.type_manifest with
  | (Type_variant _ | Type_record _ | Type_record_unboxed_product _
    | Type_open),
    Some ty ->
    begin match get_desc ty with
    | Tconstr(path, args, _) ->
      begin
      try
        let decl' = Env.find_type path env in
        let err =
          if List.length args <> List.length decl.type_params
          then Some Includecore.Arity
          else begin
            match Ctype.equal env false args decl.type_params with
            | exception Ctype.Equality err ->
                Some (Includecore.Constraint err)
            | () ->
              let subst =
                Subst.Unsafe.add_type_path dpath path Subst.identity in
              let decl =
                match Subst.Unsafe.type_declaration subst decl with
                | Ok decl -> decl
                | Error (Fcm_type_substituted_away _) ->
                      (* no module type substitution in [subst] *)
                    assert false
              in
              Includecore.type_declarations ~loc ~equality:true env
                ~mark:true
                (Path.last path)
                decl'
                dpath
                decl
          end
        in
        if err <> None then
          raise (Error(loc, Definition_mismatch (ty, env, err)))
      with Not_found ->
        raise(Error(loc, Unavailable_type_constructor path))
      end
    | _ -> raise (Error(loc, Definition_mismatch (ty, env, None)))
    end
  | _ -> ()

let check_coherence env loc dpath decl =
  check_kind_coherence env loc dpath decl;
  match decl.type_unboxed_version with
  | Some decl' ->
    check_kind_coherence env loc (Path.unboxed_version dpath) decl'
  | None -> ()

let check_abbrev env sdecl (id, decl) =
  check_coherence env sdecl.ptype_loc (Path.Pident id) decl;
  (id, narrow_to_manifest_jkind env sdecl.ptype_loc decl)

(* The [update_x_sorts] functions infer more precise jkinds in the type kind,
   including which fields of a record are void.  This would be hard to do during
   [transl_declaration] due to mutually recursive types.
*)
(* [update_label_sorts] additionally returns whether all the jkinds
   were void, and the jkinds of the labels *)
(* CR reisenberg: remove all_void return *)
let update_label_sorts env loc lbls named =
  (* [named] is [Some sorts] for top-level records (we will update the
     sorts) and [None] for inlined records. *)
  (* CR layouts v5: it wouldn't be too hard to support records that are all
     void.  just needs a bit of refactoring in translcore *)
  let update =
    match named with
    | None -> fun _ _ -> ()
    | Some sorts -> fun idx sort -> sorts.(idx) <- sort
  in
  let lbls_and_jkinds =
    List.mapi (fun idx (Types.{ld_type} as lbl) ->
      let jkind = Ctype.type_jkind env ld_type in
      (* Next line guaranteed to be safe because of [check_representable] *)
      let sort = Jkind.sort_of_jkind jkind in
      let ld_sort = Jkind.Sort.default_to_value_and_get sort in
      update idx ld_sort;
      {lbl with ld_sort}, jkind
    ) lbls
  in
  let lbls, jkinds = List.split lbls_and_jkinds in
  if List.for_all (fun l -> Jkind.Sort.Const.all_void l.ld_sort) lbls then
    raise (Error (loc, Jkind_empty_record))
  else lbls, false, jkinds
(* CR layouts v5: return true for a record with all voids *)

(* In addition to updated constructor arguments, returns whether
   all arguments are void, useful for detecting enumerations that
   can be [immediate]. *)
let update_constructor_arguments_sorts env loc cd_args sorts =
  let update =
    match sorts with
    | None -> fun _ _ -> ()
    | Some sorts -> fun idx sort -> sorts.(idx) <- sort
  in
  match cd_args with
  | Types.Cstr_tuple args ->
    let args_and_jkinds =
      List.mapi (fun idx ({Types.ca_type; _} as arg) ->
          let jkind = Ctype.type_jkind env ca_type in
          (* Next line guaranteed to be safe because of [check_representable] *)
          let sort = Jkind.sort_of_jkind jkind in
          let ca_sort = Jkind.Sort.default_to_value_and_get sort in
          update idx ca_sort;
          {arg with ca_sort}, jkind)
        args
    in
    let args, jkinds = List.split args_and_jkinds in
    Types.Cstr_tuple args,
    List.for_all
      (fun { ca_sort } -> Jkind_types.Sort.Const.(all_void ca_sort)) args,
    jkinds
  | Types.Cstr_record lbls ->
    let lbls, all_void, jkinds =
      update_label_sorts env loc lbls None
    in
    update 0 Jkind.Sort.Const.value;
    Types.Cstr_record lbls, all_void, jkinds

let assert_mixed_product_support =
  let required_reserved_header_bits = 8 in
  (* Why 2? We'd subtract 1 if the mixed block encoding could use all 8 bits of
     the prefix. But the all-0 prefix means "not a mixed block", so we can't use
     the all-0 pattern, and we must subtract 2 instead. *)
  let max_value_prefix_len = (1 lsl required_reserved_header_bits) - 2 in
  fun loc mixed_product_kind ~value_prefix_len ->
    let required_layouts_level = Language_extension.Stable in
    if not (Language_extension.is_at_least Layouts required_layouts_level) then
      raise (Error (loc, Illegal_mixed_product
                      (Insufficient_level { required_layouts_level;
                                            mixed_product_kind;
                                          })));
    if Config.reserved_header_bits < required_reserved_header_bits then
      raise (Error (loc, Illegal_mixed_product
                      (Runtime_support_not_enabled
                        mixed_product_kind)));
    if value_prefix_len > max_value_prefix_len then
      raise
        (Error (loc,
                Illegal_mixed_product
                  (Value_prefix_too_long
                     { value_prefix_len; max_value_prefix_len;
                       mixed_product_kind })))

(* [Element_repr] is used to classify whether something is a "mixed product"
   (a mixed record or mixed variant constructor), meaning that some of the
   fields are unboxed in a way that isnt encoded in the usual short numeric tag.
   "Element" refers to a constructor argument or record field.
*)
module Element_repr = struct
  type unboxed_element =
    | Float64
    | Float32
    | Bits8
    | Bits16
    | Bits32
    | Bits64
    | Vec128
    | Vec256
    | Vec512
    | Word
    | Product of t array

  and t =
    | Unboxed_element of unboxed_element
    | Float_element
    | Value_element
    | Void
    (* This type technically permits [Float_element] to appear in an unboxed
       product, but we never generate that and make no attempt to apply the
       float record optimization to records of unboxed products of floats. Kinds
       don't give us enough information to do this reliably, and you could just
       use unboxed floats instead. *)

  let classify env  ty jkind =
    if is_float env ty
    then Float_element
    else
      let layout = Jkind.get_layout_defaulting_to_value jkind in
      let sort =
        match Jkind.Layout.Const.get_sort layout with
        | None ->
          Misc.fatal_error "Element_repr.classify: unexpected abstract layout"
        | Some s -> s
      in
      let rec sort_to_t : Jkind_types.Sort.Const.t -> t = function
      | Base Value -> Value_element
      | Base Float64 -> Unboxed_element Float64
      | Base Float32 -> Unboxed_element Float32
      | Base Word -> Unboxed_element Word
      | Base Bits8 -> Unboxed_element Bits8
      | Base Bits16 -> Unboxed_element Bits16
      | Base Bits32 -> Unboxed_element Bits32
      | Base Bits64 -> Unboxed_element Bits64
      | Base Vec128 -> Unboxed_element Vec128
      | Base Vec256 -> Unboxed_element Vec256
      | Base Vec512 -> Unboxed_element Vec512
      | Base Void -> Void
      | Product l ->
        Unboxed_element (Product (Array.of_list (List.map sort_to_t l)))
      in
      sort_to_t sort

  and mixed_product_shape loc ts kind =
    let to_shape_element (t,_ty) : mixed_block_element =
      let rec of_t : t -> mixed_block_element = function
      | Unboxed_element unboxed -> of_unboxed_element unboxed
      | Float_element | Value_element -> Value
      | Void -> Void
      and of_unboxed_element : unboxed_element -> mixed_block_element = function
        | Float64 -> Float64
        | Float32 -> Float32
        | Bits8 -> Bits8
        | Bits16 -> Bits16
        | Bits32 -> Bits32
        | Bits64 -> Bits64
        | Vec128 -> Vec128
        | Vec256 -> Vec256
        | Vec512 -> Vec512
        | Word -> Word
        | Product l -> Product (Array.map of_t l)
      in
      of_t t
    in
    let boxed_elements =
      let rec count_boxed_in_t acc : t -> int = function
        | Unboxed_element u -> count_boxed_in_unboxed_element acc u
        | Void -> acc
        | Float_element | Value_element -> acc + 1
      and count_boxed_in_unboxed_element acc : unboxed_element -> int =
        function
        | Float64 | Float32 | Bits8 | Bits16 | Bits32 | Bits64
        | Vec128 | Vec256 | Vec512 | Word -> acc
        | Product l -> Array.fold_left count_boxed_in_t acc l
      in
      List.fold_left (fun acc (t,_) -> count_boxed_in_t acc t) 0 ts
    in
    let mixed =
      List.exists
        (function ((Unboxed_element _ | Void), _) -> true | _ -> false) ts
    in
    if not mixed then None else begin
      assert_mixed_product_support loc kind ~value_prefix_len:boxed_elements;
      Some (List.map to_shape_element ts |> Array.of_list)
    end
end

let update_constructor_representation
    env (cd_args : Types.constructor_arguments) arg_jkinds ~loc
    ~is_extension_constructor
  =
  let flat_suffix =
    match cd_args with
    | Cstr_tuple arg_types_and_modes ->
        let arg_reprs =
          List.map2 (fun {Types.ca_type=arg_type; _} arg_jkind ->
            Element_repr.classify env arg_type arg_jkind,
            arg_type)
            arg_types_and_modes arg_jkinds
        in
        Element_repr.mixed_product_shape loc arg_reprs Cstr_tuple
    | Cstr_record fields ->
        let arg_reprs =
          List.map2 (fun ld arg_jkind ->
            Element_repr.classify env ld.Types.ld_type arg_jkind,
            ld.Types.ld_type)
            fields arg_jkinds
        in
        Element_repr.mixed_product_shape loc arg_reprs Cstr_record
  in
  match flat_suffix with
  | None -> Constructor_uniform_value
  | Some shape ->
      (* CR layouts v5.9: Enable extension constructors in the flambda2
         middle-end so that we can permit them in the source language.
      *)
      if is_extension_constructor then
        raise (Error (loc, Illegal_mixed_product Extension_constructor));
      Constructor_mixed shape


let add_types_to_env decls shapes env =
  List.fold_right2
    (fun (id, decl) shape env ->
      add_type ~check:true ~shape id decl env)
    decls shapes env

(* This function updates jkind stored in kinds with more accurate jkinds.
   It is called after the circularity checks and the delayed jkind checks
   have happened, so we can fully compute jkinds of types.

   This function does not do any /checks/ on the jkind after performing the update; the
   annotation, for example, is checked in the caller, [update_decls_jkind], so that
   mutually recursive type decls see each others' best kinds during normalization and
   subsumption
*)
let rec update_decl_jkind env dpath decl =
  let type_unboxed_version =
    Option.map
      (fun d ->
        update_decl_jkind env (Path.unboxed_version dpath) d)
      decl.type_unboxed_version
  in
  let decl = { decl with type_unboxed_version } in
  let open struct
    (* For tracking what types appear in record blocks. All product layouts
       count only as a [non_float64_unboxed_field], even if it's a
       [float64 & float64] or [void & void].
    *)
    type element_repr_summary =
      {  mutable values : bool; (* includes immediates. *)
         mutable floats: bool;
         (* For purposes of this record, [floats] tracks whether any field
            has layout value and is known to be a float.
         *)
         mutable atomic_floats : bool;
         mutable float64s : bool;
         mutable non_float64_unboxed_fields : bool;
         (* Includes product containing void *)
         mutable voids : bool;
      }
  end in

  (* returns updated labels, updated rep, and updated jkind *)
  let update_record_kind loc lbls rep =
    match lbls, rep with
    | [Types.{ld_type} as lbl], Record_unboxed ->
      let jkind =
        Ctype.type_jkind env ld_type |>
        Jkind.apply_modality_l lbl.ld_modalities
      in
      (* This next line is guaranteed to be OK because of a call to
         [check_representable] *)
      let sort = Jkind.sort_of_jkind jkind in
      let ld_sort = Jkind.Sort.default_to_value_and_get sort in
      [{lbl with ld_sort}], Record_unboxed, jkind
    | _, Record_boxed sorts ->
      let lbls, _all_void, jkinds =
        update_label_sorts env loc lbls (Some sorts)
      in
      let jkind = Jkind.for_boxed_record lbls in
      let reprs =
        List.map2
          (fun lbl jkind ->
             Element_repr.classify env lbl.Types.ld_type jkind,
             lbl.Types.ld_type )
          lbls jkinds
      in
      let repr_summary =
        { values = false; floats = false; atomic_floats = false;
          float64s = false; non_float64_unboxed_fields = false;
          voids = false;
        }
      in
      List.iter2
        (fun ((repr : Element_repr.t), _) lbl ->
           match repr with
           | Float_element ->
               repr_summary.floats <- true;
               (* Check if this float field is atomic *)
               if Types.is_atomic lbl.Types.ld_mutable
               then repr_summary.atomic_floats <- true;
           | Unboxed_element Float64 -> repr_summary.float64s <- true
           | Unboxed_element ( Float32 | Bits8 | Bits16 | Bits32 | Bits64
                             | Vec128 | Vec256 | Vec512 | Word | Product _ ) ->
               repr_summary.non_float64_unboxed_fields <- true
           | Value_element -> repr_summary.values <- true
           | Void ->
               repr_summary.voids <- true)
        reprs lbls;
      let rep =
        (* CR layouts: improve the readability of this match *)
        match repr_summary with
        (* We store floats flatly in mixed records if all fields are
           float/float64/void. *)
        | { values = false; floats = true; atomic_floats = false;
            float64s = true; non_float64_unboxed_fields = false }
           ->
            let shape =
              List.map
                (fun ((repr : Element_repr.t), _lbl) ->
                  match repr with
                  | Float_element -> Float_boxed
                  | Unboxed_element Float64 -> Float64
                  | Void -> Void
                  | Unboxed_element (Float32 | Bits8 | Bits16 | Bits32 | Bits64
                                    | Vec128 | Vec256 | Vec512 | Word
                                    | Product _)
                  | Value_element ->
                      Misc.fatal_error "Expected only floats and float64s")
                reprs
              |> Array.of_list
            in
            assert_mixed_product_support loc Record ~value_prefix_len:0;
            Record_mixed shape
        (* For other mixed blocks, float fields are stored as flat
           only when they're unboxed.
        *)
        | { values = true; voids = true }
        | { floats = true; voids = true }
        | { float64s = true; voids = true }
        | { values = true; float64s = true }
        | { non_float64_unboxed_fields = true } ->
            let shape =
              Element_repr.mixed_product_shape loc reprs Record
            in
            let shape =
              match shape with
              | Some x -> x
              | None -> Misc.fatal_error "expected mixed block"
            in
            Record_mixed shape
        (* value-only records are stored as boxed records *)
        | { values = true; float64s = false; non_float64_unboxed_fields = false;
            voids = false }
          -> rep
        (* All-nonatomic-float and all-nonatomic-float64 records are stored as
           flat float records.
        *)
        | { values = false; floats = true ; atomic_floats = false;
            float64s = false; non_float64_unboxed_fields = false;
            voids = false } ->
          Record_float
        | { values = false; floats = false; atomic_floats = false;
            float64s = true; non_float64_unboxed_fields = false;
            voids = false } ->
          Record_ufloat
        (* Records with atomic float fields cannot use flat representation *)
        | { atomic_floats = true; floats; values; _ } ->
          if floats && not values
          then Location.prerr_warning loc Warnings.Atomic_float_record_boxed;
          rep
        | { values = false; floats = false; atomic_floats = false;
            float64s = false; non_float64_unboxed_fields = false;
            voids = _ }
          [@warning "+9"] ->
          Misc.fatal_error "Typedecl.update_record_kind: empty record"
      in
      lbls, rep, jkind
    | _, ( Record_inlined _ | Record_float | Record_ufloat
         | Record_mixed _)
    | ([] | (_ :: _)), Record_unboxed ->
      (* These are never created by [transl_declaration]. *)
      Misc.fatal_error
        "Typedecl.update_record_kind: unexpected record representation"
  in

  (* returns updated constructors, updated rep, and updated jkind *)
  let update_variant_kind loc cstrs rep =
    (* CR layouts: factor out duplication *)
    match cstrs, rep with
    | _, Variant_with_null ->
      (* CR layouts v3.5: this case only happens with [or_null_reexport].
         Change when we allow users to write their own null constructors. *)
      (* CR layouts v3.3: use [any_non_null]. *)
      cstrs, rep, Jkind.Builtin.value_or_null ~why:(Primitive Predef.ident_or_null)
    | [{Types.cd_args} as cstr], Variant_unboxed -> begin
        match cd_args with
        | Cstr_tuple [{ca_type=ty; _} as arg] -> begin
            let jkind = Ctype.type_jkind env ty in
            let sort = Jkind.sort_of_jkind jkind in
            let ca_sort = Jkind.Sort.default_to_value_and_get sort in
            [{ cstr with Types.cd_args =
                           Cstr_tuple [{ arg with ca_sort }] }],
            Variant_unboxed, jkind
          end
        | Cstr_record [{ld_type} as lbl] -> begin
            let jkind = Ctype.type_jkind env ld_type in
            let sort = Jkind.sort_of_jkind jkind in
            let ld_sort = Jkind.Sort.default_to_value_and_get sort in
            [{ cstr with Types.cd_args =
                           Cstr_record [{ lbl with ld_sort }] }],
            Variant_unboxed, jkind
          end
        | (Cstr_tuple ([] | _ :: _ :: _) | Cstr_record ([] | _ :: _ :: _)) ->
          assert false
      end
    | cstrs, Variant_boxed cstr_shapes ->
      let (_,cstrs) =
        List.fold_left (fun (idx,cstrs) cstr ->
          let arg_sorts =
            match cstr_shapes.(idx) with
            | Constructor_uniform_value, arg_sorts -> arg_sorts
            | Constructor_mixed _, _ ->
                fatal_error
                  "Typedecl.update_variant_kind doesn't expect mixed \
                   constructor as input"
          in
          let cd_args, _all_void, jkinds =
            update_constructor_arguments_sorts env cstr.Types.cd_loc
              cstr.Types.cd_args (Some arg_sorts)
          in
          let cstr_repr =
            update_constructor_representation env cd_args jkinds
              ~is_extension_constructor:false
              ~loc:cstr.Types.cd_loc
          in
          let () =
            match cstr_repr with
            | Constructor_uniform_value -> ()
            | Constructor_mixed _ -> cstr_shapes.(idx) <- cstr_repr, arg_sorts
          in
          let cstr = { cstr with Types.cd_args } in
          (idx+1,cstr::cstrs)
        ) (0,[]) cstrs
      in
      let jkind = Jkind.for_boxed_variant ~loc cstrs in
      List.rev cstrs, rep, jkind
    | (([] | (_ :: _)), Variant_unboxed | _, Variant_extensible) ->
      assert false
  in


  let new_decl =
    match decl.type_kind with
    | Type_abstract _ ->
      (* Abstract types should never have quality=best, but let's double check that here
         just to be safe *)
      assert (not (Jkind.is_best decl.type_jkind));
      decl
    | Type_open ->
      let type_jkind =
        Jkind.for_non_float ~why:Extensible_variant
        (* It's unlikely we'll ever be able to give better kinds than [value] to
           extensible variants, so we're not worried about backwards compatibility if we
           mark them as best here, and we want to be able to normalize them away *)
        (* See Note [Quality of jkinds during inference] for more information about when
           we mark jkinds as best *)
        |> Jkind.mark_best
      in
      { decl with type_jkind }
    | Type_record (lbls, rep, umc) ->
      let lbls, rep, type_jkind = update_record_kind decl.type_loc lbls rep in
      (* See Note [Quality of jkinds during inference] for more information about when we
         mark jkinds as best *)
      let type_jkind = Jkind.mark_best type_jkind in
      { decl with type_kind = Type_record (lbls, rep, umc); type_jkind }
    (* CR layouts v3.0: handle this case in [update_variant_jkind] when
       [Variant_with_null] introduced.

       No updating required for [or_null_reexport], and we must not
       incorrectly override the jkind to [non_null].
    *)
    | Type_record_unboxed_product (lbls, rep, umc) ->
        begin match rep with
        | Record_unboxed_product ->
          let lbls =
            List.map (fun (Types.{ld_type} as lbl) ->
              let jkind = Ctype.type_jkind env ld_type in
              (* This next line is guaranteed to be OK because of a call to
                 [check_representable] *)
              let sort = Jkind.sort_of_jkind jkind in
              let ld_sort = Jkind.Sort.default_to_value_and_get sort in
              {lbl with ld_sort}
            ) lbls
          in
          let type_jkind = Jkind.for_unboxed_record lbls in
          (* See Note [Quality of jkinds during inference] for more information about when we
             mark jkinds as best *)
          let type_jkind = Jkind.mark_best type_jkind in
          { decl with type_kind = Type_record_unboxed_product (lbls, rep, umc);
                      type_jkind }
        end
    | Type_variant _ when
      Builtin_attributes.has_or_null_reexport decl.type_attributes ->
      decl
    | Type_variant (cstrs, rep, umc) ->
      let cstrs, rep, type_jkind =
        update_variant_kind decl.type_loc cstrs rep
      in
      (* See Note [Quality of jkinds during inference] for more information
         about when we mark jkinds as best *)
      let type_jkind = Jkind.mark_best type_jkind in
      { decl with type_kind = Type_variant (cstrs, rep, umc); type_jkind }
  in

  (* Check the layout here, both to check it, but more importantly to fill in any sort
     variables in the original decl's jkind, which might be shared with the jkinds of
     other types in a (maybe mutually recursive) type declaration. See Note [Default
     jkinds in transl_declaration]) *)
  match
    Jkind.Layout.sub new_decl.type_jkind.jkind.layout decl.type_jkind.jkind.layout
  with
  | Not_le reason ->
    let jkind_of_type ty = Some (Ctype.type_jkind_purely env ty) in
    raise (Error (
      decl.type_loc,
      Jkind_mismatch_of_path (
        dpath,
        Jkind.Violation.of_ ~jkind_of_type (
          Not_a_subjkind (
            new_decl.type_jkind, decl.type_jkind, Nonempty_list.to_list reason)))))
  | Less | Equal -> new_decl

let update_decls_jkind_reason env decls =
  List.map
    (fun (id, decl) ->
       let update_generalized =
        Ctype.check_and_update_generalized_ty_jkind
          ~name:id ~loc:decl.type_loc env
       in
       List.iter update_generalized decl.type_params;
       Btype.iter_type_expr_kind update_generalized decl.type_kind;
       Option.iter update_generalized decl.type_manifest;
       let reason = Jkind.History.Generalized (Some id, decl.type_loc) in
       let new_decl = {decl with type_jkind =
                                   Jkind.History.update_reason decl.type_jkind reason} in
       (id, new_decl)
    )
    decls

let update_decls_jkind env decls =
  List.map
    (fun (id, decl) ->
       Builtin_attributes.warning_scope decl.type_attributes (fun () ->
         let allow_any_crossing =
           Builtin_attributes.has_unsafe_allow_any_mode_crossing
             decl.type_attributes
         in

         (* Check that the attribute is valid, if set (unconditionally, for
            consistency). *)
         if allow_any_crossing then begin
           match decl.type_kind with
           | Type_abstract _ | Type_open ->
             raise(Error(
               decl.type_loc, Unsafe_mode_crossing_on_invalid_type_kind))
           | _ -> ()
         end;

         (id, decl, allow_any_crossing,
          update_decl_jkind env (Pident id) decl)))
    decls

(* See Note [Typechecking unboxed versions of types]. *)
let check_unboxed_paths decls ~unboxed_version_banned =
  (* We iterate on all subexpressions of the declaration to check "in depth"
     that no non-existent unboxed version is used. *)
  let open Btype in
  let checked =
    (* [checked] remembers the types that the iterator already
        checked, to avoid looping on cyclic types. *)
    ref TypeSet.empty
  in
  let check_ty loc ty =
    match get_desc ty with
    | Tconstr(Pextra_ty (path, Punboxed_ty), _, _)
      when unboxed_version_banned path ->
        raise (Error (loc, No_unboxed_version path))
    | _ -> ()
  in
  let check_decl d =
    let it =
      {type_iterators with it_type_expr =
        (fun self ty ->
          if not (TypeSet.mem ty !checked) then begin
            check_ty d.type_loc ty;
            checked := TypeSet.add ty !checked;
            self.it_do_type_expr self ty
          end)}
    in
    it.it_type_declaration it (Ctype.generic_instance_declaration d)
  in
  List.iter (fun (_, d) -> check_decl d) decls

(* Note: Well-foundedness for OCaml types

   We want to guarantee that all cycles within OCaml types are
   "guarded".

   More precisely, we consider a reachability relation
     "[t] is reachable [guarded|unguarded] from [u]"
   defined as follows:

   - [t1, t2...] are reachable guarded from object types
       [< m1 : t1; m2 : t2; ... >]
     or polymorphic variants
       [[`A of t1 | `B of t2 | ...]].

   - [t1, t2...] are reachable rectypes-guarded from
     [t1 -> t2], [t1 * t2 * ...], and all other built-in
     contractive type constructors.

     (By rectypes-guarded we mean: guarded if -rectypes is set,
      unguarded if it is not set.)

   - If [(t1, t2...) c] is a datatype (variant or record),
     then [t1, t2...] are reachable rectypes-guarded from it.

   - If [(t1, t2...) c] is an abstract type,
     then [t1, t2...] are reachable unguarded from it.

   - If [(t1, t2...) c] is an (expandable) abbreviation,
     then its expansion is reachable unguarded from it.
     Note that we do not define [t1, t2...] as reachable.

   - The relation is transitive and guardedness of a composition
     is the disjunction of each guardedness:
     if t1 is reachable from t2 and t2 is reachable from t3;
     then t1 is reachable guarded from t3 if t1 is guarded in t2
     or t2 is guarded in t3, and reachable unguarded otherwise.

   A type [t] is not well-founded if and only if [t] is reachable
   unguarded in [t].

   Notice that, in the case of datatypes, the arguments of
   a parametrized datatype are reachable (they must not contain
   recursive occurrences of the type), but the definition of the
   datatype is not defined as reachable.

      (* well-founded *)
      type t = Foo of u
      and u = t

      (* ill-founded *)
      type 'a t = Foo of 'a
      and u = u t
      > Error: The type abbreviation u is cyclic

   Indeed, in the second example [u] is reachable unguarded in [u t]
   -- its own definition.
*)

(* Note: Forms of ill-foundedness

   Several OCaml language constructs could introduce ill-founded
   types, and there are several distinct checks that forbid different
   sources of ill-foundedness.

   1. Type aliases.

      (* well-founded *)
      type t = < x : 'a > as 'a

      (* ill-founded, unless -rectypes is used *)
      type t = (int * 'a) as 'a
      > Error: This alias is bound to type int * 'a
      > but is used as an instance of type 'a
      > The type variable 'a occurs inside int * 'a

      Ill-foundedness coming from type aliases is detected by the "occur check"
      used by our type unification algorithm. See typetexp.ml.

   2. Type abbreviations.

      (* well-founded *)
      type t = < x : t >

      (* ill-founded, unless -rectypes is used *)
      type t = (int * t)
      > Error: The type abbreviation t is cyclic

      Ill-foundedness coming from type abbreviations is detected by
      [check_well_founded] below.

  3. Recursive modules.

     (* well-founded *)
     module rec M : sig type t = < x : M.t > end = M

     (* ill-founded, unless -rectypes is used *)
     module rec M : sig type t = int * M.t end = M
     > Error: The definition of M.t contains a cycle:
     >        int * M.t

     This is also checked by [check_well_founded] below,
     as called from [check_recmod_typedecl].

  4. Functor application

     A special case of (3) is that a type can be abstract
     in a functor definition, and be instantiated with
     an abbreviation in an application of the functor.
     This can introduce ill-foundedness, so functor applications
     must be checked by re-checking the type declarations of their result.

     module type T = sig type t end
     module Fix(F:(T -> T)) = struct
       (* this recursive definition is well-founded
          as F(Fixed).t contains no reachable type expression. *)
       module rec Fixed : T with type t = F(Fixed).t = F(Fixed)
     end

     (* well-founded *)
     Module M = Fix(functor (M:T) -> struct type t = < x : M.t > end)

     (* ill-founded *)
     module M = Fix(functor (M:T) -> struct type t = int * M.t end);;
     > Error: In the signature of this functor application:
     >   The definition of Fixed.t contains a cycle:
     >   F(Fixed).t
*)

(* Check that a type expression is well-founded:
   - if -rectypes is used, we must prevent non-contractive fixpoints
     ('a as 'a)
   - if -rectypes is not used, we only allow cycles in the type graph
     if they go through an object or polymorphic variant type *)

let check_well_founded ~abs_env env loc path to_check visited ty0 =
  let rec check parents trace ty =
    if TypeSet.mem ty parents then begin
      (*Format.eprintf "@[%a@]@." Printtyp.raw_type_expr ty;*)
      let err =
        let reaching_path, rec_abbrev =
          (* The reaching trace is accumulated in reverse order, we
             reverse it to get a reaching path. *)
          match trace with
          | [] -> assert false
          | Expands_to (ty1, _) :: trace when (match get_desc ty1 with
              Tconstr (p,_,_) -> Path.same p path | _ -> false) ->
                List.rev trace, true
          | trace -> List.rev trace, false
        in
        if rec_abbrev
        then Recursive_abbrev (Path.name path, abs_env, reaching_path)
        else Cycle_in_def (Path.name path, abs_env, reaching_path)
      in raise (Error (loc, err))
    end;
    let (fini, parents) =
      try
        (* Map each node to the set of its already checked parents *)
        let prev = TypeMap.find ty !visited in
        if TypeSet.subset parents prev then (true, parents) else
        let parents = TypeSet.union parents prev in
        visited := TypeMap.add ty parents !visited;
        (false, parents)
      with Not_found ->
        visited := TypeMap.add ty parents !visited;
        (false, parents)
    in
    if fini then () else
    let rec_ok =
      match get_desc ty with
      | Tconstr(p,_,_) ->
          !Clflags.recursive_types && Ctype.is_contractive env p
      | Tobject _ | Tvariant _ -> true
      | _ -> !Clflags.recursive_types
    in
    if rec_ok then () else
    let parents = TypeSet.add ty parents in
    match get_desc ty with
    | Tconstr(p, tyl, _) ->
        let to_check = to_check p in
        if to_check then List.iter (check_subtype parents trace ty) tyl;
        begin match Ctype.try_expand_once_opt env ty with
        | ty' -> check parents (Expands_to (ty, ty') :: trace) ty'
        | exception Ctype.Cannot_expand ->
            if not to_check then List.iter (check_subtype parents trace ty) tyl
        end
    | _ ->
        Btype.iter_type_expr (check_subtype parents trace ty) ty
  and check_subtype parents trace outer_ty inner_ty =
      check parents (Contains (outer_ty, inner_ty) :: trace) inner_ty
  in
  let snap = Btype.snapshot () in
  try Ctype.wrap_trace_gadt_instances env (check TypeSet.empty []) ty0
  with Ctype.Escape _ ->
    (* Will be detected by check_regularity *)
    Btype.backtrack snap

let check_well_founded_manifest ~abs_env env loc path decl =
  if decl.type_manifest = None then () else
  let args =
    (* The jkinds here shouldn't matter for the purposes of
       [check_well_founded] *)
    List.map (fun _ -> Ctype.newvar (Jkind.Builtin.any ~why:Dummy_jkind))
      decl.type_params
  in
  let visited = ref TypeMap.empty in
  check_well_founded ~abs_env env loc path (Path.same path) visited
    (Ctype.newconstr path args)

(* Given a new type declaration [type t = ...] (potentially mutually-recursive),
   we check that accepting the declaration does not introduce ill-founded types.

   Note: we check that the types at the toplevel of the declaration
   are not reachable unguarded from themselves, that is, we check that
   there is no cycle going through the "root" of the declaration. But
   we *also* check that all the type sub-expressions reachable from
   the root even those that are guarded, are themselves
   well-founded. (So we check the absence of cycles, even for cycles
   going through inner type subexpressions but not the root.

   We are not actually sure that this "deep check" is necessary
   (we don't have an example at hand where it is necessary), but we
   are doing it anyway out of caution.
*)
let check_well_founded_decl  ~abs_env env loc path decl to_check =
  let open Btype in
  (* We iterate on all subexpressions of the declaration to check
     "in depth" that no ill-founded type exists. *)
  let it =
    let checked =
      (* [checked] remembers the types that the iterator already
         checked, to avoid looping on cyclic types. *)
      ref TypeSet.empty in
    let visited =
      (* [visited] remembers the inner visits performed by
         [check_well_founded] on each type expression reachable from
         this declaration. This avoids unnecessary duplication of
         [check_well_founded] work when invoked on two parts of the
         type declaration that have common subexpressions. *)
      ref TypeMap.empty in
    {type_iterators with it_type_expr =
     (fun self ty ->
       if TypeSet.mem ty !checked then () else begin
         check_well_founded  ~abs_env env loc path to_check visited ty;
         checked := TypeSet.add ty !checked;
         self.it_do_type_expr self ty
       end)} in
  it.it_type_declaration it (Ctype.generic_instance_declaration decl)

(* We only allow recursion in unboxed product types to occur through boxes,
   otherwise the type is uninhabitable and usually also infinite-size.
   See [typing-layouts-unboxed-records/recursive.ml].

   Because [check_well_founded] already ruled out recursion through structural
   types, we just look for a cycle in nominal unboxed types ([@@unboxed] types
   and unboxed records), tracking the set of seen paths.

   For each group of mutually recursive type declarations, we define the
   following "type contains" transitive relation on type expressions:

   1. Unboxed records and variants defined in the group contain their fields.

      If [type 'a t = #{ ...; lbl : u;  ... }],
      or [type 'a t = { lbl : u } [@@unboxed]],
      or [type 'a t = U of u [@@unboxed]]
      is in the recursive group, then ['a t] contains [u].

   2. Abbreviations defined in the group contain their expansions.

      If [type 'a t = u] is in the recursive group then ['a t] contains [u].

   3. Unboxed tuples contain their components.

      [#(u_1 * ...)] contains all [u_i].

   4. Types not in the group contain the parameters indicated by their layout.

      ['a t] contains ['a] if [layout_of 'a] or [any] occurs in ['a t]'s layout.

      For example, if [('a, 'b) t] has layout [layout_of 'a], it may contain
      ['a], but not ['b]. If it has layout [any], we must conservatively
      consider it to contain both ['a] and ['b].

      Note: We don't yet have [layout_of], so currently only consider [any].

   If a path starting from the type expression on the LHS of a declaration
   contains two types with the same head type constructor, and that repeated
   type is an unboxed record or variant, then the check raises a type error.

   CR layouts v7.2: accept safe types that expand the same path multiple times,
   e.g. [type 'a t = #{ a : 'a } and x = int t t], either by using layouts
   variables or the algorithm from "Unboxed data constructors - or, how cpp
   decides a halting problem."
   See https://github.com/oxcaml/oxcaml/pull/3407.
*)
type step_result =
  | Contained of type_expr list
  | Expanded_to of type_expr
  | Is_cyclic
let check_unboxed_recursion ~abs_env env loc path0 ty0 to_check =
  let contained_parameters tyl layout =
    (* A type whose layout has [any] could contain all its parameters.
       CR layouts v11: update this function for [layout_of] layouts. *)
    let rec has_any : Jkind_types.Layout.Const.t -> bool = function
      | Any -> true
      | Base _ -> false
      | Product l -> List.exists has_any l
    in
    if has_any layout then tyl else []
  in
  let step_once parents ty =
    match get_desc ty with
    | Tconstr (path, tyl, _) ->
      if to_check path then
        if Path.Set.mem path parents then
          Is_cyclic, parents
        else
          let parents = Path.Set.add path parents in
          match Ctype.try_expand_safe_opt env ty with
          | ty' ->
            Expanded_to ty', parents
          | exception Ctype.Cannot_expand ->
            Contained (Ctype.contained_without_boxing env ty), parents
      else
        begin try
          (* Determine contained types by layout for decls outside of the
             recursive group *)
          let jkind = (Env.find_type path env).type_jkind in
          let layout = Option.get (Jkind.get_layout jkind) in
          Contained (contained_parameters tyl layout), parents
        with Not_found | Invalid_argument _ ->
          (* Because [to_check path] is false, this decl has already been
            typechecked, so it's already in [env] with a constant layout. *)
          Misc.fatal_error "Typedecl.check_unboxed_recursion"
        end
    | _ -> Contained (Ctype.contained_without_boxing env ty), parents
  in
  let rec visit parents trace ty =
    match step_once parents ty with
    | Contained tys, parents ->
      List.iter (fun ty' -> visit parents (Contains (ty, ty') :: trace) ty') tys
    | Expanded_to ty', parents ->
      visit parents (Expands_to(ty,ty') :: trace) ty'
    | Is_cyclic, _ ->
      raise (Error (loc, Unboxed_recursion (path0, abs_env, List.rev trace)))
  in
  Ctype.wrap_trace_gadt_instances env (visit Path.Set.empty []) ty0

let check_unboxed_recursion_decl ~abs_env env loc path decl to_check =
  let decl = Ctype.generic_instance_declaration decl in
  let ty = Btype.newgenty (Tconstr (path, decl.type_params, ref Mnil)) in
  check_unboxed_recursion ~abs_env env loc (Path.name path) ty to_check;
  match decl.type_unboxed_version with
  | None -> ()
  | Some decl ->
      let path = Path.unboxed_version path in
      let ty = Btype.newgenty (Tconstr (path, decl.type_params, ref Mnil)) in
      check_unboxed_recursion ~abs_env env loc (Path.name path) ty to_check

(* Check for non-regular abbreviations; an abbreviation
   [type 'a t = ...] is non-regular if the expansion of [...]
   contains instances [ty t] where [ty] is not equal to ['a].

   Note: in the case of a constrained type definition
   [type 'a t = ... constraint 'a = ...], we require
   that all instances in [...] be equal to the constrained type.
*)

let check_regularity ~abs_env env loc path decl to_check =
  (* to_check is true for potentially mutually recursive paths.
     (path, decl) is the type declaration to be checked. *)

  if decl.type_params = [] then () else

  let visited = ref TypeSet.empty in

  let rec check_regular cpath args prev_exp trace ty =
    if not (TypeSet.mem ty !visited) then begin
      visited := TypeSet.add ty !visited;
      match get_desc ty with
      | Tconstr(path', args', _) ->
          if Path.same path path' then begin
            if not (Ctype.is_equal abs_env false args args') then
              raise (Error(loc,
                     Non_regular {
                       definition=path;
                       used_as=ty;
                       defined_as=Ctype.newconstr path args;
                       reaching_path=List.rev trace;
                     }))
          end
          (* Attempt to expand a type abbreviation if:
              1- [to_check path'] holds
                 (otherwise the expansion cannot involve [path]);
              2- we haven't expanded this type constructor before
                 (otherwise we could loop if [path'] is itself
                 a non-regular abbreviation). *)
          else if to_check path' && not (List.mem path' prev_exp) then begin
            try
              (* Attempt expansion *)
              let (params0, body0, _) = Env.find_type_expansion path' env in
              let (params, body) =
                Ctype.instance_parameterized_type params0 body0 in
              begin
                try List.iter2 (Ctype.unify abs_env) args' params
                with Ctype.Unify err ->
                  raise (Error(loc, Constraint_failed (abs_env, err)));
              end;
              check_regular path' args
                (path' :: prev_exp) (Expands_to (ty,body) :: trace)
                body
            with Not_found -> ()
          end;
          List.iter (check_subtype cpath args prev_exp trace ty) args'
      | Tpoly (ty, tl) ->
          let ty = Ctype.instance_poly ~keep_names:true tl ty in
          check_regular cpath args prev_exp trace ty
      | _ ->
          Btype.iter_type_expr
            (check_subtype cpath args prev_exp trace ty) ty
    end
    and check_subtype cpath args prev_exp trace outer_ty inner_ty =
      let trace = Contains (outer_ty, inner_ty) :: trace in
      check_regular cpath args prev_exp trace inner_ty
  in

  Option.iter
    (fun body ->
      let (args, body) =
        Ctype.instance_parameterized_type
          ~keep_names:true decl.type_params body in
      List.iter (check_regular path args [] []) args;
      check_regular path args [] [] body)
    decl.type_manifest

let check_abbrev_regularity ~abs_env env id_loc_list to_check tdecl =
  let decl = tdecl.typ_type in
  let id = tdecl.typ_id in
  check_regularity ~abs_env env (List.assoc id id_loc_list) (Path.Pident id)
    decl to_check

let check_duplicates sdecl_list =
  let labels = Hashtbl.create 7 in
  let unboxed_labels = Hashtbl.create 7 in
  let constrs = Hashtbl.create 7 in
  List.iter
    (fun sdecl -> match sdecl.ptype_kind with
      Ptype_variant cl ->
        List.iter
          (fun pcd ->
            try
              let name' = Hashtbl.find constrs pcd.pcd_name.txt in
              Location.prerr_warning pcd.pcd_loc
                (Warnings.Duplicate_definitions
                   ("constructor", pcd.pcd_name.txt, name',
                    sdecl.ptype_name.txt))
            with Not_found ->
              Hashtbl.add constrs pcd.pcd_name.txt sdecl.ptype_name.txt)
          cl
    | Ptype_record fl ->
        List.iter
          (fun {pld_name=cname;pld_loc=loc} ->
            try
              let name' = Hashtbl.find labels cname.txt in
              Location.prerr_warning loc
                (Warnings.Duplicate_definitions
                   ("label", cname.txt, name', sdecl.ptype_name.txt))
            with Not_found -> Hashtbl.add labels cname.txt sdecl.ptype_name.txt)
          fl
    | Ptype_record_unboxed_product fl ->
        List.iter
          (fun {pld_name=cname;pld_loc=loc} ->
            try
              let name' = Hashtbl.find unboxed_labels cname.txt in
              Location.prerr_warning loc
                (Warnings.Duplicate_definitions
                   ("unboxed record label", cname.txt, name',
                    sdecl.ptype_name.txt))
            with Not_found ->
              Hashtbl.add unboxed_labels cname.txt sdecl.ptype_name.txt)
          fl
    | Ptype_abstract -> ()
    | Ptype_open -> ())
    sdecl_list

(* Force recursion to go through id for private types*)
let name_recursion sdecl id decl =
  match decl with
  | { type_kind = Type_abstract _;
      type_manifest = Some ty;
      type_private = Private; } when is_fixed_type sdecl ->
    let ty' = newty2 ~level:(get_level ty) (get_desc ty) in
    if Ctype.deep_occur ty ty' then
      let td = Tconstr(Path.Pident id, decl.type_params, ref Mnil) in
      link_type ty (newty2 ~level:(get_level ty) td);
      {decl with type_manifest = Some ty'}
    else decl
  | _ -> decl

let name_recursion_decls sdecls decls =
  List.map2 (fun sdecl (id, decl) -> (id, name_recursion sdecl id decl))
    sdecls decls

(* Warn on definitions of type "type foo = ()" which redefine a different unit
   type and are likely a mistake. *)
let check_redefined_unit (td: Parsetree.type_declaration) =
  let open Parsetree in
  let is_unit_constructor cd = cd.pcd_name.txt = "()" in
  match td with
  | { ptype_name = { txt = name };
      ptype_manifest = None;
      ptype_kind = Ptype_variant [ cd ] }
    when is_unit_constructor cd ->
      Location.prerr_warning td.ptype_loc (Warnings.Redefining_unit name)
  | _ ->
      ()


(* Note [Quality of jkinds during inference]
   ~~~~~~~~~~~~~~~~~~~~~~~~~~~~~~~~~~~~~~~~~

   We're careful during inference of jkinds for type declarations not to ever call
   [Jkind.mark_best] on a jkind before we've added all the various pieces of information
   to the jkind (the full layout, and all the with-bounds). Early in translation, we give
   "dummy" kinds to types, without any with bounds, and have been careful not to mark
   these as having a [Best] quality. Later on, in [update_decls_jkind], once we've learned
   everything there is to know about a type declaration, we mark the new kind as [Best].
   It's important to do this /before/ [normalize_decl_jkinds], so that mutually recursive
   type declarations can look up each others' (best, though perhaps not normalized!)
   jkind.
*)

(* Normalize the jkinds in a list of (potentially mutually recursive) type declarations *)
let normalize_decl_jkinds env shapes decls =
  let rec normalize_decl_jkind env original_decl allow_any_crossing decl path =
    let type_unboxed_version =
      Option.map (fun type_unboxed_version ->
        normalize_decl_jkind env (Option.get original_decl.type_unboxed_version)
          allow_any_crossing type_unboxed_version (Path.unboxed_version path))
      decl.type_unboxed_version
    in
    let normalized_jkind =
      Jkind.normalize
        ~mode:Require_best
        ~jkind_of_type:(fun ty -> Some (Ctype.type_jkind env ty))
        decl.type_jkind
    in
    let decl =
      { decl with type_jkind = normalized_jkind; type_unboxed_version }
    in
    if normalized_jkind != original_decl.type_jkind then begin
      (* If the jkind has changed, check that it is a subjkind of the original jkind
        that we computed, either from a user-written annotation or as a dummy jkind.

         (see Note [Default jkinds in transl_declaration]) *)
      (* CR layouts v2.8: it almost definitely has changed, but also we probably trust
         the new jkind (we really only want this check here to check against the
         user-written annotation). We might be able to do a better job here and save
         some work. *)
      let jkind_of_type ty = Some (Ctype.type_jkind_purely env ty) in
      let type_equal = Ctype.type_equal env in
      match
        (* CR layouts v2.8: Consider making a function that doesn't compute
           histories for this use-case, which doesn't need it. *)
        Jkind.sub_jkind_l
          ~type_equal
          ~jkind_of_type
          ~allow_any_crossing
          decl.type_jkind
          original_decl.type_jkind
      with
      | Ok _ ->
        if allow_any_crossing then
          (* If the user is asking us to allow any crossing, we use the mod- and
             with-bounds from the annotation rather than the modal bounds inferred from
             the type_kind. However, we /only/ take the bounds, not the layout - because
             we still want to be able to eg locally use a type declared as layout [any] as
             [value] if that's its actual layout! *)
          let type_jkind =
            Jkind.unsafely_set_bounds ~from:original_decl.type_jkind decl.type_jkind
          in
          let umc = Some (Jkind.to_unsafe_mode_crossing type_jkind) in
          let type_kind =
            match decl.type_kind with
            | Type_abstract _ | Type_open -> assert false (* Checked above *)
            | Type_record (lbls, rep, _) ->
              Type_record (lbls, rep, umc)
            | Type_record_unboxed_product (lbls, rep, _) ->
              Type_record_unboxed_product (lbls, rep, umc)
            | Type_variant (cs, rep, _) ->
              Type_variant (cs, rep, umc)
          in
          { decl with type_jkind; type_kind; }
        else decl
      | Error err ->
        raise(Error(decl.type_loc,
                    Jkind_mismatch_of_path (path, err)))
    end
    else decl
  in
  (* Add the types, with non-normalized kinds, to the environment to start, so that eg
     types can look up their own (potentially non-normalized) kinds *)
  let env =
    List.fold_right2
      (fun (id, _, _, decl) shape env ->
         add_type ~check:true ~shape id decl env)
      decls shapes env
  in
  Misc.Stdlib.List.fold_left_map2
    (fun env (id, original_decl, allow_any_crossing, decl) shape ->
       let decl =
         normalize_decl_jkind env original_decl allow_any_crossing decl
           (Pident id)
       in
       (* Add the decl with the normalized kind back to the environment, so that later
          kinds don't have to normalize this kind if they mention this type in their
          with-bounds *)
       let env = add_type ~check:false ~shape:shape id decl env in
       env, (id, decl)
    )
    env
    decls
    shapes

(* Translate a set of type declarations, mutually recursive or not *)
let transl_type_decl env rec_flag sdecl_list =
  List.iter check_redefined_unit sdecl_list;
  (* Add dummy types for fixed rows *)
  let fixed_types = List.filter is_fixed_type sdecl_list in
  let sdecl_list =
    List.map
      (fun sdecl ->
         let ptype_name =
           let loc = Location.ghostify sdecl.ptype_name.loc in
           mkloc (sdecl.ptype_name.txt ^"#row") loc
         in
         let ptype_kind = Ptype_abstract in
         let ptype_manifest = None in
         let ptype_loc = Location.ghostify sdecl.ptype_loc in
        {sdecl with
           ptype_name; ptype_kind; ptype_manifest; ptype_loc })
      fixed_types
    @ sdecl_list
  in

  (* Create identifiers. *)
  let scope = Ctype.create_scope () in
  let ids_list =
    List.map (fun sdecl ->
      Ident.create_scoped ~scope sdecl.ptype_name.txt,
      Uid.mk ~current_unit:(Env.get_unit_name ())
    ) sdecl_list
  in
  (* Translate declarations, using a temporary environment where abbreviations
     expand to a generic type variable. After that, we check the coherence of
     the translated declarations in the resulting new environment. *)
  let tdecls, decls, shapes, new_env, delayed_jkind_checks =
    Ctype.with_local_level_iter ~post:generalize_decl begin fun () ->
      (* Enter types. *)
      let temp_env =
        List.fold_left2 (enter_type rec_flag) env sdecl_list ids_list in
      (* Translate each declaration. *)
      let current_slot = ref None in
      let warn_unused =
        Warnings.is_active (Warnings.Unused_type_declaration "") in
      let ids_slots (id, _uid as ids) =
        match rec_flag with
        | Asttypes.Recursive when warn_unused ->
            (* See typecore.ml for a description of the algorithm used to
               detect unused declarations in a set of recursive definitions. *)
            let slot = ref [] in
            let td = Env.find_type (Path.Pident id) temp_env in
            Env.set_type_used_callback
              td
              (fun old_callback ->
                match !current_slot with
                | Some slot -> slot := td.type_uid :: !slot
                | None ->
                    List.iter Env.mark_type_used (get_ref slot);
                    old_callback ()
              );
            ids, Some slot
        | Asttypes.Recursive | Asttypes.Nonrecursive ->
            ids, None
      in
      let transl_declaration name_sdecl (id, slot) =
        current_slot := slot;
        Builtin_attributes.warning_scope
          name_sdecl.ptype_attributes
          (fun () -> transl_declaration temp_env name_sdecl id)
      in
      (* Translate declarations, using a temporary environment where
         abbreviations expand to a generic type variable. After that, we check
         the coherence of the translated declarations in the resulting new
         enviroment. *)
      let tdecls =
        List.map2 transl_declaration sdecl_list (List.map ids_slots ids_list) in
      let tdecls, shapes = List.split tdecls in
      let decls = List.map (fun d -> (d.typ_id, d.typ_type)) tdecls in
      let decls = derive_unboxed_versions decls env in
      let tdecls =
        List.map2
          (fun tdecl (_, decl) -> { tdecl with typ_type = decl }) tdecls decls
      in
      current_slot := None;
      (* Check for duplicates *)
      check_duplicates sdecl_list;
      (* Build the final env. *)
      let new_env = add_types_to_env decls shapes env in
      (* Update stubs *)
      let delayed_jkind_checks =
        match rec_flag with
        | Asttypes.Nonrecursive -> []
        | Asttypes.Recursive ->
          List.map2
            (fun (id, _) sdecl ->
               update_type temp_env new_env id sdecl.ptype_loc,
               sdecl.ptype_loc)
            ids_list sdecl_list
      in
      ((tdecls, decls, shapes, new_env, delayed_jkind_checks), List.map snd decls)
    end
  in
  (* Check for ill-formed abbrevs *)
  let id_loc_list =
    List.map2 (fun (id, _) sdecl -> (id, sdecl.ptype_loc))
      ids_list sdecl_list
  in
  (* [check_abbrev_regularity] and error messages cannot use the new
     environment, as this might result in non-termination. Instead we use a
     completely abstract version of the temporary environment, giving a reason
     for why abbreviations cannot be expanded (#12334, #12368) *)
  let abs_env =
    List.fold_left2
      (enter_type ~abstract_abbrevs:Rec_check_regularity rec_flag)
      env sdecl_list ids_list in
  check_unboxed_paths decls
    ~unboxed_version_banned:(fun path ->
       match Env.find_type (Path.unboxed_version path) new_env with
        | _ -> false | exception Not_found -> true);
  List.iter (fun (id, decl) ->
    check_well_founded_manifest ~abs_env new_env (List.assoc id id_loc_list)
      (Path.Pident id) decl)
    decls;
  let to_check =
    function
    | Path.Pident id | Path.Pextra_ty (Path.Pident id, Punboxed_ty) ->
      List.mem_assoc id id_loc_list
    | _ -> false
  in
  List.iter (fun (id, decl) ->
    check_well_founded_decl ~abs_env new_env (List.assoc id id_loc_list)
      (Path.Pident id)
      decl to_check)
    decls;
  List.iter
    (check_abbrev_regularity ~abs_env new_env id_loc_list to_check) tdecls;
  List.iter (fun (id, decl) ->
    check_unboxed_recursion_decl ~abs_env new_env (List.assoc id id_loc_list)
      (Path.Pident id)
      decl to_check)
    decls;
  (* Now that we've ruled out ill-formed types, we can perform the delayed
     jkind checks *)
  List.iter (fun (checks,loc) ->
    List.iter (fun (ty,jkind) ->
      (* The use [check_type_jkind] rather than [constrain_type_jkind] here is
         conservative. It ensures that the delayed checks don't succeed by
         mutating type variables from the [temp_env] in a way that won't be
         reflected in the final type decls and may be incompatible with them.
         An alternative would be to beef up [check_constraints] and really make
         sure we re-check any kind constraint that could arise from translating
         the typedecl RHSs, for example by looking at Typedtree instead of
         what's just in the type environment. See Test 41 in
         [tests/typing-layouts/basics.ml] for a subtle example. *)
      match Ctype.check_type_jkind new_env ty jkind with
      | Ok _ -> ()
      | Error err ->
        (* This inner match is just here to detect when we're rejecting this
           program because we're being conservative in the sense of the previous
           comment, and issue an error admitting to it. *)
        begin match Ctype.constrain_type_jkind new_env ty jkind with
        | Error _ ->
          let err = Errortrace.unification_error ~trace:[Bad_jkind (ty,err)] in
          raise (Error (loc, Type_clash (new_env, err)))
        | Ok _ ->
          raise (Error (loc, Jkind_mismatch_due_to_bad_inference
                               (ty, err, Delayed_checks)))
        end)
      checks)
    delayed_jkind_checks;
  (* Check that all type variables are closed; this also defaults any remaining
     sort variables. Defaulting must happen before update_decls_jkind,
     Typedecl_seperability.update_decls, and add_types_to_env, all of which need
     to check whether parts of the type are void (and currently use Jkind.equate
     to do this which would set any remaining sort variables to void). It also
     must happen before check_constraints, so that check_constraints can detect
     when a jkind is inferred incorrectly.  (The unification that
     check_constraints does is undone via backtracking, and thus forgetting to
     do the defaulting first is actually unsound: the unification in
     check_constraints will succeed via mutation, be backtracked, and then
     perhaps a sort variable gets defaulted to value. Bad bad.) *)
  List.iter2
    (fun sdecl tdecl ->
      let decl = tdecl.typ_type in
       match Ctype.closed_type_decl decl with
         Some ty -> raise(Error(sdecl.ptype_loc, Unbound_type_var(ty,decl)))
       | None   -> ())
    sdecl_list tdecls;
  (* Check that constraints are enforced *)
  List.iter2 (check_constraints new_env) sdecl_list decls;
  (* Add type properties to declarations *)
  let new_env, decls =
    try
      let new_env, decls =
        decls
        |> name_recursion_decls sdecl_list
        |> Typedecl_variance.update_decls env sdecl_list
        |> Typedecl_separability.update_decls env
        |> update_decls_jkind new_env
        |> normalize_decl_jkinds new_env shapes
      in
      let removed, decls = remove_unboxed_versions decls in
      if not (Path.Set.is_empty removed) then
        check_unboxed_paths decls
          ~unboxed_version_banned:(fun p -> Path.Set.mem p removed);
      new_env, update_decls_jkind_reason new_env decls
    with
    | Typedecl_variance.Error (loc, err) ->
        raise (Error (loc, Variance err))
    | Typedecl_separability.Error (loc, err) ->
        raise (Error (loc, Separability err))
  in
  (* Check re-exportation, updating [type_jkind] from the manifest *)
  let decls = List.map2 (check_abbrev new_env) sdecl_list decls in
  (* Compute the final environment with variance and immediacy *)
  let final_env = add_types_to_env decls shapes env in
  (* Save the shapes of the declarations in [Type_shape] for debug info. *)
  List.iter (fun (id, decl) ->
    Type_shape.add_to_type_decls
      (Pident id) decl
      (Env.find_uid_of_path final_env)
  ) decls;
  (* Keep original declaration *)
  let final_decls =
    List.map2
      (fun tdecl (_id2, decl) ->
        { tdecl with typ_type = decl }
      ) tdecls decls
  in
  (* Done *)
  (final_decls, final_env, shapes)

(* Translating type extensions *)
let transl_extension_constructor_decl
      env type_path typext_params loc id svars sargs sret_type =
  let tvars, targs, tret_type, args, ret_type =
    make_constructor env loc
      ~cstr_path:(Pident id) ~type_path ~unboxed:false typext_params
      svars sargs sret_type
  in
  let args, constant, jkinds =
    update_constructor_arguments_sorts env loc args None
  in
  let constructor_shape =
    update_constructor_representation env args jkinds ~loc
      ~is_extension_constructor:true
  in
  args, constructor_shape, constant, ret_type,
  Text_decl(tvars, targs, tret_type)

let transl_extension_constructor ~scope env type_path type_params
                                 typext_params priv sext =
  let id = Ident.create_scoped ~scope sext.pext_name.txt in
  let loc = sext.pext_loc in
  let args, shape, constant, ret_type, kind =
    match sext.pext_kind with
      Pext_decl(svars, sargs, sret_type) ->
      transl_extension_constructor_decl
        env type_path typext_params loc id svars sargs sret_type
    | Pext_rebind lid ->
        let usage : Env.constructor_usage =
          if priv = Public then Env.Exported else Env.Exported_private
        in
        let cdescr = Env.lookup_constructor ~loc:lid.loc usage lid.txt env in
        let (args, cstr_res, _ex) =
          Ctype.instance_constructor Keep_existentials_flexible cdescr
        in
        let res, ret_type =
          if cdescr.cstr_generalized then
            let params = Ctype.instance_list type_params in
            let res = Ctype.newconstr type_path params in
            let ret_type = Some (Ctype.newconstr type_path params) in
              res, ret_type
          else (Ctype.newconstr type_path typext_params), None
        in
        begin
          try
            Ctype.unify env cstr_res res
          with Ctype.Unify err ->
            raise (Error(lid.loc,
                     Rebind_wrong_type(lid.txt, env, err)))
        end;
        (* Remove "_" names from parameters used in the constructor *)
        if not cdescr.cstr_generalized then begin
          let vars =
            Ctype.free_variables
              (Btype.newgenty (Ttuple (List.map (fun {Types.ca_type=t; _} -> None, t) args)))
          in
          List.iter
            (fun ty ->
              match get_desc ty with
              | Tvar { name = Some "_"; jkind }
                when List.exists (eq_type ty) vars ->
                set_type_desc ty (Tvar { name = None; jkind })
              | _ -> ())
            typext_params
        end;
        (* Ensure that constructor's type matches the type being extended *)
        let cstr_type_path = Btype.cstr_type_path cdescr in
        let cstr_type_params = (Env.find_type cstr_type_path env).type_params in
        let cstr_types =
          (Btype.newgenty
             (Tconstr(cstr_type_path, cstr_type_params, ref Mnil)))
          :: cstr_type_params
        in
        let ext_types =
          (Btype.newgenty
             (Tconstr(type_path, type_params, ref Mnil)))
          :: type_params
        in
        if not (Ctype.is_equal env true cstr_types ext_types) then
          raise (Error(lid.loc,
                       Rebind_mismatch(lid.txt, cstr_type_path, type_path)));
        (* Disallow rebinding private constructors to non-private *)
        begin
          match cdescr.cstr_private, priv with
            Private, Public ->
              raise (Error(lid.loc, Rebind_private lid.txt))
          | _ -> ()
        end;
        let path =
          match cdescr.cstr_tag with
            Extension path -> path
          | _ -> assert false
        in
        let args =
          match cdescr.cstr_inlined with
          | None ->
              Types.Cstr_tuple args
          | Some decl ->
              let tl =
                match List.map (fun {Types.ca_type=ty; _} -> get_desc ty) args with
                | [ Tconstr(_, tl, _) ] -> tl
                | _ -> assert false
              in
              let decl = Ctype.instance_declaration decl in
              assert (List.length decl.type_params = List.length tl);
              List.iter2 (Ctype.unify env) decl.type_params tl;
              let lbls =
                match decl.type_kind with
                | Type_record (lbls, Record_inlined _, _) -> lbls
                | _ -> assert false
              in
              Types.Cstr_record lbls
        in
        args, cdescr.cstr_shape,
        cdescr.cstr_constant, ret_type,
        Text_rebind(path, lid)
  in
  let ext =
    { ext_type_path = type_path;
      ext_type_params = typext_params;
      ext_args = args;
      ext_shape = shape;
      ext_constant = constant;
      ext_ret_type = ret_type;
      ext_private = priv;
      Types.ext_loc = sext.pext_loc;
      Types.ext_attributes = sext.pext_attributes;
      ext_uid = Uid.mk ~current_unit:(Env.get_unit_name ());
    }
  in
  let ext_cstrs =
    { ext_id = id;
      ext_name = sext.pext_name;
      ext_type = ext;
      ext_kind = kind;
      Typedtree.ext_loc = sext.pext_loc;
      Typedtree.ext_attributes = sext.pext_attributes; }
  in
  let shape =
    let map = match args with
    | Cstr_record lbls -> shape_map_labels lbls
    | _ -> Shape.Map.empty
    in
    Shape.str ~uid:ext_cstrs.ext_type.ext_uid map
 in
  ext_cstrs, shape

let transl_extension_constructor ~scope env type_path type_params
    typext_params priv sext =
  Builtin_attributes.warning_scope sext.pext_attributes
    (fun () -> transl_extension_constructor ~scope env type_path type_params
        typext_params priv sext)

let is_rebind ext =
  match ext.ext_kind with
  | Text_rebind _ -> true
  | Text_decl _ -> false

let transl_type_extension extend env loc styext =
  let type_path, type_decl =
    let lid = styext.ptyext_path in
    Env.lookup_type ~loc:lid.loc lid.txt env
  in
  begin
    match type_decl.type_kind with
    | Type_open -> begin
        match type_decl.type_private with
        | Private when extend -> begin
            match
              List.find
                (function {pext_kind = Pext_decl _} -> true
                        | {pext_kind = Pext_rebind _} -> false)
                styext.ptyext_constructors
            with
            | {pext_loc} ->
                raise (Error(pext_loc, Cannot_extend_private_type type_path))
            | exception Not_found -> ()
          end
        | _ -> ()
      end
    | _ ->
        raise (Error(loc, Not_extensible_type type_path))
  end;
  let type_variance =
    List.map (fun v ->
                let (co, cn) = Variance.get_upper v in
                  (not cn, not co, false))
             type_decl.type_variance
  in
  let err =
    if type_decl.type_arity <> List.length styext.ptyext_params then
      Some Includecore.Arity
    else
      if List.for_all2
           (fun (c1, n1, _) (c2, n2, _) -> (not c2 || c1) && (not n2 || n1))
           type_variance
           (Typedecl_variance.variance_of_params styext.ptyext_params)
      then None else Some Includecore.Variance
  in
  begin match err with
  | None -> ()
  | Some err -> raise (Error(loc, Extension_mismatch (type_path, env, err)))
  end;
  let ttype_params, _type_params, constructors =
    (* Note: it would be incorrect to call [create_scope] *after*
       [TyVarEnv.reset] or after [with_local_level] (see #10010). *)
    let scope = Ctype.create_scope () in
    Ctype.with_local_level begin fun () ->
      TyVarEnv.reset();
      let ttype_params = make_params env type_path styext.ptyext_params in
      let type_params = List.map (fun (cty, _) -> cty.ctyp_type) ttype_params in
      List.iter2 (Ctype.unify_var env)
        (Ctype.instance_list type_decl.type_params)
        type_params;
      let constructors =
        List.map (transl_extension_constructor ~scope env type_path
                    type_decl.type_params type_params styext.ptyext_private)
          styext.ptyext_constructors
      in
      (ttype_params, type_params, constructors)
    end
    ~post: begin fun (_, type_params, constructors) ->
      (* Generalize types *)
      List.iter Ctype.generalize type_params;
      List.iter
        (fun (ext, _shape) ->
          Btype.iter_type_expr_cstr_args Ctype.generalize ext.ext_type.ext_args;
          Option.iter Ctype.generalize ext.ext_type.ext_ret_type)
        constructors;
    end
  in
  (* Check that all type variables are closed *)
  List.iter
    (fun (ext, _shape) ->
       match Ctype.closed_extension_constructor ext.ext_type with
         Some ty ->
           raise(Error(ext.ext_loc, Unbound_type_var_ext(ty, ext.ext_type)))
       | None -> ())
    constructors;
  (* Check variances are correct *)
  List.iter
    (fun (ext, _shape) ->
       (* Note that [loc] here is distinct from [type_decl.type_loc], which
          makes the [loc] parameter to this function useful. [loc] is the
          location of the extension, while [type_decl] points to the original
          type declaration being extended. *)
       try Typedecl_variance.check_variance_extension
             env type_decl ext (type_variance, loc)
       with Typedecl_variance.Error (loc, err) ->
         raise (Error (loc, Variance err)))
    constructors;
  (* Add extension constructors to the environment *)
  let newenv =
    List.fold_left
      (fun env (ext, shape) ->
         let rebind = is_rebind ext in
         Env.add_extension ~check:true ~shape ~rebind
           ext.ext_id ext.ext_type env)
      env constructors
  in
  let constructors, shapes = List.split constructors in
  let tyext =
    { tyext_path = type_path;
      tyext_txt = styext.ptyext_path;
      tyext_params = ttype_params;
      tyext_constructors = constructors;
      tyext_private = styext.ptyext_private;
      tyext_loc = styext.ptyext_loc;
      tyext_attributes = styext.ptyext_attributes; }
  in
    (tyext, newenv, shapes)

let transl_type_extension extend env loc styext =
  Builtin_attributes.warning_scope styext.ptyext_attributes
    (fun () -> transl_type_extension extend env loc styext)

let transl_exception env sext =
  let ext, shape =
    let scope = Ctype.create_scope () in
    Ctype.with_local_level
      (fun () ->
        TyVarEnv.reset();
        transl_extension_constructor ~scope env
          Predef.path_exn [] [] Asttypes.Public sext)
      ~post: begin fun (ext, _shape) ->
        Btype.iter_type_expr_cstr_args Ctype.generalize ext.ext_type.ext_args;
        Option.iter Ctype.generalize ext.ext_type.ext_ret_type;
      end
  in
  (* Check that all type variables are closed *)
  begin match Ctype.closed_extension_constructor ext.ext_type with
    Some ty ->
      raise (Error(ext.ext_loc, Unbound_type_var_ext(ty, ext.ext_type)))
  | None -> ()
  end;
  let rebind = is_rebind ext in
  let newenv =
    Env.add_extension ~check:true ~shape ~rebind ext.ext_id ext.ext_type env
  in
  ext, newenv, shape

let transl_type_exception env t =
  let contructor, newenv, shape =
    Builtin_attributes.warning_scope t.ptyexn_attributes
      (fun () ->
         transl_exception env t.ptyexn_constructor
      )
  in
  {tyexn_constructor = contructor;
   tyexn_loc = t.ptyexn_loc;
   tyexn_attributes = t.ptyexn_attributes}, newenv, shape


type native_repr_attribute =
  | Native_repr_attr_absent
  | Native_repr_attr_present of native_repr_kind

let get_native_repr_attribute attrs ~global_repr =
  match
    Attr_helper.get_no_payload_attribute "unboxed"  attrs,
    Attr_helper.get_no_payload_attribute "untagged" attrs,
    global_repr
  with
  | None, None, None -> Native_repr_attr_absent
  | None, None, Some repr -> Native_repr_attr_present repr
  | Some _, None, None -> Native_repr_attr_present Unboxed
  | None, Some _, None -> Native_repr_attr_present Untagged
  | Some { Location.loc }, _, _
  | _, Some { Location.loc }, _ ->
    raise (Error (loc, Multiple_native_repr_attributes))

let is_upstream_compatible_non_value_unbox env ty =
  (* CR layouts v2.5: This needs to be updated when we support unboxed
     types with arbitrary names suffixed with "#" *)
  match get_desc (Ctype.expand_head_opt env ty) with
  | Tconstr (path, _, _) ->
    List.exists
      (Path.same path)
      [
        Predef.path_unboxed_float;
        Predef.path_unboxed_int32;
        Predef.path_unboxed_int64;
        Predef.path_unboxed_nativeint;
      ]
  | _ ->
    false

type sort_or_poly = Sort of Jkind.Sort.Const.t | Poly

let native_repr_of_type env kind ty sort_or_poly =
  match kind, get_desc (Ctype.expand_head_opt env ty) with
  | Untagged, Tconstr (_, _, _) when
         Typeopt.maybe_pointer_type env ty
         = (Lambda.Immediate, Lambda.Non_nullable)
      (* Only allow [@untagged] on immediate values. [maybe_pointer_type]
         currently returns [Immediate] on unboxed number types, which
         do not support [@untagged].
      *)
      && match sort_or_poly with
         | Poly -> false
         | Sort (Base Value) -> true
         | Sort (Base _ | Product _) -> false
    ->
    Some (Unboxed_integer Unboxed_int)
  | Unboxed, Tconstr (path, _, _) when Path.same path Predef.path_float ->
    Some (Unboxed_float Boxed_float64)
  | Unboxed, Tconstr (path, _, _) when Path.same path Predef.path_float32 ->
    Some (Unboxed_float Boxed_float32)
  | Unboxed, Tconstr (path, _, _) when Path.same path Predef.path_int8 ->
    Some (Unboxed_integer Unboxed_int8)
  | Unboxed, Tconstr (path, _, _) when Path.same path Predef.path_int16 ->
    Some (Unboxed_integer Unboxed_int16)
  | Unboxed, Tconstr (path, _, _) when Path.same path Predef.path_int32 ->
    Some (Unboxed_integer Unboxed_int32)
  | Unboxed, Tconstr (path, _, _) when Path.same path Predef.path_int64 ->
    Some (Unboxed_integer Unboxed_int64)
  | Unboxed, Tconstr (path, _, _) when Path.same path Predef.path_nativeint ->
    Some (Unboxed_integer Unboxed_nativeint)
  | Unboxed, Tconstr (path, _, _) when Path.same path Predef.path_int8x16 ->
    Some (Unboxed_vector Boxed_vec128)
  | Unboxed, Tconstr (path, _, _) when Path.same path Predef.path_int16x8 ->
    Some (Unboxed_vector Boxed_vec128)
  | Unboxed, Tconstr (path, _, _) when Path.same path Predef.path_int32x4 ->
    Some (Unboxed_vector Boxed_vec128)
  | Unboxed, Tconstr (path, _, _) when Path.same path Predef.path_int64x2 ->
    Some (Unboxed_vector Boxed_vec128)
  | Unboxed, Tconstr (path, _, _) when Path.same path Predef.path_float32x4 ->
    Some (Unboxed_vector Boxed_vec128)
  | Unboxed, Tconstr (path, _, _) when Path.same path Predef.path_float64x2 ->
    Some (Unboxed_vector Boxed_vec128)
  | Unboxed, Tconstr (path, _, _) when Path.same path Predef.path_int8x32 ->
    Some (Unboxed_vector Boxed_vec256)
  | Unboxed, Tconstr (path, _, _) when Path.same path Predef.path_int16x16 ->
    Some (Unboxed_vector Boxed_vec256)
  | Unboxed, Tconstr (path, _, _) when Path.same path Predef.path_int32x8 ->
    Some (Unboxed_vector Boxed_vec256)
  | Unboxed, Tconstr (path, _, _) when Path.same path Predef.path_int64x4 ->
    Some (Unboxed_vector Boxed_vec256)
  | Unboxed, Tconstr (path, _, _) when Path.same path Predef.path_float32x8 ->
    Some (Unboxed_vector Boxed_vec256)
  | Unboxed, Tconstr (path, _, _) when Path.same path Predef.path_float64x4 ->
    Some (Unboxed_vector Boxed_vec256)
  | Unboxed, Tconstr (path, _, _) when Path.same path Predef.path_int8x64 ->
    Some (Unboxed_vector Boxed_vec512)
  | Unboxed, Tconstr (path, _, _) when Path.same path Predef.path_int16x32 ->
    Some (Unboxed_vector Boxed_vec512)
  | Unboxed, Tconstr (path, _, _) when Path.same path Predef.path_int32x16 ->
    Some (Unboxed_vector Boxed_vec512)
  | Unboxed, Tconstr (path, _, _) when Path.same path Predef.path_int64x8 ->
    Some (Unboxed_vector Boxed_vec512)
  | Unboxed, Tconstr (path, _, _) when Path.same path Predef.path_float32x16 ->
    Some (Unboxed_vector Boxed_vec512)
  | Unboxed, Tconstr (path, _, _) when Path.same path Predef.path_float64x8 ->
    Some (Unboxed_vector Boxed_vec512)
  | _ ->
    None

(* Raises an error when [core_type] contains an [@unboxed] or [@untagged]
   attribute in a strict sub-term. *)
let error_if_has_deep_native_repr_attributes core_type =
  let open Ast_iterator in
  let this_iterator =
    { default_iterator with typ = fun iterator core_type ->
      begin
        match
          get_native_repr_attribute core_type.ptyp_attributes ~global_repr:None
        with
        | Native_repr_attr_present kind ->
           raise (Error (core_type.ptyp_loc,
                         Deep_unbox_or_untag_attribute kind))
        | Native_repr_attr_absent -> ()
      end;
      default_iterator.typ iterator core_type }
  in
  default_iterator.typ this_iterator core_type

(* Note that [typ] is guaranteed not to contain sort variables because it was
   produced by [type_scheme], which defaults them.

   However, there can be jkind [any] present with something like:
    [external f : ('a : any). 'a -> 'a = "%identity"]
   In such cases, we raise an expection. *)
let type_sort_external ~is_layout_poly ~why env loc typ =
  match Ctype.type_sort ~why ~fixed:true env typ with
  | Ok s -> Jkind.Sort.default_to_value_and_get s
  | Error err ->
    let kloc =
      if is_layout_poly then External_with_layout_poly else External
    in
    raise(Error (loc, Jkind_sort {kloc; typ; err}))

let make_native_repr env core_type ty ~global_repr ~is_layout_poly ~why =
  error_if_has_deep_native_repr_attributes core_type;
  let sort_or_poly =
    match get_desc (Ctype.get_unboxed_type_approximation env ty).ty with
    (* This only captures tvars with layout [any] explicitly quantified within
       the declaration.

       This is sufficient since [transl_type_scheme] promises that:
       - non-explicitly quantified tvars get sort jkinds
       - this isn't a tvar from an outer scopes ([TyVarEnv] gets reset before
         transl)
    *)
    | Tvar {jkind} when is_layout_poly
                      && Jkind.has_layout_any jkind
                      && get_level ty = Btype.generic_level -> Poly
    | _ ->
      let sort =
        type_sort_external ~is_layout_poly ~why env core_type.ptyp_loc ty
      in
      Sort sort
  in
  match get_native_repr_attribute
          core_type.ptyp_attributes ~global_repr,
        sort_or_poly with
  | Native_repr_attr_absent, Poly ->
    Repr_poly
  | Native_repr_attr_absent, Sort (Base Value) ->
    Same_as_ocaml_repr (Base Value)
  | Native_repr_attr_absent, (Sort (Base sort as c)) ->
    (if Language_extension.erasable_extensions_only ()
    then
      (* Non-value sorts without [@unboxed] are not erasable. *)
      let layout = Jkind_types.Sort.to_string_base sort in
      Location.prerr_warning core_type.ptyp_loc
        (Warnings.Incompatible_with_upstream
              (Warnings.Unboxed_attribute layout)));
    Same_as_ocaml_repr c
  | Native_repr_attr_absent, (Sort ((Product _) as c)) ->
    (if Language_extension.erasable_extensions_only ()
     then
       (* CR layouts v7.1: Using an unboxed product in a C external is not
          upstream compatible and should issue this warning.  Two problems: (1)
          we can't test that yet, because products are not stable, and (2) we
          _should_ allow them with built-ins like "%identity", but the current
          mechanism doesn't allow for this (float# has the same problem). I
          think (2) hasn't arisen much in practice because for other sorts you
          can add an [@unboxed] annotation to suppress the warning, and because
          in practice people use the layout_poly versions which do work fine. *)
       let sort = Format.asprintf "%a" Jkind_types.Sort.Const.format c in
       Location.prerr_warning core_type.ptyp_loc
         (Warnings.Incompatible_with_upstream
            (Warnings.Non_value_sort sort)));
    Same_as_ocaml_repr c
  | Native_repr_attr_present kind, (Poly | Sort (Base Value))
  | Native_repr_attr_present (Untagged as kind), Sort _ ->
    begin match native_repr_of_type env kind ty sort_or_poly with
    | None ->
      raise (Error (core_type.ptyp_loc, Cannot_unbox_or_untag_type kind))
    | Some repr -> repr
    end
  | Native_repr_attr_present Unboxed, (Sort (Base sort as c)) ->
    (* We allow [@unboxed] on non-value sorts.

       This is to enable upstream-compatibility. We want the code to
       still work when all the layout annotations and unboxed types
       get erased.

       One may wonder why can't the erasure process mentioned above
       also add in the [@unboxed] attributes. This is not possible due
       to the fact that:

       1. Without type information, the erasure process can't transform:

        {|
           type t = float#
           external f : t -> t = ...
        |}

       2. We need [is_upstream_compatible_non_value_unbox] to further
          limit the cases that can work with upstream. *)
    (if Language_extension.erasable_extensions_only ()
       && not (is_upstream_compatible_non_value_unbox env ty)
    then
      (* There are additional requirements if we are operating in
         upstream compatible mode. *)
      let layout = Jkind_types.Sort.to_string_base sort in
      Location.prerr_warning core_type.ptyp_loc
        (Warnings.Incompatible_with_upstream
              (Warnings.Non_value_sort layout)));
    Same_as_ocaml_repr c
  | Native_repr_attr_present Unboxed, (Sort (Product _)) ->
    raise (Error (core_type.ptyp_loc, Cannot_unbox_or_untag_type Unboxed))

let prim_const_mode m =
  match Mode.Locality.Guts.check_const m with
  | Some Global -> Prim_global
  | Some Local -> Prim_local
  | None -> assert false

let rec parse_native_repr_attributes env core_type ty rmode
        ~global_repr ~is_layout_poly =
  match core_type.ptyp_desc, get_desc ty,
    get_native_repr_attribute core_type.ptyp_attributes ~global_repr:None
  with
  | Ptyp_arrow _, Tarrow _, Native_repr_attr_present kind  ->
    raise (Error (core_type.ptyp_loc, Cannot_unbox_or_untag_type kind))
  | Ptyp_arrow (_, ct1, ct2, _, _), Tarrow ((_,marg,mret), t1, t2, _), _
    when not (Builtin_attributes.has_curry core_type.ptyp_attributes) ->
    let t1, _ = Btype.tpoly_get_poly t1 in
    let repr_arg =
      make_native_repr
        env ct1 t1 ~global_repr
        ~is_layout_poly ~why:External_argument
    in
    let mode =
      if Builtin_attributes.has_local_opt ct1.ptyp_attributes
      then Prim_poly
      else prim_const_mode (Mode.Alloc.proj_comonadic Areality marg)
    in
    let repr_args, repr_res =
      parse_native_repr_attributes env ct2 t2
        (prim_const_mode (Mode.Alloc.proj_comonadic Areality mret))
        ~global_repr ~is_layout_poly
    in
    ((mode, repr_arg) :: repr_args, repr_res)
  | (Ptyp_poly (_, t) | Ptyp_alias (t, _, _)), _, _ ->
     parse_native_repr_attributes env t ty rmode ~global_repr ~is_layout_poly
  | _ ->
     let rmode =
       if Builtin_attributes.has_local_opt core_type.ptyp_attributes
       then Prim_poly
       else rmode
     in
     let repr_res =
       make_native_repr
        env core_type ty ~global_repr
        ~is_layout_poly ~why:External_result
     in
     ([], (rmode, repr_res))

let check_unboxable env loc ty =
  let rec check_type acc ty : Path.Set.t =
    let ty = Ctype.expand_head_opt env ty in
    try match get_desc ty with
      | Tconstr (p, _, _) ->
        let tydecl = Env.find_type p env in
        if tydecl.type_unboxed_default then
          Path.Set.add p acc
        else acc
      | Tpoly (ty, []) -> check_type acc ty
      | _ -> acc
    with Not_found -> acc
  in
  let all_unboxable_types = Btype.fold_type_expr check_type Path.Set.empty ty in
  Path.Set.fold
    (fun p () ->
       Location.prerr_warning loc
         (Warnings.Unboxable_type_in_prim_decl (Path.name p))
    )
    all_unboxable_types
    ()

let has_ty_var_with_layout_any ty =
  Ctype.exists_free_variable (fun _ jkind -> Jkind.has_layout_any jkind) ty

let unexpected_layout_any_check prim cty ty =
  if Primitive.prim_can_contain_layout_any prim ||
     prim.prim_is_layout_poly then ()
  else
  if has_ty_var_with_layout_any ty then
    raise(Error (cty.ctyp_loc,
            Unexpected_layout_any_in_primitive(prim.prim_name)))

(* Note regarding jkind checks on external declarations

   There are currently three checks in place:

   1. The argument/return types of an external can't have jkind [any]. This is
      enforced by [type_sort_external].

      The situation becomes trickier with the use of [@layout_poly]:

      1. we allow argument/return to have jkind [any] iff it's the layout
         polymorphic type variable.
      2. we use [Repr_poly] to encode it and we mark the primitive as
         [prim_is_layout_poly]
      3. all interactions with the declared primitive type have to go through
         [instance_prim], which instances the layout polymorphic type variable
         down from jkind [any] to a sort.

      The result is that we maintain the facade that all argument/return types
      are representable. The jkind [any] from [@layout_poly] doesn't leak out.

   2. [Primitive.prim_has_valid_reprs] performs an additional sanity check on
      built-in primitives regarding argument/result representations. It only
      allows a selected subset of primitives to have non-value jkinds. And for
      that subset, it checks to see the argument/return jkinds are what it
      expects.

      See comment in [prim_has_valid_reprs] about what it could miss.

   3. Built-in primitives that inspect the jkind of type parameters cannot have
      type variables with jkind [any] anywhere within their types.

      This check is here to prevent someone from writing:

      [external len : ('a : any). 'a array -> int = "%array_length"]

      If this is accepted, [len] will behave as expected most of the time until
      someone writes:

      [let f x = len x]

      [x] here will have type ['a array] where the jkind of ['a] is [any]. The
      array kind function in [typeopt] will look at ['a] expecting it to be
      representable and fail. This produces a bad error message that doesn't
      point to the source of the mistake which is, in fact, the external
      declaration.

      For this reason, we have [unexpected_layout_any_check].  It's here to
      point out this type of mistake early and suggest the use of
      [@layout_poly].

      An exception is raised if any of these checks fails. *)
(* CR layouts v7.1: additionally, we do not allow externals to have unboxed
   product args/returns. Right now this restriction is in place for all
   externals, but we should be able to relax it for some primitives that are
   implemented by the compiler, like %identity. Enforcement for [@layout_poly]
   primitives is tricky, because it is legal to, e.g., apply such a primitive to
   a sort variable, and that sort variable could subsequently be filled in by a
   product. So we rule out some things here, but others must be caught much
   later, in translprim.
*)
let error_if_containing_unexpected_jkind prim cty ty =
  Primitive.prim_has_valid_reprs ~loc:cty.ctyp_loc prim;
  unexpected_layout_any_check prim cty ty

(* [@@@zero_alloc assert all] in signatures uses the apparent arity of each
   declaration just by looking at the number of arrows in the type.  If the type
   is an alias to an arrow type, the apparent arity is zero, and the item won't
   get any zero alloc checking.  This is probably not the user's intent, so we
   give a warning in that case.  *)
let check_for_hidden_arrow env loc ty =
  match !Clflags.zero_alloc_assert with
  | Assert_all | Assert_all_opt ->
    let check () =
      begin match get_desc (Ctype.expand_head env ty) with
      | Tarrow _ ->
        let attr =
          match !Clflags.zero_alloc_assert with
          | Assert_all -> "all"
          | Assert_all_opt -> "all_opt"
          | Assert_default -> assert false
        in
        Location.prerr_warning loc (Warnings.Zero_alloc_all_hidden_arrow attr)
      | _ -> ()
      end
    in
    if !Clflags.principal || Env.has_local_constraints env then
      let snap = Btype.snapshot () in
      check ();
      Btype.backtrack snap
    else
      check()
  | Assert_default -> ()

(* Translate a value declaration *)
let transl_value_decl env loc ~modalities valdecl =
  let cty = Typetexp.transl_type_scheme env valdecl.pval_type in
  (* CR layouts v5: relax this to check for representability. *)
  begin match Ctype.constrain_type_jkind env cty.ctyp_type
                (Jkind.Builtin.value_or_null ~why:Structure_element) with
  | Ok () -> ()
  | Error err ->
    raise(Error(cty.ctyp_loc,
                Non_value_in_sig(err,valdecl.pval_name.txt,cty.ctyp_type)))
  end;
  let ty = cty.ctyp_type in
  let v =
  match valdecl.pval_prim with
    [] when Env.is_in_signature env ->
      let default_arity =
        let rec count_arrows n ty =
          match get_desc ty with
          | Tarrow (_, _, t2, _) -> count_arrows (n+1) t2
          | _ -> n
        in
        count_arrows 0 ty
      in
      let zero_alloc =
        Builtin_attributes.get_zero_alloc_attribute ~in_signature:true
          ~on_application:false
          ~default_arity valdecl.pval_attributes
      in
      let zero_alloc =
        match zero_alloc with
        | Default_zero_alloc ->
          (* We fabricate a "Check" attribute if a top-level annotation
             specifies that all functions should be checked for zero alloc. *)
          if default_arity = 0 then begin
            check_for_hidden_arrow env loc ty;
            Zero_alloc.default
          end else
            let create_const ~opt =
              Zero_alloc.create_const
                (Check { strict = false;
                         arity = default_arity;
                         custom_error_msg = None;
                         loc;
                         opt })
            in
            (match !Clflags.zero_alloc_assert with
             | Assert_default -> Zero_alloc.default
             | Assert_all -> create_const ~opt:false
             | Assert_all_opt -> create_const ~opt:true)
        | Ignore_assert_all -> Zero_alloc.ignore_assert_all
        | Check za ->
          if default_arity = 0 && za.arity <= 0 then
            raise (Error(valdecl.pval_loc, Zero_alloc_attr_non_function));
          if za.arity <= 0 then
            raise (Error(valdecl.pval_loc, Zero_alloc_attr_bad_user_arity));
          Zero_alloc.create_const zero_alloc
        | Assume _ ->
          raise (Error(valdecl.pval_loc, Zero_alloc_attr_unsupported zero_alloc))
      in
      { val_type = ty; val_kind = Val_reg; Types.val_loc = loc;
        val_attributes = valdecl.pval_attributes; val_modalities = modalities;
        val_zero_alloc = zero_alloc;
        val_uid = Uid.mk ~current_unit:(Env.get_unit_name ());
      }
  | [] ->
      raise (Error(valdecl.pval_loc, Val_in_structure))
  | _ ->
      let global_repr =
        match
          get_native_repr_attribute valdecl.pval_attributes ~global_repr:None
        with
        | Native_repr_attr_present repr -> Some repr
        | Native_repr_attr_absent -> None
      in
      let is_layout_poly =
        Builtin_attributes.has_layout_poly valdecl.pval_attributes
      in
      if is_layout_poly &&
         not (has_ty_var_with_layout_any ty) then
        raise(Error(valdecl.pval_type.ptyp_loc, Useless_layout_poly));
      let native_repr_args, native_repr_res =
        parse_native_repr_attributes
          env valdecl.pval_type ty Prim_global ~global_repr ~is_layout_poly
      in
      let prim =
        Primitive.parse_declaration valdecl
          ~native_repr_args
          ~native_repr_res
          ~is_layout_poly
      in
      error_if_containing_unexpected_jkind prim cty ty;
      if prim.prim_arity = 0 &&
         (prim.prim_name = "" || prim.prim_name.[0] <> '%') then
        raise(Error(valdecl.pval_type.ptyp_loc, Null_arity_external));
      if !Clflags.native_code
      && prim.prim_arity > 5
      && prim.prim_native_name = ""
      then raise(Error(valdecl.pval_type.ptyp_loc, Missing_native_external));
      check_unboxable env loc ty;
      { val_type = ty; val_kind = Val_prim prim; Types.val_loc = loc;
        val_attributes = valdecl.pval_attributes; val_modalities = modalities;
        val_zero_alloc = Zero_alloc.default;
        val_uid = Uid.mk ~current_unit:(Env.get_unit_name ());
      }
  in
  let (id, newenv) =
    Env.enter_value ~mode:Mode.Value.legacy valdecl.pval_name.txt v env
      ~check:(fun s -> Warnings.Unused_value_declaration s)
  in
  Ctype.check_and_update_generalized_ty_jkind ~name:id ~loc newenv ty;
  let desc =
    {
     val_id = id;
     val_name = valdecl.pval_name;
     val_desc = cty; val_val = v;
     val_prim = valdecl.pval_prim;
     val_loc = valdecl.pval_loc;
     val_attributes = valdecl.pval_attributes;
    }
  in
  desc, newenv

let transl_value_decl env ~modalities loc valdecl =
  Builtin_attributes.warning_scope valdecl.pval_attributes
    (fun () -> transl_value_decl env ~modalities loc valdecl)

(* Translate a "with" constraint -- much simplified version of
   transl_type_decl. For a constraint [Sig with t = sdecl],
   there are two declarations of interest in two environments:
   - [sig_decl] is the declaration of [t] in [Sig],
     in the environment [sig_env] (containing the declarations
     of [Sig] before [t])
   - [sdecl] is the new syntactic declaration, to be type-checked
     in the current, outer environment [with_env].

   In particular, note that [sig_env] is an extension of
   [outer_env].
*)
let transl_with_constraint id ?fixed_row_path ~sig_env ~sig_decl ~outer_env
    sdecl =
  Env.mark_type_used sig_decl.type_uid;
  Ctype.with_local_level begin fun () ->
  TyVarEnv.reset();
  (* In the first part of this function, we typecheck the syntactic
     declaration [sdecl] in the outer environment [outer_env]. *)
  let env = outer_env in
  let loc = sdecl.ptype_loc in
  let tparams = make_params env (Pident id) sdecl.ptype_params in
  let params = List.map (fun (cty, _) -> cty.ctyp_type) tparams in
  let arity = List.length params in
  let constraints =
    List.map (fun (ty, ty', loc) ->
      let cty =
        transl_simple_type ~new_var_jkind:Any env ~closed:false Mode.Alloc.Const.legacy ty
      in
      let cty' =
        transl_simple_type ~new_var_jkind:Sort env ~closed:false Mode.Alloc.Const.legacy ty'
      in
      (* Note: We delay the unification of those constraints
         after the unification of parameters, so that clashing
         constraints report an error on the constraint location
         rather than the parameter location. *)
      (cty, cty', loc)
    ) sdecl.ptype_cstrs
  in
  let no_row = not (is_fixed_type sdecl) in
  let (tman, man) =  match sdecl.ptype_manifest with
      None -> Misc.fatal_error "Typedecl.transl_with_constraint: no manifest"
    | Some sty ->
      let cty =
        transl_simple_type ~new_var_jkind:Any env ~closed:no_row Mode.Alloc.Const.legacy sty
      in
      cty, cty.ctyp_type
  in
  (* In the second part, we check the consistency between the two
     declarations and compute a "merged" declaration; we now need to
     work in the larger signature environment [sig_env], because
     [sig_decl.type_params] and [sig_decl.type_kind] are only valid
     there. *)
  let env = sig_env in
  let sig_decl = Ctype.instance_declaration sig_decl in
  let arity_ok = arity = sig_decl.type_arity in
  if arity_ok then
    List.iter2 (fun (cty, _) tparam ->
      try Ctype.unify_var env cty.ctyp_type tparam
      with Ctype.Unify err ->
        raise(Error(cty.ctyp_loc, Inconsistent_constraint (env, err)))
    ) tparams sig_decl.type_params;
  List.iter (fun (cty, cty', loc) ->
    (* Note: constraints must also be enforced in [sig_env] because
       they may contain parameter variables from [tparams]
       that have now be unified in [sig_env]. *)
    try Ctype.unify env cty.ctyp_type cty'.ctyp_type
    with Ctype.Unify err ->
      raise(Error(loc, Inconsistent_constraint (env, err)))
  ) constraints;
  let sig_decl_abstract = Btype.type_kind_is_abstract sig_decl in
  let priv =
    if sdecl.ptype_private = Private then Private else
    if arity_ok && not sig_decl_abstract
    then sig_decl.type_private else sdecl.ptype_private
  in
  if arity_ok && not sig_decl_abstract
  && sdecl.ptype_private = Private then
    Location.deprecated loc "spurious use of private";
  let type_uid = Uid.mk ~current_unit:(Env.get_unit_name ()) in
  let type_unboxed_version =
    match get_desc man with
    | Tconstr (path, args, _) ->
      begin match Env.find_type path sig_env with
      | { type_unboxed_version = Some decl ; _ } ->
        let man = Ctype.newconstr (Path.unboxed_version path) args in
        let type_kind =
          match sig_decl.type_unboxed_version, arity_ok with
          | Some { type_kind ; _ }, true -> type_kind
          | None, _ | _, false -> Type_abstract Definition
        in
        let type_jkind = decl.type_jkind in
        Some {
          type_params = params;
          type_arity = arity;
          type_kind;
          type_jkind;
          type_private = priv;
          type_manifest = Some man;
          type_variance = [];
          type_separability = Types.Separability.default_signature ~arity;
          type_is_newtype = false;
          type_expansion_scope = Btype.lowest_level;
          type_loc = loc;
          type_attributes = decl.type_attributes;
          type_unboxed_default = false;
          type_uid = Uid.unboxed_version type_uid;
          type_unboxed_version = None;
        }
      | { type_unboxed_version = None ; _ } ->
        None
      | exception Not_found ->
        (* If [man] was translated already, this should be unreachable *)
        Misc.fatal_error "Typedecl.transl_with_constraint"
      end
    | _ -> None
  in
  let type_kind, type_unboxed_default, type_jkind =
    if arity_ok then
      sig_decl.type_kind,
      sig_decl.type_unboxed_default,
      sig_decl.type_jkind
    else
      Type_abstract Definition, false, sig_decl.type_jkind
  in
  let new_sig_decl =
    { type_params = params;
      type_arity = arity;
      type_kind;
      type_jkind;
      type_private = priv;
      type_manifest = Some man;
      type_variance = [];
      type_separability = Types.Separability.default_signature ~arity;
      type_is_newtype = false;
      type_expansion_scope = Btype.lowest_level;
      type_loc = loc;
      type_attributes = sdecl.ptype_attributes;
      type_unboxed_default;
      type_uid;
      type_unboxed_version;
    }
  in
  Option.iter (fun p -> set_private_row env sdecl.ptype_loc p new_sig_decl)
    fixed_row_path;
  begin match Ctype.closed_type_decl new_sig_decl with None -> ()
  | Some ty -> raise(Error(loc, Unbound_type_var(ty, new_sig_decl)))
  end;
  let new_sig_decl = name_recursion sdecl id new_sig_decl in
  let new_type_variance =
    let required = Typedecl_variance.variance_of_params sdecl.ptype_params in
    try
      Typedecl_variance.compute_decl env ~check:(Some (id, false)) new_sig_decl
        required
    with Typedecl_variance.Error (loc, err) ->
      raise (Error (loc, Variance err)) in
  let new_type_separability =
    try Typedecl_separability.compute_decl env new_sig_decl
    with Typedecl_separability.Error (loc, err) ->
      raise (Error (loc, Separability err)) in
  let new_sig_decl =
    (* we intentionally write this without a fragile { decl with ... }
       to ensure that people adding new fields to type declarations
       consider whether they need to recompute it here; for an example
       of bug caused by the previous approach, see #9607 *)
    {
      type_params = new_sig_decl.type_params;
      type_arity = new_sig_decl.type_arity;
      type_kind = new_sig_decl.type_kind;
      type_jkind = new_sig_decl.type_jkind;
      type_private = new_sig_decl.type_private;
      type_manifest = new_sig_decl.type_manifest;
      type_unboxed_default = new_sig_decl.type_unboxed_default;
      type_is_newtype = new_sig_decl.type_is_newtype;
      type_expansion_scope = new_sig_decl.type_expansion_scope;
      type_loc = new_sig_decl.type_loc;
      type_attributes = new_sig_decl.type_attributes;
      type_uid = new_sig_decl.type_uid;

      (* For every recomputed field added below, consider if we also must
         recompute it for the unboxed version. *)
      type_variance = new_type_variance;
      type_separability = new_type_separability;
      type_unboxed_version =
        Option.map (fun d ->
          let type_variance =
            let required =
              Typedecl_variance.variance_of_params sdecl.ptype_params in
            try
              Typedecl_variance.compute_decl env ~check:(Some (id, true))
                d required
            with Typedecl_variance.Error (loc, err) ->
              raise (Error (loc, Variance err))
          in
          let type_separability =
            try
              Typedecl_separability.compute_decl env d
            with Typedecl_separability.Error (loc, err) ->
              raise (Error (loc, Separability err))
          in
          {
            d with
            type_variance;
            type_separability;
          })
        new_sig_decl.type_unboxed_version
    } in
  {
    typ_id = id;
    typ_name = sdecl.ptype_name;
    typ_params = tparams;
    typ_type = new_sig_decl;
    typ_cstrs = constraints;
    typ_loc = loc;
    typ_manifest = Some tman;
    typ_kind = Ttype_abstract;
    typ_private = sdecl.ptype_private;
    typ_attributes = sdecl.ptype_attributes;
    typ_jkind_annotation = Jkind.get_annotation type_jkind;
  }
  end
  ~post:(fun ttyp -> generalize_decl ttyp.typ_type)

(* A simplified version of [transl_with_constraint], for the case of packages.
   Package constraints are much simpler than normal with type constraints (e.g.,
   they can not have parameters and can only update abstract types.) *)
let transl_package_constraint ~loc ty =
  { type_params = [];
    type_arity = 0;
    type_kind = Type_abstract Definition;
    type_jkind = Jkind.Builtin.any ~why:Dummy_jkind;
    (* There is no reason to calculate an accurate jkind here.  This typedecl
       will be thrown away once it is used for the package constraint inclusion
       check, and that check will expand the manifest as needed. *)
    type_private = Public;
    type_manifest = Some ty;
    type_variance = [];
    type_separability = [];
    type_is_newtype = false;
    type_expansion_scope = Btype.lowest_level;
    type_loc = loc;
    type_attributes = [];
    type_unboxed_default = false;
    type_uid = Uid.mk ~current_unit:(Env.get_unit_name ());
    type_unboxed_version = None;
  }

(* Approximate a type declaration: just make all types abstract *)

let abstract_type_decl ~injective ~jkind ~params =
  let arity = List.length params in
  Ctype.with_local_level ~post:generalize_decl begin fun () ->
    let params = List.map Ctype.newvar params in
    { type_params = params;
      type_arity = arity;
      type_kind = Type_abstract Definition;
      type_jkind = jkind;
      type_private = Public;
      type_manifest = None;
      type_variance = Variance.unknown_signature ~injective ~arity;
      type_separability = Types.Separability.default_signature ~arity;
      type_is_newtype = false;
      type_expansion_scope = Btype.lowest_level;
      type_loc = Location.none;
      type_attributes = [];
      type_unboxed_default = false;
      type_uid = Uid.internal_not_actually_unique;
      type_unboxed_version =
        Some {
          type_params = params;
          type_arity = arity;
          type_kind = Type_abstract Definition;
          type_jkind = Jkind.Builtin.any ~why:Dummy_jkind;
          type_private = Public;
          type_manifest = None;
          type_variance = Variance.unknown_signature ~injective ~arity;
          type_separability = Types.Separability.default_signature ~arity;
          type_is_newtype = false;
          type_expansion_scope = Btype.lowest_level;
          type_loc = Location.none;
          type_attributes = [];
          type_unboxed_default = false;
          type_uid = Uid.internal_not_actually_unique;
          type_unboxed_version = None;
        };
    }
  end

let approx_type_decl sdecl_list =
  let scope = Ctype.create_scope () in
  List.map
    (fun sdecl ->
       let id = Ident.create_scoped ~scope sdecl.ptype_name.txt in
       let path = Path.Pident id in
       let injective = sdecl.ptype_kind <> Ptype_abstract in
       let transl_type sty =
         Misc.fatal_errorf
           "@[I do not yet know how to deal with [with]-types (such as %a)@ in \
            recursive modules. Please contact the Jane Street OCaml Language@ \
            team for help if you see this."
           Pprintast.core_type sty
       in
       let jkind =
         Jkind.of_type_decl_default
           ~context:(Type_declaration path)
           ~transl_type
           ~default:(Jkind.Builtin.value ~why:Default_type_jkind)
           sdecl
       in
       let params =
         List.map (fun (param, _) -> get_type_param_jkind path param)
           sdecl.ptype_params
       in
       (id, abstract_type_decl ~injective ~jkind ~params))
    sdecl_list

(* Check the well-formedness conditions on type abbreviations defined
   within recursive modules. *)

let check_recmod_typedecl env loc recmod_ids path decl =
  (* recmod_ids is the list of recursively-defined module idents.
     (path, decl) is the type declaration to be checked. *)
  let to_check path = Path.exists_free recmod_ids path in
  check_well_founded_decl ~abs_env:env env loc path decl to_check;
  check_unboxed_recursion_decl ~abs_env:env env loc path decl to_check;
  check_regularity ~abs_env:env env loc path decl to_check;
  (* additional coherence check, as one might build an incoherent signature,
     and use it to build an incoherent module, cf. #7851 *)
  (* Call just [check_kind_coherence], skipping [narrow_to_manifest_jkind].
     That call sometimes spuriously fails on
     valid programs (see test 14 in testsuite/tests/typing-jkind-bounds/basics.ml). This
     isn't sound, but this check is already unsound otherwise (see issue #13765)! And not
     performing this check on the jkinds is no less sound than what already exists. So
     instead of fixing the spurious failures, we choose to just not perform the check,
     with the intention of fixing the jkind soundness issue once the other soundness issue
     is resolved. *)
  check_kind_coherence env loc path decl


(**** Error report ****)

open Format
module Style = Misc.Style

let explain_unbound_gen ppf tv tl typ kwd pr =
  try
    let ti = List.find (fun ti -> Ctype.deep_occur tv (typ ti)) tl in
    let ty0 = (* Hack to force aliasing when needed *)
      Btype.newgenty (Tobject(tv, ref None)) in
    Printtyp.prepare_for_printing [typ ti; ty0];
    fprintf ppf
      ".@ @[<hov2>In %s@ %a@;<1 -2>the variable %a is unbound@]"
      kwd (Style.as_inline_code pr) ti
      (Style.as_inline_code Printtyp.prepared_type_expr) tv
  with Not_found -> ()

let explain_unbound ppf tv tl typ kwd lab =
  explain_unbound_gen ppf tv tl typ kwd
    (fun ppf ti ->
       fprintf ppf "%s%a" (lab ti) Printtyp.prepared_type_expr (typ ti)
    )

let explain_unbound_single ppf tv ty =
  let trivial ty =
    explain_unbound ppf tv [ty] (fun t -> t) "type" (fun _ -> "") in
  match get_desc ty with
    Tobject(fi,_) ->
      let (tl, rv) = Ctype.flatten_fields fi in
      if eq_type rv tv then trivial ty else
      explain_unbound ppf tv tl (fun (_,_,t) -> t)
        "method" (fun (lab,_,_) -> lab ^ ": ")
  | Tvariant row ->
      if eq_type (row_more row) tv then trivial ty else
      explain_unbound ppf tv (row_fields row)
        (fun (_l,f) -> match row_field_repr f with
          Rpresent (Some t) -> t
        | Reither (_,[t],_) -> t
        | Reither (_,tl,_) -> Btype.newgenty (Ttuple (List.map (fun e -> None, e) tl))
        | _ -> Btype.newgenty (Ttuple[]))
        "case" (fun (lab,_) -> "`" ^ lab ^ " of ")
  | _ -> trivial ty

module Reaching_path = struct
  type t = reaching_type_path

  (* Simplify a reaching path before showing it in error messages. *)
  let simplify path =
    let is_tconstr ty = match get_desc ty with Tconstr _ -> true | _ -> false in
    let rec simplify : t -> t = function
      | Contains (ty1, _ty2) :: Contains (ty2', ty3) :: rest
        when not (is_tconstr ty2') ->
          (* If t1 contains t2 and t2 contains t3, then t1 contains t3
             and we don't need to show t2. *)
          simplify (Contains (ty1, ty3) :: rest)
      | hd :: rest -> hd :: simplify rest
      | [] -> []
    in simplify path

  (* See Printtyp.add_type_to_preparation.

     Note: it is better to call this after [simplify], otherwise some
     type variable names may be used for types that are removed
     by simplification and never actually shown to the user.
  *)
  let add_to_preparation path =
    List.iter (function
      | Contains (ty1, ty2) | Expands_to (ty1, ty2) ->
          List.iter Printtyp.add_type_to_preparation [ty1; ty2]
    ) path

  let pp ppf reaching_path =
    let pp_step ppf = function
      | Expands_to (ty, body) ->
          Format.fprintf ppf "%a = %a"
            (Style.as_inline_code Printtyp.prepared_type_expr) ty
            (Style.as_inline_code Printtyp.prepared_type_expr) body
      | Contains (outer, inner) ->
          Format.fprintf ppf "%a contains %a"
            (Style.as_inline_code Printtyp.prepared_type_expr) outer
            (Style.as_inline_code Printtyp.prepared_type_expr) inner
    in
    let comma ppf () = Format.fprintf ppf ",@ " in
    Format.(pp_print_list ~pp_sep:comma pp_step) ppf reaching_path

  let pp_colon ppf path =
  Format.fprintf ppf ":@;<1 2>@[<v>%a@]"
    pp path
end

let report_jkind_mismatch_due_to_bad_inference ppf ty violation loc =
  let loc =
    match loc with
    | Check_constraints ->
      "final type declaration consistency check"
    | Delayed_checks ->
      "checking consistency of mutually recursive groups"
  in
  fprintf ppf
    "@[<v>Layout mismatch in %s.@ \
     This is most often caused by the fact that type inference is not@ \
     clever enough to propagate layouts through variables in different@ \
     declarations. It is also not clever enough to produce a good error@ \
     message, so we'll say this instead:@;<1 2>@[%a@]@ \
     A good next step is to add a layout annotation on a parameter to@ \
     the declaration where this error is reported.@]"
    loc
    (Jkind.Violation.report_with_offender
       ~offender:(fun ppf -> Printtyp.type_expr ppf ty)) violation

let report_error ppf = function
  | Repeated_parameter ->
      fprintf ppf "A type parameter occurs several times"
  | Duplicate_constructor s ->
      fprintf ppf "Two constructors are named %a" Style.inline_code s
  | Too_many_constructors ->
      fprintf ppf
        "@[Too many non-constant constructors@ -- maximum is %i %s@]"
        (Config.max_tag + 1) "non-constant constructors"
  | Duplicate_label s ->
      fprintf ppf "Two labels are named %a" Style.inline_code s
  | Unboxed_mutable_label ->
      fprintf ppf "Unboxed record labels cannot be mutable"
  | Recursive_abbrev (s, env, reaching_path) ->
      let reaching_path = Reaching_path.simplify reaching_path in
      Printtyp.wrap_printing_env ~error:true env @@ fun () ->
      Printtyp.reset ();
      Reaching_path.add_to_preparation reaching_path;
      fprintf ppf "@[<v>The type abbreviation %a is cyclic%a@]"
        Style.inline_code s
        Reaching_path.pp_colon reaching_path
  | Cycle_in_def (s, env, reaching_path) ->
      let reaching_path = Reaching_path.simplify reaching_path in
      Printtyp.wrap_printing_env ~error:true env @@ fun () ->
      Printtyp.reset ();
      Reaching_path.add_to_preparation reaching_path;
      fprintf ppf "@[<v>The definition of %a contains a cycle%a@]"
        Style.inline_code s
        Reaching_path.pp_colon reaching_path
  | Unboxed_recursion (s, env, reaching_path) ->
      let reaching_path = Reaching_path.simplify reaching_path in
      Printtyp.wrap_printing_env ~error:true env @@ fun () ->
      Printtyp.reset ();
      Reaching_path.add_to_preparation reaching_path;
      fprintf ppf "@[<v>The definition of %a is recursive without boxing%a@]"
        Style.inline_code s
        Reaching_path.pp_colon reaching_path
  | Definition_mismatch (ty, _env, None) ->
      fprintf ppf "@[<v>@[<hov>%s@ %s@;<1 2>%a@]@]"
        "This variant or record definition" "does not match that of type"
        (Style.as_inline_code Printtyp.type_expr) ty
  | Definition_mismatch (ty, env, Some err) ->
      fprintf ppf "@[<v>@[<hov>%s@ %s@;<1 2>%a@]%a@]"
        "This variant or record definition" "does not match that of type"
        (Style.as_inline_code Printtyp.type_expr) ty
        (Includecore.report_type_mismatch
           "the original" "this" "definition" env)
        err
  | Constraint_failed (env, err) ->
      let get_jkind_error : _ Errortrace.elt -> _ = function
      | Bad_jkind (ty, violation) | Bad_jkind_sort (ty, violation) ->
        Some (ty, violation)
      | Unequal_var_jkinds _ | Unequal_tof_kind_jkinds _ | Diff _ | Variant _
      | Obj _ | Escape _ | Incompatible_fields _ | Rec_occur _ -> None
      in
      begin match List.find_map get_jkind_error err.trace with
      | Some (ty, violation) ->
        report_jkind_mismatch_due_to_bad_inference ppf ty violation
          Check_constraints
      | None ->
      fprintf ppf "@[<v>Constraints are not satisfied in this type.@ ";
      Printtyp.report_unification_error ppf env err
        (fun ppf -> fprintf ppf "Type")
        (fun ppf -> fprintf ppf "should be an instance of");
      fprintf ppf "@]"
      end
  | Jkind_mismatch_due_to_bad_inference (ty, violation, loc) ->
      report_jkind_mismatch_due_to_bad_inference ppf ty violation loc
  | Non_regular { definition; used_as; defined_as; reaching_path } ->
      let reaching_path = Reaching_path.simplify reaching_path in
      let pp_type ppf ty = Style.as_inline_code !Oprint.out_type ppf ty in
      Printtyp.prepare_for_printing [used_as; defined_as];
      Reaching_path.add_to_preparation reaching_path;
      Printtyp.Naming_context.reset ();
      fprintf ppf
        "@[<hv>This recursive type is not regular.@ \
         The type constructor %a is defined as@;<1 2>type %a@ \
         but it is used as@;<1 2>%a%t\
         All uses need to match the definition for the recursive type \
         to be regular.@]"
        Style.inline_code (Path.name definition)
        pp_type (Printtyp.tree_of_typexp Type defined_as)
        pp_type (Printtyp.tree_of_typexp Type used_as)
        (fun pp ->
           let is_expansion = function Expands_to _ -> true | _ -> false in
           if List.exists is_expansion reaching_path then
             fprintf pp "@ after the following expansion(s)%a@ "
             Reaching_path.pp_colon reaching_path
           else fprintf pp ".@ ")
  | Inconsistent_constraint (env, err) ->
      fprintf ppf "@[<v>The type constraints are not consistent.@ ";
      Printtyp.report_unification_error ppf env err
        (fun ppf -> fprintf ppf "Type")
        (fun ppf -> fprintf ppf "is not compatible with type");
      fprintf ppf "@]"
  | Type_clash (env, err) ->
      Printtyp.report_unification_error ppf env err
        (function ppf ->
           fprintf ppf "This type constructor expands to type")
        (function ppf ->
           fprintf ppf "but is used here with type")
  | Null_arity_external ->
      fprintf ppf "External identifiers must be functions"
  | Missing_native_external ->
      fprintf ppf "@[<hv>An external function with more than 5 arguments \
                   requires a second stub function@ \
                   for native-code compilation@]"
  | Unbound_type_var (ty, decl) ->
      fprintf ppf "@[A type variable is unbound in this type declaration";
      begin match decl.type_kind, decl.type_manifest with
      | Type_variant (tl, _rep, _), _ ->
          explain_unbound_gen ppf ty tl (fun c ->
              let tl = tys_of_constr_args c.Types.cd_args in
              Btype.newgenty (Ttuple (List.map (fun t -> None, t) tl))
            )
            "case" (fun ppf c ->
              fprintf ppf
                "%a of %a" Printtyp.ident c.Types.cd_id
                Printtyp.constructor_arguments c.Types.cd_args)
      | Type_record (tl, _, _), _ ->
          explain_unbound ppf ty tl (fun l -> l.Types.ld_type)
            "field" (fun l -> Ident.name l.Types.ld_id ^ ": ")
      | Type_record_unboxed_product (tl, _, _), _ ->
          explain_unbound ppf ty tl (fun l -> l.Types.ld_type)
            "unboxed record field" (fun l -> Ident.name l.Types.ld_id ^ ": ")
      | Type_abstract _, Some ty' ->
          explain_unbound_single ppf ty ty'
      | _ -> ()
      end;
      fprintf ppf "@]"
  | Unbound_type_var_ext (ty, ext) ->
      fprintf ppf "@[A type variable is unbound in this extension constructor";
      let args = tys_of_constr_args ext.ext_args in
      explain_unbound ppf ty args (fun c -> c) "type" (fun _ -> "");
      fprintf ppf "@]"
  | Cannot_extend_private_type path ->
      fprintf ppf "@[%s@ %a@]"
        "Cannot extend private type definition"
        Printtyp.path path
  | Not_extensible_type path ->
      fprintf ppf "@[%s@ %a@ %s@]"
        "Type definition"
        (Style.as_inline_code Printtyp.path) path
        "is not extensible"
  | Extension_mismatch (path, env, err) ->
      fprintf ppf "@[<v>@[<hov>%s@ %s@;<1 2>%a@]%a@]"
        "This extension" "does not match the definition of type"
        Style.inline_code (Path.name path)
        (Includecore.report_type_mismatch
           "the type" "this extension" "definition" env)
        err
  | Rebind_wrong_type (lid, env, err) ->
      Printtyp.report_unification_error ppf env err
        (function ppf ->
           fprintf ppf "The constructor %a@ has type"
             (Style.as_inline_code Printtyp.longident) lid)
        (function ppf ->
           fprintf ppf "but was expected to be of type")
  | Rebind_mismatch (lid, p, p') ->
      fprintf ppf
        "@[%s@ %a@ %s@ %a@ %s@ %s@ %a@]"
        "The constructor"
        (Style.as_inline_code Printtyp.longident) lid
        "extends type" Style.inline_code (Path.name p)
        "whose declaration does not match"
        "the declaration of type" Style.inline_code (Path.name p')
  | Rebind_private lid ->
      fprintf ppf "@[%s@ %a@ %s@]"
        "The constructor"
        (Style.as_inline_code Printtyp.longident) lid
        "is private"
  | Variance (Typedecl_variance.Bad_variance (n, v1, v2)) ->
      let variance (p,n,i) =
        let inj = if i then "injective " else "" in
        match p, n with
          true,  true  -> inj ^ "invariant"
        | true,  false -> inj ^ "covariant"
        | false, true  -> inj ^ "contravariant"
        | false, false -> if inj = "" then "unrestricted" else inj
      in
      (match n with
       | Variance_variable_error { error; variable; context } ->
           Printtyp.prepare_for_printing [ variable ];
           Printtyp.Naming_context.reset ();
           begin match context with
           | Type_declaration { id ; decl ; unboxed_version } ->
               let pre, post =
                 if unboxed_version then
                   (* Unexpected; errors in the unboxed version should have also
                      been present and reported first for the boxed version. *)
                   "In the unboxed version of the definition",
                 "@ Please report this error to the Jane Street compilers team."
                 else
                   "In the definition", ""
               in
               Printtyp.add_type_declaration_to_preparation id decl;
               fprintf ppf "@[<v>%s@;<1 2>%a@;%s"
                 pre
                 (Style.as_inline_code @@ Printtyp.prepared_type_declaration id)
                 decl
                 post
           | Gadt_constructor c ->
               Printtyp.add_constructor_to_preparation c;
               fprintf ppf "@[<v>%s@;<1 2>%a@;"
                 "In the GADT constructor"
                 (Style.as_inline_code Printtyp.prepared_constructor)
                 c
           | Extension_constructor (id, e) ->
               Printtyp.add_extension_constructor_to_preparation e;
               fprintf ppf "@[<v>%s@;<1 2>%a@;"
                 "In the extension constructor"
                 (Printtyp.prepared_extension_constructor id)
                 e
           end;
           begin match error with
           | Variance_not_reflected ->
               fprintf ppf "@[%s@ %a@ %s@ %s@ It"
                 "the type variable"
                 (Style.as_inline_code Printtyp.prepared_type_expr) variable
                 "has a variance that"
                 "is not reflected by its occurrence in type parameters."
           | No_variable ->
               fprintf ppf "@[%s@ %a@ %s@ %s@]@]"
                 "the type variable"
                 (Style.as_inline_code Printtyp.prepared_type_expr) variable
                 "cannot be deduced"
                 "from the type parameters."
           | Variance_not_deducible ->
               fprintf ppf "@[%s@ %a@ %s@ %s@ It"
                 "the type variable"
                 (Style.as_inline_code Printtyp.prepared_type_expr) variable
                 "has a variance that"
                 "cannot be deduced from the type parameters."
           end
       | Variance_not_satisfied n ->
           fprintf ppf "@[@[%s@ %s@ The %d%s type parameter"
             "In this definition, expected parameter"
             "variances are not satisfied."
             n (Misc.ordinal_suffix n));
      (match n with
       | Variance_variable_error { error = No_variable; _ } -> ()
       | _ ->
           fprintf ppf " was expected to be %s,@ but it is %s.@]@]"
             (variance v2) (variance v1))
  | Unavailable_type_constructor p ->
      fprintf ppf "The definition of type %a@ is unavailable"
        (Style.as_inline_code Printtyp.path) p
  | Variance Typedecl_variance.Varying_anonymous ->
      fprintf ppf "@[%s@ %s@ %s@]"
        "In this GADT definition," "the variance of some parameter"
        "cannot be checked"
  | Val_in_structure ->
      fprintf ppf "Value declarations are only allowed in signatures"
  | Multiple_native_repr_attributes ->
      fprintf ppf "Too many %a/%a attributes"
        Style.inline_code "[@@unboxed]"
        Style.inline_code "[@@untagged]"
  | Cannot_unbox_or_untag_type Unboxed ->
      fprintf ppf "@[Don't know how to unbox this type.@ \
                   Only %a, %a, %a, %a, vector primitives, and@ \
                   the corresponding unboxed types can be marked unboxed.@]"
        Style.inline_code "float"
        Style.inline_code "int32"
        Style.inline_code "int64"
        Style.inline_code "nativeint"
  | Cannot_unbox_or_untag_type Untagged ->
      fprintf ppf "@[Don't know how to untag this type. Only %a, %a, %a, \
                   and@ other immediate types can be untagged.@]"
        Style.inline_code "int8"
        Style.inline_code "int16"
        Style.inline_code "int"
  | Deep_unbox_or_untag_attribute kind ->
      fprintf ppf
        "@[The attribute %a should be attached to@ \
         a direct argument or result of the primitive,@ \
         it should not occur deeply into its type.@]"
        Style.inline_code
        (match kind with Unboxed -> "@unboxed" | Untagged -> "@untagged")
  | Jkind_mismatch_of_path (dpath,v) ->
    (* the type is always printed just above, so print out just the head of the
       path instead of something like [t/3] *)
    let offender ppf =
      let head_name = Ident.name (Path.head dpath) in
      let path_end =
        if Path.is_unboxed_version dpath then head_name ^ "#" else head_name
      in
      fprintf ppf "type %a" Style.inline_code path_end
    in
    Jkind.Violation.report_with_offender ~offender ppf v
  | Jkind_mismatch_of_type (ty,v) ->
    let offender ppf = fprintf ppf "type %a"
        (Style.as_inline_code Printtyp.type_expr) ty in
    Jkind.Violation.report_with_offender ~offender ppf v
  | Jkind_sort {kloc; typ; err} ->
    let s =
      match kloc with
      | Mixed_product -> "Structures with non-value elements"
      | Cstr_tuple _ -> "Constructor argument types"
      | Inlined_record { unboxed = false }
      | Record { unboxed = false } -> "Record element types"
      | Inlined_record { unboxed = true }
      | Record { unboxed = true } -> "[@@unboxed] record element types"
      | Record_unboxed_product -> "Unboxed record element types"
      | External -> "Types in an external"
      | External_with_layout_poly -> "Types in an external"
    in
    let extra =
      match kloc with
      | Mixed_product | Cstr_tuple _ | Record _ | Inlined_record _ | External
      | Record_unboxed_product -> dprintf ""
      | External_with_layout_poly -> dprintf
        "@ (locally-scoped type variables with layout 'any' are@ \
          made representable by %a)"
        Style.inline_code "[@layout_poly]"
    in
    fprintf ppf "@[%s must have a representable layout%t.@ %a@]" s
      extra
      (Jkind.Violation.report_with_offender
         ~offender:(fun ppf -> Printtyp.type_expr ppf typ)) err
  | Jkind_empty_record ->
    fprintf ppf "@[Records must contain at least one runtime value.@]"
  | Non_value_in_sig (err, val_name, ty) ->
    let offender ppf = fprintf ppf "type %a" Printtyp.type_expr ty in
    fprintf ppf "@[This type signature for %a is not a value type.@ %a@]"
      Style.inline_code val_name
      (Jkind.Violation.report_with_offender ~offender) err
  | Invalid_jkind_in_block (typ, sort_const, lloc) ->
    let struct_desc =
      match lloc with
      | Mixed_product -> "Structures with non-value elements"
      | Inlined_record { unboxed = false } -> "Inlined records"
      | Inlined_record { unboxed = true } -> "[@@unboxed] inlined records"
      | Record { unboxed = false } -> "Records"
      | Record { unboxed = true }-> "[@@unboxed] records"
      | Record_unboxed_product -> "Unboxed records"
      | Cstr_tuple { unboxed = false } -> "Variants"
      | Cstr_tuple { unboxed = true } -> "Unboxed variants"
      | External | External_with_layout_poly -> assert false
    in
    fprintf ppf
      "@[Type %a has layout %a.@ %s may not yet contain types of this layout.@]"
      (Style.as_inline_code Printtyp.type_expr) typ
      (Style.as_inline_code Jkind.Sort.Const.format) sort_const
      struct_desc
  | Illegal_mixed_product error -> begin
      match error with
      | Runtime_support_not_enabled mixed_product_kind ->
          fprintf ppf
            "@[This OCaml runtime doesn't support mixed %s.@]"
            (Mixed_product_kind.to_plural_string mixed_product_kind)
      | Extension_constructor ->
          fprintf ppf
            "@[Extensible types can't have fields of unboxed type.@ Consider \
             wrapping the unboxed fields in a record.@]"
      | Value_prefix_too_long
          { value_prefix_len; max_value_prefix_len; mixed_product_kind } ->
          fprintf ppf
            "@[Mixed %s may contain at most %d value fields prior to the\
            \ flat suffix, but this one contains %d.@]"
            (Mixed_product_kind.to_plural_string mixed_product_kind)
            max_value_prefix_len value_prefix_len
      | Insufficient_level { required_layouts_level; mixed_product_kind } -> (
        let hint ppf =
          Format.fprintf ppf "You must enable -extension %s to use this feature."
            (Language_extension.to_command_line_string Layouts
               required_layouts_level)
        in
        match Language_extension.is_enabled Layouts with
        | false ->
          fprintf ppf
            "@[<v>The appropriate layouts extension is not enabled.@;%t@]" hint
        | true ->
          fprintf ppf
            "@[<v>The enabled layouts extension does not allow for mixed %s.@;\
             %t@]"
            (Mixed_product_kind.to_plural_string mixed_product_kind)
            hint)
    end
  | Bad_unboxed_attribute msg ->
      fprintf ppf "@[This type cannot be unboxed because@ %s.@]" msg
  | Separability (Typedecl_separability.Non_separable_evar evar) ->
      let pp_evar ppf = function
        | None ->
            fprintf ppf "an unnamed existential variable"
        | Some str ->
            fprintf ppf "the existential variable %a"
              (Style.as_inline_code Pprintast.tyvar) str in
      fprintf ppf "@[This type cannot be unboxed because@ \
                   it might contain both float and non-float values,@ \
                   depending on the instantiation of %a.@ \
                   You should annotate it with %a.@]"
        pp_evar evar
        Style.inline_code "[@@ocaml.boxed]"
  | Boxed_and_unboxed ->
      fprintf ppf "@[A type cannot be boxed and unboxed at the same time.@]"
  | Nonrec_gadt ->
      fprintf ppf
        "@[GADT case syntax cannot be used in a %a block.@]"
        Style.inline_code "nonrec"
  | Invalid_private_row_declaration ty ->
      let pp_private ppf ty = fprintf ppf "private %a" Printtyp.type_expr ty in
      Format.fprintf ppf
        "@[<hv>This private row type declaration is invalid.@ \
         The type expression on the right-hand side reduces to@;<1 2>%a@ \
         which does not have a free row type variable.@]@,\
         @[<hv>@[@{<hint>Hint@}: If you intended to define a private \
         type abbreviation,@ \
        write explicitly@]@;<1 2>%a@]"
        (Style.as_inline_code Printtyp.type_expr) ty
        (Style.as_inline_code pp_private) ty
  | Local_not_enabled ->
      fprintf ppf "@[The local extension is disabled@ \
                   To enable it, pass the '-extension local' flag@]"
  | Unexpected_layout_any_in_primitive name ->
      fprintf ppf
        "@[The primitive %a doesn't work well with type variables of@ \
           layout any. Consider using %a.@]"
        Style.inline_code name
        Style.inline_code "[@layout_poly]"
  | Useless_layout_poly ->
      fprintf ppf
        "@[%a on this external declaration has no@ \
           effect. Consider removing it or adding a type@ \
           variable for it to operate on.@]"
        Style.inline_code "[@layout_poly]"
  | Zero_alloc_attr_unsupported ca ->
      let variety = match ca with
        | Default_zero_alloc  | Check _ -> assert false
        | Assume _ -> "assume"
        | Ignore_assert_all -> "ignore"
      in
      fprintf ppf
        "@[zero_alloc %a attributes are not supported in signatures@]"
        Style.inline_code variety
  | Zero_alloc_attr_non_function ->
    fprintf ppf
      "@[In signatures, zero_alloc is only supported on function declarations.\
         @ Found no arrows in this declaration's type.\
         @ Hint: You can write %a to specify the arity\
         @ of an alias (for n > 0).@]"
      Style.inline_code "[@zero_alloc arity n]"
  | Zero_alloc_attr_bad_user_arity ->
    fprintf ppf
      "@[Invalid zero_alloc attribute: arity must be greater than 0.@]"
  | Invalid_reexport {definition; expected} ->
    fprintf ppf
      "@[Invalid reexport declaration.\
         @ Type %s must be defined equal to the primitive type %a.@]"
      (Path.name definition) Printtyp.path expected
  | Non_abstract_reexport definition ->
    fprintf ppf
      "@[Invalid reexport declaration.\
         @ Type %s must not define an explicit representation.@]"
      (Path.name definition)
  | Unsafe_mode_crossing_on_invalid_type_kind ->
    fprintf ppf
      "@[[%@%@unsafe_allow_any_mode_crossing] is not allowed on this kind of \
       type declaration.@ Only records, unboxed products, and variants are \
       supported.@]"
  | Illegal_baggage jkind ->
    fprintf ppf
      "@[Illegal %a in kind annotation of an abbreviation:@ %a@]"
      Style.inline_code "with" Jkind.format jkind
  | No_unboxed_version p ->
      fprintf ppf "@[The type %a@ has no unboxed version.@]"
        (Style.as_inline_code Printtyp.path) p
  | Atomic_field_must_be_mutable name ->
      fprintf ppf
        "@[The label %a must be mutable to be declared atomic.@]"
        Style.inline_code name

let () =
  Location.register_error_of_exn
    (function
      | Error (loc, err) ->
        Some (Location.error_of_printer ~loc report_error err)
      | _ ->
        None
    )<|MERGE_RESOLUTION|>--- conflicted
+++ resolved
@@ -1140,11 +1140,7 @@
         (fun (kind : mixed_block_element) ->
           match kind with
           | Value | Float64 | Float32 | Bits8 | Bits16 | Bits32 | Bits64
-<<<<<<< HEAD
-          | Vec128 | Vec256 | Vec512 | Word -> false
-=======
           | Vec128 | Vec256 | Vec512 | Word | Void -> false
->>>>>>> 3b595799
           | Float_boxed -> true
           | Product shape -> shape_has_float_boxed shape)
         shape
