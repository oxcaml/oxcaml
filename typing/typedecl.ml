(**************************************************************************)
(*                                                                        *)
(*                                 OCaml                                  *)
(*                                                                        *)
(*  Xavier Leroy and Jerome Vouillon, projet Cristal, INRIA Rocquencourt  *)
(*                                                                        *)
(*   Copyright 1996 Institut National de Recherche en Informatique et     *)
(*     en Automatique.                                                    *)
(*                                                                        *)
(*   All rights reserved.  This file is distributed under the terms of    *)
(*   the GNU Lesser General Public License version 2.1, with the          *)
(*   special exception on linking described in the file LICENSE.          *)
(*                                                                        *)
(**************************************************************************)

(**** Typing of type definitions ****)

open Misc
open Asttypes
open Parsetree
open Primitive
open Types
open Typetexp

module String = Misc.Stdlib.String

type native_repr_kind = Unboxed | Untagged

type jkind_sort_loc =
  | Cstr_tuple of { unboxed : bool }
  | Record of { unboxed : bool }
  | Record_unboxed_product
  | Inlined_record of { unboxed : bool }
  | Mixed_product
  | External
  | External_with_layout_poly

(* Our static analyses explore the set of type expressions "reachable"
   from a type declaration, by expansion of definitions or by the
   subterm relation (a type expression is syntactically contained
   in another). *)
type reaching_type_path = reaching_type_step list
and reaching_type_step =
  | Expands_to of type_expr * type_expr
  | Contains of type_expr * type_expr

module Mixed_product_kind = struct
  type t =
    | Record
    | Cstr_tuple
    | Cstr_record

  let to_plural_string = function
    | Record -> "records"
    | Cstr_tuple -> "constructors"
    | Cstr_record -> "inline record arguments to constructors"
end

type mixed_product_violation =
  | Runtime_support_not_enabled of Mixed_product_kind.t
  | Extension_constructor
  | Value_prefix_too_long of
      { value_prefix_len : int;
        max_value_prefix_len : int;
        mixed_product_kind : Mixed_product_kind.t;
      }
  | Insufficient_level of
      { required_layouts_level : Language_extension.maturity;
        mixed_product_kind : Mixed_product_kind.t;
      }

type bad_jkind_inference_location =
  | Check_constraints
  | Delayed_checks

type error =
    Repeated_parameter
  | Duplicate_constructor of string
  | Too_many_constructors
  | Duplicate_label of string
  | Unboxed_mutable_label
  | Recursive_abbrev of string * Env.t * reaching_type_path
  | Cycle_in_def of string * Env.t * reaching_type_path
  | Unboxed_recursion of string * Env.t * reaching_type_path
  | Definition_mismatch of type_expr * Env.t * Includecore.type_mismatch option
  | Constraint_failed of Env.t * Errortrace.unification_error
  | Inconsistent_constraint of Env.t * Errortrace.unification_error
  | Type_clash of Env.t * Errortrace.unification_error
  | Non_regular of {
      definition: Path.t;
      used_as: type_expr;
      defined_as: type_expr;
      reaching_path: reaching_type_path;
    }
  | Null_arity_external
  | Missing_native_external
  | Unbound_type_var of type_expr * type_declaration
  | Cannot_extend_private_type of Path.t
  | Not_extensible_type of Path.t
  | Extension_mismatch of Path.t * Env.t * Includecore.type_mismatch
  | Rebind_wrong_type of
      Longident.t * Env.t * Errortrace.unification_error
  | Rebind_mismatch of Longident.t * Path.t * Path.t
  | Rebind_private of Longident.t
  | Variance of Typedecl_variance.error
  | Unavailable_type_constructor of Path.t
  | Unbound_type_var_ext of type_expr * extension_constructor
  | Val_in_structure
  | Multiple_native_repr_attributes
  | Cannot_unbox_or_untag_type of native_repr_kind
  | Deep_unbox_or_untag_attribute of native_repr_kind
  | Jkind_mismatch_of_type of type_expr * Jkind.Violation.t
  | Jkind_mismatch_of_path of Path.t * Jkind.Violation.t
  | Jkind_mismatch_due_to_bad_inference of
      type_expr * Jkind.Violation.t * bad_jkind_inference_location
  | Jkind_sort of
      { kloc : jkind_sort_loc
      ; typ : type_expr
      ; err : Jkind.Violation.t
      }
  | Jkind_empty_record
  | Non_value_in_sig of Jkind.Violation.t * string * type_expr
  | Invalid_jkind_in_block of type_expr * Jkind.Sort.Const.t * jkind_sort_loc
  | Illegal_mixed_product of mixed_product_violation
  | Separability of Typedecl_separability.error
  | Bad_unboxed_attribute of string
  | Boxed_and_unboxed
  | Nonrec_gadt
  | Invalid_private_row_declaration of type_expr
  | Local_not_enabled
  | Unexpected_layout_any_in_primitive of string
  | Useless_layout_poly
  | Zero_alloc_attr_unsupported of Builtin_attributes.zero_alloc_attribute
  | Zero_alloc_attr_non_function
  | Zero_alloc_attr_bad_user_arity
  | Invalid_reexport of
      { definition: Path.t
      ; expected: Path.t
      }
  | Non_abstract_reexport of Path.t
  | Unsafe_mode_crossing_on_invalid_type_kind
  | Illegal_baggage of jkind_l
  | No_unboxed_version of Path.t

open Typedtree

exception Error of Location.t * error

let get_unboxed_from_attributes sdecl =
  let unboxed = Builtin_attributes.has_unboxed sdecl.ptype_attributes in
  let boxed = Builtin_attributes.has_boxed sdecl.ptype_attributes in
  match boxed, unboxed with
  | true, true -> raise (Error(sdecl.ptype_loc, Boxed_and_unboxed))
  | true, false -> Some false
  | false, true -> Some true
  | false, false -> None

(* [make_params] creates sort variables - these can be defaulted away (as in
   transl_type_decl) or unified with existing sort-variable-free types (as in
   transl_with_constraint). *)
let make_params env path params =
  TyVarEnv.reset (); (* [transl_type_param] binds type variables *)
  let make_param (sty, v) =
    (* Our choice for now is that if you want a parameter of jkind any, you have
       to ask for it with an annotation.  Some restriction here seems necessary
       for backwards compatibility (e.g., we wouldn't want [type 'a id = 'a] to
       have jkind any).  But it might be possible to infer [any] in some
       cases. *)
    let jkind =
      Jkind.of_new_legacy_sort ~why:(Unannotated_type_parameter path)
    in
    try
      (transl_type_param env path jkind sty, v)
    with Already_bound ->
      raise(Error(sty.ptyp_loc, Repeated_parameter))
  in
    List.map make_param params

(* Enter all declared types in the environment as abstract types *)

let add_type ~check ?shape id decl env =
  Builtin_attributes.warning_scope ~ppwarning:false decl.type_attributes
    (fun () -> Env.add_type ~check ?shape id decl env)

(* Add a dummy type declaration to the environment, with the given arity.
   The [type_kind] is [Type_abstract], but there is a generic [type_manifest]
   for abbreviations, to allow polymorphic expansion, except if
   [abstract_abbrevs] is given along with a reason for not allowing expansion.
   This function is only used in [transl_type_decl]. *)
let enter_type ?abstract_abbrevs rec_flag env sdecl (id, uid) =
  let needed =
    match rec_flag with
    | Asttypes.Nonrecursive ->
        begin match sdecl.ptype_kind with
        | Ptype_variant scds ->
            List.iter (fun cd ->
              if cd.pcd_res <> None then raise (Error(cd.pcd_loc, Nonrec_gadt)))
              scds
        | _ -> ()
        end;
        Btype.is_row_name (Ident.name id)
    | Asttypes.Recursive -> true
  in
  if not needed then env else
  let arity = List.length sdecl.ptype_params in
  let path = Path.Pident id in
  let any = Jkind.Builtin.any ~why:Initial_typedecl_env in

  (* There is some trickiness going on here with the jkind.  It expands on an
     old trick used in the manifest of [decl] below.

     Consider a declaration like:

        type t = foo list_of_values
        and foo = Bar

     When [enter_type] is called, we haven't yet analyzed anything about the
     manifests and kinds of the declarations, so it's natural to give [t] and
     [foo] jkind [Any].  But, while translating [t]'s manifest, we'll need to
     know [foo] has jkind [value], because it is used as the argument to
     [list_of_values]. And this check will occur before we've looked at [foo] at
     all.

     One can imagine solutions, like estimating the jkind based on the kind
     (tricky for unboxed) or parameterizing the type_expr translation with an
     option to not do full jkind checking in some cases and fix it up later
     (ugly).

     Instead, we build on an old trick that is used to handle constraints.
     Consider declarations like:

       type 'a t = 'a constraint 'a = ('b * 'c)

       type s = r t
       and r = int * string

     Here we face a similar problem in the context of constraints.  While
     translating [s]'s manifest (which is [r t]), we'll need to know that [t]'s
     constraint is satisfied (i.e., that [r] is a tuple).  But we don't know
     anything about [r] yet!

     The solution, in three parts:
     1) [enter_type], here, is used to construct [temp_env], an environment
        where we set the manifest of recursively defined things like [s]
        and [t] to just be a fresh type variable.
     2) [transl_declaration] checks constraints in [temp_env].  This succeeds,
        because [r]'s manifest is a variable and therefore unifies with
        ['b * 'c].
     3) After we've built the real environment with the actual manifests
        ([new_env] in [transl_type_decl]), the function [update_type] checks
        that the manifests from the old environment (here containing the
        information that [r] must be some pair to satisfy the constraint) are
        unified with the manifests from the new environment, ensuring the actual
        definitions satisfy those constraints.

     If [r] were, e.g., defined to be [int list], step 3 would fail.

     To handle the original jkind example, we piggyback off that approach - the
     jkind of the variable put in manifests here is updated when constraints
     are checked and then unified with the real manifest and checked against the
     kind. *)
  let type_jkind =
    Jkind.of_type_decl_default
      ~context:(Type_declaration path)
      (* CR layouts v2.8: This next line is truly terrible. But I think it's OK
         for now: it will mean that any [with] constraints get interpreted to
         mean that the thing does not cross that mode. That's OK: the jkind
         produced here can be an overapproximation of the correct jkind (note
         that [any] is the default).  Indeed the only reason (I think) we need a
         non-[any] jkind here is to produce better error messages.

         Doing better here will be annoying, because a type is in scope in its
         own jkind... and yet we don't have an env that we can use at this
         point. I think probably the solution will be to have
         [Jkind.of_type_decl_default] just return [max] every time it sees a
         [with]-kind... which basically just does this [type_exn] trick but much
         more sanely. *)
      ~transl_type:(fun _ -> Predef.type_exn)
      ~default:(Jkind.disallow_right any)
      sdecl
  in
  let abstract_source, type_manifest, unboxed_type_manifest =
    match sdecl.ptype_manifest, abstract_abbrevs with
    (* Make a manifest with an unrestricted type variable. This type variable
       essentially collects constraints that arise from the usage of the
       type being constructed. Nothing is gained by using the jkind from
       an annotation here, and doing so with separated left- and right-jkinds
       is hard to do. *)
    | None, _ | Some _, None ->
      Definition, Some (Ctype.newvar any), Some (Ctype.newvar any)
    | Some _, Some reason -> reason, None, None
in
  let type_params =
    List.map (fun (param, _) ->
        let name = get_type_param_name param in
        let jkind = get_type_param_jkind path param in
        Btype.newgenvar ?name jkind)
      sdecl.ptype_params
  in
  (* In the temporary environment, all types get an unboxed version.
     See Note [Typechecking unboxed versions of types]. *)
  let type_unboxed_version =
    Some { type_params;
      type_arity = arity;
      type_kind = Type_abstract abstract_source;
      type_jkind;
      type_private = sdecl.ptype_private;
      type_manifest = unboxed_type_manifest;
      type_variance = Variance.unknown_signature ~injective:false ~arity;
      type_separability = Types.Separability.default_signature ~arity;
      type_is_newtype = false;
      type_expansion_scope = Btype.lowest_level;
      type_loc = sdecl.ptype_loc;
      type_attributes = sdecl.ptype_attributes;
      type_unboxed_default = false;
      type_uid = Uid.unboxed_version uid;
      type_unboxed_version = None;
    }
  in
  let decl =
    { type_params;
      type_arity = arity;
      type_kind = Type_abstract abstract_source;
      type_jkind;
      type_private = sdecl.ptype_private;
      type_manifest;
      type_variance = Variance.unknown_signature ~injective:false ~arity;
      type_separability = Types.Separability.default_signature ~arity;
      type_is_newtype = false;
      type_expansion_scope = Btype.lowest_level;
      type_loc = sdecl.ptype_loc;
      type_attributes = sdecl.ptype_attributes;
      type_unboxed_default = false;
      type_uid = uid;
      type_unboxed_version;
    }
  in
  add_type ~check:true id decl env

(* nroberts: The below [update_type] is deleted upstream in
   https://github.com/ocaml/ocaml/pull/12180 to stop ocamlc from looping on some
   type constraints. Our internal version records jkind constraints, and so we
   cannot delete it. We haven't separately implemented a fix for ocamlc looping,
   so we probably have the same issue described in that PR, but users haven't
   reported it.
*)
(* [update_type] performs step 3 of the process described in the comment in
   [enter_type]: We unify the manifest of each type with the definition of that
   variable in [temp_env], which contains any requirements on the type implied
   by its use in other mutually defined types.

   In particular, we want to ensure that the manifest of this type has a jkind
   compatible with its uses in mutually defined types.  One subtlety is that we
   don't actually perform those jkind checks here - we use
   [Ctype.unify_delaying_jkind_checks] to record any needed jkind checks, but
   don't perform them until slightly later in [transl_type_decl].

   The reason for this delay is ill-formed, circular types.  These haven't been
   ruled out yet, and as a result jkind checking can fall into an infinite loop
   where jkind checking expands types, and these type expansions in subst
   trigger jkind checks that trigger type expansions that trigger jkind checks
   that...  These circular types are ruled out just after [update_type] in
   [transl_type_decl], and then we perform the delayed checks.
*)
let update_type temp_env env id loc =
  let path = Path.Pident id in
  let decl = Env.find_type path temp_env in
  try
    let checks =
      match decl.type_manifest with
      | Some ty ->
        Ctype.unify_delaying_jkind_checks
          env (Ctype.newconstr path decl.type_params) ty
      | None -> Misc.fatal_error "Typedecl.update_type"
    in
    match decl.type_unboxed_version with
    | None ->
      checks
    | Some { type_manifest = Some ty; type_params; _ } ->
      let checks_from_unboxed_version =
        Ctype.unify_delaying_jkind_checks env
          (Ctype.newconstr (Path.unboxed_version path) type_params) ty
      in
      checks @ checks_from_unboxed_version
    | Some { type_manifest = None; _ } ->
      Misc.fatal_error "Typedecl.update_type"
  with Ctype.Unify err ->
    raise (Error(loc, Type_clash (env, err)))

(* Determine if a type's values are represented by floats at run-time. *)
(* CR layouts v2.5: Should we check for unboxed float here? Is a record with all
   unboxed floats the same as a float record?

   reisenberg: Yes. And actually a record mixing floats and unboxed floats is
   also a float-record, and should be made to work. We'll have to make sure to
   add the boxing operations in the right spot at projections, but that should
   be possible.
*)
let is_float env ty =
  match get_desc (Ctype.get_unboxed_type_approximation env ty).ty with
    Tconstr(p, _, _) -> Path.same p Predef.path_float
  | _ -> false

(* Determine if a type definition defines a fixed type. (PW) *)
let is_fixed_type sd =
  let rec has_row_var sty =
    match sty.ptyp_desc with
      (* CR layouts upstreaming: The Ptyp_alias case also covers the case for a
         jkind annotation, conveniently. When upstreaming jkinds, this
         function will need a case for jkind-annotation aliases. *)
      Ptyp_alias (sty, _jkind, _) -> has_row_var sty
    | Ptyp_class _
    | Ptyp_object (_, Open)
    | Ptyp_variant (_, Open, _)
    | Ptyp_variant (_, Closed, Some _) -> true
    | _ -> false
  in
  match sd.ptype_manifest with
    None -> false
  | Some sty ->
      sd.ptype_kind = Ptype_abstract &&
      sd.ptype_private = Private &&
      has_row_var sty

(* Set the row variable to a fixed type in a private row type declaration.
   (e.g. [ type t = private [< `A | `B ] ] or [type u = private < .. > ])
   Require [is_fixed_type decl] as a precondition
*)
let set_private_row env loc p decl =
  let tm =
    match decl.type_manifest with
      None -> assert false
    | Some t -> Ctype.expand_head env t
  in
  let rv =
    match get_desc tm with
      Tvariant row ->
        let Row {fields; more; closed; name} = row_repr row in
        set_type_desc tm
          (Tvariant (create_row ~fields ~more ~closed ~name
                       ~fixed:(Some Fixed_private)));
        if Btype.static_row row then
          (* the syntax hinted at the existence of a row variable,
             but there is in fact no row variable to make private, e.g.
             [ type t = private [< `A > `A] ] *)
          raise (Error(loc, Invalid_private_row_declaration tm))
        else more
    | Tobject (ty, _) ->
        let r = snd (Ctype.flatten_fields ty) in
        if not (Btype.is_Tvar r) then
          (* a syntactically open object was closed by a constraint *)
          raise (Error(loc, Invalid_private_row_declaration tm));
        r
    | _ -> assert false
  in
  set_type_desc rv (Tconstr (p, decl.type_params, ref Mnil))

(* Makes sure a type is representable. When called with a type variable, will
   lower [any] to a sort variable if [allow_unboxed = true], and to [value]
   if [allow_unboxed = false]. *)
(* CR layouts: Many places where [check_representable] is called in this file
   should be replaced with checks at the places where values of those types are
   constructed.  We've been conservative here in the first version. This is the
   same issue as with arrows. *)
let check_representable ~why env loc kloc typ =
  match Ctype.type_sort ~why ~fixed:false env typ with
  | Ok _ -> ()
  | Error err -> raise (Error (loc,Jkind_sort {kloc; typ; err}))

let transl_labels (type rep) ~(record_form : rep record_form) ~new_var_jkind
      env univars closed lbls kloc =
  assert (lbls <> []);
  let all_labels = ref String.Set.empty in
  List.iter
    (fun {pld_name = {txt=name; loc}} ->
       if String.Set.mem name !all_labels then
         raise(Error(loc, Duplicate_label name));
       all_labels := String.Set.add name !all_labels)
    lbls;
  let mk {pld_name=name;pld_mutable=mut;pld_modalities=modalities;
          pld_type=arg;pld_loc=loc;pld_attributes=attrs} =
    Builtin_attributes.warning_scope attrs
      (fun () ->
         let mut : mutability =
          match mut with
          | Immutable -> Immutable
          | Mutable ->
              match record_form with
              | Legacy -> Mutable Mode.Alloc.Comonadic.Const.legacy
              | Unboxed_product -> raise(Error(loc, Unboxed_mutable_label))
         in
         let modalities =
          Typemode.transl_modalities ~maturity:Stable mut modalities
         in
         let arg = Ast_helper.Typ.force_poly arg in
         let cty = transl_simple_type ~new_var_jkind env ?univars ~closed Mode.Alloc.Const.legacy arg in
         {ld_id = Ident.create_local name.txt;
          ld_name = name;
          ld_uid = Uid.mk ~current_unit:(Env.get_unit_name ());
          ld_mutable = mut;
          ld_modalities = modalities;
          ld_type = cty; ld_loc = loc; ld_attributes = attrs}
      )
  in
  let lbls = List.map mk lbls in
  let lbls' =
    List.map
      (fun ld ->
         let ty = ld.ld_type.ctyp_type in
         let ty = match get_desc ty with Tpoly(t,[]) -> t | _ -> ty in
         check_representable ~why:(Label_declaration ld.ld_id)
           env ld.ld_loc kloc ty;
         {Types.ld_id = ld.ld_id;
          ld_mutable = ld.ld_mutable;
          ld_modalities = ld.ld_modalities;
          ld_sort = Jkind.Sort.Const.void;
            (* Updated by [update_label_sorts] *)
          ld_type = ty;
          ld_loc = ld.ld_loc;
          ld_attributes = ld.ld_attributes;
          ld_uid = ld.ld_uid;
         }
      )
      lbls in
  lbls, lbls'

let transl_types_gf ~new_var_jkind env loc univars closed cal kloc =
  let mk arg =
    let cty =
      transl_simple_type ~new_var_jkind env ?univars ~closed
        Mode.Alloc.Const.legacy arg.pca_type
    in
    let gf =
      Typemode.transl_modalities ~maturity:Stable Immutable arg.pca_modalities
    in
    {ca_modalities = gf; ca_type = cty; ca_loc = arg.pca_loc}
  in
  let tyl_gfl = List.map mk cal in
  let tyl_gfl' = List.mapi (fun idx (ca : Typedtree.constructor_argument) ->
    check_representable ~why:(Constructor_declaration idx)
      env loc kloc ca.ca_type.ctyp_type;
    {
      Types.ca_modalities = ca.ca_modalities;
      ca_loc = ca.ca_loc;
      ca_type = ca.ca_type.ctyp_type;
      ca_sort = Jkind.Sort.Const.void;
            (* Updated by [update_constructor_arguments_sorts] *)
    }) tyl_gfl
  in
  tyl_gfl, tyl_gfl'

let transl_constructor_arguments ~new_var_jkind ~unboxed
  env loc univars closed = function
  | Pcstr_tuple l ->
      let flds, flds' =
        transl_types_gf ~new_var_jkind
          env loc univars closed l (Cstr_tuple { unboxed })
      in
      Types.Cstr_tuple flds', Cstr_tuple flds
  | Pcstr_record l ->
      let lbls, lbls' =
        transl_labels ~record_form:Legacy ~new_var_jkind
          env univars closed l (Inlined_record { unboxed })
      in
      Types.Cstr_record lbls',
      Cstr_record lbls

(* Note that [make_constructor] does not fill in the [ld_jkind] field of any
   computed record types, because it's called too early in the translation of a
   type declaration to compute accurate jkinds in the presence of recursively
   defined types. It is updated later by [update_constructor_arguments_sorts]
*)
let make_constructor
      env loc ~cstr_path ~type_path ~unboxed type_params svars
      sargs sret_type =
  let tvars = List.map (fun (v, l) -> v.txt, l) svars in
  match sret_type with
  | None ->
      let args, targs =
        transl_constructor_arguments ~new_var_jkind:Any ~unboxed
          env loc None true sargs
      in
        tvars, targs, None, args, None
  | Some sret_type ->
      (* if it's a generalized constructor we must first narrow and
         then widen so as to not introduce any new constraints *)
      (* narrow and widen are now invoked through with_local_scope *)
      TyVarEnv.with_local_scope begin fun () ->
      let closed =
        match svars with
        | [] -> false
        | _ -> true
      in
      let targs, tret_type, args, ret_type, _univars =
        Ctype.with_local_level_if closed begin fun () ->
          TyVarEnv.reset ();
          let univar_list =
            TyVarEnv.make_poly_univars_jkinds
              ~context:(fun v -> Constructor_type_parameter (cstr_path, v))
              svars
          in
          let univars = if closed then Some univar_list else None in
          let args, targs =
            transl_constructor_arguments ~new_var_jkind:Sort ~unboxed
              env loc univars closed sargs
          in
          let tret_type =
            transl_simple_type ~new_var_jkind:Sort env ?univars ~closed Mode.Alloc.Const.legacy
              sret_type
          in
          let ret_type = tret_type.ctyp_type in
          (* TODO add back type_path as a parameter ? *)
          begin match get_desc ret_type with
          | Tconstr (p', _, _) when Path.same type_path p' -> ()
          | _ ->
              let trace =
                (* Expansion is not helpful here -- the restriction on GADT
                   return types is purely syntactic.  (In the worst case,
                   expansion produces gibberish.) *)
                [Ctype.unexpanded_diff
                   ~got:ret_type
                   ~expected:(Ctype.newconstr type_path type_params)]
              in
              raise (Error(sret_type.ptyp_loc,
                           Constraint_failed(
                           env, Errortrace.unification_error ~trace)))
          end;
          (targs, tret_type, args, ret_type, univar_list)
        end
        ~post: begin fun (_, _, args, ret_type, univars) ->
          Btype.iter_type_expr_cstr_args Ctype.generalize args;
          Ctype.generalize ret_type;
          let _vars = TyVarEnv.instance_poly_univars env loc univars in
          let set_level t = Ctype.enforce_current_level env t in
          Btype.iter_type_expr_cstr_args set_level args;
          set_level ret_type;
        end
      in
      tvars, targs, Some tret_type, args, Some ret_type
      end

let verify_unboxed_attr unboxed_attr sdecl =
  begin match unboxed_attr with
  | (None | Some false) -> ()
  | Some true ->
    let bad msg = raise(Error(sdecl.ptype_loc, Bad_unboxed_attribute msg)) in
    match sdecl.ptype_kind with
    | Ptype_abstract    -> bad "it is abstract"
    | Ptype_open        -> bad "extensible variant types cannot be unboxed"
    | Ptype_record fields -> begin match fields with
        | [] -> bad "it has no fields"
        | _::_::_ -> bad "it has more than one field"
        | [{pld_mutable = Mutable}] -> bad "it is mutable"
        | [{pld_mutable = Immutable}] -> ()
      end
    | Ptype_record_unboxed_product _ ->
        bad "[@@unboxed] may not be used on unboxed records"
    | Ptype_variant constructors -> begin match constructors with
        | [] -> bad "it has no constructor"
        | (_::_::_) -> bad "it has more than one constructor"
        | [c] -> begin match c.pcd_args with
            | Pcstr_tuple [] ->
                bad "its constructor has no argument"
            | Pcstr_tuple (_::_::_) ->
                bad "its constructor has more than one argument"
            | Pcstr_tuple [_]  ->
                ()
            | Pcstr_record [] ->
                bad "its constructor has no fields"
            | Pcstr_record (_::_::_) ->
                bad "its constructor has more than one field"
            | Pcstr_record [{pld_mutable = Mutable}] ->
                bad "it is mutable"
            | Pcstr_record [{pld_mutable = Immutable}] ->
                ()
          end
      end
  end

(* Note [Default jkinds in transl_declaration]
   ~~~~~~~~~~~~~~~~~~~~~~~~~~~~~~~~~~~~~~~~~~~~
   For every type declaration we create in transl_declaration, we must
   choose the jkind to use in the [type_jkind] field. Note that choices
   2 and 3 below consult the jkinds of other types. In the case that these
   types are declared in the same mutually recursive group, those jkinds
   will be approximations; see the comments on [enter_type].

   1. If there is a jkind annotation, use that. We might later compute a more
      precise jkind for the type (e.g. [type t : value = int] or [type t :
      value = A | B | C]); this will be updated in [update_decl_jkind] (updates
      from the kind) or [check_coherence] (updates from the manifest), which
      also ensures that the updated jkind is a subjkind of the annotated
      jkind.

   2. If there is no annotation but there is a manifest, use the jkind
      of the manifest. This gets improved in [check_coherence], after
      the manifest jkind might be more accurate.

   3. If there is no annotation and no manifest, the default jkind
      depends on the kind:

      - Abstract types: In this case, we have a fully abstract type declaration,
        like [type t]. We wish to default these to have jkind [value] for
        backward compatibility.

      - [@@unboxed] records and variants: We use [any] as the default.
        This default gets updated in [update_decl_jkind], when we can
        safely look up the jkind of the field. Recursive uses
        of the unboxed type are OK, because [update_decl_jkind] uses
        [Ctype.type_jkind], which looks through unboxed types (and thus
        the choice of [any] is not observed on recursive occurrences).

      - Other records and variants: The jkind of these depends on the jkinds
        of their fields: an enumeration variant is an [immediate], and someday
        (* CR layouts v5: today is the someday! *) we will allow records
        comprising only [void]s, which will also be [immediate].

        So we choose a default of [value], which gets updated in
        [update_decl_jkind]. This default choice does get used when updating
        the jkinds of other types that (recursively) mention the current type,
        but that's OK: the update in [update_decl_jkind] can only change a
        [value] to become [immediate], and yet that change can never affect
        the decision of whether an outer record/variant is a [value] or
        [immediate] (only choices of [void] can do that).

        (Again, any unboxed records/variants are looked through by
        [type_jkind], so a void one of those is OK.)

        It is tempting to use [any] as the default here, but that causes
        trouble around recursive occurrences in [update_decl_jkind].

      - Extensible variants: These really are [value]s, so we just use
        that as the default.

   The jkinds in type declarations are always just upper bounds, as
   we see in this example:

   {[
     type t7 = A | B | C | D of t7_void
     and t7_2 = { x : t7 } [@@unboxed]
     and t7_void [@@void]

     type t7_3 = t7_2 [@@immediate]
   ]}

   The proper jkind of [t7] is [immediate], but that's hard to know. Because
   [t7] has no jkind annotation and no manifest, it gets a default jkind
   of [value]. [t7_2] gets a default of [any]. We update [t7]'s jkind to be
   [immediate] in [update_decl_jkind]. But when updating [t7_2]'s jkind, we
   use the *original, default* jkind for [t7]: [value]. This means that the
   jkind recorded for [t7_2] is actually [value]. The program above is still
   accepted, because the jkind check in [check_coherence] uses [type_jkind],
   which looks through unboxed types. So it's all OK for users, but it's
   unfortunate that the stored jkind on [t7_2] is imprecise.

   The way this interacts with checking of with-bounds is somewhat subtle and complex.
   With-bounds for mutually recursive type declarations need to be normalized and checked
   in a pass /after/ computing the the proper (best) jkinds for all the types and storing
   them in the environment, so that they can be queried during normalization. But it's
   important that we call [Jkind.Layout.sub] on each type /eagerly/, so that its sort
   variables (which might be referenced from the jkinds of other types) get filled in with
   the right sort. So we do that early, in [update_decl_jkind], then check the full jkind
   against the dummy jkind later, after normalizing in [transl_type_decl].

   (* CR layouts: see if we can do better here. *)
*)


let shape_map_labels =
  List.fold_left (fun map { Types.ld_id; ld_uid; _} ->
    Shape.Map.add_label map ld_id ld_uid)
    Shape.Map.empty

let shape_map_unboxed_labels =
  List.fold_left (fun map { Types.ld_id; ld_uid; _} ->
    Shape.Map.add_unboxed_label map ld_id ld_uid)
    Shape.Map.empty

let shape_map_cstrs =
  List.fold_left (fun map { Types.cd_id; cd_uid; cd_args; _ } ->
    let cstr_shape_map =
      let label_decls =
        match cd_args with
        | Cstr_tuple _ -> []
        | Cstr_record ldecls -> ldecls
      in
      shape_map_labels label_decls
    in
    Shape.Map.add_constr map cd_id
      @@ Shape.str ~uid:cd_uid cstr_shape_map)
    (Shape.Map.empty)

let transl_declaration env sdecl (id, uid) =
  (* Bind type parameters *)
  Ctype.with_local_level begin fun () ->
  TyVarEnv.reset();
  let path = Path.Pident id in
  let tparams = make_params env path sdecl.ptype_params in
  let params = List.map (fun (cty, _) -> cty.ctyp_type) tparams in
  let cstrs = List.map
    (fun (sty, sty', loc) ->
      transl_simple_type ~new_var_jkind:Any env ~closed:false Mode.Alloc.Const.legacy sty,
      transl_simple_type ~new_var_jkind:Sort env ~closed:false Mode.Alloc.Const.legacy sty', loc)
    sdecl.ptype_cstrs
  in
  let unboxed_attr = get_unboxed_from_attributes sdecl in
  let unbox, unboxed_default =
    match sdecl.ptype_kind with
    | Ptype_variant [{pcd_args = Pcstr_tuple [_]; _}]
    | Ptype_variant [{pcd_args = Pcstr_record [{pld_mutable=Immutable; _}]; _}]
    | Ptype_record [{pld_mutable=Immutable; _}] ->
      Option.value unboxed_attr ~default:!Clflags.unboxed_types,
      Option.is_none unboxed_attr
    | Ptype_record_unboxed_product _ -> false, false
    | _ -> false, false (* Not unboxable, mark as boxed *)
  in
  verify_unboxed_attr unboxed_attr sdecl;
  (* CR layouts v2.8: This next call to [transl_simple_type] probably can loop
     because it will do perhaps-circular jkind checks. But actually I think the
     same problem exists in e.g. record fields. We should probably look into this. *)
  let transl_type sty =
    (* CR layouts v2.8: The [~new_var_jkind:Any] is weird. The type is closed,
       and so there shouldn't be any new vars. Investigate. *)
    let cty =
      Ctype.with_local_level begin fun () ->
        Typetexp.transl_simple_type env ~new_var_jkind:Any
          ~closed:true Mode.Alloc.Const.legacy sty
      end
      (* This call to [generalize_structure] is necessary so that copying
         during instantiation traverses inside of any type constructors in the
         [with]-bound. It's also necessary because the variables here are at
         generic level, and so any containers of them should be, too! *)
      ~post:(fun cty -> Ctype.generalize_structure cty.ctyp_type)
    in
    cty.ctyp_type  (* CR layouts v2.8: Do this more efficiently. Or probably
                      add with-kinds to Typedtree. *)
  in
  let jkind_from_annotation, jkind_annotation =
    match Jkind.of_type_decl ~context:(Type_declaration path) ~transl_type sdecl with
    | Some (jkind, annot) ->
        Some jkind, annot
    | None -> None, None
  in
  let (tman, man) = match sdecl.ptype_manifest with
      None -> None, None
    | Some sty ->
      let no_row = not (is_fixed_type sdecl) in
      let cty = transl_simple_type ~new_var_jkind:Any env ~closed:no_row Mode.Alloc.Const.legacy sty in
      Some cty, Some cty.ctyp_type
  in
  (* jkind_default is the jkind to use for now as the type_jkind when there
     is no annotation and no manifest.
     See Note [Default jkinds in transl_declaration].
  *)
  let (tkind, kind, jkind_default) =
    match sdecl.ptype_kind with
      (* CR layouts v3.5: this is a hack to allow re-exporting the definition
         of ['a or_null], including constructors, even if one can't define
         ['a or_null] "honestly", with tools available to users.

         Remove when we allow users to define their own null constructors.
      *)
      | Ptype_abstract when
        Builtin_attributes.has_or_null_reexport sdecl.ptype_attributes ->
          let param =
            (* We require users to define ['a t = 'a or_null]. Manifest
               must be set to [or_null] so typechecking stays correct. *)
            let ty = Option.map (Ctype.expand_head env) man in
            match Option.map get_desc ty with
            | Some (Tconstr(path, [param], _))
              when Path.same path Predef.path_or_null -> param
            | Some _ | None -> raise (Error (sdecl.ptype_loc, Invalid_reexport
              { definition = path; expected = Predef.path_or_null }))
          in
          let type_kind = Predef.or_null_kind param in
          let jkind = Predef.or_null_jkind param in
          Ttype_abstract, type_kind, jkind
      | (Ptype_variant _ | Ptype_record _ | Ptype_record_unboxed_product _
        | Ptype_open)
        when Builtin_attributes.has_or_null_reexport sdecl.ptype_attributes ->
        raise (Error (sdecl.ptype_loc, Non_abstract_reexport path))
      | Ptype_abstract ->
        Ttype_abstract, Type_abstract Definition,
        Jkind.Builtin.value ~why:Default_type_jkind
      | Ptype_variant scstrs ->
        if List.exists (fun cstr -> cstr.pcd_res <> None) scstrs then begin
          match cstrs with
            [] -> ()
          | (_,_,loc)::_ ->
              Location.prerr_warning loc Warnings.Constraint_on_gadt
        end;
        let all_constrs = ref String.Set.empty in
        List.iter
          (fun {pcd_name = {txt = name}} ->
            if String.Set.mem name !all_constrs then
              raise(Error(sdecl.ptype_loc, Duplicate_constructor name));
            all_constrs := String.Set.add name !all_constrs)
          scstrs;
        if List.length
            (List.filter (fun cd -> cd.pcd_args <> Pcstr_tuple []) scstrs)
           > (Config.max_tag + 1) then
          raise(Error(sdecl.ptype_loc, Too_many_constructors));
        let make_cstr scstr =
          let name = Ident.create_local scstr.pcd_name.txt in
          let attributes = scstr.pcd_attributes in
          let tvars, targs, tret_type, args, ret_type =
            make_constructor ~unboxed:unbox env scstr.pcd_loc
              ~cstr_path:(Path.Pident name) ~type_path:path params
              scstr.pcd_vars scstr.pcd_args scstr.pcd_res
          in
          let tcstr =
            { cd_id = name;
              cd_name = scstr.pcd_name;
              cd_vars = tvars;
              cd_uid = Uid.mk ~current_unit:(Env.get_unit_name ());
              cd_args = targs;
              cd_res = tret_type;
              cd_loc = scstr.pcd_loc;
              cd_attributes = attributes }
          in
          let cstr =
            { Types.cd_id = name;
              cd_args = args;
              cd_res = ret_type;
              cd_loc = scstr.pcd_loc;
              cd_attributes = attributes;
              cd_uid = tcstr.cd_uid }
          in
            tcstr, cstr
        in
        let make_cstr scstr =
          Builtin_attributes.warning_scope scstr.pcd_attributes
            (fun () -> make_cstr scstr)
        in
        let tcstrs, cstrs = List.split (List.map make_cstr scstrs) in
        let rep, jkind =
          if unbox then
            Variant_unboxed, Jkind.of_new_legacy_sort ~why:Old_style_unboxed_type
          else
            (* We mark all arg sorts "void" here.  They are updated later,
               after the circular type checks make it safe to check sorts.
               Likewise, [Constructor_uniform_value] is potentially wrong
               and will be updated later.
            *)
            Variant_boxed (
              Array.map
                (fun cstr ->
                   let sorts =
                     match Types.(cstr.cd_args) with
                     | Cstr_tuple args ->
                       Array.make (List.length args) Jkind.Sort.Const.void
                     | Cstr_record _ -> [| Jkind.Sort.Const.value |]
                   in
                   Constructor_uniform_value, sorts)
                (Array.of_list cstrs)
            ),
          Jkind.for_non_float ~why:Boxed_variant
        in
          Ttype_variant tcstrs, Type_variant (cstrs, rep, None), jkind
      | Ptype_record lbls ->
          let lbls, lbls' =
            transl_labels ~record_form:Legacy ~new_var_jkind:Any
              env None true lbls (Record { unboxed = unbox })
          in
          let rep, jkind =
            if unbox then
              Record_unboxed,
              Jkind.of_new_legacy_sort ~why:Old_style_unboxed_type
            else
            (* Note this is inaccurate, using `Record_boxed` in cases where the
               correct representation is [Record_float], [Record_ufloat], or
               [Record_mixed].  Those cases are fixed up after we can get
               accurate sorts for the fields, in [update_decl_jkind]. *)
              Record_boxed (Array.make (List.length lbls) Jkind.Sort.Const.void),
              Jkind.for_non_float ~why:Boxed_record
          in
          Ttype_record lbls, Type_record(lbls', rep, None), jkind
      | Ptype_record_unboxed_product lbls ->
          Language_extension.assert_enabled ~loc:sdecl.ptype_loc Layouts
            Language_extension.Stable;
          let lbls, lbls' =
            transl_labels ~record_form:Unboxed_product ~new_var_jkind:Any
              env None true lbls Record_unboxed_product
          in
          (* The jkinds below, and the ones in [lbls], are dummy jkinds which
             are replaced and made to correspond to each other in
             [update_decl_jkind]. *)
          let jkind =
            Jkind.Builtin.product_of_sorts ~why:Unboxed_record
              (List.length lbls)
          in
          Ttype_record_unboxed_product lbls,
          Type_record_unboxed_product(lbls', Record_unboxed_product, None), jkind
      | Ptype_open ->
        Ttype_open, Type_open,
        Jkind.for_non_float ~why:Extensible_variant
      in
    let jkind =
    (* - If there's an annotation, we use that. It's checked against
         a kind in [update_decl_jkind] and the manifest in [check_coherence].
         Both of those functions update the [type_jkind] field in the
         [type_declaration] as appropriate.
       - If there's no annotation but there is a manifest, just use [any].
         This will get updated to the manifest's jkind in [check_coherence].
       - If there's no annotation and no manifest, we fill in with the
         default calculated above here. It will get updated in
         [update_decl_jkind]. See Note [Default jkinds in transl_declaration].
    *)
      match jkind_from_annotation, man with
      | Some annot, _ -> annot
      | None, Some _ -> Jkind.Builtin.any ~why:Initial_typedecl_env
      | None, None -> jkind_default
    in
    let jkind =
      (* Hack: unboxed records are given a product-of-[any]s layout
         when they would otherwise be given [any].

         This allows [estimate_type_jkind] to give an estimate that's
         just barely good enough, such that [constain_type_jkind] can always
         decompose the product of [any]s and recurse on the labels.
         See https://github.com/ocaml-flambda/flambda-backend/pull/3399. *)
      match kind with
      | Type_record_unboxed_product _ ->
        begin match Jkind.get_layout jkind with
        | Some Any ->
          (* [jkind_default] has just what we need here *)
          Jkind.set_layout jkind (Jkind.extract_layout jkind_default)
        | _ -> jkind
        end
      | Type_abstract _ | Type_variant _ | Type_record _
      | Type_open -> jkind
    in
    let arity = List.length params in
    let decl =
      { type_params = params;
        type_arity = arity;
        type_kind = kind;
        type_jkind = jkind;
        type_private = sdecl.ptype_private;
        type_manifest = man;
        type_variance = Variance.unknown_signature ~injective:false ~arity;
        type_separability = Types.Separability.default_signature ~arity;
        type_is_newtype = false;
        type_expansion_scope = Btype.lowest_level;
        type_loc = sdecl.ptype_loc;
        type_attributes = sdecl.ptype_attributes;
        type_unboxed_default = unboxed_default;
        type_uid = uid;
        type_unboxed_version = None;
        (* Unboxed versions are computed after all declarations have been
           translated, in [derive_unboxed_versions] *)
      } in
  (* Check constraints *)
    List.iter
      (fun (cty, cty', loc) ->
        let ty = cty.ctyp_type in
        let ty' = cty'.ctyp_type in
        try Ctype.unify env ty ty' with Ctype.Unify err ->
          raise(Error(loc, Inconsistent_constraint (env, err))))
      cstrs;
  (* Add abstract row *)
    if is_fixed_type sdecl then begin
      let p, _ =
        try Env.find_type_by_name
              (Longident.Lident(Ident.name id ^ "#row")) env
        with Not_found -> assert false
      in
      set_private_row env sdecl.ptype_loc p decl
    end;
    let decl =
      {
        typ_id = id;
        typ_name = sdecl.ptype_name;
        typ_params = tparams;
        typ_type = decl;
        typ_cstrs = cstrs;
        typ_loc = sdecl.ptype_loc;
        typ_manifest = tman;
        typ_kind = tkind;
        typ_private = sdecl.ptype_private;
        typ_attributes = sdecl.ptype_attributes;
        typ_jkind_annotation = jkind_annotation
      }
    in
    let typ_shape =
      let uid = decl.typ_type.type_uid in
      match decl.typ_type.type_kind with
      | Type_variant (cstrs, _, _) -> Shape.str ~uid (shape_map_cstrs cstrs)
      | Type_record (labels, _, _) ->
        Shape.str ~uid (shape_map_labels labels)
      | Type_record_unboxed_product (labels, _, _) ->
        Shape.str ~uid (shape_map_unboxed_labels labels)
      | Type_abstract _ | Type_open -> Shape.leaf uid
    in
    decl, typ_shape
  end

(* Note [Typechecking unboxed versions of types]
   ~~~~~~~~~~~~~~~~~~~~~~~~~~~~~~~~~~~~~~~~~~~~~
   Unboxed versions are computed in three steps:

   1. In the temporary environment computed by [enter_type], all types get an
      unboxed version.

   2. After translating declarations, [derive_unboxed_versions] gives the
      [Record_boxed] records unboxed versions.

   3. But some of these [Record_boxed]s are a lie, and become
      [Record_float]/[Record_ufloat]/[Record_mixed] after [update_decls_jkind].
      As float records should not end up with unboxed versions, we then remove
      theirs in [remove_unboxed_versions].

   After steps 2 and 3, the set of unboxed versions decreases, so we check for
   newly-unbound unboxed paths with [check_unboxed_paths].
*)

(* Record declarations with representation [Record_boxed] get an implicit
   unboxed record stored in [type_unboxed_version]. If that record is also an
   alias, so is its stored unboxed version. E.g. [type t = r = { i : int }]'s
   unboxed version gets kind [#{ i : int}] and manifest [r#].

   Note that all aliases of types with unboxed versions, with an abstract kind,
   also have unboxed versions, but these aren't stored in
   [type_unboxed_version].
*)
let record_gets_unboxed_version = function
  | Record_unboxed | Record_inlined _ | Record_float | Record_ufloat -> false
  | Record_boxed _ -> true
  | Record_mixed shape ->
<<<<<<< HEAD
    Array.for_all
      (fun (kind : mixed_block_element) ->
         match kind with
         | Value | Float64 | Float32 | Bits32 | Bits64
         | Vec128 | Vec256 | Vec512 | Word -> true
         | Float_boxed -> false)
      shape
=======
    let rec shape_has_float_boxed shape =
      Array.exists
        (fun (kind : mixed_block_element) ->
          match kind with
          | Value | Float64 | Float32 | Bits32 | Bits64 | Vec128 | Word -> false
          | Float_boxed -> true
          | Product shape -> shape_has_float_boxed shape)
        shape
    in
    not (shape_has_float_boxed shape)
>>>>>>> a9457e87
let gets_unboxed_version decl =
  (* This must be kept in sync with the match in [derive_unboxed_version] *)
  match decl.type_kind with
  | Type_abstract _ | Type_open | Type_record_unboxed_product _
  | Type_variant _ -> false
  | Type_record (_, repr, _) -> record_gets_unboxed_version repr
let derive_unboxed_version env path_in_group_has_unboxed_version decl =
  (* This must be kept in sync with the match in [gets_unboxed_version] *)
  match decl.type_kind with
  | Type_abstract _ | Type_open | Type_record_unboxed_product _
  | Type_variant _ ->
    None
  | Type_record (_, repr, _) when not (record_gets_unboxed_version repr) ->
    None
  | Type_record (lbls, _, umc) ->
    let keep_attribute a =
      (* If we keep [@deprecated_mutable], then a record that aliases
         a record with a [@deprecated_mutable] label will cause two alerts,
         if both have unboxed versions (because the unboxed version is a second
         alias). *)
      not (Builtin_attributes.attr_equals_builtin a "deprecated_mutable")
    in
    let lbls_unboxed =
      List.map
        (fun (ld : Types.label_declaration) ->
            { Types.ld_id = Ident.create_local (Ident.name ld.ld_id);
            ld_mutable = Immutable;
            ld_modalities = ld.ld_modalities;
              (* Inherit modalities from the boxed version. Note that these
                  are affected by the mutability of the boxed label, even
                  though the unboxed version is always immutable. *)
            ld_sort = Jkind.Sort.Const.void;
            ld_type = ld.ld_type;
            ld_loc = ld.ld_loc;
            ld_attributes = List.filter keep_attribute ld.ld_attributes;
              (* Copy label attributes to the unboxed version *)
            ld_uid = Uid.unboxed_version ld.ld_uid;
          })
        lbls
    in
    (* CR layouts v11: update type_jkind once we have [layout_of] layouts *)
    let jkind =
      Jkind.Builtin.product_of_sorts ~why:Unboxed_record (List.length lbls) in
    let kind =
      Type_record_unboxed_product(lbls_unboxed, Record_unboxed_product, umc)
    in
    let type_manifest =
      let has_unboxed_version path =
        match Path.Map.find_opt path path_in_group_has_unboxed_version with
        | Some b -> b
        | None ->
          try Option.is_some (Env.find_type path env).type_unboxed_version with
          | Not_found -> Misc.fatal_error "Typedecl.derive_unboxed_versions"
      in
      match decl.type_manifest with
      | None -> None
      | Some ty ->
        match get_desc ty with
        | Tconstr (path, args, _) when has_unboxed_version path ->
          Some (Ctype.newconstr (Path.unboxed_version path) args)
        | _ ->
          (* We're in one of two scenarios:

             1. The manifest is a Tconstr to a type without an unboxed version.
             2. The manifest is not a Tconstr, and [check_coherence] will reject
                this declaration later.

             In both cases, we could just not give this type an unboxed version,
             but it's fine to do so, as we already give unboxed versions to
             types that don't have one (float and [@@unboxed] records), and this
             simplifies things. *)
          None
    in
    Some
      {
        type_params = decl.type_params;
        type_arity = decl.type_arity;
        type_kind = kind;
        type_jkind = jkind;
        type_private = decl.type_private;
        type_manifest;
        type_variance =
          Variance.unknown_signature ~injective:false ~arity:decl.type_arity;
        type_separability =
          Types.Separability.default_signature ~arity:decl.type_arity;
        type_is_newtype = false;
        type_expansion_scope = Btype.lowest_level;
        type_loc = decl.type_loc;
        type_attributes = decl.type_attributes;
        type_unboxed_default = false;
        type_uid = Uid.unboxed_version decl.type_uid;
        type_unboxed_version = None;
      }

let derive_unboxed_versions decls env =
  let path_in_group_has_unboxed_version =
    Path.Map.of_seq
      (List.to_seq decls |>
       Seq.map (fun (id, d) -> Path.Pident id, gets_unboxed_version d))
  in
  List.map
    (fun (id, d) ->
       let type_unboxed_version =
         derive_unboxed_version env path_in_group_has_unboxed_version d
       in
       id, { d with type_unboxed_version })
    decls

(* Removes unboxed versions from type declarations not satisfying
   [gets_unboxed_version]. In practice, it is float records that lose their
   unboxed versions. See Note [Typechecking unboxed versions of types].

   Returns new decls and paths whose unboxed versions got removed. *)
let remove_unboxed_versions decls =
  List.fold_left_map
    (fun removed (id, d) ->
      match Option.is_some d.type_unboxed_version, gets_unboxed_version d with
      | false, false | true, true -> removed, (id, d)
      | true, false ->
        Path.Set.add (Pident id) removed,
        (id, { d with type_unboxed_version = None })
      | false, true -> Misc.fatal_error "Typedecl.remove_unboxed_versions")
    Path.Set.empty decls

(* Generalize a type declaration *)

let rec generalize_decl decl =
  Option.iter generalize_decl (decl.type_unboxed_version);
  List.iter Ctype.generalize decl.type_params;
  Btype.iter_type_expr_kind Ctype.generalize decl.type_kind;
  begin match decl.type_manifest with
  | None    -> ()
  | Some ty -> Ctype.generalize ty
  end

(* Check that all constraints are enforced *)

module TypeSet = Btype.TypeSet
module TypeMap = Btype.TypeMap

let rec check_constraints_rec env loc visited ty =
  if TypeSet.mem ty !visited then () else begin
  visited := TypeSet.add ty !visited;
  match get_desc ty with
  | Tconstr (path, args, _) ->
      let decl =
        try Env.find_type path env
        with Not_found ->
          raise (Error(loc, Unavailable_type_constructor path)) in
      let ty' = Ctype.newconstr path (Ctype.instance_list decl.type_params) in
      begin
        (* We don't expand the error trace because that produces types that
           *already* violate the constraints -- we need to report a problem with
           the unexpanded types, or we get errors that talk about the same type
           twice.  This is generally true for constraint errors. *)
        match Ctype.matches ~expand_error_trace:false env ty ty' with
        | Unification_failure err ->
          raise (Error(loc, Constraint_failed (env, err)))
        | Jkind_mismatch { original_jkind; inferred_jkind; ty } ->
          let jkind_of_type ty = Some (Ctype.type_jkind_purely env ty) in
          let violation =
            Jkind.Violation.of_ ~jkind_of_type
              (Not_a_subjkind (Jkind.disallow_right original_jkind,
                               Jkind.disallow_left inferred_jkind,
                               []))
          in
          raise (Error(loc, Jkind_mismatch_due_to_bad_inference
                            (ty, violation, Check_constraints)))
        | All_good -> ()
      end;
      List.iter (check_constraints_rec env loc visited) args
  | Tpoly (ty, tl) ->
      let _, ty = Ctype.instance_poly ~fixed:false tl ty in
      check_constraints_rec env loc visited ty
  | _ ->
      Btype.iter_type_expr (check_constraints_rec env loc visited) ty
  end

let check_constraints_labels env visited l pl =
  let rec get_loc name = function
      [] -> assert false
    | pld :: tl ->
        if name = pld.pld_name.txt then pld.pld_type.ptyp_loc
        else get_loc name tl
  in
  List.iter
    (fun {Types.ld_id=name; ld_type=ty} ->
       check_constraints_rec env (get_loc (Ident.name name) pl) visited ty)
    l

let check_constraints env sdecl (_, decl) =
  let visited = ref TypeSet.empty in
  List.iter2
    (fun (sty, _) ty -> check_constraints_rec env sty.ptyp_loc visited ty)
    sdecl.ptype_params decl.type_params;
  begin match decl.type_kind with
  | Type_abstract _ -> ()
  (* We skip this check because with [or_null_reexport] the [type_kind]
     does not match [sdecl.ptype_kind]. This is sound, since re-exporting
     can't introduce new variables in the kind. *)
  | Type_variant _ when
    Builtin_attributes.has_or_null_reexport decl.type_attributes -> ()
  | Type_variant (l, _rep, _umc) ->
      let find_pl = function
          Ptype_variant pl -> pl
      | Ptype_record _ | Ptype_record_unboxed_product _ | Ptype_abstract
      | Ptype_open ->
          assert false
      in
      let pl = find_pl sdecl.ptype_kind in
      let pl_index =
        let foldf acc x =
          String.Map.add x.pcd_name.txt x acc
        in
        List.fold_left foldf String.Map.empty pl
      in
      (* CR layouts v5: when we add the "mixed block restriction", we'll
         probably want to check it here. *)
      List.iter
        (fun {Types.cd_id=name; cd_args; cd_res} ->
          let {pcd_args; pcd_res; _} =
            try String.Map.find (Ident.name name) pl_index
            with Not_found -> assert false in
          begin match cd_args, pcd_args with
          | Cstr_tuple tyl, Pcstr_tuple styl ->
              List.iter2
                (fun arg {Types.ca_type=ty; _} ->
                   check_constraints_rec env arg.pca_type.ptyp_loc visited ty)
                styl tyl
          | Cstr_record tyl, Pcstr_record styl ->
              check_constraints_labels env visited tyl styl
          | _ -> assert false
          end;
          match pcd_res, cd_res with
          | Some sr, Some r ->
              check_constraints_rec env sr.ptyp_loc visited r
          | _ ->
              () )
        l
  | Type_record (l, _, _) ->
      let find_pl = function
        | Ptype_record pl -> pl
        | Ptype_record_unboxed_product _ | Ptype_variant _ | Ptype_abstract
        | Ptype_open ->
          assert false
      in
      let pl = find_pl sdecl.ptype_kind in
      check_constraints_labels env visited l pl
  | Type_record_unboxed_product (l, _, _) ->
      let find_pl = function
        | Ptype_record_unboxed_product pl -> pl
        | Ptype_record _ | Ptype_variant _ | Ptype_abstract | Ptype_open ->
          assert false
      in
      let pl = find_pl sdecl.ptype_kind in
      check_constraints_labels env visited l pl
  | Type_open -> ()
  end;
  begin match decl.type_manifest with
  | None -> ()
  | Some ty ->
      let sty =
        match sdecl.ptype_manifest with Some sty -> sty | _ -> assert false
      in
      check_constraints_rec env sty.ptyp_loc visited ty
  end

(* Check that [type_jkind] (where we've stored the jkind annotation, if any)
   corresponds to the manifest (e.g., in the case where [type_jkind] is
   immediate, we should check the manifest is immediate). Also, update the
   resulting jkind to match the manifest. *)
let narrow_to_manifest_jkind env loc decl =
  match decl.type_manifest, decl.type_kind with
  | None, _ -> decl
  | Some _, (Type_record _ | Type_record_unboxed_product _ | Type_variant _ | Type_open)
    when not (Builtin_attributes.has_or_null_reexport decl.type_attributes)
    ->
    (* If there's both a manifest and a non-abstract kind, there's no reason to check that
       the jkind of the manifest matches the annotation ([decl.type_jkind]). This is
       because the manifest's jkind is exactly the kind's jkind, and we've already checked
       and updated [type_jkind] based on the kind. *)
    decl
  | Some ty, _ ->
    (* CR layouts v2.8: Remove this use of [type_jkind_purely], which is slow
       and effectful. But we cannot do so easily, sadly. I tried using
       [estimate_type_jkind] here instead, but this runs aground with mutually
       recursive declarations with manifests. Example:

       {[
         type s1 = float#
         and s2 = s1
       ]}

       We assign jkind [any] to both [s1] and [s2] in [transl_declaration],
       because we really can't do better at that point. But then when we get
       here, [estimate_type_jkind] on [s1] returns [any] -- it won't expand
       the manifest to get [float64]. That's not unsound, because a jkind is
       always just an approximation. But it does mean that we need to load more
       cmi files in practice to get the "real" jkind. This was observed when
       compiling Jane Street's codebase, requiring lots more dependencies to be
       added. Boo. [type_jkind_purely] avoids this problem, by looking deeply
       to find the [float#] and thus the [float64] jkind.

       The solution I have in mind here is to change the jkind assigned in
       [transl_declaration] to be [kind_of 'a], where ['a] is the type variable
       invented in [enter_type]; that variable can be thought of an empty vessel
       that accumulates information about jkinds from usages. It also,
       critically, gets unified with the actual type being defined, in
       [update_type], which happens before [narrow_to_manifest_jkind]. If we use
       [kind_of 'a] in [transl_declaration], then [decl.type_jkind] will be
       [kind_of 'a] here, and that will force the [constrain_type_jkind] below
       to work just hard enough to find a jkind less than [kind_of 'a] --
       exactly what we want to record in the final [type_jkind] of the decl.
       (This will require changing [constrain_type_jkind] to return its best
       jkind, but that is easy to do, and indeed used to be the case until the
       result was never used anywhere.)

       Do not try this (that is, removing the use of [type_jkind_purely]) before
       removing the "horrible hack" just below, as that horrible hack sometimes
       avoids calling [constrain_type_jkind], which is necessary for the plan
       above to work.  *)
    let manifest_jkind = Ctype.type_jkind_purely env ty in
    (* CR layouts v2.8: Remove this horrible hack. In practice, this
       [try_allow_r] fails in the case of a record re-export, because the jkind
       from the record has been calculated and put in decl.type_jkind at this
       point.  So we need to use the deeply broken [type_jkind_purely] and then
       [sub_jkind_l] here. The right way forward is to parameterize
       [constrain_type_jkind] over the [l]-ness of its bound. But probably not
       until we have proper subsumption working, as this hack will likely hold
       up for a little while. *)
    begin match Jkind.try_allow_r decl.type_jkind with
    | None -> begin
        let type_equal = Ctype.type_equal env in
        let jkind_of_type ty = Some (Ctype.type_jkind_purely env ty) in
        match
          Jkind.sub_jkind_l ~type_equal ~jkind_of_type
            manifest_jkind decl.type_jkind
        with
        | Ok () -> ()
        | Error v -> raise (Error (loc, Jkind_mismatch_of_type (ty,v)))
      end
    | Some type_jkind -> begin
        match Ctype.constrain_type_jkind env ty type_jkind with
        | Ok () -> ()
        | Error v -> raise (Error (loc, Jkind_mismatch_of_type (ty,v)))
      end
    end;
    { decl with type_jkind = manifest_jkind }

(* Check that the type expression (if present) is compatible with the kind.
   If both a variant/record definition and a type equation are given,
   need to check that the equation refers to a type of the same kind
   with the same constructors and labels. *)
let check_kind_coherence env loc dpath decl =
  match decl.type_kind, decl.type_manifest with
  | (Type_variant _ | Type_record _ | Type_record_unboxed_product _
    | Type_open),
    Some ty ->
    begin match get_desc ty with
    | Tconstr(path, args, _) ->
      begin
      try
        let decl' = Env.find_type path env in
        let err =
          if List.length args <> List.length decl.type_params
          then Some Includecore.Arity
          else begin
            match Ctype.equal env false args decl.type_params with
            | exception Ctype.Equality err ->
                Some (Includecore.Constraint err)
            | () ->
              Includecore.type_declarations ~loc ~equality:true env
                ~mark:true
                (Path.last path)
                decl'
                dpath
                (Subst.type_declaration
                    (Subst.add_type_path dpath path Subst.identity) decl)
          end
        in
        if err <> None then
          raise (Error(loc, Definition_mismatch (ty, env, err)))
      with Not_found ->
        raise(Error(loc, Unavailable_type_constructor path))
      end
    | _ -> raise (Error(loc, Definition_mismatch (ty, env, None)))
    end
  | _ -> ()

let check_coherence env loc dpath decl =
  check_kind_coherence env loc dpath decl;
  begin match decl.type_unboxed_version with
  | Some decl' ->
    check_kind_coherence env loc (Path.unboxed_version dpath) decl'
  | None -> () end;
  narrow_to_manifest_jkind env loc decl

let check_abbrev env sdecl (id, decl) =
  (id, check_coherence env sdecl.ptype_loc (Path.Pident id) decl)

(* The [update_x_sorts] functions infer more precise jkinds in the type kind,
   including which fields of a record are void.  This would be hard to do during
   [transl_declaration] due to mutually recursive types.
*)
(* [update_label_sorts] additionally returns whether all the jkinds
   were void, and the jkinds of the labels *)
(* CR reisenberg: remove all_void return *)
let update_label_sorts env loc lbls named =
  (* [named] is [Some sorts] for top-level records (we will update the
     sorts) and [None] for inlined records. *)
  (* CR layouts v5: it wouldn't be too hard to support records that are all
     void.  just needs a bit of refactoring in translcore *)
  let update =
    match named with
    | None -> fun _ _ -> ()
    | Some sorts -> fun idx sort -> sorts.(idx) <- sort
  in
  let lbls_and_jkinds =
    List.mapi (fun idx (Types.{ld_type} as lbl) ->
      let jkind = Ctype.type_jkind env ld_type in
      (* Next line guaranteed to be safe because of [check_representable] *)
      let sort = Jkind.sort_of_jkind jkind in
      let ld_sort = Jkind.Sort.default_to_value_and_get sort in
      update idx ld_sort;
      {lbl with ld_sort}, jkind
    ) lbls
  in
  let lbls, jkinds = List.split lbls_and_jkinds in
  if List.for_all (fun l -> Jkind.Sort.Const.(equal void l.ld_sort)) lbls then
    raise (Error (loc, Jkind_empty_record))
  else lbls, false, jkinds
(* CR layouts v5: return true for a record with all voids *)

(* In addition to updated constructor arguments, returns whether
   all arguments are void, useful for detecting enumerations that
   can be [immediate]. *)
let update_constructor_arguments_sorts env loc cd_args sorts =
  let update =
    match sorts with
    | None -> fun _ _ -> ()
    | Some sorts -> fun idx sort -> sorts.(idx) <- sort
  in
  match cd_args with
  | Types.Cstr_tuple args ->
    let args_and_jkinds =
      List.mapi (fun idx ({Types.ca_type; _} as arg) ->
          let jkind = Ctype.type_jkind env ca_type in
          (* Next line guaranteed to be safe because of [check_representable] *)
          let sort = Jkind.sort_of_jkind jkind in
          let ca_sort = Jkind.Sort.default_to_value_and_get sort in
          update idx ca_sort;
          {arg with ca_sort}, jkind)
        args
    in
    let args, jkinds = List.split args_and_jkinds in
    Types.Cstr_tuple args,
    List.for_all
      (fun { ca_sort } -> Jkind_types.Sort.Const.(equal void ca_sort)) args,
    jkinds
  | Types.Cstr_record lbls ->
    let lbls, all_void, jkinds =
      update_label_sorts env loc lbls None
    in
    update 0 Jkind.Sort.Const.value;
    Types.Cstr_record lbls, all_void, jkinds

let assert_mixed_product_support =
  let required_reserved_header_bits = 8 in
  (* Why 2? We'd subtract 1 if the mixed block encoding could use all 8 bits of
     the prefix. But the all-0 prefix means "not a mixed block", so we can't use
     the all-0 pattern, and we must subtract 2 instead. *)
  let max_value_prefix_len = (1 lsl required_reserved_header_bits) - 2 in
  fun loc mixed_product_kind ~value_prefix_len ->
    let required_layouts_level = Language_extension.Stable in
    if not (Language_extension.is_at_least Layouts required_layouts_level) then
      raise (Error (loc, Illegal_mixed_product
                      (Insufficient_level { required_layouts_level;
                                            mixed_product_kind;
                                          })));
    if Config.reserved_header_bits < required_reserved_header_bits then
      raise (Error (loc, Illegal_mixed_product
                      (Runtime_support_not_enabled
                        mixed_product_kind)));
    if value_prefix_len > max_value_prefix_len then
      raise
        (Error (loc,
                Illegal_mixed_product
                  (Value_prefix_too_long
                     { value_prefix_len; max_value_prefix_len;
                       mixed_product_kind })))

(* [Element_repr] is used to classify whether something is a "mixed product"
   (a mixed record or mixed variant constructor), meaning that some of the
   fields are unboxed in a way that isnt encoded in the usual short numeric tag.
   "Element" refers to a constructor argument or record field.
*)
module Element_repr = struct
  type unboxed_element =
    | Float64
    | Float32
    | Bits32
    | Bits64
    | Vec128
    | Vec256
    | Vec512
    | Word
    | Product of t array

  and t =
    | Unboxed_element of unboxed_element
    | Float_element
    | Value_element
    | Element_without_runtime_component of { loc : Location.t; ty : type_expr }
    (* This type technically permits [Float_element] to appear in an unboxed
       product, but we never generate that and make no attempt to apply the
       float record optimization to records of unboxed products of floats. Kinds
       don't give us enough information to do this reliably, and you could just
       use unboxed floats instead. *)

  let classify env loc ty jkind =
    if is_float env ty then Float_element
    else
      let layout = Jkind.get_layout_defaulting_to_value jkind in
      let sort =
        match Jkind.Layout.Const.get_sort layout with
        | None ->
          Misc.fatal_error "Element_repr.classify: unexpected abstract layout"
        | Some s -> s
      in
<<<<<<< HEAD
      match base, externality_upper_bound with
      (* CR layouts v5.1: We don't allow [External64] in the flat suffix of
         mixed blocks. That's because we haven't committed to whether the
         unboxing features of flambda2 can be used together with 32 bit
         platforms. (If flambda2 stores unboxed things as flat in 32 bits, then
         immediate64s must be banned in the flat suffix with backends for 32 bit
         platforms that pass through flambda2. Further, we want a record
         declaration to be accepted consistently in 32 bits vs. 64 bits.
         So, immediate64s must always be banned in the flat suffix.)

         In practice, users can put immediate64s in the value prefix.
         (We may consider teaching the middle-ends to mark immediate64s that
         abut the non-scannable suffix as non-scannable on 64 bit platforms.)

         We may revisit this decision later when we know better whether we want
         flambda2 to unbox for 32 bit platforms.
      *)
      | Value, (Internal | External64) -> Value_element
      | Value, External -> Imm_element
      | Float64, _ -> Unboxed_element Float64
      | Float32, _ -> Unboxed_element Float32
      | Word, _ -> Unboxed_element Word
      | Bits32, _ -> Unboxed_element Bits32
      | Bits64, _ -> Unboxed_element Bits64
      | Vec128, _ -> Unboxed_element Vec128
      | Vec256, _ -> Unboxed_element Vec256
      | Vec512, _ -> Unboxed_element Vec512
      | Void, _ -> Element_without_runtime_component { loc; ty }

  let unboxed_to_flat : unboxed_element -> mixed_block_element = function
    | Float64 -> Float64
    | Float32 -> Float32
    | Bits32 -> Bits32
    | Bits64 -> Bits64
    | Vec128 -> Vec128
    | Vec256 -> Vec256
    | Vec512 -> Vec512
    | Word -> Word

  let mixed_product_shape loc ts kind =
=======
      let rec sort_to_t : Jkind_types.Sort.Const.t -> t = function
      | Base Value -> Value_element
      | Base Float64 -> Unboxed_element Float64
      | Base Float32 -> Unboxed_element Float32
      | Base Word -> Unboxed_element Word
      | Base Bits32 -> Unboxed_element Bits32
      | Base Bits64 -> Unboxed_element Bits64
      | Base Vec128 -> Unboxed_element Vec128
      | Base Void -> Element_without_runtime_component { loc; ty }
      | Product l ->
        Unboxed_element (Product (Array.of_list (List.map sort_to_t l)))
      in
      sort_to_t sort

  and mixed_product_shape loc ts kind =
>>>>>>> a9457e87
    let to_shape_element (t,ty) : mixed_block_element =
      let rec of_t : t -> mixed_block_element = function
      | Unboxed_element unboxed -> of_unboxed_element unboxed
      | Float_element | Value_element -> Value
      | Element_without_runtime_component _ ->
        (* CR layouts v7: Supporting void with mixed blocks will require
           updating some assumptions in lambda, e.g. the translation of
           [value_prefix_len]. *)
        raise (Error (loc,
                      Invalid_jkind_in_block (ty, Base Void,
                                              Mixed_product)))
      and of_unboxed_element : unboxed_element -> mixed_block_element = function
        | Float64 -> Float64
        | Float32 -> Float32
        | Bits32 -> Bits32
        | Bits64 -> Bits64
        | Vec128 -> Vec128
        | Word -> Word
        | Product l -> Product (Array.map of_t l)
      in
      of_t t
    in
    let boxed_elements =
      let rec count_boxed_in_t acc : t -> int = function
        | Unboxed_element u -> count_boxed_in_unboxed_element acc u
        | Element_without_runtime_component _ -> acc
        | Float_element | Value_element -> acc + 1
      and count_boxed_in_unboxed_element acc : unboxed_element -> int =
        function
        | Float64 | Float32 | Bits32 | Bits64 | Vec128 | Word -> acc
        | Product l -> Array.fold_left count_boxed_in_t acc l
      in
      List.fold_left (fun acc (t,_) -> count_boxed_in_t acc t) 0 ts
    in
    let mixed =
      List.exists (function (Unboxed_element _, _) -> true | _ -> false) ts
    in
    if not mixed then None else begin
      assert_mixed_product_support loc kind ~value_prefix_len:boxed_elements;
      Some (List.map to_shape_element ts |> Array.of_list)
    end
end

let update_constructor_representation
    env (cd_args : Types.constructor_arguments) arg_jkinds ~loc
    ~is_extension_constructor
  =
  let flat_suffix =
    match cd_args with
    | Cstr_tuple arg_types_and_modes ->
        let arg_reprs =
          List.map2 (fun {Types.ca_type=arg_type; _} arg_jkind ->
            Element_repr.classify env loc arg_type arg_jkind, arg_type)
            arg_types_and_modes arg_jkinds
        in
        Element_repr.mixed_product_shape loc arg_reprs Cstr_tuple
    | Cstr_record fields ->
        let arg_reprs =
          List.map2 (fun ld arg_jkind ->
              Element_repr.classify env loc ld.Types.ld_type arg_jkind,
              ld.Types.ld_type)
            fields arg_jkinds
        in
        Element_repr.mixed_product_shape loc arg_reprs Cstr_record
  in
  match flat_suffix with
  | None -> Constructor_uniform_value
  | Some shape ->
      (* CR layouts v5.9: Enable extension constructors in the flambda2
         middle-end so that we can permit them in the source language.
      *)
      if is_extension_constructor then
        raise (Error (loc, Illegal_mixed_product Extension_constructor));
      Constructor_mixed shape


let add_types_to_env decls shapes env =
  List.fold_right2
    (fun (id, decl) shape env ->
      add_type ~check:true ~shape id decl env)
    decls shapes env

(* This function updates jkind stored in kinds with more accurate jkinds.
   It is called after the circularity checks and the delayed jkind checks
   have happened, so we can fully compute jkinds of types.

   This function does not do any /checks/ on the jkind after performing the update; the
   annotation, for example, is checked in the caller, [update_decls_jkind], so that
   mutually recursive type decls see each others' best kinds during normalization and
   subsumption
*)
let rec update_decl_jkind env dpath decl =
  let type_unboxed_version =
    Option.map
      (fun d ->
        update_decl_jkind env (Path.unboxed_version dpath) d)
      decl.type_unboxed_version
  in
  let decl = { decl with type_unboxed_version } in
  let open struct
    (* For tracking what types appear in record blocks. *)
    type element_repr_summary =
      {  mutable values : bool; (* includes immediates. *)
         mutable floats: bool;
         (* For purposes of this record, [floats] tracks whether any field
            has layout value and is known to be a float.
         *)
         mutable float64s : bool;
         mutable non_float64_unboxed_fields : bool;
      }
  end in

  (* returns updated labels, updated rep, and updated jkind *)
  let update_record_kind loc lbls rep =
    match lbls, rep with
    | [Types.{ld_type} as lbl], Record_unboxed ->
      let jkind =
        Ctype.type_jkind env ld_type |>
        Jkind.apply_modality_l lbl.ld_modalities
      in
      (* This next line is guaranteed to be OK because of a call to
         [check_representable] *)
      let sort = Jkind.sort_of_jkind jkind in
      let ld_sort = Jkind.Sort.default_to_value_and_get sort in
      [{lbl with ld_sort}], Record_unboxed, jkind
    | _, Record_boxed sorts ->
      let lbls, _all_void, jkinds =
        update_label_sorts env loc lbls (Some sorts)
      in
      let jkind = Jkind.for_boxed_record lbls in
      let reprs =
        List.map2
          (fun lbl jkind ->
             Element_repr.classify env loc lbl.Types.ld_type jkind,
             lbl.Types.ld_type)
          lbls jkinds
      in
      let repr_summary =
        { values = false; floats = false; float64s = false;
          non_float64_unboxed_fields = false;
        }
      in
      List.iter
        (fun ((repr : Element_repr.t), _lbl) ->
           match repr with
           | Float_element -> repr_summary.floats <- true
           | Unboxed_element Float64 -> repr_summary.float64s <- true
<<<<<<< HEAD
           | Unboxed_element (Float32 | Bits32 | Bits64 |
                              Vec128 | Vec256 | Vec512 | Word) ->
=======
           | Unboxed_element ( Float32 | Bits32 | Bits64 | Vec128 | Word
                             | Product _ ) ->
>>>>>>> a9457e87
               repr_summary.non_float64_unboxed_fields <- true
           | Value_element -> repr_summary.values <- true
           | Element_without_runtime_component _ -> ())
        reprs;
      let rep =
        match repr_summary with
        (* We store mixed float/float64 records as flat if there are no
            non-float fields.
        *)
        | { values = false; floats = true;
            float64s = true; non_float64_unboxed_fields = false; }
          [@warning "+9"] ->
            let shape =
              List.map
                (fun ((repr : Element_repr.t), _lbl) ->
                  match repr with
                  | Float_element -> Float_boxed
                  | Unboxed_element Float64 -> Float64
                  | Element_without_runtime_component { ty; loc } ->
                      raise (Error (loc,
                        Invalid_jkind_in_block (ty, Base Void,
                                                Mixed_product)))
                  | Unboxed_element _ | Value_element ->
                      Misc.fatal_error "Expected only floats and float64s")
                reprs
              |> Array.of_list
            in
            assert_mixed_product_support loc Record ~value_prefix_len:0;
            Record_mixed shape
        (* For other mixed blocks, float fields are stored as flat
           only when they're unboxed.
        *)
        | { values = true; float64s = true }
        | { non_float64_unboxed_fields = true } ->
            let shape =
              Element_repr.mixed_product_shape loc reprs Record
            in
            let shape =
              match shape with
              | Some x -> x
              | None -> Misc.fatal_error "expected mixed block"
            in
            Record_mixed shape
        (* value-only records are stored as boxed records *)
        | { values = true; float64s = false; non_float64_unboxed_fields = false }
          -> rep
        (* All-float and all-float64 records are stored as flat float records.
        *)
        | { values = false; floats = true ; float64s = false;
            non_float64_unboxed_fields = false } ->
          Record_float
        | { values = false; floats = false; float64s = true;
            non_float64_unboxed_fields = false } ->
          Record_ufloat
        | { values = false; floats = false; float64s = false;
            non_float64_unboxed_fields = false }
          [@warning "+9"] ->
          Misc.fatal_error "Typedecl.update_record_kind: empty record"
      in
      lbls, rep, jkind
    | _, ( Record_inlined _ | Record_float | Record_ufloat
         | Record_mixed _)
    | ([] | (_ :: _)), Record_unboxed ->
      (* These are never created by [transl_declaration]. *)
      Misc.fatal_error
        "Typedecl.update_record_kind: unexpected record representation"
  in

  (* returns updated constructors, updated rep, and updated jkind *)
  let update_variant_kind cstrs rep =
    (* CR layouts: factor out duplication *)
    match cstrs, rep with
    | _, Variant_with_null ->
      (* CR layouts v3.5: this case only happens with [or_null_reexport].
         Change when we allow users to write their own null constructors. *)
      (* CR layouts v3.3: use [any_non_null]. *)
      cstrs, rep, Jkind.Builtin.value_or_null ~why:(Primitive Predef.ident_or_null)
    | [{Types.cd_args} as cstr], Variant_unboxed -> begin
        match cd_args with
        | Cstr_tuple [{ca_type=ty; _} as arg] -> begin
            let jkind = Ctype.type_jkind env ty in
            let sort = Jkind.sort_of_jkind jkind in
            let ca_sort = Jkind.Sort.default_to_value_and_get sort in
            [{ cstr with Types.cd_args =
                           Cstr_tuple [{ arg with ca_sort }] }],
            Variant_unboxed, jkind
          end
        | Cstr_record [{ld_type} as lbl] -> begin
            let jkind = Ctype.type_jkind env ld_type in
            let sort = Jkind.sort_of_jkind jkind in
            let ld_sort = Jkind.Sort.default_to_value_and_get sort in
            [{ cstr with Types.cd_args =
                           Cstr_record [{ lbl with ld_sort }] }],
            Variant_unboxed, jkind
          end
        | (Cstr_tuple ([] | _ :: _ :: _) | Cstr_record ([] | _ :: _ :: _)) ->
          assert false
      end
    | cstrs, Variant_boxed cstr_shapes ->
      let (_,cstrs) =
        List.fold_left (fun (idx,cstrs) cstr ->
          let arg_sorts =
            match cstr_shapes.(idx) with
            | Constructor_uniform_value, arg_sorts -> arg_sorts
            | Constructor_mixed _, _ ->
                fatal_error
                  "Typedecl.update_variant_kind doesn't expect mixed \
                   constructor as input"
          in
          let cd_args, _all_void, jkinds =
            update_constructor_arguments_sorts env cstr.Types.cd_loc
              cstr.Types.cd_args (Some arg_sorts)
          in
          let cstr_repr =
            update_constructor_representation env cd_args jkinds
              ~is_extension_constructor:false
              ~loc:cstr.Types.cd_loc
          in
          let () =
            match cstr_repr with
            | Constructor_uniform_value -> ()
            | Constructor_mixed _ -> cstr_shapes.(idx) <- cstr_repr, arg_sorts
          in
          let cstr = { cstr with Types.cd_args } in
          (idx+1,cstr::cstrs)
        ) (0,[]) cstrs
      in
      let jkind = Jkind.for_boxed_variant cstrs in
      List.rev cstrs, rep, jkind
    | (([] | (_ :: _)), Variant_unboxed | _, Variant_extensible) ->
      assert false
  in


  let new_decl =
    match decl.type_kind with
    | Type_abstract _ ->
      (* Abstract types should never have quality=best, but let's double check that here
         just to be safe *)
      assert (not (Jkind.is_best decl.type_jkind));
      decl
    | Type_open ->
      let type_jkind =
        Jkind.for_non_float ~why:Extensible_variant
        (* It's unlikely we'll ever be able to give better kinds than [value] to
           extensible variants, so we're not worried about backwards compatibility if we
           mark them as best here, and we want to be able to normalize them away *)
        (* See Note [Quality of jkinds during inference] for more information about when
           we mark jkinds as best *)
        |> Jkind.mark_best
      in
      { decl with type_jkind }
    | Type_record (lbls, rep, umc) ->
      let lbls, rep, type_jkind = update_record_kind decl.type_loc lbls rep in
      (* See Note [Quality of jkinds during inference] for more information about when we
         mark jkinds as best *)
      let type_jkind = Jkind.mark_best type_jkind in
      { decl with type_kind = Type_record (lbls, rep, umc); type_jkind }
    (* CR layouts v3.0: handle this case in [update_variant_jkind] when
       [Variant_with_null] introduced.

       No updating required for [or_null_reexport], and we must not
       incorrectly override the jkind to [non_null].
    *)
    | Type_record_unboxed_product (lbls, rep, umc) ->
        begin match rep with
        | Record_unboxed_product ->
          let lbls =
            List.map (fun (Types.{ld_type} as lbl) ->
              let jkind = Ctype.type_jkind env ld_type in
              (* This next line is guaranteed to be OK because of a call to
                 [check_representable] *)
              let sort = Jkind.sort_of_jkind jkind in
              let ld_sort = Jkind.Sort.default_to_value_and_get sort in
              {lbl with ld_sort}
            ) lbls
          in
          let type_jkind = Jkind.for_unboxed_record lbls in
          (* See Note [Quality of jkinds during inference] for more information about when we
             mark jkinds as best *)
          let type_jkind = Jkind.mark_best type_jkind in
          { decl with type_kind = Type_record_unboxed_product (lbls, rep, umc);
                      type_jkind }
        end
    | Type_variant _ when
      Builtin_attributes.has_or_null_reexport decl.type_attributes ->
      decl
    | Type_variant (cstrs, rep, umc) ->
      let cstrs, rep, type_jkind = update_variant_kind cstrs rep in
      (* See Note [Quality of jkinds during inference] for more information about when we
         mark jkinds as best *)
      let type_jkind = Jkind.mark_best type_jkind in
      { decl with type_kind = Type_variant (cstrs, rep, umc); type_jkind }
  in

  (* Check the layout here, both to check it, but more importantly to fill in any sort
     variables in the original decl's jkind, which might be shared with the jkinds of
     other types in a (maybe mutually recursive) type declaration. See Note [Default
     jkinds in transl_declaration]) *)
  match
    Jkind.Layout.sub new_decl.type_jkind.jkind.layout decl.type_jkind.jkind.layout
  with
  | Not_le reason ->
    let jkind_of_type ty = Some (Ctype.type_jkind_purely env ty) in
    raise (Error (
      decl.type_loc,
      Jkind_mismatch_of_path (
        dpath,
        Jkind.Violation.of_ ~jkind_of_type (
          Not_a_subjkind (
            new_decl.type_jkind, decl.type_jkind, Nonempty_list.to_list reason)))))
  | Less | Equal -> new_decl

let update_decls_jkind_reason env decls =
  List.map
    (fun (id, decl) ->
       let update_generalized =
        Ctype.check_and_update_generalized_ty_jkind
          ~name:id ~loc:decl.type_loc env
       in
       List.iter update_generalized decl.type_params;
       Btype.iter_type_expr_kind update_generalized decl.type_kind;
       Option.iter update_generalized decl.type_manifest;
       let reason = Jkind.History.Generalized (Some id, decl.type_loc) in
       let new_decl = {decl with type_jkind =
                                   Jkind.History.update_reason decl.type_jkind reason} in
       (id, new_decl)
    )
    decls

let update_decls_jkind env decls =
  List.map
    (fun (id, decl) ->
       let allow_any_crossing =
         Builtin_attributes.has_unsafe_allow_any_mode_crossing decl.type_attributes
       in

       (* Check that the attribute is valid, if set (unconditionally, for consistency). *)
       if allow_any_crossing then begin
         match decl.type_kind with
         | Type_abstract _ | Type_open ->
           raise(Error(decl.type_loc, Unsafe_mode_crossing_on_invalid_type_kind))
         | _ -> ()
       end;

       (id, decl, allow_any_crossing, update_decl_jkind env (Pident id) decl))
    decls

(* See Note [Typechecking unboxed versions of types]. *)
let check_unboxed_paths decls ~unboxed_version_banned =
  (* We iterate on all subexpressions of the declaration to check "in depth"
     that no non-existent unboxed version is used. *)
  let open Btype in
  let checked =
    (* [checked] remembers the types that the iterator already
        checked, to avoid looping on cyclic types. *)
    ref TypeSet.empty
  in
  let check_ty loc ty =
    match get_desc ty with
    | Tconstr(Pextra_ty (path, Punboxed_ty), _, _)
      when unboxed_version_banned path ->
        raise (Error (loc, No_unboxed_version path))
    | _ -> ()
  in
  let check_decl d =
    let it =
      {type_iterators with it_type_expr =
        (fun self ty ->
          if not (TypeSet.mem ty !checked) then begin
            check_ty d.type_loc ty;
            checked := TypeSet.add ty !checked;
            self.it_do_type_expr self ty
          end)}
    in
    it.it_type_declaration it (Ctype.generic_instance_declaration d)
  in
  List.iter (fun (_, d) -> check_decl d) decls

(* Note: Well-foundedness for OCaml types

   We want to guarantee that all cycles within OCaml types are
   "guarded".

   More precisely, we consider a reachability relation
     "[t] is reachable [guarded|unguarded] from [u]"
   defined as follows:

   - [t1, t2...] are reachable guarded from object types
       [< m1 : t1; m2 : t2; ... >]
     or polymorphic variants
       [[`A of t1 | `B of t2 | ...]].

   - [t1, t2...] are reachable rectypes-guarded from
     [t1 -> t2], [t1 * t2 * ...], and all other built-in
     contractive type constructors.

     (By rectypes-guarded we mean: guarded if -rectypes is set,
      unguarded if it is not set.)

   - If [(t1, t2...) c] is a datatype (variant or record),
     then [t1, t2...] are reachable rectypes-guarded from it.

   - If [(t1, t2...) c] is an abstract type,
     then [t1, t2...] are reachable unguarded from it.

   - If [(t1, t2...) c] is an (expandable) abbreviation,
     then its expansion is reachable unguarded from it.
     Note that we do not define [t1, t2...] as reachable.

   - The relation is transitive and guardedness of a composition
     is the disjunction of each guardedness:
     if t1 is reachable from t2 and t2 is reachable from t3;
     then t1 is reachable guarded from t3 if t1 is guarded in t2
     or t2 is guarded in t3, and reachable unguarded otherwise.

   A type [t] is not well-founded if and only if [t] is reachable
   unguarded in [t].

   Notice that, in the case of datatypes, the arguments of
   a parametrized datatype are reachable (they must not contain
   recursive occurrences of the type), but the definition of the
   datatype is not defined as reachable.

      (* well-founded *)
      type t = Foo of u
      and u = t

      (* ill-founded *)
      type 'a t = Foo of 'a
      and u = u t
      > Error: The type abbreviation u is cyclic

   Indeed, in the second example [u] is reachable unguarded in [u t]
   -- its own definition.
*)

(* Note: Forms of ill-foundedness

   Several OCaml language constructs could introduce ill-founded
   types, and there are several distinct checks that forbid different
   sources of ill-foundedness.

   1. Type aliases.

      (* well-founded *)
      type t = < x : 'a > as 'a

      (* ill-founded, unless -rectypes is used *)
      type t = (int * 'a) as 'a
      > Error: This alias is bound to type int * 'a
      > but is used as an instance of type 'a
      > The type variable 'a occurs inside int * 'a

      Ill-foundedness coming from type aliases is detected by the "occur check"
      used by our type unification algorithm. See typetexp.ml.

   2. Type abbreviations.

      (* well-founded *)
      type t = < x : t >

      (* ill-founded, unless -rectypes is used *)
      type t = (int * t)
      > Error: The type abbreviation t is cyclic

      Ill-foundedness coming from type abbreviations is detected by
      [check_well_founded] below.

  3. Recursive modules.

     (* well-founded *)
     module rec M : sig type t = < x : M.t > end = M

     (* ill-founded, unless -rectypes is used *)
     module rec M : sig type t = int * M.t end = M
     > Error: The definition of M.t contains a cycle:
     >        int * M.t

     This is also checked by [check_well_founded] below,
     as called from [check_recmod_typedecl].

  4. Functor application

     A special case of (3) is that a type can be abstract
     in a functor definition, and be instantiated with
     an abbreviation in an application of the functor.
     This can introduce ill-foundedness, so functor applications
     must be checked by re-checking the type declarations of their result.

     module type T = sig type t end
     module Fix(F:(T -> T)) = struct
       (* this recursive definition is well-founded
          as F(Fixed).t contains no reachable type expression. *)
       module rec Fixed : T with type t = F(Fixed).t = F(Fixed)
     end

     (* well-founded *)
     Module M = Fix(functor (M:T) -> struct type t = < x : M.t > end)

     (* ill-founded *)
     module M = Fix(functor (M:T) -> struct type t = int * M.t end);;
     > Error: In the signature of this functor application:
     >   The definition of Fixed.t contains a cycle:
     >   F(Fixed).t
*)

(* Check that a type expression is well-founded:
   - if -rectypes is used, we must prevent non-contractive fixpoints
     ('a as 'a)
   - if -rectypes is not used, we only allow cycles in the type graph
     if they go through an object or polymorphic variant type *)

let check_well_founded ~abs_env env loc path to_check visited ty0 =
  let rec check parents trace ty =
    if TypeSet.mem ty parents then begin
      (*Format.eprintf "@[%a@]@." Printtyp.raw_type_expr ty;*)
      let err =
        let reaching_path, rec_abbrev =
          (* The reaching trace is accumulated in reverse order, we
             reverse it to get a reaching path. *)
          match trace with
          | [] -> assert false
          | Expands_to (ty1, _) :: trace when (match get_desc ty1 with
              Tconstr (p,_,_) -> Path.same p path | _ -> false) ->
                List.rev trace, true
          | trace -> List.rev trace, false
        in
        if rec_abbrev
        then Recursive_abbrev (Path.name path, abs_env, reaching_path)
        else Cycle_in_def (Path.name path, abs_env, reaching_path)
      in raise (Error (loc, err))
    end;
    let (fini, parents) =
      try
        (* Map each node to the set of its already checked parents *)
        let prev = TypeMap.find ty !visited in
        if TypeSet.subset parents prev then (true, parents) else
        let parents = TypeSet.union parents prev in
        visited := TypeMap.add ty parents !visited;
        (false, parents)
      with Not_found ->
        visited := TypeMap.add ty parents !visited;
        (false, parents)
    in
    if fini then () else
    let rec_ok =
      match get_desc ty with
      | Tconstr(p,_,_) ->
          !Clflags.recursive_types && Ctype.is_contractive env p
      | Tobject _ | Tvariant _ -> true
      | _ -> !Clflags.recursive_types
    in
    if rec_ok then () else
    let parents = TypeSet.add ty parents in
    match get_desc ty with
    | Tconstr(p, tyl, _) ->
        let to_check = to_check p in
        if to_check then List.iter (check_subtype parents trace ty) tyl;
        begin match Ctype.try_expand_once_opt env ty with
        | ty' -> check parents (Expands_to (ty, ty') :: trace) ty'
        | exception Ctype.Cannot_expand ->
            if not to_check then List.iter (check_subtype parents trace ty) tyl
        end
    | _ ->
        Btype.iter_type_expr (check_subtype parents trace ty) ty
  and check_subtype parents trace outer_ty inner_ty =
      check parents (Contains (outer_ty, inner_ty) :: trace) inner_ty
  in
  let snap = Btype.snapshot () in
  try Ctype.wrap_trace_gadt_instances env (check TypeSet.empty []) ty0
  with Ctype.Escape _ ->
    (* Will be detected by check_regularity *)
    Btype.backtrack snap

let check_well_founded_manifest ~abs_env env loc path decl =
  if decl.type_manifest = None then () else
  let args =
    (* The jkinds here shouldn't matter for the purposes of
       [check_well_founded] *)
    List.map (fun _ -> Ctype.newvar (Jkind.Builtin.any ~why:Dummy_jkind))
      decl.type_params
  in
  let visited = ref TypeMap.empty in
  check_well_founded ~abs_env env loc path (Path.same path) visited
    (Ctype.newconstr path args)

(* Given a new type declaration [type t = ...] (potentially mutually-recursive),
   we check that accepting the declaration does not introduce ill-founded types.

   Note: we check that the types at the toplevel of the declaration
   are not reachable unguarded from themselves, that is, we check that
   there is no cycle going through the "root" of the declaration. But
   we *also* check that all the type sub-expressions reachable from
   the root even those that are guarded, are themselves
   well-founded. (So we check the absence of cycles, even for cycles
   going through inner type subexpressions but not the root.

   We are not actually sure that this "deep check" is necessary
   (we don't have an example at hand where it is necessary), but we
   are doing it anyway out of caution.
*)
let check_well_founded_decl  ~abs_env env loc path decl to_check =
  let open Btype in
  (* We iterate on all subexpressions of the declaration to check
     "in depth" that no ill-founded type exists. *)
  let it =
    let checked =
      (* [checked] remembers the types that the iterator already
         checked, to avoid looping on cyclic types. *)
      ref TypeSet.empty in
    let visited =
      (* [visited] remembers the inner visits performed by
         [check_well_founded] on each type expression reachable from
         this declaration. This avoids unnecessary duplication of
         [check_well_founded] work when invoked on two parts of the
         type declaration that have common subexpressions. *)
      ref TypeMap.empty in
    {type_iterators with it_type_expr =
     (fun self ty ->
       if TypeSet.mem ty !checked then () else begin
         check_well_founded  ~abs_env env loc path to_check visited ty;
         checked := TypeSet.add ty !checked;
         self.it_do_type_expr self ty
       end)} in
  it.it_type_declaration it (Ctype.generic_instance_declaration decl)

(* We only allow recursion in unboxed product types to occur through boxes,
   otherwise the type is uninhabitable and usually also infinite-size.
   See [typing-layouts-unboxed-records/recursive.ml].

   Because [check_well_founded] already ruled out recursion through structural
   types, we just look for a cycle in nominal unboxed types ([@@unboxed] types
   and unboxed records), tracking the set of seen paths.

   For each group of mutually recursive type declarations, we define the
   following "type contains" transitive relation on type expressions:

   1. Unboxed records and variants defined in the group contain their fields.

      If [type 'a t = #{ ...; lbl : u;  ... }],
      or [type 'a t = { lbl : u } [@@unboxed]],
      or [type 'a t = U of u [@@unboxed]]
      is in the recursive group, then ['a t] contains [u].

   2. Abbreviations defined in the group contain their expansions.

      If [type 'a t = u] is in the recursive group then ['a t] contains [u].

   3. Unboxed tuples contain their components.

      [#(u_1 * ...)] contains all [u_i].

   4. Types not in the group contain the parameters indicated by their layout.

      ['a t] contains ['a] if [layout_of 'a] or [any] occurs in ['a t]'s layout.

      For example, if [('a, 'b) t] has layout [layout_of 'a], it may contain
      ['a], but not ['b]. If it has layout [any], we must conservatively
      consider it to contain both ['a] and ['b].

      Note: We don't yet have [layout_of], so currently only consider [any].

   If a path starting from the type expression on the LHS of a declaration
   contains two types with the same head type constructor, and that repeated
   type is an unboxed record or variant, then the check raises a type error.

   CR layouts v7.2: accept safe types that expand the same path multiple times,
   e.g. [type 'a t = #{ a : 'a } and x = int t t], either by using layouts
   variables or the algorithm from "Unboxed data constructors - or, how cpp
   decides a halting problem."
   See https://github.com/ocaml-flambda/flambda-backend/pull/3407.
*)
type step_result =
  | Contained of type_expr list
  | Expanded_to of type_expr
  | Is_cyclic
let check_unboxed_recursion ~abs_env env loc path0 ty0 to_check =
  let contained_parameters tyl layout =
    (* A type whose layout has [any] could contain all its parameters.
       CR layouts v11: update this function for [layout_of] layouts. *)
    let rec has_any : Jkind_types.Layout.Const.t -> bool = function
      | Any -> true
      | Base _ -> false
      | Product l -> List.exists has_any l
    in
    if has_any layout then tyl else []
  in
  let step_once parents ty =
    match get_desc ty with
    | Tconstr (path, tyl, _) ->
      if to_check path then
        if Path.Set.mem path parents then
          Is_cyclic, parents
        else
          let parents = Path.Set.add path parents in
          match Ctype.try_expand_safe_opt env ty with
          | ty' ->
            Expanded_to ty', parents
          | exception Ctype.Cannot_expand ->
            Contained (Ctype.contained_without_boxing env ty), parents
      else
        begin try
          (* Determine contained types by layout for decls outside of the
             recursive group *)
          let jkind = (Env.find_type path env).type_jkind in
          let layout = Option.get (Jkind.get_layout jkind) in
          Contained (contained_parameters tyl layout), parents
        with Not_found | Invalid_argument _ ->
          (* Because [to_check path] is false, this decl has already been
            typechecked, so it's already in [env] with a constant layout. *)
          Misc.fatal_error "Typedecl.check_unboxed_recursion"
        end
    | _ -> Contained (Ctype.contained_without_boxing env ty), parents
  in
  let rec visit parents trace ty =
    match step_once parents ty with
    | Contained tys, parents ->
      List.iter (fun ty' -> visit parents (Contains (ty, ty') :: trace) ty') tys
    | Expanded_to ty', parents ->
      visit parents (Expands_to(ty,ty') :: trace) ty'
    | Is_cyclic, _ ->
      raise (Error (loc, Unboxed_recursion (path0, abs_env, List.rev trace)))
  in
  Ctype.wrap_trace_gadt_instances env (visit Path.Set.empty []) ty0

let check_unboxed_recursion_decl ~abs_env env loc path decl to_check =
  let decl = Ctype.generic_instance_declaration decl in
  let ty = Btype.newgenty (Tconstr (path, decl.type_params, ref Mnil)) in
  check_unboxed_recursion ~abs_env env loc (Path.name path) ty to_check;
  match decl.type_unboxed_version with
  | None -> ()
  | Some decl ->
      let path = Path.unboxed_version path in
      let ty = Btype.newgenty (Tconstr (path, decl.type_params, ref Mnil)) in
      check_unboxed_recursion ~abs_env env loc (Path.name path) ty to_check

(* Check for non-regular abbreviations; an abbreviation
   [type 'a t = ...] is non-regular if the expansion of [...]
   contains instances [ty t] where [ty] is not equal to ['a].

   Note: in the case of a constrained type definition
   [type 'a t = ... constraint 'a = ...], we require
   that all instances in [...] be equal to the constrained type.
*)

let check_regularity ~abs_env env loc path decl to_check =
  (* to_check is true for potentially mutually recursive paths.
     (path, decl) is the type declaration to be checked. *)

  if decl.type_params = [] then () else

  let visited = ref TypeSet.empty in

  let rec check_regular cpath args prev_exp trace ty =
    if not (TypeSet.mem ty !visited) then begin
      visited := TypeSet.add ty !visited;
      match get_desc ty with
      | Tconstr(path', args', _) ->
          if Path.same path path' then begin
            if not (Ctype.is_equal abs_env false args args') then
              raise (Error(loc,
                     Non_regular {
                       definition=path;
                       used_as=ty;
                       defined_as=Ctype.newconstr path args;
                       reaching_path=List.rev trace;
                     }))
          end
          (* Attempt to expand a type abbreviation if:
              1- [to_check path'] holds
                 (otherwise the expansion cannot involve [path]);
              2- we haven't expanded this type constructor before
                 (otherwise we could loop if [path'] is itself
                 a non-regular abbreviation). *)
          else if to_check path' && not (List.mem path' prev_exp) then begin
            try
              (* Attempt expansion *)
              let (params0, body0, _) = Env.find_type_expansion path' env in
              let (params, body) =
                Ctype.instance_parameterized_type params0 body0 in
              begin
                try List.iter2 (Ctype.unify abs_env) args' params
                with Ctype.Unify err ->
                  raise (Error(loc, Constraint_failed (abs_env, err)));
              end;
              check_regular path' args
                (path' :: prev_exp) (Expands_to (ty,body) :: trace)
                body
            with Not_found -> ()
          end;
          List.iter (check_subtype cpath args prev_exp trace ty) args'
      | Tpoly (ty, tl) ->
          let (_, ty) =
            Ctype.instance_poly ~keep_names:true ~fixed:false tl ty in
          check_regular cpath args prev_exp trace ty
      | _ ->
          Btype.iter_type_expr
            (check_subtype cpath args prev_exp trace ty) ty
    end
    and check_subtype cpath args prev_exp trace outer_ty inner_ty =
      let trace = Contains (outer_ty, inner_ty) :: trace in
      check_regular cpath args prev_exp trace inner_ty
  in

  Option.iter
    (fun body ->
      let (args, body) =
        Ctype.instance_parameterized_type
          ~keep_names:true decl.type_params body in
      List.iter (check_regular path args [] []) args;
      check_regular path args [] [] body)
    decl.type_manifest

let check_abbrev_regularity ~abs_env env id_loc_list to_check tdecl =
  let decl = tdecl.typ_type in
  let id = tdecl.typ_id in
  check_regularity ~abs_env env (List.assoc id id_loc_list) (Path.Pident id)
    decl to_check

let check_duplicates sdecl_list =
  let labels = Hashtbl.create 7 in
  let unboxed_labels = Hashtbl.create 7 in
  let constrs = Hashtbl.create 7 in
  List.iter
    (fun sdecl -> match sdecl.ptype_kind with
      Ptype_variant cl ->
        List.iter
          (fun pcd ->
            try
              let name' = Hashtbl.find constrs pcd.pcd_name.txt in
              Location.prerr_warning pcd.pcd_loc
                (Warnings.Duplicate_definitions
                   ("constructor", pcd.pcd_name.txt, name',
                    sdecl.ptype_name.txt))
            with Not_found ->
              Hashtbl.add constrs pcd.pcd_name.txt sdecl.ptype_name.txt)
          cl
    | Ptype_record fl ->
        List.iter
          (fun {pld_name=cname;pld_loc=loc} ->
            try
              let name' = Hashtbl.find labels cname.txt in
              Location.prerr_warning loc
                (Warnings.Duplicate_definitions
                   ("label", cname.txt, name', sdecl.ptype_name.txt))
            with Not_found -> Hashtbl.add labels cname.txt sdecl.ptype_name.txt)
          fl
    | Ptype_record_unboxed_product fl ->
        List.iter
          (fun {pld_name=cname;pld_loc=loc} ->
            try
              let name' = Hashtbl.find unboxed_labels cname.txt in
              Location.prerr_warning loc
                (Warnings.Duplicate_definitions
                   ("unboxed record label", cname.txt, name',
                    sdecl.ptype_name.txt))
            with Not_found ->
              Hashtbl.add unboxed_labels cname.txt sdecl.ptype_name.txt)
          fl
    | Ptype_abstract -> ()
    | Ptype_open -> ())
    sdecl_list

(* Force recursion to go through id for private types*)
let name_recursion sdecl id decl =
  match decl with
  | { type_kind = Type_abstract _;
      type_manifest = Some ty;
      type_private = Private; } when is_fixed_type sdecl ->
    let ty' = newty2 ~level:(get_level ty) (get_desc ty) in
    if Ctype.deep_occur ty ty' then
      let td = Tconstr(Path.Pident id, decl.type_params, ref Mnil) in
      link_type ty (newty2 ~level:(get_level ty) td);
      {decl with type_manifest = Some ty'}
    else decl
  | _ -> decl

let name_recursion_decls sdecls decls =
  List.map2 (fun sdecl (id, decl) -> (id, name_recursion sdecl id decl))
    sdecls decls

(* Warn on definitions of type "type foo = ()" which redefine a different unit
   type and are likely a mistake. *)
let check_redefined_unit (td: Parsetree.type_declaration) =
  let open Parsetree in
  let is_unit_constructor cd = cd.pcd_name.txt = "()" in
  match td with
  | { ptype_name = { txt = name };
      ptype_manifest = None;
      ptype_kind = Ptype_variant [ cd ] }
    when is_unit_constructor cd ->
      Location.prerr_warning td.ptype_loc (Warnings.Redefining_unit name)
  | _ ->
      ()


(* Note [Quality of jkinds during inference]
   ~~~~~~~~~~~~~~~~~~~~~~~~~~~~~~~~~~~~~~~~~

   We're careful during inference of jkinds for type declarations not to ever call
   [Jkind.mark_best] on a jkind before we've added all the various pieces of information
   to the jkind (the full layout, and all the with-bounds). Early in translation, we give
   "dummy" kinds to types, without any with bounds, and have been careful not to mark
   these as having a [Best] quality. Later on, in [update_decls_jkind], once we've learned
   everything there is to know about a type declaration, we mark the new kind as [Best].
   It's important to do this /before/ [normalize_decl_jkinds], so that mutually recursive
   type declarations can look up each others' (best, though perhaps not normalized!)
   jkind.
*)

(* Normalize the jkinds in a list of (potentially mutually recursive) type declarations *)
let normalize_decl_jkinds env shapes decls =
  let rec normalize_decl_jkind env original_decl allow_any_crossing decl path =
    let type_unboxed_version =
      Option.map (fun type_unboxed_version ->
        normalize_decl_jkind env (Option.get original_decl.type_unboxed_version)
          allow_any_crossing type_unboxed_version (Path.unboxed_version path))
      decl.type_unboxed_version
    in
    let normalized_jkind =
      Jkind.normalize
        ~mode:Require_best
        ~jkind_of_type:(fun ty -> Some (Ctype.type_jkind env ty))
        decl.type_jkind
    in
    let decl =
      { decl with type_jkind = normalized_jkind; type_unboxed_version }
    in
    if normalized_jkind != original_decl.type_jkind then begin
      (* If the jkind has changed, check that it is a subjkind of the original jkind
        that we computed, either from a user-written annotation or as a dummy jkind.

         (see Note [Default jkinds in transl_declaration]) *)
      (* CR layouts v2.8: it almost definitely has changed, but also we probably trust
         the new jkind (we really only want this check here to check against the
         user-written annotation). We might be able to do a better job here and save
         some work. *)
      let jkind_of_type ty = Some (Ctype.type_jkind_purely env ty) in
      let type_equal = Ctype.type_equal env in
      match
        (* CR layouts v2.8: Consider making a function that doesn't compute
           histories for this use-case, which doesn't need it. *)
        Jkind.sub_jkind_l
          ~type_equal
          ~jkind_of_type
          ~allow_any_crossing
          decl.type_jkind
          original_decl.type_jkind
      with
      | Ok _ ->
        if allow_any_crossing then
          (* If the user is asking us to allow any crossing, we use the mod- and
             with-bounds from the annotation rather than the modal bounds inferred from
             the type_kind. However, we /only/ take the bounds, not the layout - because
             we still want to be able to eg locally use a type declared as layout [any] as
             [value] if that's its actual layout! *)
          let type_jkind =
            Jkind.unsafely_set_bounds ~from:original_decl.type_jkind decl.type_jkind
          in
          let umc = Some (Jkind.to_unsafe_mode_crossing type_jkind) in
          let type_kind =
            match decl.type_kind with
            | Type_abstract _ | Type_open -> assert false (* Checked above *)
            | Type_record (lbls, rep, _) ->
              Type_record (lbls, rep, umc)
            | Type_record_unboxed_product (lbls, rep, _) ->
              Type_record_unboxed_product (lbls, rep, umc)
            | Type_variant (cs, rep, _) ->
              Type_variant (cs, rep, umc)
          in
          { decl with type_jkind; type_kind; }
        else decl
      | Error err ->
        raise(Error(decl.type_loc,
                    Jkind_mismatch_of_path (path, err)))
    end
    else decl
  in
  (* Add the types, with non-normalized kinds, to the environment to start, so that eg
     types can look up their own (potentially non-normalized) kinds *)
  let env =
    List.fold_right2
      (fun (id, _, _, decl) shape env ->
         add_type ~check:true ~shape id decl env)
      decls shapes env
  in
  Misc.Stdlib.List.fold_left_map2
    (fun env (id, original_decl, allow_any_crossing, decl) shape ->
       let decl =
         normalize_decl_jkind env original_decl allow_any_crossing decl
           (Pident id)
       in
       (* Add the decl with the normalized kind back to the environment, so that later
          kinds don't have to normalize this kind if they mention this type in their
          with-bounds *)
       let env = add_type ~check:false ~shape:shape id decl env in
       env, (id, decl)
    )
    env
    decls
    shapes

(* Translate a set of type declarations, mutually recursive or not *)
let transl_type_decl env rec_flag sdecl_list =
  List.iter check_redefined_unit sdecl_list;
  (* Add dummy types for fixed rows *)
  let fixed_types = List.filter is_fixed_type sdecl_list in
  let sdecl_list =
    List.map
      (fun sdecl ->
         let ptype_name =
           let loc = Location.ghostify sdecl.ptype_name.loc in
           mkloc (sdecl.ptype_name.txt ^"#row") loc
         in
         let ptype_kind = Ptype_abstract in
         let ptype_manifest = None in
         let ptype_loc = Location.ghostify sdecl.ptype_loc in
        {sdecl with
           ptype_name; ptype_kind; ptype_manifest; ptype_loc })
      fixed_types
    @ sdecl_list
  in

  (* Create identifiers. *)
  let scope = Ctype.create_scope () in
  let ids_list =
    List.map (fun sdecl ->
      Ident.create_scoped ~scope sdecl.ptype_name.txt,
      Uid.mk ~current_unit:(Env.get_unit_name ())
    ) sdecl_list
  in
  (* Translate declarations, using a temporary environment where abbreviations
     expand to a generic type variable. After that, we check the coherence of
     the translated declarations in the resulting new environment. *)
  let tdecls, decls, shapes, new_env, delayed_jkind_checks =
    Ctype.with_local_level_iter ~post:generalize_decl begin fun () ->
      (* Enter types. *)
      let temp_env =
        List.fold_left2 (enter_type rec_flag) env sdecl_list ids_list in
      (* Translate each declaration. *)
      let current_slot = ref None in
      let warn_unused =
        Warnings.is_active (Warnings.Unused_type_declaration "") in
      let ids_slots (id, _uid as ids) =
        match rec_flag with
        | Asttypes.Recursive when warn_unused ->
            (* See typecore.ml for a description of the algorithm used to
               detect unused declarations in a set of recursive definitions. *)
            let slot = ref [] in
            let td = Env.find_type (Path.Pident id) temp_env in
            Env.set_type_used_callback
              td
              (fun old_callback ->
                match !current_slot with
                | Some slot -> slot := td.type_uid :: !slot
                | None ->
                    List.iter Env.mark_type_used (get_ref slot);
                    old_callback ()
              );
            ids, Some slot
        | Asttypes.Recursive | Asttypes.Nonrecursive ->
            ids, None
      in
      let transl_declaration name_sdecl (id, slot) =
        current_slot := slot;
        Builtin_attributes.warning_scope
          name_sdecl.ptype_attributes
          (fun () -> transl_declaration temp_env name_sdecl id)
      in
      (* Translate declarations, using a temporary environment where
         abbreviations expand to a generic type variable. After that, we check
         the coherence of the translated declarations in the resulting new
         enviroment. *)
      let tdecls =
        List.map2 transl_declaration sdecl_list (List.map ids_slots ids_list) in
      let tdecls, shapes = List.split tdecls in
      let decls = List.map (fun d -> (d.typ_id, d.typ_type)) tdecls in
      let decls = derive_unboxed_versions decls env in
      let tdecls =
        List.map2
          (fun tdecl (_, decl) -> { tdecl with typ_type = decl }) tdecls decls
      in
      current_slot := None;
      (* Check for duplicates *)
      check_duplicates sdecl_list;
      (* Build the final env. *)
      let new_env = add_types_to_env decls shapes env in
      (* Update stubs *)
      let delayed_jkind_checks =
        match rec_flag with
        | Asttypes.Nonrecursive -> []
        | Asttypes.Recursive ->
          List.map2
            (fun (id, _) sdecl ->
               update_type temp_env new_env id sdecl.ptype_loc,
               sdecl.ptype_loc)
            ids_list sdecl_list
      in
      ((tdecls, decls, shapes, new_env, delayed_jkind_checks), List.map snd decls)
    end
  in
  (* Check for ill-formed abbrevs *)
  let id_loc_list =
    List.map2 (fun (id, _) sdecl -> (id, sdecl.ptype_loc))
      ids_list sdecl_list
  in
  (* [check_abbrev_regularity] and error messages cannot use the new
     environment, as this might result in non-termination. Instead we use a
     completely abstract version of the temporary environment, giving a reason
     for why abbreviations cannot be expanded (#12334, #12368) *)
  let abs_env =
    List.fold_left2
      (enter_type ~abstract_abbrevs:Rec_check_regularity rec_flag)
      env sdecl_list ids_list in
  check_unboxed_paths decls
    ~unboxed_version_banned:(fun path ->
       match Env.find_type (Path.unboxed_version path) new_env with
        | _ -> false | exception Not_found -> true);
  List.iter (fun (id, decl) ->
    check_well_founded_manifest ~abs_env new_env (List.assoc id id_loc_list)
      (Path.Pident id) decl)
    decls;
  let to_check =
    function
    | Path.Pident id | Path.Pextra_ty (Path.Pident id, Punboxed_ty) ->
      List.mem_assoc id id_loc_list
    | _ -> false
  in
  List.iter (fun (id, decl) ->
    check_well_founded_decl ~abs_env new_env (List.assoc id id_loc_list)
      (Path.Pident id)
      decl to_check)
    decls;
  List.iter
    (check_abbrev_regularity ~abs_env new_env id_loc_list to_check) tdecls;
  List.iter (fun (id, decl) ->
    check_unboxed_recursion_decl ~abs_env new_env (List.assoc id id_loc_list)
      (Path.Pident id)
      decl to_check)
    decls;
  (* Now that we've ruled out ill-formed types, we can perform the delayed
     jkind checks *)
  List.iter (fun (checks,loc) ->
    List.iter (fun (ty,jkind) ->
      (* The use [check_type_jkind] rather than [constrain_type_jkind] here is
         conservative. It ensures that the delayed checks don't succeed by
         mutating type variables from the [temp_env] in a way that won't be
         reflected in the final type decls and may be incompatible with them.
         An alternative would be to beef up [check_constraints] and really make
         sure we re-check any kind constraint that could arise from translating
         the typedecl RHSs, for example by looking at Typedtree instead of
         what's just in the type environment. See Test 41 in
         [tests/typing-layouts/basics.ml] for a subtle example. *)
      match Ctype.check_type_jkind new_env ty jkind with
      | Ok _ -> ()
      | Error err ->
        (* This inner match is just here to detect when we're rejecting this
           program because we're being conservative in the sense of the previous
           comment, and issue an error admitting to it. *)
        begin match Ctype.constrain_type_jkind new_env ty jkind with
        | Error _ ->
          let err = Errortrace.unification_error ~trace:[Bad_jkind (ty,err)] in
          raise (Error (loc, Type_clash (new_env, err)))
        | Ok _ ->
          raise (Error (loc, Jkind_mismatch_due_to_bad_inference
                               (ty, err, Delayed_checks)))
        end)
      checks)
    delayed_jkind_checks;
  (* Check that all type variables are closed; this also defaults any remaining
     sort variables. Defaulting must happen before update_decls_jkind,
     Typedecl_seperability.update_decls, and add_types_to_env, all of which need
     to check whether parts of the type are void (and currently use Jkind.equate
     to do this which would set any remaining sort variables to void). It also
     must happen before check_constraints, so that check_constraints can detect
     when a jkind is inferred incorrectly.  (The unification that
     check_constraints does is undone via backtracking, and thus forgetting to
     do the defaulting first is actually unsound: the unification in
     check_constraints will succeed via mutation, be backtracked, and then
     perhaps a sort variable gets defaulted to value. Bad bad.) *)
  List.iter2
    (fun sdecl tdecl ->
      let decl = tdecl.typ_type in
       match Ctype.closed_type_decl decl with
         Some ty -> raise(Error(sdecl.ptype_loc, Unbound_type_var(ty,decl)))
       | None   -> ())
    sdecl_list tdecls;
  (* Check that constraints are enforced *)
  List.iter2 (check_constraints new_env) sdecl_list decls;
  (* Add type properties to declarations *)
  let new_env, decls =
    try
      let new_env, decls =
        decls
        |> name_recursion_decls sdecl_list
        |> Typedecl_variance.update_decls env sdecl_list
        |> Typedecl_separability.update_decls env
        |> update_decls_jkind new_env
        |> normalize_decl_jkinds new_env shapes
      in
      let removed, decls = remove_unboxed_versions decls in
      if not (Path.Set.is_empty removed) then
        check_unboxed_paths decls
          ~unboxed_version_banned:(fun p -> Path.Set.mem p removed);
      new_env, update_decls_jkind_reason new_env decls
    with
    | Typedecl_variance.Error (loc, err) ->
        raise (Error (loc, Variance err))
    | Typedecl_separability.Error (loc, err) ->
        raise (Error (loc, Separability err))
  in
  (* Check re-exportation, updating [type_jkind] from the manifest *)
  let decls = List.map2 (check_abbrev new_env) sdecl_list decls in
  (* Compute the final environment with variance and immediacy *)
  let final_env = add_types_to_env decls shapes env in
  (* Keep original declaration *)
  let final_decls =
    List.map2
      (fun tdecl (_id2, decl) ->
        { tdecl with typ_type = decl }
      ) tdecls decls
  in
  (* Done *)
  (final_decls, final_env, shapes)

(* Translating type extensions *)
let transl_extension_constructor_decl
      env type_path typext_params loc id svars sargs sret_type =
  let tvars, targs, tret_type, args, ret_type =
    make_constructor env loc
      ~cstr_path:(Pident id) ~type_path ~unboxed:false typext_params
      svars sargs sret_type
  in
  let args, constant, jkinds =
    update_constructor_arguments_sorts env loc args None
  in
  let constructor_shape =
    update_constructor_representation env args jkinds ~loc
      ~is_extension_constructor:true
  in
  args, constructor_shape, constant, ret_type,
  Text_decl(tvars, targs, tret_type)

let transl_extension_constructor ~scope env type_path type_params
                                 typext_params priv sext =
  let id = Ident.create_scoped ~scope sext.pext_name.txt in
  let loc = sext.pext_loc in
  let args, shape, constant, ret_type, kind =
    match sext.pext_kind with
      Pext_decl(svars, sargs, sret_type) ->
      transl_extension_constructor_decl
        env type_path typext_params loc id svars sargs sret_type
    | Pext_rebind lid ->
        let usage : Env.constructor_usage =
          if priv = Public then Env.Exported else Env.Exported_private
        in
        let cdescr = Env.lookup_constructor ~loc:lid.loc usage lid.txt env in
        let (args, cstr_res, _ex) =
          Ctype.instance_constructor Keep_existentials_flexible cdescr
        in
        let res, ret_type =
          if cdescr.cstr_generalized then
            let params = Ctype.instance_list type_params in
            let res = Ctype.newconstr type_path params in
            let ret_type = Some (Ctype.newconstr type_path params) in
              res, ret_type
          else (Ctype.newconstr type_path typext_params), None
        in
        begin
          try
            Ctype.unify env cstr_res res
          with Ctype.Unify err ->
            raise (Error(lid.loc,
                     Rebind_wrong_type(lid.txt, env, err)))
        end;
        (* Remove "_" names from parameters used in the constructor *)
        if not cdescr.cstr_generalized then begin
          let vars =
            Ctype.free_variables
              (Btype.newgenty (Ttuple (List.map (fun {Types.ca_type=t; _} -> None, t) args)))
          in
          List.iter
            (fun ty ->
              match get_desc ty with
              | Tvar { name = Some "_"; jkind }
                when List.exists (eq_type ty) vars ->
                set_type_desc ty (Tvar { name = None; jkind })
              | _ -> ())
            typext_params
        end;
        (* Ensure that constructor's type matches the type being extended *)
        let cstr_type_path = Btype.cstr_type_path cdescr in
        let cstr_type_params = (Env.find_type cstr_type_path env).type_params in
        let cstr_types =
          (Btype.newgenty
             (Tconstr(cstr_type_path, cstr_type_params, ref Mnil)))
          :: cstr_type_params
        in
        let ext_types =
          (Btype.newgenty
             (Tconstr(type_path, type_params, ref Mnil)))
          :: type_params
        in
        if not (Ctype.is_equal env true cstr_types ext_types) then
          raise (Error(lid.loc,
                       Rebind_mismatch(lid.txt, cstr_type_path, type_path)));
        (* Disallow rebinding private constructors to non-private *)
        begin
          match cdescr.cstr_private, priv with
            Private, Public ->
              raise (Error(lid.loc, Rebind_private lid.txt))
          | _ -> ()
        end;
        let path =
          match cdescr.cstr_tag with
            Extension path -> path
          | _ -> assert false
        in
        let args =
          match cdescr.cstr_inlined with
          | None ->
              Types.Cstr_tuple args
          | Some decl ->
              let tl =
                match List.map (fun {Types.ca_type=ty; _} -> get_desc ty) args with
                | [ Tconstr(_, tl, _) ] -> tl
                | _ -> assert false
              in
              let decl = Ctype.instance_declaration decl in
              assert (List.length decl.type_params = List.length tl);
              List.iter2 (Ctype.unify env) decl.type_params tl;
              let lbls =
                match decl.type_kind with
                | Type_record (lbls, Record_inlined _, _) -> lbls
                | _ -> assert false
              in
              Types.Cstr_record lbls
        in
        args, cdescr.cstr_shape,
        cdescr.cstr_constant, ret_type,
        Text_rebind(path, lid)
  in
  let ext =
    { ext_type_path = type_path;
      ext_type_params = typext_params;
      ext_args = args;
      ext_shape = shape;
      ext_constant = constant;
      ext_ret_type = ret_type;
      ext_private = priv;
      Types.ext_loc = sext.pext_loc;
      Types.ext_attributes = sext.pext_attributes;
      ext_uid = Uid.mk ~current_unit:(Env.get_unit_name ());
    }
  in
  let ext_cstrs =
    { ext_id = id;
      ext_name = sext.pext_name;
      ext_type = ext;
      ext_kind = kind;
      Typedtree.ext_loc = sext.pext_loc;
      Typedtree.ext_attributes = sext.pext_attributes; }
  in
  let shape =
    let map = match args with
    | Cstr_record lbls -> shape_map_labels lbls
    | _ -> Shape.Map.empty
    in
    Shape.str ~uid:ext_cstrs.ext_type.ext_uid map
 in
  ext_cstrs, shape

let transl_extension_constructor ~scope env type_path type_params
    typext_params priv sext =
  Builtin_attributes.warning_scope sext.pext_attributes
    (fun () -> transl_extension_constructor ~scope env type_path type_params
        typext_params priv sext)

let is_rebind ext =
  match ext.ext_kind with
  | Text_rebind _ -> true
  | Text_decl _ -> false

let transl_type_extension extend env loc styext =
  let type_path, type_decl =
    let lid = styext.ptyext_path in
    Env.lookup_type ~loc:lid.loc lid.txt env
  in
  begin
    match type_decl.type_kind with
    | Type_open -> begin
        match type_decl.type_private with
        | Private when extend -> begin
            match
              List.find
                (function {pext_kind = Pext_decl _} -> true
                        | {pext_kind = Pext_rebind _} -> false)
                styext.ptyext_constructors
            with
            | {pext_loc} ->
                raise (Error(pext_loc, Cannot_extend_private_type type_path))
            | exception Not_found -> ()
          end
        | _ -> ()
      end
    | _ ->
        raise (Error(loc, Not_extensible_type type_path))
  end;
  let type_variance =
    List.map (fun v ->
                let (co, cn) = Variance.get_upper v in
                  (not cn, not co, false))
             type_decl.type_variance
  in
  let err =
    if type_decl.type_arity <> List.length styext.ptyext_params then
      Some Includecore.Arity
    else
      if List.for_all2
           (fun (c1, n1, _) (c2, n2, _) -> (not c2 || c1) && (not n2 || n1))
           type_variance
           (Typedecl_variance.variance_of_params styext.ptyext_params)
      then None else Some Includecore.Variance
  in
  begin match err with
  | None -> ()
  | Some err -> raise (Error(loc, Extension_mismatch (type_path, env, err)))
  end;
  let ttype_params, _type_params, constructors =
    (* Note: it would be incorrect to call [create_scope] *after*
       [TyVarEnv.reset] or after [with_local_level] (see #10010). *)
    let scope = Ctype.create_scope () in
    Ctype.with_local_level begin fun () ->
      TyVarEnv.reset();
      let ttype_params = make_params env type_path styext.ptyext_params in
      let type_params = List.map (fun (cty, _) -> cty.ctyp_type) ttype_params in
      List.iter2 (Ctype.unify_var env)
        (Ctype.instance_list type_decl.type_params)
        type_params;
      let constructors =
        List.map (transl_extension_constructor ~scope env type_path
                    type_decl.type_params type_params styext.ptyext_private)
          styext.ptyext_constructors
      in
      (ttype_params, type_params, constructors)
    end
    ~post: begin fun (_, type_params, constructors) ->
      (* Generalize types *)
      List.iter Ctype.generalize type_params;
      List.iter
        (fun (ext, _shape) ->
          Btype.iter_type_expr_cstr_args Ctype.generalize ext.ext_type.ext_args;
          Option.iter Ctype.generalize ext.ext_type.ext_ret_type)
        constructors;
    end
  in
  (* Check that all type variables are closed *)
  List.iter
    (fun (ext, _shape) ->
       match Ctype.closed_extension_constructor ext.ext_type with
         Some ty ->
           raise(Error(ext.ext_loc, Unbound_type_var_ext(ty, ext.ext_type)))
       | None -> ())
    constructors;
  (* Check variances are correct *)
  List.iter
    (fun (ext, _shape) ->
       (* Note that [loc] here is distinct from [type_decl.type_loc], which
          makes the [loc] parameter to this function useful. [loc] is the
          location of the extension, while [type_decl] points to the original
          type declaration being extended. *)
       try Typedecl_variance.check_variance_extension
             env type_decl ext (type_variance, loc)
       with Typedecl_variance.Error (loc, err) ->
         raise (Error (loc, Variance err)))
    constructors;
  (* Add extension constructors to the environment *)
  let newenv =
    List.fold_left
      (fun env (ext, shape) ->
         let rebind = is_rebind ext in
         Env.add_extension ~check:true ~shape ~rebind
           ext.ext_id ext.ext_type env)
      env constructors
  in
  let constructors, shapes = List.split constructors in
  let tyext =
    { tyext_path = type_path;
      tyext_txt = styext.ptyext_path;
      tyext_params = ttype_params;
      tyext_constructors = constructors;
      tyext_private = styext.ptyext_private;
      tyext_loc = styext.ptyext_loc;
      tyext_attributes = styext.ptyext_attributes; }
  in
    (tyext, newenv, shapes)

let transl_type_extension extend env loc styext =
  Builtin_attributes.warning_scope styext.ptyext_attributes
    (fun () -> transl_type_extension extend env loc styext)

let transl_exception env sext =
  let ext, shape =
    let scope = Ctype.create_scope () in
    Ctype.with_local_level
      (fun () ->
        TyVarEnv.reset();
        transl_extension_constructor ~scope env
          Predef.path_exn [] [] Asttypes.Public sext)
      ~post: begin fun (ext, _shape) ->
        Btype.iter_type_expr_cstr_args Ctype.generalize ext.ext_type.ext_args;
        Option.iter Ctype.generalize ext.ext_type.ext_ret_type;
      end
  in
  (* Check that all type variables are closed *)
  begin match Ctype.closed_extension_constructor ext.ext_type with
    Some ty ->
      raise (Error(ext.ext_loc, Unbound_type_var_ext(ty, ext.ext_type)))
  | None -> ()
  end;
  let rebind = is_rebind ext in
  let newenv =
    Env.add_extension ~check:true ~shape ~rebind ext.ext_id ext.ext_type env
  in
  ext, newenv, shape

let transl_type_exception env t =
  let contructor, newenv, shape =
    Builtin_attributes.warning_scope t.ptyexn_attributes
      (fun () ->
         transl_exception env t.ptyexn_constructor
      )
  in
  {tyexn_constructor = contructor;
   tyexn_loc = t.ptyexn_loc;
   tyexn_attributes = t.ptyexn_attributes}, newenv, shape


type native_repr_attribute =
  | Native_repr_attr_absent
  | Native_repr_attr_present of native_repr_kind

let get_native_repr_attribute attrs ~global_repr =
  match
    Attr_helper.get_no_payload_attribute "unboxed"  attrs,
    Attr_helper.get_no_payload_attribute "untagged" attrs,
    global_repr
  with
  | None, None, None -> Native_repr_attr_absent
  | None, None, Some repr -> Native_repr_attr_present repr
  | Some _, None, None -> Native_repr_attr_present Unboxed
  | None, Some _, None -> Native_repr_attr_present Untagged
  | Some { Location.loc }, _, _
  | _, Some { Location.loc }, _ ->
    raise (Error (loc, Multiple_native_repr_attributes))

let is_upstream_compatible_non_value_unbox env ty =
  (* CR layouts v2.5: This needs to be updated when we support unboxed
     types with arbitrary names suffixed with "#" *)
  match get_desc (Ctype.expand_head_opt env ty) with
  | Tconstr (path, _, _) ->
    List.exists
      (Path.same path)
      [
        Predef.path_unboxed_float;
        Predef.path_unboxed_int32;
        Predef.path_unboxed_int64;
        Predef.path_unboxed_nativeint;
      ]
  | _ ->
    false

type sort_or_poly = Sort of Jkind.Sort.Const.t | Poly

let native_repr_of_type env kind ty sort_or_poly =
  match kind, get_desc (Ctype.expand_head_opt env ty) with
  | Untagged, Tconstr (_, _, _) when
         Typeopt.maybe_pointer_type env ty
         = (Lambda.Immediate, Lambda.Non_nullable)
      (* Only allow [@untagged] on immediate values. [maybe_pointer_type]
         currently returns [Immediate] on unboxed number types, which
         do not support [@untagged].
      *)
      && match sort_or_poly with
         | Poly -> false
         | Sort (Base Value) -> true
         | Sort (Base _ | Product _) -> false
    ->
    Some Untagged_immediate
  | Unboxed, Tconstr (path, _, _) when Path.same path Predef.path_float ->
    Some (Unboxed_float Boxed_float64)
  | Unboxed, Tconstr (path, _, _) when Path.same path Predef.path_float32 ->
    Some (Unboxed_float Boxed_float32)
  | Unboxed, Tconstr (path, _, _) when Path.same path Predef.path_int32 ->
    Some (Unboxed_integer Boxed_int32)
  | Unboxed, Tconstr (path, _, _) when Path.same path Predef.path_int64 ->
    Some (Unboxed_integer Boxed_int64)
  | Unboxed, Tconstr (path, _, _) when Path.same path Predef.path_nativeint ->
    Some (Unboxed_integer Boxed_nativeint)
  | Unboxed, Tconstr (path, _, _) when Path.same path Predef.path_int8x16 ->
    Some (Unboxed_vector Boxed_vec128)
  | Unboxed, Tconstr (path, _, _) when Path.same path Predef.path_int16x8 ->
    Some (Unboxed_vector Boxed_vec128)
  | Unboxed, Tconstr (path, _, _) when Path.same path Predef.path_int32x4 ->
    Some (Unboxed_vector Boxed_vec128)
  | Unboxed, Tconstr (path, _, _) when Path.same path Predef.path_int64x2 ->
    Some (Unboxed_vector Boxed_vec128)
  | Unboxed, Tconstr (path, _, _) when Path.same path Predef.path_float32x4 ->
    Some (Unboxed_vector Boxed_vec128)
  | Unboxed, Tconstr (path, _, _) when Path.same path Predef.path_float64x2 ->
    Some (Unboxed_vector Boxed_vec128)
  | Unboxed, Tconstr (path, _, _) when Path.same path Predef.path_int8x32 ->
    Some (Unboxed_vector Boxed_vec256)
  | Unboxed, Tconstr (path, _, _) when Path.same path Predef.path_int16x16 ->
    Some (Unboxed_vector Boxed_vec256)
  | Unboxed, Tconstr (path, _, _) when Path.same path Predef.path_int32x8 ->
    Some (Unboxed_vector Boxed_vec256)
  | Unboxed, Tconstr (path, _, _) when Path.same path Predef.path_int64x4 ->
    Some (Unboxed_vector Boxed_vec256)
  | Unboxed, Tconstr (path, _, _) when Path.same path Predef.path_float32x8 ->
    Some (Unboxed_vector Boxed_vec256)
  | Unboxed, Tconstr (path, _, _) when Path.same path Predef.path_float64x4 ->
    Some (Unboxed_vector Boxed_vec256)
  | Unboxed, Tconstr (path, _, _) when Path.same path Predef.path_int8x64 ->
    Some (Unboxed_vector Boxed_vec512)
  | Unboxed, Tconstr (path, _, _) when Path.same path Predef.path_int16x32 ->
    Some (Unboxed_vector Boxed_vec512)
  | Unboxed, Tconstr (path, _, _) when Path.same path Predef.path_int32x16 ->
    Some (Unboxed_vector Boxed_vec512)
  | Unboxed, Tconstr (path, _, _) when Path.same path Predef.path_int64x8 ->
    Some (Unboxed_vector Boxed_vec512)
  | Unboxed, Tconstr (path, _, _) when Path.same path Predef.path_float32x16 ->
    Some (Unboxed_vector Boxed_vec512)
  | Unboxed, Tconstr (path, _, _) when Path.same path Predef.path_float64x8 ->
    Some (Unboxed_vector Boxed_vec512)
  | _ ->
    None

(* Raises an error when [core_type] contains an [@unboxed] or [@untagged]
   attribute in a strict sub-term. *)
let error_if_has_deep_native_repr_attributes core_type =
  let open Ast_iterator in
  let this_iterator =
    { default_iterator with typ = fun iterator core_type ->
      begin
        match
          get_native_repr_attribute core_type.ptyp_attributes ~global_repr:None
        with
        | Native_repr_attr_present kind ->
           raise (Error (core_type.ptyp_loc,
                         Deep_unbox_or_untag_attribute kind))
        | Native_repr_attr_absent -> ()
      end;
      default_iterator.typ iterator core_type }
  in
  default_iterator.typ this_iterator core_type

(* Note that [typ] is guaranteed not to contain sort variables because it was
   produced by [type_scheme], which defaults them.

   However, there can be jkind [any] present with something like:
    [external f : ('a : any). 'a -> 'a = "%identity"]
   In such cases, we raise an expection. *)
let type_sort_external ~is_layout_poly ~why env loc typ =
  match Ctype.type_sort ~why ~fixed:true env typ with
  | Ok s -> Jkind.Sort.default_to_value_and_get s
  | Error err ->
    let kloc =
      if is_layout_poly then External_with_layout_poly else External
    in
    raise(Error (loc, Jkind_sort {kloc; typ; err}))

let make_native_repr env core_type ty ~global_repr ~is_layout_poly ~why =
  error_if_has_deep_native_repr_attributes core_type;
  let sort_or_poly =
    match get_desc (Ctype.get_unboxed_type_approximation env ty).ty with
    (* This only captures tvars with layout [any] explicitly quantified within
       the declaration.

       This is sufficient since [transl_type_scheme] promises that:
       - non-explicitly quantified tvars get sort jkinds
       - this isn't a tvar from an outer scopes ([TyVarEnv] gets reset before
         transl)
    *)
    | Tvar {jkind} when is_layout_poly
                      && Jkind.has_layout_any jkind
                      && get_level ty = Btype.generic_level -> Poly
    | _ ->
      let sort =
        type_sort_external ~is_layout_poly ~why env core_type.ptyp_loc ty
      in
      Sort sort
  in
  match get_native_repr_attribute
          core_type.ptyp_attributes ~global_repr,
        sort_or_poly with
  | Native_repr_attr_absent, Poly ->
    Repr_poly
  | Native_repr_attr_absent, Sort (Base Value) ->
    Same_as_ocaml_repr (Base Value)
  | Native_repr_attr_absent, (Sort (Base sort as c)) ->
    (if Language_extension.erasable_extensions_only ()
    then
      (* Non-value sorts without [@unboxed] are not erasable. *)
      let layout = Jkind_types.Sort.to_string_base sort in
      Location.prerr_warning core_type.ptyp_loc
        (Warnings.Incompatible_with_upstream
              (Warnings.Unboxed_attribute layout)));
    Same_as_ocaml_repr c
  | Native_repr_attr_absent, (Sort ((Product _) as c)) ->
    (if Language_extension.erasable_extensions_only ()
     then
       (* CR layouts v7.1: Using an unboxed product in a C external is not
          upstream compatible and should issue this warning.  Two problems: (1)
          we can't test that yet, because products are not stable, and (2) we
          _should_ allow them with built-ins like "%identity", but the current
          mechanism doesn't allow for this (float# has the same problem). I
          think (2) hasn't arisen much in practice because for other sorts you
          can add an [@unboxed] annotation to suppress the warning, and because
          in practice people use the layout_poly versions which do work fine. *)
       let sort = Format.asprintf "%a" Jkind_types.Sort.Const.format c in
       Location.prerr_warning core_type.ptyp_loc
         (Warnings.Incompatible_with_upstream
            (Warnings.Non_value_sort sort)));
    Same_as_ocaml_repr c
  | Native_repr_attr_present kind, (Poly | Sort (Base Value))
  | Native_repr_attr_present (Untagged as kind), Sort _ ->
    begin match native_repr_of_type env kind ty sort_or_poly with
    | None ->
      raise (Error (core_type.ptyp_loc, Cannot_unbox_or_untag_type kind))
    | Some repr -> repr
    end
  | Native_repr_attr_present Unboxed, (Sort (Base sort as c)) ->
    (* We allow [@unboxed] on non-value sorts.

       This is to enable upstream-compatibility. We want the code to
       still work when all the layout annotations and unboxed types
       get erased.

       One may wonder why can't the erasure process mentioned above
       also add in the [@unboxed] attributes. This is not possible due
       to the fact that:

       1. Without type information, the erasure process can't transform:

        {|
           type t = float#
           external f : t -> t = ...
        |}

       2. We need [is_upstream_compatible_non_value_unbox] to further
          limit the cases that can work with upstream. *)
    (if Language_extension.erasable_extensions_only ()
       && not (is_upstream_compatible_non_value_unbox env ty)
    then
      (* There are additional requirements if we are operating in
         upstream compatible mode. *)
      let layout = Jkind_types.Sort.to_string_base sort in
      Location.prerr_warning core_type.ptyp_loc
        (Warnings.Incompatible_with_upstream
              (Warnings.Non_value_sort layout)));
    Same_as_ocaml_repr c
  | Native_repr_attr_present Unboxed, (Sort (Product _)) ->
    raise (Error (core_type.ptyp_loc, Cannot_unbox_or_untag_type Unboxed))

let prim_const_mode m =
  match Mode.Locality.Guts.check_const m with
  | Some Global -> Prim_global
  | Some Local -> Prim_local
  | None -> assert false

let rec parse_native_repr_attributes env core_type ty rmode
        ~global_repr ~is_layout_poly =
  match core_type.ptyp_desc, get_desc ty,
    get_native_repr_attribute core_type.ptyp_attributes ~global_repr:None
  with
  | Ptyp_arrow _, Tarrow _, Native_repr_attr_present kind  ->
    raise (Error (core_type.ptyp_loc, Cannot_unbox_or_untag_type kind))
  | Ptyp_arrow (_, ct1, ct2, _, _), Tarrow ((_,marg,mret), t1, t2, _), _
    when not (Builtin_attributes.has_curry core_type.ptyp_attributes) ->
    let t1, _ = Btype.tpoly_get_poly t1 in
    let repr_arg =
      make_native_repr
        env ct1 t1 ~global_repr
        ~is_layout_poly ~why:External_argument
    in
    let mode =
      if Builtin_attributes.has_local_opt ct1.ptyp_attributes
      then Prim_poly
      else prim_const_mode (Mode.Alloc.proj (Comonadic Areality) marg)
    in
    let repr_args, repr_res =
      parse_native_repr_attributes env ct2 t2
        (prim_const_mode (Mode.Alloc.proj (Comonadic Areality) mret))
        ~global_repr ~is_layout_poly
    in
    ((mode, repr_arg) :: repr_args, repr_res)
  | (Ptyp_poly (_, t) | Ptyp_alias (t, _, _)), _, _ ->
     parse_native_repr_attributes env t ty rmode ~global_repr ~is_layout_poly
  | _ ->
     let rmode =
       if Builtin_attributes.has_local_opt core_type.ptyp_attributes
       then Prim_poly
       else rmode
     in
     let repr_res =
       make_native_repr
        env core_type ty ~global_repr
        ~is_layout_poly ~why:External_result
     in
     ([], (rmode, repr_res))

let check_unboxable env loc ty =
  let rec check_type acc ty : Path.Set.t =
    let ty = Ctype.expand_head_opt env ty in
    try match get_desc ty with
      | Tconstr (p, _, _) ->
        let tydecl = Env.find_type p env in
        if tydecl.type_unboxed_default then
          Path.Set.add p acc
        else acc
      | Tpoly (ty, []) -> check_type acc ty
      | _ -> acc
    with Not_found -> acc
  in
  let all_unboxable_types = Btype.fold_type_expr check_type Path.Set.empty ty in
  Path.Set.fold
    (fun p () ->
       Location.prerr_warning loc
         (Warnings.Unboxable_type_in_prim_decl (Path.name p))
    )
    all_unboxable_types
    ()

let has_ty_var_with_layout_any ty =
  Ctype.exists_free_variable (fun _ jkind -> Jkind.has_layout_any jkind) ty

let unexpected_layout_any_check prim cty ty =
  if Primitive.prim_can_contain_layout_any prim ||
     prim.prim_is_layout_poly then ()
  else
  if has_ty_var_with_layout_any ty then
    raise(Error (cty.ctyp_loc,
            Unexpected_layout_any_in_primitive(prim.prim_name)))

(* Note regarding jkind checks on external declarations

   There are currently three checks in place:

   1. The argument/return types of an external can't have jkind [any]. This is
      enforced by [type_sort_external].

      The situation becomes trickier with the use of [@layout_poly]:

      1. we allow argument/return to have jkind [any] iff it's the layout
         polymorphic type variable.
      2. we use [Repr_poly] to encode it and we mark the primitive as
         [prim_is_layout_poly]
      3. all interactions with the declared primitive type have to go through
         [instance_prim], which instances the layout polymorphic type variable
         down from jkind [any] to a sort.

      The result is that we maintain the facade that all argument/return types
      are representable. The jkind [any] from [@layout_poly] doesn't leak out.

   2. [Primitive.prim_has_valid_reprs] performs an additional sanity check on
      built-in primitives regarding argument/result representations. It only
      allows a selected subset of primitives to have non-value jkinds. And for
      that subset, it checks to see the argument/return jkinds are what it
      expects.

      See comment in [prim_has_valid_reprs] about what it could miss.

   3. Built-in primitives that inspect the jkind of type parameters cannot have
      type variables with jkind [any] anywhere within their types.

      This check is here to prevent someone from writing:

      [external len : ('a : any). 'a array -> int = "%array_length"]

      If this is accepted, [len] will behave as expected most of the time until
      someone writes:

      [let f x = len x]

      [x] here will have type ['a array] where the jkind of ['a] is [any]. The
      array kind function in [typeopt] will look at ['a] expecting it to be
      representable and fail. This produces a bad error message that doesn't
      point to the source of the mistake which is, in fact, the external
      declaration.

      For this reason, we have [unexpected_layout_any_check].  It's here to
      point out this type of mistake early and suggest the use of
      [@layout_poly].

      An exception is raised if any of these checks fails. *)
(* CR layouts v7.1: additionally, we do not allow externals to have unboxed
   product args/returns. Right now this restriction is in place for all
   externals, but we should be able to relax it for some primitives that are
   implemented by the compiler, like %identity. Enforcement for [@layout_poly]
   primitives is tricky, because it is legal to, e.g., apply such a primitive to
   a sort variable, and that sort variable could subsequently be filled in by a
   product. So we rule out some things here, but others must be caught much
   later, in translprim.
*)
let error_if_containing_unexpected_jkind prim cty ty =
  Primitive.prim_has_valid_reprs ~loc:cty.ctyp_loc prim;
  unexpected_layout_any_check prim cty ty

(* [@@@zero_alloc assert all] in signatures uses the apparent arity of each
   declaration just by looking at the number of arrows in the type.  If the type
   is an alias to an arrow type, the apparent arity is zero, and the item won't
   get any zero alloc checking.  This is probably not the user's intent, so we
   give a warning in that case.  *)
let check_for_hidden_arrow env loc ty =
  match !Clflags.zero_alloc_assert with
  | Assert_all | Assert_all_opt ->
    let check () =
      begin match get_desc (Ctype.expand_head env ty) with
      | Tarrow _ ->
        let attr =
          match !Clflags.zero_alloc_assert with
          | Assert_all -> "all"
          | Assert_all_opt -> "all_opt"
          | Assert_default -> assert false
        in
        Location.prerr_warning loc (Warnings.Zero_alloc_all_hidden_arrow attr)
      | _ -> ()
      end
    in
    if !Clflags.principal || Env.has_local_constraints env then
      let snap = Btype.snapshot () in
      check ();
      Btype.backtrack snap
    else
      check()
  | Assert_default -> ()

(* Translate a value declaration *)
let transl_value_decl env loc ~sig_modalities valdecl =
  let cty = Typetexp.transl_type_scheme env valdecl.pval_type in
  let modalities =
    match valdecl.pval_modalities with
    | [] -> sig_modalities
    | l -> Typemode.transl_modalities ~maturity:Stable Immutable l
  in
  let modalities = Mode.Modality.Value.of_const modalities in
  (* CR layouts v5: relax this to check for representability. *)
  begin match Ctype.constrain_type_jkind env cty.ctyp_type
                (Jkind.Builtin.value_or_null ~why:Structure_element) with
  | Ok () -> ()
  | Error err ->
    raise(Error(cty.ctyp_loc,
                Non_value_in_sig(err,valdecl.pval_name.txt,cty.ctyp_type)))
  end;
  let ty = cty.ctyp_type in
  let v =
  match valdecl.pval_prim with
    [] when Env.is_in_signature env ->
      let default_arity =
        let rec count_arrows n ty =
          match get_desc ty with
          | Tarrow (_, _, t2, _) -> count_arrows (n+1) t2
          | _ -> n
        in
        count_arrows 0 ty
      in
      let zero_alloc =
        Builtin_attributes.get_zero_alloc_attribute ~in_signature:true
          ~on_application:false
          ~default_arity valdecl.pval_attributes
      in
      let zero_alloc =
        match zero_alloc with
        | Default_zero_alloc ->
          (* We fabricate a "Check" attribute if a top-level annotation
             specifies that all functions should be checked for zero alloc. *)
          if default_arity = 0 then begin
            check_for_hidden_arrow env loc ty;
            Zero_alloc.default
          end else
            let create_const ~opt =
              Zero_alloc.create_const
                (Check { strict = false;
                         arity = default_arity;
                         custom_error_msg = None;
                         loc;
                         opt })
            in
            (match !Clflags.zero_alloc_assert with
             | Assert_default -> Zero_alloc.default
             | Assert_all -> create_const ~opt:false
             | Assert_all_opt -> create_const ~opt:true)
        | Ignore_assert_all -> Zero_alloc.ignore_assert_all
        | Check za ->
          if default_arity = 0 && za.arity <= 0 then
            raise (Error(valdecl.pval_loc, Zero_alloc_attr_non_function));
          if za.arity <= 0 then
            raise (Error(valdecl.pval_loc, Zero_alloc_attr_bad_user_arity));
          Zero_alloc.create_const zero_alloc
        | Assume _ ->
          raise (Error(valdecl.pval_loc, Zero_alloc_attr_unsupported zero_alloc))
      in
      { val_type = ty; val_kind = Val_reg; Types.val_loc = loc;
        val_attributes = valdecl.pval_attributes; val_modalities = modalities;
        val_zero_alloc = zero_alloc;
        val_uid = Uid.mk ~current_unit:(Env.get_unit_name ());
      }
  | [] ->
      raise (Error(valdecl.pval_loc, Val_in_structure))
  | _ ->
      let global_repr =
        match
          get_native_repr_attribute valdecl.pval_attributes ~global_repr:None
        with
        | Native_repr_attr_present repr -> Some repr
        | Native_repr_attr_absent -> None
      in
      let is_layout_poly =
        Builtin_attributes.has_layout_poly valdecl.pval_attributes
      in
      if is_layout_poly &&
         not (has_ty_var_with_layout_any ty) then
        raise(Error(valdecl.pval_type.ptyp_loc, Useless_layout_poly));
      let native_repr_args, native_repr_res =
        parse_native_repr_attributes
          env valdecl.pval_type ty Prim_global ~global_repr ~is_layout_poly
      in
      let prim =
        Primitive.parse_declaration valdecl
          ~native_repr_args
          ~native_repr_res
          ~is_layout_poly
      in
      error_if_containing_unexpected_jkind prim cty ty;
      if prim.prim_arity = 0 &&
         (prim.prim_name = "" || prim.prim_name.[0] <> '%') then
        raise(Error(valdecl.pval_type.ptyp_loc, Null_arity_external));
      if !Clflags.native_code
      && prim.prim_arity > 5
      && prim.prim_native_name = ""
      then raise(Error(valdecl.pval_type.ptyp_loc, Missing_native_external));
      check_unboxable env loc ty;
      { val_type = ty; val_kind = Val_prim prim; Types.val_loc = loc;
        val_attributes = valdecl.pval_attributes; val_modalities = modalities;
        val_zero_alloc = Zero_alloc.default;
        val_uid = Uid.mk ~current_unit:(Env.get_unit_name ());
      }
  in
  let (id, newenv) =
    Env.enter_value ~mode:Mode.Value.legacy valdecl.pval_name.txt v env
      ~check:(fun s -> Warnings.Unused_value_declaration s)
  in
  Ctype.check_and_update_generalized_ty_jkind ~name:id ~loc newenv ty;
  let desc =
    {
     val_id = id;
     val_name = valdecl.pval_name;
     val_desc = cty; val_val = v;
     val_prim = valdecl.pval_prim;
     val_loc = valdecl.pval_loc;
     val_attributes = valdecl.pval_attributes;
    }
  in
  desc, newenv

let transl_value_decl env ~sig_modalities loc valdecl =
  Builtin_attributes.warning_scope valdecl.pval_attributes
    (fun () -> transl_value_decl env ~sig_modalities loc valdecl)

(* Translate a "with" constraint -- much simplified version of
   transl_type_decl. For a constraint [Sig with t = sdecl],
   there are two declarations of interest in two environments:
   - [sig_decl] is the declaration of [t] in [Sig],
     in the environment [sig_env] (containing the declarations
     of [Sig] before [t])
   - [sdecl] is the new syntactic declaration, to be type-checked
     in the current, outer environment [with_env].

   In particular, note that [sig_env] is an extension of
   [outer_env].
*)
let transl_with_constraint id ?fixed_row_path ~sig_env ~sig_decl ~outer_env
    sdecl =
  Env.mark_type_used sig_decl.type_uid;
  Ctype.with_local_level begin fun () ->
  TyVarEnv.reset();
  (* In the first part of this function, we typecheck the syntactic
     declaration [sdecl] in the outer environment [outer_env]. *)
  let env = outer_env in
  let loc = sdecl.ptype_loc in
  let tparams = make_params env (Pident id) sdecl.ptype_params in
  let params = List.map (fun (cty, _) -> cty.ctyp_type) tparams in
  let arity = List.length params in
  let constraints =
    List.map (fun (ty, ty', loc) ->
      let cty =
        transl_simple_type ~new_var_jkind:Any env ~closed:false Mode.Alloc.Const.legacy ty
      in
      let cty' =
        transl_simple_type ~new_var_jkind:Sort env ~closed:false Mode.Alloc.Const.legacy ty'
      in
      (* Note: We delay the unification of those constraints
         after the unification of parameters, so that clashing
         constraints report an error on the constraint location
         rather than the parameter location. *)
      (cty, cty', loc)
    ) sdecl.ptype_cstrs
  in
  let no_row = not (is_fixed_type sdecl) in
  let (tman, man) =  match sdecl.ptype_manifest with
      None -> Misc.fatal_error "Typedecl.transl_with_constraint: no manifest"
    | Some sty ->
      let cty =
        transl_simple_type ~new_var_jkind:Any env ~closed:no_row Mode.Alloc.Const.legacy sty
      in
      cty, cty.ctyp_type
  in
  (* In the second part, we check the consistency between the two
     declarations and compute a "merged" declaration; we now need to
     work in the larger signature environment [sig_env], because
     [sig_decl.type_params] and [sig_decl.type_kind] are only valid
     there. *)
  let env = sig_env in
  let sig_decl = Ctype.instance_declaration sig_decl in
  let arity_ok = arity = sig_decl.type_arity in
  if arity_ok then
    List.iter2 (fun (cty, _) tparam ->
      try Ctype.unify_var env cty.ctyp_type tparam
      with Ctype.Unify err ->
        raise(Error(cty.ctyp_loc, Inconsistent_constraint (env, err)))
    ) tparams sig_decl.type_params;
  List.iter (fun (cty, cty', loc) ->
    (* Note: constraints must also be enforced in [sig_env] because
       they may contain parameter variables from [tparams]
       that have now be unified in [sig_env]. *)
    try Ctype.unify env cty.ctyp_type cty'.ctyp_type
    with Ctype.Unify err ->
      raise(Error(loc, Inconsistent_constraint (env, err)))
  ) constraints;
  let sig_decl_abstract = Btype.type_kind_is_abstract sig_decl in
  let priv =
    if sdecl.ptype_private = Private then Private else
    if arity_ok && not sig_decl_abstract
    then sig_decl.type_private else sdecl.ptype_private
  in
  if arity_ok && not sig_decl_abstract
  && sdecl.ptype_private = Private then
    Location.deprecated loc "spurious use of private";
  let type_uid = Uid.mk ~current_unit:(Env.get_unit_name ()) in
  let type_unboxed_version =
    match get_desc man with
    | Tconstr (path, args, _) ->
      begin match Env.find_type path sig_env with
      | { type_unboxed_version = Some decl ; _ } ->
        let man = Ctype.newconstr (Path.unboxed_version path) args in
        let type_kind =
          match sig_decl.type_unboxed_version, arity_ok with
          | Some { type_kind ; _ }, true -> type_kind
          | None, _ | _, false -> Type_abstract Definition
        in
        let type_jkind = decl.type_jkind in
        Some {
          type_params = params;
          type_arity = arity;
          type_kind;
          type_jkind;
          type_private = priv;
          type_manifest = Some man;
          type_variance = [];
          type_separability = Types.Separability.default_signature ~arity;
          type_is_newtype = false;
          type_expansion_scope = Btype.lowest_level;
          type_loc = loc;
          type_attributes = decl.type_attributes;
          type_unboxed_default = false;
          type_uid = Uid.unboxed_version type_uid;
          type_unboxed_version = None;
        }
      | { type_unboxed_version = None ; _ } ->
        None
      | exception Not_found ->
        (* If [man] was translated already, this should be unreachable *)
        Misc.fatal_error "Typedecl.transl_with_constraint"
      end
    | _ -> None
  in
  let type_kind, type_unboxed_default, type_jkind =
    if arity_ok then
      sig_decl.type_kind,
      sig_decl.type_unboxed_default,
      sig_decl.type_jkind
    else
      Type_abstract Definition, false, sig_decl.type_jkind
  in
  let new_sig_decl =
    { type_params = params;
      type_arity = arity;
      type_kind;
      type_jkind;
      type_private = priv;
      type_manifest = Some man;
      type_variance = [];
      type_separability = Types.Separability.default_signature ~arity;
      type_is_newtype = false;
      type_expansion_scope = Btype.lowest_level;
      type_loc = loc;
      type_attributes = sdecl.ptype_attributes;
      type_unboxed_default;
      type_uid;
      type_unboxed_version;
    }
  in
  Option.iter (fun p -> set_private_row env sdecl.ptype_loc p new_sig_decl)
    fixed_row_path;
  begin match Ctype.closed_type_decl new_sig_decl with None -> ()
  | Some ty -> raise(Error(loc, Unbound_type_var(ty, new_sig_decl)))
  end;
  let new_sig_decl = name_recursion sdecl id new_sig_decl in
  let new_type_variance =
    let required = Typedecl_variance.variance_of_params sdecl.ptype_params in
    try
      Typedecl_variance.compute_decl env ~check:(Some (id, false)) new_sig_decl
        required
    with Typedecl_variance.Error (loc, err) ->
      raise (Error (loc, Variance err)) in
  let new_type_separability =
    try Typedecl_separability.compute_decl env new_sig_decl
    with Typedecl_separability.Error (loc, err) ->
      raise (Error (loc, Separability err)) in
  let new_sig_decl =
    (* we intentionally write this without a fragile { decl with ... }
       to ensure that people adding new fields to type declarations
       consider whether they need to recompute it here; for an example
       of bug caused by the previous approach, see #9607 *)
    {
      type_params = new_sig_decl.type_params;
      type_arity = new_sig_decl.type_arity;
      type_kind = new_sig_decl.type_kind;
      type_jkind = new_sig_decl.type_jkind;
      type_private = new_sig_decl.type_private;
      type_manifest = new_sig_decl.type_manifest;
      type_unboxed_default = new_sig_decl.type_unboxed_default;
      type_is_newtype = new_sig_decl.type_is_newtype;
      type_expansion_scope = new_sig_decl.type_expansion_scope;
      type_loc = new_sig_decl.type_loc;
      type_attributes = new_sig_decl.type_attributes;
      type_uid = new_sig_decl.type_uid;

      (* For every recomputed field added below, consider if we also must
         recompute it for the unboxed version. *)
      type_variance = new_type_variance;
      type_separability = new_type_separability;
      type_unboxed_version =
        Option.map (fun d ->
          let type_variance =
            let required =
              Typedecl_variance.variance_of_params sdecl.ptype_params in
            try
              Typedecl_variance.compute_decl env ~check:(Some (id, true))
                d required
            with Typedecl_variance.Error (loc, err) ->
              raise (Error (loc, Variance err))
          in
          let type_separability =
            try
              Typedecl_separability.compute_decl env d
            with Typedecl_separability.Error (loc, err) ->
              raise (Error (loc, Separability err))
          in
          {
            d with
            type_variance;
            type_separability;
          })
        new_sig_decl.type_unboxed_version
    } in
  {
    typ_id = id;
    typ_name = sdecl.ptype_name;
    typ_params = tparams;
    typ_type = new_sig_decl;
    typ_cstrs = constraints;
    typ_loc = loc;
    typ_manifest = Some tman;
    typ_kind = Ttype_abstract;
    typ_private = sdecl.ptype_private;
    typ_attributes = sdecl.ptype_attributes;
    typ_jkind_annotation = Jkind.get_annotation type_jkind;
  }
  end
  ~post:(fun ttyp -> generalize_decl ttyp.typ_type)

(* A simplified version of [transl_with_constraint], for the case of packages.
   Package constraints are much simpler than normal with type constraints (e.g.,
   they can not have parameters and can only update abstract types.) *)
let transl_package_constraint ~loc ty =
  { type_params = [];
    type_arity = 0;
    type_kind = Type_abstract Definition;
    type_jkind = Jkind.Builtin.any ~why:Dummy_jkind;
    (* There is no reason to calculate an accurate jkind here.  This typedecl
       will be thrown away once it is used for the package constraint inclusion
       check, and that check will expand the manifest as needed. *)
    type_private = Public;
    type_manifest = Some ty;
    type_variance = [];
    type_separability = [];
    type_is_newtype = false;
    type_expansion_scope = Btype.lowest_level;
    type_loc = loc;
    type_attributes = [];
    type_unboxed_default = false;
    type_uid = Uid.mk ~current_unit:(Env.get_unit_name ());
    type_unboxed_version = None;
  }

(* Approximate a type declaration: just make all types abstract *)

let abstract_type_decl ~injective ~jkind ~params =
  let arity = List.length params in
  Ctype.with_local_level ~post:generalize_decl begin fun () ->
    let params = List.map Ctype.newvar params in
    { type_params = params;
      type_arity = arity;
      type_kind = Type_abstract Definition;
      type_jkind = jkind;
      type_private = Public;
      type_manifest = None;
      type_variance = Variance.unknown_signature ~injective ~arity;
      type_separability = Types.Separability.default_signature ~arity;
      type_is_newtype = false;
      type_expansion_scope = Btype.lowest_level;
      type_loc = Location.none;
      type_attributes = [];
      type_unboxed_default = false;
      type_uid = Uid.internal_not_actually_unique;
      type_unboxed_version =
        Some {
          type_params = params;
          type_arity = arity;
          type_kind = Type_abstract Definition;
          type_jkind = Jkind.Builtin.any ~why:Dummy_jkind;
          type_private = Public;
          type_manifest = None;
          type_variance = Variance.unknown_signature ~injective ~arity;
          type_separability = Types.Separability.default_signature ~arity;
          type_is_newtype = false;
          type_expansion_scope = Btype.lowest_level;
          type_loc = Location.none;
          type_attributes = [];
          type_unboxed_default = false;
          type_uid = Uid.internal_not_actually_unique;
          type_unboxed_version = None;
        };
    }
  end

let approx_type_decl sdecl_list =
  let scope = Ctype.create_scope () in
  List.map
    (fun sdecl ->
       let id = Ident.create_scoped ~scope sdecl.ptype_name.txt in
       let path = Path.Pident id in
       let injective = sdecl.ptype_kind <> Ptype_abstract in
       let transl_type sty =
         Misc.fatal_errorf
           "@[I do not yet know how to deal with [with]-types (such as %a)@ in \
            recursive modules. Please contact the Jane Street OCaml Language@ \
            team for help if you see this."
           Pprintast.core_type sty
       in
       let jkind =
         Jkind.of_type_decl_default
           ~context:(Type_declaration path)
           ~transl_type
           ~default:(Jkind.Builtin.value ~why:Default_type_jkind)
           sdecl
       in
       let params =
         List.map (fun (param, _) -> get_type_param_jkind path param)
           sdecl.ptype_params
       in
       (id, abstract_type_decl ~injective ~jkind ~params))
    sdecl_list

(* Check the well-formedness conditions on type abbreviations defined
   within recursive modules. *)

let check_recmod_typedecl env loc recmod_ids path decl =
  (* recmod_ids is the list of recursively-defined module idents.
     (path, decl) is the type declaration to be checked. *)
  let to_check path = Path.exists_free recmod_ids path in
  check_well_founded_decl ~abs_env:env env loc path decl to_check;
  check_unboxed_recursion_decl ~abs_env:env env loc path decl to_check;
  check_regularity ~abs_env:env env loc path decl to_check;
  (* additional coherence check, as one might build an incoherent signature,
     and use it to build an incoherent module, cf. #7851 *)
  (* Call [check_kind_coherence] rather than [check_coherence] here, which
     avoids a call to [narrow_to_manifest_jkind]. That call sometimes spuriously fails on
     valid programs (see test 14 in testsuite/tests/typing-jkind-bounds/basics.ml). This
     isn't sound, but this check is already unsound otherwise (see issue #13765)! And not
     performing this check on the jkinds is no less sound than what already exists. So
     instead of fixing the spurious failures, we choose to just not perform the check,
     with the intention of fixing the jkind soundness issue once the other soundness issue
     is resolved. *)
  ignore (check_kind_coherence env loc path decl)


(**** Error report ****)

open Format
module Style = Misc.Style

let explain_unbound_gen ppf tv tl typ kwd pr =
  try
    let ti = List.find (fun ti -> Ctype.deep_occur tv (typ ti)) tl in
    let ty0 = (* Hack to force aliasing when needed *)
      Btype.newgenty (Tobject(tv, ref None)) in
    Printtyp.prepare_for_printing [typ ti; ty0];
    fprintf ppf
      ".@ @[<hov2>In %s@ %a@;<1 -2>the variable %a is unbound@]"
      kwd (Style.as_inline_code pr) ti
      (Style.as_inline_code Printtyp.prepared_type_expr) tv
  with Not_found -> ()

let explain_unbound ppf tv tl typ kwd lab =
  explain_unbound_gen ppf tv tl typ kwd
    (fun ppf ti ->
       fprintf ppf "%s%a" (lab ti) Printtyp.prepared_type_expr (typ ti)
    )

let explain_unbound_single ppf tv ty =
  let trivial ty =
    explain_unbound ppf tv [ty] (fun t -> t) "type" (fun _ -> "") in
  match get_desc ty with
    Tobject(fi,_) ->
      let (tl, rv) = Ctype.flatten_fields fi in
      if eq_type rv tv then trivial ty else
      explain_unbound ppf tv tl (fun (_,_,t) -> t)
        "method" (fun (lab,_,_) -> lab ^ ": ")
  | Tvariant row ->
      if eq_type (row_more row) tv then trivial ty else
      explain_unbound ppf tv (row_fields row)
        (fun (_l,f) -> match row_field_repr f with
          Rpresent (Some t) -> t
        | Reither (_,[t],_) -> t
        | Reither (_,tl,_) -> Btype.newgenty (Ttuple (List.map (fun e -> None, e) tl))
        | _ -> Btype.newgenty (Ttuple[]))
        "case" (fun (lab,_) -> "`" ^ lab ^ " of ")
  | _ -> trivial ty

module Reaching_path = struct
  type t = reaching_type_path

  (* Simplify a reaching path before showing it in error messages. *)
  let simplify path =
    let is_tconstr ty = match get_desc ty with Tconstr _ -> true | _ -> false in
    let rec simplify : t -> t = function
      | Contains (ty1, _ty2) :: Contains (ty2', ty3) :: rest
        when not (is_tconstr ty2') ->
          (* If t1 contains t2 and t2 contains t3, then t1 contains t3
             and we don't need to show t2. *)
          simplify (Contains (ty1, ty3) :: rest)
      | hd :: rest -> hd :: simplify rest
      | [] -> []
    in simplify path

  (* See Printtyp.add_type_to_preparation.

     Note: it is better to call this after [simplify], otherwise some
     type variable names may be used for types that are removed
     by simplification and never actually shown to the user.
  *)
  let add_to_preparation path =
    List.iter (function
      | Contains (ty1, ty2) | Expands_to (ty1, ty2) ->
          List.iter Printtyp.add_type_to_preparation [ty1; ty2]
    ) path

  let pp ppf reaching_path =
    let pp_step ppf = function
      | Expands_to (ty, body) ->
          Format.fprintf ppf "%a = %a"
            (Style.as_inline_code Printtyp.prepared_type_expr) ty
            (Style.as_inline_code Printtyp.prepared_type_expr) body
      | Contains (outer, inner) ->
          Format.fprintf ppf "%a contains %a"
            (Style.as_inline_code Printtyp.prepared_type_expr) outer
            (Style.as_inline_code Printtyp.prepared_type_expr) inner
    in
    let comma ppf () = Format.fprintf ppf ",@ " in
    Format.(pp_print_list ~pp_sep:comma pp_step) ppf reaching_path

  let pp_colon ppf path =
  Format.fprintf ppf ":@;<1 2>@[<v>%a@]"
    pp path
end

let report_jkind_mismatch_due_to_bad_inference ppf ty violation loc =
  let loc =
    match loc with
    | Check_constraints ->
      "final type declaration consistency check"
    | Delayed_checks ->
      "checking consistency of mutually recursive groups"
  in
  fprintf ppf
    "@[<v>Layout mismatch in %s.@ \
     This is most often caused by the fact that type inference is not@ \
     clever enough to propagate layouts through variables in different@ \
     declarations. It is also not clever enough to produce a good error@ \
     message, so we'll say this instead:@;<1 2>@[%a@]@ \
     A good next step is to add a layout annotation on a parameter to@ \
     the declaration where this error is reported.@]"
    loc
    (Jkind.Violation.report_with_offender
       ~offender:(fun ppf -> Printtyp.type_expr ppf ty)) violation

let report_error ppf = function
  | Repeated_parameter ->
      fprintf ppf "A type parameter occurs several times"
  | Duplicate_constructor s ->
      fprintf ppf "Two constructors are named %a" Style.inline_code s
  | Too_many_constructors ->
      fprintf ppf
        "@[Too many non-constant constructors@ -- maximum is %i %s@]"
        (Config.max_tag + 1) "non-constant constructors"
  | Duplicate_label s ->
      fprintf ppf "Two labels are named %a" Style.inline_code s
  | Unboxed_mutable_label ->
      fprintf ppf "Unboxed record labels cannot be mutable"
  | Recursive_abbrev (s, env, reaching_path) ->
      let reaching_path = Reaching_path.simplify reaching_path in
      Printtyp.wrap_printing_env ~error:true env @@ fun () ->
      Printtyp.reset ();
      Reaching_path.add_to_preparation reaching_path;
      fprintf ppf "@[<v>The type abbreviation %a is cyclic%a@]"
        Style.inline_code s
        Reaching_path.pp_colon reaching_path
  | Cycle_in_def (s, env, reaching_path) ->
      let reaching_path = Reaching_path.simplify reaching_path in
      Printtyp.wrap_printing_env ~error:true env @@ fun () ->
      Printtyp.reset ();
      Reaching_path.add_to_preparation reaching_path;
      fprintf ppf "@[<v>The definition of %a contains a cycle%a@]"
        Style.inline_code s
        Reaching_path.pp_colon reaching_path
  | Unboxed_recursion (s, env, reaching_path) ->
      let reaching_path = Reaching_path.simplify reaching_path in
      Printtyp.wrap_printing_env ~error:true env @@ fun () ->
      Printtyp.reset ();
      Reaching_path.add_to_preparation reaching_path;
      fprintf ppf "@[<v>The definition of %a is recursive without boxing%a@]"
        Style.inline_code s
        Reaching_path.pp_colon reaching_path
  | Definition_mismatch (ty, _env, None) ->
      fprintf ppf "@[<v>@[<hov>%s@ %s@;<1 2>%a@]@]"
        "This variant or record definition" "does not match that of type"
        (Style.as_inline_code Printtyp.type_expr) ty
  | Definition_mismatch (ty, env, Some err) ->
      fprintf ppf "@[<v>@[<hov>%s@ %s@;<1 2>%a@]%a@]"
        "This variant or record definition" "does not match that of type"
        (Style.as_inline_code Printtyp.type_expr) ty
        (Includecore.report_type_mismatch
           "the original" "this" "definition" env)
        err
  | Constraint_failed (env, err) ->
      let get_jkind_error : _ Errortrace.elt -> _ = function
      | Bad_jkind (ty, violation) | Bad_jkind_sort (ty, violation) ->
        Some (ty, violation)
      | Unequal_var_jkinds _ | Unequal_tof_kind_jkinds _ | Diff _ | Variant _
      | Obj _ | Escape _ | Incompatible_fields _ | Rec_occur _ -> None
      in
      begin match List.find_map get_jkind_error err.trace with
      | Some (ty, violation) ->
        report_jkind_mismatch_due_to_bad_inference ppf ty violation
          Check_constraints
      | None ->
      fprintf ppf "@[<v>Constraints are not satisfied in this type.@ ";
      Printtyp.report_unification_error ppf env err
        (fun ppf -> fprintf ppf "Type")
        (fun ppf -> fprintf ppf "should be an instance of");
      fprintf ppf "@]"
      end
  | Jkind_mismatch_due_to_bad_inference (ty, violation, loc) ->
      report_jkind_mismatch_due_to_bad_inference ppf ty violation loc
  | Non_regular { definition; used_as; defined_as; reaching_path } ->
      let reaching_path = Reaching_path.simplify reaching_path in
      let pp_type ppf ty = Style.as_inline_code !Oprint.out_type ppf ty in
      Printtyp.prepare_for_printing [used_as; defined_as];
      Reaching_path.add_to_preparation reaching_path;
      Printtyp.Naming_context.reset ();
      fprintf ppf
        "@[<hv>This recursive type is not regular.@ \
         The type constructor %a is defined as@;<1 2>type %a@ \
         but it is used as@;<1 2>%a%t\
         All uses need to match the definition for the recursive type \
         to be regular.@]"
        Style.inline_code (Path.name definition)
        pp_type (Printtyp.tree_of_typexp Type defined_as)
        pp_type (Printtyp.tree_of_typexp Type used_as)
        (fun pp ->
           let is_expansion = function Expands_to _ -> true | _ -> false in
           if List.exists is_expansion reaching_path then
             fprintf pp "@ after the following expansion(s)%a@ "
             Reaching_path.pp_colon reaching_path
           else fprintf pp ".@ ")
  | Inconsistent_constraint (env, err) ->
      fprintf ppf "@[<v>The type constraints are not consistent.@ ";
      Printtyp.report_unification_error ppf env err
        (fun ppf -> fprintf ppf "Type")
        (fun ppf -> fprintf ppf "is not compatible with type");
      fprintf ppf "@]"
  | Type_clash (env, err) ->
      Printtyp.report_unification_error ppf env err
        (function ppf ->
           fprintf ppf "This type constructor expands to type")
        (function ppf ->
           fprintf ppf "but is used here with type")
  | Null_arity_external ->
      fprintf ppf "External identifiers must be functions"
  | Missing_native_external ->
      fprintf ppf "@[<hv>An external function with more than 5 arguments \
                   requires a second stub function@ \
                   for native-code compilation@]"
  | Unbound_type_var (ty, decl) ->
      fprintf ppf "@[A type variable is unbound in this type declaration";
      begin match decl.type_kind, decl.type_manifest with
      | Type_variant (tl, _rep, _), _ ->
          explain_unbound_gen ppf ty tl (fun c ->
              let tl = tys_of_constr_args c.Types.cd_args in
              Btype.newgenty (Ttuple (List.map (fun t -> None, t) tl))
            )
            "case" (fun ppf c ->
              fprintf ppf
                "%a of %a" Printtyp.ident c.Types.cd_id
                Printtyp.constructor_arguments c.Types.cd_args)
      | Type_record (tl, _, _), _ ->
          explain_unbound ppf ty tl (fun l -> l.Types.ld_type)
            "field" (fun l -> Ident.name l.Types.ld_id ^ ": ")
      | Type_record_unboxed_product (tl, _, _), _ ->
          explain_unbound ppf ty tl (fun l -> l.Types.ld_type)
            "unboxed record field" (fun l -> Ident.name l.Types.ld_id ^ ": ")
      | Type_abstract _, Some ty' ->
          explain_unbound_single ppf ty ty'
      | _ -> ()
      end;
      fprintf ppf "@]"
  | Unbound_type_var_ext (ty, ext) ->
      fprintf ppf "@[A type variable is unbound in this extension constructor";
      let args = tys_of_constr_args ext.ext_args in
      explain_unbound ppf ty args (fun c -> c) "type" (fun _ -> "");
      fprintf ppf "@]"
  | Cannot_extend_private_type path ->
      fprintf ppf "@[%s@ %a@]"
        "Cannot extend private type definition"
        Printtyp.path path
  | Not_extensible_type path ->
      fprintf ppf "@[%s@ %a@ %s@]"
        "Type definition"
        (Style.as_inline_code Printtyp.path) path
        "is not extensible"
  | Extension_mismatch (path, env, err) ->
      fprintf ppf "@[<v>@[<hov>%s@ %s@;<1 2>%a@]%a@]"
        "This extension" "does not match the definition of type"
        Style.inline_code (Path.name path)
        (Includecore.report_type_mismatch
           "the type" "this extension" "definition" env)
        err
  | Rebind_wrong_type (lid, env, err) ->
      Printtyp.report_unification_error ppf env err
        (function ppf ->
           fprintf ppf "The constructor %a@ has type"
             (Style.as_inline_code Printtyp.longident) lid)
        (function ppf ->
           fprintf ppf "but was expected to be of type")
  | Rebind_mismatch (lid, p, p') ->
      fprintf ppf
        "@[%s@ %a@ %s@ %a@ %s@ %s@ %a@]"
        "The constructor"
        (Style.as_inline_code Printtyp.longident) lid
        "extends type" Style.inline_code (Path.name p)
        "whose declaration does not match"
        "the declaration of type" Style.inline_code (Path.name p')
  | Rebind_private lid ->
      fprintf ppf "@[%s@ %a@ %s@]"
        "The constructor"
        (Style.as_inline_code Printtyp.longident) lid
        "is private"
  | Variance (Typedecl_variance.Bad_variance (n, v1, v2)) ->
      let variance (p,n,i) =
        let inj = if i then "injective " else "" in
        match p, n with
          true,  true  -> inj ^ "invariant"
        | true,  false -> inj ^ "covariant"
        | false, true  -> inj ^ "contravariant"
        | false, false -> if inj = "" then "unrestricted" else inj
      in
      (match n with
       | Variance_variable_error { error; variable; context } ->
           Printtyp.prepare_for_printing [ variable ];
           Printtyp.Naming_context.reset ();
           begin match context with
           | Type_declaration { id ; decl ; unboxed_version } ->
               let pre, post =
                 if unboxed_version then
                   (* Unexpected; errors in the unboxed version should have also
                      been present and reported first for the boxed version. *)
                   "In the unboxed version of the definition",
                 "@ Please report this error to the Jane Street compilers team."
                 else
                   "In the definition", ""
               in
               Printtyp.add_type_declaration_to_preparation id decl;
               fprintf ppf "@[<v>%s@;<1 2>%a@;%s"
                 pre
                 (Style.as_inline_code @@ Printtyp.prepared_type_declaration id)
                 decl
                 post
           | Gadt_constructor c ->
               Printtyp.add_constructor_to_preparation c;
               fprintf ppf "@[<v>%s@;<1 2>%a@;"
                 "In the GADT constructor"
                 (Style.as_inline_code Printtyp.prepared_constructor)
                 c
           | Extension_constructor (id, e) ->
               Printtyp.add_extension_constructor_to_preparation e;
               fprintf ppf "@[<v>%s@;<1 2>%a@;"
                 "In the extension constructor"
                 (Printtyp.prepared_extension_constructor id)
                 e
           end;
           begin match error with
           | Variance_not_reflected ->
               fprintf ppf "@[%s@ %a@ %s@ %s@ It"
                 "the type variable"
                 (Style.as_inline_code Printtyp.prepared_type_expr) variable
                 "has a variance that"
                 "is not reflected by its occurrence in type parameters."
           | No_variable ->
               fprintf ppf "@[%s@ %a@ %s@ %s@]@]"
                 "the type variable"
                 (Style.as_inline_code Printtyp.prepared_type_expr) variable
                 "cannot be deduced"
                 "from the type parameters."
           | Variance_not_deducible ->
               fprintf ppf "@[%s@ %a@ %s@ %s@ It"
                 "the type variable"
                 (Style.as_inline_code Printtyp.prepared_type_expr) variable
                 "has a variance that"
                 "cannot be deduced from the type parameters."
           end
       | Variance_not_satisfied n ->
           fprintf ppf "@[@[%s@ %s@ The %d%s type parameter"
             "In this definition, expected parameter"
             "variances are not satisfied."
             n (Misc.ordinal_suffix n));
      (match n with
       | Variance_variable_error { error = No_variable; _ } -> ()
       | _ ->
           fprintf ppf " was expected to be %s,@ but it is %s.@]@]"
             (variance v2) (variance v1))
  | Unavailable_type_constructor p ->
      fprintf ppf "The definition of type %a@ is unavailable"
        (Style.as_inline_code Printtyp.path) p
  | Variance Typedecl_variance.Varying_anonymous ->
      fprintf ppf "@[%s@ %s@ %s@]"
        "In this GADT definition," "the variance of some parameter"
        "cannot be checked"
  | Val_in_structure ->
      fprintf ppf "Value declarations are only allowed in signatures"
  | Multiple_native_repr_attributes ->
      fprintf ppf "Too many %a/%a attributes"
        Style.inline_code "[@@unboxed]"
        Style.inline_code "[@@untagged]"
  | Cannot_unbox_or_untag_type Unboxed ->
      fprintf ppf "@[Don't know how to unbox this type.@ \
                   Only %a, %a, %a, %a, vector primitives, and@ \
                   the corresponding unboxed types can be marked unboxed.@]"
        Style.inline_code "float"
        Style.inline_code "int32"
        Style.inline_code "int64"
        Style.inline_code "nativeint"
  | Cannot_unbox_or_untag_type Untagged ->
      fprintf ppf "@[Don't know how to untag this type. Only %a@ \
                   and other immediate types can be untagged.@]"
        Style.inline_code "int"
  | Deep_unbox_or_untag_attribute kind ->
      fprintf ppf
        "@[The attribute %a should be attached to@ \
         a direct argument or result of the primitive,@ \
         it should not occur deeply into its type.@]"
        Style.inline_code
        (match kind with Unboxed -> "@unboxed" | Untagged -> "@untagged")
  | Jkind_mismatch_of_path (dpath,v) ->
    (* the type is always printed just above, so print out just the head of the
       path instead of something like [t/3] *)
    let offender ppf =
      let head_name = Ident.name (Path.head dpath) in
      let path_end =
        if Path.is_unboxed_version dpath then head_name ^ "#" else head_name
      in
      fprintf ppf "type %a" Style.inline_code path_end
    in
    Jkind.Violation.report_with_offender ~offender ppf v
  | Jkind_mismatch_of_type (ty,v) ->
    let offender ppf = fprintf ppf "type %a"
        (Style.as_inline_code Printtyp.type_expr) ty in
    Jkind.Violation.report_with_offender ~offender ppf v
  | Jkind_sort {kloc; typ; err} ->
    let s =
      match kloc with
      | Mixed_product -> "Structures with non-value elements"
      | Cstr_tuple _ -> "Constructor argument types"
      | Inlined_record { unboxed = false }
      | Record { unboxed = false } -> "Record element types"
      | Inlined_record { unboxed = true }
      | Record { unboxed = true } -> "[@@unboxed] record element types"
      | Record_unboxed_product -> "Unboxed record element types"
      | External -> "Types in an external"
      | External_with_layout_poly -> "Types in an external"
    in
    let extra =
      match kloc with
      | Mixed_product | Cstr_tuple _ | Record _ | Inlined_record _ | External
      | Record_unboxed_product -> dprintf ""
      | External_with_layout_poly -> dprintf
        "@ (locally-scoped type variables with layout 'any' are@ \
          made representable by %a)"
        Style.inline_code "[@layout_poly]"
    in
    fprintf ppf "@[%s must have a representable layout%t.@ %a@]" s
      extra
      (Jkind.Violation.report_with_offender
         ~offender:(fun ppf -> Printtyp.type_expr ppf typ)) err
  | Jkind_empty_record ->
    fprintf ppf "@[Records must contain at least one runtime value.@]"
  | Non_value_in_sig (err, val_name, ty) ->
    let offender ppf = fprintf ppf "type %a" Printtyp.type_expr ty in
    fprintf ppf "@[This type signature for %a is not a value type.@ %a@]"
      Style.inline_code val_name
      (Jkind.Violation.report_with_offender ~offender) err
  | Invalid_jkind_in_block (typ, sort_const, lloc) ->
    let struct_desc =
      match lloc with
      | Mixed_product -> "Structures with non-value elements"
      | Inlined_record { unboxed = false } -> "Inlined records"
      | Inlined_record { unboxed = true } -> "[@@unboxed] inlined records"
      | Record { unboxed = false } -> "Records"
      | Record { unboxed = true }-> "[@@unboxed] records"
      | Record_unboxed_product -> "Unboxed records"
      | Cstr_tuple { unboxed = false } -> "Variants"
      | Cstr_tuple { unboxed = true } -> "Unboxed variants"
      | External | External_with_layout_poly -> assert false
    in
    fprintf ppf
      "@[Type %a has layout %a.@ %s may not yet contain types of this layout.@]"
      (Style.as_inline_code Printtyp.type_expr) typ
      (Style.as_inline_code Jkind.Sort.Const.format) sort_const
      struct_desc
  | Illegal_mixed_product error -> begin
      match error with
      | Runtime_support_not_enabled mixed_product_kind ->
          fprintf ppf
            "@[This OCaml runtime doesn't support mixed %s.@]"
            (Mixed_product_kind.to_plural_string mixed_product_kind)
      | Extension_constructor ->
          fprintf ppf
            "@[Extensible types can't have fields of unboxed type.@ Consider \
             wrapping the unboxed fields in a record.@]"
      | Value_prefix_too_long
          { value_prefix_len; max_value_prefix_len; mixed_product_kind } ->
          fprintf ppf
            "@[Mixed %s may contain at most %d value fields prior to the\
            \ flat suffix, but this one contains %d.@]"
            (Mixed_product_kind.to_plural_string mixed_product_kind)
            max_value_prefix_len value_prefix_len
      | Insufficient_level { required_layouts_level; mixed_product_kind } -> (
        let hint ppf =
          Format.fprintf ppf "You must enable -extension %s to use this feature."
            (Language_extension.to_command_line_string Layouts
               required_layouts_level)
        in
        match Language_extension.is_enabled Layouts with
        | false ->
          fprintf ppf
            "@[<v>The appropriate layouts extension is not enabled.@;%t@]" hint
        | true ->
          fprintf ppf
            "@[<v>The enabled layouts extension does not allow for mixed %s.@;\
             %t@]"
            (Mixed_product_kind.to_plural_string mixed_product_kind)
            hint)
    end
  | Bad_unboxed_attribute msg ->
      fprintf ppf "@[This type cannot be unboxed because@ %s.@]" msg
  | Separability (Typedecl_separability.Non_separable_evar evar) ->
      let pp_evar ppf = function
        | None ->
            fprintf ppf "an unnamed existential variable"
        | Some str ->
            fprintf ppf "the existential variable %a"
              (Style.as_inline_code Pprintast.tyvar) str in
      fprintf ppf "@[This type cannot be unboxed because@ \
                   it might contain both float and non-float values,@ \
                   depending on the instantiation of %a.@ \
                   You should annotate it with %a.@]"
        pp_evar evar
        Style.inline_code "[@@ocaml.boxed]"
  | Boxed_and_unboxed ->
      fprintf ppf "@[A type cannot be boxed and unboxed at the same time.@]"
  | Nonrec_gadt ->
      fprintf ppf
        "@[GADT case syntax cannot be used in a %a block.@]"
        Style.inline_code "nonrec"
  | Invalid_private_row_declaration ty ->
      let pp_private ppf ty = fprintf ppf "private %a" Printtyp.type_expr ty in
      Format.fprintf ppf
        "@[<hv>This private row type declaration is invalid.@ \
         The type expression on the right-hand side reduces to@;<1 2>%a@ \
         which does not have a free row type variable.@]@,\
         @[<hv>@[@{<hint>Hint@}: If you intended to define a private \
         type abbreviation,@ \
        write explicitly@]@;<1 2>%a@]"
        (Style.as_inline_code Printtyp.type_expr) ty
        (Style.as_inline_code pp_private) ty
  | Local_not_enabled ->
      fprintf ppf "@[The local extension is disabled@ \
                   To enable it, pass the '-extension local' flag@]"
  | Unexpected_layout_any_in_primitive name ->
      fprintf ppf
        "@[The primitive %a doesn't work well with type variables of@ \
           layout any. Consider using %a.@]"
        Style.inline_code name
        Style.inline_code "[@layout_poly]"
  | Useless_layout_poly ->
      fprintf ppf
        "@[%a on this external declaration has no@ \
           effect. Consider removing it or adding a type@ \
           variable for it to operate on.@]"
        Style.inline_code "[@layout_poly]"
  | Zero_alloc_attr_unsupported ca ->
      let variety = match ca with
        | Default_zero_alloc  | Check _ -> assert false
        | Assume _ -> "assume"
        | Ignore_assert_all -> "ignore"
      in
      fprintf ppf
        "@[zero_alloc %a attributes are not supported in signatures@]"
        Style.inline_code variety
  | Zero_alloc_attr_non_function ->
    fprintf ppf
      "@[In signatures, zero_alloc is only supported on function declarations.\
         @ Found no arrows in this declaration's type.\
         @ Hint: You can write %a to specify the arity\
         @ of an alias (for n > 0).@]"
      Style.inline_code "[@zero_alloc arity n]"
  | Zero_alloc_attr_bad_user_arity ->
    fprintf ppf
      "@[Invalid zero_alloc attribute: arity must be greater than 0.@]"
  | Invalid_reexport {definition; expected} ->
    fprintf ppf
      "@[Invalid reexport declaration.\
         @ Type %s must be defined equal to the primitive type %a.@]"
      (Path.name definition) Printtyp.path expected
  | Non_abstract_reexport definition ->
    fprintf ppf
      "@[Invalid reexport declaration.\
         @ Type %s must not define an explicit representation.@]"
      (Path.name definition)
  | Unsafe_mode_crossing_on_invalid_type_kind ->
    fprintf ppf
      "@[[%@%@unsafe_allow_any_mode_crossing] is not allowed on this kind of \
       type declaration.@ Only records, unboxed products, and variants are \
       supported.@]"
  | Illegal_baggage jkind ->
    fprintf ppf
      "@[Illegal %a in kind annotation of an abbreviation:@ %a@]"
      Style.inline_code "with" Jkind.format jkind
  | No_unboxed_version p ->
      fprintf ppf "@[The type %a@ has no unboxed version.@]"
        (Style.as_inline_code Printtyp.path) p

let () =
  Location.register_error_of_exn
    (function
      | Error (loc, err) ->
        Some (Location.error_of_printer ~loc report_error err)
      | _ ->
        None
    )<|MERGE_RESOLUTION|>--- conflicted
+++ resolved
@@ -1127,26 +1127,17 @@
   | Record_unboxed | Record_inlined _ | Record_float | Record_ufloat -> false
   | Record_boxed _ -> true
   | Record_mixed shape ->
-<<<<<<< HEAD
-    Array.for_all
-      (fun (kind : mixed_block_element) ->
-         match kind with
-         | Value | Float64 | Float32 | Bits32 | Bits64
-         | Vec128 | Vec256 | Vec512 | Word -> true
-         | Float_boxed -> false)
-      shape
-=======
     let rec shape_has_float_boxed shape =
       Array.exists
         (fun (kind : mixed_block_element) ->
           match kind with
-          | Value | Float64 | Float32 | Bits32 | Bits64 | Vec128 | Word -> false
+          | Value | Float64 | Float32 | Bits32 | Bits64
+          | Vec128 | Vec256 | Vec512 | Word -> false
           | Float_boxed -> true
           | Product shape -> shape_has_float_boxed shape)
         shape
     in
     not (shape_has_float_boxed shape)
->>>>>>> a9457e87
 let gets_unboxed_version decl =
   (* This must be kept in sync with the match in [derive_unboxed_version] *)
   match decl.type_kind with
@@ -1676,48 +1667,6 @@
           Misc.fatal_error "Element_repr.classify: unexpected abstract layout"
         | Some s -> s
       in
-<<<<<<< HEAD
-      match base, externality_upper_bound with
-      (* CR layouts v5.1: We don't allow [External64] in the flat suffix of
-         mixed blocks. That's because we haven't committed to whether the
-         unboxing features of flambda2 can be used together with 32 bit
-         platforms. (If flambda2 stores unboxed things as flat in 32 bits, then
-         immediate64s must be banned in the flat suffix with backends for 32 bit
-         platforms that pass through flambda2. Further, we want a record
-         declaration to be accepted consistently in 32 bits vs. 64 bits.
-         So, immediate64s must always be banned in the flat suffix.)
-
-         In practice, users can put immediate64s in the value prefix.
-         (We may consider teaching the middle-ends to mark immediate64s that
-         abut the non-scannable suffix as non-scannable on 64 bit platforms.)
-
-         We may revisit this decision later when we know better whether we want
-         flambda2 to unbox for 32 bit platforms.
-      *)
-      | Value, (Internal | External64) -> Value_element
-      | Value, External -> Imm_element
-      | Float64, _ -> Unboxed_element Float64
-      | Float32, _ -> Unboxed_element Float32
-      | Word, _ -> Unboxed_element Word
-      | Bits32, _ -> Unboxed_element Bits32
-      | Bits64, _ -> Unboxed_element Bits64
-      | Vec128, _ -> Unboxed_element Vec128
-      | Vec256, _ -> Unboxed_element Vec256
-      | Vec512, _ -> Unboxed_element Vec512
-      | Void, _ -> Element_without_runtime_component { loc; ty }
-
-  let unboxed_to_flat : unboxed_element -> mixed_block_element = function
-    | Float64 -> Float64
-    | Float32 -> Float32
-    | Bits32 -> Bits32
-    | Bits64 -> Bits64
-    | Vec128 -> Vec128
-    | Vec256 -> Vec256
-    | Vec512 -> Vec512
-    | Word -> Word
-
-  let mixed_product_shape loc ts kind =
-=======
       let rec sort_to_t : Jkind_types.Sort.Const.t -> t = function
       | Base Value -> Value_element
       | Base Float64 -> Unboxed_element Float64
@@ -1726,6 +1675,8 @@
       | Base Bits32 -> Unboxed_element Bits32
       | Base Bits64 -> Unboxed_element Bits64
       | Base Vec128 -> Unboxed_element Vec128
+      | Base Vec256 -> Unboxed_element Vec256
+      | Base Vec512 -> Unboxed_element Vec512
       | Base Void -> Element_without_runtime_component { loc; ty }
       | Product l ->
         Unboxed_element (Product (Array.of_list (List.map sort_to_t l)))
@@ -1733,7 +1684,6 @@
       sort_to_t sort
 
   and mixed_product_shape loc ts kind =
->>>>>>> a9457e87
     let to_shape_element (t,ty) : mixed_block_element =
       let rec of_t : t -> mixed_block_element = function
       | Unboxed_element unboxed -> of_unboxed_element unboxed
@@ -1751,6 +1701,8 @@
         | Bits32 -> Bits32
         | Bits64 -> Bits64
         | Vec128 -> Vec128
+        | Vec256 -> Vec256
+        | Vec512 -> Vec512
         | Word -> Word
         | Product l -> Product (Array.map of_t l)
       in
@@ -1763,7 +1715,8 @@
         | Float_element | Value_element -> acc + 1
       and count_boxed_in_unboxed_element acc : unboxed_element -> int =
         function
-        | Float64 | Float32 | Bits32 | Bits64 | Vec128 | Word -> acc
+        | Float64 | Float32 | Bits32 | Bits64
+        | Vec128 | Vec256 | Vec512 | Word -> acc
         | Product l -> Array.fold_left count_boxed_in_t acc l
       in
       List.fold_left (fun acc (t,_) -> count_boxed_in_t acc t) 0 ts
@@ -1881,13 +1834,8 @@
            match repr with
            | Float_element -> repr_summary.floats <- true
            | Unboxed_element Float64 -> repr_summary.float64s <- true
-<<<<<<< HEAD
-           | Unboxed_element (Float32 | Bits32 | Bits64 |
-                              Vec128 | Vec256 | Vec512 | Word) ->
-=======
-           | Unboxed_element ( Float32 | Bits32 | Bits64 | Vec128 | Word
-                             | Product _ ) ->
->>>>>>> a9457e87
+           | Unboxed_element ( Float32 | Bits32 | Bits64
+                             | Vec128 | Vec256 | Vec512 | Word | Product _ ) ->
                repr_summary.non_float64_unboxed_fields <- true
            | Value_element -> repr_summary.values <- true
            | Element_without_runtime_component _ -> ())
