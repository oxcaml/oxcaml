(**************************************************************************)
(*                                                                        *)
(*                                 OCaml                                  *)
(*                                                                        *)
(*  Xavier Leroy and Jerome Vouillon, projet Cristal, INRIA Rocquencourt  *)
(*                                                                        *)
(*   Copyright 1996 Institut National de Recherche en Informatique et     *)
(*     en Automatique.                                                    *)
(*                                                                        *)
(*   All rights reserved.  This file is distributed under the terms of    *)
(*   the GNU Lesser General Public License version 2.1, with the          *)
(*   special exception on linking described in the file LICENSE.          *)
(*                                                                        *)
(**************************************************************************)

(**** Typing of type definitions ****)

open Misc
open Asttypes
open Parsetree
open Primitive
open Types
open Typetexp

module String = Misc.Stdlib.String

type native_repr_kind = Unboxed | Untagged

type jkind_sort_loc =
  | Cstr_tuple of { unboxed : bool }
  | Record of { unboxed : bool }
  | Record_unboxed_product
  | Inlined_record of { unboxed : bool }
  | Mixed_product
  | External
  | External_with_layout_poly

(* Our static analyses explore the set of type expressions "reachable"
   from a type declaration, by expansion of definitions or by the
   subterm relation (a type expression is syntactically contained
   in another). *)
type reaching_type_path = reaching_type_step list
and reaching_type_step =
  | Expands_to of type_expr * type_expr
  | Contains of type_expr * type_expr

module Mixed_product_kind = struct
  type t =
    | Record
    | Cstr_tuple
    | Cstr_record

  let to_plural_string = function
    | Record -> "records"
    | Cstr_tuple -> "constructors"
    | Cstr_record -> "inline record arguments to constructors"
end

type mixed_product_violation =
  | Runtime_support_not_enabled of Mixed_product_kind.t
  | Extension_constructor
  | Value_prefix_too_long of
      { value_prefix_len : int;
        max_value_prefix_len : int;
        mixed_product_kind : Mixed_product_kind.t;
      }
  | Insufficient_level of
      { required_layouts_level : Language_extension.maturity;
        mixed_product_kind : Mixed_product_kind.t;
      }

type bad_jkind_inference_location =
  | Check_constraints
  | Delayed_checks

type error =
    Repeated_parameter
  | Duplicate_constructor of string
  | Too_many_constructors
  | Duplicate_label of string
  | Unboxed_mutable_label
  | Recursive_abbrev of string * Env.t * reaching_type_path
  | Cycle_in_def of string * Env.t * reaching_type_path
  | Unboxed_recursion of string * Env.t * reaching_type_path
  | Definition_mismatch of type_expr * Env.t * Includecore.type_mismatch option
  | Constraint_failed of Env.t * Errortrace.unification_error
  | Inconsistent_constraint of Env.t * Errortrace.unification_error
  | Type_clash of Env.t * Errortrace.unification_error
  | Non_regular of {
      definition: Path.t;
      used_as: type_expr;
      defined_as: type_expr;
      reaching_path: reaching_type_path;
    }
  | Null_arity_external
  | Missing_native_external
  | Unbound_type_var of type_expr * type_declaration
  | Cannot_extend_private_type of Path.t
  | Not_extensible_type of Path.t
  | Extension_mismatch of Path.t * Env.t * Includecore.type_mismatch
  | Rebind_wrong_type of
      Longident.t * Env.t * Errortrace.unification_error
  | Rebind_mismatch of Longident.t * Path.t * Path.t
  | Rebind_private of Longident.t
  | Variance of Typedecl_variance.error
  | Unavailable_type_constructor of Path.t
  | Unbound_type_var_ext of type_expr * extension_constructor
  | Val_in_structure
  | Multiple_native_repr_attributes
  | Cannot_unbox_or_untag_type of native_repr_kind
  | Deep_unbox_or_untag_attribute of native_repr_kind
  | Jkind_mismatch_of_type of type_expr * Jkind.Violation.t
  | Jkind_mismatch_of_path of Path.t * Jkind.Violation.t
  | Jkind_mismatch_due_to_bad_inference of
      type_expr * Jkind.Violation.t * bad_jkind_inference_location
  | Jkind_sort of
      { kloc : jkind_sort_loc
      ; typ : type_expr
      ; err : Jkind.Violation.t
      }
  | Jkind_empty_record
  | Non_value_in_sig of Jkind.Violation.t * string * type_expr
  | Invalid_jkind_in_block of type_expr * Jkind.Sort.Const.t * jkind_sort_loc
  | Illegal_mixed_product of mixed_product_violation
  | Separability of Typedecl_separability.error
  | Bad_unboxed_attribute of string
  | Boxed_and_unboxed
  | Nonrec_gadt
  | Invalid_private_row_declaration of type_expr
  | Local_not_enabled
  | Unexpected_layout_any_in_primitive of string
  | Useless_layout_poly
  | Zero_alloc_attr_unsupported of Builtin_attributes.zero_alloc_attribute
  | Zero_alloc_attr_non_function
  | Zero_alloc_attr_bad_user_arity
  | Invalid_reexport of
      { definition: Path.t
      ; expected: Path.t
      }
  | Non_abstract_reexport of Path.t
  | Unsafe_mode_crossing_on_invalid_type_kind
  | Illegal_baggage of jkind_l
  | No_unboxed_version of Path.t
  | Atomic_field_must_be_mutable of string
  | Constructor_submode_failed of Mode.Value.error

open Typedtree

exception Error of Location.t * error

let get_unboxed_from_attributes sdecl =
  let unboxed = Builtin_attributes.has_unboxed sdecl.ptype_attributes in
  let boxed = Builtin_attributes.has_boxed sdecl.ptype_attributes in
  match boxed, unboxed with
  | true, true -> raise (Error(sdecl.ptype_loc, Boxed_and_unboxed))
  | true, false -> Some false
  | false, true -> Some true
  | false, false -> None

(* [make_params] creates sort variables - these can be defaulted away (as in
   transl_type_decl) or unified with existing sort-variable-free types (as in
   transl_with_constraint). *)
let make_params env path params =
  TyVarEnv.reset (); (* [transl_type_param] binds type variables *)
  let make_param (sty, v) =
    (* Our choice for now is that if you want a parameter of jkind any, you have
       to ask for it with an annotation.  Some restriction here seems necessary
       for backwards compatibility (e.g., we wouldn't want [type 'a id = 'a] to
       have jkind any).  But it might be possible to infer [any] in some
       cases. *)
    let jkind =
      Jkind.of_new_legacy_sort ~why:(Unannotated_type_parameter path)
    in
    try
      (transl_type_param env path jkind sty, v)
    with Already_bound ->
      raise(Error(sty.ptyp_loc, Repeated_parameter))
  in
    List.map make_param params

(* Enter all declared types in the environment as abstract types *)

let add_type ~check ?shape id decl env =
  Builtin_attributes.warning_scope ~ppwarning:false decl.type_attributes
    (fun () -> Env.add_type ~check ?shape id decl env)

(* Add a dummy type declaration to the environment, with the given arity.
   The [type_kind] is [Type_abstract], but there is a generic [type_manifest]
   for abbreviations, to allow polymorphic expansion, except if
   [abstract_abbrevs] is given along with a reason for not allowing expansion.
   This function is only used in [transl_type_decl]. *)
let enter_type ?abstract_abbrevs rec_flag env sdecl (id, uid) =
  let needed =
    match rec_flag with
    | Asttypes.Nonrecursive ->
        begin match sdecl.ptype_kind with
        | Ptype_variant scds ->
            List.iter (fun cd ->
              if cd.pcd_res <> None then raise (Error(cd.pcd_loc, Nonrec_gadt)))
              scds
        | _ -> ()
        end;
        Btype.is_row_name (Ident.name id)
    | Asttypes.Recursive -> true
  in
  if not needed then env else
  let arity = List.length sdecl.ptype_params in
  let path = Path.Pident id in
  let any = Jkind.Builtin.any ~why:Initial_typedecl_env in

  (* There is some trickiness going on here with the jkind.  It expands on an
     old trick used in the manifest of [decl] below.

     Consider a declaration like:

        type t = foo list_of_values
        and foo = Bar

     When [enter_type] is called, we haven't yet analyzed anything about the
     manifests and kinds of the declarations, so it's natural to give [t] and
     [foo] jkind [Any].  But, while translating [t]'s manifest, we'll need to
     know [foo] has jkind [value], because it is used as the argument to
     [list_of_values]. And this check will occur before we've looked at [foo] at
     all.

     One can imagine solutions, like estimating the jkind based on the kind
     (tricky for unboxed) or parameterizing the type_expr translation with an
     option to not do full jkind checking in some cases and fix it up later
     (ugly).

     Instead, we build on an old trick that is used to handle constraints.
     Consider declarations like:

       type 'a t = 'a constraint 'a = ('b * 'c)

       type s = r t
       and r = int * string

     Here we face a similar problem in the context of constraints.  While
     translating [s]'s manifest (which is [r t]), we'll need to know that [t]'s
     constraint is satisfied (i.e., that [r] is a tuple).  But we don't know
     anything about [r] yet!

     The solution, in three parts:
     1) [enter_type], here, is used to construct [temp_env], an environment
        where we set the manifest of recursively defined things like [s]
        and [t] to just be a fresh type variable.
     2) [transl_declaration] checks constraints in [temp_env].  This succeeds,
        because [r]'s manifest is a variable and therefore unifies with
        ['b * 'c].
     3) After we've built the real environment with the actual manifests
        ([new_env] in [transl_type_decl]), the function [update_type] checks
        that the manifests from the old environment (here containing the
        information that [r] must be some pair to satisfy the constraint) are
        unified with the manifests from the new environment, ensuring the actual
        definitions satisfy those constraints.

     If [r] were, e.g., defined to be [int list], step 3 would fail.

     To handle the original jkind example, we piggyback off that approach - the
     jkind of the variable put in manifests here is updated when constraints
     are checked and then unified with the real manifest and checked against the
     kind. *)
  let type_jkind =
    Jkind.of_type_decl_default
      ~context:(Type_declaration path)
      (* CR layouts v2.8: This next line is truly terrible. But I think it's OK
         for now: it will mean that any [with] constraints get interpreted to
         mean that the thing does not cross that mode. That's OK: the jkind
         produced here can be an overapproximation of the correct jkind (note
         that [any] is the default).  Indeed the only reason (I think) we need a
         non-[any] jkind here is to produce better error messages.

         Doing better here will be annoying, because a type is in scope in its
         own jkind... and yet we don't have an env that we can use at this
         point. I think probably the solution will be to have
         [Jkind.of_type_decl_default] just return [max] every time it sees a
         [with]-kind... which basically just does this [type_exn] trick but much
         more sanely. *)
      ~transl_type:(fun _ -> Predef.type_exn)
      ~default:(Jkind.disallow_right any)
      sdecl
  in
  let abstract_source, type_manifest, unboxed_type_manifest =
    match sdecl.ptype_manifest, abstract_abbrevs with
    (* Make a manifest with an unrestricted type variable. This type variable
       essentially collects constraints that arise from the usage of the
       type being constructed. Nothing is gained by using the jkind from
       an annotation here, and doing so with separated left- and right-jkinds
       is hard to do. *)
    | None, _ | Some _, None ->
      Definition, Some (Ctype.newvar any), Some (Ctype.newvar any)
    | Some _, Some reason -> reason, None, None
in
  let type_params =
    List.map (fun (param, _) ->
        let name = get_type_param_name param in
        let jkind = get_type_param_jkind path param in
        Btype.newgenvar ?name jkind)
      sdecl.ptype_params
  in
  (* In the temporary environment, all types get an unboxed version.
     See Note [Typechecking unboxed versions of types]. *)
  let type_unboxed_version =
    Some { type_params;
      type_arity = arity;
      type_kind = Type_abstract abstract_source;
      type_jkind;
      type_private = sdecl.ptype_private;
      type_manifest = unboxed_type_manifest;
      type_variance = Variance.unknown_signature ~injective:false ~arity;
      type_separability = Types.Separability.default_signature ~arity;
      type_is_newtype = false;
      type_expansion_scope = Btype.lowest_level;
      type_loc = sdecl.ptype_loc;
      type_attributes = sdecl.ptype_attributes;
      type_unboxed_default = false;
      type_uid = Uid.unboxed_version uid;
      type_unboxed_version = None;
    }
  in
  let decl =
    { type_params;
      type_arity = arity;
      type_kind = Type_abstract abstract_source;
      type_jkind;
      type_private = sdecl.ptype_private;
      type_manifest;
      type_variance = Variance.unknown_signature ~injective:false ~arity;
      type_separability = Types.Separability.default_signature ~arity;
      type_is_newtype = false;
      type_expansion_scope = Btype.lowest_level;
      type_loc = sdecl.ptype_loc;
      type_attributes = sdecl.ptype_attributes;
      type_unboxed_default = false;
      type_uid = uid;
      type_unboxed_version;
    }
  in
  add_type ~check:true id decl env

(* nroberts: The below [update_type] is deleted upstream in
   https://github.com/ocaml/ocaml/pull/12180 to stop ocamlc from looping on some
   type constraints. Our internal version records jkind constraints, and so we
   cannot delete it. We haven't separately implemented a fix for ocamlc looping,
   so we probably have the same issue described in that PR, but users haven't
   reported it.
*)
(* [update_type] performs step 3 of the process described in the comment in
   [enter_type]: We unify the manifest of each type with the definition of that
   variable in [temp_env], which contains any requirements on the type implied
   by its use in other mutually defined types.

   In particular, we want to ensure that the manifest of this type has a jkind
   compatible with its uses in mutually defined types.  One subtlety is that we
   don't actually perform those jkind checks here - we use
   [Ctype.unify_delaying_jkind_checks] to record any needed jkind checks, but
   don't perform them until slightly later in [transl_type_decl].

   The reason for this delay is ill-formed, circular types.  These haven't been
   ruled out yet, and as a result jkind checking can fall into an infinite loop
   where jkind checking expands types, and these type expansions in subst
   trigger jkind checks that trigger type expansions that trigger jkind checks
   that...  These circular types are ruled out just after [update_type] in
   [transl_type_decl], and then we perform the delayed checks.
*)
let update_type temp_env env id loc =
  let path = Path.Pident id in
  let decl = Env.find_type path temp_env in
  try
    let checks =
      match decl.type_manifest with
      | Some ty ->
        Ctype.unify_delaying_jkind_checks
          env (Ctype.newconstr path decl.type_params) ty
      | None -> Misc.fatal_error "Typedecl.update_type"
    in
    match decl.type_unboxed_version with
    | None ->
      checks
    | Some { type_manifest = Some ty; type_params; _ } ->
      let checks_from_unboxed_version =
        Ctype.unify_delaying_jkind_checks env
          (Ctype.newconstr (Path.unboxed_version path) type_params) ty
      in
      checks @ checks_from_unboxed_version
    | Some { type_manifest = None; _ } ->
      Misc.fatal_error "Typedecl.update_type"
  with Ctype.Unify err ->
    raise (Error(loc, Type_clash (env, err)))

(* Determine if a type's values are represented by floats at run-time. *)
(* CR layouts v2.5: Should we check for unboxed float here? Is a record with all
   unboxed floats the same as a float record?

   reisenberg: Yes. And actually a record mixing floats and unboxed floats is
   also a float-record, and should be made to work. We'll have to make sure to
   add the boxing operations in the right spot at projections, but that should
   be possible.
*)
let is_float env ty =
  match get_desc (Ctype.get_unboxed_type_approximation env ty).ty with
    Tconstr(p, _, _) -> Path.same p Predef.path_float
  | _ -> false

(* Determine if a type definition defines a fixed type. (PW) *)
let is_fixed_type sd =
  let rec has_row_var sty =
    match sty.ptyp_desc with
      (* CR layouts upstreaming: The Ptyp_alias case also covers the case for a
         jkind annotation, conveniently. When upstreaming jkinds, this
         function will need a case for jkind-annotation aliases. *)
      Ptyp_alias (sty, _jkind, _) -> has_row_var sty
    | Ptyp_class _
    | Ptyp_object (_, Open)
    | Ptyp_variant (_, Open, _)
    | Ptyp_variant (_, Closed, Some _) -> true
    | _ -> false
  in
  match sd.ptype_manifest with
    None -> false
  | Some sty ->
      sd.ptype_kind = Ptype_abstract &&
      sd.ptype_private = Private &&
      has_row_var sty

(* Set the row variable to a fixed type in a private row type declaration.
   (e.g. [ type t = private [< `A | `B ] ] or [type u = private < .. > ])
   Require [is_fixed_type decl] as a precondition
*)
let set_private_row env loc p decl =
  let tm =
    match decl.type_manifest with
      None -> assert false
    | Some t -> Ctype.expand_head env t
  in
  let rv =
    match get_desc tm with
      Tvariant row ->
        let Row {fields; more; closed; name} = row_repr row in
        set_type_desc tm
          (Tvariant (create_row ~fields ~more ~closed ~name
                       ~fixed:(Some Fixed_private)));
        if Btype.static_row row then
          (* the syntax hinted at the existence of a row variable,
             but there is in fact no row variable to make private, e.g.
             [ type t = private [< `A > `A] ] *)
          raise (Error(loc, Invalid_private_row_declaration tm))
        else more
    | Tobject (ty, _) ->
        let r = snd (Ctype.flatten_fields ty) in
        if not (Btype.is_Tvar r) then
          (* a syntactically open object was closed by a constraint *)
          raise (Error(loc, Invalid_private_row_declaration tm));
        r
    | _ -> assert false
  in
  set_type_desc rv (Tconstr (p, decl.type_params, ref Mnil))

(* Makes sure a type is representable. When called with a type variable, will
   lower [any] to a sort variable if [allow_unboxed = true], and to [value]
   if [allow_unboxed = false]. *)
(* CR layouts: Many places where [check_representable] is called in this file
   should be replaced with checks at the places where values of those types are
   constructed.  We've been conservative here in the first version. This is the
   same issue as with arrows. *)
let check_representable ~why env loc kloc typ =
  match Ctype.type_sort ~why ~fixed:false env typ with
  | Ok _ -> ()
  | Error err -> raise (Error (loc,Jkind_sort {kloc; typ; err}))

let transl_labels (type rep) ~(record_form : rep record_form) ~new_var_jkind
      env univars closed lbls kloc =
  assert (lbls <> []);
  let all_labels = ref String.Set.empty in
  List.iter
    (fun {pld_name = {txt=name; loc}} ->
       if String.Set.mem name !all_labels then
         raise(Error(loc, Duplicate_label name));
       all_labels := String.Set.add name !all_labels)
    lbls;
  let mk {pld_name=name;pld_mutable=mut;pld_modalities=modalities;
          pld_type=arg;pld_loc=loc;pld_attributes=attrs} =
    Builtin_attributes.warning_scope attrs
      (fun () ->
         let is_atomic = Builtin_attributes.has_atomic attrs in
         let mut : mutability =
          match mut, is_atomic with
          | Immutable, false -> Immutable
          | Immutable, true ->
            raise (Error (loc, Atomic_field_must_be_mutable name.txt))
          | Mutable, is_atomic ->
              match record_form with
              | Legacy -> Mutable {
                mode = Mode.Value.Comonadic.legacy;
                atomic = if is_atomic then Atomic else Nonatomic
              }
              | Unboxed_product -> raise(Error(loc, Unboxed_mutable_label))
         in
         let modalities =
          Typemode.transl_modalities ~maturity:Stable mut modalities
         in
         let arg = Ast_helper.Typ.force_poly arg in
         let cty = transl_simple_type ~new_var_jkind env ?univars ~closed Mode.Alloc.Const.legacy arg in
         {ld_id = Ident.create_local name.txt;
          ld_name = name;
          ld_uid = Uid.mk ~current_unit:(Env.get_unit_name ());
          ld_mutable = mut;
          ld_modalities = modalities;
          ld_type = cty; ld_loc = loc; ld_attributes = attrs}
      )
  in
  let lbls = List.map mk lbls in
  let lbls' =
    List.map
      (fun ld ->
         let ty = ld.ld_type.ctyp_type in
         let ty = match get_desc ty with Tpoly(t,[]) -> t | _ -> ty in
         check_representable ~why:(Label_declaration ld.ld_id)
           env ld.ld_loc kloc ty;
         {Types.ld_id = ld.ld_id;
          ld_mutable = ld.ld_mutable;
          ld_modalities = ld.ld_modalities;
          ld_sort = Jkind.Sort.Const.void;
            (* Updated by [update_label_sorts] *)
          ld_type = ty;
          ld_loc = ld.ld_loc;
          ld_attributes = ld.ld_attributes;
          ld_uid = ld.ld_uid;
         }
      )
      lbls in
  lbls, lbls'

let transl_types_gf ~new_var_jkind env loc univars closed cal kloc =
  let mk arg =
    let cty =
      transl_simple_type ~new_var_jkind env ?univars ~closed
        Mode.Alloc.Const.legacy arg.pca_type
    in
    let gf =
      Typemode.transl_modalities ~maturity:Stable Immutable arg.pca_modalities
    in
    {ca_modalities = gf; ca_type = cty; ca_loc = arg.pca_loc}
  in
  let tyl_gfl = List.map mk cal in
  let tyl_gfl' = List.mapi (fun idx (ca : Typedtree.constructor_argument) ->
    check_representable ~why:(Constructor_declaration idx)
      env loc kloc ca.ca_type.ctyp_type;
    {
      Types.ca_modalities = ca.ca_modalities;
      ca_loc = ca.ca_loc;
      ca_type = ca.ca_type.ctyp_type;
      ca_sort = Jkind.Sort.Const.void;
            (* Updated by [update_constructor_arguments_sorts] *)
    }) tyl_gfl
  in
  tyl_gfl, tyl_gfl'

let transl_constructor_arguments ~new_var_jkind ~unboxed
  env loc univars closed = function
  | Pcstr_tuple l ->
      let flds, flds' =
        transl_types_gf ~new_var_jkind
          env loc univars closed l (Cstr_tuple { unboxed })
      in
      Types.Cstr_tuple flds', Cstr_tuple flds
  | Pcstr_record l ->
      let lbls, lbls' =
        transl_labels ~record_form:Legacy ~new_var_jkind
          env univars closed l (Inlined_record { unboxed })
      in
      Types.Cstr_record lbls',
      Cstr_record lbls

(* Note that [make_constructor] does not fill in the [ld_jkind] field of any
   computed record types, because it's called too early in the translation of a
   type declaration to compute accurate jkinds in the presence of recursively
   defined types. It is updated later by [update_constructor_arguments_sorts]
*)
let make_constructor
      env loc ~cstr_path ~type_path ~unboxed type_params svars
      sargs sret_type =
  let tvars = List.map (fun (v, l) -> v.txt, l) svars in
  match sret_type with
  | None ->
      let args, targs =
        transl_constructor_arguments ~new_var_jkind:Any ~unboxed
          env loc None true sargs
      in
        tvars, targs, None, args, None
  | Some sret_type ->
      (* if it's a generalized constructor we must first narrow and
         then widen so as to not introduce any new constraints *)
      (* narrow and widen are now invoked through with_local_scope *)
      TyVarEnv.with_local_scope begin fun () ->
      let closed =
        match svars with
        | [] -> false
        | _ -> true
      in
      let targs, tret_type, args, ret_type, _univars =
        Ctype.with_local_level_if closed begin fun () ->
          TyVarEnv.reset ();
          let univar_list =
            TyVarEnv.make_poly_univars_jkinds
              ~context:(fun v -> Constructor_type_parameter (cstr_path, v))
              svars
          in
          let univars = if closed then Some univar_list else None in
          let args, targs =
            transl_constructor_arguments ~new_var_jkind:Sort ~unboxed
              env loc univars closed sargs
          in
          let tret_type =
            transl_simple_type ~new_var_jkind:Sort env ?univars ~closed Mode.Alloc.Const.legacy
              sret_type
          in
          let ret_type = tret_type.ctyp_type in
          (* TODO add back type_path as a parameter ? *)
          begin match get_desc ret_type with
          | Tconstr (p', _, _) when Path.same type_path p' -> ()
          | _ ->
              let trace =
                (* Expansion is not helpful here -- the restriction on GADT
                   return types is purely syntactic.  (In the worst case,
                   expansion produces gibberish.) *)
                [Ctype.unexpanded_diff
                   ~got:ret_type
                   ~expected:(Ctype.newconstr type_path type_params)]
              in
              raise (Error(sret_type.ptyp_loc,
                           Constraint_failed(
                           env, Errortrace.unification_error ~trace)))
          end;
          (targs, tret_type, args, ret_type, univar_list)
        end
        ~post: begin fun (_, _, args, ret_type, univars) ->
          Btype.iter_type_expr_cstr_args Ctype.generalize args;
          Ctype.generalize ret_type;
          let _vars = TyVarEnv.instance_poly_univars env loc univars in
          let set_level t = Ctype.enforce_current_level env t in
          Btype.iter_type_expr_cstr_args set_level args;
          set_level ret_type;
        end
      in
      tvars, targs, Some tret_type, args, Some ret_type
      end

let verify_unboxed_attr unboxed_attr sdecl =
  begin match unboxed_attr with
  | (None | Some false) -> ()
  | Some true ->
    let bad msg = raise(Error(sdecl.ptype_loc, Bad_unboxed_attribute msg)) in
    match sdecl.ptype_kind with
    | Ptype_abstract    -> bad "it is abstract"
    | Ptype_open        -> bad "extensible variant types cannot be unboxed"
    | Ptype_record fields -> begin match fields with
        | [] -> bad "it has no fields"
        | _::_::_ -> bad "it has more than one field"
        | [{pld_mutable = Mutable}] -> bad "it is mutable"
        | [{pld_mutable = Immutable}] -> ()
      end
    | Ptype_record_unboxed_product _ ->
        bad "[@@unboxed] may not be used on unboxed records"
    | Ptype_variant constructors -> begin match constructors with
        | [] -> bad "it has no constructor"
        | (_::_::_) -> bad "it has more than one constructor"
        | [c] -> begin match c.pcd_args with
            | Pcstr_tuple [] ->
                bad "its constructor has no argument"
            | Pcstr_tuple (_::_::_) ->
                bad "its constructor has more than one argument"
            | Pcstr_tuple [_]  ->
                ()
            | Pcstr_record [] ->
                bad "its constructor has no fields"
            | Pcstr_record (_::_::_) ->
                bad "its constructor has more than one field"
            | Pcstr_record [{pld_mutable = Mutable}] ->
                bad "it is mutable"
            | Pcstr_record [{pld_mutable = Immutable}] ->
                ()
          end
      end
  end

(* Note [Default jkinds in transl_declaration]
   ~~~~~~~~~~~~~~~~~~~~~~~~~~~~~~~~~~~~~~~~~~~~
   For every type declaration we create in transl_declaration, we must
   choose the jkind to use in the [type_jkind] field. Note that choices
   2 and 3 below consult the jkinds of other types. In the case that these
   types are declared in the same mutually recursive group, those jkinds
   will be approximations; see the comments on [enter_type].

   1. If there is a jkind annotation, use that. We might later compute a more
      precise jkind for the type (e.g. [type t : value = int] or [type t :
      value = A | B | C]); this will be updated in [update_decl_jkind] (updates
      from the kind) or [narrow_to_manifest_jkind] (updates from the manifest),
      which also ensures that the updated jkind is a subjkind of the annotated
      jkind.

   2. If there is no annotation but there is a manifest, use the jkind
      of the manifest. This gets improved in [narrow_to_manifest_jkind], after
      the manifest jkind might be more accurate.

   3. If there is no annotation and no manifest, the default jkind
      depends on the kind:

      - Abstract types: In this case, we have a fully abstract type declaration,
        like [type t]. We wish to default these to have jkind [value] for
        backward compatibility.

      - [@@unboxed] records and variants: We use [any] as the default.
        This default gets updated in [update_decl_jkind], when we can
        safely look up the jkind of the field. Recursive uses
        of the unboxed type are OK, because [update_decl_jkind] uses
        [Ctype.type_jkind], which looks through unboxed types (and thus
        the choice of [any] is not observed on recursive occurrences).

      - Other records and variants: The jkind of these depends on the jkinds
        of their fields: an enumeration variant is an [immediate], and someday
        (* CR layouts v5: today is the someday! *) we will allow records
        comprising only [void]s, which will also be [immediate].

        So we choose a default of [value], which gets updated in
        [update_decl_jkind]. This default choice does get used when updating
        the jkinds of other types that (recursively) mention the current type,
        but that's OK: the update in [update_decl_jkind] can only change a
        [value] to become [immediate], and yet that change can never affect
        the decision of whether an outer record/variant is a [value] or
        [immediate] (only choices of [void] can do that).

        (Again, any unboxed records/variants are looked through by
        [type_jkind], so a void one of those is OK.)

        It is tempting to use [any] as the default here, but that causes
        trouble around recursive occurrences in [update_decl_jkind].

      - Extensible variants: These really are [value]s, so we just use
        that as the default.

   The jkinds in type declarations are always just upper bounds, as
   we see in this example:

   {[
     type t7 = A | B | C | D of t7_void
     and t7_2 = { x : t7 } [@@unboxed]
     and t7_void [@@void]

     type t7_3 = t7_2 [@@immediate]
   ]}

   The proper jkind of [t7] is [immediate], but that's hard to know. Because
   [t7] has no jkind annotation and no manifest, it gets a default jkind of
   [value]. [t7_2] gets a default of [any]. We update [t7]'s jkind to be
   [immediate] in [update_decl_jkind]. But when updating [t7_2]'s jkind, we use
   the *original, default* jkind for [t7]: [value]. This means that the jkind
   recorded for [t7_2] is actually [value]. The program above is still accepted,
   because the jkind check in [narrow_to_manifest_jkind] uses [type_jkind],
   which looks through unboxed types. So it's all OK for users, but it's
   unfortunate that the stored jkind on [t7_2] is imprecise.

   The way this interacts with checking of with-bounds is somewhat subtle and complex.
   With-bounds for mutually recursive type declarations need to be normalized and checked
   in a pass /after/ computing the the proper (best) jkinds for all the types and storing
   them in the environment, so that they can be queried during normalization. But it's
   important that we call [Jkind.Layout.sub] on each type /eagerly/, so that its sort
   variables (which might be referenced from the jkinds of other types) get filled in with
   the right sort. So we do that early, in [update_decl_jkind], then check the full jkind
   against the dummy jkind later, after normalizing in [transl_type_decl].

   (* CR layouts: see if we can do better here. *)
*)


let old_merlin_shape_map_labels =
  List.fold_left (fun map { Types.ld_id; ld_uid; _} ->
    Shape.Map.add_label map ld_id ld_uid)
    Shape.Map.empty

let old_merlin_shape_map_unboxed_labels =
  List.fold_left (fun map { Types.ld_id; ld_uid; _} ->
    Shape.Map.add_unboxed_label map ld_id ld_uid)
    Shape.Map.empty

let old_merlin_shape_map_cstrs =
  List.fold_left (fun map { Types.cd_id; cd_uid; cd_args; _ } ->
    let cstr_shape_map =
      let label_decls =
        match cd_args with
        | Cstr_tuple _ -> []
        | Cstr_record ldecls -> ldecls
      in
      old_merlin_shape_map_labels label_decls
    in
    Shape.Map.add_constr map cd_id
      @@ Shape.str ~uid:cd_uid cstr_shape_map)
    (Shape.Map.empty)

let old_merlin_shape_declaration decl =
  let uid = decl.type_uid in
  match decl.type_kind with
  | Type_variant (cstrs, _, _) ->
    Shape.str ~uid (old_merlin_shape_map_cstrs cstrs)
  | Type_record (labels, _, _) ->
    Shape.str ~uid (old_merlin_shape_map_labels labels)
  | Type_record_unboxed_product (labels, _, _) ->
    Shape.str ~uid (old_merlin_shape_map_unboxed_labels labels)
  | Type_abstract _ | Type_open -> Shape.leaf uid

let old_merlin_shape_extension_constructor args ext_uid =
  let map = match args with
  | Types.Cstr_record lbls -> old_merlin_shape_map_labels lbls
  | _ -> Shape.Map.empty
  in
  Shape.str ~uid:ext_uid map

let shape_declarations env decls =
  match !Clflags.shape_format with
  | Clflags.Old_merlin ->
    List.map (fun (_, decl) -> old_merlin_shape_declaration decl) decls
  | Clflags.Debugging_shapes ->
<<<<<<< HEAD
    Type_shape.Type_decl_shape.of_type_declarations decls
      (Env.shape_for_constr env)
=======
    let _ = env in
    List.map (fun _ -> Shape.leaf' None) decls
    (* CR sspies: In the future, we will actually produce shapes with debugging
       information here. For now, we just use a stub. *)
>>>>>>> ece8435c

let shape_extension_constructor ext uid =
  match !Clflags.shape_format with
  | Clflags.Old_merlin -> old_merlin_shape_extension_constructor ext uid
  | Clflags.Debugging_shapes -> Shape.leaf uid
    (* CR sspies: In the future, we should use a more precise shape here. For
      now we simply use a leaf to indicate that there is some shape here. *)

let transl_declaration env sdecl (id, uid) =
  (* Bind type parameters *)
  Ctype.with_local_level begin fun () ->
  TyVarEnv.reset();
  let path = Path.Pident id in
  let tparams = make_params env path sdecl.ptype_params in
  let params = List.map (fun (cty, _) -> cty.ctyp_type) tparams in
  let cstrs = List.map
    (fun (sty, sty', loc) ->
      transl_simple_type ~new_var_jkind:Any env ~closed:false Mode.Alloc.Const.legacy sty,
      transl_simple_type ~new_var_jkind:Sort env ~closed:false Mode.Alloc.Const.legacy sty', loc)
    sdecl.ptype_cstrs
  in
  let unboxed_attr = get_unboxed_from_attributes sdecl in
  let unbox, unboxed_default =
    match sdecl.ptype_kind with
    | Ptype_variant [{pcd_args = Pcstr_tuple [_]; _}]
    | Ptype_variant [{pcd_args = Pcstr_record [{pld_mutable=Immutable; _}]; _}]
    | Ptype_record [{pld_mutable=Immutable; _}] ->
      Option.value unboxed_attr ~default:!Clflags.unboxed_types,
      Option.is_none unboxed_attr
    | Ptype_record_unboxed_product _ -> false, false
    | _ -> false, false (* Not unboxable, mark as boxed *)
  in
  verify_unboxed_attr unboxed_attr sdecl;
  (* CR layouts v2.8: This next call to [transl_simple_type] probably can loop
     because it will do perhaps-circular jkind checks. But actually I think the
     same problem exists in e.g. record fields. We should probably look into this. *)
  let transl_type sty =
    (* CR layouts v2.8: The [~new_var_jkind:Any] is weird. The type is closed,
       and so there shouldn't be any new vars. Investigate. *)
    let cty =
      Ctype.with_local_level begin fun () ->
        Typetexp.transl_simple_type env ~new_var_jkind:Any
          ~closed:true Mode.Alloc.Const.legacy sty
      end
      (* This call to [generalize_structure] is necessary so that copying
         during instantiation traverses inside of any type constructors in the
         [with]-bound. It's also necessary because the variables here are at
         generic level, and so any containers of them should be, too! *)
      ~post:(fun cty -> Ctype.generalize_structure cty.ctyp_type)
    in
    cty.ctyp_type  (* CR layouts v2.8: Do this more efficiently. Or probably
                      add with-kinds to Typedtree. *)
  in
  let jkind_from_annotation, jkind_annotation =
    match Jkind.of_type_decl ~context:(Type_declaration path) ~transl_type sdecl with
    | Some (jkind, annot) ->
        Some jkind, annot
    | None -> None, None
  in
  let (tman, man) = match sdecl.ptype_manifest with
      None -> None, None
    | Some sty ->
      let no_row = not (is_fixed_type sdecl) in
      let cty = transl_simple_type ~new_var_jkind:Any env ~closed:no_row Mode.Alloc.Const.legacy sty in
      Some cty, Some cty.ctyp_type
  in
  (* jkind_default is the jkind to use for now as the type_jkind when there
     is no annotation and no manifest.
     See Note [Default jkinds in transl_declaration].
  *)
  let (tkind, kind, jkind_default) =
    match sdecl.ptype_kind with
      (* CR layouts v3.5: this is a hack to allow re-exporting the definition
         of ['a or_null], including constructors, even if one can't define
         ['a or_null] "honestly", with tools available to users.

         Remove when we allow users to define their own null constructors.
      *)
      | Ptype_abstract when
        Builtin_attributes.has_or_null_reexport sdecl.ptype_attributes ->
          let param =
            (* We require users to define ['a t = 'a or_null]. Manifest
               must be set to [or_null] so typechecking stays correct. *)
            let ty = Option.map (Ctype.expand_head env) man in
            match Option.map get_desc ty with
            | Some (Tconstr(path, [param], _))
              when Path.same path Predef.path_or_null -> param
            | Some _ | None -> raise (Error (sdecl.ptype_loc, Invalid_reexport
              { definition = path; expected = Predef.path_or_null }))
          in
          let type_kind = Predef.or_null_kind param in
          let jkind = Predef.or_null_jkind param in
          Ttype_abstract, type_kind, jkind
      | (Ptype_variant _ | Ptype_record _ | Ptype_record_unboxed_product _
        | Ptype_open)
        when Builtin_attributes.has_or_null_reexport sdecl.ptype_attributes ->
        raise (Error (sdecl.ptype_loc, Non_abstract_reexport path))
      | Ptype_abstract ->
        Ttype_abstract, Type_abstract Definition,
        Jkind.Builtin.value ~why:Default_type_jkind
      | Ptype_variant scstrs ->
        if List.exists (fun cstr -> cstr.pcd_res <> None) scstrs then begin
          match cstrs with
            [] -> ()
          | (_,_,loc)::_ ->
              Location.prerr_warning loc Warnings.Constraint_on_gadt
        end;
        let all_constrs = ref String.Set.empty in
        List.iter
          (fun {pcd_name = {txt = name}} ->
            if String.Set.mem name !all_constrs then
              raise(Error(sdecl.ptype_loc, Duplicate_constructor name));
            all_constrs := String.Set.add name !all_constrs)
          scstrs;
        if List.length
            (List.filter (fun cd -> cd.pcd_args <> Pcstr_tuple []) scstrs)
           > (Config.max_tag + 1) then
          raise(Error(sdecl.ptype_loc, Too_many_constructors));
        let make_cstr scstr =
          let name = Ident.create_local scstr.pcd_name.txt in
          let attributes = scstr.pcd_attributes in
          let tvars, targs, tret_type, args, ret_type =
            make_constructor ~unboxed:unbox env scstr.pcd_loc
              ~cstr_path:(Path.Pident name) ~type_path:path params
              scstr.pcd_vars scstr.pcd_args scstr.pcd_res
          in
          let tcstr =
            { cd_id = name;
              cd_name = scstr.pcd_name;
              cd_vars = tvars;
              cd_uid = Uid.mk ~current_unit:(Env.get_unit_name ());
              cd_args = targs;
              cd_res = tret_type;
              cd_loc = scstr.pcd_loc;
              cd_attributes = attributes }
          in
          let cstr =
            { Types.cd_id = name;
              cd_args = args;
              cd_res = ret_type;
              cd_loc = scstr.pcd_loc;
              cd_attributes = attributes;
              cd_uid = tcstr.cd_uid }
          in
            tcstr, cstr
        in
        let make_cstr scstr =
          Builtin_attributes.warning_scope scstr.pcd_attributes
            (fun () -> make_cstr scstr)
        in
        let tcstrs, cstrs = List.split (List.map make_cstr scstrs) in
        let rep, jkind =
          if unbox then
            Variant_unboxed, Jkind.of_new_sort ~why:Old_style_unboxed_type
          else
            (* We mark all arg sorts "void" here.  They are updated later,
               after the circular type checks make it safe to check sorts.
               Likewise, [Constructor_uniform_value] is potentially wrong
               and will be updated later.
            *)
            Variant_boxed (
              Array.map
                (fun cstr ->
                   let sorts =
                     match Types.(cstr.cd_args) with
                     | Cstr_tuple args ->
                       Array.make (List.length args) Jkind.Sort.Const.void
                     | Cstr_record _ -> [| Jkind.Sort.Const.value |]
                   in
                   Constructor_uniform_value, sorts)
                (Array.of_list cstrs)
            ),
          Jkind.for_non_float ~why:Boxed_variant
        in
          Ttype_variant tcstrs, Type_variant (cstrs, rep, None), jkind
      | Ptype_record lbls ->
          let lbls, lbls' =
            transl_labels ~record_form:Legacy ~new_var_jkind:Any
              env None true lbls (Record { unboxed = unbox })
          in
          let rep, jkind =
            if unbox then
              Record_unboxed,
              Jkind.of_new_sort ~why:Old_style_unboxed_type
            else
            (* Note this is inaccurate, using `Record_boxed` in cases where the
               correct representation is [Record_float], [Record_ufloat], or
               [Record_mixed].  Those cases are fixed up after we can get
               accurate sorts for the fields, in [update_decl_jkind]. *)
              Record_boxed (Array.make (List.length lbls) Jkind.Sort.Const.void),
              Jkind.for_non_float ~why:Boxed_record
          in
          Ttype_record lbls, Type_record(lbls', rep, None), jkind
      | Ptype_record_unboxed_product lbls ->
          Language_extension.assert_enabled ~loc:sdecl.ptype_loc Layouts
            Language_extension.Stable;
          let lbls, lbls' =
            transl_labels ~record_form:Unboxed_product ~new_var_jkind:Any
              env None true lbls Record_unboxed_product
          in
          (* The jkinds below, and the ones in [lbls], are dummy jkinds which
             are replaced and made to correspond to each other in
             [update_decl_jkind]. *)
          let jkind =
            Jkind.Builtin.product_of_sorts ~why:Unboxed_record
              (List.length lbls)
          in
          Ttype_record_unboxed_product lbls,
          Type_record_unboxed_product(lbls', Record_unboxed_product, None), jkind
      | Ptype_open ->
        Ttype_open, Type_open,
        Jkind.for_non_float ~why:Extensible_variant
      in
    let jkind =
    (* - If there's an annotation, we use that. It's checked against a kind in
         [update_decl_jkind] and the manifest in [narrow_to_manifest_jkind].
         Both of those functions update the [type_jkind] field in the
         [type_declaration] as appropriate.
       - If there's no annotation but there is a manifest, just use [any].
         This will get updated to the manifest's jkind in
         [narrow_to_manifest_jkind].
       - If there's no annotation and no manifest, we fill in with the
         default calculated above here. It will get updated in
         [update_decl_jkind]. See Note [Default jkinds in transl_declaration].
    *)
      match jkind_from_annotation, man with
      | Some annot, _ -> annot
      | None, Some _ -> Jkind.Builtin.any ~why:Initial_typedecl_env
      | None, None -> jkind_default
    in
    let jkind =
      (* Hack: unboxed records are given a product-of-[any]s layout
         when they would otherwise be given [any].

         This allows [estimate_type_jkind] to give an estimate that's
         just barely good enough, such that [constain_type_jkind] can always
         decompose the product of [any]s and recurse on the labels.
         See https://github.com/oxcaml/oxcaml/pull/3399. *)
      match kind with
      | Type_record_unboxed_product _ ->
        begin match Jkind.get_layout jkind with
        | Some Any ->
          (* [jkind_default] has just what we need here *)
          Jkind.set_layout jkind (Jkind.extract_layout jkind_default)
        | _ -> jkind
        end
      | Type_abstract _ | Type_variant _ | Type_record _
      | Type_open -> jkind
    in
    let arity = List.length params in
    let decl =
      { type_params = params;
        type_arity = arity;
        type_kind = kind;
        type_jkind = jkind;
        type_private = sdecl.ptype_private;
        type_manifest = man;
        type_variance = Variance.unknown_signature ~injective:false ~arity;
        type_separability = Types.Separability.default_signature ~arity;
        type_is_newtype = false;
        type_expansion_scope = Btype.lowest_level;
        type_loc = sdecl.ptype_loc;
        type_attributes = sdecl.ptype_attributes;
        type_unboxed_default = unboxed_default;
        type_uid = uid;
        type_unboxed_version = None;
        (* Unboxed versions are computed after all declarations have been
           translated, in [derive_unboxed_versions] *)
      } in
  (* Check constraints *)
    List.iter
      (fun (cty, cty', loc) ->
        let ty = cty.ctyp_type in
        let ty' = cty'.ctyp_type in
        try Ctype.unify env ty ty' with Ctype.Unify err ->
          raise(Error(loc, Inconsistent_constraint (env, err))))
      cstrs;
  (* Add abstract row *)
    if is_fixed_type sdecl then begin
      let p, _ =
        try Env.find_type_by_name
              (Longident.Lident(Ident.name id ^ "#row")) env
        with Not_found -> assert false
      in
      set_private_row env sdecl.ptype_loc p decl
    end;
    (* CR sspies: We used to compute shapes here, which were then added to
      various typing environments. The computation of the shapes has moved
      further down in the translation, so they are currently not added to the
      intermediate environments. Find out whether that is an issue.   *)
    let decl =
      {
        typ_id = id;
        typ_name = sdecl.ptype_name;
        typ_params = tparams;
        typ_type = decl;
        typ_cstrs = cstrs;
        typ_loc = sdecl.ptype_loc;
        typ_manifest = tman;
        typ_kind = tkind;
        typ_private = sdecl.ptype_private;
        typ_attributes = sdecl.ptype_attributes;
        typ_jkind_annotation = jkind_annotation
      }
    in
    decl
  end

(* Note [Typechecking unboxed versions of types]
   ~~~~~~~~~~~~~~~~~~~~~~~~~~~~~~~~~~~~~~~~~~~~~
   Unboxed versions are computed in three steps:

   1. In the temporary environment computed by [enter_type], all types get an
      unboxed version.

   2. After translating declarations, [derive_unboxed_versions] gives the
      [Record_boxed] records unboxed versions.

   3. But some of these [Record_boxed]s are a lie, and become
      [Record_float]/[Record_ufloat]/[Record_mixed] after [update_decls_jkind].
      As float records should not end up with unboxed versions, we then remove
      theirs in [remove_unboxed_versions].

   After steps 2 and 3, the set of unboxed versions decreases, so we check for
   newly-unbound unboxed paths with [check_unboxed_paths].
*)

(* Record declarations with representation [Record_boxed] get an implicit
   unboxed record stored in [type_unboxed_version]. If that record is also an
   alias, so is its stored unboxed version. E.g. [type t = r = { i : int }]'s
   unboxed version gets kind [#{ i : int}] and manifest [r#].

   Note that all aliases of types with unboxed versions, with an abstract kind,
   also have unboxed versions, but these aren't stored in
   [type_unboxed_version].
*)
let record_gets_unboxed_version = function
  | Record_unboxed | Record_inlined _ | Record_float | Record_ufloat -> false
  | Record_boxed _ -> true
  | Record_mixed shape ->
    let rec shape_has_float_boxed shape =
      Array.exists
        (fun (kind : mixed_block_element) ->
          match kind with
          | Value | Float64 | Float32 | Bits8 | Bits16 | Bits32 | Bits64
          | Vec128 | Vec256 | Vec512 | Word | Untagged_immediate | Void -> false
          | Float_boxed -> true
          | Product shape -> shape_has_float_boxed shape)
        shape
    in
    not (shape_has_float_boxed shape)
let gets_unboxed_version decl =
  (* This must be kept in sync with the match in [derive_unboxed_version] *)
  match decl.type_kind with
  | Type_abstract _ | Type_open | Type_record_unboxed_product _
  | Type_variant _ -> false
  | Type_record (_, repr, _) -> record_gets_unboxed_version repr
let derive_unboxed_version env path_in_group_has_unboxed_version decl =
  (* This must be kept in sync with the match in [gets_unboxed_version] *)
  match decl.type_kind with
  | Type_abstract _ | Type_open | Type_record_unboxed_product _
  | Type_variant _ ->
    None
  | Type_record (_, repr, _) when not (record_gets_unboxed_version repr) ->
    None
  | Type_record (lbls, _, umc) ->
    let keep_attribute a =
      (* If we keep [@deprecated_mutable], then a record that aliases
         a record with a [@deprecated_mutable] label will cause two alerts,
         if both have unboxed versions (because the unboxed version is a second
         alias). *)
      not (Builtin_attributes.attr_equals_builtin a "deprecated_mutable")
    in
    let lbls_unboxed =
      List.map
        (fun (ld : Types.label_declaration) ->
            { Types.ld_id = Ident.create_local (Ident.name ld.ld_id);
            ld_mutable = Immutable;
            ld_modalities = ld.ld_modalities;
              (* Inherit modalities from the boxed version. Note that these
                  are affected by the mutability of the boxed label, even
                  though the unboxed version is always immutable. *)
            ld_sort = Jkind.Sort.Const.void;
            ld_type = ld.ld_type;
            ld_loc = ld.ld_loc;
            ld_attributes = List.filter keep_attribute ld.ld_attributes;
              (* Copy label attributes to the unboxed version *)
            ld_uid = Uid.unboxed_version ld.ld_uid;
          })
        lbls
    in
    (* CR layouts v11: update type_jkind once we have [layout_of] layouts *)
    let jkind =
      Jkind.Builtin.product_of_sorts ~why:Unboxed_record (List.length lbls) in
    let kind =
      Type_record_unboxed_product(lbls_unboxed, Record_unboxed_product, umc)
    in
    let type_manifest =
      let has_unboxed_version path =
        match Path.Map.find_opt path path_in_group_has_unboxed_version with
        | Some b -> b
        | None ->
          try Option.is_some (Env.find_type path env).type_unboxed_version with
          | Not_found -> Misc.fatal_error "Typedecl.derive_unboxed_versions"
      in
      match decl.type_manifest with
      | None -> None
      | Some ty ->
        match get_desc ty with
        | Tconstr (path, args, _) when has_unboxed_version path ->
          Some (Ctype.newconstr (Path.unboxed_version path) args)
        | _ ->
          (* We're in one of two scenarios:

             1. The manifest is a Tconstr to a type without an unboxed version.
             2. The manifest is not a Tconstr, and [check_coherence] will reject
                this declaration later.

             In both cases, we could just not give this type an unboxed version,
             but it's fine to do so, as we already give unboxed versions to
             types that don't have one (float and [@@unboxed] records), and this
             simplifies things. *)
          None
    in
    Some
      {
        type_params = decl.type_params;
        type_arity = decl.type_arity;
        type_kind = kind;
        type_jkind = jkind;
        type_private = decl.type_private;
        type_manifest;
        type_variance =
          Variance.unknown_signature ~injective:false ~arity:decl.type_arity;
        type_separability =
          Types.Separability.default_signature ~arity:decl.type_arity;
        type_is_newtype = false;
        type_expansion_scope = Btype.lowest_level;
        type_loc = decl.type_loc;
        type_attributes = decl.type_attributes;
        type_unboxed_default = false;
        type_uid = Uid.unboxed_version decl.type_uid;
        type_unboxed_version = None;
      }

let derive_unboxed_versions decls env =
  let path_in_group_has_unboxed_version =
    Path.Map.of_seq
      (List.to_seq decls |>
       Seq.map (fun (id, d) -> Path.Pident id, gets_unboxed_version d))
  in
  List.map
    (fun (id, d) ->
       let type_unboxed_version =
         derive_unboxed_version env path_in_group_has_unboxed_version d
       in
       id, { d with type_unboxed_version })
    decls

(* Removes unboxed versions from type declarations not satisfying
   [gets_unboxed_version]. In practice, it is float records that lose their
   unboxed versions. See Note [Typechecking unboxed versions of types].

   Returns new decls and paths whose unboxed versions got removed. *)
let remove_unboxed_versions decls =
  List.fold_left_map
    (fun removed (id, d) ->
      match Option.is_some d.type_unboxed_version, gets_unboxed_version d with
      | false, false | true, true -> removed, (id, d)
      | true, false ->
        Path.Set.add (Pident id) removed,
        (id, { d with type_unboxed_version = None })
      | false, true -> Misc.fatal_error "Typedecl.remove_unboxed_versions")
    Path.Set.empty decls

(* Generalize a type declaration *)

let rec generalize_decl decl =
  Option.iter generalize_decl (decl.type_unboxed_version);
  List.iter Ctype.generalize decl.type_params;
  Btype.iter_type_expr_kind Ctype.generalize decl.type_kind;
  begin match decl.type_manifest with
  | None    -> ()
  | Some ty -> Ctype.generalize ty
  end

(* Check that all constraints are enforced *)

module TypeSet = Btype.TypeSet
module TypeMap = Btype.TypeMap

let rec check_constraints_rec env loc visited ty =
  if TypeSet.mem ty !visited then () else begin
  visited := TypeSet.add ty !visited;
  match get_desc ty with
  | Tconstr (path, args, _) ->
      let decl =
        try Env.find_type path env
        with Not_found ->
          raise (Error(loc, Unavailable_type_constructor path)) in
      let ty' = Ctype.newconstr path (Ctype.instance_list decl.type_params) in
      begin
        (* We don't expand the error trace because that produces types that
           *already* violate the constraints -- we need to report a problem with
           the unexpanded types, or we get errors that talk about the same type
           twice.  This is generally true for constraint errors. *)
        match Ctype.matches ~expand_error_trace:false env ty ty' with
        | Unification_failure err ->
          raise (Error(loc, Constraint_failed (env, err)))
        | Jkind_mismatch { original_jkind; inferred_jkind; ty } ->
          let context = Ctype.mk_jkind_context_always_principal env in
          let violation =
            Jkind.Violation.of_ ~context
              (Not_a_subjkind (Jkind.disallow_right original_jkind,
                               Jkind.disallow_left inferred_jkind,
                               []))
          in
          raise (Error(loc, Jkind_mismatch_due_to_bad_inference
                            (ty, violation, Check_constraints)))
        | All_good -> ()
      end;
      List.iter (check_constraints_rec env loc visited) args
  | Tpoly (ty, tl) ->
      let ty = Ctype.instance_poly tl ty in
      check_constraints_rec env loc visited ty
  | _ ->
      Btype.iter_type_expr (check_constraints_rec env loc visited) ty
  end

let check_constraints_labels env visited l pl =
  let rec get_loc name = function
      [] -> assert false
    | pld :: tl ->
        if name = pld.pld_name.txt then pld.pld_type.ptyp_loc
        else get_loc name tl
  in
  List.iter
    (fun {Types.ld_id=name; ld_type=ty} ->
       check_constraints_rec env (get_loc (Ident.name name) pl) visited ty)
    l

let check_constraints env sdecl (_, decl) =
  let visited = ref TypeSet.empty in
  List.iter2
    (fun (sty, _) ty -> check_constraints_rec env sty.ptyp_loc visited ty)
    sdecl.ptype_params decl.type_params;
  begin match decl.type_kind with
  | Type_abstract _ -> ()
  (* We skip this check because with [or_null_reexport] the [type_kind]
     does not match [sdecl.ptype_kind]. This is sound, since re-exporting
     can't introduce new variables in the kind. *)
  | Type_variant _ when
    Builtin_attributes.has_or_null_reexport decl.type_attributes -> ()
  | Type_variant (l, _rep, _umc) ->
      let find_pl = function
          Ptype_variant pl -> pl
      | Ptype_record _ | Ptype_record_unboxed_product _ | Ptype_abstract
      | Ptype_open ->
          assert false
      in
      let pl = find_pl sdecl.ptype_kind in
      let pl_index =
        let foldf acc x =
          String.Map.add x.pcd_name.txt x acc
        in
        List.fold_left foldf String.Map.empty pl
      in
      (* CR layouts v5: when we add the "mixed block restriction", we'll
         probably want to check it here. *)
      List.iter
        (fun {Types.cd_id=name; cd_args; cd_res} ->
          let {pcd_args; pcd_res; _} =
            try String.Map.find (Ident.name name) pl_index
            with Not_found -> assert false in
          begin match cd_args, pcd_args with
          | Cstr_tuple tyl, Pcstr_tuple styl ->
              List.iter2
                (fun arg {Types.ca_type=ty; _} ->
                   check_constraints_rec env arg.pca_type.ptyp_loc visited ty)
                styl tyl
          | Cstr_record tyl, Pcstr_record styl ->
              check_constraints_labels env visited tyl styl
          | _ -> assert false
          end;
          match pcd_res, cd_res with
          | Some sr, Some r ->
              check_constraints_rec env sr.ptyp_loc visited r
          | _ ->
              () )
        l
  | Type_record (l, _, _) ->
      let find_pl = function
        | Ptype_record pl -> pl
        | Ptype_record_unboxed_product _ | Ptype_variant _ | Ptype_abstract
        | Ptype_open ->
          assert false
      in
      let pl = find_pl sdecl.ptype_kind in
      check_constraints_labels env visited l pl
  | Type_record_unboxed_product (l, _, _) ->
      let find_pl = function
        | Ptype_record_unboxed_product pl -> pl
        | Ptype_record _ | Ptype_variant _ | Ptype_abstract | Ptype_open ->
          assert false
      in
      let pl = find_pl sdecl.ptype_kind in
      check_constraints_labels env visited l pl
  | Type_open -> ()
  end;
  begin match decl.type_manifest with
  | None -> ()
  | Some ty ->
      let sty =
        match sdecl.ptype_manifest with Some sty -> sty | _ -> assert false
      in
      check_constraints_rec env sty.ptyp_loc visited ty
  end

(* Check that [type_jkind] (where we've stored the jkind annotation, if any)
   corresponds to the manifest (e.g., in the case where [type_jkind] is
   immediate, we should check the manifest is immediate). Also, update the
   resulting jkind to match the manifest. *)
let narrow_to_manifest_jkind env loc decl =
  match decl.type_manifest, decl.type_kind with
  | None, _ -> decl
  | Some _, (Type_record _ | Type_record_unboxed_product _ | Type_variant _ | Type_open)
    when not (Builtin_attributes.has_or_null_reexport decl.type_attributes)
    ->
    (* If there's both a manifest and a non-abstract kind, there's no reason to check that
       the jkind of the manifest matches the annotation ([decl.type_jkind]). This is
       because the manifest's jkind is exactly the kind's jkind, and we've already checked
       and updated [type_jkind] based on the kind. *)
    decl
  | Some ty, _ ->
    (* CR layouts v2.8: Remove this use of [type_jkind_purely], which is slow
       and effectful. But we cannot do so easily, sadly. I tried using
       [estimate_type_jkind] here instead, but this runs aground with mutually
       recursive declarations with manifests. Example:

       {[
         type s1 = float#
         and s2 = s1
       ]}

       We assign jkind [any] to both [s1] and [s2] in [transl_declaration],
       because we really can't do better at that point. But then when we get
       here, [estimate_type_jkind] on [s1] returns [any] -- it won't expand
       the manifest to get [float64]. That's not unsound, because a jkind is
       always just an approximation. But it does mean that we need to load more
       cmi files in practice to get the "real" jkind. This was observed when
       compiling Jane Street's codebase, requiring lots more dependencies to be
       added. Boo. [type_jkind_purely] avoids this problem, by looking deeply
       to find the [float#] and thus the [float64] jkind.

       The solution I have in mind here is to change the jkind assigned in
       [transl_declaration] to be [kind_of 'a], where ['a] is the type variable
       invented in [enter_type]; that variable can be thought of an empty vessel
       that accumulates information about jkinds from usages. It also,
       critically, gets unified with the actual type being defined, in
       [update_type], which happens before [narrow_to_manifest_jkind]. If we use
       [kind_of 'a] in [transl_declaration], then [decl.type_jkind] will be
       [kind_of 'a] here, and that will force the [constrain_type_jkind] below
       to work just hard enough to find a jkind less than [kind_of 'a] --
       exactly what we want to record in the final [type_jkind] of the decl.
       (This will require changing [constrain_type_jkind] to return its best
       jkind, but that is easy to do, and indeed used to be the case until the
       result was never used anywhere.)

       Do not try this (that is, removing the use of [type_jkind_purely]) before
       removing the "horrible hack" just below, as that horrible hack sometimes
       avoids calling [constrain_type_jkind], which is necessary for the plan
       above to work.  *)
    let manifest_jkind = Ctype.type_jkind_purely env ty in
    (* CR layouts v2.8: Remove this horrible hack. In practice, this
       [try_allow_r] fails in the case of a record re-export, because the jkind
       from the record has been calculated and put in decl.type_jkind at this
       point.  So we need to use the deeply broken [type_jkind_purely] and then
       [sub_jkind_l] here. The right way forward is to parameterize
       [constrain_type_jkind] over the [l]-ness of its bound. But probably not
       until we have proper subsumption working, as this hack will likely hold
       up for a little while. *)
    begin match Jkind.try_allow_r decl.type_jkind with
    | None -> begin
        let type_equal = Ctype.type_equal env in
        let context = Ctype.mk_jkind_context_always_principal env in
        match
          Jkind.sub_jkind_l ~type_equal ~context
            manifest_jkind decl.type_jkind
        with
        | Ok () -> ()
        | Error v -> raise (Error (loc, Jkind_mismatch_of_type (ty,v)))
      end
    | Some type_jkind -> begin
        match Ctype.constrain_type_jkind env ty type_jkind with
        | Ok () -> ()
        | Error v -> raise (Error (loc, Jkind_mismatch_of_type (ty,v)))
      end
    end;
    { decl with type_jkind = manifest_jkind }

(* Check that the type expression (if present) is compatible with the kind.
   If both a variant/record definition and a type equation are given,
   need to check that the equation refers to a type of the same kind
   with the same constructors and labels. *)
let check_kind_coherence env loc dpath decl =
  match decl.type_kind, decl.type_manifest with
  | (Type_variant _ | Type_record _ | Type_record_unboxed_product _
    | Type_open),
    Some ty ->
    begin match get_desc ty with
    | Tconstr(path, args, _) ->
      begin
      try
        let decl' = Env.find_type path env in
        let err =
          if List.length args <> List.length decl.type_params
          then Some Includecore.Arity
          else begin
            match Ctype.equal env false args decl.type_params with
            | exception Ctype.Equality err ->
                Some (Includecore.Constraint err)
            | () ->
              let subst =
                Subst.Unsafe.add_type_path dpath path Subst.identity in
              let decl =
                match Subst.Unsafe.type_declaration subst decl with
                | Ok decl -> decl
                | Error (Fcm_type_substituted_away _) ->
                      (* no module type substitution in [subst] *)
                    assert false
              in
              Includecore.type_declarations ~loc ~equality:true env
                ~mark:true
                (Path.last path)
                decl'
                dpath
                decl
          end
        in
        if err <> None then
          raise (Error(loc, Definition_mismatch (ty, env, err)))
      with Not_found ->
        raise(Error(loc, Unavailable_type_constructor path))
      end
    | _ -> raise (Error(loc, Definition_mismatch (ty, env, None)))
    end
  | _ -> ()

let check_coherence env loc dpath decl =
  check_kind_coherence env loc dpath decl;
  match decl.type_unboxed_version with
  | Some decl' ->
    check_kind_coherence env loc (Path.unboxed_version dpath) decl'
  | None -> ()

let check_abbrev env sdecl (id, decl) =
  check_coherence env sdecl.ptype_loc (Path.Pident id) decl;
  (id, narrow_to_manifest_jkind env sdecl.ptype_loc decl)

(* The [update_x_sorts] functions infer more precise jkinds in the type kind,
   including which fields of a record are void.  This would be hard to do during
   [transl_declaration] due to mutually recursive types.
*)
(* [update_label_sorts] additionally returns whether all the jkinds
   were void, and the jkinds of the labels *)
(* CR reisenberg: remove all_void return *)
let update_label_sorts env loc lbls named =
  (* [named] is [Some sorts] for top-level records (we will update the
     sorts) and [None] for inlined records. *)
  (* CR layouts v5: it wouldn't be too hard to support records that are all
     void.  just needs a bit of refactoring in translcore *)
  let update =
    match named with
    | None -> fun _ _ -> ()
    | Some sorts -> fun idx sort -> sorts.(idx) <- sort
  in
  let lbls_and_jkinds =
    List.mapi (fun idx (Types.{ld_type} as lbl) ->
      let jkind = Ctype.type_jkind env ld_type in
      (* Next line guaranteed to be safe because of [check_representable] *)
      let sort = Jkind.sort_of_jkind jkind in
      let ld_sort = Jkind.Sort.default_to_value_and_get sort in
      update idx ld_sort;
      {lbl with ld_sort}, jkind
    ) lbls
  in
  let lbls, jkinds = List.split lbls_and_jkinds in
  if List.for_all (fun l -> Jkind.Sort.Const.all_void l.ld_sort) lbls then
    raise (Error (loc, Jkind_empty_record))
  else lbls, false, jkinds
(* CR layouts v5: return true for a record with all voids *)

(* In addition to updated constructor arguments, returns whether
   all arguments are void, useful for detecting enumerations that
   can be [immediate]. *)
let update_constructor_arguments_sorts env loc cd_args sorts =
  let update =
    match sorts with
    | None -> fun _ _ -> ()
    | Some sorts -> fun idx sort -> sorts.(idx) <- sort
  in
  match cd_args with
  | Types.Cstr_tuple args ->
    let args_and_jkinds =
      List.mapi (fun idx ({Types.ca_type; _} as arg) ->
          let jkind = Ctype.type_jkind env ca_type in
          (* Next line guaranteed to be safe because of [check_representable] *)
          let sort = Jkind.sort_of_jkind jkind in
          let ca_sort = Jkind.Sort.default_to_value_and_get sort in
          update idx ca_sort;
          {arg with ca_sort}, jkind)
        args
    in
    let args, jkinds = List.split args_and_jkinds in
    Types.Cstr_tuple args,
    List.for_all
      (fun { ca_sort } -> Jkind_types.Sort.Const.(all_void ca_sort)) args,
    jkinds
  | Types.Cstr_record lbls ->
    let lbls, all_void, jkinds =
      update_label_sorts env loc lbls None
    in
    update 0 Jkind.Sort.Const.value;
    Types.Cstr_record lbls, all_void, jkinds

let assert_mixed_product_support =
  let required_reserved_header_bits = 8 in
  (* Why 2? We'd subtract 1 if the mixed block encoding could use all 8 bits of
     the prefix. But the all-0 prefix means "not a mixed block", so we can't use
     the all-0 pattern, and we must subtract 2 instead. *)
  let max_value_prefix_len = (1 lsl required_reserved_header_bits) - 2 in
  fun loc mixed_product_kind ~value_prefix_len ->
    let required_layouts_level = Language_extension.Stable in
    if not (Language_extension.is_at_least Layouts required_layouts_level) then
      raise (Error (loc, Illegal_mixed_product
                      (Insufficient_level { required_layouts_level;
                                            mixed_product_kind;
                                          })));
    if Config.reserved_header_bits < required_reserved_header_bits then
      raise (Error (loc, Illegal_mixed_product
                      (Runtime_support_not_enabled
                        mixed_product_kind)));
    if value_prefix_len > max_value_prefix_len then
      raise
        (Error (loc,
                Illegal_mixed_product
                  (Value_prefix_too_long
                     { value_prefix_len; max_value_prefix_len;
                       mixed_product_kind })))

(* [Element_repr] is used to classify whether something is a "mixed product"
   (a mixed record or mixed variant constructor), meaning that some of the
   fields are unboxed in a way that isnt encoded in the usual short numeric tag.
   "Element" refers to a constructor argument or record field.
*)
module Element_repr = struct
  type unboxed_element =
    | Float64
    | Float32
    | Bits8
    | Bits16
    | Bits32
    | Bits64
    | Vec128
    | Vec256
    | Vec512
    | Word
    | Untagged_immediate
    | Product of t array

  and t =
    | Unboxed_element of unboxed_element
    | Float_element
    | Value_element
    | Void
    (* This type technically permits [Float_element] to appear in an unboxed
       product, but we never generate that and make no attempt to apply the
       float record optimization to records of unboxed products of floats. Kinds
       don't give us enough information to do this reliably, and you could just
       use unboxed floats instead. *)

  let classify env  ty jkind =
    if is_float env ty
    then Float_element
    else
      let layout = Jkind.get_layout_defaulting_to_value jkind in
      let sort =
        match Jkind.Layout.Const.get_sort layout with
        | None ->
          Misc.fatal_error "Element_repr.classify: unexpected abstract layout"
        | Some s -> s
      in
      let rec sort_to_t : Jkind_types.Sort.Const.t -> t = function
      | Base Value -> Value_element
      | Base Float64 -> Unboxed_element Float64
      | Base Float32 -> Unboxed_element Float32
      | Base Word -> Unboxed_element Word
      | Base Bits8 -> Unboxed_element Bits8
      | Base Bits16 -> Unboxed_element Bits16
      | Base Bits32 -> Unboxed_element Bits32
      | Base Bits64 -> Unboxed_element Bits64
      | Base Untagged_immediate -> Unboxed_element Untagged_immediate
      | Base Vec128 -> Unboxed_element Vec128
      | Base Vec256 -> Unboxed_element Vec256
      | Base Vec512 -> Unboxed_element Vec512
      | Base Void -> Void
      | Product l ->
        Unboxed_element (Product (Array.of_list (List.map sort_to_t l)))
      in
      sort_to_t sort

  and mixed_product_shape loc ts kind =
    let to_shape_element (t,_ty) : mixed_block_element =
      let rec of_t : t -> mixed_block_element = function
      | Unboxed_element unboxed -> of_unboxed_element unboxed
      | Float_element | Value_element -> Value
      | Void -> Void
      and of_unboxed_element : unboxed_element -> mixed_block_element = function
        | Float64 -> Float64
        | Float32 -> Float32
        | Bits8 -> Bits8
        | Bits16 -> Bits16
        | Bits32 -> Bits32
        | Bits64 -> Bits64
        | Vec128 -> Vec128
        | Vec256 -> Vec256
        | Vec512 -> Vec512
        | Word -> Word
        | Untagged_immediate -> Untagged_immediate
        | Product l -> Product (Array.map of_t l)
      in
      of_t t
    in
    let boxed_elements =
      let rec count_boxed_in_t acc : t -> int = function
        | Unboxed_element u -> count_boxed_in_unboxed_element acc u
        | Void -> acc
        | Float_element | Value_element -> acc + 1
      and count_boxed_in_unboxed_element acc : unboxed_element -> int =
        function
        | Float64 | Float32 | Bits8 | Bits16 | Bits32 | Bits64
        | Vec128 | Vec256 | Vec512 | Word | Untagged_immediate -> acc
        | Product l -> Array.fold_left count_boxed_in_t acc l
      in
      List.fold_left (fun acc (t,_) -> count_boxed_in_t acc t) 0 ts
    in
    let mixed =
      List.exists
        (function ((Unboxed_element _ | Void), _) -> true | _ -> false) ts
    in
    if not mixed then None else begin
      assert_mixed_product_support loc kind ~value_prefix_len:boxed_elements;
      Some (List.map to_shape_element ts |> Array.of_list)
    end
end

let update_constructor_representation
    env (cd_args : Types.constructor_arguments) arg_jkinds ~loc
    ~is_extension_constructor
  =
  let flat_suffix =
    match cd_args with
    | Cstr_tuple arg_types_and_modes ->
        let arg_reprs =
          List.map2 (fun {Types.ca_type=arg_type; _} arg_jkind ->
            Element_repr.classify env arg_type arg_jkind,
            arg_type)
            arg_types_and_modes arg_jkinds
        in
        Element_repr.mixed_product_shape loc arg_reprs Cstr_tuple
    | Cstr_record fields ->
        let arg_reprs =
          List.map2 (fun ld arg_jkind ->
            Element_repr.classify env ld.Types.ld_type arg_jkind,
            ld.Types.ld_type)
            fields arg_jkinds
        in
        Element_repr.mixed_product_shape loc arg_reprs Cstr_record
  in
  match flat_suffix with
  | None -> Constructor_uniform_value
  | Some shape ->
      (* CR layouts v5.9: Enable extension constructors in the flambda2
         middle-end so that we can permit them in the source language.
      *)
      if is_extension_constructor then
        raise (Error (loc, Illegal_mixed_product Extension_constructor));
      Constructor_mixed shape


<<<<<<< HEAD
let add_types_to_env ?shapes decls env =
=======
let add_types_to_env ~shapes decls env =
>>>>>>> ece8435c
  match shapes with
  | None ->
    List.fold_right
      (fun (id, decl) env ->
        add_type ~check:true id decl env)
      decls env
  | Some shapes ->
    List.fold_right2
    (fun (id, decl) shape env ->
      add_type ~check:true ~shape id decl env)
    decls shapes env

(* This function updates jkind stored in kinds with more accurate jkinds.
   It is called after the circularity checks and the delayed jkind checks
   have happened, so we can fully compute jkinds of types.

   This function does not do any /checks/ on the jkind after performing the update; the
   annotation, for example, is checked in the caller, [update_decls_jkind], so that
   mutually recursive type decls see each others' best kinds during normalization and
   subsumption
*)
let rec update_decl_jkind env dpath decl =
  let type_unboxed_version =
    Option.map
      (fun d ->
        update_decl_jkind env (Path.unboxed_version dpath) d)
      decl.type_unboxed_version
  in
  let decl = { decl with type_unboxed_version } in
  let open struct
    (* For tracking what types appear in record blocks. All product layouts
       count only as a [non_float64_unboxed_field], even if it's a
       [float64 & float64] or [void & void].
    *)
    type element_repr_summary =
      {  mutable values : bool; (* includes immediates. *)
         mutable floats: bool;
         (* For purposes of this record, [floats] tracks whether any field
            has layout value and is known to be a float.
         *)
         mutable atomic_floats : bool;
         mutable float64s : bool;
         mutable non_float64_unboxed_fields : bool;
         (* Includes product containing void *)
         mutable voids : bool;
      }
  end in

  (* returns updated labels, updated rep, and updated jkind *)
  let update_record_kind loc lbls rep =
    match lbls, rep with
    | [Types.{ld_type} as lbl], Record_unboxed ->
      let jkind =
        Ctype.type_jkind env ld_type |>
        Jkind.apply_modality_l lbl.ld_modalities
      in
      (* This next line is guaranteed to be OK because of a call to
         [check_representable] *)
      let sort = Jkind.sort_of_jkind jkind in
      let ld_sort = Jkind.Sort.default_to_value_and_get sort in
      [{lbl with ld_sort}], Record_unboxed, jkind
    | _, Record_boxed sorts ->
      let lbls, _all_void, jkinds =
        update_label_sorts env loc lbls (Some sorts)
      in
      let jkind = Jkind.for_boxed_record lbls in
      let reprs =
        List.map2
          (fun lbl jkind ->
             Element_repr.classify env lbl.Types.ld_type jkind,
             lbl.Types.ld_type )
          lbls jkinds
      in
      let repr_summary =
        { values = false; floats = false; atomic_floats = false;
          float64s = false; non_float64_unboxed_fields = false;
          voids = false;
        }
      in
      List.iter2
        (fun ((repr : Element_repr.t), _) lbl ->
           match repr with
           | Float_element ->
               repr_summary.floats <- true;
               (* Check if this float field is atomic *)
               if Types.is_atomic lbl.Types.ld_mutable
               then repr_summary.atomic_floats <- true;
           | Unboxed_element Float64 -> repr_summary.float64s <- true
           | Unboxed_element ( Float32 | Bits8 | Bits16 | Bits32 | Bits64
                             | Vec128 | Vec256 | Vec512 | Word
                             | Untagged_immediate | Product _ ) ->
               repr_summary.non_float64_unboxed_fields <- true
           | Value_element -> repr_summary.values <- true
           | Void ->
               repr_summary.voids <- true)
        reprs lbls;
      let rep =
        (* CR layouts: improve the readability of this match *)
        match repr_summary with
        (* We store floats flatly in mixed records if all fields are
           float/float64/void. *)
        | { values = false; floats = true; atomic_floats = false;
            float64s = true; non_float64_unboxed_fields = false }
           ->
            let shape =
              List.map
                (fun ((repr : Element_repr.t), _lbl) ->
                  match repr with
                  | Float_element -> Float_boxed
                  | Unboxed_element Float64 -> Float64
                  | Void -> Void
                  | Unboxed_element (Float32 | Bits8 | Bits16 | Bits32 | Bits64
                                    | Vec128 | Vec256 | Vec512 | Word
                                    | Untagged_immediate | Product _)
                  | Value_element ->
                      Misc.fatal_error "Expected only floats and float64s")
                reprs
              |> Array.of_list
            in
            assert_mixed_product_support loc Record ~value_prefix_len:0;
            Record_mixed shape
        (* For other mixed blocks, float fields are stored as flat
           only when they're unboxed.
        *)
        | { values = true; voids = true }
        | { floats = true; voids = true }
        | { float64s = true; voids = true }
        | { values = true; float64s = true }
        | { non_float64_unboxed_fields = true } ->
            let shape =
              Element_repr.mixed_product_shape loc reprs Record
            in
            let shape =
              match shape with
              | Some x -> x
              | None -> Misc.fatal_error "expected mixed block"
            in
            Record_mixed shape
        (* value-only records are stored as boxed records *)
        | { values = true; float64s = false; non_float64_unboxed_fields = false;
            voids = false }
          -> rep
        (* All-nonatomic-float and all-nonatomic-float64 records are stored as
           flat float records.
        *)
        | { values = false; floats = true ; atomic_floats = false;
            float64s = false; non_float64_unboxed_fields = false;
            voids = false } ->
          Record_float
        | { values = false; floats = false; atomic_floats = false;
            float64s = true; non_float64_unboxed_fields = false;
            voids = false } ->
          Record_ufloat
        (* Records with atomic float fields cannot use flat representation *)
        | { atomic_floats = true; floats; values; _ } ->
          if floats && not values
          then Location.prerr_warning loc Warnings.Atomic_float_record_boxed;
          rep
        | { values = false; floats = false; atomic_floats = false;
            float64s = false; non_float64_unboxed_fields = false;
            voids = _ }
          [@warning "+9"] ->
          Misc.fatal_error "Typedecl.update_record_kind: empty record"
      in
      lbls, rep, jkind
    | _, ( Record_inlined _ | Record_float | Record_ufloat
         | Record_mixed _)
    | ([] | (_ :: _)), Record_unboxed ->
      (* These are never created by [transl_declaration]. *)
      Misc.fatal_error
        "Typedecl.update_record_kind: unexpected record representation"
  in

  (* returns updated constructors, updated rep, and updated jkind *)
  let update_variant_kind loc cstrs rep =
    (* CR layouts: factor out duplication *)
    match cstrs, rep with
    | _, Variant_with_null ->
      (* CR layouts v3.5: this case only happens with [or_null_reexport].
         Change when we allow users to write their own null constructors. *)
      (* CR layouts v3.3: use the kind of the argument + [maybe_null]. *)
      cstrs, rep, Jkind.Builtin.value_or_null ~why:(Primitive Predef.ident_or_null)
    | [{Types.cd_args} as cstr], Variant_unboxed -> begin
        match cd_args with
        | Cstr_tuple [{ca_type=ty; _} as arg] -> begin
            let jkind = Ctype.type_jkind env ty in
            let sort = Jkind.sort_of_jkind jkind in
            let ca_sort = Jkind.Sort.default_to_value_and_get sort in
            [{ cstr with Types.cd_args =
                           Cstr_tuple [{ arg with ca_sort }] }],
            Variant_unboxed, jkind
          end
        | Cstr_record [{ld_type} as lbl] -> begin
            let jkind = Ctype.type_jkind env ld_type in
            let sort = Jkind.sort_of_jkind jkind in
            let ld_sort = Jkind.Sort.default_to_value_and_get sort in
            [{ cstr with Types.cd_args =
                           Cstr_record [{ lbl with ld_sort }] }],
            Variant_unboxed, jkind
          end
        | (Cstr_tuple ([] | _ :: _ :: _) | Cstr_record ([] | _ :: _ :: _)) ->
          assert false
      end
    | cstrs, Variant_boxed cstr_shapes ->
      let (_,cstrs) =
        List.fold_left (fun (idx,cstrs) cstr ->
          let arg_sorts =
            match cstr_shapes.(idx) with
            | Constructor_uniform_value, arg_sorts -> arg_sorts
            | Constructor_mixed _, _ ->
                fatal_error
                  "Typedecl.update_variant_kind doesn't expect mixed \
                   constructor as input"
          in
          let cd_args, _all_void, jkinds =
            update_constructor_arguments_sorts env cstr.Types.cd_loc
              cstr.Types.cd_args (Some arg_sorts)
          in
          let cstr_repr =
            update_constructor_representation env cd_args jkinds
              ~is_extension_constructor:false
              ~loc:cstr.Types.cd_loc
          in
          let () =
            match cstr_repr with
            | Constructor_uniform_value -> ()
            | Constructor_mixed _ -> cstr_shapes.(idx) <- cstr_repr, arg_sorts
          in
          let cstr = { cstr with Types.cd_args } in
          (idx+1,cstr::cstrs)
        ) (0,[]) cstrs
      in
      let jkind = Jkind.for_boxed_variant ~loc cstrs in
      List.rev cstrs, rep, jkind
    | (([] | (_ :: _)), Variant_unboxed | _, Variant_extensible) ->
      assert false
  in


  let new_decl =
    match decl.type_kind with
    | Type_abstract _ ->
      (* Abstract types should never have quality=best, but let's double check that here
         just to be safe *)
      assert (not (Jkind.is_best decl.type_jkind));
      decl
    | Type_open ->
      let type_jkind =
        Jkind.for_non_float ~why:Extensible_variant
        (* It's unlikely we'll ever be able to give better kinds than [value] to
           extensible variants, so we're not worried about backwards compatibility if we
           mark them as best here, and we want to be able to normalize them away *)
        (* See Note [Quality of jkinds during inference] for more information about when
           we mark jkinds as best *)
        |> Jkind.mark_best
      in
      { decl with type_jkind }
    | Type_record (lbls, rep, umc) ->
      let lbls, rep, type_jkind = update_record_kind decl.type_loc lbls rep in
      (* See Note [Quality of jkinds during inference] for more information about when we
         mark jkinds as best *)
      let type_jkind = Jkind.mark_best type_jkind in
      { decl with type_kind = Type_record (lbls, rep, umc); type_jkind }
    (* CR layouts v3.0: handle this case in [update_variant_jkind] when
       [Variant_with_null] introduced.

       No updating required for [or_null_reexport], and we must not
       incorrectly override the jkind to [non_null].
    *)
    | Type_record_unboxed_product (lbls, rep, umc) ->
        begin match rep with
        | Record_unboxed_product ->
          let lbls =
            List.map (fun (Types.{ld_type} as lbl) ->
              let jkind = Ctype.type_jkind env ld_type in
              (* This next line is guaranteed to be OK because of a call to
                 [check_representable] *)
              let sort = Jkind.sort_of_jkind jkind in
              let ld_sort = Jkind.Sort.default_to_value_and_get sort in
              {lbl with ld_sort}
            ) lbls
          in
          let type_jkind = Jkind.for_unboxed_record lbls in
          (* See Note [Quality of jkinds during inference] for more information about when we
             mark jkinds as best *)
          let type_jkind = Jkind.mark_best type_jkind in
          { decl with type_kind = Type_record_unboxed_product (lbls, rep, umc);
                      type_jkind }
        end
    | Type_variant _ when
      Builtin_attributes.has_or_null_reexport decl.type_attributes ->
      decl
    | Type_variant (cstrs, rep, umc) ->
      let cstrs, rep, type_jkind =
        update_variant_kind decl.type_loc cstrs rep
      in
      (* See Note [Quality of jkinds during inference] for more information
         about when we mark jkinds as best *)
      let type_jkind = Jkind.mark_best type_jkind in
      { decl with type_kind = Type_variant (cstrs, rep, umc); type_jkind }
  in

  (* Check the layout here, both to check it, but more importantly to fill in any sort
     variables in the original decl's jkind, which might be shared with the jkinds of
     other types in a (maybe mutually recursive) type declaration. See Note [Default
     jkinds in transl_declaration]) *)
  match
    Jkind.Layout.sub new_decl.type_jkind.jkind.layout decl.type_jkind.jkind.layout
  with
  | Not_le reason ->
    let context = Ctype.mk_jkind_context_always_principal env in
    raise (Error (
      decl.type_loc,
      Jkind_mismatch_of_path (
        dpath,
        Jkind.Violation.of_ ~context (
          Not_a_subjkind (
            new_decl.type_jkind, decl.type_jkind, Nonempty_list.to_list reason)))))
  | Less | Equal -> new_decl

let update_decls_jkind_reason env decls =
  List.map
    (fun (id, decl) ->
       let update_generalized =
        Ctype.check_and_update_generalized_ty_jkind
          ~name:id ~loc:decl.type_loc env
       in
       List.iter update_generalized decl.type_params;
       Btype.iter_type_expr_kind update_generalized decl.type_kind;
       Option.iter update_generalized decl.type_manifest;
       let reason = Jkind.History.Generalized (Some id, decl.type_loc) in
       let new_decl = {decl with type_jkind =
                                   Jkind.History.update_reason decl.type_jkind reason} in
       (id, new_decl)
    )
    decls

let update_decls_jkind env decls =
  List.map
    (fun (id, decl) ->
       Builtin_attributes.warning_scope decl.type_attributes (fun () ->
         let allow_any_crossing =
           Builtin_attributes.has_unsafe_allow_any_mode_crossing
             decl.type_attributes
         in

         (* Check that the attribute is valid, if set (unconditionally, for
            consistency). *)
         if allow_any_crossing then begin
           match decl.type_kind with
           | Type_abstract _ | Type_open ->
             raise(Error(
               decl.type_loc, Unsafe_mode_crossing_on_invalid_type_kind))
           | _ -> ()
         end;

         (id, decl, allow_any_crossing,
          update_decl_jkind env (Pident id) decl)))
    decls

(* See Note [Typechecking unboxed versions of types]. *)
let check_unboxed_paths decls ~unboxed_version_banned =
  (* We iterate on all subexpressions of the declaration to check "in depth"
     that no non-existent unboxed version is used. *)
  let open Btype in
  let checked =
    (* [checked] remembers the types that the iterator already
        checked, to avoid looping on cyclic types. *)
    ref TypeSet.empty
  in
  let check_ty loc ty =
    match get_desc ty with
    | Tconstr(Pextra_ty (path, Punboxed_ty), _, _)
      when unboxed_version_banned path ->
        raise (Error (loc, No_unboxed_version path))
    | _ -> ()
  in
  let check_decl d =
    let it =
      {type_iterators with it_type_expr =
        (fun self ty ->
          if not (TypeSet.mem ty !checked) then begin
            check_ty d.type_loc ty;
            checked := TypeSet.add ty !checked;
            self.it_do_type_expr self ty
          end)}
    in
    it.it_type_declaration it (Ctype.generic_instance_declaration d)
  in
  List.iter (fun (_, d) -> check_decl d) decls

(* Note: Well-foundedness for OCaml types

   We want to guarantee that all cycles within OCaml types are
   "guarded".

   More precisely, we consider a reachability relation
     "[t] is reachable [guarded|unguarded] from [u]"
   defined as follows:

   - [t1, t2...] are reachable guarded from object types
       [< m1 : t1; m2 : t2; ... >]
     or polymorphic variants
       [[`A of t1 | `B of t2 | ...]].

   - [t1, t2...] are reachable rectypes-guarded from
     [t1 -> t2], [t1 * t2 * ...], and all other built-in
     contractive type constructors.

     (By rectypes-guarded we mean: guarded if -rectypes is set,
      unguarded if it is not set.)

   - If [(t1, t2...) c] is a datatype (variant or record),
     then [t1, t2...] are reachable rectypes-guarded from it.

   - If [(t1, t2...) c] is an abstract type,
     then [t1, t2...] are reachable unguarded from it.

   - If [(t1, t2...) c] is an (expandable) abbreviation,
     then its expansion is reachable unguarded from it.
     Note that we do not define [t1, t2...] as reachable.

   - The relation is transitive and guardedness of a composition
     is the disjunction of each guardedness:
     if t1 is reachable from t2 and t2 is reachable from t3;
     then t1 is reachable guarded from t3 if t1 is guarded in t2
     or t2 is guarded in t3, and reachable unguarded otherwise.

   A type [t] is not well-founded if and only if [t] is reachable
   unguarded in [t].

   Notice that, in the case of datatypes, the arguments of
   a parametrized datatype are reachable (they must not contain
   recursive occurrences of the type), but the definition of the
   datatype is not defined as reachable.

      (* well-founded *)
      type t = Foo of u
      and u = t

      (* ill-founded *)
      type 'a t = Foo of 'a
      and u = u t
      > Error: The type abbreviation u is cyclic

   Indeed, in the second example [u] is reachable unguarded in [u t]
   -- its own definition.
*)

(* Note: Forms of ill-foundedness

   Several OCaml language constructs could introduce ill-founded
   types, and there are several distinct checks that forbid different
   sources of ill-foundedness.

   1. Type aliases.

      (* well-founded *)
      type t = < x : 'a > as 'a

      (* ill-founded, unless -rectypes is used *)
      type t = (int * 'a) as 'a
      > Error: This alias is bound to type int * 'a
      > but is used as an instance of type 'a
      > The type variable 'a occurs inside int * 'a

      Ill-foundedness coming from type aliases is detected by the "occur check"
      used by our type unification algorithm. See typetexp.ml.

   2. Type abbreviations.

      (* well-founded *)
      type t = < x : t >

      (* ill-founded, unless -rectypes is used *)
      type t = (int * t)
      > Error: The type abbreviation t is cyclic

      Ill-foundedness coming from type abbreviations is detected by
      [check_well_founded] below.

  3. Recursive modules.

     (* well-founded *)
     module rec M : sig type t = < x : M.t > end = M

     (* ill-founded, unless -rectypes is used *)
     module rec M : sig type t = int * M.t end = M
     > Error: The definition of M.t contains a cycle:
     >        int * M.t

     This is also checked by [check_well_founded] below,
     as called from [check_recmod_typedecl].

  4. Functor application

     A special case of (3) is that a type can be abstract
     in a functor definition, and be instantiated with
     an abbreviation in an application of the functor.
     This can introduce ill-foundedness, so functor applications
     must be checked by re-checking the type declarations of their result.

     module type T = sig type t end
     module Fix(F:(T -> T)) = struct
       (* this recursive definition is well-founded
          as F(Fixed).t contains no reachable type expression. *)
       module rec Fixed : T with type t = F(Fixed).t = F(Fixed)
     end

     (* well-founded *)
     Module M = Fix(functor (M:T) -> struct type t = < x : M.t > end)

     (* ill-founded *)
     module M = Fix(functor (M:T) -> struct type t = int * M.t end);;
     > Error: In the signature of this functor application:
     >   The definition of Fixed.t contains a cycle:
     >   F(Fixed).t
*)

(* Check that a type expression is well-founded:
   - if -rectypes is used, we must prevent non-contractive fixpoints
     ('a as 'a)
   - if -rectypes is not used, we only allow cycles in the type graph
     if they go through an object or polymorphic variant type *)

let check_well_founded ~abs_env env loc path to_check visited ty0 =
  let rec check parents trace ty =
    if TypeSet.mem ty parents then begin
      (*Format.eprintf "@[%a@]@." Printtyp.raw_type_expr ty;*)
      let err =
        let reaching_path, rec_abbrev =
          (* The reaching trace is accumulated in reverse order, we
             reverse it to get a reaching path. *)
          match trace with
          | [] -> assert false
          | Expands_to (ty1, _) :: trace when (match get_desc ty1 with
              Tconstr (p,_,_) -> Path.same p path | _ -> false) ->
                List.rev trace, true
          | trace -> List.rev trace, false
        in
        if rec_abbrev
        then Recursive_abbrev (Path.name path, abs_env, reaching_path)
        else Cycle_in_def (Path.name path, abs_env, reaching_path)
      in raise (Error (loc, err))
    end;
    let (fini, parents) =
      try
        (* Map each node to the set of its already checked parents *)
        let prev = TypeMap.find ty !visited in
        if TypeSet.subset parents prev then (true, parents) else
        let parents = TypeSet.union parents prev in
        visited := TypeMap.add ty parents !visited;
        (false, parents)
      with Not_found ->
        visited := TypeMap.add ty parents !visited;
        (false, parents)
    in
    if fini then () else
    let rec_ok =
      match get_desc ty with
      | Tconstr(p,_,_) ->
          !Clflags.recursive_types && Ctype.is_contractive env p
      | Tobject _ | Tvariant _ -> true
      | _ -> !Clflags.recursive_types
    in
    if rec_ok then () else
    let parents = TypeSet.add ty parents in
    match get_desc ty with
    | Tconstr(p, tyl, _) ->
        let to_check = to_check p in
        if to_check then List.iter (check_subtype parents trace ty) tyl;
        begin match Ctype.try_expand_once_opt env ty with
        | ty' -> check parents (Expands_to (ty, ty') :: trace) ty'
        | exception Ctype.Cannot_expand ->
            if not to_check then List.iter (check_subtype parents trace ty) tyl
        end
    | _ ->
        Btype.iter_type_expr (check_subtype parents trace ty) ty
  and check_subtype parents trace outer_ty inner_ty =
      check parents (Contains (outer_ty, inner_ty) :: trace) inner_ty
  in
  let snap = Btype.snapshot () in
  try Ctype.wrap_trace_gadt_instances env (check TypeSet.empty []) ty0
  with Ctype.Escape _ ->
    (* Will be detected by check_regularity *)
    Btype.backtrack snap

let check_well_founded_manifest ~abs_env env loc path decl =
  if decl.type_manifest = None then () else
  let args =
    (* The jkinds here shouldn't matter for the purposes of
       [check_well_founded] *)
    List.map (fun _ -> Ctype.newvar (Jkind.Builtin.any ~why:Dummy_jkind))
      decl.type_params
  in
  let visited = ref TypeMap.empty in
  check_well_founded ~abs_env env loc path (Path.same path) visited
    (Ctype.newconstr path args)

(* Given a new type declaration [type t = ...] (potentially mutually-recursive),
   we check that accepting the declaration does not introduce ill-founded types.

   Note: we check that the types at the toplevel of the declaration
   are not reachable unguarded from themselves, that is, we check that
   there is no cycle going through the "root" of the declaration. But
   we *also* check that all the type sub-expressions reachable from
   the root even those that are guarded, are themselves
   well-founded. (So we check the absence of cycles, even for cycles
   going through inner type subexpressions but not the root.

   We are not actually sure that this "deep check" is necessary
   (we don't have an example at hand where it is necessary), but we
   are doing it anyway out of caution.
*)
let check_well_founded_decl  ~abs_env env loc path decl to_check =
  let open Btype in
  (* We iterate on all subexpressions of the declaration to check
     "in depth" that no ill-founded type exists. *)
  let it =
    let checked =
      (* [checked] remembers the types that the iterator already
         checked, to avoid looping on cyclic types. *)
      ref TypeSet.empty in
    let visited =
      (* [visited] remembers the inner visits performed by
         [check_well_founded] on each type expression reachable from
         this declaration. This avoids unnecessary duplication of
         [check_well_founded] work when invoked on two parts of the
         type declaration that have common subexpressions. *)
      ref TypeMap.empty in
    {type_iterators with it_type_expr =
     (fun self ty ->
       if TypeSet.mem ty !checked then () else begin
         check_well_founded  ~abs_env env loc path to_check visited ty;
         checked := TypeSet.add ty !checked;
         self.it_do_type_expr self ty
       end)} in
  it.it_type_declaration it (Ctype.generic_instance_declaration decl)

(* We only allow recursion in unboxed product types to occur through boxes,
   otherwise the type is uninhabitable and usually also infinite-size.
   See [typing-layouts-unboxed-records/recursive.ml].

   Because [check_well_founded] already ruled out recursion through structural
   types, we just look for a cycle in nominal unboxed types ([@@unboxed] types
   and unboxed records), tracking the set of seen paths.

   For each group of mutually recursive type declarations, we define the
   following "type contains" transitive relation on type expressions:

   1. Unboxed records and variants defined in the group contain their fields.

      If [type 'a t = #{ ...; lbl : u;  ... }],
      or [type 'a t = { lbl : u } [@@unboxed]],
      or [type 'a t = U of u [@@unboxed]]
      is in the recursive group, then ['a t] contains [u].

   2. Abbreviations defined in the group contain their expansions.

      If [type 'a t = u] is in the recursive group then ['a t] contains [u].

   3. Unboxed tuples contain their components.

      [#(u_1 * ...)] contains all [u_i].

   4. Types not in the group contain the parameters indicated by their layout.

      ['a t] contains ['a] if [layout_of 'a] or [any] occurs in ['a t]'s layout.

      For example, if [('a, 'b) t] has layout [layout_of 'a], it may contain
      ['a], but not ['b]. If it has layout [any], we must conservatively
      consider it to contain both ['a] and ['b].

      Note: We don't yet have [layout_of], so currently only consider [any].

   If a path starting from the type expression on the LHS of a declaration
   contains two types with the same head type constructor, and that repeated
   type is an unboxed record or variant, then the check raises a type error.

   CR layouts v7.2: accept safe types that expand the same path multiple times,
   e.g. [type 'a t = #{ a : 'a } and x = int t t], either by using layouts
   variables or the algorithm from "Unboxed data constructors - or, how cpp
   decides a halting problem."
   See https://github.com/oxcaml/oxcaml/pull/3407.
*)
type step_result =
  | Contained of type_expr list
  | Expanded_to of type_expr
  | Is_cyclic
let check_unboxed_recursion ~abs_env env loc path0 ty0 to_check =
  let contained_parameters tyl layout =
    (* A type whose layout has [any] could contain all its parameters.
       CR layouts v11: update this function for [layout_of] layouts. *)
    let rec has_any : Jkind_types.Layout.Const.t -> bool = function
      | Any -> true
      | Base _ -> false
      | Product l -> List.exists has_any l
    in
    if has_any layout then tyl else []
  in
  let step_once parents ty =
    match get_desc ty with
    | Tconstr (path, tyl, _) ->
      if to_check path then
        if Path.Set.mem path parents then
          Is_cyclic, parents
        else
          let parents = Path.Set.add path parents in
          match Ctype.try_expand_safe_opt env ty with
          | ty' ->
            Expanded_to ty', parents
          | exception Ctype.Cannot_expand ->
            Contained (Ctype.contained_without_boxing env ty), parents
      else
        begin try
          (* Determine contained types by layout for decls outside of the
             recursive group *)
          let jkind = (Env.find_type path env).type_jkind in
          let layout = Option.get (Jkind.get_layout jkind) in
          Contained (contained_parameters tyl layout), parents
        with Not_found | Invalid_argument _ ->
          (* Because [to_check path] is false, this decl has already been
            typechecked, so it's already in [env] with a constant layout. *)
          Misc.fatal_error "Typedecl.check_unboxed_recursion"
        end
    | _ -> Contained (Ctype.contained_without_boxing env ty), parents
  in
  let rec visit parents trace ty =
    match step_once parents ty with
    | Contained tys, parents ->
      List.iter (fun ty' -> visit parents (Contains (ty, ty') :: trace) ty') tys
    | Expanded_to ty', parents ->
      visit parents (Expands_to(ty,ty') :: trace) ty'
    | Is_cyclic, _ ->
      raise (Error (loc, Unboxed_recursion (path0, abs_env, List.rev trace)))
  in
  Ctype.wrap_trace_gadt_instances env (visit Path.Set.empty []) ty0

let check_unboxed_recursion_decl ~abs_env env loc path decl to_check =
  let decl = Ctype.generic_instance_declaration decl in
  let ty = Btype.newgenty (Tconstr (path, decl.type_params, ref Mnil)) in
  check_unboxed_recursion ~abs_env env loc (Path.name path) ty to_check;
  match decl.type_unboxed_version with
  | None -> ()
  | Some decl ->
      let path = Path.unboxed_version path in
      let ty = Btype.newgenty (Tconstr (path, decl.type_params, ref Mnil)) in
      check_unboxed_recursion ~abs_env env loc (Path.name path) ty to_check

(* Check for non-regular abbreviations; an abbreviation
   [type 'a t = ...] is non-regular if the expansion of [...]
   contains instances [ty t] where [ty] is not equal to ['a].

   Note: in the case of a constrained type definition
   [type 'a t = ... constraint 'a = ...], we require
   that all instances in [...] be equal to the constrained type.
*)

let check_regularity ~abs_env env loc path decl to_check =
  (* to_check is true for potentially mutually recursive paths.
     (path, decl) is the type declaration to be checked. *)

  if decl.type_params = [] then () else

  let visited = ref TypeSet.empty in

  let rec check_regular cpath args prev_exp trace ty =
    if not (TypeSet.mem ty !visited) then begin
      visited := TypeSet.add ty !visited;
      match get_desc ty with
      | Tconstr(path', args', _) ->
          if Path.same path path' then begin
            if not (Ctype.is_equal abs_env false args args') then
              raise (Error(loc,
                     Non_regular {
                       definition=path;
                       used_as=ty;
                       defined_as=Ctype.newconstr path args;
                       reaching_path=List.rev trace;
                     }))
          end
          (* Attempt to expand a type abbreviation if:
              1- [to_check path'] holds
                 (otherwise the expansion cannot involve [path]);
              2- we haven't expanded this type constructor before
                 (otherwise we could loop if [path'] is itself
                 a non-regular abbreviation). *)
          else if to_check path' && not (List.mem path' prev_exp) then begin
            try
              (* Attempt expansion *)
              let (params0, body0, _) = Env.find_type_expansion path' env in
              let (params, body) =
                Ctype.instance_parameterized_type params0 body0 in
              begin
                try List.iter2 (Ctype.unify abs_env) args' params
                with Ctype.Unify err ->
                  raise (Error(loc, Constraint_failed (abs_env, err)));
              end;
              check_regular path' args
                (path' :: prev_exp) (Expands_to (ty,body) :: trace)
                body
            with Not_found -> ()
          end;
          List.iter (check_subtype cpath args prev_exp trace ty) args'
      | Tpoly (ty, tl) ->
          let ty = Ctype.instance_poly ~keep_names:true tl ty in
          check_regular cpath args prev_exp trace ty
      | _ ->
          Btype.iter_type_expr
            (check_subtype cpath args prev_exp trace ty) ty
    end
    and check_subtype cpath args prev_exp trace outer_ty inner_ty =
      let trace = Contains (outer_ty, inner_ty) :: trace in
      check_regular cpath args prev_exp trace inner_ty
  in

  Option.iter
    (fun body ->
      let (args, body) =
        Ctype.instance_parameterized_type
          ~keep_names:true decl.type_params body in
      List.iter (check_regular path args [] []) args;
      check_regular path args [] [] body)
    decl.type_manifest

let check_abbrev_regularity ~abs_env env id_loc_list to_check tdecl =
  let decl = tdecl.typ_type in
  let id = tdecl.typ_id in
  check_regularity ~abs_env env (List.assoc id id_loc_list) (Path.Pident id)
    decl to_check

let check_duplicates sdecl_list =
  let labels = Hashtbl.create 7 in
  let unboxed_labels = Hashtbl.create 7 in
  let constrs = Hashtbl.create 7 in
  List.iter
    (fun sdecl -> match sdecl.ptype_kind with
      Ptype_variant cl ->
        List.iter
          (fun pcd ->
            try
              let name' = Hashtbl.find constrs pcd.pcd_name.txt in
              Location.prerr_warning pcd.pcd_loc
                (Warnings.Duplicate_definitions
                   ("constructor", pcd.pcd_name.txt, name',
                    sdecl.ptype_name.txt))
            with Not_found ->
              Hashtbl.add constrs pcd.pcd_name.txt sdecl.ptype_name.txt)
          cl
    | Ptype_record fl ->
        List.iter
          (fun {pld_name=cname;pld_loc=loc} ->
            try
              let name' = Hashtbl.find labels cname.txt in
              Location.prerr_warning loc
                (Warnings.Duplicate_definitions
                   ("label", cname.txt, name', sdecl.ptype_name.txt))
            with Not_found -> Hashtbl.add labels cname.txt sdecl.ptype_name.txt)
          fl
    | Ptype_record_unboxed_product fl ->
        List.iter
          (fun {pld_name=cname;pld_loc=loc} ->
            try
              let name' = Hashtbl.find unboxed_labels cname.txt in
              Location.prerr_warning loc
                (Warnings.Duplicate_definitions
                   ("unboxed record label", cname.txt, name',
                    sdecl.ptype_name.txt))
            with Not_found ->
              Hashtbl.add unboxed_labels cname.txt sdecl.ptype_name.txt)
          fl
    | Ptype_abstract -> ()
    | Ptype_open -> ())
    sdecl_list

(* Force recursion to go through id for private types*)
let name_recursion sdecl id decl =
  match decl with
  | { type_kind = Type_abstract _;
      type_manifest = Some ty;
      type_private = Private; } when is_fixed_type sdecl ->
    let ty' = newty2 ~level:(get_level ty) (get_desc ty) in
    if Ctype.deep_occur ty ty' then
      let td = Tconstr(Path.Pident id, decl.type_params, ref Mnil) in
      link_type ty (newty2 ~level:(get_level ty) td);
      {decl with type_manifest = Some ty'}
    else decl
  | _ -> decl

let name_recursion_decls sdecls decls =
  List.map2 (fun sdecl (id, decl) -> (id, name_recursion sdecl id decl))
    sdecls decls

(* Warn on definitions of type "type foo = ()" which redefine a different unit
   type and are likely a mistake. *)
let check_redefined_unit (td: Parsetree.type_declaration) =
  let open Parsetree in
  let is_unit_constructor cd = cd.pcd_name.txt = "()" in
  match td with
  | { ptype_name = { txt = name };
      ptype_manifest = None;
      ptype_kind = Ptype_variant [ cd ] }
    when is_unit_constructor cd ->
      Location.prerr_warning td.ptype_loc (Warnings.Redefining_unit name)
  | _ ->
      ()


(* Note [Quality of jkinds during inference]
   ~~~~~~~~~~~~~~~~~~~~~~~~~~~~~~~~~~~~~~~~~

   We're careful during inference of jkinds for type declarations not to ever call
   [Jkind.mark_best] on a jkind before we've added all the various pieces of information
   to the jkind (the full layout, and all the with-bounds). Early in translation, we give
   "dummy" kinds to types, without any with bounds, and have been careful not to mark
   these as having a [Best] quality. Later on, in [update_decls_jkind], once we've learned
   everything there is to know about a type declaration, we mark the new kind as [Best].
   It's important to do this /before/ [normalize_decl_jkinds], so that mutually recursive
   type declarations can look up each others' (best, though perhaps not normalized!)
   jkind.
*)

(* Normalize the jkinds in a list of (potentially mutually recursive) type declarations *)
let normalize_decl_jkinds env decls =
  let rec normalize_decl_jkind env original_decl allow_any_crossing decl path =
    let type_unboxed_version =
      Option.map (fun type_unboxed_version ->
        normalize_decl_jkind env (Option.get original_decl.type_unboxed_version)
          allow_any_crossing type_unboxed_version (Path.unboxed_version path))
      decl.type_unboxed_version
    in
    let normalized_jkind =
      Jkind.normalize
        ~mode:Require_best
        ~context:(Ctype.mk_jkind_context env (fun ty ->
          Some (Ctype.type_jkind env ty)))
        decl.type_jkind
    in
    let decl =
      { decl with type_jkind = normalized_jkind; type_unboxed_version }
    in
    if normalized_jkind != original_decl.type_jkind then begin
      (* If the jkind has changed, check that it is a subjkind of the original jkind
        that we computed, either from a user-written annotation or as a dummy jkind.

         (see Note [Default jkinds in transl_declaration]) *)
      (* CR layouts v2.8: it almost definitely has changed, but also we probably trust
         the new jkind (we really only want this check here to check against the
         user-written annotation). We might be able to do a better job here and save
         some work. *)
      let context = Ctype.mk_jkind_context_always_principal env in
      let type_equal = Ctype.type_equal env in
      match
        (* CR layouts v2.8: Consider making a function that doesn't compute
           histories for this use-case, which doesn't need it. *)
        Jkind.sub_jkind_l
          ~type_equal
          ~context
          ~allow_any_crossing
          decl.type_jkind
          original_decl.type_jkind
      with
      | Ok _ ->
        if allow_any_crossing then
          (* If the user is asking us to allow any crossing, we use the mod- and
             with-bounds from the annotation rather than the modal bounds inferred from
             the type_kind. However, we /only/ take the bounds, not the layout - because
             we still want to be able to eg locally use a type declared as layout [any] as
             [value] if that's its actual layout! *)
          let type_jkind =
            Jkind.unsafely_set_bounds ~from:original_decl.type_jkind decl.type_jkind
          in
          let umc = Some (Jkind.to_unsafe_mode_crossing type_jkind) in
          let type_kind =
            match decl.type_kind with
            | Type_abstract _ | Type_open -> assert false (* Checked above *)
            | Type_record (lbls, rep, _) ->
              Type_record (lbls, rep, umc)
            | Type_record_unboxed_product (lbls, rep, _) ->
              Type_record_unboxed_product (lbls, rep, umc)
            | Type_variant (cs, rep, _) ->
              Type_variant (cs, rep, umc)
          in
          { decl with type_jkind; type_kind; }
        else decl
      | Error err ->
        raise(Error(decl.type_loc,
                    Jkind_mismatch_of_path (path, err)))
    end
    else decl
  in
  (* Add the types, with non-normalized kinds, to the environment to start, so that eg
     types can look up their own (potentially non-normalized) kinds *)
  let env =
    List.fold_right
      (fun (id, _, _, decl) env ->
         add_type ~check:true id decl env)
      decls env
  in
  List.fold_left_map
    (fun env (id, original_decl, allow_any_crossing, decl) ->
       let decl =
         normalize_decl_jkind env original_decl allow_any_crossing decl
           (Pident id)
       in
       (* Add the decl with the normalized kind back to the environment, so that later
          kinds don't have to normalize this kind if they mention this type in their
          with-bounds *)
       let env = add_type ~check:false id decl env in
       env, (id, decl)
    )
    env
    decls

(* Translate a set of type declarations, mutually recursive or not *)
let transl_type_decl env rec_flag sdecl_list =
  List.iter check_redefined_unit sdecl_list;
  (* Add dummy types for fixed rows *)
  let fixed_types = List.filter is_fixed_type sdecl_list in
  let sdecl_list =
    List.map
      (fun sdecl ->
         let ptype_name =
           let loc = Location.ghostify sdecl.ptype_name.loc in
           mkloc (sdecl.ptype_name.txt ^"#row") loc
         in
         let ptype_kind = Ptype_abstract in
         let ptype_manifest = None in
         let ptype_loc = Location.ghostify sdecl.ptype_loc in
        {sdecl with
           ptype_name; ptype_kind; ptype_manifest; ptype_loc })
      fixed_types
    @ sdecl_list
  in

  (* Create identifiers. *)
  let scope = Ctype.create_scope () in
  let ids_list =
    List.map (fun sdecl ->
      Ident.create_scoped ~scope sdecl.ptype_name.txt,
      Uid.mk ~current_unit:(Env.get_unit_name ())
    ) sdecl_list
  in
  (* Translate declarations, using a temporary environment where abbreviations
     expand to a generic type variable. After that, we check the coherence of
     the translated declarations in the resulting new environment. *)
  let tdecls, decls, new_env, delayed_jkind_checks =
    Ctype.with_local_level_iter ~post:generalize_decl begin fun () ->
      (* Enter types. *)
      let temp_env =
        List.fold_left2 (enter_type rec_flag) env sdecl_list ids_list in
      (* Translate each declaration. *)
      let current_slot = ref None in
      let warn_unused =
        Warnings.is_active (Warnings.Unused_type_declaration "") in
      let ids_slots (id, _uid as ids) =
        match rec_flag with
        | Asttypes.Recursive when warn_unused ->
            (* See typecore.ml for a description of the algorithm used to
               detect unused declarations in a set of recursive definitions. *)
            let slot = ref [] in
            let td = Env.find_type (Path.Pident id) temp_env in
            Env.set_type_used_callback
              td
              (fun old_callback ->
                match !current_slot with
                | Some slot -> slot := td.type_uid :: !slot
                | None ->
                    List.iter Env.mark_type_used (get_ref slot);
                    old_callback ()
              );
            ids, Some slot
        | Asttypes.Recursive | Asttypes.Nonrecursive ->
            ids, None
      in
      let transl_declaration name_sdecl (id, slot) =
        current_slot := slot;
        Builtin_attributes.warning_scope
          name_sdecl.ptype_attributes
          (fun () -> transl_declaration temp_env name_sdecl id)
      in
      (* Translate declarations, using a temporary environment where
         abbreviations expand to a generic type variable. After that, we check
         the coherence of the translated declarations in the resulting new
         enviroment. *)
      let tdecls =
        List.map2 transl_declaration sdecl_list (List.map ids_slots ids_list) in
      let decls = List.map (fun d -> (d.typ_id, d.typ_type)) tdecls in
      let decls = derive_unboxed_versions decls env in
      let tdecls =
        List.map2
          (fun tdecl (_, decl) -> { tdecl with typ_type = decl }) tdecls decls
      in
      current_slot := None;
      (* Check for duplicates *)
      check_duplicates sdecl_list;
      (* Build the final env. *)
<<<<<<< HEAD
      let new_env = add_types_to_env decls env in
=======
      let new_env = add_types_to_env ~shapes:None decls env in
>>>>>>> ece8435c
      (* Update stubs *)
      let delayed_jkind_checks =
        match rec_flag with
        | Asttypes.Nonrecursive -> []
        | Asttypes.Recursive ->
          List.map2
            (fun (id, _) sdecl ->
               update_type temp_env new_env id sdecl.ptype_loc,
               sdecl.ptype_loc)
            ids_list sdecl_list
      in
      ((tdecls, decls, new_env, delayed_jkind_checks), List.map snd decls)
    end
  in
  (* Check for ill-formed abbrevs *)
  let id_loc_list =
    List.map2 (fun (id, _) sdecl -> (id, sdecl.ptype_loc))
      ids_list sdecl_list
  in
  (* [check_abbrev_regularity] and error messages cannot use the new
     environment, as this might result in non-termination. Instead we use a
     completely abstract version of the temporary environment, giving a reason
     for why abbreviations cannot be expanded (#12334, #12368) *)
  let abs_env =
    List.fold_left2
      (enter_type ~abstract_abbrevs:Rec_check_regularity rec_flag)
      env sdecl_list ids_list in
  check_unboxed_paths decls
    ~unboxed_version_banned:(fun path ->
       match Env.find_type (Path.unboxed_version path) new_env with
        | _ -> false | exception Not_found -> true);
  List.iter (fun (id, decl) ->
    check_well_founded_manifest ~abs_env new_env (List.assoc id id_loc_list)
      (Path.Pident id) decl)
    decls;
  let to_check =
    function
    | Path.Pident id | Path.Pextra_ty (Path.Pident id, Punboxed_ty) ->
      List.mem_assoc id id_loc_list
    | _ -> false
  in
  List.iter (fun (id, decl) ->
    check_well_founded_decl ~abs_env new_env (List.assoc id id_loc_list)
      (Path.Pident id)
      decl to_check)
    decls;
  List.iter
    (check_abbrev_regularity ~abs_env new_env id_loc_list to_check) tdecls;
  List.iter (fun (id, decl) ->
    check_unboxed_recursion_decl ~abs_env new_env (List.assoc id id_loc_list)
      (Path.Pident id)
      decl to_check)
    decls;
  (* Now that we've ruled out ill-formed types, we can perform the delayed
     jkind checks *)
  List.iter (fun (checks,loc) ->
    List.iter (fun (ty,jkind) ->
      (* The use [check_type_jkind] rather than [constrain_type_jkind] here is
         conservative. It ensures that the delayed checks don't succeed by
         mutating type variables from the [temp_env] in a way that won't be
         reflected in the final type decls and may be incompatible with them.
         An alternative would be to beef up [check_constraints] and really make
         sure we re-check any kind constraint that could arise from translating
         the typedecl RHSs, for example by looking at Typedtree instead of
         what's just in the type environment. See Test 41 in
         [tests/typing-layouts/basics.ml] for a subtle example. *)
      match Ctype.check_type_jkind new_env ty jkind with
      | Ok _ -> ()
      | Error err ->
        (* This inner match is just here to detect when we're rejecting this
           program because we're being conservative in the sense of the previous
           comment, and issue an error admitting to it. *)
        begin match Ctype.constrain_type_jkind new_env ty jkind with
        | Error _ ->
          let err = Errortrace.unification_error ~trace:[Bad_jkind (ty,err)] in
          raise (Error (loc, Type_clash (new_env, err)))
        | Ok _ ->
          raise (Error (loc, Jkind_mismatch_due_to_bad_inference
                               (ty, err, Delayed_checks)))
        end)
      checks)
    delayed_jkind_checks;
  (* Check that all type variables are closed; this also defaults any remaining
     sort variables. Defaulting must happen before update_decls_jkind,
     Typedecl_seperability.update_decls, and add_types_to_env, all of which need
     to check whether parts of the type are void (and currently use Jkind.equate
     to do this which would set any remaining sort variables to void). It also
     must happen before check_constraints, so that check_constraints can detect
     when a jkind is inferred incorrectly.  (The unification that
     check_constraints does is undone via backtracking, and thus forgetting to
     do the defaulting first is actually unsound: the unification in
     check_constraints will succeed via mutation, be backtracked, and then
     perhaps a sort variable gets defaulted to value. Bad bad.) *)
  List.iter2
    (fun sdecl tdecl ->
      let decl = tdecl.typ_type in
       match Ctype.closed_type_decl decl with
         Some ty -> raise(Error(sdecl.ptype_loc, Unbound_type_var(ty,decl)))
       | None   -> ())
    sdecl_list tdecls;
  (* Check that constraints are enforced *)
  List.iter2 (check_constraints new_env) sdecl_list decls;
  (* Add type properties to declarations *)
  let new_env, decls =
    try
      let new_env, decls =
        decls
        |> name_recursion_decls sdecl_list
        |> Typedecl_variance.update_decls env sdecl_list
        |> Typedecl_separability.update_decls env
        |> update_decls_jkind new_env
        |> normalize_decl_jkinds new_env
      in
      let removed, decls = remove_unboxed_versions decls in
      if not (Path.Set.is_empty removed) then
        check_unboxed_paths decls
          ~unboxed_version_banned:(fun p -> Path.Set.mem p removed);
      new_env, update_decls_jkind_reason new_env decls
    with
    | Typedecl_variance.Error (loc, err) ->
        raise (Error (loc, Variance err))
    | Typedecl_separability.Error (loc, err) ->
        raise (Error (loc, Separability err))
  in
  (* Check re-exportation, updating [type_jkind] from the manifest *)
  let decls = List.map2 (check_abbrev new_env) sdecl_list decls in
  let shapes = shape_declarations env decls in
  (* Compute the final environment with variance and immediacy *)
<<<<<<< HEAD
  let final_env = add_types_to_env decls ~shapes env in
  (* Save the type shapes of the declarations in [Type_shape] for debug info. *)
  (* CR sspies: Adding the shapes to the table below is obsolete. The
     information is now contained in the shapes themselves. Remove it in a
     subsequent PR (and adjust the printing of the declarations as appropriate).
  *)
  if !Clflags.debug && !Clflags.shape_format = Clflags.Debugging_shapes then
    List.iter (fun (sh, (_, decl)) ->
      let uid = decl.type_uid in
      Uid.Tbl.add Type_shape.all_type_decls uid sh;
    ) (List.combine shapes decls);
=======
  let final_env = add_types_to_env ~shapes:(Some shapes) decls env in
  (* Save the type shapes of the declarations in [Type_shape] for debug info. *)
  if !Clflags.debug && !Clflags.shape_format = Clflags.Debugging_shapes then
    List.iter (fun (id, decl) ->
      Type_shape.add_to_type_decls
        (Pident id) decl
        (Env.find_uid_of_path final_env)
    ) decls;
>>>>>>> ece8435c
  (* Keep original declaration *)
  let final_decls =
    List.map2
      (fun tdecl (_id2, decl) ->
        { tdecl with typ_type = decl }
      ) tdecls decls
  in
  (* Done *)
  (final_decls, final_env, shapes)

(* Translating type extensions *)
let transl_extension_constructor_decl
      env type_path typext_params loc id svars sargs sret_type =
  let tvars, targs, tret_type, args, ret_type =
    make_constructor env loc
      ~cstr_path:(Pident id) ~type_path ~unboxed:false typext_params
      svars sargs sret_type
  in
  let args, constant, jkinds =
    update_constructor_arguments_sorts env loc args None
  in
  let constructor_shape =
    update_constructor_representation env args jkinds ~loc
      ~is_extension_constructor:true
  in
  args, constructor_shape, constant, ret_type,
  Text_decl(tvars, targs, tret_type)

let transl_extension_constructor ~scope env type_path type_params
                                 typext_params priv sext =
  let id = Ident.create_scoped ~scope sext.pext_name.txt in
  let loc = sext.pext_loc in
  let args, shape, constant, ret_type, kind =
    match sext.pext_kind with
      Pext_decl(svars, sargs, sret_type) ->
      transl_extension_constructor_decl
        env type_path typext_params loc id svars sargs sret_type
    | Pext_rebind lid ->
        let usage : Env.constructor_usage =
          if priv = Public then Env.Exported else Env.Exported_private
        in
        let cdescr, locks =
          Env.lookup_constructor ~loc:lid.loc usage lid.txt env
        in
        let (args, cstr_res, _ex) =
          Ctype.instance_constructor Keep_existentials_flexible cdescr
        in
        let res, ret_type =
          if cdescr.cstr_generalized then
            let params = Ctype.instance_list type_params in
            let res = Ctype.newconstr type_path params in
            let ret_type = Some (Ctype.newconstr type_path params) in
              res, ret_type
          else (Ctype.newconstr type_path typext_params), None
        in
        begin
          try
            Ctype.unify env cstr_res res
          with Ctype.Unify err ->
            raise (Error(lid.loc,
                     Rebind_wrong_type(lid.txt, env, err)))
        end;
        (* Remove "_" names from parameters used in the constructor *)
        if not cdescr.cstr_generalized then begin
          let vars =
            Ctype.free_variables
              (Btype.newgenty (Ttuple (List.map (fun {Types.ca_type=t; _} -> None, t) args)))
          in
          List.iter
            (fun ty ->
              match get_desc ty with
              | Tvar { name = Some "_"; jkind }
                when List.exists (eq_type ty) vars ->
                set_type_desc ty (Tvar { name = None; jkind })
              | _ -> ())
            typext_params
        end;
        (* Rebinding is safe if constructor arguments mode-cross both ways. *)
        (match Ctype.check_constructor_crossing_creation env lid
          cdescr.cstr_tag ~res:cstr_res ~args locks with
        | Ok _ -> ()
        | Error e -> raise (Error (lid.loc, Constructor_submode_failed e)));
        (match Ctype.check_constructor_crossing_destruction env lid
          cdescr.cstr_tag ~res:cstr_res ~args locks with
        | Ok _ -> ()
        | Error e -> raise (Error (lid.loc, Constructor_submode_failed e)));
        (* Ensure that constructor's type matches the type being extended *)
        let cstr_type_path = Btype.cstr_type_path cdescr in
        let cstr_type_params = (Env.find_type cstr_type_path env).type_params in
        let cstr_types =
          (Btype.newgenty
             (Tconstr(cstr_type_path, cstr_type_params, ref Mnil)))
          :: cstr_type_params
        in
        let ext_types =
          (Btype.newgenty
             (Tconstr(type_path, type_params, ref Mnil)))
          :: type_params
        in
        if not (Ctype.is_equal env true cstr_types ext_types) then
          raise (Error(lid.loc,
                       Rebind_mismatch(lid.txt, cstr_type_path, type_path)));
        (* Disallow rebinding private constructors to non-private *)
        begin
          match cdescr.cstr_private, priv with
            Private, Public ->
              raise (Error(lid.loc, Rebind_private lid.txt))
          | _ -> ()
        end;
        let path =
          match cdescr.cstr_tag with
            Extension path -> path
          | _ -> assert false
        in
        let args =
          match cdescr.cstr_inlined with
          | None ->
              Types.Cstr_tuple args
          | Some decl ->
              let tl =
                match List.map (fun {Types.ca_type=ty; _} -> get_desc ty) args with
                | [ Tconstr(_, tl, _) ] -> tl
                | _ -> assert false
              in
              let decl = Ctype.instance_declaration decl in
              assert (List.length decl.type_params = List.length tl);
              List.iter2 (Ctype.unify env) decl.type_params tl;
              let lbls =
                match decl.type_kind with
                | Type_record (lbls, Record_inlined _, _) -> lbls
                | _ -> assert false
              in
              Types.Cstr_record lbls
        in
        args, cdescr.cstr_shape,
        cdescr.cstr_constant, ret_type,
        Text_rebind(path, lid)
  in
  let ext =
    { ext_type_path = type_path;
      ext_type_params = typext_params;
      ext_args = args;
      ext_shape = shape;
      ext_constant = constant;
      ext_ret_type = ret_type;
      ext_private = priv;
      Types.ext_loc = sext.pext_loc;
      Types.ext_attributes = sext.pext_attributes;
      ext_uid = Uid.mk ~current_unit:(Env.get_unit_name ());
    }
  in
  let ext_cstrs =
    { ext_id = id;
      ext_name = sext.pext_name;
      ext_type = ext;
      ext_kind = kind;
      Typedtree.ext_loc = sext.pext_loc;
      Typedtree.ext_attributes = sext.pext_attributes; }
  in
  let shape = shape_extension_constructor args ext_cstrs.ext_type.ext_uid in
  ext_cstrs, shape

let transl_extension_constructor ~scope env type_path type_params
    typext_params priv sext =
  Builtin_attributes.warning_scope sext.pext_attributes
    (fun () -> transl_extension_constructor ~scope env type_path type_params
        typext_params priv sext)

let is_rebind ext =
  match ext.ext_kind with
  | Text_rebind _ -> true
  | Text_decl _ -> false

let transl_type_extension extend env loc styext =
  let type_path, type_decl =
    let lid = styext.ptyext_path in
    Env.lookup_type ~loc:lid.loc lid.txt env
  in
  begin
    match type_decl.type_kind with
    | Type_open -> begin
        match type_decl.type_private with
        | Private when extend -> begin
            match
              List.find
                (function {pext_kind = Pext_decl _} -> true
                        | {pext_kind = Pext_rebind _} -> false)
                styext.ptyext_constructors
            with
            | {pext_loc} ->
                raise (Error(pext_loc, Cannot_extend_private_type type_path))
            | exception Not_found -> ()
          end
        | _ -> ()
      end
    | _ ->
        raise (Error(loc, Not_extensible_type type_path))
  end;
  let type_variance =
    List.map (fun v ->
                let (co, cn) = Variance.get_upper v in
                  (not cn, not co, false))
             type_decl.type_variance
  in
  let err =
    if type_decl.type_arity <> List.length styext.ptyext_params then
      Some Includecore.Arity
    else
      if List.for_all2
           (fun (c1, n1, _) (c2, n2, _) -> (not c2 || c1) && (not n2 || n1))
           type_variance
           (Typedecl_variance.variance_of_params styext.ptyext_params)
      then None else Some Includecore.Variance
  in
  begin match err with
  | None -> ()
  | Some err -> raise (Error(loc, Extension_mismatch (type_path, env, err)))
  end;
  let ttype_params, _type_params, constructors =
    (* Note: it would be incorrect to call [create_scope] *after*
       [TyVarEnv.reset] or after [with_local_level] (see #10010). *)
    let scope = Ctype.create_scope () in
    Ctype.with_local_level begin fun () ->
      TyVarEnv.reset();
      let ttype_params = make_params env type_path styext.ptyext_params in
      let type_params = List.map (fun (cty, _) -> cty.ctyp_type) ttype_params in
      List.iter2 (Ctype.unify_var env)
        (Ctype.instance_list type_decl.type_params)
        type_params;
      let constructors =
        List.map (transl_extension_constructor ~scope env type_path
                    type_decl.type_params type_params styext.ptyext_private)
          styext.ptyext_constructors
      in
      (ttype_params, type_params, constructors)
    end
    ~post: begin fun (_, type_params, constructors) ->
      (* Generalize types *)
      List.iter Ctype.generalize type_params;
      List.iter
        (fun (ext, _shape) ->
          Btype.iter_type_expr_cstr_args Ctype.generalize ext.ext_type.ext_args;
          Option.iter Ctype.generalize ext.ext_type.ext_ret_type)
        constructors;
    end
  in
  (* Check that all type variables are closed *)
  List.iter
    (fun (ext, _shape) ->
       match Ctype.closed_extension_constructor ext.ext_type with
         Some ty ->
           raise(Error(ext.ext_loc, Unbound_type_var_ext(ty, ext.ext_type)))
       | None -> ())
    constructors;
  (* Check variances are correct *)
  List.iter
    (fun (ext, _shape) ->
       (* Note that [loc] here is distinct from [type_decl.type_loc], which
          makes the [loc] parameter to this function useful. [loc] is the
          location of the extension, while [type_decl] points to the original
          type declaration being extended. *)
       try Typedecl_variance.check_variance_extension
             env type_decl ext (type_variance, loc)
       with Typedecl_variance.Error (loc, err) ->
         raise (Error (loc, Variance err)))
    constructors;
  (* Add extension constructors to the environment *)
  let newenv =
    List.fold_left
      (fun env (ext, shape) ->
         let rebind = is_rebind ext in
         Env.add_extension ~check:true ~shape ~rebind
           ext.ext_id ext.ext_type env)
      env constructors
  in
  let constructors, shapes = List.split constructors in
  let tyext =
    { tyext_path = type_path;
      tyext_txt = styext.ptyext_path;
      tyext_params = ttype_params;
      tyext_constructors = constructors;
      tyext_private = styext.ptyext_private;
      tyext_loc = styext.ptyext_loc;
      tyext_attributes = styext.ptyext_attributes; }
  in
    (tyext, newenv, shapes)

let transl_type_extension extend env loc styext =
  Builtin_attributes.warning_scope styext.ptyext_attributes
    (fun () -> transl_type_extension extend env loc styext)

let transl_exception env sext =
  let ext, shape =
    let scope = Ctype.create_scope () in
    Ctype.with_local_level
      (fun () ->
        TyVarEnv.reset();
        transl_extension_constructor ~scope env
          Predef.path_exn [] [] Asttypes.Public sext)
      ~post: begin fun (ext, _shape) ->
        Btype.iter_type_expr_cstr_args Ctype.generalize ext.ext_type.ext_args;
        Option.iter Ctype.generalize ext.ext_type.ext_ret_type;
      end
  in
  (* Check that all type variables are closed *)
  begin match Ctype.closed_extension_constructor ext.ext_type with
    Some ty ->
      raise (Error(ext.ext_loc, Unbound_type_var_ext(ty, ext.ext_type)))
  | None -> ()
  end;
  let rebind = is_rebind ext in
  let newenv =
    Env.add_extension ~check:true ~shape ~rebind ext.ext_id ext.ext_type env
  in
  ext, newenv, shape

let transl_type_exception env t =
  let contructor, newenv, shape =
    Builtin_attributes.warning_scope t.ptyexn_attributes
      (fun () ->
         transl_exception env t.ptyexn_constructor
      )
  in
  {tyexn_constructor = contructor;
   tyexn_loc = t.ptyexn_loc;
   tyexn_attributes = t.ptyexn_attributes}, newenv, shape


type native_repr_attribute =
  | Native_repr_attr_absent
  | Native_repr_attr_present of native_repr_kind

let get_native_repr_attribute attrs ~global_repr =
  match
    Attr_helper.get_no_payload_attribute "unboxed"  attrs,
    Attr_helper.get_no_payload_attribute "untagged" attrs,
    global_repr
  with
  | None, None, None -> Native_repr_attr_absent
  | None, None, Some repr -> Native_repr_attr_present repr
  | Some _, None, None -> Native_repr_attr_present Unboxed
  | None, Some _, None -> Native_repr_attr_present Untagged
  | Some { Location.loc }, _, _
  | _, Some { Location.loc }, _ ->
    raise (Error (loc, Multiple_native_repr_attributes))

let is_upstream_compatible_non_value_unbox env ty =
  (* CR layouts v2.5: This needs to be updated when we support unboxed
     types with arbitrary names suffixed with "#" *)
  match get_desc (Ctype.expand_head_opt env ty) with
  | Tconstr (path, _, _) ->
    List.exists
      (Path.same path)
      [
        Predef.path_unboxed_float;
        Predef.path_unboxed_int32;
        Predef.path_unboxed_int64;
        Predef.path_unboxed_nativeint;
      ]
  | _ ->
    false

type sort_or_poly = Sort of Jkind.Sort.Const.t | Poly

let native_repr_of_type env kind ty sort_or_poly =
  match kind, get_desc (Ctype.expand_head_opt env ty) with
  | Untagged, Tconstr (_, _, _) when
         Typeopt.maybe_pointer_type env ty
         = (Lambda.Immediate, Lambda.Non_nullable)
      (* Only allow [@untagged] on immediate values. [maybe_pointer_type]
         currently returns [Immediate] on unboxed number types, which
         do not support [@untagged].
      *)
      && match sort_or_poly with
         | Poly -> false
         | Sort (Base Value) -> true
         | Sort (Base _ | Product _) -> false
    ->
    Some (Unboxed_or_untagged_integer Untagged_int)
  | Unboxed, Tconstr (path, _, _) when Path.same path Predef.path_float ->
    Some (Unboxed_float Boxed_float64)
  | Unboxed, Tconstr (path, _, _) when Path.same path Predef.path_float32 ->
    Some (Unboxed_float Boxed_float32)
  | Unboxed, Tconstr (path, _, _) when Path.same path Predef.path_int8 ->
    Some (Unboxed_or_untagged_integer Untagged_int8)
  | Unboxed, Tconstr (path, _, _) when Path.same path Predef.path_int16 ->
    Some (Unboxed_or_untagged_integer Untagged_int16)
  | Unboxed, Tconstr (path, _, _) when Path.same path Predef.path_int32 ->
    Some (Unboxed_or_untagged_integer Unboxed_int32)
  | Unboxed, Tconstr (path, _, _) when Path.same path Predef.path_int64 ->
    Some (Unboxed_or_untagged_integer Unboxed_int64)
  | Unboxed, Tconstr (path, _, _) when Path.same path Predef.path_nativeint ->
    Some (Unboxed_or_untagged_integer Unboxed_nativeint)
  | Unboxed, Tconstr (path, _, _) when Path.same path Predef.path_int8x16 ->
    Some (Unboxed_vector Boxed_vec128)
  | Unboxed, Tconstr (path, _, _) when Path.same path Predef.path_int16x8 ->
    Some (Unboxed_vector Boxed_vec128)
  | Unboxed, Tconstr (path, _, _) when Path.same path Predef.path_int32x4 ->
    Some (Unboxed_vector Boxed_vec128)
  | Unboxed, Tconstr (path, _, _) when Path.same path Predef.path_int64x2 ->
    Some (Unboxed_vector Boxed_vec128)
  | Unboxed, Tconstr (path, _, _) when Path.same path Predef.path_float32x4 ->
    Some (Unboxed_vector Boxed_vec128)
  | Unboxed, Tconstr (path, _, _) when Path.same path Predef.path_float64x2 ->
    Some (Unboxed_vector Boxed_vec128)
  | Unboxed, Tconstr (path, _, _) when Path.same path Predef.path_int8x32 ->
    Some (Unboxed_vector Boxed_vec256)
  | Unboxed, Tconstr (path, _, _) when Path.same path Predef.path_int16x16 ->
    Some (Unboxed_vector Boxed_vec256)
  | Unboxed, Tconstr (path, _, _) when Path.same path Predef.path_int32x8 ->
    Some (Unboxed_vector Boxed_vec256)
  | Unboxed, Tconstr (path, _, _) when Path.same path Predef.path_int64x4 ->
    Some (Unboxed_vector Boxed_vec256)
  | Unboxed, Tconstr (path, _, _) when Path.same path Predef.path_float32x8 ->
    Some (Unboxed_vector Boxed_vec256)
  | Unboxed, Tconstr (path, _, _) when Path.same path Predef.path_float64x4 ->
    Some (Unboxed_vector Boxed_vec256)
  | Unboxed, Tconstr (path, _, _) when Path.same path Predef.path_int8x64 ->
    Some (Unboxed_vector Boxed_vec512)
  | Unboxed, Tconstr (path, _, _) when Path.same path Predef.path_int16x32 ->
    Some (Unboxed_vector Boxed_vec512)
  | Unboxed, Tconstr (path, _, _) when Path.same path Predef.path_int32x16 ->
    Some (Unboxed_vector Boxed_vec512)
  | Unboxed, Tconstr (path, _, _) when Path.same path Predef.path_int64x8 ->
    Some (Unboxed_vector Boxed_vec512)
  | Unboxed, Tconstr (path, _, _) when Path.same path Predef.path_float32x16 ->
    Some (Unboxed_vector Boxed_vec512)
  | Unboxed, Tconstr (path, _, _) when Path.same path Predef.path_float64x8 ->
    Some (Unboxed_vector Boxed_vec512)
  | _ ->
    None

(* Raises an error when [core_type] contains an [@unboxed] or [@untagged]
   attribute in a strict sub-term. *)
let error_if_has_deep_native_repr_attributes core_type =
  let open Ast_iterator in
  let this_iterator =
    { default_iterator with typ = fun iterator core_type ->
      begin
        match
          get_native_repr_attribute core_type.ptyp_attributes ~global_repr:None
        with
        | Native_repr_attr_present kind ->
           raise (Error (core_type.ptyp_loc,
                         Deep_unbox_or_untag_attribute kind))
        | Native_repr_attr_absent -> ()
      end;
      default_iterator.typ iterator core_type }
  in
  default_iterator.typ this_iterator core_type

(* Note that [typ] is guaranteed not to contain sort variables because it was
   produced by [type_scheme], which defaults them.

   However, there can be jkind [any] present with something like:
    [external f : ('a : any). 'a -> 'a = "%identity"]
   In such cases, we raise an expection. *)
let type_sort_external ~is_layout_poly ~why env loc typ =
  match Ctype.type_sort ~why ~fixed:true env typ with
  | Ok s -> Jkind.Sort.default_to_value_and_get s
  | Error err ->
    let kloc =
      if is_layout_poly then External_with_layout_poly else External
    in
    raise(Error (loc, Jkind_sort {kloc; typ; err}))

let make_native_repr env core_type ty ~global_repr ~is_layout_poly ~why =
  error_if_has_deep_native_repr_attributes core_type;
  let sort_or_poly =
    match get_desc (Ctype.get_unboxed_type_approximation env ty).ty with
    (* This only captures tvars with layout [any] explicitly quantified within
       the declaration.

       This is sufficient since [transl_type_scheme] promises that:
       - non-explicitly quantified tvars get sort jkinds
       - this isn't a tvar from an outer scopes ([TyVarEnv] gets reset before
         transl)
    *)
    | Tvar {jkind} when is_layout_poly
                      && Jkind.has_layout_any jkind
                      && get_level ty = Btype.generic_level -> Poly
    | _ ->
      let sort =
        type_sort_external ~is_layout_poly ~why env core_type.ptyp_loc ty
      in
      Sort sort
  in
  match get_native_repr_attribute
          core_type.ptyp_attributes ~global_repr,
        sort_or_poly with
  | Native_repr_attr_absent, Poly ->
    Repr_poly
  | Native_repr_attr_absent, Sort (Base (Value | Void) as base) ->
    Same_as_ocaml_repr base
  | Native_repr_attr_absent, (Sort (Base sort as c)) ->
    (if Language_extension.erasable_extensions_only ()
    then
      (* Non-value sorts without [@unboxed] are not erasable. *)
      let layout = Jkind_types.Sort.to_string_base sort in
      Location.prerr_warning core_type.ptyp_loc
        (Warnings.Incompatible_with_upstream
              (Warnings.Unboxed_attribute layout)));
    Same_as_ocaml_repr c
  | Native_repr_attr_absent, (Sort ((Product _) as c)) ->
    (if Language_extension.erasable_extensions_only ()
     then
       (* CR layouts v7.1: Using an unboxed product in a C external is not
          upstream compatible and should issue this warning.  Two problems: (1)
          we can't test that yet, because products are not stable, and (2) we
          _should_ allow them with built-ins like "%identity", but the current
          mechanism doesn't allow for this (float# has the same problem). I
          think (2) hasn't arisen much in practice because for other sorts you
          can add an [@unboxed] annotation to suppress the warning, and because
          in practice people use the layout_poly versions which do work fine. *)
       let sort = Format.asprintf "%a" Jkind_types.Sort.Const.format c in
       Location.prerr_warning core_type.ptyp_loc
         (Warnings.Incompatible_with_upstream
            (Warnings.Non_value_sort sort)));
    Same_as_ocaml_repr c
  | Native_repr_attr_present kind, (Poly | Sort (Base Value))
  | Native_repr_attr_present (Untagged as kind), Sort _ ->
    begin match native_repr_of_type env kind ty sort_or_poly with
    | None ->
      raise (Error (core_type.ptyp_loc, Cannot_unbox_or_untag_type kind))
    | Some repr -> repr
    end
  | Native_repr_attr_present Unboxed, (Sort (Product _ | Base Void)) ->
    raise (Error (core_type.ptyp_loc, Cannot_unbox_or_untag_type Unboxed))
  | Native_repr_attr_present Unboxed, (Sort (Base sort as c)) ->
    (* We allow [@unboxed] on upstream-compatible numerical sorts. To enable
       upstream-compatibility, we want the code to still work when all the
       layout annotations and unboxed types get erased.

       One may wonder why can't the erasure process mentioned above
       also add in the [@unboxed] attributes. This is not possible due
       to the fact that:

       1. Without type information, the erasure process can't transform:

        {|
           type t = float#
           external f : t -> t = ...
        |}

       2. We need [is_upstream_compatible_non_value_unbox] to further
          limit the cases that can work with upstream. *)
    (if Language_extension.erasable_extensions_only ()
       && not (is_upstream_compatible_non_value_unbox env ty)
    then
      (* There are additional requirements if we are operating in
         upstream compatible mode. *)
      let layout = Jkind_types.Sort.to_string_base sort in
      Location.prerr_warning core_type.ptyp_loc
        (Warnings.Incompatible_with_upstream
              (Warnings.Non_value_sort layout)));
    Same_as_ocaml_repr c

let prim_const_mode m =
  match Mode.Locality.Guts.check_const m with
  | Some Global -> Prim_global
  | Some Local -> Prim_local
  | None -> assert false

let rec parse_native_repr_attributes env core_type ty rmode
        ~global_repr ~is_layout_poly =
  match core_type.ptyp_desc, get_desc ty,
    get_native_repr_attribute core_type.ptyp_attributes ~global_repr:None
  with
  | Ptyp_arrow _, Tarrow _, Native_repr_attr_present kind  ->
    raise (Error (core_type.ptyp_loc, Cannot_unbox_or_untag_type kind))
  | Ptyp_arrow (_, ct1, ct2, _, _), Tarrow ((_,marg,mret), t1, t2, _), _
    when not (Builtin_attributes.has_curry core_type.ptyp_attributes) ->
    let t1, _ = Btype.tpoly_get_poly t1 in
    let repr_arg =
      make_native_repr
        env ct1 t1 ~global_repr
        ~is_layout_poly ~why:External_argument
    in
    let mode =
      if Builtin_attributes.has_local_opt ct1.ptyp_attributes
      then Prim_poly
      else prim_const_mode (Mode.Alloc.proj_comonadic Areality marg)
    in
    let repr_args, repr_res =
      parse_native_repr_attributes env ct2 t2
        (prim_const_mode (Mode.Alloc.proj_comonadic Areality mret))
        ~global_repr ~is_layout_poly
    in
    ((mode, repr_arg) :: repr_args, repr_res)
  | (Ptyp_poly (_, t) | Ptyp_alias (t, _, _)), _, _ ->
     parse_native_repr_attributes env t ty rmode ~global_repr ~is_layout_poly
  | _ ->
     let rmode =
       if Builtin_attributes.has_local_opt core_type.ptyp_attributes
       then Prim_poly
       else rmode
     in
     let repr_res =
       make_native_repr
        env core_type ty ~global_repr
        ~is_layout_poly ~why:External_result
     in
     ([], (rmode, repr_res))

let check_unboxable env loc ty =
  let rec check_type acc ty : Path.Set.t =
    let ty = Ctype.expand_head_opt env ty in
    try match get_desc ty with
      | Tconstr (p, _, _) ->
        let tydecl = Env.find_type p env in
        if tydecl.type_unboxed_default then
          Path.Set.add p acc
        else acc
      | Tpoly (ty, []) -> check_type acc ty
      | _ -> acc
    with Not_found -> acc
  in
  let all_unboxable_types = Btype.fold_type_expr check_type Path.Set.empty ty in
  Path.Set.fold
    (fun p () ->
       Location.prerr_warning loc
         (Warnings.Unboxable_type_in_prim_decl (Path.name p))
    )
    all_unboxable_types
    ()

let has_ty_var_with_layout_any ty =
  Ctype.exists_free_variable (fun _ jkind -> Jkind.has_layout_any jkind) ty

let unexpected_layout_any_check prim cty ty =
  if Primitive.prim_can_contain_layout_any prim ||
     prim.prim_is_layout_poly then ()
  else
  if has_ty_var_with_layout_any ty then
    raise(Error (cty.ctyp_loc,
            Unexpected_layout_any_in_primitive(prim.prim_name)))

(* Note regarding jkind checks on external declarations

   There are currently three checks in place:

   1. The argument/return types of an external can't have jkind [any]. This is
      enforced by [type_sort_external].

      The situation becomes trickier with the use of [@layout_poly]:

      1. we allow argument/return to have jkind [any] iff it's the layout
         polymorphic type variable.
      2. we use [Repr_poly] to encode it and we mark the primitive as
         [prim_is_layout_poly]
      3. all interactions with the declared primitive type have to go through
         [instance_prim], which instances the layout polymorphic type variable
         down from jkind [any] to a sort.

      The result is that we maintain the facade that all argument/return types
      are representable. The jkind [any] from [@layout_poly] doesn't leak out.

   2. [Primitive.prim_has_valid_reprs] performs an additional sanity check on
      built-in primitives regarding argument/result representations. It only
      allows a selected subset of primitives to have non-value jkinds. And for
      that subset, it checks to see the argument/return jkinds are what it
      expects.

      See comment in [prim_has_valid_reprs] about what it could miss.

   3. Built-in primitives that inspect the jkind of type parameters cannot have
      type variables with jkind [any] anywhere within their types.

      This check is here to prevent someone from writing:

      [external len : ('a : any). 'a array -> int = "%array_length"]

      If this is accepted, [len] will behave as expected most of the time until
      someone writes:

      [let f x = len x]

      [x] here will have type ['a array] where the jkind of ['a] is [any]. The
      array kind function in [typeopt] will look at ['a] expecting it to be
      representable and fail. This produces a bad error message that doesn't
      point to the source of the mistake which is, in fact, the external
      declaration.

      For this reason, we have [unexpected_layout_any_check].  It's here to
      point out this type of mistake early and suggest the use of
      [@layout_poly].

      An exception is raised if any of these checks fails. *)
(* CR layouts v7.1: additionally, we do not allow externals to have unboxed
   product args/returns. Right now this restriction is in place for all
   externals, but we should be able to relax it for some primitives that are
   implemented by the compiler, like %identity. Enforcement for [@layout_poly]
   primitives is tricky, because it is legal to, e.g., apply such a primitive to
   a sort variable, and that sort variable could subsequently be filled in by a
   product. So we rule out some things here, but others must be caught much
   later, in translprim.
*)
let error_if_containing_unexpected_jkind prim cty ty =
  Primitive.prim_has_valid_reprs ~loc:cty.ctyp_loc prim;
  unexpected_layout_any_check prim cty ty

(* [@@@zero_alloc assert all] in signatures uses the apparent arity of each
   declaration just by looking at the number of arrows in the type.  If the type
   is an alias to an arrow type, the apparent arity is zero, and the item won't
   get any zero alloc checking.  This is probably not the user's intent, so we
   give a warning in that case.  *)
let check_for_hidden_arrow env loc ty =
  match !Clflags.zero_alloc_assert with
  | Assert_all | Assert_all_opt ->
    let check () =
      begin match get_desc (Ctype.expand_head env ty) with
      | Tarrow _ ->
        let attr =
          match !Clflags.zero_alloc_assert with
          | Assert_all -> "all"
          | Assert_all_opt -> "all_opt"
          | Assert_default -> assert false
        in
        Location.prerr_warning loc (Warnings.Zero_alloc_all_hidden_arrow attr)
      | _ -> ()
      end
    in
    if !Clflags.principal || Env.has_local_constraints env then
      let snap = Btype.snapshot () in
      check ();
      Btype.backtrack snap
    else
      check()
  | Assert_default -> ()

(* Translate a value declaration *)
let transl_value_decl env loc ~modalities valdecl =
  let cty = Typetexp.transl_type_scheme env valdecl.pval_type in
  (* CR layouts v5: relax this to check for representability. *)
  begin match Ctype.constrain_type_jkind env cty.ctyp_type
                (Jkind.Builtin.value_or_null ~why:Structure_element) with
  | Ok () -> ()
  | Error err ->
    raise(Error(cty.ctyp_loc,
                Non_value_in_sig(err,valdecl.pval_name.txt,cty.ctyp_type)))
  end;
  let ty = cty.ctyp_type in
  let v =
  match valdecl.pval_prim with
    [] when Env.is_in_signature env ->
      let default_arity =
        let rec count_arrows n ty =
          match get_desc ty with
          | Tarrow (_, _, t2, _) -> count_arrows (n+1) t2
          | _ -> n
        in
        count_arrows 0 ty
      in
      let zero_alloc =
        Builtin_attributes.get_zero_alloc_attribute ~in_signature:true
          ~on_application:false
          ~default_arity valdecl.pval_attributes
      in
      let zero_alloc =
        match zero_alloc with
        | Default_zero_alloc ->
          (* We fabricate a "Check" attribute if a top-level annotation
             specifies that all functions should be checked for zero alloc. *)
          if default_arity = 0 then begin
            check_for_hidden_arrow env loc ty;
            Zero_alloc.default
          end else
            let create_const ~opt =
              Zero_alloc.create_const
                (Check { strict = false;
                         arity = default_arity;
                         custom_error_msg = None;
                         loc;
                         opt })
            in
            (match !Clflags.zero_alloc_assert with
             | Assert_default -> Zero_alloc.default
             | Assert_all -> create_const ~opt:false
             | Assert_all_opt -> create_const ~opt:true)
        | Ignore_assert_all -> Zero_alloc.ignore_assert_all
        | Check za ->
          if default_arity = 0 && za.arity <= 0 then
            raise (Error(valdecl.pval_loc, Zero_alloc_attr_non_function));
          if za.arity <= 0 then
            raise (Error(valdecl.pval_loc, Zero_alloc_attr_bad_user_arity));
          Zero_alloc.create_const zero_alloc
        | Assume _ ->
          raise (Error(valdecl.pval_loc, Zero_alloc_attr_unsupported zero_alloc))
      in
      { val_type = ty; val_kind = Val_reg; Types.val_loc = loc;
        val_attributes = valdecl.pval_attributes; val_modalities = modalities;
        val_zero_alloc = zero_alloc;
        val_uid = Uid.mk ~current_unit:(Env.get_unit_name ());
      }
  | [] ->
      raise (Error(valdecl.pval_loc, Val_in_structure))
  | _ ->
      let global_repr =
        match
          get_native_repr_attribute valdecl.pval_attributes ~global_repr:None
        with
        | Native_repr_attr_present repr -> Some repr
        | Native_repr_attr_absent -> None
      in
      let is_layout_poly =
        Builtin_attributes.has_layout_poly valdecl.pval_attributes
      in
      if is_layout_poly &&
         not (has_ty_var_with_layout_any ty) then
        raise(Error(valdecl.pval_type.ptyp_loc, Useless_layout_poly));
      let native_repr_args, native_repr_res =
        parse_native_repr_attributes
          env valdecl.pval_type ty Prim_global ~global_repr ~is_layout_poly
      in
      let prim =
        Primitive.parse_declaration valdecl
          ~native_repr_args
          ~native_repr_res
          ~is_layout_poly
      in
      error_if_containing_unexpected_jkind prim cty ty;
      if prim.prim_arity = 0 &&
         (prim.prim_name = "" || prim.prim_name.[0] <> '%') then
        raise(Error(valdecl.pval_type.ptyp_loc, Null_arity_external));
      if !Clflags.native_code
      && prim.prim_arity > 5
      && prim.prim_native_name = ""
      then raise(Error(valdecl.pval_type.ptyp_loc, Missing_native_external));
      check_unboxable env loc ty;
      { val_type = ty; val_kind = Val_prim prim; Types.val_loc = loc;
        val_attributes = valdecl.pval_attributes; val_modalities = modalities;
        val_zero_alloc = Zero_alloc.default;
        val_uid = Uid.mk ~current_unit:(Env.get_unit_name ());
      }
  in
  let (id, newenv) =
    Env.enter_value ~mode:Mode.Value.legacy valdecl.pval_name.txt v env
      ~check:(fun s -> Warnings.Unused_value_declaration s)
  in
  Ctype.check_and_update_generalized_ty_jkind ~name:id ~loc newenv ty;
  let desc =
    {
     val_id = id;
     val_name = valdecl.pval_name;
     val_desc = cty; val_val = v;
     val_prim = valdecl.pval_prim;
     val_loc = valdecl.pval_loc;
     val_attributes = valdecl.pval_attributes;
    }
  in
  desc, newenv

let transl_value_decl env ~modalities loc valdecl =
  Builtin_attributes.warning_scope valdecl.pval_attributes
    (fun () -> transl_value_decl env ~modalities loc valdecl)

(* Translate a "with" constraint -- much simplified version of
   transl_type_decl. For a constraint [Sig with t = sdecl],
   there are two declarations of interest in two environments:
   - [sig_decl] is the declaration of [t] in [Sig],
     in the environment [sig_env] (containing the declarations
     of [Sig] before [t])
   - [sdecl] is the new syntactic declaration, to be type-checked
     in the current, outer environment [with_env].

   In particular, note that [sig_env] is an extension of
   [outer_env].
*)
let transl_with_constraint id ?fixed_row_path ~sig_env ~sig_decl ~outer_env
    sdecl =
  Env.mark_type_used sig_decl.type_uid;
  Ctype.with_local_level begin fun () ->
  TyVarEnv.reset();
  (* In the first part of this function, we typecheck the syntactic
     declaration [sdecl] in the outer environment [outer_env]. *)
  let env = outer_env in
  let loc = sdecl.ptype_loc in
  let tparams = make_params env (Pident id) sdecl.ptype_params in
  let params = List.map (fun (cty, _) -> cty.ctyp_type) tparams in
  let arity = List.length params in
  let constraints =
    List.map (fun (ty, ty', loc) ->
      let cty =
        transl_simple_type ~new_var_jkind:Any env ~closed:false Mode.Alloc.Const.legacy ty
      in
      let cty' =
        transl_simple_type ~new_var_jkind:Sort env ~closed:false Mode.Alloc.Const.legacy ty'
      in
      (* Note: We delay the unification of those constraints
         after the unification of parameters, so that clashing
         constraints report an error on the constraint location
         rather than the parameter location. *)
      (cty, cty', loc)
    ) sdecl.ptype_cstrs
  in
  let no_row = not (is_fixed_type sdecl) in
  let (tman, man) =  match sdecl.ptype_manifest with
      None -> Misc.fatal_error "Typedecl.transl_with_constraint: no manifest"
    | Some sty ->
      let cty =
        transl_simple_type ~new_var_jkind:Any env ~closed:no_row Mode.Alloc.Const.legacy sty
      in
      cty, cty.ctyp_type
  in
  (* In the second part, we check the consistency between the two
     declarations and compute a "merged" declaration; we now need to
     work in the larger signature environment [sig_env], because
     [sig_decl.type_params] and [sig_decl.type_kind] are only valid
     there. *)
  let env = sig_env in
  let sig_decl = Ctype.instance_declaration sig_decl in
  let arity_ok = arity = sig_decl.type_arity in
  if arity_ok then
    List.iter2 (fun (cty, _) tparam ->
      try Ctype.unify_var env cty.ctyp_type tparam
      with Ctype.Unify err ->
        raise(Error(cty.ctyp_loc, Inconsistent_constraint (env, err)))
    ) tparams sig_decl.type_params;
  List.iter (fun (cty, cty', loc) ->
    (* Note: constraints must also be enforced in [sig_env] because
       they may contain parameter variables from [tparams]
       that have now be unified in [sig_env]. *)
    try Ctype.unify env cty.ctyp_type cty'.ctyp_type
    with Ctype.Unify err ->
      raise(Error(loc, Inconsistent_constraint (env, err)))
  ) constraints;
  let sig_decl_abstract = Btype.type_kind_is_abstract sig_decl in
  let priv =
    if sdecl.ptype_private = Private then Private else
    if arity_ok && not sig_decl_abstract
    then sig_decl.type_private else sdecl.ptype_private
  in
  if arity_ok && not sig_decl_abstract
  && sdecl.ptype_private = Private then
    Location.deprecated loc "spurious use of private";
  let type_uid = Uid.mk ~current_unit:(Env.get_unit_name ()) in
  let type_unboxed_version =
    match get_desc man with
    | Tconstr (path, args, _) ->
      begin match Env.find_type path sig_env with
      | { type_unboxed_version = Some decl ; _ } ->
        let man = Ctype.newconstr (Path.unboxed_version path) args in
        let type_kind =
          match sig_decl.type_unboxed_version, arity_ok with
          | Some { type_kind ; _ }, true -> type_kind
          | None, _ | _, false -> Type_abstract Definition
        in
        let type_jkind = decl.type_jkind in
        Some {
          type_params = params;
          type_arity = arity;
          type_kind;
          type_jkind;
          type_private = priv;
          type_manifest = Some man;
          type_variance = [];
          type_separability = Types.Separability.default_signature ~arity;
          type_is_newtype = false;
          type_expansion_scope = Btype.lowest_level;
          type_loc = loc;
          type_attributes = decl.type_attributes;
          type_unboxed_default = false;
          type_uid = Uid.unboxed_version type_uid;
          type_unboxed_version = None;
        }
      | { type_unboxed_version = None ; _ } ->
        None
      | exception Not_found ->
        (* If [man] was translated already, this should be unreachable *)
        Misc.fatal_error "Typedecl.transl_with_constraint"
      end
    | _ -> None
  in
  let type_kind, type_unboxed_default, type_jkind =
    if arity_ok then
      sig_decl.type_kind,
      sig_decl.type_unboxed_default,
      sig_decl.type_jkind
    else
      Type_abstract Definition, false, sig_decl.type_jkind
  in
  let new_sig_decl =
    { type_params = params;
      type_arity = arity;
      type_kind;
      type_jkind;
      type_private = priv;
      type_manifest = Some man;
      type_variance = [];
      type_separability = Types.Separability.default_signature ~arity;
      type_is_newtype = false;
      type_expansion_scope = Btype.lowest_level;
      type_loc = loc;
      type_attributes = sdecl.ptype_attributes;
      type_unboxed_default;
      type_uid;
      type_unboxed_version;
    }
  in
  Option.iter (fun p -> set_private_row env sdecl.ptype_loc p new_sig_decl)
    fixed_row_path;
  begin match Ctype.closed_type_decl new_sig_decl with None -> ()
  | Some ty -> raise(Error(loc, Unbound_type_var(ty, new_sig_decl)))
  end;
  let new_sig_decl = name_recursion sdecl id new_sig_decl in
  let new_type_variance =
    let required = Typedecl_variance.variance_of_params sdecl.ptype_params in
    try
      Typedecl_variance.compute_decl env ~check:(Some (id, false)) new_sig_decl
        required
    with Typedecl_variance.Error (loc, err) ->
      raise (Error (loc, Variance err)) in
  let new_type_separability =
    try Typedecl_separability.compute_decl env new_sig_decl
    with Typedecl_separability.Error (loc, err) ->
      raise (Error (loc, Separability err)) in
  let new_sig_decl =
    (* we intentionally write this without a fragile { decl with ... }
       to ensure that people adding new fields to type declarations
       consider whether they need to recompute it here; for an example
       of bug caused by the previous approach, see #9607 *)
    {
      type_params = new_sig_decl.type_params;
      type_arity = new_sig_decl.type_arity;
      type_kind = new_sig_decl.type_kind;
      type_jkind = new_sig_decl.type_jkind;
      type_private = new_sig_decl.type_private;
      type_manifest = new_sig_decl.type_manifest;
      type_unboxed_default = new_sig_decl.type_unboxed_default;
      type_is_newtype = new_sig_decl.type_is_newtype;
      type_expansion_scope = new_sig_decl.type_expansion_scope;
      type_loc = new_sig_decl.type_loc;
      type_attributes = new_sig_decl.type_attributes;
      type_uid = new_sig_decl.type_uid;

      (* For every recomputed field added below, consider if we also must
         recompute it for the unboxed version. *)
      type_variance = new_type_variance;
      type_separability = new_type_separability;
      type_unboxed_version =
        Option.map (fun d ->
          let type_variance =
            let required =
              Typedecl_variance.variance_of_params sdecl.ptype_params in
            try
              Typedecl_variance.compute_decl env ~check:(Some (id, true))
                d required
            with Typedecl_variance.Error (loc, err) ->
              raise (Error (loc, Variance err))
          in
          let type_separability =
            try
              Typedecl_separability.compute_decl env d
            with Typedecl_separability.Error (loc, err) ->
              raise (Error (loc, Separability err))
          in
          {
            d with
            type_variance;
            type_separability;
          })
        new_sig_decl.type_unboxed_version
    } in
  {
    typ_id = id;
    typ_name = sdecl.ptype_name;
    typ_params = tparams;
    typ_type = new_sig_decl;
    typ_cstrs = constraints;
    typ_loc = loc;
    typ_manifest = Some tman;
    typ_kind = Ttype_abstract;
    typ_private = sdecl.ptype_private;
    typ_attributes = sdecl.ptype_attributes;
    typ_jkind_annotation = Jkind.get_annotation type_jkind;
  }
  end
  ~post:(fun ttyp -> generalize_decl ttyp.typ_type)

(* A simplified version of [transl_with_constraint], for the case of packages.
   Package constraints are much simpler than normal with type constraints (e.g.,
   they can not have parameters and can only update abstract types.) *)
let transl_package_constraint ~loc ty =
  { type_params = [];
    type_arity = 0;
    type_kind = Type_abstract Definition;
    type_jkind = Jkind.Builtin.any ~why:Dummy_jkind;
    (* There is no reason to calculate an accurate jkind here.  This typedecl
       will be thrown away once it is used for the package constraint inclusion
       check, and that check will expand the manifest as needed. *)
    type_private = Public;
    type_manifest = Some ty;
    type_variance = [];
    type_separability = [];
    type_is_newtype = false;
    type_expansion_scope = Btype.lowest_level;
    type_loc = loc;
    type_attributes = [];
    type_unboxed_default = false;
    type_uid = Uid.mk ~current_unit:(Env.get_unit_name ());
    type_unboxed_version = None;
  }

(* Approximate a type declaration: just make all types abstract *)

let abstract_type_decl ~injective ~jkind ~params =
  let arity = List.length params in
  Ctype.with_local_level ~post:generalize_decl begin fun () ->
    let params = List.map Ctype.newvar params in
    { type_params = params;
      type_arity = arity;
      type_kind = Type_abstract Definition;
      type_jkind = jkind;
      type_private = Public;
      type_manifest = None;
      type_variance = Variance.unknown_signature ~injective ~arity;
      type_separability = Types.Separability.default_signature ~arity;
      type_is_newtype = false;
      type_expansion_scope = Btype.lowest_level;
      type_loc = Location.none;
      type_attributes = [];
      type_unboxed_default = false;
      type_uid = Uid.internal_not_actually_unique;
      type_unboxed_version =
        Some {
          type_params = params;
          type_arity = arity;
          type_kind = Type_abstract Definition;
          type_jkind = Jkind.Builtin.any ~why:Dummy_jkind;
          type_private = Public;
          type_manifest = None;
          type_variance = Variance.unknown_signature ~injective ~arity;
          type_separability = Types.Separability.default_signature ~arity;
          type_is_newtype = false;
          type_expansion_scope = Btype.lowest_level;
          type_loc = Location.none;
          type_attributes = [];
          type_unboxed_default = false;
          type_uid = Uid.internal_not_actually_unique;
          type_unboxed_version = None;
        };
    }
  end

let approx_type_decl sdecl_list =
  let scope = Ctype.create_scope () in
  List.map
    (fun sdecl ->
       let id = Ident.create_scoped ~scope sdecl.ptype_name.txt in
       let path = Path.Pident id in
       let injective = sdecl.ptype_kind <> Ptype_abstract in
       let transl_type sty =
         Misc.fatal_errorf
           "@[I do not yet know how to deal with [with]-types (such as %a)@ in \
            recursive modules. Please contact the Jane Street OCaml Language@ \
            team for help if you see this."
           Pprintast.core_type sty
       in
       let jkind =
         Jkind.of_type_decl_default
           ~context:(Type_declaration path)
           ~transl_type
           ~default:(Jkind.Builtin.value ~why:Default_type_jkind)
           sdecl
       in
       let params =
         List.map (fun (param, _) -> get_type_param_jkind path param)
           sdecl.ptype_params
       in
       (id, abstract_type_decl ~injective ~jkind ~params))
    sdecl_list

(* Check the well-formedness conditions on type abbreviations defined
   within recursive modules. *)

let check_recmod_typedecl env loc recmod_ids path decl =
  (* recmod_ids is the list of recursively-defined module idents.
     (path, decl) is the type declaration to be checked. *)
  let to_check path = Path.exists_free recmod_ids path in
  check_well_founded_decl ~abs_env:env env loc path decl to_check;
  check_unboxed_recursion_decl ~abs_env:env env loc path decl to_check;
  check_regularity ~abs_env:env env loc path decl to_check;
  (* additional coherence check, as one might build an incoherent signature,
     and use it to build an incoherent module, cf. #7851 *)
  (* Call just [check_kind_coherence], skipping [narrow_to_manifest_jkind].
     That call sometimes spuriously fails on
     valid programs (see test 14 in testsuite/tests/typing-jkind-bounds/basics.ml). This
     isn't sound, but this check is already unsound otherwise (see issue #13765)! And not
     performing this check on the jkinds is no less sound than what already exists. So
     instead of fixing the spurious failures, we choose to just not perform the check,
     with the intention of fixing the jkind soundness issue once the other soundness issue
     is resolved. *)
  check_kind_coherence env loc path decl


(**** Error report ****)

open Format
module Style = Misc.Style

let explain_unbound_gen ppf tv tl typ kwd pr =
  try
    let ti = List.find (fun ti -> Ctype.deep_occur tv (typ ti)) tl in
    let ty0 = (* Hack to force aliasing when needed *)
      Btype.newgenty (Tobject(tv, ref None)) in
    Printtyp.prepare_for_printing [typ ti; ty0];
    fprintf ppf
      ".@ @[<hov2>In %s@ %a@;<1 -2>the variable %a is unbound@]"
      kwd (Style.as_inline_code pr) ti
      (Style.as_inline_code Printtyp.prepared_type_expr) tv
  with Not_found -> ()

let explain_unbound ppf tv tl typ kwd lab =
  explain_unbound_gen ppf tv tl typ kwd
    (fun ppf ti ->
       fprintf ppf "%s%a" (lab ti) Printtyp.prepared_type_expr (typ ti)
    )

let explain_unbound_single ppf tv ty =
  let trivial ty =
    explain_unbound ppf tv [ty] (fun t -> t) "type" (fun _ -> "") in
  match get_desc ty with
    Tobject(fi,_) ->
      let (tl, rv) = Ctype.flatten_fields fi in
      if eq_type rv tv then trivial ty else
      explain_unbound ppf tv tl (fun (_,_,t) -> t)
        "method" (fun (lab,_,_) -> lab ^ ": ")
  | Tvariant row ->
      if eq_type (row_more row) tv then trivial ty else
      explain_unbound ppf tv (row_fields row)
        (fun (_l,f) -> match row_field_repr f with
          Rpresent (Some t) -> t
        | Reither (_,[t],_) -> t
        | Reither (_,tl,_) -> Btype.newgenty (Ttuple (List.map (fun e -> None, e) tl))
        | _ -> Btype.newgenty (Ttuple[]))
        "case" (fun (lab,_) -> "`" ^ lab ^ " of ")
  | _ -> trivial ty

module Reaching_path = struct
  type t = reaching_type_path

  (* Simplify a reaching path before showing it in error messages. *)
  let simplify path =
    let is_tconstr ty = match get_desc ty with Tconstr _ -> true | _ -> false in
    let rec simplify : t -> t = function
      | Contains (ty1, _ty2) :: Contains (ty2', ty3) :: rest
        when not (is_tconstr ty2') ->
          (* If t1 contains t2 and t2 contains t3, then t1 contains t3
             and we don't need to show t2. *)
          simplify (Contains (ty1, ty3) :: rest)
      | hd :: rest -> hd :: simplify rest
      | [] -> []
    in simplify path

  (* See Printtyp.add_type_to_preparation.

     Note: it is better to call this after [simplify], otherwise some
     type variable names may be used for types that are removed
     by simplification and never actually shown to the user.
  *)
  let add_to_preparation path =
    List.iter (function
      | Contains (ty1, ty2) | Expands_to (ty1, ty2) ->
          List.iter Printtyp.add_type_to_preparation [ty1; ty2]
    ) path

  let pp ppf reaching_path =
    let pp_step ppf = function
      | Expands_to (ty, body) ->
          Format.fprintf ppf "%a = %a"
            (Style.as_inline_code Printtyp.prepared_type_expr) ty
            (Style.as_inline_code Printtyp.prepared_type_expr) body
      | Contains (outer, inner) ->
          Format.fprintf ppf "%a contains %a"
            (Style.as_inline_code Printtyp.prepared_type_expr) outer
            (Style.as_inline_code Printtyp.prepared_type_expr) inner
    in
    let comma ppf () = Format.fprintf ppf ",@ " in
    Format.(pp_print_list ~pp_sep:comma pp_step) ppf reaching_path

  let pp_colon ppf path =
  Format.fprintf ppf ":@;<1 2>@[<v>%a@]"
    pp path
end

let report_jkind_mismatch_due_to_bad_inference ppf ty violation loc =
  let loc =
    match loc with
    | Check_constraints ->
      "final type declaration consistency check"
    | Delayed_checks ->
      "checking consistency of mutually recursive groups"
  in
  fprintf ppf
    "@[<v>Layout mismatch in %s.@ \
     This is most often caused by the fact that type inference is not@ \
     clever enough to propagate layouts through variables in different@ \
     declarations. It is also not clever enough to produce a good error@ \
     message, so we'll say this instead:@;<1 2>@[%a@]@ \
     A good next step is to add a layout annotation on a parameter to@ \
     the declaration where this error is reported.@]"
    loc
    (Jkind.Violation.report_with_offender
       ~offender:(fun ppf -> Printtyp.type_expr ppf ty)) violation

let report_error ppf = function
  | Repeated_parameter ->
      fprintf ppf "A type parameter occurs several times"
  | Duplicate_constructor s ->
      fprintf ppf "Two constructors are named %a" Style.inline_code s
  | Too_many_constructors ->
      fprintf ppf
        "@[Too many non-constant constructors@ -- maximum is %i %s@]"
        (Config.max_tag + 1) "non-constant constructors"
  | Duplicate_label s ->
      fprintf ppf "Two labels are named %a" Style.inline_code s
  | Unboxed_mutable_label ->
      fprintf ppf "Unboxed record labels cannot be mutable"
  | Recursive_abbrev (s, env, reaching_path) ->
      let reaching_path = Reaching_path.simplify reaching_path in
      Printtyp.wrap_printing_env ~error:true env @@ fun () ->
      Printtyp.reset ();
      Reaching_path.add_to_preparation reaching_path;
      fprintf ppf "@[<v>The type abbreviation %a is cyclic%a@]"
        Style.inline_code s
        Reaching_path.pp_colon reaching_path
  | Cycle_in_def (s, env, reaching_path) ->
      let reaching_path = Reaching_path.simplify reaching_path in
      Printtyp.wrap_printing_env ~error:true env @@ fun () ->
      Printtyp.reset ();
      Reaching_path.add_to_preparation reaching_path;
      fprintf ppf "@[<v>The definition of %a contains a cycle%a@]"
        Style.inline_code s
        Reaching_path.pp_colon reaching_path
  | Unboxed_recursion (s, env, reaching_path) ->
      let reaching_path = Reaching_path.simplify reaching_path in
      Printtyp.wrap_printing_env ~error:true env @@ fun () ->
      Printtyp.reset ();
      Reaching_path.add_to_preparation reaching_path;
      fprintf ppf "@[<v>The definition of %a is recursive without boxing%a@]"
        Style.inline_code s
        Reaching_path.pp_colon reaching_path
  | Definition_mismatch (ty, _env, None) ->
      fprintf ppf "@[<v>@[<hov>%s@ %s@;<1 2>%a@]@]"
        "This variant or record definition" "does not match that of type"
        (Style.as_inline_code Printtyp.type_expr) ty
  | Definition_mismatch (ty, env, Some err) ->
      fprintf ppf "@[<v>@[<hov>%s@ %s@;<1 2>%a@]%a@]"
        "This variant or record definition" "does not match that of type"
        (Style.as_inline_code Printtyp.type_expr) ty
        (Includecore.report_type_mismatch
           "the original" "this" "definition" env)
        err
  | Constraint_failed (env, err) ->
      let get_jkind_error : _ Errortrace.elt -> _ = function
      | Bad_jkind (ty, violation) | Bad_jkind_sort (ty, violation) ->
        Some (ty, violation)
      | Unequal_var_jkinds _ | Unequal_tof_kind_jkinds _ | Diff _ | Variant _
      | Obj _ | Escape _ | Incompatible_fields _ | Rec_occur _ -> None
      in
      begin match List.find_map get_jkind_error err.trace with
      | Some (ty, violation) ->
        report_jkind_mismatch_due_to_bad_inference ppf ty violation
          Check_constraints
      | None ->
      fprintf ppf "@[<v>Constraints are not satisfied in this type.@ ";
      Printtyp.report_unification_error ppf env err
        (fun ppf -> fprintf ppf "Type")
        (fun ppf -> fprintf ppf "should be an instance of");
      fprintf ppf "@]"
      end
  | Jkind_mismatch_due_to_bad_inference (ty, violation, loc) ->
      report_jkind_mismatch_due_to_bad_inference ppf ty violation loc
  | Non_regular { definition; used_as; defined_as; reaching_path } ->
      let reaching_path = Reaching_path.simplify reaching_path in
      let pp_type ppf ty = Style.as_inline_code !Oprint.out_type ppf ty in
      Printtyp.prepare_for_printing [used_as; defined_as];
      Reaching_path.add_to_preparation reaching_path;
      Printtyp.Naming_context.reset ();
      fprintf ppf
        "@[<hv>This recursive type is not regular.@ \
         The type constructor %a is defined as@;<1 2>type %a@ \
         but it is used as@;<1 2>%a%t\
         All uses need to match the definition for the recursive type \
         to be regular.@]"
        Style.inline_code (Path.name definition)
        pp_type (Printtyp.tree_of_typexp Type defined_as)
        pp_type (Printtyp.tree_of_typexp Type used_as)
        (fun pp ->
           let is_expansion = function Expands_to _ -> true | _ -> false in
           if List.exists is_expansion reaching_path then
             fprintf pp "@ after the following expansion(s)%a@ "
             Reaching_path.pp_colon reaching_path
           else fprintf pp ".@ ")
  | Inconsistent_constraint (env, err) ->
      fprintf ppf "@[<v>The type constraints are not consistent.@ ";
      Printtyp.report_unification_error ppf env err
        (fun ppf -> fprintf ppf "Type")
        (fun ppf -> fprintf ppf "is not compatible with type");
      fprintf ppf "@]"
  | Type_clash (env, err) ->
      Printtyp.report_unification_error ppf env err
        (function ppf ->
           fprintf ppf "This type constructor expands to type")
        (function ppf ->
           fprintf ppf "but is used here with type")
  | Null_arity_external ->
      fprintf ppf "External identifiers must be functions"
  | Missing_native_external ->
      fprintf ppf "@[<hv>An external function with more than 5 arguments \
                   requires a second stub function@ \
                   for native-code compilation@]"
  | Unbound_type_var (ty, decl) ->
      fprintf ppf "@[A type variable is unbound in this type declaration";
      begin match decl.type_kind, decl.type_manifest with
      | Type_variant (tl, _rep, _), _ ->
          explain_unbound_gen ppf ty tl (fun c ->
              let tl = tys_of_constr_args c.Types.cd_args in
              Btype.newgenty (Ttuple (List.map (fun t -> None, t) tl))
            )
            "case" (fun ppf c ->
              fprintf ppf
                "%a of %a" Printtyp.ident c.Types.cd_id
                Printtyp.constructor_arguments c.Types.cd_args)
      | Type_record (tl, _, _), _ ->
          explain_unbound ppf ty tl (fun l -> l.Types.ld_type)
            "field" (fun l -> Ident.name l.Types.ld_id ^ ": ")
      | Type_record_unboxed_product (tl, _, _), _ ->
          explain_unbound ppf ty tl (fun l -> l.Types.ld_type)
            "unboxed record field" (fun l -> Ident.name l.Types.ld_id ^ ": ")
      | Type_abstract _, Some ty' ->
          explain_unbound_single ppf ty ty'
      | _ -> ()
      end;
      fprintf ppf "@]"
  | Unbound_type_var_ext (ty, ext) ->
      fprintf ppf "@[A type variable is unbound in this extension constructor";
      let args = tys_of_constr_args ext.ext_args in
      explain_unbound ppf ty args (fun c -> c) "type" (fun _ -> "");
      fprintf ppf "@]"
  | Cannot_extend_private_type path ->
      fprintf ppf "@[%s@ %a@]"
        "Cannot extend private type definition"
        Printtyp.path path
  | Not_extensible_type path ->
      fprintf ppf "@[%s@ %a@ %s@]"
        "Type definition"
        (Style.as_inline_code Printtyp.path) path
        "is not extensible"
  | Extension_mismatch (path, env, err) ->
      fprintf ppf "@[<v>@[<hov>%s@ %s@;<1 2>%a@]%a@]"
        "This extension" "does not match the definition of type"
        Style.inline_code (Path.name path)
        (Includecore.report_type_mismatch
           "the type" "this extension" "definition" env)
        err
  | Rebind_wrong_type (lid, env, err) ->
      Printtyp.report_unification_error ppf env err
        (function ppf ->
           fprintf ppf "The constructor %a@ has type"
             (Style.as_inline_code Printtyp.longident) lid)
        (function ppf ->
           fprintf ppf "but was expected to be of type")
  | Rebind_mismatch (lid, p, p') ->
      fprintf ppf
        "@[%s@ %a@ %s@ %a@ %s@ %s@ %a@]"
        "The constructor"
        (Style.as_inline_code Printtyp.longident) lid
        "extends type" Style.inline_code (Path.name p)
        "whose declaration does not match"
        "the declaration of type" Style.inline_code (Path.name p')
  | Rebind_private lid ->
      fprintf ppf "@[%s@ %a@ %s@]"
        "The constructor"
        (Style.as_inline_code Printtyp.longident) lid
        "is private"
  | Variance (Typedecl_variance.Bad_variance (n, v1, v2)) ->
      let variance (p,n,i) =
        let inj = if i then "injective " else "" in
        match p, n with
          true,  true  -> inj ^ "invariant"
        | true,  false -> inj ^ "covariant"
        | false, true  -> inj ^ "contravariant"
        | false, false -> if inj = "" then "unrestricted" else inj
      in
      (match n with
       | Variance_variable_error { error; variable; context } ->
           Printtyp.prepare_for_printing [ variable ];
           Printtyp.Naming_context.reset ();
           begin match context with
           | Type_declaration { id ; decl ; unboxed_version } ->
               let pre, post =
                 if unboxed_version then
                   (* Unexpected; errors in the unboxed version should have also
                      been present and reported first for the boxed version. *)
                   "In the unboxed version of the definition",
                 "@ Please report this error to the Jane Street compilers team."
                 else
                   "In the definition", ""
               in
               Printtyp.add_type_declaration_to_preparation id decl;
               fprintf ppf "@[<v>%s@;<1 2>%a@;%s"
                 pre
                 (Style.as_inline_code @@ Printtyp.prepared_type_declaration id)
                 decl
                 post
           | Gadt_constructor c ->
               Printtyp.add_constructor_to_preparation c;
               fprintf ppf "@[<v>%s@;<1 2>%a@;"
                 "In the GADT constructor"
                 (Style.as_inline_code Printtyp.prepared_constructor)
                 c
           | Extension_constructor (id, e) ->
               Printtyp.add_extension_constructor_to_preparation e;
               fprintf ppf "@[<v>%s@;<1 2>%a@;"
                 "In the extension constructor"
                 (Printtyp.prepared_extension_constructor id)
                 e
           end;
           begin match error with
           | Variance_not_reflected ->
               fprintf ppf "@[%s@ %a@ %s@ %s@ It"
                 "the type variable"
                 (Style.as_inline_code Printtyp.prepared_type_expr) variable
                 "has a variance that"
                 "is not reflected by its occurrence in type parameters."
           | No_variable ->
               fprintf ppf "@[%s@ %a@ %s@ %s@]@]"
                 "the type variable"
                 (Style.as_inline_code Printtyp.prepared_type_expr) variable
                 "cannot be deduced"
                 "from the type parameters."
           | Variance_not_deducible ->
               fprintf ppf "@[%s@ %a@ %s@ %s@ It"
                 "the type variable"
                 (Style.as_inline_code Printtyp.prepared_type_expr) variable
                 "has a variance that"
                 "cannot be deduced from the type parameters."
           end
       | Variance_not_satisfied n ->
           fprintf ppf "@[@[%s@ %s@ The %d%s type parameter"
             "In this definition, expected parameter"
             "variances are not satisfied."
             n (Misc.ordinal_suffix n));
      (match n with
       | Variance_variable_error { error = No_variable; _ } -> ()
       | _ ->
           fprintf ppf " was expected to be %s,@ but it is %s.@]@]"
             (variance v2) (variance v1))
  | Unavailable_type_constructor p ->
      fprintf ppf "The definition of type %a@ is unavailable"
        (Style.as_inline_code Printtyp.path) p
  | Variance Typedecl_variance.Varying_anonymous ->
      fprintf ppf "@[%s@ %s@ %s@]"
        "In this GADT definition," "the variance of some parameter"
        "cannot be checked"
  | Val_in_structure ->
      fprintf ppf "Value declarations are only allowed in signatures"
  | Multiple_native_repr_attributes ->
      fprintf ppf "Too many %a/%a attributes"
        Style.inline_code "[@@unboxed]"
        Style.inline_code "[@@untagged]"
  | Cannot_unbox_or_untag_type Unboxed ->
      fprintf ppf "@[Don't know how to unbox this type.@ \
                   Only %a, %a, %a, %a, vector primitives, and@ \
                   the corresponding unboxed types can be marked unboxed.@]"
        Style.inline_code "float"
        Style.inline_code "int32"
        Style.inline_code "int64"
        Style.inline_code "nativeint"
  | Cannot_unbox_or_untag_type Untagged ->
      fprintf ppf "@[Don't know how to untag this type. Only %a, %a, %a, \
                   and@ other immediate types can be untagged.@]"
        Style.inline_code "int8"
        Style.inline_code "int16"
        Style.inline_code "int"
  | Deep_unbox_or_untag_attribute kind ->
      fprintf ppf
        "@[The attribute %a should be attached to@ \
         a direct argument or result of the primitive,@ \
         it should not occur deeply into its type.@]"
        Style.inline_code
        (match kind with Unboxed -> "@unboxed" | Untagged -> "@untagged")
  | Jkind_mismatch_of_path (dpath,v) ->
    (* the type is always printed just above, so print out just the head of the
       path instead of something like [t/3] *)
    let offender ppf =
      let head_name = Ident.name (Path.head dpath) in
      let path_end =
        if Path.is_unboxed_version dpath then head_name ^ "#" else head_name
      in
      fprintf ppf "type %a" Style.inline_code path_end
    in
    Jkind.Violation.report_with_offender ~offender ppf v
  | Jkind_mismatch_of_type (ty,v) ->
    let offender ppf = fprintf ppf "type %a"
        (Style.as_inline_code Printtyp.type_expr) ty in
    Jkind.Violation.report_with_offender ~offender ppf v
  | Jkind_sort {kloc; typ; err} ->
    let s =
      match kloc with
      | Mixed_product -> "Structures with non-value elements"
      | Cstr_tuple _ -> "Constructor argument types"
      | Inlined_record { unboxed = false }
      | Record { unboxed = false } -> "Record element types"
      | Inlined_record { unboxed = true }
      | Record { unboxed = true } -> "[@@unboxed] record element types"
      | Record_unboxed_product -> "Unboxed record element types"
      | External -> "Types in an external"
      | External_with_layout_poly -> "Types in an external"
    in
    let extra =
      match kloc with
      | Mixed_product | Cstr_tuple _ | Record _ | Inlined_record _ | External
      | Record_unboxed_product -> dprintf ""
      | External_with_layout_poly -> dprintf
        "@ (locally-scoped type variables with layout 'any' are@ \
          made representable by %a)"
        Style.inline_code "[@layout_poly]"
    in
    fprintf ppf "@[%s must have a representable layout%t.@ %a@]" s
      extra
      (Jkind.Violation.report_with_offender
         ~offender:(fun ppf -> Printtyp.type_expr ppf typ)) err
  | Jkind_empty_record ->
    fprintf ppf "@[Records must contain at least one runtime value.@]"
  | Non_value_in_sig (err, val_name, ty) ->
    let offender ppf = fprintf ppf "type %a" Printtyp.type_expr ty in
    fprintf ppf "@[This type signature for %a is not a value type.@ %a@]"
      Style.inline_code val_name
      (Jkind.Violation.report_with_offender ~offender) err
  | Invalid_jkind_in_block (typ, sort_const, lloc) ->
    let struct_desc =
      match lloc with
      | Mixed_product -> "Structures with non-value elements"
      | Inlined_record { unboxed = false } -> "Inlined records"
      | Inlined_record { unboxed = true } -> "[@@unboxed] inlined records"
      | Record { unboxed = false } -> "Records"
      | Record { unboxed = true }-> "[@@unboxed] records"
      | Record_unboxed_product -> "Unboxed records"
      | Cstr_tuple { unboxed = false } -> "Variants"
      | Cstr_tuple { unboxed = true } -> "Unboxed variants"
      | External | External_with_layout_poly -> assert false
    in
    fprintf ppf
      "@[Type %a has layout %a.@ %s may not yet contain types of this layout.@]"
      (Style.as_inline_code Printtyp.type_expr) typ
      (Style.as_inline_code Jkind.Sort.Const.format) sort_const
      struct_desc
  | Illegal_mixed_product error -> begin
      match error with
      | Runtime_support_not_enabled mixed_product_kind ->
          fprintf ppf
            "@[This OCaml runtime doesn't support mixed %s.@]"
            (Mixed_product_kind.to_plural_string mixed_product_kind)
      | Extension_constructor ->
          fprintf ppf
            "@[Extensible types can't have fields of unboxed type.@ Consider \
             wrapping the unboxed fields in a record.@]"
      | Value_prefix_too_long
          { value_prefix_len; max_value_prefix_len; mixed_product_kind } ->
          fprintf ppf
            "@[Mixed %s may contain at most %d value fields prior to the\
            \ flat suffix, but this one contains %d.@]"
            (Mixed_product_kind.to_plural_string mixed_product_kind)
            max_value_prefix_len value_prefix_len
      | Insufficient_level { required_layouts_level; mixed_product_kind } -> (
        let hint ppf =
          Format.fprintf ppf "You must enable -extension %s to use this feature."
            (Language_extension.to_command_line_string Layouts
               required_layouts_level)
        in
        match Language_extension.is_enabled Layouts with
        | false ->
          fprintf ppf
            "@[<v>The appropriate layouts extension is not enabled.@;%t@]" hint
        | true ->
          fprintf ppf
            "@[<v>The enabled layouts extension does not allow for mixed %s.@;\
             %t@]"
            (Mixed_product_kind.to_plural_string mixed_product_kind)
            hint)
    end
  | Bad_unboxed_attribute msg ->
      fprintf ppf "@[This type cannot be unboxed because@ %s.@]" msg
  | Separability (Typedecl_separability.Non_separable_evar evar) ->
      let pp_evar ppf = function
        | None ->
            fprintf ppf "an unnamed existential variable"
        | Some str ->
            fprintf ppf "the existential variable %a"
              (Style.as_inline_code Pprintast.tyvar) str in
      fprintf ppf "@[This type cannot be unboxed because@ \
                   it might contain both float and non-float values,@ \
                   depending on the instantiation of %a.@ \
                   You should annotate it with %a.@]"
        pp_evar evar
        Style.inline_code "[@@ocaml.boxed]"
  | Boxed_and_unboxed ->
      fprintf ppf "@[A type cannot be boxed and unboxed at the same time.@]"
  | Nonrec_gadt ->
      fprintf ppf
        "@[GADT case syntax cannot be used in a %a block.@]"
        Style.inline_code "nonrec"
  | Invalid_private_row_declaration ty ->
      let pp_private ppf ty = fprintf ppf "private %a" Printtyp.type_expr ty in
      Format.fprintf ppf
        "@[<hv>This private row type declaration is invalid.@ \
         The type expression on the right-hand side reduces to@;<1 2>%a@ \
         which does not have a free row type variable.@]@,\
         @[<hv>@[@{<hint>Hint@}: If you intended to define a private \
         type abbreviation,@ \
        write explicitly@]@;<1 2>%a@]"
        (Style.as_inline_code Printtyp.type_expr) ty
        (Style.as_inline_code pp_private) ty
  | Local_not_enabled ->
      fprintf ppf "@[The local extension is disabled@ \
                   To enable it, pass the '-extension local' flag@]"
  | Unexpected_layout_any_in_primitive name ->
      fprintf ppf
        "@[The primitive %a doesn't work well with type variables of@ \
           layout any. Consider using %a.@]"
        Style.inline_code name
        Style.inline_code "[@layout_poly]"
  | Useless_layout_poly ->
      fprintf ppf
        "@[%a on this external declaration has no@ \
           effect. Consider removing it or adding a type@ \
           variable for it to operate on.@]"
        Style.inline_code "[@layout_poly]"
  | Zero_alloc_attr_unsupported ca ->
      let variety = match ca with
        | Default_zero_alloc  | Check _ -> assert false
        | Assume _ -> "assume"
        | Ignore_assert_all -> "ignore"
      in
      fprintf ppf
        "@[zero_alloc %a attributes are not supported in signatures@]"
        Style.inline_code variety
  | Zero_alloc_attr_non_function ->
    fprintf ppf
      "@[In signatures, zero_alloc is only supported on function declarations.\
         @ Found no arrows in this declaration's type.\
         @ Hint: You can write %a to specify the arity\
         @ of an alias (for n > 0).@]"
      Style.inline_code "[@zero_alloc arity n]"
  | Zero_alloc_attr_bad_user_arity ->
    fprintf ppf
      "@[Invalid zero_alloc attribute: arity must be greater than 0.@]"
  | Invalid_reexport {definition; expected} ->
    fprintf ppf
      "@[Invalid reexport declaration.\
         @ Type %s must be defined equal to the primitive type %a.@]"
      (Path.name definition) Printtyp.path expected
  | Non_abstract_reexport definition ->
    fprintf ppf
      "@[Invalid reexport declaration.\
         @ Type %s must not define an explicit representation.@]"
      (Path.name definition)
  | Unsafe_mode_crossing_on_invalid_type_kind ->
    fprintf ppf
      "@[[%@%@unsafe_allow_any_mode_crossing] is not allowed on this kind of \
       type declaration.@ Only records, unboxed products, and variants are \
       supported.@]"
  | Illegal_baggage jkind ->
    fprintf ppf
      "@[Illegal %a in kind annotation of an abbreviation:@ %a@]"
      Style.inline_code "with" Jkind.format jkind
  | No_unboxed_version p ->
      fprintf ppf "@[The type %a@ has no unboxed version.@]"
        (Style.as_inline_code Printtyp.path) p
  | Atomic_field_must_be_mutable name ->
      fprintf ppf
        "@[The label %a must be mutable to be declared atomic.@]"
        Style.inline_code name
  | Constructor_submode_failed (Error (ax, {left; right})) ->
      fprintf ppf "@[This constructor is at mode %a, \
        but expected to be at mode %a.@]"
        (Style.as_inline_code (Mode.Value.Const.print_axis ax)) left
        (Style.as_inline_code (Mode.Value.Const.print_axis ax)) right;
      fprintf ppf "@[<hv>@[@{<hint>Hint@}: all argument types must \
        mode-cross for rebinding to succeed.@]"

let () =
  Location.register_error_of_exn
    (function
      | Error (loc, err) ->
        Some (Location.error_of_printer ~loc report_error err)
      | _ ->
        None
    )<|MERGE_RESOLUTION|>--- conflicted
+++ resolved
@@ -821,15 +821,8 @@
   | Clflags.Old_merlin ->
     List.map (fun (_, decl) -> old_merlin_shape_declaration decl) decls
   | Clflags.Debugging_shapes ->
-<<<<<<< HEAD
     Type_shape.Type_decl_shape.of_type_declarations decls
       (Env.shape_for_constr env)
-=======
-    let _ = env in
-    List.map (fun _ -> Shape.leaf' None) decls
-    (* CR sspies: In the future, we will actually produce shapes with debugging
-       information here. For now, we just use a stub. *)
->>>>>>> ece8435c
 
 let shape_extension_constructor ext uid =
   match !Clflags.shape_format with
@@ -1820,11 +1813,7 @@
       Constructor_mixed shape
 
 
-<<<<<<< HEAD
-let add_types_to_env ?shapes decls env =
-=======
 let add_types_to_env ~shapes decls env =
->>>>>>> ece8435c
   match shapes with
   | None ->
     List.fold_right
@@ -2922,11 +2911,7 @@
       (* Check for duplicates *)
       check_duplicates sdecl_list;
       (* Build the final env. *)
-<<<<<<< HEAD
-      let new_env = add_types_to_env decls env in
-=======
       let new_env = add_types_to_env ~shapes:None decls env in
->>>>>>> ece8435c
       (* Update stubs *)
       let delayed_jkind_checks =
         match rec_flag with
@@ -3055,28 +3040,17 @@
   let decls = List.map2 (check_abbrev new_env) sdecl_list decls in
   let shapes = shape_declarations env decls in
   (* Compute the final environment with variance and immediacy *)
-<<<<<<< HEAD
-  let final_env = add_types_to_env decls ~shapes env in
+  let final_env = add_types_to_env ~shapes:(Some shapes) decls env in
   (* Save the type shapes of the declarations in [Type_shape] for debug info. *)
+  if !Clflags.debug && !Clflags.shape_format = Clflags.Debugging_shapes then
   (* CR sspies: Adding the shapes to the table below is obsolete. The
      information is now contained in the shapes themselves. Remove it in a
      subsequent PR (and adjust the printing of the declarations as appropriate).
   *)
-  if !Clflags.debug && !Clflags.shape_format = Clflags.Debugging_shapes then
     List.iter (fun (sh, (_, decl)) ->
       let uid = decl.type_uid in
-      Uid.Tbl.add Type_shape.all_type_decls uid sh;
+      Uid.Tbl.add Type_shape.all_type_decls uid sh
     ) (List.combine shapes decls);
-=======
-  let final_env = add_types_to_env ~shapes:(Some shapes) decls env in
-  (* Save the type shapes of the declarations in [Type_shape] for debug info. *)
-  if !Clflags.debug && !Clflags.shape_format = Clflags.Debugging_shapes then
-    List.iter (fun (id, decl) ->
-      Type_shape.add_to_type_decls
-        (Pident id) decl
-        (Env.find_uid_of_path final_env)
-    ) decls;
->>>>>>> ece8435c
   (* Keep original declaration *)
   let final_decls =
     List.map2
