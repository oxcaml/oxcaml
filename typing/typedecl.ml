--- conflicted
+++ resolved
@@ -1128,26 +1128,17 @@
   | Record_unboxed | Record_inlined _ | Record_float | Record_ufloat -> false
   | Record_boxed _ -> true
   | Record_mixed shape ->
-<<<<<<< HEAD
-    Array.for_all
-      (fun (kind : mixed_block_element) ->
-         match kind with
-         | Value | Float64 | Float32 | Bits8 | Bits16 | Bits32 | Bits64 | Vec128 | Word -> true
-         | Float_boxed -> false)
-      shape
-=======
     let rec shape_has_float_boxed shape =
       Array.exists
         (fun (kind : mixed_block_element) ->
           match kind with
-          | Value | Float64 | Float32 | Bits32 | Bits64
+          | Value | Float64 | Float32 | Bits8 | Bits16 | Bits32 | Bits64
           | Vec128 | Vec256 | Vec512 | Word -> false
           | Float_boxed -> true
           | Product shape -> shape_has_float_boxed shape)
         shape
     in
     not (shape_has_float_boxed shape)
->>>>>>> 9d46f41f
 let gets_unboxed_version decl =
   (* This must be kept in sync with the match in [derive_unboxed_version] *)
   match decl.type_kind with
@@ -1687,53 +1678,13 @@
           Misc.fatal_error "Element_repr.classify: unexpected abstract layout"
         | Some s -> s
       in
-<<<<<<< HEAD
-      match base, externality_upper_bound with
-      (* CR layouts v5.1: We don't allow [External64] in the flat suffix of
-         mixed blocks. That's because we haven't committed to whether the
-         unboxing features of flambda2 can be used together with 32 bit
-         platforms. (If flambda2 stores unboxed things as flat in 32 bits, then
-         immediate64s must be banned in the flat suffix with backends for 32 bit
-         platforms that pass through flambda2. Further, we want a record
-         declaration to be accepted consistently in 32 bits vs. 64 bits.
-         So, immediate64s must always be banned in the flat suffix.)
-
-         In practice, users can put immediate64s in the value prefix.
-         (We may consider teaching the middle-ends to mark immediate64s that
-         abut the non-scannable suffix as non-scannable on 64 bit platforms.)
-
-         We may revisit this decision later when we know better whether we want
-         flambda2 to unbox for 32 bit platforms.
-      *)
-      | Value, (Internal | External64) -> Value_element
-      | Value, External -> Imm_element
-      | Float64, _ -> Unboxed_element Float64
-      | Float32, _ -> Unboxed_element Float32
-      | Word, _ -> Unboxed_element Word
-      | Bits8, _ -> Unboxed_element Bits8
-      | Bits16, _ -> Unboxed_element Bits16
-      | Bits32, _ -> Unboxed_element Bits32
-      | Bits64, _ -> Unboxed_element Bits64
-      | Vec128, _ -> Unboxed_element Vec128
-      | Void, _ -> Element_without_runtime_component { loc; ty }
-
-  let unboxed_to_flat : unboxed_element -> mixed_block_element = function
-    | Float64 -> Float64
-    | Float32 -> Float32
-    | Bits8 -> Bits8
-    | Bits16 -> Bits16
-    | Bits32 -> Bits32
-    | Bits64 -> Bits64
-    | Vec128 -> Vec128
-    | Word -> Word
-
-  let mixed_product_shape loc ts kind =
-=======
       let rec sort_to_t : Jkind_types.Sort.Const.t -> t = function
       | Base Value -> Value_element
       | Base Float64 -> Unboxed_element Float64
       | Base Float32 -> Unboxed_element Float32
       | Base Word -> Unboxed_element Word
+      | Base Bits8 -> Unboxed_element Bits8
+      | Base Bits16 -> Unboxed_element Bits16
       | Base Bits32 -> Unboxed_element Bits32
       | Base Bits64 -> Unboxed_element Bits64
       | Base Vec128 -> Unboxed_element Vec128
@@ -1746,7 +1697,6 @@
       sort_to_t sort
 
   and mixed_product_shape loc ts kind =
->>>>>>> 9d46f41f
     let to_shape_element (t,ty) : mixed_block_element =
       let rec of_t : t -> mixed_block_element = function
       | Unboxed_element unboxed -> of_unboxed_element unboxed
@@ -1761,6 +1711,8 @@
       and of_unboxed_element : unboxed_element -> mixed_block_element = function
         | Float64 -> Float64
         | Float32 -> Float32
+        | Bits8 -> Bits8
+        | Bits16 -> Bits16
         | Bits32 -> Bits32
         | Bits64 -> Bits64
         | Vec128 -> Vec128
@@ -1778,7 +1730,7 @@
         | Float_element | Value_element -> acc + 1
       and count_boxed_in_unboxed_element acc : unboxed_element -> int =
         function
-        | Float64 | Float32 | Bits32 | Bits64
+        | Float64 | Float32 | Bits8 | Bits16 | Bits32 | Bits64
         | Vec128 | Vec256 | Vec512 | Word -> acc
         | Product l -> Array.fold_left count_boxed_in_t acc l
       in
@@ -1897,13 +1849,8 @@
            match repr with
            | Float_element -> repr_summary.floats <- true
            | Unboxed_element Float64 -> repr_summary.float64s <- true
-<<<<<<< HEAD
-           | Unboxed_element (Float32 | Bits8 | Bits16 | Bits32 | Bits64
-                             | Vec128 | Word) ->
-=======
-           | Unboxed_element ( Float32 | Bits32 | Bits64
+           | Unboxed_element ( Float32 | Bits8 | Bits16 | Bits32 | Bits64
                              | Vec128 | Vec256 | Vec512 | Word | Product _ ) ->
->>>>>>> 9d46f41f
                repr_summary.non_float64_unboxed_fields <- true
            | Value_element -> repr_summary.values <- true
            | Element_without_runtime_component _ -> ())
