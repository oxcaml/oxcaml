--- conflicted
+++ resolved
@@ -490,14 +490,10 @@
             raise (Error (loc, Atomic_field_must_be_mutable name.txt))
           | Mutable, is_atomic ->
               match record_form with
-<<<<<<< HEAD
               | Legacy -> Mutable {
-                modal_upper_bound = Mode.Alloc.Comonadic.Const.legacy;
+                mode = Mode.Value.Comonadic.legacy;
                 atomic = if is_atomic then Atomic else Nonatomic
               }
-=======
-              | Legacy -> Mutable Mode.Value.Comonadic.legacy
->>>>>>> d793f56e
               | Unboxed_product -> raise(Error(loc, Unboxed_mutable_label))
          in
          let modalities =
