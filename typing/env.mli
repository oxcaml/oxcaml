--- conflicted
+++ resolved
@@ -104,7 +104,7 @@
 val add_value:
     ?check:(string -> Warnings.t) -> Ident.t -> value_description -> t -> t
 val add_type: check:bool -> Ident.t -> type_declaration -> t -> t
-val add_extension: check:bool -> Ident.t -> extension_constructor -> t -> t
+val add_extension: ?rebind:Path.t -> check:bool -> Ident.t -> extension_constructor -> t -> t
 val add_module: ?arg:bool -> Ident.t -> module_type -> t -> t
 val add_module_declaration: ?arg:bool -> Ident.t -> module_declaration -> t -> t
 val add_modtype: Ident.t -> modtype_declaration -> t -> t
@@ -131,12 +131,8 @@
     ?check:(string -> Warnings.t) ->
     string -> value_description -> t -> Ident.t * t
 val enter_type: string -> type_declaration -> t -> Ident.t * t
-<<<<<<< HEAD
-val enter_exception:
-  ?rebind:Path.t -> string -> exception_declaration -> t -> Ident.t * t
-=======
-val enter_extension: string -> extension_constructor -> t -> Ident.t * t
->>>>>>> 047e0974
+val enter_extension:
+  ?rebind:Path.t -> string -> extension_constructor -> t -> Ident.t * t
 val enter_module: ?arg:bool -> string -> module_type -> t -> Ident.t * t
 val enter_module_declaration:
     ?arg:bool -> string -> module_declaration -> t -> Ident.t * t
