--- conflicted
+++ resolved
@@ -44,9 +44,8 @@
     apply_fun: apply_fn list;
     send_fun: apply_fn list }
 
-<<<<<<< HEAD
 type crcs = (Compilation_unit.t * Digest.t option) list
-=======
+
 (* Symbols of function that pass certain checks for special properties. *)
 type checks =
   {
@@ -54,7 +53,6 @@
     mutable ui_noalloc_functions: Misc.Stdlib.String.Set.t;
     (* Functions without allocations and indirect calls *)
   }
->>>>>>> 47b8e869
 
 type unit_infos =
   { mutable ui_unit: Compilation_unit.t;  (* Compilation unit implemented *)
