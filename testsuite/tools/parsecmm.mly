--- conflicted
+++ resolved
@@ -267,12 +267,7 @@
           Debuginfo.none) }
   | LPAREN FLOATAREF expr expr RPAREN
       { let open Asttypes in
-<<<<<<< HEAD
-        Cop(Cload {memory_chunk=Double_u; mutability=Mutable; is_atomic=false}, [access_array $3 $4 Arch.size_float],
-
-=======
-        Cop(Cload (Double, Mutable), [access_array $3 $4 Arch.size_float],
->>>>>>> d9673181
+        Cop(Cload {memory_chunk=Double; mutability=Mutable; is_atomic=false}, [access_array $3 $4 Arch.size_float],
           Debuginfo.none) }
   | LPAREN ADDRASET expr expr expr RPAREN
       { let open Lambda in
