/**************************************************************************/
/*                                                                        */
/*                                 OCaml                                  */
/*                                                                        */
/*             Xavier Leroy, projet Cristal, INRIA Rocquencourt           */
/*                                                                        */
/*   Copyright 1996 Institut National de Recherche en Informatique et     */
/*     en Automatique.                                                    */
/*                                                                        */
/*   All rights reserved.  This file is distributed under the terms of    */
/*   the GNU Lesser General Public License version 2.1, with the          */
/*   special exception on linking described in the file LICENSE.          */
/*                                                                        */
/**************************************************************************/

/* A simple parser for C-- */

%{
open Cmm
open Parsecmmaux

let rec make_letdef def body =
  match def with
    [] -> body
  | (id, def) :: rem ->
      unbind_ident id;
      Clet(id, def, make_letdef rem body)

let rec make_letmutdef def body =
  match def with
    [] -> body
  | (id, ty, def) :: rem ->
      unbind_ident id;
      Clet_mut(id, ty, def, make_letmutdef rem body)

let make_switch n selector caselist =
  let index = Array.make n 0 in
  let casev = Array.of_list caselist in
  let dbg = Debuginfo.none in
  let actv = Array.make (Array.length casev) (Cexit(Cmm.Lbl 0,[],[]), dbg) in
  for i = 0 to Array.length casev - 1 do
    let (posl, e) = casev.(i) in
    List.iter (fun pos -> index.(pos) <- i) posl;
    actv.(i) <- (e, dbg)
  done;
  Cswitch(selector, index, actv, dbg, Any)

let access_array base numelt size =
  match numelt with
    Cconst_int (0, _) -> base
  | Cconst_int (n, _) ->
      let dbg = Debuginfo.none in
      Cop(Cadda, [base; Cconst_int(n * size, dbg)], dbg)
  | _ ->
      let dbg = Debuginfo.none in
      Cop(Cadda, [base;
                  Cop(Clsl, [numelt; Cconst_int(Misc.log2 size, dbg)],
                  dbg)],
          dbg)

%}

%token ABSF
%token ADDA
%token ADDF
%token ADDI
%token ADDV
%token ADDR
%token ALIGN
%token ALLOC
%token AND
%token APPLY
%token ASR
%token ASSIGN
%token BYTE
%token CASE
%token CATCH
%token CHECKBOUND
%token COLON
%token DATA
%token DIVF
%token DIVI
%token EOF
%token EQA
%token EQF
%token EQI
%token EXIT
%token EXTCALL
%token FLOAT
%token FLOAT32
%token FLOAT64
%token <string> FLOATCONST
%token FLOATOFINT
%token FUNCTION
%token GEA
%token GEF
%token GEI
%token GLOBAL
%token GTA
%token GTF
%token GTI
%token HALF
%token <string> IDENT
%token IF
%token INT
%token INT32
%token <int> INTCONST
%token INTOFFLOAT
%token INTOFVALUE
%token KSTRING
%token LBRACKET
%token LEA
%token LEF
%token LEI
%token LET
%token LETMUT
%token LOAD
%token <Location.t> LOCATION
%token LPAREN
%token LSL
%token LSR
%token LTA
%token LTF
%token LTI
%token MODI
%token MULF
%token MULH
%token MULI
%token NEA
%token NEF
%token NEI
%token NGEF
%token NGTF
%token NLEF
%token NLTF
%token OR
%token PROJ
%token <Lambda.raise_kind> RAISE
%token RBRACKET
%token RPAREN
%token SEQ
%token SIGNED
%token SKIP
%token STAR
%token STORE
%token <string> STRING
%token SUBF
%token SUBI
%token SWITCH
%token TRY
%token UNIT
%token UNSIGNED
%token VAL
%token VALUEOFINT
%token WHILE
%token WITH
%token XOR
%token ADDRAREF
%token INTAREF
%token FLOATAREF
%token ADDRASET
%token INTASET
%token FLOATASET

%start phrase
%type <Cmm.phrase> phrase

%%

phrase:
    fundecl     { Cfunction $1 }
  | datadecl    { Cdata $1 }
  | EOF         { raise End_of_file }
;
fundecl:
    LPAREN FUNCTION fun_name LPAREN params RPAREN sequence RPAREN
      { List.iter (fun (id, ty) -> unbind_ident id) $5;
        {fun_name = $3; fun_args = $5; fun_body = $7;
         fun_codegen_options =
           if Config.flambda then [
             Reduce_code_size;
             No_CSE;
           ]
           else [ Reduce_code_size ];
         fun_poll = Lambda.Default_poll;
         fun_dbg = debuginfo ()} }
;
fun_name:
    STRING              { Cmm.global_symbol $1 }
  | IDENT               { Cmm.global_symbol $1 }
params:
    oneparam params     { $1 :: $2 }
  | /**/                { [] }
;
oneparam:
    IDENT COLON machtype { (bind_ident $1, $3) }
;
machtype:
    UNIT                        { [||] }
  | componentlist               { Array.of_list(List.rev $1) }
;
component:
    VAL                         { Val }
  | ADDR                        { Addr }
  | INT                         { Int }
  | FLOAT                       { Float }
;
componentlist:
    component                    { [$1] }
  | componentlist STAR component { $3 :: $1 }
;
traps:
    LPAREN INTCONST RPAREN       { List.init $2 (fun _ -> Pop Pop_generic) }
  | /**/                         { [] }
expr:
    INTCONST    { Cconst_int ($1, debuginfo ()) }
  | FLOATCONST  { Cconst_float (float_of_string $1, debuginfo ()) }
  | STRING      { Cconst_symbol (Cmm.global_symbol $1, debuginfo ()) }
  | IDENT       { Cvar(find_ident $1) }
  | LBRACKET RBRACKET { Ctuple [] }
  | LPAREN LET letdef sequence RPAREN { make_letdef $3 $4 }
  | LPAREN LETMUT letmutdef sequence RPAREN { make_letmutdef $3 $4 }
  | LPAREN ASSIGN IDENT expr RPAREN { Cassign(find_ident $3, $4) }
  | LPAREN APPLY location expr exprlist machtype RPAREN
                { Cop(Capply ($6, Lambda.Rc_normal),
                      $4 :: List.rev $5, debuginfo ?loc:$3 ()) }
  | LPAREN EXTCALL STRING exprlist machtype RPAREN
               {Cop(Cextcall {func=$3; ty=$5; alloc=false;
                              builtin=false;
                              returns=true;
                              effects=Arbitrary_effects;
                              coeffects=Has_coeffects;
                              ty_args=[];},
                     List.rev $4, debuginfo ())}
  | LPAREN ALLOC exprlist RPAREN { Cop(Calloc Lambda.alloc_heap, List.rev $3, debuginfo ()) }
  | LPAREN SUBF expr RPAREN { Cop(Cnegf, [$3], debuginfo ()) }
  | LPAREN SUBF expr expr RPAREN { Cop(Csubf, [$3; $4], debuginfo ()) }
  | LPAREN unaryop expr RPAREN { Cop($2, [$3], debuginfo ()) }
  | LPAREN binaryop expr expr RPAREN { Cop($2, [$3; $4], debuginfo ()) }
  | LPAREN SEQ sequence RPAREN { $3 }
  | LPAREN IF expr expr expr RPAREN
      { Cifthenelse($3, debuginfo (), $4, debuginfo (), $5, debuginfo (),
                    Any) }
  | LPAREN SWITCH INTCONST expr caselist RPAREN { make_switch $3 $4 $5 }
  | LPAREN WHILE expr sequence RPAREN
      {
        let lbl0 = Lambda.next_raise_count () in
        let lbl1 = Lambda.next_raise_count () in
        let body =
          match $3 with
            Cconst_int (x, _) when x <> 0 -> $4
          | _ -> Cifthenelse($3, debuginfo (), $4, debuginfo (),
                             (Cexit(Cmm.Lbl lbl0,[],[])),
                             debuginfo (), Any) in
<<<<<<< HEAD
        Ccatch(Nonrecursive, [lbl0, [], Ctuple [], debuginfo ()],
          Ccatch(Recursive,
            [lbl1, [], Csequence(body, Cexit(Cmm.Lbl lbl1, [], [])), debuginfo ()],
=======
        Ccatch(Nonrecursive, [lbl0, [], Ctuple [], debuginfo (), false],
          Ccatch(Recursive,
            [lbl1, [], Csequence(body, Cexit(Cmm.Lbl lbl1, [], [])), debuginfo (), false],
>>>>>>> 9289e84a
            Cexit(Cmm.Lbl lbl1, [], []), Any), Any) }
  | LPAREN EXIT traps IDENT exprlist RPAREN
    { Cexit(Cmm.Lbl (find_label $4), List.rev $5, $3) }
  | LPAREN CATCH sequence WITH catch_handlers RPAREN
    { let handlers = $5 in
      List.iter (fun (_, l, _, _, _) ->
        List.iter (fun (x, _) -> unbind_ident x) l) handlers;
      Ccatch(Recursive, handlers, $3, Any) }
  | EXIT        { Cexit(Cmm.Lbl 0,[],[]) }
  | LPAREN TRY sequence WITH bind_ident sequence RPAREN
      { unbind_ident $5; Ctrywith($3, Regular, $5, $6, debuginfo (),
                                  Any) }
  | LPAREN VAL expr expr RPAREN
      { let open Asttypes in
        Cop(Cload (Word_val, Mutable), [access_array $3 $4 Arch.size_addr],
          debuginfo ()) }
  | LPAREN ADDRAREF expr expr RPAREN
      { let open Asttypes in
        Cop(Cload (Word_val, Mutable), [access_array $3 $4 Arch.size_addr],
          Debuginfo.none) }
  | LPAREN INTAREF expr expr RPAREN
      { let open Asttypes in
        Cop(Cload (Word_int, Mutable), [access_array $3 $4 Arch.size_int],
          Debuginfo.none) }
  | LPAREN FLOATAREF expr expr RPAREN
      { let open Asttypes in
        Cop(Cload (Double, Mutable), [access_array $3 $4 Arch.size_float],
          Debuginfo.none) }
  | LPAREN ADDRASET expr expr expr RPAREN
      { let open Lambda in
        Cop(Cstore (Word_val, Assignment),
            [access_array $3 $4 Arch.size_addr; $5], Debuginfo.none) }
  | LPAREN INTASET expr expr expr RPAREN
      { let open Lambda in
        Cop(Cstore (Word_int, Assignment),
            [access_array $3 $4 Arch.size_int; $5], Debuginfo.none) }
  | LPAREN FLOATASET expr expr expr RPAREN
      { let open Lambda in
        Cop(Cstore (Double, Assignment),
            [access_array $3 $4 Arch.size_float; $5], Debuginfo.none) }
;
exprlist:
    exprlist expr               { $2 :: $1 }
  | /**/                        { [] }
;
letdef:
    oneletdef                   { [$1] }
  | LPAREN letdefmult RPAREN    { $2 }
;
letdefmult:
    /**/                        { [] }
  | oneletdef letdefmult        { $1 :: $2 }
;
oneletdef:
    IDENT expr                  { (bind_ident $1, $2) }
;
letmutdef:
    oneletmutdef                { [$1] }
  | LPAREN letmutdefmult RPAREN { $2 }
;
letmutdefmult:
    /**/                        { [] }
  | oneletmutdef letmutdefmult  { $1 :: $2 }
;
oneletmutdef:
    IDENT machtype expr         { (bind_ident $1, $2, $3) }
;
chunk:
    UNSIGNED BYTE               { Byte_unsigned }
  | SIGNED BYTE                 { Byte_signed }
  | UNSIGNED HALF               { Sixteen_unsigned }
  | SIGNED HALF                 { Sixteen_signed }
  | UNSIGNED INT32              { Thirtytwo_unsigned }
  | SIGNED INT32                { Thirtytwo_signed }
  | INT                         { Word_int }
  | ADDR                        { Word_val }
  | FLOAT32                     { Single }
  | FLOAT64                     { Double }
  | FLOAT                       { Double }
  | VAL                         { Word_val }
;
unaryop:
    LOAD chunk                  { Cload ($2, Asttypes.Mutable) }
  | FLOATOFINT                  { Cfloatofint }
  | INTOFFLOAT                  { Cintoffloat }
  | VALUEOFINT                  { Cvalueofint }
  | INTOFVALUE                  { Cintofvalue }
  | RAISE                       { Craise $1 }
  | ABSF                        { Cabsf }
;
binaryop:
    STORE chunk                 { Cstore ($2, Assignment) }
  | ADDI                        { Caddi }
  | SUBI                        { Csubi }
  | STAR                        { Cmuli }
  | DIVI                        { Cdivi }
  | MODI                        { Cmodi }
  | AND                         { Cand }
  | OR                          { Cor }
  | XOR                         { Cxor }
  | LSL                         { Clsl }
  | LSR                         { Clsr }
  | ASR                         { Casr }
  | EQI                         { Ccmpi Ceq }
  | NEI                         { Ccmpi Cne }
  | LTI                         { Ccmpi Clt }
  | LEI                         { Ccmpi Cle }
  | GTI                         { Ccmpi Cgt }
  | GEI                         { Ccmpi Cge }
  | ADDA                        { Cadda }
  | ADDV                        { Caddv }
  | EQA                         { Ccmpa Ceq }
  | NEA                         { Ccmpa Cne }
  | LTA                         { Ccmpa Clt }
  | LEA                         { Ccmpa Cle }
  | GTA                         { Ccmpa Cgt }
  | GEA                         { Ccmpa Cge }
  | ADDF                        { Caddf }
  | MULF                        { Cmulf }
  | DIVF                        { Cdivf }
  | EQF                         { Ccmpf CFeq }
  | NEF                         { Ccmpf CFneq }
  | LTF                         { Ccmpf CFlt }
  | NLTF                        { Ccmpf CFnlt }
  | LEF                         { Ccmpf CFle }
  | NLEF                        { Ccmpf CFnle }
  | GTF                         { Ccmpf CFgt }
  | NGTF                        { Ccmpf CFngt }
  | GEF                         { Ccmpf CFge }
  | NGEF                        { Ccmpf CFnge }
  | CHECKBOUND                  { Ccheckbound }
  | MULH                        { (Cmulhi {signed = true}) }
  | MULH UNSIGNED               { (Cmulhi {signed = false}) }
;
sequence:
    expr sequence               { Csequence($1, $2) }
  | expr                        { $1 }
;
caselist:
    onecase sequence caselist   { ($1, $2) :: $3 }
  | /**/                        { [] }
;
onecase:
    CASE INTCONST COLON onecase { $2 :: $4 }
  | CASE INTCONST COLON         { [$2] }
;
bind_ident:
    IDENT                       { bind_ident $1 }
;
datadecl:
    LPAREN datalist RPAREN      { List.rev $2 }
  | LPAREN DATA datalist RPAREN { List.rev $3 }
;
datalist:
    datalist dataitem           { $2 :: $1 }
  | /**/                        { [] }
;
dataitem:
    STRING COLON                { Cdefine_symbol (Cmm.global_symbol $1) }
  | BYTE INTCONST               { Cint8 $2 }
  | HALF INTCONST               { Cint16 $2 }
  | INT INTCONST                { Cint(Nativeint.of_int $2) }
  | FLOAT FLOATCONST            { Cdouble (float_of_string $2) }
  | ADDR STRING                 { Csymbol_address (Cmm.global_symbol $2) }
  | VAL STRING                 { Csymbol_address (Cmm.global_symbol $2) }
  | KSTRING STRING              { Cstring $2 }
  | SKIP INTCONST               { Cskip $2 }
  | ALIGN INTCONST              { Calign $2 }
;
catch_handlers:
  | catch_handler
    { [$1] }
  | catch_handler AND catch_handlers
    { $1 :: $3 }

catch_handler:
  | sequence
    { 0, [], $1, debuginfo (), false }
  | LPAREN IDENT params RPAREN sequence
    { find_label $2, $3, $5, debuginfo (), false }

location:
    /**/                        { None }
  | LOCATION                    { Some $1 }<|MERGE_RESOLUTION|>--- conflicted
+++ resolved
@@ -252,15 +252,9 @@
           | _ -> Cifthenelse($3, debuginfo (), $4, debuginfo (),
                              (Cexit(Cmm.Lbl lbl0,[],[])),
                              debuginfo (), Any) in
-<<<<<<< HEAD
-        Ccatch(Nonrecursive, [lbl0, [], Ctuple [], debuginfo ()],
-          Ccatch(Recursive,
-            [lbl1, [], Csequence(body, Cexit(Cmm.Lbl lbl1, [], [])), debuginfo ()],
-=======
         Ccatch(Nonrecursive, [lbl0, [], Ctuple [], debuginfo (), false],
           Ccatch(Recursive,
             [lbl1, [], Csequence(body, Cexit(Cmm.Lbl lbl1, [], [])), debuginfo (), false],
->>>>>>> 9289e84a
             Cexit(Cmm.Lbl lbl1, [], []), Any), Any) }
   | LPAREN EXIT traps IDENT exprlist RPAREN
     { Cexit(Cmm.Lbl (find_label $4), List.rev $5, $3) }
