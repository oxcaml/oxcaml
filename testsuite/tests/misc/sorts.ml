--- conflicted
+++ resolved
@@ -4164,12 +4164,6 @@
   done;
 ;;
 
-<<<<<<< HEAD
-(************************************************************************)
-(* merge sort on lists via arrays *)
-
-=======
->>>>>>> 36d299b4
 let array_of_list l len =
   match l with
   | [] -> [| |]
