(* TEST
*)

let filter1 x = x mod 2 = 0 ;;

(* Standard test case *)
let () =
  assert
    ([2;4] =
      (List.to_seq [1;2;3;4;5]
      |> Seq.filter (fun x -> x mod 2 = 0)
     |> List.of_seq));
  ()
;;

(* MPR 7820 *)
let () =
  assert
    ([| 1;2;3 |] =
      (Array.to_seq [| 1;2;3 |]
      |> Array.of_seq));
  ()
;;
<<<<<<< HEAD

let () = print_endline "OK";;
=======
>>>>>>> 1435a6a6

let () = print_endline "OK";;<|MERGE_RESOLUTION|>--- conflicted
+++ resolved
@@ -21,10 +21,5 @@
       |> Array.of_seq));
   ()
 ;;
-<<<<<<< HEAD
-
-let () = print_endline "OK";;
-=======
->>>>>>> 1435a6a6
 
 let () = print_endline "OK";;