[@@@foo]

let (x[@foo]) : unit [@foo] = ()[@foo]
  [@@foo]

type t =
  | Foo of (t[@foo]) [@foo]
[@@foo]

[@@@foo]


module M = struct
  type t = {
    l : (t [@foo]) [@foo]
  }
    [@@foo]
    [@@foo]

  [@@@foo]
end[@foo]
[@@foo]

module type S = sig

  include (module type of (M[@foo]))[@foo] with type t := M.t[@foo]
    [@@foo]

  [@@@foo]

end[@foo]
[@@foo]

[@@@foo]
type 'a with_default
  =  ?size:int       (** default [42] *)
  -> ?resizable:bool (** default [true] *)
  -> 'a

type obj = <
  meth1 : int -> int;
  (** method 1 *)

  meth2: unit -> float (** method 2 *);
>

type var = [
  | `Foo (** foo *)
  | `Bar of int * string (** bar *)
]

[%%foo let x = 1 in x]
let [%foo 2+1] : [%foo bar.baz] = [%foo "foo"]

[%%foo module M = [%bar] ]
let [%foo let () = () ] : [%foo type t = t ] = [%foo class c = object end]

[%%foo: 'a list]
let [%foo: [`Foo] ] : [%foo: t -> t ] = [%foo: < foo : t > ]

[%%foo? _ ]
[%%foo? Some y when y > 0]
let [%foo? (Bar x | Baz x) ] : [%foo? #bar ] = [%foo? { x }]

[%%foo: module M : [%baz]]
let [%foo: include S with type t = t ]
  : [%foo: val x : t  val y : t]
  = [%foo: type t = t ]
let int_with_custom_modifier =
  1234567890_1234567890_1234567890_1234567890_1234567890z
let float_with_custom_modifier =
  1234567890_1234567890_1234567890_1234567890_1234567890.z

let int32     = 1234l
let int64     = 1234L
let nativeint = 1234n

let hex_without_modifier = 0x32f
let hex_with_modifier    = 0x32g

let float_without_modifer = 1.2e3
let float_with_modifer    = 1.2g
let%foo x = 42
let%foo _ = () and _ = ()
let%foo _ = ()

(* Expressions *)
let () =
  let%foo[@foo] x = 3
  and[@foo] y = 4 in
  (let module%foo[@foo] M = M in ()) ;
  (let open%foo[@foo] M in ()) ;
  (fun%foo[@foo] x -> ()) ;
  (function%foo[@foo] x -> ()) ;
  (try%foo[@foo] () with _ -> ()) ;
  (if%foo[@foo] () then () else ()) ;
  while%foo[@foo] () do () done ;
  for%foo[@foo] x = () to () do () done ;
  assert%foo[@foo] true ;
  lazy%foo[@foo] x ;
  object%foo[@foo] end ;
  begin%foo[@foo] 3 end ;
  new%foo[@foo] x ;

  match%foo[@foo] () with
  (* Pattern expressions *)
  | lazy%foo[@foo] x -> ()
  | exception%foo[@foo] x -> ()

(* Class expressions *)
class x =
  fun[@foo] x ->
  let[@foo] x = 3 in
  object[@foo]
    inherit[@foo] x
    val[@foo] x = 3
    val[@foo] virtual x : t
    val![@foo] mutable x = 3
    method[@foo] x = 3
    method[@foo] virtual x : t
    method![@foo] private x = 3
    initializer[@foo] x
  end

(* Class type expressions *)
class type t =
  object[@foo]
    inherit[@foo] t
    val[@foo] x : t
    val[@foo] mutable x : t
    method[@foo] x : t
    method[@foo] private x : t
    constraint[@foo] t = t'
    [@@@abc]
    [%%id]
    [@@@aaa]
  end

(* Type expressions *)
type t =
  (module%foo[@foo] M)

(* Module expressions *)
module M =
  functor[@foo] (M : S) ->
    (val[@foo] x)
    (struct[@foo] end)

(* Module type expression *)
module type S =
  functor[@foo] (M:S) ->
    (module type of[@foo] M) ->
    (sig[@foo] end)

(* Structure items *)
let%foo[@foo] x = 4
and[@foo] y = x

type%foo[@foo] t = int
and[@foo] t = int
type%foo[@foo] t += T

class%foo[@foo] x = x
class type%foo[@foo] x = x
external%foo[@foo] x : _  = ""
exception%foo[@foo] X

module%foo[@foo] M = M
module%foo[@foo] rec M : S = M
and[@foo] M : S = M
module type%foo[@foo] S = S

include%foo[@foo] M
open%foo[@foo] M

(* Signature items *)
module type S = sig
  val%foo[@foo] x : t
  external%foo[@foo] x : t = ""

  type%foo[@foo] t = int
  and[@foo] t' = int
  type%foo[@foo] t += T

  exception%foo[@foo] X

  module%foo[@foo] M : S
  module%foo[@foo] rec M : S
  and[@foo] M : S
  module%foo[@foo] M = M

  module type%foo[@foo] S = S

  include%foo[@foo] M
  open%foo[@foo] M

  class%foo[@foo] x : t
  class type%foo[@foo] x = x

end

type t = ..;;
type t += A;;

[%extension_constructor A];;
([%extension_constructor A] : extension_constructor);;

module M = struct
  type extension_constructor = int
end;;

open M;;

([%extension_constructor A] : extension_constructor);;

(* By using two types we can have a recursive constraint *)
type 'a class_name = .. constraint 'a = < cast: 'a. 'a name -> 'a; ..>
and 'a name =
  Class : 'a class_name -> (< cast: 'a. 'a name -> 'a; ..> as 'a) name
;;

exception Bad_cast
;;

class type castable =
object
  method cast: 'a.'a name -> 'a
end
;;

(* Lets create a castable class with a name*)

class type foo_t =
object
  inherit castable
  method foo: string
end
;;

type 'a class_name += Foo: foo_t class_name
;;

class foo: foo_t =
object(self)
  method cast: type a. a name -> a =
    function
        Class Foo -> (self :> foo_t)
      | _ -> ((raise Bad_cast) : a)
  method foo = "foo"
end
;;

(* Now we can create a subclass of foo *)

class type bar_t =
object
  inherit foo
  method bar: string
end
;;

type 'a class_name += Bar: bar_t class_name
;;

class bar: bar_t =
object(self)
  inherit foo as super
  method cast: type a. a name -> a =
    function
        Class Bar -> (self :> bar_t)
      | other -> super#cast other
  method bar = "bar"
  [@@@id]
  [%%id]
end
;;

(* Now lets create a mutable list of castable objects *)

let clist :castable list ref = ref []
;;

let push_castable (c: #castable) =
  clist := (c :> castable) :: !clist
;;

let pop_castable () =
  match !clist with
      c :: rest ->
        clist := rest;
        c
    | [] -> raise Not_found
;;

(* We can add foos and bars to this list, and retrive them *)

push_castable (new foo);;
push_castable (new bar);;
push_castable (new foo);;

let c1: castable = pop_castable ();;
let c2: castable = pop_castable ();;
let c3: castable = pop_castable ();;

(* We can also downcast these values to foos and bars *)

let f1: foo = c1#cast (Class Foo);; (* Ok *)
let f2: foo = c2#cast (Class Foo);; (* Ok *)
let f3: foo = c3#cast (Class Foo);; (* Ok *)

let b1: bar = c1#cast (Class Bar);; (* Exception Bad_cast *)
let b2: bar = c2#cast (Class Bar);; (* Ok *)
let b3: bar = c3#cast (Class Bar);; (* Exception Bad_cast *)

type foo = ..
;;

type foo +=
    A
  | B of int
;;

let is_a x =
  match x with
    A -> true
  | _ -> false
;;

(* The type must be open to create extension *)

type foo
;;

type foo += A of int (* Error type is not open *)
;;

(* The type parameters must match *)

type 'a foo = ..
;;

type ('a, 'b) foo += A of int (* Error: type parameter mismatch *)
;;

(* In a signature the type does not have to be open *)

module type S =
sig
  type foo
  type foo += A of float
end
;;

(* But it must still be extensible *)

module type S =
sig
  type foo = A of int
  type foo += B of float (* Error foo does not have an extensible type *)
end
;;

(* Signatures can change the grouping of extensions *)

type foo = ..
;;

module M = struct
  type foo +=
      A of int
    | B of string

  type foo +=
      C of int
    | D of float
end
;;

module type S = sig
  type foo +=
      B of string
    | C of int

  type foo += D of float

  type foo += A of int
end
;;

module M_S = (M : S)
;;

(* Extensions can be GADTs *)

type 'a foo = ..
;;

type _ foo +=
    A : int -> int foo
  | B : int foo
;;

let get_num : type a. a foo -> a -> a option = fun f i1 ->
    match f with
        A i2 -> Some (i1 + i2)
     |  _ -> None
;;

(* Extensions must obey constraints *)

type 'a foo = .. constraint 'a = [> `Var ]
;;

type 'a foo += A of 'a
;;

let a = A 9 (* ERROR: Constraints not met *)
;;

type 'a foo += B : int foo (* ERROR: Constraints not met *)
;;

(* Signatures can make an extension private *)

type foo = ..
;;

module M = struct type foo += A of int end
;;

let a1 = M.A 10
;;

module type S = sig type foo += private A of int end
;;

module M_S = (M : S)
;;

let is_s x =
  match x with
    M_S.A _ -> true
  | _ -> false
;;

let a2 = M_S.A 20 (* ERROR: Cannot create a value using a private constructor *)
;;

(* Extensions can be rebound *)

type foo = ..
;;

module M = struct type foo += A1 of int end
;;

type foo += A2 = M.A1
;;

type bar = ..
;;

type bar += A3 = M.A1    (* Error: rebind wrong type *)
;;

module M = struct type foo += private B1 of int end
;;

type foo += private B2 = M.B1
;;

type foo += B3 = M.B1  (* Error: rebind private extension *)
;;

type foo += C = Unknown  (* Error: unbound extension *)
;;

(* Extensions can be rebound even if type is closed *)

module M : sig type foo type foo += A1 of int end
  = struct type foo = .. type foo += A1 of int end

type M.foo += A2 = M.A1

(* Rebinding handles abbreviations *)

type 'a foo = ..
;;

type 'a foo1 = 'a foo = ..
;;

type 'a foo2 = 'a foo = ..
;;

type 'a foo1 +=
    A of int
  | B of 'a
  | C : int foo1
;;

type 'a foo2 +=
    D = A
  | E = B
  | F = C
;;

(* Extensions must obey variances *)

type +'a foo = ..
;;

type 'a foo += A of (int -> 'a)
;;

type 'a foo += B of ('a -> int)
    (* ERROR: Parameter variances are not satisfied *)
;;

type _ foo += C : ('a -> int) -> 'a foo
    (* ERROR: Parameter variances are not satisfied *)
;;

type 'a bar = ..
;;

type +'a bar += D of (int -> 'a) (* ERROR: type variances do not match *)
;;

(* Exceptions are compatible with extensions *)

module M : sig
  type exn +=
      Foo of int * float
    | Bar : 'a list -> exn
end = struct
  exception Bar : 'a list -> exn
  exception Foo of int * float
end
;;

module M : sig
  exception Bar : 'a list -> exn
  exception Foo of int * float
end = struct
  type exn +=
      Foo of int * float
    | Bar : 'a list -> exn
end
;;

exception Foo of int * float
;;

exception Bar : 'a list -> exn
;;

module M : sig
  type exn +=
      Foo of int * float
    | Bar : 'a list -> exn
end = struct
  exception Bar = Bar
  exception Foo = Foo
end
;;

(* Test toplevel printing *)

type foo = ..
;;

type foo +=
    Foo of int * int option
  | Bar of int option
;;

let x = Foo(3, Some 4), Bar(Some 5) (* Prints Foo and Bar successfully *)
;;

type foo += Foo of string
;;

let y = x (* Prints Bar but not Foo (which has been shadowed) *)
;;

exception Foo of int * int option
;;

exception Bar of int option
;;

let x = Foo(3, Some 4), Bar(Some 5) (* Prints Foo and Bar successfully *)
;;

type foo += Foo of string
;;

let y = x (* Prints Bar and part of Foo (which has been shadowed) *)
;;

(* Test Obj functions *)

type foo = ..
;;

type foo +=
    Foo
  | Bar of int
;;

let extension_name e = Obj.extension_name (Obj.extension_constructor e);;
let extension_id e = Obj.extension_id (Obj.extension_constructor e);;

let n1 = extension_name Foo
;;

let n2 = extension_name (Bar 1)
;;

let t = (extension_id (Bar 2)) = (extension_id (Bar 3)) (* true *)
;;

let f = (extension_id (Bar 2)) = (extension_id Foo) (* false *)
;;

let is_foo x = (extension_id Foo) = (extension_id x)

type foo += Foo
;;

let f = is_foo Foo
;;

let _ = Obj.extension_constructor 7 (* Invald_arg *)
;;

let _ = Obj.extension_constructor (object method m = 3 end) (* Invald_arg *)
;;
(* Typed names *)

module Msg : sig

  type 'a tag

  type result = Result : 'a tag * 'a -> result

  val write : 'a tag -> 'a -> unit

  val read : unit -> result

  type 'a tag += Int : int tag

  module type Desc = sig
    type t
    val label : string
    val write : t -> string
    val read : string -> t
  end

  module Define (D : Desc) : sig
    type 'a tag += C : D.t tag
  end

end = struct

  type 'a tag = ..

  type ktag = T : 'a tag -> ktag

  type 'a kind =
  { tag : 'a tag;
    label : string;
    write : 'a -> string;
    read : string -> 'a; }

  type rkind = K : 'a kind -> rkind

  type wkind = { f : 'a . 'a tag -> 'a kind }

  let readTbl : (string, rkind) Hashtbl.t = Hashtbl.create 13

  let writeTbl : (ktag, wkind) Hashtbl.t = Hashtbl.create 13

  let read_raw () : string * string = raise (Failure "Not implemented")

  type result = Result : 'a tag * 'a -> result

  let read () =
    let label, content = read_raw () in
      let K k = Hashtbl.find readTbl label in
        let body = k.read content in
          Result(k.tag, body)

  let write_raw (label : string) (content : string) =
    raise (Failure "Not implemented")

  let write (tag : 'a tag) (body : 'a) =
    let {f} = Hashtbl.find writeTbl (T tag) in
    let k = f tag in
    let content = k.write body in
      write_raw k.label content

  (* Add int kind *)

  type 'a tag += Int : int tag

  let ik =
    { tag = Int;
      label = "int";
      write = string_of_int;
      read = int_of_string }

  let () = Hashtbl.add readTbl "int" (K ik)

  let () =
    let f (type t) (i : t tag) : t kind =
      match i with
        Int -> ik
      | _ -> assert false
    in
      Hashtbl.add writeTbl (T Int) {f}

  (* Support user defined kinds *)

  module type Desc = sig
    type t
    val label : string
    val write : t -> string
    val read : string -> t
  end

  module Define (D : Desc) = struct
    type 'a tag += C : D.t tag
    let k =
      { tag = C;
        label = D.label;
        write = D.write;
        read = D.read }
    let () = Hashtbl.add readTbl D.label (K k)
    let () =
      let f (type t) (c : t tag) : t kind =
        match c with
          C -> k
        | _ -> assert false
      in
        Hashtbl.add writeTbl (T C) {f}
  end

end;;

let write_int i = Msg.write Msg.Int i;;

module StrM = Msg.Define(struct
  type t = string
  let label = "string"
  let read s = s
  let write s = s
end);;

type 'a Msg.tag += String = StrM.C;;

let write_string s = Msg.write String s;;

let read_one () =
  let Msg.Result(tag, body) = Msg.read () in
  match tag with
    Msg.Int -> print_int body
  | String -> print_string body
  | _ -> print_string "Unknown";;
(* Example of algorithm parametrized with modules *)

let sort (type s) set l =
  let module Set = (val set : Set.S with type elt = s) in
  Set.elements (List.fold_right Set.add l Set.empty)

let make_set (type s) cmp =
  let module S = Set.Make(struct
    type t = s
    let compare = cmp
  end) in
  (module S : Set.S with type elt = s)

let both l =
  List.map
    (fun set -> sort set l)
    [ make_set compare; make_set (fun x y -> compare y x) ]

let () =
  print_endline (String.concat "  " (List.map (String.concat "/")
                                              (both ["abc";"xyz";"def"])))


(* Hiding the internal representation *)

module type S = sig
  type t
  val to_string: t -> string
  val apply: t -> t
  val x: t
end

let create (type s) to_string apply x =
  let module M = struct
    type t = s
    let to_string = to_string
    let apply = apply
    let x = x
  end in
  (module M : S with type t = s)

let forget (type s) x =
  let module M = (val x : S with type t = s) in
  (module M : S)

let print x =
  let module M = (val x : S) in
  print_endline (M.to_string M.x)

let apply x =
  let module M = (val x : S) in
  let module N = struct
    include M
    let x = apply x
  end in
  (module N : S)

let () =
  let int = forget (create string_of_int succ 0) in
  let str = forget (create (fun s -> s) (fun s -> s ^ s) "X") in
  List.iter print (List.map apply [int; apply int; apply (apply str)])


(* Existential types + type equality witnesses -> pseudo GADT *)

module TypEq : sig
  type ('a, 'b) t
  val apply: ('a, 'b) t -> 'a -> 'b
  val refl: ('a, 'a) t
  val sym: ('a, 'b) t -> ('b, 'a) t
end = struct
  type ('a, 'b) t = unit
  let apply _ = Obj.magic
  let refl = ()
  let sym () = ()
end


module rec Typ : sig
  module type PAIR = sig
    type t
    type t1
    type t2
    val eq: (t, t1 * t2) TypEq.t
    val t1: t1 Typ.typ
    val t2: t2 Typ.typ
  end

  type 'a typ =
    | Int of ('a, int) TypEq.t
    | String of ('a, string) TypEq.t
    | Pair of (module PAIR with type t = 'a)
end = struct
  module type PAIR = sig
    type t
    type t1
    type t2
    val eq: (t, t1 * t2) TypEq.t
    val t1: t1 Typ.typ
    val t2: t2 Typ.typ
  end

  type 'a typ =
    | Int of ('a, int) TypEq.t
    | String of ('a, string) TypEq.t
    | Pair of (module PAIR with type t = 'a)
end

open Typ

let int = Int TypEq.refl

let str = String TypEq.refl

let pair (type s1) (type s2) t1 t2 =
  let module P = struct
    type t = s1 * s2
    type t1 = s1
    type t2 = s2
    let eq = TypEq.refl
    let t1 = t1
    let t2 = t2
  end in
  let pair = (module P : PAIR with type t = s1 * s2) in
  Pair pair

module rec Print : sig
  val to_string: 'a Typ.typ -> 'a -> string
end = struct
  let to_string (type s) t x =
    match t with
    | Int eq -> string_of_int (TypEq.apply eq x)
    | String eq -> Printf.sprintf "%S" (TypEq.apply eq x)
    | Pair p ->
        let module P = (val p : PAIR with type t = s) in
        let (x1, x2) = TypEq.apply P.eq x in
        Printf.sprintf "(%s,%s)" (Print.to_string P.t1 x1)
                       (Print.to_string P.t2 x2)
end

let () =
  print_endline (Print.to_string int 10);
  print_endline (Print.to_string (pair int (pair str int)) (123, ("A", 456)))


(* #6262: first-class modules and module type aliases *)

module type S1 = sig end
module type S2 = S1

let _f (x : (module S1)) : (module S2) = x

module X = struct
  module type S
end
module Y = struct include X end

let _f (x : (module X.S)) : (module Y.S) = x

(* PR#6194, main example *)
module type S3 = sig val x : bool end;;
let f = function
  | Some (module M : S3) when M.x ->1
  | Some _ [@foooo]-> 2
  | None -> 3
;;
print_endline (string_of_int (f (Some (module struct let x = false end))));;
type 'a ty =
  | Int : int ty
  | Bool : bool ty

let fbool (type t) (x : t) (tag : t ty) =
  match tag with
  | Bool -> x
;;
(* val fbool : 'a -> 'a ty -> 'a = <fun> *)
(** OK: the return value is x of type t **)

let fint (type t) (x : t) (tag : t ty) =
  match tag with
  | Int -> x > 0
;;
(* val fint : 'a -> 'a ty -> bool = <fun> *)
(** OK: the return value is x > 0 of type bool;
This has used the equation t = bool, not visible in the return type **)

let f (type t) (x : t) (tag : t ty) =
  match tag with
  | Int -> x > 0
  | Bool -> x
(* val f : 'a -> 'a ty -> bool = <fun> *)


let g (type t) (x : t) (tag : t ty) =
  match tag with
  | Bool -> x
  | Int -> x > 0
(* Error: This expression has type bool but an expression was expected of type
t = int *)

let id x = x;;
let idb1 = (fun id -> let _ = id true in id) id;;
let idb2 : bool -> bool = id;;
let idb3 ( _ : bool ) = false;;

let g (type t) (x : t) (tag : t ty) =
  match tag with
  | Bool -> idb3 x
  | Int -> x > 0

let g (type t) (x : t) (tag : t ty) =
  match tag with
  | Bool -> idb2 x
  | Int -> x > 0
(* Encoding generics using GADTs *)
(* (c) Alain Frisch / Lexifi *)
(* cf. http://www.lexifi.com/blog/dynamic-types *)

(* Basic tag *)

type 'a ty =
  | Int: int ty
  | String: string ty
  | List: 'a ty -> 'a list ty
  | Pair: ('a ty * 'b ty) -> ('a * 'b) ty
;;

(* Tagging data *)

type variant =
  | VInt of int
  | VString of string
  | VList of variant list
  | VPair of variant * variant

let rec variantize: type t. t ty -> t -> variant =
  fun ty x ->
    (* type t is abstract here *)
    match ty with
    | Int -> VInt x  (* in this branch: t = int *)
    | String -> VString x (* t = string *)
    | List ty1 ->
        VList (List.map (variantize ty1) x)
        (* t = 'a list for some 'a *)
    | Pair (ty1, ty2) ->
        VPair (variantize ty1 (fst x), variantize ty2 (snd x))
        (* t = ('a, 'b) for some 'a and 'b *)

exception VariantMismatch

let rec devariantize: type t. t ty -> variant -> t =
  fun ty v ->
    match ty, v with
    | Int, VInt x -> x
    | String, VString x -> x
    | List ty1, VList vl ->
        List.map (devariantize ty1) vl
    | Pair (ty1, ty2), VPair (x1, x2) ->
        (devariantize ty1 x1, devariantize ty2 x2)
    | _ -> raise VariantMismatch
;;

(* Handling records *)

type 'a ty =
  | Int: int ty
  | String: string ty
  | List: 'a ty -> 'a list ty
  | Pair: ('a ty * 'b ty) -> ('a * 'b) ty
  | Record: 'a record -> 'a ty

and 'a record =
    {
     path: string;
     fields: 'a field_ list;
    }

and 'a field_ =
  | Field: ('a, 'b) field -> 'a field_

and ('a, 'b) field =
    {
     label: string;
     field_type: 'b ty;
     get: ('a -> 'b);
    }
;;

(* Again *)

type variant =
  | VInt of int
  | VString of string
  | VList of variant list
  | VPair of variant * variant
  | VRecord of (string * variant) list

let rec variantize: type t. t ty -> t -> variant =
  fun ty x ->
    (* type t is abstract here *)
    match ty with
    | Int -> VInt x  (* in this branch: t = int *)
    | String -> VString x (* t = string *)
    | List ty1 ->
        VList (List.map (variantize ty1) x)
        (* t = 'a list for some 'a *)
    | Pair (ty1, ty2) ->
        VPair (variantize ty1 (fst x), variantize ty2 (snd x))
        (* t = ('a, 'b) for some 'a and 'b *)
    | Record {fields} ->
        VRecord
          (List.map (fun (Field{field_type; label; get}) ->
                       (label, variantize field_type (get x))) fields)
;;

(* Extraction *)

type 'a ty =
  | Int: int ty
  | String: string ty
  | List: 'a ty -> 'a list ty
  | Pair: ('a ty * 'b ty) -> ('a * 'b) ty
  | Record: ('a, 'builder) record -> 'a ty

and ('a, 'builder) record =
    {
     path: string;
     fields: ('a, 'builder) field list;
     create_builder: (unit -> 'builder);
     of_builder: ('builder -> 'a);
    }

and ('a, 'builder) field =
  | Field: ('a, 'builder, 'b) field_ -> ('a, 'builder) field

and ('a, 'builder, 'b) field_ =
  {
   label: string;
   field_type: 'b ty;
   get: ('a -> 'b);
   set: ('builder -> 'b -> unit);
  }

let rec devariantize: type t. t ty -> variant -> t =
  fun ty v ->
    match ty, v with
    | Int, VInt x -> x
    | String, VString x -> x
    | List ty1, VList vl ->
        List.map (devariantize ty1) vl
    | Pair (ty1, ty2), VPair (x1, x2) ->
        (devariantize ty1 x1, devariantize ty2 x2)
    | Record {fields; create_builder; of_builder}, VRecord fl ->
        if List.length fields <> List.length fl then raise VariantMismatch;
        let builder = create_builder () in
        List.iter2
          (fun (Field {label; field_type; set}) (lab, v) ->
            if label <> lab then raise VariantMismatch;
            set builder (devariantize field_type v)
          )
          fields fl;
        of_builder builder
    | _ -> raise VariantMismatch
;;

type my_record  =
    {
     a: int;
     b: string list;
    }

let my_record =
  let fields =
    [
     Field {label = "a"; field_type = Int;
            get = (fun {a} -> a);
            set = (fun (r, _) x -> r := Some x)};
     Field {label = "b"; field_type = List String;
            get = (fun {b} -> b);
            set = (fun (_, r) x -> r := Some x)};
    ]
  in
  let create_builder () = (ref None, ref None) in
  let of_builder (a, b) =
    match !a, !b with
    | Some a, Some b -> {a; b}
    | _ -> failwith "Some fields are missing in record of type my_record"
  in
  Record {path = "My_module.my_record"; fields; create_builder; of_builder}
;;

(* Extension to recursive types and polymorphic variants *)
(* by Jacques Garrigue *)

type noarg = Noarg

type (_,_) ty =
  | Int: (int,_) ty
  | String: (string,_) ty
  | List: ('a,'e) ty -> ('a list, 'e) ty
  | Option: ('a,'e) ty -> ('a option, 'e) ty
  | Pair: (('a,'e) ty * ('b,'e) ty) -> ('a * 'b,'e) ty
  (* Support for type variables and recursive types *)
  | Var: ('a, 'a -> 'e) ty
  | Rec: ('a, 'a -> 'e) ty -> ('a,'e) ty
  | Pop: ('a, 'e) ty -> ('a, 'b -> 'e) ty
  (* Change the representation of a type *)
  | Conv: string * ('a -> 'b) * ('b -> 'a) * ('b, 'e) ty -> ('a, 'e) ty
  (* Sum types (both normal sums and polymorphic variants) *)
  | Sum: ('a, 'e, 'b) ty_sum -> ('a, 'e) ty

and ('a, 'e, 'b) ty_sum =
    { sum_proj: 'a -> string * 'e ty_dyn option;
      sum_cases: (string * ('e,'b) ty_case) list;
      sum_inj: 'c. ('b,'c) ty_sel * 'c -> 'a; }

and 'e ty_dyn =              (* dynamic type *)
  | Tdyn : ('a,'e) ty * 'a -> 'e ty_dyn

and (_,_) ty_sel =           (* selector from a list of types *)
  | Thd : ('a -> 'b, 'a) ty_sel
  | Ttl : ('b -> 'c, 'd) ty_sel -> ('a -> 'b -> 'c, 'd) ty_sel

and (_,_) ty_case =          (* type a sum case *)
  | TCarg : ('b,'a) ty_sel * ('a,'e) ty -> ('e,'b) ty_case
  | TCnoarg : ('b,noarg) ty_sel -> ('e,'b) ty_case
;;

type _ ty_env =              (* type variable substitution *)
  | Enil : unit ty_env
  | Econs : ('a,'e) ty * 'e ty_env -> ('a -> 'e) ty_env
;;

(* Comparing selectors *)
type (_,_) eq = Eq: ('a,'a) eq

let rec eq_sel : type a b c. (a,b) ty_sel -> (a,c) ty_sel -> (b,c) eq option =
  fun s1 s2 ->
    match s1, s2 with
    | Thd, Thd -> Some Eq
    | Ttl s1, Ttl s2 ->
        (match eq_sel s1 s2 with None -> None | Some Eq -> Some Eq)
    | _ -> None

(* Auxiliary function to get the type of a case from its selector *)
let rec get_case : type a b e.
  (b, a) ty_sel -> (string * (e,b) ty_case) list -> string * (a, e) ty option =
  fun sel cases ->
  match cases with
  | (name, TCnoarg sel') :: rem ->
      begin match eq_sel sel sel' with
      | None -> get_case sel rem
      | Some Eq -> name, None
      end
  | (name, TCarg (sel', ty)) :: rem ->
      begin match eq_sel sel sel' with
      | None -> get_case sel rem
      | Some Eq -> name, Some ty
      end
  | [] -> raise Not_found
;;

(* Untyped representation of values *)
type variant =
  | VInt of int
  | VString of string
  | VList of variant list
  | VOption of variant option
  | VPair of variant * variant
  | VConv of string * variant
  | VSum of string * variant option

let may_map f = function Some x -> Some (f x) | None -> None

let rec variantize : type a e. e ty_env -> (a,e) ty -> a -> variant =
  fun e ty v ->
  match ty with
  | Int -> VInt v
  | String -> VString v
  | List t -> VList (List.map (variantize e t) v)
  | Option t -> VOption (may_map (variantize e t) v)
  | Pair (t1, t2) -> VPair (variantize e t1 (fst v), variantize e t2 (snd v))
  | Rec t -> variantize (Econs (ty, e)) t v
  | Pop t -> (match e with Econs (_, e') -> variantize e' t v)
  | Var -> (match e with Econs (t, e') -> variantize e' t v)
  | Conv (s, proj, inj, t) -> VConv (s, variantize e t (proj v))
  | Sum ops ->
      let tag, arg = ops.sum_proj v in
      VSum (tag, may_map (function Tdyn (ty,arg) -> variantize e ty arg) arg)
;;

let rec devariantize : type t e. e ty_env -> (t, e) ty -> variant -> t =
  fun e ty v ->
  match ty, v with
  | Int, VInt x -> x
  | String, VString x -> x
  | List ty1, VList vl ->
      List.map (devariantize e ty1) vl
  | Pair (ty1, ty2), VPair (x1, x2) ->
      (devariantize e ty1 x1, devariantize e ty2 x2)
  | Rec t, _ -> devariantize (Econs (ty, e)) t v
  | Pop t, _ -> (match e with Econs (_, e') -> devariantize e' t v)
  | Var, _ -> (match e with Econs (t, e') -> devariantize e' t v)
  | Conv (s, proj, inj, t), VConv (s', v) when s = s' ->
      inj (devariantize e t v)
  | Sum ops, VSum (tag, a) ->
      begin try match List.assoc tag ops.sum_cases, a with
      | TCarg (sel, t), Some a -> ops.sum_inj (sel, devariantize e t a)
      | TCnoarg sel, None -> ops.sum_inj (sel, Noarg)
      | _ -> raise VariantMismatch
      with Not_found -> raise VariantMismatch
      end
  | _ -> raise VariantMismatch
;;

(* First attempt: represent 1-constructor variants using Conv *)
let wrap_A t = Conv ("`A", (fun (`A x) -> x), (fun x -> `A x), t);;

let ty a = Rec (wrap_A (Option (Pair (a, Var)))) ;;
let v = variantize Enil (ty Int);;
let x = v (`A (Some (1, `A (Some (2, `A None))))) ;;

(* Can also use it to decompose a tuple *)

let triple t1 t2 t3 =
  Conv ("Triple", (fun (a,b,c) -> (a,(b,c))),
        (fun (a,(b,c)) -> (a,b,c)), Pair (t1, Pair (t2, t3)))

let v = variantize Enil (triple String Int Int) ("A", 2, 3) ;;

(* Second attempt: introduce a real sum construct *)
let ty_abc =
  (* Could also use [get_case] for proj, but direct definition is shorter *)
  let proj = function
      `A n -> "A", Some (Tdyn (Int, n))
    | `B s -> "B", Some (Tdyn (String, s))
    | `C   -> "C", None
  (* Define inj in advance to be able to write the type annotation easily *)
  and inj : type c. (int -> string -> noarg -> unit, c) ty_sel * c ->
    [`A of int | `B of string | `C] = function
        Thd, v -> `A v
      | Ttl Thd, v -> `B v
      | Ttl (Ttl Thd), Noarg -> `C
  in
  (* Coherence of sum_inj and sum_cases is checked by the typing *)
  Sum { sum_proj = proj; sum_inj = inj; sum_cases =
        [ "A", TCarg (Thd, Int); "B", TCarg (Ttl Thd, String);
          "C", TCnoarg (Ttl (Ttl Thd)) ] }
;;

let v = variantize Enil ty_abc (`A 3)
let a = devariantize Enil ty_abc v

(* And an example with recursion... *)
type 'a vlist = [`Nil | `Cons of 'a * 'a vlist]

let ty_list : type a e. (a, e) ty -> (a vlist, e) ty = fun t ->
  let tcons = Pair (Pop t, Var) in
  Rec (Sum {
       sum_proj = (function
           `Nil -> "Nil", None
         | `Cons p -> "Cons", Some (Tdyn (tcons, p)));
       sum_cases = ["Nil", TCnoarg Thd; "Cons", TCarg (Ttl Thd, tcons)];
       sum_inj = fun (type c) ->
         (function
         | Thd, Noarg -> `Nil
         | Ttl Thd, v -> `Cons v
         : (noarg -> a * a vlist -> unit, c) ty_sel * c -> a vlist)
         (* One can also write the type annotation directly *)
     })

let v = variantize Enil (ty_list Int) (`Cons (1, `Cons (2, `Nil))) ;;


(* Simpler but weaker approach *)

type (_,_) ty =
  | Int: (int,_) ty
  | String: (string,_) ty
  | List: ('a,'e) ty -> ('a list, 'e) ty
  | Option: ('a,'e) ty -> ('a option, 'e) ty
  | Pair: (('a,'e) ty * ('b,'e) ty) -> ('a * 'b,'e) ty
  | Var: ('a, 'a -> 'e) ty
  | Rec: ('a, 'a -> 'e) ty -> ('a,'e) ty
  | Pop: ('a, 'e) ty -> ('a, 'b -> 'e) ty
  | Conv: string * ('a -> 'b) * ('b -> 'a) * ('b, 'e) ty -> ('a, 'e) ty
  | Sum: ('a -> string * 'e ty_dyn option) * (string * 'e ty_dyn option -> 'a)
             -> ('a, 'e) ty
and 'e ty_dyn =
  | Tdyn : ('a,'e) ty * 'a -> 'e ty_dyn

let ty_abc : ([`A of int | `B of string | `C],'e) ty =
  (* Could also use [get_case] for proj, but direct definition is shorter *)
  Sum (
  (function
      `A n -> "A", Some (Tdyn (Int, n))
    | `B s -> "B", Some (Tdyn (String, s))
    | `C   -> "C", None),
  (function
      "A", Some (Tdyn (Int, n)) -> `A n
    | "B", Some (Tdyn (String, s)) -> `B s
    | "C", None -> `C
    | _ -> invalid_arg "ty_abc"))
;;

(* Breaks: no way to pattern-match on a full recursive type *)
let ty_list : type a e. (a,e) ty -> (a vlist,e) ty = fun t ->
  let targ = Pair (Pop t, Var) in
  Rec (Sum (
  (function `Nil -> "Nil", None
    | `Cons p -> "Cons", Some (Tdyn (targ, p))),
  (function "Nil", None -> `Nil
    | "Cons", Some (Tdyn (Pair (_, Var), (p : a * a vlist))) -> `Cons p)))
;;

(* Define Sum using object instead of record for first-class polymorphism *)

type (_,_) ty =
  | Int: (int,_) ty
  | String: (string,_) ty
  | List: ('a,'e) ty -> ('a list, 'e) ty
  | Option: ('a,'e) ty -> ('a option, 'e) ty
  | Pair: (('a,'e) ty * ('b,'e) ty) -> ('a * 'b,'e) ty
  | Var: ('a, 'a -> 'e) ty
  | Rec: ('a, 'a -> 'e) ty -> ('a,'e) ty
  | Pop: ('a, 'e) ty -> ('a, 'b -> 'e) ty
  | Conv: string * ('a -> 'b) * ('b -> 'a) * ('b, 'e) ty -> ('a, 'e) ty
  | Sum: < proj: 'a -> string * 'e ty_dyn option;
           cases: (string * ('e,'b) ty_case) list;
           inj: 'c. ('b,'c) ty_sel * 'c -> 'a >
          -> ('a, 'e) ty

and 'e ty_dyn =
  | Tdyn : ('a,'e) ty * 'a -> 'e ty_dyn

and (_,_) ty_sel =
  | Thd : ('a -> 'b, 'a) ty_sel
  | Ttl : ('b -> 'c, 'd) ty_sel -> ('a -> 'b -> 'c, 'd) ty_sel

and (_,_) ty_case =
  | TCarg : ('b,'a) ty_sel * ('a,'e) ty -> ('e,'b) ty_case
  | TCnoarg : ('b,noarg) ty_sel -> ('e,'b) ty_case
;;

let ty_abc : ([`A of int | `B of string | `C] as 'a, 'e) ty =
  Sum (object
    method proj = function
        `A n -> "A", Some (Tdyn (Int, n))
      | `B s -> "B", Some (Tdyn (String, s))
      | `C -> "C", None
    method cases =
      [ "A", TCarg (Thd, Int); "B", TCarg (Ttl Thd, String);
        "C", TCnoarg (Ttl (Ttl Thd)) ];
    method inj : type c.
        (int -> string -> noarg -> unit, c) ty_sel * c ->
          [`A of int | `B of string | `C] =
      function
        Thd, v -> `A v
      | Ttl Thd, v -> `B v
      | Ttl (Ttl Thd), Noarg -> `C
  end)

type 'a vlist = [`Nil | `Cons of 'a * 'a vlist]

let ty_list : type a e. (a, e) ty -> (a vlist, e) ty = fun t ->
  let tcons = Pair (Pop t, Var) in
  Rec (Sum (object
    method proj = function
        `Nil -> "Nil", None
      | `Cons p -> "Cons", Some (Tdyn (tcons, p))
    method cases = ["Nil", TCnoarg Thd; "Cons", TCarg (Ttl Thd, tcons)]
    method inj : type c.(noarg -> a * a vlist -> unit, c) ty_sel * c -> a vlist
    = function
      | Thd, Noarg -> `Nil
      | Ttl Thd, v -> `Cons v
  end))
;;

(*
type (_,_) ty_assoc =
  | Anil : (unit,'e) ty_assoc
  | Acons : string * ('a,'e) ty * ('b,'e) ty_assoc -> ('a -> 'b, 'e) ty_assoc

and (_,_) ty_pvar =
  | Pnil : ('a,'e) ty_pvar
  | Pconst : 't * ('b,'e) ty_pvar -> ('t -> 'b, 'e) ty_pvar
  | Parg : 't * ('a,'e) ty * ('b,'e) ty_pvar -> ('t * 'a -> 'b, 'e) ty_pvar
*)
(*
   An attempt at encoding omega examples from the 2nd Central European
   Functional Programming School:
     Generic Programming in Omega, by Tim Sheard and Nathan Linger
          http://web.cecs.pdx.edu/~sheard/
*)

(* Basic types *)

type ('a,'b) sum = Inl of 'a | Inr of 'b

type zero = Zero
type 'a succ = Succ of 'a
type _ nat =
  | NZ : zero nat
  | NS : 'a nat -> 'a succ nat
;;

(* 2: A simple example *)

type (_,_) seq =
  | Snil  : ('a,zero) seq
  | Scons : 'a * ('a,'n) seq -> ('a, 'n succ) seq
;;

let l1 = Scons (3, Scons (5, Snil)) ;;

(* We do not have type level functions, so we need to use witnesses. *)
(* We copy here the definitions from section 3.9 *)
(* Note the addition of the ['a nat] argument to PlusZ, since we do not
   have kinds *)
type (_,_,_) plus =
  | PlusZ : 'a nat -> (zero, 'a, 'a) plus
  | PlusS : ('a,'b,'c) plus -> ('a succ, 'b, 'c succ) plus
;;

let rec length : type a n. (a,n) seq -> n nat = function
  | Snil -> NZ
  | Scons (_, s) -> NS (length s)
;;

(* app returns the catenated lists with a witness proving that
   the size is the sum of its two inputs *)
type (_,_,_) app = App : ('a,'p) seq * ('n,'m,'p) plus -> ('a,'n,'m) app

let rec app : type a n m. (a,n) seq -> (a,m) seq -> (a,n,m) app =
  fun xs ys ->
  match xs with
  | Snil -> App (ys, PlusZ (length ys))
  | Scons (x, xs') ->
      let App (xs'', pl) = app xs' ys in
      App (Scons (x, xs''), PlusS pl)
;;

(* 3.1 Feature: kinds *)

(* We do not have kinds, but we can encode them as predicates *)

type tp = TP
type nd = ND
type ('a,'b) fk = FK
type _ shape =
  | Tp : tp shape
  | Nd : nd shape
  | Fk : 'a shape * 'b shape -> ('a,'b) fk shape
;;
type tt = TT
type ff = FF
type _ boolean =
  | BT : tt boolean
  | BF : ff boolean
;;

(* 3.3 Feature : GADTs *)

type (_,_) path =
  | Pnone : 'a -> (tp,'a) path
  | Phere : (nd,'a) path
  | Pleft : ('x,'a) path -> (('x,'y) fk, 'a) path
  | Pright : ('y,'a) path -> (('x,'y) fk, 'a) path
;;
type (_,_) tree =
  | Ttip  : (tp,'a) tree
  | Tnode : 'a -> (nd,'a) tree
  | Tfork : ('x,'a) tree * ('y,'a) tree -> (('x,'y)fk, 'a) tree
;;
let tree1 = Tfork (Tfork (Ttip, Tnode 4), Tfork (Tnode 4, Tnode 3))
;;
let rec find : type sh.
    ('a -> 'a -> bool) -> 'a -> (sh,'a) tree -> (sh,'a) path list
  = fun eq n t ->
    match t with
    | Ttip -> []
    | Tnode m ->
        if eq n m then [Phere] else []
    | Tfork (x, y) ->
        List.map (fun x -> Pleft x) (find eq n x) @
        List.map (fun x -> Pright x) (find eq n y)
;;
let rec extract : type sh. (sh,'a) path -> (sh,'a) tree -> 'a = fun p t ->
  match (p, t) with
  | Pnone x, Ttip -> x
  | Phere, Tnode y -> y
  | Pleft p, Tfork(l,_) -> extract p l
  | Pright p, Tfork(_,r) -> extract p r
;;

(* 3.4 Pattern : Witness *)

type (_,_) le =
  | LeZ : 'a nat -> (zero, 'a) le
  | LeS : ('n, 'm) le -> ('n succ, 'm succ) le
;;
type _ even =
  | EvenZ : zero even
  | EvenSS : 'n even -> 'n succ succ even
;;
type one = zero succ
type two = one succ
type three = two succ
type four = three succ
;;
let even0 : zero even = EvenZ
let even2 : two even = EvenSS EvenZ
let even4 : four even = EvenSS (EvenSS EvenZ)
;;
let p1 : (two, one, three) plus = PlusS (PlusS (PlusZ (NS NZ)))
;;
let rec summandLessThanSum : type a b c. (a,b,c) plus -> (a,c) le = fun p ->
  match p with
  | PlusZ n -> LeZ n
  | PlusS p' -> LeS (summandLessThanSum p')
;;

(* 3.8 Pattern: Leibniz Equality *)

type (_,_) equal = Eq : ('a,'a) equal

let convert : type a b. (a,b) equal -> a -> b = fun Eq x -> x

let rec sameNat : type a b. a nat -> b nat -> (a,b) equal option = fun a b ->
  match a, b with
  | NZ, NZ -> Some Eq
  | NS a', NS b' ->
      begin match sameNat a' b' with
      | Some Eq -> Some Eq
      | None -> None
      end
  | _ -> None
;;

(* Extra: associativity of addition *)

let rec plus_func : type a b m n.
  (a,b,m) plus -> (a,b,n) plus -> (m,n) equal =
  fun p1 p2 ->
  match p1, p2 with
  | PlusZ _, PlusZ _ -> Eq
  | PlusS p1', PlusS p2' ->
      let Eq = plus_func p1' p2' in Eq

let rec plus_assoc : type a b c ab bc m n.
  (a,b,ab) plus -> (ab,c,m) plus ->
  (b,c,bc) plus -> (a,bc,n) plus -> (m,n) equal = fun p1 p2 p3 p4 ->
  match p1, p4 with
  | PlusZ b, PlusZ bc ->
      let Eq = plus_func p2 p3 in Eq
  | PlusS p1', PlusS p4' ->
      let PlusS p2' = p2 in
      let Eq = plus_assoc p1' p2' p3 p4' in Eq
;;

(* 3.9 Computing Programs and Properties Simultaneously *)

(* Plus and app1 are moved to section 2 *)

let smaller : type a b. (a succ, b succ) le -> (a,b) le =
  function LeS x -> x ;;

type (_,_) diff = Diff : 'c nat * ('a,'c,'b) plus -> ('a,'b) diff ;;

(*
let rec diff : type a b. (a,b) le -> a nat -> b nat -> (a,b) diff =
  fun le a b ->
  match a, b, le with
  | NZ, m, _ -> Diff (m, PlusZ m)
  | NS x, NZ, _ -> assert false
  | NS x, NS y, q ->
      match diff (smaller q) x y with Diff (m, p) -> Diff (m, PlusS p)
;;
*)

let rec diff : type a b. (a,b) le -> a nat -> b nat -> (a,b) diff =
  fun le a b ->
  match le, a, b with
  | LeZ _, _, m -> Diff (m, PlusZ m)
  | LeS q, NS x, NS y ->
      match diff q x y with Diff (m, p) -> Diff (m, PlusS p)
;;

let rec diff : type a b. (a,b) le -> a nat -> b nat -> (a,b) diff =
  fun le a b ->
  match a, b,le with (* warning *)
  | NZ, m, LeZ _ -> Diff (m, PlusZ m)
  | NS x, NS y, LeS q ->
      (match diff q x y with Diff (m, p) -> Diff (m, PlusS p))
  | _ -> .
;;

let rec diff : type a b. (a,b) le -> b nat -> (a,b) diff =
  fun le b ->
  match b,le with
  | m, LeZ _ -> Diff (m, PlusZ m)
  | NS y, LeS q ->
      match diff q y with Diff (m, p) -> Diff (m, PlusS p)
;;

type (_,_) filter = Filter : ('m,'n) le * ('a,'m) seq -> ('a,'n) filter

let rec leS' : type m n. (m,n) le -> (m,n succ) le = function
  | LeZ n -> LeZ (NS n)
  | LeS le -> LeS (leS' le)
;;

let rec filter : type a n. (a -> bool) -> (a,n) seq -> (a,n) filter =
  fun f s ->
  match s with
  | Snil -> Filter (LeZ NZ, Snil)
  | Scons (a,l) ->
      match filter f l with Filter (le, l') ->
        if f a then Filter (LeS le, Scons (a, l'))
        else Filter (leS' le, l')
;;

(* 4.1 AVL trees *)

type (_,_,_) balance =
  | Less : ('h, 'h succ, 'h succ) balance
  | Same : ('h, 'h, 'h) balance
  | More : ('h succ, 'h, 'h succ) balance

type _ avl =
  | Leaf : zero avl
  | Node :
      ('hL, 'hR, 'hMax) balance * 'hL avl * int * 'hR avl -> 'hMax succ avl

type avl' = Avl : 'h avl -> avl'
;;

let empty = Avl Leaf

let rec elem : type h. int -> h avl -> bool = fun x t ->
  match t with
  | Leaf -> false
  | Node (_, l, y, r) ->
      x = y || if x < y then elem x l else elem x r
;;

let rec rotr : type n. (n succ succ) avl -> int -> n avl ->
  ((n succ succ) avl, (n succ succ succ) avl) sum =
  fun tL y tR ->
  match tL with
  | Node (Same, a, x, b) -> Inr (Node (Less, a, x, Node (More, b, y, tR)))
  | Node (More, a, x, b) -> Inl (Node (Same, a, x, Node (Same, b, y, tR)))
  | Node (Less, a, x, Node (Same, b, z, c)) ->
      Inl (Node (Same, Node (Same, a, x, b), z, Node (Same, c, y, tR)))
  | Node (Less, a, x, Node (Less, b, z, c)) ->
      Inl (Node (Same, Node (More, a, x, b), z, Node (Same, c, y, tR)))
  | Node (Less, a, x, Node (More, b, z, c)) ->
      Inl (Node (Same, Node (Same, a, x, b), z, Node (Less, c, y, tR)))
;;
let rec rotl : type n. n avl -> int -> (n succ succ) avl ->
  ((n succ succ) avl, (n succ succ succ) avl) sum =
  fun tL u tR ->
  match tR with
  | Node (Same, a, x, b) -> Inr (Node (More, Node (Less, tL, u, a), x, b))
  | Node (Less, a, x, b) -> Inl (Node (Same, Node (Same, tL, u, a), x, b))
  | Node (More, Node (Same, a, x, b), y, c) ->
      Inl (Node (Same, Node (Same, tL, u, a), x, Node (Same, b, y, c)))
  | Node (More, Node (Less, a, x, b), y, c) ->
      Inl (Node (Same, Node (More, tL, u, a), x, Node (Same, b, y, c)))
  | Node (More, Node (More, a, x, b), y, c) ->
      Inl (Node (Same, Node (Same, tL, u, a), x, Node (Less, b, y, c)))
;;
let rec ins : type n. int -> n avl -> (n avl, (n succ) avl) sum =
  fun x t ->
  match t with
  | Leaf -> Inr (Node (Same, Leaf, x, Leaf))
  | Node (bal, a, y, b) ->
      if x = y then Inl t else
      if x < y then begin
        match ins x a with
        | Inl a -> Inl (Node (bal, a, y, b))
        | Inr a ->
            match bal with
            | Less -> Inl (Node (Same, a, y, b))
            | Same -> Inr (Node (More, a, y, b))
            | More -> rotr a y b
      end else begin
        match ins x b with
        | Inl b -> Inl (Node (bal, a, y, b) : n avl)
        | Inr b ->
            match bal with
            | More -> Inl (Node (Same, a, y, b) : n avl)
            | Same -> Inr (Node (Less, a, y, b) : n succ avl)
            | Less -> rotl a y b
      end
;;

let insert x (Avl t) =
  match ins x t with
  | Inl t -> Avl t
  | Inr t -> Avl t
;;

let rec del_min : type n. (n succ) avl -> int * (n avl, (n succ) avl) sum =
  function
  | Node (Less, Leaf, x, r) -> (x, Inl r)
  | Node (Same, Leaf, x, r) -> (x, Inl r)
  | Node (bal, (Node _ as l) , x, r) ->
      match del_min l with
      | y, Inr l -> (y, Inr (Node (bal, l, x, r)))
      | y, Inl l ->
          (y, match bal with
          | Same -> Inr (Node (Less, l, x, r))
          | More -> Inl (Node (Same, l, x, r))
          | Less -> rotl l x r)

type _ avl_del =
  | Dsame : 'n avl -> 'n avl_del
  | Ddecr : ('m succ, 'n) equal * 'm avl -> 'n avl_del

let rec del : type n. int -> n avl -> n avl_del = fun y t ->
  match t with
  | Leaf -> Dsame Leaf
  | Node (bal, l, x, r) ->
      if x = y then begin
        match r with
        | Leaf ->
            begin match bal with
            | Same -> Ddecr (Eq, l)
            | More -> Ddecr (Eq, l)
            end
        | Node _ ->
            begin match bal, del_min r with
            | _, (z, Inr r) -> Dsame (Node (bal, l, z, r))
            | Same, (z, Inl r) -> Dsame (Node (More, l, z, r))
            | Less, (z, Inl r) -> Ddecr (Eq, Node (Same, l, z, r))
            | More, (z, Inl r) ->
                match rotr l z r with
                | Inl t -> Ddecr (Eq, t)
                | Inr t -> Dsame t
            end
      end else if y < x then begin
        match del y l with
        | Dsame l -> Dsame (Node (bal, l, x, r))
        | Ddecr(Eq,l) ->
            begin match bal with
            | Same -> Dsame (Node (Less, l, x, r))
            | More -> Ddecr (Eq, Node (Same, l, x, r))
            | Less ->
                match rotl l x r with
                | Inl t -> Ddecr (Eq, t)
                | Inr t -> Dsame t
            end
      end else begin
        match del y r with
        | Dsame r -> Dsame (Node (bal, l, x, r))
        | Ddecr(Eq,r) ->
            begin match bal with
            | Same -> Dsame (Node (More, l, x, r))
            | Less -> Ddecr (Eq, Node (Same, l, x, r))
            | More ->
                match rotr l x r with
                | Inl t -> Ddecr (Eq, t)
                | Inr t -> Dsame t
            end
      end
;;

let delete x (Avl t) =
  match del x t with
  | Dsame t -> Avl t
  | Ddecr (_, t) -> Avl t
;;


(* Exercise 22: Red-black trees *)

type red = RED
type black = BLACK
type (_,_) sub_tree =
  | Bleaf : (black, zero) sub_tree
  | Rnode :
      (black, 'n) sub_tree * int * (black, 'n) sub_tree -> (red, 'n) sub_tree
  | Bnode :
      ('cL, 'n) sub_tree * int * ('cR, 'n) sub_tree -> (black, 'n succ) sub_tree

type rb_tree = Root : (black, 'n) sub_tree -> rb_tree
;;

type dir = LeftD | RightD

type (_,_) ctxt =
  | CNil : (black,'n) ctxt
  | CRed : int * dir * (black,'n) sub_tree * (red,'n) ctxt -> (black,'n) ctxt
  | CBlk : int * dir * ('c1,'n) sub_tree * (black, 'n succ) ctxt -> ('c,'n) ctxt
;;

let blacken = function
    Rnode (l, e, r) -> Bnode (l, e, r)

type _ crep =
  | Red : red crep
  | Black : black crep

let color : type c n. (c,n) sub_tree -> c crep = function
  | Bleaf -> Black
  | Rnode _ -> Red
  | Bnode _ -> Black
;;

let rec fill : type c n. (c,n) ctxt -> (c,n) sub_tree -> rb_tree =
  fun ct t ->
  match ct with
  | CNil -> Root t
  | CRed (e, LeftD, uncle, c) -> fill c (Rnode (uncle, e, t))
  | CRed (e, RightD, uncle, c) -> fill c (Rnode (t, e, uncle))
  | CBlk (e, LeftD, uncle, c) -> fill c (Bnode (uncle, e, t))
  | CBlk (e, RightD, uncle, c) -> fill c (Bnode (t, e, uncle))
;;
let recolor d1 pE sib d2 gE uncle t =
  match d1, d2 with
  | LeftD, RightD -> Rnode (Bnode (sib, pE, t), gE, uncle)
  | RightD, RightD -> Rnode (Bnode (t, pE, sib), gE, uncle)
  | LeftD, LeftD -> Rnode (uncle, gE, Bnode (sib, pE, t))
  | RightD, LeftD -> Rnode (uncle, gE, Bnode (t, pE, sib))
;;
let rotate d1 pE sib d2 gE uncle (Rnode (x, e, y)) =
  match d1, d2 with
  | RightD, RightD -> Bnode (Rnode (x,e,y), pE, Rnode (sib, gE, uncle))
  | LeftD,  RightD -> Bnode (Rnode (sib, pE, x), e, Rnode (y, gE, uncle))
  | LeftD,  LeftD  -> Bnode (Rnode (uncle, gE, sib), pE, Rnode (x,e,y))
  | RightD, LeftD  -> Bnode (Rnode (uncle, gE, x), e, Rnode (y, pE, sib))
;;
let rec repair : type c n. (red,n) sub_tree -> (c,n) ctxt -> rb_tree =
  fun t ct ->
  match ct with
  | CNil -> Root (blacken t)
  | CBlk (e, LeftD, sib, c) -> fill c (Bnode (sib, e, t))
  | CBlk (e, RightD, sib, c) -> fill c (Bnode (t, e, sib))
  | CRed (e, dir, sib, CBlk (e', dir', uncle, ct)) ->
      match color uncle with
      | Red -> repair (recolor dir e sib dir' e' (blacken uncle) t) ct
      | Black -> fill ct (rotate dir e sib dir' e' uncle t)
;;
let rec ins : type c n. int -> (c,n) sub_tree -> (c,n) ctxt -> rb_tree =
  fun e t ct ->
  match t with
  | Rnode (l, e', r) ->
      if e < e' then ins e l (CRed (e', RightD, r, ct))
                else ins e r (CRed (e', LeftD, l, ct))
  | Bnode (l, e', r) ->
      if e < e' then ins e l (CBlk (e', RightD, r, ct))
                else ins e r (CBlk (e', LeftD, l, ct))
  | Bleaf -> repair (Rnode (Bleaf, e, Bleaf)) ct
;;
let insert e (Root t) = ins e t CNil
;;

(* 5.7 typed object languages using GADTs *)

type _ term =
  | Const : int -> int term
  | Add   : (int * int -> int) term
  | LT    : (int * int -> bool) term
  | Ap    : ('a -> 'b) term * 'a term -> 'b term
  | Pair  : 'a term * 'b term -> ('a * 'b) term

let ex1 = Ap (Add, Pair (Const 3, Const 5))
let ex2 = Pair (ex1, Const 1)

let rec eval_term : type a. a term -> a = function
  | Const x -> x
  | Add -> fun (x,y) -> x+y
  | LT  -> fun (x,y) -> x<y
  | Ap(f,x) -> eval_term f (eval_term x)
  | Pair(x,y) -> (eval_term x, eval_term y)

type _ rep =
  | Rint  : int rep
  | Rbool : bool rep
  | Rpair : 'a rep * 'b rep -> ('a * 'b) rep
  | Rfun  : 'a rep * 'b rep -> ('a -> 'b) rep

type (_,_) equal = Eq : ('a,'a) equal

let rec rep_equal : type a b. a rep -> b rep -> (a, b) equal option =
  fun ra rb ->
  match ra, rb with
  | Rint, Rint -> Some Eq
  | Rbool, Rbool -> Some Eq
  | Rpair (a1, a2), Rpair (b1, b2) ->
      begin match rep_equal a1 b1 with
      | None -> None
      | Some Eq -> match rep_equal a2 b2 with
        | None -> None
        | Some Eq -> Some Eq
      end
  | Rfun (a1, a2), Rfun (b1, b2) ->
      begin match rep_equal a1 b1 with
      | None -> None
      | Some Eq -> match rep_equal a2 b2 with
        | None -> None
        | Some Eq -> Some Eq
      end
  | _ -> None
;;

type assoc = Assoc : string * 'a rep * 'a -> assoc

let rec assoc : type a. string -> a rep -> assoc list -> a =
  fun x r -> function
  | [] -> raise Not_found
  | Assoc (x', r', v) :: env ->
      if x = x' then
        match rep_equal r r' with
        | None -> failwith ("Wrong type for " ^ x)
        | Some Eq -> v
      else assoc x r env

type _ term =
  | Var   : string * 'a rep -> 'a term
  | Abs   : string * 'a rep * 'b term -> ('a -> 'b) term
  | Const : int -> int term
  | Add   : (int * int -> int) term
  | LT    : (int * int -> bool) term
  | Ap    : ('a -> 'b) term * 'a term -> 'b term
  | Pair  : 'a term * 'b term -> ('a * 'b) term

let rec eval_term : type a. assoc list -> a term -> a =
  fun env -> function
  | Var (x, r) -> assoc x r env
  | Abs (x, r, e) -> fun v -> eval_term (Assoc (x, r, v) :: env) e
  | Const x -> x
  | Add -> fun (x,y) -> x+y
  | LT  -> fun (x,y) -> x<y
  | Ap(f,x) -> eval_term env f (eval_term env x)
  | Pair(x,y) -> (eval_term env x, eval_term env y)
;;

let ex3 = Abs ("x", Rint, Ap (Add, Pair (Var("x",Rint), Var("x",Rint))))
let ex4 = Ap (ex3, Const 3)

let v4 = eval_term [] ex4
;;

(* 5.9/5.10 Language with binding *)

type rnil = RNIL
type ('a,'b,'c) rcons = RCons of 'a * 'b * 'c

type _ is_row =
  | Rnil  : rnil is_row
  | Rcons : 'c is_row -> ('a,'b,'c) rcons is_row

type (_,_) lam =
  | Const : int -> ('e, int) lam
  | Var : 'a -> (('a,'t,'e) rcons, 't) lam
  | Shift : ('e,'t) lam -> (('a,'q,'e) rcons, 't) lam
  | Abs : 'a * (('a,'s,'e) rcons, 't) lam -> ('e, 's -> 't) lam
  | App : ('e, 's -> 't) lam * ('e, 's) lam -> ('e, 't) lam

type x = X
type y = Y

let ex1 = App (Var X, Shift (Var Y))
let ex2 = Abs (X, Abs (Y, App (Shift (Var X), Var Y)))
;;

type _ env =
  | Enil : rnil env
  | Econs : 'a * 't * 'e env -> ('a, 't, 'e) rcons env

let rec eval_lam : type e t. e env -> (e, t) lam -> t =
  fun env m ->
  match env, m with
  | _, Const n -> n
  | Econs (_, v, r), Var _ -> v
  | Econs (_, _, r), Shift e -> eval_lam r e
  | _, Abs (n, body) -> fun x -> eval_lam (Econs (n, x, env)) body
  | _, App (f, x)    -> eval_lam env f (eval_lam env x)
;;

type add = Add
type suc = Suc

let env0 = Econs (Zero, 0, Econs (Suc, succ, Econs (Add, (+), Enil)))

let _0 : (_, int) lam = Var Zero
let suc x = App (Shift (Var Suc : (_, int -> int) lam), x)
let _1 = suc _0
let _2 = suc _1
let _3 = suc _2
let add = Shift (Shift (Var Add : (_, int -> int -> int) lam))

let double = Abs (X, App (App (Shift add, Var X), Var X))
let ex3 = App (double, _3)
;;

let v3 = eval_lam env0 ex3
;;

(* 5.13: Constructing typing derivations at runtime *)

(* Modified slightly to use the language of 5.10, since this is more fun.
   Of course this works also with the language of 5.12. *)

type _ rep =
  | I : int rep
  | Ar : 'a rep * 'b rep -> ('a -> 'b) rep

let rec compare : type a b. a rep -> b rep -> (string, (a,b) equal) sum =
  fun a b ->
  match a, b with
  | I, I -> Inr Eq
  | Ar(x,y), Ar(s,t) ->
      begin match compare x s with
      | Inl _ as e -> e
      | Inr Eq -> match compare y t with
        | Inl _ as e -> e
        | Inr Eq as e -> e
      end
  | I, Ar _ -> Inl "I <> Ar _"
  | Ar _, I -> Inl "Ar _ <> I"
;;

type term =
  | C of int
  | Ab : string * 'a rep * term -> term
  | Ap of term * term
  | V of string

type _ ctx =
  | Cnil : rnil ctx
  | Ccons : 't * string * 'x rep * 'e ctx -> ('t,'x,'e) rcons ctx
;;

type _ checked =
  | Cerror of string
  | Cok : ('e,'t) lam * 't rep -> 'e checked

let rec lookup : type e. string -> e ctx -> e checked =
  fun name ctx ->
  match ctx with
  | Cnil -> Cerror ("Name not found: " ^ name)
  | Ccons (l,s,t,rs) ->
      if s = name then Cok (Var l,t) else
      match lookup name rs with
      | Cerror m -> Cerror m
      | Cok (v, t) -> Cok (Shift v, t)
;;

let rec tc : type n e. n nat -> e ctx -> term -> e checked =
  fun n ctx t ->
  match t with
  | V s -> lookup s ctx
  | Ap(f,x) ->
      begin match tc n ctx f with
      | Cerror _ as e -> e
      | Cok (f', ft) -> match tc n ctx x with
        | Cerror _ as e -> e
        | Cok (x', xt) ->
            match ft with
            | Ar (a, b) ->
                begin match compare a xt with
                | Inl s -> Cerror s
                | Inr Eq -> Cok (App (f',x'), b)
                end
            | _ -> Cerror "Non fun in Ap"
      end
  | Ab(s,t,body) ->
      begin match tc (NS n) (Ccons (n, s, t, ctx)) body with
      | Cerror _ as e -> e
      | Cok (body', et) -> Cok (Abs (n, body'), Ar (t, et))
      end
  | C m -> Cok (Const m, I)
;;

let ctx0 =
  Ccons (Zero, "0", I,
         Ccons (Suc, "S", Ar(I,I),
                Ccons (Add, "+", Ar(I,Ar(I,I)), Cnil)))

let ex1 = Ab ("x", I, Ap(Ap(V"+",V"x"),V"x"));;
let c1 = tc NZ ctx0 ex1;;
let ex2 = Ap (ex1, C 3);;
let c2 = tc NZ ctx0 ex2;;

let eval_checked env = function
  | Cerror s -> failwith s
  | Cok (e, I) -> (eval_lam env e : int)
  | Cok _ -> failwith "Can only evaluate expressions of type I"
;;

let v2 = eval_checked env0 c2 ;;

(* 5.12 Soundness *)

type pexp = PEXP
type pval = PVAL
type _ mode =
  | Pexp : pexp mode
  | Pval : pval mode

type ('a,'b) tarr = TARR
type tint = TINT

type (_,_) rel =
  | IntR : (tint, int) rel
  | IntTo : ('b, 's) rel -> ((tint, 'b) tarr, int -> 's) rel

type (_,_,_) lam =
  | Const : ('a,'b) rel * 'b -> (pval, 'env, 'a) lam
  | Var : 'a -> (pval, ('a,'t,'e) rcons, 't) lam
  | Shift : ('m,'e,'t) lam -> ('m, ('a,'q,'e) rcons, 't) lam
  | Lam : 'a * ('m, ('a,'s,'e) rcons, 't) lam -> (pval, 'e, ('s,'t) tarr) lam
  | App : ('m1, 'e, ('s,'t) tarr) lam * ('m2, 'e, 's) lam -> (pexp, 'e, 't) lam
;;

let ex1 = App (Lam (X, Var X), Const (IntR, 3))

let rec mode : type m e t. (m,e,t) lam -> m mode = function
  | Lam (v, body) -> Pval
  | Var v -> Pval
  | Const (r, v) -> Pval
  | Shift e -> mode e
  | App _ -> Pexp
;;

type (_,_) sub =
  | Id : ('r,'r) sub
  | Bind : 't * ('m,'r2,'x) lam * ('r,'r2) sub -> (('t,'x,'r) rcons, 'r2) sub
  | Push : ('r1,'r2) sub -> (('a,'b,'r1) rcons, ('a,'b,'r2) rcons) sub

type (_,_) lam' = Ex : ('m, 's, 't) lam -> ('s,'t) lam'
;;

let rec subst : type m1 r t s. (m1,r,t) lam -> (r,s) sub -> (s,t) lam' =
  fun t s ->
  match t, s with
  | _, Id -> Ex t
  | Const(r,c), sub -> Ex (Const (r,c))
  | Var v, Bind (x, e, r) -> Ex e
  | Var v, Push sub -> Ex (Var v)
  | Shift e, Bind (_, _, r) -> subst e r
  | Shift e, Push sub ->
      (match subst e sub with Ex a -> Ex (Shift a))
  | App(f,x), sub ->
      (match subst f sub, subst x sub with Ex g, Ex y -> Ex (App (g,y)))
  | Lam(v,x), sub ->
      (match subst x (Push sub) with Ex body -> Ex (Lam (v, body)))
;;

type closed = rnil

type 'a rlam = ((pexp,closed,'a) lam, (pval,closed,'a) lam) sum ;;

let rec rule : type a b.
  (pval, closed, (a,b) tarr) lam -> (pval, closed, a) lam -> b rlam =
  fun v1 v2 ->
  match v1, v2 with
  | Lam(x,body), v ->
      begin
        match subst body (Bind (x, v, Id)) with Ex term ->
        match mode term with
        | Pexp -> Inl term
        | Pval -> Inr term
      end
  | Const (IntTo b, f), Const (IntR, x) ->
      Inr (Const (b, f x))
;;
let rec onestep : type m t. (m,closed,t) lam -> t rlam = function
  | Lam (v, body) -> Inr (Lam (v, body))
  | Const (r, v)  -> Inr (Const (r, v))
  | App (e1, e2) ->
      match mode e1, mode e2 with
      | Pexp, _->
          begin match onestep e1 with
          | Inl e -> Inl(App(e,e2))
          | Inr v -> Inl(App(v,e2))
          end
      | Pval, Pexp ->
          begin match onestep e2 with
          | Inl e -> Inl(App(e1,e))
          | Inr v -> Inl(App(e1,v))
          end
      | Pval, Pval -> rule e1 e2
;;
type ('env, 'a) var =
 | Zero : ('a * 'env, 'a) var
 | Succ : ('env, 'a) var -> ('b * 'env, 'a) var
;;
type ('env, 'a) typ =
 | Tint : ('env, int) typ
 | Tbool : ('env, bool) typ
 | Tvar : ('env, 'a) var -> ('env, 'a) typ
;;
let f : type env a. (env, a) typ -> (env, a) typ -> int = fun ta tb ->
 match ta, tb with
   | Tint, Tint -> 0
   | Tbool, Tbool -> 1
   | Tvar var, tb -> 2
   | _ -> .   (* error *)
;;
(* let x = f Tint (Tvar Zero) ;; *)
type inkind = [ `Link | `Nonlink ]

type _ inline_t =
   | Text: string -> [< inkind > `Nonlink ] inline_t
   | Bold: 'a inline_t list -> 'a inline_t
   | Link: string -> [< inkind > `Link ] inline_t
   | Mref: string * [ `Nonlink ] inline_t list -> [< inkind > `Link ] inline_t
;;

let uppercase seq =
   let rec process: type a. a inline_t -> a inline_t = function
       | Text txt       -> Text (String.uppercase_ascii txt)
       | Bold xs        -> Bold (List.map process xs)
       | Link lnk       -> Link lnk
       | Mref (lnk, xs) -> Mref (lnk, List.map process xs)
   in List.map process seq
;;

type ast_t =
   | Ast_Text of string
   | Ast_Bold of ast_t list
   | Ast_Link of string
   | Ast_Mref of string * ast_t list
;;

let inlineseq_from_astseq seq =
   let rec process_nonlink = function
       | Ast_Text txt  -> Text txt
       | Ast_Bold xs   -> Bold (List.map process_nonlink xs)
       | _             -> assert false in
   let rec process_any = function
       | Ast_Text txt       -> Text txt
       | Ast_Bold xs        -> Bold (List.map process_any xs)
       | Ast_Link lnk       -> Link lnk
       | Ast_Mref (lnk, xs) -> Mref (lnk, List.map process_nonlink xs)
   in List.map process_any seq
;;

(* OK *)
type _ linkp =
 | Nonlink : [ `Nonlink ] linkp
 | Maylink : inkind linkp
;;
let inlineseq_from_astseq seq =
 let rec process : type a. a linkp -> ast_t -> a inline_t =
   fun allow_link ast ->
     match (allow_link, ast) with
     | (Maylink, Ast_Text txt)    -> Text txt
     | (Nonlink, Ast_Text txt)    -> Text txt
     | (x, Ast_Bold xs)           -> Bold (List.map (process x) xs)
     | (Maylink, Ast_Link lnk)    -> Link lnk
     | (Nonlink, Ast_Link _)      -> assert false
     | (Maylink, Ast_Mref (lnk, xs)) ->
         Mref (lnk, List.map (process Nonlink) xs)
     | (Nonlink, Ast_Mref _)      -> assert false
   in List.map (process Maylink) seq
;;

(* Bad *)
type _ linkp2 = Kind : 'a linkp -> ([< inkind ] as 'a) linkp2
;;
let inlineseq_from_astseq seq =
let rec process : type a. a linkp2 -> ast_t -> a inline_t =
  fun allow_link ast ->
    match (allow_link, ast) with
    | (Kind _, Ast_Text txt)    -> Text txt
    | (x, Ast_Bold xs)           -> Bold (List.map (process x) xs)
    | (Kind Maylink, Ast_Link lnk)    -> Link lnk
    | (Kind Nonlink, Ast_Link _)      -> assert false
    | (Kind Maylink, Ast_Mref (lnk, xs)) ->
        Mref (lnk, List.map (process (Kind Nonlink)) xs)
    | (Kind Nonlink, Ast_Mref _)      -> assert false
  in List.map (process (Kind Maylink)) seq
;;
module Add (T : sig type two end) =
struct
  type _ t =
  | One : [`One] t
  | Two : T.two t

  let add (type a) : a t * a t -> string = function
    | One, One -> "two"
    | Two, Two -> "four"
end;;
module B : sig
 type (_, _) t = Eq: ('a, 'a) t
 val f: 'a -> 'b -> ('a, 'b) t
end
=
struct
 type (_, _) t = Eq: ('a, 'a) t
 let f t1 t2 = Obj.magic Eq
end;;

let of_type: type a. a -> a = fun x ->
  match B.f x 4 with
  | Eq -> 5
;;
type _ constant =
  | Int: int -> int constant
  | Bool: bool -> bool constant

type (_, _, _) binop =
  | Eq: ('a, 'a, bool) binop
  | Leq: ('a, 'a, bool) binop
  | Add: (int, int, int) binop

let eval (type a) (type b) (type c) (bop:(a,b,c) binop) (x:a constant)
         (y:b constant) : c constant =
  match bop, x, y with
  | Eq, Bool x, Bool y -> Bool (if x then y else not y)
  | Leq, Int x, Int y -> Bool (x <= y)
  | Leq, Bool x, Bool y -> Bool (x <= y)
  | Add, Int x, Int y -> Int (x + y)

let _ = eval Eq (Int 2) (Int 3)
type tag = [`TagA | `TagB | `TagC];;

type 'a poly =
    AandBTags : [< `TagA of int | `TagB ] poly
  | ATag : [< `TagA of int] poly
(* constraint 'a = [< `TagA of int | `TagB] *)
;;

let intA = function `TagA i -> i
let intB = function `TagB -> 4
;;

let intAorB = function
    `TagA i -> i
  | `TagB -> 4
;;

type _ wrapPoly =
    WrapPoly : 'a poly -> ([< `TagA of int | `TagB] as 'a) wrapPoly
;;

let example6 : type a. a wrapPoly -> (a -> int) =
  fun w  ->
    match w with
    | WrapPoly ATag -> intA
    | WrapPoly _ -> intA (* This should not be allowed *)
;;

let _ =  example6 (WrapPoly AandBTags) `TagB (* This causes a seg fault *)
;;
module F(S : sig type 'a t end) = struct
  type _ ab =
      A : int S.t ab
    | B : float S.t ab

  let f : int S.t ab -> float S.t ab -> string =
    fun (l : int S.t ab) (r : float S.t ab) -> match l, r with
    | A, B -> "f A B"
end;;

module F(S : sig type 'a t end) = struct
  type a = int * int
  type b = int -> int

  type _ ab =
      A : a S.t ab
    | B : b S.t ab

  let f : a S.t ab -> b S.t ab -> string =
    fun l r -> match l, r with
    | A, B -> "f A B"
end;;
type (_, _) t =
    Any : ('a, 'b) t
  | Eq : ('a, 'a) t
;;

module M :
sig
  type s = private [> `A]
  val eq : (s, [`A | `B]) t
end =
struct
  type s = [`A | `B]
  let eq = Eq
end;;

let f : (M.s, [`A | `B]) t -> string = function
  | Any -> "Any"
;;

let () = print_endline (f M.eq) ;;

module N :
sig
  type s = private < a : int; .. >
  val eq : (s, <a : int; b : bool>) t
end =
struct
  type s = <a : int; b : bool>
  let eq = Eq
end
;;

let f : (N.s, <a : int; b : bool>) t -> string = function
  | Any -> "Any"
;;
type (_, _) comp =
  | Eq : ('a, 'a) comp
  | Diff : ('a, 'b) comp
;;

module U = struct type t = T end;;

module M : sig
  type t = T
  val comp : (U.t, t) comp
end = struct
  include U
  let comp = Eq
end;;

match M.comp with | Diff -> false;;

module U = struct type t = {x : int} end;;

module M : sig
  type t = {x : int}
  val comp : (U.t, t) comp
end = struct
  include U
  let comp = Eq
end;;

match M.comp with | Diff -> false;;
type 'a t = T of 'a
type 'a s = S of 'a

type (_, _) eq = Refl : ('a, 'a) eq;;

let f : (int s, int t) eq -> unit = function Refl -> ();;

module M (S : sig type 'a t = T of 'a type 'a s = T of 'a end) =
struct let f : ('a S.s, 'a S.t) eq -> unit = function Refl -> () end;;
type _ nat =
    Zero : [`Zero] nat
  | Succ : 'a nat -> [`Succ of 'a] nat;;
type 'a pre_nat = [`Zero | `Succ of 'a];;
type aux =
  | Aux : [`Succ of [<[<[<[`Zero] pre_nat] pre_nat] pre_nat]] nat -> aux;;

let f (Aux x) =
  match x with
  | Succ Zero -> "1"
  | Succ (Succ Zero) -> "2"
  | Succ (Succ (Succ Zero)) -> "3"
  | Succ (Succ (Succ (Succ Zero))) -> "4"
  | _ -> .  (* error *)
;;
type _ t = C : ((('a -> 'o) -> 'o) -> ('b -> 'o) -> 'o) t
let f : type a o. ((a -> o) -> o) t -> (a -> o) -> o =
 fun C k -> k (fun x -> x);;
type (_, _) t =
 A : ('a, 'a) t
| B : string -> ('a, 'b) t
;;

module M (A : sig module type T end) (B : sig module type T end) =
struct
 let f : ((module A.T), (module B.T)) t -> string = function
   | B s -> s
end;;

module A = struct module type T = sig end end;;

module N = M(A)(A);;

let x = N.f A;;
type 'a visit_action

type insert

type 'a local_visit_action

type ('a, 'result, 'visit_action) context =
  | Local : ('a, ('a * insert) as 'result, 'a local_visit_action) context
  | Global : ('a, 'a, 'a visit_action) context
;;

let vexpr (type visit_action)
    : (_, _, visit_action) context -> _ -> visit_action =
  function
  | Local -> fun _ -> raise Exit
  | Global -> fun _ -> raise Exit
;;

let vexpr (type visit_action)
    : ('a, 'result, visit_action) context -> 'a -> visit_action =
  function
  | Local -> fun _ -> raise Exit
  | Global -> fun _ -> raise Exit
;;

let vexpr (type result) (type visit_action)
    : (unit, result, visit_action) context -> unit -> visit_action =
  function
  | Local -> fun _ -> raise Exit
  | Global -> fun _ -> raise Exit
;;
module A = struct
    type nil = Cstr
  end
open A
;;

type _ s =
  | Nil : nil s
  | Cons : 't s -> ('h -> 't) s

type ('stack, 'typ) var =
  | Head : (('typ -> _) s, 'typ) var
  | Tail : ('tail s, 'typ) var -> ((_ -> 'tail) s, 'typ) var

type _ lst =
  | CNil : nil lst
  | CCons : 'h * ('t lst) -> ('h -> 't) lst
;;

let rec get_var : type stk ret. (stk s, ret) var -> stk lst -> ret = fun n s ->
  match n, s with
  | Head, CCons (h, _) -> h
  | Tail n', CCons (_, t) -> get_var n' t
;;
type 'a t = [< `Foo | `Bar] as 'a;;
type 'a s = [< `Foo | `Bar | `Baz > `Bar] as 'a;;

type 'a first = First : 'a second -> ('b t as 'a) first
and 'a second = Second : ('b s as 'a) second;;

type aux = Aux : 'a t second * ('a -> int) -> aux;;

let it : 'a. [< `Bar | `Foo > `Bar ] as 'a = `Bar;;

let g (Aux(Second, f)) = f it;;
type (_, _) eqp = Y : ('a, 'a) eqp | N : string -> ('a, 'b) eqp
let f : ('a list, 'a) eqp -> unit = function N s -> print_string s;;

module rec A :  sig type t = B.t list end =
  struct type t = B.t list end
and B : sig  type t val eq : (B.t list, t) eqp end =
  struct
    type t = A.t
    let eq = Y
  end;;

f B.eq;;
type (_, _) t =
  | Nil : ('tl, 'tl) t
  | Cons : 'a * ('b, 'tl) t -> ('a * 'b, 'tl) t;;

let get1 (Cons (x, _) : (_ * 'a, 'a) t) = x ;; (* warn, cf PR#6993 *)

let get1' = function
  | (Cons (x, _) : (_ * 'a, 'a) t) -> x
  | Nil -> assert false ;; (* ok *)
type _ t =
  Int : int -> int t | String : string -> string t | Same : 'l t -> 'l t;;
let rec f = function Int x -> x | Same s -> f s;;
type 'a tt = 'a t =
  Int : int -> int tt | String : string -> string tt | Same : 'l1 t -> 'l2 tt;;
type _ t = I : int t;;

let f (type a) (x : a t) =
  let module M = struct
    let (I : a t) = x     (* fail because of toplevel let *)
    let x = (I : a t)
  end in
  () ;;

(* extra example by Stephen Dolan, using recursive modules *)
(* Should not be allowed! *)
type (_,_) eq = Refl : ('a, 'a) eq;;

let bad (type a) =
 let module N = struct
   module rec M : sig
     val e : (int, a) eq
   end = struct
     let (Refl : (int, a) eq) = M.e  (* must fail for soundness *)
     let e : (int, a) eq = Refl
   end
 end in N.M.e
;;
type +'a n = private int
type nil = private Nil_type
type (_,_) elt =
  | Elt_fine: 'nat n -> ('l,'nat * 'l) elt
  | Elt: 'nat n -> ('l,'nat -> 'l) elt
type _ t = Nil : nil t | Cons : ('x, 'fx) elt * 'x t -> 'fx t;;

let undetected: ('a -> 'b -> nil) t -> 'a n -> 'b n -> unit = fun sh i j ->
  let Cons(Elt dim, _) = sh in ()
;;
type _ t = T : int t;;

(* Should raise Not_found *)
let _ = match (raise Not_found : float t) with _ -> .;;
type (_, _) eq = Eq : ('a, 'a) eq | Neq : int -> ('a, 'b) eq;;
type 'a t;;
let f (type a) (Neq n : (a, a t) eq) = n;;   (* warn! *)

module F (T : sig type _ t end) = struct
 let f (type a) (Neq n : (a, a T.t) eq) = n  (* warn! *)
end;;
(* First-Order Unification by Structural Recursion *)
(* Conor McBride, JFP 13(6) *)
(* http://strictlypositive.org/publications.html *)

(* This is a translation of the code part to ocaml *)
(* Of course, we do not prove other properties, not even termination *)

(* 2.2 Inductive Families *)

type zero = Zero
type _ succ = Succ
type _ nat =
  | NZ : zero nat
  | NS : 'a nat -> 'a succ nat

type _ fin =
  | FZ : 'a succ fin
  | FS : 'a fin -> 'a succ fin

(* We cannot define
     val empty : zero fin -> 'a
   because we cannot write an empty pattern matching.
   This might be useful to have *)

(* In place, prove that the parameter is 'a succ *)
type _ is_succ = IS : 'a succ is_succ

let fin_succ : type n. n fin -> n is_succ = function
  | FZ -> IS
  | FS _ -> IS
;;

(* 3 First-Order Terms, Renaming and Substitution *)

type 'a term =
  | Var of 'a fin
  | Leaf
  | Fork of 'a term * 'a term

let var x = Var x

let lift r : 'm fin -> 'n term = fun x -> Var (r x)

let rec pre_subst f = function
  | Var x -> f x
  | Leaf -> Leaf
  | Fork (t1, t2) -> Fork (pre_subst f t1, pre_subst f t2)

let comp_subst f g (x : 'a fin) = pre_subst f (g x)
(*  val comp_subst :
    ('b fin -> 'c term) -> ('a fin -> 'b term) -> 'a fin -> 'c term *)
;;

(* 4 The Occur-Check, through thick and thin *)

let rec thin : type n. n succ fin -> n fin -> n succ fin =
  fun x y -> match x, y with
  | FZ, y    -> FS y
  | FS x, FZ -> FZ
  | FS x, FS y -> FS (thin x y)

let bind t f =
  match t with
  | None   -> None
  | Some x -> f x
(* val bind : 'a option -> ('a -> 'b option) -> 'b option *)

let rec thick : type n. n succ fin -> n succ fin -> n fin option =
  fun x y -> match x, y with
  | FZ, FZ   -> None
  | FZ, FS y -> Some y
  | FS x, FZ -> let IS = fin_succ x in Some FZ
  | FS x, FS y ->
      let IS = fin_succ x in bind (thick x y) (fun x -> Some (FS x))

let rec check : type n. n succ fin -> n succ term -> n term option =
  fun x t -> match t with
  | Var y -> bind (thick x y) (fun x -> Some (Var x))
  | Leaf  -> Some Leaf
  | Fork (t1, t2) ->
      bind (check x t1) (fun t1 ->
        bind (check x t2) (fun t2 -> Some (Fork (t1, t2))))

let subst_var x t' y =
  match thick x y with
  | None -> t'
  | Some y' -> Var y'
(* val subst_var : 'a succ fin -> 'a term -> 'a succ fin -> 'a term *)

let subst x t' = pre_subst (subst_var x t')
(* val subst : 'a succ fin -> 'a term -> 'a succ term -> 'a term *)
;;

(* 5 A Refinement of Substitution *)

type (_,_) alist =
  | Anil  : ('n,'n) alist
  | Asnoc : ('m,'n) alist * 'm term * 'm succ fin -> ('m succ, 'n) alist

let rec sub : type m n. (m,n) alist -> m fin -> n term = function
  | Anil -> var
  | Asnoc (s, t, x) -> comp_subst (sub s) (subst_var x t)

let rec append : type m n l. (m,n) alist -> (l,m) alist -> (l,n) alist =
  fun r s -> match s with
  | Anil -> r
  | Asnoc (s, t, x) -> Asnoc (append r s, t, x)

type _ ealist = EAlist : ('a,'b) alist -> 'a ealist

let asnoc a t' x = EAlist (Asnoc (a, t', x))

(* Extra work: we need sub to work on ealist too, for examples *)
let rec weaken_fin : type n. n fin -> n succ fin = function
  | FZ -> FZ
  | FS x -> FS (weaken_fin x)

let weaken_term t = pre_subst (fun x -> Var (weaken_fin x)) t

let rec weaken_alist : type m n. (m, n) alist -> (m succ, n succ) alist =
  function
    | Anil -> Anil
    | Asnoc (s, t, x) -> Asnoc (weaken_alist s, weaken_term t, weaken_fin x)

let rec sub' : type m. m ealist -> m fin -> m term = function
  | EAlist Anil -> var
  | EAlist (Asnoc (s, t, x)) ->
      comp_subst (sub' (EAlist (weaken_alist s)))
        (fun t' -> weaken_term (subst_var x t t'))

let subst' d = pre_subst (sub' d)
(*  val subst' : 'a ealist -> 'a term -> 'a term *)
;;

(* 6 First-Order Unification *)

let flex_flex x y =
  match thick x y with
  | Some y' -> asnoc Anil (Var y') x
  | None -> EAlist Anil
(* val flex_flex : 'a succ fin -> 'a succ fin -> 'a succ ealist *)

let flex_rigid x t =
  bind (check x t) (fun t' -> Some (asnoc Anil t' x))
(* val flex_rigid : 'a succ fin -> 'a succ term -> 'a succ ealist option *)

let rec amgu : type m. m term -> m term -> m ealist -> m ealist option =
  fun s t acc -> match s, t, acc with
  | Leaf, Leaf, _   -> Some acc
  | Leaf, Fork _, _ -> None
  | Fork _, Leaf, _ -> None
  | Fork (s1, s2), Fork (t1, t2), _ ->
      bind (amgu s1 t1 acc) (amgu s2 t2)
  | Var x, Var y, EAlist Anil -> let IS = fin_succ x in Some (flex_flex x y)
  | Var x, t,     EAlist Anil -> let IS = fin_succ x in flex_rigid x t
  | t, Var x,     EAlist Anil -> let IS = fin_succ x in flex_rigid x t
  | s, t, EAlist(Asnoc(d,r,z)) ->
      bind (amgu (subst z r s) (subst z r t) (EAlist d))
           (fun (EAlist d) -> Some (asnoc d r z))

let mgu s t = amgu s t (EAlist Anil)
(* val mgu : 'a term -> 'a term -> 'a ealist option *)
;;

let s = Fork (Var FZ, Fork (Var (FS (FS FZ)), Leaf))
let t = Fork (Var (FS FZ), Var (FS FZ))
let d = match mgu s t with Some x -> x | None -> failwith "mgu"
let s' = subst' d s
let t' = subst' d t
;;
(* Injectivity *)

type (_, _) eq = Refl : ('a, 'a) eq

let magic : 'a 'b. 'a -> 'b =
  fun (type a b) (x : a) ->
    let module M =
      (functor (T : sig type 'a t end) ->
       struct
         let f (Refl : (a T.t, b T.t) eq) = (x :> b)
       end)
        (struct type 'a t = unit end)
    in M.f Refl
;;

(* Variance and subtyping *)

type (_, +_) eq = Refl : ('a, 'a) eq

let magic : 'a 'b. 'a -> 'b =
  fun (type a) (type b) (x : a) ->
    let bad_proof (type a) =
      (Refl : (< m : a>, <m : a>) eq :> (<m : a>, < >) eq) in
    let downcast : type a. (a, < >) eq -> < > -> a =
      fun (type a) (Refl : (a, < >) eq) (s : < >) -> (s :> a) in
    (downcast bad_proof ((object method m = x end) :> < >)) # m
;;

(* Record patterns *)

type _ t =
  | IntLit : int t
  | BoolLit : bool t

let check : type s . s t * s -> bool = function
  | BoolLit, false -> false
  | IntLit , 6 -> false
;;

type ('a, 'b) pair = { fst : 'a; snd : 'b }

let check : type s . (s t, s) pair -> bool = function
  | {fst = BoolLit; snd = false} -> false
  | {fst = IntLit ; snd =  6} -> false
;;
module type S = sig type t [@@immediate] end;;
module F (M : S) : S = M;;
[%%expect{|
module type S = sig type t [@@immediate] end
module F : functor (M : S) -> S
|}];;

(* VALID DECLARATIONS *)

module A = struct
  (* Abstract types can be immediate *)
  type t [@@immediate]

  (* [@@immediate] tag here is unnecessary but valid since t has it *)
  type s = t [@@immediate]

  (* Again, valid alias even without tag *)
  type r = s

  (* Mutually recursive declarations work as well *)
  type p = q [@@immediate]
  and q = int
end;;
[%%expect{|
module A :
  sig
    type t [@@immediate]
    type s = t [@@immediate]
    type r = s
    type p = q [@@immediate]
    and q = int
  end
|}];;

(* Valid using with constraints *)
module type X = sig type t end;;
module Y = struct type t = int end;;
module Z = ((Y : X with type t = int) : sig type t [@@immediate] end);;
[%%expect{|
module type X = sig type t end
module Y : sig type t = int end
module Z : sig type t [@@immediate] end
|}];;

(* Valid using an explicit signature *)
module M_valid : S = struct type t = int end;;
module FM_valid = F (struct type t = int end);;
[%%expect{|
module M_valid : S
module FM_valid : S
|}];;

(* Practical usage over modules *)
module Foo : sig type t val x : t ref end = struct
  type t = int
  let x = ref 0
end;;
[%%expect{|
module Foo : sig type t val x : t ref end
|}];;

module Bar : sig type t [@@immediate] val x : t ref end = struct
  type t = int
  let x = ref 0
end;;
[%%expect{|
module Bar : sig type t [@@immediate] val x : t ref end
|}];;

let test f =
  let start = Sys.time() in f ();
  (Sys.time() -. start);;
[%%expect{|
val test : (unit -> 'a) -> float = <fun>
|}];;

let test_foo () =
  for i = 0 to 100_000_000 do
    Foo.x := !Foo.x
  done;;
[%%expect{|
val test_foo : unit -> unit = <fun>
|}];;

let test_bar () =
  for i = 0 to 100_000_000 do
    Bar.x := !Bar.x
  done;;
[%%expect{|
val test_bar : unit -> unit = <fun>
|}];;

(* Uncomment these to test. Should see substantial speedup!
let () = Printf.printf "No @@immediate: %fs\n" (test test_foo)
let () = Printf.printf "With @@immediate: %fs\n" (test test_bar) *)


(* INVALID DECLARATIONS *)

(* Cannot directly declare a non-immediate type as immediate *)
module B = struct
  type t = string [@@immediate]
end;;
[%%expect{|
Line _, characters 2-31:
Error: Types marked with the immediate attribute must be
       non-pointer types like int or bool
|}];;

(* Not guaranteed that t is immediate, so this is an invalid declaration *)
module C = struct
  type t
  type s = t [@@immediate]
end;;
[%%expect{|
Line _, characters 2-26:
Error: Types marked with the immediate attribute must be
       non-pointer types like int or bool
|}];;

(* Can't ascribe to an immediate type signature with a non-immediate type *)
module D : sig type t [@@immediate] end = struct
  type t = string
end;;
[%%expect{|
Line _, characters 42-70:
Error: Signature mismatch:
       Modules do not match:
         sig type t = string end
       is not included in
         sig type t [@@immediate] end
       Type declarations do not match:
         type t = string
       is not included in
         type t [@@immediate]
       the first is not an immediate type.
|}];;

(* Same as above but with explicit signature *)
module M_invalid : S = struct type t = string end;;
module FM_invalid = F (struct type t = string end);;
[%%expect{|
Line _, characters 23-49:
Error: Signature mismatch:
       Modules do not match: sig type t = string end is not included in S
       Type declarations do not match:
         type t = string
       is not included in
         type t [@@immediate]
       the first is not an immediate type.
|}];;

(* Can't use a non-immediate type even if mutually recursive *)
module E = struct
  type t = s [@@immediate]
  and s = string
end;;
[%%expect{|
Line _, characters 2-26:
Error: Types marked with the immediate attribute must be
       non-pointer types like int or bool
|}];;
(*
   Implicit unpack allows to omit the signature in (val ...) expressions.

   It also adds (module M : S) and (module M) patterns, relying on
   implicit (val ...) for the implementation. Such patterns can only
   be used in function definition, match clauses, and let ... in.

   New: implicit pack is also supported, and you only need to be able
   to infer the the module type path from the context.
 *)
(* ocaml -principal *)

(* Use a module pattern *)
let sort (type s) (module Set : Set.S with type elt = s) l =
  Set.elements (List.fold_right Set.add l Set.empty)

(* No real improvement here? *)
let make_set (type s) cmp : (module Set.S with type elt = s) =
  (module Set.Make (struct type t = s let compare = cmp end))

(* No type annotation here *)
let sort_cmp (type s) cmp =
  sort (module Set.Make (struct type t = s let compare = cmp end))

module type S = sig type t val x : t end;;
let f (module M : S with type t = int) = M.x;;
let f (module M : S with type t = 'a) = M.x;; (* Error *)
let f (type a) (module M : S with type t = a) = M.x;;
f (module struct type t = int let x = 1 end);;

type 'a s = {s: (module S with type t = 'a)};;
{s=(module struct type t = int let x = 1 end)};;
let f {s=(module M)} = M.x;; (* Error *)
let f (type a) ({s=(module M)} : a s) = M.x;;

type s = {s: (module S with type t = int)};;
let f {s=(module M)} = M.x;;
let f {s=(module M)} {s=(module N)} = M.x + N.x;;

module type S = sig val x : int end;;
let f (module M : S) y (module N : S) = M.x + y + N.x;;
let m = (module struct let x = 3 end);; (* Error *)
let m = (module struct let x = 3 end : S);;
f m 1 m;;
f m 1 (module struct let x = 2 end);;

let (module M) = m in M.x;;
let (module M) = m;; (* Error: only allowed in [let .. in] *)
class c = let (module M) = m in object end;; (* Error again *)
module M = (val m);;

module type S' = sig val f : int -> int end;;
(* Even works with recursion, but must be fully explicit *)
let rec (module M : S') =
  (module struct let f n = if n <= 0 then 1 else n * M.f (n-1) end : S')
in M.f 3;;

(* Subtyping *)

module type S = sig type t type u val x : t * u end
let f (l : (module S with type t = int and type u = bool) list) =
  (l :> (module S with type u = bool) list)

(* GADTs from the manual *)
(* the only modification is in to_string *)

module TypEq : sig
  type ('a, 'b) t
  val apply: ('a, 'b) t -> 'a -> 'b
  val refl: ('a, 'a) t
  val sym: ('a, 'b) t -> ('b, 'a) t
end = struct
  type ('a, 'b) t = ('a -> 'b) * ('b -> 'a)
  let refl = (fun x -> x), (fun x -> x)
  let apply (f, _) x = f x
  let sym (f, g) = (g, f)
end

module rec Typ : sig
  module type PAIR = sig
    type t and t1 and t2
    val eq: (t, t1 * t2) TypEq.t
    val t1: t1 Typ.typ
    val t2: t2 Typ.typ
  end

  type 'a typ =
    | Int of ('a, int) TypEq.t
    | String of ('a, string) TypEq.t
    | Pair of (module PAIR with type t = 'a)
end = Typ

let int = Typ.Int TypEq.refl

let str = Typ.String TypEq.refl

let pair (type s1) (type s2) t1 t2 =
  let module P = struct
    type t = s1 * s2
    type t1 = s1
    type t2 = s2
    let eq = TypEq.refl
    let t1 = t1
    let t2 = t2
  end in
  Typ.Pair (module P)

open Typ
let rec to_string: 'a. 'a Typ.typ -> 'a -> string =
  fun (type s) t x ->
    match (t : s typ) with
    | Int eq -> string_of_int (TypEq.apply eq x)
    | String eq -> Printf.sprintf "%S" (TypEq.apply eq x)
    | Pair (module P) ->
        let (x1, x2) = TypEq.apply P.eq x in
        Printf.sprintf "(%s,%s)" (to_string P.t1 x1) (to_string P.t2 x2)

(* Wrapping maps *)
module type MapT = sig
  include Map.S
  type data
  type map
  val of_t : data t -> map
  val to_t : map -> data t
end

type ('k,'d,'m) map =
    (module MapT with type key = 'k and type data = 'd and type map = 'm)

let add (type k) (type d) (type m) (m:(k,d,m) map) x y s =
   let module M =
     (val m:MapT with type key = k and type data = d and type map = m) in
   M.of_t (M.add x y (M.to_t s))

module SSMap = struct
  include Map.Make(String)
  type data = string
  type map = data t
  let of_t x = x
  let to_t x = x
end

let ssmap =
  (module SSMap:
   MapT with type key = string and type data = string and type map = SSMap.map)
;;

let ssmap =
  (module struct include SSMap end :
   MapT with type key = string and type data = string and type map = SSMap.map)
;;

let ssmap =
  (let module S = struct include SSMap end in (module S) :
  (module
   MapT with type key = string and type data = string and type map = SSMap.map))
;;

let ssmap =
  (module SSMap: MapT with type key = _ and type data = _ and type map = _)
;;

let ssmap : (_,_,_) map = (module SSMap);;

add ssmap;;
open StdLabels
open MoreLabels

(* Use maps for substitutions and sets for free variables *)

module Subst = Map.Make(struct type t = string let compare = compare end)
module Names = Set.Make(struct type t = string let compare = compare end)


(* Variables are common to lambda and expr *)

type var = [`Var of string]

let subst_var ~subst : var -> _ =
  function `Var s as x ->
    try Subst.find s subst
    with Not_found -> x

let free_var : var -> _ = function `Var s -> Names.singleton s


(* The lambda language: free variables, substitutions, and evaluation *)

type 'a lambda = [`Var of string | `Abs of string * 'a | `App of 'a * 'a]

let free_lambda ~free_rec : _ lambda -> _ = function
    #var as x -> free_var x
  | `Abs (s, t) -> Names.remove s (free_rec t)
  | `App (t1, t2) -> Names.union (free_rec t1) (free_rec t2)

let map_lambda ~map_rec : _ lambda -> _ = function
    #var as x -> x
  | `Abs (s, t) as l ->
      let t' = map_rec t in
      if t == t' then l else `Abs(s, t')
  | `App (t1, t2) as l ->
      let t'1 = map_rec t1 and t'2 = map_rec t2 in
      if t'1 == t1 && t'2 == t2 then l else `App (t'1, t'2)

let next_id =
  let current = ref 3 in
  fun () -> incr current; !current

let subst_lambda ~subst_rec ~free ~subst : _ lambda -> _ = function
    #var as x -> subst_var ~subst x
  | `Abs(s, t) as l ->
      let used = free t in
      let used_expr =
        Subst.fold subst ~init:[]
          ~f:(fun ~key ~data acc ->
                if Names.mem s used then data::acc else acc) in
      if List.exists used_expr ~f:(fun t -> Names.mem s (free t)) then
        let name = s ^ string_of_int (next_id ()) in
        `Abs(name,
             subst_rec ~subst:(Subst.add ~key:s ~data:(`Var name) subst) t)
      else
        map_lambda ~map_rec:(subst_rec ~subst:(Subst.remove s subst)) l
  | `App _ as l ->
      map_lambda ~map_rec:(subst_rec ~subst) l

let eval_lambda ~eval_rec ~subst l =
  match map_lambda ~map_rec:eval_rec l with
    `App(`Abs(s,t1), t2) ->
      eval_rec (subst ~subst:(Subst.add ~key:s ~data:t2 Subst.empty) t1)
  | t -> t

(* Specialized versions to use on lambda *)

let rec free1 x = free_lambda ~free_rec:free1 x
let rec subst1 ~subst = subst_lambda ~subst_rec:subst1 ~free:free1 ~subst
let rec eval1 x = eval_lambda ~eval_rec:eval1 ~subst:subst1 x


(* The expr language of arithmetic expressions *)

type 'a expr =
    [`Var of string | `Num of int | `Add of 'a * 'a
    | `Neg of 'a | `Mult of 'a * 'a]

let free_expr ~free_rec : _ expr -> _ = function
    #var as x -> free_var x
  | `Num _ -> Names.empty
  | `Add(x, y) -> Names.union (free_rec x) (free_rec y)
  | `Neg x -> free_rec x
  | `Mult(x, y) -> Names.union (free_rec x) (free_rec y)

(* Here map_expr helps a lot *)
let map_expr ~map_rec : _ expr -> _ = function
    #var as x -> x
  | `Num _ as x -> x
  | `Add(x, y) as e ->
      let x' = map_rec x and y' = map_rec y in
      if x == x' && y == y' then e
      else `Add(x', y')
  | `Neg x as e ->
      let x' = map_rec x in
      if x == x' then e else `Neg x'
  | `Mult(x, y) as e ->
      let x' = map_rec x and y' = map_rec y in
      if x == x' && y == y' then e
      else `Mult(x', y')

let subst_expr ~subst_rec ~subst : _ expr -> _ = function
    #var as x -> subst_var ~subst x
  | #expr as e -> map_expr ~map_rec:(subst_rec ~subst) e

let eval_expr ~eval_rec e =
  match map_expr ~map_rec:eval_rec e with
    `Add(`Num m, `Num n) -> `Num (m+n)
  | `Neg(`Num n) -> `Num (-n)
  | `Mult(`Num m, `Num n) -> `Num (m*n)
  | #expr as e -> e

(* Specialized versions *)

let rec free2 x = free_expr ~free_rec:free2 x
let rec subst2 ~subst = subst_expr ~subst_rec:subst2 ~subst
let rec eval2 x = eval_expr ~eval_rec:eval2 x


(* The lexpr language, reunion of lambda and expr *)

type lexpr =
  [ `Var of string | `Abs of string * lexpr | `App of lexpr * lexpr
  | `Num of int | `Add of lexpr * lexpr | `Neg of lexpr
  | `Mult of lexpr * lexpr ]

let rec free : lexpr -> _ = function
    #lambda as x -> free_lambda ~free_rec:free x
  | #expr as x -> free_expr ~free_rec:free x

let rec subst ~subst:s : lexpr -> _ = function
    #lambda as x -> subst_lambda ~subst_rec:subst ~subst:s ~free x
  | #expr as x -> subst_expr ~subst_rec:subst ~subst:s x

let rec eval : lexpr -> _ = function
    #lambda as x -> eval_lambda ~eval_rec:eval ~subst x
  | #expr as x -> eval_expr ~eval_rec:eval x

let rec print = function
  | `Var id -> print_string id
  | `Abs (id, l) -> print_string ("\ " ^ id ^ " . "); print l
  | `App (l1, l2) -> print l1; print_string " "; print l2
  | `Num x -> print_int x
  | `Add (e1, e2) -> print e1; print_string " + "; print e2
  | `Neg e -> print_string "-"; print e
  | `Mult (e1, e2) -> print e1; print_string " * "; print e2

let () =
  let e1 = eval1 (`App(`Abs("x",`Var"x"), `Var"y")) in
  let e2 = eval2 (`Add(`Mult(`Num 3,`Neg(`Num 2)), `Var"x")) in
  let e3 = eval (`Add(`App(`Abs("x",`Mult(`Var"x",`Var"x")),`Num 2), `Num 5)) in
  print e1; print_newline ();
  print e2; print_newline ();
  print e3; print_newline ()
(* Full fledge version, using objects to structure code *)

open StdLabels
open MoreLabels

(* Use maps for substitutions and sets for free variables *)

module Subst = Map.Make(struct type t = string let compare = compare end)
module Names = Set.Make(struct type t = string let compare = compare end)

(* To build recursive objects *)

let lazy_fix make =
  let rec obj () = make (lazy (obj ()) : _ Lazy.t) in
  obj ()

let (!!) = Lazy.force

(* The basic operations *)

class type ['a, 'b] ops =
  object
    method free : x:'b -> ?y:'c -> Names.t
    method subst : sub:'a Subst.t -> 'b -> 'a
    method eval : 'b -> 'a
  end

(* Variables are common to lambda and expr *)

type var = [`Var of string]

class ['a] var_ops = object (self : ('a, var) #ops)
  constraint 'a = [> var]
  method subst ~sub (`Var s as x) =
    try Subst.find s sub with Not_found -> x
  method free (`Var s) =
    Names.singleton s
  method eval (#var as v) = v
end

(* The lambda language: free variables, substitutions, and evaluation *)

type 'a lambda = [`Var of string | `Abs of string * 'a | `App of 'a * 'a]

let next_id =
  let current = ref 3 in
  fun () -> incr current; !current

class ['a] lambda_ops (ops : ('a,'a) #ops Lazy.t) =
  let var : 'a var_ops = new var_ops
  and free = lazy !!ops#free
  and subst = lazy !!ops#subst
  and eval = lazy !!ops#eval in
  object (self : ('a, 'a lambda) #ops)
    constraint 'a = [> 'a lambda]
    method free = function
        #var as x -> var#free x
      | `Abs (s, t) -> Names.remove s (!!free t)
      | `App (t1, t2) -> Names.union (!!free t1) (!!free t2)

    method map ~f = function
        #var as x -> x
      | `Abs (s, t) as l ->
          let t' = f t in
          if t == t' then l else `Abs(s, t')
      | `App (t1, t2) as l ->
          let t'1 = f t1 and t'2 = f t2 in
          if t'1 == t1 && t'2 == t2 then l else `App (t'1, t'2)

    method subst ~sub = function
        #var as x -> var#subst ~sub x
      | `Abs(s, t) as l ->
          let used = !!free t in
          let used_expr =
            Subst.fold sub ~init:[]
              ~f:(fun ~key ~data acc ->
                if Names.mem s used then data::acc else acc) in
          if List.exists used_expr ~f:(fun t -> Names.mem s (!!free t)) then
            let name = s ^ string_of_int (next_id ()) in
            `Abs(name,
                 !!subst ~sub:(Subst.add ~key:s ~data:(`Var name) sub) t)
          else
            self#map ~f:(!!subst ~sub:(Subst.remove s sub)) l
      | `App _ as l ->
          self#map ~f:(!!subst ~sub) l

    method eval l =
      match self#map ~f:!!eval l with
        `App(`Abs(s,t1), t2) ->
          !!eval (!!subst ~sub:(Subst.add ~key:s ~data:t2 Subst.empty) t1)
      | t -> t
end

(* Operations specialized to lambda *)

let lambda = lazy_fix (new lambda_ops)

(* The expr language of arithmetic expressions *)

type 'a expr =
    [ `Var of string | `Num of int | `Add of 'a * 'a
    | `Neg of 'a | `Mult of 'a * 'a]

class ['a] expr_ops (ops : ('a,'a) #ops Lazy.t) =
  let var : 'a var_ops = new var_ops
  and free = lazy !!ops#free
  and subst = lazy !!ops#subst
  and eval = lazy !!ops#eval in
  object (self : ('a, 'a expr) #ops)
    constraint 'a = [> 'a expr]
    method free = function
        #var as x -> var#free x
      | `Num _ -> Names.empty
      | `Add(x, y) -> Names.union (!!free x) (!!free y)
      | `Neg x -> !!free x
      | `Mult(x, y) -> Names.union (!!free x) (!!free y)

    method map ~f = function
        #var as x -> x
      | `Num _ as x -> x
      | `Add(x, y) as e ->
          let x' = f x and y' = f y in
          if x == x' && y == y' then e
          else `Add(x', y')
      | `Neg x as e ->
          let x' = f x in
          if x == x' then e else `Neg x'
      | `Mult(x, y) as e ->
          let x' = f x and y' = f y in
          if x == x' && y == y' then e
          else `Mult(x', y')

    method subst ~sub = function
        #var as x -> var#subst ~sub x
      | #expr as e -> self#map ~f:(!!subst ~sub) e

    method eval (#expr as e) =
      match self#map ~f:!!eval e with
        `Add(`Num m, `Num n) -> `Num (m+n)
      | `Neg(`Num n) -> `Num (-n)
      | `Mult(`Num m, `Num n) -> `Num (m*n)
      | e -> e
  end

(* Specialized versions *)

let expr = lazy_fix (new expr_ops)

(* The lexpr language, reunion of lambda and expr *)

type 'a lexpr = [ 'a lambda | 'a expr ]

class ['a] lexpr_ops (ops : ('a,'a) #ops Lazy.t) =
  let lambda = new lambda_ops ops in
  let expr = new expr_ops ops in
  object (self : ('a, 'a lexpr) #ops)
    constraint 'a = [> 'a lexpr]
    method free = function
        #lambda as x -> lambda#free x
      | #expr as x -> expr#free x

    method subst ~sub = function
        #lambda as x -> lambda#subst ~sub x
      | #expr as x -> expr#subst ~sub x

    method eval = function
        #lambda as x -> lambda#eval x
      | #expr as x -> expr#eval x
end

let lexpr = lazy_fix (new lexpr_ops)

let rec print = function
  | `Var id -> print_string id
  | `Abs (id, l) -> print_string ("\ " ^ id ^ " . "); print l
  | `App (l1, l2) -> print l1; print_string " "; print l2
  | `Num x -> print_int x
  | `Add (e1, e2) -> print e1; print_string " + "; print e2
  | `Neg e -> print_string "-"; print e
  | `Mult (e1, e2) -> print e1; print_string " * "; print e2

let () =
  let e1 = lambda#eval (`App(`Abs("x",`Var"x"), `Var"y")) in
  let e2 = expr#eval (`Add(`Mult(`Num 3,`Neg(`Num 2)), `Var"x")) in
  let e3 =
    lexpr#eval (`Add(`App(`Abs("x",`Mult(`Var"x",`Var"x")),`Num 2), `Num 5))
  in
  print e1; print_newline ();
  print e2; print_newline ();
  print e3; print_newline ()
(* Full fledge version, using objects to structure code *)

open StdLabels
open MoreLabels

(* Use maps for substitutions and sets for free variables *)

module Subst = Map.Make(struct type t = string let compare = compare end)
module Names = Set.Make(struct type t = string let compare = compare end)

(* To build recursive objects *)

let lazy_fix make =
  let rec obj () = make (lazy (obj ()) : _ Lazy.t) in
  obj ()

let (!!) = Lazy.force

(* The basic operations *)

class type ['a, 'b] ops =
  object
    method free : 'b -> Names.t
    method subst : sub:'a Subst.t -> 'b -> 'a
    method eval : 'b -> 'a
  end

(* Variables are common to lambda and expr *)

type var = [`Var of string]

let var = object (self : ([>var], var) #ops)
  method subst ~sub (`Var s as x) =
    try Subst.find s sub with Not_found -> x
  method free (`Var s) =
    Names.singleton s
  method eval (#var as v) = v
end

(* The lambda language: free variables, substitutions, and evaluation *)

type 'a lambda = [`Var of string | `Abs of string * 'a | `App of 'a * 'a]

let next_id =
  let current = ref 3 in
  fun () -> incr current; !current

let lambda_ops (ops : ('a,'a) #ops Lazy.t) =
  let free = lazy !!ops#free
  and subst = lazy !!ops#subst
  and eval = lazy !!ops#eval in
  object (self : ([> 'a lambda], 'a lambda) #ops)
    method free = function
        #var as x -> var#free x
      | `Abs (s, t) -> Names.remove s (!!free t)
      | `App (t1, t2) -> Names.union (!!free t1) (!!free t2)

    method private map ~f = function
        #var as x -> x
      | `Abs (s, t) as l ->
          let t' = f t in
          if t == t' then l else `Abs(s, t')
      | `App (t1, t2) as l ->
          let t'1 = f t1 and t'2 = f t2 in
          if t'1 == t1 && t'2 == t2 then l else `App (t'1, t'2)

    method subst ~sub = function
        #var as x -> var#subst ~sub x
      | `Abs(s, t) as l ->
          let used = !!free t in
          let used_expr =
            Subst.fold sub ~init:[]
              ~f:(fun ~key ~data acc ->
                if Names.mem s used then data::acc else acc) in
          if List.exists used_expr ~f:(fun t -> Names.mem s (!!free t)) then
            let name = s ^ string_of_int (next_id ()) in
            `Abs(name,
                 !!subst ~sub:(Subst.add ~key:s ~data:(`Var name) sub) t)
          else
            self#map ~f:(!!subst ~sub:(Subst.remove s sub)) l
      | `App _ as l ->
          self#map ~f:(!!subst ~sub) l

    method eval l =
      match self#map ~f:!!eval l with
        `App(`Abs(s,t1), t2) ->
          !!eval (!!subst ~sub:(Subst.add ~key:s ~data:t2 Subst.empty) t1)
      | t -> t
end

(* Operations specialized to lambda *)

let lambda = lazy_fix lambda_ops

(* The expr language of arithmetic expressions *)

type 'a expr =
    [ `Var of string | `Num of int | `Add of 'a * 'a
    | `Neg of 'a | `Mult of 'a * 'a]

let expr_ops (ops : ('a,'a) #ops Lazy.t) =
  let free = lazy !!ops#free
  and subst = lazy !!ops#subst
  and eval = lazy !!ops#eval in
  object (self : ([> 'a expr], 'a expr) #ops)
    method free = function
        #var as x -> var#free x
      | `Num _ -> Names.empty
      | `Add(x, y) -> Names.union (!!free x) (!!free y)
      | `Neg x -> !!free x
      | `Mult(x, y) -> Names.union (!!free x) (!!free y)

    method private map ~f = function
        #var as x -> x
      | `Num _ as x -> x
      | `Add(x, y) as e ->
          let x' = f x and y' = f y in
          if x == x' && y == y' then e
          else `Add(x', y')
      | `Neg x as e ->
          let x' = f x in
          if x == x' then e else `Neg x'
      | `Mult(x, y) as e ->
          let x' = f x and y' = f y in
          if x == x' && y == y' then e
          else `Mult(x', y')

    method subst ~sub = function
        #var as x -> var#subst ~sub x
      | #expr as e -> self#map ~f:(!!subst ~sub) e

    method eval (#expr as e) =
      match self#map ~f:!!eval e with
        `Add(`Num m, `Num n) -> `Num (m+n)
      | `Neg(`Num n) -> `Num (-n)
      | `Mult(`Num m, `Num n) -> `Num (m*n)
      | e -> e
  end

(* Specialized versions *)

let expr = lazy_fix expr_ops

(* The lexpr language, reunion of lambda and expr *)

type 'a lexpr = [ 'a lambda | 'a expr ]

let lexpr_ops (ops : ('a,'a) #ops Lazy.t) =
  let lambda = lambda_ops ops in
  let expr = expr_ops ops in
  object (self : ([> 'a lexpr], 'a lexpr) #ops)
    method free = function
        #lambda as x -> lambda#free x
      | #expr as x -> expr#free x

    method subst ~sub = function
        #lambda as x -> lambda#subst ~sub x
      | #expr as x -> expr#subst ~sub x

    method eval = function
        #lambda as x -> lambda#eval x
      | #expr as x -> expr#eval x
end

let lexpr = lazy_fix lexpr_ops

let rec print = function
  | `Var id -> print_string id
  | `Abs (id, l) -> print_string ("\ " ^ id ^ " . "); print l
  | `App (l1, l2) -> print l1; print_string " "; print l2
  | `Num x -> print_int x
  | `Add (e1, e2) -> print e1; print_string " + "; print e2
  | `Neg e -> print_string "-"; print e
  | `Mult (e1, e2) -> print e1; print_string " * "; print e2

let () =
  let e1 = lambda#eval (`App(`Abs("x",`Var"x"), `Var"y")) in
  let e2 = expr#eval (`Add(`Mult(`Num 3,`Neg(`Num 2)), `Var"x")) in
  let e3 =
    lexpr#eval (`Add(`App(`Abs("x",`Mult(`Var"x",`Var"x")),`Num 2), `Num 5))
  in
  print e1; print_newline ();
  print e2; print_newline ();
  print e3; print_newline ()
type sexp = A of string | L of sexp list
type 'a t = 'a array
let _ = fun (_ : 'a t)  -> ()

let array_of_sexp _ _ = [| |]
let sexp_of_array _ _ = A "foo"
let sexp_of_int _ = A "42"
let int_of_sexp _ = 42

let t_of_sexp : 'a . (sexp -> 'a) -> sexp -> 'a t=
  let _tp_loc = "core_array.ml.t" in
  fun _of_a  -> fun t  -> (array_of_sexp _of_a) t
let _ = t_of_sexp
let sexp_of_t : 'a . ('a -> sexp) -> 'a t -> sexp=
  fun _of_a  -> fun v  -> (sexp_of_array _of_a) v
let _ = sexp_of_t
module T =
  struct
    module Int =
      struct
        type t_ = int array
        let _ = fun (_ : t_)  -> ()

        let t__of_sexp: sexp -> t_ =
          let _tp_loc = "core_array.ml.T.Int.t_" in
          fun t  -> (array_of_sexp int_of_sexp) t
        let _ = t__of_sexp
        let sexp_of_t_: t_ -> sexp =
          fun v  -> (sexp_of_array sexp_of_int) v
        let _ = sexp_of_t_
      end
  end
module type Permissioned  =
  sig
    type ('a,-'perms) t
  end
module Permissioned :
  sig
    type ('a,-'perms) t
    include
      sig
        val t_of_sexp :
          (sexp -> 'a) ->
            (sexp -> 'perms) -> sexp -> ('a,'perms) t
        val sexp_of_t :
          ('a -> sexp) ->
            ('perms -> sexp) -> ('a,'perms) t -> sexp
      end
    module Int :
    sig
      type nonrec -'perms t = (int,'perms) t
      include
        sig
          val t_of_sexp :
            (sexp -> 'perms) -> sexp -> 'perms t
          val sexp_of_t :
            ('perms -> sexp) -> 'perms t -> sexp
        end
    end
  end =
  struct
    type ('a,-'perms) t = 'a array
    let _ = fun (_ : ('a,'perms) t)  -> ()

    let t_of_sexp :
      'a 'perms .
        (sexp -> 'a) ->
          (sexp -> 'perms) -> sexp -> ('a,'perms) t=
      let _tp_loc = "core_array.ml.Permissioned.t" in
      fun _of_a  -> fun _of_perms  -> fun t  -> (array_of_sexp _of_a) t
    let _ = t_of_sexp
    let sexp_of_t :
      'a 'perms .
        ('a -> sexp) ->
          ('perms -> sexp) -> ('a,'perms) t -> sexp=
      fun _of_a  -> fun _of_perms  -> fun v  -> (sexp_of_array _of_a) v
    let _ = sexp_of_t
    module Int =
      struct
        include T.Int
        type -'perms t = t_
        let _ = fun (_ : 'perms t)  -> ()

        let t_of_sexp :
          'perms . (sexp -> 'perms) -> sexp -> 'perms t=
          let _tp_loc = "core_array.ml.Permissioned.Int.t" in
          fun _of_perms  -> fun t  -> t__of_sexp t
        let _ = t_of_sexp
        let sexp_of_t :
          'perms . ('perms -> sexp) -> 'perms t -> sexp=
          fun _of_perms  -> fun v  -> sexp_of_t_ v
        let _ = sexp_of_t
      end
  end
type 'a  foo = {x: 'a; y: int}
let r = {{x = 0; y = 0} with x = 0}
let r' : string foo = r
external foo : int = "%ignore";;
let _ = foo ();;
type 'a t = [`A of 'a t t] as 'a;; (* fails *)

type 'a t = [`A of 'a t t];; (* fails *)

type 'a t = [`A of 'a t t] constraint 'a = 'a t;;

type 'a t = [`A of 'a t] constraint 'a = 'a t;;

type 'a t = [`A of 'a] as 'a;;

type 'a v = [`A of u v] constraint 'a = t and t = u and u = t;; (* fails *)

type 'a t = 'a;;
let f (x : 'a t as 'a) = ();; (* fails *)

let f (x : 'a t) (y : 'a) = x = y;;

(* PR#6505 *)
module type PR6505 = sig
  type 'o is_an_object = < .. > as 'o
  and 'o abs constraint 'o = 'o is_an_object
  val abs : 'o is_an_object -> 'o abs
  val unabs : 'o abs -> 'o
end;; (* fails *)
(* PR#5835 *)
let f ~x = x + 1;;
f ?x:0;;

(* PR#6352 *)
let foo (f : unit -> unit) = ();;
let g ?x () = ();;
foo ((); g);;

(* PR#5748 *)
foo (fun ?opt () -> ()) ;; (* fails *)
(* PR#5907 *)

type 'a t = 'a;;
let f (g : 'a list -> 'a t -> 'a) s = g s s;;
let f (g : 'a * 'b -> 'a t -> 'a) s = g s s;;
type ab = [ `A | `B ];;
let f (x : [`A]) = match x with #ab -> 1;;
let f x = ignore (match x with #ab -> 1); ignore (x : [`A]);;
let f x = ignore (match x with `A|`B -> 1); ignore (x : [`A]);;

let f (x : [< `A | `B]) = match x with `A | `B | `C -> 0;; (* warn *)
let f (x : [`A | `B]) = match x with `A | `B | `C -> 0;; (* fail *)

(* PR#6787 *)
let revapply x f = f x;;

let f x (g : [< `Foo]) =
  let y = `Bar x, g in
  revapply y (fun ((`Bar i), _) -> i);;
(* f : 'a -> [< `Foo ] -> 'a *)

let rec x = [| x |]; 1.;;

let rec x = let u = [|y|] in 10. and y = 1.;;
type 'a t
type a

let f : < .. > t -> unit = fun _ -> ();;

let g : [< `b] t -> unit = fun _ -> ();;

let h : [> `b] t -> unit = fun _ -> ();;

let _ = fun (x : a t) -> f x;;

let _ = fun (x : a t) -> g x;;

let _ = fun (x : a t) -> h x;;
(* PR#7012 *)

type t = [ 'A_name | `Hi ];;

let f (x:'id_arg) = x;;

let f (x:'Id_arg) = x;;
(* undefined labels *)
type t = {x:int;y:int};;
{x=3;z=2};;
fun {x=3;z=2} -> ();;

(* mixed labels *)
{x=3; contents=2};;

(* private types *)
type u = private {mutable u:int};;
{u=3};;
fun x -> x.u <- 3;;

(* Punning and abbreviations *)
module M = struct
  type t = {x: int; y: int}
end;;

let f {M.x; y} = x+y;;
let r = {M.x=1; y=2};;
let z = f r;;

(* messages *)
type foo = { mutable y:int };;
let f (r: int) = r.y <- 3;;

(* bugs *)
type foo = { y: int; z: int };;
type bar = { x: int };;
let f (r: bar) = ({ r with z = 3 } : foo)

type foo = { x: int };;
let r : foo = { ZZZ.x = 2 };;

(ZZZ.X : int option);;

(* PR#5865 *)
let f (x : Complex.t) = x.Complex.z;;
(* PR#6394 *)

module rec X : sig
 type t = int * bool
end = struct
 type t = A | B
 let f = function A | B -> 0
end;;
(* PR#6768 *)

type _ prod = Prod : ('a * 'y) prod;;

let f : type t. t prod -> _ = function Prod ->
  let module M =
    struct
      type d = d * d
    end
  in ()
;;
let (a : M.a) = 2
let (b : M.b) = 2
let _ = A.a = B.b
module Std = struct module Hash = Hashtbl end;;

open Std;;
module Hash1 : module type of Hash = Hash;;
module Hash2 : sig include (module type of Hash) end = Hash;;
let f1 (x : (_,_) Hash1.t) = (x : (_,_) Hashtbl.t);;
let f2 (x : (_,_) Hash2.t) = (x : (_,_) Hashtbl.t);;

(* Another case, not using include *)

module Std2 = struct module M = struct type t end end;;
module Std' = Std2;;
module M' : module type of Std'.M = Std2.M;;
let f3 (x : M'.t) = (x : Std2.M.t);;

(* original report required Core_kernel:
module type S = sig
open Core_kernel.Std

module Hashtbl1 : module type of Hashtbl
module Hashtbl2 : sig
  include (module type of Hashtbl)
end

module Coverage : Core_kernel.Std.Hashable

type types = unit constraint 'a Coverage.Table.t = (Coverage.t, 'a) Hashtbl1.t
type doesnt_type = unit
  constraint 'a Coverage.Table.t = (Coverage.t, 'a) Hashtbl2.t
end
*)
module type INCLUDING = sig
  include module type of List
  include module type of ListLabels
end

module Including_typed: INCLUDING = struct
  include List
  include ListLabels
end
module X=struct
  module type SIG=sig type t=int val x:t end
  module F(Y:SIG) : SIG = struct type t=Y.t let x=Y.x end
end;;
module DUMMY=struct type t=int let x=2 end;;
let x = (3 : X.F(DUMMY).t);;

module X2=struct
  module type SIG=sig type t=int val x:t end
  module F(Y:SIG)(Z:SIG) = struct
    type t=Y.t
    let x=Y.x
    type t'=Z.t
    let x'=Z.x
  end
end;;
let x = (3 : X2.F(DUMMY)(DUMMY).t);;
let x = (3 : X2.F(DUMMY)(DUMMY).t');;
module F (M : sig
    type 'a t
    type 'a u = string
    val f : unit -> _ u t
  end) = struct
    let t = M.f ()
  end
type 't a = [ `A ]
type 't wrap = 't constraint 't = [> 't wrap a ]
type t = t a wrap

module T = struct
  let foo : 't wrap -> 't wrap -> unit = fun _ _ -> ()
  let bar : ('a a wrap as 'a) = `A
end

module Good : sig
  val bar: t
  val foo: t -> t -> unit
end = T

module Bad : sig
  val foo: t -> t -> unit
  val bar: t
end = T
module M : sig
  module type T
  module F (X : T) : sig end
end = struct
  module type T = sig end
  module F (X : T) = struct end
end

module type T = M.T

module F : functor (X : T) -> sig end = M.F
module type S = sig type t = { a : int; b : int; } end;;
let f (module M : S with type t = int) = { M.a = 0 };;
let flag = ref false
module F(S : sig module type T end) (A : S.T) (B : S.T) =
struct
  module X = (val if !flag then (module A) else (module B) : S.T)
end

(* If the above were accepted, one could break soundness *)
module type S = sig type t val x : t end
module Float = struct type t = float let x = 0.0 end
module Int = struct type t = int let x = 0 end

module M = F(struct module type T = S end)

let () = flag := false
module M1 = M(Float)(Int)

let () = flag := true
module M2 = M(Float)(Int)

let _ = [| M2.X.x; M1.X.x |]
module type PR6513 = sig
module type S = sig type u end

module type T = sig
  type 'a wrap
  type uri
end

module Make: functor (Html5 : T with type 'a wrap = 'a) ->
  S with type u = < foo : Html5.uri >
end

(* Requires -package tyxml
module type PR6513_orig = sig
module type S =
sig
        type t
        type u
end

module Make: functor (Html5: Html5_sigs.T
                             with type 'a Xml.wrap = 'a and
                             type 'a wrap = 'a and
                             type 'a list_wrap = 'a list)
                     -> S with type t = Html5_types.div Html5.elt and
                               type u = < foo: Html5.uri >
end
*)
module type S = sig
  include Set.S
  module E : sig val x : int end
end

module Make(O : Set.OrderedType) : S with type elt = O.t =
  struct
    include Set.Make(O)
    module E = struct let x = 1 end
  end

module rec A : Set.OrderedType = struct
 type t = int
  let compare = Pervasives.compare
end
and B : S = struct
 module C = Make(A)
 include C
end
module type S = sig
  module type T
  module X : T
end

module F (X : S) = X.X

module M = struct
  module type T = sig type t end
  module X = struct type t = int end
end

type t = F(M).t
module Common0 =
 struct
   type msg = Msg

   let handle_msg = ref (function _ -> failwith "Unable to handle message")
   let extend_handle f =
   let old = !handle_msg in
   handle_msg := f old

   let q : _ Queue.t = Queue.create ()
   let add msg = Queue.add msg q
   let handle_queue_messages () = Queue.iter !handle_msg q
 end

let q' : Common0.msg Queue.t = Common0.q

module Common =
 struct
   type msg = ..

   let handle_msg = ref (function _ -> failwith "Unable to handle message")
   let extend_handle f =
   let old = !handle_msg in
   handle_msg := f old

   let q : _ Queue.t = Queue.create ()
   let add msg = Queue.add msg q
   let handle_queue_messages () = Queue.iter !handle_msg q
 end

module M1 =
 struct
   type Common.msg += Reload of string | Alert of string

   let handle fallback = function
     Reload s -> print_endline ("Reload "^s)
   | Alert s -> print_endline ("Alert "^s)
   | x -> fallback x

   let () = Common.extend_handle handle
   let () = Common.add (Reload "config.file")
   let () = Common.add (Alert "Initialisation done")
 end
let should_reject =
  let table = Hashtbl.create 1 in
  fun x y -> Hashtbl.add table x y
type 'a t = 'a option
let is_some = function
  | None -> false
  | Some _ -> true

let should_accept ?x () = is_some x
include struct
  let foo `Test = ()
  let wrap f `Test = f
  let bar = wrap ()
end
let f () =
   let module S = String in
   let module N = Map.Make(S) in
   N.add "sum" 41 N.empty;;
module X = struct module Y = struct module type S = sig type t end end end

(* open X  (* works! *) *)
module Y = X.Y

type 'a arg_t = 'at constraint 'a = (module Y.S with type t = 'at)
type t = (module X.Y.S with type t = unit)

let f (x : t arg_t) = ()

let () = f ()
module type S =
sig
  type a
  type b
end
module Foo
    (Bar : S with type a = private [> `A])
    (Baz : S with type b = private < b : Bar.b ; .. >) =
struct
end
module A = struct
 module type A_S = sig
 end

 type t = (module A_S)
end

module type S = sig type t end

let f (type a) (module X : S with type t = a) = ()

let _ = f (module A) (* ok *)

module A_annotated_alias : S with type t = (module A.A_S) = A

let _ = f (module A_annotated_alias) (* ok *)
let _ = f (module A_annotated_alias : S with type t = (module A.A_S)) (* ok *)

module A_alias = A
module A_alias_expanded = struct include A_alias end

let _ = f (module A_alias_expanded : S with type t = (module A.A_S)) (* ok *)
let _ = f (module A_alias_expanded) (* ok *)

let _ = f (module A_alias : S with type t = (module A.A_S)) (* doesn't type *)
let _ = f (module A_alias) (* doesn't type either *)
module Foo
 (Bar : sig type a = private [> `A ] end)
 (Baz : module type of struct include Bar end) =
struct
end
module Bazoinks = struct type a = [ `A ] end
module Bug = Foo(Bazoinks)(Bazoinks)
(* PR#6992, reported by Stephen Dolan *)

type (_, _) eq = Eq : ('a, 'a) eq
let cast : type a b . (a, b) eq -> a -> b = fun Eq x -> x

module Fix (F : sig type 'a f end) = struct
  type 'a fix = ('a, 'a F.f) eq
  let uniq (type a) (type b) (Eq : a fix) (Eq : b fix) : (a, b) eq = Eq
end

(* This would allow:
module FixId = Fix (struct type 'a f = 'a end)
 let bad : (int, string) eq = FixId.uniq Eq Eq
 let _ = Printf.printf "Oh dear: %s" (cast bad 42)
*)
module M = struct
 module type S = sig type a val v : a end
 type 'a s = (module S with type a = 'a)
end

module B = struct
 class type a = object method a : 'a. 'a M.s -> 'a end
end

module M' = M
module B' = B

class b : B.a = object
 method a : 'a. 'a M.s -> 'a = fun (type a) ((module X) : (module M.S with type
a = a)) -> X.v
end

class b' : B.a = object
 method a : 'a. 'a M'.s -> 'a = fun (type a) ((module X) : (module M'.S with
type a = a)) -> X.v
end
module type FOO = sig type t end
module type BAR =
sig
  (* Works: module rec A : (sig include FOO with type t = < b:B.t > end) *)
  module rec A : (FOO with type t = < b:B.t >)
         and B : FOO
end
module A = struct module type S module S = struct end end
module F (_ : sig end) = struct module type S module S = A.S end
module M = struct end
module N = M
module G (X : F(N).S) : A.S = X
module F (_ : sig end) = struct module type S end
module M = struct end
module N = M
module G (X : F(N).S) : F(M).S = X
module M :  sig
  type make_dec
  val add_dec: make_dec -> unit
end = struct
  type u

  module Fast: sig
    type 'd t
    val create: unit -> 'd t
    module type S = sig
      module Data: sig type t end
      val key: Data.t t
    end
    module Register (D:S): sig end
    val attach: 'd t -> 'd -> unit
  end = struct
    type 'd t = unit
    let create () = ()
    module type S = sig
      module Data: sig type t end
      val key: Data.t t
    end
    module Register (D:S) = struct end
    let attach _ _ = ()
  end

  type make_dec

  module Dem = struct
    module Data = struct
      type t = make_dec
    end
    let key = Fast.create ()
  end

  module EDem = Fast.Register(Dem)

  let add_dec dec =
    Fast.attach Dem.key dec
end

(* simpler version *)

module Simple = struct
  type 'a t
  module type S = sig
    module Data: sig type t end
    val key: Data.t t
  end
  module Register (D:S) = struct let key = D.key end
  module M = struct
    module Data = struct type t = int end
    let key : _ t = Obj.magic ()
  end
end;;
module EM = Simple.Register(Simple.M);;
Simple.M.key;;

module Simple2 = struct
  type 'a t
  module type S = sig
    module Data: sig type t end
    val key: Data.t t
  end
  module M = struct
    module Data = struct type t = int end
    let key : _ t = Obj.magic ()
  end
  module Register (D:S) = struct let key = D.key end
  module EM = Simple.Register(Simple.M)
  let k : M.Data.t t = M.key
end;;
module rec M
    : sig external f : int -> int = "%identity" end
    = struct external f : int -> int = "%identity" end
(* with module *)

module type S = sig type t and s = t end;;
module type S' = S with type t := int;;

module type S = sig module rec M : sig end and N : sig end end;;
module type S' = S with module M := String;;

(* with module type *)
(*
module type S = sig module type T module F(X:T) : T end;;
module type T0 = sig type t end;;
module type S1 = S with module type T = T0;;
module type S2 = S with module type T := T0;;
module type S3 = S with module type T := sig type t = int end;;
module H = struct
  include (Hashtbl : module type of Hashtbl with
           type statistics := Hashtbl.statistics
           and module type S := Hashtbl.S
           and module Make := Hashtbl.Make
           and module MakeSeeded := Hashtbl.MakeSeeded
           and module type SeededS := Hashtbl.SeededS
           and module type HashedType := Hashtbl.HashedType
           and module type SeededHashedType := Hashtbl.SeededHashedType)
end;;
*)

(* A subtle problem appearing with -principal *)
type -'a t
class type c = object method m : [ `A ] t end;;
module M : sig val v : (#c as 'a) -> 'a end =
  struct let v x = ignore (x :> c); x end;;

(* PR#4838 *)

let id = let module M = struct end in fun x -> x;;

(* PR#4511 *)

let ko = let module M = struct end in fun _ -> ();;

(* PR#5993 *)

module M : sig type -'a t = private int end =
  struct type +'a t = private int end
;;

(* PR#6005 *)

module type A = sig type t = X of int end;;
type u = X of bool;;
module type B = A with type t = u;; (* fail *)

(* PR#5815 *)
(* ---> duplicated exception name is now an error *)

module type S = sig exception Foo of int  exception Foo of bool end;;

(* PR#6410 *)

module F(X : sig end) = struct let x = 3 end;;
F.x;; (* fail *)
module C = Char;;
C.chr 66;;

module C' : module type of Char = C;;
C'.chr 66;;

module C3 = struct include Char end;;
C3.chr 66;;

let f x = let module M = struct module L = List end in M.L.length x;;
let g x = let module L = List in L.length (L.map succ x);;

module F(X:sig end) = Char;;
module C4 = F(struct end);;
C4.chr 66;;

module G(X:sig end) = struct module M = X end;; (* does not alias X *)
module M = G(struct end);;

module M' = struct
  module N = struct let x = 1 end
  module N' = N
end;;
M'.N'.x;;

module M'' : sig module N' : sig val x : int end end = M';;
M''.N'.x;;
module M2 = struct include M' end;;
module M3 : sig module N' : sig val x : int end end = struct include M' end;;
M3.N'.x;;
module M3' : sig module N' : sig val x : int end end = M2;;
M3'.N'.x;;

module M4 : sig module N' : sig val x : int end end = struct
  module N = struct let x = 1 end
  module N' = N
end;;
M4.N'.x;;

module F(X:sig end) = struct
  module N = struct let x = 1 end
  module N' = N
end;;
module G : functor(X:sig end) -> sig module N' : sig val x : int end end = F;;
module M5 = G(struct end);;
M5.N'.x;;

module M = struct
  module D = struct let y = 3 end
  module N = struct let x = 1 end
  module N' = N
end;;

module M1 : sig module N : sig val x : int end module N' = N end = M;;
M1.N'.x;;
module M2 : sig module N' : sig val x : int end end =
  (M : sig module N : sig val x : int end module N' = N end);;
M2.N'.x;;

open M;;
N'.x;;

module M = struct
  module C = Char
  module C' = C
end;;
module M1
  : sig module C : sig val escaped : char -> string end module C' = C end
  = M;; (* sound, but should probably fail *)
M1.C'.escaped 'A';;
module M2 : sig module C' : sig val chr : int -> char end end =
  (M : sig module C : sig val chr : int -> char end module C' = C end);;
M2.C'.chr 66;;

StdLabels.List.map;;

module Q = Queue;;
exception QE = Q.Empty;;
try Q.pop (Q.create ()) with QE -> "Ok";;

module type Complex = module type of Complex with type t = Complex.t;;
module M : sig module C : Complex end = struct module C = Complex end;;

module C = Complex;;
C.one.Complex.re;;
include C;;

module F(X:sig module C = Char end) = struct module C = X.C end;;

(* Applicative functors *)
module S = String
module StringSet = Set.Make(String)
module SSet = Set.Make(S);;
let f (x : StringSet.t) = (x : SSet.t);;

(* Also using include (cf. Leo's mail 2013-11-16) *)
module F (M : sig end) : sig type t end = struct type t = int end
module T = struct
  module M = struct end
  include F(M)
end;;
include T;;
let f (x : t) : T.t = x ;;

(* PR#4049 *)
(* This works thanks to abbreviations *)
module A = struct
  module B = struct type t let compare x y = 0 end
  module S = Set.Make(B)
  let empty = S.empty
end
module A1 = A;;
A1.empty = A.empty;;

(* PR#3476 *)
(* Does not work yet *)
module FF(X : sig end) = struct type t end
module M = struct
  module X = struct end
  module Y = FF (X) (* XXX *)
  type t = Y.t
end
module F (Y : sig type t end) (M : sig type t = Y.t end) = struct end;;

module G = F (M.Y);;
(*module N = G (M);;
module N = F (M.Y) (M);;*)

(* PR#6307 *)

module A1 = struct end
module A2 = struct end
module L1 = struct module X = A1 end
module L2 = struct module X = A2 end;;

module F (L : (module type of L1)) = struct end;;

module F1 = F(L1);; (* ok *)
module F2 = F(L2);; (* should succeed too *)

(* Counter example: why we need to be careful with PR#6307 *)
module Int = struct type t = int let compare = compare end
module SInt = Set.Make(Int)
type (_,_) eq = Eq : ('a,'a) eq
type wrap = W of (SInt.t, SInt.t) eq

module M = struct
  module I = Int
  type wrap' = wrap = W of (Set.Make(Int).t, Set.Make(I).t) eq
end;;
module type S = module type of M;; (* keep alias *)

module Int2 = struct type t = int let compare x y = compare y x end;;
module type S' = sig
  module I = Int2
  include S with module I := I
end;; (* fail *)

(* (* if the above succeeded, one could break invariants *)
module rec M2 : S' = M2;; (* should succeed! (but this is bad) *)

let M2.W eq = W Eq;;

let s = List.fold_right SInt.add [1;2;3] SInt.empty;;
module SInt2 = Set.Make(Int2);;
let conv : type a b. (a,b) eq -> a -> b = fun Eq x -> x;;
let s' : SInt2.t = conv eq s;;
SInt2.elements s';;
SInt2.mem 2 s';; (* invariants are broken *)
*)

(* Check behavior with submodules *)
module M = struct
  module N = struct module I = Int end
  module P = struct module I = N.I end
  module Q = struct
    type wrap' = wrap = W of (Set.Make(Int).t, Set.Make(P.I).t) eq
  end
end;;
module type S = module type of M ;;

module M = struct
  module N = struct module I = Int end
  module P = struct module I = N.I end
  module Q = struct
    type wrap' = wrap = W of (Set.Make(Int).t, Set.Make(N.I).t) eq
  end
end;;
module type S = module type of M ;;

(* PR#6365 *)
module type S = sig module M : sig type t val x : t end end;;
module H = struct type t = A let x = A end;;
module H' = H;;
module type S' = S with module M = H';; (* shouldn't introduce an alias *)

(* PR#6376 *)
module type Alias = sig module N : sig end module M = N end;;
module F (X : sig end) = struct type t end;;
module type A = Alias with module N := F(List);;
module rec Bad : A = Bad;;

(* Shinwell 2014-04-23 *)
module B = struct
 module R = struct
   type t = string
 end

 module O = R
end

module K = struct
 module E = B
 module N = E.O
end;;

let x : K.N.t = "foo";;

(* PR#6465 *)

module M = struct type t = A module B = struct type u = B end end;;
module P : sig type t = M.t = A module B = M.B end = M;; (* should be ok *)
module P : sig type t = M.t = A module B = M.B end = struct include M end;;

module type S = sig
  module M : sig module P : sig end end
  module Q = M
end;;
module type S = sig
  module M : sig module N : sig end module P : sig end end
  module Q : sig module N = M.N module P = M.P end
end;;
module R = struct
  module M = struct module N = struct end module P = struct end end
  module Q = M
end;;
module R' : S = R;; (* should be ok *)

(* PR#6578 *)

module M = struct let f x = x end
module rec R : sig module M : sig val f : 'a -> 'a end end =
  struct module M = M end;;
R.M.f 3;;
module rec R : sig module M = M end = struct module M = M end;;
R.M.f 3;;
open A
let f =
  L.map S.capitalize

let () =
  L.iter print_endline (f ["jacques"; "garrigue"])

module C : sig module L : module type of List end = struct include A end

(* The following introduces a (useless) dependency on A:
module C : sig module L : module type of List end = A
*)

include D'
(*
let () =
  print_endline (string_of_int D'.M.y)
*)
open A
let f =
  L.map S.capitalize

let () =
  L.iter print_endline (f ["jacques"; "garrigue"])

module C : sig module L : module type of List end = struct include A end

(* The following introduces a (useless) dependency on A:
module C : sig module L : module type of List end = A
*)

(* No dependency on D *)
let x = 3
module M = struct let y = 5 end
module type S = sig type u type t end;;
module type S' = sig type t = int type u = bool end;;

(* ok to convert between structurally equal signatures, and parameters
   are inferred *)
let f (x : (module S with type t = 'a and type u = 'b)) = (x : (module S'));;
let g x = (x : (module S with type t = 'a and type u = 'b) :> (module S'));;

(* with subtyping it is also ok to forget some types *)
module type S2 = sig type u type t type w end;;
let g2 x = (x : (module S2 with type t = 'a and type u = 'b) :> (module S'));;
let h x = (x : (module S2 with type t = 'a) :> (module S with type t = 'a));;
let f2 (x : (module S2 with type t = 'a and type u = 'b)) =
  (x : (module S'));; (* fail *)
let k (x : (module S2 with type t = 'a)) =
  (x : (module S with type t = 'a));; (* fail *)

(* but you cannot forget values (no physical coercions) *)
module type S3 = sig type u type t val x : int end;;
let g3 x =
  (x : (module S3 with type t = 'a and type u = 'b) :> (module S'));; (* fail *)
(* Using generative functors *)

(* Without type *)
module type S = sig val x : int end;;
let v = (module struct let x = 3 end : S);;
module F() = (val v);; (* ok *)
module G (X : sig end) : S = F ();; (* ok *)
module H (X : sig end) = (val v);; (* ok *)

(* With type *)
module type S = sig type t val x : t end;;
let v = (module struct type t = int let x = 3 end : S);;
module F() = (val v);; (* ok *)
module G (X : sig end) : S = F ();; (* fail *)
module H() = F();; (* ok *)

(* Alias *)
module U = struct end;;
module M = F(struct end);; (* ok *)
module M = F(U);; (* fail *)

(* Cannot coerce between applicative and generative *)
module F1 (X : sig end) = struct end;;
module F2 : functor () -> sig end = F1;; (* fail *)
module F3 () = struct end;;
module F4 : functor (X : sig end) -> sig end = F3;; (* fail *)

(* tests for shortened functor notation () *)
module X (X: sig end) (Y: sig end) = functor (Z: sig end) -> struct end;;
module Y = functor (X: sig end) (Y:sig end) -> functor (Z: sig end) ->
  struct end;;
module Z = functor (_: sig end) (_:sig end) (_: sig end) -> struct end;;
module GZ : functor (X: sig end) () (Z: sig end) -> sig end
          = functor (X: sig end) () (Z: sig end) -> struct end;;
module F (X : sig end) = struct type t = int end;;
type t = F(Does_not_exist).t;;
type expr =
  [ `Abs of string * expr
  | `App of expr * expr
  ]

class type exp =
object
  method eval : (string, exp) Hashtbl.t -> expr
end;;

class app e1 e2 : exp =
object
  val l = e1
  val r = e2
  method eval env =
      match l with
    | `Abs(var,body) ->
        Hashtbl.add env var r;
        body
    | _ -> `App(l,r);
end

class virtual ['subject, 'event] observer =
   object
     method virtual notify : 'subject ->  'event -> unit
   end

class ['event] subject =
   object (self : 'subject)
     val mutable observers = ([]: (('subject, 'event) observer) list)
     method add_observer obs = observers <- (obs :: observers)
     method notify_observers (e : 'event) =
         List.iter (fun x -> x#notify self e) observers
   end

type id = int

class entity (id : id) =
  object
    val ent_destroy_subject = new subject
    method destroy_subject : (id) subject = ent_destroy_subject

    method entity_id = id
  end

class ['entity] entity_container =
  object (self)
    inherit ['entity, id] observer as observer

    method add_entity (e : 'entity) =
      e#destroy_subject#add_observer (self)

    method notify _ id = ()
  end

let f (x : entity entity_container) = ()

(*
class world =
  object
    val entity_container : entity entity_container = new entity_container

    method add_entity (s : entity) =
      entity_container#add_entity (s :> entity)

  end
*)
(* Two v's in the same class *)
class c v = object initializer  print_endline v val v = 42 end;;
new c "42";;

(* Two hidden v's in the same class! *)
class c (v : int) =
  object
    method v0 = v
    inherit ((fun v -> object method v : string = v end) "42")
  end;;
(new c 42)#v0;;
class virtual ['a] c =
object (s : 'a)
  method virtual m : 'b
end

let o =
    object (s :'a)
      inherit ['a] c
      method m = 42
    end
module M :
   sig
     class x : int -> object method m : int end
  end
=
struct
  class x _ = object
    method m = 42
  end
end;;
module M : sig class c : 'a -> object val x : 'b end end =
  struct class c x = object val x = x end end

class c (x : int) = object inherit M.c x method x : bool = x end

let r = (new c 2)#x;;
(* test.ml *)
class alfa = object(_:'self)
  method x: 'a. ('a, out_channel, unit) format -> 'a = Printf.printf
end

class bravo a = object
  val y = (a :> alfa)
  initializer y#x "bravo initialized"
end

class charlie a = object
  inherit bravo a
  initializer y#x "charlie initialized"
end
(* The module begins *)
exception Out_of_range

class type ['a] cursor =
  object
    method get : 'a
    method incr : unit -> unit
    method is_last : bool
  end

class type ['a] storage =
  object ('self)
    method first : 'a cursor
    method len : int
    method nth : int -> 'a cursor
    method copy : 'self
    method sub : int -> int -> 'self
    method concat : 'a storage -> 'self
    method fold : 'b. ('a -> int -> 'b -> 'b) -> 'b -> 'b
    method iter : ('a -> unit) -> unit
  end

class virtual ['a, 'cursor] storage_base =
  object (self : 'self)
    constraint 'cursor = 'a #cursor
    method virtual first : 'cursor
    method virtual len : int
    method virtual copy : 'self
    method virtual sub : int -> int -> 'self
    method virtual concat : 'a storage -> 'self
    method fold : 'b. ('a -> int -> 'b -> 'b) -> 'b -> 'b = fun f a0 ->
      let cur = self#first in
      let rec loop count a =
        if count >= self#len then a else
        let a' = f cur#get count a in
        cur#incr (); loop (count + 1) a'
      in
      loop 0 a0
    method iter proc =
      let p = self#first in
      for i = 0 to self#len - 2 do proc p#get; p#incr () done;
      if self#len > 0 then proc p#get else ()
  end

class type ['a] obj_input_channel =
  object
    method get : unit -> 'a
    method close : unit -> unit
  end

class type ['a] obj_output_channel =
  object
    method put : 'a -> unit
    method flush : unit -> unit
    method close : unit -> unit
  end

module UChar =
struct

  type t = int

  let highest_bit = 1 lsl 30
  let lower_bits = highest_bit - 1

  let char_of c =
    try Char.chr c with Invalid_argument _ ->  raise Out_of_range

  let of_char = Char.code

  let code c =
    if c lsr 30 = 0
    then c
    else raise Out_of_range

  let chr n =
    if n >= 0 && (n lsr 31 = 0) then n else raise Out_of_range

  let uint_code c = c
  let chr_of_uint n = n

end

type uchar = UChar.t

let int_of_uchar u = UChar.uint_code u
let uchar_of_int n = UChar.chr_of_uint n

class type ucursor = [uchar] cursor

class type ustorage = [uchar] storage

class virtual ['ucursor] ustorage_base = [uchar, 'ucursor] storage_base

module UText =
struct

(* the internal representation is UCS4 with big endian*)
(* The most significant digit appears first. *)
let get_buf s i =
  let n = Char.code s.[i] in
  let n = (n lsl 8) lor (Char.code s.[i + 1]) in
  let n = (n lsl 8) lor (Char.code s.[i + 2]) in
  let n = (n lsl 8) lor (Char.code s.[i + 3]) in
  UChar.chr_of_uint n

let set_buf s i u =
  let n = UChar.uint_code u in
  begin
    s.[i] <- Char.chr (n lsr 24);
    s.[i + 1] <- Char.chr (n lsr 16 lor 0xff);
    s.[i + 2] <- Char.chr (n lsr 8 lor 0xff);
    s.[i + 3] <- Char.chr (n lor 0xff);
  end

let init_buf buf pos init =
  if init#len = 0 then () else
  let cur = init#first in
  for i = 0 to init#len - 2 do
    set_buf buf (pos + i lsl 2) (cur#get); cur#incr ()
  done;
  set_buf buf (pos + (init#len - 1) lsl 2) (cur#get)

let make_buf init =
  let s = String.create (init#len lsl 2) in
  init_buf s 0 init; s

class text_raw buf =
  object (self : 'self)
    inherit [cursor] ustorage_base
    val contents = buf
    method first = new cursor (self :> text_raw) 0
    method len = (String.length contents) / 4
    method get i = get_buf contents (4 * i)
    method nth i = new cursor (self :> text_raw) i
    method copy = {< contents = String.copy contents >}
    method sub pos len =
      {< contents = String.sub contents (pos * 4) (len * 4) >}
    method concat (text : ustorage) =
      let buf = String.create (String.length contents + 4 * text#len) in
      String.blit contents 0 buf 0 (String.length contents);
      init_buf buf (String.length contents) text;
      {< contents = buf >}
  end
and cursor text i =
  object
    val contents = text
    val mutable pos = i
    method get = contents#get pos
    method incr () = pos <- pos + 1
    method is_last = (pos + 1 >= contents#len)
  end

class string_raw buf =
  object
    inherit text_raw buf
    method set i u = set_buf contents (4 * i) u
  end

class text init = text_raw (make_buf init)
class string init = string_raw (make_buf init)

let of_string s =
  let buf = String.make (4 * String.length s) '\000' in
  for i = 0 to String.length s - 1 do
    buf.[4 * i] <- s.[i]
  done;
  new text_raw buf

let make len u =
  let s = String.create (4 * len) in
  for i = 0 to len - 1 do set_buf s (4 * i) u done;
  new string_raw s

let create len = make len (UChar.chr 0)

let copy s = s#copy

let sub s start len = s#sub start len

let fill s start len u =
  for i = start to start + len - 1 do s#set i u done

let blit src srcoff dst dstoff len =
  for i = 0 to len - 1 do
    let u = src#get (srcoff + i) in
    dst#set (dstoff + i) u
  done

let concat s1 s2 = s1#concat (s2 (* : #ustorage *) :> uchar storage)

let iter proc s = s#iter proc
end
class type foo_t =
  object
    method foo: string
  end

type 'a name =
    Foo: foo_t name
  | Int: int name
;;

class foo =
  object(self)
    method foo = "foo"
    method cast =
      function
          Foo -> (self :> <foo : string>)
  end
;;

class foo: foo_t =
  object(self)
    method foo = "foo"
    method cast: type a. a name -> a =
      function
          Foo -> (self :> foo_t)
        | _ -> raise Exit
  end
;;
class type c = object end;;
module type S = sig class c: c end;;
class virtual name =
object
end

and func (args_ty, ret_ty) =
object(self)
  inherit name

  val mutable memo_args = None

  method arguments =
    match memo_args with
    | Some xs -> xs
    | None ->
      let args = List.map (fun ty -> new argument(self, ty)) args_ty in
        memo_args <- Some args; args
end

and argument (func, ty) =
object
  inherit name
end
;;
let f (x: #M.foo) = 0;;
class type ['e] t = object('s)
  method update : 'e -> 's
end;;

module type S = sig
  class base : 'e -> ['e] t
end;;
type 'par t = 'par
module M : sig val x : <m : 'a. 'a> end =
  struct let x : <m : 'a. 'a t> = Obj.magic () end

let ident v = v
class alias = object method alias : 'a . 'a t -> 'a = ident end
module Classdef = struct
  class virtual ['a, 'b, 'c] cl0 =
    object
      constraint 'c = < m : 'a -> 'b -> int; .. >
    end

  class virtual ['a, 'b] cl1 =
    object
      method virtual raise_trouble : int -> 'a
      method virtual m : 'a -> 'b -> int
    end

  class virtual ['a, 'b] cl2 =
    object
      method virtual as_cl0 : ('a, 'b, ('a, 'b) cl1) cl0
    end
end

type refer1 = < poly : 'a 'b 'c . (('b, 'c) #Classdef.cl2 as 'a) >
type refer2 = < poly : 'a 'b 'c . (('b, 'c) #Classdef.cl2 as 'a) >

(* Actually this should succeed ... *)
let f (x : refer1) = (x : refer2)
module Classdef = struct
  class virtual ['a, 'b, 'c] cl0 =
    object
      constraint 'c = < m : 'a -> 'b -> int; .. >
    end

  class virtual ['a, 'b] cl1 =
    object
      method virtual raise_trouble : int -> 'a
      method virtual m : 'a -> 'b -> int
    end

  class virtual ['a, 'b] cl2 =
    object
      method virtual as_cl0 : ('a, 'b, ('a, 'b) cl1) cl0
    end
end

module M : sig
  type refer = { poly : 'a 'b 'c . (('b, 'c) #Classdef.cl2 as 'a) }
end = struct
  type refer = { poly : 'a 'b 'c . (('b, 'c) #Classdef.cl2 as 'a) }
end
(*
  ocamlc -c pr3918a.mli pr3918b.mli
  rm -f pr3918a.cmi
  ocamlc -c pr3918c.ml
*)

open Pr3918b

let f x = (x : 'a vlist :> 'b vlist)
let f (x : 'a vlist) = (x : 'b vlist)
module type Poly = sig
  type 'a t = 'a constraint 'a = [> ]
end

module Combine (A : Poly) (B : Poly) = struct
  type ('a, 'b) t = 'a A.t constraint 'a = 'b B.t
end

module C = Combine
  (struct type 'a t = 'a constraint 'a = [> ] end)
  (struct type 'a t = 'a constraint 'a = [> ] end)
module type Priv = sig
  type t = private int
end

module Make (Unit:sig end): Priv = struct type t = int end

module A = Make (struct end)

module type Priv' = sig
  type t = private [> `A]
end

module Make' (Unit:sig end): Priv' = struct type t = [`A] end

module A' = Make' (struct end)
(* PR5057 *)

module TT = struct
  module IntSet = Set.Make(struct type t = int let compare = compare end)
end

let () =
  let f flag =
    let module T = TT in
    let _ = match flag with `A -> 0 | `B r -> r in
    let _ = match flag with `A -> T.IntSet.mem | `B r -> r in
    ()
  in
  f `A
(* This one should fail *)

let f flag =
  let module T = Set.Make(struct type t = int let compare = compare end) in
  let _ = match flag with `A -> 0 | `B r -> r in
  let _ = match flag with `A -> T.mem | `B r -> r in
  ()
module type S = sig
 type +'a t

 val foo : [`A] t -> unit
 val bar : [< `A | `B] t -> unit
end

module Make(T : S) = struct
 let f x =
   T.foo x;
   T.bar x;
   (x :> [`A | `C] T.t)
end
type 'a termpc =
    [`And of 'a * 'a
    |`Or of 'a * 'a
    |`Not of 'a
    |`Atom of string
    ]

type 'a termk =
    [`Dia of 'a
    |`Box of 'a
    |'a termpc
    ]

module type T = sig
  type term
  val map : (term -> term) -> term -> term
  val nnf : term -> term
  val nnf_not : term -> term
end

module Fpc(X : T with type term = private [> 'a termpc] as 'a) =
  struct
    type term = X.term termpc
    let nnf = function
      |`Not(`Atom _) as x -> x
      |`Not x     -> X.nnf_not x
      | x         -> X.map X.nnf x
    let map f : term -> X.term = function
      |`Not x    -> `Not (f x)
      |`And(x,y) -> `And (f x, f y)
      |`Or (x,y) -> `Or  (f x, f y)
      |`Atom _ as x -> x
    let nnf_not : term -> _ = function
      |`Not x    -> X.nnf x
      |`And(x,y) -> `Or  (X.nnf_not x, X.nnf_not y)
      |`Or (x,y) -> `And (X.nnf_not x, X.nnf_not y)
      |`Atom _ as x -> `Not x
  end

module Fk(X : T with type term = private [> 'a termk] as 'a) =
  struct
    type term = X.term termk
    module Pc = Fpc(X)
    let map f : term -> _ = function
      |`Dia x -> `Dia (f x)
      |`Box x -> `Box (f x)
      |#termpc as x -> Pc.map f x
    let nnf = Pc.nnf
    let nnf_not : term -> _ = function
      |`Dia x -> `Box (X.nnf_not x)
      |`Box x -> `Dia (X.nnf_not x)
      |#termpc as x -> Pc.nnf_not x
  end
type untyped;;
type -'a typed = private untyped;;
type -'typing wrapped = private sexp
and +'a t = 'a typed wrapped
and sexp = private untyped wrapped;;
class type ['a] s3 = object
  val underlying : 'a t
end;;
class ['a] s3object r : ['a] s3 = object
  val underlying = r
end;;
module M (T:sig type t end)
 = struct type t = private { t : T.t } end
module P
 = struct
       module T = struct type t end
       module R = M(T)
 end
module Foobar : sig
  type t = private int
end = struct
  type t = int
end;;

module F0 : sig type t = private int end = Foobar;;

let f (x : F0.t) = (x : Foobar.t);; (* fails *)

module F = Foobar;;

let f (x : F.t) = (x : Foobar.t);;

module M = struct type t = <m:int> end;;
module M1 : sig type t = private <m:int; ..> end = M;;
module M2 :  sig type t = private <m:int; ..> end = M1;;
fun (x : M1.t) -> (x : M2.t);; (* fails *)

module M3 : sig type t = private M1.t end = M1;;
fun x -> (x : M3.t :> M1.t);;
fun x -> (x : M3.t :> M.t);;
module M4 : sig type t = private M3.t end = M2;; (* fails *)
module M4 : sig type t = private M3.t end = M;; (* fails *)
module M4 : sig type t = private M3.t end = M1;; (* might be ok *)
module M5 : sig type t = private M1.t end = M3;;
module M6 : sig type t = private < n:int; .. > end = M1;; (* fails *)

module Bar : sig type t = private Foobar.t val f : int -> t end =
  struct type t = int let f (x : int) = (x : t) end;; (* must fail *)

module M : sig
  type t = private T of int
  val mk : int -> t
end = struct
  type t = T of int
  let mk x = T(x)
end;;

module M1 : sig
  type t = M.t
  val mk : int -> t
end = struct
  type t = M.t
  let mk = M.mk
end;;

module M2 : sig
  type t = M.t
  val mk : int -> t
end = struct
  include M
end;;

module M3 : sig
  type t = M.t
  val mk : int -> t
end = M;;

module M4 : sig
    type t = M.t = T of int
    val mk : int -> t
  end = M;;
(* Error: The variant or record definition does not match that of type M.t *)

module M5 : sig
  type t = M.t = private T of int
  val mk : int -> t
end = M;;

module M6 : sig
  type t = private T of int
  val mk : int -> t
end = M;;

module M' : sig
  type t_priv = private T of int
  type t = t_priv
  val mk : int -> t
end = struct
  type t_priv = T of int
  type t = t_priv
  let mk x = T(x)
end;;

module M3' : sig
  type t = M'.t
  val mk : int -> t
end = M';;

module M : sig type 'a t = private T of 'a end =
  struct type 'a t = T of 'a end;;

module M1 : sig type 'a t = 'a M.t = private T of 'a end =
  struct type 'a t = 'a M.t = private T of 'a end;;

(* PR#6090 *)
module Test = struct type t = private A end
module Test2 : module type of Test with type t = Test.t = Test;;
let f (x : Test.t) = (x : Test2.t);;
let f Test2.A = ();;
let a = Test2.A;; (* fail *)
(* The following should fail from a semantical point of view,
   but allow it for backward compatibility *)
module Test2 : module type of Test with type t = private Test.t = Test;;

(* PR#6331 *)
type t = private < x : int; .. > as 'a;;
type t = private (< x : int; .. > as 'a) as 'a;;
type t = private < x : int > as 'a;;
type t = private (< x : int > as 'a) as 'b;;
type 'a t = private < x : int; .. > as 'a;;
type 'a t = private 'a constraint 'a = < x : int; .. >;;
(* Bad (t = t) *)
module rec A : sig type t = A.t end = struct type t = A.t end;;
(* Bad (t = t) *)
module rec A : sig type t = B.t end = struct type t = B.t end
       and B : sig type t = A.t end = struct type t = A.t end;;
(* OK (t = int) *)
module rec A : sig type t = B.t end = struct type t = B.t end
       and B : sig type t = int end = struct type t = int end;;
(* Bad (t = int * t) *)
module rec A : sig type t = int * A.t end = struct type t = int * A.t end;;
(* Bad (t = t -> int) *)
module rec A : sig type t = B.t -> int end = struct type t = B.t -> int end
       and B : sig type t = A.t end = struct type t = A.t end;;
(* OK (t = <m:t>) *)
module rec A : sig type t = <m:B.t> end = struct type t = <m:B.t> end
       and B : sig type t = A.t end = struct type t = A.t end;;
(* Bad (not regular) *)
module rec A : sig type 'a t = <m: 'a list A.t> end
             = struct type 'a t = <m: 'a list A.t> end;;
(* Bad (not regular) *)
module rec A : sig type 'a t = <m: 'a list B.t; n: 'a array B.t> end
             = struct type 'a t = <m: 'a list B.t; n: 'a array B.t> end
       and B : sig type 'a t = 'a A.t end = struct type 'a t = 'a A.t end;;
(* Bad (not regular) *)
module rec A : sig type 'a t = 'a B.t end
             = struct type 'a t = 'a B.t end
       and B : sig type 'a t = <m: 'a list A.t; n: 'a array A.t> end
             = struct type 'a t = <m: 'a list A.t; n: 'a array A.t> end;;
(* OK *)
module rec A : sig type 'a t = 'a array B.t * 'a list B.t end
             = struct type 'a t = 'a array B.t * 'a list B.t end
       and B : sig type 'a t = <m: 'a B.t> end
             = struct type 'a t = <m: 'a B.t> end;;
(* Bad (not regular) *)
module rec A : sig type 'a t = 'a list B.t end
             = struct type 'a t = 'a list B.t end
       and B : sig type 'a t = <m: 'a array B.t> end
             = struct type 'a t = <m: 'a array B.t> end;;
(* Bad (not regular) *)
module rec M :
    sig
      class ['a] c : 'a -> object
        method map : ('a -> 'b) -> 'b M.c
      end
    end
  = struct
      class ['a] c (x : 'a) = object
        method map : 'b. ('a -> 'b) -> 'b M.c
          = fun f -> new M.c (f x)
      end
    end;;
(* OK *)
class type [ 'node ] extension = object method node : 'node end
and [ 'ext ] node = object constraint 'ext = 'ext node #extension [@id] end
class x = object method node : x node = assert false end
type t = x node;;
(* Bad - PR 4261 *)

module PR_4261 = struct
  module type S =
  sig
    type t
  end

  module type T =
  sig
    module D : S
    type t = D.t
  end

  module rec U : T with module D = U' = U
  and U' : S with type t = U'.t = U
end;;
(* Bad - PR 4512 *)
module type S' = sig type t = int end
module rec M : S' with type t = M.t = struct type t = M.t end;;
(* PR#4450 *)

module PR_4450_1 = struct
  module type MyT = sig type 'a t = Succ of 'a t end
  module MyMap(X : MyT) = X
  module rec MyList : MyT = MyMap(MyList)
end;;

module PR_4450_2 = struct
  module type MyT = sig
    type 'a wrap = My of 'a t
    and 'a t = private < map : 'b. ('a -> 'b) ->'b wrap; .. >
    val create : 'a list -> 'a t
  end
  module MyMap(X : MyT) = struct
    include X
    class ['a] c l = object (self)
      method map : 'b. ('a -> 'b) -> 'b wrap =
        fun f -> My (create (List.map f l))
    end
  end
  module rec MyList : sig
    type 'a wrap = My of 'a t
    and 'a t = < map : 'b. ('a -> 'b) ->'b wrap >
    val create : 'a list -> 'a t
  end = struct
    include MyMap(MyList)
    let create l = new c l
  end
end;;
(* A synthetic example of bootstrapped data structure
   (suggested by J-C Filliatre) *)

module type ORD = sig
  type t
  val compare : t -> t -> int
end

module type SET = sig
  type elt
  type t
  val iter : (elt -> unit) -> t -> unit
end

type 'a tree = E | N of 'a tree * 'a * 'a tree

module Bootstrap2
  (MakeDiet : functor (X: ORD) -> SET with type t = X.t tree and type elt = X.t)
  : SET with type elt = int =
struct

  type elt = int

  module rec Elt : sig
    type t = I of int * int | D of int * Diet.t * int
    val compare : t -> t -> int
    val iter : (int -> unit) -> t -> unit
  end =
  struct
    type t = I of int * int | D of int * Diet.t * int
    let compare x1 x2 = 0
    let rec iter f = function
      | I (l, r) -> for i = l to r do f i done
      | D (_, d, _) -> Diet.iter (iter f) d
  end

  and Diet : SET with type t = Elt.t tree and type elt = Elt.t = MakeDiet(Elt)

  type t = Diet.t
  let iter f = Diet.iter (Elt.iter f)
end
(* PR 4470: simplified from OMake's sources *)

module rec DirElt
  : sig
      type t = DirRoot | DirSub of DirHash.t
    end
  = struct
      type t = DirRoot | DirSub of DirHash.t
    end

and DirCompare
  : sig
      type t = DirElt.t
    end
  = struct
      type t = DirElt.t
    end

and DirHash
  : sig
      type t = DirElt.t list
    end
  = struct
      type t = DirCompare.t list
    end
(* PR 4758, PR 4266 *)

module PR_4758 = struct
  module type S = sig end
  module type Mod = sig
    module Other : S
  end
  module rec A : S = struct end
  and C : sig include Mod with module Other = A end = struct
    module Other = A
  end
  module C' = C  (* check that we can take an alias *)
  module F(X:sig end) = struct type t end
  let f (x : F(C).t) = (x : F(C').t)
end
(* PR 4557 *)
module PR_4557 = struct
  module F ( X : Set.OrderedType ) = struct
    module rec Mod : sig
      module XSet :
        sig
          type elt = X.t
          type t = Set.Make( X ).t
        end
      module XMap :
        sig
          type key = X.t
          type 'a t = 'a Map.Make(X).t
        end
      type elt = X.t
      type t = XSet.t XMap.t
      val compare: t -> t -> int
    end
       =
    struct
      module XSet = Set.Make( X )
      module XMap = Map.Make( X )

      type elt = X.t
      type t = XSet.t XMap.t
      let compare = (fun x y -> 0)
    end
    and ModSet : Set.S with type elt = Mod.t = Set.Make( Mod )
  end
end
module F ( X : Set.OrderedType ) = struct
  module rec Mod : sig
    module XSet :
      sig
        type elt = X.t
        type t = Set.Make( X ).t
      end
    module XMap :
      sig
        type key = X.t
        type 'a t = 'a Map.Make(X).t
      end
    type elt = X.t
    type t = XSet.t XMap.t
    val compare: t -> t -> int
  end
     =
  struct
    module XSet = Set.Make( X )
    module XMap = Map.Make( X )

    type elt = X.t
    type t = XSet.t XMap.t
    let compare = (fun x y -> 0)
  end
  and ModSet : Set.S with type elt = Mod.t = Set.Make( Mod )
end
(* Tests for recursive modules *)

let test number result expected =
  if result = expected
  then Printf.printf "Test %d passed.\n" number
  else Printf.printf "Test %d FAILED.\n" number;
  flush stdout

(* Tree of sets *)

module rec A
 : sig
     type t = Leaf of int | Node of ASet.t
     val compare: t -> t -> int
   end
 = struct
     type t = Leaf of int | Node of ASet.t
     let compare x y =
       match (x,y) with
         (Leaf i, Leaf j) -> Pervasives.compare i j
       | (Leaf i, Node t) -> -1
       | (Node s, Leaf j) -> 1
       | (Node s, Node t) -> ASet.compare s t
   end

and ASet : Set.S with type elt = A.t = Set.Make(A)
;;

let _ =
  let x = A.Node (ASet.add (A.Leaf 3) (ASet.singleton (A.Leaf 2))) in
  let y = A.Node (ASet.add (A.Leaf 1) (ASet.singleton x)) in
  test 10 (A.compare x x) 0;
  test 11 (A.compare x (A.Leaf 3)) 1;
  test 12 (A.compare (A.Leaf 0) x) (-1);
  test 13 (A.compare y y) 0;
  test 14 (A.compare x y) 1
;;

(* Simple value recursion *)

module rec Fib
  : sig val f : int -> int end
  = struct let f x = if x < 2 then 1 else Fib.f(x-1) + Fib.f(x-2) end
;;

let _ =
  test 20 (Fib.f 10) 89
;;

(* Update function by infix *)

module rec Fib2
  : sig val f : int -> int end
  = struct let rec g x = Fib2.f(x-1) + Fib2.f(x-2)
               and f x = if x < 2 then 1 else g x
    end
;;

let _ =
  test 21 (Fib2.f 10) 89
;;

(* Early application *)

let _ =
  let res =
    try
      let module A =
        struct
          module rec Bad
            : sig val f : int -> int end
            = struct let f = let y = Bad.f 5 in fun x -> x+y end
          end in
      false
    with Undefined_recursive_module _ ->
      true in
  test 30 res true
;;

(* Early strict evaluation *)

(*
module rec Cyclic
  : sig val x : int end
  = struct let x = Cyclic.x + 1 end
;;
*)

(* Reordering of evaluation based on dependencies *)

module rec After
  : sig val x : int end
  = struct let x = Before.x + 1 end
and Before
  : sig val x : int end
  = struct let x = 3 end
;;

let _ =
  test 40 After.x 4
;;

(* Type identity between A.t and t within A's definition *)

module rec Strengthen
  : sig type t val f : t -> t end
  = struct
      type t = A | B
      let _ = (A : Strengthen.t)
      let f x = if true then A else Strengthen.f B
    end
;;

module rec Strengthen2
  : sig type t
        val f : t -> t
        module M : sig type u end
        module R : sig type v end
    end
  = struct
      type t = A | B
      let _ = (A : Strengthen2.t)
      let f x = if true then A else Strengthen2.f B
      module M =
        struct
          type u = C
          let _ = (C: Strengthen2.M.u)
        end
      module rec R : sig type v  = Strengthen2.R.v end =
        struct
          type v = D
          let _ = (D : R.v)
          let _ = (D : Strengthen2.R.v)
        end
    end
;;

(* Polymorphic recursion *)

module rec PolyRec
  : sig
      type 'a t = Leaf of 'a | Node of 'a list t * 'a list t
      val depth: 'a t -> int
    end
  = struct
      type 'a t = Leaf of 'a | Node of 'a list t * 'a list t
      let x = (PolyRec.Leaf 1 : int t)
      let depth = function
        Leaf x -> 0
      | Node(l,r) -> 1 + max (PolyRec.depth l) (PolyRec.depth r)
    end
;;

(* Wrong LHS signatures (PR#4336) *)

(*
module type ASig = sig type a val a:a val print:a -> unit end
module type BSig = sig type b val b:b val print:b -> unit end

module A = struct type a = int let a = 0 let print = print_int end
module B = struct type b = float let b = 0.0 let print = print_float end

module MakeA (Empty:sig end) : ASig = A
module MakeB (Empty:sig end) : BSig = B

module
   rec NewA : ASig = MakeA (struct end)
   and NewB : BSig with type b = NewA.a = MakeB (struct end);;

*)

(* Expressions and bindings *)

module StringSet = Set.Make(String);;

module rec Expr
  : sig
      type t =
        Var of string
      | Const of int
      | Add of t * t
      | Binding of Binding.t * t
      val make_let: string -> t -> t -> t
      val fv: t -> StringSet.t
      val simpl: t -> t
    end
  = struct
      type t =
        Var of string
      | Const of int
      | Add of t * t
      | Binding of Binding.t * t
      let make_let id e1 e2 = Binding([id, e1], e2)
      let rec fv = function
        Var s -> StringSet.singleton s
      | Const n -> StringSet.empty
      | Add(t1,t2) -> StringSet.union (fv t1) (fv t2)
      | Binding(b,t) ->
          StringSet.union (Binding.fv b)
            (StringSet.diff (fv t) (Binding.bv b))
      let rec simpl = function
        Var s -> Var s
      | Const n -> Const n
      | Add(Const i, Const j) -> Const (i+j)
      | Add(Const 0, t) -> simpl t
      | Add(t, Const 0) -> simpl t
      | Add(t1,t2) -> Add(simpl t1, simpl t2)
      | Binding(b, t) -> Binding(Binding.simpl b, simpl t)
    end

and Binding
  : sig
      type t = (string * Expr.t) list
      val fv: t -> StringSet.t
      val bv: t -> StringSet.t
      val simpl: t -> t
    end
  = struct
      type t = (string * Expr.t) list
      let fv b =
        List.fold_left (fun v (id,e) -> StringSet.union v (Expr.fv e))
                       StringSet.empty b
      let bv b =
        List.fold_left (fun v (id,e) -> StringSet.add id v)
                       StringSet.empty b
      let simpl b =
        List.map (fun (id,e) -> (id, Expr.simpl e)) b
    end
;;

let _ =
  let e = Expr.make_let "x" (Expr.Add (Expr.Var "y", Expr.Const 0))
                            (Expr.Var "x") in
  let e' = Expr.make_let "x" (Expr.Var "y") (Expr.Var "x") in
  test 50 (StringSet.elements (Expr.fv e)) ["y"];
  test 51 (Expr.simpl e) e'
;;

(* Okasaki's bootstrapping *)

module type ORDERED =
  sig
    type t
    val eq: t -> t -> bool
    val lt: t -> t -> bool
    val leq: t -> t -> bool
  end

module type HEAP =
  sig
    module Elem: ORDERED
    type heap
    val empty: heap
    val isEmpty: heap -> bool
    val insert: Elem.t -> heap -> heap
    val merge: heap -> heap -> heap
    val findMin: heap -> Elem.t
    val deleteMin: heap -> heap
  end

module Bootstrap (MakeH: functor (Element:ORDERED) ->
                                    HEAP with module Elem = Element)
                 (Element: ORDERED) : HEAP with module Elem = Element =
  struct
    module Elem = Element
    module rec BE
    : sig type t = E | H of Elem.t * PrimH.heap
          val eq: t -> t -> bool
          val lt: t -> t -> bool
          val leq: t -> t -> bool
      end
    = struct
        type t = E | H of Elem.t * PrimH.heap
        let leq t1 t2 =
          match t1, t2 with
          | (H(x, _)), (H(y, _)) -> Elem.leq x y
          | H _, E -> false
          | E, H _ -> true
          | E, E -> true
        let eq t1 t2 =
          match t1, t2 with
          | (H(x, _)), (H(y, _)) -> Elem.eq x y
          | H _, E -> false
          | E, H _ -> false
          | E, E -> true
        let lt t1 t2 =
          match t1, t2 with
          | (H(x, _)), (H(y, _)) -> Elem.lt x y
          | H _, E -> false
          | E, H _ -> true
          | E, E -> false
      end
    and PrimH
    : HEAP with type Elem.t = BE.t
    = MakeH(BE)
    type heap = BE.t
    let empty = BE.E
    let isEmpty = function BE.E -> true | _ -> false
    let rec merge x y =
      match (x,y) with
        (BE.E, _) -> y
      | (_, BE.E) -> x
      | (BE.H(e1,p1) as h1), (BE.H(e2,p2) as h2) ->
          if Elem.leq e1 e2
          then BE.H(e1, PrimH.insert h2 p1)
          else BE.H(e2, PrimH.insert h1 p2)
    let insert x h =
      merge (BE.H(x, PrimH.empty)) h
    let findMin = function
        BE.E -> raise Not_found
      | BE.H(x, _) -> x
    let deleteMin = function
        BE.E -> raise Not_found
      | BE.H(x, p) ->
          if PrimH.isEmpty p then BE.E else begin
            match PrimH.findMin p with
            | (BE.H(y, p1)) ->
              let p2 = PrimH.deleteMin p in
              BE.H(y, PrimH.merge p1 p2)
            | BE.E -> assert false
          end
  end
;;

module LeftistHeap(Element: ORDERED): HEAP with module Elem = Element =
  struct
    module Elem = Element
    type heap = E | T of int * Elem.t * heap * heap
    let rank = function E -> 0 | T(r,_,_,_) -> r
    let make x a b =
      if rank a >= rank b
      then T(rank b + 1, x, a, b)
      else T(rank a + 1, x, b, a)
    let empty = E
    let isEmpty = function E -> true | _ -> false
    let rec merge h1 h2 =
      match (h1, h2) with
        (_, E) -> h1
      | (E, _) -> h2
      | (T(_, x1, a1, b1), T(_, x2, a2, b2)) ->
          if Elem.leq x1 x2
          then make x1 a1 (merge b1 h2)
          else make x2 a2 (merge h1 b2)
    let insert x h = merge (T(1, x, E, E)) h
    let findMin = function
      E -> raise Not_found
    | T(_, x, _, _) -> x
    let deleteMin = function
      E -> raise Not_found
    | T(_, x, a, b) -> merge a b
  end
;;

module Ints =
  struct
    type t = int
    let eq = (=)
    let lt = (<)
    let leq = (<=)
  end
;;

module C = Bootstrap(LeftistHeap)(Ints);;

let _ =
  let h = List.fold_right C.insert [6;4;8;7;3;1] C.empty in
  test 60 (C.findMin h) 1;
  test 61 (C.findMin (C.deleteMin h)) 3;
  test 62 (C.findMin (C.deleteMin (C.deleteMin h))) 4
;;

(* Classes *)

module rec Class1
  : sig
      class c : object method m : int -> int end
    end
  = struct
      class c =
        object
          method m x = if x <= 0 then x else (new Class2.d)#m x
        end
    end
and Class2
  : sig
      class d : object method m : int -> int end
    end
  = struct
      class d =
        object(self)
          inherit Class1.c as super
          method m (x:int) = super#m 0
        end
    end
;;

let _ =
  test 70 ((new Class1.c)#m 7) 0
;;

let _ =
  try
    let module A = struct
       module rec BadClass1
         : sig
             class c : object method m : int end
           end
         = struct
             class c = object method m = 123 end
           end
       and BadClass2
         : sig
             val x: int
           end
         = struct
             let x = (new BadClass1.c)#m
           end
    end in
      test 71 true false
  with Undefined_recursive_module _ ->
    test 71 true true
;;

(* Coercions *)

module rec Coerce1
  : sig
      val g: int -> int
      val f: int -> int
    end
  = struct
      module A = (Coerce1: sig val f: int -> int end)
      let g x = x
      let f x = if x <= 0 then 1 else A.f (x-1) * x
    end
;;

let _ =
  test 80 (Coerce1.f 10) 3628800
;;

module CoerceF(S: sig end) = struct
  let f1 () = 1
  let f2 () = 2
  let f3 () = 3
  let f4 () = 4
  let f5 () = 5
end

module rec Coerce2: sig val f1: unit -> int end = CoerceF(Coerce3)
       and Coerce3: sig end = struct end
;;

let _ =
  test 81 (Coerce2.f1 ()) 1
;;

module Coerce4(A : sig val f : int -> int end) = struct
  let x = 0
  let at a = A.f a
end

module rec Coerce5
  : sig val blabla: int -> int val f: int -> int end
  = struct let blabla x = 0 let f x = 5 end
and Coerce6
  : sig val at: int -> int end
  = Coerce4(Coerce5)

let _ =
  test 82 (Coerce6.at 100) 5
;;

(* Miscellaneous bug reports *)

module rec F
  : sig type t = X of int | Y of int
        val f: t -> bool
    end
  = struct
      type t = X of int | Y of int
      let f = function
        | X _ -> false
        | _ -> true
    end;;

let _ =
  test 100 (F.f (F.X 1)) false;
  test 101 (F.f (F.Y 2)) true

(* PR#4316 *)
module G(S : sig val x : int Lazy.t end) = struct include S end

module M1 = struct let x = lazy 3 end

let _ = Lazy.force M1.x

module rec M2 : sig val x : int Lazy.t end = G(M1)

let _ =
  test 102 (Lazy.force M2.x) 3

let _ = Gc.full_major()   (* will shortcut forwarding in M1.x *)

module rec M3 : sig val x : int Lazy.t end = G(M1)

let _ =
  test 103 (Lazy.force M3.x) 3


(** Pure type-checking tests: see recmod/*.ml  *)
type t = A of {x:int; mutable y:int};;
let f (A r) = r;;  (* -> escape *)
let f (A r) = r.x;; (* ok *)
let f x = A {x; y = x};; (* ok *)
let f (A r) = A {r with y = r.x + 1};; (* ok *)
let f () = A {a = 1};; (* customized error message *)
let f () = A {x = 1; y = 3};; (* ok *)

type _ t = A: {x : 'a; y : 'b} -> 'a t;;
let f (A {x; y}) = A {x; y = ()};;  (* ok *)
let f (A ({x; y} as r)) = A {x = r.x; y = r.y};; (* ok *)

module M = struct
  type 'a t =
    | A of {x : 'a}
    | B: {u : 'b} -> unit t;;

  exception Foo of {x : int};;
end;;

module N : sig
  type 'b t = 'b M.t =
    | A of {x : 'b}
    | B: {u : 'bla} -> unit t

  exception Foo of {x : int}
end = struct
  type 'b t = 'b M.t =
    | A of {x : 'b}
    | B: {u : 'z} -> unit t

  exception Foo = M.Foo
end;;


module type S = sig exception A of {x:int}  end;;

module F (X : sig val x : (module S) end) = struct
  module A = (val X.x)
end;;  (* -> this expression creates fresh types (not really!) *)


module type S = sig
  exception A of {x : int}
  exception A of {x : string}
end;;

module M = struct
  exception A of {x : int}
  exception A of {x : string}
end;;


module M1 = struct
  exception A of {x : int}
end;;

module M = struct
  include M1
  include M1
end;;


module type S1 = sig
  exception A of {x : int}
end;;

module type S = sig
  include S1
  include S1
end;;

module M = struct
  exception A = M1.A
end;;

module X1 = struct
  type t = ..
end;;
module X2 = struct
  type t = ..
end;;
module Z = struct
  type X1.t += A of {x: int}
  type X2.t += A of {x: int}
end;;

(* PR#6716 *)

type _ c = C : [`A] c
type t = T : {x:[<`A] c} -> t;;
let f (T { x = C }) = ();;
module M : sig
  type 'a t
  type u = u t and v = v t
  val f : int -> u
  val g : v -> bool
end = struct
  type 'a t = 'a
  type u = int and v = bool
  let f x = x
  let g x = x
end;;

let h (x : int) : bool = M.g (M.f x);;
type _ t = C : ((('a -> 'o) -> 'o) -> ('b -> 'o) -> 'o) t
let f : type a o. ((a -> o) -> o) t -> (a -> o) -> o =
 fun C k -> k (fun x -> x);;
module type T = sig type 'a t end
module Fix (T : T) = struct type r = ('r T.t as 'r) end
 type _ t =
     X of string
   | Y : bytes t

let y : string t = Y
let f : string A.t -> unit = function
    A.X s -> print_endline s

let () = f A.y
module rec A : sig
 type t
end = struct
 type t = { a : unit; b : unit }
 let _ = { a = () }
end
;;
type t = [`A | `B];;
type 'a u = t;;
let a : [< int u] = `A;;

type 'a s = 'a;;
let b : [< t s] = `B;;
module Core = struct
  module Int = struct
    module T = struct
      type t = int
      let compare = compare
      let (+) x y = x + y
    end
    include T
    module Map = Map.Make(T)
  end

  module Std = struct
    module Int = Int
  end
end
;;

open Core.Std
;;

let x = Int.Map.empty ;;
let y = x + x ;;

(* Avoid ambiguity *)

module M = struct type t = A type u = C end
module N = struct type t = B end
open M open N;;
A;;
B;;
C;;

include M open M;;
C;;

module L = struct type v = V end
open L;;
V;;
module L = struct type v = V end
open L;;
V;;


type t1 = A;;
module M1 = struct type u = v and v = t1 end;;
module N1 = struct type u = v and v = M1.v end;;
type t1 = B;;
module N2 = struct type u = v and v = M1.v end;;


(* PR#6566 *)
module type PR6566 = sig type t = string end;;
module PR6566 = struct type t = int end;;
module PR6566' : PR6566 = PR6566;;

module A = struct module B = struct type t = T end end;;
module M2 = struct type u = A.B.t type foo = int type v = A.B.t end;;
(* Adapted from: An Expressive Language of Signatures
   by Norman Ramsey, Kathleen Fisher and Paul Govereau *)

module type VALUE = sig
  type value (* a Lua value *)
  type state (* the state of a Lua interpreter *)
  type usert (* a user-defined value *)
end;;

module type CORE0 = sig
  module V : VALUE
  val setglobal : V.state -> string -> V.value -> unit
  (* five more functions common to core and evaluator *)
end;;

module type CORE = sig
  include CORE0
  val apply : V.value -> V.state -> V.value list -> V.value
  (* apply function f in state s to list of args *)
end;;

module type AST = sig
  module Value : VALUE
  type chunk
  type program
  val get_value : chunk -> Value.value
end;;

module type EVALUATOR = sig
  module Value : VALUE
  module Ast : (AST with module Value := Value)
  type state = Value.state
  type value = Value.value
  exception Error of string
  val compile : Ast.program -> string
  include CORE0 with module V := Value
end;;

module type PARSER = sig
  type chunk
  val parse : string -> chunk
end;;

module type INTERP = sig
  include EVALUATOR
  module Parser : PARSER with type chunk = Ast.chunk
  val dostring : state -> string -> value list
  val mk : unit -> state
end;;

module type USERTYPE = sig
  type t
  val eq : t -> t -> bool
  val to_string : t -> string
end;;

module type TYPEVIEW = sig
  type combined
  type t
  val map : (combined -> t) * (t -> combined)
end;;

module type COMBINED_COMMON = sig
  module T : sig type t end
  module TV1 : TYPEVIEW with type combined := T.t
  module TV2 : TYPEVIEW with type combined := T.t
end;;

module type COMBINED_TYPE = sig
  module T : USERTYPE
  include COMBINED_COMMON with module T := T
end;;

module type BARECODE = sig
  type state
  val init : state -> unit
end;;

module USERCODE(X : TYPEVIEW) = struct
  module type F =
      functor (C : CORE with type V.usert = X.combined) ->
        BARECODE with type state := C.V.state
end;;

module Weapon = struct type t end;;

module type WEAPON_LIB = sig
  type t = Weapon.t
  module T : USERTYPE with type t = t
  module Make :
    functor (TV : TYPEVIEW with type t = t) -> USERCODE(TV).F
end;;

module type X = functor (X: CORE) -> BARECODE;;
module type X = functor (_: CORE) -> BARECODE;;
module M = struct
  type t = int * (< m : 'a > as 'a)
end;;

module type S =
    sig module M : sig type t end end with module M = M
;;
module type Printable = sig
  type t
  val print : Format.formatter -> t -> unit
end;;
module type Comparable = sig
  type t
  val compare : t -> t -> int
end;;
module type PrintableComparable = sig
  include Printable
  include Comparable with type t = t
end;; (* Fails *)
module type PrintableComparable = sig
  type t
  include Printable with type t := t
  include Comparable with type t := t
end;;
module type PrintableComparable = sig
  include Printable
  include Comparable with type t := t
end;;
module type ComparableInt = Comparable with type t := int;;
module type S = sig type t val f : t -> t end;;
module type S' = S with type t := int;;

module type S = sig type 'a t val map : ('a -> 'b) -> 'a t -> 'b t end;;
module type S1 = S with type 'a t := 'a list;;
module type S2 = sig
  type 'a dict = (string * 'a) list
  include S with type 'a t := 'a dict
end;;


module type S =
  sig module T : sig type exp type arg end val f : T.exp -> T.arg end;;
module M = struct type exp = string type arg = int end;;
module type S' = S with module T := M;;


module type S = sig type 'a t end with type 'a t := unit;; (* Fails *)
let property (type t) () =
  let module M = struct exception E of t end in
  (fun x -> M.E x), (function M.E x -> Some x | _ -> None)
;;

let () =
  let (int_inj, int_proj) = property () in
  let (string_inj, string_proj) = property () in

  let i = int_inj 3 in
  let s = string_inj "abc" in

  Printf.printf "%B\n%!" (int_proj i = None);
  Printf.printf "%B\n%!" (int_proj s = None);
  Printf.printf "%B\n%!" (string_proj i = None);
  Printf.printf "%B\n%!" (string_proj s = None)
;;

let sort_uniq (type s) cmp l =
  let module S = Set.Make(struct type t = s let compare = cmp end) in
  S.elements (List.fold_right S.add l S.empty)
;;

let () =
  print_endline (String.concat "," (sort_uniq compare [ "abc"; "xyz"; "abc" ]))
;;

let f x (type a) (y : a) = (x = y);; (* Fails *)
class ['a] c = object (self)
  method m : 'a -> 'a = fun x -> x
  method n : 'a -> 'a = fun (type g) (x:g) -> self#m x
end;; (* Fails *)

external a : (int [@untagged]) -> unit = "a" "a_nat"
external b : (int32 [@unboxed]) -> unit = "b" "b_nat"
external c : (int64 [@unboxed]) -> unit = "c" "c_nat"
external d : (nativeint [@unboxed]) -> unit = "d" "d_nat"
external e : (float [@unboxed]) -> unit = "e" "e_nat"

type t = private int

external f : (t [@untagged]) -> unit = "f" "f_nat"

module M : sig
  external a : int -> (int [@untagged]) = "a" "a_nat"
  external b : (int [@untagged]) -> int = "b" "b_nat"
end = struct
  external a : int -> (int [@untagged]) = "a" "a_nat"
  external b : (int [@untagged]) -> int = "b" "b_nat"
end;;

module Global_attributes = struct
  [@@@ocaml.warning "-3"]

  external a : float -> float = "a" "noalloc" "a_nat" "float"
  external b : float -> float = "b" "noalloc" "b_nat"
  external c : float -> float = "c" "c_nat" "float"
  external d : float -> float = "d" "noalloc"
  external e : float -> float = "e"

  (* Should output a warning: no native implementation provided *)
  external f : (int32 [@unboxed]) -> (int32 [@unboxed]) = "f" "noalloc"
  external g : int32 -> int32 = "g" "g_nat" [@@unboxed] [@@noalloc]

  external h : (int [@untagged]) -> (int [@untagged]) = "h" "h_nat" "noalloc"
  external i : int -> int = "i" "i_nat" [@@untagged] [@@noalloc]
end;;

module Old_style_warning = struct
  [@@@ocaml.warning "+3"]
  external a : float -> float = "a" "noalloc" "a_nat" "float"
  external b : float -> float = "b" "noalloc" "b_nat"
  external c : float -> float = "c" "c_nat" "float"
  external d : float -> float = "d" "noalloc"
  external e : float -> float = "c" "float"
end

(* Bad: attributes not reported in the interface *)

module Bad1 : sig
  external f : int -> int = "f" "f_nat"
end = struct
  external f : int -> (int [@untagged]) = "f" "f_nat"
end;;

module Bad2 : sig
  external f : int -> int = "a" "a_nat"
end = struct
  external f : (int [@untagged]) -> int = "f" "f_nat"
end;;

module Bad3 : sig
  external f : float -> float = "f" "f_nat"
end = struct
  external f : float -> (float [@unboxed]) = "f" "f_nat"
end;;

module Bad4 : sig
  external f : float -> float = "a" "a_nat"
end = struct
  external f : (float [@unboxed]) -> float = "f" "f_nat"
end;;

(* Bad: attributes in the interface but not in the implementation *)

module Bad5 : sig
  external f : int -> (int [@untagged]) = "f" "f_nat"
end = struct
  external f : int -> int = "f" "f_nat"
end;;

module Bad6 : sig
  external f : (int [@untagged]) -> int = "f" "f_nat"
end = struct
  external f : int -> int = "a" "a_nat"
end;;

module Bad7 : sig
  external f : float -> (float [@unboxed]) = "f" "f_nat"
end = struct
  external f : float -> float = "f" "f_nat"
end;;

module Bad8 : sig
  external f : (float [@unboxed]) -> float = "f" "f_nat"
end = struct
  external f : float -> float = "a" "a_nat"
end;;

(* Bad: unboxed or untagged with the wrong type *)

external g : (float [@untagged]) -> float = "g" "g_nat";;
external h : (int [@unboxed]) -> float = "h" "h_nat";;

(* Bad: unboxing the function type *)
external i : int -> float [@unboxed] = "i" "i_nat";;

(* Bad: unboxing a "deep" sub-type. *)
external j : int -> (float [@unboxed]) * float = "j" "j_nat";;

(* This should be rejected, but it is quite complicated to do
   in the current state of things *)

external k : int -> (float [@unboxd]) = "k" "k_nat";;

(* Bad: old style annotations + new style attributes *)

external l : float -> float = "l" "l_nat" "float" [@@unboxed];;
external m : (float [@unboxed]) -> float = "m" "m_nat" "float";;
external n : float -> float = "n" "noalloc" [@@noalloc];;

(* Warnings: unboxed / untagged without any native implementation *)
external o : (float[@unboxed]) -> float = "o";;
external p : float -> (float[@unboxed]) = "p";;
external q : (int[@untagged]) -> float = "q";;
external r : int -> (int[@untagged]) = "r";;
external s : int -> int = "s" [@@untagged];;
external t : float -> float = "t" [@@unboxed];;
let _ = ignore (+);;
let _ = raise Exit 3;;
(* comment 9644 of PR#6000 *)

fun b -> if b then format_of_string "x" else "y";;
fun b -> if b then "x" else format_of_string "y";;
fun b : (_,_,_) format -> if b then "x" else "y";;

(* PR#7135 *)

module PR7135 = struct
  module M : sig type t = private int end =  struct type t = int end
  include M

  let lift2 (f : int -> int -> int) (x : t) (y : t) =
    f (x :> int) (y :> int)
end;;

(* exemple of non-ground coercion *)

module Test1 = struct
  type t = private int
  let f x = let y = if true then x else (x:t) in (y :> int)
end;;
(* Warn about all relevant cases when possible *)
let f = function
    None, None -> 1
  | Some _, Some _ -> 2;;

(* Exhaustiveness check is very slow *)
type _ t =
  A : int t | B : bool t | C : char t | D : float t
type (_,_,_,_) u = U : (int, int, int, int) u
type v = E | F | G
;;

let f : type a b c d e f g.
      a t * b t * c t * d t * e t * f t * g t * v
       * (a,b,c,d) u * (e,f,g,g) u -> int =
 function A, A, A, A, A, A, A, _, U, U -> 1
   | _, _, _, _, _, _, _, G, _, _ -> 1
   (*| _ -> _ *)
;;

(* Unused cases *)
let f (x : int t) = match x with A -> 1 | _ -> 2;; (* warn *)
let f (x : unit t option) = match x with None -> 1 | _ -> 2 ;; (* warn? *)
let f (x : unit t option) = match x with None -> 1 | Some _ -> 2 ;; (* warn *)
let f (x : int t option) = match x with None -> 1 | _ -> 2;;
let f (x : int t option) = match x with None -> 1;; (* warn *)

(* Example with record, type, single case *)

type 'a box = Box of 'a
type 'a pair = {left: 'a; right: 'a};;

let f : (int t box pair * bool) option -> unit = function None -> ();;
let f : (string t box pair * bool) option -> unit = function None -> ();;


(* Examples from ML2015 paper *)

type _ t =
  | Int : int t
  | Bool : bool t
;;

let f : type a. a t -> a = function
  | Int -> 1
  | Bool -> true
;;
let g : int t -> int = function
  | Int -> 1
;;
let h : type a. a t -> a t -> bool =
  fun x y -> match x, y with
  | Int, Int -> true
  | Bool, Bool -> true
;;
type (_, _) cmp =
 | Eq : ('a, 'a) cmp
 | Any: ('a, 'b) cmp
module A : sig type a type b val eq : (a, b) cmp end
  = struct type a type b = a let eq = Eq end
;;
let f : (A.a, A.b) cmp -> unit = function Any -> ()
;;
let deep : char t option -> char =
  function None -> 'c'
;;
type zero = Zero
type _ succ = Succ
;;
type (_,_,_) plus =
  | Plus0 : (zero, 'a, 'a) plus
  | PlusS : ('a, 'b, 'c) plus ->
       ('a succ, 'b, 'c succ) plus
;;
let trivial : (zero succ, zero, zero) plus option -> bool =
  function None -> false
;;
let easy : (zero, zero succ, zero) plus option -> bool =
  function None -> false
;;
let harder : (zero succ, zero succ, zero succ) plus option -> bool =
  function None -> false
;;
let harder : (zero succ, zero succ, zero succ) plus option  -> bool =
  function None -> false | Some (PlusS _) -> .
;;
let inv_zero : type a b c d. (a,b,c) plus -> (c,d,zero) plus -> bool =
  fun p1 p2 ->
    match p1, p2 with
    | Plus0, Plus0 -> true
;;


(* Empty match *)

type _ t = Int : int t;;
let f (x : bool t) = match x with _ -> . ;; (* ok *)


(* trefis in PR#6437 *)

let f () = match None with _ -> .;; (* error *)
let g () = match None with _ -> () | exception _ -> .;; (* error *)
let h () = match None with _ -> .  | exception _ -> .;; (* error *)
let f x = match x with _ -> () | None -> .;; (* do not warn *)

(* #7059, all clauses guarded *)

let f x y = match 1 with 1 when x = y -> 1;;
open CamlinternalOO;;
type _ choice = Left : label choice | Right : tag choice;;
let f : label choice -> bool = function Left -> true;; (* warn *)
exception A;;
type a = A;;

A;;
raise A;;
fun (A : a) -> ();;
function Not_found -> 1 | A -> 2 | _ -> 3;;
try raise A with A -> 2;;
module TypEq = struct
 type (_, _) t = Eq : ('a, 'a) t
end

module type T = sig
 type _ is_t = Is : ('a, 'b) TypEq.t -> 'a is_t
 val is_t : unit -> unit is_t option
end

module Make (M : T) =
 struct
   let _ =
     match M.is_t () with
     | None -> 0
     | Some _ -> 0
   let f () =
     match M.is_t () with None -> 0
end;;

module Make2 (M : T) = struct
  type t = T of unit M.is_t
  let g : t -> int = function _ -> .
end;;
type t = A : t;;

module X1 : sig end = struct
  let _f ~x (* x unused argument *) = function
    | A -> let x = () in x
end;;

module X2 : sig end = struct
  let x = 42 (* unused value *)
  let _f = function
    | A -> let x = () in x
end;;

module X3 : sig end = struct
  module O = struct let x = 42 (* unused *) end
  open O (* unused open *)

  let _f = function
    | A -> let x = () in x
end;;
(* Use type information *)
module M1 = struct
  type t = {x: int; y: int}
  type u = {x: bool; y: bool}
end;;

module OK = struct
  open M1
  let f1 (r:t) = r.x (* ok *)
  let f2 r = ignore (r:t); r.x (* non principal *)

  let f3 (r: t) =
    match r with {x; y} -> y + y (* ok *)
end;;

module F1 = struct
  open M1
  let f r = match r with {x; y} -> y + y
end;; (* fails *)

module F2 = struct
  open M1
  let f r =
    ignore (r: t);
    match r with
       {x; y} -> y + y
end;; (* fails for -principal *)

(* Use type information with modules*)
module M = struct
  type t = {x:int}
  type u = {x:bool}
end;;
let f (r:M.t) = r.M.x;; (* ok *)
let f (r:M.t) = r.x;; (* warning *)
let f ({x}:M.t) = x;; (* warning *)

module M = struct
  type t = {x: int; y: int}
end;;
module N = struct
  type u = {x: bool; y: bool}
end;;
module OK = struct
  open M
  open N
  let f (r:M.t) = r.x
end;;

module M = struct
  type t = {x:int}
  module N = struct type s = t = {x:int} end
  type u = {x:bool}
end;;
module OK = struct
  open M.N
  let f (r:M.t) = r.x
end;;

(* Use field information *)
module M = struct
  type u = {x:bool;y:int;z:char}
  type t = {x:int;y:bool}
end;;
module OK = struct
  open M
  let f {x;z} = x,z
end;; (* ok *)
module F3 = struct
  open M
  let r = {x=true;z='z'}
end;; (* fail for missing label *)

module OK = struct
  type u = {x:int;y:bool}
  type t = {x:bool;y:int;z:char}
  let r = {x=3; y=true}
end;; (* ok *)

(* Corner cases *)

module F4 = struct
  type foo = {x:int; y:int}
  type bar = {x:int}
  let b : bar = {x=3; y=4}
end;; (* fail but don't warn *)

module M = struct type foo = {x:int;y:int} end;;
module N = struct type bar = {x:int;y:int} end;;
let r = { M.x = 3; N.y = 4; };; (* error: different definitions *)

module MN = struct include M include N end
module NM = struct include N include M end;;
let r = {MN.x = 3; NM.y = 4};; (* error: type would change with order *)

(* Lpw25 *)

module M = struct
  type foo = { x: int; y: int }
  type bar = { x:int; y: int; z: int}
end;;
module F5 = struct
  open M
  let f r = ignore (r: foo); {r with x = 2; z = 3}
end;;
module M = struct
  include M
  type other = { a: int; b: int }
end;;
module F6 = struct
  open M
  let f r = ignore (r: foo); { r with x = 3; a = 4 }
end;;
module F7 = struct
  open M
  let r = {x=1; y=2}
  let r: other = {x=1; y=2}
end;;

module A = struct type t = {x: int} end
module B = struct type t = {x: int} end;;
let f (r : B.t) = r.A.x;; (* fail *)

(* Spellchecking *)

module F8 = struct
  type t = {x:int; yyy:int}
  let a : t = {x=1;yyz=2}
end;;

(* PR#6004 *)

type t = A
type s = A

class f (_ : t) = object end;;
class g = f A;; (* ok *)

class f (_ : 'a) (_ : 'a) = object end;;
class g = f (A : t) A;; (* warn with -principal *)


(* PR#5980 *)

module Shadow1 = struct
  type t = {x: int}
  module M = struct
    type s = {x: string}
  end
  open M  (* this open is unused, it isn't reported as shadowing 'x' *)
  let y : t = {x = 0}
end;;
module Shadow2 = struct
  type t = {x: int}
  module M = struct
    type s = {x: string}
  end
  open M  (* this open shadows label 'x' *)
  let y = {x = ""}
end;;

(* PR#6235 *)

module P6235 = struct
  type t = { loc : string; }
  type v = { loc : string; x : int; }
  type u = [ `Key of t ]
  let f (u : u) = match u with `Key {loc} -> loc
end;;

(* Remove interaction between branches *)

module P6235' = struct
  type t = { loc : string; }
  type v = { loc : string; x : int; }
  type u = [ `Key of t ]
  let f = function
    | (_ : u) when false -> ""
    |`Key {loc} -> loc
end;;
module Unused : sig
end = struct
  type unused = int
end
;;

module Unused_nonrec : sig
end = struct
  type nonrec used = int
  type nonrec unused = used
end
;;

module Unused_rec : sig
end = struct
  type unused = A of unused
end
;;

module Unused_exception : sig
end = struct
  exception Nobody_uses_me
end
;;

module Unused_extension_constructor : sig
  type t = ..
end = struct
  type t = ..
  type t += Nobody_uses_me
end
;;

module Unused_exception_outside_patterns : sig
  val falsity : exn -> bool
end = struct
  exception Nobody_constructs_me
  let falsity = function
    | Nobody_constructs_me -> true
    | _ -> false
end
;;

module Unused_extension_outside_patterns : sig
  type t = ..
  val falsity : t -> bool
end = struct
  type t = ..
  type t += Nobody_constructs_me
  let falsity = function
    | Nobody_constructs_me -> true
    | _ -> false
end
;;

module Unused_private_exception : sig
  type exn += private Private_exn
end = struct
  exception Private_exn
end
;;

module Unused_private_extension : sig
  type t = ..
  type t += private Private_ext
end = struct
  type t = ..
  type t += Private_ext
end
;;

for i = 10 downto 0 do () done

type t = < foo: int [@foo] >

let _ = [%foo: < foo : t > ]

type foo += private A of int

let f : 'a 'b 'c. < .. > = assert false

let () =
  let module M = (functor (T : sig end) -> struct end)(struct end) in ()

class c = object inherit ((fun () -> object end [@wee]: object end) ()) end


let f = function x[@wee] -> ()
let f = function
  | '1'..'9' | '1' .. '8'-> ()
  | 'a'..'z' -> ()

let f = function
  | [| x1; x2 |] -> ()
  | [| |] -> ()
  | [|x|][@foo] -> ()
  | _ -> ()

let g = function
  | {l=x} -> ()
  | {l1=x; l2=y}[@foo] -> ()
  | {l1=x; l2=y; _} -> ()

let h = fun ?l:(p=1) ?y:u ?x:(x=3) -> 2

let _ = function
  | a, s, ba1, ba2, ba3, bg -> begin
      ignore (Array.get x 1 + Array.get [| |] 0 +
              Array.get [| 1 |] 1 + Array.get [|1; 2|] 2);
      ignore ([String.get s 1; String.get "" 2; String.get "123" 3]);
      ignore (ba1.{0} + ba2.{1, 2} + ba3.{3, 4, 5})
      ignore (bg.{1, 2, 3, 4})
    end
  | b, s, ba1, ba2, ba3, bg -> begin
      y.(0) <- 1; s.[1] <- 'c';
      ba1.{1} <- 2; ba2.{1, 2} <- 3; ba3.{1, 2, 3} <- 4;
      bg.{1, 2, 3, 4, 5} <- 0
    end

let f (type t) () =
  let exception F of t in ();
  let exception G of t in ();
  let exception E of t in
  (fun x -> E x), (function E _ -> print_endline "OK" | _ -> print_endline "KO")

let inj1, proj1 = f ()
let inj2, proj2 = f ()

let () = proj1 (inj1 42)
let () = proj1 (inj2 42)

let _ = ~-1

class id = [%exp]
(* checkpoint *)

(* Subtyping is "syntactic" *)
let _ = fun (x : < x : int >) y z -> (y :> 'a), (x :> 'a), (z :> 'a);;
(* - : (< x : int > as 'a) -> 'a -> 'a * 'a = <fun> *)

class ['a] c () = object
  method f = (new c (): int c)
end and ['a] d () = object
  inherit ['a] c ()
end;;
<<<<<<< HEAD
*)
=======
>>>>>>> 0d68080b

(* PR#7329 Pattern open *)
let _ =
  let module M = struct type t = { x : int } end in
  let f M.(x) = () in
  let g M.{x} = () in
  let h = function M.[] | M.[a] | M.(a::q) -> () in
  let i = function M.[||] | M.[|x|]  -> true | _ -> false in
  ()

<<<<<<< HEAD
=======
class ['a] c () = object
  constraint 'a = < .. > -> unit
  method m  = (fun x -> () : 'a)
end

let f: type a'.a' = assert false
let foo : type a' b'. a' -> b' = fun a -> assert false
let foo : type t' . t' = fun (type t') -> (assert false : t')
let foo : 't . 't = fun (type t) -> (assert false : t)
let foo : type a' b' c' t. a' -> b' -> c' -> t = fun a b c -> assert false

>>>>>>> 0d68080b
let f x =
  x.contents <- (print_string "coucou" ; x.contents)

let ( ~$ ) x = Some x
let g x =
  ~$ (x.contents)

let ( ~$ ) x y = (x, y)
let g x y =
<<<<<<< HEAD
  ~$ (x.contents) (y.contents)
=======
  ~$ (x.contents) (y.contents)



(* PR#7506: attributes on list tail *)

let tail1 = ([1; 2])[@hello]
let tail2 = 0::(([1; 2])[@hello])
let tail3 = 0::(([])[@hello])

let f ~l:(l[@foo]) = l;;
let test x y = ((+)[@foo]) x y;;
let test x = ((~-)[@foo]) x;;
let test contents = { contents = contents[@foo] };;
class type t = object(_[@foo]) end;;
let test f x = f ~x:(x[@foo]);;
let f = function ((`A|`B)[@bar]) | `C -> ();;
let f = function _::(_::_ [@foo]) -> () | _ -> ();;
function {contents=contents[@foo]} -> ();;
fun contents -> {contents=contents[@foo]};;
((); (((); ())[@foo]));;

(* https://github.com/LexiFi/gen_js_api/issues/61 *)

let () = foo##.bar := ();;

(* "let open" in classes and class types *)

class c =
  let open M in
  object
    method f : t = x
  end
;;
class type ct =
  let open M in
  object
    method f : t
  end
;;

(* M.(::) notation *)
module Exotic_list = struct
  module Inner = struct
    type ('a,'b) t = [] | (::) of 'a * 'b *  ('a,'b) t
  end

  let Inner.(::)(x,y, Inner.[]) = Inner.(::)(1,"one",Inner.[])
end

(** Extended index operators *)
module Indexop = struct
  module Def = struct
    let ( .%[] ) = Hashtbl.find
    let ( .%[] <- ) = Hashtbl.add
    let ( .%() ) = Hashtbl.find
    let ( .%() <- ) = Hashtbl.add
    let ( .%{} ) = Hashtbl.find
    let ( .%{} <- ) = Hashtbl.add
  end
  ;;
  let h = Hashtbl.create 17 in
  h.Def.%["one"] <- 1;
  h.Def.%("two") <- 2;
  h.Def.%{"three"} <- 3
  let x,y,z = Def.(h.%["one"], h.%("two"), h.%{"three"})
end
>>>>>>> 0d68080b
<|MERGE_RESOLUTION|>--- conflicted
+++ resolved
@@ -7243,10 +7243,6 @@
 end and ['a] d () = object
   inherit ['a] c ()
 end;;
-<<<<<<< HEAD
-*)
-=======
->>>>>>> 0d68080b
 
 (* PR#7329 Pattern open *)
 let _ =
@@ -7257,8 +7253,6 @@
   let i = function M.[||] | M.[|x|]  -> true | _ -> false in
   ()
 
-<<<<<<< HEAD
-=======
 class ['a] c () = object
   constraint 'a = < .. > -> unit
   method m  = (fun x -> () : 'a)
@@ -7270,7 +7264,6 @@
 let foo : 't . 't = fun (type t) -> (assert false : t)
 let foo : type a' b' c' t. a' -> b' -> c' -> t = fun a b c -> assert false
 
->>>>>>> 0d68080b
 let f x =
   x.contents <- (print_string "coucou" ; x.contents)
 
@@ -7280,9 +7273,6 @@
 
 let ( ~$ ) x y = (x, y)
 let g x y =
-<<<<<<< HEAD
-  ~$ (x.contents) (y.contents)
-=======
   ~$ (x.contents) (y.contents)
 
 
@@ -7349,5 +7339,4 @@
   h.Def.%("two") <- 2;
   h.Def.%{"three"} <- 3
   let x,y,z = Def.(h.%["one"], h.%("two"), h.%{"three"})
-end
->>>>>>> 0d68080b
+end