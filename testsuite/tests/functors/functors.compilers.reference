(setglobal Functors!
  (let
    (O =
       (function {nlocal = 0} X is_a_functor always_inline never_loop
         (let
           (cow =
<<<<<<< HEAD
              (function {nlocal = 0} x[int] : int (apply (field_imm 0 X) x))
            sheep =
              (function {nlocal = 0} x[int] : int (%int_add 1 (apply cow x))))
=======
              (function {nlocal = 0} x[value<int>] : int
                (apply (field_imm 0 X) x))
            sheep =
              (function {nlocal = 0} x[value<int>] : int (+ 1 (apply cow x))))
>>>>>>> 3b595799
           (makeblock 0 cow sheep)))
     F =
       (function {nlocal = 0} X Y is_a_functor always_inline never_loop
         (let
           (cow =
              (function {nlocal = 0} x[value<int>] : int
                (apply (field_imm 0 Y) (apply (field_imm 0 X) x)))
            sheep =
<<<<<<< HEAD
              (function {nlocal = 0} x[int] : int (%int_add 1 (apply cow x))))
=======
              (function {nlocal = 0} x[value<int>] : int (+ 1 (apply cow x))))
>>>>>>> 3b595799
           (makeblock 0 cow sheep)))
     F1 =
       (function {nlocal = 0} X Y is_a_functor always_inline never_loop
         (let
           (cow =
              (function {nlocal = 0} x[value<int>] : int
                (apply (field_imm 0 Y) (apply (field_imm 0 X) x)))
            sheep =
<<<<<<< HEAD
              (function {nlocal = 0} x[int] : int (%int_add 1 (apply cow x))))
=======
              (function {nlocal = 0} x[value<int>] : int (+ 1 (apply cow x))))
>>>>>>> 3b595799
           (makeblock 0 sheep)))
     F2 =
       (function {nlocal = 0} X Y is_a_functor always_inline never_loop
         (let
           (X =a (makeblock 0 (field_imm 1 X))
            Y =a (makeblock 0 (field_imm 1 Y))
            cow =
              (function {nlocal = 0} x[value<int>] : int
                (apply (field_imm 0 Y) (apply (field_imm 0 X) x)))
            sheep =
<<<<<<< HEAD
              (function {nlocal = 0} x[int] : int (%int_add 1 (apply cow x))))
=======
              (function {nlocal = 0} x[value<int>] : int (+ 1 (apply cow x))))
>>>>>>> 3b595799
           (makeblock 0 sheep)))
     M =
       (let
         (F =
            (function {nlocal = 0} X Y is_a_functor always_inline never_loop
              (let
                (cow =
                   (function {nlocal = 0} x[value<int>] : int
                     (apply (field_imm 0 Y) (apply (field_imm 0 X) x)))
                 sheep =
<<<<<<< HEAD
                   (function {nlocal = 0} x[int] : int
                     (%int_add 1 (apply cow x))))
=======
                   (function {nlocal = 0} x[value<int>] : int
                     (+ 1 (apply cow x))))
>>>>>>> 3b595799
                (makeblock 0 cow sheep))))
         (makeblock 0
           (function {nlocal = 0} funarg funarg is_a_functor stub
             (let
               (let =
                  (apply F (makeblock 0 (field_imm 1 funarg))
                    (makeblock 0 (field_imm 1 funarg))))
               (makeblock 0 (field_imm 1 let)))))))
    (makeblock 0 O F F1 F2 M)))<|MERGE_RESOLUTION|>--- conflicted
+++ resolved
@@ -4,16 +4,11 @@
        (function {nlocal = 0} X is_a_functor always_inline never_loop
          (let
            (cow =
-<<<<<<< HEAD
-              (function {nlocal = 0} x[int] : int (apply (field_imm 0 X) x))
-            sheep =
-              (function {nlocal = 0} x[int] : int (%int_add 1 (apply cow x))))
-=======
               (function {nlocal = 0} x[value<int>] : int
                 (apply (field_imm 0 X) x))
             sheep =
-              (function {nlocal = 0} x[value<int>] : int (+ 1 (apply cow x))))
->>>>>>> 3b595799
+
+              (function {nlocal = 0} x[value<int>] : int (%int_add 1 (apply cow x))))
            (makeblock 0 cow sheep)))
      F =
        (function {nlocal = 0} X Y is_a_functor always_inline never_loop
@@ -22,11 +17,8 @@
               (function {nlocal = 0} x[value<int>] : int
                 (apply (field_imm 0 Y) (apply (field_imm 0 X) x)))
             sheep =
-<<<<<<< HEAD
-              (function {nlocal = 0} x[int] : int (%int_add 1 (apply cow x))))
-=======
-              (function {nlocal = 0} x[value<int>] : int (+ 1 (apply cow x))))
->>>>>>> 3b595799
+
+              (function {nlocal = 0} x[value<int>] : int (%int_add 1 (apply cow x))))
            (makeblock 0 cow sheep)))
      F1 =
        (function {nlocal = 0} X Y is_a_functor always_inline never_loop
@@ -35,11 +27,8 @@
               (function {nlocal = 0} x[value<int>] : int
                 (apply (field_imm 0 Y) (apply (field_imm 0 X) x)))
             sheep =
-<<<<<<< HEAD
-              (function {nlocal = 0} x[int] : int (%int_add 1 (apply cow x))))
-=======
-              (function {nlocal = 0} x[value<int>] : int (+ 1 (apply cow x))))
->>>>>>> 3b595799
+
+              (function {nlocal = 0} x[value<int>] : int (%int_add 1 (apply cow x))))
            (makeblock 0 sheep)))
      F2 =
        (function {nlocal = 0} X Y is_a_functor always_inline never_loop
@@ -50,11 +39,8 @@
               (function {nlocal = 0} x[value<int>] : int
                 (apply (field_imm 0 Y) (apply (field_imm 0 X) x)))
             sheep =
-<<<<<<< HEAD
-              (function {nlocal = 0} x[int] : int (%int_add 1 (apply cow x))))
-=======
-              (function {nlocal = 0} x[value<int>] : int (+ 1 (apply cow x))))
->>>>>>> 3b595799
+
+              (function {nlocal = 0} x[value<int>] : int (%int_add 1 (apply cow x))))
            (makeblock 0 sheep)))
      M =
        (let
@@ -65,13 +51,9 @@
                    (function {nlocal = 0} x[value<int>] : int
                      (apply (field_imm 0 Y) (apply (field_imm 0 X) x)))
                  sheep =
-<<<<<<< HEAD
-                   (function {nlocal = 0} x[int] : int
+                   (function {nlocal = 0} x[value<int>] : int
+
                      (%int_add 1 (apply cow x))))
-=======
-                   (function {nlocal = 0} x[value<int>] : int
-                     (+ 1 (apply cow x))))
->>>>>>> 3b595799
                 (makeblock 0 cow sheep))))
          (makeblock 0
            (function {nlocal = 0} funarg funarg is_a_functor stub
