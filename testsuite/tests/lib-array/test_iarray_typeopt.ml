(* TEST
   include stdlib_stable;
   flags = "-dlambda";
   expect;
*)

module Array = Stdlib.Array
open Stdlib_stable.Iarray

[%%expect {|
0
module Array = Array
0
|}]

(* Regression test showing that an [i]array of iarrays
   has element kind [addr].
 *)

let _ = [: [: :] :];;

[%%expect {|
(makearray_imm[addr] (makearray_imm[gen]))
- : 'a iarray iarray = [:[::]:]
|}]

let _ = [| [: :] |];;

[%%expect {|
(makearray[addr] (makearray_imm[gen]))
- : '_weak1 iarray array = [|[::]|]
|}]

(* Test that reading from an iarray generates an immutable load (iarray.get) *)

let arr = [: 1; 2; 3 :];;
[%%expect {|
<<<<<<< HEAD
(let (arr/394 =[value<intarray>] (makearray_imm[int] 1 2 3))
  (apply (field_imm 1 (global Toploop!)) "arr" arr/394))
=======
(let (arr/395 =[value<intarray>] (makearray_imm[int] 1 2 3))
  (apply (field_imm 1 (global Toploop!)) "arr" arr/395))
>>>>>>> 1dda08c4
val arr : int iarray = [:1; 2; 3:]
|}];;

let _ = arr.:(1);;
[%%expect {|
<<<<<<< HEAD
(let (arr/394 =? (apply (field_imm 0 (global Toploop!)) "arr"))
  (iarray.get[int indexed by int] arr/394 1))
=======
(let (arr/395 =? (apply (field_imm 0 (global Toploop!)) "arr"))
  (iarray.get[int indexed by int] arr/395 1))
>>>>>>> 1dda08c4
- : int = 2
|}]

let _ = get arr 1;;
[%%expect {|
<<<<<<< HEAD
(let (arr/394 =? (apply (field_imm 0 (global Toploop!)) "arr"))
  (iarray.get[int indexed by int] arr/394 1))
=======
(let (arr/395 =? (apply (field_imm 0 (global Toploop!)) "arr"))
  (iarray.get[int indexed by int] arr/395 1))
>>>>>>> 1dda08c4
- : int = 2
|}]

let _ = unsafe_get arr 1;;
[%%expect {|
<<<<<<< HEAD
(let (arr/394 =? (apply (field_imm 0 (global Toploop!)) "arr"))
  (iarray.unsafe_get[int indexed by int] arr/394 1))
=======
(let (arr/395 =? (apply (field_imm 0 (global Toploop!)) "arr"))
  (iarray.unsafe_get[int indexed by int] arr/395 1))
>>>>>>> 1dda08c4
- : int = 2
|}]

type 'a alias = 'a iarray
let arr : int alias = [: 1; 2; 3 :];;
[%%expect {|
0
type 'a alias = 'a iarray
<<<<<<< HEAD
(let (arr/396 =[value<intarray>] (makearray_imm[int] 1 2 3))
  (apply (field_imm 1 (global Toploop!)) "arr" arr/396))
=======
(let (arr/397 =[value<intarray>] (makearray_imm[int] 1 2 3))
  (apply (field_imm 1 (global Toploop!)) "arr" arr/397))
>>>>>>> 1dda08c4
val arr : int alias = [:1; 2; 3:]
|}];;

let _ = arr.:(1);;
[%%expect {|
<<<<<<< HEAD
(let (arr/396 =? (apply (field_imm 0 (global Toploop!)) "arr"))
  (iarray.get[int indexed by int] arr/396 1))
=======
(let (arr/397 =? (apply (field_imm 0 (global Toploop!)) "arr"))
  (iarray.get[int indexed by int] arr/397 1))
>>>>>>> 1dda08c4
- : int = 2
|}]

let _ = get arr 1;;
[%%expect {|
<<<<<<< HEAD
(let (arr/396 =? (apply (field_imm 0 (global Toploop!)) "arr"))
  (iarray.get[int indexed by int] arr/396 1))
=======
(let (arr/397 =? (apply (field_imm 0 (global Toploop!)) "arr"))
  (iarray.get[int indexed by int] arr/397 1))
>>>>>>> 1dda08c4
- : int = 2
|}]

let _ = unsafe_get arr 1;;
[%%expect {|
<<<<<<< HEAD
(let (arr/396 =? (apply (field_imm 0 (global Toploop!)) "arr"))
  (iarray.unsafe_get[int indexed by int] arr/396 1))
=======
(let (arr/397 =? (apply (field_imm 0 (global Toploop!)) "arr"))
  (iarray.unsafe_get[int indexed by int] arr/397 1))
>>>>>>> 1dda08c4
- : int = 2
|}]

let mut_arr = [| 1; 2; 3 |];;
let arr = of_array mut_arr;;
[%%expect {|
<<<<<<< HEAD
(let (mut_arr/397 =[value<intarray>] (makearray[int] 1 2 3))
  (apply (field_imm 1 (global Toploop!)) "mut_arr" mut_arr/397))
val mut_arr : int array = [|1; 2; 3|]
(let
  (mut_arr/397 =? (apply (field_imm 0 (global Toploop!)) "mut_arr")
   arr/398 =[value<intarray>]
     (apply (field_imm 13 (global Stdlib_stable__Iarray!)) mut_arr/397))
  (apply (field_imm 1 (global Toploop!)) "arr" arr/398))
=======
(let (mut_arr/398 =[value<intarray>] (makearray[int] 1 2 3))
  (apply (field_imm 1 (global Toploop!)) "mut_arr" mut_arr/398))
val mut_arr : int array = [|1; 2; 3|]
(let
  (mut_arr/398 =? (apply (field_imm 0 (global Toploop!)) "mut_arr")
   arr/399 =[value<intarray>]
     (apply (field_imm 13 (global Stdlib_stable__Iarray!)) mut_arr/398))
  (apply (field_imm 1 (global Toploop!)) "arr" arr/399))
>>>>>>> 1dda08c4
val arr : int iarray = [:1; 2; 3:]
|}];;

let _ = arr.:(1);;
[%%expect {|
<<<<<<< HEAD
(let (arr/398 =? (apply (field_imm 0 (global Toploop!)) "arr"))
  (iarray.get[int indexed by int] arr/398 1))
=======
(let (arr/399 =? (apply (field_imm 0 (global Toploop!)) "arr"))
  (iarray.get[int indexed by int] arr/399 1))
>>>>>>> 1dda08c4
- : int = 2
|}]

let _ = get arr 1;;
[%%expect {|
<<<<<<< HEAD
(let (arr/398 =? (apply (field_imm 0 (global Toploop!)) "arr"))
  (iarray.get[int indexed by int] arr/398 1))
=======
(let (arr/399 =? (apply (field_imm 0 (global Toploop!)) "arr"))
  (iarray.get[int indexed by int] arr/399 1))
>>>>>>> 1dda08c4
- : int = 2
|}]

let _ = unsafe_get arr 1;;
[%%expect {|
<<<<<<< HEAD
(let (arr/398 =? (apply (field_imm 0 (global Toploop!)) "arr"))
  (iarray.unsafe_get[int indexed by int] arr/398 1))
=======
(let (arr/399 =? (apply (field_imm 0 (global Toploop!)) "arr"))
  (iarray.unsafe_get[int indexed by int] arr/399 1))
>>>>>>> 1dda08c4
- : int = 2
|}]

(* And check that arrays are still mutable loads (array.get) *)

let mut_arr = [| 1; 2; 3 |];;
[%%expect {|
<<<<<<< HEAD
(let (mut_arr/399 =[value<intarray>] (makearray[int] 1 2 3))
  (apply (field_imm 1 (global Toploop!)) "mut_arr" mut_arr/399))
=======
(let (mut_arr/400 =[value<intarray>] (makearray[int] 1 2 3))
  (apply (field_imm 1 (global Toploop!)) "mut_arr" mut_arr/400))
>>>>>>> 1dda08c4
val mut_arr : int array = [|1; 2; 3|]
|}]

let _ = mut_arr.(1);;
[%%expect {|
<<<<<<< HEAD
(let (mut_arr/399 =? (apply (field_imm 0 (global Toploop!)) "mut_arr"))
  (array.get[int indexed by int] mut_arr/399 1))
=======
(let (mut_arr/400 =? (apply (field_imm 0 (global Toploop!)) "mut_arr"))
  (array.get[int indexed by int] mut_arr/400 1))
>>>>>>> 1dda08c4
- : int = 2
|}]

let _ = Array.get mut_arr 1;;
[%%expect {|
<<<<<<< HEAD
(let (mut_arr/399 =? (apply (field_imm 0 (global Toploop!)) "mut_arr"))
  (array.get[int indexed by int] mut_arr/399 1))
=======
(let (mut_arr/400 =? (apply (field_imm 0 (global Toploop!)) "mut_arr"))
  (array.get[int indexed by int] mut_arr/400 1))
>>>>>>> 1dda08c4
- : int = 2
|}]

let _ = Array.unsafe_get mut_arr 1;;
[%%expect {|
<<<<<<< HEAD
(let (mut_arr/399 =? (apply (field_imm 0 (global Toploop!)) "mut_arr"))
  (array.unsafe_get[int indexed by int] mut_arr/399 1))
=======
(let (mut_arr/400 =? (apply (field_imm 0 (global Toploop!)) "mut_arr"))
  (array.unsafe_get[int indexed by int] mut_arr/400 1))
>>>>>>> 1dda08c4
- : int = 2
|}]

type 'a alias = 'a array
let mut_arr : int alias = [| 1; 2; 3 |];;
[%%expect {|
0
type 'a alias = 'a array
<<<<<<< HEAD
(let (mut_arr/451 =[value<intarray>] (makearray[int] 1 2 3))
  (apply (field_imm 1 (global Toploop!)) "mut_arr" mut_arr/451))
=======
(let (mut_arr/452 =[value<intarray>] (makearray[int] 1 2 3))
  (apply (field_imm 1 (global Toploop!)) "mut_arr" mut_arr/452))
>>>>>>> 1dda08c4
val mut_arr : int alias = [|1; 2; 3|]
|}];;

let _ = mut_arr.(1);;
[%%expect {|
<<<<<<< HEAD
(let (mut_arr/451 =? (apply (field_imm 0 (global Toploop!)) "mut_arr"))
  (array.get[int indexed by int] mut_arr/451 1))
=======
(let (mut_arr/452 =? (apply (field_imm 0 (global Toploop!)) "mut_arr"))
  (array.get[int indexed by int] mut_arr/452 1))
>>>>>>> 1dda08c4
- : int = 2
|}]

let _ = Array.get mut_arr 1;;
[%%expect {|
<<<<<<< HEAD
(let (mut_arr/451 =? (apply (field_imm 0 (global Toploop!)) "mut_arr"))
  (array.get[int indexed by int] mut_arr/451 1))
=======
(let (mut_arr/452 =? (apply (field_imm 0 (global Toploop!)) "mut_arr"))
  (array.get[int indexed by int] mut_arr/452 1))
>>>>>>> 1dda08c4
- : int = 2
|}]

let _ = Array.unsafe_get mut_arr 1;;
[%%expect {|
<<<<<<< HEAD
(let (mut_arr/451 =? (apply (field_imm 0 (global Toploop!)) "mut_arr"))
  (array.unsafe_get[int indexed by int] mut_arr/451 1))
=======
(let (mut_arr/452 =? (apply (field_imm 0 (global Toploop!)) "mut_arr"))
  (array.unsafe_get[int indexed by int] mut_arr/452 1))
>>>>>>> 1dda08c4
- : int = 2
|}]

let arr = [: 1; 2; 3 :];;
let mut_arr = to_array arr;;
[%%expect {|
<<<<<<< HEAD
(let (arr/452 =[value<intarray>] (makearray_imm[int] 1 2 3))
  (apply (field_imm 1 (global Toploop!)) "arr" arr/452))
val arr : int iarray = [:1; 2; 3:]
(let
  (arr/452 =? (apply (field_imm 0 (global Toploop!)) "arr")
   mut_arr/453 =[value<intarray>]
     (apply (field_imm 12 (global Stdlib_stable__Iarray!)) arr/452))
  (apply (field_imm 1 (global Toploop!)) "mut_arr" mut_arr/453))
=======
(let (arr/453 =[value<intarray>] (makearray_imm[int] 1 2 3))
  (apply (field_imm 1 (global Toploop!)) "arr" arr/453))
val arr : int iarray = [:1; 2; 3:]
(let
  (arr/453 =? (apply (field_imm 0 (global Toploop!)) "arr")
   mut_arr/454 =[value<intarray>]
     (apply (field_imm 12 (global Stdlib_stable__Iarray!)) arr/453))
  (apply (field_imm 1 (global Toploop!)) "mut_arr" mut_arr/454))
>>>>>>> 1dda08c4
val mut_arr : int array = [|1; 2; 3|]
|}];;

let _ = mut_arr.(1);;
[%%expect {|
<<<<<<< HEAD
(let (mut_arr/453 =? (apply (field_imm 0 (global Toploop!)) "mut_arr"))
  (array.get[int indexed by int] mut_arr/453 1))
=======
(let (mut_arr/454 =? (apply (field_imm 0 (global Toploop!)) "mut_arr"))
  (array.get[int indexed by int] mut_arr/454 1))
>>>>>>> 1dda08c4
- : int = 2
|}]

let _ = Array.get mut_arr 1;;
[%%expect {|
<<<<<<< HEAD
(let (mut_arr/453 =? (apply (field_imm 0 (global Toploop!)) "mut_arr"))
  (array.get[int indexed by int] mut_arr/453 1))
=======
(let (mut_arr/454 =? (apply (field_imm 0 (global Toploop!)) "mut_arr"))
  (array.get[int indexed by int] mut_arr/454 1))
>>>>>>> 1dda08c4
- : int = 2
|}]

let _ = Array.unsafe_get mut_arr 1;;
[%%expect {|
<<<<<<< HEAD
(let (mut_arr/453 =? (apply (field_imm 0 (global Toploop!)) "mut_arr"))
  (array.unsafe_get[int indexed by int] mut_arr/453 1))
=======
(let (mut_arr/454 =? (apply (field_imm 0 (global Toploop!)) "mut_arr"))
  (array.unsafe_get[int indexed by int] mut_arr/454 1))
>>>>>>> 1dda08c4
- : int = 2
|}]<|MERGE_RESOLUTION|>--- conflicted
+++ resolved
@@ -35,49 +35,29 @@
 
 let arr = [: 1; 2; 3 :];;
 [%%expect {|
-<<<<<<< HEAD
-(let (arr/394 =[value<intarray>] (makearray_imm[int] 1 2 3))
-  (apply (field_imm 1 (global Toploop!)) "arr" arr/394))
-=======
-(let (arr/395 =[value<intarray>] (makearray_imm[int] 1 2 3))
-  (apply (field_imm 1 (global Toploop!)) "arr" arr/395))
->>>>>>> 1dda08c4
+(let (arr/396 =[value<intarray>] (makearray_imm[int] 1 2 3))
+  (apply (field_imm 1 (global Toploop!)) "arr" arr/396))
 val arr : int iarray = [:1; 2; 3:]
 |}];;
 
 let _ = arr.:(1);;
 [%%expect {|
-<<<<<<< HEAD
-(let (arr/394 =? (apply (field_imm 0 (global Toploop!)) "arr"))
-  (iarray.get[int indexed by int] arr/394 1))
-=======
-(let (arr/395 =? (apply (field_imm 0 (global Toploop!)) "arr"))
-  (iarray.get[int indexed by int] arr/395 1))
->>>>>>> 1dda08c4
+(let (arr/396 =? (apply (field_imm 0 (global Toploop!)) "arr"))
+  (iarray.get[int indexed by int] arr/396 1))
 - : int = 2
 |}]
 
 let _ = get arr 1;;
 [%%expect {|
-<<<<<<< HEAD
-(let (arr/394 =? (apply (field_imm 0 (global Toploop!)) "arr"))
-  (iarray.get[int indexed by int] arr/394 1))
-=======
-(let (arr/395 =? (apply (field_imm 0 (global Toploop!)) "arr"))
-  (iarray.get[int indexed by int] arr/395 1))
->>>>>>> 1dda08c4
+(let (arr/396 =? (apply (field_imm 0 (global Toploop!)) "arr"))
+  (iarray.get[int indexed by int] arr/396 1))
 - : int = 2
 |}]
 
 let _ = unsafe_get arr 1;;
 [%%expect {|
-<<<<<<< HEAD
-(let (arr/394 =? (apply (field_imm 0 (global Toploop!)) "arr"))
-  (iarray.unsafe_get[int indexed by int] arr/394 1))
-=======
-(let (arr/395 =? (apply (field_imm 0 (global Toploop!)) "arr"))
-  (iarray.unsafe_get[int indexed by int] arr/395 1))
->>>>>>> 1dda08c4
+(let (arr/396 =? (apply (field_imm 0 (global Toploop!)) "arr"))
+  (iarray.unsafe_get[int indexed by int] arr/396 1))
 - : int = 2
 |}]
 
@@ -86,160 +66,94 @@
 [%%expect {|
 0
 type 'a alias = 'a iarray
-<<<<<<< HEAD
-(let (arr/396 =[value<intarray>] (makearray_imm[int] 1 2 3))
-  (apply (field_imm 1 (global Toploop!)) "arr" arr/396))
-=======
-(let (arr/397 =[value<intarray>] (makearray_imm[int] 1 2 3))
-  (apply (field_imm 1 (global Toploop!)) "arr" arr/397))
->>>>>>> 1dda08c4
+(let (arr/398 =[value<intarray>] (makearray_imm[int] 1 2 3))
+  (apply (field_imm 1 (global Toploop!)) "arr" arr/398))
 val arr : int alias = [:1; 2; 3:]
 |}];;
 
 let _ = arr.:(1);;
 [%%expect {|
-<<<<<<< HEAD
-(let (arr/396 =? (apply (field_imm 0 (global Toploop!)) "arr"))
-  (iarray.get[int indexed by int] arr/396 1))
-=======
-(let (arr/397 =? (apply (field_imm 0 (global Toploop!)) "arr"))
-  (iarray.get[int indexed by int] arr/397 1))
->>>>>>> 1dda08c4
+(let (arr/398 =? (apply (field_imm 0 (global Toploop!)) "arr"))
+  (iarray.get[int indexed by int] arr/398 1))
 - : int = 2
 |}]
 
 let _ = get arr 1;;
 [%%expect {|
-<<<<<<< HEAD
-(let (arr/396 =? (apply (field_imm 0 (global Toploop!)) "arr"))
-  (iarray.get[int indexed by int] arr/396 1))
-=======
-(let (arr/397 =? (apply (field_imm 0 (global Toploop!)) "arr"))
-  (iarray.get[int indexed by int] arr/397 1))
->>>>>>> 1dda08c4
+(let (arr/398 =? (apply (field_imm 0 (global Toploop!)) "arr"))
+  (iarray.get[int indexed by int] arr/398 1))
 - : int = 2
 |}]
 
 let _ = unsafe_get arr 1;;
 [%%expect {|
-<<<<<<< HEAD
-(let (arr/396 =? (apply (field_imm 0 (global Toploop!)) "arr"))
-  (iarray.unsafe_get[int indexed by int] arr/396 1))
-=======
-(let (arr/397 =? (apply (field_imm 0 (global Toploop!)) "arr"))
-  (iarray.unsafe_get[int indexed by int] arr/397 1))
->>>>>>> 1dda08c4
+(let (arr/398 =? (apply (field_imm 0 (global Toploop!)) "arr"))
+  (iarray.unsafe_get[int indexed by int] arr/398 1))
 - : int = 2
 |}]
 
 let mut_arr = [| 1; 2; 3 |];;
 let arr = of_array mut_arr;;
 [%%expect {|
-<<<<<<< HEAD
-(let (mut_arr/397 =[value<intarray>] (makearray[int] 1 2 3))
-  (apply (field_imm 1 (global Toploop!)) "mut_arr" mut_arr/397))
+(let (mut_arr/399 =[value<intarray>] (makearray[int] 1 2 3))
+  (apply (field_imm 1 (global Toploop!)) "mut_arr" mut_arr/399))
 val mut_arr : int array = [|1; 2; 3|]
 (let
-  (mut_arr/397 =? (apply (field_imm 0 (global Toploop!)) "mut_arr")
-   arr/398 =[value<intarray>]
-     (apply (field_imm 13 (global Stdlib_stable__Iarray!)) mut_arr/397))
-  (apply (field_imm 1 (global Toploop!)) "arr" arr/398))
-=======
-(let (mut_arr/398 =[value<intarray>] (makearray[int] 1 2 3))
-  (apply (field_imm 1 (global Toploop!)) "mut_arr" mut_arr/398))
+  (mut_arr/399 =? (apply (field_imm 0 (global Toploop!)) "mut_arr")
+   arr/400 =[value<intarray>]
+     (apply (field_imm 13 (global Stdlib_stable__Iarray!)) mut_arr/399))
+  (apply (field_imm 1 (global Toploop!)) "arr" arr/400))
+val arr : int iarray = [:1; 2; 3:]
+|}];;
+
+let _ = arr.:(1);;
+[%%expect {|
+(let (arr/400 =? (apply (field_imm 0 (global Toploop!)) "arr"))
+  (iarray.get[int indexed by int] arr/400 1))
+- : int = 2
+|}]
+
+let _ = get arr 1;;
+[%%expect {|
+(let (arr/400 =? (apply (field_imm 0 (global Toploop!)) "arr"))
+  (iarray.get[int indexed by int] arr/400 1))
+- : int = 2
+|}]
+
+let _ = unsafe_get arr 1;;
+[%%expect {|
+(let (arr/400 =? (apply (field_imm 0 (global Toploop!)) "arr"))
+  (iarray.unsafe_get[int indexed by int] arr/400 1))
+- : int = 2
+|}]
+
+(* And check that arrays are still mutable loads (array.get) *)
+
+let mut_arr = [| 1; 2; 3 |];;
+[%%expect {|
+(let (mut_arr/401 =[value<intarray>] (makearray[int] 1 2 3))
+  (apply (field_imm 1 (global Toploop!)) "mut_arr" mut_arr/401))
 val mut_arr : int array = [|1; 2; 3|]
-(let
-  (mut_arr/398 =? (apply (field_imm 0 (global Toploop!)) "mut_arr")
-   arr/399 =[value<intarray>]
-     (apply (field_imm 13 (global Stdlib_stable__Iarray!)) mut_arr/398))
-  (apply (field_imm 1 (global Toploop!)) "arr" arr/399))
->>>>>>> 1dda08c4
-val arr : int iarray = [:1; 2; 3:]
-|}];;
-
-let _ = arr.:(1);;
-[%%expect {|
-<<<<<<< HEAD
-(let (arr/398 =? (apply (field_imm 0 (global Toploop!)) "arr"))
-  (iarray.get[int indexed by int] arr/398 1))
-=======
-(let (arr/399 =? (apply (field_imm 0 (global Toploop!)) "arr"))
-  (iarray.get[int indexed by int] arr/399 1))
->>>>>>> 1dda08c4
-- : int = 2
-|}]
-
-let _ = get arr 1;;
-[%%expect {|
-<<<<<<< HEAD
-(let (arr/398 =? (apply (field_imm 0 (global Toploop!)) "arr"))
-  (iarray.get[int indexed by int] arr/398 1))
-=======
-(let (arr/399 =? (apply (field_imm 0 (global Toploop!)) "arr"))
-  (iarray.get[int indexed by int] arr/399 1))
->>>>>>> 1dda08c4
-- : int = 2
-|}]
-
-let _ = unsafe_get arr 1;;
-[%%expect {|
-<<<<<<< HEAD
-(let (arr/398 =? (apply (field_imm 0 (global Toploop!)) "arr"))
-  (iarray.unsafe_get[int indexed by int] arr/398 1))
-=======
-(let (arr/399 =? (apply (field_imm 0 (global Toploop!)) "arr"))
-  (iarray.unsafe_get[int indexed by int] arr/399 1))
->>>>>>> 1dda08c4
-- : int = 2
-|}]
-
-(* And check that arrays are still mutable loads (array.get) *)
-
-let mut_arr = [| 1; 2; 3 |];;
-[%%expect {|
-<<<<<<< HEAD
-(let (mut_arr/399 =[value<intarray>] (makearray[int] 1 2 3))
-  (apply (field_imm 1 (global Toploop!)) "mut_arr" mut_arr/399))
-=======
-(let (mut_arr/400 =[value<intarray>] (makearray[int] 1 2 3))
-  (apply (field_imm 1 (global Toploop!)) "mut_arr" mut_arr/400))
->>>>>>> 1dda08c4
-val mut_arr : int array = [|1; 2; 3|]
 |}]
 
 let _ = mut_arr.(1);;
 [%%expect {|
-<<<<<<< HEAD
-(let (mut_arr/399 =? (apply (field_imm 0 (global Toploop!)) "mut_arr"))
-  (array.get[int indexed by int] mut_arr/399 1))
-=======
-(let (mut_arr/400 =? (apply (field_imm 0 (global Toploop!)) "mut_arr"))
-  (array.get[int indexed by int] mut_arr/400 1))
->>>>>>> 1dda08c4
+(let (mut_arr/401 =? (apply (field_imm 0 (global Toploop!)) "mut_arr"))
+  (array.get[int indexed by int] mut_arr/401 1))
 - : int = 2
 |}]
 
 let _ = Array.get mut_arr 1;;
 [%%expect {|
-<<<<<<< HEAD
-(let (mut_arr/399 =? (apply (field_imm 0 (global Toploop!)) "mut_arr"))
-  (array.get[int indexed by int] mut_arr/399 1))
-=======
-(let (mut_arr/400 =? (apply (field_imm 0 (global Toploop!)) "mut_arr"))
-  (array.get[int indexed by int] mut_arr/400 1))
->>>>>>> 1dda08c4
+(let (mut_arr/401 =? (apply (field_imm 0 (global Toploop!)) "mut_arr"))
+  (array.get[int indexed by int] mut_arr/401 1))
 - : int = 2
 |}]
 
 let _ = Array.unsafe_get mut_arr 1;;
 [%%expect {|
-<<<<<<< HEAD
-(let (mut_arr/399 =? (apply (field_imm 0 (global Toploop!)) "mut_arr"))
-  (array.unsafe_get[int indexed by int] mut_arr/399 1))
-=======
-(let (mut_arr/400 =? (apply (field_imm 0 (global Toploop!)) "mut_arr"))
-  (array.unsafe_get[int indexed by int] mut_arr/400 1))
->>>>>>> 1dda08c4
+(let (mut_arr/401 =? (apply (field_imm 0 (global Toploop!)) "mut_arr"))
+  (array.unsafe_get[int indexed by int] mut_arr/401 1))
 - : int = 2
 |}]
 
@@ -248,109 +162,63 @@
 [%%expect {|
 0
 type 'a alias = 'a array
-<<<<<<< HEAD
-(let (mut_arr/451 =[value<intarray>] (makearray[int] 1 2 3))
-  (apply (field_imm 1 (global Toploop!)) "mut_arr" mut_arr/451))
-=======
-(let (mut_arr/452 =[value<intarray>] (makearray[int] 1 2 3))
-  (apply (field_imm 1 (global Toploop!)) "mut_arr" mut_arr/452))
->>>>>>> 1dda08c4
+(let (mut_arr/453 =[value<intarray>] (makearray[int] 1 2 3))
+  (apply (field_imm 1 (global Toploop!)) "mut_arr" mut_arr/453))
 val mut_arr : int alias = [|1; 2; 3|]
 |}];;
 
 let _ = mut_arr.(1);;
 [%%expect {|
-<<<<<<< HEAD
-(let (mut_arr/451 =? (apply (field_imm 0 (global Toploop!)) "mut_arr"))
-  (array.get[int indexed by int] mut_arr/451 1))
-=======
-(let (mut_arr/452 =? (apply (field_imm 0 (global Toploop!)) "mut_arr"))
-  (array.get[int indexed by int] mut_arr/452 1))
->>>>>>> 1dda08c4
+(let (mut_arr/453 =? (apply (field_imm 0 (global Toploop!)) "mut_arr"))
+  (array.get[int indexed by int] mut_arr/453 1))
 - : int = 2
 |}]
 
 let _ = Array.get mut_arr 1;;
 [%%expect {|
-<<<<<<< HEAD
-(let (mut_arr/451 =? (apply (field_imm 0 (global Toploop!)) "mut_arr"))
-  (array.get[int indexed by int] mut_arr/451 1))
-=======
-(let (mut_arr/452 =? (apply (field_imm 0 (global Toploop!)) "mut_arr"))
-  (array.get[int indexed by int] mut_arr/452 1))
->>>>>>> 1dda08c4
+(let (mut_arr/453 =? (apply (field_imm 0 (global Toploop!)) "mut_arr"))
+  (array.get[int indexed by int] mut_arr/453 1))
 - : int = 2
 |}]
 
 let _ = Array.unsafe_get mut_arr 1;;
 [%%expect {|
-<<<<<<< HEAD
-(let (mut_arr/451 =? (apply (field_imm 0 (global Toploop!)) "mut_arr"))
-  (array.unsafe_get[int indexed by int] mut_arr/451 1))
-=======
-(let (mut_arr/452 =? (apply (field_imm 0 (global Toploop!)) "mut_arr"))
-  (array.unsafe_get[int indexed by int] mut_arr/452 1))
->>>>>>> 1dda08c4
+(let (mut_arr/453 =? (apply (field_imm 0 (global Toploop!)) "mut_arr"))
+  (array.unsafe_get[int indexed by int] mut_arr/453 1))
 - : int = 2
 |}]
 
 let arr = [: 1; 2; 3 :];;
 let mut_arr = to_array arr;;
 [%%expect {|
-<<<<<<< HEAD
-(let (arr/452 =[value<intarray>] (makearray_imm[int] 1 2 3))
-  (apply (field_imm 1 (global Toploop!)) "arr" arr/452))
+(let (arr/454 =[value<intarray>] (makearray_imm[int] 1 2 3))
+  (apply (field_imm 1 (global Toploop!)) "arr" arr/454))
 val arr : int iarray = [:1; 2; 3:]
 (let
-  (arr/452 =? (apply (field_imm 0 (global Toploop!)) "arr")
-   mut_arr/453 =[value<intarray>]
-     (apply (field_imm 12 (global Stdlib_stable__Iarray!)) arr/452))
-  (apply (field_imm 1 (global Toploop!)) "mut_arr" mut_arr/453))
-=======
-(let (arr/453 =[value<intarray>] (makearray_imm[int] 1 2 3))
-  (apply (field_imm 1 (global Toploop!)) "arr" arr/453))
-val arr : int iarray = [:1; 2; 3:]
-(let
-  (arr/453 =? (apply (field_imm 0 (global Toploop!)) "arr")
-   mut_arr/454 =[value<intarray>]
-     (apply (field_imm 12 (global Stdlib_stable__Iarray!)) arr/453))
-  (apply (field_imm 1 (global Toploop!)) "mut_arr" mut_arr/454))
->>>>>>> 1dda08c4
+  (arr/454 =? (apply (field_imm 0 (global Toploop!)) "arr")
+   mut_arr/455 =[value<intarray>]
+     (apply (field_imm 12 (global Stdlib_stable__Iarray!)) arr/454))
+  (apply (field_imm 1 (global Toploop!)) "mut_arr" mut_arr/455))
 val mut_arr : int array = [|1; 2; 3|]
 |}];;
 
 let _ = mut_arr.(1);;
 [%%expect {|
-<<<<<<< HEAD
-(let (mut_arr/453 =? (apply (field_imm 0 (global Toploop!)) "mut_arr"))
-  (array.get[int indexed by int] mut_arr/453 1))
-=======
-(let (mut_arr/454 =? (apply (field_imm 0 (global Toploop!)) "mut_arr"))
-  (array.get[int indexed by int] mut_arr/454 1))
->>>>>>> 1dda08c4
+(let (mut_arr/455 =? (apply (field_imm 0 (global Toploop!)) "mut_arr"))
+  (array.get[int indexed by int] mut_arr/455 1))
 - : int = 2
 |}]
 
 let _ = Array.get mut_arr 1;;
 [%%expect {|
-<<<<<<< HEAD
-(let (mut_arr/453 =? (apply (field_imm 0 (global Toploop!)) "mut_arr"))
-  (array.get[int indexed by int] mut_arr/453 1))
-=======
-(let (mut_arr/454 =? (apply (field_imm 0 (global Toploop!)) "mut_arr"))
-  (array.get[int indexed by int] mut_arr/454 1))
->>>>>>> 1dda08c4
+(let (mut_arr/455 =? (apply (field_imm 0 (global Toploop!)) "mut_arr"))
+  (array.get[int indexed by int] mut_arr/455 1))
 - : int = 2
 |}]
 
 let _ = Array.unsafe_get mut_arr 1;;
 [%%expect {|
-<<<<<<< HEAD
-(let (mut_arr/453 =? (apply (field_imm 0 (global Toploop!)) "mut_arr"))
-  (array.unsafe_get[int indexed by int] mut_arr/453 1))
-=======
-(let (mut_arr/454 =? (apply (field_imm 0 (global Toploop!)) "mut_arr"))
-  (array.unsafe_get[int indexed by int] mut_arr/454 1))
->>>>>>> 1dda08c4
+(let (mut_arr/455 =? (apply (field_imm 0 (global Toploop!)) "mut_arr"))
+  (array.unsafe_get[int indexed by int] mut_arr/455 1))
 - : int = 2
 |}]