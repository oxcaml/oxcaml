(* TEST
   include stdlib_stable;
   flags = "-dlambda";
   expect;
*)

module Array = Stdlib.Array
open Stdlib_stable.Iarray

[%%expect {|
0
module Array = Array
0
|}]

(* Regression test showing that an [i]array of iarrays
   has element kind [addr].
 *)

let _ = [: [: :] :];;

[%%expect {|
(makearray_imm[addr] (makearray_imm[gen]))
- : 'a iarray iarray = [:[::]:]
|}]

let _ = [| [: :] |];;

[%%expect {|
(makearray[addr] (makearray_imm[gen]))
- : '_weak1 iarray array = [|[::]|]
|}]

(* Test that reading from an iarray generates an immutable load (iarray.get) *)

let arr = [: 1; 2; 3 :];;
[%%expect {|
<<<<<<< HEAD
(let (arr/396 =[value<intarray>] (makearray_imm[int] 1 2 3))
  (apply (field_imm 1 (global Toploop!)) "arr" arr/396))
=======
(let (arr/399 =[value<intarray>] (makearray_imm[int] 1 2 3))
  (apply (field_imm 1 (global Toploop!)) "arr" arr/399))
>>>>>>> 33c8ab4a
val arr : int iarray = [:1; 2; 3:]
|}];;

let _ = arr.:(1);;
[%%expect {|
<<<<<<< HEAD
(let (arr/396 =? (apply (field_imm 0 (global Toploop!)) "arr"))
  (iarray.get[int indexed by int] arr/396 1))
=======
(let (arr/399 =? (apply (field_imm 0 (global Toploop!)) "arr"))
  (iarray.get[int indexed by int] arr/399 1))
>>>>>>> 33c8ab4a
- : int = 2
|}]

let _ = get arr 1;;
[%%expect {|
<<<<<<< HEAD
(let (arr/396 =? (apply (field_imm 0 (global Toploop!)) "arr"))
  (iarray.get[int indexed by int] arr/396 1))
=======
(let (arr/399 =? (apply (field_imm 0 (global Toploop!)) "arr"))
  (iarray.get[int indexed by int] arr/399 1))
>>>>>>> 33c8ab4a
- : int = 2
|}]

let _ = unsafe_get arr 1;;
[%%expect {|
<<<<<<< HEAD
(let (arr/396 =? (apply (field_imm 0 (global Toploop!)) "arr"))
  (iarray.unsafe_get[int indexed by int] arr/396 1))
=======
(let (arr/399 =? (apply (field_imm 0 (global Toploop!)) "arr"))
  (iarray.unsafe_get[int indexed by int] arr/399 1))
>>>>>>> 33c8ab4a
- : int = 2
|}]

type 'a alias = 'a iarray
let arr : int alias = [: 1; 2; 3 :];;
[%%expect {|
0
type 'a alias = 'a iarray
<<<<<<< HEAD
(let (arr/398 =[value<intarray>] (makearray_imm[int] 1 2 3))
  (apply (field_imm 1 (global Toploop!)) "arr" arr/398))
=======
(let (arr/401 =[value<intarray>] (makearray_imm[int] 1 2 3))
  (apply (field_imm 1 (global Toploop!)) "arr" arr/401))
>>>>>>> 33c8ab4a
val arr : int alias = [:1; 2; 3:]
|}];;

let _ = arr.:(1);;
[%%expect {|
<<<<<<< HEAD
(let (arr/398 =? (apply (field_imm 0 (global Toploop!)) "arr"))
  (iarray.get[int indexed by int] arr/398 1))
=======
(let (arr/401 =? (apply (field_imm 0 (global Toploop!)) "arr"))
  (iarray.get[int indexed by int] arr/401 1))
>>>>>>> 33c8ab4a
- : int = 2
|}]

let _ = get arr 1;;
[%%expect {|
<<<<<<< HEAD
(let (arr/398 =? (apply (field_imm 0 (global Toploop!)) "arr"))
  (iarray.get[int indexed by int] arr/398 1))
=======
(let (arr/401 =? (apply (field_imm 0 (global Toploop!)) "arr"))
  (iarray.get[int indexed by int] arr/401 1))
>>>>>>> 33c8ab4a
- : int = 2
|}]

let _ = unsafe_get arr 1;;
[%%expect {|
<<<<<<< HEAD
(let (arr/398 =? (apply (field_imm 0 (global Toploop!)) "arr"))
  (iarray.unsafe_get[int indexed by int] arr/398 1))
=======
(let (arr/401 =? (apply (field_imm 0 (global Toploop!)) "arr"))
  (iarray.unsafe_get[int indexed by int] arr/401 1))
>>>>>>> 33c8ab4a
- : int = 2
|}]

let mut_arr = [| 1; 2; 3 |];;
let arr = of_array mut_arr;;
[%%expect {|
<<<<<<< HEAD
(let (mut_arr/399 =[value<intarray>] (makearray[int] 1 2 3))
  (apply (field_imm 1 (global Toploop!)) "mut_arr" mut_arr/399))
val mut_arr : int array = [|1; 2; 3|]
(let
  (mut_arr/399 =? (apply (field_imm 0 (global Toploop!)) "mut_arr")
   arr/400 =[value<intarray>]
     (apply (field_imm 13 (global Stdlib_stable__Iarray!)) mut_arr/399))
  (apply (field_imm 1 (global Toploop!)) "arr" arr/400))
=======
(let (mut_arr/402 =[value<intarray>] (makearray[int] 1 2 3))
  (apply (field_imm 1 (global Toploop!)) "mut_arr" mut_arr/402))
val mut_arr : int array = [|1; 2; 3|]
(let
  (mut_arr/402 =? (apply (field_imm 0 (global Toploop!)) "mut_arr")
   arr/403 =[value<intarray>]
     (apply (field_imm 13 (global Stdlib_stable__Iarray!)) mut_arr/402))
  (apply (field_imm 1 (global Toploop!)) "arr" arr/403))
>>>>>>> 33c8ab4a
val arr : int iarray = [:1; 2; 3:]
|}];;

let _ = arr.:(1);;
[%%expect {|
<<<<<<< HEAD
(let (arr/400 =? (apply (field_imm 0 (global Toploop!)) "arr"))
  (iarray.get[int indexed by int] arr/400 1))
=======
(let (arr/403 =? (apply (field_imm 0 (global Toploop!)) "arr"))
  (iarray.get[int indexed by int] arr/403 1))
>>>>>>> 33c8ab4a
- : int = 2
|}]

let _ = get arr 1;;
[%%expect {|
<<<<<<< HEAD
(let (arr/400 =? (apply (field_imm 0 (global Toploop!)) "arr"))
  (iarray.get[int indexed by int] arr/400 1))
=======
(let (arr/403 =? (apply (field_imm 0 (global Toploop!)) "arr"))
  (iarray.get[int indexed by int] arr/403 1))
>>>>>>> 33c8ab4a
- : int = 2
|}]

let _ = unsafe_get arr 1;;
[%%expect {|
<<<<<<< HEAD
(let (arr/400 =? (apply (field_imm 0 (global Toploop!)) "arr"))
  (iarray.unsafe_get[int indexed by int] arr/400 1))
=======
(let (arr/403 =? (apply (field_imm 0 (global Toploop!)) "arr"))
  (iarray.unsafe_get[int indexed by int] arr/403 1))
>>>>>>> 33c8ab4a
- : int = 2
|}]

(* And check that arrays are still mutable loads (array.get) *)

let mut_arr = [| 1; 2; 3 |];;
[%%expect {|
<<<<<<< HEAD
(let (mut_arr/401 =[value<intarray>] (makearray[int] 1 2 3))
  (apply (field_imm 1 (global Toploop!)) "mut_arr" mut_arr/401))
=======
(let (mut_arr/404 =[value<intarray>] (makearray[int] 1 2 3))
  (apply (field_imm 1 (global Toploop!)) "mut_arr" mut_arr/404))
>>>>>>> 33c8ab4a
val mut_arr : int array = [|1; 2; 3|]
|}]

let _ = mut_arr.(1);;
[%%expect {|
<<<<<<< HEAD
(let (mut_arr/401 =? (apply (field_imm 0 (global Toploop!)) "mut_arr"))
  (array.get[int indexed by int] mut_arr/401 1))
=======
(let (mut_arr/404 =? (apply (field_imm 0 (global Toploop!)) "mut_arr"))
  (array.get[int indexed by int] mut_arr/404 1))
>>>>>>> 33c8ab4a
- : int = 2
|}]

let _ = Array.get mut_arr 1;;
[%%expect {|
<<<<<<< HEAD
(let (mut_arr/401 =? (apply (field_imm 0 (global Toploop!)) "mut_arr"))
  (array.get[int indexed by int] mut_arr/401 1))
=======
(let (mut_arr/404 =? (apply (field_imm 0 (global Toploop!)) "mut_arr"))
  (array.get[int indexed by int] mut_arr/404 1))
>>>>>>> 33c8ab4a
- : int = 2
|}]

let _ = Array.unsafe_get mut_arr 1;;
[%%expect {|
<<<<<<< HEAD
(let (mut_arr/401 =? (apply (field_imm 0 (global Toploop!)) "mut_arr"))
  (array.unsafe_get[int indexed by int] mut_arr/401 1))
=======
(let (mut_arr/404 =? (apply (field_imm 0 (global Toploop!)) "mut_arr"))
  (array.unsafe_get[int indexed by int] mut_arr/404 1))
>>>>>>> 33c8ab4a
- : int = 2
|}]

type 'a alias = 'a array
let mut_arr : int alias = [| 1; 2; 3 |];;
[%%expect {|
0
type 'a alias = 'a array
<<<<<<< HEAD
(let (mut_arr/453 =[value<intarray>] (makearray[int] 1 2 3))
  (apply (field_imm 1 (global Toploop!)) "mut_arr" mut_arr/453))
=======
(let (mut_arr/456 =[value<intarray>] (makearray[int] 1 2 3))
  (apply (field_imm 1 (global Toploop!)) "mut_arr" mut_arr/456))
>>>>>>> 33c8ab4a
val mut_arr : int alias = [|1; 2; 3|]
|}];;

let _ = mut_arr.(1);;
[%%expect {|
<<<<<<< HEAD
(let (mut_arr/453 =? (apply (field_imm 0 (global Toploop!)) "mut_arr"))
  (array.get[int indexed by int] mut_arr/453 1))
=======
(let (mut_arr/456 =? (apply (field_imm 0 (global Toploop!)) "mut_arr"))
  (array.get[int indexed by int] mut_arr/456 1))
>>>>>>> 33c8ab4a
- : int = 2
|}]

let _ = Array.get mut_arr 1;;
[%%expect {|
<<<<<<< HEAD
(let (mut_arr/453 =? (apply (field_imm 0 (global Toploop!)) "mut_arr"))
  (array.get[int indexed by int] mut_arr/453 1))
=======
(let (mut_arr/456 =? (apply (field_imm 0 (global Toploop!)) "mut_arr"))
  (array.get[int indexed by int] mut_arr/456 1))
>>>>>>> 33c8ab4a
- : int = 2
|}]

let _ = Array.unsafe_get mut_arr 1;;
[%%expect {|
<<<<<<< HEAD
(let (mut_arr/453 =? (apply (field_imm 0 (global Toploop!)) "mut_arr"))
  (array.unsafe_get[int indexed by int] mut_arr/453 1))
=======
(let (mut_arr/456 =? (apply (field_imm 0 (global Toploop!)) "mut_arr"))
  (array.unsafe_get[int indexed by int] mut_arr/456 1))
>>>>>>> 33c8ab4a
- : int = 2
|}]

let arr = [: 1; 2; 3 :];;
let mut_arr = to_array arr;;
[%%expect {|
<<<<<<< HEAD
(let (arr/454 =[value<intarray>] (makearray_imm[int] 1 2 3))
  (apply (field_imm 1 (global Toploop!)) "arr" arr/454))
val arr : int iarray = [:1; 2; 3:]
(let
  (arr/454 =? (apply (field_imm 0 (global Toploop!)) "arr")
   mut_arr/455 =[value<intarray>]
     (apply (field_imm 12 (global Stdlib_stable__Iarray!)) arr/454))
  (apply (field_imm 1 (global Toploop!)) "mut_arr" mut_arr/455))
=======
(let (arr/457 =[value<intarray>] (makearray_imm[int] 1 2 3))
  (apply (field_imm 1 (global Toploop!)) "arr" arr/457))
val arr : int iarray = [:1; 2; 3:]
(let
  (arr/457 =? (apply (field_imm 0 (global Toploop!)) "arr")
   mut_arr/458 =[value<intarray>]
     (apply (field_imm 12 (global Stdlib_stable__Iarray!)) arr/457))
  (apply (field_imm 1 (global Toploop!)) "mut_arr" mut_arr/458))
>>>>>>> 33c8ab4a
val mut_arr : int array = [|1; 2; 3|]
|}];;

let _ = mut_arr.(1);;
[%%expect {|
<<<<<<< HEAD
(let (mut_arr/455 =? (apply (field_imm 0 (global Toploop!)) "mut_arr"))
  (array.get[int indexed by int] mut_arr/455 1))
=======
(let (mut_arr/458 =? (apply (field_imm 0 (global Toploop!)) "mut_arr"))
  (array.get[int indexed by int] mut_arr/458 1))
>>>>>>> 33c8ab4a
- : int = 2
|}]

let _ = Array.get mut_arr 1;;
[%%expect {|
<<<<<<< HEAD
(let (mut_arr/455 =? (apply (field_imm 0 (global Toploop!)) "mut_arr"))
  (array.get[int indexed by int] mut_arr/455 1))
=======
(let (mut_arr/458 =? (apply (field_imm 0 (global Toploop!)) "mut_arr"))
  (array.get[int indexed by int] mut_arr/458 1))
>>>>>>> 33c8ab4a
- : int = 2
|}]

let _ = Array.unsafe_get mut_arr 1;;
[%%expect {|
<<<<<<< HEAD
(let (mut_arr/455 =? (apply (field_imm 0 (global Toploop!)) "mut_arr"))
  (array.unsafe_get[int indexed by int] mut_arr/455 1))
=======
(let (mut_arr/458 =? (apply (field_imm 0 (global Toploop!)) "mut_arr"))
  (array.unsafe_get[int indexed by int] mut_arr/458 1))
>>>>>>> 33c8ab4a
- : int = 2
|}]<|MERGE_RESOLUTION|>--- conflicted
+++ resolved
@@ -35,49 +35,29 @@
 
 let arr = [: 1; 2; 3 :];;
 [%%expect {|
-<<<<<<< HEAD
-(let (arr/396 =[value<intarray>] (makearray_imm[int] 1 2 3))
-  (apply (field_imm 1 (global Toploop!)) "arr" arr/396))
-=======
-(let (arr/399 =[value<intarray>] (makearray_imm[int] 1 2 3))
-  (apply (field_imm 1 (global Toploop!)) "arr" arr/399))
->>>>>>> 33c8ab4a
-val arr : int iarray = [:1; 2; 3:]
-|}];;
-
-let _ = arr.:(1);;
-[%%expect {|
-<<<<<<< HEAD
-(let (arr/396 =? (apply (field_imm 0 (global Toploop!)) "arr"))
-  (iarray.get[int indexed by int] arr/396 1))
-=======
-(let (arr/399 =? (apply (field_imm 0 (global Toploop!)) "arr"))
-  (iarray.get[int indexed by int] arr/399 1))
->>>>>>> 33c8ab4a
-- : int = 2
-|}]
-
-let _ = get arr 1;;
-[%%expect {|
-<<<<<<< HEAD
-(let (arr/396 =? (apply (field_imm 0 (global Toploop!)) "arr"))
-  (iarray.get[int indexed by int] arr/396 1))
-=======
-(let (arr/399 =? (apply (field_imm 0 (global Toploop!)) "arr"))
-  (iarray.get[int indexed by int] arr/399 1))
->>>>>>> 33c8ab4a
-- : int = 2
-|}]
-
-let _ = unsafe_get arr 1;;
-[%%expect {|
-<<<<<<< HEAD
-(let (arr/396 =? (apply (field_imm 0 (global Toploop!)) "arr"))
-  (iarray.unsafe_get[int indexed by int] arr/396 1))
-=======
-(let (arr/399 =? (apply (field_imm 0 (global Toploop!)) "arr"))
-  (iarray.unsafe_get[int indexed by int] arr/399 1))
->>>>>>> 33c8ab4a
+(let (arr/400 =[value<intarray>] (makearray_imm[int] 1 2 3))
+  (apply (field_imm 1 (global Toploop!)) "arr" arr/400))
+val arr : int iarray = [:1; 2; 3:]
+|}];;
+
+let _ = arr.:(1);;
+[%%expect {|
+(let (arr/400 =? (apply (field_imm 0 (global Toploop!)) "arr"))
+  (iarray.get[int indexed by int] arr/400 1))
+- : int = 2
+|}]
+
+let _ = get arr 1;;
+[%%expect {|
+(let (arr/400 =? (apply (field_imm 0 (global Toploop!)) "arr"))
+  (iarray.get[int indexed by int] arr/400 1))
+- : int = 2
+|}]
+
+let _ = unsafe_get arr 1;;
+[%%expect {|
+(let (arr/400 =? (apply (field_imm 0 (global Toploop!)) "arr"))
+  (iarray.unsafe_get[int indexed by int] arr/400 1))
 - : int = 2
 |}]
 
@@ -86,110 +66,196 @@
 [%%expect {|
 0
 type 'a alias = 'a iarray
-<<<<<<< HEAD
-(let (arr/398 =[value<intarray>] (makearray_imm[int] 1 2 3))
-  (apply (field_imm 1 (global Toploop!)) "arr" arr/398))
-=======
-(let (arr/401 =[value<intarray>] (makearray_imm[int] 1 2 3))
-  (apply (field_imm 1 (global Toploop!)) "arr" arr/401))
->>>>>>> 33c8ab4a
+(let (arr/402 =[value<intarray>] (makearray_imm[int] 1 2 3))
+  (apply (field_imm 1 (global Toploop!)) "arr" arr/402))
 val arr : int alias = [:1; 2; 3:]
 |}];;
 
 let _ = arr.:(1);;
 [%%expect {|
-<<<<<<< HEAD
-(let (arr/398 =? (apply (field_imm 0 (global Toploop!)) "arr"))
-  (iarray.get[int indexed by int] arr/398 1))
-=======
-(let (arr/401 =? (apply (field_imm 0 (global Toploop!)) "arr"))
-  (iarray.get[int indexed by int] arr/401 1))
->>>>>>> 33c8ab4a
-- : int = 2
-|}]
-
-let _ = get arr 1;;
-[%%expect {|
-<<<<<<< HEAD
-(let (arr/398 =? (apply (field_imm 0 (global Toploop!)) "arr"))
-  (iarray.get[int indexed by int] arr/398 1))
-=======
-(let (arr/401 =? (apply (field_imm 0 (global Toploop!)) "arr"))
-  (iarray.get[int indexed by int] arr/401 1))
->>>>>>> 33c8ab4a
-- : int = 2
-|}]
-
-let _ = unsafe_get arr 1;;
-[%%expect {|
-<<<<<<< HEAD
-(let (arr/398 =? (apply (field_imm 0 (global Toploop!)) "arr"))
-  (iarray.unsafe_get[int indexed by int] arr/398 1))
-=======
-(let (arr/401 =? (apply (field_imm 0 (global Toploop!)) "arr"))
-  (iarray.unsafe_get[int indexed by int] arr/401 1))
->>>>>>> 33c8ab4a
+(let (arr/402 =? (apply (field_imm 0 (global Toploop!)) "arr"))
+  (iarray.get[int indexed by int] arr/402 1))
+- : int = 2
+|}]
+
+let _ = get arr 1;;
+[%%expect {|
+(let (arr/402 =? (apply (field_imm 0 (global Toploop!)) "arr"))
+  (iarray.get[int indexed by int] arr/402 1))
+- : int = 2
+|}]
+
+let _ = unsafe_get arr 1;;
+[%%expect {|
+(let (arr/402 =? (apply (field_imm 0 (global Toploop!)) "arr"))
+  (iarray.unsafe_get[int indexed by int] arr/402 1))
 - : int = 2
 |}]
 
 let mut_arr = [| 1; 2; 3 |];;
 let arr = of_array mut_arr;;
 [%%expect {|
-<<<<<<< HEAD
-(let (mut_arr/399 =[value<intarray>] (makearray[int] 1 2 3))
-  (apply (field_imm 1 (global Toploop!)) "mut_arr" mut_arr/399))
+(let (mut_arr/403 =[value<intarray>] (makearray[int] 1 2 3))
+  (apply (field_imm 1 (global Toploop!)) "mut_arr" mut_arr/403))
 val mut_arr : int array = [|1; 2; 3|]
 (let
-  (mut_arr/399 =? (apply (field_imm 0 (global Toploop!)) "mut_arr")
-   arr/400 =[value<intarray>]
-     (apply (field_imm 13 (global Stdlib_stable__Iarray!)) mut_arr/399))
-  (apply (field_imm 1 (global Toploop!)) "arr" arr/400))
-=======
-(let (mut_arr/402 =[value<intarray>] (makearray[int] 1 2 3))
-  (apply (field_imm 1 (global Toploop!)) "mut_arr" mut_arr/402))
+  (mut_arr/403 =? (apply (field_imm 0 (global Toploop!)) "mut_arr")
+   arr/404 =[value<intarray>]
+     (apply (field_imm 13 (global Stdlib_stable__Iarray!)) mut_arr/403))
+  (apply (field_imm 1 (global Toploop!)) "arr" arr/404))
+val arr : int iarray = [:1; 2; 3:]
+|}];;
+
+let _ = arr.:(1);;
+[%%expect {|
+(let (arr/404 =? (apply (field_imm 0 (global Toploop!)) "arr"))
+  (iarray.get[int indexed by int] arr/404 1))
+- : int = 2
+|}]
+
+let _ = get arr 1;;
+[%%expect {|
+(let (arr/404 =? (apply (field_imm 0 (global Toploop!)) "arr"))
+  (iarray.get[int indexed by int] arr/404 1))
+- : int = 2
+|}]
+
+let _ = unsafe_get arr 1;;
+[%%expect {|
+(let (arr/404 =? (apply (field_imm 0 (global Toploop!)) "arr"))
+  (iarray.unsafe_get[int indexed by int] arr/404 1))
+- : int = 2
+|}]
+
+type 'a alias = 'a iarray
+let arr : int alias = [: 1; 2; 3 :];;
+[%%expect {|
+0
+type 'a alias = 'a iarray
+(let (arr/406 =[value<intarray>] (makearray_imm[int] 1 2 3))
+  (apply (field_imm 1 (global Toploop!)) "arr" arr/406))
+val arr : int alias = [:1; 2; 3:]
+|}];;
+
+let _ = arr.:(1);;
+[%%expect {|
+(let (arr/406 =? (apply (field_imm 0 (global Toploop!)) "arr"))
+  (iarray.get[int indexed by int] arr/406 1))
+- : int = 2
+|}]
+
+let _ = get arr 1;;
+[%%expect {|
+(let (arr/406 =? (apply (field_imm 0 (global Toploop!)) "arr"))
+  (iarray.get[int indexed by int] arr/406 1))
+- : int = 2
+|}]
+
+let _ = unsafe_get arr 1;;
+[%%expect {|
+(let (arr/406 =? (apply (field_imm 0 (global Toploop!)) "arr"))
+  (iarray.unsafe_get[int indexed by int] arr/406 1))
+- : int = 2
+|}]
+
+let mut_arr = [| 1; 2; 3 |];;
+let arr = of_array mut_arr;;
+[%%expect {|
+(let (mut_arr/407 =[value<intarray>] (makearray[int] 1 2 3))
+  (apply (field_imm 1 (global Toploop!)) "mut_arr" mut_arr/407))
 val mut_arr : int array = [|1; 2; 3|]
 (let
-  (mut_arr/402 =? (apply (field_imm 0 (global Toploop!)) "mut_arr")
-   arr/403 =[value<intarray>]
-     (apply (field_imm 13 (global Stdlib_stable__Iarray!)) mut_arr/402))
-  (apply (field_imm 1 (global Toploop!)) "arr" arr/403))
->>>>>>> 33c8ab4a
-val arr : int iarray = [:1; 2; 3:]
-|}];;
-
-let _ = arr.:(1);;
-[%%expect {|
-<<<<<<< HEAD
-(let (arr/400 =? (apply (field_imm 0 (global Toploop!)) "arr"))
-  (iarray.get[int indexed by int] arr/400 1))
-=======
-(let (arr/403 =? (apply (field_imm 0 (global Toploop!)) "arr"))
-  (iarray.get[int indexed by int] arr/403 1))
->>>>>>> 33c8ab4a
-- : int = 2
-|}]
-
-let _ = get arr 1;;
-[%%expect {|
-<<<<<<< HEAD
-(let (arr/400 =? (apply (field_imm 0 (global Toploop!)) "arr"))
-  (iarray.get[int indexed by int] arr/400 1))
-=======
-(let (arr/403 =? (apply (field_imm 0 (global Toploop!)) "arr"))
-  (iarray.get[int indexed by int] arr/403 1))
->>>>>>> 33c8ab4a
-- : int = 2
-|}]
-
-let _ = unsafe_get arr 1;;
-[%%expect {|
-<<<<<<< HEAD
-(let (arr/400 =? (apply (field_imm 0 (global Toploop!)) "arr"))
-  (iarray.unsafe_get[int indexed by int] arr/400 1))
-=======
-(let (arr/403 =? (apply (field_imm 0 (global Toploop!)) "arr"))
-  (iarray.unsafe_get[int indexed by int] arr/403 1))
->>>>>>> 33c8ab4a
+  (mut_arr/407 =? (apply (field_imm 0 (global Toploop!)) "mut_arr")
+   arr/408 =[value<intarray>]
+     (apply (field_imm 13 (global Stdlib_stable__Iarray!)) mut_arr/407))
+  (apply (field_imm 1 (global Toploop!)) "arr" arr/408))
+val arr : int iarray = [:1; 2; 3:]
+|}];;
+
+let _ = arr.:(1);;
+[%%expect {|
+(let (arr/408 =? (apply (field_imm 0 (global Toploop!)) "arr"))
+  (iarray.get[int indexed by int] arr/408 1))
+- : int = 2
+|}]
+
+let _ = get arr 1;;
+[%%expect {|
+(let (arr/408 =? (apply (field_imm 0 (global Toploop!)) "arr"))
+  (iarray.get[int indexed by int] arr/408 1))
+- : int = 2
+|}]
+
+let _ = unsafe_get arr 1;;
+[%%expect {|
+(let (arr/408 =? (apply (field_imm 0 (global Toploop!)) "arr"))
+  (iarray.unsafe_get[int indexed by int] arr/408 1))
+- : int = 2
+|}]
+
+type 'a alias = 'a iarray
+let arr : int alias = [: 1; 2; 3 :];;
+[%%expect {|
+0
+type 'a alias = 'a iarray
+(let (arr/410 =[value<intarray>] (makearray_imm[int] 1 2 3))
+  (apply (field_imm 1 (global Toploop!)) "arr" arr/410))
+val arr : int alias = [:1; 2; 3:]
+|}];;
+
+let _ = arr.:(1);;
+[%%expect {|
+(let (arr/410 =? (apply (field_imm 0 (global Toploop!)) "arr"))
+  (iarray.get[int indexed by int] arr/410 1))
+- : int = 2
+|}]
+
+let _ = get arr 1;;
+[%%expect {|
+(let (arr/410 =? (apply (field_imm 0 (global Toploop!)) "arr"))
+  (iarray.get[int indexed by int] arr/410 1))
+- : int = 2
+|}]
+
+let _ = unsafe_get arr 1;;
+[%%expect {|
+(let (arr/410 =? (apply (field_imm 0 (global Toploop!)) "arr"))
+  (iarray.unsafe_get[int indexed by int] arr/410 1))
+- : int = 2
+|}]
+
+let mut_arr = [| 1; 2; 3 |];;
+let arr = of_array mut_arr;;
+[%%expect {|
+(let (mut_arr/411 =[value<intarray>] (makearray[int] 1 2 3))
+  (apply (field_imm 1 (global Toploop!)) "mut_arr" mut_arr/411))
+val mut_arr : int array = [|1; 2; 3|]
+(let
+  (mut_arr/411 =? (apply (field_imm 0 (global Toploop!)) "mut_arr")
+   arr/412 =[value<intarray>]
+     (apply (field_imm 13 (global Stdlib_stable__Iarray!)) mut_arr/411))
+  (apply (field_imm 1 (global Toploop!)) "arr" arr/412))
+val arr : int iarray = [:1; 2; 3:]
+|}];;
+
+let _ = arr.:(1);;
+[%%expect {|
+(let (arr/412 =? (apply (field_imm 0 (global Toploop!)) "arr"))
+  (iarray.get[int indexed by int] arr/412 1))
+- : int = 2
+|}]
+
+let _ = get arr 1;;
+[%%expect {|
+(let (arr/412 =? (apply (field_imm 0 (global Toploop!)) "arr"))
+  (iarray.get[int indexed by int] arr/412 1))
+- : int = 2
+|}]
+
+let _ = unsafe_get arr 1;;
+[%%expect {|
+(let (arr/412 =? (apply (field_imm 0 (global Toploop!)) "arr"))
+  (iarray.unsafe_get[int indexed by int] arr/412 1))
 - : int = 2
 |}]
 
@@ -197,49 +263,29 @@
 
 let mut_arr = [| 1; 2; 3 |];;
 [%%expect {|
-<<<<<<< HEAD
-(let (mut_arr/401 =[value<intarray>] (makearray[int] 1 2 3))
-  (apply (field_imm 1 (global Toploop!)) "mut_arr" mut_arr/401))
-=======
-(let (mut_arr/404 =[value<intarray>] (makearray[int] 1 2 3))
-  (apply (field_imm 1 (global Toploop!)) "mut_arr" mut_arr/404))
->>>>>>> 33c8ab4a
+(let (mut_arr/413 =[value<intarray>] (makearray[int] 1 2 3))
+  (apply (field_imm 1 (global Toploop!)) "mut_arr" mut_arr/413))
 val mut_arr : int array = [|1; 2; 3|]
 |}]
 
 let _ = mut_arr.(1);;
 [%%expect {|
-<<<<<<< HEAD
-(let (mut_arr/401 =? (apply (field_imm 0 (global Toploop!)) "mut_arr"))
-  (array.get[int indexed by int] mut_arr/401 1))
-=======
-(let (mut_arr/404 =? (apply (field_imm 0 (global Toploop!)) "mut_arr"))
-  (array.get[int indexed by int] mut_arr/404 1))
->>>>>>> 33c8ab4a
+(let (mut_arr/413 =? (apply (field_imm 0 (global Toploop!)) "mut_arr"))
+  (array.get[int indexed by int] mut_arr/413 1))
 - : int = 2
 |}]
 
 let _ = Array.get mut_arr 1;;
 [%%expect {|
-<<<<<<< HEAD
-(let (mut_arr/401 =? (apply (field_imm 0 (global Toploop!)) "mut_arr"))
-  (array.get[int indexed by int] mut_arr/401 1))
-=======
-(let (mut_arr/404 =? (apply (field_imm 0 (global Toploop!)) "mut_arr"))
-  (array.get[int indexed by int] mut_arr/404 1))
->>>>>>> 33c8ab4a
+(let (mut_arr/413 =? (apply (field_imm 0 (global Toploop!)) "mut_arr"))
+  (array.get[int indexed by int] mut_arr/413 1))
 - : int = 2
 |}]
 
 let _ = Array.unsafe_get mut_arr 1;;
 [%%expect {|
-<<<<<<< HEAD
-(let (mut_arr/401 =? (apply (field_imm 0 (global Toploop!)) "mut_arr"))
-  (array.unsafe_get[int indexed by int] mut_arr/401 1))
-=======
-(let (mut_arr/404 =? (apply (field_imm 0 (global Toploop!)) "mut_arr"))
-  (array.unsafe_get[int indexed by int] mut_arr/404 1))
->>>>>>> 33c8ab4a
+(let (mut_arr/413 =? (apply (field_imm 0 (global Toploop!)) "mut_arr"))
+  (array.unsafe_get[int indexed by int] mut_arr/413 1))
 - : int = 2
 |}]
 
@@ -248,109 +294,63 @@
 [%%expect {|
 0
 type 'a alias = 'a array
-<<<<<<< HEAD
-(let (mut_arr/453 =[value<intarray>] (makearray[int] 1 2 3))
-  (apply (field_imm 1 (global Toploop!)) "mut_arr" mut_arr/453))
-=======
-(let (mut_arr/456 =[value<intarray>] (makearray[int] 1 2 3))
-  (apply (field_imm 1 (global Toploop!)) "mut_arr" mut_arr/456))
->>>>>>> 33c8ab4a
+(let (mut_arr/465 =[value<intarray>] (makearray[int] 1 2 3))
+  (apply (field_imm 1 (global Toploop!)) "mut_arr" mut_arr/465))
 val mut_arr : int alias = [|1; 2; 3|]
 |}];;
 
 let _ = mut_arr.(1);;
 [%%expect {|
-<<<<<<< HEAD
-(let (mut_arr/453 =? (apply (field_imm 0 (global Toploop!)) "mut_arr"))
-  (array.get[int indexed by int] mut_arr/453 1))
-=======
-(let (mut_arr/456 =? (apply (field_imm 0 (global Toploop!)) "mut_arr"))
-  (array.get[int indexed by int] mut_arr/456 1))
->>>>>>> 33c8ab4a
+(let (mut_arr/465 =? (apply (field_imm 0 (global Toploop!)) "mut_arr"))
+  (array.get[int indexed by int] mut_arr/465 1))
 - : int = 2
 |}]
 
 let _ = Array.get mut_arr 1;;
 [%%expect {|
-<<<<<<< HEAD
-(let (mut_arr/453 =? (apply (field_imm 0 (global Toploop!)) "mut_arr"))
-  (array.get[int indexed by int] mut_arr/453 1))
-=======
-(let (mut_arr/456 =? (apply (field_imm 0 (global Toploop!)) "mut_arr"))
-  (array.get[int indexed by int] mut_arr/456 1))
->>>>>>> 33c8ab4a
+(let (mut_arr/465 =? (apply (field_imm 0 (global Toploop!)) "mut_arr"))
+  (array.get[int indexed by int] mut_arr/465 1))
 - : int = 2
 |}]
 
 let _ = Array.unsafe_get mut_arr 1;;
 [%%expect {|
-<<<<<<< HEAD
-(let (mut_arr/453 =? (apply (field_imm 0 (global Toploop!)) "mut_arr"))
-  (array.unsafe_get[int indexed by int] mut_arr/453 1))
-=======
-(let (mut_arr/456 =? (apply (field_imm 0 (global Toploop!)) "mut_arr"))
-  (array.unsafe_get[int indexed by int] mut_arr/456 1))
->>>>>>> 33c8ab4a
+(let (mut_arr/465 =? (apply (field_imm 0 (global Toploop!)) "mut_arr"))
+  (array.unsafe_get[int indexed by int] mut_arr/465 1))
 - : int = 2
 |}]
 
 let arr = [: 1; 2; 3 :];;
 let mut_arr = to_array arr;;
 [%%expect {|
-<<<<<<< HEAD
-(let (arr/454 =[value<intarray>] (makearray_imm[int] 1 2 3))
-  (apply (field_imm 1 (global Toploop!)) "arr" arr/454))
+(let (arr/466 =[value<intarray>] (makearray_imm[int] 1 2 3))
+  (apply (field_imm 1 (global Toploop!)) "arr" arr/466))
 val arr : int iarray = [:1; 2; 3:]
 (let
-  (arr/454 =? (apply (field_imm 0 (global Toploop!)) "arr")
-   mut_arr/455 =[value<intarray>]
-     (apply (field_imm 12 (global Stdlib_stable__Iarray!)) arr/454))
-  (apply (field_imm 1 (global Toploop!)) "mut_arr" mut_arr/455))
-=======
-(let (arr/457 =[value<intarray>] (makearray_imm[int] 1 2 3))
-  (apply (field_imm 1 (global Toploop!)) "arr" arr/457))
-val arr : int iarray = [:1; 2; 3:]
-(let
-  (arr/457 =? (apply (field_imm 0 (global Toploop!)) "arr")
-   mut_arr/458 =[value<intarray>]
-     (apply (field_imm 12 (global Stdlib_stable__Iarray!)) arr/457))
-  (apply (field_imm 1 (global Toploop!)) "mut_arr" mut_arr/458))
->>>>>>> 33c8ab4a
+  (arr/466 =? (apply (field_imm 0 (global Toploop!)) "arr")
+   mut_arr/467 =[value<intarray>]
+     (apply (field_imm 12 (global Stdlib_stable__Iarray!)) arr/466))
+  (apply (field_imm 1 (global Toploop!)) "mut_arr" mut_arr/467))
 val mut_arr : int array = [|1; 2; 3|]
 |}];;
 
 let _ = mut_arr.(1);;
 [%%expect {|
-<<<<<<< HEAD
-(let (mut_arr/455 =? (apply (field_imm 0 (global Toploop!)) "mut_arr"))
-  (array.get[int indexed by int] mut_arr/455 1))
-=======
-(let (mut_arr/458 =? (apply (field_imm 0 (global Toploop!)) "mut_arr"))
-  (array.get[int indexed by int] mut_arr/458 1))
->>>>>>> 33c8ab4a
+(let (mut_arr/467 =? (apply (field_imm 0 (global Toploop!)) "mut_arr"))
+  (array.get[int indexed by int] mut_arr/467 1))
 - : int = 2
 |}]
 
 let _ = Array.get mut_arr 1;;
 [%%expect {|
-<<<<<<< HEAD
-(let (mut_arr/455 =? (apply (field_imm 0 (global Toploop!)) "mut_arr"))
-  (array.get[int indexed by int] mut_arr/455 1))
-=======
-(let (mut_arr/458 =? (apply (field_imm 0 (global Toploop!)) "mut_arr"))
-  (array.get[int indexed by int] mut_arr/458 1))
->>>>>>> 33c8ab4a
+(let (mut_arr/467 =? (apply (field_imm 0 (global Toploop!)) "mut_arr"))
+  (array.get[int indexed by int] mut_arr/467 1))
 - : int = 2
 |}]
 
 let _ = Array.unsafe_get mut_arr 1;;
 [%%expect {|
-<<<<<<< HEAD
-(let (mut_arr/455 =? (apply (field_imm 0 (global Toploop!)) "mut_arr"))
-  (array.unsafe_get[int indexed by int] mut_arr/455 1))
-=======
-(let (mut_arr/458 =? (apply (field_imm 0 (global Toploop!)) "mut_arr"))
-  (array.unsafe_get[int indexed by int] mut_arr/458 1))
->>>>>>> 33c8ab4a
+(let (mut_arr/467 =? (apply (field_imm 0 (global Toploop!)) "mut_arr"))
+  (array.unsafe_get[int indexed by int] mut_arr/467 1))
 - : int = 2
 |}]