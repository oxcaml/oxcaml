(* TEST
   flags = "-dlambda -dno-locations -dno-unique-ids";
   expect;
*)


module Atomic = struct
  module Loc = struct
    type ('a : value_or_null) t = 'a atomic_loc

    external compare_and_set
      : ('a : value_or_null mod portable).
         'a atomic_loc @ contended local
      -> 'a
      -> 'a
      -> bool @@ portable
      = "%atomic_cas_loc"
  end
end
[%%expect{|
(apply (field_imm 1 (global Toploop!)) "Atomic/286"
  (let (Loc = (makeblock 0)) (makeblock 0 Loc)))
module Atomic :
  sig
    module Loc :
      sig
        type 'a t = 'a atomic_loc
        external compare_and_set :
          ('a : value_or_null mod portable).
            'a atomic_loc @ local contended -> 'a -> 'a -> bool
          @@ portable = "%atomic_cas_loc"
      end
  end
|}]

(* Basic usage: redefine atomics. *)

module Basic = struct
  type 'a atomic = { mutable filler: unit; mutable x : 'a [@atomic] }

  let get (type a) (r : a atomic) : a = r.x

  let get_imm (r : int atomic) : int = r.x

  let set (type a) (r : a atomic) (v : a) : unit = r.x <- v

  let set_imm (r : int atomic) (v : int) : unit = r.x <- v

  let cas (type a : value mod portable) (r : a atomic) oldv newv =
    Atomic.Loc.compare_and_set [%atomic.loc r.x] oldv newv

  let[@inline never] get_loc (type a) (r : a atomic) : a Atomic.Loc.t =
    [%atomic.loc r.x]

  let slow_cas (type a : value mod portable) (r : a atomic) oldv newv =
    Atomic.Loc.compare_and_set (get_loc r) oldv newv
end
[%%expect{|
(apply (field_imm 1 (global Toploop!)) "Basic/326"
  (let
    (get = (function {nlocal = 0} r (atomic_load_field_ptr r 1))
     get_imm = (function {nlocal = 0} r : int (atomic_load_field_imm r 1))
     set = (function {nlocal = 0} r v : int (atomic_set_field_ptr r 1 v))
     set_imm =
       (function {nlocal = 0} r v[int] : int (atomic_set_field_imm r 1 v))
     cas =
       (function {nlocal = 0} r oldv newv : int
         (atomic_compare_set_field_ptr r 1 oldv newv))
     get_loc =
       (function {nlocal = 0} r never_inline (makeblock 0 (*,int) r 1))
     slow_cas =
       (function {nlocal = 0} r oldv newv : int
         (let (atomic_arg = (apply get_loc r))
           (atomic_compare_set_field_ptr (field_imm 0 atomic_arg)
             (field_int 1 atomic_arg) oldv newv))))
    (makeblock 0 get get_imm set set_imm cas get_loc slow_cas)))
module Basic :
  sig
    type 'a atomic = {
      mutable filler : unit;
      mutable(<non-legacy>) x : 'a [@atomic];
    }
    val get : 'a atomic -> 'a
    val get_imm : int atomic -> int
    val set : 'a atomic -> 'a @ portable -> unit
    val set_imm : int atomic -> int -> unit
    val cas : ('a : value mod portable). 'a atomic -> 'a -> 'a -> bool
    val get_loc : 'a atomic -> 'a Atomic.Loc.t
    val slow_cas : ('a : value mod portable). 'a atomic -> 'a -> 'a -> bool
  end
|}];;


(* Atomic fields must be mutable. *)
module Error1 = struct
  type t = { x : int [@atomic] }
end
[%%expect{|
Line 2, characters 13-30:
2 |   type t = { x : int [@atomic] }
                 ^^^^^^^^^^^^^^^^^
Error: The label "x" must be mutable to be declared atomic.
|}];;


(* [%atomic.loc _] payload must be a record field access *)
module Error2 = struct
  type t = { mutable x : int [@atomic] }
  let f t = [%atomic.loc t]
end
[%%expect{|
Line 3, characters 12-27:
3 |   let f t = [%atomic.loc t]
                ^^^^^^^^^^^^^^^
Error: Invalid "[%atomic.loc]" payload, a record field access is expected.
|}];;


(* [%atomic.loc _] only works on atomic fields *)
module Error3 = struct
  type t = { x : int }
  let f t = [%atomic.loc t.x]
end
[%%expect{|
Line 3, characters 12-29:
3 |   let f t = [%atomic.loc t.x]
                ^^^^^^^^^^^^^^^^^
Error: The record field "x" is not atomic
|}];;


(* Check module interface checking: it is not allowed to remove or add
   atomic attributes. *)

module Wrong1 = (struct
  type t = { mutable x : int }
end : sig
  (* adding an 'atomic' attribute missing in the implementation: invalid. *)
  type t = { mutable x : int [@atomic] }
end)
[%%expect{|
Lines 1-3, characters 17-3:
1 | .................struct
2 |   type t = { mutable x : int }
3 | end......
Error: Signature mismatch:
       Modules do not match:
         sig type t = { mutable x : int; } end
       is not included in
         sig type t = { mutable(<non-legacy>) x : int [@atomic]; } end
       Type declarations do not match:
         type t = { mutable x : int; }
       is not included in
         type t = { mutable(<non-legacy>) x : int [@atomic]; }
       Fields do not match:
         "mutable x : int;"
       is not the same as:
         "mutable(<non-legacy>) x : int [@atomic];"
       The second is atomic and the first is not.
|}];;

module Wrong2 = (struct
  type t = { mutable x : int [@atomic] }
end : sig
  (* removing an 'atomic' attribute present in the implementation: invalid. *)
  type t = { mutable x : int }
end)
[%%expect{|
Lines 1-3, characters 17-3:
1 | .................struct
2 |   type t = { mutable x : int [@atomic] }
3 | end......
Error: Signature mismatch:
       Modules do not match:
         sig type t = { mutable(<non-legacy>) x : int [@atomic]; } end
       is not included in
         sig type t = { mutable x : int; } end
       Type declarations do not match:
         type t = { mutable(<non-legacy>) x : int [@atomic]; }
       is not included in
         type t = { mutable x : int; }
       Fields do not match:
         "mutable(<non-legacy>) x : int [@atomic];"
       is not the same as:
         "mutable x : int;"
       The first is atomic and the second is not.
|}];;

module Ok = (struct
  type t = { mutable x : int [@atomic] }
end : sig
  type t = { mutable x : int [@atomic] }
end)
[%%expect{|
<<<<<<< HEAD
(apply (field_imm 1 (global Toploop!)) "Ok/361" (makeblock 0))
module Ok : sig type t = { mutable(<non-legacy>) x : int [@atomic]; } end
=======
(apply (field_imm 1 (global Toploop!)) "Ok/305" (makeblock 0))
module Ok : sig type t = { mutable x : int [@atomic]; } end
>>>>>>> 42a5bdaa
|}];;



(* Inline records are supported, including in extensions. *)

module Inline_record = struct
  type t = A of { mutable x : int [@atomic] }

  let test : t -> int = fun (A r) -> r.x
end
[%%expect{|
<<<<<<< HEAD
(apply (field_imm 1 (global Toploop!)) "Inline_record/369"
  (let
    (test =
       (function {nlocal = 0} param : int (atomic_load_field_imm param 0)))
=======
(apply (field_imm 1 (global Toploop!)) "Inline_record/313"
  (let (test = (function {nlocal = 0} param : int (field_int 0 param)))
>>>>>>> 42a5bdaa
    (makeblock 0 test)))
module Inline_record :
  sig
    type t = A of { mutable(<non-legacy>) x : int [@atomic]; }
    val test : t -> int
  end
|}];;

module Extension_with_inline_record = struct
  type t = ..
  type t += A of { mutable x : int [@atomic] }

  (* one should see in the -dlambda output below that the field offset is not 0
     as one could expect, but 1, due to an extra argument in extensible variants. *)
  let test : t -> int = function
    | A r -> r.x
    | _ -> 0

  let () = assert (test (A { x = 42 }) = 42)
end
[%%expect{|
<<<<<<< HEAD
(apply (field_imm 1 (global Toploop!)) "Extension_with_inline_record/377"
=======
(apply (field_imm 1 (global Toploop!)) "Extension_with_inline_record/321"
>>>>>>> 42a5bdaa
  (let
    (A =
       (makeblock_unique 248 "Extension_with_inline_record.A"
         (caml_fresh_oo_id 0))
     test =
       (function {nlocal = 0} param : int
         (if (== (field_imm 0 param) A) (atomic_load_field_imm param 1) 0))
     *match* =[int]
       (if (== (apply test (makemutable 0 (*,int) A 42)) 42) 0
         (raise (makeblock 0 (getpredef Assert_failure!!) [0: "" 11 11]))))
    (makeblock 0 A test)))
module Extension_with_inline_record :
  sig
    type t = ..
    type t += A of { mutable(<non-legacy>) x : int [@atomic]; }
    val test : t -> int
  end
|}];;


(* Marking a field [@atomic] in a float-only record disables the unboxing optimization. *)
module Float_records = struct
  type t = { x : float; mutable y : float [@atomic] }

  (* one should see in the -dlambda output below that this creates a block of tag 0. *)
  let mk_t x y : t = { x; y }
  let get v = v.y
end
(* CR aspsmith: this is wrong? *)
[%%expect{|
(apply (field_imm 1 (global Toploop!)) "Float_records/394"
  (let
    (mk_t =
       (function {nlocal = 0} x[float] y[float] (makefloatblock Mutable x y))
     get = (function {nlocal = 0} v : float (floatfield_mut 1 v)))
    (makeblock 0 mk_t get)))
module Float_records :
  sig
    type t = { x : float; mutable(<non-legacy>) y : float [@atomic]; }
    val mk_t : float -> float -> t
    val get : t -> float
  end
|}];;<|MERGE_RESOLUTION|>--- conflicted
+++ resolved
@@ -18,7 +18,7 @@
   end
 end
 [%%expect{|
-(apply (field_imm 1 (global Toploop!)) "Atomic/286"
+(apply (field_imm 1 (global Toploop!)) "Atomic/287"
   (let (Loc = (makeblock 0)) (makeblock 0 Loc)))
 module Atomic :
   sig
@@ -56,7 +56,7 @@
     Atomic.Loc.compare_and_set (get_loc r) oldv newv
 end
 [%%expect{|
-(apply (field_imm 1 (global Toploop!)) "Basic/326"
+(apply (field_imm 1 (global Toploop!)) "Basic/327"
   (let
     (get = (function {nlocal = 0} r (atomic_load_field_ptr r 1))
      get_imm = (function {nlocal = 0} r : int (atomic_load_field_imm r 1))
@@ -192,13 +192,8 @@
   type t = { mutable x : int [@atomic] }
 end)
 [%%expect{|
-<<<<<<< HEAD
-(apply (field_imm 1 (global Toploop!)) "Ok/361" (makeblock 0))
+(apply (field_imm 1 (global Toploop!)) "Ok/362" (makeblock 0))
 module Ok : sig type t = { mutable(<non-legacy>) x : int [@atomic]; } end
-=======
-(apply (field_imm 1 (global Toploop!)) "Ok/305" (makeblock 0))
-module Ok : sig type t = { mutable x : int [@atomic]; } end
->>>>>>> 42a5bdaa
 |}];;
 
 
@@ -211,15 +206,10 @@
   let test : t -> int = fun (A r) -> r.x
 end
 [%%expect{|
-<<<<<<< HEAD
-(apply (field_imm 1 (global Toploop!)) "Inline_record/369"
+(apply (field_imm 1 (global Toploop!)) "Inline_record/370"
   (let
     (test =
        (function {nlocal = 0} param : int (atomic_load_field_imm param 0)))
-=======
-(apply (field_imm 1 (global Toploop!)) "Inline_record/313"
-  (let (test = (function {nlocal = 0} param : int (field_int 0 param)))
->>>>>>> 42a5bdaa
     (makeblock 0 test)))
 module Inline_record :
   sig
@@ -241,11 +231,7 @@
   let () = assert (test (A { x = 42 }) = 42)
 end
 [%%expect{|
-<<<<<<< HEAD
-(apply (field_imm 1 (global Toploop!)) "Extension_with_inline_record/377"
-=======
-(apply (field_imm 1 (global Toploop!)) "Extension_with_inline_record/321"
->>>>>>> 42a5bdaa
+(apply (field_imm 1 (global Toploop!)) "Extension_with_inline_record/378"
   (let
     (A =
        (makeblock_unique 248 "Extension_with_inline_record.A"
@@ -276,7 +262,7 @@
 end
 (* CR aspsmith: this is wrong? *)
 [%%expect{|
-(apply (field_imm 1 (global Toploop!)) "Float_records/394"
+(apply (field_imm 1 (global Toploop!)) "Float_records/395"
   (let
     (mk_t =
        (function {nlocal = 0} x[float] y[float] (makefloatblock Mutable x y))
