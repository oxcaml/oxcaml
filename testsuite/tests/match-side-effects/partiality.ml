(* TEST
 flags = "-dlambda";
 stack-allocation;
 expect;
*)

(* The original example of unsoundness in #7421. *)
type t = {a: bool; mutable b: int option}

let f x =
  match x with
  | {a = false; b = _} -> 0
  | {a = _;     b = None} -> 1
  | {a = _;     b = _} when (x.b <- None; false) -> 2
  | {a = true;  b = Some y} -> y
;;
(* Correctness condition: there should either be a single
   (field_mut 1) access, or the second access should include
   a Match_failure case.

   FAIL: the second occurrence of (field_mut 1) is used with a direct
   (field_imm 0) access without a constructor check. The compiler is
   unsound here. *)
[%%expect {|
0
type t = { a : bool; mutable b : int option; }
(let
  (f/289 =
     (function {nlocal = 0} x/291 : int
       (if (field_int 0 x/291)
         (let (*match*/295 =o (field_mut 1 x/291))
           (if *match*/295
             (if (seq (setfield_ptr 1 x/291 0) 0) 2
               (let (*match*/296 =o (field_mut 1 x/291))
                 (field_imm 0 *match*/296)))
             1))
         0)))
  (apply (field_imm 1 (global Toploop!)) "f" f/289))
val f : t -> int = <fun>
|}]



(* A simple example of a complete switch
   inside a mutable position. *)
type t = {a: bool; mutable b: int option}

let f x =
  match x with
  | {a = false; b = _} -> 0
  | {a = _;     b = None} -> 1
  | {a = true;  b = Some y} -> y
;;
(* Performance expectation: there should not be a Match_failure case. *)
[%%expect {|
0
type t = { a : bool; mutable b : int option; }
(let
  (f/302 =
     (function {nlocal = 0} x/303 : int
       (if (field_int 0 x/303)
         (let (*match*/307 =o (field_mut 1 x/303))
           (if *match*/307 (field_imm 0 *match*/307) 1))
         0)))
  (apply (field_imm 1 (global Toploop!)) "f" f/302))
val f : t -> int = <fun>
|}]



(* A variant of the #7421 example. *)
let f r =
  match Some r with
  | Some { contents = None } -> 0
  | _ when (r := None; false) -> 1
  | Some { contents = Some n } -> n
  | None -> 3
;;
(* Correctness condition: there should either be a single
   (field_mut 1) access, or the second access should include
   a Match_failure case.

   FAIL: the second occurrence of (field_mut 0) is used with a direct
   (field_imm 0) access without a constructor check. The compiler is
   unsound here. *)
[%%expect {|
(let
  (f/309 =
     (function {nlocal = 0} r/310 : int
       (region
         (let
           (*match*/312 =[(consts (0)) (non_consts ([0: *]))]
              (makelocalblock 0 (*) r/310))
           (catch
             (if *match*/312
               (let (*match*/314 =o (field_mut 0 (field_imm 0 *match*/312)))
                 (if *match*/314 (exit 7) 0))
               (exit 7))
            with (7)
             (if (seq (setfield_ptr 0 r/310 0) 0) 1
               (if *match*/312
                 (let
                   (*match*/316 =o (field_mut 0 (field_imm 0 *match*/312)))
                   (field_imm 0 *match*/316))
                 3)))))))
  (apply (field_imm 1 (global Toploop!)) "f" f/309))
val f : int option ref -> int = <fun>
|}]



(* This example has an ill-typed counter-example: the type-checker
   finds it Total, but the pattern-matching compiler cannot see that
   (Some (Some (Bool b))) cannot occur. *)
type _ t = Int : int -> int t | Bool : bool -> bool t

let test = function
  | None -> 0
  | Some (Int n) -> n
;;
(* Performance expectation: there should not be a Match_failure case. *)
[%%expect {|
0
type _ t = Int : int -> int t | Bool : bool -> bool t
(let
  (test/320 =
     (function {nlocal = 0} param/323[(consts (0)) (non_consts ([0: *]))]
       : int (if param/323 (field_imm 0 (field_imm 0 param/323)) 0)))
  (apply (field_imm 1 (global Toploop!)) "test" test/320))
val test : int t option -> int = <fun>
|}]


(* This example has an ill-typed counter-example, inside
   a mutable position.  *)
type _ t = Int : int -> int t | Bool : bool -> bool t

let test = function
  | { contents = None } -> 0
  | { contents = Some (Int n) } -> n
;;
(* Performance expectation: there should not be a Match_failure case. *)
[%%expect {|
0
type _ t = Int : int -> int t | Bool : bool -> bool t
(let
  (test/328 =
     (function {nlocal = 0} param/330 : int
       (let (*match*/331 =o (field_mut 0 param/330))
         (if *match*/331 (field_imm 0 (field_imm 0 *match*/331)) 0))))
  (apply (field_imm 1 (global Toploop!)) "test" test/328))
val test : int t option ref -> int = <fun>
|}]



(* This example has a ill-typed counter-example,
   and also mutable sub-patterns, but in different places. *)
type _ t = Int : int -> int t | Bool : bool -> bool t

let test n =
  match Some (ref true, Int 42) with
  | Some ({ contents = true }, Int n) -> n
  | Some ({ contents = false }, Int n) -> -n
  | None -> 3
;;
(* Performance expectation: there should not be a Match_failure case. *)
[%%expect {|
0
type _ t = Int : int -> int t | Bool : bool -> bool t
(let
  (test/336 =
     (function {nlocal = 0} n/337 : int
       (region
         (let
           (*match*/340 =[(consts (0)) (non_consts ([0: *]))]
              (makelocalblock 0 ([(consts ())
                                  (non_consts ([0: *,
                                                [(consts ())
                                                 (non_consts ([1: [int]]
                                                 [0: [int]]))]]))])
                (makelocalblock 0 (*,[(consts ()) (non_consts ([1: [int]]
                                      [0: [int]]))])
                  (makelocalmutable 0 (int) 1) [0: 42])))
           (if *match*/340
             (let
<<<<<<< HEAD
               (*match*/340 =a (field_imm 0 *match*/339)
                *match*/342 =o (field_mut 0 (field_imm 0 *match*/340)))
               (if *match*/342 (field_imm 0 (field_imm 1 *match*/340))
                 (%int_neg (field_imm 0 (field_imm 1 *match*/340)))))
=======
               (*match*/341 =a (field_imm 0 *match*/340)
                *match*/343 =o (field_mut 0 (field_imm 0 *match*/341)))
               (if *match*/343 (field_imm 0 (field_imm 1 *match*/341))
                 (~ (field_imm 0 (field_imm 1 *match*/341)))))
>>>>>>> 9d46f41f
             3)))))
  (apply (field_imm 1 (global Toploop!)) "test" test/336))
val test : 'a -> int = <fun>
|}]<|MERGE_RESOLUTION|>--- conflicted
+++ resolved
@@ -184,17 +184,10 @@
                   (makelocalmutable 0 (int) 1) [0: 42])))
            (if *match*/340
              (let
-<<<<<<< HEAD
-               (*match*/340 =a (field_imm 0 *match*/339)
-                *match*/342 =o (field_mut 0 (field_imm 0 *match*/340)))
-               (if *match*/342 (field_imm 0 (field_imm 1 *match*/340))
-                 (%int_neg (field_imm 0 (field_imm 1 *match*/340)))))
-=======
                (*match*/341 =a (field_imm 0 *match*/340)
                 *match*/343 =o (field_mut 0 (field_imm 0 *match*/341)))
                (if *match*/343 (field_imm 0 (field_imm 1 *match*/341))
-                 (~ (field_imm 0 (field_imm 1 *match*/341)))))
->>>>>>> 9d46f41f
+                 (%int_neg (field_imm 0 (field_imm 1 *match*/341)))))
              3)))))
   (apply (field_imm 1 (global Toploop!)) "test" test/336))
 val test : 'a -> int = <fun>
