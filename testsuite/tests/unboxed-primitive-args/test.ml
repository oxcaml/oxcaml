--- conflicted
+++ resolved
@@ -1,25 +1,4 @@
 (* TEST
-<<<<<<< HEAD
-
-readonly_files = "common.mli common.ml test_common.c test_common.h"
-
-* flambda2
-** setup-ocamlopt.opt-build-env
-*** ocaml
-test_file = "${test_source_directory}/gen_test.ml"
-ocaml_script_as_argument = "true"
-arguments = "c"
-compiler_output = "stubs.c"
-**** ocaml
-arguments = "ml"
-compiler_output = "main.ml"
-***** ocamlopt.opt
-ocamlopt_flags = "-extension simd -extension small_numbers -cc '${cc} -msse4.2'"
-all_modules = "test_common.c stubs.c common.mli common.ml test0.ml test1.ml test2.ml test3.ml test4.ml main.ml"
-****** run
-******* check-program-output
-
-=======
  readonly_files = "common.mli common.ml test_common.c test_common.h";
  flambda2;
  arch_amd64;
@@ -33,10 +12,9 @@
  compiler_output = "main.ml";
  ocaml;
  ocamlopt_flags = "-extension simd -cc '${cc} -msse4.2'";
- all_modules = "test_common.c stubs.c common.mli common.ml test0.ml test1.ml main.ml";
+ all_modules = "test_common.c stubs.c common.mli common.ml test0.ml test1.ml test2.ml test3.ml test4.ml main.ml";
  ocamlopt.opt;
  run;
  check-program-output;
->>>>>>> 3db086ba
 *)
 (* We use flambda2 above as a proxy to indicate SIMD is supported *)