[
  structure_item 
    Pstr_value Rec
    [
      <def>
        pattern 
          Ppat_var "fib" 
        expression 
          Pexp_function
          []
          None
          Pfunction_cases 
            [
              <case>
                pattern 
                  Ppat_or
                  pattern 
                    Ppat_constant PConst_int (0,None)
                  pattern 
                    Ppat_constant PConst_int (1,None)
                expression 
                  Pexp_constant PConst_int (1,None)
              <case>
                pattern 
                  Ppat_var "n" 
                expression 
                  Pexp_apply
                  expression 
                    Pexp_ident "+" 
                  [
                    <arg>
                    Nolabel
                      expression 
                        Pexp_apply
                        expression 
                          Pexp_ident "fib" 
                        [
                          <arg>
                          Nolabel
                            expression 
                              Pexp_apply
                              expression 
                                Pexp_ident "-" 
                              [
                                <arg>
                                Nolabel
                                  expression 
                                    Pexp_ident "n" 
                                <arg>
                                Nolabel
                                  expression 
                                    Pexp_constant PConst_int (1,None)
                              ]
                        ]
                    <arg>
                    Nolabel
                      expression 
                        Pexp_apply
                        expression 
                          Pexp_ident "fib" 
                        [
                          <arg>
                          Nolabel
                            expression 
                              Pexp_apply
                              expression 
                                Pexp_ident "-" 
                              [
                                <arg>
                                Nolabel
                                  expression 
                                    Pexp_ident "n" 
                                <arg>
                                Nolabel
                                  expression 
                                    Pexp_constant PConst_int (2,None)
                              ]
                        ]
                  ]
            ]
    ]
]

let rec fib = function | 0 | 1 -> 1 | n -> (fib (n - 1)) + (fib (n - 2))
[
  structure_item 
    Tstr_value Rec
    [
      <def_rec>
        pattern 
          Tpat_var "fib"
          value_mode global,many,portable,unyielding,stateful;imply(unique,uncontended,read_write)(modevar#3[aliased,contended,immutable .. unique,uncontended,read_write])
        expression 
          Texp_function
          alloc_mode global,many,portable,unyielding,stateful;id(modevar#9[aliased,contended,immutable .. unique,uncontended,read_write])
          []
          Tfunction_cases 
          alloc_mode global,many,nonportable,unyielding,stateful;aliased,uncontended,read_write
          value
            [
              <case>
                pattern 
                  Tpat_or
                  pattern 
                    Tpat_constant Const_int 0
                  pattern 
                    Tpat_constant Const_int 1
                expression 
                  Texp_constant Const_int 1
              <case>
                pattern 
                  Tpat_var "n"
                  value_mode global,many,portable,unyielding,stateless;unique,uncontended,read_write
                expression 
                  Texp_apply
                  apply_mode Tail
                  locality_mode global
                  expression 
                    Texp_ident "Stdlib!.+"
                  [
                    <arg>
                      Nolabel
                      expression 
                        Texp_apply
                        apply_mode Default
                        locality_mode global
                        expression 
                          Texp_ident "fib"
                        [
                          <arg>
                            Nolabel
                            expression 
                              Texp_apply
                              apply_mode Default
                              locality_mode global
                              expression 
                                Texp_ident "Stdlib!.-"
                              [
                                <arg>
                                  Nolabel
                                  expression 
                                    Texp_ident "n"
                                <arg>
                                  Nolabel
                                  expression 
                                    Texp_constant Const_int 1
                              ]
                        ]
                    <arg>
                      Nolabel
                      expression 
                        Texp_apply
                        apply_mode Default
                        locality_mode global
                        expression 
                          Texp_ident "fib"
                        [
                          <arg>
                            Nolabel
                            expression 
                              Texp_apply
                              apply_mode Default
                              locality_mode global
                              expression 
                                Texp_ident "Stdlib!.-"
                              [
                                <arg>
                                  Nolabel
                                  expression 
                                    Texp_ident "n"
                                <arg>
                                  Nolabel
                                  expression 
                                    Texp_constant Const_int 2
                              ]
                        ]
                  ]
            ]
    ]
]

(setglobal Test_locations!
  (letrec
    (fib
<<<<<<< HEAD
       (function {nlocal = 0} n[int] : int
         (if (isout 1 n)
           (%int_add (apply fib (%int_sub n 1)) (apply fib (%int_sub n 2)))
           1)))
=======
       (function {nlocal = 0} n[value<int>] : int
         (if (isout 1 n) (+ (apply fib (- n 1)) (apply fib (- n 2))) 1)))
>>>>>>> 3b595799
    (makeblock 0 fib)))<|MERGE_RESOLUTION|>--- conflicted
+++ resolved
@@ -1,78 +1,78 @@
 [
-  structure_item 
+  structure_item
     Pstr_value Rec
     [
       <def>
-        pattern 
-          Ppat_var "fib" 
-        expression 
+        pattern
+          Ppat_var "fib"
+        expression
           Pexp_function
           []
           None
-          Pfunction_cases 
+          Pfunction_cases
             [
               <case>
-                pattern 
+                pattern
                   Ppat_or
-                  pattern 
+                  pattern
                     Ppat_constant PConst_int (0,None)
-                  pattern 
+                  pattern
                     Ppat_constant PConst_int (1,None)
-                expression 
+                expression
                   Pexp_constant PConst_int (1,None)
               <case>
-                pattern 
-                  Ppat_var "n" 
-                expression 
+                pattern
+                  Ppat_var "n"
+                expression
                   Pexp_apply
-                  expression 
-                    Pexp_ident "+" 
+                  expression
+                    Pexp_ident "+"
                   [
                     <arg>
                     Nolabel
-                      expression 
+                      expression
                         Pexp_apply
-                        expression 
-                          Pexp_ident "fib" 
+                        expression
+                          Pexp_ident "fib"
                         [
                           <arg>
                           Nolabel
-                            expression 
+                            expression
                               Pexp_apply
-                              expression 
-                                Pexp_ident "-" 
+                              expression
+                                Pexp_ident "-"
                               [
                                 <arg>
                                 Nolabel
-                                  expression 
-                                    Pexp_ident "n" 
+                                  expression
+                                    Pexp_ident "n"
                                 <arg>
                                 Nolabel
-                                  expression 
+                                  expression
                                     Pexp_constant PConst_int (1,None)
                               ]
                         ]
                     <arg>
                     Nolabel
-                      expression 
+                      expression
                         Pexp_apply
-                        expression 
-                          Pexp_ident "fib" 
+                        expression
+                          Pexp_ident "fib"
                         [
                           <arg>
                           Nolabel
-                            expression 
+                            expression
                               Pexp_apply
-                              expression 
-                                Pexp_ident "-" 
+                              expression
+                                Pexp_ident "-"
                               [
                                 <arg>
                                 Nolabel
-                                  expression 
-                                    Pexp_ident "n" 
+                                  expression
+                                    Pexp_ident "n"
                                 <arg>
                                 Nolabel
-                                  expression 
+                                  expression
                                     Pexp_constant PConst_int (2,None)
                               ]
                         ]
@@ -83,94 +83,94 @@
 
 let rec fib = function | 0 | 1 -> 1 | n -> (fib (n - 1)) + (fib (n - 2))
 [
-  structure_item 
+  structure_item
     Tstr_value Rec
     [
       <def_rec>
-        pattern 
+        pattern
           Tpat_var "fib"
           value_mode global,many,portable,unyielding,stateful;imply(unique,uncontended,read_write)(modevar#3[aliased,contended,immutable .. unique,uncontended,read_write])
-        expression 
+        expression
           Texp_function
           alloc_mode global,many,portable,unyielding,stateful;id(modevar#9[aliased,contended,immutable .. unique,uncontended,read_write])
           []
-          Tfunction_cases 
+          Tfunction_cases
           alloc_mode global,many,nonportable,unyielding,stateful;aliased,uncontended,read_write
           value
             [
               <case>
-                pattern 
+                pattern
                   Tpat_or
-                  pattern 
+                  pattern
                     Tpat_constant Const_int 0
-                  pattern 
+                  pattern
                     Tpat_constant Const_int 1
-                expression 
+                expression
                   Texp_constant Const_int 1
               <case>
-                pattern 
+                pattern
                   Tpat_var "n"
                   value_mode global,many,portable,unyielding,stateless;unique,uncontended,read_write
-                expression 
+                expression
                   Texp_apply
                   apply_mode Tail
                   locality_mode global
-                  expression 
+                  expression
                     Texp_ident "Stdlib!.+"
                   [
                     <arg>
                       Nolabel
-                      expression 
+                      expression
                         Texp_apply
                         apply_mode Default
                         locality_mode global
-                        expression 
+                        expression
                           Texp_ident "fib"
                         [
                           <arg>
                             Nolabel
-                            expression 
+                            expression
                               Texp_apply
                               apply_mode Default
                               locality_mode global
-                              expression 
+                              expression
                                 Texp_ident "Stdlib!.-"
                               [
                                 <arg>
                                   Nolabel
-                                  expression 
+                                  expression
                                     Texp_ident "n"
                                 <arg>
                                   Nolabel
-                                  expression 
+                                  expression
                                     Texp_constant Const_int 1
                               ]
                         ]
                     <arg>
                       Nolabel
-                      expression 
+                      expression
                         Texp_apply
                         apply_mode Default
                         locality_mode global
-                        expression 
+                        expression
                           Texp_ident "fib"
                         [
                           <arg>
                             Nolabel
-                            expression 
+                            expression
                               Texp_apply
                               apply_mode Default
                               locality_mode global
-                              expression 
+                              expression
                                 Texp_ident "Stdlib!.-"
                               [
                                 <arg>
                                   Nolabel
-                                  expression 
+                                  expression
                                     Texp_ident "n"
                                 <arg>
                                   Nolabel
-                                  expression 
+                                  expression
                                     Texp_constant Const_int 2
                               ]
                         ]
@@ -182,13 +182,8 @@
 (setglobal Test_locations!
   (letrec
     (fib
-<<<<<<< HEAD
-       (function {nlocal = 0} n[int] : int
+       (function {nlocal = 0} n[value<int>] : int
          (if (isout 1 n)
            (%int_add (apply fib (%int_sub n 1)) (apply fib (%int_sub n 2)))
            1)))
-=======
-       (function {nlocal = 0} n[value<int>] : int
-         (if (isout 1 n) (+ (apply fib (- n 1)) (apply fib (- n 2))) 1)))
->>>>>>> 3b595799
     (makeblock 0 fib)))