(* TEST
   include stdlib_stable;
   expect;
*)

type r = {mutable a : bytes; b : bytes}

let best_bytes : unit -> bytes @ portable uncontended
    = Obj.magic (fun () -> Bytes.empty)
[%%expect{|
type r = { mutable a : bytes; b : bytes; }
val best_bytes : unit -> bytes @ portable = <fun>
|}]

(* TESTING records *)

(* Reading/writing mutable field from contended record is rejected. Also note
    that the mutation error precedes type error. *)
let foo (r @ contended) = r.a <- 42
[%%expect{|
Line 1, characters 26-27:
1 | let foo (r @ contended) = r.a <- 42
                              ^
Error: This value is "contended" but expected to be "uncontended".
  Hint: In order to write into its mutable fields,
  this record needs to be uncontended.
|}]

let foo (r @ contended) = r.a
[%%expect{|
Line 1, characters 26-27:
1 | let foo (r @ contended) = r.a
                              ^
<<<<<<< HEAD
Error: This value is "contended" but expected to be "shared" or "uncontended".
  Hint: In order to read from the mutable fields,
=======
Error: This value is "contended" but expected to be "shared".
  Hint: In order to read from its mutable fields,
>>>>>>> 82e4553f
  this record needs to be at least shared.
|}]

let foo (r @ contended) = {r with a = best_bytes ()}
[%%expect{|
val foo : r @ contended -> r @ contended = <fun>
|}]

let foo (r @ contended) = {r with b = best_bytes ()}
[%%expect{|
Line 1, characters 27-28:
1 | let foo (r @ contended) = {r with b = best_bytes ()}
                               ^
<<<<<<< HEAD
Error: This value is "contended" but expected to be "shared" or "uncontended".
  Hint: In order to read from the mutable fields,
=======
Error: This value is "contended" but expected to be "shared".
  Hint: In order to read from its mutable fields,
>>>>>>> 82e4553f
  this record needs to be at least shared.
|}]

(* Writing to a mutable field in a shared record is rejected *)
let foo (r @ shared) = r.a <- 42
[%%expect{|
Line 1, characters 23-24:
1 | let foo (r @ shared) = r.a <- 42
                           ^
Error: This value is "shared" but expected to be "uncontended".
  Hint: In order to write into its mutable fields,
  this record needs to be uncontended.
|}]

(* reading mutable field from shared record is fine *)
let foo (r @ shared) = r.a
[%%expect{|
val foo : r @ shared -> bytes @ shared = <fun>
|}]

let foo (r @ shared) = {r with b = best_bytes ()}
[%%expect{|
val foo : r @ shared -> r @ shared = <fun>
|}]

(* reading immutable field from contended record is fine *)
let foo (r @ contended) = r.b
[%%expect{|
val foo : r @ contended -> bytes @ contended = <fun>
|}]

(* reading immutable field from shared record is fine *)
let foo (r @ shared) = r.b
[%%expect{|
val foo : r @ shared -> bytes @ shared = <fun>
|}]

let foo (r @ shared) = {r with a = best_bytes ()}
[%%expect{|
val foo : r @ shared -> r @ shared = <fun>
|}]

(* Force top level to be uncontended and nonportable *)
let r @ contended = best_bytes ()
[%%expect{|
Line 1, characters 4-33:
1 | let r @ contended = best_bytes ()
        ^^^^^^^^^^^^^^^^^^^^^^^^^^^^^
Error: This value is "contended" but expected to be "uncontended".
|}]

let r @ shared = best_bytes ()
[%%expect{|
Line 1, characters 4-30:
1 | let r @ shared = best_bytes ()
        ^^^^^^^^^^^^^^^^^^^^^^^^^^
Error: This value is "shared" but expected to be "uncontended".
|}]

let x @ portable = fun a -> a

let y @ portable = x
[%%expect{|
val x : 'a -> 'a = <fun>
Line 3, characters 19-20:
3 | let y @ portable = x
                       ^
Error: This value is "nonportable" but expected to be "portable".
|}]

(* Closing over writing mutable field gives nonportable *)
let foo () =
    let r = {a = best_bytes (); b = best_bytes ()} in
    let bar () = r.a <- best_bytes () in
    let _ @ portable = bar in
    ()
[%%expect{|
Line 4, characters 23-26:
4 |     let _ @ portable = bar in
                           ^^^
Error: This value is "nonportable" but expected to be "portable".
|}]

(* Closing over reading mutable field gives nonportable *)
let foo () =
    let r = {a = best_bytes (); b = best_bytes ()} in
    let bar () = let _ = r.a in () in
    let _ @ portable = bar in
    ()
[%%expect{|
Line 4, characters 23-26:
4 |     let _ @ portable = bar in
                           ^^^
Error: This value is "nonportable" but expected to be "portable".
|}]

(* Closing over reading mutable field from shared value is nonportable *)
let foo (r @ shared) =
    let bar () = let _ = r.a in () in
    let _ @ portable = bar in
    ()
[%%expect{|
Line 3, characters 23-26:
3 |     let _ @ portable = bar in
                           ^^^
Error: This value is "nonportable" but expected to be "portable".
|}]

(* Closing over reading immutable field is OK *)
let foo () =
    let r @ portable = {a = best_bytes (); b = best_bytes ()} in
    let bar () = let _ = r.b in () in
    let _ @ portable = bar in
    ()
[%%expect{|
val foo : unit -> unit = <fun>
|}]


(* TESTING arrays *)
(* reading/writing to array requires uncontended *)
let foo (r @ contended) = Array.set r 42 (best_bytes ())
[%%expect{|
Line 1, characters 36-37:
1 | let foo (r @ contended) = Array.set r 42 (best_bytes ())
                                        ^
Error: This value is "contended" but expected to be "uncontended".
|}]
let foo (r @ contended) = Array.get r 42
[%%expect{|
Line 1, characters 36-37:
1 | let foo (r @ contended) = Array.get r 42
                                        ^
Error: This value is "contended" but expected to be "uncontended".
|}]
let foo (r @ contended) =
    match r with
    | [| x; y |] -> ()
[%%expect{|
Line 3, characters 6-16:
3 |     | [| x; y |] -> ()
          ^^^^^^^^^^
<<<<<<< HEAD
Error: This value is "contended" but expected to be "shared" or "uncontended".
  Hint: In order to read from the mutable fields,
=======
Error: This value is "contended" but expected to be "shared".
  Hint: In order to read from its mutable fields,
>>>>>>> 82e4553f
  this record needs to be at least shared.
|}]
(* CR modes: Error message should mention array, not record. *)

let foo (r @ shared) = Array.set r 42 (best_bytes ())
[%%expect{|
Line 1, characters 33-34:
1 | let foo (r @ shared) = Array.set r 42 (best_bytes ())
                                     ^
Error: This value is "shared" but expected to be "uncontended".
|}]

(* The signature of Array.get could be generalized to expect shared rather than
   uncontended, but this would require a change to stdlib. For now the following
   test fails *)
(* CR modes: Fix this *)
let foo (r @ shared) = Array.get r 42
[%%expect{|
Line 1, characters 33-34:
1 | let foo (r @ shared) = Array.get r 42
                                     ^
Error: This value is "shared" but expected to be "uncontended".
|}]

(* Reading from a shared array is fine *)
let foo (r @ shared) =
    match r with
    | [| x; y |] -> ()
    | _ -> ()
[%%expect{|
val foo : 'a array @ shared -> unit = <fun>
|}]

(* Closing over write gives nonportable *)
let foo () =
    let r = [| best_bytes (); best_bytes () |] in
    let bar () = Array.set r 0 (best_bytes ()) in
    let _ @ portable = bar in
    ()
[%%expect{|
Line 4, characters 23-26:
4 |     let _ @ portable = bar in
                           ^^^
Error: This value is "nonportable" but expected to be "portable".
|}]

(* Closing over read gives nonportable *)
let foo () =
    let r = [| best_bytes (); best_bytes () |] in
    let bar () = Array.get r 0 in
    let _ @ portable = bar in
    ()
[%%expect{|
Line 4, characters 23-26:
4 |     let _ @ portable = bar in
                           ^^^
Error: This value is "nonportable" but expected to be "portable".
|}]

(* Closing over Array.length doesn't force nonportable; but that needs a
   modified stdlib. Once modified the test is trivial. So we omit that. *)


(* OTHER TESTS *)
(* Closing over uncontended or shared but doesn't exploit that; the function is still
portable. *)
let foo () =
    let r @ portable uncontended = best_bytes () in
    let bar () = let _ = r in () in
    let _ @ portable = bar in
    ()
[%%expect{|
val foo : unit -> unit = <fun>
|}]

let foo () =
    let r @ portable shared = best_bytes () in
    let bar () = let _ = r in () in
    let _ @ portable = bar in
    ()
[%%expect{|
val foo : unit -> unit = <fun>
|}]

(* Closing over nonportable forces nonportable. *)
let foo () =
    let r @ nonportable = fun x -> x in
    let bar () = let _ = r in () in
    let _ @ portable = bar in
    ()
[%%expect{|
Line 4, characters 23-26:
4 |     let _ @ portable = bar in
                           ^^^
Error: This value is "nonportable" but expected to be "portable".
|}]

(* closing over nonportable gives nonportable *)
let foo : 'a @ nonportable contended -> (unit -> unit) @ portable = fun a () -> ()
[%%expect{|
Line 1, characters 68-82:
1 | let foo : 'a @ nonportable contended -> (unit -> unit) @ portable = fun a () -> ()
                                                                        ^^^^^^^^^^^^^^
Error: This function when partially applied returns a value which is "nonportable",
       but expected to be "portable".
|}]

(* closing over uncontended gives nonportable *)
let foo : 'a @ uncontended portable -> (unit -> unit) @ portable = fun a () -> ()
[%%expect{|
Line 1, characters 67-81:
1 | let foo : 'a @ uncontended portable -> (unit -> unit) @ portable = fun a () -> ()
                                                                       ^^^^^^^^^^^^^^
Error: This function when partially applied returns a value which is "nonportable",
       but expected to be "portable".
|}]

(* closing over shared gives nonportable *)
let foo : 'a @ shared portable -> (unit -> unit) @ portable = fun a () -> ()
[%%expect{|
Line 1, characters 62-76:
1 | let foo : 'a @ shared portable -> (unit -> unit) @ portable = fun a () -> ()
                                                                  ^^^^^^^^^^^^^^
Error: This function when partially applied returns a value which is "nonportable",
       but expected to be "portable".
|}]
(* CR modes: These three tests are in principle fine to allow (they don't cause a data
   race), since a is never used *)

let foo : ('a @ contended portable -> (string -> string) @ portable) @ nonportable contended = fun a b -> best_bytes ()
(* CR layouts v2.8: arrows should cross contention. *)
[%%expect{|
Line 1, characters 4-119:
1 | let foo : ('a @ contended portable -> (string -> string) @ portable) @ nonportable contended = fun a b -> best_bytes ()
        ^^^^^^^^^^^^^^^^^^^^^^^^^^^^^^^^^^^^^^^^^^^^^^^^^^^^^^^^^^^^^^^^^^^^^^^^^^^^^^^^^^^^^^^^^^^^^^^^^^^^^^^^^^^^^^^^^^^
Error: This value is "contended" but expected to be "uncontended".
|}]

let foo : ('a @ contended portable -> (string -> string) @ portable) @ uncontended portable = fun a b -> best_bytes ()
[%%expect{|
Line 1, characters 105-115:
1 | let foo : ('a @ contended portable -> (string -> string) @ portable) @ uncontended portable = fun a b -> best_bytes ()
                                                                                                             ^^^^^^^^^^
Error: The value "best_bytes" is nonportable, so cannot be used inside a function that is portable.
|}]

(* immediates crosses portability and contention *)
let foo (x : int @ nonportable) (y : int @ contended) =
    let _ @ portable = x in
    let _ @ uncontended = y in
    let _ @ shared = y in
    ()
[%%expect{|
val foo : int -> int @ contended -> unit = <fun>
|}]

let foo (x : int @ shared) =
    let _ @ uncontended = x in
    ()
[%%expect{|
val foo : int @ shared -> unit = <fun>
|}]

(* TESTING immutable array *)
module Iarray = Stdlib_stable.Iarray

let foo (r : int iarray @ contended) = Iarray.get r 42
[%%expect{|
module Iarray = Stdlib_stable.Iarray
val foo : int iarray @ contended -> int = <fun>
|}]

let foo (r @ contended) = Iarray.get r 42
[%%expect{|
Line 1, characters 37-38:
1 | let foo (r @ contended) = Iarray.get r 42
                                         ^
Error: This value is "contended" but expected to be "uncontended".
|}]

(* CR zqian: add portable/uncontended modality and test. *)<|MERGE_RESOLUTION|>--- conflicted
+++ resolved
@@ -31,13 +31,8 @@
 Line 1, characters 26-27:
 1 | let foo (r @ contended) = r.a
                               ^
-<<<<<<< HEAD
 Error: This value is "contended" but expected to be "shared" or "uncontended".
-  Hint: In order to read from the mutable fields,
-=======
-Error: This value is "contended" but expected to be "shared".
   Hint: In order to read from its mutable fields,
->>>>>>> 82e4553f
   this record needs to be at least shared.
 |}]
 
@@ -51,13 +46,8 @@
 Line 1, characters 27-28:
 1 | let foo (r @ contended) = {r with b = best_bytes ()}
                                ^
-<<<<<<< HEAD
 Error: This value is "contended" but expected to be "shared" or "uncontended".
-  Hint: In order to read from the mutable fields,
-=======
-Error: This value is "contended" but expected to be "shared".
   Hint: In order to read from its mutable fields,
->>>>>>> 82e4553f
   this record needs to be at least shared.
 |}]
 
@@ -200,13 +190,8 @@
 Line 3, characters 6-16:
 3 |     | [| x; y |] -> ()
           ^^^^^^^^^^
-<<<<<<< HEAD
 Error: This value is "contended" but expected to be "shared" or "uncontended".
-  Hint: In order to read from the mutable fields,
-=======
-Error: This value is "contended" but expected to be "shared".
   Hint: In order to read from its mutable fields,
->>>>>>> 82e4553f
   this record needs to be at least shared.
 |}]
 (* CR modes: Error message should mention array, not record. *)
