(* TEST
    flags+="-extension mode_alpha";
   expect;
*)

let portable_use : 'a @ portable -> unit = fun _ -> ()

module type S = sig val x : 'a -> unit end

module type SL = sig type 'a t end

module M = struct
    type 'a t = int
    let x _ = ()
end
let (foo @ nonportable) () = ()
module F (X : S) = struct
    type t = int
    let x = X.x
    let _ = foo
end
[%%expect{|
val portable_use : 'a @ portable -> unit = <fun>
module type S = sig val x : 'a -> unit end
module type SL = sig type 'a t end
module M : sig type 'a t = int val x : 'a -> unit end @@ stateless
val foo : unit -> unit = <fun>
module F : functor (X : S) -> sig type t = int val x : 'a -> unit end
|}]

let u =
    let foo () =
        let module X = struct
            let x _ = ()
        end
        in
        let module R = F(X) in
        ()
    in
    portable_use foo
[%%expect{|
Line 10, characters 17-20:
10 |     portable_use foo
                      ^^^
Error: This value is "nonportable" but is expected to be "portable".
|}]

let u =
    let foo () =
        let m = (module struct let x _ = () end : S) in
        let module M = (val m) in
        M.x
    in
    portable_use foo
[%%expect{|
val u : unit = ()
|}]

(* Packing produces first class modules at the same mode as the module *)
let () = portable_use (module M : S)
[%%expect{|
|}]

(* Unpacking produces module at the same mode as the first class module *)
let foo (m : (module S)) =
    let module M @ portable = (val m) in
    portable_use M.x
[%%expect{|
val foo : (module S) @ portable -> unit = <fun>
|}]

let foo () =
    let bar () =
        let _ : F(M).t = 42 in
        ()
    in
    let _ = (bar : _ @ portable) in
    ()
[%%expect{|
val foo : unit -> unit = <fun>
|}]

let foo () =
    let bar () =
        let module _ : sig
            open M
        end = struct end
        in
        ()
    in
    let _ = (bar : _ @ portable) in
    ()
[%%expect{|
val foo : unit -> unit = <fun>
|}]

let foo () =
    let bar () =
        let module _ : (sig
            module M' : sig  end
        end with module M' := M) = struct
        end
        in
        ()
    in
    let _ = (bar : _ @ portable) in
    ()
[%%expect{|
val foo : unit -> unit = <fun>
|}]

(* Replacing [:=] in the above example with [=] should work similarly, but I
   couldn't construct an example to test this properly. *)

let foo () =
    let bar () =
        let module _ : module type of M = struct
            type 'a t = int
            let x _ = ()
        end
        in
        ()
    in
    let _ = (bar : _ @ portable) in
    ()
[%%expect{|
val foo : unit -> unit = <fun>
|}]

let foo () =
    let bar () =
        let module _ : (sig
            module M' := M
        end) = struct
        end
        in
        ()
    in
    let _ = (bar : _ @ portable) in
    ()
[%%expect{|
val foo : unit -> unit = <fun>
|}]

(* Pmty_alias is not testable *)

(* module alias *)
module type S = sig
    val foo : 'a -> 'a
    val baz : 'a -> 'a @@ portable
end

module M : S = struct
    let foo @ nonportable = fun x -> x
    let baz = fun x -> x
end
[%%expect{|
module type S = sig val foo : 'a -> 'a val baz : 'a -> 'a @@ portable end
module M : S @@ stateless nonportable
|}]

let (bar @ portable) () =
    let module N = M in
    M.baz ();
    N.baz ()
[%%expect{|
val bar : unit -> unit = <fun>
|}]

let (bar @ portable) () =
    let module N = M in
    N.foo ()
[%%expect{|
Line 3, characters 4-9:
3 |     N.foo ()
        ^^^^^
Error: The value "N.foo" is "nonportable" but is expected to be "portable"
       because it is used inside a function which is expected to be "portable".
|}]

let (bar @ portable) () =
    let module N = M in
    M.foo ()
[%%expect{|
Line 3, characters 4-9:
3 |     M.foo ()
        ^^^^^
Error: The value "M.foo" is "nonportable" but is expected to be "portable"
       because it is used inside a function which is expected to be "portable".
|}]

(* chained aliases. Creating alias of alias is fine. *)
let (bar @ portable) () =
    let module N = M in
    let module N' = N in
    M.baz ();
    N.baz ();
    N'.baz ()
[%%expect{|
val bar : unit -> unit = <fun>
|}]

(* locks are accumulated and not lost *)
let (bar @ portable) () =
    let module N = M in
    let module N' = N in
    N'.foo ()
[%%expect{|
Line 4, characters 4-10:
4 |     N'.foo ()
        ^^^^^^
Error: The value "N'.foo" is "nonportable" but is expected to be "portable"
       because it is used inside a function which is expected to be "portable".
|}]

(* module aliases in structures still walk locks. *)
let (bar @ portable) () =
    let module N = struct
        module L = M
    end in
    N.L.foo ()
[%%expect{|
Line 3, characters 19-20:
3 |         module L = M
                       ^
Error: The module "M" is "nonportable" but is expected to be "portable"
       because it is used inside a function which is expected to be "portable".
|}]

module F (X : S @ portable) = struct
end
[%%expect{|
Line 1, characters 18-26:
1 | module F (X : S @ portable) = struct
                      ^^^^^^^^
Error: Mode annotations on functor parameters are not supported yet.
|}]

module type S = functor () (M : S @ portable) (_ : S @ portable) -> S
[%%expect{|
Line 1, characters 36-44:
1 | module type S = functor () (M : S @ portable) (_ : S @ portable) -> S
                                        ^^^^^^^^
Error: Mode annotations on functor parameters are not supported yet.
|}]

module type S = functor () (M : S) (_ : S) -> S @ portable
[%%expect{|
Line 1, characters 50-58:
1 | module type S = functor () (M : S) (_ : S) -> S @ portable
                                                      ^^^^^^^^
Error: Mode annotations on functor return are not supported yet.
|}]

module F () = struct
    let (foo @ once) () = ()
end
[%%expect{|
Line 2, characters 9-12:
2 |     let (foo @ once) () = ()
             ^^^
Error: This is "once", but expected to be "many" because it is inside a "many" structure.
|}]

module type Empty = sig end
[%%expect{|
module type Empty = sig end
|}]

let _ =
    let module F (X : Empty) = struct end in
    let module M @ local = struct end in
    let module _ = F(M) in
    ()
[%%expect{|
Line 4, characters 19-23:
4 |     let module _ = F(M) in
                       ^^^^
Error: Modules do not match: sig end (* in a structure at local *)
     is not included in Empty (* in a structure at global *)
     This escapes its region.
|}]

let _ =
    let module F (X : Empty) (Y : Empty) = struct end in
    let module M = struct end in
    let module N @ local = struct end in
    let module _ = F(M)(N) in
    ()
[%%expect{|
Line 5, characters 19-26:
5 |     let module _ = F(M)(N) in
                       ^^^^^^^
Error: This application of the functor "F" is ill-typed.
       These arguments:
         M N
       do not match these parameters:
         functor (X : Empty) (Y : Empty) -> ...
       1. Module M matches the expected module type Empty
       2. Modules do not match:
            N : sig end (* in a structure at local *)
          is not included in
            Empty (* in a structure at global *)
          This escapes its region.
|}]

(* [include] should rebase modalities relative to the current structure *)
module Test_incl = struct
    module M = struct
        let foo x = x
    end
    module type S = module type of M
    (* [M] is portable, so inside [S] there is no [portable] modality on [foo] *)
    module N = struct
        let x  : int ref = ref 42
        let f () = x := 24
        (* [N] cannot be [portable] due to [f] *)

        include M
    end

    let () = portable_use N.foo
end
[%%expect{|
module Test_incl :
  sig
    module M : sig val foo : 'a -> 'a @@ stateless end
    module type S = sig val foo : 'a -> 'a @@ stateless end
    module N :
      sig
        val x : int ref @@ stateless
        val f : unit -> unit
        val foo : 'a -> 'a @@ stateless
      end
  end
|}]

let use_unique : 'a @ unique -> unit = fun _ -> ()

(* Functors are [many], and can't close over unique values*)

let foo (x @ unique) =
  let module Foo (_ : sig end) = struct
    let () = use_unique x
  end in
  let module _ = Foo(struct end) in
  ()
[%%expect{|
val use_unique : 'a @ unique -> unit = <fun>
Line 7, characters 24-25:
7 |     let () = use_unique x
                            ^
Error: This value is aliased but used as unique.
Hint: This value comes from outside the current module or class.
|}]

let foo (x @ unique) =
  let module Foo () = struct
    let () = use_unique x
  end in
  let module _ = Foo() in
  ()
[%%expect{|
Line 3, characters 24-25:
3 |     let () = use_unique x
                            ^
Error: This value is aliased but used as unique.
Hint: This value comes from outside the current module or class.
|}]

let (foo @ nonportable) () = ()

module (F @ portable) () = struct
    let bar = foo
end
[%%expect{|
val foo : unit -> unit = <fun>
Line 4, characters 14-17:
4 |     let bar = foo
                  ^^^
Error: The value "foo" is "nonportable" but is expected to be "portable"
       because it is used inside a functor which is expected to be "portable".
|}]

module (F @ portable) (X : sig val x : int -> int end) = struct
    let bar = X.x
end
[%%expect{|
module F :
  functor (X : sig val x : int -> int end) -> sig val bar : int -> int end @@
  stateless
|}]


module type S = sig
    module F (X : sig end) : sig end
    module G (X : sig end) : sig
        module type T = module type of (F (X))
    end
end
[%%expect{|
module type S =
  sig
    module F : functor (X : sig end) -> sig end
    module G : functor (X : sig end) -> sig module type T = sig end end
  end
|}]

module type S = sig
    module F (X : sig end) : sig end
    module rec M : sig
        module N : sig
        end
        include module type of F(N)
    end
end
[%%expect{|
module type S =
  sig
    module F : functor (X : sig end) -> sig end
    module rec M : sig module N : sig end end
  end
|}]

module rec Foo : sig
    val bar : unit -> unit
end = struct
include (Foo : module type of struct
    include Foo
end)
let (bar @ stateful) () = ()
end
[%%expect{|
module rec Foo : sig val bar : unit -> unit end
|}]

module type S = sig
    module type S = sig end

    module type Key = sig
    module M0 : S
    end

    module L : sig
    module M : Key

    module N : sig
        module Label : Key with M

        include sig
            module Key : S
        end
        with module Key = Label
    end
    end

    include sig
        module L' : S
    end
    with module L' = L

end
[%%expect{|
module type S =
  sig
    module type S = sig end
    module type Key = sig module M0 : S end
    module L :
      sig
        module M : Key
        module N :
          sig
            module Label : sig module M0 = M.M0 end
            module Key : sig module M0 = M.M0 end
          end
      end
    module L' :
      sig
        module M : sig module M0 : sig end end
        module N :
          sig
            module Label : sig module M0 = M.M0 end
            module Key : sig module M0 = M.M0 end
          end
      end
  end
|}]

(* CR zqian: fix [make_aliases_absent]. *)
module type S = sig
    module type S = sig end

    module type Key = sig
    module M0 : S
    end

    module L : sig
    module M : Key

    module N : sig
        module Label : Key with M

        include sig
            module Key : S
        end
        with module Key = Label
        @@ portable
    end
    end

    include sig
        module L' : S
    end
    with module L' = L
    @@ portable
end
[%%expect{|
<<<<<<< HEAD
Uncaught exception: File "typing/env.ml", line 2142, characters 13-19: Assertion failed
=======
Uncaught exception: File "typing/env.ml", line 2124, characters 13-19: Assertion failed
>>>>>>> 459cb22e

|}]<|MERGE_RESOLUTION|>--- conflicted
+++ resolved
@@ -515,10 +515,6 @@
     @@ portable
 end
 [%%expect{|
-<<<<<<< HEAD
-Uncaught exception: File "typing/env.ml", line 2142, characters 13-19: Assertion failed
-=======
-Uncaught exception: File "typing/env.ml", line 2124, characters 13-19: Assertion failed
->>>>>>> 459cb22e
+Uncaught exception: File "typing/env.ml", line 2126, characters 13-19: Assertion failed
 
 |}]