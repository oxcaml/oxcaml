(* TEST
    flags+="-extension mode_alpha";
   expect;
*)

let portable_use : 'a @ portable -> unit = fun _ -> ()

module type S = sig val x : 'a -> unit end

module type SL = sig type 'a t end

module M = struct
    type 'a t = int
    let x _ = ()
end
let (foo @ nonportable) () = ()
module F (X : S) = struct
    type t = int
    let x = X.x
    let _ = foo
end
[%%expect{|
val portable_use : 'a @ portable -> unit = <fun>
module type S = sig val x : 'a -> unit end
module type SL = sig type 'a t end
module M : sig type 'a t = int val x : 'a -> unit end @@ stateless
val foo : unit -> unit = <fun>
module F : functor (X : S) -> sig type t = int val x : 'a -> unit end
|}]

let u =
    let foo () =
        let module X = struct
            let x _ = ()
        end
        in
        let module R = F(X) in
        ()
    in
    portable_use foo
[%%expect{|
Line 10, characters 17-20:
10 |     portable_use foo
                      ^^^
Error: This value is "nonportable"
       because it closes over the module "F" (at Line 7, characters 23-24)
       which is "nonportable"
       because it closes over the value "foo" (at Line 15, characters 12-15)
       which is "nonportable".
       However, the highlighted expression is expected to be "portable".
|}]

let u =
    let foo () =
        let m = (module struct let x _ = () end : S) in
        let module M = (val m) in
        M.x
    in
    portable_use foo
[%%expect{|
val u : unit = ()
|}]

(* Packing produces first class modules at the same mode as the module *)
let () = portable_use (module M : S)
[%%expect{|
|}]

(* Unpacking produces module at the same mode as the first class module *)
let foo (m : (module S)) =
    let module M @ portable = (val m) in
    portable_use M.x
[%%expect{|
val foo : (module S) @ portable -> unit = <fun>
|}]

let foo () =
    let bar () =
        let _ : F(M).t = 42 in
        ()
    in
    let _ = (bar : _ @ portable) in
    ()
[%%expect{|
val foo : unit -> unit = <fun>
|}]

let foo () =
    let bar () =
        let module _ : sig
            open M
        end = struct end
        in
        ()
    in
    let _ = (bar : _ @ portable) in
    ()
[%%expect{|
val foo : unit -> unit = <fun>
|}]

let foo () =
    let bar () =
        let module _ : (sig
            module M' : sig  end
        end with module M' := M) = struct
        end
        in
        ()
    in
    let _ = (bar : _ @ portable) in
    ()
[%%expect{|
val foo : unit -> unit = <fun>
|}]

(* Replacing [:=] in the above example with [=] should work similarly, but I
   couldn't construct an example to test this properly. *)

let foo () =
    let bar () =
        let module _ : module type of M = struct
            type 'a t = int
            let x _ = ()
        end
        in
        ()
    in
    let _ = (bar : _ @ portable) in
    ()
[%%expect{|
val foo : unit -> unit = <fun>
|}]

let foo () =
    let bar () =
        let module _ : (sig
            module M' := M
        end) = struct
        end
        in
        ()
    in
    let _ = (bar : _ @ portable) in
    ()
[%%expect{|
val foo : unit -> unit = <fun>
|}]

(* Pmty_alias is not testable *)

(* module alias *)
module type S = sig
    val foo : 'a -> 'a
    val baz : 'a -> 'a @@ portable
end

module M : S = struct
    let foo @ nonportable = fun x -> x
    let baz = fun x -> x
end
[%%expect{|
module type S = sig val foo : 'a -> 'a val baz : 'a -> 'a @@ portable end
module M : S @@ stateless nonportable
|}]

let (bar @ portable) () =
    let module N = M in
    M.baz ();
    N.baz ()
[%%expect{|
val bar : unit -> unit = <fun>
|}]

let (bar @ portable) () =
    let module N = M in
    N.foo ()
[%%expect{|
Line 3, characters 4-9:
3 |     N.foo ()
        ^^^^^
Error: The value "N.foo" is "nonportable" but is expected to be "portable"
       because it is used inside a function which is expected to be "portable".
|}]

let (bar @ portable) () =
    let module N = M in
    M.foo ()
[%%expect{|
Line 3, characters 4-9:
3 |     M.foo ()
        ^^^^^
Error: The value "M.foo" is "nonportable" but is expected to be "portable"
       because it is used inside a function which is expected to be "portable".
|}]

(* chained aliases. Creating alias of alias is fine. *)
let (bar @ portable) () =
    let module N = M in
    let module N' = N in
    M.baz ();
    N.baz ();
    N'.baz ()
[%%expect{|
val bar : unit -> unit = <fun>
|}]

(* locks are accumulated and not lost *)
let (bar @ portable) () =
    let module N = M in
    let module N' = N in
    N'.foo ()
[%%expect{|
Line 4, characters 4-10:
4 |     N'.foo ()
        ^^^^^^
Error: The value "N'.foo" is "nonportable" but is expected to be "portable"
       because it is used inside a function which is expected to be "portable".
|}]

(* module aliases in structures still walk locks. *)
let (bar @ portable) () =
    let module N = struct
        module L = M
    end in
    N.L.foo ()
[%%expect{|
Line 3, characters 19-20:
3 |         module L = M
                       ^
Error: The module "M" is "nonportable" but is expected to be "portable"
       because it is used inside a function which is expected to be "portable".
|}]

module F (X : S @ portable) = struct
end
[%%expect{|
Line 1, characters 18-26:
1 | module F (X : S @ portable) = struct
                      ^^^^^^^^
Error: Mode annotations on functor parameters are not supported yet.
|}]

module type S = functor () (M : S @ portable) (_ : S @ portable) -> S
[%%expect{|
Line 1, characters 36-44:
1 | module type S = functor () (M : S @ portable) (_ : S @ portable) -> S
                                        ^^^^^^^^
Error: Mode annotations on functor parameters are not supported yet.
|}]

module type S = functor () (M : S) (_ : S) -> S @ portable
[%%expect{|
Line 1, characters 50-58:
1 | module type S = functor () (M : S) (_ : S) -> S @ portable
                                                      ^^^^^^^^
Error: Mode annotations on functor return are not supported yet.
|}]

module F () = struct
    let (foo @ once) () = ()
end
[%%expect{|
Line 2, characters 9-12:
2 |     let (foo @ once) () = ()
             ^^^
Error: This is "once", but expected to be "many" because it is inside a "many" structure.
|}]

module type Empty = sig end
[%%expect{|
module type Empty = sig end
|}]

let _ =
    let module F (X : Empty) = struct end in
    let module M @ local = struct end in
    let module _ = F(M) in
    ()
[%%expect{|
Line 4, characters 19-23:
4 |     let module _ = F(M) in
                       ^^^^
Error: Modules do not match: sig end (* in a structure at local *)
     is not included in Empty (* in a structure at global *)
     Got "local" but expected "global".
|}]

let _ =
    let module F (X : Empty) (Y : Empty) = struct end in
    let module M = struct end in
    let module N @ local = struct end in
    let module _ = F(M)(N) in
    ()
[%%expect{|
Line 5, characters 19-26:
5 |     let module _ = F(M)(N) in
                       ^^^^^^^
Error: This application of the functor "F" is ill-typed.
       These arguments:
         M N
       do not match these parameters:
         functor (X : Empty) (Y : Empty) -> ...
       1. Module M matches the expected module type Empty
       2. Modules do not match:
            N : sig end (* in a structure at local *)
          is not included in
            Empty (* in a structure at global *)
          Got "local" but expected "global".
|}]

(* [include] should rebase modalities relative to the current structure *)
module Test_incl = struct
    module M = struct
        let foo x = x
    end
    module type S = module type of M
    (* [M] is portable, so inside [S] there is no [portable] modality on [foo] *)
    module N = struct
        let x  : int ref = ref 42
        let f () = x := 24
        (* [N] cannot be [portable] due to [f] *)

        include M
    end

    let () = portable_use N.foo
end
[%%expect{|
module Test_incl :
  sig
    module M : sig val foo : 'a -> 'a @@ stateless end
    module type S = sig val foo : 'a -> 'a @@ stateless end
    module N :
      sig
        val x : int ref @@ stateless
        val f : unit -> unit
        val foo : 'a -> 'a @@ stateless
      end
  end
|}]

let use_unique : 'a @ unique -> unit = fun _ -> ()

(* Functors are [many], and can't close over unique values*)

let foo (x @ unique) =
  let module Foo (_ : sig end) = struct
    let () = use_unique x
  end in
  let module _ = Foo(struct end) in
  ()
[%%expect{|
val use_unique : 'a @ unique -> unit = <fun>
Line 7, characters 24-25:
7 |     let () = use_unique x
                            ^
Error: This value is aliased but used as unique.
Hint: This value comes from outside the current module or class.
|}]

let foo (x @ unique) =
  let module Foo () = struct
    let () = use_unique x
  end in
  let module _ = Foo() in
  ()
[%%expect{|
Line 3, characters 24-25:
3 |     let () = use_unique x
                            ^
Error: This value is aliased but used as unique.
Hint: This value comes from outside the current module or class.
|}]

let (foo @ nonportable) () = ()

module (F @ portable) () = struct
    let bar = foo
end
[%%expect{|
val foo : unit -> unit = <fun>
Line 4, characters 14-17:
4 |     let bar = foo
                  ^^^
Error: The value "foo" is "nonportable" but is expected to be "portable"
       because it is used inside a functor which is expected to be "portable".
|}]

module (F @ portable) (X : sig val x : int -> int end) = struct
    let bar = X.x
end
[%%expect{|
module F :
  functor (X : sig val x : int -> int end) -> sig val bar : int -> int end @@
  stateless
|}]


module type S = sig
    module F (X : sig end) : sig end
    module G (X : sig end) : sig
        module type T = module type of (F (X))
    end
end
[%%expect{|
module type S =
  sig
    module F : functor (X : sig end) -> sig end
    module G : functor (X : sig end) -> sig module type T = sig end end
  end
|}]

module type S = sig
    module F (X : sig end) : sig end
    module rec M : sig
        module N : sig
        end
        include module type of F(N)
    end
end
[%%expect{|
module type S =
  sig
    module F : functor (X : sig end) -> sig end
    module rec M : sig module N : sig end end
  end
|}]

module rec Foo : sig
    val bar : unit -> unit
end = struct
include (Foo : module type of struct
    include Foo
end)
let (bar @ stateful) () = ()
end
[%%expect{|
module rec Foo : sig val bar : unit -> unit end
|}]

module type S = sig
    module type S = sig end

    module type Key = sig
    module M0 : S
    end

    module L : sig
    module M : Key

    module N : sig
        module Label : Key with M

        include sig
            module Key : S
        end
        with module Key = Label
    end
    end

    include sig
        module L' : S
    end
    with module L' = L

end
[%%expect{|
module type S =
  sig
    module type S = sig end
    module type Key = sig module M0 : S end
    module L :
      sig
        module M : Key
        module N :
          sig
            module Label : sig module M0 = M.M0 end
            module Key : sig module M0 = M.M0 end
          end
      end
    module L' :
      sig
        module M : sig module M0 : sig end end
        module N :
          sig
            module Label : sig module M0 = M.M0 end
            module Key : sig module M0 = M.M0 end
          end
      end
  end
|}]

(* CR zqian: fix [make_aliases_absent]. *)
module type S = sig
    module type S = sig end

    module type Key = sig
    module M0 : S
    end

    module L : sig
    module M : Key

    module N : sig
        module Label : Key with M

        include sig
            module Key : S
        end
        with module Key = Label
        @@ portable
    end
    end

    include sig
        module L' : S
    end
    with module L' = L
    @@ portable
end
[%%expect{|
<<<<<<< HEAD
Uncaught exception: File "typing/env.ml", line 2142, characters 13-19: Assertion failed
=======
Uncaught exception: File "typing/env.ml", line 2149, characters 13-19: Assertion failed
>>>>>>> f15d0b30

|}]<|MERGE_RESOLUTION|>--- conflicted
+++ resolved
@@ -520,10 +520,6 @@
     @@ portable
 end
 [%%expect{|
-<<<<<<< HEAD
-Uncaught exception: File "typing/env.ml", line 2142, characters 13-19: Assertion failed
-=======
-Uncaught exception: File "typing/env.ml", line 2149, characters 13-19: Assertion failed
->>>>>>> f15d0b30
+Uncaught exception: File "typing/env.ml", line 2154, characters 13-19: Assertion failed
 
 |}]