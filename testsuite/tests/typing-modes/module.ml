(* TEST
    flags+="-extension mode_alpha";
   expect;
*)

let portable_use : 'a @ portable -> unit = fun _ -> ()

module type S = sig val x : 'a -> unit end

module type SL = sig type 'a t end

module M = struct
    type 'a t = int
    let x _ = ()
end
let (foo @ nonportable) () = ()
module F (X : S) = struct
    type t = int
    let x = X.x
    let _ = foo
end
[%%expect{|
val portable_use : 'a @ portable -> unit = <fun>
module type S = sig val x : 'a -> unit end
module type SL = sig type 'a t end
module M : sig type 'a t = int val x : 'a -> unit end @@ stateless
val foo : unit -> unit = <fun>
module F : functor (X : S) -> sig type t = int val x : 'a -> unit end
|}]

let u =
    let foo () =
        let module X = struct
            let x _ = ()
        end
        in
        let module R = F(X) in
        ()
    in
    portable_use foo
[%%expect{|
Line 10, characters 17-20:
10 |     portable_use foo
                      ^^^
Error: This value is "nonportable"
       because it closes over the module "F" (at Line 7, characters 23-24)
       which is "nonportable"
       because it closes over the value "foo" (at Line 15, characters 12-15)
       which is "nonportable".
       However, the highlighted expression is expected to be "portable".
|}]

let u =
    let foo () =
        let m = (module struct let x _ = () end : S) in
        let module M = (val m) in
        M.x
    in
    portable_use foo
[%%expect{|
val u : unit = ()
|}]

(* Packing produces first class modules at the same mode as the module *)
let () = portable_use (module M : S)
[%%expect{|
|}]

(* Unpacking produces module at the same mode as the first class module *)
let foo (m : (module S)) =
    let module M @ portable = (val m) in
    portable_use M.x
[%%expect{|
val foo : (module S) @ portable -> unit = <fun>
|}]

let foo () =
    let bar () =
        let _ : F(M).t = 42 in
        ()
    in
    let _ = (bar : _ @ portable) in
    ()
[%%expect{|
val foo : unit -> unit = <fun>
|}]

let foo () =
    let bar () =
        let module _ : sig
            open M
        end = struct end
        in
        ()
    in
    let _ = (bar : _ @ portable) in
    ()
[%%expect{|
val foo : unit -> unit = <fun>
|}]

let foo () =
    let bar () =
        let module _ : (sig
            module M' : sig  end
        end with module M' := M) = struct
        end
        in
        ()
    in
    let _ = (bar : _ @ portable) in
    ()
[%%expect{|
val foo : unit -> unit = <fun>
|}]

(* Replacing [:=] in the above example with [=] should work similarly, but I
   couldn't construct an example to test this properly. *)

let foo () =
    let bar () =
        let module _ : module type of M = struct
            type 'a t = int
            let x _ = ()
        end
        in
        ()
    in
    let _ = (bar : _ @ portable) in
    ()
[%%expect{|
val foo : unit -> unit = <fun>
|}]

let foo () =
    let bar () =
        let module _ : (sig
            module M' := M
        end) = struct
        end
        in
        ()
    in
    let _ = (bar : _ @ portable) in
    ()
[%%expect{|
val foo : unit -> unit = <fun>
|}]

(* Pmty_alias is not testable *)

(* module alias *)
module type S = sig
    val foo : 'a -> 'a
    val baz : 'a -> 'a @@ portable
end

module M : S = struct
    let foo @ nonportable = fun x -> x
    let baz = fun x -> x
end
[%%expect{|
module type S = sig val foo : 'a -> 'a val baz : 'a -> 'a @@ portable end
module M : S @@ stateless nonportable
|}]

let (bar @ portable) () =
    let module N = M in
    M.baz ();
    N.baz ()
[%%expect{|
val bar : unit -> unit = <fun>
|}]

let (bar @ portable) () =
    let module N = M in
    N.foo ()
[%%expect{|
Line 3, characters 4-9:
3 |     N.foo ()
        ^^^^^
Error: The value "N.foo" is "nonportable" but is expected to be "portable"
       because it is used inside a function which is expected to be "portable".
|}]

let (bar @ portable) () =
    let module N = M in
    M.foo ()
[%%expect{|
Line 3, characters 4-9:
3 |     M.foo ()
        ^^^^^
Error: The value "M.foo" is "nonportable" but is expected to be "portable"
       because it is used inside a function which is expected to be "portable".
|}]

(* chained aliases. Creating alias of alias is fine. *)
let (bar @ portable) () =
    let module N = M in
    let module N' = N in
    M.baz ();
    N.baz ();
    N'.baz ()
[%%expect{|
val bar : unit -> unit = <fun>
|}]

(* locks are accumulated and not lost *)
let (bar @ portable) () =
    let module N = M in
    let module N' = N in
    N'.foo ()
[%%expect{|
Line 4, characters 4-10:
4 |     N'.foo ()
        ^^^^^^
Error: The value "N'.foo" is "nonportable" but is expected to be "portable"
       because it is used inside a function which is expected to be "portable".
|}]

(* module aliases in structures still walk locks. *)
let (bar @ portable) () =
    let module N = struct
        module L = M
    end in
    N.L.foo ()
[%%expect{|
Line 3, characters 19-20:
3 |         module L = M
                       ^
Error: The module "M" is "nonportable" but is expected to be "portable"
       because it is used inside a function which is expected to be "portable".
|}]

module F (X : S @ portable) = struct
end
[%%expect{|
Line 1, characters 18-26:
1 | module F (X : S @ portable) = struct
                      ^^^^^^^^
Error: Mode annotations on functor parameters are not supported yet.
|}]

module type S = functor () (M : S @ portable) (_ : S @ portable) -> S
[%%expect{|
Line 1, characters 36-44:
1 | module type S = functor () (M : S @ portable) (_ : S @ portable) -> S
                                        ^^^^^^^^
Error: Mode annotations on functor parameters are not supported yet.
|}]

module type S = functor () (M : S) (_ : S) -> S @ portable
[%%expect{|
Line 1, characters 50-58:
1 | module type S = functor () (M : S) (_ : S) -> S @ portable
                                                      ^^^^^^^^
Error: Mode annotations on functor return are not supported yet.
|}]

module F () = struct
    let (foo @ once) () = ()
end
[%%expect{|
Line 2, characters 9-12:
2 |     let (foo @ once) () = ()
             ^^^
Error: This is "once", but expected to be "many" because it is inside a "many" structure.
|}]

module type Empty = sig end
[%%expect{|
module type Empty = sig end
|}]

let _ =
    let module F (X : Empty) = struct end in
    let module M @ local = struct end in
    let module _ = F(M) in
    ()
[%%expect{|
Line 4, characters 19-23:
4 |     let module _ = F(M) in
                       ^^^^
Error: Modules do not match: sig end (* in a structure at local *)
     is not included in Empty (* in a structure at global *)
     Got "local" but expected "global".
|}]

let _ =
    let module F (X : Empty) (Y : Empty) = struct end in
    let module M = struct end in
    let module N @ local = struct end in
    let module _ = F(M)(N) in
    ()
[%%expect{|
Line 5, characters 19-26:
5 |     let module _ = F(M)(N) in
                       ^^^^^^^
Error: This application of the functor "F" is ill-typed.
       These arguments:
         M N
       do not match these parameters:
         functor (X : Empty) (Y : Empty) -> ...
       1. Module M matches the expected module type Empty
       2. Modules do not match:
            N : sig end (* in a structure at local *)
          is not included in
            Empty (* in a structure at global *)
          Got "local" but expected "global".
|}]

(* [include] should rebase modalities relative to the current structure *)
module Test_incl = struct
    module M = struct
        let foo x = x
    end
    module type S = module type of M
    (* [M] is portable, so inside [S] there is no [portable] modality on [foo] *)
    module N = struct
        let x  : int ref = ref 42
        let f () = x := 24
        (* [N] cannot be [portable] due to [f] *)

        include M
    end

    let () = portable_use N.foo
end
[%%expect{|
module Test_incl :
  sig
    module M : sig val foo : 'a -> 'a @@ stateless end
    module type S = sig val foo : 'a -> 'a @@ stateless end
    module N :
      sig
        val x : int ref @@ stateless
        val f : unit -> unit
        val foo : 'a -> 'a @@ stateless
      end
  end
|}]

let use_unique : 'a @ unique -> unit = fun _ -> ()

(* Functors are [many], and can't close over unique values*)

let foo (x @ unique) =
  let module Foo (_ : sig end) = struct
    let () = use_unique x
  end in
  let module _ = Foo(struct end) in
  ()
[%%expect{|
val use_unique : 'a @ unique -> unit = <fun>
Line 7, characters 24-25:
7 |     let () = use_unique x
                            ^
Error: This value is aliased but used as unique.
Hint: This value comes from outside the current module or class.
|}]

let foo (x @ unique) =
  let module Foo () = struct
    let () = use_unique x
  end in
  let module _ = Foo() in
  ()
[%%expect{|
Line 3, characters 24-25:
3 |     let () = use_unique x
                            ^
Error: This value is aliased but used as unique.
Hint: This value comes from outside the current module or class.
|}]

let (foo @ nonportable) () = ()

module (F @ portable) () = struct
    let bar = foo
end
[%%expect{|
val foo : unit -> unit = <fun>
Line 4, characters 14-17:
4 |     let bar = foo
                  ^^^
Error: The value "foo" is "nonportable" but is expected to be "portable"
       because it is used inside a functor which is expected to be "portable".
|}]

module (F @ portable) (X : sig val x : int -> int end) = struct
    let bar = X.x
end
[%%expect{|
module F :
  functor (X : sig val x : int -> int end) -> sig val bar : int -> int end @@
  stateless
|}]


module type S = sig
    module F (X : sig end) : sig end
    module G (X : sig end) : sig
        module type T = module type of (F (X))
    end
end
[%%expect{|
module type S =
  sig
    module F : functor (X : sig end) -> sig end
    module G : functor (X : sig end) -> sig module type T = sig end end
  end
|}]

module type S = sig
    module F (X : sig end) : sig end
    module rec M : sig
        module N : sig
        end
        include module type of F(N)
    end
end
[%%expect{|
module type S =
  sig
    module F : functor (X : sig end) -> sig end
    module rec M : sig module N : sig end end
  end
|}]

module rec Foo : sig
    val bar : unit -> unit
end = struct
include (Foo : module type of struct
    include Foo
end)
let (bar @ stateful) () = ()
end
[%%expect{|
module rec Foo : sig val bar : unit -> unit end
|}]

module type S = sig
    module type S = sig end

    module type Key = sig
    module M0 : S
    end

    module L : sig
    module M : Key

    module N : sig
        module Label : Key with M

        include sig
            module Key : S
        end
        with module Key = Label
    end
    end

    include sig
        module L' : S
    end
    with module L' = L

end
[%%expect{|
module type S =
  sig
    module type S = sig end
    module type Key = sig module M0 : S end
    module L :
      sig
        module M : Key
        module N :
          sig
            module Label : sig module M0 = M.M0 end
            module Key : sig module M0 = M.M0 end
          end
      end
    module L' :
      sig
        module M : sig module M0 : sig end end
        module N :
          sig
            module Label : sig module M0 = M.M0 end
            module Key : sig module M0 = M.M0 end
          end
      end
  end
|}]

(* CR zqian: fix [make_aliases_absent]. *)
module type S = sig
    module type S = sig end

    module type Key = sig
    module M0 : S
    end

    module L : sig
    module M : Key

    module N : sig
        module Label : Key with M

        include sig
            module Key : S
        end
        with module Key = Label
        @@ portable
    end
    end

    include sig
        module L' : S
    end
    with module L' = L
    @@ portable
end
[%%expect{|
<<<<<<< HEAD
Uncaught exception: File "typing/env.ml", line 2137, characters 13-19: Assertion failed
=======
Uncaught exception: File "typing/env.ml", line 2129, characters 13-19: Assertion failed
>>>>>>> 33c8ab4a

|}]<|MERGE_RESOLUTION|>--- conflicted
+++ resolved
@@ -520,10 +520,6 @@
     @@ portable
 end
 [%%expect{|
-<<<<<<< HEAD
-Uncaught exception: File "typing/env.ml", line 2137, characters 13-19: Assertion failed
-=======
-Uncaught exception: File "typing/env.ml", line 2129, characters 13-19: Assertion failed
->>>>>>> 33c8ab4a
+Uncaught exception: File "typing/env.ml", line 2142, characters 13-19: Assertion failed
 
 |}]