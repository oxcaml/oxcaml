--- conflicted
+++ resolved
@@ -520,10 +520,6 @@
     @@ portable
 end
 [%%expect{|
-<<<<<<< HEAD
-Uncaught exception: File "typing/env.ml", line 2144, characters 13-19: Assertion failed
-=======
-Uncaught exception: File "typing/env.ml", line 2124, characters 13-19: Assertion failed
->>>>>>> 1dda08c4
+Uncaught exception: File "typing/env.ml", line 2129, characters 13-19: Assertion failed
 
 |}]