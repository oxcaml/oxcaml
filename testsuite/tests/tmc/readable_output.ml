--- conflicted
+++ resolved
@@ -380,29 +380,17 @@
 type 'a stream = { hd : 'a; tl : unit -> 'a stream; }
 (letrec
   (smap_stutter
-<<<<<<< HEAD
-     (function {nlocal = 0} f xs[(consts ()) (non_consts ([0: *, *]))] n[int]
-       tail_mod_cons
-       [(consts (0))
-        (non_consts ([0: *, [(consts (0)) (non_consts ([0: *, *]))]]))]
-       (if (%eq n 0) 0
-         (makeblock 0 (*,[(consts (0))
-                          (non_consts ([0: *,
-                                        [(consts (0))
-                                         (non_consts ([0: *, *]))]]))])
-=======
      (function {nlocal = 0} f xs[value<(consts ()) (non_consts ([0: *, *]))>]
        n[value<int>] tail_mod_cons
        : (consts (0))
           (non_consts ([0: ?, value<(consts (0)) (non_consts ([0: ?, *]))>]))
-       (if (== n 0) 0
+       (if (%eq n 0) 0
          (makeblock 0 (?,value<
                           (consts (0))
                            (non_consts ([0: ?,
                                          value<
                                           (consts (0))
                                            (non_consts ([0: ?, *]))>]))>)
->>>>>>> 3b595799
            (apply f 0)
            (let
              (v =? (apply f (makeblock 0 (*) (field_imm 0 xs)))
@@ -419,20 +407,12 @@
                  (%int_sub n 1))
                block)))))
     smap_stutter_dps
-<<<<<<< HEAD
-      (function {nlocal = 0} dst offset[int] f
-        xs[(consts ()) (non_consts ([0: *, *]))] n[int] tail_mod_cons
-        [(consts (0))
-         (non_consts ([0: *, [(consts (0)) (non_consts ([0: *, *]))]]))]
-        (if (%eq n 0) (setfield_ptr(heap-init)_computed dst offset 0)
-=======
       (function {nlocal = 0} dst offset[value<int>] f
         xs[value<(consts ()) (non_consts ([0: *, *]))>] n[value<int>]
         tail_mod_cons
         : (consts (0))
            (non_consts ([0: ?, value<(consts (0)) (non_consts ([0: ?, *]))>]))
-        (if (== n 0) (setfield_ptr(heap-init)_computed dst offset 0)
->>>>>>> 3b595799
+        (if (%eq n 0) (setfield_ptr(heap-init)_computed dst offset 0)
           (let
             (block0_arg0 =? (apply f 0)
              v =? (apply f (makeblock 0 (*) (field_imm 0 xs)))
