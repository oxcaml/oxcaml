--- conflicted
+++ resolved
@@ -24,25 +24,21 @@
           (setfield_ptr 1 gen_rec [0: "foo"]) (setfield_ptr 1 gen_rec 0)
           (setfield_ptr 1 flt_rec 1.) (setfloatfield 1 flt_rec' 1.)
           (let
-<<<<<<< HEAD
-            (set_open_poly = (function r y : int (setfield_ptr 0 r y))
-             set_open_poly = (function r y : int (setfield_imm 0 r y))
-             set_open_poly = (function r y : int (setfield_imm 0 r y))
-             set_open_poly = (function r y : int (setfield_imm 0 r y))
-             set_open_poly = (function r y : int (setfield_ptr 0 r y))
-             set_open_poly = (function r y : int (setfield_ptr 0 r y))
-             set_open_poly = (function r y : int (setfield_ptr 0 r y))
+            (set_open_poly =
+               (function r[->L] y[->L] : int (setfield_ptr 0 r y))
+             set_open_poly =
+               (function r[->L] y[->L] : int (setfield_imm 0 r y))
+             set_open_poly =
+               (function r[->L] y[->L] : int (setfield_imm 0 r y))
+             set_open_poly =
+               (function r[->L] y[->L] : int (setfield_imm 0 r y))
+             set_open_poly =
+               (function r[->L] y[->L] : int (setfield_ptr 0 r y))
+             set_open_poly =
+               (function r[->L] y[->L] : int (setfield_ptr 0 r y))
+             set_open_poly =
+               (function r[->L] y[->L] : int (setfield_ptr 0 r y))
              set_open_poly = (function r y : int (setfield_ptr 0 r y)))
-=======
-            (set_open_poly = (function r[->L] y[->L] (setfield_ptr 0 r y))
-             set_open_poly = (function r[->L] y[->L] (setfield_imm 0 r y))
-             set_open_poly = (function r[->L] y[->L] (setfield_imm 0 r y))
-             set_open_poly = (function r[->L] y[->L] (setfield_imm 0 r y))
-             set_open_poly = (function r[->L] y[->L] (setfield_ptr 0 r y))
-             set_open_poly = (function r[->L] y[->L] (setfield_ptr 0 r y))
-             set_open_poly = (function r[->L] y[->L] (setfield_ptr 0 r y))
-             set_open_poly = (function r y (setfield_ptr 0 r y)))
->>>>>>> 94454f5f
             (makeblock 0 int_ref var_ref vargen_ref cst_ref gen_ref flt_ref
               int_rec var_rec vargen_rec cst_rec gen_rec flt_rec flt_rec'
               set_open_poly)))))))