--- conflicted
+++ resolved
@@ -1,640 +1,379 @@
 (setglobal Comparison_table!
   (let
     (gen_cmp = (function {nlocal = 0} x y : int (caml_compare x y))
-<<<<<<< HEAD
-     int_cmp = (function {nlocal = 0} x[int] y[int] : int (%int_compare x y))
+     int_cmp =
+       (function {nlocal = 0} x[value<int>] y[value<int>] : int
+         (%int_compare x y))
      bool_cmp =
-       (function {nlocal = 0} x[int] y[int] : int (%int_compare x y))
+       (function {nlocal = 0} x[value<int>] y[value<int>] : int
+         (%int_compare x y))
      intlike_cmp =
-       (function {nlocal = 0} x[int] y[int] : int (%int_compare x y))
+       (function {nlocal = 0} x[value<int>] y[value<int>] : int
+         (%int_compare x y))
      float_cmp =
-       (function {nlocal = 0} x[float] y[float] : int (%float_compare x y))
+       (function {nlocal = 0} x[value<float>] y[value<float>] : int (%float_compare x y))
      string_cmp = (function {nlocal = 0} x y : int (caml_string_compare x y))
      int32_cmp =
-       (function {nlocal = 0} x[int32] y[int32] : int (%int32_compare x y))
+       (function {nlocal = 0} x[value<int32>] y[value<int32>] : int (%int32_compare x y))
      int64_cmp =
-       (function {nlocal = 0} x[int64] y[int64] : int (%int64_compare x y))
+       (function {nlocal = 0} x[value<int64>] y[value<int64>] : int (%int64_compare x y))
      nativeint_cmp =
-       (function {nlocal = 0} x[nativeint] y[nativeint] : int
+       (function {nlocal = 0} x[value<nativeint>] y[value<nativeint>] : int
          (%nativeint_compare x y))
      gen_eq = (function {nlocal = 0} x y : int (caml_equal x y))
-     int_eq = (function {nlocal = 0} x[int] y[int] : int (%eq x y))
-     bool_eq = (function {nlocal = 0} x[int] y[int] : int (%eq x y))
-     intlike_eq = (function {nlocal = 0} x[int] y[int] : int (%eq x y))
+     int_eq =
+       (function {nlocal = 0} x[value<int>] y[value<int>] : int (%eq x y))
+     bool_eq =
+       (function {nlocal = 0} x[value<int>] y[value<int>] : int (%eq x y))
+     intlike_eq =
+       (function {nlocal = 0} x[value<int>] y[value<int>] : int (%eq x y))
      float_eq =
-       (function {nlocal = 0} x[float] y[float] : int
+       (function {nlocal = 0} x[value<float>] y[value<float>] : int
+
          (%float_ordered_and_equal x y))
      string_eq = (function {nlocal = 0} x y : int (caml_string_equal x y))
      int32_eq =
-       (function {nlocal = 0} x[int32] y[int32] : int (%int32_equal x y))
+       (function {nlocal = 0} x[value<int32>] y[value<int32>] : int
+         (%int32_equal x y))
      int64_eq =
-       (function {nlocal = 0} x[int64] y[int64] : int (%int64_equal x y))
+       (function {nlocal = 0} x[value<int64>] y[value<int64>] : int
+         (%int64_equal x y))
      nativeint_eq =
-       (function {nlocal = 0} x[nativeint] y[nativeint] : int
+       (function {nlocal = 0} x[value<nativeint>] y[value<nativeint>] : int
          (%nativeint_equal x y))
      gen_ne = (function {nlocal = 0} x y : int (caml_notequal x y))
-     int_ne = (function {nlocal = 0} x[int] y[int] : int (%noteq x y))
-     bool_ne = (function {nlocal = 0} x[int] y[int] : int (%noteq x y))
-     intlike_ne = (function {nlocal = 0} x[int] y[int] : int (%noteq x y))
+     int_ne =
+       (function {nlocal = 0} x[value<int>] y[value<int>] : int (%noteq x y))
+     bool_ne =
+       (function {nlocal = 0} x[value<int>] y[value<int>] : int (%noteq x y))
+     intlike_ne =
+       (function {nlocal = 0} x[value<int>] y[value<int>] : int (%noteq x y))
      float_ne =
-       (function {nlocal = 0} x[float] y[float] : int
+       (function {nlocal = 0} x[value<float>] y[value<float>] : int
+
          (%float_unordered_or_notequal x y))
      string_ne = (function {nlocal = 0} x y : int (caml_string_notequal x y))
      int32_ne =
-       (function {nlocal = 0} x[int32] y[int32] : int (%int32_notequal x y))
+       (function {nlocal = 0} x[value<int32>] y[value<int32>] : int
+         (%int32_notequal x y))
      int64_ne =
-       (function {nlocal = 0} x[int64] y[int64] : int (%int64_notequal x y))
+       (function {nlocal = 0} x[value<int64>] y[value<int64>] : int
+         (%int64_notequal x y))
      nativeint_ne =
-       (function {nlocal = 0} x[nativeint] y[nativeint] : int
+       (function {nlocal = 0} x[value<nativeint>] y[value<nativeint>] : int
          (%nativeint_notequal x y))
      gen_lt = (function {nlocal = 0} x y : int (caml_lessthan x y))
-     int_lt = (function {nlocal = 0} x[int] y[int] : int (%int_lessthan x y))
+     int_lt =
+       (function {nlocal = 0} x[value<int>] y[value<int>] : int (%int_lessthan x y))
      bool_lt =
-       (function {nlocal = 0} x[int] y[int] : int (%int_lessthan x y))
+
+       (function {nlocal = 0} x[value<int>] y[value<int>] : int (%int_lessthan x y))
      intlike_lt =
-       (function {nlocal = 0} x[int] y[int] : int (%int_lessthan x y))
+
+       (function {nlocal = 0} x[value<int>] y[value<int>] : int (%int_lessthan x y))
      float_lt =
-       (function {nlocal = 0} x[float] y[float] : int
+
+       (function {nlocal = 0} x[value<float>] y[value<float>] : int
+
          (%float_ordered_and_lessthan x y))
      string_lt = (function {nlocal = 0} x y : int (caml_string_lessthan x y))
      int32_lt =
-       (function {nlocal = 0} x[int32] y[int32] : int (%int32_lessthan x y))
+
+       (function {nlocal = 0} x[value<int32>] y[value<int32>] : int
+         (%int32_lessthan x y))
      int64_lt =
-       (function {nlocal = 0} x[int64] y[int64] : int (%int64_lessthan x y))
+
+       (function {nlocal = 0} x[value<int64>] y[value<int64>] : int
+         (%int64_lessthan x y))
      nativeint_lt =
-       (function {nlocal = 0} x[nativeint] y[nativeint] : int
+       (function {nlocal = 0} x[value<nativeint>] y[value<nativeint>] : int
          (%nativeint_lessthan x y))
      gen_gt = (function {nlocal = 0} x y : int (caml_greaterthan x y))
      int_gt =
-       (function {nlocal = 0} x[int] y[int] : int (%int_greaterthan x y))
+
+       (function {nlocal = 0} x[value<int>] y[value<int>] : int (%int_greaterthan x y))
      bool_gt =
-       (function {nlocal = 0} x[int] y[int] : int (%int_greaterthan x y))
+
+       (function {nlocal = 0} x[value<int>] y[value<int>] : int (%int_greaterthan x y))
      intlike_gt =
-       (function {nlocal = 0} x[int] y[int] : int (%int_greaterthan x y))
+
+       (function {nlocal = 0} x[value<int>] y[value<int>] : int (%int_greaterthan x y))
      float_gt =
-       (function {nlocal = 0} x[float] y[float] : int
+
+       (function {nlocal = 0} x[value<float>] y[value<float>] : int
+
          (%float_ordered_and_greaterthan x y))
      string_gt =
        (function {nlocal = 0} x y : int (caml_string_greaterthan x y))
      int32_gt =
-       (function {nlocal = 0} x[int32] y[int32] : int
+
+       (function {nlocal = 0} x[value<int32>] y[value<int32>] : int
+
          (%int32_greaterthan x y))
      int64_gt =
-       (function {nlocal = 0} x[int64] y[int64] : int
+
+       (function {nlocal = 0} x[value<int64>] y[value<int64>] : int
+
          (%int64_greaterthan x y))
      nativeint_gt =
-       (function {nlocal = 0} x[nativeint] y[nativeint] : int
+       (function {nlocal = 0} x[value<nativeint>] y[value<nativeint>] : int
          (%nativeint_greaterthan x y))
      gen_le = (function {nlocal = 0} x y : int (caml_lessequal x y))
      int_le =
-       (function {nlocal = 0} x[int] y[int] : int (%int_lessequal x y))
+
+       (function {nlocal = 0} x[value<int>] y[value<int>] : int (%int_lessequal x y))
      bool_le =
-       (function {nlocal = 0} x[int] y[int] : int (%int_lessequal x y))
+
+       (function {nlocal = 0} x[value<int>] y[value<int>] : int (%int_lessequal x y))
      intlike_le =
-       (function {nlocal = 0} x[int] y[int] : int (%int_lessequal x y))
+
+       (function {nlocal = 0} x[value<int>] y[value<int>] : int (%int_lessequal x y))
      float_le =
-       (function {nlocal = 0} x[float] y[float] : int
+       (function {nlocal = 0} x[value<float>] y[value<float>] : int
+
          (%float_ordered_and_lessequal x y))
      string_le =
        (function {nlocal = 0} x y : int (caml_string_lessequal x y))
      int32_le =
-       (function {nlocal = 0} x[int32] y[int32] : int (%int32_lessequal x y))
+       (function {nlocal = 0} x[value<int32>] y[value<int32>] : int
+         (%int32_lessequal x y))
      int64_le =
-       (function {nlocal = 0} x[int64] y[int64] : int (%int64_lessequal x y))
+       (function {nlocal = 0} x[value<int64>] y[value<int64>] : int
+         (%int64_lessequal x y))
      nativeint_le =
-       (function {nlocal = 0} x[nativeint] y[nativeint] : int
+       (function {nlocal = 0} x[value<nativeint>] y[value<nativeint>] : int
          (%nativeint_lessequal x y))
      gen_ge = (function {nlocal = 0} x y : int (caml_greaterequal x y))
      int_ge =
-       (function {nlocal = 0} x[int] y[int] : int (%int_greaterequal x y))
+
+       (function {nlocal = 0} x[value<int>] y[value<int>] : int (%int_greaterequal x y))
      bool_ge =
-       (function {nlocal = 0} x[int] y[int] : int (%int_greaterequal x y))
+
+       (function {nlocal = 0} x[value<int>] y[value<int>] : int (%int_greaterequal x y))
      intlike_ge =
-       (function {nlocal = 0} x[int] y[int] : int (%int_greaterequal x y))
+
+       (function {nlocal = 0} x[value<int>] y[value<int>] : int (%int_greaterequal x y))
      float_ge =
-       (function {nlocal = 0} x[float] y[float] : int
+       (function {nlocal = 0} x[value<float>] y[value<float>] : int
+
          (%float_ordered_and_greaterequal x y))
      string_ge =
        (function {nlocal = 0} x y : int (caml_string_greaterequal x y))
      int32_ge =
-       (function {nlocal = 0} x[int32] y[int32] : int
+       (function {nlocal = 0} x[value<int32>] y[value<int32>] : int
+
          (%int32_greaterequal x y))
      int64_ge =
-       (function {nlocal = 0} x[int64] y[int64] : int
+       (function {nlocal = 0} x[value<int64>] y[value<int64>] : int
+
          (%int64_greaterequal x y))
      nativeint_ge =
-       (function {nlocal = 0} x[nativeint] y[nativeint] : int
+       (function {nlocal = 0} x[value<nativeint>] y[value<nativeint>] : int
          (%nativeint_greaterequal x y))
      eta_gen_cmp =
        (function {nlocal = 0} prim prim stub : int (caml_compare prim prim))
      eta_int_cmp =
-       (function {nlocal = 0} prim[int] prim[int] stub : int
+       (function {nlocal = 0} prim[value<int>] prim[value<int>] stub : int
          (%int_compare prim prim))
      eta_bool_cmp =
-       (function {nlocal = 0} prim[int] prim[int] stub : int
+       (function {nlocal = 0} prim[value<int>] prim[value<int>] stub : int
          (%int_compare prim prim))
      eta_intlike_cmp =
-       (function {nlocal = 0} prim[int] prim[int] stub : int
+       (function {nlocal = 0} prim[value<int>] prim[value<int>] stub : int
          (%int_compare prim prim))
      eta_float_cmp =
-       (function {nlocal = 0} prim[float] prim[float] stub : int
-         (%float_compare prim prim))
-=======
-     int_cmp =
-       (function {nlocal = 0} x[value<int>] y[value<int>] : int
-         (compare_ints x y))
-     bool_cmp =
-       (function {nlocal = 0} x[value<int>] y[value<int>] : int
-         (compare_ints x y))
-     intlike_cmp =
-       (function {nlocal = 0} x[value<int>] y[value<int>] : int
-         (compare_ints x y))
-     float_cmp =
-       (function {nlocal = 0} x[value<float>] y[value<float>] : int
-         (compare_floats float x y))
-     string_cmp = (function {nlocal = 0} x y : int (caml_string_compare x y))
-     int32_cmp =
-       (function {nlocal = 0} x[value<int32>] y[value<int32>] : int
-         (compare_bints int32 x y))
-     int64_cmp =
-       (function {nlocal = 0} x[value<int64>] y[value<int64>] : int
-         (compare_bints int64 x y))
-     nativeint_cmp =
-       (function {nlocal = 0} x[value<nativeint>] y[value<nativeint>] : int
-         (compare_bints nativeint x y))
-     gen_eq = (function {nlocal = 0} x y : int (caml_equal x y))
-     int_eq =
-       (function {nlocal = 0} x[value<int>] y[value<int>] : int (== x y))
-     bool_eq =
-       (function {nlocal = 0} x[value<int>] y[value<int>] : int (== x y))
-     intlike_eq =
-       (function {nlocal = 0} x[value<int>] y[value<int>] : int (== x y))
-     float_eq =
-       (function {nlocal = 0} x[value<float>] y[value<float>] : int
-         (Float.== x y))
-     string_eq = (function {nlocal = 0} x y : int (caml_string_equal x y))
-     int32_eq =
-       (function {nlocal = 0} x[value<int32>] y[value<int32>] : int
-         (Int32.== x y))
-     int64_eq =
-       (function {nlocal = 0} x[value<int64>] y[value<int64>] : int
-         (Int64.== x y))
-     nativeint_eq =
-       (function {nlocal = 0} x[value<nativeint>] y[value<nativeint>] : int
-         (Nativeint.== x y))
-     gen_ne = (function {nlocal = 0} x y : int (caml_notequal x y))
-     int_ne =
-       (function {nlocal = 0} x[value<int>] y[value<int>] : int (!= x y))
-     bool_ne =
-       (function {nlocal = 0} x[value<int>] y[value<int>] : int (!= x y))
-     intlike_ne =
-       (function {nlocal = 0} x[value<int>] y[value<int>] : int (!= x y))
-     float_ne =
-       (function {nlocal = 0} x[value<float>] y[value<float>] : int
-         (Float.!= x y))
-     string_ne = (function {nlocal = 0} x y : int (caml_string_notequal x y))
-     int32_ne =
-       (function {nlocal = 0} x[value<int32>] y[value<int32>] : int
-         (Int32.!= x y))
-     int64_ne =
-       (function {nlocal = 0} x[value<int64>] y[value<int64>] : int
-         (Int64.!= x y))
-     nativeint_ne =
-       (function {nlocal = 0} x[value<nativeint>] y[value<nativeint>] : int
-         (Nativeint.!= x y))
-     gen_lt = (function {nlocal = 0} x y : int (caml_lessthan x y))
-     int_lt =
-       (function {nlocal = 0} x[value<int>] y[value<int>] : int (< x y))
-     bool_lt =
-       (function {nlocal = 0} x[value<int>] y[value<int>] : int (< x y))
-     intlike_lt =
-       (function {nlocal = 0} x[value<int>] y[value<int>] : int (< x y))
-     float_lt =
-       (function {nlocal = 0} x[value<float>] y[value<float>] : int
-         (Float.< x y))
-     string_lt = (function {nlocal = 0} x y : int (caml_string_lessthan x y))
-     int32_lt =
-       (function {nlocal = 0} x[value<int32>] y[value<int32>] : int
-         (Int32.< x y))
-     int64_lt =
-       (function {nlocal = 0} x[value<int64>] y[value<int64>] : int
-         (Int64.< x y))
-     nativeint_lt =
-       (function {nlocal = 0} x[value<nativeint>] y[value<nativeint>] : int
-         (Nativeint.< x y))
-     gen_gt = (function {nlocal = 0} x y : int (caml_greaterthan x y))
-     int_gt =
-       (function {nlocal = 0} x[value<int>] y[value<int>] : int (> x y))
-     bool_gt =
-       (function {nlocal = 0} x[value<int>] y[value<int>] : int (> x y))
-     intlike_gt =
-       (function {nlocal = 0} x[value<int>] y[value<int>] : int (> x y))
-     float_gt =
-       (function {nlocal = 0} x[value<float>] y[value<float>] : int
-         (Float.> x y))
-     string_gt =
-       (function {nlocal = 0} x y : int (caml_string_greaterthan x y))
-     int32_gt =
-       (function {nlocal = 0} x[value<int32>] y[value<int32>] : int
-         (Int32.> x y))
-     int64_gt =
-       (function {nlocal = 0} x[value<int64>] y[value<int64>] : int
-         (Int64.> x y))
-     nativeint_gt =
-       (function {nlocal = 0} x[value<nativeint>] y[value<nativeint>] : int
-         (Nativeint.> x y))
-     gen_le = (function {nlocal = 0} x y : int (caml_lessequal x y))
-     int_le =
-       (function {nlocal = 0} x[value<int>] y[value<int>] : int (<= x y))
-     bool_le =
-       (function {nlocal = 0} x[value<int>] y[value<int>] : int (<= x y))
-     intlike_le =
-       (function {nlocal = 0} x[value<int>] y[value<int>] : int (<= x y))
-     float_le =
-       (function {nlocal = 0} x[value<float>] y[value<float>] : int
-         (Float.<= x y))
-     string_le =
-       (function {nlocal = 0} x y : int (caml_string_lessequal x y))
-     int32_le =
-       (function {nlocal = 0} x[value<int32>] y[value<int32>] : int
-         (Int32.<= x y))
-     int64_le =
-       (function {nlocal = 0} x[value<int64>] y[value<int64>] : int
-         (Int64.<= x y))
-     nativeint_le =
-       (function {nlocal = 0} x[value<nativeint>] y[value<nativeint>] : int
-         (Nativeint.<= x y))
-     gen_ge = (function {nlocal = 0} x y : int (caml_greaterequal x y))
-     int_ge =
-       (function {nlocal = 0} x[value<int>] y[value<int>] : int (>= x y))
-     bool_ge =
-       (function {nlocal = 0} x[value<int>] y[value<int>] : int (>= x y))
-     intlike_ge =
-       (function {nlocal = 0} x[value<int>] y[value<int>] : int (>= x y))
-     float_ge =
-       (function {nlocal = 0} x[value<float>] y[value<float>] : int
-         (Float.>= x y))
-     string_ge =
-       (function {nlocal = 0} x y : int (caml_string_greaterequal x y))
-     int32_ge =
-       (function {nlocal = 0} x[value<int32>] y[value<int32>] : int
-         (Int32.>= x y))
-     int64_ge =
-       (function {nlocal = 0} x[value<int64>] y[value<int64>] : int
-         (Int64.>= x y))
-     nativeint_ge =
-       (function {nlocal = 0} x[value<nativeint>] y[value<nativeint>] : int
-         (Nativeint.>= x y))
-     eta_gen_cmp =
-       (function {nlocal = 0} prim prim stub : int (caml_compare prim prim))
-     eta_int_cmp =
-       (function {nlocal = 0} prim[value<int>] prim[value<int>] stub : int
-         (compare_ints prim prim))
-     eta_bool_cmp =
-       (function {nlocal = 0} prim[value<int>] prim[value<int>] stub : int
-         (compare_ints prim prim))
-     eta_intlike_cmp =
-       (function {nlocal = 0} prim[value<int>] prim[value<int>] stub : int
-         (compare_ints prim prim))
-     eta_float_cmp =
        (function {nlocal = 0} prim[value<float>] prim[value<float>] stub
-         : int (compare_floats float prim prim))
->>>>>>> 3b595799
+         : int (%float_compare prim prim))
      eta_string_cmp =
        (function {nlocal = 0} prim prim stub : int
          (caml_string_compare prim prim))
      eta_int32_cmp =
-<<<<<<< HEAD
-       (function {nlocal = 0} prim[int32] prim[int32] stub : int
-         (%int32_compare prim prim))
+       (function {nlocal = 0} prim[value<int32>] prim[value<int32>] stub
+         : int (%int32_compare prim prim))
      eta_int64_cmp =
-       (function {nlocal = 0} prim[int64] prim[int64] stub : int
-         (%int64_compare prim prim))
+       (function {nlocal = 0} prim[value<int64>] prim[value<int64>] stub
+         : int (%int64_compare prim prim))
      eta_nativeint_cmp =
-       (function {nlocal = 0} prim[nativeint] prim[nativeint] stub : int
-         (%nativeint_compare prim prim))
+       (function {nlocal = 0} prim[value<nativeint>] prim[value<nativeint>]
+         stub : int (%nativeint_compare prim prim))
      eta_gen_eq =
        (function {nlocal = 0} prim prim stub : int (caml_equal prim prim))
      eta_int_eq =
-       (function {nlocal = 0} prim[int] prim[int] stub : int (%eq prim prim))
+       (function {nlocal = 0} prim[value<int>] prim[value<int>] stub : int
+         (%eq prim prim))
      eta_bool_eq =
-       (function {nlocal = 0} prim[int] prim[int] stub : int (%eq prim prim))
+       (function {nlocal = 0} prim[value<int>] prim[value<int>] stub : int
+         (%eq prim prim))
      eta_intlike_eq =
-       (function {nlocal = 0} prim[int] prim[int] stub : int (%eq prim prim))
-     eta_float_eq =
-       (function {nlocal = 0} prim[float] prim[float] stub : int
-         (%float_ordered_and_equal prim prim))
-=======
-       (function {nlocal = 0} prim[value<int32>] prim[value<int32>] stub
-         : int (compare_bints int32 prim prim))
-     eta_int64_cmp =
-       (function {nlocal = 0} prim[value<int64>] prim[value<int64>] stub
-         : int (compare_bints int64 prim prim))
-     eta_nativeint_cmp =
-       (function {nlocal = 0} prim[value<nativeint>] prim[value<nativeint>]
-         stub : int (compare_bints nativeint prim prim))
-     eta_gen_eq =
-       (function {nlocal = 0} prim prim stub : int (caml_equal prim prim))
-     eta_int_eq =
-       (function {nlocal = 0} prim[value<int>] prim[value<int>] stub : int
-         (== prim prim))
-     eta_bool_eq =
-       (function {nlocal = 0} prim[value<int>] prim[value<int>] stub : int
-         (== prim prim))
-     eta_intlike_eq =
-       (function {nlocal = 0} prim[value<int>] prim[value<int>] stub : int
-         (== prim prim))
+       (function {nlocal = 0} prim[value<int>] prim[value<int>] stub : int
+         (%eq prim prim))
      eta_float_eq =
        (function {nlocal = 0} prim[value<float>] prim[value<float>] stub
-         : int (Float.== prim prim))
->>>>>>> 3b595799
+         : int (%float_ordered_and_equal prim prim))
      eta_string_eq =
        (function {nlocal = 0} prim prim stub : int
          (caml_string_equal prim prim))
      eta_int32_eq =
-<<<<<<< HEAD
-       (function {nlocal = 0} prim[int32] prim[int32] stub : int
-         (%int32_equal prim prim))
+       (function {nlocal = 0} prim[value<int32>] prim[value<int32>] stub
+         : int (%int32_equal prim prim))
      eta_int64_eq =
-       (function {nlocal = 0} prim[int64] prim[int64] stub : int
-         (%int64_equal prim prim))
+       (function {nlocal = 0} prim[value<int64>] prim[value<int64>] stub
+         : int (%int64_equal prim prim))
      eta_nativeint_eq =
-       (function {nlocal = 0} prim[nativeint] prim[nativeint] stub : int
-         (%nativeint_equal prim prim))
+       (function {nlocal = 0} prim[value<nativeint>] prim[value<nativeint>]
+         stub : int (%nativeint_equal prim prim))
      eta_gen_ne =
        (function {nlocal = 0} prim prim stub : int (caml_notequal prim prim))
      eta_int_ne =
-       (function {nlocal = 0} prim[int] prim[int] stub : int
+       (function {nlocal = 0} prim[value<int>] prim[value<int>] stub : int
+
          (%noteq prim prim))
      eta_bool_ne =
-       (function {nlocal = 0} prim[int] prim[int] stub : int
+       (function {nlocal = 0} prim[value<int>] prim[value<int>] stub : int
+
          (%noteq prim prim))
      eta_intlike_ne =
-       (function {nlocal = 0} prim[int] prim[int] stub : int
+       (function {nlocal = 0} prim[value<int>] prim[value<int>] stub : int
+
          (%noteq prim prim))
      eta_float_ne =
-       (function {nlocal = 0} prim[float] prim[float] stub : int
-         (%float_unordered_or_notequal prim prim))
-=======
-       (function {nlocal = 0} prim[value<int32>] prim[value<int32>] stub
-         : int (Int32.== prim prim))
-     eta_int64_eq =
-       (function {nlocal = 0} prim[value<int64>] prim[value<int64>] stub
-         : int (Int64.== prim prim))
-     eta_nativeint_eq =
-       (function {nlocal = 0} prim[value<nativeint>] prim[value<nativeint>]
-         stub : int (Nativeint.== prim prim))
-     eta_gen_ne =
-       (function {nlocal = 0} prim prim stub : int (caml_notequal prim prim))
-     eta_int_ne =
-       (function {nlocal = 0} prim[value<int>] prim[value<int>] stub : int
-         (!= prim prim))
-     eta_bool_ne =
-       (function {nlocal = 0} prim[value<int>] prim[value<int>] stub : int
-         (!= prim prim))
-     eta_intlike_ne =
-       (function {nlocal = 0} prim[value<int>] prim[value<int>] stub : int
-         (!= prim prim))
-     eta_float_ne =
        (function {nlocal = 0} prim[value<float>] prim[value<float>] stub
-         : int (Float.!= prim prim))
->>>>>>> 3b595799
+         : int (%float_unordered_or_notequal prim prim))
      eta_string_ne =
        (function {nlocal = 0} prim prim stub : int
          (caml_string_notequal prim prim))
      eta_int32_ne =
-<<<<<<< HEAD
-       (function {nlocal = 0} prim[int32] prim[int32] stub : int
-         (%int32_notequal prim prim))
+       (function {nlocal = 0} prim[value<int32>] prim[value<int32>] stub
+         : int (%int32_notequal prim prim))
      eta_int64_ne =
-       (function {nlocal = 0} prim[int64] prim[int64] stub : int
-         (%int64_notequal prim prim))
+       (function {nlocal = 0} prim[value<int64>] prim[value<int64>] stub
+         : int (%int64_notequal prim prim))
      eta_nativeint_ne =
-       (function {nlocal = 0} prim[nativeint] prim[nativeint] stub : int
-         (%nativeint_notequal prim prim))
+       (function {nlocal = 0} prim[value<nativeint>] prim[value<nativeint>]
+         stub : int (%nativeint_notequal prim prim))
      eta_gen_lt =
        (function {nlocal = 0} prim prim stub : int (caml_lessthan prim prim))
      eta_int_lt =
-       (function {nlocal = 0} prim[int] prim[int] stub : int
+       (function {nlocal = 0} prim[value<int>] prim[value<int>] stub : int
+
          (%int_lessthan prim prim))
      eta_bool_lt =
-       (function {nlocal = 0} prim[int] prim[int] stub : int
+       (function {nlocal = 0} prim[value<int>] prim[value<int>] stub : int
+
          (%int_lessthan prim prim))
      eta_intlike_lt =
-       (function {nlocal = 0} prim[int] prim[int] stub : int
+       (function {nlocal = 0} prim[value<int>] prim[value<int>] stub : int
+
          (%int_lessthan prim prim))
      eta_float_lt =
-       (function {nlocal = 0} prim[float] prim[float] stub : int
-         (%float_ordered_and_lessthan prim prim))
-=======
-       (function {nlocal = 0} prim[value<int32>] prim[value<int32>] stub
-         : int (Int32.!= prim prim))
-     eta_int64_ne =
-       (function {nlocal = 0} prim[value<int64>] prim[value<int64>] stub
-         : int (Int64.!= prim prim))
-     eta_nativeint_ne =
-       (function {nlocal = 0} prim[value<nativeint>] prim[value<nativeint>]
-         stub : int (Nativeint.!= prim prim))
-     eta_gen_lt =
-       (function {nlocal = 0} prim prim stub : int (caml_lessthan prim prim))
-     eta_int_lt =
-       (function {nlocal = 0} prim[value<int>] prim[value<int>] stub : int
-         (< prim prim))
-     eta_bool_lt =
-       (function {nlocal = 0} prim[value<int>] prim[value<int>] stub : int
-         (< prim prim))
-     eta_intlike_lt =
-       (function {nlocal = 0} prim[value<int>] prim[value<int>] stub : int
-         (< prim prim))
-     eta_float_lt =
        (function {nlocal = 0} prim[value<float>] prim[value<float>] stub
-         : int (Float.< prim prim))
->>>>>>> 3b595799
+         : int (%float_ordered_and_lessthan prim prim))
      eta_string_lt =
        (function {nlocal = 0} prim prim stub : int
          (caml_string_lessthan prim prim))
      eta_int32_lt =
-<<<<<<< HEAD
-       (function {nlocal = 0} prim[int32] prim[int32] stub : int
-         (%int32_lessthan prim prim))
-     eta_int64_lt =
-       (function {nlocal = 0} prim[int64] prim[int64] stub : int
-         (%int64_lessthan prim prim))
-     eta_nativeint_lt =
-       (function {nlocal = 0} prim[nativeint] prim[nativeint] stub : int
-         (%nativeint_lessthan prim prim))
-=======
        (function {nlocal = 0} prim[value<int32>] prim[value<int32>] stub
-         : int (Int32.< prim prim))
+         : int (%int32_lessthan prim prim))
      eta_int64_lt =
        (function {nlocal = 0} prim[value<int64>] prim[value<int64>] stub
-         : int (Int64.< prim prim))
+         : int (%int64_lessthan prim prim))
      eta_nativeint_lt =
        (function {nlocal = 0} prim[value<nativeint>] prim[value<nativeint>]
-         stub : int (Nativeint.< prim prim))
->>>>>>> 3b595799
+         stub : int (%nativeint_lessthan prim prim))
      eta_gen_gt =
        (function {nlocal = 0} prim prim stub : int
          (caml_greaterthan prim prim))
      eta_int_gt =
-<<<<<<< HEAD
-       (function {nlocal = 0} prim[int] prim[int] stub : int
+       (function {nlocal = 0} prim[value<int>] prim[value<int>] stub : int
+
          (%int_greaterthan prim prim))
      eta_bool_gt =
-       (function {nlocal = 0} prim[int] prim[int] stub : int
+       (function {nlocal = 0} prim[value<int>] prim[value<int>] stub : int
+
          (%int_greaterthan prim prim))
      eta_intlike_gt =
-       (function {nlocal = 0} prim[int] prim[int] stub : int
+       (function {nlocal = 0} prim[value<int>] prim[value<int>] stub : int
+
          (%int_greaterthan prim prim))
      eta_float_gt =
-       (function {nlocal = 0} prim[float] prim[float] stub : int
-         (%float_ordered_and_greaterthan prim prim))
-=======
-       (function {nlocal = 0} prim[value<int>] prim[value<int>] stub : int
-         (> prim prim))
-     eta_bool_gt =
-       (function {nlocal = 0} prim[value<int>] prim[value<int>] stub : int
-         (> prim prim))
-     eta_intlike_gt =
-       (function {nlocal = 0} prim[value<int>] prim[value<int>] stub : int
-         (> prim prim))
-     eta_float_gt =
        (function {nlocal = 0} prim[value<float>] prim[value<float>] stub
-         : int (Float.> prim prim))
->>>>>>> 3b595799
+         : int (%float_ordered_and_greaterthan prim prim))
      eta_string_gt =
        (function {nlocal = 0} prim prim stub : int
          (caml_string_greaterthan prim prim))
      eta_int32_gt =
-<<<<<<< HEAD
-       (function {nlocal = 0} prim[int32] prim[int32] stub : int
-         (%int32_greaterthan prim prim))
-     eta_int64_gt =
-       (function {nlocal = 0} prim[int64] prim[int64] stub : int
-         (%int64_greaterthan prim prim))
-     eta_nativeint_gt =
-       (function {nlocal = 0} prim[nativeint] prim[nativeint] stub : int
-         (%nativeint_greaterthan prim prim))
-=======
        (function {nlocal = 0} prim[value<int32>] prim[value<int32>] stub
-         : int (Int32.> prim prim))
+         : int (%int32_greaterthan prim prim))
      eta_int64_gt =
        (function {nlocal = 0} prim[value<int64>] prim[value<int64>] stub
-         : int (Int64.> prim prim))
+         : int (%int64_greaterthan prim prim))
      eta_nativeint_gt =
        (function {nlocal = 0} prim[value<nativeint>] prim[value<nativeint>]
-         stub : int (Nativeint.> prim prim))
->>>>>>> 3b595799
+         stub : int (%nativeint_greaterthan prim prim))
      eta_gen_le =
        (function {nlocal = 0} prim prim stub : int
          (caml_lessequal prim prim))
      eta_int_le =
-<<<<<<< HEAD
-       (function {nlocal = 0} prim[int] prim[int] stub : int
+       (function {nlocal = 0} prim[value<int>] prim[value<int>] stub : int
+
          (%int_lessequal prim prim))
      eta_bool_le =
-       (function {nlocal = 0} prim[int] prim[int] stub : int
+       (function {nlocal = 0} prim[value<int>] prim[value<int>] stub : int
+
          (%int_lessequal prim prim))
      eta_intlike_le =
-       (function {nlocal = 0} prim[int] prim[int] stub : int
+       (function {nlocal = 0} prim[value<int>] prim[value<int>] stub : int
+
          (%int_lessequal prim prim))
      eta_float_le =
-       (function {nlocal = 0} prim[float] prim[float] stub : int
-         (%float_ordered_and_lessequal prim prim))
-=======
-       (function {nlocal = 0} prim[value<int>] prim[value<int>] stub : int
-         (<= prim prim))
-     eta_bool_le =
-       (function {nlocal = 0} prim[value<int>] prim[value<int>] stub : int
-         (<= prim prim))
-     eta_intlike_le =
-       (function {nlocal = 0} prim[value<int>] prim[value<int>] stub : int
-         (<= prim prim))
-     eta_float_le =
        (function {nlocal = 0} prim[value<float>] prim[value<float>] stub
-         : int (Float.<= prim prim))
->>>>>>> 3b595799
+         : int (%float_ordered_and_lessequal prim prim))
      eta_string_le =
        (function {nlocal = 0} prim prim stub : int
          (caml_string_lessequal prim prim))
      eta_int32_le =
-<<<<<<< HEAD
-       (function {nlocal = 0} prim[int32] prim[int32] stub : int
-         (%int32_lessequal prim prim))
-     eta_int64_le =
-       (function {nlocal = 0} prim[int64] prim[int64] stub : int
-         (%int64_lessequal prim prim))
-     eta_nativeint_le =
-       (function {nlocal = 0} prim[nativeint] prim[nativeint] stub : int
-         (%nativeint_lessequal prim prim))
-=======
        (function {nlocal = 0} prim[value<int32>] prim[value<int32>] stub
-         : int (Int32.<= prim prim))
+         : int (%int32_lessequal prim prim))
      eta_int64_le =
        (function {nlocal = 0} prim[value<int64>] prim[value<int64>] stub
-         : int (Int64.<= prim prim))
+         : int (%int64_lessequal prim prim))
      eta_nativeint_le =
        (function {nlocal = 0} prim[value<nativeint>] prim[value<nativeint>]
-         stub : int (Nativeint.<= prim prim))
->>>>>>> 3b595799
+         stub : int (%nativeint_lessequal prim prim))
      eta_gen_ge =
        (function {nlocal = 0} prim prim stub : int
          (caml_greaterequal prim prim))
      eta_int_ge =
-<<<<<<< HEAD
-       (function {nlocal = 0} prim[int] prim[int] stub : int
+       (function {nlocal = 0} prim[value<int>] prim[value<int>] stub : int
+
          (%int_greaterequal prim prim))
      eta_bool_ge =
-       (function {nlocal = 0} prim[int] prim[int] stub : int
+       (function {nlocal = 0} prim[value<int>] prim[value<int>] stub : int
+
          (%int_greaterequal prim prim))
      eta_intlike_ge =
-       (function {nlocal = 0} prim[int] prim[int] stub : int
+       (function {nlocal = 0} prim[value<int>] prim[value<int>] stub : int
+
          (%int_greaterequal prim prim))
      eta_float_ge =
-       (function {nlocal = 0} prim[float] prim[float] stub : int
-         (%float_ordered_and_greaterequal prim prim))
-=======
-       (function {nlocal = 0} prim[value<int>] prim[value<int>] stub : int
-         (>= prim prim))
-     eta_bool_ge =
-       (function {nlocal = 0} prim[value<int>] prim[value<int>] stub : int
-         (>= prim prim))
-     eta_intlike_ge =
-       (function {nlocal = 0} prim[value<int>] prim[value<int>] stub : int
-         (>= prim prim))
-     eta_float_ge =
        (function {nlocal = 0} prim[value<float>] prim[value<float>] stub
-         : int (Float.>= prim prim))
->>>>>>> 3b595799
+         : int (%float_ordered_and_greaterequal prim prim))
      eta_string_ge =
        (function {nlocal = 0} prim prim stub : int
          (caml_string_greaterequal prim prim))
      eta_int32_ge =
-<<<<<<< HEAD
-       (function {nlocal = 0} prim[int32] prim[int32] stub : int
-         (%int32_greaterequal prim prim))
-     eta_int64_ge =
-       (function {nlocal = 0} prim[int64] prim[int64] stub : int
-         (%int64_greaterequal prim prim))
-     eta_nativeint_ge =
-       (function {nlocal = 0} prim[nativeint] prim[nativeint] stub : int
-         (%nativeint_greaterequal prim prim))
-     int_vec =[(consts (0))
-               (non_consts ([0: *, [(consts (0)) (non_consts ([0: *, *]))]]))]
-=======
        (function {nlocal = 0} prim[value<int32>] prim[value<int32>] stub
-         : int (Int32.>= prim prim))
+         : int (%int32_greaterequal prim prim))
      eta_int64_ge =
        (function {nlocal = 0} prim[value<int64>] prim[value<int64>] stub
-         : int (Int64.>= prim prim))
+         : int (%int64_greaterequal prim prim))
      eta_nativeint_ge =
        (function {nlocal = 0} prim[value<nativeint>] prim[value<nativeint>]
-         stub : int (Nativeint.>= prim prim))
+         stub : int (%nativeint_greaterequal prim prim))
      int_vec =[value<
                 (consts (0))
                  (non_consts ([0: ?,
                                value<(consts (0)) (non_consts ([0: ?, *]))>]))>]
->>>>>>> 3b595799
        [0: [0: 1 1] [0: [0: 1 2] [0: [0: 2 1] 0]]]
      bool_vec =[value<
                  (consts (0))
