--- conflicted
+++ resolved
@@ -1,10 +1,3 @@
  type _ t =
      X of string
-<<<<<<< HEAD
-   | Y : bytes t
-
-(* It is important that the line below is the last line of the file (see Makefile) *)
-let y : string t = Y
-=======
-   | Y : bytes t
->>>>>>> 0d68080b
+   | Y : bytes t