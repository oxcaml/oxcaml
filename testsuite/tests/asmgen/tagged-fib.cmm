(* TEST
<<<<<<< HEAD
files = "main.c"
arguments = "-ccopt -DINT_INT -ccopt -DFUN=fib main.c"
=======
readonly_files = "main.c"
arguments = "-DINT_INT -DFUN=fib main.c"
>>>>>>> 24d7f3bd
* asmgen
*)

(**************************************************************************)
(*                                                                        *)
(*                                OCaml                                   *)
(*                                                                        *)
(*             Xavier Leroy, projet Cristal, INRIA Rocquencourt           *)
(*                                                                        *)
(*   Copyright 1996 Institut National de Recherche en Informatique et     *)
(*     en Automatique.                                                    *)
(*                                                                        *)
(*   All rights reserved.  This file is distributed under the terms of    *)
(*   the GNU Lesser General Public License version 2.1, with the          *)
(*   special exception on linking described in the file LICENSE.          *)
(*                                                                        *)
(**************************************************************************)

(function "fib" (n: int)
  (if (< n 5)
      3
    (-  (+ (app "fib" (- n 2) int) (app "fib" (- n 4) int)) 1)))<|MERGE_RESOLUTION|>--- conflicted
+++ resolved
@@ -1,11 +1,6 @@
 (* TEST
-<<<<<<< HEAD
-files = "main.c"
+readonly_files = "main.c"
 arguments = "-ccopt -DINT_INT -ccopt -DFUN=fib main.c"
-=======
-readonly_files = "main.c"
-arguments = "-DINT_INT -DFUN=fib main.c"
->>>>>>> 24d7f3bd
 * asmgen
 *)
 
