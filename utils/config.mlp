--- conflicted
+++ resolved
@@ -84,11 +84,7 @@
 
 let exec_magic_number = "Caml1999X023"
     (* exec_magic_number is duplicated in byterun/caml/exec.h *)
-<<<<<<< HEAD
-and cmi_magic_number = "Caml1999I024"
-=======
 and cmi_magic_number = "Caml1999I023"
->>>>>>> e37b5c07
 and cmo_magic_number = "Caml1999O023"
 and cma_magic_number = "Caml1999A023"
 and cmx_magic_number =
@@ -105,11 +101,7 @@
 and ast_intf_magic_number = "Caml1999N023"
 and cmxs_magic_number = "Caml1999D023"
     (* cmxs_magic_number is duplicated in otherlibs/dynlink/natdynlink.ml *)
-<<<<<<< HEAD
-and cmt_magic_number = "Caml1999T024"
-=======
 and cmt_magic_number = "Caml1999T023"
->>>>>>> e37b5c07
 
 let load_path = ref ([] : string list)
 
