/**************************************************************************/
/*                                                                        */
/*                                 OCaml                                  */
/*                                                                        */
/*              Damien Doligez, projet Para, INRIA Rocquencourt           */
/*                                                                        */
/*   Copyright 1996 Institut National de Recherche en Informatique et     */
/*     en Automatique.                                                    */
/*                                                                        */
/*   All rights reserved.  This file is distributed under the terms of    */
/*   the GNU Lesser General Public License version 2.1, with the          */
/*   special exception on linking described in the file LICENSE.          */
/*                                                                        */
/**************************************************************************/

#define CAML_INTERNALS

#include <stdlib.h>
#include <string.h>
#include <stdarg.h>
#include <stddef.h>
#include "caml/address_class.h"
#include "caml/config.h"
#include "caml/fail.h"
#include "caml/freelist.h"
#include "caml/gc.h"
#include "caml/gc_ctrl.h"
#include "caml/major_gc.h"
#include "caml/memory.h"
#include "caml/major_gc.h"
#include "caml/minor_gc.h"
#include "caml/misc.h"
#include "caml/mlvalues.h"
#include "caml/signals.h"
#include "caml/memprof.h"
#include "caml/eventlog.h"
#include "caml/alloc.h"

int caml_huge_fallback_count = 0;
/* Number of times that mmapping big pages fails and we fell back to small
   pages. This counter is available to the program through
   [Gc.huge_fallback_count].
*/

uintnat caml_use_huge_pages = 0;
/* True iff the program allocates heap chunks by mmapping huge pages.
   This is set when parsing [OCAMLRUNPARAM] and must stay constant
   after that.
*/

extern uintnat caml_percent_free;                   /* major_gc.c */

/* Page table management */

#define Page(p) ((uintnat) (p) >> Page_log)
#define Page_mask ((~(uintnat)0) << Page_log)

#ifdef ARCH_SIXTYFOUR

/* 64-bit implementation:
   The page table is represented sparsely as a hash table
   with linear probing */

struct page_table {
  mlsize_t size;                /* size == 1 << (wordsize - shift) */
  int shift;
  mlsize_t mask;                /* mask == size - 1 */
  mlsize_t occupancy;
  uintnat * entries;            /* [size]  */
};

static struct page_table caml_page_table;

/* Page table entries are the logical 'or' of
   - the key: address of a page (low Page_log bits = 0)
   - the data: a 8-bit integer */

#define Page_entry_matches(entry,addr) \
  ((((entry) ^ (addr)) & Page_mask) == 0)

/* Multiplicative Fibonacci hashing
   (Knuth, TAOCP vol 3, section 6.4, page 518).
   HASH_FACTOR is (sqrt(5) - 1) / 2 * 2^wordsize. */
#ifdef ARCH_SIXTYFOUR
#define HASH_FACTOR 11400714819323198486UL
#else
#define HASH_FACTOR 2654435769UL
#endif
#define Hash(v) (((v) * HASH_FACTOR) >> caml_page_table.shift)

int caml_page_table_lookup(void * addr)
{
#ifdef NO_NAKED_POINTERS
  /* This avoids consulting the page table at all when the compiler
     is configured using --disable-naked-pointers.

     This case can also be hit if C stubs compiled without
     NO_NAKED_POINTERS are linked into an executable using
     "-runtime-variant nnp".  The return value here should cause the
     macros in address_class.h to give the same results as when they
     are compiled with NO_NAKED_POINTERS defined. */

  caml_local_arenas* local_arenas = Caml_state->local_arenas;

  if (Is_young((value) addr))
    return In_young;

  if (local_arenas != NULL) {
    int arena;
    for (arena = 0; arena < local_arenas->count; arena++) {
      char* start = local_arenas->arenas[arena].base;
      char* end = start + local_arenas->arenas[arena].length;
      if ((char*) addr >= start && (char*) addr < end)
        return In_local;
    }
  }

  return In_heap;
#else
  uintnat h, e;

  h = Hash(Page(addr));
  /* The first hit is almost always successful, so optimize for this case */
  e = caml_page_table.entries[h];
  if (Page_entry_matches(e, (uintnat)addr)) return e & 0xFF;
  while(1) {
    if (e == 0) return 0;
    h = (h + 1) & caml_page_table.mask;
    e = caml_page_table.entries[h];
    if (Page_entry_matches(e, (uintnat)addr)) return e & 0xFF;
  }
#endif
}

int caml_page_table_initialize(mlsize_t bytesize)
{
  uintnat pagesize = Page(bytesize);

  caml_page_table.size = 1;
  caml_page_table.shift = 8 * sizeof(uintnat);
  /* Aim for initial load factor between 1/4 and 1/2 */
  while (caml_page_table.size < 2 * pagesize) {
    caml_page_table.size <<= 1;
    caml_page_table.shift -= 1;
  }
  caml_page_table.mask = caml_page_table.size - 1;
  caml_page_table.occupancy = 0;
  caml_page_table.entries =
    caml_stat_calloc_noexc(caml_page_table.size, sizeof(uintnat));
  if (caml_page_table.entries == NULL)
    return -1;
  else
    return 0;
}

static int caml_page_table_resize(void)
{
  struct page_table old = caml_page_table;
  uintnat * new_entries;
  uintnat i, h;

  caml_gc_message (0x08, "Growing page table to %"
                   ARCH_INTNAT_PRINTF_FORMAT "u entries\n",
                   caml_page_table.size);

  new_entries = caml_stat_calloc_noexc(2 * old.size, sizeof(uintnat));
  if (new_entries == NULL) {
    caml_gc_message (0x08, "No room for growing page table\n");
    return -1;
  }

  caml_page_table.size = 2 * old.size;
  caml_page_table.shift = old.shift - 1;
  caml_page_table.mask = caml_page_table.size - 1;
  caml_page_table.occupancy = old.occupancy;
  caml_page_table.entries = new_entries;

  for (i = 0; i < old.size; i++) {
    uintnat e = old.entries[i];
    if (e == 0) continue;
    h = Hash(Page(e));
    while (caml_page_table.entries[h] != 0)
      h = (h + 1) & caml_page_table.mask;
    caml_page_table.entries[h] = e;
  }

  caml_stat_free(old.entries);
  return 0;
}

static int caml_page_table_modify(uintnat page, int toclear, int toset)
{
  uintnat h;

  CAMLassert ((page & ~Page_mask) == 0);

  /* Resize to keep load factor below 1/2 */
  if (caml_page_table.occupancy * 2 >= caml_page_table.size) {
    if (caml_page_table_resize() != 0) return -1;
  }
  h = Hash(Page(page));
  while (1) {
    if (caml_page_table.entries[h] == 0) {
      caml_page_table.entries[h] = page | toset;
      caml_page_table.occupancy++;
      break;
    }
    if (Page_entry_matches(caml_page_table.entries[h], page)) {
      caml_page_table.entries[h] =
        (caml_page_table.entries[h] & ~toclear) | toset;
      break;
    }
    h = (h + 1) & caml_page_table.mask;
  }
  return 0;
}

#else

/* 32-bit implementation:
   The page table is represented as a 2-level array of unsigned char */

CAMLexport unsigned char * caml_page_table[Pagetable1_size];
static unsigned char caml_page_table_empty[Pagetable2_size] = { 0, };

int caml_page_table_initialize(mlsize_t bytesize)
{
  int i;
  for (i = 0; i < Pagetable1_size; i++)
    caml_page_table[i] = caml_page_table_empty;
  return 0;
}

static int caml_page_table_modify(uintnat page, int toclear, int toset)
{
  uintnat i = Pagetable_index1(page);
  uintnat j = Pagetable_index2(page);

  if (caml_page_table[i] == caml_page_table_empty) {
    unsigned char * new_tbl = caml_stat_calloc_noexc(Pagetable2_size, 1);
    if (new_tbl == 0) return -1;
    caml_page_table[i] = new_tbl;
  }
  caml_page_table[i][j] = (caml_page_table[i][j] & ~toclear) | toset;
  return 0;
}

#endif

int caml_page_table_add(int kind, void * start, void * end)
{
  uintnat pstart = (uintnat) start & Page_mask;
  uintnat pend = ((uintnat) end - 1) & Page_mask;
  uintnat p;

  for (p = pstart; p <= pend; p += Page_size)
    if (caml_page_table_modify(p, 0, kind) != 0) return -1;
  return 0;
}

int caml_page_table_remove(int kind, void * start, void * end)
{
  uintnat pstart = (uintnat) start & Page_mask;
  uintnat pend = ((uintnat) end - 1) & Page_mask;
  uintnat p;

  for (p = pstart; p <= pend; p += Page_size)
    if (caml_page_table_modify(p, kind, 0) != 0) return -1;
  return 0;
}

/* Allocate a block of the requested size, to be passed to
   [caml_add_to_heap] later.
   [request] will be rounded up to some implementation-dependent size.
   The caller must use [Chunk_size] on the result to recover the actual
   size.
   Return NULL if the request cannot be satisfied. The returned pointer
   is a hp, but the header (and the contents) must be initialized by the
   caller.
*/
char *caml_alloc_for_heap (asize_t request)
{
  char *mem;
  if (caml_use_huge_pages){
#ifndef HAS_HUGE_PAGES
    return NULL;
#else
    uintnat size = Round_mmap_size (sizeof (heap_chunk_head) + request);
    void *block;
#ifdef WITH_ADDRESS_SANITIZER
    block = aligned_alloc (Heap_page_size, size);
    if (block == NULL) return NULL;
#else
    block = mmap (NULL, size, PROT_READ | PROT_WRITE,
                  MAP_PRIVATE | MAP_ANONYMOUS | MAP_HUGETLB, -1, 0);
    if (block == MAP_FAILED) return NULL;
#endif
    mem = (char *) block + sizeof (heap_chunk_head);
    Chunk_size (mem) = size - sizeof (heap_chunk_head);
    Chunk_block (mem) = block;
#endif
  }else{
    void *block;

    request = ((request + Page_size - 1) >> Page_log) << Page_log;
    mem = caml_stat_alloc_aligned_noexc (request + sizeof (heap_chunk_head),
                                         sizeof (heap_chunk_head), &block);
    if (mem == NULL) return NULL;
    mem += sizeof (heap_chunk_head);
    Chunk_size (mem) = request;
    Chunk_block (mem) = block;
  }
  Chunk_head (mem)->redarken_first.start = (value*)(mem + Chunk_size(mem));
  Chunk_head (mem)->redarken_first.scannable_end =
    (value*)(mem + Chunk_size(mem));
  Chunk_head (mem)->redarken_first.object_end = (value*)(mem + Chunk_size(mem));
  Chunk_head (mem)->redarken_end = (value*)mem;
  return mem;
}

/* Use this function to free a block allocated with [caml_alloc_for_heap]
   if you don't add it with [caml_add_to_heap].
*/
void caml_free_for_heap (char *mem)
{
  if (caml_use_huge_pages){
#ifdef HAS_HUGE_PAGES
#ifdef WITH_ADDRESS_SANITIZER
    free (Chunk_block (mem));
#else
    munmap (Chunk_block (mem), Chunk_size (mem) + sizeof (heap_chunk_head));
#endif
#else
    CAMLassert (0);
#endif
  }else{
    caml_stat_free (Chunk_block (mem));
  }
}

/* Take a chunk of memory as argument, which must be the result of a
   call to [caml_alloc_for_heap], and insert it into the heap chaining.
   The contents of the chunk must be a sequence of valid blocks and
   fragments: no space between blocks and no trailing garbage.  If
   some blocks are blue, they must be added to the free list by the
   caller.  All other blocks must have the color [caml_allocation_color(m)].
   The caller must update [caml_allocated_words] if applicable.
   Return value: 0 if no error; -1 in case of error.

   See also: caml_compact_heap, which duplicates most of this function.
*/
int caml_add_to_heap (char *m)
{
#ifdef DEBUG
  /* Should check the contents of the block. */
#endif /* DEBUG */

  caml_gc_message (0x04, "Growing heap to %"
                   ARCH_INTNAT_PRINTF_FORMAT "uk bytes\n",
     (Bsize_wsize (Caml_state->stat_heap_wsz) + Chunk_size (m)) / 1024);

  /* Register block in page table */
  if (caml_page_table_add(In_heap, m, m + Chunk_size(m)) != 0)
    return -1;

  /* Chain this heap chunk. */
  {
    char **last = &caml_heap_start;
    char *cur = *last;

    while (cur != NULL && cur < m){
      last = &(Chunk_next (cur));
      cur = *last;
    }
    Chunk_next (m) = cur;
    *last = m;

    ++ Caml_state->stat_heap_chunks;
  }

  Caml_state->stat_heap_wsz += Wsize_bsize (Chunk_size (m));
  if (Caml_state->stat_heap_wsz > Caml_state->stat_top_heap_wsz){
    Caml_state->stat_top_heap_wsz = Caml_state->stat_heap_wsz;
  }
  return 0;
}

/* Allocate more memory from malloc for the heap.
   Return a blue block of at least the requested size.
   The blue block is chained to a sequence of blue blocks (through their
   field 0); the last block of the chain is pointed by field 1 of the
   first.  There may be a fragment after the last block.
   The caller must insert the blocks into the free list.
   [request] is a number of words and must be less than or equal
   to [Max_wosize].
   Return NULL when out of memory.
*/
static value *expand_heap (mlsize_t request)
{
  /* these point to headers, but we do arithmetic on them, hence [value *]. */
  value *mem, *hp, *prev;
  asize_t over_request, malloc_request, remain;

  CAMLassert (request <= Max_wosize);
  over_request = request + request / 100 * caml_percent_free;
  malloc_request = caml_clip_heap_chunk_wsz (over_request);
  mem = (value *) caml_alloc_for_heap (Bsize_wsize (malloc_request));
  if (mem == NULL){
    caml_gc_message (0x04, "No room for growing heap\n");
    return NULL;
  }
  remain = Wsize_bsize (Chunk_size (mem));
  prev = hp = mem;
  /* FIXME find a way to do this with a call to caml_make_free_blocks */
  while (Wosize_whsize (remain) > Max_wosize){
    Hd_hp (hp) = Make_header (Max_wosize, 0, Caml_blue);
#ifdef DEBUG
    caml_set_fields (Val_hp (hp), 0, Debug_free_major);
#endif
    hp += Whsize_wosize (Max_wosize);
    remain -= Whsize_wosize (Max_wosize);
    Field (Val_hp (mem), 1) = Field (Val_hp (prev), 0) = Val_hp (hp);
    prev = hp;
  }
  if (remain > 1){
    Hd_hp (hp) = Make_header (Wosize_whsize (remain), 0, Caml_blue);
#ifdef DEBUG
    caml_set_fields (Val_hp (hp), 0, Debug_free_major);
#endif
    Field (Val_hp (mem), 1) = Field (Val_hp (prev), 0) = Val_hp (hp);
    Field (Val_hp (hp), 0) = (value) NULL;
  }else{
    Field (Val_hp (prev), 0) = (value) NULL;
    if (remain == 1) {
      Hd_hp (hp) = Make_header (0, 0, Caml_white);
    }
  }
  CAMLassert (Wosize_hp (mem) >= request);
  if (caml_add_to_heap ((char *) mem) != 0){
    caml_free_for_heap ((char *) mem);
    return NULL;
  }
  return Op_hp (mem);
}

/* Remove the heap chunk [chunk] from the heap and give the memory back
   to [free].
*/
void caml_shrink_heap (char *chunk)
{
  char **cp;

  /* Never deallocate the first chunk, because caml_heap_start is both the
     first block and the base address for page numbers, and we don't
     want to shift the page table, it's too messy (see above).
     It will never happen anyway, because of the way compaction works.
     (see compact.c)
     XXX FIXME this has become false with the fix to PR#5389 (see compact.c)
  */
  if (chunk == caml_heap_start) return;

  Caml_state->stat_heap_wsz -= Wsize_bsize (Chunk_size (chunk));
  caml_gc_message (0x04, "Shrinking heap to %"
                   ARCH_INTNAT_PRINTF_FORMAT "dk words\n",
                   Caml_state->stat_heap_wsz / 1024);

#ifdef DEBUG
  {
    mlsize_t i;
    for (i = 0; i < Wsize_bsize (Chunk_size (chunk)); i++){
      ((value *) chunk) [i] = Debug_free_shrink;
    }
  }
#endif

  -- Caml_state->stat_heap_chunks;

  /* Remove [chunk] from the list of chunks. */
  cp = &caml_heap_start;
  while (*cp != chunk) cp = &(Chunk_next (*cp));
  *cp = Chunk_next (chunk);

  /* Remove the pages of [chunk] from the page table. */
  caml_page_table_remove(In_heap, chunk, chunk + Chunk_size (chunk));

  /* Free the [malloc] block that contains [chunk]. */
  caml_free_for_heap (chunk);
}

CAMLexport color_t caml_allocation_color (void *hp)
{
  if (caml_gc_phase == Phase_mark || caml_gc_phase == Phase_clean ||
      (caml_gc_phase == Phase_sweep && (char *)hp >= (char *)caml_gc_sweep_hp)){
    return Caml_black;
  }else{
    CAMLassert (caml_gc_phase == Phase_idle
            || (caml_gc_phase == Phase_sweep
                && (char *)hp < (char *)caml_gc_sweep_hp));
    return Caml_white;
  }
}

Caml_inline value caml_alloc_shr_aux (mlsize_t wosize, tag_t tag, int track,
                                      uintnat profinfo)
{
  header_t *hp;
  value *new_block;

  if (wosize > Max_wosize) return 0;
  CAML_EV_ALLOC(wosize);
  hp = caml_fl_allocate (wosize);
  if (hp == NULL){
    new_block = expand_heap (wosize);
    if (new_block == NULL) return 0;
    caml_fl_add_blocks ((value) new_block);
    hp = caml_fl_allocate (wosize);
  }

  CAMLassert (Is_in_heap (Val_hp (hp)));

  /* Inline expansion of caml_allocation_color. */
  if (caml_gc_phase == Phase_mark || caml_gc_phase == Phase_clean ||
      (caml_gc_phase == Phase_sweep && (char *)hp >= (char *)caml_gc_sweep_hp)){
    Hd_hp (hp) = Make_header_with_profinfo (wosize, tag, Caml_black, profinfo);
  }else{
    CAMLassert (caml_gc_phase == Phase_idle
            || (caml_gc_phase == Phase_sweep
                && (char *)hp < (char *)caml_gc_sweep_hp));
    Hd_hp (hp) = Make_header_with_profinfo (wosize, tag, Caml_white, profinfo);
  }
  CAMLassert (Hd_hp (hp)
    == Make_header_with_profinfo (wosize, tag, caml_allocation_color (hp),
                                  profinfo));
  caml_allocated_words += Whsize_wosize (wosize);
  if (caml_allocated_words > Caml_state->minor_heap_wsz){
    CAML_EV_COUNTER (EV_C_REQUEST_MAJOR_ALLOC_SHR, 1);
    caml_request_major_slice ();
  }
#ifdef DEBUG
  {
    uintnat i;
    /* We don't check the reserved bits here because this is OK even for mixed
       blocks. */
    for (i = 0; i < wosize; i++){
      Field (Val_hp (hp), i) = Debug_uninit_major;
    }
  }
#endif
  if(track)
    caml_memprof_track_alloc_shr(Val_hp (hp));
  return Val_hp (hp);
}

Caml_inline value check_oom(value v)
{
  if (v == 0) {
    caml_fatal_out_of_memory ();
  }
  return v;
}

CAMLexport value caml_alloc_shr_with_profinfo (mlsize_t wosize, tag_t tag,
                                               intnat profinfo)
{
  return check_oom(caml_alloc_shr_aux(wosize, tag, 1, profinfo));
}

CAMLexport value caml_alloc_shr_reserved (mlsize_t wosize, tag_t tag,
                                          reserved_t reserved)
{
  return caml_alloc_shr_with_profinfo(wosize, tag, reserved);
}

CAMLexport value caml_alloc_shr_for_minor_gc (mlsize_t wosize,
                                              tag_t tag, header_t old_hd)
{
  return check_oom(caml_alloc_shr_aux(wosize, tag, 0, Profinfo_hd(old_hd)));
}

CAMLexport value caml_alloc_shr (mlsize_t wosize, tag_t tag)
{
  return caml_alloc_shr_with_profinfo(wosize, tag, NO_PROFINFO);
}

CAMLexport value caml_alloc_shr_no_track_noexc (mlsize_t wosize, tag_t tag)
{
  return caml_alloc_shr_aux(wosize, tag, 0, NO_PROFINFO);
}

/* Dependent memory is all memory blocks allocated out of the heap
   that depend on the GC (and finalizers) for deallocation.
   For the GC to take dependent memory into account when computing
   its automatic speed setting,
   you must call [caml_alloc_dependent_memory] when you allocate some
   dependent memory, and [caml_free_dependent_memory] when you
   free it.  In both cases, you pass as argument the size (in bytes)
   of the block being allocated or freed.
*/
CAMLexport void caml_alloc_dependent_memory (value v, mlsize_t nbytes)
{
  /* No-op for now */
}

CAMLexport void caml_free_dependent_memory (value v, mlsize_t nbytes)
{
  /* No-op for now */
}

/* Use this function to tell the major GC to speed up when you use
   finalized blocks to automatically deallocate resources (other
   than memory). The GC will do at least one cycle every [max]
   allocated resources; [res] is the number of resources allocated
   this time.
   Note that only [res/max] is relevant.  The units (and kind of
   resource) can change between calls to [caml_adjust_gc_speed].
*/
CAMLexport void caml_adjust_gc_speed (mlsize_t res, mlsize_t max)
{
  if (max == 0) max = 1;
  if (res > max) res = max;
  caml_extra_heap_resources += (double) res / (double) max;
  if (caml_extra_heap_resources > 1.0){
    CAML_EV_COUNTER (EV_C_REQUEST_MAJOR_ADJUST_GC_SPEED, 1);
    caml_extra_heap_resources = 1.0;
    caml_request_major_slice ();
  }
}

/* You must use [caml_initialize] to store the initial value in a field of
   a shared block, unless you are sure the value is not a young block.
   A block value [v] is a shared block if and only if [Is_in_heap (v)]
   is true.
*/
/* [caml_initialize] never calls the GC, so you may call it while a block is
   unfinished (i.e. just after a call to [caml_alloc_shr].) */
/* PR#6084 workaround: define it as a weak symbol */
CAMLexport CAMLweakdef void caml_initialize (value *fp, value val)
{
  CAMLassert(Is_in_heap_or_young(fp));
  *fp = val;
  if (!Is_young((value)fp) && Is_block (val) && Is_young (val)) {
    add_to_ref_table (Caml_state->ref_table, fp);
  }
}

/* You must use [caml_modify] to change a field of an existing shared block,
   unless you are sure the value being overwritten is not a shared block and
   the value being written is not a young block. */
/* [caml_modify] never calls the GC. */
/* [caml_modify] can also be used to do assignment on data structures that are
   in the minor heap instead of in the major heap.  In this case, it
   is a bit slower than simple assignment.
   In particular, you can use [caml_modify] when you don't know whether the
   block being changed is in the minor heap or the major heap. */
/* PR#6084 workaround: define it as a weak symbol */

CAMLexport CAMLweakdef void caml_modify (value *fp, value val)
{
  /* The write barrier implemented by [caml_modify] checks for the
     following two conditions and takes appropriate action:
     1- a pointer from the major heap to the minor heap is created
        --> add [fp] to the remembered set
     2- a pointer from the major heap to the major heap is overwritten,
        while the GC is in the marking phase
        --> call [caml_darken] on the overwritten pointer so that the
            major GC treats it as an additional root.

     The logic implemented below is duplicated in caml_array_fill to
     avoid repeated calls to caml_modify and repeated tests on the
     values.  Don't forget to update caml_array_fill if the logic
     below changes!
  */
  value old;

  if (Is_young((value)fp)) {
    /* The modified object resides in the minor heap.
       Conditions 1 and 2 cannot occur. */
    *fp = val;
  } else {
    /* The modified object resides in the major heap. */
    CAMLassert(Is_in_heap(fp));
    old = *fp;
    *fp = val;
    if (Is_block(old)) {
      /* If [old] is a pointer within the minor heap, we already
         have a major->minor pointer and [fp] is already in the
         remembered set.  Conditions 1 and 2 cannot occur. */
      if (Is_young(old)) return;
      /* Here, [old] can be a pointer within the major heap.
         Check for condition 2. */
      if (caml_gc_phase == Phase_mark) {
        header_t hd = Hd_val(old);
        if (Tag_hd (hd) == Infix_tag) {
          /* Infix_tag is always Caml_white */
          CAMLassert(Is_white_hd(hd));
        }
        /* Inline the white-header check, to save a pagetable lookup */
        if (Is_white_hd(hd)) {
          caml_darken(old, NULL);
        }
      }
    }
    /* Check for condition 1. */
    if (Is_block(val) && Is_young(val)) {
      add_to_ref_table (Caml_state->ref_table, fp);
    }
  }
}

/* This version of [caml_modify] may additionally be used to mutate
   locally-allocated objects. (This version is used by mutations
   generated from OCaml code when the value being modified may be
   locally allocated) */
CAMLexport void caml_modify_local (value obj, intnat i, value val)
{
  if (Color_hd(Hd_val(obj)) == Local_unmarked) {
    Field(obj, i) = val;
  } else {
    caml_modify(&Field(obj, i), val);
  }
}

CAMLexport intnat caml_local_region_begin(void)
{
  return Caml_state->local_sp;
}

CAMLexport void caml_local_region_end(intnat reg)
{
  Caml_state->local_sp = reg;
}

CAMLexport caml_local_arenas* caml_get_local_arenas(void)
{
  caml_local_arenas* s = Caml_state->local_arenas;
  if (s != NULL)
    s->saved_sp = Caml_state->local_sp;
  return s;
}

CAMLexport void caml_set_local_arenas(caml_local_arenas* s)
{
  Caml_state->local_arenas = s;
  if (s != NULL) {
    struct caml_local_arena a = s->arenas[s->count - 1];
    Caml_state->local_sp = s->saved_sp;
    Caml_state->local_top = (void*)(a.base + a.length);
    Caml_state->local_limit = - a.length;
  } else {
    Caml_state->local_sp = 0;
    Caml_state->local_top = NULL;
    Caml_state->local_limit = 0;
  }
}

void caml_local_realloc(void)
{
  caml_local_arenas* s = caml_get_local_arenas();
  intnat i;
  char* arena;
  caml_stat_block block;
  if (s == NULL) {
    s = caml_stat_alloc(sizeof(*s));
    s->count = 0;
    s->next_length = 0;
    s->saved_sp = Caml_state->local_sp;
  }
  if (s->count == Max_local_arenas)
    caml_fatal_error("Local allocation stack overflow - exceeded Max_local_arenas");

  do {
    if (s->next_length == 0) {
      s->next_length = Init_local_arena_bsize;
    } else {
      /* overflow check */
      CAML_STATIC_ASSERT(((intnat)Init_local_arena_bsize << (2*Max_local_arenas)) > 0);
      s->next_length *= 4;
    }
    /* may need to loop, if a very large allocation was requested */
  } while (s->saved_sp + s->next_length < 0);

  arena = caml_stat_alloc_aligned_noexc(s->next_length, 0, &block);
  if (arena == NULL)
    caml_fatal_error("Local allocation stack overflow - out of memory");
  caml_page_table_add(In_local, arena, arena + s->next_length);
#ifdef DEBUG
  for (i = 0; i < s->next_length; i += sizeof(value)) {
    *((header_t*)(arena + i)) = Debug_uninit_local;
  }
#endif
  for (i = s->saved_sp; i < 0; i += sizeof(value)) {
    *((header_t*)(arena + s->next_length + i)) = Local_uninit_hd;
  }
  caml_gc_message(0x08,
                  "Growing local stack to %"ARCH_INTNAT_PRINTF_FORMAT"d kB\n",
                  s->next_length / 1024);
  s->count++;
  s->arenas[s->count-1].length = s->next_length;
  s->arenas[s->count-1].base = arena;
  s->arenas[s->count-1].alloc_block = block;
  caml_set_local_arenas(s);
  CAMLassert(Caml_state->local_limit <= Caml_state->local_sp);
}

CAMLexport value caml_alloc_local_reserved(mlsize_t wosize, tag_t tag,
  reserved_t reserved)
{
#if defined(NATIVE_CODE) && defined(STACK_ALLOCATION)
  intnat sp = Caml_state->local_sp;
  header_t* hp;
  sp -= Bhsize_wosize(wosize);
  Caml_state->local_sp = sp;
  if (sp < Caml_state->local_limit)
    caml_local_realloc();
  hp = (header_t*)((char*)Caml_state->local_top + sp);
  *hp = Make_header_with_profinfo(wosize, tag, Local_unmarked, reserved);
  return Val_hp(hp);
#else
  if (wosize <= Max_young_wosize) {
    return caml_alloc_small_with_reserved(wosize, tag, reserved);
  } else {
    /* The return value is initialised directly using Field.
       This is invalid if it may create major -> minor pointers.
       So, perform a minor GC to prevent this. (See caml_make_vect) */
    caml_minor_collection();
    return caml_alloc_shr_reserved(wosize, tag, reserved);
  }
#endif
}

CAMLexport value caml_alloc_local(mlsize_t wosize, tag_t tag)
{
  return caml_alloc_local_reserved(wosize, tag, 0);
}

CAMLprim value caml_local_stack_offset(value blk)
{
#ifdef NATIVE_CODE
  intnat sp = Caml_state->local_sp;
  return Val_long(-sp);
#else
  return Val_long(0);
#endif
}

/* Global memory pool.

   The pool is structured as a ring of blocks, where each block's header
   contains two links: to the previous and to the next block. The data
   structure allows for insertions and removals of blocks in constant time,
   given that a pointer to the operated block is provided.

   Initially, the pool contains a single block -- a pivot with no data, the
   guaranteed existence of which makes for a more concise implementation.

   The API functions that operate on the pool receive not pointers to the
   block's header, but rather pointers to the block's "data" field. This
   behaviour is required to maintain compatibility with the interfaces of
   [malloc], [realloc], and [free] family of functions, as well as to hide
   the implementation from the user.
*/

/* A type with the most strict alignment requirements */
union max_align {
  char c;
  short s;
  long l;
  int i;
  float f;
  double d;
  void *v;
  void (*q)(void);
};

struct pool_block {
#ifdef DEBUG
  intnat magic;
#endif
  struct pool_block *next;
  struct pool_block *prev;
  /* Use C99's flexible array types if possible */
#if (__STDC_VERSION__ >= 199901L)
  union max_align data[];  /* not allocated, used for alignment purposes */
#else
  union max_align data[1];
#endif
};

#if (__STDC_VERSION__ >= 199901L)
#define SIZEOF_POOL_BLOCK sizeof(struct pool_block)
#else
#define SIZEOF_POOL_BLOCK offsetof(struct pool_block, data)
#endif

static struct pool_block *pool = NULL;


/* Returns a pointer to the block header, given a pointer to "data" */
static struct pool_block* get_pool_block(caml_stat_block b)
{
  if (b == NULL)
    return NULL;

  else {
    struct pool_block *pb =
      (struct pool_block*)(((char*)b) - SIZEOF_POOL_BLOCK);
#ifdef DEBUG
    CAMLassert(pb->magic == Debug_pool_magic);
#endif
    return pb;
  }
}

CAMLexport void caml_stat_create_pool(void)
{
  if (pool == NULL) {
    pool = malloc(SIZEOF_POOL_BLOCK);
    if (pool == NULL)
      caml_fatal_error("out of memory");
#ifdef DEBUG
    pool->magic = Debug_pool_magic;
#endif
    pool->next = pool;
    pool->prev = pool;
  }
}

CAMLexport void caml_stat_destroy_pool(void)
{
  if (pool != NULL) {
    pool->prev->next = NULL;
    while (pool != NULL) {
      struct pool_block *next = pool->next;
      free(pool);
      pool = next;
    }
    pool = NULL;
  }
}

/* [sz] and [modulo] are numbers of bytes */
CAMLexport void* caml_stat_alloc_aligned_noexc(asize_t sz, int modulo,
                                               caml_stat_block *b)
{
  char *raw_mem;
  uintnat aligned_mem;
  CAMLassert (0 <= modulo && modulo < Page_size);
  raw_mem = (char *) caml_stat_alloc_noexc(sz + Page_size);
  if (raw_mem == NULL) return NULL;
  *b = raw_mem;
  raw_mem += modulo;                /* Address to be aligned */
  aligned_mem = (((uintnat) raw_mem / Page_size + 1) * Page_size);
#ifdef DEBUG
  {
    uintnat *p;
    uintnat *p0 = (void *) *b;
    uintnat *p1 = (void *) (aligned_mem - modulo);
    uintnat *p2 = (void *) (aligned_mem - modulo + sz);
    uintnat *p3 = (void *) ((char *) *b + sz + Page_size);
    for (p = p0; p < p1; p++) *p = Debug_filler_align;
    for (p = p1; p < p2; p++) *p = Debug_uninit_align;
    for (p = p2; p < p3; p++) *p = Debug_filler_align;
  }
#endif
  return (char *) (aligned_mem - modulo);
}

/* [sz] and [modulo] are numbers of bytes */
CAMLexport void* caml_stat_alloc_aligned(asize_t sz, int modulo,
                                         caml_stat_block *b)
{
  void *result = caml_stat_alloc_aligned_noexc(sz, modulo, b);
  /* malloc() may return NULL if size is 0 */
  if ((result == NULL) && (sz != 0))
    caml_fatal_out_of_memory();
  return result;
}

/* [sz] is a number of bytes */
CAMLexport caml_stat_block caml_stat_alloc_noexc(asize_t sz)
{
  /* Backward compatibility mode */
  if (pool == NULL)
    return malloc(sz);
  else {
    struct pool_block *pb = malloc(sz + SIZEOF_POOL_BLOCK);
    if (pb == NULL) return NULL;
#ifdef DEBUG
    memset(&(pb->data), Debug_uninit_stat, sz);
    pb->magic = Debug_pool_magic;
#endif

    /* Linking the block into the ring */
    pb->next = pool->next;
    pb->prev = pool;
    pool->next->prev = pb;
    pool->next = pb;

    return &(pb->data);
  }
}

/* [sz] is a number of bytes */
CAMLexport caml_stat_block caml_stat_alloc(asize_t sz)
{
  void *result = caml_stat_alloc_noexc(sz);
  /* malloc() may return NULL if size is 0 */
  if ((result == NULL) && (sz != 0))
    caml_fatal_out_of_memory();
  return result;
}

CAMLexport void caml_stat_free(caml_stat_block b)
{
  /* Backward compatibility mode */
  if (pool == NULL)
    free(b);
  else {
    struct pool_block *pb = get_pool_block(b);
    if (pb == NULL) return;

    /* Unlinking the block from the ring */
    pb->prev->next = pb->next;
    pb->next->prev = pb->prev;

    free(pb);
  }
}

/* [sz] is a number of bytes */
CAMLexport caml_stat_block caml_stat_resize_noexc(caml_stat_block b, asize_t sz)
{
  if(b == NULL)
    return caml_stat_alloc_noexc(sz);
  /* Backward compatibility mode */
  if (pool == NULL)
    return realloc(b, sz);
  else {
    struct pool_block *pb = get_pool_block(b);
    struct pool_block *pb_new = realloc(pb, sz + SIZEOF_POOL_BLOCK);
    if (pb_new == NULL) return NULL;

    /* Relinking the new block into the ring in place of the old one */
    pb_new->prev->next = pb_new;
    pb_new->next->prev = pb_new;

    return &(pb_new->data);
  }
}

/* [sz] is a number of bytes */
CAMLexport caml_stat_block caml_stat_resize(caml_stat_block b, asize_t sz)
{
  void *result = caml_stat_resize_noexc(b, sz);
  if (result == NULL)
    caml_fatal_out_of_memory();
  return result;
}

/* [sz] is a number of bytes */
CAMLexport caml_stat_block caml_stat_calloc_noexc(asize_t num, asize_t sz)
{
  uintnat total;
  if (caml_umul_overflow(sz, num, &total))
    return NULL;
  else {
    caml_stat_block result = caml_stat_alloc_noexc(total);
    if (result != NULL)
      memset(result, 0, total);
    return result;
  }
}

CAMLexport caml_stat_string caml_stat_strdup_noexc(const char *s)
{
  size_t slen = strlen(s);
  caml_stat_block result = caml_stat_alloc_noexc(slen + 1);
  if (result == NULL)
    return NULL;
  memcpy(result, s, slen + 1);
  return result;
}

CAMLexport caml_stat_string caml_stat_strdup(const char *s)
{
  caml_stat_string result = caml_stat_strdup_noexc(s);
  if (result == NULL)
    caml_fatal_out_of_memory();
  return result;
}

#ifdef _WIN32

CAMLexport wchar_t * caml_stat_wcsdup(const wchar_t *s)
{
  int slen = wcslen(s);
  wchar_t* result = caml_stat_alloc((slen + 1)*sizeof(wchar_t));
  if (result == NULL)
    caml_fatal_out_of_memory();
  memcpy(result, s, (slen + 1)*sizeof(wchar_t));
  return result;
}

#endif

CAMLexport caml_stat_string caml_stat_strconcat(int n, ...)
{
  va_list args;
  char *result, *p;
  size_t len = 0;
  int i;

  va_start(args, n);
  for (i = 0; i < n; i++) {
    const char *s = va_arg(args, const char*);
    len += strlen(s);
  }
  va_end(args);

  result = caml_stat_alloc(len + 1);

  va_start(args, n);
  p = result;
  for (i = 0; i < n; i++) {
    const char *s = va_arg(args, const char*);
    size_t l = strlen(s);
    memcpy(p, s, l);
    p += l;
  }
  va_end(args);

  *p = 0;
  return result;
}

#ifdef _WIN32

CAMLexport wchar_t* caml_stat_wcsconcat(int n, ...)
{
  va_list args;
  wchar_t *result, *p;
  size_t len = 0;
  int i;

  va_start(args, n);
  for (i = 0; i < n; i++) {
    const wchar_t *s = va_arg(args, const wchar_t*);
    len += wcslen(s);
  }
  va_end(args);

  result = caml_stat_alloc((len + 1)*sizeof(wchar_t));

  va_start(args, n);
  p = result;
  for (i = 0; i < n; i++) {
    const wchar_t *s = va_arg(args, const wchar_t*);
    size_t l = wcslen(s);
    memcpy(p, s, l*sizeof(wchar_t));
    p += l;
  }
  va_end(args);

  *p = 0;
  return result;
}

#endif

#ifdef WITH_ADDRESS_SANITIZER
/* Provides reasonable default settings for AddressSanitizer.
   Ideally we'd make this a weak symbol so that user programs
   could easily override it at compile time, but unfortunately that
   doesn't work because the AddressSanitizer runtime library itself
   already provides a weak symbol with this name, so there'd be no
   guarantee which would get used if this symbol was also weak.

   Users can still customize the behavior of AddressSanitizer via the
   [ASAN_OPTIONS] environment variable at runtime.
   */
const char *
#ifdef __clang___
__attribute__((used, retain))
#else
__attribute__((used))
#endif
__asan_default_options(void) {
  return "detect_leaks=false,"
         "halt_on_error=false,"
         "detect_stack_use_after_return=false";
}
<<<<<<< HEAD
=======

// The point of these wrappers is to spill all caller-saved registers
#pragma clang diagnostic push
#pragma clang diagnostic ignored "-Wexcessive-regsave"

void __asan_report_load_n_noabort(const void* addr, size_t size);
void __asan_report_store_n_noabort(const void* addr, size_t size);

#define CREATE_ASAN_REPORT_WRAPPER(suffix, ext, memory_access, size) \
CAMLexport void __attribute__((no_caller_saved_registers, disable_tail_calls, target(ext))) \
  caml_asan_report_ ## memory_access ## size ## _noabort ## suffix(const void* addr) { \
  __asan_report_ ## memory_access ## _n_noabort(addr, size); \
}

#define CREATE_ASAN_REPORT_WRAPPERS(memory_access, size) \
CREATE_ASAN_REPORT_WRAPPER(, "sse2", memory_access, size) \
CREATE_ASAN_REPORT_WRAPPER(_avx, "avx", memory_access, size) \
CREATE_ASAN_REPORT_WRAPPER(_avx512, "avx512f", memory_access, size)

CREATE_ASAN_REPORT_WRAPPERS(load, 1)
CREATE_ASAN_REPORT_WRAPPERS(load, 2)
CREATE_ASAN_REPORT_WRAPPERS(load, 4)
CREATE_ASAN_REPORT_WRAPPERS(load, 8)
CREATE_ASAN_REPORT_WRAPPERS(load, 16)
CREATE_ASAN_REPORT_WRAPPERS(load, 32)
CREATE_ASAN_REPORT_WRAPPERS(load, 64)
CREATE_ASAN_REPORT_WRAPPERS(store, 1)
CREATE_ASAN_REPORT_WRAPPERS(store, 2)
CREATE_ASAN_REPORT_WRAPPERS(store, 4)
CREATE_ASAN_REPORT_WRAPPERS(store, 8)
CREATE_ASAN_REPORT_WRAPPERS(store, 16)
CREATE_ASAN_REPORT_WRAPPERS(store, 32)
CREATE_ASAN_REPORT_WRAPPERS(store, 64)

#undef CREATE_ASAN_REPORT_WRAPPER

#pragma clang diagnostic pop

>>>>>>> 7f104b14
#endif<|MERGE_RESOLUTION|>--- conflicted
+++ resolved
@@ -1189,8 +1189,6 @@
          "halt_on_error=false,"
          "detect_stack_use_after_return=false";
 }
-<<<<<<< HEAD
-=======
 
 // The point of these wrappers is to spill all caller-saved registers
 #pragma clang diagnostic push
@@ -1229,5 +1227,4 @@
 
 #pragma clang diagnostic pop
 
->>>>>>> 7f104b14
 #endif