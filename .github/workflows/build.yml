name: build
on:
  push:
    branches:
      - main
      - '*microbranch'
    tags:
      - '*'
  pull_request:
jobs:
  build:
    name: ${{ matrix.name }}
    runs-on: ${{ matrix.os }}

    strategy:
      fail-fast: false
      matrix:
        include:
          - name: flambda2_runtime5
            config: --enable-middle-end=flambda2 --enable-runtime5
            os: ubuntu-latest

          - name: flambda2_stack_checks
            config: --enable-middle-end=flambda2 --enable-runtime5 --enable-stack-checks
            os: ubuntu-latest

          - name: flambda2_poll_insertion
            config: --enable-middle-end=flambda2 --enable-runtime5 --enable-poll-insertion
            os: ubuntu-latest

          - name: flambda2_multidomain
            config: --enable-middle-end=flambda2 --enable-runtime5 --enable-stack-checks --enable-poll-insertion --enable-multidomain
            os: ubuntu-latest

          - name: flambda2_dev
            config: --enable-middle-end=flambda2 --enable-dev
            os: ubuntu-latest

          - name: flambda2_dev_runtime5
            config: --enable-middle-end=flambda2 --enable-dev --enable-runtime5
            os: ubuntu-latest

          - name: flambda2_debug_runtime5
            config: --enable-middle-end=flambda2 --enable-runtime5 --enable-stack-checks
            os: ubuntu-latest
            build_ocamlparam: ''
            use_runtime: d
            ocamlrunparam: "v=0,V=1"

          - name: flambda2_debug_runtime
            config: --enable-middle-end=flambda2
            os: ubuntu-latest
            build_ocamlparam: ''
            use_runtime: d
            ocamlrunparam: "v=0,V=1"

          - name: flambda2_o3
            config: --enable-middle-end=flambda2
            os: ubuntu-latest
            build_ocamlparam: ''
            ocamlparam: '_,O3=1'

          - name: flambda2_frame_pointers_oclassic_polling
            config: --enable-middle-end=flambda2 --enable-frame-pointers --enable-poll-insertion --enable-flambda-invariants
            os: ubuntu-latest
            build_ocamlparam: ''
            ocamlparam: '_,Oclassic=1'
            disable_testcases: 'testsuite/tests/typing-local/regression_cmm_unboxing.ml testsuite/tests/int64-unboxing/test.ml'

          - name: flambda2_macos_arm64
            config: --enable-middle-end=flambda2 --disable-warn-error
            os: macos-latest

          - name: flambda2_macos_arm64_runtime5_regalloc
            config: --enable-middle-end=flambda2 --enable-runtime5 --disable-warn-error
            os: macos-latest
            build_ocamlparam: '_,w=-46,save-ir-before=register_allocation'
            ocamlparam: '_,w=-46,save-ir-before=register_allocation'
            run_regalloc_tool: true

          - name: flambda2_macos_arm64_debug_runtime5_regalloc
            config: --enable-middle-end=flambda2 --enable-runtime5 --disable-warn-error
            os: macos-latest
            build_ocamlparam: '_,w=-46,save-ir-before=register_allocation'
            ocamlparam: '_,w=-46,save-ir-before=register_allocation'
            use_runtime: d
            ocamlrunparam: "v=0,V=1"
            run_regalloc_tool: true

          - name: flambda2_ubuntu_arm64_runtime5_regalloc
            config: --enable-middle-end=flambda2 --enable-runtime5 --disable-warn-error
            os: ubuntu-24.04-arm
            build_ocamlparam: '_,w=-46,save-ir-before=register_allocation'
            ocamlparam: '_,w=-46,save-ir-before=register_allocation'
            run_regalloc_tool: true

          - name: regalloc
            config: --enable-middle-end=flambda2
            os: ubuntu-latest
            build_ocamlparam: '_,w=-46,save-ir-before=register_allocation'
            ocamlparam: '_,w=-46,save-ir-before=register_allocation'
            check_arch: true
            run_regalloc_tool: true

          - name: irc_frame_pointers
            config: --enable-middle-end=flambda2 --enable-runtime5 --enable-frame-pointers
            os: ubuntu-latest
            build_ocamlparam: '_,w=-46,regalloc=irc'
            ocamlparam: '_,w=-46,regalloc=irc'
            check_arch: true

          - name: cfg-invariants
            config: --enable-middle-end=flambda2 --enable-runtime5
            os: ubuntu-latest
            build_ocamlparam: '_,w=-46,regalloc=cfg,cfg-invariants=1,cfg-eliminate-dead-trap-handlers=1'
            ocamlparam: '_,w=-46,regalloc=cfg,cfg-invariants=1,cfg-eliminate-dead-trap-handlers=1'
            check_arch: true

          - name: vectorizer
            config: --enable-middle-end=flambda2 --enable-runtime5
            os: ubuntu-latest
            build_ocamlparam: '_,w=-46,regalloc=cfg,vectorize=1'
            ocamlparam: '_,w=-46,regalloc=cfg,vectorize=1'
            check_arch: true

          - name: address_sanitizer
            config: --enable-middle-end=flambda2 --enable-address-sanitizer
            os: ubuntu-latest
            cc: clang

          - name: address_sanitizer_runtime5
            config: --enable-middle-end=flambda2 --enable-address-sanitizer --enable-runtime5
            os: ubuntu-latest
            cc: clang

          - name: dwarf_tests
            config: --enable-middle-end=flambda2 --enable-runtime5
            os: ubuntu-latest
            dwarf_tests_only: true
            oxcaml_llvm_tag: oxcaml-lldb-16.0.6-minus1
            oxcaml_llvm_source_branch: lldb

          - name: llvmize_tests
            config: --enable-middle-end=flambda2 --enable-runtime5 --enable-frame-pointers
            os: ubuntu-latest
            llvmize_tests_only: true
            oxcaml_llvm_tag: oxcaml-llvmize-16.0.6-minus2
            oxcaml_llvm_source_branch: llvmize-oxcaml

    env:
      J: "3"
      run_testsuite: "true"

    steps:
    - name: Checkout the OxCaml repo
      uses: actions/checkout@master
      with:
        path: 'oxcaml'

    - name: Install AFL (for Linux workers)
      if: matrix.os == 'ubuntu-latest'
      run: sudo apt-get install afl++

    - name: Install clang
      if: matrix.os == 'ubuntu-latest' && matrix.cc == 'clang'
      run: sudo apt-get install clang

    - name: Install AFL (for macOS workers)
      # The "afl-fuzz" package is deprecated (2023-10) and can no longer be installed
      if: matrix.os == 'macos-latest'
      run: true
      # run: HOMEBREW_NO_INSTALL_CLEANUP=TRUE brew install afl-fuzz

    - name: Install autoconf (for macOS workers)
      if: matrix.os == 'macos-latest'
      run: HOMEBREW_NO_INSTALL_CLEANUP=TRUE brew install autoconf

      # NB. The "rev" number in the cache key below must be updated each time
      # the patch file is changed!
    - name: Cache OCaml 4.14, dune and menhir
      uses: actions/cache@v4
      id: cache
      with:
        path: ${{ github.workspace }}/ocaml-414/_install
        key: ${{ matrix.os }}-cache-ocaml-414-dune-3153-menhir-20231231-rev14

    - name: Checkout OCaml 4.14
      uses: actions/checkout@master
      if: steps.cache.outputs.cache-hit != 'true'
      with:
        repository: 'ocaml/ocaml'
        path: 'ocaml-414'
        ref: '4.14'

    - name: Build OCaml 4.14
      if: steps.cache.outputs.cache-hit != 'true'
      working-directory: ocaml-414
      run: |
        ./configure --prefix=$GITHUB_WORKSPACE/ocaml-414/_install
        patch -p1 < $GITHUB_WORKSPACE/oxcaml/arm64-issue-debug-upstream.patch
        make -j $J world.opt
        make install
        # Remove unneeded parts to shrink cache file
        rm -rf $GITHUB_WORKSPACE/ocaml-414/_install/{lib/ocaml/expunge,bin/*.byte}

    - name: Checkout dune github repo
      uses: actions/checkout@master
      if: steps.cache.outputs.cache-hit != 'true'
      with:
        repository: 'ocaml/dune'
        ref: '3.15.3'
        path: 'dune'

    - name: Build dune
      working-directory: dune
      if: steps.cache.outputs.cache-hit != 'true'
      run: |
        PATH=$GITHUB_WORKSPACE/ocaml-414/_install/bin:$PATH make release
        cp _boot/dune.exe $GITHUB_WORKSPACE/ocaml-414/_install/bin/dune

    # CR mshinwell: This should use git@gitlab.inria.fr:fpottier/menhir.git
    - name: Checkout menhir github repo
      uses: actions/checkout@master
      if: steps.cache.outputs.cache-hit != 'true'
      with:
        repository: 'LexiFi/menhir'
        ref: '20231231'
        path: 'menhir'

    - name: Build menhir
      working-directory: menhir
      if: steps.cache.outputs.cache-hit != 'true'
      run: |
        PATH=$GITHUB_WORKSPACE/ocaml-414/_install/bin:$PATH dune build
        cp _build/install/default/bin/menhir $GITHUB_WORKSPACE/ocaml-414/_install/bin/menhir
        # Our dune rule uses `menhirLib.mli`, which we can't simply `cp`
        # because it's a symbolic link to a relative path.
        export SOURCE_DIR=_build/install/default/lib/menhirLib
        export TARGET_DIR=$GITHUB_WORKSPACE/ocaml-414/_install/lib/menhirLib
        mkdir -p $TARGET_DIR
        cat $SOURCE_DIR/menhirLib.mli > $TARGET_DIR/menhirLib.mli
        cat $SOURCE_DIR/menhirLib.ml > $TARGET_DIR/menhirLib.ml

    - name: Install GNU parallel
      if: matrix.os == 'macos-latest'
      run: HOMEBREW_NO_INSTALL_CLEANUP=TRUE brew install parallel

    - name: Disable any testcases
      working-directory: oxcaml
      run: |
        disable_testcases="${{matrix.disable_testcases}}"
        if [ -n "$disable_testcases" ]; then
          rm -fv $disable_testcases
        fi

    - name: Configure OxCaml
      working-directory: oxcaml
      run: |
        if [[ -n "${{matrix.cc}}" ]]; then
          export CC="${{matrix.cc}}"
        fi
        autoconf
        ./configure \
          --prefix=$GITHUB_WORKSPACE/_install \
          --with-dune=$GITHUB_WORKSPACE/ocaml-414/_install/bin/dune \
          ${{ matrix.config }}

    - name: Setup for saving core files (not for macOS)
      if: matrix.os != 'macos-latest'
      run: |
        sudo mkdir /cores
        sudo chmod 777 /cores
        # Core filenames will be of the form executable.pid.timestamp:
        sudo bash -c 'echo "/cores/%e.%p.%t" > /proc/sys/kernel/core_pattern'

    - name: Setup for saving core files (macOS)
      if: matrix.os == 'macos-latest'
      run: |
        sudo chmod 1777 /cores
        sudo sysctl kern.coredump=1
        /usr/libexec/PlistBuddy -c "Add :com.apple.security.get-task-allow bool true" /tmp/core.entitlements
        codesign -s - -f --entitlements /tmp/core.entitlements $GITHUB_WORKSPACE/ocaml-414/_install/bin/ocamlc.opt
        codesign -s - -f --entitlements /tmp/core.entitlements $GITHUB_WORKSPACE/ocaml-414/_install/bin/ocamlopt.opt

    - name: Build, install and test OxCaml
      working-directory: oxcaml
      if: matrix.dwarf_tests_only != true && matrix.llvmize_tests_only != true
      run: |
        if [ "$run_testsuite" = true ]; then target=ci; else target=compiler; fi
        export PATH=$GITHUB_WORKSPACE/ocaml-414/_install/bin:$PATH
        ulimit -c unlimited
        make $target \
          || (if [ "$expected_fail" = true ]; then exit 0; else exit 1; fi);

        # Install the compiler for flambda2_o3 configuration to populate _install directory
        # This is needed for the metrics collection step to analyze installed artifacts
        if [ "${{ matrix.name }}" = "flambda2_o3" ]; then
          make install
        fi
      env:
        BUILD_OCAMLPARAM: ${{ matrix.build_ocamlparam }}
        OCAMLPARAM: ${{ matrix.ocamlparam }}
        OCAMLRUNPARAM: ${{ matrix.ocamlrunparam }}
        USE_RUNTIME: ${{ matrix.use_runtime }}

    - name: Install custom OxCaml LLVM
      if: matrix.oxcaml_llvm_tag != '' && contains(matrix.os, 'ubuntu')
      run: |
        # Determine architecture
        if [[ "${{ runner.arch }}" == "X64" ]]; then
          ARCH="x86_64"
        elif [[ "${{ runner.arch }}" == "ARM64" ]]; then
          ARCH="aarch64"
        else
          echo "Unsupported architecture: ${{ runner.arch }}"
          exit 1
        fi

        OXCAML_LLVM_TAG="${{ matrix.oxcaml_llvm_tag }}"
        OXCAML_LLVM_SOURCE_BRANCH="${{ matrix.oxcaml_llvm_source_branch }}"
        OXCAML_LLVM_URL="https://github.com/ocaml-flambda/llvm-project/releases/download/${OXCAML_LLVM_TAG}/${OXCAML_LLVM_TAG}-llvm-linux-${ARCH}-${OXCAML_LLVM_SOURCE_BRANCH}.tar.gz"

        # Download and extract custom OxCaml LLVM (includes LLDB and other LLVM tools)
        cd $GITHUB_WORKSPACE
        wget -O oxcaml-llvm.tar.gz "$OXCAML_LLVM_URL"
        mkdir -p oxcaml-llvm
        tar -xzf oxcaml-llvm.tar.gz -C oxcaml-llvm --strip-components=1

    - name: Build and test OxCaml DWARF
      working-directory: oxcaml
      if: matrix.dwarf_tests_only == true && matrix.oxcaml_llvm_tag != '' && contains(matrix.os, 'ubuntu')
      run: |
        export PATH=$GITHUB_WORKSPACE/ocaml-414/_install/bin:$PATH
        ulimit -c unlimited
        make runtest-dwarf
      env:
        OXCAML_LLDB: ${{ github.workspace }}/oxcaml-llvm/bin/lldb

    - name: Build and test OxCaml Llvmize
      working-directory: oxcaml
      if: matrix.llvmize_tests_only == true && matrix.oxcaml_llvm_tag != '' && contains(matrix.os, 'ubuntu')
      run: |
        export PATH=$GITHUB_WORKSPACE/ocaml-414/_install/bin:$PATH
        ulimit -c unlimited
        make runtest-llvmize
      env:
        OXCAML_CLANG: ${{ github.workspace }}/oxcaml-llvm/bin/clang

    - name: Check other architectures
      working-directory: oxcaml
      if: matrix.check_arch == true
      run: |
        PATH=$GITHUB_WORKSPACE/ocaml-414/_install/bin:$PATH make check_all_arches

    - name: Run register allocation on artifacts
      working-directory: oxcaml
      if: matrix.run_regalloc_tool == true
      run: |
        for allocator in irc ls gi; do \
          ./_build/main/tools/regalloc/regalloc.exe _build \
            -validate -summary -regalloc $allocator || exit 1; \
        done
        for allocator in irc ls gi; do \
          ./_build/main/tools/regalloc/regalloc.exe _build \
            -validate -param SPLIT_AROUND_LOOPS:on -regalloc $allocator || exit 1; \
        done

    - name: Collect and push metrics
      if: matrix.name == 'flambda2_o3' && github.ref == 'refs/heads/main' && github.event_name == 'push'
      env:
        GH_TOKEN: ${{ secrets.METRICS_REPO_TOKEN }}
      run: |
        # Checkout metrics repository
        gh repo clone oxcaml/oxcaml-metrics metrics-repo

        # Create data directory if it doesn't exist
        mkdir -p metrics-repo/data

        # Determine the actual commit being tested (not the merge commit for PRs)
        if [ "${{ github.event_name }}" = "pull_request" ]; then
          COMMIT_HASH="${{ github.event.pull_request.head.sha }}"
        else
          COMMIT_HASH="${{ github.sha }}"
        fi
        SHORT_HASH="${COMMIT_HASH:0:8}"
        DATE=$(date -u +"%Y-%m-%d")

        # CSV filename
        CSV_FILE="metrics-repo/data/metrics-${DATE}-${SHORT_HASH}.csv"

        # Use the metrics collection script
        ${{ github.workspace }}/oxcaml/scripts/collect-size-metrics.sh \
          "${{ github.workspace }}/_install" \
          "$CSV_FILE" \
          "$COMMIT_HASH"

        echo "Contents of generated metrics file:"
        cat "$CSV_FILE"

        # Commit and push metrics
        cd metrics-repo
        git config user.name "github-actions[bot]"
        git config user.email "github-actions[bot]@users.noreply.github.com"

        # Configure git to use gh for authentication
<<<<<<< HEAD
        git config --global credential.helper ""
        git config --global credential.https://github.com.helper "!gh auth git-credential"
=======
        git config --local credential.helper ""
        git config --local credential.https://github.com.helper "!gh auth git-credential"
>>>>>>> b98eb44b

        git add data/
        git commit -m "Add metrics for commit ${COMMIT_HASH}"
        git push

    - uses: actions/upload-artifact@v4
      if: ${{ failure() }}
      with:
        name: cores-${{ github.sha }}-${{ github.run_id }}-${{ matrix.name }}
        path: /cores

#     - uses: actions/upload-artifact@v4
#       if: ${{ failure() }}
#       with:
#         name: ocaml-414-${{ github.sha }}-${{ github.run_id }}-${{ matrix.name }}
#         path: ${{ github.workspace }}/ocaml-414/_install

    - uses: actions/upload-artifact@v4
      if: ${{ failure() }} && matrix.os == 'macos-latest'
      with:
        name: DiagnosticReports-${{ github.sha }}-${{ github.run_id }}-${{ matrix.name }}
        path: /Users/runner/Library/Logs/DiagnosticReports

#     - uses: actions/upload-artifact@v4
#       if: ${{ failure() }}
#       with:
#         name: _build-${{ github.sha }}-${{ github.run_id }}-${{ matrix.name }}
#         path: ${{ github.workspace }}/oxcaml/_build
#
#     - uses: actions/upload-artifact@v4
#       if: ${{ failure() }}
#       with:
#         name: _runtest-${{ github.sha }}-${{ github.run_id }}-${{ matrix.name }}
#         path: ${{ github.workspace }}/oxcaml/_runtest

concurrency:
  group: ${{ github.workflow }}-${{ github.head_ref || github.run_id }}
  cancel-in-progress: true<|MERGE_RESOLUTION|>--- conflicted
+++ resolved
@@ -403,13 +403,8 @@
         git config user.email "github-actions[bot]@users.noreply.github.com"
 
         # Configure git to use gh for authentication
-<<<<<<< HEAD
-        git config --global credential.helper ""
-        git config --global credential.https://github.com.helper "!gh auth git-credential"
-=======
         git config --local credential.helper ""
         git config --local credential.https://github.com.helper "!gh auth git-credential"
->>>>>>> b98eb44b
 
         git add data/
         git commit -m "Add metrics for commit ${COMMIT_HASH}"
