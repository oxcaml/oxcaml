name: build
on:
  push:
    branches:
      - main
      - '*microbranch'
    tags:
      - '*'
  pull_request:
jobs:
  build:
    name: ${{ matrix.name }}
    runs-on: ${{ matrix.os }}

    strategy:
      fail-fast: false
      matrix:
        include:
          - name: flambda2_runtime5
            config: --enable-middle-end=flambda2 --enable-runtime5
            os: ubuntu-latest

          - name: flambda2_stack_checks
            config: --enable-middle-end=flambda2 --enable-runtime5 --enable-stack-checks
            os: ubuntu-latest

          - name: flambda2_poll_insertion
            config: --enable-middle-end=flambda2 --enable-runtime5 --enable-poll-insertion
            os: ubuntu-latest

          - name: flambda2_multidomain
            config: --enable-middle-end=flambda2 --enable-runtime5 --enable-stack-checks --enable-poll-insertion --enable-multidomain
            os: ubuntu-latest

          - name: flambda2_dev
            config: --enable-middle-end=flambda2 --enable-dev
            os: ubuntu-latest

          - name: flambda2_dev_runtime5
            config: --enable-middle-end=flambda2 --enable-dev --enable-runtime5
            os: ubuntu-latest

          - name: flambda2_debug_runtime5
            config: --enable-middle-end=flambda2 --enable-runtime5 --enable-stack-checks
            os: ubuntu-latest
            build_ocamlparam: ''
            use_runtime: d
            ocamlrunparam: "v=0,V=1"

          - name: flambda2_debug_runtime
            config: --enable-middle-end=flambda2
            os: ubuntu-latest
            build_ocamlparam: ''
            use_runtime: d
            ocamlrunparam: "v=0,V=1"

          - name: flambda2_o3
            config: --enable-middle-end=flambda2
            os: ubuntu-latest
            build_ocamlparam: ''
            ocamlparam: '_,O3=1'

          - name: metrics_collection
            config: --enable-middle-end=flambda2
            os: ubuntu-latest
            build_ocamlparam: ''
            ocamlparam: '_,O3=1'

          - name: flambda2_frame_pointers_oclassic_polling
            config: --enable-middle-end=flambda2 --enable-frame-pointers --enable-poll-insertion --enable-flambda-invariants
            os: ubuntu-latest
            build_ocamlparam: ''
            ocamlparam: '_,Oclassic=1'
            disable_testcases: 'testsuite/tests/typing-local/regression_cmm_unboxing.ml testsuite/tests/int64-unboxing/test.ml'

          - name: flambda2_macos_arm64
            config: --enable-middle-end=flambda2 --disable-warn-error
            os: macos-latest

          - name: flambda2_macos_arm64_runtime5_regalloc
            config: --enable-middle-end=flambda2 --enable-runtime5 --disable-warn-error
            os: macos-latest
            build_ocamlparam: '_,w=-46,save-ir-before=register_allocation'
            ocamlparam: '_,w=-46,save-ir-before=register_allocation'
            run_regalloc_tool: true

          - name: flambda2_macos_arm64_debug_runtime5_regalloc
            config: --enable-middle-end=flambda2 --enable-runtime5 --disable-warn-error
            os: macos-latest
            build_ocamlparam: '_,w=-46,save-ir-before=register_allocation'
            ocamlparam: '_,w=-46,save-ir-before=register_allocation'
            use_runtime: d
            ocamlrunparam: "v=0,V=1"
            run_regalloc_tool: true

          - name: flambda2_ubuntu_arm64_runtime5_regalloc
            config: --enable-middle-end=flambda2 --enable-runtime5 --disable-warn-error
            os: ubuntu-24.04-arm
            build_ocamlparam: '_,w=-46,save-ir-before=register_allocation'
            ocamlparam: '_,w=-46,save-ir-before=register_allocation'
            run_regalloc_tool: true

          - name: regalloc
            config: --enable-middle-end=flambda2
            os: ubuntu-latest
            build_ocamlparam: '_,w=-46,save-ir-before=register_allocation'
            ocamlparam: '_,w=-46,save-ir-before=register_allocation'
            check_arch: true
            run_regalloc_tool: true

          - name: irc_frame_pointers
            config: --enable-middle-end=flambda2 --enable-runtime5 --enable-frame-pointers
            os: ubuntu-latest
            build_ocamlparam: '_,w=-46,regalloc=irc'
            ocamlparam: '_,w=-46,regalloc=irc'
            check_arch: true

          - name: cfg-invariants
            config: --enable-middle-end=flambda2 --enable-runtime5
            os: ubuntu-latest
            build_ocamlparam: '_,w=-46,regalloc=cfg,cfg-invariants=1,cfg-eliminate-dead-trap-handlers=1'
            ocamlparam: '_,w=-46,regalloc=cfg,cfg-invariants=1,cfg-eliminate-dead-trap-handlers=1'
            check_arch: true

          - name: vectorizer
            config: --enable-middle-end=flambda2 --enable-runtime5
            os: ubuntu-latest
            build_ocamlparam: '_,w=-46,regalloc=cfg,vectorize=1'
            ocamlparam: '_,w=-46,regalloc=cfg,vectorize=1'
            check_arch: true

          - name: address_sanitizer
            config: --enable-middle-end=flambda2 --enable-address-sanitizer
            os: ubuntu-latest
            cc: clang

          - name: address_sanitizer_runtime5
            config: --enable-middle-end=flambda2 --enable-address-sanitizer --enable-runtime5
            os: ubuntu-latest
            cc: clang

          - name: dwarf_tests
            config: --enable-middle-end=flambda2 --enable-runtime5
            os: ubuntu-latest
            dwarf_tests_only: true
            oxcaml_llvm_tag: oxcaml-lldb-16.0.6-minus1
            oxcaml_llvm_source_branch: lldb

          - name: llvmize_tests
            config: --enable-middle-end=flambda2 --enable-runtime5 --enable-frame-pointers
            os: ubuntu-latest
            llvmize_tests_only: true
            oxcaml_llvm_tag: oxcaml-llvmize-16.0.6-minus2
            oxcaml_llvm_source_branch: llvmize-oxcaml

    env:
      J: "3"
      run_testsuite: "true"

    steps:
    - name: Checkout the OxCaml repo
      uses: actions/checkout@master
      with:
        path: 'oxcaml'

    - name: Install AFL (for Linux workers)
      if: matrix.os == 'ubuntu-latest'
      run: sudo apt-get install afl++

    - name: Install clang
      if: matrix.os == 'ubuntu-latest' && matrix.cc == 'clang'
      run: sudo apt-get install clang

    - name: Install AFL (for macOS workers)
      # The "afl-fuzz" package is deprecated (2023-10) and can no longer be installed
      if: matrix.os == 'macos-latest'
      run: true
      # run: HOMEBREW_NO_INSTALL_CLEANUP=TRUE brew install afl-fuzz

    - name: Install autoconf (for macOS workers)
      if: matrix.os == 'macos-latest'
      run: HOMEBREW_NO_INSTALL_CLEANUP=TRUE brew install autoconf

      # NB. The "rev" number in the cache key below must be updated each time
      # the patch file is changed!
    - name: Cache OCaml 4.14, dune and menhir
      uses: actions/cache@v4
      id: cache
      with:
        path: ${{ github.workspace }}/ocaml-414/_install
        key: ${{ matrix.os }}-cache-ocaml-414-dune-3153-menhir-20231231-rev14

    - name: Checkout OCaml 4.14
      uses: actions/checkout@master
      if: steps.cache.outputs.cache-hit != 'true'
      with:
        repository: 'ocaml/ocaml'
        path: 'ocaml-414'
        ref: '4.14'

    - name: Build OCaml 4.14
      if: steps.cache.outputs.cache-hit != 'true'
      working-directory: ocaml-414
      run: |
        ./configure --prefix=$GITHUB_WORKSPACE/ocaml-414/_install
        patch -p1 < $GITHUB_WORKSPACE/oxcaml/arm64-issue-debug-upstream.patch
        make -j $J world.opt
        make install
        # Remove unneeded parts to shrink cache file
        rm -rf $GITHUB_WORKSPACE/ocaml-414/_install/{lib/ocaml/expunge,bin/*.byte}

    - name: Checkout dune github repo
      uses: actions/checkout@master
      if: steps.cache.outputs.cache-hit != 'true'
      with:
        repository: 'ocaml/dune'
        ref: '3.15.3'
        path: 'dune'

    - name: Build dune
      working-directory: dune
      if: steps.cache.outputs.cache-hit != 'true'
      run: |
        PATH=$GITHUB_WORKSPACE/ocaml-414/_install/bin:$PATH make release
        cp _boot/dune.exe $GITHUB_WORKSPACE/ocaml-414/_install/bin/dune

    # CR mshinwell: This should use git@gitlab.inria.fr:fpottier/menhir.git
    - name: Checkout menhir github repo
      uses: actions/checkout@master
      if: steps.cache.outputs.cache-hit != 'true'
      with:
        repository: 'LexiFi/menhir'
        ref: '20231231'
        path: 'menhir'

    - name: Build menhir
      working-directory: menhir
      if: steps.cache.outputs.cache-hit != 'true'
      run: |
        PATH=$GITHUB_WORKSPACE/ocaml-414/_install/bin:$PATH dune build
        cp _build/install/default/bin/menhir $GITHUB_WORKSPACE/ocaml-414/_install/bin/menhir
        # Our dune rule uses `menhirLib.mli`, which we can't simply `cp`
        # because it's a symbolic link to a relative path.
        export SOURCE_DIR=_build/install/default/lib/menhirLib
        export TARGET_DIR=$GITHUB_WORKSPACE/ocaml-414/_install/lib/menhirLib
        mkdir -p $TARGET_DIR
        cat $SOURCE_DIR/menhirLib.mli > $TARGET_DIR/menhirLib.mli
        cat $SOURCE_DIR/menhirLib.ml > $TARGET_DIR/menhirLib.ml

    - name: Install GNU parallel
      if: matrix.os == 'macos-latest'
      run: HOMEBREW_NO_INSTALL_CLEANUP=TRUE brew install parallel

    - name: Disable any testcases
      working-directory: oxcaml
      run: |
        disable_testcases="${{matrix.disable_testcases}}"
        if [ -n "$disable_testcases" ]; then
          rm -fv $disable_testcases
        fi

    - name: Configure OxCaml
      working-directory: oxcaml
      run: |
        if [[ -n "${{matrix.cc}}" ]]; then
          export CC="${{matrix.cc}}"
        fi
        autoconf
        ./configure \
          --prefix=$GITHUB_WORKSPACE/_install \
          --with-dune=$GITHUB_WORKSPACE/ocaml-414/_install/bin/dune \
          ${{ matrix.config }}

    - name: Setup for saving core files (not for macOS)
      if: matrix.os != 'macos-latest'
      run: |
        sudo mkdir /cores
        sudo chmod 777 /cores
        # Core filenames will be of the form executable.pid.timestamp:
        sudo bash -c 'echo "/cores/%e.%p.%t" > /proc/sys/kernel/core_pattern'

    - name: Setup for saving core files (macOS)
      if: matrix.os == 'macos-latest'
      run: |
        sudo chmod 1777 /cores
        sudo sysctl kern.coredump=1
        /usr/libexec/PlistBuddy -c "Add :com.apple.security.get-task-allow bool true" /tmp/core.entitlements
        codesign -s - -f --entitlements /tmp/core.entitlements $GITHUB_WORKSPACE/ocaml-414/_install/bin/ocamlc.opt
        codesign -s - -f --entitlements /tmp/core.entitlements $GITHUB_WORKSPACE/ocaml-414/_install/bin/ocamlopt.opt

    - name: Build, install and test OxCaml
      working-directory: oxcaml
      if: matrix.dwarf_tests_only != true && matrix.llvmize_tests_only != true
      run: |
        if [ "$run_testsuite" = true ]; then target=ci; else target=compiler; fi
        export PATH=$GITHUB_WORKSPACE/ocaml-414/_install/bin:$PATH
        ulimit -c unlimited
        make $target \
          || (if [ "$expected_fail" = true ]; then exit 0; else exit 1; fi);

<<<<<<< HEAD
        # Install the compiler for metrics_collection configuration to populate _install directory
        # This is needed for the metrics collection step to analyze installed artifacts
        if [ "${{ matrix.name }}" = "metrics_collection" ]; then
=======
        # Install the compiler for flambda2_o3 configuration to populate _install directory
        # This is needed for the metrics collection step to analyze installed artifacts
        if [ "${{ matrix.name }}" = "flambda2_o3" ]; then
>>>>>>> 7876336b
          make install
        fi
      env:
        BUILD_OCAMLPARAM: ${{ matrix.build_ocamlparam }}
        OCAMLPARAM: ${{ matrix.ocamlparam }}
        OCAMLRUNPARAM: ${{ matrix.ocamlrunparam }}
        USE_RUNTIME: ${{ matrix.use_runtime }}

    - name: Install custom OxCaml LLVM
      if: matrix.oxcaml_llvm_tag != '' && contains(matrix.os, 'ubuntu')
      run: |
        # Determine architecture
        if [[ "${{ runner.arch }}" == "X64" ]]; then
          ARCH="x86_64"
        elif [[ "${{ runner.arch }}" == "ARM64" ]]; then
          ARCH="aarch64"
        else
          echo "Unsupported architecture: ${{ runner.arch }}"
          exit 1
        fi

        OXCAML_LLVM_TAG="${{ matrix.oxcaml_llvm_tag }}"
        OXCAML_LLVM_SOURCE_BRANCH="${{ matrix.oxcaml_llvm_source_branch }}"
        OXCAML_LLVM_URL="https://github.com/ocaml-flambda/llvm-project/releases/download/${OXCAML_LLVM_TAG}/${OXCAML_LLVM_TAG}-llvm-linux-${ARCH}-${OXCAML_LLVM_SOURCE_BRANCH}.tar.gz"

        # Download and extract custom OxCaml LLVM (includes LLDB and other LLVM tools)
        cd $GITHUB_WORKSPACE
        wget -O oxcaml-llvm.tar.gz "$OXCAML_LLVM_URL"
        mkdir -p oxcaml-llvm
        tar -xzf oxcaml-llvm.tar.gz -C oxcaml-llvm --strip-components=1

    - name: Build and test OxCaml DWARF
      working-directory: oxcaml
      if: matrix.dwarf_tests_only == true && matrix.oxcaml_llvm_tag != '' && contains(matrix.os, 'ubuntu')
      run: |
        export PATH=$GITHUB_WORKSPACE/ocaml-414/_install/bin:$PATH
        ulimit -c unlimited
        make runtest-dwarf
      env:
        OXCAML_LLDB: ${{ github.workspace }}/oxcaml-llvm/bin/lldb

    - name: Build and test OxCaml Llvmize
      working-directory: oxcaml
      if: matrix.llvmize_tests_only == true && matrix.oxcaml_llvm_tag != '' && contains(matrix.os, 'ubuntu')
      run: |
        export PATH=$GITHUB_WORKSPACE/ocaml-414/_install/bin:$PATH
        ulimit -c unlimited
        make runtest-llvmize
      env:
        OXCAML_CLANG: ${{ github.workspace }}/oxcaml-llvm/bin/clang

    - name: Check other architectures
      working-directory: oxcaml
      if: matrix.check_arch == true
      run: |
        PATH=$GITHUB_WORKSPACE/ocaml-414/_install/bin:$PATH make check_all_arches

    - name: Run register allocation on artifacts
      working-directory: oxcaml
      if: matrix.run_regalloc_tool == true
      run: |
        for allocator in irc ls gi; do \
          ./_build/main/tools/regalloc/regalloc.exe _build \
            -validate -summary -regalloc $allocator || exit 1; \
        done
        for allocator in irc ls gi; do \
          ./_build/main/tools/regalloc/regalloc.exe _build \
            -validate -param SPLIT_AROUND_LOOPS:on -regalloc $allocator || exit 1; \
        done

    - name: Collect and push metrics
<<<<<<< HEAD
      if: matrix.name == 'metrics_collection' && github.ref == 'refs/heads/main' && github.event_name == 'push'
=======
      if: matrix.name == 'flambda2_o3' && github.ref == 'refs/heads/main' && github.event_name == 'push'
>>>>>>> 7876336b
      env:
        GH_TOKEN: ${{ secrets.METRICS_REPO_TOKEN }}
      run: |
        # Checkout metrics repository
        gh repo clone oxcaml/oxcaml-metrics metrics-repo

        # Create data directory if it doesn't exist
        mkdir -p metrics-repo/data

        # Determine the actual commit being tested (not the merge commit for PRs)
        if [ "${{ github.event_name }}" = "pull_request" ]; then
          COMMIT_HASH="${{ github.event.pull_request.head.sha }}"
        else
          COMMIT_HASH="${{ github.sha }}"
        fi
        SHORT_HASH="${COMMIT_HASH:0:8}"
        DATE=$(date -u +"%Y-%m-%d")

        # CSV filename
        CSV_FILE="metrics-repo/data/metrics-${DATE}-${SHORT_HASH}.csv"

        # Use the metrics collection script
        ${{ github.workspace }}/oxcaml/scripts/collect-size-metrics.sh \
          "${{ github.workspace }}/_install" \
          "$CSV_FILE" \
          "$COMMIT_HASH"

        echo "Contents of generated metrics file:"
        cat "$CSV_FILE"

        # Commit and push metrics
        cd metrics-repo
        git config user.name "github-actions[bot]"
        git config user.email "github-actions[bot]@users.noreply.github.com"

        # Configure git to use gh for authentication
<<<<<<< HEAD
        git config --global credential.helper ""
        git config --global credential.https://github.com.helper "!gh auth git-credential"
=======
        git config --local credential.helper ""
        git config --local credential.https://github.com.helper "!gh auth git-credential"
>>>>>>> 7876336b

        git add data/
        git commit -m "Add metrics for commit ${COMMIT_HASH}"
        git push

    - uses: actions/upload-artifact@v4
      if: ${{ failure() }}
      with:
        name: cores-${{ github.sha }}-${{ github.run_id }}-${{ matrix.name }}
        path: /cores

#     - uses: actions/upload-artifact@v4
#       if: ${{ failure() }}
#       with:
#         name: ocaml-414-${{ github.sha }}-${{ github.run_id }}-${{ matrix.name }}
#         path: ${{ github.workspace }}/ocaml-414/_install

    - uses: actions/upload-artifact@v4
      if: ${{ failure() }} && matrix.os == 'macos-latest'
      with:
        name: DiagnosticReports-${{ github.sha }}-${{ github.run_id }}-${{ matrix.name }}
        path: /Users/runner/Library/Logs/DiagnosticReports

#     - uses: actions/upload-artifact@v4
#       if: ${{ failure() }}
#       with:
#         name: _build-${{ github.sha }}-${{ github.run_id }}-${{ matrix.name }}
#         path: ${{ github.workspace }}/oxcaml/_build
#
#     - uses: actions/upload-artifact@v4
#       if: ${{ failure() }}
#       with:
#         name: _runtest-${{ github.sha }}-${{ github.run_id }}-${{ matrix.name }}
#         path: ${{ github.workspace }}/oxcaml/_runtest

concurrency:
  group: ${{ github.workflow }}-${{ github.head_ref || github.run_id }}
  cancel-in-progress: true<|MERGE_RESOLUTION|>--- conflicted
+++ resolved
@@ -298,15 +298,9 @@
         make $target \
           || (if [ "$expected_fail" = true ]; then exit 0; else exit 1; fi);
 
-<<<<<<< HEAD
         # Install the compiler for metrics_collection configuration to populate _install directory
         # This is needed for the metrics collection step to analyze installed artifacts
         if [ "${{ matrix.name }}" = "metrics_collection" ]; then
-=======
-        # Install the compiler for flambda2_o3 configuration to populate _install directory
-        # This is needed for the metrics collection step to analyze installed artifacts
-        if [ "${{ matrix.name }}" = "flambda2_o3" ]; then
->>>>>>> 7876336b
           make install
         fi
       env:
@@ -378,11 +372,7 @@
         done
 
     - name: Collect and push metrics
-<<<<<<< HEAD
       if: matrix.name == 'metrics_collection' && github.ref == 'refs/heads/main' && github.event_name == 'push'
-=======
-      if: matrix.name == 'flambda2_o3' && github.ref == 'refs/heads/main' && github.event_name == 'push'
->>>>>>> 7876336b
       env:
         GH_TOKEN: ${{ secrets.METRICS_REPO_TOKEN }}
       run: |
@@ -419,13 +409,8 @@
         git config user.email "github-actions[bot]@users.noreply.github.com"
 
         # Configure git to use gh for authentication
-<<<<<<< HEAD
-        git config --global credential.helper ""
-        git config --global credential.https://github.com.helper "!gh auth git-credential"
-=======
         git config --local credential.helper ""
         git config --local credential.https://github.com.helper "!gh auth git-credential"
->>>>>>> 7876336b
 
         git add data/
         git commit -m "Add metrics for commit ${COMMIT_HASH}"
