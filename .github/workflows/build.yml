--- conflicted
+++ resolved
@@ -127,13 +127,8 @@
           - name: gi
             config: --enable-middle-end=flambda2
             os: ubuntu-latest
-<<<<<<< HEAD
-            build_ocamlparam: '_,w=-46,regalloc=gi,regalloc-param=SPLIT_LIVE_RANGES:on,regalloc-param=GI_PRIORITY_HEURISTICS:interval-length,regalloc-param=GI_SELECTION_HEURISTICS:first-available,regalloc-param=GI_SPILLING_HEURISTICS:flat-uses,regalloc-validate=1,cfg-cse-optimize=1'
-            ocamlparam: '_,w=-46,regalloc=gi,regalloc-param=SPLIT_LIVE_RANGES:on,regalloc-param=GI_PRIORITY_HEURISTICS:interval-length,regalloc-param=GI_SELECTION_HEURISTICS:first-available,regalloc-param=GI_SPILLING_HEURISTICS:flat-uses,regalloc-validate=1,cfg-cse-optimize=1'
-=======
             build_ocamlparam: '_,w=-46,regalloc=gi,cfg-cse-optimize=1'
             ocamlparam: '_,w=-46,regalloc=gi,cfg-cse-optimize=1'
->>>>>>> e1e4fb81
             check_arch: true
 
           - name: cfg-selection
