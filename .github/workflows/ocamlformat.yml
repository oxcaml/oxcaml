--- conflicted
+++ resolved
@@ -1,11 +1,6 @@
-<<<<<<< HEAD
-# CYBERSECURITY WARNING: Do not expose secrets to runners without consulting with repo owners
-
-=======
-# WARNING: DO NOT give workflows write permission to any source code repo.
+# CYBERSECURITY WARNING: DO NOT give workflows write permission to any source code repo.
 # If you want this functionality, ask for help from a subset of:
 # @jvanburen @glittershark @mshinwell
->>>>>>> 5d50978e
 name: ocamlformat
 on:
   push:
