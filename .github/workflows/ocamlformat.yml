name: ocamlformat
on:
  push:
    branches:
      - main
  pull_request:
    types: [opened, synchronize, reopened, labeled, unlabeled]
jobs:
  build:
<<<<<<< HEAD
    runs-on: ubuntu-latest
=======
    runs-on: ${{ matrix.os }}

    strategy:
      matrix:
        os: [ubuntu-latest]
        ocaml-compiler:
          - "4.14.0"
          # this is no longer true, but I can't change it because this specific name of
          # test is a "required" check. We should change that...
>>>>>>> 71c0623a

    steps:
    - name: Checkout the OxCaml repo
      uses: actions/checkout@master

    - name: Checkout the parent branch
      run: git fetch origin HEAD --deepen 1

    - name: Pretend we're running in a container (makes setup-ocaml go faster)
      run: sudo touch /.dockerenv
      # makes setup-ocaml skip apt-get, which is slow on first invocation

    - name: Set up Opam
      uses: ocaml/setup-ocaml@v3
      with:
        ocaml-compiler: oxcaml-ci-deps.5.2.0
        opam-repositories: |
          local: file://${{ github.workspace }}/tools/ci/local-opam
          default: https://github.com/ocaml/opam-repository.git
        opam-disable-sandboxing: true
        opam-pin: false
        cache-prefix: ubuntu-latest-v1

    - name: 'Check for the "skip 80ch" PR tag'
      if: ${{ contains( github.event.pull_request.labels.*.name, 'skip 80ch') }}
      run: echo SKIP_80CH=y >> "$GITHUB_ENV"

    - name: Check OCaml Formatting
      run: opam exec -- bash tools/ci/actions/check-fmt.sh<|MERGE_RESOLUTION|>--- conflicted
+++ resolved
@@ -7,9 +7,6 @@
     types: [opened, synchronize, reopened, labeled, unlabeled]
 jobs:
   build:
-<<<<<<< HEAD
-    runs-on: ubuntu-latest
-=======
     runs-on: ${{ matrix.os }}
 
     strategy:
@@ -19,7 +16,6 @@
           - "4.14.0"
           # this is no longer true, but I can't change it because this specific name of
           # test is a "required" check. We should change that...
->>>>>>> 71c0623a
 
     steps:
     - name: Checkout the OxCaml repo
@@ -41,7 +37,7 @@
           default: https://github.com/ocaml/opam-repository.git
         opam-disable-sandboxing: true
         opam-pin: false
-        cache-prefix: ubuntu-latest-v1
+        cache-prefix: ${{ matrix.os }}-v1
 
     - name: 'Check for the "skip 80ch" PR tag'
       if: ${{ contains( github.event.pull_request.labels.*.name, 'skip 80ch') }}
