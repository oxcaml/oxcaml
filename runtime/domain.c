/**************************************************************************/
/*                                                                        */
/*                                 OCaml                                  */
/*                                                                        */
/*      KC Sivaramakrishnan, Indian Institute of Technology, Madras       */
/*                 Stephen Dolan, University of Cambridge                 */
/*                   Tom Kelly, OCaml Labs Consultancy                    */
/*                                                                        */
/*   Copyright 2021 OCaml Labs Consultancy Ltd                            */
/*   Copyright 2019 Indian Institute of Technology, Madras                */
/*   Copyright 2019 University of Cambridge                               */
/*                                                                        */
/*   All rights reserved.  This file is distributed under the terms of    */
/*   the GNU Lesser General Public License version 2.1, with the          */
/*   special exception on linking described in the file LICENSE.          */
/*                                                                        */
/**************************************************************************/

#define CAML_INTERNALS

#define _GNU_SOURCE  /* For sched.h CPU_ZERO(3) and CPU_COUNT(3) */
#include "caml/config.h"
#include <stdbool.h>
#include <stdio.h>
#ifdef HAS_UNISTD
#include <unistd.h>
#endif
#include <pthread.h>
#include <string.h>
#include <assert.h>
#ifdef HAS_GNU_GETAFFINITY_NP
#include <sched.h>
#ifdef HAS_PTHREAD_NP_H
#include <pthread_np.h>
#endif
#endif
#ifdef HAS_BSD_GETAFFINITY_NP
#include <pthread_np.h>
#include <sys/cpuset.h>
typedef cpuset_t cpu_set_t;
#endif
#ifdef _WIN32
#define WIN32_LEAN_AND_MEAN
#include <windows.h>
#include <sysinfoapi.h>
#endif
#include "caml/alloc.h"
#include "caml/backtrace.h"
#include "caml/backtrace_prim.h"
#include "caml/callback.h"
#include "caml/debugger.h"
#include "caml/domain.h"
#include "caml/domain_state.h"
#include "caml/runtime_events.h"
#include "caml/fail.h"
#include "caml/fiber.h"
#include "caml/finalise.h"
#include "caml/gc_ctrl.h"
#include "caml/globroots.h"
#include "caml/intext.h"
#include "caml/major_gc.h"
#include "caml/minor_gc.h"
#include "caml/memprof.h"
#include "caml/misc.h"
#include "caml/memory.h"
#include "caml/osdeps.h"
#include "caml/platform.h"
#include "caml/shared_heap.h"
#include "caml/signals.h"
#include "caml/startup.h"
#include "caml/startup_aux.h"
#include "caml/sync.h"
#include "caml/weak.h"

/* Check that the domain_state structure was laid out without padding,
   since the runtime assumes this in computing offsets */
static_assert(
    offsetof(caml_domain_state, LAST_DOMAIN_STATE_MEMBER) ==
    (Domain_state_num_fields - 1) * 8,
    "");

/* The runtime can run stop-the-world (STW) sections, during which all
   active domains run the same callback in parallel (with a barrier
   mechanism to synchronize within the callback).

   Stop-the-world sections are used to handle duties such as:
    - minor GC
    - major GC phase changes

   Code within the STW callback can have the guarantee that no mutator
   code runs in parallel -- precisely, the guarantee holds only for
   code that is followed by a barrier. Furthermore, new domains being
   spawned are blocked from running any mutator code while a STW
   section is in progress, and terminating domains cannot stop until
   they have participated to all STW sections currently in progress.

   To provide these guarantees:
    - Domains must register as STW participants before running any
      mutator code.
    - STW sections must not trigger other callbacks into mutator code
      (eg. finalisers or signal handlers).

   See the comments on [caml_try_run_on_all_domains_with_spin_work]
   below for more details on the synchronization mechanisms involved.
*/

/* For timely handling of STW requests, domains registered as STW
   participants must be careful to service STW interrupt requests. The
   compiler inserts "poll points" in mutator code, and the runtime
   uses a "backup thread" mechanism during blocking sections.

   When the main C-stack for a domain enters a blocking call,
   a 'backup thread' becomes responsible for servicing the STW
   sections on behalf of the domain. Care is needed to hand off duties
   for servicing STW sections between the main pthread and the backup
   pthread when caml_enter_blocking_section and
   caml_leave_blocking_section are called.

   When the state for the backup thread is BT_IN_BLOCKING_SECTION
   the backup thread will service the STW section.

   The state machine for the backup thread (and its transitions)
   are:

           BT_INIT  <---------------------------------------+
              |                                             |
   (install_backup_thread)                                  |
       [main pthread]                                       |
              |                                             |
              v                                             |
       BT_ENTERING_OCAML  <-----------------+               |
              |                             |               |
(caml_enter_blocking_section)               |               |
       [main pthread]                       |               |
              |                             |               |
              |                             |               |
              |               (caml_leave_blocking_section) |
              |                      [main pthread]         |
              v                             |               |
    BT_IN_BLOCKING_SECTION  ----------------+               |
              |                                             |
     (domain_terminate)                                     |
       [main pthread]                                       |
              |                                             |
              v                                             |
        BT_TERMINATE                               (backup_thread_func)
              |                                      [backup pthread]
              |                                             |
              +---------------------------------------------+

 */
#define BT_IN_BLOCKING_SECTION 0
#define BT_ENTERING_OCAML 1
#define BT_TERMINATE 2
#define BT_INIT 3

struct dom_internal {
  /* readonly fields, initialised and never modified */
  int id;
  caml_domain_state* state;

  /* control of STW interrupts */
  /* The outermost atomic is for synchronization with
     caml_interrupt_all_signal_safe. The innermost atomic is also for
     cross-domain communication.*/
  _Atomic(atomic_uintnat *) interrupt_word;
  caml_plat_mutex interrupt_lock;
  caml_plat_cond interrupt_cond;

  int running;
  int terminating;
  /* indicates whether there is an interrupt pending */
  atomic_uintnat pending;

  /* unlike the domain ID, this ID number is not reused */
  uintnat unique_id;

  /* backup thread */
  int backup_thread_running;
  pthread_t backup_thread;
  atomic_uintnat backup_thread_msg;
  caml_plat_mutex domain_lock;
  caml_plat_cond domain_cond;

  /* modified only during STW sections */
  uintnat minor_heap_area_start;
  uintnat minor_heap_area_end;
};

typedef struct dom_internal dom_internal;

Caml_inline int domain_has_pending(dom_internal *d)
{ return atomic_load_acquire(&d->pending) != 0; }
Caml_inline void domain_set_handled(dom_internal *d)
{ atomic_store_release(&d->pending, 0); }
Caml_inline void domain_set_pending(dom_internal *d)
{ atomic_store_release(&d->pending, 1); }

static struct {
  /* enter barrier for STW sections, participating domains arrive into
     the barrier before executing the STW callback */
  caml_plat_barrier domains_still_running;
  /* the number of domains that have yet to return from the callback */
  atomic_uintnat num_domains_still_processing;
  void (*callback)(caml_domain_state*,
                   void*,
                   int participating_count,
                   caml_domain_state** others_participating);
  void* data;
  int (*enter_spin_callback)(caml_domain_state*, void*);
  void* enter_spin_data;

  /* global_barrier state */
  int num_domains;
  caml_plat_barrier barrier;

  caml_domain_state** participating;
} stw_request = {
  CAML_PLAT_BARRIER_INITIALIZER,
  0,
  NULL,
  NULL,
  NULL,
  NULL,
  0,
  CAML_PLAT_BARRIER_INITIALIZER,
  NULL
};

static caml_plat_mutex all_domains_lock = CAML_PLAT_MUTEX_INITIALIZER;
static caml_plat_cond all_domains_cond = CAML_PLAT_COND_INITIALIZER;
static atomic_uintnat /* dom_internal* */ stw_leader = 0;
static uintnat stw_requests_suspended = 0; /* protected by all_domains_lock */
static caml_plat_cond requests_suspended_cond = CAML_PLAT_COND_INITIALIZER;
static dom_internal* all_domains;

CAMLexport atomic_uintnat caml_num_domains_running;

/* size of the virtual memory reservation for the minor heap, per domain */
uintnat caml_minor_heap_max_wsz;
/*
  The amount of memory reserved for all minor heaps of all domains is
  caml_params->max_domains * caml_minor_heap_max_wsz. Individual domains can
  allocate smaller minor heaps, but when a domain calls Gc.set to allocate a
  bigger minor heap than this reservation, we perform a new virtual memory
  reservation based on the increased minor heap size.

  New domains are created with a minor heap of size
  caml_params->init_minor_heap_wsz.

  To perform a new virtual memory reservation for the heaps, we stop the world
  and do a minor collection on all domains.
  See [stw_resize_minor_heap_reservation].
*/

CAMLexport uintnat caml_minor_heaps_start;
CAMLexport uintnat caml_minor_heaps_end;
static CAMLthread_local dom_internal* domain_self;

/*
 * This structure is protected by all_domains_lock.
 * [0, participating_domains) are all the domains taking part in STW sections.
 * [participating_domains, caml_params->max_domains) are all those domains free
 * to be used.
 */
static struct {
  int participating_domains;
  dom_internal** domains;
} stw_domains = {
  0,
  NULL
};

static void add_next_to_stw_domains(void)
{
  CAMLassert(stw_domains.participating_domains < caml_params->max_domains);
  stw_domains.participating_domains++;
#ifdef DEBUG
  /* Enforce here the invariant for early-exit in
     [caml_interrupt_all_signal_safe], because the latter must be
     async-signal-safe and one cannot CAMLassert inside it. */
  bool prev_has_interrupt_word = true;
  for (int i = 0; i < caml_params->max_domains; i++) {
    bool has_interrupt_word = all_domains[i].interrupt_word != NULL;
    if (i < stw_domains.participating_domains) CAMLassert(has_interrupt_word);
    if (!prev_has_interrupt_word) CAMLassert(!has_interrupt_word);
    prev_has_interrupt_word = has_interrupt_word;
  }
#endif
}

static void remove_from_stw_domains(dom_internal* dom) {
  int i;
  for(i=0; stw_domains.domains[i]!=dom; ++i) {
    CAMLassert(i<caml_params->max_domains);
  }
  CAMLassert(i < stw_domains.participating_domains);

  /* swap passed domain to first free domain */
  stw_domains.participating_domains--;
  stw_domains.domains[i] =
      stw_domains.domains[stw_domains.participating_domains];
  stw_domains.domains[stw_domains.participating_domains] = dom;
}

static dom_internal* next_free_domain(void) {
  if (stw_domains.participating_domains == caml_params->max_domains)
    return NULL;

  CAMLassert(stw_domains.participating_domains < caml_params->max_domains);
  return stw_domains.domains[stw_domains.participating_domains];
}

CAMLexport CAMLthread_local caml_domain_state* caml_state;

#ifndef HAS_FULL_THREAD_VARIABLES
/* Export a getter for caml_state, to be used in DLLs */
CAMLexport caml_domain_state* caml_get_domain_state(void)
{
  return caml_state;
}
#endif

Caml_inline void interrupt_domain(dom_internal *d)
{
  atomic_uintnat * interrupt_word = atomic_load_relaxed(&d->interrupt_word);
  atomic_store_release(interrupt_word, UINTNAT_MAX);
}

Caml_inline void interrupt_domain_local(caml_domain_state* dom_st)
{
  atomic_store_relaxed(&dom_st->young_limit, UINTNAT_MAX);
}

int caml_incoming_interrupts_queued(void)
{
  return domain_has_pending(domain_self);
}

/* must NOT be called with s->interrupt_lock held */
static void stw_handler(caml_domain_state* domain);
static int handle_incoming(dom_internal *d)
{
  int handled = domain_has_pending(d);
  if (handled) {
    CAMLassert (d->running);
    domain_set_handled(d);

    stw_handler(domain_self->state);
  }
  return handled;
}

static void handle_incoming_otherwise_relax (dom_internal *self)
{
  if (!handle_incoming(self))
    cpu_relax();
}

void caml_handle_incoming_interrupts(void)
{
  handle_incoming(domain_self);
}

int caml_send_interrupt(dom_internal *target)
{
  /* signal that there is an interrupt pending */
  domain_set_pending(target);

  /* Signal the condition variable, in case the target is
     itself waiting for an interrupt to be processed elsewhere */
  caml_plat_lock_blocking(&target->interrupt_lock);
  caml_plat_broadcast(&target->interrupt_cond); // OPT before/after unlock? elide?
  caml_plat_unlock(&target->interrupt_lock);

  interrupt_domain(target);

  return 1;
}

asize_t caml_norm_minor_heap_size (intnat wsize)
{
  asize_t bs;
  if (wsize < Minor_heap_min) wsize = Minor_heap_min;
  bs = caml_mem_round_up_mapping_size(Bsize_wsize (wsize));

  return Wsize_bsize(bs);
}

/* The current minor heap layout is as follows:

- A contiguous memory block of size
   [caml_minor_heap_max_wsz * caml_params->max_domains]
  is reserved by [caml_init_domains]. The boundaries
  of this reserved area are stored in the globals
    [caml_minor_heaps_start]
  and
    [caml_minor_heaps_end].

- Each domain gets a reserved section of this block
  of size [caml_minor_heap_max_wsz], whose boundaries are stored as
    [domain_self->minor_heap_area_start]
  and
    [domain_self->minor_heap_area_end]

  These variables accessed in [stw_resize_minor_heap_reservation],
  synchronized by a global barrier.

- Each domain then commits a segment of size
    [domain_state->minor_heap_wsz]
  starting at
    [domain_state->minor_heap_area_start]
  that it actually uses.

  This is done below in
    [caml_reallocate_minor_heap]
  which is called both at domain-initialization (by [domain_create])
  and if a request comes to change the minor heap size.

  The boundaries of this committed memory area are
     [domain_state->young_start]
   and
     [domain_state->young_end].

  Those [young_{start,end}] variables are never accessed by another
  domain, so they need no synchronization.
*/

Caml_inline void check_minor_heap(void) {
  caml_domain_state* domain_state = Caml_state;
  CAMLassert(domain_state->young_ptr == domain_state->young_end);

  CAML_GC_MESSAGE(DEBUG,
                  "check_minor_heap: "
                  "young_start: %p, young_end: %p, minor_heap_area_start: %p,"
                  " minor_heap_area_end: %p, minor_heap_wsz: %"
                  ARCH_SIZET_PRINTF_FORMAT "u words\n",
                  domain_state->young_start,
                  domain_state->young_end,
                  (value*)domain_self->minor_heap_area_start,
                  (value*)domain_self->minor_heap_area_end,
                  domain_state->minor_heap_wsz);
  CAMLassert(
    (/* uninitialized minor heap */
      domain_state->young_start == NULL
      && domain_state->young_end == NULL)
    ||
    (/* initialized minor heap */
      domain_state->young_start == (value*)domain_self->minor_heap_area_start
      && domain_state->young_end <= (value*)domain_self->minor_heap_area_end));
}

static void free_minor_heap(void) {
  caml_domain_state* domain_state = Caml_state;

  CAML_GC_MESSAGE(MINOR_HEAP,
                  "Freeing old minor heap: %"
                  ARCH_SIZET_PRINTF_FORMAT "uk words\n",
                  domain_state->minor_heap_wsz / 1024);

  check_minor_heap();

  /* free old minor heap.
     instead of unmapping the heap, we decommit it, so there's
     no race whereby other code could attempt to reuse the memory. */
  caml_mem_decommit(
      (void*)domain_self->minor_heap_area_start,
      Bsize_wsize(domain_state->minor_heap_wsz),
      "minor reservation");

  domain_state->young_start   = NULL;
  domain_state->young_end     = NULL;
  domain_state->young_ptr     = NULL;
  domain_state->young_trigger = NULL;
  domain_state->memprof_young_trigger = NULL;
  atomic_store_release(&domain_state->young_limit,
                   (uintnat) domain_state->young_start);
}

static int allocate_minor_heap(asize_t wsize) {
  caml_domain_state* domain_state = Caml_state;

  check_minor_heap();

  wsize = caml_norm_minor_heap_size(wsize);

  CAMLassert (wsize <= caml_minor_heap_max_wsz);

  CAML_GC_MESSAGE(MINOR_HEAP,
                  "Allocating minor heap: %"
                  ARCH_SIZET_PRINTF_FORMAT "uk words\n", wsize / 1024);

  char name[32];
  snprintf(name, sizeof name, "minor heap %d", domain_self->id);
  if (!caml_mem_commit(
          (void*)domain_self->minor_heap_area_start, Bsize_wsize(wsize), name)) {
    return -1;
  }

#ifdef DEBUG
  {
    uintnat* p = (uintnat*)domain_self->minor_heap_area_start;
    for (;
      p < (uintnat*)(domain_self->minor_heap_area_start + Bsize_wsize(wsize));
      p++) {
      *p = Debug_free_minor;
    }
  }
#endif

  domain_state->minor_heap_wsz = wsize;

  domain_state->young_start = (value*)domain_self->minor_heap_area_start;
  domain_state->young_end =
      (value*)(domain_self->minor_heap_area_start + Bsize_wsize(wsize));
  domain_state->young_ptr = domain_state->young_end;
  /* Trigger a GC poll when half of the minor heap is filled. At that point, a
   * major slice is scheduled. */
  domain_state->young_trigger = domain_state->young_start
         + (domain_state->young_end - domain_state->young_start) / 2;
  caml_memprof_set_trigger(domain_state);
  caml_reset_young_limit(domain_state);

  check_minor_heap();
  return 0;
}

int caml_reallocate_minor_heap(asize_t wsize)
{
  free_minor_heap();
  return allocate_minor_heap(wsize);
}

/* This variable is owned by [all_domains_lock]. */
static uintnat next_domain_unique_id = 0;

/* Precondition: you must own [all_domains_lock].

   Specification:
   - returns 0 on the first call
     (we want the main domain to have unique_id 0)
   - returns distinct ids unless there is an overflow
   - never returns 0 again, even in presence of overflow.
 */
static uintnat fresh_domain_unique_id(void) {
    uintnat next = next_domain_unique_id++;

    /* On 32-bit systems, there is a risk of wraparound of the unique
       id counter. We have decided to let that happen and live with
       it, but we still ensure that id 0 is not reused, to avoid
       having new domains believe that they are the main domain. */
    if (next_domain_unique_id == 0)
      next_domain_unique_id++;

    return next;
}

static inline void domain_root_register(value *root, value t);
static inline void domain_root_remove(value *root);

/* must be run on the domain's thread */
static void domain_create(uintnat initial_minor_heap_wsize,
                          caml_domain_state *parent)
{
  dom_internal* d = 0;
  caml_domain_state* domain_state;
  uintnat stack_wsize = caml_get_init_stack_wsize(STACK_SIZE_MAIN);

  CAMLassert (domain_self == 0);

  CAML_GC_MESSAGE(DOMAIN, "Creating a domain.\n");
  /* take the all_domains_lock so that we can alter the STW participant
     set atomically */
  caml_plat_lock_blocking(&all_domains_lock);

  /* How many STW sections we are willing to wait for, any more are
     prevented from happening */
#define Max_stws_before_suspend 2
  int stws_waited = 1;
  /* Wait until any in-progress STW sections end. */
  while (atomic_load_acquire(&stw_leader)) {
    if (stws_waited++ < Max_stws_before_suspend) {
      /* [caml_plat_wait] releases [all_domains_lock] until the current
         STW section ends, and then takes the lock again. */
      caml_plat_wait(&all_domains_cond, &all_domains_lock);
    } else {
      /* Prevent new STW requests to avoid our own starvation */
      stw_requests_suspended++;
      /* Wait for the current STW to end */
      do {
        caml_plat_wait(&all_domains_cond, &all_domains_lock);
      } while (atomic_load_acquire(&stw_leader));
      if (--stw_requests_suspended == 0) {
        /* Notify threads that were trying to run an STW section.
           We still hold the lock, so they won't wake up yet. */
        caml_plat_broadcast(&requests_suspended_cond);
      }
      break;
    }
  }

  d = next_free_domain();

  if (d == NULL) {
    goto fail_domain;
  }

  CAMLassert(!d->running);
  CAMLassert(!domain_has_pending(d));

  /* If the chosen domain slot has not been previously used, allocate a fresh
     domain state. Otherwise, reuse it.

     Reusing the slot ensures that the GC stats are not lost:
     - Heap stats are moved to the free list on domain termination,
       so we don't reuse those stats (caml_init_shared_heap will reset them)
     - But currently there is no orphaning process for allocation stats,
       we just reuse the previous stats from the previous domain
       with the same index.
  */
  if (d->state == NULL) {
    /* FIXME: Never freed. Not clear when to. */
    domain_state = (caml_domain_state*)
      caml_stat_calloc_noexc(1, sizeof(caml_domain_state));
    if (domain_state == NULL)
      goto fail_domain_state;
    d->state = domain_state;
  } else {
    domain_state = d->state;
  }

  /* Note: until we take d->domain_lock, the domain_state may still be
   * shared with a domain which is terminating (see
   * domain_terminate). */

  caml_plat_lock_blocking(&d->domain_lock);

  /* Set domain_self if we have successfully allocated the
   * caml_domain_state. Otherwise domain_self will be NULL and it's up
   * to the caller to deal with that. */

  domain_self = d;
  caml_state = domain_state;

  domain_state->young_limit = 0;

  domain_state->id = d->id;
  domain_state->unique_id = d->unique_id;

  /* Synchronized with [caml_interrupt_all_signal_safe], so that the
     initializing write of young_limit happens before any
     interrupt. */
  atomic_store_explicit(&d->interrupt_word, &domain_state->young_limit,
                        memory_order_release);

  /* Tell memprof system about the new domain before either (a) new
   * domain can allocate anything or (b) parent domain can go away. */
  CAMLassert(domain_state->memprof == NULL);
  caml_memprof_new_domain(parent, domain_state);
  if (!domain_state->memprof) {
    goto fail_memprof;
  }

  CAMLassert(domain_state->dynamic_bindings == NULL);
  domain_state->dynamic_bindings =
    caml_dynamic_new_thread(parent ? parent->dynamic_bindings : NULL);
  if (!domain_state->dynamic_bindings) {
    goto fail_dynamic;
  }

  CAMLassert(!domain_has_pending(d));

  domain_state->allocated_dependent_bytes = 0;
  domain_state->minor_dependent_bsz = 0;

  domain_state->sweep_work_done_between_slices = 0;
  domain_state->mark_work_done_between_slices = 0;

  /* the minor heap will be initialized by
     [caml_reallocate_minor_heap] below. */
  domain_state->young_start = NULL;
  domain_state->young_end = NULL;
  domain_state->young_ptr = NULL;
  domain_state->young_trigger = NULL;

  domain_state->minor_tables = caml_alloc_minor_tables();
  if(domain_state->minor_tables == NULL) {
    goto fail_minor_tables;
  }

  d->state->shared_heap = caml_init_shared_heap();
  if(d->state->shared_heap == NULL) {
    goto fail_shared_heap;
  }

  if (caml_init_major_gc(domain_state) < 0) {
    goto fail_major_gc;
  }

  if(caml_reallocate_minor_heap(initial_minor_heap_wsize) < 0) {
    goto fail_minor_heap;
  }

  domain_state->in_minor_collection = 0;

  /* This call may fail, but fatally so we don't need an error path */
  domain_root_register(&domain_state->dls_state, Atom(0) /* Empty array */);
  domain_root_register(&domain_state->tls_state, Atom(0) /* Empty array */);

  domain_state->stack_cache = caml_alloc_stack_cache();
  if(domain_state->stack_cache == NULL) {
    goto fail_stack_cache;
  }

  domain_state->extern_state = NULL;
  domain_state->intern_state = NULL;

  domain_state->current_stack = caml_alloc_main_stack(stack_wsize);
  if(domain_state->current_stack == NULL) {
    goto fail_main_stack;
  }

  /* No remaining failure cases: domain creation is going to succeed,
   * so we can update globally-visible state without needing to unwind
   * it. */
  d->unique_id = fresh_domain_unique_id();
  domain_state->unique_id = d->unique_id;
  d->running = 1;
  (void)caml_atomic_counter_incr(&caml_num_domains_running);

  domain_state->c_stack = NULL;
  domain_state->exn_handler = NULL;
  domain_state->async_exn_handler = NULL;

  domain_state->action_pending = 0;

  domain_state->gc_regs_buckets = NULL;
  domain_state->gc_regs = NULL;

  domain_state->allocated_words = 0;
  domain_state->allocated_words_direct = 0;
  domain_state->minor_words_at_last_slice = 0;
  domain_state->swept_words = 0;

  domain_state->local_roots = NULL;

  domain_state->backtrace_buffer = NULL;
  /* This call may fail, but fatally so we don't need an error path */
  domain_root_register(&domain_state->backtrace_last_exn, Val_unit);
  domain_state->backtrace_active = 0;

  domain_state->local_sp = 0;
  domain_state->local_top = NULL;
  domain_state->local_limit = 0;

  domain_state->compare_unordered = 0;
  domain_state->oo_next_id_local = 0;

  domain_state->requested_major_slice = 0;
  domain_state->requested_minor_gc = 0;
  domain_state->major_slice_epoch = 0;
  domain_state->requested_external_interrupt = 0;

  domain_state->parser_trace = 0;

  if (caml_params->backtrace_enabled) {
    caml_record_backtraces(1);
  }

  domain_state->raising_async_exn = 0;

#ifndef NATIVE_CODE
  domain_state->external_raise = NULL;
  domain_state->external_raise_async = NULL;
  domain_state->trap_sp_off = 1;
  domain_state->trap_barrier_off = 0;
  domain_state->trap_barrier_block = -1;
#endif

  add_next_to_stw_domains();
  CAML_GC_MESSAGE(DOMAIN, "Creation complete.\n");
  caml_plat_unlock(&all_domains_lock);
  return;

fail_main_stack:
  caml_free_stack_cache(domain_state->stack_cache);
fail_stack_cache:
  domain_root_remove(&domain_state->dls_state);
  domain_root_remove(&domain_state->tls_state);
  free_minor_heap();
fail_minor_heap:
  caml_teardown_major_gc();
fail_major_gc:
  caml_teardown_shared_heap(d->state->shared_heap);
fail_shared_heap:
  caml_free_minor_tables(domain_state->minor_tables);
  domain_state->minor_tables = NULL;
fail_minor_tables:
  caml_dynamic_delete_thread(domain_state->dynamic_bindings);
  domain_state->dynamic_bindings = NULL;
fail_dynamic:
  caml_memprof_delete_domain(domain_state);
fail_memprof:
  atomic_store_explicit(&d->interrupt_word, NULL, memory_order_release);
  caml_stat_free(d->state);
  d->state = NULL;
  domain_self = NULL;
  caml_state = NULL;
fail_domain_state:
  caml_plat_unlock(&d->domain_lock);
fail_domain:
  CAML_GC_MESSAGE(DOMAIN, "Creation failed.\n");
  caml_plat_unlock(&all_domains_lock);
}

CAMLexport void caml_reset_domain_lock(void)
{
  dom_internal* self = domain_self;
  // This is only used to reset the domain_lock state on fork.
  /* FIXME: initializing an already-initialized mutex and cond
     variable is UB (especially mutexes that are locked).

     * On systhreads, this is best-effort but at least the error
       conditions should be checked and reported.

     * If there is only one thread, it is sensible to fork but the
       mutex should still not be initialized while locked. On Linux it
       seems that the mutex remains valid and locked
       (https://man7.org/linux/man-pages/man2/fork.2.html). For
       portability on POSIX the lock should be released and destroyed
       prior to calling fork and then init afterwards in both parent
       and child. */
  caml_plat_mutex_init(&self->domain_lock);
  caml_plat_cond_init(&self->domain_cond);

  return;
}

/* minor heap initialization and resizing */

static void reserve_minor_heaps_from_stw_single(void) {
  void* heaps_base;
  uintnat minor_heap_reservation_bsize;
  uintnat minor_heap_max_bsz;

  CAMLassert (
    caml_mem_round_up_mapping_size(Bsize_wsize(caml_minor_heap_max_wsz))
    == Bsize_wsize(caml_minor_heap_max_wsz));

  minor_heap_max_bsz = (uintnat)Bsize_wsize(caml_minor_heap_max_wsz);
  minor_heap_reservation_bsize = minor_heap_max_bsz * caml_params->max_domains;

  /* reserve memory space for minor heaps */
  heaps_base = caml_mem_map(minor_heap_reservation_bsize, CAML_MAP_RESERVE_ONLY, "minor reservation");
  if (heaps_base == NULL)
    caml_fatal_error("Not enough heap memory to reserve minor heaps");

  caml_minor_heaps_start = (uintnat) heaps_base;
  caml_minor_heaps_end = (uintnat) heaps_base + minor_heap_reservation_bsize;

  CAML_GC_MESSAGE(MINOR_HEAP,
                  "Minor heaps reserved from %p to %p.\n",
                  (value*)caml_minor_heaps_start, (value*)caml_minor_heaps_end);

  for (int i = 0; i < caml_params->max_domains; i++) {
    struct dom_internal* dom = &all_domains[i];

    uintnat domain_minor_heap_area = caml_minor_heaps_start +
      minor_heap_max_bsz * (uintnat)i;

    dom->minor_heap_area_start = domain_minor_heap_area;
    dom->minor_heap_area_end =
         domain_minor_heap_area + minor_heap_max_bsz;

    CAMLassert(dom->minor_heap_area_end <= caml_minor_heaps_end);
  }
}

static void unreserve_minor_heaps_from_stw_single(void) {
  uintnat size;

  CAML_GC_MESSAGE(MINOR_HEAP, "Unreserving minor heaps.\n");

  for (int i = 0; i < caml_params->max_domains; i++) {
    struct dom_internal* dom = &all_domains[i];

    CAMLassert(
      /* this domain is not running */
      !dom->running
      || (
        /* or its minor heap must already be uninitialized */
        dom->state != NULL
        && dom->state->young_start == NULL
        && dom->state->young_end == NULL
      ));
    /* Note: dom.running does not guarantee that dom->state is
       correctly initialized, but domain initialization cannot run
       concurrently with STW sections so we cannot observe partial
       initialization states. */

    /* uninitialize the minor heap area */
    dom->minor_heap_area_start = dom->minor_heap_area_end = 0;
  }

  size = caml_minor_heaps_end - caml_minor_heaps_start;
  CAMLassert (Bsize_wsize(caml_minor_heap_max_wsz) * caml_params->max_domains
              == size);
  caml_mem_unmap((void *) caml_minor_heaps_start, size);
}

static
void domain_resize_heap_reservation_from_stw_single(uintnat new_minor_wsz)
{
  CAML_EV_BEGIN(EV_DOMAIN_RESIZE_HEAP_RESERVATION);
  CAML_GC_MESSAGE(MINOR_HEAP, "Unreserving old minor heaps.\n");

  unreserve_minor_heaps_from_stw_single();
  /* new_minor_wsz is (huge)page-aligned because caml_norm_minor_heap_size has
     been called to normalize it earlier.  (An assertion checks this in
     [reserve_minor_heaps_from_stw_single].)
  */
  caml_minor_heap_max_wsz = new_minor_wsz;
  CAML_GC_MESSAGE(MINOR_HEAP, "Reserving new minor heaps.\n");
  reserve_minor_heaps_from_stw_single();
  /* The call to [reserve_minor_heaps_from_stw_single] makes a new
     reservation, and it also updates the reservation boundaries of each
     domain by mutating its [minor_heap_area_start{,_end}] variables.

     These variables are synchronized by the fact that we are inside
     a STW section: no other domains are running in parallel, and
     the participating domains will synchronize with this write by
     exiting the barrier, before they read those variables in
     [allocate_minor_heap] below. */
  CAML_EV_END(EV_DOMAIN_RESIZE_HEAP_RESERVATION);
}

static void
stw_resize_minor_heap_reservation(caml_domain_state* domain,
                                  void* minor_wsz_data,
                                  int participating_count,
                                  caml_domain_state** participating)
{
  uintnat new_minor_wsz = *(uintnat*) minor_wsz_data;
  caml_empty_minor_heap_no_major_slice_from_stw(
    domain, NULL, participating_count, participating);

  free_minor_heap();

  Caml_global_barrier_if_final(participating_count) {
    domain_resize_heap_reservation_from_stw_single(new_minor_wsz);
  }

  /* Note: each domain allocates its own minor heap. This seems
     important to get good NUMA behavior. We don't want a single
     domain to allocate all minor heaps, which could create locality
     issues we don't understand very well. */
  if (allocate_minor_heap(Caml_state->minor_heap_wsz) < 0) {
    caml_fatal_error("Fatal error: No memory for minor heap");
  }
  CAML_GC_MESSAGE(MINOR_HEAP,
                  "Changed minor heap max wsize to "
                  "%"ARCH_INTNAT_PRINTF_FORMAT"u.\n",
                  new_minor_wsz);
}

void caml_update_minor_heap_max(uintnat requested_wsz) {
  CAML_GC_MESSAGE(MINOR_HEAP,
                  "Changing minor heap max wsize from %" ARCH_INTNAT_PRINTF_FORMAT
                  "u to %" ARCH_INTNAT_PRINTF_FORMAT "u.\n",
              caml_minor_heap_max_wsz, requested_wsz);
  while (requested_wsz > caml_minor_heap_max_wsz) {
    caml_try_run_on_all_domains(
      &stw_resize_minor_heap_reservation, (void*)&requested_wsz, 0);
  }
  check_minor_heap();
}

void caml_init_domains(uintnat max_domains, uintnat minor_heap_wsz)
{
  int i;

  /* Use [caml_stat_calloc_noexc] to zero initialize [all_domains]. */
  all_domains = caml_stat_calloc_noexc(max_domains, sizeof(dom_internal));
  if (all_domains == NULL)
    caml_fatal_error("Failed to allocate all_domains");

  stw_request.participating =
      caml_stat_calloc_noexc(max_domains, sizeof(dom_internal*));
  if (stw_request.participating == NULL)
    caml_fatal_error("Failed to allocate stw_request.participating");

  stw_domains.domains =
      caml_stat_calloc_noexc(max_domains, sizeof(dom_internal*));
  if (stw_domains.domains == NULL)
    caml_fatal_error("Failed to allocate stw_domains.domains");

  reserve_minor_heaps_from_stw_single();
  /* stw_single: mutators and domains have not started yet. */

  for (i = 0; i < max_domains; i++) {
    struct dom_internal* dom = &all_domains[i];

    stw_domains.domains[i] = dom;

    dom->id = i;

    dom->interrupt_word = NULL;
    caml_plat_mutex_init(&dom->interrupt_lock);
    caml_plat_cond_init(&dom->interrupt_cond);
    dom->running = 0;
    dom->terminating = 0;
    dom->unique_id = 0;
    dom->pending = 0;

    caml_plat_mutex_init(&dom->domain_lock);
    caml_plat_cond_init(&dom->domain_cond);
    dom->backup_thread_running = 0;
    dom->backup_thread_msg = BT_INIT;
  }

  domain_create(minor_heap_wsz, NULL);
  if (!domain_self) caml_fatal_error("Failed to create main domain");
  CAMLassert (domain_self->state->unique_id == 0);

  caml_init_signal_handling();
}

void caml_init_domain_self(int domain_id) {
  CAMLassert (domain_id >= 0 && domain_id < caml_params->max_domains);
  domain_self = &all_domains[domain_id];
  caml_state = domain_self->state;
}

enum domain_status { Dom_starting, Dom_started, Dom_failed };

struct domain_ml_values {
  value callback;
  value term_sync;
};

/* stdlib/domain.ml */
#define Term_state(sync) (&Field(sync, 0))
#define Term_mutex(sync) (&Field(sync, 1))
#define Term_condition(sync) (&Field(sync, 2))

static void init_domain_ml_values(struct domain_ml_values* ml_values,
                                  value callback, value term_sync)
{
  ml_values->callback = callback;
  ml_values->term_sync = term_sync;
  caml_register_generational_global_root(&ml_values->callback);
  caml_register_generational_global_root(&ml_values->term_sync);
}

static void free_domain_ml_values(struct domain_ml_values* ml_values)
{
  caml_remove_generational_global_root(&ml_values->callback);
  caml_remove_generational_global_root(&ml_values->term_sync);
  caml_stat_free(ml_values);
}

/* This is the structure of the data exchanged between the parent
   domain and child domain during domain_spawn. Some fields are 'in'
   parameters, passed from the parent to the child, others are 'out'
   parameters returned to the parent by the child.
*/
struct domain_startup_params {
  caml_plat_mutex lock;
  caml_plat_cond cond;

  dom_internal *parent; /* in */
  enum domain_status status; /* in+out:
                                parent and child synchronize on this value. */
  struct domain_ml_values* ml_values; /* in */
  dom_internal* newdom; /* out */
  uintnat unique_id; /* out */
};

static void* backup_thread_func(void* v)
{
  dom_internal* di = (dom_internal*)v;
  uintnat msg;

  domain_self = di;
  caml_state = di->state;

  msg = atomic_load_acquire (&di->backup_thread_msg);
  while (msg != BT_TERMINATE) {
    CAMLassert (msg <= BT_TERMINATE);
    switch (msg) {
      case BT_IN_BLOCKING_SECTION:
        /* Handle interrupts on behalf of the main thread:
         *  - must hold domain_lock to handle interrupts
         *  - need to guarantee no blocking so that backup thread
         *    can be signalled from caml_leave_blocking_section
         */
        if (caml_incoming_interrupts_queued()) {
          if (caml_plat_try_lock(&di->domain_lock)) {
            caml_handle_incoming_interrupts();
            caml_plat_unlock(&di->domain_lock);
          }
        }
        /* Wait safely if there is nothing to do.
         * Will be woken from caml_leave_blocking_section
         */
        caml_plat_lock_blocking(&di->interrupt_lock);
        msg = atomic_load_acquire (&di->backup_thread_msg);
        if (msg == BT_IN_BLOCKING_SECTION &&
            !caml_incoming_interrupts_queued())
          caml_plat_wait(&di->interrupt_cond, &di->interrupt_lock);
        caml_plat_unlock(&di->interrupt_lock);
        break;
      case BT_ENTERING_OCAML:
        /* Main thread wants to enter OCaml
         * Will be woken from caml_bt_exit_ocaml
         * or domain_terminate
         */
        caml_plat_lock_blocking(&di->domain_lock);
        msg = atomic_load_acquire (&di->backup_thread_msg);
        if (msg == BT_ENTERING_OCAML)
          caml_plat_wait(&di->domain_cond, &di->domain_lock);
        caml_plat_unlock(&di->domain_lock);
        break;
      default:
        cpu_relax();
        break;
    };
    msg = atomic_load_acquire (&di->backup_thread_msg);
  }

  /* doing terminate */
  atomic_store_release(&di->backup_thread_msg, BT_INIT);

  return 0;
}

static void install_backup_thread (dom_internal* di)
{
  int err;
#ifndef _WIN32
  sigset_t mask, old_mask;
#endif

  if (di->backup_thread_running == 0) {
    uintnat msg;
    msg = atomic_load_acquire(&di->backup_thread_msg);
    CAMLassert (msg == BT_INIT || /* Using fresh domain */
                msg == BT_TERMINATE); /* Reusing domain */

    while (msg != BT_INIT) {
      /* Give a chance for backup thread on this domain to terminate */
      caml_plat_unlock (&di->domain_lock);
      cpu_relax ();
      caml_plat_lock_blocking(&di->domain_lock);
      msg = atomic_load_acquire(&di->backup_thread_msg);
    }

#ifndef _WIN32
    /* No signals on the backup thread */
    sigfillset(&mask);
    pthread_sigmask(SIG_BLOCK, &mask, &old_mask);
#endif

    atomic_store_release(&di->backup_thread_msg, BT_ENTERING_OCAML);
    err = pthread_create(&di->backup_thread, 0, backup_thread_func, (void*)di);

#ifndef _WIN32
    pthread_sigmask(SIG_SETMASK, &old_mask, NULL);
#endif

    if (err)
      caml_failwith("failed to create domain backup thread");
    di->backup_thread_running = 1;
    pthread_detach(di->backup_thread);
  }
}

static void caml_domain_spawn_default(void)
{
  return;
}

static void caml_domain_initialize_default(void)
{
  return;
}

static void caml_domain_stop_default(void)
{
  return;
}

static void caml_domain_external_interrupt_hook_default(void)
{
  return;
}

CAMLexport void (*caml_domain_spawn_hook)(void)=
  caml_domain_spawn_default;

CAMLexport void (*caml_domain_initialize_hook)(void) =
   caml_domain_initialize_default;

CAMLexport void (*caml_domain_stop_hook)(void) =
   caml_domain_stop_default;

CAMLexport void (*caml_domain_external_interrupt_hook)(void) =
   caml_domain_external_interrupt_hook_default;

CAMLexport _Atomic caml_timing_hook caml_domain_terminated_hook =
  (caml_timing_hook)NULL;

static void domain_terminate(void);

static value make_finished(value res_or_exn)
{
  CAMLparam0();
  CAMLlocal1(res);
  if (Is_exception_result(res_or_exn)) {
    res = Extract_exception(res_or_exn);
    /* [Error res] */
    res = caml_alloc_1(1, res);
  } else {
    /* [Ok res_of_exn] */
    res = caml_alloc_1(0, res_or_exn);
  }
  /* [Finished res] */
  res = caml_alloc_1(0, res);
  CAMLreturn(res);
}

static void sync_result(value term_sync, value res)
{
  CAMLparam2(term_sync, res);
  /* Synchronize with joining domains. We call [caml_ml_mutex_lock]
     because the systhreads are still running on this domain. We
     assume this does not fail the exception it would raise at this
     point would be bad for us. */
  caml_ml_mutex_lock(*Term_mutex(term_sync));

  /* Store result */
  volatile value *state = Term_state(term_sync);
  CAMLassert(!Is_block(*state));
  caml_modify(state, res);

  /* Signal all the waiting domains to be woken up */
  caml_ml_condition_broadcast(*Term_condition(term_sync));

  /* The mutex is unlocked in the runtime after the cleanup
     functions are finished. */
  CAMLreturn0;
}

static void* domain_thread_func(void* v)
{
  struct domain_startup_params* p = v;
  struct domain_ml_values *ml_values = p->ml_values;

#ifndef _WIN32
  errno = 0;
  size_t signal_stack_size = 0;
  void * signal_stack = caml_init_signal_stack(&signal_stack_size);
  if (signal_stack == NULL) {
    caml_fatal_error("Failed to create domain: signal stack (errno %d)", errno);
  }
#endif

  domain_create(caml_params->init_minor_heap_wsz, p->parent->state);

  /* this domain is now part of the STW participant set */
  p->newdom = domain_self;

  /* handshake with the parent domain */
  caml_plat_lock_blocking(&p->lock);
  if (domain_self) {
    p->status = Dom_started;
    p->unique_id = domain_self->unique_id;
  } else {
    p->status = Dom_failed;
  }
  caml_plat_broadcast(&p->cond);
  caml_plat_unlock(&p->lock);
  /* Cannot access p below here. */

  if (domain_self) {
    install_backup_thread(domain_self);

    CAML_GC_MESSAGE(DOMAIN,
                    "Domain starting (unique ID %"ARCH_INTNAT_PRINTF_FORMAT"u)\n",
                    domain_self->unique_id);
    CAML_EV_LIFECYCLE(EV_DOMAIN_SPAWN, getpid());
    /* FIXME: ignoring errors during domain initialization is unsafe
       and/or can deadlock. */
    caml_domain_initialize_hook();

    /* release callback early;
       see the [note about callbacks and GC] in callback.c */
    value unrooted_callback = ml_values->callback;
    caml_modify_generational_global_root(&ml_values->callback, Val_unit);
    value res_or_exn = caml_callback_exn(unrooted_callback, Val_unit);
    value res = make_finished(res_or_exn);
    sync_result(ml_values->term_sync, res);

    sync_mutex mut = Mutex_val(*Term_mutex(ml_values->term_sync));
    domain_terminate();

    /* This domain currently holds [mut], and has signaled all the
       waiting domains to be woken up. We unlock [mut] to release the
       joining domains. The unlock is done after [domain_terminate] to
       ensure that this domain has released all of its runtime state.
       We call [caml_mutex_unlock] directly instead of
       [caml_ml_mutex_unlock] because the domain no longer exists at
       this point. */
    caml_mutex_unlock(mut);

    /* [ml_values] must be freed after unlocking [mut]. This ensures
       that [term_sync] is only removed from the root set after [mut]
       is unlocked. Otherwise, there is a risk of [mut] being
       destroyed by [caml_mutex_finalize] finaliser while it remains
       locked, leading to undefined behaviour. */
    free_domain_ml_values(ml_values);
  }
#ifndef _WIN32
  caml_free_signal_stack(signal_stack, signal_stack_size);
#endif
  return 0;
}

CAMLprim value caml_domain_spawn(value callback, value term_sync)
{
  CAMLparam2 (callback, term_sync);
  struct domain_startup_params p;
  pthread_t th;
  int err;

  caml_domain_spawn_hook();

  /* When domain 0 first spawns a domain, the backup thread is not active, we
     ensure it is started here. */
  install_backup_thread(domain_self);

#ifndef NATIVE_CODE
  if (caml_debugger_in_use)
    caml_fatal_error("ocamldebug does not support spawning multiple domains");
#endif
  caml_plat_mutex_init(&p.lock);
  caml_plat_cond_init(&p.cond);
  p.parent = domain_self;
  p.status = Dom_starting;

  p.ml_values =
      (struct domain_ml_values*) caml_stat_alloc(
                                    sizeof(struct domain_ml_values));
  init_domain_ml_values(p.ml_values, callback, term_sync);

  CAML_GC_MESSAGE(DOMAIN, "Creating a child domain.\n");
  err = pthread_create(&th, 0, domain_thread_func, (void*)&p);

  if (err) {
    caml_failwith("failed to create domain thread");
  }

  caml_enter_blocking_section();
  caml_plat_lock_blocking(&p.lock);
  while (p.status == Dom_starting) {
    caml_plat_wait(&p.cond, &p.lock);
  }
  caml_plat_unlock(&p.lock);
  caml_leave_blocking_section();

  if (p.status == Dom_started) {
    /* successfully created a domain.
       p.ml_values is now owned by that domain */
    pthread_detach(th);
  } else {
    CAMLassert (p.status == Dom_failed);
    /* failed */
    pthread_join(th, 0);
    free_domain_ml_values(p.ml_values);
    caml_failwith("failed to allocate domain");
  }
  caml_plat_mutex_free(&p.lock);
  caml_plat_cond_free(&p.cond);

  CAMLreturn (Val_long(p.unique_id));
}

CAMLprim value caml_ml_domain_id(value unit)
{
  CAMLnoalloc;
  return Val_long(domain_self->unique_id);
}

CAMLprim value caml_ml_domain_index(value unit)
{
  CAMLnoalloc;
  return Val_long(domain_self->id);
}

/* Global barrier implementation */

Caml_inline int global_barrier_is_nth(barrier_status b, int n) {
  return (b & ~BARRIER_SENSE_BIT) == n;
}

static barrier_status global_barrier_begin(void)
{
  return caml_plat_barrier_arrive(&stw_request.barrier);
}

/* last domain into the barrier, flip sense */
static void global_barrier_flip(barrier_status sense)
{
  caml_plat_barrier_flip(&stw_request.barrier, sense);
}

/* wait until another domain flips the sense */
static void global_barrier_wait(barrier_status sense, int num_participating)
{
  /* it's not worth spinning for too long if there's more than one other domain
   */
  unsigned spins = num_participating == 2 ? Max_spins_long : Max_spins_medium;
  SPIN_WAIT_NTIMES(spins) {
    if (caml_plat_barrier_sense_has_flipped(&stw_request.barrier, sense)) {
      return;
    }
  }
  /* just block */
  caml_plat_barrier_wait_sense(&stw_request.barrier, sense);
}

void caml_enter_global_barrier(int num_participating)
{
  CAMLassert(num_participating == stw_request.num_domains);
  barrier_status b = global_barrier_begin();
  barrier_status sense = b & BARRIER_SENSE_BIT;
  if (global_barrier_is_nth(b, num_participating)) {
    global_barrier_flip(sense);
  } else {
    global_barrier_wait(sense, num_participating);
  }
}

barrier_status caml_global_barrier_and_check_final(int num_participating)
{
  CAMLassert(num_participating == stw_request.num_domains);
  barrier_status b = global_barrier_begin();
  if (global_barrier_is_nth(b, num_participating)) {
    CAMLassert(b); /* always nonzero */
    return b;
  } else {
    global_barrier_wait(b & BARRIER_SENSE_BIT, num_participating);
    return 0;
  }
}

void caml_global_barrier_release_as_final(barrier_status b)
{
  global_barrier_flip(b & BARRIER_SENSE_BIT);
}

int caml_global_barrier_num_participating(void)
{
  return stw_request.num_domains;
}

static void decrement_stw_domains_still_processing(void)
{
  /* we check if we are the last to leave a stw section
     if so, clear the stw_leader to allow the new stw sections to start.
   */
  intnat am_last =
    caml_atomic_counter_decr(&stw_request.num_domains_still_processing) == 0;

  if( am_last ) {
    /* release the STW lock to allow new STW sections */
    caml_plat_lock_blocking(&all_domains_lock);
    atomic_store_release(&stw_leader, 0);
    caml_plat_broadcast(&all_domains_cond);
    CAML_GC_MESSAGE(STW, "End of STW.\n");
    caml_plat_unlock(&all_domains_lock);
  }
}

/* Wait for other running domains to stop, called by interrupted
   domains before entering the STW section */
static void stw_wait_for_running(caml_domain_state* domain)
{
  /* The STW leader issues interrupts to all domains, then they all
     arrive into this barrier, with the last one releasing it; this
     tends to (and should) be fast, but we likely need to wait a bit
     in any case */

  if (stw_request.enter_spin_callback) {
    /* Spin while there is useful work to do */
    SPIN_WAIT_BOUNDED {
      if (caml_plat_barrier_is_released(&stw_request.domains_still_running)) {
        return;
      }

      if (!stw_request.enter_spin_callback
            (domain, stw_request.enter_spin_data)) {
        break;
      }
    }
  }

  /* Spin a bit for the other domains */
  SPIN_WAIT_NTIMES(Max_spins_long) {
    if (caml_plat_barrier_is_released(&stw_request.domains_still_running)) {
      return;
    }
  }

  /* If we're still waiting, block */
  caml_plat_barrier_wait(&stw_request.domains_still_running);
}

static void stw_api_barrier(caml_domain_state* domain)
{
  CAML_EV_BEGIN(EV_STW_API_BARRIER);
  if (caml_plat_barrier_arrive(&stw_request.domains_still_running)
      == stw_request.num_domains) {
    caml_plat_barrier_release(&stw_request.domains_still_running);
  } else {
    stw_wait_for_running(domain);
  }
  CAML_EV_END(EV_STW_API_BARRIER);
}

static void stw_handler(caml_domain_state* domain)
{
  CAML_EV_BEGIN(EV_STW_HANDLER);
  if (!caml_plat_barrier_is_released(&stw_request.domains_still_running)) {
    stw_api_barrier(domain);
  }

  #ifdef DEBUG
  Caml_state->inside_stw_handler = 1;
  #endif
  stw_request.callback(
      domain,
      stw_request.data,
      stw_request.num_domains,
      stw_request.participating);
  #ifdef DEBUG
  Caml_state->inside_stw_handler = 0;
  #endif

  decrement_stw_domains_still_processing();

  CAML_EV_END(EV_STW_HANDLER);

  /* poll the GC to check for deferred work
     we do this here because blocking or waiting threads only execute
     the interrupt handler and do not poll for deferred work*/
  caml_poll_gc_work();
}


#ifdef DEBUG
int caml_domain_is_in_stw(void) {
  return Caml_state->inside_stw_handler;
}
#endif

/* During a stop-the-world (STW), all currently running domains stop
   their usual work and synchronize to all call the same function.

   STW sections use [all_domains_lock] and the variable [stw_leader]
   (0 when no STW section is running, the dom_internal* pointer of the
   STW leader when a STW section is running) to guarantee that no
   domain is running something else:

   - If two STW sections are attempted in parallel, only one will
     manage to take the lock, and the domain starting the other will
     join that winning STW section, without running its own STW
     callback at all. (This is the [_try_] in the function name: if it
     returns 0, the STW section did not run at all, so you should call
     this function in a loop.)

   - Domain initialization code from [domain_create] will not run in
     parallel with a STW section, as [domain_create] starts by looping
     until (1) it has the [all_domains_lock] and (2) there is no
     current STW section (using the [stw_leader] variable). To avoid
     starvation, [domain_create] will prevent new STW sections if it
     can't make progress.

   - Domain cleanup code runs after the terminating domain may run in
     parallel to a STW section, but only after that domain has safely
     removed itself from the STW participant set: the
     [domain_terminate] function is careful to only leave the STW set
     when (1) it has the [all_domains_lock] and (2) it hasn't received
     any request to participate in a STW section.

   Each domain leaves the section as soon as it is finished running
   the STW section callback. In particular, a mutator may resume while
   some other domains are still in the section. Any code within the STW
   callback that needs to happen before any mutator must be followed
   by a barrier, forcing all STW participants to synchronize.

   Taken together, these properties guarantee that STW sections act as
   a proper exclusion mechanism: for example, some mutable state
   global to all domains can be "protected by STW" if it is only
   mutated within STW section, with a barrier before the next
   read. Such state can be safely updated by domain initialization,
   but additional synchronization would be required to update it
   during domain cleanup.

   Note: in the case of both [domain_create] and [domain_terminate] it
   is important that the loops (waiting for STW sections to finish)
   regularly release [all_domains_lock], to avoid deadlocks scenario
   with in-progress STW sections.
    - For [domain_terminate] we release the lock and join
      the STW section before resuming.
    - For [domain_create] we wait until the end of the section using
      the condition variable [all_domains_cond] over
      [all_domains_lock], which is broadcasted when a STW section
      finishes.
   The same logic would apply for any other situations in which a domain
   wants to join or leave the set of STW participants.

  The explanation above applies if [sync] = 1. When [sync] = 0, no
  synchronization happens, and we simply run the handler asynchronously on
  all domains. We still hold the stw_leader field until we know that
  every domain has run the handler, so another STW section cannot
  interfere with this one.

*/
int caml_try_run_on_all_domains_with_spin_work(
  int sync,
  void (*handler)(caml_domain_state*, void*, int, caml_domain_state**),
  void* data,
  void (*leader_setup)(caml_domain_state*, void*),
  int (*enter_spin_callback)(caml_domain_state*, void*),
  void* enter_spin_data)
{
  int i;
  caml_domain_state* domain_state = domain_self->state;

  CAML_GC_MESSAGE(STW, "Request STW, sync=%d\n", sync);

  /* Don't touch the lock if there's already a stw leader
     OR we can't get the lock.

     Note: this read on [stw_leader] is an optimization, giving up
     faster (before trying to take the lock) in contended
     situations. Without this read, [stw_leader] would be protected by
     [all_domains_lock] and could be a non-atomic variable.
  */
  if (atomic_load_acquire(&stw_leader) ||
      !caml_plat_try_lock(&all_domains_lock)) {
    caml_handle_incoming_interrupts();
    return 0;
  }

  while (1) {
    /* see if there is a stw_leader already */
    if (atomic_load_acquire(&stw_leader)) {
      caml_plat_unlock(&all_domains_lock);
      caml_handle_incoming_interrupts();
      return 0;
    }

    /* STW requests may be suspended by [domain_create], in which case, instead
       of claiming the stw_leader, we should release the lock and wait for
       requests to be unsuspended before trying again */
    if (CAMLunlikely(stw_requests_suspended)) {
      caml_plat_wait(&requests_suspended_cond, &all_domains_lock);
      /* we hold the lock, but we must check for [stw_leader] again */
      continue;
    }

    break;
  }

  /* we have the lock and can claim the stw_leader */
  atomic_store_release(&stw_leader, (uintnat)domain_self);

  CAML_EV_BEGIN(EV_STW_LEADER);
  CAML_GC_MESSAGE(STW, "Stopping the world.\n");

  /* set up all fields for this stw_request; they must be available
     for domains when they get interrupted */
  stw_request.enter_spin_callback = enter_spin_callback;
  stw_request.enter_spin_data = enter_spin_data;
  stw_request.callback = handler;
  stw_request.data = data;
  stw_request.num_domains = stw_domains.participating_domains;
  /* stw_request.barrier doesn't need resetting */
  caml_atomic_counter_init(&stw_request.num_domains_still_processing,
                           stw_domains.participating_domains);

  int is_alone = stw_request.num_domains == 1;
  int should_sync = sync && !is_alone;

  if (should_sync) {
    caml_plat_barrier_reset(&stw_request.domains_still_running);
  }

  if( leader_setup ) {
    leader_setup(domain_state, data);
  }

#ifdef DEBUG
  {
    int domains_participating = 0;
    for(i=0; i<caml_params->max_domains; i++) {
      if(all_domains[i].running)
        domains_participating++;
    }
    CAMLassert(domains_participating == stw_domains.participating_domains);
    CAMLassert(domains_participating > 0);
  }
#endif

  /* Next, interrupt all domains */
  for(i = 0; i < stw_domains.participating_domains; i++) {
    dom_internal * d = stw_domains.domains[i];
    stw_request.participating[i] = d->state;
    CAMLassert(!domain_has_pending(d));
    if (d->state != domain_state) caml_send_interrupt(d);
  }


  /* Domains now know they are part of the STW.

     Note: releasing the lock will not allow new domain to be created
     in parallel with the rest of the STW section, as new domains
     follow the protocol of waiting on [all_domains_cond] which is
     only broadcast at the end of the STW section.

     The reason we use a condition variable [all_domains_cond] instead
     of just holding the lock until the end of the STW section is that
     the last domain to exit the section (and broadcast the condition)
     is not necessarily the same as the domain starting the section
     (and taking the lock) -- whereas POSIX mutexes must be unlocked
     by the same thread that locked them.
  */
  caml_plat_unlock(&all_domains_lock);

  /* arrive at enter barrier */
  if (should_sync) {
    stw_api_barrier(domain_state);
  }

  #ifdef DEBUG
  domain_state->inside_stw_handler = 1;
  #endif
  handler(domain_state, data,
          stw_request.num_domains, stw_request.participating);
  #ifdef DEBUG
  domain_state->inside_stw_handler = 0;
  #endif

  /* Note: the last domain passing through this function will
     temporarily take [all_domains_lock] again and use it to broadcast
     [all_domains_cond], waking up any domain waiting to be created. */
  decrement_stw_domains_still_processing();

  CAML_EV_END(EV_STW_LEADER);

  return 1;
}

int caml_try_run_on_all_domains(
  void (*handler)(caml_domain_state*, void*, int, caml_domain_state**),
  void* data,
  void (*leader_setup)(caml_domain_state*, void*))
{
  return
      caml_try_run_on_all_domains_with_spin_work(1,
                                                 handler,
                                                 data,
                                                 leader_setup, 0, 0);
}

int caml_try_run_on_all_domains_async(
  void (*handler)(caml_domain_state*, void*, int, caml_domain_state**),
  void* data,
  void (*leader_setup)(caml_domain_state*, void*))
{
  return
      caml_try_run_on_all_domains_with_spin_work(0,
                                                 handler,
                                                 data,
                                                 leader_setup, 0, 0);
}

void caml_interrupt_self(void)
{
  interrupt_domain_local(Caml_state);
}

/*  This function is async-signal-safe as [all_domains] and
    [caml_params->max_domains] are set before signal handlers are installed and
    do not change afterwards. */
void caml_interrupt_all_signal_safe(void)
{
  for (dom_internal *d = all_domains;
       d < &all_domains[caml_params->max_domains];
       d++) {
    /* [all_domains] is an array of values. So we can access
       [interrupt_word] directly without synchronisation other than
       with other people who access the same [interrupt_word].*/
    atomic_uintnat * interrupt_word =
      atomic_load_acquire(&d->interrupt_word);
    /* Early exit: if the current domain was never initialized, then
       neither have been any of the remaining ones. */
    if (interrupt_word == NULL) return;
    interrupt_domain(d);
  }
}

void caml_external_interrupt_all_signal_safe(uintnat flags)
{
  for (dom_internal *d = all_domains;
       d < &all_domains[caml_params->max_domains];
       d++) {
    atomic_uintnat * interrupt_word =
      atomic_load_acquire(&d->interrupt_word);
    if (interrupt_word == NULL) return;
    atomic_fetch_or(&d->state->requested_external_interrupt, flags);
    interrupt_domain(d);
  }
}

/* To avoid any risk of forgetting an action through a race,
   [caml_reset_young_limit] is the only way (apart from setting
   young_limit to -1 for immediate interruption) through which
   [young_limit] can be modified. We take care here of possible
   races. */
void caml_reset_young_limit(caml_domain_state * dom_st)
{
  /* An interrupt might have been queued in the meanwhile; the
     atomic_exchange achieves the proper synchronisation with the
     reads that follow (an atomic_store is not enough). */
  value *trigger = dom_st->young_trigger > dom_st->memprof_young_trigger ?
          dom_st->young_trigger : dom_st->memprof_young_trigger;
  CAMLassert ((uintnat)dom_st->young_ptr >=
              (uintnat)dom_st->memprof_young_trigger);
  CAMLassert ((uintnat)dom_st->young_ptr >=
              (uintnat)dom_st->young_trigger);
  /* An interrupt might have been queued in the meanwhile; this
     achieves the proper synchronisation. */
  atomic_exchange(&dom_st->young_limit, (uintnat)trigger);

  /* For non-delayable asynchronous actions, we immediately interrupt
     the domain again. */
  dom_internal * d = &all_domains[dom_st->id];
  if (domain_has_pending(d)
      || dom_st->requested_minor_gc
      || dom_st->requested_major_slice
      || dom_st->major_slice_epoch < atomic_load (&caml_major_slice_epoch)) {
    interrupt_domain_local(dom_st);
  }
  /* We might be here due to a recently-recorded signal or forced
     systhread switching, so we need to remember that we must run
     signal handlers or systhread's yield. In addition, in the case of
     long-running C code (that may regularly poll with
     caml_process_pending_actions), we want to force a query of all
     callbacks at every minor collection or major slice (similarly to
     the OCaml behaviour).

     We don't need to check for internally triggered pending actions
     (Memprof and finalisers), because they will already have set
     action_pending if needed. */
  if (caml_check_pending_signals() || Caml_state->requested_external_interrupt)
    caml_set_action_pending(dom_st);
}

void caml_update_young_limit_after_c_call(caml_domain_state * dom_st)
{
  if (CAMLunlikely(dom_st->action_pending)) interrupt_domain_local(dom_st);
}

Caml_inline void advance_global_major_slice_epoch (caml_domain_state* d)
{
  uintnat old_value;

  CAMLassert (atomic_load (&caml_major_slice_epoch) <=
              atomic_load (&caml_minor_collections_count));

  old_value = atomic_exchange (&caml_major_slice_epoch,
                               atomic_load (&caml_minor_collections_count));

  if (old_value != atomic_load (&caml_minor_collections_count)) {
    /* This domain is the first one to use up half of its minor heap arena
        in this minor cycle. Trigger major slice on other domains. */
    caml_interrupt_all_signal_safe();
  }
}

static void stw_global_major_slice(
  caml_domain_state *domain,
  void *unused,
  int participating_count,
  caml_domain_state **participating)
{
  domain->requested_major_slice = 1;
  /* Nothing else to do, as [stw_hander] will call [caml_poll_gc_work]
     right after the callback. */
}

void caml_poll_gc_work(void)
{
  CAMLalloc_point_here;

  caml_domain_state* d = Caml_state;

  if ((uintnat)d->young_ptr - Bhsize_wosize(Max_young_wosize) <
      (uintnat)d->young_trigger) {

    if (d->young_trigger == d->young_start) {
      /* Trigger minor GC */
      d->requested_minor_gc = 1;
    } else {
      CAMLassert (d->young_trigger ==
                  d->young_start + (d->young_end - d->young_start) / 2);
      /* We have used half of our minor heap arena. Request a major slice on
         this domain. */
      advance_global_major_slice_epoch (d);
      /* Advance the [young_trigger] to [young_start] so that the allocation
         fails when the minor heap is full. */
      d->young_trigger = d->young_start;
    }
  } else if (d->requested_minor_gc) {
    /* This domain has _not_ used up half of its minor heap arena, but a minor
       collection has been requested. Schedule a major collection slice so as
       to not lag behind. */
    advance_global_major_slice_epoch (d);
  }

  if (d->major_slice_epoch < atomic_load (&caml_major_slice_epoch)) {
    d->requested_major_slice = 1;
  }

  if (d->requested_minor_gc) {
    /* out of minor heap or collection forced */
    d->requested_minor_gc = 0;
    caml_empty_minor_heaps_once();
  }

  if (d->requested_major_slice || d->requested_global_major_slice) {
    CAML_EV_BEGIN(EV_MAJOR);
    d->requested_major_slice = 0;
    caml_major_collection_slice(AUTO_TRIGGERED_MAJOR_SLICE);
    CAML_EV_END(EV_MAJOR);
  }

  if (d->requested_global_major_slice) {
    if (caml_try_run_on_all_domains_async(
          &stw_global_major_slice, NULL, NULL)){
      d->requested_global_major_slice = 0;
    }
    /* If caml_try_run_on_all_domains_async fails, we'll try again next time
       caml_poll_gc_work is called. */
  }

  caml_reset_young_limit(d);
}

void caml_handle_gc_interrupt(void)
{
  CAMLalloc_point_here;

  if (caml_incoming_interrupts_queued()) {
    /* interrupt */
    CAML_EV_BEGIN(EV_INTERRUPT_REMOTE);
    caml_handle_incoming_interrupts();
    CAML_EV_END(EV_INTERRUPT_REMOTE);
  }

  caml_poll_gc_work();
}

/* Preemptive systhread switching */
void caml_process_external_interrupt(void)
{
  if (atomic_load_acquire(&Caml_state->requested_external_interrupt)) {
    caml_domain_external_interrupt_hook();
  }
}

CAMLexport int caml_bt_is_in_blocking_section(void)
{
  uintnat status = atomic_load_acquire(&domain_self->backup_thread_msg);
  return status == BT_IN_BLOCKING_SECTION;
}

CAMLexport int caml_bt_is_self(void)
{
  return pthread_equal(domain_self->backup_thread, pthread_self());
}

CAMLexport intnat caml_domain_is_multicore (void)
{
  dom_internal *self = domain_self;
  return (!caml_domain_alone() || self->backup_thread_running);
}

CAMLexport void caml_acquire_domain_lock(void)
{
  dom_internal* self = domain_self;
  caml_plat_lock_blocking(&self->domain_lock);
  caml_state = self->state;
}

CAMLexport void caml_bt_enter_ocaml(void)
{
  dom_internal* self = domain_self;

  CAMLassert(caml_domain_alone() || self->backup_thread_running);

  if (self->backup_thread_running) {
    atomic_store_release(&self->backup_thread_msg, BT_ENTERING_OCAML);
  }
}

CAMLexport void caml_release_domain_lock(void)
{
  dom_internal* self = domain_self;
  caml_state = NULL;
  caml_plat_unlock(&self->domain_lock);
}

CAMLexport void caml_bt_exit_ocaml(void)
{
  dom_internal* self = domain_self;

  CAMLassert(caml_domain_alone() || self->backup_thread_running);

  if (self->backup_thread_running) {
    atomic_store_release(&self->backup_thread_msg, BT_IN_BLOCKING_SECTION);
    /* Wakeup backup thread if it is sleeping */
    caml_plat_signal(&self->domain_cond);
  }
}

/* default handler for unix_fork, will be called by unix_fork. */
static void caml_atfork_default(void)
{
  caml_reset_domain_lock();
  caml_acquire_domain_lock();
  /* FIXME: For best portability, the IO channel locks should be
     reinitialised as well. (See comment in
     caml_reset_domain_lock.) */
}

CAMLexport void (*caml_atfork_hook)(void) = caml_atfork_default;

static inline int domain_terminating(dom_internal *d) {
  return d->terminating;
}

int caml_domain_terminating (caml_domain_state *dom_st)
{
  return domain_terminating(&all_domains[dom_st->id]);
}

int caml_domain_is_terminating (void)
{
  return domain_terminating(domain_self);
}

static void domain_terminate (void)
{
  caml_domain_state* domain_state = domain_self->state;
  int finished = 0;

  CAML_GC_MESSAGE(DOMAIN, "Domain terminating.\n");
  domain_self->terminating = 1;

  /* Join ongoing systhreads, if necessary, and then run user-defined
     termination hooks. No OCaml code can run on this domain after
     this. */
  caml_domain_stop_hook();
  call_timing_hook(&caml_domain_terminated_hook);

  while (!finished) {
    caml_finish_sweeping();

    caml_empty_minor_heaps_once();
    /* Note: [caml_empty_minor_heaps_once] will also join any ongoing
       STW sections that has sent an interrupt to this domain. */

    caml_finish_marking();

    caml_orphan_ephemerons(domain_state);
    caml_orphan_finalisers(domain_state);

    /* take the all_domains_lock to try and exit the STW participant set
       without racing with a STW section being triggered */
    caml_plat_lock_blocking(&all_domains_lock);

    /* The interaction of termination and major GC is quite subtle.

       At the end of the major GC, we decide the number of domains to mark and
       sweep for the next cycle. If a STW section has been started, it will
       require this domain to participate, which in turn could involve a major
       GC cycle. This would then require finish marking and sweeping again in
       order to decrement the globals [num_domains_to_mark] and
       [num_domains_to_sweep] (see major_gc.c).
     */

    if (!caml_incoming_interrupts_queued() &&
        domain_state->marking_done &&
        domain_state->sweeping_done) {

      finished = 1;
      domain_self->terminating = 0;
      domain_self->running = 0;

      /* Remove this domain from stw_domains */
      remove_from_stw_domains(domain_self);

      /* signal the condition variable
       * because the backup thread may be waiting on it
       */
      caml_plat_lock_blocking(&domain_self->interrupt_lock);
      caml_plat_broadcast(&domain_self->interrupt_cond);
      caml_plat_unlock(&domain_self->interrupt_lock);

      CAMLassert (domain_self->backup_thread_running);
      domain_self->backup_thread_running = 0;

      /* We must signal domain termination before releasing [all_domains_lock]:
         after that, this domain will no longer take part in STWs and emitting
         an event could race with runtime events teardown. */
      CAML_EV_LIFECYCLE(EV_DOMAIN_TERMINATE, getpid());
    }
    caml_plat_unlock(&all_domains_lock);
  }

  /* domain_state may be re-used by a fresh domain here (now that we
   * have done remove_from_stw_domains and released the
   * all_domains_lock). However, domain_create() won't touch it until
   * it has claimed the domain_lock, so we hang onto that while we are
   * tearing down the state. */

  /* Delete the domain state from statmemprof after any promotion
   * (etc) done by this domain: any remaining memprof state will be
   * handed over to surviving domains. */
  caml_memprof_delete_domain(domain_state);

<<<<<<< HEAD
  /* We can not touch domain_self->interruptor after here
     because it may be reused */
  domain_root_remove(&domain_state->dls_state);
  domain_root_remove(&domain_state->tls_state);
  domain_root_remove(&domain_state->backtrace_last_exn);
=======
  /* We can not touch domain_self after here because it may be reused */
  caml_remove_generational_global_root(&domain_state->dls_root);
  caml_remove_generational_global_root(&domain_state->backtrace_last_exn);
>>>>>>> 1ca0c12a
  caml_stat_free(domain_state->final_info);
  caml_stat_free(domain_state->ephe_info);
  caml_free_intern_state();
  caml_free_extern_state();
  caml_teardown_major_gc();

  caml_dynamic_delete_thread(domain_state->dynamic_bindings);
  domain_state->dynamic_bindings = NULL;

  caml_teardown_shared_heap(domain_state->shared_heap);
  domain_state->shared_heap = 0;
  caml_free_minor_tables(domain_state->minor_tables);
  domain_state->minor_tables = 0;

  caml_orphan_alloc_stats(domain_state);
  /* Heap stats were orphaned by [caml_teardown_shared_heap] above.
     At this point, the stats of the domain must be empty.

     The sampled copy was also cleared by the minor collection(s)
     performed above at [caml_empty_minor_heaps_once()], see the
     termination-specific logic in [caml_collect_gc_stats_sample_stw].
  */

  /* TODO: can this ever be NULL? can we remove this check? */
  if(domain_state->current_stack != NULL) {
    caml_free_stack(domain_state->current_stack);
  }
  caml_free_stack_cache(domain_state->stack_cache);
  caml_free_backtrace_buffer(domain_state->backtrace_buffer);
  caml_free_gc_regs_buckets(domain_state->gc_regs_buckets);

  /* signal the domain termination to the backup thread
     NB: for a program with no additional domains, the backup thread
     will not have been started */
  atomic_store_release(&domain_self->backup_thread_msg, BT_TERMINATE);
  caml_plat_signal(&domain_self->domain_cond);
  caml_plat_unlock(&domain_self->domain_lock);

  caml_plat_assert_all_locks_unlocked();
  /* This is the last thing we do because we need to be able to rely
     on caml_domain_alone (which uses caml_num_domains_running) in at least
     the shared_heap lockfree fast paths */
  (void)caml_atomic_counter_decr(&caml_num_domains_running);
}

CAMLprim value caml_ml_domain_cpu_relax(value t)
{
  handle_incoming_otherwise_relax (domain_self);

#ifndef POLL_INSERTION
  return caml_process_pending_actions_with_root(t);
#else
  return Val_unit;
#endif
}

/* OCaml values stored in the domain state. */

static inline void domain_root_register(value *root, value t) {
  CAMLnoalloc;
  *root = t;
  caml_register_generational_global_root(root);
}

static inline void domain_root_set(value *root, value t) {
  CAMLnoalloc;
  caml_modify_generational_global_root(root, t);
}

static inline value domain_root_get(value *root) {
  CAMLnoalloc;
  return *root;
}

static inline void domain_root_remove(value *root) {
  CAMLnoalloc;
  caml_remove_generational_global_root(root);
  *root = Val_unit;
}

/* Domain-local state */

CAMLprim value caml_domain_dls_set(value t)
{
  domain_root_set(&Caml_state->dls_state, t);
  return Val_unit;
}

CAMLprim value caml_domain_dls_get(value unused)
{
  return domain_root_get(&Caml_state->dls_state);
}

CAMLprim value caml_domain_dls_compare_and_set(value old, value new)
{
  CAMLnoalloc;
  value current = Caml_state->dls_state;
  if (current == old) {
    caml_modify_generational_global_root(&Caml_state->dls_state, new);
    return Val_true;
  } else {
    return Val_false;
  }
}

/* Thread-local state */

CAMLprim value caml_domain_tls_set(value t)
{
  domain_root_set(&Caml_state->tls_state, t);
  return Val_unit;
}

CAMLprim value caml_domain_tls_get(value unused)
{
  return domain_root_get(&Caml_state->tls_state);
}

CAMLprim value caml_recommended_domain_count(value unused)
{
  intnat n = -1;

#if defined(HAS_GNU_GETAFFINITY_NP) || defined(HAS_BSD_GETAFFINITY_NP)
  cpu_set_t cpuset;

  CPU_ZERO(&cpuset);
  /* error case fallsback into next method */
  if (pthread_getaffinity_np(pthread_self(), sizeof(cpuset), &cpuset) == 0)
    n = CPU_COUNT(&cpuset);
#endif /* HAS_GNU_GETAFFINITY_NP || HAS_BSD_GETAFFINITY_NP */

#ifdef _SC_NPROCESSORS_ONLN
  if (n == -1)
    n = sysconf(_SC_NPROCESSORS_ONLN);
#endif /* _SC_NPROCESSORS_ONLN */

#ifdef _WIN32
  SYSTEM_INFO sysinfo;
  GetSystemInfo(&sysinfo);
  n = sysinfo.dwNumberOfProcessors;
#endif /* _WIN32 */

  /* At least one, even if system says zero */
  if (n <= 0)
    n = 1;
  else if (n > caml_params->max_domains)
    n = caml_params->max_domains;

  return (Val_long(n));
}<|MERGE_RESOLUTION|>--- conflicted
+++ resolved
@@ -2143,17 +2143,10 @@
    * handed over to surviving domains. */
   caml_memprof_delete_domain(domain_state);
 
-<<<<<<< HEAD
-  /* We can not touch domain_self->interruptor after here
-     because it may be reused */
-  domain_root_remove(&domain_state->dls_state);
-  domain_root_remove(&domain_state->tls_state);
+  /* We can not touch domain_self after here because it may be reused */
+  domain_root_remove(&domain_state->dls_root);
+  domain_root_remove(&domain_state->tls_root);
   domain_root_remove(&domain_state->backtrace_last_exn);
-=======
-  /* We can not touch domain_self after here because it may be reused */
-  caml_remove_generational_global_root(&domain_state->dls_root);
-  caml_remove_generational_global_root(&domain_state->backtrace_last_exn);
->>>>>>> 1ca0c12a
   caml_stat_free(domain_state->final_info);
   caml_stat_free(domain_state->ephe_info);
   caml_free_intern_state();
