/**************************************************************************/
/*                                                                        */
/*                                 OCaml                                  */
/*                                                                        */
/*          Manuel Serrano and Xavier Leroy, INRIA Rocquencourt           */
/*                                                                        */
/*   Copyright 2000 Institut National de Recherche en Informatique et     */
/*     en Automatique.                                                    */
/*                                                                        */
/*   All rights reserved.  This file is distributed under the terms of    */
/*   the GNU Lesser General Public License version 2.1, with the          */
/*   special exception on linking described in the file LICENSE.          */
/*                                                                        */
/**************************************************************************/

#ifndef CAML_CUSTOM_H
#define CAML_CUSTOM_H


#ifndef CAML_NAME_SPACE
#include "compatibility.h"
#endif
#include "mlvalues.h"

struct custom_fixed_length {
  intnat bsize_32;
  intnat bsize_64;
};

struct custom_operations {
  char *identifier;
  void (*finalize)(value v);
  int (*compare)(value v1, value v2);
  intnat (*hash)(value v);
  void (*serialize)(value v,
                    /*out*/ uintnat * bsize_32 /*size in bytes*/,
                    /*out*/ uintnat * bsize_64 /*size in bytes*/);
  uintnat (*deserialize)(void * dst);
  int (*compare_ext)(value v1, value v2);
  const struct custom_fixed_length* fixed_length;
};

#define custom_finalize_default NULL
#define custom_compare_default NULL
#define custom_hash_default NULL
#define custom_serialize_default NULL
#define custom_deserialize_default NULL
#define custom_compare_ext_default NULL
#define custom_fixed_length_default NULL

#define Custom_ops_val(v) (*((const struct custom_operations **) (v)))

#ifdef __cplusplus
extern "C" {
#endif


CAMLextern value caml_alloc_custom(const struct custom_operations * ops,
                                   uintnat size, /*size in bytes*/
                                   mlsize_t mem, /*resources consumed*/
                                   mlsize_t max  /*max resources*/);

<<<<<<< HEAD
CAMLextern void caml_register_custom_operations(const struct custom_operations * ops);

/* In domain_state.tbl: intnat compare_unordered; */
/* Used by custom comparison to report unordered NaN-like cases. */
CAMLextern int caml_compare_unordered; /* FIXME: ctk21 horrific hack to get old CAPI compiling */
=======
CAMLextern value caml_alloc_custom_mem(struct custom_operations * ops,
                                       uintnat size, /*size in bytes*/
                                       mlsize_t mem  /*memory consumed*/);

CAMLextern void caml_register_custom_operations(struct custom_operations * ops);
>>>>>>> 4c130cae


#ifdef CAML_INTERNALS
extern struct custom_operations * caml_find_custom_operations(char * ident);
extern struct custom_operations *
          caml_final_custom_operations(void (*fn)(value));

extern void caml_init_custom_operations(void);
#endif /* CAML_INTERNALS */

#ifdef __cplusplus
}
#endif

#endif /* CAML_CUSTOM_H */<|MERGE_RESOLUTION|>--- conflicted
+++ resolved
@@ -60,19 +60,15 @@
                                    mlsize_t mem, /*resources consumed*/
                                    mlsize_t max  /*max resources*/);
 
-<<<<<<< HEAD
+CAMLextern value caml_alloc_custom_mem(const struct custom_operations * ops,
+                                       uintnat size, /*size in bytes*/
+                                       mlsize_t mem  /*memory consumed*/);
+
 CAMLextern void caml_register_custom_operations(const struct custom_operations * ops);
 
 /* In domain_state.tbl: intnat compare_unordered; */
 /* Used by custom comparison to report unordered NaN-like cases. */
 CAMLextern int caml_compare_unordered; /* FIXME: ctk21 horrific hack to get old CAPI compiling */
-=======
-CAMLextern value caml_alloc_custom_mem(struct custom_operations * ops,
-                                       uintnat size, /*size in bytes*/
-                                       mlsize_t mem  /*memory consumed*/);
-
-CAMLextern void caml_register_custom_operations(struct custom_operations * ops);
->>>>>>> 4c130cae
 
 
 #ifdef CAML_INTERNALS
