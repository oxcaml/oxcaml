--- conflicted
+++ resolved
@@ -33,17 +33,7 @@
 typedef struct {
 #define DOMAIN_STATE(type, name) CAMLalign(8) type name;
 #include "domain_state.tbl"
-#ifndef NATIVE_CODE
-  /* Bytecode TLS vars, not used for native code */
-  #define BYTE_DOMAIN_STATE(type, name) type name;
-  #include "byte_domain_state.tbl"
-  #undef BYTE_DOMAIN_STATE
-#endif
 #undef DOMAIN_STATE
-<<<<<<< HEAD
-  CAMLalign(8) char end_of_domain_state;
-=======
->>>>>>> 0117428c
 } caml_domain_state;
 
 enum {
@@ -52,13 +42,6 @@
 #include "domain_state.tbl"
 #undef DOMAIN_STATE
 
-#ifndef NATIVE_CODE
-  ,
-  Byte_domain_state_num_fields =
-#define BYTE_DOMAIN_STATE(type, name) + 1
-#include "byte_domain_state.tbl"
-#undef BYTE_DOMAIN_STATE
-#endif
 };
 
 #ifdef CAML_NAME_SPACE
@@ -67,22 +50,11 @@
 #define LAST_DOMAIN_STATE_MEMBER _extra_params
 #endif
 
-/* Check that the structure was laid out without padding,
-   since the runtime assumes this in computing offsets */
-#ifdef NATIVE_CODE
-CAML_STATIC_ASSERT(
-<<<<<<< HEAD
-    offsetof(caml_domain_state, end_of_domain_state) ==
-    Domain_state_num_fields * 8);
-#else
-CAML_STATIC_ASSERT(
-    offsetof(caml_domain_state, end_of_domain_state) ==
-    (Domain_state_num_fields + Byte_domain_state_num_fields) * 8);
-#endif
-=======
+ /* Check that the structure was laid out without padding,
+    since the runtime assumes this in computing offsets */
+ CAML_STATIC_ASSERT(
     offsetof(caml_domain_state, LAST_DOMAIN_STATE_MEMBER) ==
     (Domain_state_num_fields - 1) * 8);
->>>>>>> 0117428c
 
 #ifdef __APPLE__
   CAMLextern pthread_key_t caml_domain_state_key;
