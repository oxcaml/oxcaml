--- conflicted
+++ resolved
@@ -23,7 +23,6 @@
 extern void caml_init_locale(void);
 extern void caml_free_locale(void);
 
-<<<<<<< HEAD
 /* readonly after startup */
 struct caml_params {
   const char* exe_name;
@@ -47,6 +46,10 @@
   uintnat init_minor_heap_wsz;
   uintnat init_heap_chunk_sz;
   uintnat init_heap_wsz;
+  uintnat init_custom_major_ratio;
+  uintnat init_custom_minor_ratio;
+  uintnat init_custom_minor_max_bsz;
+
   uintnat init_max_stack_wsz;
   uintnat init_fiber_wsz;
 
@@ -56,22 +59,6 @@
 };
 
 extern const struct caml_params* const caml_params;
-=======
-extern void caml_init_atom_table (void);
-
-extern uintnat caml_init_percent_free;
-extern uintnat caml_init_max_percent_free;
-extern uintnat caml_init_minor_heap_wsz;
-extern uintnat caml_init_heap_chunk_sz;
-extern uintnat caml_init_heap_wsz;
-extern uintnat caml_init_max_stack_wsz;
-extern uintnat caml_init_major_window;
-extern uintnat caml_init_custom_major_ratio;
-extern uintnat caml_init_custom_minor_ratio;
-extern uintnat caml_init_custom_minor_max_bsz;
-extern uintnat caml_trace_level;
-extern int caml_cleanup_on_exit;
->>>>>>> 4c130cae
 
 extern void caml_parse_ocamlrunparam (void);
 extern int caml_parse_command_line (char_os **argv);
