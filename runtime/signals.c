--- conflicted
+++ resolved
@@ -46,12 +46,8 @@
 
 /* Execute all pending signals */
 
-<<<<<<< HEAD
 static void caml_execute_signal(int signal_number);
 void caml_process_pending_signals(void)
-=======
-CAMLexport value caml_process_pending_signals_exn(void)
->>>>>>> 58adc595
 {
   int i;
   /* this function preserves errno (PR#5982) */
@@ -76,12 +72,7 @@
        in caml_garbage_collection
 */
 
-<<<<<<< HEAD
-void caml_record_signal(int signal_number)
-=======
-CAMLno_tsan
 CAMLexport void caml_record_signal(int signal_number)
->>>>>>> 58adc595
 {
   caml_pending_signals[signal_number] = 1;
   caml_signals_are_pending = 1;
