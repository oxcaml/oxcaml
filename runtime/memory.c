/**************************************************************************/
/*                                                                        */
/*                                 OCaml                                  */
/*                                                                        */
/*              Damien Doligez, projet Para, INRIA Rocquencourt           */
/*                                                                        */
/*   Copyright 1996 Institut National de Recherche en Informatique et     */
/*     en Automatique.                                                    */
/*                                                                        */
/*   All rights reserved.  This file is distributed under the terms of    */
/*   the GNU Lesser General Public License version 2.1, with the          */
/*   special exception on linking described in the file LICENSE.          */
/*                                                                        */
/**************************************************************************/

#define CAML_INTERNALS

#include <string.h>
#include <stdlib.h>
#include <stdio.h>
#include <stdarg.h>
#include <stddef.h>
#include <assert.h>
#include "caml/config.h"
#include "caml/custom.h"
#include "caml/misc.h"
#include "caml/fail.h"
#include "caml/memory.h"
#include "caml/memprof.h"
#include "caml/major_gc.h"
#include "caml/mlvalues.h"
#include "caml/signals.h"
#include "caml/shared_heap.h"
#include "caml/domain.h"
#include "caml/roots.h"
#include "caml/alloc.h"
#include "caml/fiber.h"
#include "caml/platform.h"
#include "caml/runtime_events.h"
#include "caml/tsan.h"

/* Note [MM]: Enforcing the memory model.

   Multicore OCaml implements the memory consistency model defined in

     Bounding Data Races in Space and Time (PLDI '18)
     Stephen Dolan, KC Sivaramakrishnan, Anil Madhavapeddy.

   Unlike the C++ (also used in C11) memory model, this model gives
   well-defined behaviour to data races, ensuring that they do not
   affect unrelated computations. In C++, plain (non-atomic) accesses
   have undefined semantics if they race, so it is necessary to use at
   least relaxed atomics to implement all accesses.

   However, simply using C++ relaxed atomics for non-atomic accesses
   and C++ SC atomics for atomic ones is not enough, since the OCaml
   memory model is stronger. The prototypical example where C++
   exhibits a behaviour not allowed by OCaml is below. Assume that the
   reference b and the atomic reference a are initially 0:

       Thread 1            Thread 2
       Atomic.set a 1;     let x = !b in
       b := 1              let y = Atomic.get a in
                           ...
       Outcome: x = 1, y = 0

   This outcome is not permitted by the OCaml memory model, as can be
   seen from the operational model: if !b sees the write b := 1, then
   the Atomic.set must have executed before the Atomic.get, and since
   it is atomic the most recent set must be returned by the get,
   yielding y = 1. In the equivalent axiomatic model, this would be a
   violation of Causality.

   If this example is naively translated to C++ (using atomic_{load,
   store} for atomics, and atomic_{load, store}_explicit(...,
   memory_order_relaxed) for nonatomics), then this outcome becomes
   possible. The C++ model specifies that there is a total order on SC
   accesses, but this total order is surprisingly weak. In this
   example, we can have:

       x = !b ...
          [happens-before]
       y = Atomic.get a
          [SC-before]
       Atomic.set a 1
          [happens-before]
       b := 1

   Sadly, the composition of happens-before and SC-before does not add
   up to anything useful, and the C++ model permits the read 'x = !b'
   to read from the write 'b := 1' in this example, allowing the
   outcome above.

   To remedy this, we need to strengthen the relaxed accesses used for
   non-atomic loads and stores. The most straightforward way to do
   this is to use acquire loads and release stores instead of relaxed
   for non-atomic accesses, which ensures that all reads-from edges
   appear in the C++ synchronises-with relation, outlawing the outcome
   above.

   Using release stores for all writes also ensures publication safety
   for newly-allocated objects, and isn't necessary for initialising
   writes. The cost is free on x86, but requires a fence in
   caml_modify on weakly-ordered architectures (ARM, Power).

   However, instead of using acquire loads for all reads, an
   optimisation is possible. (Optimising reads is more important than
   optimising writes because reads are vastly more common). The OCaml
   memory model does not require ordering between non-atomic reads,
   which acquire loads provide. The acquire semantics are only
   necessary between a non-atomic read and an atomic access or a
   write, so we delay the acquire fence until one of those operations
   occurs.

   So, our non-atomic reads are implemented as standard relaxed loads,
   but non-atomic writes and atomic operations (in this file, below)
   contain an odd-looking line:

      atomic_thread_fence(memory_order_acquire)

   which serves to upgrade previous relaxed loads to acquire loads.
   This encodes the OCaml memory model in the primitives provided by
   the C++ model.

   On x86, all loads and all stores have acquire/release semantics by
   default anyway, so all of these fences compile away to nothing
   (They're still useful, though: they serve to inhibit an overeager C
   compiler's optimisations). On ARMv8, actual hardware fences are
   generated.
*/

/* Note [MMMOC]: Mixing the Memory Models of OCaml and C.

   Note [MM] above document how the code generated by the OCaml
   compiler, and the memory-access helper functions it uses like
   [caml_modify], coordinate to provide a convenient memory model to
   pure OCaml programs.

   On the other hand, hybrid OCaml/C programs are written in two
   languages with two different memory models, and we currently do not
   know how to reason formally about the result. This affects C code
   that is written using the OCaml FFI, typically in user libraries,
   but also the C code of the OCaml runtime itself.

   The current recommendations for the runtime code are as follows:

   - For runtime data structures that are only used from C code, we
     should use C11 atomics.

   - But for the OCaml heap and any other data that is accessed both
     from the C runtime and from the OCaml mutator, we currently use
     (volatile *) following the Linux model
     (https://www.open-std.org/jtc1/sc22/wg21/docs/papers/2020/p0124r7.html):

       1. Using C11 atomics does not provide any correctness
          guarantees in presence of races coming from OCaml accesses, we
          need to reason on the assembly level anyway.

       2. Using consume or acquire or sequential may be too expensive
          (for a general use in the [Field] macro).

       3. Using relaxed and [volatile *] may be too weak in general,
          as our C code assumes a dependency ordering (reading fields
          after seeing a constructor).

       4. But in practice many usage patterns of [volatile *]
          (and possibly [relaxed]) are safe with C compilers. The
          dangerous patterns are unlikely to be met in real-life OCaml
          FFI code. We currently use a [volatile *] cast in Field
          for this reason.

   Note that these recommendations do not constitute a proper memory
   model for mixed OCaml/C programs. To be used safely, they should
   come with a set of guidelines on C programming patterns to avoid
   (and compilers, optimizers, compiler options to avoid...), similar
   to the Linux document
   https://www.kernel.org/doc/Documentation/RCU/rcu_dereference.txt on
   RCU dereference. We do not currently have such a document.
*/

Caml_inline void write_barrier(
  value obj, intnat field, value old_val, value new_val)
{
  /* HACK: can't assert when get old C-api style pointers
    CAMLassert (Is_block(obj)); */

  if (!Is_young(obj)) {

    if (Is_block(old_val)) {
       /* if old is in the minor heap,
          then this is in a remembered set already */
       if (Is_young(old_val)) return;
       /* old is a block and in the major heap */
       if (caml_marking_started())
         caml_darken(Caml_state, old_val, 0);
     }
     /* this update is creating a new link from major to minor, remember it */
     if (Is_block_and_young(new_val)) {
       Ref_table_add(&Caml_state->minor_tables->major_ref, Op_val(obj) + field);
     }
   }
}

CAMLno_tsan /* We remove the ThreadSanitizer instrumentation of memory accesses
               by the compiler and instrument manually, because we want
               ThreadSanitizer to see a plain store here (this is necessary to
               detect data races). */
CAMLexport CAMLweakdef void caml_modify (volatile value *fp, value val)
{
#if defined(WITH_THREAD_SANITIZER) && defined(NATIVE_CODE)
  __tsan_func_entry(__builtin_return_address(0));
#endif

  write_barrier((value)fp, 0, *fp, val);

  /* See Note [MM] above */
  atomic_thread_fence(memory_order_acquire);

#if defined(WITH_THREAD_SANITIZER) && defined(NATIVE_CODE)
  /* The release store below is not instrumented because of the
   * CAMLno_tsan. We signal it to ThreadSanitizer as a plain store (see
   * ocaml-multicore/ocaml-tsan/pull/22#issuecomment-1377439074 on Github).
   */
  __tsan_write8((void *)fp);
  __tsan_func_exit(NULL);
#endif

  atomic_store_release(&Op_atomic_val((value)fp)[0], val);
}

/* Dependent memory is all memory blocks allocated out of the heap
   that depend on the GC (and finalizers) for deallocation.
   For the GC to take dependent memory into account when computing
   its automatic speed setting,
   you must call [caml_alloc_dependent_memory] when you allocate some
   dependent memory, and [caml_free_dependent_memory] when you
   free it.  In both cases, you pass as argument the size (in bytes)
   of the block being allocated or freed.
*/
CAMLexport void caml_alloc_dependent_memory (value v, mlsize_t nbytes)
{
  if (nbytes == 0) return;
  CAMLassert (Is_block (v));
  /* Maximum dependent allocation before a minor GC or a major slice */
  uintnat max_alloc =
    Bsize_wsize (Caml_state->minor_heap_wsz) / 100 * caml_custom_minor_ratio;
  if (Is_young (v)){
    Caml_state->stat_minor_dependent_bytes += nbytes;
    add_to_dependent_table (&Caml_state->minor_tables->dependent, v, nbytes);
    Caml_state->minor_dependent_bsz += nbytes;
    if (Caml_state->minor_dependent_bsz > max_alloc) {
      caml_request_minor_gc ();
    }
  } else {
    caml_add_dependent_bytes (Caml_state->shared_heap, nbytes);
    Caml_state->allocated_dependent_bytes += nbytes;
    if (Caml_state->allocated_dependent_bytes > max_alloc){
      CAML_EV_COUNTER (EV_C_REQUEST_MAJOR_ALLOC_SHR, 1);
      caml_request_major_slice(1);
    }
  }
}

CAMLexport void caml_free_dependent_memory (value v, mlsize_t nbytes)
{
  CAMLassert (Is_block (v));
  if (Is_young (v)){
    Caml_state->minor_dependent_bsz -= nbytes;
  }else{
    caml_add_dependent_bytes (Caml_state->shared_heap, -nbytes);
  }
}

CAMLexport void caml_adjust_gc_speed (mlsize_t res, mlsize_t max)
{
  /* No-op, present only for compatibility */
}

CAMLexport void caml_adjust_minor_gc_speed (mlsize_t res, mlsize_t max)
{
  /* No-op, present only for compatibility */
}

/* You must use [caml_intialize] to store the initial value in a field of a
   block, unless you are sure the value is not a young block, in which case a
   plain assignment would do.

   [caml_initialize] never calls the GC, so you may call it while a block is
   unfinished (i.e. just after a call to [caml_alloc_shr].) */
CAMLno_tsan /* Avoid instrumenting initializing writes with TSan: they should
               never cause data races (albeit for reasons outside of the C11
               memory model). */
CAMLexport CAMLweakdef void caml_initialize (volatile value *fp, value val)
{
#ifdef DEBUG
  /* Previous value should not be a pointer.
     In the debug runtime, it can be either a TMC placeholder,
     or an uninitialized value canary (Debug_uninit_{major,minor}). */
  CAMLassert(Is_long(*fp));
#endif
  *fp = val;
  if (!Is_young((value)fp) && Is_block_and_young (val))
    Ref_table_add(&Caml_state->minor_tables->major_ref, fp);
}

CAMLprim value caml_atomic_make(value v)
{
  CAMLparam1(v);
  value ref = caml_alloc_small(1, 0);
  Field(ref, 0) = v;
  CAMLreturn(ref);
}

CAMLprim value caml_atomic_load_field (value obj, value vfield)
{
  intnat field = Long_val(vfield);
  if (caml_domain_alone()) {
    return Field(obj, field);
  } else {
    /* See Note [MM] above */
    atomic_thread_fence(memory_order_acquire);
    return atomic_load(&Op_atomic_val(obj)[field]);
  }
}

CAMLprim value caml_atomic_load (value ref)
{
  return caml_atomic_load_field(ref, Val_long(0));
}


/* stores are implemented as exchanges */
CAMLprim value caml_atomic_exchange_field (value obj, value vfield, value v)
{
  value ret;
  intnat field = Long_val(vfield);
  if (caml_domain_alone()) {
    ret = Field(obj, field);
    Field(obj, field) = v;
  } else {
    /* See Note [MM] above */
    atomic_thread_fence(memory_order_acquire);
    ret = atomic_exchange(&Op_atomic_val(obj)[field], v);
    atomic_thread_fence(memory_order_release); /* generates `dmb ish` on Arm64*/
  }
  write_barrier(obj, field, ret, v);
  return ret;
}

CAMLprim value caml_atomic_exchange (value ref, value v)
{
  return caml_atomic_exchange_field(ref, Val_long(0), v);
}


CAMLprim value caml_atomic_set_field (value ref, value vfield, value v)
{
  caml_atomic_exchange_field(ref, vfield, v);
  return Val_unit;
}

CAMLprim value caml_atomic_set(value ref, value v)
{
  return caml_atomic_set_field(ref, Val_long(0), v);
}

CAMLprim value caml_atomic_compare_exchange_field (
  value obj, value vfield, value oldv, value newv)
{
  intnat field = Long_val(vfield);
  if (caml_domain_alone()) {
    value* p = &Op_val(obj)[field];
    if (*p == oldv) {
      *p = newv;
      write_barrier(obj, field, oldv, newv);
      return oldv;
    } else {
      return *p;
    }
  } else {
    atomic_value* p = &Op_atomic_val(obj)[field];
    int cas_ret = atomic_compare_exchange_strong(p, &oldv, newv);
    atomic_thread_fence(memory_order_release); /* generates `dmb ish` on Arm64*/
    if (cas_ret) {
      write_barrier(obj, field, oldv, newv);
    }
    return oldv;
  }
}

CAMLprim value caml_atomic_compare_exchange (value ref, value oldv, value newv)
{
  return caml_atomic_compare_exchange_field(ref, Val_long(0), oldv, newv);
}

CAMLprim value caml_atomic_cas_field(
  value obj, value vfield, value oldv, value newv)
{
  if (caml_atomic_compare_exchange_field(obj, vfield, oldv, newv) == oldv) {
    return Val_true;
  } else {
    return Val_false;
  }
}

CAMLprim value caml_atomic_cas(value ref, value oldv, value newv)
{
  return caml_atomic_cas_field(ref, Val_long(0), oldv, newv);
}

CAMLprim value caml_atomic_fetch_add_field (value obj, value vfield, value incr)
{
  intnat field = Long_val(vfield);
  value ret;
  if (caml_domain_alone()) {
    value* p = &Op_val(obj)[field];
    ret = *p;
    CAMLassert(Is_long(ret));
    *p = Val_long(Long_val(ret) + Long_val(incr));
    /* no write barrier needed, integer write */
  } else {
    atomic_value *p = &Op_atomic_val(obj)[field];
    ret = atomic_fetch_add(p, 2*Long_val(incr));
    atomic_thread_fence(memory_order_release); /* generates `dmb ish` on Arm64*/
  }
  return ret;
}

CAMLprim value caml_atomic_fetch_add (value ref, value incr)
{
  return caml_atomic_fetch_add_field(ref, Val_long(0), incr);
}

CAMLprim value caml_atomic_add_field (value obj, value vfield, value incr)
{
  intnat field = Long_val(vfield);
  if (caml_domain_alone()) {
    value* p = &Op_val(obj)[field];
    CAMLassert(Is_long(*p));
    *p = Val_long(Long_val(*p) + Long_val(incr));
    /* no write barrier needed, integer write */
  } else {
    atomic_value *p = &Op_atomic_val(obj)[field];
    atomic_fetch_add(p, 2*Long_val(incr)); /* ignore the result */
    atomic_thread_fence(memory_order_release); /* generates `dmb ish` on Arm64*/
  }
  return Val_unit;
}

CAMLprim value caml_atomic_add(value obj, value incr)
{
  return caml_atomic_add_field(obj, Val_long(0), incr);
}

CAMLprim value caml_atomic_sub_field (value obj, value vfield, value incr)
{
  intnat field = Long_val(vfield);
  if (caml_domain_alone()) {
    value* p = &Op_val(obj)[field];
    CAMLassert(Is_long(*p));
    *p = Val_long(Long_val(*p) - Long_val(incr));
    /* no write barrier needed, integer write */
  } else {
    atomic_value *p = &Op_atomic_val(obj)[field];
    atomic_fetch_sub(p, 2*Long_val(incr)); /* ignore the result */
    atomic_thread_fence(memory_order_release); /* generates `dmb ish` on Arm64*/
  }
  return Val_unit;
}

CAMLprim value caml_atomic_sub(value obj, value incr)
{
  return caml_atomic_sub_field(obj, Val_long(0), incr);
}

CAMLprim value caml_atomic_land_field (value obj, value vfield, value incr)
{
  intnat field = Long_val(vfield);
  if (caml_domain_alone()) {
    value* p = &Op_val(obj)[field];
    CAMLassert(Is_long(*p));
    *p = Val_long(Long_val(*p) & Long_val(incr));
    /* no write barrier needed, integer write */
  } else {
    atomic_value *p = &Op_atomic_val(obj)[field];
    atomic_fetch_and(p, incr); /* ignore the result */
    atomic_thread_fence(memory_order_release); /* generates `dmb ish` on Arm64*/
  }
  return Val_unit;
}

CAMLprim value caml_atomic_land(value obj, value incr)
{
  return caml_atomic_land_field(obj, Val_long(0), incr);
}

CAMLprim value caml_atomic_lor_field (value obj, value vfield, value incr)
{
  intnat field = Long_val(vfield);
  if (caml_domain_alone()) {
    value* p = &Op_val(obj)[field];
    CAMLassert(Is_long(*p));
    *p = Val_long(Long_val(*p) | Long_val(incr));
    /* no write barrier needed, integer write */
  } else {
    atomic_value *p = &Op_atomic_val(obj)[field];
    atomic_fetch_or(p, incr); /* ignore the result */
    atomic_thread_fence(memory_order_release); /* generates `dmb ish` on Arm64*/
  }
  return Val_unit;
}

CAMLprim value caml_atomic_lor(value obj, value incr)
{
  return caml_atomic_lor_field(obj, Val_long(0), incr);
}

CAMLprim value caml_atomic_lxor_field (value obj, value vfield, value incr)
{
  intnat field = Long_val(vfield);
  if (caml_domain_alone()) {
    value* p = &Op_val(obj)[field];
    CAMLassert(Is_long(*p));
    *p = Val_long(Long_val(*p) ^ Long_val(incr));
    /* no write barrier needed, integer write */
  } else {
    atomic_value *p = &Op_atomic_val(obj)[field];
    atomic_fetch_xor(p, 2*Long_val(incr)); /* ignore the result */
    atomic_thread_fence(memory_order_release); /* generates `dmb ish` on Arm64*/
  }
  return Val_unit;
}

CAMLprim value caml_atomic_lxor(value obj, value incr)
{
  return caml_atomic_lxor_field(obj, Val_long(0), incr);
}

CAMLexport int caml_is_stack (value v)
{
  int i;
  // We elide a call to caml_refresh_locals here for speed, since we never
  // read the local sp.
  struct caml_local_arenas* loc = Caml_state->current_stack->local_arenas;
  if (!Is_block(v)) return 0;
  if (Color_hd(Hd_val(v)) != NOT_MARKABLE) return 0;
  if (loc == NULL) return 0;

  /* Search local arenas, starting from the largest (last) */
  for (i = 0; i < loc->count; i++) {
    struct caml_local_arena arena = loc->arenas[i];
    if (arena.base <= (char*)v && (char*)v < arena.base + arena.length)
      return 1;
  }

  return 0;
}

/* This version of [caml_modify] may additionally be used to mutate
   locally-allocated objects. (This version is used by mutations
   generated from OCaml code when the value being modified may be
   locally allocated) */
CAMLexport void caml_modify_local (value obj, intnat i, value val)
{
  if (Color_hd(Hd_val(obj)) == NOT_MARKABLE) {
    /* This function should not be used on external values, but we have seen
       some cases where it has been, in safe contexts where only immediate
       values are involved. */
    CAMLassert(caml_is_stack(obj)
      || (!Is_block(val) && !Is_block(Field(obj, i))));
    Field(obj, i) = val;
  } else {
    caml_modify(&Field(obj, i), val);
  }
}

CAMLexport caml_local_arenas* caml_refresh_locals(struct stack_info* stack)
{
  caml_local_arenas* s = stack->local_arenas;

  // OCaml code may have updated [Caml_state->local_sp], so sync it to
  // the [stack_info] structure, in the case where we are working with
  // the current stack.

  if (stack == Caml_state->current_stack) {
    Caml_state->current_stack->local_sp = Caml_state->local_sp;
  }

  return s;
}

CAMLexport void caml_use_local_arenas(caml_local_arenas* s, uintnat local_sp)
{
  Caml_state->current_stack->local_arenas = s;
  if (s != NULL) {
    struct caml_local_arena a = s->arenas[s->count - 1];
    Caml_state->current_stack->local_sp = local_sp;
    Caml_state->current_stack->local_top = (void*)(a.base + a.length);
    Caml_state->current_stack->local_limit = - a.length;
  } else {
    Caml_state->current_stack->local_sp = 0;
    Caml_state->current_stack->local_top = NULL;
    Caml_state->current_stack->local_limit = 0;
  }

  // Sync changes to the root of [Caml_state], ready for OCaml code.
  Caml_state->local_sp = Caml_state->current_stack->local_sp;
  Caml_state->local_top = Caml_state->current_stack->local_top;
  Caml_state->local_limit = Caml_state->current_stack->local_limit;
}

void caml_free_local_arenas(caml_local_arenas* s) {

  if (s == NULL) return;

  for (int i = 0; i < s->count; i++) {
    caml_stat_free(s->arenas[i].alloc_block);
  }

  caml_stat_free(s);
}

void caml_local_realloc(void)
{
  caml_local_arenas* s = caml_refresh_locals(Caml_state->current_stack);
  intnat i;
  char* arena;
  caml_stat_block block;
  if (s == NULL) {
    s = caml_stat_alloc(sizeof(*s));
    s->count = 0;
    s->next_length = 0;
  }
  if (s->count == Max_local_arenas)
    caml_fatal_error("Local allocation stack overflow - exceeded Max_local_arenas");

  do {
    if (s->next_length == 0) {
      s->next_length = Init_local_arena_bsize;
    } else {
      /* overflow check */
      static_assert(((intnat)Init_local_arena_bsize << (2*Max_local_arenas)) > 0, "");
      s->next_length *= 4;
    }
    /* may need to loop, if a very large allocation was requested */
  } while (Caml_state->local_sp + s->next_length < 0);

  arena = caml_stat_alloc_aligned_noexc(s->next_length, 0, &block);
  if (arena == NULL)
    caml_fatal_error("Local allocation stack overflow - out of memory");
#ifdef DEBUG
  for (i = 0; i < s->next_length; i += sizeof(value)) {
    *((header_t*)(arena + i)) = Debug_uninit_local;
  }
#endif
  for (i = Caml_state->local_sp; i < 0; i += sizeof(value)) {
    *((header_t*)(arena + s->next_length + i)) = Local_uninit_hd;
  }
  CAML_GC_MESSAGE(STACKS,
                  "Growing local stack to %"ARCH_INTNAT_PRINTF_FORMAT"d kB\n",
                  s->next_length / 1024);
  s->count++;
  s->arenas[s->count-1].length = s->next_length;
  s->arenas[s->count-1].base = arena;
  s->arenas[s->count-1].alloc_block = block;
  caml_use_local_arenas(s, Caml_state->local_sp);
  CAMLassert(Caml_state->local_limit <= Caml_state->local_sp);
}

CAMLexport value caml_alloc_local_reserved(mlsize_t wosize, tag_t tag,
  reserved_t reserved)
{
#if defined(NATIVE_CODE) && defined(STACK_ALLOCATION)
  intnat sp = Caml_state->local_sp;
  header_t* hp;
  sp -= Bhsize_wosize(wosize);
  Caml_state->local_sp = sp;
  if (sp < Caml_state->local_limit)
    caml_local_realloc();
  hp = (header_t*)((char*)Caml_state->local_top + sp);
  *hp = Make_header_with_reserved(wosize, tag, NOT_MARKABLE, reserved);
  return Val_hp(hp);
#else
  if (wosize <= Max_young_wosize) {
    return caml_alloc_small_with_reserved(wosize, tag, reserved);
  } else {
    /* The return value is initialised directly using Field.
       This is invalid if it may create major -> minor pointers.
       So, perform a minor GC to prevent this. (See caml_make_vect) */
    caml_minor_collection();
    return caml_alloc_shr_reserved(wosize, tag, reserved);
  }
#endif
}

CAMLexport value caml_alloc_local(mlsize_t wosize, tag_t tag)
{
  return caml_alloc_local_reserved(wosize, tag, 0);
}

CAMLprim value caml_local_stack_offset(value blk)
{
#ifdef NATIVE_CODE
  intnat sp = Caml_state->local_sp;
  return Val_long(-sp);
#else
  return Val_long(0);
#endif
}


Caml_inline value alloc_shr(mlsize_t wosize, tag_t tag, reserved_t reserved,
                            int noexc)
{
  Caml_check_caml_state();
  caml_domain_state *dom_st = Caml_state;
  value *v = caml_shared_try_alloc(dom_st->shared_heap,
                                   wosize, tag, reserved);
  if (v == NULL) {
    if (!noexc)
      caml_fatal_out_of_memory();
    else
      return (value)NULL;
  }

  dom_st->allocated_words += Whsize_wosize(wosize);
  dom_st->allocated_words_direct += Whsize_wosize(wosize);
  if (dom_st->allocated_words_direct > dom_st->minor_heap_wsz / 5) {
    CAML_EV_COUNTER (EV_C_REQUEST_MAJOR_ALLOC_SHR, 1);
    caml_request_major_slice(1);
  }

#ifdef DEBUG
  if (tag < No_scan_tag) {
    /* We don't check the reserved bits here because this is OK even for mixed
       blocks. */
    mlsize_t i;
    for (i = 0; i < wosize; i++)
      Op_hp(v)[i] = Debug_uninit_major;
  }
#endif
  caml_memprof_sample_block(Val_hp(v), wosize,
                            Whsize_wosize(wosize),
                            CAML_MEMPROF_SRC_NORMAL);

  return Val_hp(v);
}

CAMLexport value caml_alloc_shr(mlsize_t wosize, tag_t tag)
{
  return alloc_shr(wosize, tag, 0, 0);
}

CAMLexport value caml_alloc_shr_reserved(mlsize_t wosize,
                                         tag_t tag,
                                         reserved_t reserved)
{
  return alloc_shr(wosize, tag, reserved, 0);
}


CAMLexport value caml_alloc_shr_noexc(mlsize_t wosize, tag_t tag) {
  return alloc_shr(wosize, tag, 0, 1);
}

/* Global memory pool.

   The pool is structured as a ring of blocks, where each block's header
   contains two links: to the previous and to the next block. The data
   structure allows for insertions and removals of blocks in constant time,
   given that a pointer to the operated block is provided.

   Initially, the pool contains a single block -- a pivot with no data, the
   guaranteed existence of which makes for a more concise implementation.

   The API functions that operate on the pool receive not pointers to the
   block's header, but rather pointers to the block's "data" field. This
   behaviour is required to maintain compatibility with the interfaces of
   [malloc], [realloc], and [free] family of functions, as well as to hide
   the implementation from the user.
*/

/* A type with the most strict alignment requirements */
union max_align {
  char c;
  short s;
  long l;
  int i;
  float f;
  double d;
  void *v;
  void (*q)(void);
};

struct pool_block {
#ifdef DEBUG
  intnat magic;
#endif
  struct pool_block *next;
  struct pool_block *prev;
  union max_align data[];  /* not allocated, used for alignment purposes */
};

#define SIZEOF_POOL_BLOCK sizeof(struct pool_block)

static struct pool_block *pool = NULL;
static caml_plat_mutex pool_mutex = CAML_PLAT_MUTEX_INITIALIZER;

/* Returns a pointer to the block header, given a pointer to "data" */
static struct pool_block* get_pool_block(caml_stat_block b)
{
  if (b == NULL)
    return NULL;

  else {
    struct pool_block *pb =
      (struct pool_block*)(((char*)b) - SIZEOF_POOL_BLOCK);
#ifdef DEBUG
    CAMLassert(pb->magic == Debug_pool_magic);
#endif
    return pb;
  }
}

/* Linking a pool block into the ring */
static void link_pool_block(struct pool_block *pb)
{
  caml_plat_lock_blocking(&pool_mutex);
  pb->next = pool->next;
  pb->prev = pool;
  pool->next->prev = pb;
  pool->next = pb;
  caml_plat_unlock(&pool_mutex);
}

/* Unlinking a pool block from the ring */
static void unlink_pool_block(struct pool_block *pb)
{
    caml_plat_lock_blocking(&pool_mutex);
    pb->prev->next = pb->next;
    pb->next->prev = pb->prev;
    caml_plat_unlock(&pool_mutex);
}

CAMLexport void caml_stat_create_pool(void)
{
  if (pool == NULL) {
    pool = malloc(SIZEOF_POOL_BLOCK);
    if (pool == NULL)
      caml_fatal_out_of_memory ();
#ifdef DEBUG
    pool->magic = Debug_pool_magic;
#endif
    pool->next = pool;
    pool->prev = pool;
  }
}

CAMLexport void caml_stat_destroy_pool(void)
{
  caml_plat_lock_blocking(&pool_mutex);
  if (pool != NULL) {
    pool->prev->next = NULL;
    while (pool != NULL) {
      struct pool_block *next = pool->next;
      free(pool);
      pool = next;
    }
    pool = NULL;
  }
  caml_plat_unlock(&pool_mutex);
}

/* [sz] is a number of bytes */
CAMLexport caml_stat_block caml_stat_alloc_noexc(asize_t sz)
{
  /* Backward compatibility mode */
  if (pool == NULL)
    return malloc(sz);
  else {
    struct pool_block *pb = malloc(sz + SIZEOF_POOL_BLOCK);
    if (pb == NULL) return NULL;
#ifdef DEBUG
    memset(&(pb->data), Debug_uninit_stat, sz);
    pb->magic = Debug_pool_magic;
#endif
    link_pool_block(pb);
    return &(pb->data);
  }
}

/* [sz] and [modulo] are numbers of bytes */
CAMLexport void* caml_stat_alloc_aligned_noexc(asize_t sz, int modulo,
                                               caml_stat_block *b)
{
  char *raw_mem;
  uintnat aligned_mem;
  CAMLassert (0 <= modulo && modulo < Page_size);
  raw_mem = (char *) caml_stat_alloc_noexc(sz + Page_size);
  if (raw_mem == NULL) return NULL;
  *b = raw_mem;
  raw_mem += modulo;                /* Address to be aligned */
  aligned_mem = (((uintnat) raw_mem / Page_size + 1) * Page_size);
#ifdef DEBUG
  {
    uintnat *p;
    uintnat *p0 = (void *) *b;
    uintnat *p1 = (void *) (aligned_mem - modulo);
    uintnat *p2 = (void *) (aligned_mem - modulo + sz);
    uintnat *p3 = (void *) ((char *) *b + sz + Page_size);
    for (p = p0; p < p1; p++) *p = Debug_filler_align;
    for (p = p1; p < p2; p++) *p = Debug_uninit_align;
    for (p = p2; p < p3; p++) *p = Debug_filler_align;
  }
#endif
  return (char *) (aligned_mem - modulo);
}

/* [sz] and [modulo] are numbers of bytes */
CAMLexport void* caml_stat_alloc_aligned(asize_t sz, int modulo,
                                         caml_stat_block *b)
{
  void *result = caml_stat_alloc_aligned_noexc(sz, modulo, b);
  /* malloc() may return NULL if size is 0 */
  if ((result == NULL) && (sz != 0))
    caml_fatal_out_of_memory();
  return result;
}

/* [sz] is a number of bytes */
CAMLexport caml_stat_block caml_stat_alloc(asize_t sz)
{
  void *result = caml_stat_alloc_noexc(sz);
  /* malloc() may return NULL if size is 0 */
  if ((result == NULL) && (sz != 0))
    caml_fatal_out_of_memory();
  return result;
}

CAMLexport void caml_stat_free(caml_stat_block b)
{
  /* Backward compatibility mode */
  if (pool == NULL)
    free(b);
  else {
    struct pool_block *pb = get_pool_block(b);
    if (pb == NULL) return;
    unlink_pool_block(pb);
    free(pb);
  }
}

/* [sz] is a number of bytes */
CAMLexport caml_stat_block caml_stat_resize_noexc(caml_stat_block b, asize_t sz)
{
  if(b == NULL)
    return caml_stat_alloc_noexc(sz);
  /* Backward compatibility mode */
  if (pool == NULL)
    return realloc(b, sz);
  else {
    struct pool_block *pb = get_pool_block(b);
    struct pool_block *pb_new;
    /* Unlinking the block because it can be freed by realloc
       while other domains access the pool concurrently. */
    unlink_pool_block(pb);
    /* Reallocating */
    pb_new = realloc(pb, sz + SIZEOF_POOL_BLOCK);
    if (pb_new == NULL) {
      /* The old block is still there, relinking it */
      link_pool_block(pb);
      return NULL;
    } else {
      link_pool_block(pb_new);
      return &(pb_new->data);
    }
  }
}

/* [sz] is a number of bytes */
CAMLexport caml_stat_block caml_stat_resize(caml_stat_block b, asize_t sz)
{
  void *result = caml_stat_resize_noexc(b, sz);
  if (result == NULL)
    caml_fatal_out_of_memory();
  return result;
}

/* [sz] is a number of bytes */
CAMLexport caml_stat_block caml_stat_calloc_noexc(asize_t num, asize_t sz)
{
  uintnat total;
  if (caml_umul_overflow(sz, num, &total))
    return NULL;
  else {
    caml_stat_block result = caml_stat_alloc_noexc(total);
    if (result != NULL)
      memset(result, 0, total);
    return result;
  }
}

CAMLexport caml_stat_string caml_stat_strdup_noexc(const char *s)
{
  size_t slen = strlen(s);
  caml_stat_block result = caml_stat_alloc_noexc(slen + 1);
  if (result == NULL)
    return NULL;
  memcpy(result, s, slen + 1);
  return result;
}

CAMLexport caml_stat_string caml_stat_strdup(const char *s)
{
  caml_stat_string result = caml_stat_strdup_noexc(s);
  if (result == NULL)
    caml_fatal_out_of_memory();
  return result;
}

#ifdef _WIN32

CAMLexport wchar_t * caml_stat_wcsdup_noexc(const wchar_t *s)
{
  int slen = wcslen(s);
  wchar_t* result = caml_stat_alloc((slen + 1)*sizeof(wchar_t));
  if (result == NULL)
    return NULL;
  memcpy(result, s, (slen + 1)*sizeof(wchar_t));
  return result;
}

CAMLexport wchar_t * caml_stat_wcsdup(const wchar_t *s)
{
  wchar_t* result = caml_stat_wcsdup_noexc(s);
  if (result == NULL)
    caml_raise_out_of_memory();
  return result;
}

#endif

CAMLexport caml_stat_string caml_stat_strconcat(int n, ...)
{
  va_list args;
  char *result, *p;
  size_t len = 0;
  int i;

  va_start(args, n);
  for (i = 0; i < n; i++) {
    const char *s = va_arg(args, const char*);
    len += strlen(s);
  }
  va_end(args);

  result = caml_stat_alloc(len + 1);

  va_start(args, n);
  p = result;
  for (i = 0; i < n; i++) {
    const char *s = va_arg(args, const char*);
    size_t l = strlen(s);
    memcpy(p, s, l);
    p += l;
  }
  va_end(args);

  *p = 0;
  return result;
}

#ifdef _WIN32

CAMLexport wchar_t* caml_stat_wcsconcat(int n, ...)
{
  va_list args;
  wchar_t *result, *p;
  size_t len = 0;
  int i;

  va_start(args, n);
  for (i = 0; i < n; i++) {
    const wchar_t *s = va_arg(args, const wchar_t*);
    len += wcslen(s);
  }
  va_end(args);

  result = caml_stat_alloc((len + 1)*sizeof(wchar_t));

  va_start(args, n);
  p = result;
  for (i = 0; i < n; i++) {
    const wchar_t *s = va_arg(args, const wchar_t*);
    size_t l = wcslen(s);
    memcpy(p, s, l*sizeof(wchar_t));
    p += l;
  }
  va_end(args);

  *p = 0;
  return result;
}

#endif

#ifdef WITH_ADDRESS_SANITIZER
/* Provides reasonable default settings for AddressSanitizer.
   Ideally we'd make this a weak symbol so that user programs
   could easily override it at compile time, but unfortunately that
   doesn't work because the AddressSanitizer runtime library itself
   already provides a weak symbol with this name, so there'd be no
   guarantee which would get used if this symbol was also weak.

   Users can still customize the behavior of AddressSanitizer via the
   [ASAN_OPTIONS] environment variable at runtime.
   */
const char *
#ifdef __clang___
__attribute__((used, retain))
#else
__attribute__((used))
#endif
__asan_default_options(void) {
  return "detect_leaks=false,"
         "halt_on_error=false,"
         "detect_stack_use_after_return=false";
}
<<<<<<< HEAD
=======

// The point of these wrappers is to spill all caller-saved registers
#pragma clang diagnostic push
#pragma clang diagnostic ignored "-Wexcessive-regsave"

void __asan_report_load_n_noabort(const void* addr, size_t size);
void __asan_report_store_n_noabort(const void* addr, size_t size);

#define CREATE_ASAN_REPORT_WRAPPER(suffix, ext, memory_access, size) \
CAMLexport void __attribute__((no_caller_saved_registers, disable_tail_calls, target(ext))) \
  caml_asan_report_ ## memory_access ## size ## _noabort ## suffix(const void* addr) { \
  __asan_report_ ## memory_access ## _n_noabort(addr, size); \
}

#define CREATE_ASAN_REPORT_WRAPPERS(memory_access, size) \
CREATE_ASAN_REPORT_WRAPPER(, "sse2", memory_access, size) \
CREATE_ASAN_REPORT_WRAPPER(_avx, "avx", memory_access, size) \
CREATE_ASAN_REPORT_WRAPPER(_avx512, "avx512f", memory_access, size)

CREATE_ASAN_REPORT_WRAPPERS(load, 1)
CREATE_ASAN_REPORT_WRAPPERS(load, 2)
CREATE_ASAN_REPORT_WRAPPERS(load, 4)
CREATE_ASAN_REPORT_WRAPPERS(load, 8)
CREATE_ASAN_REPORT_WRAPPERS(load, 16)
CREATE_ASAN_REPORT_WRAPPERS(load, 32)
CREATE_ASAN_REPORT_WRAPPERS(load, 64)
CREATE_ASAN_REPORT_WRAPPERS(store, 1)
CREATE_ASAN_REPORT_WRAPPERS(store, 2)
CREATE_ASAN_REPORT_WRAPPERS(store, 4)
CREATE_ASAN_REPORT_WRAPPERS(store, 8)
CREATE_ASAN_REPORT_WRAPPERS(store, 16)
CREATE_ASAN_REPORT_WRAPPERS(store, 32)
CREATE_ASAN_REPORT_WRAPPERS(store, 64)

#undef CREATE_ASAN_REPORT_WRAPPER

#pragma clang diagnostic pop

>>>>>>> 7f104b14
#endif<|MERGE_RESOLUTION|>--- conflicted
+++ resolved
@@ -1126,8 +1126,6 @@
          "halt_on_error=false,"
          "detect_stack_use_after_return=false";
 }
-<<<<<<< HEAD
-=======
 
 // The point of these wrappers is to spill all caller-saved registers
 #pragma clang diagnostic push
@@ -1166,5 +1164,4 @@
 
 #pragma clang diagnostic pop
 
->>>>>>> 7f104b14
 #endif