/**************************************************************************/
/*                                                                        */
/*                                 OCaml                                  */
/*                                                                        */
/*             Xavier Leroy, projet Cristal, INRIA Rocquencourt           */
/*                                                                        */
/*   Copyright 2000 Institut National de Recherche en Informatique et     */
/*     en Automatique.                                                    */
/*                                                                        */
/*   All rights reserved.  This file is distributed under the terms of    */
/*   the GNU Lesser General Public License version 2.1, with the          */
/*   special exception on linking described in the file LICENSE.          */
/*                                                                        */
/**************************************************************************/

#define CAML_INTERNALS

/* Stack backtrace for uncaught exceptions */

#include <fcntl.h>
#include <stdio.h>
#include <stdlib.h>
#include <string.h>

#include "caml/config.h"
#ifdef HAS_UNISTD
#include <unistd.h>
#endif

#include "caml/mlvalues.h"
#include "caml/alloc.h"
#include "caml/custom.h"
#include "caml/io.h"
#include "caml/instruct.h"
#include "caml/intext.h"
#include "caml/exec.h"
#include "caml/fix_code.h"
#include "caml/memory.h"
#include "caml/startup.h"
#include "caml/fiber.h"
#include "caml/sys.h"
#include "caml/backtrace.h"
#include "caml/fail.h"
#include "caml/backtrace_prim.h"
#include "caml/debugger.h"

/* The table of debug information fragments */
struct ext_table caml_debug_info;

CAMLexport char_os * caml_cds_file = NULL;

/* Location of fields in the Instruct.debug_event record */
enum {
  EV_POS = 0,
  EV_MODULE = 1,
  EV_LOC = 2,
  EV_KIND = 3
};

/* Location of fields in the Location.t record. */
enum {
  LOC_START = 0,
  LOC_END = 1,
  LOC_GHOST = 2
};

/* Location of fields in the Lexing.position record. */
enum {
  POS_FNAME = 0,
  POS_LNUM = 1,
  POS_BOL = 2,
  POS_CNUM = 3
};

/* Runtime representation of the debug information, optimized
   for quick lookup */
struct ev_info {
  code_t ev_pc;
  char *ev_filename;
  int ev_lnum;
  int ev_startchr;
  int ev_endchr;
};

struct debug_info {
  code_t start;
  code_t end;
  mlsize_t num_events;
  struct ev_info *events;
  int already_read;
};

static struct debug_info *find_debug_info(code_t pc)
{
  int i;
  for (i = 0; i < caml_debug_info.size; i++) {
    struct debug_info *di = caml_debug_info.contents[i];
    if (pc >= di->start && pc < di->end)
      return di;
  }
  return NULL;
}

static int cmp_ev_info(const void *a, const void *b)
{
  const struct ev_info* ev_a = a;
  const struct ev_info* ev_b = b;
  code_t pc_a = ev_a->ev_pc;
  code_t pc_b = ev_b->ev_pc;
  int num_a;
  int num_b;

  /* Perform a full lexicographic comparison to make sure the resulting order is
     the same under all implementations of qsort (which is not stable). */

  if (pc_a > pc_b) return 1;
  if (pc_a < pc_b) return -1;

  num_a = ev_a->ev_lnum;
  num_b = ev_b->ev_lnum;

  if (num_a > num_b) return 1;
  if (num_a < num_b) return -1;

  num_a = ev_a->ev_startchr;
  num_b = ev_b->ev_startchr;

  if (num_a > num_b) return 1;
  if (num_a < num_b) return -1;

  num_a = ev_a->ev_endchr;
  num_b = ev_b->ev_endchr;

  if (num_a > num_b) return 1;
  if (num_a < num_b) return -1;

  return 0;
}

static struct ev_info *process_debug_events(code_t code_start,
                                            value events_heap,
                                            mlsize_t *num_events)
{
  CAMLparam1(events_heap);
  CAMLlocal3(l, ev, ev_start);
  mlsize_t i, j;
  struct ev_info *events;

  /* Compute the size of the required event buffer. */
  *num_events = 0;
  for (i = 0; i < caml_array_length(events_heap); i++)
    for (l = Field(events_heap, i); l != Val_int(0); l = Field(l, 1))
      (*num_events)++;

  if (*num_events == 0)
      CAMLreturnT(struct ev_info *, NULL);

  events = caml_stat_alloc_noexc(*num_events * sizeof(struct ev_info));
  if(events == NULL)
    caml_fatal_error ("caml_add_debug_info: out of memory");

  j = 0;
  for (i = 0; i < caml_array_length(events_heap); i++) {
    for (l = Field(events_heap, i); l != Val_int(0); l = Field(l, 1)) {
      ev = Field(l, 0);

      events[j].ev_pc = (code_t)((char*)code_start
                                 + Long_val(Field(ev, EV_POS)));

      ev_start = Field(Field(ev, EV_LOC), LOC_START);

      {
        const char *fname = String_val(Field(ev_start, POS_FNAME));
        events[j].ev_filename = caml_stat_strdup_noexc(fname);
        if(events[j].ev_filename == NULL)
          caml_fatal_error ("caml_add_debug_info: out of memory");
      }

      events[j].ev_lnum = Int_val(Field(ev_start, POS_LNUM));
      events[j].ev_startchr =
        Int_val(Field(ev_start, POS_CNUM))
        - Int_val(Field(ev_start, POS_BOL));
      events[j].ev_endchr =
        Int_val(Field(Field(Field(ev, EV_LOC), LOC_END), POS_CNUM))
        - Int_val(Field(ev_start, POS_BOL));

      j++;
    }
  }

  CAMLassert(j == *num_events);

  qsort(events, *num_events, sizeof(struct ev_info), cmp_ev_info);

  CAMLreturnT(struct ev_info *, events);
}

/* Processes a (Instruct.debug_event list array) into a form suitable
   for quick lookup and registers it for the (code_start,code_size) pc range. */
CAMLprim value caml_add_debug_info(code_t code_start, value code_size,
                                   value events_heap)
{
  CAMLparam1(events_heap);
  struct debug_info *debug_info;

  if (events_heap != Val_unit)
    caml_debugger(DEBUG_INFO_ADDED, events_heap);

  /* build the OCaml-side debug_info value */
  debug_info = caml_stat_alloc(sizeof(struct debug_info));

  debug_info->start = code_start;
  debug_info->end = (code_t)((char*) code_start + Long_val(code_size));
  if (events_heap == Val_unit) {
    debug_info->events = NULL;
    debug_info->num_events = 0;
    debug_info->already_read = 0;
  } else {
    debug_info->events =
      process_debug_events(code_start, events_heap, &debug_info->num_events);
    debug_info->already_read = 1;
  }

  caml_ext_table_add(&caml_debug_info, debug_info);

  CAMLreturn(Val_unit);
}

CAMLprim value caml_remove_debug_info(code_t start)
{
  CAMLparam0();
  CAMLlocal2(dis, prev);

  int i;
  for (i = 0; i < caml_debug_info.size; i++) {
    struct debug_info *di = caml_debug_info.contents[i];
    if (di->start == start) {
      /* note that caml_ext_table_remove calls caml_stat_free on the
         removed resource, bracketing the caml_stat_alloc call in
         caml_add_debug_info. */
      caml_ext_table_remove(&caml_debug_info, di);
      break;
    }
  }

  CAMLreturn(Val_unit);
}

int caml_alloc_backtrace_buffer(void){
  CAMLassert(Caml_state->backtrace_pos == 0);
  Caml_state->backtrace_buffer =
    caml_stat_alloc_noexc(BACKTRACE_BUFFER_SIZE * sizeof(code_t));
  if (Caml_state->backtrace_buffer == NULL) return -1;
  return 0;
}

/* Store the return addresses contained in the given stack fragment
   into the backtrace array */

void caml_stash_backtrace(value exn, value * sp, int reraise)
{
  value *trap_sp;

  if (exn != caml_read_root(Caml_state->backtrace_last_exn) || !reraise) {
    Caml_state->backtrace_pos = 0;
    caml_modify_root(Caml_state->backtrace_last_exn, exn);
  }

  if (Caml_state->backtrace_buffer == NULL &&
      caml_alloc_backtrace_buffer() == -1)
    return;

  /* Traverse the stack and put all values pointing into bytecode
     into the backtrace buffer. */
  trap_sp = Stack_high(Caml_state->current_stack) + Caml_state->trap_sp_off;
  for (/*nothing*/; sp < trap_sp; sp++) {
    if (Is_long(*sp)) {
      code_t p = Pc_val(*sp);
      if (Caml_state->backtrace_pos >= BACKTRACE_BUFFER_SIZE) break;
      if (find_debug_info(p) != NULL)
        Caml_state->backtrace_buffer[Caml_state->backtrace_pos++] = p;
    }
  }
}

/* returns the next frame pointer (or NULL if none is available);
   updates *sp to point to the following one, and *trap_spoff to the next
   trap frame, which we will skip when we reach it  */

code_t caml_next_frame_pointer(value* stack_high, value ** sp,
                          intnat * trap_spoff)
{
  while (*sp < stack_high) {
    value* p = (*sp)++;
    if(&Trap_pc(stack_high + *trap_spoff) == p) {
      *trap_spoff = Trap_link(stack_high + *trap_spoff);
      continue;
    }

    if (Is_long(*p) && find_debug_info(Pc_val(*p)) != NULL)
      return Pc_val(*p);
  }
  return NULL;
}

/* Stores upto [max_frames_value] frames of the current call stack to
   return to the user. This is used not in an exception-raising context, but
   only when the user requests to save the trace (hopefully less often).
   Instead of using a bounded buffer as [Caml_state->stash_backtrace], we first
   traverse the stack to compute the right size, then allocate space for the
   trace. */

static void get_callstack(value* sp, intnat trap_spoff,
                          struct stack_info* stack,
                          intnat max_frames,
                          code_t** trace, intnat* trace_size)
{
  struct stack_info* parent = Stack_parent(stack);
  value *stack_high = Stack_high(stack);
  value* saved_sp = sp;
  intnat saved_trap_spoff = trap_spoff;

  CAMLnoalloc;

  /* first compute the size of the trace */
  {
    *trace_size = 0;
    while (*trace_size < max_frames) {
      code_t p = caml_next_frame_pointer(stack_high, &sp, &trap_spoff);
      if (p == NULL) {
        if (parent == NULL) break;
        sp = parent->sp;
        trap_spoff = Long_val(sp[0]);
        stack_high = Stack_high(parent);
        parent = Stack_parent(parent);
      } else {
        ++*trace_size;
      }
    }
  }

  *trace = caml_stat_alloc(sizeof(code_t*) * *trace_size);

  sp = saved_sp;
  parent = Stack_parent(stack);
  stack_high = Stack_high(stack);
  trap_spoff = saved_trap_spoff;

  /* then collect the trace */
  {
    uintnat trace_pos = 0;

    while (trace_pos < *trace_size) {
      code_t p = caml_next_frame_pointer(stack_high, &sp, &trap_spoff);
      if (p == NULL) {
        sp = parent->sp;
        trap_spoff = Long_val(sp[0]);
        stack_high = Stack_high(parent);
        parent = Stack_parent(parent);
      } else {
        (*trace)[trace_pos] = p;
        ++trace_pos;
      }
    }
  }
}

static value alloc_callstack(code_t* trace, intnat trace_len)
{
  CAMLparam0();
  CAMLlocal1(callstack);
  int i;
  callstack = caml_alloc(trace_len, 0);
  for (i = 0; i < trace_len; i++)
    Store_field(callstack, i, Val_backtrace_slot(trace[i]));
  caml_stat_free(trace);
  CAMLreturn(callstack);
}

CAMLprim value caml_get_current_callstack (value max_frames_value)
{
  code_t* trace;
  intnat trace_len;
  get_callstack(Caml_state->current_stack->sp, Caml_state->trap_sp_off,
                Caml_state->current_stack, Long_val(max_frames_value),
                &trace, &trace_len);
  return alloc_callstack(trace, trace_len);
}

CAMLprim value caml_get_continuation_callstack (value cont, value max_frames)
{
  code_t* trace;
  intnat trace_len;
  struct stack_info *stack;
  value *sp;

  stack = Ptr_val(caml_continuation_use(cont));
  {
    CAMLnoalloc; /* GC must not see the stack outside the cont */
    sp = stack->sp;
    get_callstack(sp, Long_val(sp[0]), stack, Long_val(max_frames),
                  &trace, &trace_len);
    caml_continuation_replace(cont, stack);
  }

  return alloc_callstack(trace, trace_len);
}


/* Read the debugging info contained in the current bytecode executable. */

static void read_main_debug_info(struct debug_info *di)
{
  CAMLparam0();
  CAMLlocal3(events, evl, l);
  char_os *exec_name;
  int fd, num_events, orig, i;
  struct channel *chan;
  struct exec_trailer trail;

  CAMLassert(di->already_read == 0);
  di->already_read = 1;

<<<<<<< HEAD
  if (caml_params->cds_file != NULL) {
    exec_name = (char_os*) caml_params->cds_file;
=======
  /* At the moment, bytecode programs built with --output-complete-exe
     do not contain any debug info.

     See  https://github.com/ocaml/ocaml/issues/9344 for details.
  */
  if (caml_cds_file == NULL && caml_byte_program_mode == COMPLETE_EXE)
    CAMLreturn0;

  if (caml_cds_file != NULL) {
    exec_name = caml_cds_file;
>>>>>>> 3196a706
  } else {
    exec_name = (char_os*) caml_params->exe_name;
  }

  fd = caml_attempt_open(&exec_name, &trail, 1);
  if (fd < 0){
    caml_fatal_error ("executable program file not found");
    CAMLreturn0;
  }

  caml_read_section_descriptors(fd, &trail);
  if (caml_seek_optional_section(fd, &trail, "DBUG") != -1) {
    chan = caml_open_descriptor_in(fd);

    num_events = caml_getword(chan);
    events = caml_alloc(num_events, 0);

    for (i = 0; i < num_events; i++) Op_val(events)[i] = Val_unit;

    for (i = 0; i < num_events; i++) {
      orig = caml_getword(chan);
      evl = caml_input_val(chan);
      caml_input_val(chan); /* Skip the list of absolute directory names */
      /* Relocate events in event list */
      for (l = evl; l != Val_int(0); l = Field(l, 1)) {
        value ev = Field(l, 0);
        Store_field (ev, EV_POS, Val_long(Long_val(Field(ev, EV_POS)) + orig));
      }
      /* Record event list */
      Store_field(events, i, evl);
    }

    caml_close_channel(chan);

    di->events = process_debug_events(caml_start_code, events, &di->num_events);
  }

  CAMLreturn0;
}

CAMLexport void caml_init_debug_info(void)
{
  caml_ext_table_init(&caml_debug_info, 1);
  caml_add_debug_info(caml_start_code, Val_long(caml_code_size), Val_unit);
}

int caml_debug_info_available(void)
{
  return (caml_debug_info.size != 0);
}

/* Search the event index for the given PC.  Return -1 if not found. */

static struct ev_info *event_for_location(code_t pc)
{
  uintnat low, high;
  struct debug_info *di = find_debug_info(pc);

  if (di == NULL)
    return NULL;

  if (!di->already_read)
    read_main_debug_info(di);

  if (di->num_events == 0)
    return NULL;

  low = 0;
  high = di->num_events;
  while (low+1 < high) {
    uintnat m = (low+high)/2;
    if(pc < di->events[m].ev_pc) high = m;
    else low = m;
  }
  if (di->events[low].ev_pc == pc)
    return &di->events[low];
  /* ocamlc sometimes moves an event past a following PUSH instruction;
     allow mismatch by 1 instruction. */
  if (di->events[low].ev_pc == pc + 1)
    return &di->events[low];
  if (low+1 < di->num_events && di->events[low+1].ev_pc == pc + 1)
    return &di->events[low+1];

  return NULL;
}

/* Extract location information for the given PC */

void caml_debuginfo_location(debuginfo dbg,
                             /*out*/ struct caml_loc_info * li)
{
  code_t pc = dbg;
  struct ev_info *event = event_for_location(pc);
  li->loc_is_raise =
    caml_is_instruction(*pc, RAISE) ||
    caml_is_instruction(*pc, RERAISE);
  if (event == NULL) {
    li->loc_valid = 0;
    return;
  }
  li->loc_valid = 1;
  li->loc_is_inlined = 0;
  li->loc_filename = event->ev_filename;
  li->loc_lnum = event->ev_lnum;
  li->loc_startchr = event->ev_startchr;
  li->loc_endchr = event->ev_endchr;
}

debuginfo caml_debuginfo_extract(backtrace_slot slot)
{
  return (debuginfo)slot;
}

debuginfo caml_debuginfo_next(debuginfo dbg)
{
  /* No inlining in bytecode */
  return NULL;
}<|MERGE_RESOLUTION|>--- conflicted
+++ resolved
@@ -421,21 +421,16 @@
   CAMLassert(di->already_read == 0);
   di->already_read = 1;
 
-<<<<<<< HEAD
+  /* At the moment, bytecode programs built with --output-complete-exe
+     do not contain any debug info.
+
+     See  https://github.com/ocaml/ocaml/issues/9344 for details.
+  */
+  if (caml_params->cds_file == NULL && caml_byte_program_mode == COMPLETE_EXE)
+    CAMLreturn0;
+
   if (caml_params->cds_file != NULL) {
     exec_name = (char_os*) caml_params->cds_file;
-=======
-  /* At the moment, bytecode programs built with --output-complete-exe
-     do not contain any debug info.
-
-     See  https://github.com/ocaml/ocaml/issues/9344 for details.
-  */
-  if (caml_cds_file == NULL && caml_byte_program_mode == COMPLETE_EXE)
-    CAMLreturn0;
-
-  if (caml_cds_file != NULL) {
-    exec_name = caml_cds_file;
->>>>>>> 3196a706
   } else {
     exec_name = (char_os*) caml_params->exe_name;
   }
