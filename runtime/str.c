/**************************************************************************/
/*                                                                        */
/*                                 OCaml                                  */
/*                                                                        */
/*             Xavier Leroy, projet Cristal, INRIA Rocquencourt           */
/*                                                                        */
/*   Copyright 1996 Institut National de Recherche en Informatique et     */
/*     en Automatique.                                                    */
/*                                                                        */
/*   All rights reserved.  This file is distributed under the terms of    */
/*   the GNU Lesser General Public License version 2.1, with the          */
/*   special exception on linking described in the file LICENSE.          */
/*                                                                        */
/**************************************************************************/

#define CAML_INTERNALS

/* Operations on strings */

#include <string.h>
#include <ctype.h>
#include <stdio.h>
#include <stdarg.h>
#include "caml/alloc.h"
#include "caml/fail.h"
#include "caml/memory.h"
#include "caml/mlvalues.h"
#include "caml/misc.h"

/* returns a number of bytes (chars) */
CAMLexport mlsize_t caml_string_length(value s)
{
  mlsize_t temp;
  temp = Bosize_val(s) - 1;
  CAMLassert (Byte (s, temp - Byte (s, temp)) == 0);
  return temp - Byte (s, temp);
}

/* returns a value that represents a number of bytes (chars) */
CAMLprim value caml_ml_string_length(value s)
{
  mlsize_t temp;
  temp = Bosize_val(s) - 1;
  CAMLassert (Byte (s, temp - Byte (s, temp)) == 0);
  return Val_long(temp - Byte (s, temp));
}

CAMLprim value caml_ml_bytes_length(value s)
{
  return caml_ml_string_length(s);
}

CAMLexport int caml_string_is_c_safe (value s)
{
  return strlen(String_val(s)) == caml_string_length(s);
}

/**
 * [caml_create_string] is deprecated,
 * use [caml_create_bytes] instead
 */
CAMLprim value caml_create_string(value len)
{
  mlsize_t size = Long_val(len);
  if (size > Bsize_wsize (Max_wosize) - 1){
    caml_invalid_argument("String.create");
  }
  return caml_alloc_string(size);
}

/* [len] is a value that represents a number of bytes (chars) */
CAMLprim value caml_create_bytes(value len)
{
  mlsize_t size = Long_val(len);
  if (size > Bsize_wsize (Max_wosize) - 1){
    caml_invalid_argument("Bytes.create");
  }
  return caml_alloc_string(size);
}

CAMLprim value caml_create_local_bytes(value len)
{
  mlsize_t size = Long_val(len);
  if (size > Bsize_wsize (Max_wosize) - 1){
    caml_invalid_argument("Bytes.create");
  }
  return caml_alloc_local_string(size);
}


CAMLprim value caml_string_get(value str, value index)
{
  intnat idx = Long_val(index);
  if (idx < 0 || idx >= caml_string_length(str)) caml_array_bound_error();
  return Val_int(Byte_u(str, idx));
}

CAMLprim value caml_bytes_get(value str, value index)
{
  return caml_string_get(str, index);
}

CAMLprim value caml_bytes_set(value str, value index, value newval)
{
  intnat idx = Long_val(index);
  if (idx < 0 || idx >= caml_string_length(str)) caml_array_bound_error();
  Byte_u(str, idx) = Int_val(newval);
  return Val_unit;
}

/**
 * [caml_string_set] is deprecated,
 * use [caml_bytes_set] instead
 */
CAMLprim value caml_string_set(value str, value index, value newval)
{
  return caml_bytes_set(str,index,newval);
}


CAMLprim value caml_string_get16(value str, value index)
{
  intnat res;
  unsigned char b1, b2;
  intnat idx = Long_val(index);
  if (idx < 0 || idx + 1 >= caml_string_length(str)) caml_array_bound_error();
  b1 = Byte_u(str, idx);
  b2 = Byte_u(str, idx + 1);
#ifdef ARCH_BIG_ENDIAN
  res = b1 << 8 | b2;
#else
  res = b2 << 8 | b1;
#endif
  return Val_int(res);
}

CAMLprim value caml_bytes_get16(value str, value index)
{
  return caml_string_get16(str,index);
}

CAMLprim value caml_string_get32(value str, value index)
{
  int32_t res;
  unsigned char b1, b2, b3, b4;
  intnat idx = Long_val(index);
  if (idx < 0 || idx + 3 >= caml_string_length(str)) caml_array_bound_error();
  b1 = Byte_u(str, idx);
  b2 = Byte_u(str, idx + 1);
  b3 = Byte_u(str, idx + 2);
  b4 = Byte_u(str, idx + 3);
#ifdef ARCH_BIG_ENDIAN
  res = b1 << 24 | b2 << 16 | b3 << 8 | b4;
#else
  res = b4 << 24 | b3 << 16 | b2 << 8 | b1;
#endif
  return caml_copy_int32(res);
}

CAMLprim value caml_bytes_get32(value str, value index)
{
  return caml_string_get32(str,index);
}

CAMLprim value caml_string_get64(value str, value index)
{
  uint64_t res;
  unsigned char b1, b2, b3, b4, b5, b6, b7, b8;
  intnat idx = Long_val(index);
  if (idx < 0 || idx + 7 >= caml_string_length(str)) caml_array_bound_error();
  b1 = Byte_u(str, idx);
  b2 = Byte_u(str, idx + 1);
  b3 = Byte_u(str, idx + 2);
  b4 = Byte_u(str, idx + 3);
  b5 = Byte_u(str, idx + 4);
  b6 = Byte_u(str, idx + 5);
  b7 = Byte_u(str, idx + 6);
  b8 = Byte_u(str, idx + 7);
#ifdef ARCH_BIG_ENDIAN
  res = (uint64_t) b1 << 56 | (uint64_t) b2 << 48
        | (uint64_t) b3 << 40 | (uint64_t) b4 << 32
        | (uint64_t) b5 << 24 | (uint64_t) b6 << 16
        | (uint64_t) b7 << 8 | (uint64_t) b8;
#else
  res = (uint64_t) b8 << 56 | (uint64_t) b7 << 48
        | (uint64_t) b6 << 40 | (uint64_t) b5 << 32
        | (uint64_t) b4 << 24 | (uint64_t) b3 << 16
        | (uint64_t) b2 << 8 | (uint64_t) b1;
#endif
  return caml_copy_int64(res);
}

CAMLprim value caml_bytes_get64(value str, value index)
{
  return caml_string_get64(str,index);
}

CAMLprim value caml_bytes_set16(value str, value index, value newval)
{
  unsigned char b1, b2;
  intnat val;
  intnat idx = Long_val(index);
  if (idx < 0 || idx + 1 >= caml_string_length(str)) caml_array_bound_error();
  val = Long_val(newval);
#ifdef ARCH_BIG_ENDIAN
  b1 = 0xFF & val >> 8;
  b2 = 0xFF & val;
#else
  b2 = 0xFF & val >> 8;
  b1 = 0xFF & val;
#endif
  Byte_u(str, idx) = b1;
  Byte_u(str, idx + 1) = b2;
  return Val_unit;
}

CAMLprim value caml_bytes_set32(value str, value index, value newval)
{
  unsigned char b1, b2, b3, b4;
  intnat val;
  intnat idx = Long_val(index);
  if (idx < 0 || idx + 3 >= caml_string_length(str)) caml_array_bound_error();
  val = Int32_val(newval);
#ifdef ARCH_BIG_ENDIAN
  b1 = 0xFF & val >> 24;
  b2 = 0xFF & val >> 16;
  b3 = 0xFF & val >> 8;
  b4 = 0xFF & val;
#else
  b4 = 0xFF & val >> 24;
  b3 = 0xFF & val >> 16;
  b2 = 0xFF & val >> 8;
  b1 = 0xFF & val;
#endif
  Byte_u(str, idx) = b1;
  Byte_u(str, idx + 1) = b2;
  Byte_u(str, idx + 2) = b3;
  Byte_u(str, idx + 3) = b4;
  return Val_unit;
}

CAMLprim value caml_bytes_set64(value str, value index, value newval)
{
  unsigned char b1, b2, b3, b4, b5, b6, b7, b8;
  int64_t val;
  intnat idx = Long_val(index);
  if (idx < 0 || idx + 7 >= caml_string_length(str)) caml_array_bound_error();
  val = Int64_val(newval);
#ifdef ARCH_BIG_ENDIAN
  b1 = 0xFF & val >> 56;
  b2 = 0xFF & val >> 48;
  b3 = 0xFF & val >> 40;
  b4 = 0xFF & val >> 32;
  b5 = 0xFF & val >> 24;
  b6 = 0xFF & val >> 16;
  b7 = 0xFF & val >> 8;
  b8 = 0xFF & val;
#else
  b8 = 0xFF & val >> 56;
  b7 = 0xFF & val >> 48;
  b6 = 0xFF & val >> 40;
  b5 = 0xFF & val >> 32;
  b4 = 0xFF & val >> 24;
  b3 = 0xFF & val >> 16;
  b2 = 0xFF & val >> 8;
  b1 = 0xFF & val;
#endif
  Byte_u(str, idx) = b1;
  Byte_u(str, idx + 1) = b2;
  Byte_u(str, idx + 2) = b3;
  Byte_u(str, idx + 3) = b4;
  Byte_u(str, idx + 4) = b5;
  Byte_u(str, idx + 5) = b6;
  Byte_u(str, idx + 6) = b7;
  Byte_u(str, idx + 7) = b8;
  return Val_unit;
}

<<<<<<< HEAD
CAMLno_tsan_for_perf /* This attribute needs to stay on its own line for this
                        function to be detected as a primitive by the build
                        system. */
=======
CAMLprim value caml_string_get16_indexed_by_int64(value, value);
CAMLprim value caml_string_get16_indexed_by_int32(value, value);
CAMLprim value caml_string_get16_indexed_by_nativeint(value, value);
CAMLprim value caml_string_get32_indexed_by_int64(value, value);
CAMLprim value caml_string_get32_indexed_by_int32(value, value);
CAMLprim value caml_string_get32_indexed_by_nativeint(value, value);
CAMLprim value caml_string_get64_indexed_by_int64(value, value);
CAMLprim value caml_string_get64_indexed_by_int32(value, value);
CAMLprim value caml_string_get64_indexed_by_nativeint(value, value);

CAMLprim value caml_bytes_get16_indexed_by_int64(value, value);
CAMLprim value caml_bytes_get16_indexed_by_int32(value, value);
CAMLprim value caml_bytes_get16_indexed_by_nativeint(value, value);
CAMLprim value caml_bytes_get32_indexed_by_int64(value, value);
CAMLprim value caml_bytes_get32_indexed_by_int32(value, value);
CAMLprim value caml_bytes_get32_indexed_by_nativeint(value, value);
CAMLprim value caml_bytes_get64_indexed_by_int64(value, value);
CAMLprim value caml_bytes_get64_indexed_by_int32(value, value);
CAMLprim value caml_bytes_get64_indexed_by_nativeint(value, value);

CAMLprim value caml_bytes_set16_indexed_by_int64(value, value, value);
CAMLprim value caml_bytes_set16_indexed_by_int32(value, value, value);
CAMLprim value caml_bytes_set16_indexed_by_nativeint(value, value, value);
CAMLprim value caml_bytes_set32_indexed_by_int64(value, value, value);
CAMLprim value caml_bytes_set32_indexed_by_int32(value, value, value);
CAMLprim value caml_bytes_set32_indexed_by_nativeint(value, value, value);
CAMLprim value caml_bytes_set64_indexed_by_int64(value, value, value);
CAMLprim value caml_bytes_set64_indexed_by_int32(value, value, value);
CAMLprim value caml_bytes_set64_indexed_by_nativeint(value, value, value);

#define String_and_bytes_access_index_by(width, name, index_type, val_func) \
  CAMLprim value caml_string_get##width##_indexed_by_##name(value vb,       \
      value vind)                                                           \
  {                                                                         \
    index_type idx = val_func(vind);                                        \
    if (idx != Long_val(Val_long(idx))) caml_array_bound_error();           \
    return caml_string_get##width(vb, Val_long(idx));                       \
  }                                                                         \
  CAMLprim value caml_bytes_get##width##_indexed_by_##name(value vb,        \
      value vind)                                                           \
  {                                                                         \
    index_type idx = val_func(vind);                                        \
    if (idx != Long_val(Val_long(idx))) caml_array_bound_error();           \
    return caml_bytes_get##width(vb, Val_long(idx));                        \
  }                                                                         \
  CAMLprim value caml_bytes_set##width##_indexed_by_##name(value vb,        \
      value vind, value newval)                                             \
  {                                                                         \
    index_type idx = val_func(vind);                                        \
    if (idx != Long_val(Val_long(idx))) caml_array_bound_error();           \
    return caml_bytes_set##width(vb, Val_long(idx), newval);                \
  }

String_and_bytes_access_index_by(16, int64, int64_t, Int64_val)
String_and_bytes_access_index_by(16, int32, int32_t, Int32_val)
String_and_bytes_access_index_by(16, nativeint, intnat, Nativeint_val)
String_and_bytes_access_index_by(32, int64, int64_t, Int64_val)
String_and_bytes_access_index_by(32, int32, int32_t, Int32_val)
String_and_bytes_access_index_by(32, nativeint, intnat, Nativeint_val)
String_and_bytes_access_index_by(64, int64, int64_t, Int64_val)
String_and_bytes_access_index_by(64, int32, int32_t, Int32_val)
String_and_bytes_access_index_by(64, nativeint, intnat, Nativeint_val)

>>>>>>> cc8a4ddc
CAMLprim value caml_string_equal(value s1, value s2)
{
  mlsize_t sz1, sz2;
  value * p1, * p2;

  if (s1 == s2) return Val_true;
  sz1 = Wosize_val(s1);
  sz2 = Wosize_val(s2);
  if (sz1 != sz2) return Val_false;
  for(p1 = Op_val(s1), p2 = Op_val(s2); sz1 > 0; sz1--, p1++, p2++)
    if (*p1 != *p2) return Val_false;
  return Val_true;
}

CAMLprim value caml_bytes_equal(value s1, value s2)
{
  return caml_string_equal(s1,s2);
}

CAMLprim value caml_string_notequal(value s1, value s2)
{
  return Val_not(caml_string_equal(s1, s2));
}

CAMLprim value caml_bytes_notequal(value s1, value s2)
{
  return caml_string_notequal(s1,s2);
}

CAMLprim value caml_string_compare(value s1, value s2)
{
  mlsize_t len1, len2;
  int res;

  if (s1 == s2) return Val_int(0);
  len1 = caml_string_length(s1);
  len2 = caml_string_length(s2);
  res = memcmp(String_val(s1), String_val(s2), len1 <= len2 ? len1 : len2);
  if (res < 0) return Val_int(-1);
  if (res > 0) return Val_int(1);
  if (len1 < len2) return Val_int(-1);
  if (len1 > len2) return Val_int(1);
  return Val_int(0);
}

CAMLprim value caml_bytes_compare(value s1, value s2)
{
  return caml_string_compare(s1,s2);
}

CAMLprim value caml_string_lessthan(value s1, value s2)
{
  return caml_string_compare(s1, s2) < Val_int(0) ? Val_true : Val_false;
}

CAMLprim value caml_bytes_lessthan(value s1, value s2)
{
  return caml_string_lessthan(s1,s2);
}


CAMLprim value caml_string_lessequal(value s1, value s2)
{
  return caml_string_compare(s1, s2) <= Val_int(0) ? Val_true : Val_false;
}

CAMLprim value caml_bytes_lessequal(value s1, value s2)
{
  return caml_string_lessequal(s1,s2);
}


CAMLprim value caml_string_greaterthan(value s1, value s2)
{
  return caml_string_compare(s1, s2) > Val_int(0) ? Val_true : Val_false;
}

CAMLprim value caml_bytes_greaterthan(value s1, value s2)
{
  return caml_string_greaterthan(s1,s2);
}

CAMLprim value caml_string_greaterequal(value s1, value s2)
{
  return caml_string_compare(s1, s2) >= Val_int(0) ? Val_true : Val_false;
}

CAMLprim value caml_bytes_greaterequal(value s1, value s2)
{
  return caml_string_greaterequal(s1,s2);
}

CAMLprim value caml_blit_bytes(value s1, value ofs1, value s2, value ofs2,
                                value n)
{
  memmove(&Byte(s2, Long_val(ofs2)), &Byte(s1, Long_val(ofs1)), Long_val(n));
  return Val_unit;
}

CAMLprim value caml_blit_string(value s1, value ofs1, value s2, value ofs2,
                                value n)
{
  return caml_blit_bytes (s1, ofs1, s2, ofs2, n);
}

CAMLprim value caml_fill_bytes(value s, value offset, value len, value init)
{
  memset(&Byte(s, Long_val(offset)), Int_val(init), Long_val(len));
  return Val_unit;
}

/**
 * [caml_fill_string] is deprecated, use [caml_fill_bytes] instead
 */
CAMLprim value caml_fill_string(value s, value offset, value len, value init)
{
  return caml_fill_bytes (s, offset, len, init);
}

CAMLexport value caml_alloc_sprintf(const char * format, ...)
{
  va_list args;
  char buf[128];
  int n;
  value res;

#if !defined(_WIN32) || defined(_UCRT)
  /* C99-compliant implementation */
  va_start(args, format);
  /* "vsnprintf(dest, sz, format, args)" writes at most "sz" characters
     into "dest", including the terminating '\0'.
     It returns the number of characters of the formatted string,
     excluding the terminating '\0'. */
  n = vsnprintf(buf, sizeof(buf), format, args);
  va_end(args);
  if (n < 0) {
    caml_raise_out_of_memory();
  } else if (n < sizeof(buf)) {
    /* All output characters were written to buf, including the
       terminating '\0'.  Allocate a Caml string with length "n"
       as computed by vsnprintf, and copy the output of vsnprintf into it. */
    res = caml_alloc_initialized_string(n, buf);
  } else {
    /* PR#7568: if the format is in the Caml heap, the following
       caml_alloc_string could move or free the format.  To prevent
       this, take a copy of the format outside the Caml heap. */
    char * saved_format = caml_stat_strdup(format);
    /* Allocate a Caml string with length "n" as computed by vsnprintf. */
    res = caml_alloc_string(n);
    /* Re-do the formatting, outputting directly in the Caml string.
       Note that caml_alloc_string left room for a '\0' at position n,
       so the size passed to vsnprintf is n+1. */
    va_start(args, format);
    vsnprintf((char *)String_val(res), n + 1, saved_format, args);
    va_end(args);
    caml_stat_free(saved_format);
  }
  return res;
#else
  /* Implementation specific to the Microsoft CRT library */
  va_start(args, format);
  /* "_vsnprintf(dest, sz, format, args)" writes at most "sz" characters
     into "dest".  Let "len" be the number of characters of the formatted
     string.
     If "len" < "sz", a null terminator was appended, and "len" is returned.
     If "len" == "sz", no null termination, and "len" is returned.
     If "len" > "sz", a negative value is returned. */
  n = _vsnprintf(buf, sizeof(buf), format, args);
  va_end(args);
  if (n >= 0 && n <= sizeof(buf)) {
    /* All output characters were written to buf.
       "n" is the actual length of the output.
       Allocate a Caml string of length "n" and copy the characters into it. */
    res = caml_alloc_string(n);
    memcpy((char *)String_val(res), buf, n);
  } else {
    /* PR#7568: if the format is in the Caml heap, the following
       caml_alloc_string could move or free the format.  To prevent
       this, take a copy of the format outside the Caml heap. */
    char * saved_format = caml_stat_strdup(format);
    /* Determine actual length of output, excluding final '\0' */
    va_start(args, format);
    n = _vscprintf(format, args);
    va_end(args);
    res = caml_alloc_string(n);
    /* Re-do the formatting, outputting directly in the Caml string.
       Note that caml_alloc_string left room for a '\0' at position n,
       so the size passed to _vsnprintf is n+1. */
    va_start(args, format);
    _vsnprintf((char *)String_val(res), n + 1, saved_format, args);
    va_end(args);
    caml_stat_free(saved_format);
  }
  return res;
#endif
}

CAMLprim value caml_string_of_bytes(value bv)
{
  return bv;
}

CAMLprim value caml_bytes_of_string(value bv)
{
  return bv;
}<|MERGE_RESOLUTION|>--- conflicted
+++ resolved
@@ -276,11 +276,10 @@
   return Val_unit;
 }
 
-<<<<<<< HEAD
 CAMLno_tsan_for_perf /* This attribute needs to stay on its own line for this
                         function to be detected as a primitive by the build
                         system. */
-=======
+
 CAMLprim value caml_string_get16_indexed_by_int64(value, value);
 CAMLprim value caml_string_get16_indexed_by_int32(value, value);
 CAMLprim value caml_string_get16_indexed_by_nativeint(value, value);
@@ -344,7 +343,6 @@
 String_and_bytes_access_index_by(64, int32, int32_t, Int32_val)
 String_and_bytes_access_index_by(64, nativeint, intnat, Nativeint_val)
 
->>>>>>> cc8a4ddc
 CAMLprim value caml_string_equal(value s1, value s2)
 {
   mlsize_t sz1, sz2;
