<<<<<<< HEAD
4.08.0+multicore_dev1
=======
4.09.0+dev0-2019-01-18
>>>>>>> 6fb33f71

# The version string is the first line of this file.
# It must be in the format described in stdlib/sys.mli<|MERGE_RESOLUTION|>--- conflicted
+++ resolved
@@ -1,8 +1,4 @@
-<<<<<<< HEAD
-4.08.0+multicore_dev1
-=======
-4.09.0+dev0-2019-01-18
->>>>>>> 6fb33f71
+4.09.0+multicore_dev0
 
 # The version string is the first line of this file.
 # It must be in the format described in stdlib/sys.mli