(**************************************************************************)
(*                                                                        *)
(*                                 OCaml                                  *)
(*                                                                        *)
(*                 Jacob Van Buren, Jane Street, New York                 *)
(*                                                                        *)
(*   Copyright 2024 Jane Street Group LLC                                 *)
(*                                                                        *)
(*   All rights reserved.  This file is distributed under the terms of    *)
(*   the GNU Lesser General Public License version 2.1, with the          *)
(*   special exception on linking described in the file LICENSE.          *)
(*                                                                        *)
(**************************************************************************)

open Blambda

let is_nontail : Lambda.region_close -> bool = function
  | Rc_nontail -> true
  | Rc_normal | Rc_close_at_apply -> false

module Storer = Switch.Store (struct
  type t = Lambda.lambda

  type key = t

  let compare_key = Stdlib.compare

  let make_key = Lambda.make_key
end)

let is_immed n = Instruct.immed_min <= n && n <= Instruct.immed_max

let comp_integer_comparison : Lambda.integer_comparison -> comparison = function
  | Ceq -> Eq
  | Cne -> Neq
  | Clt -> Ltint
  | Cgt -> Gtint
  | Cle -> Leint
  | Cge -> Geint

let rec comp_expr (exp : Lambda.lambda) : Blambda.blambda =
  let comp_fun ({ params; body; loc = _ } as lfunction : Lambda.lfunction) :
      Blambda.bfunction =
    (* assume kind = Curried *)
    { params = List.map (fun (p : Lambda.lparam) -> p.name) params;
      body = comp_expr body;
      free_variables = Lambda.free_variables (Lfunction lfunction)
    }
  in
  let comp_rec_binding ({ id; def } : Lambda.rec_binding) : Blambda.rec_binding
      =
    { id; def = comp_fun def }
  in
  let[@inline] comp_arg arg = comp_expr arg in
  match (exp : Lambda.lambda) with
  | Lvar id | Lmutvar id -> Var id
  | Lconst cst -> Const cst
  | Lapply { ap_func; ap_args; ap_region_close } ->
    Apply
      { func = comp_arg ap_func;
        args = List.map comp_arg ap_args;
        nontail = is_nontail ap_region_close
      }
  | Lsend (kind, met, obj, args, rc, _, _, _) ->
    Send
      { method_kind =
          (match (kind : Lambda.meth_kind) with
          | Self -> Self
          | Public -> Public
          | Cached -> assert false);
        met = comp_arg met;
        obj = comp_arg obj;
        args = List.map comp_arg args;
        nontail = is_nontail rc
      }
  | Lfunction f -> Pseudo_event (Function (comp_fun f), f.loc)
  | Llet (_, _k, id, _duid, arg, body) | Lmutlet (_k, id, _duid, arg, body) ->
    (* We are intentionally dropping the [debug_uid] identifiers here. *)
    Let { id; arg = comp_arg arg; body = comp_expr body }
  | Lletrec (decl, body) ->
    Letrec
      { decls = List.map comp_rec_binding decl;
        body = comp_expr body;
        free_variables_of_decls =
          Lambda.free_variables (Lletrec (decl, Lambda.lambda_unit))
      }
  | Lstaticcatch (body, (static_label, args), handler, _, _) ->
    Staticcatch
      { body = comp_arg body;
        id = static_label;
        args = List.map (fun (id, _, _) -> id) args;
        handler = comp_expr handler
      }
  | Lstaticraise (static_label, args) ->
    Staticraise (static_label, List.map comp_arg args)
  | Ltrywith (body, param, _param_duid, handler, _kind) ->
    (* We are intentionally dropping the [debug_uid] identifiers here. *)
    Trywith { body = comp_arg body; param; handler = comp_expr handler }
  | Lifthenelse (cond, ifso, ifnot, _kind) ->
    Ifthenelse
      { cond = comp_arg cond; ifso = comp_expr ifso; ifnot = comp_expr ifnot }
  | Lsequence (exp1, exp2) -> Sequence (comp_arg exp1, comp_expr exp2)
  | Lwhile { wh_cond; wh_body } ->
    While { cond = comp_arg wh_cond; body = comp_arg wh_body }
  | Lfor { for_id; for_from; for_to; for_dir; for_body } ->
    For
      { id = for_id;
        from = comp_arg for_from;
        to_ = comp_arg for_to;
        dir = for_dir;
        body = comp_arg for_body
      }
  | Lswitch
      ( arg,
        { sw_numconsts; sw_consts; sw_numblocks; sw_blocks; sw_failaction },
        _loc,
        _kind ) ->
    (* Build indirection vectors *)
    let store = Storer.mk_store () in
    let fail =
      match sw_failaction with
      | Some fail -> store.act_store () fail
      | None ->
        (* if there is no failaction (i.e., default action) either
           1. all of the potential cases have been covered, or
           2. Some cases have been refuted.

           In both cases, we arbitrarily pick the first case as the value to put
        *)
        0
    in
    let compile_cases src ~size =
      let dst = Array.make size fail in
      ListLabels.iter src ~f:(fun (n, case) ->
          dst.(n) <- store.act_store () case);
      dst
    in
    (* Compile and label actions *)
    let arg = comp_arg arg in
    let const_cases = compile_cases sw_consts ~size:sw_numconsts in
    let block_cases = compile_cases sw_blocks ~size:sw_numblocks in
    let cases = Array.map comp_expr (store.act_get ()) in
    Switch { arg; const_cases; block_cases; cases }
  | Lstringswitch (arg, sw, d, loc, kind) ->
    comp_expr (Matching.expand_stringswitch loc kind arg sw d)
  | Lassign (id, expr) -> Assign (id, comp_arg expr)
  | Levent (lam, lev) -> Event (comp_expr lam, lev)
  | Lifused (_, exp) | Lregion (exp, _) | Lexclave exp -> comp_expr exp
  | Lprim (primitive, args, loc) -> (
    let simd_is_not_supported () =
      let args = List.map comp_arg args in
      Blambda.Prim (Ccall "caml_simd_bytecode_not_supported", args)
    in
    let wrong_arity ~expected =
      Misc.fatal_errorf "Blambda_of_lambda: %a takes exactly %d %s"
        Printlambda.primitive primitive expected
        (if expected = 1 then "argument" else "arguments")
    in
    let check_arity ~arity =
      match List.compare_length_with args arity with
      | 0 -> List.map comp_arg args
      | _ -> wrong_arity ~expected:arity
    in
    let context_switch c ~arity =
      Blambda.Context_switch (c, check_arity ~arity)
    in
    let pseudo_event t = Blambda.Pseudo_event (t, loc) in
    let variadic primitive = Blambda.Prim (primitive, List.map comp_arg args) in
    let n_ary primitive ~arity = Blambda.Prim (primitive, check_arity ~arity) in
    let nullary = n_ary ~arity:0 in
    let unary = n_ary ~arity:1 in
    let binary = n_ary ~arity:2 in
    let ternary = n_ary ~arity:3 in
    let boolnot arg = Blambda.Prim (Boolnot, [arg]) in
    let comp_bint_primitive bi suff : Blambda.primitive =
      let pref =
        match (bi : Primitive.boxed_integer) with
        | Boxed_nativeint -> "caml_nativeint_"
        | Boxed_int32 -> "caml_int32_"
        | Boxed_int64 -> "caml_int64_"
      in
      Ccall (pref ^ suff)
    in
    let indexing_primitive (index_kind : Lambda.array_index_kind) prefix :
        Blambda.primitive =
      let suffix =
        match index_kind with
        | Ptagged_int_index -> ""
        | Punboxed_int_index Unboxed_int64 -> "_indexed_by_int64"
        | Punboxed_int_index Unboxed_int32 -> "_indexed_by_int32"
        | Punboxed_int_index Unboxed_nativeint -> "_indexed_by_nativeint"
      in
      Ccall (prefix ^ suffix)
    in
    match primitive with
    | Popaque _ | Pobj_magic _
    | Pbox_float ((Boxed_float64 | Boxed_float32), _)
    | Punbox_float (Boxed_float64 | Boxed_float32)
    | Pbox_int _ | Punbox_int _ | Punbox_unit -> (
      match args with
      | [arg] ->
        (* in bytecode we only deal with boxed+tagged floats/ints/units *)
        comp_expr arg
      | [] | _ :: _ :: _ -> wrong_arity ~expected:1)
    | Pignore -> (
      match args with
      | [arg] ->
        (* in bytecode we only deal with boxed+tagged floats and ints *)
        Sequence (comp_arg arg, Const (Const_base (Const_int 0)))
      | [] | _ :: _ :: _ -> wrong_arity ~expected:1)
    | Pnot -> unary Boolnot
    | Psequand -> (
      match args with
      | [x; y] -> Sequand (comp_arg x, comp_expr y)
      | _ -> wrong_arity ~expected:2)
    | Psequor -> (
      match args with
      | [x; y] -> Sequor (comp_arg x, comp_expr y)
      | _ -> wrong_arity ~expected:2)
    | Praise k -> unary (Raise k)
    | Paddint -> (
      match args with
      | [arg; Lconst (Const_base (Const_int n))] when is_immed n ->
        Prim (Offsetint n, [comp_arg arg])
      | _ -> binary Addint)
    | Psubint -> (
      match args with
      | [arg; Lconst (Const_base (Const_int n))] when is_immed (-n) ->
        Prim (Offsetint (-n), [comp_arg arg])
      | _ -> binary Subint)
    | Pmulint -> binary Mulint
    | Pdivint (Safe | Unsafe) -> binary Divint
    | Pmodint (Safe | Unsafe) -> binary Modint
    | Pandint -> binary Andint
    | Porint -> binary Orint
    | Pxorint -> binary Xorint
    | Plslint -> binary Lslint
    | Plsrint -> binary Lsrint
    | Pasrint -> binary Asrint
    | Pnegint -> unary Negint
    | Poffsetint n ->
      if is_immed n
      then unary (Offsetint n)
      else
        Blambda.Prim
          (Addint, check_arity ~arity:1 @ [Const (Lambda.const_int n)])
    | Pmakefloatblock _ | Pmakeufloatblock _ ->
      (* In bytecode, float# is boxed, so we can treat these two primitives the
         same. *)
      pseudo_event (variadic Makefloatblock)
    | Pmakemixedblock (tag, _, shape, _) ->
      (* There is no notion of a mixed block at runtime in bytecode. Further,
         source-level unboxed types are represented as boxed in bytecode, so
         no ceremony is needed to box values before inserting them into
         the (normal, unmixed) block.
      *)
      let total_len = Array.length shape in
      pseudo_event (variadic (Make_faux_mixedblock { total_len; tag }))
    | Pmakearray (kind, _, _) ->
      pseudo_event
        (match kind with
        (* arrays of unboxed types have the same representation
           as the boxed ones on bytecode *)
        | Pintarray | Paddrarray | Punboxedintarray _
        | Punboxedfloatarray Unboxed_float32
        | Pgcscannableproductarray _ | Pgcignorableproductarray _ ->
          variadic (Makeblock { tag = 0 })
        | Pfloatarray | Punboxedfloatarray Unboxed_float64 ->
          variadic Makefloatblock
        | Punboxedvectorarray _ -> simd_is_not_supported ()
        | Pgenarray -> (
          let block = variadic (Makeblock { tag = 0 }) in
          match args with
          | [] -> block
          | _ :: _ ->
            (* for the floatarray hack *)
            Prim (Ccall "caml_make_array", [block])))
    | Presume -> context_switch Resume ~arity:4
    | Prunstack -> context_switch Runstack ~arity:3
    | Preperform -> context_switch Reperform ~arity:3
    | Pmakearray_dynamic (kind, locality, Uninitialized) -> (
      (* Use a dummy initializer to implement the "uninitialized" primitive *)
      try
        let init : Lambda.lambda =
          match kind with
          | Pgenarray | Paddrarray | Pintarray | Pfloatarray
          | Pgcscannableproductarray _ ->
            Misc.fatal_errorf
              "Array kind %s should have been ruled out by the frontend for \
               %%makearray_dynamic_uninit"
              (Printlambda.array_kind kind)
          | Punboxedfloatarray Unboxed_float32 ->
            Lconst (Const_base (Const_float32 "0.0"))
          | Punboxedfloatarray Unboxed_float64 ->
            Lconst (Const_base (Const_float "0.0"))
          | Punboxedintarray Unboxed_int32 ->
            Lconst (Const_base (Const_int32 0l))
          | Punboxedintarray Unboxed_int64 ->
            Lconst (Const_base (Const_int64 0L))
          | Punboxedintarray Unboxed_nativeint ->
            Lconst (Const_base (Const_nativeint 0n))
          | Punboxedvectorarray _ -> raise Not_found
          | Pgcignorableproductarray ignorables ->
            let rec convert_ignorable
                (ign : Lambda.ignorable_product_element_kind) : Lambda.lambda =
              match ign with
              | Pint_ignorable -> Lconst (Const_base (Const_int 0))
              | Punboxedfloat_ignorable Unboxed_float32 ->
                Lconst (Const_base (Const_float32 "0.0"))
              | Punboxedfloat_ignorable Unboxed_float64 ->
                Lconst (Const_base (Const_float "0.0"))
              | Punboxedint_ignorable Unboxed_int32 ->
                Lconst (Const_base (Const_int32 0l))
              | Punboxedint_ignorable Unboxed_int64 ->
                Lconst (Const_base (Const_int64 0L))
              | Punboxedint_ignorable Unboxed_nativeint ->
                Lconst (Const_base (Const_nativeint 0n))
              | Pproduct_ignorable ignorables ->
                let fields = List.map convert_ignorable ignorables in
                Lprim
                  ( Pmakeblock (0, Immutable, None, Lambda.alloc_heap),
                    fields,
                    loc )
            in
            convert_ignorable (Pproduct_ignorable ignorables)
        in
        match args with
        | [len] ->
          comp_expr
            (Lprim
               ( Pmakearray_dynamic (kind, locality, With_initializer),
                 [len; init],
                 loc )
              : Lambda.lambda)
        | _ -> wrong_arity ~expected:1
      with Not_found -> simd_is_not_supported ())
    | Pduparray (kind, mutability) -> (
      match args with
      | [Lprim (Pmakearray (kind', _, m), args, _)] ->
        assert (kind = kind');
        comp_expr (Lambda.Lprim (Pmakearray (kind, mutability, m), args, loc))
      | _ -> unary (Ccall "caml_obj_dup"))
    | Pfloatcomp (Boxed_float64, cmp)
    | Punboxed_float_comp (Unboxed_float64, cmp) -> (
      match cmp with
      | CFeq -> binary (Ccall "caml_eq_float")
      | CFneq -> binary (Ccall "caml_neq_float")
      | CFlt -> binary (Ccall "caml_lt_float")
      | CFnlt -> binary (Ccall "caml_lt_float") |> boolnot
      | CFgt -> binary (Ccall "caml_gt_float")
      | CFngt -> binary (Ccall "caml_gt_float") |> boolnot
      | CFle -> binary (Ccall "caml_le_float")
      | CFnle -> binary (Ccall "caml_le_float") |> boolnot
      | CFge -> binary (Ccall "caml_ge_float")
      | CFnge -> binary (Ccall "caml_ge_float") |> boolnot)
    | Pfloatcomp (Boxed_float32, cmp)
    | Punboxed_float_comp (Unboxed_float32, cmp) -> (
      match cmp with
      | CFeq -> binary (Ccall "caml_eq_float32")
      | CFneq -> binary (Ccall "caml_neq_float32")
      | CFlt -> binary (Ccall "caml_lt_float32")
      | CFnlt -> binary (Ccall "caml_lt_float32") |> boolnot
      | CFgt -> binary (Ccall "caml_gt_float32")
      | CFngt -> binary (Ccall "caml_gt_float32") |> boolnot
      | CFle -> binary (Ccall "caml_le_float32")
      | CFnle -> binary (Ccall "caml_le_float32") |> boolnot
      | CFge -> binary (Ccall "caml_ge_float32")
      | CFnge -> binary (Ccall "caml_ge_float32") |> boolnot)
    | Pmakeblock (tag, _mut, _, _) ->
      pseudo_event (variadic (Makeblock { tag }))
    | Pmake_unboxed_product _ -> pseudo_event (variadic (Makeblock { tag = 0 }))
    | Pgetglobal cu -> nullary (Getglobal cu)
    | Psetglobal cu -> unary (Setglobal cu)
    | Pgetpredef id -> nullary (Getpredef id)
    | Pintcomp cmp -> (
      (* put constant first for enabling further optimization (cf. emitcode.ml)  *)
      match args with
      | [arg1; (Lconst _ as arg2)] ->
        let cmp = Lambda.swap_integer_comparison cmp in
        Prim
          (Intcomp (comp_integer_comparison cmp), [comp_arg arg2; comp_arg arg1])
      | _ -> binary (Intcomp (comp_integer_comparison cmp)))
    | Pcompare_ints -> binary (Ccall "caml_int_compare")
    | Pcompare_floats Boxed_float64 -> binary (Ccall "caml_float_compare")
    | Pcompare_floats Boxed_float32 -> binary (Ccall "caml_float32_compare")
    | Pcompare_bints bi -> binary (comp_bint_primitive bi "compare")
    | Pfield (n, _, _) | Punboxed_product_field (n, _) -> unary (Getfield n)
    | Parray_element_size_in_bytes _array_kind -> (
      match args with
      | [arg] ->
        let word_size : Lambda.lambda =
          Lprim (Pctconst Word_size, [Lambda.lambda_unit], loc)
        in
        let element_size : Lambda.lambda =
          Lprim (Plsrint, [word_size; Lconst (Const_base (Const_int 3))], loc)
        in
        comp_expr (Lambda.Lsequence (arg, element_size))
      | [] | _ :: _ :: _ -> wrong_arity ~expected:1)
    | Pfield_computed _sem -> binary Getvectitem
    | Psetfield (n, _ptr, _init) -> binary (Setfield n)
    | Psetfield_computed (_ptr, _init) -> ternary Setvectitem
    (* In bytecode, float#s are boxed.  So, we can use the existing float
       instructions for the ufloat primitives. *)
    | Pfloatfield (n, _, _) | Pufloatfield (n, _) ->
      pseudo_event (unary (Getfloatfield n))
    | Psetfloatfield (n, _) | Psetufloatfield (n, _) -> binary (Setfloatfield n)
    | Pmixedfield ([], _, _) -> assert false
    | Pmixedfield ([n], _, _) ->
      (* CR layouts: This will need reworking if we ever want bytecode
         to unbox fields that are written with unboxed types in the source
         language. *)
      (* Note, non-value mixed fields are always boxed in bytecode; they
         aren't stored flat like they are in native code.
      *)
      unary (Getfield n)
    | Pmixedfield (hd :: tl, _, _) ->
      (* `Pmixedfield ([idx0, idx1, ..., idxn], [block])` is compiled to
         `Getfield (idxn, [... Getfield (idx1, [Getfield (idx0, [block])])])` *)
      List.fold_left
        (fun expr idx -> Blambda.Prim (Getfield idx, [expr]))
        (unary (Getfield hd)) tl
    | Psetmixedfield ([], _, _) -> assert false
    | Psetmixedfield ([n], _, _) ->
      (* See the comment in the [Pmixedfield] case. *)
      binary (Setfield n)
    | Psetmixedfield (path, _, _) -> (
      (* `Psetmixedfield ([idx0, idx1, ..., idxn], [block; value])` is compiled to
         `Setfield (idxn, [... Getfield (idx1, [Getfield (idx0, [block])]); value])`
         given the match case above, we know the path should have at least two
         elements. *)
      match args with
      | [] | [_] | _ :: _ :: _ :: _ -> wrong_arity ~expected:2
      | [block; value] -> (
        match List.rev path with
        | [] -> Misc.fatal_error "comp_expr: path must be non-empty"
        | last :: rest -> (
          match List.rev rest with
          | [] ->
            Misc.fatal_error
              "comp_expr: path is expected to have at least two elements"
          | hd :: tl ->
            let block =
              List.fold_left
                (fun expr idx -> Blambda.Prim (Getfield idx, [expr]))
                (Blambda.Prim (Getfield hd, [comp_arg block]))
                tl
            in
            Blambda.Prim (Setfield last, [block; comp_arg value]))))
    | Pduprecord _ -> unary (Ccall "caml_obj_dup")
    | Pccall p -> n_ary (Ccall p.prim_name) ~arity:p.prim_arity
    | Pperform -> context_switch Perform ~arity:1
    | Poffsetref n -> unary (Offsetref n)
    | Pfloatoffloat32 _ -> unary (Ccall "caml_float_of_float32")
    | Pfloat32offloat _ -> unary (Ccall "caml_float32_of_float")
    | Pintoffloat Boxed_float64 -> unary (Ccall "caml_int_of_float")
    | Pfloatofint (Boxed_float64, _) -> unary (Ccall "caml_float_of_int")
    | Pnegfloat (Boxed_float64, _) -> unary (Ccall "caml_neg_float")
    | Pabsfloat (Boxed_float64, _) -> unary (Ccall "caml_abs_float")
    | Paddfloat (Boxed_float64, _) -> binary (Ccall "caml_add_float")
    | Psubfloat (Boxed_float64, _) -> binary (Ccall "caml_sub_float")
    | Pmulfloat (Boxed_float64, _) -> binary (Ccall "caml_mul_float")
    | Pdivfloat (Boxed_float64, _) -> binary (Ccall "caml_div_float")
    | Pintoffloat Boxed_float32 -> unary (Ccall "caml_int_of_float32")
    | Pfloatofint (Boxed_float32, _) -> unary (Ccall "caml_float32_of_int")
    | Pnegfloat (Boxed_float32, _) -> unary (Ccall "caml_neg_float32")
    | Pabsfloat (Boxed_float32, _) -> unary (Ccall "caml_abs_float32")
    | Paddfloat (Boxed_float32, _) -> binary (Ccall "caml_add_float32")
    | Psubfloat (Boxed_float32, _) -> binary (Ccall "caml_sub_float32")
    | Pmulfloat (Boxed_float32, _) -> binary (Ccall "caml_mul_float32")
    | Pdivfloat (Boxed_float32, _) -> binary (Ccall "caml_div_float32")
    | Pstringlength -> unary (Ccall "caml_ml_string_length")
    | Pbyteslength -> unary (Ccall "caml_ml_bytes_length")
    | Pstringrefs -> binary (Ccall "caml_string_get")
    | Pbytesrefs -> binary (Ccall "caml_bytes_get")
    | Pbytessets -> ternary (Ccall "caml_bytes_set")
    | Pstringrefu | Pbytesrefu -> binary Getbyteschar
    | Pbytessetu -> ternary Setbyteschar
    | Pstring_load_16 { index_kind; _ } ->
      binary (indexing_primitive index_kind "caml_string_get16")
    | Pstring_load_32 { index_kind; _ } ->
      binary (indexing_primitive index_kind "caml_string_get32")
    | Pstring_load_f32 { index_kind; _ } ->
      binary (indexing_primitive index_kind "caml_string_getf32")
    | Pstring_load_64 { index_kind; _ } ->
      binary (indexing_primitive index_kind "caml_string_get64")
    | Pbytes_set_16 { index_kind; _ } ->
      ternary (indexing_primitive index_kind "caml_bytes_set16")
    | Pbytes_set_32 { index_kind; _ } ->
      ternary (indexing_primitive index_kind "caml_bytes_set32")
    | Pbytes_set_f32 { index_kind; _ } ->
      ternary (indexing_primitive index_kind "caml_bytes_setf32")
    | Pbytes_set_64 { index_kind; _ } ->
      ternary (indexing_primitive index_kind "caml_bytes_set64")
    | Pbytes_load_16 { index_kind; _ } ->
      binary (indexing_primitive index_kind "caml_bytes_get16")
    | Pbytes_load_32 { index_kind; _ } ->
      binary (indexing_primitive index_kind "caml_bytes_get32")
    | Pbytes_load_f32 { index_kind; _ } ->
      binary (indexing_primitive index_kind "caml_bytes_getf32")
    | Pbytes_load_64 { index_kind; _ } ->
      binary (indexing_primitive index_kind "caml_bytes_get64")
    | Parraylength _ -> unary Vectlength
    (* In bytecode, nothing is ever actually stack-allocated, so we ignore the
       array modes (allocation for [Parrayref{s,u}], modification for
       [Parrayset{s,u}]). *)
    | Parrayrefs (Pgenarray_ref _, index_kind, _)
    | Parrayrefs
        ( ( Paddrarray_ref | Pintarray_ref | Pfloatarray_ref _
          | Punboxedfloatarray_ref (Unboxed_float64 | Unboxed_float32)
          | Punboxedintarray_ref _ | Pgcscannableproductarray_ref _
          | Pgcignorableproductarray_ref _ ),
          (Punboxed_int_index _ as index_kind),
          _ ) ->
      binary (indexing_primitive index_kind "caml_array_get")
    | Parrayrefs
        ( (Punboxedfloatarray_ref Unboxed_float64 | Pfloatarray_ref _),
          Ptagged_int_index,
          _ ) ->
      binary (Ccall "caml_floatarray_get")
    | Parrayrefs
        ( ( Punboxedfloatarray_ref Unboxed_float32
          | Punboxedintarray_ref _ | Paddrarray_ref | Pintarray_ref
          | Pgcscannableproductarray_ref _ | Pgcignorableproductarray_ref _ ),
          Ptagged_int_index,
          _ ) ->
      binary (Ccall "caml_array_get_addr")
    | Parraysets (Pgenarray_set _, index_kind)
    | Parraysets
        ( ( Paddrarray_set _ | Pintarray_set | Pfloatarray_set
          | Punboxedfloatarray_set (Unboxed_float64 | Unboxed_float32)
          | Punboxedintarray_set _ | Pgcscannableproductarray_set _
          | Pgcignorableproductarray_set _ ),
          (Punboxed_int_index _ as index_kind) ) ->
      ternary (indexing_primitive index_kind "caml_array_set")
    | Parraysets
        ( (Punboxedfloatarray_set Unboxed_float64 | Pfloatarray_set),
          Ptagged_int_index ) ->
      ternary (Ccall "caml_floatarray_set")
    | Parraysets
        ( ( Punboxedfloatarray_set Unboxed_float32
          | Punboxedintarray_set _ | Paddrarray_set _ | Pintarray_set
          | Pgcscannableproductarray_set _ | Pgcignorableproductarray_set _ ),
          Ptagged_int_index ) ->
      ternary (Ccall "caml_array_set_addr")
    | Parrayrefu (Pgenarray_ref _, index_kind, _)
    | Parrayrefu
        ( ( Paddrarray_ref | Pintarray_ref | Pfloatarray_ref _
          | Punboxedfloatarray_ref (Unboxed_float64 | Unboxed_float32)
          | Punboxedintarray_ref _ | Pgcscannableproductarray_ref _
          | Pgcignorableproductarray_ref _ ),
          (Punboxed_int_index _ as index_kind),
          _ ) ->
      binary (indexing_primitive index_kind "caml_array_unsafe_get")
    | Parrayrefu
        ( (Punboxedfloatarray_ref Unboxed_float64 | Pfloatarray_ref _),
          Ptagged_int_index,
          _ ) ->
      binary (Ccall "caml_floatarray_unsafe_get")
    | Parrayrefu
        ( ( Punboxedfloatarray_ref Unboxed_float32
          | Punboxedintarray_ref _ | Paddrarray_ref | Pintarray_ref
          | Pgcscannableproductarray_ref _ | Pgcignorableproductarray_ref _ ),
          Ptagged_int_index,
          _ ) ->
      binary Getvectitem
    | Parraysetu (Pgenarray_set _, index_kind)
    | Parraysetu
        ( ( Paddrarray_set _ | Pintarray_set | Pfloatarray_set
          | Punboxedfloatarray_set (Unboxed_float64 | Unboxed_float32)
          | Punboxedintarray_set _ | Pgcscannableproductarray_set _
          | Pgcignorableproductarray_set _ ),
          (Punboxed_int_index _ as index_kind) ) ->
      ternary (indexing_primitive index_kind "caml_array_unsafe_set")
    | Parraysetu
        ( (Punboxedfloatarray_set Unboxed_float64 | Pfloatarray_set),
          Ptagged_int_index ) ->
      ternary (Ccall "caml_floatarray_unsafe_set")
    | Parraysetu
        ( ( Punboxedfloatarray_set Unboxed_float32
          | Punboxedintarray_set _ | Paddrarray_set _ | Pintarray_set
          | Pgcscannableproductarray_set _ | Pgcignorableproductarray_set _ ),
          Ptagged_int_index ) ->
      ternary Setvectitem
    | Parrayrefs (Punboxedvectorarray_ref _, _, _)
    | Parraysets (Punboxedvectorarray_set _, _)
    | Parrayrefu (Punboxedvectorarray_ref _, _, _)
    | Parraysetu (Punboxedvectorarray_set _, _) ->
      simd_is_not_supported ()
    | Pctconst c ->
      let const_name =
        match c with
        | Big_endian -> "big_endian"
        | Word_size -> "word_size"
        | Int_size -> "int_size"
        | Max_wosize -> "max_wosize"
        | Ostype_unix -> "ostype_unix"
        | Ostype_win32 -> "ostype_win32"
        | Ostype_cygwin -> "ostype_cygwin"
        | Backend_type -> "backend_type"
        | Runtime5 -> "runtime5"
      in
      unary (Ccall (Printf.sprintf "caml_sys_const_%s" const_name))
    | Pisint _ -> unary Isint
    | Pisout -> binary (Intcomp Ultint)
    | Pbintofint (bi, _) -> unary (comp_bint_primitive bi "of_int")
    | Pintofbint bi -> unary (comp_bint_primitive bi "to_int")
    | Pcvtbint (src, dst, _) -> (
      match src, dst with
      | Boxed_int32, Boxed_nativeint -> unary (Ccall "caml_nativeint_of_int32")
      | Boxed_nativeint, Boxed_int32 -> unary (Ccall "caml_nativeint_to_int32")
      | Boxed_int32, Boxed_int64 -> unary (Ccall "caml_int64_of_int32")
      | Boxed_int64, Boxed_int32 -> unary (Ccall "caml_int64_to_int32")
      | Boxed_nativeint, Boxed_int64 -> unary (Ccall "caml_int64_of_nativeint")
      | Boxed_int64, Boxed_nativeint -> unary (Ccall "caml_int64_to_nativeint")
      | (Boxed_int32 | Boxed_int64 | Boxed_nativeint), _ -> (
        match args with
        | [arg] -> comp_expr arg
        | [] | _ :: _ :: _ -> wrong_arity ~expected:1))
    | Pnegbint (bi, _) -> unary (comp_bint_primitive bi "neg")
    | Paddbint (bi, _) -> binary (comp_bint_primitive bi "add")
    | Psubbint (bi, _) -> binary (comp_bint_primitive bi "sub")
    | Pmulbint (bi, _) -> binary (comp_bint_primitive bi "mul")
    | Pdivbint { size = bi } -> binary (comp_bint_primitive bi "div")
    | Pmodbint { size = bi } -> binary (comp_bint_primitive bi "mod")
    | Pandbint (bi, _) -> binary (comp_bint_primitive bi "and")
    | Porbint (bi, _) -> binary (comp_bint_primitive bi "or")
    | Pxorbint (bi, _) -> binary (comp_bint_primitive bi "xor")
    | Plslbint (bi, _) -> binary (comp_bint_primitive bi "shift_left")
    | Plsrbint (bi, _) -> binary (comp_bint_primitive bi "shift_right_unsigned")
    | Pasrbint (bi, _) -> binary (comp_bint_primitive bi "shift_right")
    | Pbintcomp (_, Ceq) | Punboxed_int_comp (_, Ceq) ->
      binary (Ccall "caml_equal")
    | Pbintcomp (_, Cne) | Punboxed_int_comp (_, Cne) ->
      binary (Ccall "caml_notequal")
    | Pbintcomp (_, Clt) | Punboxed_int_comp (_, Clt) ->
      binary (Ccall "caml_lessthan")
    | Pbintcomp (_, Cgt) | Punboxed_int_comp (_, Cgt) ->
      binary (Ccall "caml_greaterthan")
    | Pbintcomp (_, Cle) | Punboxed_int_comp (_, Cle) ->
      binary (Ccall "caml_lessequal")
    | Pbintcomp (_, Cge) | Punboxed_int_comp (_, Cge) ->
      binary (Ccall "caml_greaterequal")
    | Pbigarrayref (_, n, Pbigarray_float32_t, _) ->
      n_ary (Ccall ("caml_ba_float32_get_" ^ Int.to_string n)) ~arity:(n + 1)
    | Pbigarrayset (_, n, Pbigarray_float32_t, _) ->
      n_ary (Ccall ("caml_ba_float32_set_" ^ Int.to_string n)) ~arity:(n + 2)
    | Pbigarrayref (_, n, _, _) ->
      n_ary (Ccall ("caml_ba_get_" ^ Int.to_string n)) ~arity:(n + 1)
    | Pbigarrayset (_, n, _, _) ->
      n_ary (Ccall ("caml_ba_set_" ^ Int.to_string n)) ~arity:(n + 2)
    | Pbigarraydim n -> unary (Ccall ("caml_ba_dim_" ^ Int.to_string n))
    | Pbigstring_load_16 { unsafe = _; index_kind } ->
      binary (indexing_primitive index_kind "caml_ba_uint8_get16")
    | Pbigstring_load_32 { unsafe = _; mode = _; index_kind } ->
      binary (indexing_primitive index_kind "caml_ba_uint8_get32")
    | Pbigstring_load_f32 { unsafe = _; mode = _; index_kind } ->
      binary (indexing_primitive index_kind "caml_ba_uint8_getf32")
    | Pbigstring_load_64 { unsafe = _; mode = _; index_kind } ->
      binary (indexing_primitive index_kind "caml_ba_uint8_get64")
    | Pbigstring_set_16 { unsafe = _; index_kind } ->
      ternary (indexing_primitive index_kind "caml_ba_uint8_set16")
    | Pbigstring_set_32 { unsafe = _; index_kind } ->
      ternary (indexing_primitive index_kind "caml_ba_uint8_set32")
    | Pbigstring_set_f32 { unsafe = _; index_kind } ->
      ternary (indexing_primitive index_kind "caml_ba_uint8_setf32")
    | Pbigstring_set_64 { unsafe = _; index_kind } ->
      ternary (indexing_primitive index_kind "caml_ba_uint8_set64")
    | Pbswap16 -> unary (Ccall "caml_bswap16")
    | Pbbswap (bi, _) -> unary (comp_bint_primitive bi "bswap")
    | Pint_as_pointer _ -> unary (Ccall "caml_int_as_pointer")
    | Pbytes_to_string -> unary (Ccall "caml_string_of_bytes")
    | Pbytes_of_string -> unary (Ccall "caml_bytes_of_string")
    | Parray_to_iarray -> unary (Ccall "caml_iarray_of_array")
    | Parray_of_iarray -> unary (Ccall "caml_array_of_iarray")
    | Pget_header _ -> unary (Ccall "caml_get_header")
    | Pobj_dup -> unary (Ccall "caml_obj_dup")
<<<<<<< HEAD
    | Patomic_load_field _ -> binary (Ccall "caml_atomic_load_field")
    | Patomic_set_field _ | Patomic_exchange_field _ ->
      ternary (Ccall "caml_atomic_exchange_field")
    | Patomic_compare_exchange_field _ ->
      n_ary ~arity:4 (Ccall "caml_atomic_compare_exchange_field")
    | Patomic_compare_set_field _ ->
      n_ary ~arity:4 (Ccall "caml_atomic_cas_field")
    | Patomic_fetch_add_field -> ternary (Ccall "caml_atomic_fetch_add_field")
    | Patomic_add_field -> ternary (Ccall "caml_atomic_add_field")
    | Patomic_sub_field -> ternary (Ccall "caml_atomic_sub_field")
    | Patomic_land_field -> ternary (Ccall "caml_atomic_land_field")
    | Patomic_lor_field -> ternary (Ccall "caml_atomic_lor_field")
    | Patomic_lxor_field -> ternary (Ccall "caml_atomic_lxor_field")
=======
    | Patomic_load _ -> unary (Ccall "caml_atomic_load")
    | Patomic_set _ -> binary (Ccall "caml_atomic_set")
    | Patomic_exchange _ -> binary (Ccall "caml_atomic_exchange")
    | Patomic_compare_exchange _ ->
      ternary (Ccall "caml_atomic_compare_exchange")
    | Patomic_compare_set _ -> ternary (Ccall "caml_atomic_cas")
    | Patomic_fetch_add -> binary (Ccall "caml_atomic_fetch_add")
    | Patomic_add -> binary (Ccall "caml_atomic_add")
    | Patomic_sub -> binary (Ccall "caml_atomic_sub")
    | Patomic_land -> binary (Ccall "caml_atomic_land")
    | Patomic_lor -> binary (Ccall "caml_atomic_lor")
    | Patomic_lxor -> binary (Ccall "caml_atomic_lxor")
>>>>>>> 0bf1c0ea
    | Pdls_get -> unary (Ccall "caml_domain_dls_get")
    | Ppoll -> unary (Ccall "caml_process_pending_actions_with_root")
    | Pcpu_relax -> unary (Ccall "caml_ml_domain_cpu_relax")
    | Pisnull -> unary (Ccall "caml_is_null")
    | Pstring_load_128 _ | Pbytes_load_128 _ | Pbytes_set_128 _
    | Pbigstring_load_128 _ | Pbigstring_set_128 _ | Pfloatarray_load_128 _
    | Pfloat_array_load_128 _ | Pint_array_load_128 _
    | Punboxed_float_array_load_128 _ | Punboxed_float32_array_load_128 _
    | Punboxed_int32_array_load_128 _ | Punboxed_int64_array_load_128 _
    | Punboxed_nativeint_array_load_128 _ | Pfloatarray_set_128 _
    | Pfloat_array_set_128 _ | Pint_array_set_128 _
    | Punboxed_float_array_set_128 _ | Punboxed_float32_array_set_128 _
    | Punboxed_int32_array_set_128 _ | Punboxed_int64_array_set_128 _
    | Punboxed_nativeint_array_set_128 _ | Pbox_vector _ | Punbox_vector _ ->
      simd_is_not_supported ()
    | Preinterpret_tagged_int63_as_unboxed_int64 ->
      if Target_system.is_64_bit ()
      then unary (Ccall "caml_reinterpret_tagged_int63_as_unboxed_int64")
      else
        Misc.fatal_error
          "Preinterpret_tagged_int63_as_unboxed_int64 can only be used on \
           64-bit targets"
    | Preinterpret_unboxed_int64_as_tagged_int63 ->
      if Target_system.is_64_bit ()
      then unary (Ccall "caml_reinterpret_unboxed_int64_as_tagged_int63")
      else
        Misc.fatal_error
          "Preinterpret_unboxed_int64_as_tagged_int63 can only be used on \
           64-bit targets"
    | Pmakearray_dynamic (kind, locality, With_initializer) -> (
      if List.compare_length_with args 2 <> 0
      then
        Misc.fatal_error
          "Bytegen.comp_primitive: Pmakearray_dynamic takes two arguments for \
           [With_initializer]";
      (* CR layouts v4.0: This is "wrong" for unboxed types. It should construct
         blocks that can't be marshalled. We've decided to ignore that problem in
         the short term, as it's unlikely to cause issues - see the internal arrays
         epic for out plan to deal with it. *)
      match kind with
      | Punboxedvectorarray _ -> simd_is_not_supported ()
      | Pgenarray | Pintarray | Paddrarray | Punboxedintarray _ | Pfloatarray
      | Punboxedfloatarray _ | Pgcscannableproductarray _
      | Pgcignorableproductarray _ -> (
        match locality with
        | Alloc_heap -> binary (Ccall "caml_make_vect")
        | Alloc_local -> binary (Ccall "caml_make_local_vect")))
    | Parrayblit { src_mutability = _; dst_array_set_kind } -> (
      match dst_array_set_kind with
      | Punboxedvectorarray_set _ -> simd_is_not_supported ()
      | Pgenarray_set _ | Pintarray_set | Paddrarray_set _
      | Punboxedintarray_set _ | Pfloatarray_set | Punboxedfloatarray_set _
      | Pgcscannableproductarray_set _ | Pgcignorableproductarray_set _ ->
        n_ary (Ccall "caml_array_blit") ~arity:5)
    | Pprobe_is_enabled _ | Ppeek _ | Ppoke _ ->
      Misc.fatal_errorf "Blambda_of_lambda: %a is not supported in bytecode"
        Printlambda.primitive primitive
    | Pmakelazyblock Lazy_tag ->
      pseudo_event (variadic (Makeblock { tag = Config.lazy_tag }))
    | Pmakelazyblock Forward_tag ->
      pseudo_event (variadic (Makeblock { tag = Obj.forward_tag })))

let blambda_of_lambda x = comp_expr x<|MERGE_RESOLUTION|>--- conflicted
+++ resolved
@@ -674,10 +674,9 @@
     | Parray_of_iarray -> unary (Ccall "caml_array_of_iarray")
     | Pget_header _ -> unary (Ccall "caml_get_header")
     | Pobj_dup -> unary (Ccall "caml_obj_dup")
-<<<<<<< HEAD
     | Patomic_load_field _ -> binary (Ccall "caml_atomic_load_field")
-    | Patomic_set_field _ | Patomic_exchange_field _ ->
-      ternary (Ccall "caml_atomic_exchange_field")
+    | Patomic_set_field _ -> ternary (Ccall "caml_atomic_set_field")
+    | Patomic_exchange_field _ -> ternary (Ccall "caml_atomic_exchange_field")
     | Patomic_compare_exchange_field _ ->
       n_ary ~arity:4 (Ccall "caml_atomic_compare_exchange_field")
     | Patomic_compare_set_field _ ->
@@ -688,20 +687,6 @@
     | Patomic_land_field -> ternary (Ccall "caml_atomic_land_field")
     | Patomic_lor_field -> ternary (Ccall "caml_atomic_lor_field")
     | Patomic_lxor_field -> ternary (Ccall "caml_atomic_lxor_field")
-=======
-    | Patomic_load _ -> unary (Ccall "caml_atomic_load")
-    | Patomic_set _ -> binary (Ccall "caml_atomic_set")
-    | Patomic_exchange _ -> binary (Ccall "caml_atomic_exchange")
-    | Patomic_compare_exchange _ ->
-      ternary (Ccall "caml_atomic_compare_exchange")
-    | Patomic_compare_set _ -> ternary (Ccall "caml_atomic_cas")
-    | Patomic_fetch_add -> binary (Ccall "caml_atomic_fetch_add")
-    | Patomic_add -> binary (Ccall "caml_atomic_add")
-    | Patomic_sub -> binary (Ccall "caml_atomic_sub")
-    | Patomic_land -> binary (Ccall "caml_atomic_land")
-    | Patomic_lor -> binary (Ccall "caml_atomic_lor")
-    | Patomic_lxor -> binary (Ccall "caml_atomic_lxor")
->>>>>>> 0bf1c0ea
     | Pdls_get -> unary (Ccall "caml_domain_dls_get")
     | Ppoll -> unary (Ccall "caml_process_pending_actions_with_root")
     | Pcpu_relax -> unary (Ccall "caml_ml_domain_cpu_relax")
