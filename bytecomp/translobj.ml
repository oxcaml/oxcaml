--- conflicted
+++ resolved
@@ -1,14 +1,4 @@
 (**************************************************************************)
-<<<<<<< HEAD
-(*                                                                     *)
-(*                                OCaml                                *)
-(*                                                                     *)
-(*         Jerome Vouillon, projet Cristal, INRIA Rocquencourt         *)
-(*                                                                     *)
-(*  Copyright 1996 Institut National de Recherche en Informatique et   *)
-(*     en Automatique.                                                    *)
-(*                                                                     *)
-=======
 (*                                                                        *)
 (*                                 OCaml                                  *)
 (*                                                                        *)
@@ -17,7 +7,6 @@
 (*   Copyright 1996 Institut National de Recherche en Informatique et     *)
 (*     en Automatique.                                                    *)
 (*                                                                        *)
->>>>>>> 0c0884bd
 (*   All rights reserved.  This file is distributed under the terms of    *)
 (*   the GNU Lesser General Public License version 2.1, with the          *)
 (*   special exception on linking described in the file LICENSE.          *)
@@ -143,11 +132,8 @@
 let transl_store_label_init glob size f arg =
   assert(not Config.flambda);
   assert(!Clflags.native_code);
-<<<<<<< HEAD
-  method_cache := Lprim(Pfield (size, Pointer, Mutable), (* XXX KC: conservative *)
-=======
-  method_cache := Lprim(Pfield size,
->>>>>>> 0c0884bd
+  method_cache := Lprim(Pfield (size, Pointer, Mutable),
+                        (* XXX KC: conservative *)
                         [Lprim(Pgetglobal glob, [], Location.none)],
                         Location.none);
   let expr = f arg in
