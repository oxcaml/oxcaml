(**************************************************************************)
(*                                                                        *)
(*                                 OCaml                                  *)
(*                                                                        *)
(*             Xavier Leroy, projet Cristal, INRIA Rocquencourt           *)
(*                                                                        *)
(*   Copyright 1996 Institut National de Recherche en Informatique et     *)
(*     en Automatique.                                                    *)
(*                                                                        *)
(*   All rights reserved.  This file is distributed under the terms of    *)
(*   the GNU Lesser General Public License version 2.1, with the          *)
(*   special exception on linking described in the file LICENSE.          *)
(*                                                                        *)
(**************************************************************************)

(*  bytegen.ml : translation of lambda terms to lists of instructions. *)

open Misc
open Asttypes
open Primitive
open Lambda
open Switch
open Instruct
open Debuginfo.Scoped_location

(**** Label generation ****)

let label_counter = ref 0

let new_label () =
  incr label_counter; !label_counter

(**** Operations on compilation environments. ****)

let empty_env =
  { ce_stack = Ident.empty; ce_closure = Not_in_closure }

(* Add a stack-allocated variable *)

let add_var id pos env =
  { ce_stack = Ident.add id pos env.ce_stack;
    ce_closure = env.ce_closure }

let rec add_vars idlist pos env =
  match idlist with
    [] -> env
  | id :: rem -> add_vars rem (pos + 1) (add_var id pos env)

(* Compute the closure environment *)

let rec add_positions entries pos_to_entry ~pos ~delta = function
  | [] -> entries, pos
  | id :: rem ->
    let entries =
      Ident.add id (pos_to_entry pos) entries
    in
    add_positions entries pos_to_entry ~pos:(pos + delta) ~delta rem

type function_definition =
  | Single_non_recursive
  | Multiple_recursive of Ident.t list

let closure_entries fun_defs fvs =
  let funct_entries, pos_end_functs =
    match fun_defs with
    | Single_non_recursive ->
      (* No need to store the function in the environment, but we still need to
         reserve a slot in the closure block *)
      Ident.empty, 3
    | Multiple_recursive functs ->
      add_positions Ident.empty (fun pos -> Function pos) ~pos:0 ~delta:3 functs
  in
  (* Note: [pos_end_functs] is the position where we would store the next
     function if there was one, and points after an eventual infix tag.
     Since that was the last function, we don't need the last infix tag
     and start storing free variables at [pos_end_functs - 1]. *)
  let all_entries, _end_pos =
    add_positions funct_entries (fun pos -> Free_variable pos)
      ~pos:(pos_end_functs - 1) ~delta:1 fvs
  in
  all_entries

(**** Examination of the continuation ****)

(* Return a label to the beginning of the given continuation.
   If the sequence starts with a branch, use the target of that branch
   as the label, thus avoiding a jump to a jump. *)

let label_code = function
    Kbranch lbl :: _ as cont -> (lbl, cont)
  | Klabel lbl :: _ as cont -> (lbl, cont)
  | cont -> let lbl = new_label() in (lbl, Klabel lbl :: cont)

(* Return a branch to the continuation. That is, an instruction that,
   when executed, branches to the continuation or performs what the
   continuation performs. We avoid generating branches to branches and
   branches to returns. *)

let rec make_branch_2 lbl n cont =
  function
    Kreturn m :: _ -> (Kreturn (n + m), cont)
  | Klabel _ :: c  -> make_branch_2 lbl n cont c
  | Kpop m :: c    -> make_branch_2 lbl (n + m) cont c
  | _              ->
      match lbl with
        Some lbl -> (Kbranch lbl, cont)
      | None     -> let lbl = new_label() in (Kbranch lbl, Klabel lbl :: cont)

let make_branch cont =
  match cont with
    (Kbranch _ as branch) :: _ -> (branch, cont)
  | (Kreturn _ as return) :: _ -> (return, cont)
  | Kraise k :: _ -> (Kraise k, cont)
  | Klabel lbl :: _ -> make_branch_2 (Some lbl) 0 cont cont
  | _ ->  make_branch_2 (None) 0 cont cont

(* Avoid a branch to a label that follows immediately *)

let branch_to label cont = match cont with
| Klabel label0::_ when label = label0 -> cont
| _ -> Kbranch label::cont

(* Discard all instructions up to the next label.
   This function is to be applied to the continuation before adding a
   non-terminating instruction (branch, raise, return) in front of it. *)

let rec discard_dead_code = function
    [] -> []
  | (Klabel _ | Krestart | Ksetglobal _) :: _ as cont -> cont
  | _ :: cont -> discard_dead_code cont

(* Check if we're in tailcall position *)

let rec is_tailcall = function
    Kreturn _ :: _ -> true
  | Klabel _ :: c -> is_tailcall c
  | Kpop _ :: c -> is_tailcall c
  | _ -> false

(* Will this primitive result in an OCaml call which would benefit
   from the tail call optimization? *)

let preserve_tailcall_for_prim = function
    Popaque _ | Psequor | Psequand
  | Pobj_magic _
  | Prunstack | Pperform | Presume | Preperform
  | Pbox_float (_, _) | Punbox_float _
  | Pbox_vector (_, _) | Punbox_vector _
  | Ptag_int _ | Puntag_int _
  | Pbox_int _ | Punbox_int _ ->
      true
  | Pbytes_to_string | Pbytes_of_string
  | Parray_to_iarray | Parray_of_iarray
  | Pget_header _
  | Pignore
  | Pgetglobal _ | Psetglobal _ | Pgetpredef _
  | Pmakeblock _ | Pmakefloatblock _ | Pmakeufloatblock _ | Pmakemixedblock _
  | Pfield _ | Pfield_computed _ | Psetfield _
  | Psetfield_computed _ | Pfloatfield _ | Psetfloatfield _ | Pduprecord _
  | Pufloatfield _ | Psetufloatfield _ | Pmixedfield _ | Psetmixedfield _
  | Pmake_unboxed_product _ | Punboxed_product_field _
  | Pccall _ | Praise _ | Pnot | Pnegint | Paddint | Psubint | Pmulint
  | Pdivint _ | Pmodint _ | Pandint | Porint | Pxorint | Plslint | Plsrint
  | Pasrint | Pintcomp _ | Poffsetint _ | Poffsetref _ | Pintoffloat _
  | Pfloatofint (_, _) | Pfloatoffloat32 _ | Pfloat32offloat _
  | Pnegfloat (_, _) | Pabsfloat (_, _)
  | Paddfloat (_, _) | Psubfloat (_, _) | Pmulfloat (_, _)
  | Pdivfloat (_, _) | Pfloatcomp (_, _) | Punboxed_float_comp (_, _)
  | Pstringlength | Pstringrefu  | Pstringrefs
  | Pcompare_ints | Pcompare_floats _ | Pcompare_bints _
  | Pbyteslength | Pbytesrefu | Pbytessetu | Pbytesrefs | Pbytessets
  | Pmakearray _ | Pduparray _ | Parraylength _ | Parrayrefu _ | Parraysetu _
  | Pmakearray_dynamic _ | Parrayblit _
  | Parrayrefs _ | Parraysets _ | Pisint _ | Pisnull | Pisout | Pbintofint _ | Pintofbint _
  | Pcvtbint _ | Pnegbint _ | Paddbint _ | Psubbint _ | Pmulbint _ | Pdivbint _
  | Pmodbint _ | Pandbint _ | Porbint _ | Pxorbint _ | Plslbint _ | Plsrbint _
  | Pasrbint _ | Pbintcomp _ | Punboxed_int_comp _
  | Pbigarrayref _ | Pbigarrayset _ | Pbigarraydim _
  | Pstring_load_16 _ | Pstring_load_32 _ | Pstring_load_f32 _
  | Pstring_load_64 _ | Pstring_load_128 _
  | Pbytes_load_16 _ | Pbytes_load_32 _ | Pbytes_load_f32 _
  | Pbytes_load_64 _ | Pbytes_load_128 _
  | Pbytes_set_16 _ | Pbytes_set_32 _ | Pbytes_set_f32 _
  | Pbytes_set_64 _ | Pbytes_set_128 _
  | Pbigstring_load_16 _ | Pbigstring_load_32 _ | Pbigstring_load_f32 _
  | Pbigstring_load_64 _ | Pbigstring_load_128 _
  | Pbigstring_set_16 _ | Pbigstring_set_32 _ | Pbigstring_set_f32 _
  | Pfloatarray_load_128 _ | Pfloat_array_load_128 _ | Pint_array_load_128 _
  | Punboxed_float_array_load_128 _ | Punboxed_float32_array_load_128 _
  | Punboxed_int32_array_load_128 _ | Punboxed_int64_array_load_128 _
  | Punboxed_nativeint_array_load_128 _
  | Pfloatarray_set_128 _ | Pfloat_array_set_128 _ | Pint_array_set_128 _
  | Punboxed_float_array_set_128 _ | Punboxed_float32_array_set_128 _
  | Punboxed_int32_array_set_128 _ | Punboxed_int64_array_set_128 _
  | Punboxed_nativeint_array_set_128 _
  | Pbigstring_set_64 _ | Pbigstring_set_128 _
  | Pprobe_is_enabled _ | Pobj_dup
  | Pctconst _ | Pbswap16 | Pbbswap _ | Pint_as_pointer _
  | Patomic_exchange | Patomic_compare_exchange
  | Patomic_cas | Patomic_fetch_add | Patomic_load _
  | Pdls_get | Preinterpret_tagged_int63_as_unboxed_int64
  | Preinterpret_unboxed_int64_as_tagged_int63 | Ppoll ->
      false

(* Add a Kpop N instruction in front of a continuation *)

let rec add_pop n cont =
  if n = 0 then cont else
    match cont with
      Kpop m :: cont -> add_pop (n + m) cont
    | Kreturn m :: cont -> Kreturn(n + m) :: cont
    | Kraise _ :: _ -> cont
    | _ -> Kpop n :: cont

(* Add the constant "unit" in front of a continuation *)

let add_const_unit = function
    (Kacc _ | Kconst _ | Kgetglobal _ | Kpush_retaddr _) :: _ as cont -> cont
  | cont -> Kconst const_unit :: cont

let rec push_dummies n k = match n with
| 0 -> k
| _ -> Kconst const_unit::Kpush::push_dummies (n-1) k


(**** Merging consecutive events ****)

let copy_event ev kind info repr =
  { ev with
    ev_pos = 0;                   (* patched in emitcode *)
    ev_kind = kind;
    ev_info = info;
    ev_repr = repr }

let merge_infos ev ev' =
  match ev.ev_info, ev'.ev_info with
    Event_other, info -> info
  | info, Event_other -> info
  | _                 -> fatal_error "Bytegen.merge_infos"

let merge_repr ev ev' =
  match ev.ev_repr, ev'.ev_repr with
    Event_none, x -> x
  | x, Event_none -> x
  | Event_parent r, Event_child r' when r == r' && !r = 1 -> Event_none
  | Event_child r, Event_parent r' when r == r' -> Event_parent r
  | _, _          -> fatal_error "Bytegen.merge_repr"

let merge_events ev ev' =
  let (maj, min) =
    match ev.ev_kind, ev'.ev_kind with
    (* Discard pseudo-events *)
      Event_pseudo,  _                              -> ev', ev
    | _,             Event_pseudo                   -> ev,  ev'
    (* Keep following event, supposedly more informative *)
    | Event_before,  (Event_after _ | Event_before) -> ev',  ev
    (* Discard following events, supposedly less informative *)
    | Event_after _, (Event_after _ | Event_before) -> ev, ev'
  in
  copy_event maj maj.ev_kind (merge_infos maj min) (merge_repr maj min)

let weaken_event ev cont =
  match ev.ev_kind with
    Event_after _ ->
      begin match cont with
        Kpush :: Kevent ({ev_repr = Event_none} as ev') :: c ->
          begin match ev.ev_info with
            Event_return _ ->
              (* Weaken event *)
              let repr = ref 1 in
              let ev =
                copy_event ev Event_pseudo ev.ev_info (Event_parent repr)
              and ev' =
                copy_event ev' ev'.ev_kind ev'.ev_info (Event_child repr)
              in
              Kevent ev :: Kpush :: Kevent ev' :: c
          | _ ->
              (* Only keep following event, equivalent *)
              cont
          end
      | _ ->
          Kevent ev :: cont
      end
  | _ ->
      Kevent ev :: cont

let add_event ev =
  function
    Kevent ev' :: cont -> weaken_event (merge_events ev ev') cont
  | cont               -> weaken_event ev cont

(* Pseudo events are ignored by the debugger. They are only used for
   generating backtraces.

   We prefer adding this event here rather than in lambda generation
   1) there are many different situations where a Pmakeblock can
      be generated
   2) we prefer inserting a pseudo event rather than an event after
      to prevent the debugger to stop at every single allocation. *)
let add_pseudo_event loc modname c =
  if !Clflags.debug then
    let ev_defname = string_of_scoped_location ~include_zero_alloc:false loc in
    let ev =
      { ev_pos = 0;                   (* patched in emitcode *)
        ev_module = Compilation_unit.full_path_as_string modname;
        ev_loc = to_location loc;
        ev_defname;
        ev_kind = Event_pseudo;
        ev_info = Event_other;        (* Dummy *)
        ev_typenv = Env.Env_empty;    (* Dummy *)
        ev_typsubst = Subst.identity; (* Dummy *)
        ev_compenv = empty_env;       (* Dummy *)
        ev_stacksize = 0;             (* Dummy *)
        ev_repr = Event_none }        (* Dummy *)
    in
    add_event ev c
  else c

(**** Compilation of a lambda expression ****)

type stack_info = {
  try_blocks : int list;
  (* list of stack size for each nested try block *)
  sz_static_raises : (int * (int * int * int list)) list;
  (* association staticraise numbers -> (lbl,size of stack, try_blocks *)
  max_stack_used : int ref;
  (* Maximal stack size reached during the current function body *)
}

let create_stack_info () = {
  try_blocks = [];
  sz_static_raises = [];
  max_stack_used = ref 0
}

(* association staticraise numbers -> (lbl,size of stack, try_blocks *)

let push_static_raise stack_info i lbl_handler sz =
  { stack_info
    with
      sz_static_raises = (i, (lbl_handler, sz, stack_info.try_blocks))
                         :: stack_info.sz_static_raises
  }

let find_raise_label stack_info i =
  try
    List.assoc i stack_info.sz_static_raises
  with
  | Not_found ->
      Misc.fatal_error
        ("exit("^Int.to_string i^") outside appropriated catch")

(* Will the translation of l lead to a jump to label ? *)
let code_as_jump stack_info l sz = match l with
| Lstaticraise (i,[]) ->
    let label,size,tb = find_raise_label stack_info i in
    if sz = size && tb == stack_info.try_blocks then
      Some label
    else
      None
| _ -> None

(* Function bodies that remain to be compiled *)

type function_to_compile =
  { params: Ident.t list;               (* function parameters *)
    body: lambda;                       (* the function body *)
    label: label;                       (* the label of the function entry *)
    entries: closure_entry Ident.tbl;   (* the offsets for the free variables
                                           and mutually recursive functions *)
    rec_pos: int }                      (* rank in recursive definition *)

let functions_to_compile  = (Stack.create () : function_to_compile Stack.t)

(* Name of current compilation unit (for debugging events) *)

let compunit_name = ref Compilation_unit.dummy

let check_stack stack_info sz =
  let curr = stack_info.max_stack_used in
  if sz > !curr then curr := sz

(* Sequence of string tests *)


(* Translate a primitive to a bytecode instruction (possibly a call to a C
   function) *)

let comp_bint_primitive bi suff args =
  let pref =
    match bi with Boxed_nativeint -> "caml_nativeint_"
                | Boxed_int32 -> "caml_int32_"
                | Boxed_int64 -> "caml_int64_" in
  Kccall(pref ^ suff, List.length args)

let indexing_primitive (index_kind : Lambda.array_index_kind) prefix =
  let suffix =
    match index_kind with
    | Ptagged_int_index -> ""
    | Punboxed_int_index Unboxed_int64 -> "_indexed_by_int64"
    | Punboxed_int_index Unboxed_int32 -> "_indexed_by_int32"
<<<<<<< HEAD
    | Punboxed_int_index Unboxed_int16 -> "_indexed_by_int16"
    | Punboxed_int_index Unboxed_int8 -> "_indexed_by_int8"
=======
>>>>>>> 782530d3
    | Punboxed_int_index Unboxed_nativeint -> "_indexed_by_nativeint"
  in
  prefix ^ suffix

let comp_primitive stack_info p sz args =
  check_stack stack_info sz;
  match p with
    Pgetglobal cu -> Kgetglobal cu
  | Psetglobal cu -> Ksetglobal cu
  | Pgetpredef id -> Kgetpredef id
  | Pintcomp cmp -> Kintcomp cmp
  | Pcompare_ints -> Kccall("caml_int_compare", 2)
  | Pcompare_floats Boxed_float64 -> Kccall("caml_float_compare", 2)
  | Pcompare_floats Boxed_float32 -> Kccall("caml_float32_compare", 2)
  | Pcompare_bints bi -> comp_bint_primitive bi "compare" args
  | Pfield (n, _ptr, _sem) -> Kgetfield n
  | Punboxed_product_field (n, _layouts) -> Kgetfield n
  | Pfield_computed _sem -> Kgetvectitem
  | Psetfield(n, _ptr, _init) -> Ksetfield n
  | Psetfield_computed(_ptr, _init) -> Ksetvectitem
  | Pfloatfield (n, _sem, _mode) -> Kgetfloatfield n
  | Psetfloatfield (n, _init) -> Ksetfloatfield n
  (* In bytecode, float#s are boxed.  So, we can use the existing float
     instructions for the ufloat primitives. *)
  | Pufloatfield (n, _sem) -> Kgetfloatfield n
  | Psetufloatfield (n, _init) -> Ksetfloatfield n
  | Pmixedfield (n, _, _, _sem) ->
      (* CR layouts: This will need reworking if we ever want bytecode
         to unbox fields that are written with unboxed types in the source
         language. *)
      (* Note, non-value mixed fields are always boxed in bytecode; they
         aren't stored flat like they are in native code.
      *)
      Kgetfield n
  | Psetmixedfield (n, _, _shape, _init) ->
      (* See the comment in the [Pmixedfield] case. *)
      Ksetfield n
  | Pduprecord _ -> Kccall("caml_obj_dup", 1)
  | Pccall p -> Kccall(p.prim_name, p.prim_arity)
  | Pperform ->
      check_stack stack_info (sz + 4);
      Kperform
  | Pnegint -> Knegint
  | Paddint -> Kaddint
  | Psubint -> Ksubint
  | Pmulint -> Kmulint
  | Pdivint _ -> Kdivint
  | Pmodint _ -> Kmodint
  | Pandint -> Kandint
  | Porint -> Korint
  | Pxorint -> Kxorint
  | Plslint -> Klslint
  | Plsrint -> Klsrint
  | Pasrint -> Kasrint
  | Poffsetint n -> Koffsetint n
  | Poffsetref n -> Koffsetref n
  | Pintoffloat Boxed_float64 -> Kccall("caml_int_of_float", 1)
  | Pfloatofint (Boxed_float64, _) -> Kccall("caml_float_of_int", 1)
  | Pfloatoffloat32 _ -> Kccall("caml_float_of_float32", 1)
  | Pfloat32offloat _ -> Kccall("caml_float32_of_float", 1)
  | Pnegfloat (Boxed_float64, _) -> Kccall("caml_neg_float", 1)
  | Pabsfloat (Boxed_float64, _) -> Kccall("caml_abs_float", 1)
  | Paddfloat (Boxed_float64, _) -> Kccall("caml_add_float", 2)
  | Psubfloat (Boxed_float64, _) -> Kccall("caml_sub_float", 2)
  | Pmulfloat (Boxed_float64, _) -> Kccall("caml_mul_float", 2)
  | Pdivfloat (Boxed_float64, _) -> Kccall("caml_div_float", 2)
  | Pintoffloat Boxed_float32 -> Kccall("caml_int_of_float32", 1)
  | Pfloatofint (Boxed_float32, _) -> Kccall("caml_float32_of_int", 1)
  | Pnegfloat (Boxed_float32, _) -> Kccall("caml_neg_float32", 1)
  | Pabsfloat (Boxed_float32, _) -> Kccall("caml_abs_float32", 1)
  | Paddfloat (Boxed_float32, _) -> Kccall("caml_add_float32", 2)
  | Psubfloat (Boxed_float32, _) -> Kccall("caml_sub_float32", 2)
  | Pmulfloat (Boxed_float32, _) -> Kccall("caml_mul_float32", 2)
  | Pdivfloat (Boxed_float32, _) -> Kccall("caml_div_float32", 2)
  | Pstringlength -> Kccall("caml_ml_string_length", 1)
  | Pbyteslength -> Kccall("caml_ml_bytes_length", 1)
  | Pstringrefs -> Kccall("caml_string_get", 2)
  | Pbytesrefs -> Kccall("caml_bytes_get", 2)
  | Pbytessets -> Kccall("caml_bytes_set", 3)
  | Pstringrefu -> Kgetstringchar
  | Pbytesrefu -> Kgetbyteschar
  | Pbytessetu -> Ksetbyteschar
  | Pstring_load_16 { index_kind; _ } ->
      Kccall(indexing_primitive index_kind "caml_string_get16", 2)
  | Pstring_load_32 { index_kind; _ } ->
      Kccall(indexing_primitive index_kind "caml_string_get32", 2)
  | Pstring_load_f32 { index_kind; _ } ->
      Kccall(indexing_primitive index_kind "caml_string_getf32", 2)
  | Pstring_load_64 { index_kind; _ } ->
      Kccall(indexing_primitive index_kind "caml_string_get64", 2)
  | Pbytes_set_16 { index_kind; _ } ->
      Kccall(indexing_primitive index_kind "caml_bytes_set16", 3)
  | Pbytes_set_32 { index_kind; _ } ->
      Kccall(indexing_primitive index_kind "caml_bytes_set32", 3)
  | Pbytes_set_f32 { index_kind; _ } ->
      Kccall(indexing_primitive index_kind "caml_bytes_setf32", 3)
  | Pbytes_set_64 { index_kind; _ } ->
      Kccall(indexing_primitive index_kind "caml_bytes_set64", 3)
  | Pbytes_load_16 { index_kind; _ } ->
      Kccall(indexing_primitive index_kind "caml_bytes_get16", 2)
  | Pbytes_load_32 { index_kind; _ } ->
      Kccall(indexing_primitive index_kind "caml_bytes_get32", 2)
  | Pbytes_load_f32 { index_kind; _ } ->
      Kccall(indexing_primitive index_kind "caml_bytes_getf32", 2)
  | Pbytes_load_64 { index_kind; _ } ->
      Kccall(indexing_primitive index_kind "caml_bytes_get64", 2)
  | Parraylength _ -> Kvectlength
  (* In bytecode, nothing is ever actually stack-allocated, so we ignore the
     array modes (allocation for [Parrayref{s,u}], modification for
     [Parrayset{s,u}]). *)
  | Parrayrefs (Pgenarray_ref _, index_kind, _)
  | Parrayrefs ((Paddrarray_ref | Pintarray_ref | Pfloatarray_ref _
                | Punboxedfloatarray_ref (Unboxed_float64 | Unboxed_float32)
                | Punboxedintarray_ref _
                | Pgcscannableproductarray_ref _
                | Pgcignorableproductarray_ref _),
                (Punboxed_int_index _ as index_kind),
                _) ->
      Kccall(indexing_primitive index_kind "caml_array_get", 2)
  | Parrayrefs ((Punboxedfloatarray_ref Unboxed_float64 | Pfloatarray_ref _), Ptagged_int_index, _) ->
      Kccall("caml_floatarray_get", 2)
  | Parrayrefs ((Punboxedfloatarray_ref Unboxed_float32 | Punboxedintarray_ref _
                | Paddrarray_ref | Pintarray_ref
                | Pgcscannableproductarray_ref _
                | Pgcignorableproductarray_ref _),
                Ptagged_int_index,
                _) ->
      Kccall("caml_array_get_addr", 2)
  | Parraysets (Pgenarray_set _, index_kind)
  | Parraysets ((Paddrarray_set _ | Pintarray_set | Pfloatarray_set
                | Punboxedfloatarray_set (Unboxed_float64 | Unboxed_float32)
                | Punboxedintarray_set _
                | Pgcscannableproductarray_set _
                | Pgcignorableproductarray_set _),
                (Punboxed_int_index _ as index_kind)) ->
      Kccall(indexing_primitive index_kind "caml_array_set", 3)
  | Parraysets ((Punboxedfloatarray_set Unboxed_float64 | Pfloatarray_set),
                Ptagged_int_index) ->
      Kccall("caml_floatarray_set", 3)
  | Parraysets ((Punboxedfloatarray_set Unboxed_float32 | Punboxedintarray_set _
                | Paddrarray_set _ | Pintarray_set
                | Pgcscannableproductarray_set _
                | Pgcignorableproductarray_set _),
                Ptagged_int_index) ->
    Kccall("caml_array_set_addr", 3)
  | Parrayrefu (Pgenarray_ref _, index_kind, _)
  | Parrayrefu ((Paddrarray_ref | Pintarray_ref | Pfloatarray_ref _
                | Punboxedfloatarray_ref (Unboxed_float64 | Unboxed_float32)
                | Punboxedintarray_ref _
                | Pgcscannableproductarray_ref _
                | Pgcignorableproductarray_ref _),
                (Punboxed_int_index _ as index_kind), _) ->
      Kccall(indexing_primitive index_kind "caml_array_unsafe_get", 2)
  | Parrayrefu ((Punboxedfloatarray_ref Unboxed_float64 | Pfloatarray_ref _), Ptagged_int_index, _) ->
    Kccall("caml_floatarray_unsafe_get", 2)
  | Parrayrefu ((Punboxedfloatarray_ref Unboxed_float32 | Punboxedintarray_ref _
                | Paddrarray_ref | Pintarray_ref
                | Pgcscannableproductarray_ref _
                | Pgcignorableproductarray_ref _),
                Ptagged_int_index, _) -> Kgetvectitem
  | Parraysetu (Pgenarray_set _, index_kind)
  | Parraysetu ((Paddrarray_set _ | Pintarray_set | Pfloatarray_set
                | Punboxedfloatarray_set (Unboxed_float64 | Unboxed_float32)
                | Punboxedintarray_set _
                | Pgcscannableproductarray_set _
                | Pgcignorableproductarray_set _),
                (Punboxed_int_index _ as index_kind)) ->
      Kccall(indexing_primitive index_kind "caml_array_unsafe_set", 3)
  | Parraysetu ((Punboxedfloatarray_set Unboxed_float64 | Pfloatarray_set), Ptagged_int_index) ->
      Kccall("caml_floatarray_unsafe_set", 3)
  | Parraysetu ((Punboxedfloatarray_set Unboxed_float32 | Punboxedintarray_set _
                | Paddrarray_set _ | Pintarray_set
                | Pgcscannableproductarray_set _
                | Pgcignorableproductarray_set _),
                Ptagged_int_index) -> Ksetvectitem
  | Parrayrefs (Punboxedvectorarray_ref _, _, _) | Parraysets (Punboxedvectorarray_set _, _)
  | Parrayrefu (Punboxedvectorarray_ref _, _, _) | Parraysetu (Punboxedvectorarray_set _, _) ->
      fatal_error "SIMD is not supported in bytecode mode."
  | Pctconst c ->
     let const_name = match c with
       | Big_endian -> "big_endian"
       | Word_size -> "word_size"
       | Int_size -> "int_size"
       | Max_wosize -> "max_wosize"
       | Ostype_unix -> "ostype_unix"
       | Ostype_win32 -> "ostype_win32"
       | Ostype_cygwin -> "ostype_cygwin"
       | Backend_type -> "backend_type"
       | Runtime5 -> "runtime5" in
     Kccall(Printf.sprintf "caml_sys_const_%s" const_name, 1)
  | Pisint _ -> Kisint
  | Pisnull -> Misc.fatal_error "null not implemented in bytecode" (* CR layouts v3: support null in bytecode *)
  | Pisout -> Kisout
  | Pbintofint (bi,_) -> comp_bint_primitive bi "of_int" args
  | Pintofbint bi -> comp_bint_primitive bi "to_int" args
  | Pcvtbint(src, dst, _) ->
      begin match (src, dst) with
      | (Boxed_int32, Boxed_nativeint) -> Kccall("caml_nativeint_of_int32", 1)
      | (Boxed_nativeint, Boxed_int32) -> Kccall("caml_nativeint_to_int32", 1)
      | (Boxed_int32, Boxed_int64) -> Kccall("caml_int64_of_int32", 1)
      | (Boxed_int64, Boxed_int32) -> Kccall("caml_int64_to_int32", 1)
      | (Boxed_nativeint, Boxed_int64) -> Kccall("caml_int64_of_nativeint", 1)
      | (Boxed_int64, Boxed_nativeint) -> Kccall("caml_int64_to_nativeint", 1)
      | ((Boxed_int32 | Boxed_int64 | Boxed_nativeint), _) ->
          fatal_error "Bytegen.comp_primitive: invalid Pcvtbint cast"
      end
  | Pnegbint (bi,_) -> comp_bint_primitive bi "neg" args
  | Paddbint (bi,_) -> comp_bint_primitive bi "add" args
  | Psubbint (bi,_) -> comp_bint_primitive bi "sub" args
  | Pmulbint (bi,_) -> comp_bint_primitive bi "mul" args
  | Pdivbint { size = bi } -> comp_bint_primitive bi "div" args
  | Pmodbint { size = bi } -> comp_bint_primitive bi "mod" args
  | Pandbint(bi,_) -> comp_bint_primitive bi "and" args
  | Porbint(bi,_) -> comp_bint_primitive bi "or" args
  | Pxorbint(bi,_) -> comp_bint_primitive bi "xor" args
  | Plslbint(bi,_) -> comp_bint_primitive bi "shift_left" args
  | Plsrbint(bi,_) -> comp_bint_primitive bi "shift_right_unsigned" args
  | Pasrbint(bi,_) -> comp_bint_primitive bi "shift_right" args
  | Pbintcomp(_, Ceq) | Punboxed_int_comp(_, Ceq) -> Kccall("caml_equal", 2)
  | Pbintcomp(_, Cne) | Punboxed_int_comp(_, Cne) -> Kccall("caml_notequal", 2)
  | Pbintcomp(_, Clt) | Punboxed_int_comp(_, Clt) -> Kccall("caml_lessthan", 2)
  | Pbintcomp(_, Cgt) | Punboxed_int_comp(_, Cgt) -> Kccall("caml_greaterthan", 2)
  | Pbintcomp(_, Cle) | Punboxed_int_comp(_, Cle) -> Kccall("caml_lessequal", 2)
  | Pbintcomp(_, Cge) | Punboxed_int_comp(_, Cge) -> Kccall("caml_greaterequal", 2)
  | Pbigarrayref(_, n, Pbigarray_float32_t, _) -> Kccall("caml_ba_float32_get_" ^ Int.to_string n, n + 1)
  | Pbigarrayset(_, n, Pbigarray_float32_t, _) -> Kccall("caml_ba_float32_set_" ^ Int.to_string n, n + 2)
  | Pbigarrayref(_, n, _, _) -> Kccall("caml_ba_get_" ^ Int.to_string n, n + 1)
  | Pbigarrayset(_, n, _, _) -> Kccall("caml_ba_set_" ^ Int.to_string n, n + 2)
  | Pbigarraydim(n) -> Kccall("caml_ba_dim_" ^ Int.to_string n, 1)
  | Pbigstring_load_16{unsafe=_;index_kind} ->
      Kccall(indexing_primitive index_kind "caml_ba_uint8_get16", 2)
  | Pbigstring_load_32{unsafe=_;mode=_;index_kind} ->
      Kccall(indexing_primitive index_kind "caml_ba_uint8_get32", 2)
  | Pbigstring_load_f32{unsafe=_;mode=_;index_kind} ->
      Kccall(indexing_primitive index_kind "caml_ba_uint8_getf32", 2)
  | Pbigstring_load_64{unsafe=_;mode=_;index_kind} ->
      Kccall(indexing_primitive index_kind "caml_ba_uint8_get64", 2)
  | Pbigstring_set_16{unsafe=_;index_kind} ->
      Kccall(indexing_primitive index_kind "caml_ba_uint8_set16", 3)
  | Pbigstring_set_32{unsafe=_;index_kind} ->
      Kccall(indexing_primitive index_kind "caml_ba_uint8_set32", 3)
  | Pbigstring_set_f32{unsafe=_;index_kind} ->
      Kccall(indexing_primitive index_kind "caml_ba_uint8_setf32", 3)
  | Pbigstring_set_64{unsafe=_;index_kind} ->
      Kccall(indexing_primitive index_kind "caml_ba_uint8_set64", 3)
  | Pbswap16 -> Kccall("caml_bswap16", 1)
  | Pbbswap(bi,_) -> comp_bint_primitive bi "bswap" args
  | Pint_as_pointer _ -> Kccall("caml_int_as_pointer", 1)
  | Pbytes_to_string -> Kccall("caml_string_of_bytes", 1)
  | Pbytes_of_string -> Kccall("caml_bytes_of_string", 1)
  | Parray_to_iarray -> Kccall("caml_iarray_of_array", 1)
  | Parray_of_iarray -> Kccall("caml_array_of_iarray", 1)
  | Pget_header _ -> Kccall("caml_get_header", 1)
  | Pobj_dup -> Kccall("caml_obj_dup", 1)
  | Patomic_load _ -> Kccall("caml_atomic_load", 1)
  | Patomic_exchange -> Kccall("caml_atomic_exchange", 2)
  | Patomic_compare_exchange -> Kccall("caml_atomic_compare_exchange", 3)
  | Patomic_cas -> Kccall("caml_atomic_cas", 3)
  | Patomic_fetch_add -> Kccall("caml_atomic_fetch_add", 2)
  | Pdls_get -> Kccall("caml_domain_dls_get", 1)
  | Ppoll -> Kccall("caml_process_pending_actions_with_root", 1)
  | Pstring_load_128 _ | Pbytes_load_128 _ | Pbytes_set_128 _
  | Pbigstring_load_128 _ | Pbigstring_set_128 _
  | Pfloatarray_load_128 _ | Pfloat_array_load_128 _ | Pint_array_load_128 _
  | Punboxed_float_array_load_128 _ | Punboxed_float32_array_load_128 _
  | Punboxed_int32_array_load_128 _ | Punboxed_int64_array_load_128 _
  | Punboxed_nativeint_array_load_128 _
  | Pfloatarray_set_128 _ | Pfloat_array_set_128 _ | Pint_array_set_128 _
  | Punboxed_float_array_set_128 _ | Punboxed_float32_array_set_128 _
  | Punboxed_int32_array_set_128 _ | Punboxed_int64_array_set_128 _
  | Punboxed_nativeint_array_set_128 _
  | Pbox_vector _ | Punbox_vector _ ->
    fatal_error "SIMD is not supported in bytecode mode."
  | Preinterpret_tagged_int63_as_unboxed_int64 ->
    if not (Target_system.is_64_bit ())
    then
      Misc.fatal_error
        "Preinterpret_tagged_int63_as_unboxed_int64 can only be used on 64-bit \
         targets";
    Kccall("caml_reinterpret_tagged_int63_as_unboxed_int64", 1)
  | Preinterpret_unboxed_int64_as_tagged_int63 ->
    if not (Target_system.is_64_bit ())
    then
      Misc.fatal_error
        "Preinterpret_unboxed_int64_as_tagged_int63 can only be used on 64-bit \
         targets";
    Kccall("caml_reinterpret_unboxed_int64_as_tagged_int63", 1)
  | Pmakearray_dynamic(kind, locality) ->
    (* CR layouts v4.0: This is "wrong" for unboxed types. It should construct
       blocks that can't be marshalled. We've decided to ignore that problem in
       the short term, as it's unlikely to cause issues - see the internal arrays
       epic for out plan to deal with it. *)
    begin match kind with
    | Punboxedvectorarray _ ->
      fatal_error "SIMD is not supported in bytecode mode."
    | Pgenarray | Pintarray | Paddrarray | Punboxedintarray _
    | Pfloatarray | Punboxedfloatarray _
    | Pgcscannableproductarray _ | Pgcignorableproductarray _ -> ()
    end;
    begin match locality with
    | Alloc_heap -> Kccall("caml_make_vect", 2)
    | Alloc_local -> Kccall("caml_make_local_vect", 2)
    end
  | Parrayblit(kind) ->
    begin match kind with
    | Punboxedvectorarray_set _ ->
      fatal_error "SIMD is not supported in bytecode mode."
    | Pgenarray_set _ | Pintarray_set | Paddrarray_set _
    | Punboxedintarray_set _ | Pfloatarray_set | Punboxedfloatarray_set _
    | Pgcscannableproductarray_set _ | Pgcignorableproductarray_set _ -> ()
    end;
    Kccall("caml_array_blit", 5)
  (* The cases below are handled in [comp_expr] before the [comp_primitive] call
     (in the order in which they appear below),
     so they should never be reached in this function. *)
  | Prunstack | Presume | Preperform
  | Pignore | Popaque _ | Pobj_magic _
  | Pnot | Psequand | Psequor
  | Praise _
  | Pmakearray _ | Pduparray _
  | Pfloatcomp (_, _) | Punboxed_float_comp (_, _)
  | Pmakeblock _
  | Pmake_unboxed_product _
  | Pmakefloatblock _
  | Pmakeufloatblock _
  | Pmakemixedblock _
  | Pprobe_is_enabled _
  | Punbox_float _ | Pbox_float (_, _) | Punbox_int _ | Pbox_int _
  | Ptag_int _ | Puntag_int _
    ->
      fatal_error "Bytegen.comp_primitive"

let is_immed n = immed_min <= n && n <= immed_max

let is_nontail = function
  | Rc_nontail -> true
  | Rc_normal | Rc_close_at_apply -> false

module Storer =
  Switch.Store
    (struct type t = lambda type key = lambda
      let compare_key = Stdlib.compare
      let make_key = Lambda.make_key end)

(* Compile an expression.
   The value of the expression is left in the accumulator.
   env = compilation environment
   exp = the lambda expression to compile
   sz = current size of the stack frame
   cont = list of instructions to execute afterwards
   Result = list of instructions that evaluate exp, then perform cont. *)

let rec comp_expr stack_info env exp sz cont =
  check_stack stack_info sz;
  match exp with
    Lvar id | Lmutvar id ->
      begin try
        let pos = Ident.find_same id env.ce_stack in
        Kacc(sz - pos) :: cont
      with Not_found ->
      let not_found () =
        fatal_error ("Bytegen.comp_expr: var " ^ Ident.unique_name id)
      in
      match env.ce_closure with
      | Not_in_closure -> not_found ()
      | In_closure { entries; env_pos } ->
        match Ident.find_same id entries with
        | Free_variable pos ->
          Kenvacc(pos - env_pos) :: cont
        | Function pos ->
          Koffsetclosure(pos - env_pos) :: cont
        | exception Not_found -> not_found ()
      end
  | Lconst cst ->
      Kconst cst :: cont
  | Lapply{ap_func = func; ap_args = args; ap_region_close = rc} ->
      let nargs = List.length args in
      if is_tailcall cont && not (is_nontail rc) then begin
        comp_args stack_info env args sz
          (Kpush :: comp_expr stack_info env func (sz + nargs)
            (Kappterm(nargs, sz + nargs) :: discard_dead_code cont))
      end else begin
        if nargs < 4 then
          comp_args stack_info env args sz
            (Kpush ::
             comp_expr stack_info env func (sz + nargs) (Kapply nargs :: cont))
        else begin
          let (lbl, cont1) = label_code cont in
          Kpush_retaddr lbl ::
          comp_args stack_info env args (sz + 3)
            (Kpush :: comp_expr stack_info env func (sz + 3 + nargs)
                      (Kapply nargs :: cont1))
        end
      end
  | Lsend(kind, met, obj, args, rc, _, _, _) ->
      assert (kind <> Cached);
      let nargs = List.length args + 1 in
      let getmethod, args' =
        if kind = Self then (Kgetmethod, met::obj::args) else
        match met with
          Lconst(Const_base(Const_int n)) -> (Kgetpubmet n, obj::args)
        | _ -> (Kgetdynmet, met::obj::args)
      in
      if is_tailcall cont && not (is_nontail rc) then
        comp_args stack_info env args' sz
          (getmethod :: Kappterm(nargs, sz + nargs) :: discard_dead_code cont)
      else
        if nargs < 4 then
          comp_args stack_info env args' sz
            (getmethod :: Kapply nargs :: cont)
        else begin
          let (lbl, cont1) = label_code cont in
          Kpush_retaddr lbl ::
          comp_args stack_info env args' (sz + 3)
            (getmethod :: Kapply nargs :: cont1)
        end
  | Lfunction{params; body; loc} -> (* assume kind = Curried *)
      let cont = add_pseudo_event loc !compunit_name cont in
      let lbl = new_label() in
      let fv = Ident.Set.elements(free_variables exp) in
      let entries = closure_entries Single_non_recursive fv in
      let to_compile =
        { params = List.map (fun p -> p.name) params; body = body; label = lbl;
          entries = entries; rec_pos = 0 } in
      Stack.push to_compile functions_to_compile;
      comp_args stack_info env (List.map (fun n -> Lvar n) fv) sz
        (Kclosure(lbl, List.length fv) :: cont)
  | Llet(_, _k, id, arg, body)
  | Lmutlet(_k, id, arg, body) ->
      comp_expr stack_info env arg sz
        (Kpush :: comp_expr stack_info (add_var id (sz+1) env) body (sz+1)
          (add_pop 1 cont))
  | Lletrec(decl, body) ->
      let ndecl = List.length decl in
      let fv =
        Ident.Set.elements (free_variables (Lletrec(decl, lambda_unit))) in
      let rec_idents = List.map (fun { id } -> id) decl in
      let entries =
        closure_entries (Multiple_recursive rec_idents) fv
      in
      let rec comp_fun pos = function
          [] -> []
        | { def = {params; body} } :: rem ->
            let lbl = new_label() in
            let to_compile =
              { params = List.map (fun p -> p.name) params; body = body; label = lbl;
                entries = entries; rec_pos = pos} in
            Stack.push to_compile functions_to_compile;
            lbl :: comp_fun (pos + 1) rem
      in
      let lbls = comp_fun 0 decl in
      comp_args stack_info env (List.map (fun n -> Lvar n) fv) sz
        (Kclosurerec(lbls, List.length fv) ::
         (comp_expr stack_info
            (add_vars rec_idents (sz+1) env) body (sz + ndecl)
            (add_pop ndecl cont)))
  | Lprim((Popaque _ | Pobj_magic _ | Ptag_int _ | Puntag_int _), [arg], _) ->
      comp_expr stack_info env arg sz cont
  | Lprim((Pbox_float ((Boxed_float64 | Boxed_float32), _)
  | Punbox_float (Boxed_float64 | Boxed_float32)), [arg], _) ->
      comp_expr stack_info env arg sz cont
  | Lprim((Pbox_int _ | Punbox_int _), [arg], _) ->
      comp_expr stack_info env arg sz cont
  | Lprim(Pignore, [arg], _) ->
      comp_expr stack_info env arg sz (add_const_unit cont)
  | Lprim(Pnot, [arg], _) ->
      let newcont =
        match cont with
          Kbranchif lbl :: cont1 -> Kbranchifnot lbl :: cont1
        | Kbranchifnot lbl :: cont1 -> Kbranchif lbl :: cont1
        | _ -> Kboolnot :: cont in
      comp_expr stack_info env arg sz newcont
  | Lprim(Psequand, [exp1; exp2], _) ->
      begin match cont with
        Kbranchifnot lbl :: _ ->
          comp_expr stack_info env exp1 sz (Kbranchifnot lbl ::
            comp_expr stack_info env exp2 sz cont)
      | Kbranchif lbl :: cont1 ->
          let (lbl2, cont2) = label_code cont1 in
          comp_expr stack_info env exp1 sz (Kbranchifnot lbl2 ::
            comp_expr stack_info env exp2 sz (Kbranchif lbl :: cont2))
      | _ ->
          let (lbl, cont1) = label_code cont in
          comp_expr stack_info env exp1 sz (Kstrictbranchifnot lbl ::
            comp_expr stack_info env exp2 sz cont1)
      end
  | Lprim(Psequor, [exp1; exp2], _) ->
      begin match cont with
        Kbranchif lbl :: _ ->
          comp_expr stack_info env exp1 sz (Kbranchif lbl ::
            comp_expr stack_info env exp2 sz cont)
      | Kbranchifnot lbl :: cont1 ->
          let (lbl2, cont2) = label_code cont1 in
          comp_expr stack_info env exp1 sz (Kbranchif lbl2 ::
            comp_expr stack_info env exp2 sz (Kbranchifnot lbl :: cont2))
      | _ ->
          let (lbl, cont1) = label_code cont in
          comp_expr stack_info env exp1 sz (Kstrictbranchif lbl ::
            comp_expr stack_info env exp2 sz cont1)
      end
  | Lprim(Praise k, [arg], _) ->
      comp_expr stack_info env arg sz (Kraise k :: discard_dead_code cont)
  | Lprim(Paddint, [arg; Lconst(Const_base(Const_int n))], _)
    when is_immed n ->
      comp_expr stack_info env arg sz (Koffsetint n :: cont)
  | Lprim(Psubint, [arg; Lconst(Const_base(Const_int n))], _)
    when is_immed (-n) ->
      comp_expr stack_info env arg sz (Koffsetint (-n) :: cont)
  | Lprim (Poffsetint n, [arg], _)
    when not (is_immed n) ->
      comp_expr stack_info env arg sz
        (Kpush::
         Kconst (Const_base (Const_int n))::
         Kaddint::cont)
  | Lprim ((Pmakefloatblock _ | Pmakeufloatblock _), args, loc) ->
      (* In bytecode, float# is boxed, so we can treat these two primitives the
         same. *)
      let cont = add_pseudo_event loc !compunit_name cont in
      comp_args stack_info env args sz
        (Kmakefloatblock (List.length args) :: cont)
  | Lprim(Pmakemixedblock (tag, _, shape, _), args, loc) ->
      (* There is no notion of a mixed block at runtime in bytecode. Further,
         source-level unboxed types are represented as boxed in bytecode, so
         no ceremony is needed to box values before inserting them into
         the (normal, unmixed) block.
      *)
      let total_len = shape.value_prefix_len + Array.length shape.flat_suffix in
      let cont = add_pseudo_event loc !compunit_name cont in
      comp_args stack_info env args sz
        (Kmake_faux_mixedblock (total_len, tag) :: cont)
  | Lprim(Pmakearray (kind, _, _), args, loc) ->
      let cont = add_pseudo_event loc !compunit_name cont in
      begin match kind with
      (* arrays of unboxed types have the same representation
         as the boxed ones on bytecode *)
      | Pintarray | Paddrarray | Punboxedintarray _
      | Punboxedfloatarray Unboxed_float32
      | Pgcscannableproductarray _ | Pgcignorableproductarray _ ->
          comp_args stack_info env args sz
            (Kmakeblock(List.length args, 0) :: cont)
      | Pfloatarray | Punboxedfloatarray Unboxed_float64 ->
          comp_args stack_info env args sz
            (Kmakefloatblock(List.length args) :: cont)
      | Punboxedvectorarray _ ->
        fatal_error "SIMD is not supported in bytecode mode."
      | Pgenarray ->
          if args = []
          then Kmakeblock(0, 0) :: cont
          else comp_args stack_info env args sz
                 (Kmakeblock(List.length args, 0) ::
                  Kccall("caml_make_array", 1) :: cont)
      end
  | Lprim(Presume, args, _) ->
      let nargs = List.length args - 1 in
      assert (nargs = 3);
      if is_tailcall cont then begin
        (* Resumeterm itself only pushes 2 words, but perform adds another *)
        check_stack stack_info 3;
        comp_args stack_info env args sz
          (Kresumeterm(sz + nargs) :: discard_dead_code cont)
      end else begin
        (* Resume itself only pushes 2 words, but perform adds another *)
        check_stack stack_info (sz + nargs + 3);
        comp_args stack_info env args sz (Kresume :: cont)
      end
  | Lprim(Prunstack, args, _) ->
      let nargs = List.length args in
      assert (nargs = 3);
      if is_tailcall cont then begin
        (* Resumeterm itself only pushes 2 words, but perform adds another *)
        check_stack stack_info 3;
        Kconst const_unit :: Kpush ::
          comp_args stack_info env args (sz + 1)
          (Kresumeterm(sz + nargs) :: discard_dead_code cont)
      end else begin
        (* Resume itself only pushes 2 words, but perform adds another *)
        check_stack stack_info (sz + nargs + 3);
        Kconst const_unit :: Kpush ::
          comp_args stack_info env args (sz + 1) (Kresume :: cont)
      end
  | Lprim(Preperform, args, _) ->
      let nargs = List.length args - 1 in
      assert (nargs = 2);
      check_stack stack_info (sz + 3);
      if is_tailcall cont then
        comp_args stack_info env args sz
          (Kreperformterm(sz + nargs) :: discard_dead_code cont)
      else
        fatal_error "Reperform used in non-tail position"
  | Lprim (Pduparray (kind, mutability),
           [Lprim (Pmakearray (kind',_,m),args,_)], loc) ->
      assert (kind = kind');
      comp_expr stack_info env
        (Lprim (Pmakearray (kind, mutability, m), args, loc)) sz cont
  | Lprim (Pduparray _, [arg], loc) ->
      let prim_obj_dup =
        Lambda.simple_prim_on_values ~name:"caml_obj_dup" ~arity:1 ~alloc:true
      in
      comp_expr stack_info env (Lprim (Pccall prim_obj_dup, [arg], loc)) sz cont
  | Lprim (Pduparray _, _, _) ->
      Misc.fatal_error "Bytegen.comp_expr: Pduparray takes exactly one arg"
(* Integer first for enabling further optimization (cf. emitcode.ml)  *)
  | Lprim (Pintcomp c, [arg ; (Lconst _ as k)], _) ->
      let p = Pintcomp (swap_integer_comparison c)
      and args = [k ; arg] in
      let nargs = List.length args - 1 in
      comp_args stack_info env args sz
        (comp_primitive stack_info p (sz + nargs - 1) args :: cont)
  | Lprim (Pfloatcomp (Boxed_float64, cmp), args, _) | Lprim (Punboxed_float_comp (Unboxed_float64, cmp), args, _) ->
      let cont =
        match cmp with
        | CFeq -> Kccall("caml_eq_float", 2) :: cont
        | CFneq -> Kccall("caml_neq_float", 2) :: cont
        | CFlt -> Kccall("caml_lt_float", 2) :: cont
        | CFnlt -> Kccall("caml_lt_float", 2) :: Kboolnot :: cont
        | CFgt -> Kccall("caml_gt_float", 2) :: cont
        | CFngt -> Kccall("caml_gt_float", 2) :: Kboolnot :: cont
        | CFle -> Kccall("caml_le_float", 2) :: cont
        | CFnle -> Kccall("caml_le_float", 2) :: Kboolnot :: cont
        | CFge -> Kccall("caml_ge_float", 2) :: cont
        | CFnge -> Kccall("caml_ge_float", 2) :: Kboolnot :: cont
      in
      comp_args stack_info env args sz cont
  | Lprim (Pfloatcomp (Boxed_float32, cmp), args, _) | Lprim (Punboxed_float_comp (Unboxed_float32, cmp), args, _) ->
      let cont =
        match cmp with
        | CFeq -> Kccall("caml_eq_float32", 2) :: cont
        | CFneq -> Kccall("caml_neq_float32", 2) :: cont
        | CFlt -> Kccall("caml_lt_float32", 2) :: cont
        | CFnlt -> Kccall("caml_lt_float32", 2) :: Kboolnot :: cont
        | CFgt -> Kccall("caml_gt_float32", 2) :: cont
        | CFngt -> Kccall("caml_gt_float32", 2) :: Kboolnot :: cont
        | CFle -> Kccall("caml_le_float32", 2) :: cont
        | CFnle -> Kccall("caml_le_float32", 2) :: Kboolnot :: cont
        | CFge -> Kccall("caml_ge_float32", 2) :: cont
        | CFnge -> Kccall("caml_ge_float32", 2) :: Kboolnot :: cont
      in
      comp_args stack_info env args sz cont
  | Lprim(Pmakeblock(tag, _mut, _, _), args, loc) ->
      let cont = add_pseudo_event loc !compunit_name cont in
      comp_args stack_info env args sz
        (Kmakeblock(List.length args, tag) :: cont)
  | Lprim(Pmake_unboxed_product _, args, loc) ->
      let cont = add_pseudo_event loc !compunit_name cont in
      comp_args stack_info env args sz
        (Kmakeblock(List.length args, 0) :: cont)
  | Lprim(Pfloatfield (n, _, _), args, loc) ->
      let cont = add_pseudo_event loc !compunit_name cont in
      comp_args stack_info env args sz (Kgetfloatfield n :: cont)
  | Lprim(p, args, _) ->
      let nargs = List.length args - 1 in
      comp_args stack_info env args sz
        (comp_primitive stack_info p (sz + nargs - 1) args :: cont)
  | Lstaticcatch (body, (i, vars) , handler, _, _) ->
      let vars = List.map fst vars in
      let nvars = List.length vars in
      let branch1, cont1 = make_branch cont in
      let r =
        if nvars <> 1 then begin (* general case *)
          let lbl_handler, cont2 =
            label_code
              (comp_expr
                stack_info
                (add_vars vars (sz+1) env)
                handler (sz+nvars) (add_pop nvars cont1)) in
          let stack_info =
            push_static_raise stack_info i lbl_handler (sz+nvars) in
          push_dummies nvars
            (comp_expr stack_info env body (sz+nvars)
            (add_pop nvars (branch1 :: cont2)))
        end else begin (* small optimization for nvars = 1 *)
          let var = match vars with [var] -> var | _ -> assert false in
          let lbl_handler, cont2 =
            label_code
              (Kpush::comp_expr stack_info
                (add_var var (sz+1) env)
                handler (sz+1) (add_pop 1 cont1)) in
          let stack_info =
            push_static_raise stack_info i lbl_handler sz in
          comp_expr stack_info env body sz (branch1 :: cont2)
        end in
      r
  | Lstaticraise (i, args) ->
      let cont = discard_dead_code cont in
      let label,size,tb = find_raise_label stack_info i in
      let cont = branch_to label cont in
      let rec loop sz tbb =
        if tb == tbb then add_pop (sz-size) cont
        else match tbb with
        | [] -> assert false
        | try_sz :: tbb -> add_pop (sz-try_sz-4) (Kpoptrap :: loop try_sz tbb)
      in
      let cont = loop sz stack_info.try_blocks in
      begin match args with
      | [arg] -> (* optim, argument passed in accumulator *)
          comp_expr stack_info env arg sz cont
      | _ -> comp_exit_args stack_info env args sz size cont
      end
  | Ltrywith(body, id, handler, _kind) ->
      let (branch1, cont1) = make_branch cont in
      let lbl_handler = new_label() in
      let body_cont =
        Kpoptrap :: branch1 ::
        Klabel lbl_handler :: Kpush ::
        comp_expr
          stack_info (add_var id (sz+1) env) handler (sz+1) (add_pop 1 cont1)
      in
      let stack_info =
        { stack_info with try_blocks = sz :: stack_info.try_blocks } in
      let l = comp_expr stack_info env body (sz+4) body_cont in
      Kpushtrap lbl_handler :: l
  | Lifthenelse(cond, ifso, ifnot, _kind) ->
      comp_binary_test stack_info env cond ifso ifnot sz cont
  | Lsequence(exp1, exp2) ->
      comp_expr stack_info env exp1 sz (comp_expr stack_info env exp2 sz cont)
  | Lwhile {wh_cond; wh_body} ->
      let lbl_loop = new_label() in
      let lbl_test = new_label() in
      Kbranch lbl_test :: Klabel lbl_loop :: Kcheck_signals ::
        comp_expr stack_info env wh_body sz
          (Klabel lbl_test ::
           comp_expr stack_info env wh_cond sz

             (Kbranchif lbl_loop :: add_const_unit cont))
  | Lfor {for_id; for_from; for_to; for_dir; for_body} ->
      let lbl_loop = new_label() in
      let lbl_exit = new_label() in
      let offset = match for_dir with Upto -> 1 | Downto -> -1 in
      let comp = match for_dir with Upto -> Cgt | Downto -> Clt in
      comp_expr stack_info env for_from sz
        (Kpush :: comp_expr stack_info env for_to (sz+1)
          (Kpush :: Kpush :: Kacc 2 :: Kintcomp comp :: Kbranchif lbl_exit ::
           Klabel lbl_loop :: Kcheck_signals ::
           comp_expr stack_info (add_var for_id (sz+1) env) for_body (sz+2)
             (Kacc 1 :: Kpush :: Koffsetint offset :: Kassign 2 ::
              Kacc 1 :: Kintcomp Cne :: Kbranchif lbl_loop ::
              Klabel lbl_exit :: add_const_unit (add_pop 2 cont))))
  | Lswitch(arg, sw, _loc, _kind) ->
      let (branch, cont1) = make_branch cont in
      let c = ref (discard_dead_code cont1) in

(* Build indirection vectors *)
      let store = Storer.mk_store () in
      let act_consts = Array.make sw.sw_numconsts 0
      and act_blocks = Array.make sw.sw_numblocks 0 in
      begin match sw.sw_failaction with (* default is index 0 *)
      | Some fail -> ignore (store.act_store () fail)
      | None      -> ()
      end ;
      List.iter
        (fun (n, act) -> act_consts.(n) <- store.act_store () act) sw.sw_consts;
      List.iter
        (fun (n, act) -> act_blocks.(n) <- store.act_store () act) sw.sw_blocks;
(* Compile and label actions *)
      let acts = store.act_get () in
(*
      let a = store.act_get_shared () in
      Array.iter
        (function
          | Switch.Shared (Lstaticraise _) -> ()
          | Switch.Shared act ->
              Printlambda.lambda Format.str_formatter act ;
              Printf.eprintf "SHARE BYTE:\n%s\n" (Format.flush_str_formatter ())
          | _ -> ())
        a ;
*)
      let lbls = Array.make (Array.length acts) 0 in
      for i = Array.length acts-1 downto 0 do
        let lbl,c1 =
          label_code (comp_expr stack_info env acts.(i) sz (branch :: !c)) in
        lbls.(i) <- lbl ;
        c := discard_dead_code c1
      done ;

(* Build label vectors *)
      let lbl_blocks = Array.make sw.sw_numblocks 0 in
      for i = sw.sw_numblocks - 1 downto 0 do
        lbl_blocks.(i) <- lbls.(act_blocks.(i))
      done;
      let lbl_consts = Array.make sw.sw_numconsts 0 in
      for i = sw.sw_numconsts - 1 downto 0 do
        lbl_consts.(i) <- lbls.(act_consts.(i))
      done;
      comp_expr stack_info env arg sz (Kswitch(lbl_consts, lbl_blocks) :: !c)
  | Lstringswitch (arg,sw,d,loc, kind) ->
      comp_expr stack_info env
        (Matching.expand_stringswitch loc kind arg sw d) sz cont
  | Lassign(id, expr) ->
      begin try
        let pos = Ident.find_same id env.ce_stack in
        comp_expr stack_info env expr sz (Kassign(sz - pos) :: cont)
      with Not_found ->
        fatal_error "Bytegen.comp_expr: assign"
      end
  | Levent(lam, lev) ->
      let ev_defname = string_of_scoped_location ~include_zero_alloc:false lev.lev_loc in
      let event kind info =
        { ev_pos = 0;                   (* patched in emitcode *)
          ev_module = Compilation_unit.full_path_as_string !compunit_name;
          ev_loc = to_location lev.lev_loc;
          ev_kind = kind;
          ev_defname;
          ev_info = info;
          ev_typenv = Env.summary lev.lev_env;
          ev_typsubst = Subst.identity;
          ev_compenv = env;
          ev_stacksize = sz;
          ev_repr =
            begin match lev.lev_repr with
              None ->
                Event_none
            | Some ({contents = 1} as repr) when lev.lev_kind = Lev_function ->
                Event_child repr
            | Some ({contents = 1} as repr) ->
                Event_parent repr
            | Some repr when lev.lev_kind = Lev_function ->
                Event_parent repr
            | Some repr ->
                Event_child repr
            end }
      in
      begin match lev.lev_kind with
        Lev_before ->
          let c = comp_expr stack_info env lam sz cont in
          let ev = event Event_before Event_other in
          add_event ev c
      | Lev_function ->
          let c = comp_expr stack_info env lam sz cont in
          let ev = event Event_pseudo Event_function in
          add_event ev c
      | Lev_pseudo ->
          let c = comp_expr stack_info env lam sz cont in
          let ev = event Event_pseudo Event_other in
          add_event ev c
      | Lev_after ty ->
          let preserve_tailcall =
            match lam with
            | Lprim(prim, _, _) -> preserve_tailcall_for_prim prim
            | Lapply {ap_region_close=rc; _}
            | Lsend(_, _, _, _, rc, _, _, _) ->
               not (is_nontail rc)
            | _ -> true
          in
          if preserve_tailcall && is_tailcall cont then
            (* don't destroy tail call opt *)
            comp_expr stack_info env lam sz cont
          else begin
            let info =
              match lam with
                Lapply{ap_args = args}  -> Event_return (List.length args)
              | Lsend(_, _, _, args, _, _, _, _) ->
                  Event_return (List.length args + 1)
              | Lprim(_,args,_)         -> Event_return (List.length args)
              | _                       -> Event_other
            in
            let ev = event (Event_after ty) info in
            let cont1 = add_event ev cont in
            comp_expr stack_info env lam sz cont1
          end
      end
  | Lifused (_, exp) ->
      comp_expr stack_info env exp sz cont
  | Lregion (exp, _) ->
      comp_expr stack_info env exp sz cont
  | Lexclave exp ->
      comp_expr stack_info env exp sz cont

(* Compile a list of arguments [e1; ...; eN] to a primitive operation.
   The values of eN ... e2 are pushed on the stack, e2 at top of stack,
   then e3, then ... The value of e1 is left in the accumulator. *)

and comp_args stack_info env argl sz cont =
  comp_expr_list stack_info env (List.rev argl) sz cont

and comp_expr_list stack_info env exprl sz cont = match exprl with
    [] -> cont
  | [exp] -> comp_expr stack_info env exp sz cont
  | exp :: rem ->
      comp_expr stack_info env exp sz
        (Kpush :: comp_expr_list stack_info env rem (sz+1) cont)

and comp_exit_args stack_info env argl sz pos cont =
   comp_expr_list_assign stack_info env (List.rev argl) sz pos cont

and comp_expr_list_assign stack_info env exprl sz pos cont = match exprl with
  | [] -> cont
  | exp :: rem ->
      comp_expr stack_info env exp sz
        (Kassign (sz-pos)
         ::comp_expr_list_assign stack_info env rem sz (pos-1) cont)

(* Compile an if-then-else test. *)

and comp_binary_test stack_info env cond ifso ifnot sz cont =
  let cont_cond =
    if ifnot = Lconst const_unit then begin
      let (lbl_end, cont1) = label_code cont in
      Kstrictbranchifnot lbl_end :: comp_expr stack_info env ifso sz cont1
    end else
    match code_as_jump stack_info ifso sz with
    | Some label ->
      let cont = comp_expr stack_info env ifnot sz cont in
      Kbranchif label :: cont
    | None ->
        match code_as_jump stack_info ifnot sz with
        | Some label ->
            let cont = comp_expr stack_info env ifso sz cont in
            Kbranchifnot label :: cont
        | None ->
            let (branch_end, cont1) = make_branch cont in
            let (lbl_not, cont2) =
              label_code(comp_expr stack_info env ifnot sz cont1) in
            Kbranchifnot lbl_not ::
            comp_expr stack_info env ifso sz (branch_end :: cont2) in

  comp_expr stack_info env cond sz cont_cond

(**** Compilation of a code block (with tracking of stack usage) ****)

let comp_block env exp sz cont =
  let stack_info = create_stack_info () in
  let code = comp_expr stack_info env exp sz cont in
  let used_safe = !(stack_info.max_stack_used) + Config.stack_safety_margin in
  if used_safe > Config.stack_threshold then
    Kconst(Const_base(Const_int used_safe)) ::
    Kccall("caml_ensure_stack_capacity", 1) ::
    code
  else
    code

(**** Compilation of functions ****)

let comp_function tc cont =
  let arity = List.length tc.params in
  let ce_stack, _last_pos =
    add_positions Ident.empty Fun.id ~pos:arity ~delta:(-1) tc.params
  in
  let env =
    { ce_stack;
      ce_closure =
        In_closure { entries = tc.entries; env_pos = 3 * tc.rec_pos }
    }
  in
  let cont =
    comp_block env tc.body arity (Kreturn arity :: cont) in
  if arity > 1 then
    Krestart :: Klabel tc.label :: Kgrab(arity - 1) :: cont
  else
    Klabel tc.label :: cont

let comp_remainder cont =
  let c = ref cont in
  begin try
    while true do
      c := comp_function (Stack.pop functions_to_compile) !c
    done
  with Stack.Empty ->
    ()
  end;
  !c

(**** Compilation of a lambda phrase ****)

let reset () =
  label_counter := 0;
  compunit_name := Compilation_unit.dummy;
  Stack.clear functions_to_compile

let compile_gen ?modulename ~init_stack expr =
  reset ();
  begin match modulename with
  | Some name -> compunit_name := name
  | None -> ()
  end;
  Fun.protect ~finally:reset (fun () ->
  let init_code = comp_block empty_env expr init_stack [] in
  if Stack.length functions_to_compile > 0 then begin
    let lbl_init = new_label() in
    (Kbranch lbl_init :: comp_remainder (Klabel lbl_init :: init_code)),
    false
  end else
    init_code, true)

let compile_implementation modulename expr =
  fst (compile_gen ~modulename ~init_stack:0 expr)

let compile_phrase expr =
  compile_gen ~init_stack:1 expr<|MERGE_RESOLUTION|>--- conflicted
+++ resolved
@@ -399,11 +399,8 @@
     | Ptagged_int_index -> ""
     | Punboxed_int_index Unboxed_int64 -> "_indexed_by_int64"
     | Punboxed_int_index Unboxed_int32 -> "_indexed_by_int32"
-<<<<<<< HEAD
     | Punboxed_int_index Unboxed_int16 -> "_indexed_by_int16"
     | Punboxed_int_index Unboxed_int8 -> "_indexed_by_int8"
-=======
->>>>>>> 782530d3
     | Punboxed_int_index Unboxed_nativeint -> "_indexed_by_nativeint"
   in
   prefix ^ suffix
