(**************************************************************************)
(*                                                                        *)
(*                                 OCaml                                  *)
(*                                                                        *)
(*             Xavier Leroy, projet Cristal, INRIA Rocquencourt           *)
(*                                                                        *)
(*   Copyright 1996 Institut National de Recherche en Informatique et     *)
(*     en Automatique.                                                    *)
(*                                                                        *)
(*   All rights reserved.  This file is distributed under the terms of    *)
(*   the GNU Lesser General Public License version 2.1, with the          *)
(*   special exception on linking described in the file LICENSE.          *)
(*                                                                        *)
(**************************************************************************)

(* Pretty-printing of registers *)

[@@@ocaml.warning "+a-4-9-40-41-42"]

open! Int_replace_polymorphic_compare [@@ocaml.warning "-66"]
open Format
open! Reg

let loc ?(wrap_out = fun ppf f -> f ppf) ~unknown ppf loc typ =
  match loc with
  | Unknown -> unknown ppf
  | Reg r ->
    wrap_out ppf (fun ppf -> fprintf ppf "%s" (Proc.register_name typ r))
  | Stack (Local s) ->
    wrap_out ppf (fun ppf ->
        fprintf ppf "s[%s:%i]" (Stack_class.tag (Stack_class.of_machtype typ)) s)
  | Stack (Incoming s) -> wrap_out ppf (fun ppf -> fprintf ppf "par[%i]" s)
  | Stack (Outgoing s) -> wrap_out ppf (fun ppf -> fprintf ppf "arg[%i]" s)
  | Stack (Domainstate s) -> wrap_out ppf (fun ppf -> fprintf ppf "ds[%i]" s)

let reg ppf r =
<<<<<<< HEAD
  fprintf ppf "%s:%s" (print r)
=======
  fprintf ppf "%s:%s" (name r)
>>>>>>> 6e7e1fe9
    (match (r.typ : Cmm.machtype_component) with
    | Val -> "V"
    | Addr -> "A"
    | Int -> "I"
    | Float -> "F"
    | Vec128 -> "X"
    | Valx2 -> "VV"
    | Float32 -> "S");
  fprintf ppf "/%i" r.stamp;
  loc
    ~wrap_out:(fun ppf f -> fprintf ppf "[%t]" f)
    ~unknown:(fun _ -> ())
    ppf r.loc r.typ

let regs' ?(print_reg = reg) ppf v =
  let reg = print_reg in
  match Array.length v with
  | 0 -> ()
  | 1 -> reg ppf v.(0)
  | n ->
    reg ppf v.(0);
    for i = 1 to n - 1 do
      fprintf ppf " %a" reg v.(i)
    done

let regs ppf v = regs' ppf v

let reglist ppf l = Format.pp_print_list ~pp_sep:pp_print_space reg ppf l

let regset ppf s =
  let first = ref true in
  Set.iter
    (fun r ->
      if !first
      then (
        first := false;
        fprintf ppf "%a" reg r)
      else fprintf ppf "@ %a" reg r)
    s

let regsetaddr' ?(print_reg = reg) ppf s =
  let reg = print_reg in
  let first = ref true in
  Set.iter
    (fun r ->
      if !first
      then (
        first := false;
        fprintf ppf "%a" reg r)
      else fprintf ppf "@ %a" reg r;
      match r.typ with
      | Val -> fprintf ppf "*"
      | Addr -> fprintf ppf "!"
      | _ -> ())
    s

let regsetaddr ppf s = regsetaddr' ppf s<|MERGE_RESOLUTION|>--- conflicted
+++ resolved
@@ -34,11 +34,7 @@
   | Stack (Domainstate s) -> wrap_out ppf (fun ppf -> fprintf ppf "ds[%i]" s)
 
 let reg ppf r =
-<<<<<<< HEAD
   fprintf ppf "%s:%s" (print r)
-=======
-  fprintf ppf "%s:%s" (name r)
->>>>>>> 6e7e1fe9
     (match (r.typ : Cmm.machtype_component) with
     | Val -> "V"
     | Addr -> "A"
