--- conflicted
+++ resolved
@@ -236,10 +236,7 @@
 type kind_for_unboxing =
   | Any
   | Boxed_integer of Lambda.boxed_integer
-<<<<<<< HEAD
-=======
   | Boxed_vector of Lambda.boxed_vector
->>>>>>> 9289e84a
   | Boxed_float
 
 type is_global = Global | Local
@@ -253,21 +250,15 @@
   { sym_name : string;
     sym_global : is_global }
 
-<<<<<<< HEAD
-=======
 type vec128_bits = { low : int64; high: int64 }
 
->>>>>>> 9289e84a
 let global_symbol sym_name = { sym_name; sym_global = Global }
 
 type expression =
     Cconst_int of int * Debuginfo.t
   | Cconst_natint of nativeint * Debuginfo.t
   | Cconst_float of float * Debuginfo.t
-<<<<<<< HEAD
-=======
   | Cconst_vec128 of vec128_bits * Debuginfo.t
->>>>>>> 9289e84a
   | Cconst_symbol of symbol * Debuginfo.t
   | Cvar of Backend_var.t
   | Clet of Backend_var.With_provenance.t * expression * expression
@@ -286,11 +277,7 @@
   | Ccatch of
       rec_flag
         * (static_label * (Backend_var.With_provenance.t * machtype) list
-<<<<<<< HEAD
-          * expression * Debuginfo.t) list
-=======
           * expression * Debuginfo.t * bool (* is_cold *)) list
->>>>>>> 9289e84a
         * expression * kind_for_unboxing
   | Cexit of exit_label * expression list * trap_action list
   | Ctrywith of expression * trywith_kind * Backend_var.With_provenance.t
@@ -326,10 +313,7 @@
   | Cint of nativeint
   | Csingle of float
   | Cdouble of float
-<<<<<<< HEAD
-=======
   | Cvec128 of vec128_bits
->>>>>>> 9289e84a
   | Csymbol_address of symbol
   | Cstring of string
   | Cskip of int
