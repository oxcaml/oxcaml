(**************************************************************************)
(*                                                                        *)
(*                                 OCaml                                  *)
(*                                                                        *)
(*             Xavier Leroy, projet Cristal, INRIA Rocquencourt           *)
(*                                                                        *)
(*   Copyright 1996 Institut National de Recherche en Informatique et     *)
(*     en Automatique.                                                    *)
(*                                                                        *)
(*   All rights reserved.  This file is distributed under the terms of    *)
(*   the GNU Lesser General Public License version 2.1, with the          *)
(*   special exception on linking described in the file LICENSE.          *)
(*                                                                        *)
(**************************************************************************)

(* Selection of pseudo-instructions, assignment of pseudo-registers,
   sequentialization. *)

[@@@ocaml.warning "+a-4-9-40-41-42"]

open Cmm
module Int = Numbers.Int
module V = Backend_var
module VP = Backend_var.With_provenance

<<<<<<< HEAD
type trap_stack_info =
  | Unreachable
  | Reachable of trap_stack

type static_handler =
  { regs : Reg.t array list;
    traps_ref : trap_stack_info ref
  }

type environment =
  { vars :
      (Reg.t array * Backend_var.Provenance.t option * Asttypes.mutable_flag)
      V.Map.t;
    static_exceptions : static_handler Int.Map.t;
        (** Which registers must be populated when jumping to the given
        handler. *)
    trap_stack : trap_stack
  }

let env_add ?(mut = Asttypes.Immutable) var regs env =
  let provenance = VP.provenance var in
  let var = VP.var var in
  { env with vars = V.Map.add var (regs, provenance, mut) env.vars }

let env_add_static_exception id v env =
  let r = ref Unreachable in
  let s : static_handler = { regs = v; traps_ref = r } in
  { env with static_exceptions = Int.Map.add id s env.static_exceptions }, r

let env_find id env =
  let regs, _provenance, _mut = V.Map.find id env.vars in
  regs

let env_find_mut id env =
  let regs, provenance, mut = V.Map.find id env.vars in
  (match mut with
  | Asttypes.Mutable -> ()
  | Asttypes.Immutable ->
    Misc.fatal_errorf "Selectgen.env_find_mut: %a is not mutable" V.print id);
  regs, provenance

let _env_find_with_provenance id env = V.Map.find id env.vars

let env_find_static_exception id env = Int.Map.find id env.static_exceptions

let env_enter_trywith env id =
  let env, _ = env_add_static_exception id [] env in
  env

let env_set_trap_stack env trap_stack = { env with trap_stack }

let rec combine_traps trap_stack = function
  | [] -> trap_stack
  | Push t :: l -> combine_traps (Specific_trap (t, trap_stack)) l
  | Pop _ :: l -> (
    match trap_stack with
    | Uncaught -> Misc.fatal_error "Trying to pop a trap from an empty stack"
    | Specific_trap (_, ts) -> combine_traps ts l)

let print_traps ppf traps =
  let rec print_traps ppf = function
    | Uncaught -> Format.fprintf ppf "T"
    | Specific_trap (lbl, ts) -> Format.fprintf ppf "%d::%a" lbl print_traps ts
  in
  Format.fprintf ppf "(%a)" print_traps traps

let set_traps nfail traps_ref base_traps exit_traps =
  let traps = combine_traps base_traps exit_traps in
  match !traps_ref with
  | Unreachable ->
    (* Format.eprintf "Traps for %d set to %a@." nfail print_traps traps; *)
    traps_ref := Reachable traps
  | Reachable prev_traps ->
    if prev_traps <> traps
    then
      Misc.fatal_errorf
        "Mismatching trap stacks for continuation %d@.Previous traps: %a@.New \
         traps: %a"
        nfail print_traps prev_traps print_traps traps
    else ()

let set_traps_for_raise env =
  let ts = env.trap_stack in
  match ts with
  | Uncaught -> ()
  | Specific_trap (lbl, _) -> (
    match env_find_static_exception lbl env with
    | s -> set_traps lbl s.traps_ref ts [Pop lbl]
    | exception Not_found ->
      Misc.fatal_errorf "Trap %d not registered in env" lbl)

let trap_stack_is_empty env =
  match env.trap_stack with Uncaught -> true | Specific_trap _ -> false

let pop_all_traps env =
  let rec pop_all acc = function
    | Uncaught -> acc
    | Specific_trap (lbl, t) -> pop_all (Pop lbl :: acc) t
  in
  pop_all [] env.trap_stack

let env_empty =
  { vars = V.Map.empty;
    static_exceptions = Int.Map.empty;
    trap_stack = Uncaught
  }

let select_mutable_flag : Asttypes.mutable_flag -> Mach.mutable_flag = function
  | Immutable -> Immutable
  | Mutable -> Mutable

(* Infer the type of the result of an operation *)

let oper_result_type = function
  | Capply (ty, _) -> ty
  | Cextcall { ty; ty_args = _; alloc = _; func = _ } -> ty
  | Cload { memory_chunk } -> (
    match memory_chunk with
    | Word_val -> typ_val
    | Single { reg = Float64 } | Double -> typ_float
    | Single { reg = Float32 } -> typ_float32
    | Onetwentyeight_aligned | Onetwentyeight_unaligned -> typ_vec128
    | _ -> typ_int)
  | Calloc _ -> typ_val
  | Cstore (_c, _) -> typ_void
  | Cdls_get -> typ_val
  | Cprefetch _ -> typ_void
  | Catomic _ -> typ_int
  | Caddi | Csubi | Cmuli | Cmulhi _ | Cdivi | Cmodi | Cand | Cor | Cxor | Clsl
  | Clsr | Casr | Cclz _ | Cctz _ | Cpopcnt | Cbswap _ | Ccmpi _ | Ccmpa _
  | Ccmpf _ ->
    typ_int
  | Caddv -> typ_val
  | Cadda -> typ_addr
  | Cnegf Float64
  | Cabsf Float64
  | Caddf Float64
  | Csubf Float64
  | Cmulf Float64
  | Cdivf Float64 ->
    typ_float
  | Cnegf Float32
  | Cabsf Float32
  | Caddf Float32
  | Csubf Float32
  | Cmulf Float32
  | Cdivf Float32 ->
    typ_float32
  | Cpackf32 -> typ_float
  | Ccsel ty -> ty
  | Creinterpret_cast Value_of_int -> typ_val
  | Creinterpret_cast V128_of_v128 -> typ_vec128
  | Creinterpret_cast (Float_of_int64 | Float_of_float32) -> typ_float
  | Creinterpret_cast (Float32_of_int32 | Float32_of_float) -> typ_float32
  | Creinterpret_cast (Int_of_value | Int64_of_float | Int32_of_float32) ->
    typ_int
  | Cstatic_cast (Float_of_float32 | Float_of_int Float64) -> typ_float
  | Cstatic_cast (Float32_of_float | Float_of_int Float32) -> typ_float32
  | Cstatic_cast (Int_of_float (Float64 | Float32)) -> typ_int
  | Cstatic_cast (V128_of_scalar _) -> typ_vec128
  | Cstatic_cast (Scalar_of_v128 Float64x2) -> typ_float
  | Cstatic_cast (Scalar_of_v128 Float32x4) -> typ_float32
  | Cstatic_cast (Scalar_of_v128 (Int8x16 | Int16x8 | Int32x4 | Int64x2)) ->
    typ_int
  | Craise _ -> typ_void
  | Cprobe _ -> typ_void
  | Cprobe_is_enabled _ -> typ_int
  | Copaque -> typ_val
  | Cpoll -> typ_void
  | Cbeginregion ->
    (* This must not be typ_val; the begin-region operation returns a naked
       pointer into the local allocation stack. *)
    typ_int
  | Cendregion -> typ_void
  | Ctuple_field (field, fields_ty) -> fields_ty.(field)

(* Infer the size in bytes of the result of an expression whose evaluation may
   be deferred (cf. [emit_parts]). *)

let size_component : machtype_component -> int = function
  | Val | Addr -> Arch.size_addr
  | Int -> Arch.size_int
  | Float -> Arch.size_float
  | Float32 ->
    (* CR layouts v5.1: reconsider when float32 fields are efficiently packed.
       Note that packed float32# arrays are handled via a separate path. *)
    Arch.size_float
  | Vec128 -> Arch.size_vec128

let size_machtype mty =
  let size = ref 0 in
  for i = 0 to Array.length mty - 1 do
    size := !size + size_component mty.(i)
  done;
  !size

let size_expr (env : environment) exp =
  let rec size localenv = function
    | Cconst_int _ | Cconst_natint _ -> Arch.size_int
    | Cconst_symbol _ -> Arch.size_addr
    | Cconst_float _ -> Arch.size_float
    | Cconst_float32 _ ->
      (* CR layouts v5.1: reconsider when float32 fields are efficiently packed.
         Note that packed float32# arrays are handled via a separate path. *)
      Arch.size_float
    | Cconst_vec128 _ -> Arch.size_vec128
    | Cvar id -> (
      try V.Map.find id localenv
      with Not_found -> (
        try
          let regs = env_find id env in
          size_machtype (Array.map (fun r -> r.typ) regs)
        with Not_found ->
          Misc.fatal_error
            ("Selection.size_expr: unbound var " ^ V.unique_name id)))
    | Ctuple el -> List.fold_right (fun e sz -> size localenv e + sz) el 0
    | Cop (op, _, _) -> size_machtype (oper_result_type op)
    | Clet (id, arg, body) ->
      size (V.Map.add (VP.var id) (size localenv arg) localenv) body
    | Csequence (_e1, e2) -> size localenv e2
    | _ -> Misc.fatal_error "Selection.size_expr"
  in
  size V.Map.empty exp

(* Swap the two arguments of an integer comparison *)

let swap_intcomp = function
  | Isigned cmp -> Isigned (swap_integer_comparison cmp)
  | Iunsigned cmp -> Iunsigned (swap_integer_comparison cmp)

(* Naming of registers *)

let all_regs_anonymous rv =
  try
    for i = 0 to Array.length rv - 1 do
      if not (Reg.anonymous rv.(i)) then raise Exit
    done;
    true
  with Exit -> false

let name_regs id rv =
  let id = VP.var id in
  if Array.length rv = 1
  then rv.(0).raw_name <- Raw_name.create_from_var id
  else
    for i = 0 to Array.length rv - 1 do
      rv.(i).raw_name <- Raw_name.create_from_var id;
      rv.(i).part <- Some i
    done

let maybe_emit_naming_op env ~bound_name seq regs =
  match bound_name with
  | None -> ()
  | Some bound_name ->
    let provenance = VP.provenance bound_name in
    if Option.is_some provenance
    then
      let bound_name = VP.var bound_name in
      let naming_op =
        Iname_for_debugger
          { ident = bound_name;
            provenance;
            which_parameter = None;
            is_assignment = false;
            regs
          }
      in
      seq#insert_debug env (Iop naming_op) Debuginfo.none [||] [||]

(* "Join" two instruction sequences, making sure they return their results in
   the same registers. *)

let join env opt_r1 seq1 opt_r2 seq2 ~bound_name =
  let maybe_emit_naming_op = maybe_emit_naming_op env ~bound_name in
  match opt_r1, opt_r2 with
  | None, _ -> opt_r2
  | _, None -> opt_r1
  | Some r1, Some r2 ->
    let l1 = Array.length r1 in
    assert (l1 = Array.length r2);
    let r = Array.make l1 Reg.dummy in
    for i = 0 to l1 - 1 do
      if Reg.anonymous r1.(i) && Cmm.ge_component r1.(i).typ r2.(i).typ
      then (
        r.(i) <- r1.(i);
        seq2#insert_move env r2.(i) r1.(i);
        maybe_emit_naming_op seq2 [| r1.(i) |])
      else if Reg.anonymous r2.(i) && Cmm.ge_component r2.(i).typ r1.(i).typ
      then (
        r.(i) <- r2.(i);
        seq1#insert_move env r1.(i) r2.(i);
        maybe_emit_naming_op seq1 [| r2.(i) |])
      else
        let typ = Cmm.lub_component r1.(i).typ r2.(i).typ in
        r.(i) <- Reg.create typ;
        seq1#insert_move env r1.(i) r.(i);
        maybe_emit_naming_op seq1 [| r.(i) |];
        seq2#insert_move env r2.(i) r.(i);
        maybe_emit_naming_op seq2 [| r.(i) |]
    done;
    Some r

(* Same, for N branches *)

let join_array env rs ~bound_name =
  let maybe_emit_naming_op = maybe_emit_naming_op env ~bound_name in
  let some_res = ref None in
  for i = 0 to Array.length rs - 1 do
    let r, _ = rs.(i) in
    match r with
    | None -> ()
    | Some r -> (
      match !some_res with
      | None -> some_res := Some (r, Array.map (fun r -> r.typ) r)
      | Some (r', types) ->
        let types =
          Array.map2 (fun r typ -> Cmm.lub_component r.typ typ) r types
        in
        some_res := Some (r', types))
  done;
  match !some_res with
  | None -> None
  | Some (template, types) ->
    let size_res = Array.length template in
    let res = Array.make size_res Reg.dummy in
    for i = 0 to size_res - 1 do
      res.(i) <- Reg.create types.(i)
    done;
    for i = 0 to Array.length rs - 1 do
      let r, s = rs.(i) in
      match r with
      | None -> ()
      | Some r ->
        s#insert_moves env r res;
        maybe_emit_naming_op s res
    done;
    Some res

(* Name of function being compiled *)
let current_function_name = ref ""

let current_function_is_check_enabled = ref false

module Effect = struct
  type t =
    | None
    | Raise
    | Arbitrary

  let join t1 t2 =
    match t1, t2 with
    | None, t2 -> t2
    | t1, None -> t1
    | Raise, Raise -> Raise
    | Arbitrary, _ | _, Arbitrary -> Arbitrary

  let pure = function None -> true | Raise | Arbitrary -> false
end

module Coeffect = struct
  type t =
    | None
    | Read_mutable
    | Arbitrary

  let join t1 t2 =
    match t1, t2 with
    | None, t2 -> t2
    | t1, None -> t1
    | Read_mutable, Read_mutable -> Read_mutable
    | Arbitrary, _ | _, Arbitrary -> Arbitrary

  let copure = function None -> true | Read_mutable | Arbitrary -> false
end

module Effect_and_coeffect : sig
  type t

  val none : t

  val arbitrary : t

  val effect : t -> Effect.t

  val coeffect : t -> Coeffect.t

  val pure_and_copure : t -> bool

  val effect_only : Effect.t -> t

  val coeffect_only : Coeffect.t -> t

  val create : Effect.t -> Coeffect.t -> t

  val join : t -> t -> t

  val join_list_map : 'a list -> ('a -> t) -> t
end = struct
  type t = Effect.t * Coeffect.t

  let none = Effect.None, Coeffect.None

  let arbitrary = Effect.Arbitrary, Coeffect.Arbitrary

  let effect (e, _ce) = e

  let coeffect (_e, ce) = ce

  let pure_and_copure (e, ce) = Effect.pure e && Coeffect.copure ce

  let effect_only e = e, Coeffect.None

  let coeffect_only ce = Effect.None, ce

  let create e ce = e, ce

  let join (e1, ce1) (e2, ce2) = Effect.join e1 e2, Coeffect.join ce1 ce2

  let join_list_map xs f =
    match xs with
    | [] -> none
    | x :: xs -> List.fold_left (fun acc x -> join acc (f x)) (f x) xs
end

let select_effects (e : Cmm.effects) : Effect.t =
  match e with No_effects -> None | Arbitrary_effects -> Arbitrary

let select_coeffects (e : Cmm.coeffects) : Coeffect.t =
  match e with No_coeffects -> None | Has_coeffects -> Arbitrary

=======
>>>>>>> fd9f7925
(* The default instruction selection class *)

type environment = unit Select_utils.environment

class virtual selector_generic =
  object (self : 'self)
<<<<<<< HEAD
    (* A syntactic criterion used in addition to judgements about (co)effects as
       to whether the evaluation of a given expression may be deferred by
       [emit_parts]. This criterion is a property of the instruction selection
       algorithm in this file rather than a property of the Cmm language. *)
    method is_simple_expr =
      function
      | Cconst_int _ -> true
      | Cconst_natint _ -> true
      | Cconst_float32 _ -> true
      | Cconst_float _ -> true
      | Cconst_symbol _ -> true
      | Cconst_vec128 _ -> true
      | Cvar _ -> true
      | Ctuple el -> List.for_all self#is_simple_expr el
      | Clet (_id, arg, body) | Clet_mut (_id, _, arg, body) ->
        self#is_simple_expr arg && self#is_simple_expr body
      | Cphantom_let (_var, _defining_expr, body) -> self#is_simple_expr body
      | Csequence (e1, e2) -> self#is_simple_expr e1 && self#is_simple_expr e2
      | Cop (op, args, _) -> (
        match op with
        (* Cextcall with neither effects nor coeffects is simple if its
           arguments are *)
        | Cextcall { effects = No_effects; coeffects = No_coeffects } ->
          List.for_all self#is_simple_expr args
          (* The following may have side effects *)
        | Capply _ | Cextcall _ | Calloc _ | Cstore _ | Craise _ | Catomic _
        | Cprobe _ | Cprobe_is_enabled _ | Copaque | Cpoll ->
          false
        | Cprefetch _ | Cbeginregion | Cendregion ->
          false
          (* avoid reordering *)
          (* The remaining operations are simple if their args are *)
        | Cload _ | Caddi | Csubi | Cmuli | Cmulhi _ | Cdivi | Cmodi | Cand
        | Cor | Cxor | Clsl | Clsr | Casr | Ccmpi _ | Caddv | Cadda | Ccmpa _
        | Cnegf _ | Cclz _ | Cctz _ | Cpopcnt | Cbswap _ | Ccsel _ | Cabsf _
        | Caddf _ | Csubf _ | Cmulf _ | Cdivf _ | Cpackf32 | Creinterpret_cast _
        | Cstatic_cast _ | Ctuple_field _ | Ccmpf _ | Cdls_get ->
          List.for_all self#is_simple_expr args)
      | Cassign _ | Cifthenelse _ | Cswitch _ | Ccatch _ | Cexit _ | Ctrywith _
        ->
        false
=======
    inherit
      [unit, Mach.operation, Mach.instruction_desc] Select_utils.common_selector
>>>>>>> fd9f7925

    method is_store op = match op with Istore (_, _, _) -> true | _ -> false

<<<<<<< HEAD
       In the case of e.g. an OCaml function call, the arguments whose
       evaluation cannot be deferred (cf. [emit_parts], below) are computed in
       right-to-left order first with their results going into temporaries, then
       the block is allocated, then the remaining arguments are evaluated before
       being combined with the temporaries. *)
    method effects_of exp =
      let module EC = Effect_and_coeffect in
      match exp with
      | Cconst_int _ | Cconst_natint _ | Cconst_float32 _ | Cconst_float _
      | Cconst_symbol _ | Cconst_vec128 _ | Cvar _ ->
        EC.none
      | Ctuple el -> EC.join_list_map el self#effects_of
      | Clet (_id, arg, body) | Clet_mut (_id, _, arg, body) ->
        EC.join (self#effects_of arg) (self#effects_of body)
      | Cphantom_let (_var, _defining_expr, body) -> self#effects_of body
      | Csequence (e1, e2) -> EC.join (self#effects_of e1) (self#effects_of e2)
      | Cifthenelse (cond, _ifso_dbg, ifso, _ifnot_dbg, ifnot, _dbg, _kind) ->
        EC.join (self#effects_of cond)
          (EC.join (self#effects_of ifso) (self#effects_of ifnot))
      | Cop (op, args, _) ->
        let from_op =
          match op with
          | Cextcall { effects = e; coeffects = ce } ->
            EC.create (select_effects e) (select_coeffects ce)
          | Capply _ | Cprobe _ | Copaque | Cpoll -> EC.arbitrary
          | Calloc Alloc_heap -> EC.none
          | Calloc Alloc_local -> EC.coeffect_only Coeffect.Arbitrary
          | Cstore _ -> EC.effect_only Effect.Arbitrary
          | Cbeginregion | Cendregion -> EC.arbitrary
          | Cprefetch _ -> EC.arbitrary
          | Catomic _ -> EC.arbitrary
          | Craise _ -> EC.effect_only Effect.Raise
          | Cload { mutability = Asttypes.Immutable } -> EC.none
          | Cload { mutability = Asttypes.Mutable } | Cdls_get ->
            EC.coeffect_only Coeffect.Read_mutable
          | Cprobe_is_enabled _ -> EC.coeffect_only Coeffect.Arbitrary
          | Ctuple_field _ | Caddi | Csubi | Cmuli | Cmulhi _ | Cdivi | Cmodi
          | Cand | Cor | Cxor | Cbswap _ | Ccsel _ | Cclz _ | Cctz _ | Cpopcnt
          | Clsl | Clsr | Casr | Ccmpi _ | Caddv | Cadda | Ccmpa _ | Cnegf _
          | Cabsf _ | Caddf _ | Csubf _ | Cmulf _ | Cdivf _ | Cpackf32
          | Creinterpret_cast _ | Cstatic_cast _ | Ccmpf _ ->
            EC.none
        in
        EC.join from_op (EC.join_list_map args self#effects_of)
      | Cassign _ | Cswitch _ | Ccatch _ | Cexit _ | Ctrywith _ -> EC.arbitrary

    (* Says whether an integer constant is a suitable immediate argument for the
       given integer operation *)
    method is_immediate op n =
      match op with
      | Ilsl | Ilsr | Iasr -> n >= 0 && n < Arch.size_int * 8
      | _ -> false
=======
    method lift_op op = Iop op

    method make_store mem_chunk addr_mode is_assignment =
      Mach.Iop (Mach.Istore (mem_chunk, addr_mode, is_assignment))

    method make_stack_offset stack_ofs = Iop (Istackoffset stack_ofs)
>>>>>>> fd9f7925

    method make_name_for_debugger ~ident ~which_parameter ~provenance
        ~is_assignment ~regs =
      Mach.Iop
        (Mach.Iname_for_debugger
           { ident; which_parameter; provenance; is_assignment; regs })

    (* Default instruction selection for stores (of words) *)

    method select_store is_assign addr arg : Mach.operation * Cmm.expression =
      Istore (Word_val, addr, is_assign), arg

    (* call marking methods, documented in selectgen.mli *)
    val contains_calls = ref false

    method mark_call = contains_calls := true

    method mark_tailcall = ()

    method mark_c_tailcall = if !Clflags.debug then contains_calls := true

    method mark_instr : Mach.instruction_desc -> unit =
      function
      | Iop (Icall_ind | Icall_imm _ | Iextcall _ | Iprobe _) -> self#mark_call
      | Iop (Itailcall_ind | Itailcall_imm _) -> self#mark_tailcall
      | Iop (Ialloc _) | Iop (Ipoll _) ->
        self#mark_call (* caml_alloc*, caml_garbage_collection (incl. polls) *)
      | Iraise raise_kind -> (
        match raise_kind with
        | Lambda.Raise_notrace -> ()
        | Lambda.Raise_regular | Lambda.Raise_reraise ->
          (* PR#6239 *)
          (* caml_stash_backtrace; we #mark_call rather than #mark_c_tailcall to
             get a good stack backtrace *)
          self#mark_call)
      | Itrywith _ -> self#mark_call
      | _ -> ()

    (* Default instruction selection for operators *)

    method select_operation (op : Cmm.operation) (args : Cmm.expression list)
        _dbg : Mach.operation * Cmm.expression list =
      let open Mach in
      match op, args with
      | Capply _, Cconst_symbol (func, _dbg) :: rem -> Icall_imm { func }, rem
      | Capply _, _ -> Icall_ind, args
      | Cextcall { func; builtin = true }, _ ->
        Misc.fatal_errorf
          "Selection.select_operation: builtin not recognized %s" func ()
      | Cextcall { func; alloc; ty; ty_args; returns; builtin = false }, _ ->
        ( Iextcall { func; alloc; ty_res = ty; ty_args; returns; stack_ofs = -1 },
          args )
      | Cload { memory_chunk; mutability; is_atomic }, [arg] ->
        let addressing_mode, eloc = self#select_addressing memory_chunk arg in
        Iload { memory_chunk; addressing_mode; mutability; is_atomic }, [eloc]
      | Cstore (chunk, init), [arg1; arg2] ->
        let addr, eloc = self#select_addressing chunk arg1 in
        let is_assign =
          match init with Initialization -> false | Assignment -> true
        in
        if chunk = Word_int || chunk = Word_val
        then
          let op, newarg2 = self#select_store is_assign addr arg2 in
          op, [newarg2; eloc]
        else Istore (chunk, addr, is_assign), [arg2; eloc]
        (* Inversion addr/datum in Istore *)
      | Cdls_get, _ -> Idls_get, args
      | Cpoll, _ -> Ipoll { return_label = None }, args
      | Calloc mode, _ -> Ialloc { bytes = 0; dbginfo = []; mode }, args
      | Caddi, _ -> self#select_arith_comm Iadd args
      | Csubi, _ -> self#select_arith Isub args
      | Cmuli, _ -> self#select_arith_comm Imul args
      | Cmulhi { signed }, _ -> self#select_arith_comm (Imulh { signed }) args
      | Cdivi, _ -> Iintop Idiv, args
      | Cmodi, _ -> Iintop Imod, args
      | Cand, _ -> self#select_arith_comm Iand args
      | Cor, _ -> self#select_arith_comm Ior args
      | Cxor, _ -> self#select_arith_comm Ixor args
      | Clsl, _ -> self#select_arith Ilsl args
      | Clsr, _ -> self#select_arith Ilsr args
      | Casr, _ -> self#select_arith Iasr args
      | Cclz { arg_is_non_zero }, _ -> Iintop (Iclz { arg_is_non_zero }), args
      | Cctz { arg_is_non_zero }, _ -> Iintop (Ictz { arg_is_non_zero }), args
      | Cpopcnt, _ -> Iintop Ipopcnt, args
      | Ccmpi comp, _ -> self#select_arith_comp (Isigned comp) args
      | Caddv, _ -> self#select_arith_comm Iadd args
      | Cadda, _ -> self#select_arith_comm Iadd args
      | Ccmpa comp, _ -> self#select_arith_comp (Iunsigned comp) args
      | Ccmpf (w, comp), _ -> Ifloatop (w, Icompf comp), args
      | Ccsel _, [cond; ifso; ifnot] ->
        let cond, earg = self#select_condition cond in
        Icsel cond, [earg; ifso; ifnot]
      | Cnegf w, _ -> Ifloatop (w, Inegf), args
      | Cabsf w, _ -> Ifloatop (w, Iabsf), args
      | Caddf w, _ -> Ifloatop (w, Iaddf), args
      | Csubf w, _ -> Ifloatop (w, Isubf), args
      | Cmulf w, _ -> Ifloatop (w, Imulf), args
      | Cdivf w, _ -> Ifloatop (w, Idivf), args
      | Creinterpret_cast cast, _ -> Ireinterpret_cast cast, args
      | Cstatic_cast cast, _ -> Istatic_cast cast, args
      | Catomic { op = Fetch_and_add; size }, [src; dst] ->
        let dst_size =
          match size with
          | Word | Sixtyfour -> Word_int
          | Thirtytwo -> Thirtytwo_signed
        in
        let addr, eloc = self#select_addressing dst_size dst in
        Iintop_atomic { op = Fetch_and_add; size; addr }, [src; eloc]
      | Catomic { op = Compare_and_swap; size }, [compare_with; set_to; dst] ->
        let dst_size =
          match size with
          | Word | Sixtyfour -> Word_int
          | Thirtytwo -> Thirtytwo_signed
        in
        let addr, eloc = self#select_addressing dst_size dst in
        ( Iintop_atomic { op = Compare_and_swap; size; addr },
          [compare_with; set_to; eloc] )
      | Cprobe { name; handler_code_sym; enabled_at_init }, _ ->
        Iprobe { name; handler_code_sym; enabled_at_init }, args
      | Cprobe_is_enabled { name }, _ -> Iprobe_is_enabled { name }, []
      | Cbeginregion, _ -> Ibeginregion, []
      | Cendregion, _ -> Iendregion, args
      | _ -> Misc.fatal_error "Selection.select_oper"

    method private select_arith_comm (op : Mach.integer_operation)
        (args : Cmm.expression list) : Mach.operation * Cmm.expression list =
      match args with
      | [arg; Cconst_int (n, _)] when self#is_immediate op n ->
        Iintop_imm (op, n), [arg]
      | [Cconst_int (n, _); arg] when self#is_immediate op n ->
        Iintop_imm (op, n), [arg]
      | _ -> Iintop op, args

    method private select_arith (op : Mach.integer_operation)
        (args : Cmm.expression list) : Mach.operation * Cmm.expression list =
      match args with
      | [arg; Cconst_int (n, _)] when self#is_immediate op n ->
        Iintop_imm (op, n), [arg]
      | _ -> Iintop op, args

    method private select_arith_comp (cmp : Mach.integer_comparison)
        (args : Cmm.expression list) : Mach.operation * Cmm.expression list =
      match args with
      | [arg; Cconst_int (n, _)] when self#is_immediate (Mach.Icomp cmp) n ->
        Iintop_imm (Icomp cmp, n), [arg]
      | [Cconst_int (n, _); arg]
        when self#is_immediate (Mach.Icomp (Select_utils.swap_intcomp cmp)) n ->
        Iintop_imm (Icomp (Select_utils.swap_intcomp cmp), n), [arg]
      | _ -> Iintop (Icomp cmp), args

    (* Buffering of instruction sequences *)

    val mutable instr_seq = Mach.dummy_instr

    method insert_debug _env desc dbg arg res =
      instr_seq <- Mach.instr_cons_debug desc arg res dbg instr_seq

    method insert _env desc arg res =
      (* CR mshinwell: fix debuginfo *)
      instr_seq <- Mach.instr_cons_debug desc arg res Debuginfo.none instr_seq

    method extract_onto (o : Mach.instruction) : Mach.instruction =
      let rec extract res i =
        if i == Mach.dummy_instr
        then res
        else extract { i with Mach.next = res } i.Mach.next
      in
      extract o instr_seq

    method extract = self#extract_onto (Mach.end_instr ())

    (* Insert a sequence of moves from one pseudoreg set to another. *)

    method insert_move env src dst =
      if src.Reg.stamp <> dst.Reg.stamp
      then self#insert env Mach.(Iop Imove) [| src |] [| dst |]

    (* Emit an expression.

       [bound_name] is the name that will be bound to the result of evaluating
       the expression, if such exists. This is used for emitting debugging info.

       Returns: - [None] if the expression does not finish normally (e.g.
       raises) - [Some rs] if the expression yields a result in registers
       [rs] *)
    method emit_expr (env : environment) exp ~bound_name =
      self#emit_expr_aux env exp ~bound_name

    (* Emit an expression which may end some regions early.

       Returns: - [None] if the expression does not finish normally (e.g.
       raises) - [Some (rs, unclosed)] if the expression yields a result in
       [rs], having left [unclosed] (a suffix of env.regions) regions open *)
    method emit_expr_aux (env : environment) exp ~bound_name
        : Reg.t array option =
      (* Normal case of returning a value: no regions are closed *)
      let ret res = Some res in
      match exp with
      | Cconst_int (n, _dbg) ->
        let r = self#regs_for typ_int in
        ret (self#insert_op env (Mach.Iconst_int (Nativeint.of_int n)) [||] r)
      | Cconst_natint (n, _dbg) ->
        let r = self#regs_for typ_int in
        ret (self#insert_op env (Mach.Iconst_int n) [||] r)
      | Cconst_float32 (n, _dbg) ->
        let r = self#regs_for typ_float32 in
        ret
          (self#insert_op env
             (Mach.Iconst_float32 (Int32.bits_of_float n))
             [||] r)
      | Cconst_float (n, _dbg) ->
        let r = self#regs_for typ_float in
        ret
          (self#insert_op env
             (Mach.Iconst_float (Int64.bits_of_float n))
             [||] r)
      | Cconst_vec128 (bits, _dbg) ->
        let r = self#regs_for typ_vec128 in
        ret (self#insert_op env (Mach.Iconst_vec128 bits) [||] r)
      | Cconst_symbol (n, _dbg) ->
        (* Cconst_symbol _ evaluates to a statically-allocated address, so its
           value fits in a typ_int register and is never changed by the GC.

           Some Cconst_symbols point to statically-allocated blocks, some of
           which may point to heap values. However, any such blocks will be
           registered in the compilation unit's global roots structure, so
           adding this register to the frame table would be redundant *)
        let r = self#regs_for typ_int in
        ret (self#insert_op env (Mach.Iconst_symbol n) [||] r)
      | Cvar v -> (
        try ret (Select_utils.env_find v env)
        with Not_found ->
          Misc.fatal_error
            ("Selection.emit_expr: unbound var " ^ V.unique_name v))
      | Clet (v, e1, e2) -> (
        match self#emit_expr env e1 ~bound_name:(Some v) with
        | None -> None
        | Some r1 -> self#emit_expr_aux (self#bind_let env v r1) e2 ~bound_name)
      | Clet_mut (v, k, e1, e2) -> (
        match self#emit_expr env e1 ~bound_name:(Some v) with
        | None -> None
        | Some r1 ->
          self#emit_expr_aux (self#bind_let_mut env v k r1) e2 ~bound_name)
      | Cphantom_let (_var, _defining_expr, body) ->
        self#emit_expr_aux env body ~bound_name
      | Cassign (v, e1) -> (
        let rv, provenance =
          try Select_utils.env_find_mut v env
          with Not_found ->
            Misc.fatal_error ("Selection.emit_expr: unbound var " ^ V.name v)
        in
        match self#emit_expr env e1 ~bound_name:None with
        | None -> None
        | Some r1 ->
          (if Option.is_some provenance
          then
            let naming_op =
              Mach.Iname_for_debugger
                { ident = v;
                  provenance;
                  which_parameter = None;
                  is_assignment = true;
                  regs = r1
                }
            in
            self#insert_debug env (Mach.Iop naming_op) Debuginfo.none [||] [||]);
          self#insert_moves env r1 rv;
          ret [||])
      | Ctuple [] -> ret [||]
      | Ctuple exp_list -> (
        match self#emit_parts_list env exp_list with
        | None -> None
        | Some (simple_list, ext_env) ->
          ret (self#emit_tuple ext_env simple_list))
      | Cop (Craise k, [arg], dbg) -> (
        match self#emit_expr env arg ~bound_name:None with
        | None -> None
        | Some r1 ->
          let rd = [| Proc.loc_exn_bucket |] in
          self#insert env (Mach.Iop Imove) r1 rd;
          self#insert_debug env (Mach.Iraise k) dbg rd [||];
          Select_utils.set_traps_for_raise env;
          None)
      | Cop (Copaque, args, dbg) -> (
        match self#emit_parts_list env args with
        | None -> None
        | Some (simple_args, env) ->
          let rs = self#emit_tuple env simple_args in
          ret (self#insert_op_debug env Mach.Iopaque dbg rs rs))
      | Cop (Ctuple_field (field, fields_layout), [arg], _dbg) -> (
        match self#emit_expr env arg ~bound_name:None with
        | None -> None
        | Some loc_exp ->
          let flat_size a =
            Array.fold_left (fun acc t -> acc + Array.length t) 0 a
          in
          assert (Array.length loc_exp = flat_size fields_layout);
          let before = Array.sub fields_layout 0 field in
          let size_before = flat_size before in
          let field_slice =
            Array.sub loc_exp size_before (Array.length fields_layout.(field))
          in
          ret field_slice)
      | Cop (op, args, dbg) -> (
        match self#emit_parts_list env args with
        | None -> None
        | Some (simple_args, env) -> (
          let add_naming_op_for_bound_name regs =
            match bound_name with
            | None -> ()
            | Some bound_name ->
              let provenance = VP.provenance bound_name in
              if Option.is_some provenance
              then
                let bound_name = VP.var bound_name in
                let naming_op =
                  Mach.Iname_for_debugger
                    { ident = bound_name;
                      provenance;
                      which_parameter = None;
                      is_assignment = false;
                      regs
                    }
                in
                self#insert_debug env (Mach.Iop naming_op) Debuginfo.none [||]
                  [||]
          in
          let ty = Select_utils.oper_result_type op in
          let new_op, new_args = self#select_operation op simple_args dbg in
          match new_op with
          | Icall_ind ->
            let r1 = self#emit_tuple env new_args in
            let rarg = Array.sub r1 1 (Array.length r1 - 1) in
            let rd = self#regs_for ty in
            let loc_arg, stack_ofs_args = Proc.loc_arguments (Reg.typv rarg) in
            let loc_res, stack_ofs_res = Proc.loc_results_call (Reg.typv rd) in
            let stack_ofs = Stdlib.Int.max stack_ofs_args stack_ofs_res in
            self#insert_move_args env rarg loc_arg stack_ofs;
            self#insert_debug env (Mach.Iop new_op) dbg
              (Array.append [| r1.(0) |] loc_arg)
              loc_res;
            (* The destination registers (as per the procedure calling
               convention) need to be named right now, otherwise the result of
               the function call may be unavailable in the debugger immediately
               after the call. *)
            add_naming_op_for_bound_name loc_res;
            self#insert_move_results env loc_res rd stack_ofs;
            Select_utils.set_traps_for_raise env;
            Some rd
          | Icall_imm _ ->
            let r1 = self#emit_tuple env new_args in
            let rd = self#regs_for ty in
            let loc_arg, stack_ofs_args = Proc.loc_arguments (Reg.typv r1) in
            let loc_res, stack_ofs_res = Proc.loc_results_call (Reg.typv rd) in
            let stack_ofs = Stdlib.Int.max stack_ofs_args stack_ofs_res in
            self#insert_move_args env r1 loc_arg stack_ofs;
            self#insert_debug env (Mach.Iop new_op) dbg loc_arg loc_res;
            add_naming_op_for_bound_name loc_res;
            self#insert_move_results env loc_res rd stack_ofs;
            Select_utils.set_traps_for_raise env;
            Some rd
          | Iextcall ({ func; ty_args; returns; _ } as r) ->
            let loc_arg, stack_ofs =
              self#emit_extcall_args env ty_args new_args
            in
            let keep_for_checking =
              (not returns)
              && !Select_utils.current_function_is_check_enabled
              && String.equal func Cmm.caml_flambda2_invalid
            in
            let returns, ty =
              if keep_for_checking then true, typ_int else returns, ty
            in
            let rd = self#regs_for ty in
            let loc_res =
              self#insert_op_debug env
                (Mach.Iextcall { r with stack_ofs; returns })
                dbg loc_arg
                (Proc.loc_external_results (Reg.typv rd))
            in
            add_naming_op_for_bound_name loc_res;
            self#insert_move_results env loc_res rd stack_ofs;
            Select_utils.set_traps_for_raise env;
            if returns then ret rd else None
          | Ialloc { bytes = _; mode } ->
            let rd = self#regs_for typ_val in
            let bytes = Select_utils.size_expr env (Ctuple new_args) in
            let alloc_words = (bytes + Arch.size_addr - 1) / Arch.size_addr in
            let op =
              Mach.Ialloc
                { bytes = alloc_words * Arch.size_addr;
                  dbginfo = [{ alloc_words; alloc_dbg = dbg }];
                  mode
                }
            in
            self#insert_debug env (Mach.Iop op) dbg [||] rd;
            add_naming_op_for_bound_name rd;
            self#emit_stores env dbg new_args rd;
            Select_utils.set_traps_for_raise env;
            ret rd
          | Iprobe _ ->
            let r1 = self#emit_tuple env new_args in
            let rd = self#regs_for ty in
            let rd = self#insert_op_debug env new_op dbg r1 rd in
            Select_utils.set_traps_for_raise env;
            ret rd
          | op ->
            let r1 = self#emit_tuple env new_args in
            let rd = self#regs_for ty in
            add_naming_op_for_bound_name rd;
            ret (self#insert_op_debug env op dbg r1 rd)))
      | Csequence (e1, e2) -> (
        match self#emit_expr env e1 ~bound_name:None with
        | None -> None
        | Some _ -> self#emit_expr_aux env e2 ~bound_name)
      | Cifthenelse (econd, _ifso_dbg, eif, _ifnot_dbg, eelse, dbg, _kind) -> (
        let cond, earg = self#select_condition econd in
        match self#emit_expr env earg ~bound_name:None with
        | None -> None
        | Some rarg ->
          let rif, (sif : 'self) = self#emit_sequence env eif ~bound_name in
          let relse, (selse : 'self) =
            self#emit_sequence env eelse ~bound_name
          in
          let r = Select_utils.join env rif sif relse selse ~bound_name in
          self#insert_debug env
            (Mach.Iifthenelse (cond, sif#extract, selse#extract))
            dbg rarg [||];
          r)
      | Cswitch (esel, index, ecases, dbg, _kind) -> (
        match self#emit_expr env esel ~bound_name:None with
        | None -> None
        | Some rsel ->
          let rscases =
            Array.map
              (fun (case, _dbg) -> self#emit_sequence env case ~bound_name)
              ecases
          in
          let r = Select_utils.join_array env rscases ~bound_name in
          self#insert_debug env
            (Mach.Iswitch (index, Array.map (fun (_, s) -> s#extract) rscases))
            dbg rsel [||];
          r)
      | Ccatch (_, [], e1, _) -> self#emit_expr_aux env e1 ~bound_name
      | Ccatch (rec_flag, handlers, body, _) ->
        let handlers =
          List.map
            (fun (nfail, ids, e2, dbg, is_cold) ->
              let rs =
                List.map
                  (fun (id, typ) ->
                    let r = self#regs_for typ in
                    Select_utils.name_regs id r;
                    r)
                  ids
              in
              nfail, ids, rs, e2, dbg, is_cold)
            handlers
        in
        let env, handlers_map =
          (* Since the handlers may be recursive, and called from the body, the
             same environment is used for translating both the handlers and the
             body. *)
          List.fold_left
            (fun (env, map) (nfail, ids, rs, e2, dbg, is_cold) ->
              let env, r =
                Select_utils.env_add_static_exception nfail rs env ()
              in
              env, Int.Map.add nfail (r, (ids, rs, e2, dbg, is_cold)) map)
            (env, Int.Map.empty) handlers
        in
        let r_body, s_body = self#emit_sequence env body ~bound_name in
        let translate_one_handler nfail
            (traps_info, (ids, rs, e2, _dbg, is_cold)) =
          assert (List.length ids = List.length rs);
          let trap_stack =
            match (!traps_info : Select_utils.trap_stack_info) with
            | Unreachable -> assert false
            | Reachable t -> t
          in
          let ids_and_rs = List.combine ids rs in
          let new_env =
            List.fold_left
              (fun env ((id, _typ), r) -> Select_utils.env_add id r env)
              (Select_utils.env_set_trap_stack env trap_stack)
              ids_and_rs
          in
          let r, s =
            self#emit_sequence new_env e2 ~bound_name:None ~at_start:(fun seq ->
                List.iter
                  (fun ((var, _typ), r) ->
                    let provenance = VP.provenance var in
                    if Option.is_some provenance
                    then
                      let var = VP.var var in
                      let naming_op =
                        Mach.Iname_for_debugger
                          { ident = var;
                            provenance;
                            which_parameter = None;
                            is_assignment = false;
                            regs = r
                          }
                      in
                      seq#insert_debug env (Mach.Iop naming_op) Debuginfo.none
                        [||] [||])
                  ids_and_rs)
          in
          (nfail, trap_stack, is_cold), (r, s)
        in
        let rec build_all_reachable_handlers ~already_built ~not_built =
          let not_built, to_build =
            Int.Map.partition
              (fun _n (r, _) -> !r = Select_utils.Unreachable)
              not_built
          in
          if Int.Map.is_empty to_build
          then already_built
          else
            let already_built =
              Int.Map.fold
                (fun nfail handler already_built ->
                  translate_one_handler nfail handler :: already_built)
                to_build already_built
            in
            build_all_reachable_handlers ~already_built ~not_built
        in
        let l =
          build_all_reachable_handlers ~already_built:[] ~not_built:handlers_map
          (* Note: we're dropping unreachable handlers here *)
        in
        let a = Array.of_list ((r_body, s_body) :: List.map snd l) in
        let r = Select_utils.join_array env a ~bound_name in
        let aux ((nfail, ts, is_cold), (_r, s)) =
          nfail, ts, s#extract, is_cold
        in
        let final_trap_stack =
          match r_body with
          | Some _ -> env.trap_stack
          | None -> (
            (* The body never returns, so the trap stack at the end of the catch
               is the one from the handlers *)
            match l with
            | [] ->
              (* This whole catch never returns *)
              env.trap_stack
            | ((_, ts, _), (_, _)) :: tl ->
              assert (List.for_all (fun ((_, ts', _), (_, _)) -> ts = ts') tl);
              ts)
        in
        self#insert env
          (Mach.Icatch
             (rec_flag, final_trap_stack, List.map aux l, s_body#extract))
          [||] [||];
        r
      | Cexit (lbl, args, traps) -> (
        match self#emit_parts_list env args with
        | None -> None
        | Some (simple_list, ext_env) -> (
          match lbl with
          | Lbl nfail ->
            let src = self#emit_tuple ext_env simple_list in
            let handler =
              try Select_utils.env_find_static_exception nfail env
              with Not_found ->
                Misc.fatal_error
                  ("Selection.emit_expr: unbound label "
                 ^ Stdlib.Int.to_string nfail)
            in
            (* Intermediate registers to handle cases where some registers from
               src are present in dest *)
            let tmp_regs = Reg.createv_like src in
            (* Ccatch registers must not contain out of heap pointers *)
            Array.iter (fun reg -> assert (reg.Reg.typ <> Addr)) src;
            self#insert_moves env src tmp_regs;
            self#insert_moves env tmp_regs (Array.concat handler.regs);
            self#insert env (Mach.Iexit (nfail, traps)) [||] [||];
            Select_utils.set_traps nfail handler.traps_ref env.trap_stack traps;
            None
          | Return_lbl -> (
            match simple_list with
            | [expr] ->
              self#emit_return ext_env expr traps;
              None
            | [] ->
              Misc.fatal_error "Selection.emit_expr: Return without arguments"
            | _ :: _ :: _ ->
              Misc.fatal_error
                "Selection.emit_expr: Return with too many arguments")))
      | Ctrywith (e1, exn_cont, v, e2, dbg, _value_kind) -> (
        let env_body = Select_utils.env_enter_trywith env exn_cont () in
        let r1, s1 = self#emit_sequence env_body e1 ~bound_name in
        let rv = self#regs_for typ_val in
        let with_handler env_handler e2 =
          let r2, s2 =
            self#emit_sequence env_handler e2 ~bound_name ~at_start:(fun seq ->
                let provenance = VP.provenance v in
                if Option.is_some provenance
                then
                  let var = VP.var v in
                  let naming_op =
                    Mach.Iname_for_debugger
                      { ident = var;
                        provenance;
                        which_parameter = None;
                        is_assignment = false;
                        regs = rv
                      }
                  in
                  seq#insert_debug env (Mach.Iop naming_op) Debuginfo.none [||]
                    [||])
          in
          let r = Select_utils.join env r1 s1 r2 s2 ~bound_name in
          self#insert env
            (Mach.Itrywith
               ( s1#extract,
                 exn_cont,
                 ( env_handler.Select_utils.trap_stack,
                   Mach.instr_cons_debug (Mach.Iop Imove)
                     [| Proc.loc_exn_bucket |] rv dbg s2#extract ) ))
            [||] [||];
          r
        in
        let env = Select_utils.env_add v rv env in
        match Select_utils.env_find_static_exception exn_cont env_body with
        | { traps_ref = { contents = Reachable ts }; _ } ->
          with_handler (Select_utils.env_set_trap_stack env ts) e2
        | { traps_ref = { contents = Unreachable }; _ } ->
          let dummy_constant = Cconst_int (1, Debuginfo.none) in
          let segfault =
            Cmm.(
              Cop
                ( Cload
                    { memory_chunk = Word_int;
                      mutability = Mutable;
                      is_atomic = false
                    },
                  [Cconst_int (0, Debuginfo.none)],
                  Debuginfo.none ))
          in
          let dummy_raise =
            Cop (Craise Raise_notrace, [dummy_constant], Debuginfo.none)
          in
          let unreachable =
            (* The use of a raise operation means that this handler is known not
               to return, making it compatible with any layout for the body or
               surrounding code. We also set the trap stack to [Uncaught] to
               ensure that we don't introduce spurious control-flow edges inside
               the function. *)
            Csequence (segfault, dummy_raise)
          in
          let env = Select_utils.env_set_trap_stack env Uncaught in
          with_handler env unreachable
          (* Misc.fatal_errorf "Selection.emit_expr: \ * Unreachable exception
             handler %d" lbl *)
        | exception Not_found ->
          Misc.fatal_errorf "Selection.emit_expr: Unbound handler %d" exn_cont)

    method private emit_sequence ?at_start (env : environment) exp ~bound_name
        : _ * 'self =
      let s : 'self = {<instr_seq = Mach.dummy_instr>} in
      (match at_start with None -> () | Some f -> f s);
      let r = s#emit_expr_aux env exp ~bound_name in
      r, s

    (* Same, but in tail position *)

    method private insert_return (env : environment) r
        (traps : trap_action list) =
      match r with
      | None -> ()
      | Some r ->
        let loc = Proc.loc_results_return (Reg.typv r) in
        self#insert_moves env r loc;
        self#insert env (Mach.Ireturn traps) loc [||]

    method private emit_return (env : environment) exp traps =
      self#insert_return env (self#emit_expr_aux env exp ~bound_name:None) traps

    (* Emit an expression in tail position of a function, closing all regions in
       [env.regions] *)
    method emit_tail (env : environment) exp =
      match exp with
      | Clet (v, e1, e2) -> (
        match self#emit_expr env e1 ~bound_name:None with
        | None -> ()
        | Some r1 -> self#emit_tail (self#bind_let env v r1) e2)
      | Clet_mut (v, k, e1, e2) -> (
        match self#emit_expr env e1 ~bound_name:None with
        | None -> ()
        | Some r1 -> self#emit_tail (self#bind_let_mut env v k r1) e2)
      | Cphantom_let (_var, _defining_expr, body) -> self#emit_tail env body
      | Cop ((Capply (ty, Rc_normal) as op), args, dbg) -> (
        match self#emit_parts_list env args with
        | None -> ()
        | Some (simple_args, env) -> (
          let new_op, new_args = self#select_operation op simple_args dbg in
          match new_op with
          | Icall_ind ->
            let r1 = self#emit_tuple env new_args in
            let rd = self#regs_for ty in
            let rarg = Array.sub r1 1 (Array.length r1 - 1) in
            let loc_arg, stack_ofs_args = Proc.loc_arguments (Reg.typv rarg) in
            let loc_res, stack_ofs_res = Proc.loc_results_call (Reg.typv rd) in
            let stack_ofs = Stdlib.Int.max stack_ofs_args stack_ofs_res in
            if stack_ofs = 0 && Select_utils.trap_stack_is_empty env
            then (
              let call = Mach.Iop Itailcall_ind in
              self#insert_moves env rarg loc_arg;
              self#insert_debug env call dbg
                (Array.append [| r1.(0) |] loc_arg)
                [||])
            else (
              self#insert_move_args env rarg loc_arg stack_ofs;
              self#insert_debug env (Mach.Iop new_op) dbg
                (Array.append [| r1.(0) |] loc_arg)
                loc_res;
              Select_utils.set_traps_for_raise env;
              self#insert env (Mach.Iop (Istackoffset (-stack_ofs))) [||] [||];
              self#insert env
                (Mach.Ireturn (Select_utils.pop_all_traps env))
                loc_res [||])
          | Icall_imm { func } ->
            let r1 = self#emit_tuple env new_args in
            let rd = self#regs_for ty in
            let loc_arg, stack_ofs_args = Proc.loc_arguments (Reg.typv r1) in
            let loc_res, stack_ofs_res = Proc.loc_results_call (Reg.typv rd) in
            let stack_ofs = Stdlib.Int.max stack_ofs_args stack_ofs_res in
            if stack_ofs = 0 && Select_utils.trap_stack_is_empty env
            then (
              let call = Mach.Iop (Itailcall_imm { func }) in
              self#insert_moves env r1 loc_arg;
              self#insert_debug env call dbg loc_arg [||])
            else if func.sym_name = !Select_utils.current_function_name
                    && Select_utils.trap_stack_is_empty env
            then (
              let call = Mach.Iop (Itailcall_imm { func }) in
              let loc_arg' = Proc.loc_parameters (Reg.typv r1) in
              self#insert_moves env r1 loc_arg';
              self#insert_debug env call dbg loc_arg' [||])
            else (
              self#insert_move_args env r1 loc_arg stack_ofs;
              self#insert_debug env (Mach.Iop new_op) dbg loc_arg loc_res;
              Select_utils.set_traps_for_raise env;
              self#insert env (Mach.Iop (Istackoffset (-stack_ofs))) [||] [||];
              self#insert env
                (Mach.Ireturn (Select_utils.pop_all_traps env))
                loc_res [||])
          | _ -> Misc.fatal_error "Selection.emit_tail"))
      | Csequence (e1, e2) -> (
        match self#emit_expr env e1 ~bound_name:None with
        | None -> ()
        | Some _ -> self#emit_tail env e2)
      | Cifthenelse (econd, _ifso_dbg, eif, _ifnot_dbg, eelse, dbg, _kind) -> (
        let cond, earg = self#select_condition econd in
        match self#emit_expr env earg ~bound_name:None with
        | None -> ()
        | Some rarg ->
          self#insert_debug env
            (Mach.Iifthenelse
               ( cond,
                 self#emit_tail_sequence env eif,
                 self#emit_tail_sequence env eelse ))
            dbg rarg [||])
      | Cswitch (esel, index, ecases, dbg, _kind) -> (
        match self#emit_expr env esel ~bound_name:None with
        | None -> ()
        | Some rsel ->
          let cases =
            Array.map
              (fun (case, _dbg) -> self#emit_tail_sequence env case)
              ecases
          in
          self#insert_debug env (Mach.Iswitch (index, cases)) dbg rsel [||])
      | Ccatch (_, [], e1, _) -> self#emit_tail env e1
      | Ccatch (rec_flag, handlers, e1, _) ->
        let handlers =
          List.map
            (fun (nfail, ids, e2, dbg, is_cold) ->
              let rs =
                List.map
                  (fun (id, typ) ->
                    let r = self#regs_for typ in
                    Select_utils.name_regs id r;
                    r)
                  ids
              in
              nfail, ids, rs, e2, dbg, is_cold)
            handlers
        in
        let env, handlers_map =
          List.fold_left
            (fun (env, map) (nfail, ids, rs, e2, dbg, is_cold) ->
              let env, r =
                Select_utils.env_add_static_exception nfail rs env ()
              in
              env, Int.Map.add nfail (r, (ids, rs, e2, dbg, is_cold)) map)
            (env, Int.Map.empty) handlers
        in
        let s_body = self#emit_tail_sequence env e1 in
        let translate_one_handler nfail (trap_info, (ids, rs, e2, _dbg, is_cold))
            =
          assert (List.length ids = List.length rs);
          let trap_stack =
            match (!trap_info : Select_utils.trap_stack_info) with
            | Unreachable -> assert false
            | Reachable t -> t
          in
          let ids_and_rs = List.combine ids rs in
          let new_env =
            List.fold_left
              (fun env ((id, _typ), r) -> Select_utils.env_add id r env)
              (Select_utils.env_set_trap_stack env trap_stack)
              ids_and_rs
          in
          let seq =
            self#emit_tail_sequence new_env e2 ~at_start:(fun seq ->
                List.iter
                  (fun ((var, _typ), r) ->
                    let provenance = VP.provenance var in
                    if Option.is_some provenance
                    then
                      let var = VP.var var in
                      let naming_op =
                        Mach.Iname_for_debugger
                          { ident = var;
                            provenance;
                            which_parameter = None;
                            is_assignment = false;
                            regs = r
                          }
                      in
                      seq#insert_debug new_env (Mach.Iop naming_op)
                        Debuginfo.none [||] [||])
                  ids_and_rs)
          in
          nfail, trap_stack, seq, is_cold
        in
        let rec build_all_reachable_handlers ~already_built ~not_built =
          let not_built, to_build =
            Int.Map.partition
              (fun _n (r, _) -> !r = Select_utils.Unreachable)
              not_built
          in
          if Int.Map.is_empty to_build
          then already_built
          else
            let already_built =
              Int.Map.fold
                (fun nfail handler already_built ->
                  translate_one_handler nfail handler :: already_built)
                to_build already_built
            in
            build_all_reachable_handlers ~already_built ~not_built
        in
        let new_handlers =
          build_all_reachable_handlers ~already_built:[] ~not_built:handlers_map
          (* Note: we're dropping unreachable handlers here *)
        in
        (* The final trap stack doesn't matter, as it's not reachable. *)
        self#insert env
          (Mach.Icatch (rec_flag, env.trap_stack, new_handlers, s_body))
          [||] [||]
      | Ctrywith (e1, exn_cont, v, e2, dbg, _value_kind) -> (
        let env_body = Select_utils.env_enter_trywith env exn_cont () in
        let s1 = self#emit_tail_sequence env_body e1 in
        let rv = self#regs_for typ_val in
        let with_handler env_handler e2 =
          let s2 =
            self#emit_tail_sequence env_handler e2 ~at_start:(fun seq ->
                let provenance = VP.provenance v in
                if Option.is_some provenance
                then
                  let var = VP.var v in
                  let naming_op =
                    Mach.Iname_for_debugger
                      { ident = var;
                        provenance;
                        which_parameter = None;
                        is_assignment = false;
                        regs = rv
                      }
                  in
                  seq#insert_debug env_handler (Mach.Iop naming_op)
                    Debuginfo.none [||] [||])
          in
          self#insert env
            (Mach.Itrywith
               ( s1,
                 exn_cont,
                 ( env_handler.Select_utils.trap_stack,
                   Mach.instr_cons_debug (Iop Imove) [| Proc.loc_exn_bucket |]
                     rv dbg s2 ) ))
            [||] [||]
        in
        let env = Select_utils.env_add v rv env in
        match Select_utils.env_find_static_exception exn_cont env_body with
        | { traps_ref = { contents = Reachable ts }; _ } ->
          with_handler (Select_utils.env_set_trap_stack env ts) e2
        | { traps_ref = { contents = Unreachable }; _ } ->
          (* Note: The following [unreachable] expression has machtype [|Int|],
             but this might not be the correct machtype for this function's
             return value. It doesn't matter at runtime since the expression
             cannot return, but if we start checking (or joining) the machtypes
             of the different tails we will need to implement something like the
             [emit_expr_aux] version above, that hides the machtype. *)
          let unreachable =
            Cmm.(
              Cop
                ( Cload
                    { memory_chunk = Word_int;
                      mutability = Mutable;
                      is_atomic = false
                    },
                  [Cconst_int (0, Debuginfo.none)],
                  Debuginfo.none ))
          in
          with_handler env unreachable
        (* Misc.fatal_errorf "Selection.emit_expr: \ Unreachable exception
           handler %d" lbl *)
        | exception Not_found ->
          Misc.fatal_errorf "Selection.emit_expr: Unbound handler %d" exn_cont)
      | Cop _ | Cconst_int _ | Cconst_natint _ | Cconst_float32 _
      | Cconst_float _ | Cconst_symbol _ | Cconst_vec128 _ | Cvar _ | Cassign _
      | Ctuple _ | Cexit _ ->
        self#emit_return env exp (Select_utils.pop_all_traps env)

    method private emit_tail_sequence ?at_start env exp =
      let s = {<instr_seq = Mach.dummy_instr>} in
      (match at_start with None -> () | Some f -> f s);
      s#emit_tail env exp;
      s#extract

    (* Sequentialization of a function definition *)

    method emit_fundecl ~future_funcnames f =
      Select_utils.current_function_name := f.Cmm.fun_name.sym_name;
      Select_utils.current_function_is_check_enabled
        := Zero_alloc_checker.is_check_enabled f.Cmm.fun_codegen_options
             f.Cmm.fun_name.sym_name f.Cmm.fun_dbg;
      let num_regs_per_arg = Array.make (List.length f.Cmm.fun_args) 0 in
      let rargs =
        List.mapi
          (fun arg_index (var, ty) ->
            let r = self#regs_for ty in
            Select_utils.name_regs var r;
            num_regs_per_arg.(arg_index) <- Array.length r;
            r)
          f.Cmm.fun_args
      in
      let rarg = Array.concat rargs in
      let loc_arg = Proc.loc_parameters (Reg.typv rarg) in
      let env =
        List.fold_right2
          (fun (id, _ty) r env -> Select_utils.env_add id r env)
          f.Cmm.fun_args rargs Select_utils.env_empty
      in
      self#emit_tail env f.Cmm.fun_body;
      let body = self#extract in
      instr_seq <- Mach.dummy_instr;
      let loc_arg_index = ref 0 in
      List.iteri
        (fun param_index (var, _ty) ->
          let provenance = VP.provenance var in
          let var = VP.var var in
          let num_regs_for_arg = num_regs_per_arg.(param_index) in
          let hard_regs_for_arg =
            Array.init num_regs_for_arg (fun index ->
                loc_arg.(!loc_arg_index + index))
          in
          loc_arg_index := !loc_arg_index + num_regs_for_arg;
          if Option.is_some provenance
          then
            let naming_op =
              Mach.Iname_for_debugger
                { ident = var;
                  provenance;
                  which_parameter = Some param_index;
                  is_assignment = false;
                  regs = hard_regs_for_arg
                }
            in
            self#insert_debug env (Mach.Iop naming_op) Debuginfo.none
              hard_regs_for_arg [||])
        f.Cmm.fun_args;
      self#insert_moves env loc_arg rarg;
      let polled_body =
        if Polling.requires_prologue_poll ~future_funcnames
             ~fun_name:f.Cmm.fun_name.sym_name body
        then
          Mach.instr_cons_debug
            (Iop (Ipoll { return_label = None }))
            [||] [||] f.Cmm.fun_dbg body
        else body
      in
      let body_with_prologue = self#extract_onto polled_body in
      Mach.instr_iter
        (fun instr -> self#mark_instr instr.Mach.desc)
        body_with_prologue;
      { Mach.fun_name = f.Cmm.fun_name.sym_name;
        fun_args = loc_arg;
        fun_body = body_with_prologue;
        fun_codegen_options = f.Cmm.fun_codegen_options;
        fun_dbg = f.Cmm.fun_dbg;
        fun_poll = f.Cmm.fun_poll;
        fun_num_stack_slots = Array.make Proc.num_stack_slot_classes 0;
        fun_contains_calls = !contains_calls
      }
  end<|MERGE_RESOLUTION|>--- conflicted
+++ resolved
@@ -23,555 +23,23 @@
 module V = Backend_var
 module VP = Backend_var.With_provenance
 
-<<<<<<< HEAD
-type trap_stack_info =
-  | Unreachable
-  | Reachable of trap_stack
-
-type static_handler =
-  { regs : Reg.t array list;
-    traps_ref : trap_stack_info ref
-  }
-
-type environment =
-  { vars :
-      (Reg.t array * Backend_var.Provenance.t option * Asttypes.mutable_flag)
-      V.Map.t;
-    static_exceptions : static_handler Int.Map.t;
-        (** Which registers must be populated when jumping to the given
-        handler. *)
-    trap_stack : trap_stack
-  }
-
-let env_add ?(mut = Asttypes.Immutable) var regs env =
-  let provenance = VP.provenance var in
-  let var = VP.var var in
-  { env with vars = V.Map.add var (regs, provenance, mut) env.vars }
-
-let env_add_static_exception id v env =
-  let r = ref Unreachable in
-  let s : static_handler = { regs = v; traps_ref = r } in
-  { env with static_exceptions = Int.Map.add id s env.static_exceptions }, r
-
-let env_find id env =
-  let regs, _provenance, _mut = V.Map.find id env.vars in
-  regs
-
-let env_find_mut id env =
-  let regs, provenance, mut = V.Map.find id env.vars in
-  (match mut with
-  | Asttypes.Mutable -> ()
-  | Asttypes.Immutable ->
-    Misc.fatal_errorf "Selectgen.env_find_mut: %a is not mutable" V.print id);
-  regs, provenance
-
-let _env_find_with_provenance id env = V.Map.find id env.vars
-
-let env_find_static_exception id env = Int.Map.find id env.static_exceptions
-
-let env_enter_trywith env id =
-  let env, _ = env_add_static_exception id [] env in
-  env
-
-let env_set_trap_stack env trap_stack = { env with trap_stack }
-
-let rec combine_traps trap_stack = function
-  | [] -> trap_stack
-  | Push t :: l -> combine_traps (Specific_trap (t, trap_stack)) l
-  | Pop _ :: l -> (
-    match trap_stack with
-    | Uncaught -> Misc.fatal_error "Trying to pop a trap from an empty stack"
-    | Specific_trap (_, ts) -> combine_traps ts l)
-
-let print_traps ppf traps =
-  let rec print_traps ppf = function
-    | Uncaught -> Format.fprintf ppf "T"
-    | Specific_trap (lbl, ts) -> Format.fprintf ppf "%d::%a" lbl print_traps ts
-  in
-  Format.fprintf ppf "(%a)" print_traps traps
-
-let set_traps nfail traps_ref base_traps exit_traps =
-  let traps = combine_traps base_traps exit_traps in
-  match !traps_ref with
-  | Unreachable ->
-    (* Format.eprintf "Traps for %d set to %a@." nfail print_traps traps; *)
-    traps_ref := Reachable traps
-  | Reachable prev_traps ->
-    if prev_traps <> traps
-    then
-      Misc.fatal_errorf
-        "Mismatching trap stacks for continuation %d@.Previous traps: %a@.New \
-         traps: %a"
-        nfail print_traps prev_traps print_traps traps
-    else ()
-
-let set_traps_for_raise env =
-  let ts = env.trap_stack in
-  match ts with
-  | Uncaught -> ()
-  | Specific_trap (lbl, _) -> (
-    match env_find_static_exception lbl env with
-    | s -> set_traps lbl s.traps_ref ts [Pop lbl]
-    | exception Not_found ->
-      Misc.fatal_errorf "Trap %d not registered in env" lbl)
-
-let trap_stack_is_empty env =
-  match env.trap_stack with Uncaught -> true | Specific_trap _ -> false
-
-let pop_all_traps env =
-  let rec pop_all acc = function
-    | Uncaught -> acc
-    | Specific_trap (lbl, t) -> pop_all (Pop lbl :: acc) t
-  in
-  pop_all [] env.trap_stack
-
-let env_empty =
-  { vars = V.Map.empty;
-    static_exceptions = Int.Map.empty;
-    trap_stack = Uncaught
-  }
-
-let select_mutable_flag : Asttypes.mutable_flag -> Mach.mutable_flag = function
-  | Immutable -> Immutable
-  | Mutable -> Mutable
-
-(* Infer the type of the result of an operation *)
-
-let oper_result_type = function
-  | Capply (ty, _) -> ty
-  | Cextcall { ty; ty_args = _; alloc = _; func = _ } -> ty
-  | Cload { memory_chunk } -> (
-    match memory_chunk with
-    | Word_val -> typ_val
-    | Single { reg = Float64 } | Double -> typ_float
-    | Single { reg = Float32 } -> typ_float32
-    | Onetwentyeight_aligned | Onetwentyeight_unaligned -> typ_vec128
-    | _ -> typ_int)
-  | Calloc _ -> typ_val
-  | Cstore (_c, _) -> typ_void
-  | Cdls_get -> typ_val
-  | Cprefetch _ -> typ_void
-  | Catomic _ -> typ_int
-  | Caddi | Csubi | Cmuli | Cmulhi _ | Cdivi | Cmodi | Cand | Cor | Cxor | Clsl
-  | Clsr | Casr | Cclz _ | Cctz _ | Cpopcnt | Cbswap _ | Ccmpi _ | Ccmpa _
-  | Ccmpf _ ->
-    typ_int
-  | Caddv -> typ_val
-  | Cadda -> typ_addr
-  | Cnegf Float64
-  | Cabsf Float64
-  | Caddf Float64
-  | Csubf Float64
-  | Cmulf Float64
-  | Cdivf Float64 ->
-    typ_float
-  | Cnegf Float32
-  | Cabsf Float32
-  | Caddf Float32
-  | Csubf Float32
-  | Cmulf Float32
-  | Cdivf Float32 ->
-    typ_float32
-  | Cpackf32 -> typ_float
-  | Ccsel ty -> ty
-  | Creinterpret_cast Value_of_int -> typ_val
-  | Creinterpret_cast V128_of_v128 -> typ_vec128
-  | Creinterpret_cast (Float_of_int64 | Float_of_float32) -> typ_float
-  | Creinterpret_cast (Float32_of_int32 | Float32_of_float) -> typ_float32
-  | Creinterpret_cast (Int_of_value | Int64_of_float | Int32_of_float32) ->
-    typ_int
-  | Cstatic_cast (Float_of_float32 | Float_of_int Float64) -> typ_float
-  | Cstatic_cast (Float32_of_float | Float_of_int Float32) -> typ_float32
-  | Cstatic_cast (Int_of_float (Float64 | Float32)) -> typ_int
-  | Cstatic_cast (V128_of_scalar _) -> typ_vec128
-  | Cstatic_cast (Scalar_of_v128 Float64x2) -> typ_float
-  | Cstatic_cast (Scalar_of_v128 Float32x4) -> typ_float32
-  | Cstatic_cast (Scalar_of_v128 (Int8x16 | Int16x8 | Int32x4 | Int64x2)) ->
-    typ_int
-  | Craise _ -> typ_void
-  | Cprobe _ -> typ_void
-  | Cprobe_is_enabled _ -> typ_int
-  | Copaque -> typ_val
-  | Cpoll -> typ_void
-  | Cbeginregion ->
-    (* This must not be typ_val; the begin-region operation returns a naked
-       pointer into the local allocation stack. *)
-    typ_int
-  | Cendregion -> typ_void
-  | Ctuple_field (field, fields_ty) -> fields_ty.(field)
-
-(* Infer the size in bytes of the result of an expression whose evaluation may
-   be deferred (cf. [emit_parts]). *)
-
-let size_component : machtype_component -> int = function
-  | Val | Addr -> Arch.size_addr
-  | Int -> Arch.size_int
-  | Float -> Arch.size_float
-  | Float32 ->
-    (* CR layouts v5.1: reconsider when float32 fields are efficiently packed.
-       Note that packed float32# arrays are handled via a separate path. *)
-    Arch.size_float
-  | Vec128 -> Arch.size_vec128
-
-let size_machtype mty =
-  let size = ref 0 in
-  for i = 0 to Array.length mty - 1 do
-    size := !size + size_component mty.(i)
-  done;
-  !size
-
-let size_expr (env : environment) exp =
-  let rec size localenv = function
-    | Cconst_int _ | Cconst_natint _ -> Arch.size_int
-    | Cconst_symbol _ -> Arch.size_addr
-    | Cconst_float _ -> Arch.size_float
-    | Cconst_float32 _ ->
-      (* CR layouts v5.1: reconsider when float32 fields are efficiently packed.
-         Note that packed float32# arrays are handled via a separate path. *)
-      Arch.size_float
-    | Cconst_vec128 _ -> Arch.size_vec128
-    | Cvar id -> (
-      try V.Map.find id localenv
-      with Not_found -> (
-        try
-          let regs = env_find id env in
-          size_machtype (Array.map (fun r -> r.typ) regs)
-        with Not_found ->
-          Misc.fatal_error
-            ("Selection.size_expr: unbound var " ^ V.unique_name id)))
-    | Ctuple el -> List.fold_right (fun e sz -> size localenv e + sz) el 0
-    | Cop (op, _, _) -> size_machtype (oper_result_type op)
-    | Clet (id, arg, body) ->
-      size (V.Map.add (VP.var id) (size localenv arg) localenv) body
-    | Csequence (_e1, e2) -> size localenv e2
-    | _ -> Misc.fatal_error "Selection.size_expr"
-  in
-  size V.Map.empty exp
-
-(* Swap the two arguments of an integer comparison *)
-
-let swap_intcomp = function
-  | Isigned cmp -> Isigned (swap_integer_comparison cmp)
-  | Iunsigned cmp -> Iunsigned (swap_integer_comparison cmp)
-
-(* Naming of registers *)
-
-let all_regs_anonymous rv =
-  try
-    for i = 0 to Array.length rv - 1 do
-      if not (Reg.anonymous rv.(i)) then raise Exit
-    done;
-    true
-  with Exit -> false
-
-let name_regs id rv =
-  let id = VP.var id in
-  if Array.length rv = 1
-  then rv.(0).raw_name <- Raw_name.create_from_var id
-  else
-    for i = 0 to Array.length rv - 1 do
-      rv.(i).raw_name <- Raw_name.create_from_var id;
-      rv.(i).part <- Some i
-    done
-
-let maybe_emit_naming_op env ~bound_name seq regs =
-  match bound_name with
-  | None -> ()
-  | Some bound_name ->
-    let provenance = VP.provenance bound_name in
-    if Option.is_some provenance
-    then
-      let bound_name = VP.var bound_name in
-      let naming_op =
-        Iname_for_debugger
-          { ident = bound_name;
-            provenance;
-            which_parameter = None;
-            is_assignment = false;
-            regs
-          }
-      in
-      seq#insert_debug env (Iop naming_op) Debuginfo.none [||] [||]
-
-(* "Join" two instruction sequences, making sure they return their results in
-   the same registers. *)
-
-let join env opt_r1 seq1 opt_r2 seq2 ~bound_name =
-  let maybe_emit_naming_op = maybe_emit_naming_op env ~bound_name in
-  match opt_r1, opt_r2 with
-  | None, _ -> opt_r2
-  | _, None -> opt_r1
-  | Some r1, Some r2 ->
-    let l1 = Array.length r1 in
-    assert (l1 = Array.length r2);
-    let r = Array.make l1 Reg.dummy in
-    for i = 0 to l1 - 1 do
-      if Reg.anonymous r1.(i) && Cmm.ge_component r1.(i).typ r2.(i).typ
-      then (
-        r.(i) <- r1.(i);
-        seq2#insert_move env r2.(i) r1.(i);
-        maybe_emit_naming_op seq2 [| r1.(i) |])
-      else if Reg.anonymous r2.(i) && Cmm.ge_component r2.(i).typ r1.(i).typ
-      then (
-        r.(i) <- r2.(i);
-        seq1#insert_move env r1.(i) r2.(i);
-        maybe_emit_naming_op seq1 [| r2.(i) |])
-      else
-        let typ = Cmm.lub_component r1.(i).typ r2.(i).typ in
-        r.(i) <- Reg.create typ;
-        seq1#insert_move env r1.(i) r.(i);
-        maybe_emit_naming_op seq1 [| r.(i) |];
-        seq2#insert_move env r2.(i) r.(i);
-        maybe_emit_naming_op seq2 [| r.(i) |]
-    done;
-    Some r
-
-(* Same, for N branches *)
-
-let join_array env rs ~bound_name =
-  let maybe_emit_naming_op = maybe_emit_naming_op env ~bound_name in
-  let some_res = ref None in
-  for i = 0 to Array.length rs - 1 do
-    let r, _ = rs.(i) in
-    match r with
-    | None -> ()
-    | Some r -> (
-      match !some_res with
-      | None -> some_res := Some (r, Array.map (fun r -> r.typ) r)
-      | Some (r', types) ->
-        let types =
-          Array.map2 (fun r typ -> Cmm.lub_component r.typ typ) r types
-        in
-        some_res := Some (r', types))
-  done;
-  match !some_res with
-  | None -> None
-  | Some (template, types) ->
-    let size_res = Array.length template in
-    let res = Array.make size_res Reg.dummy in
-    for i = 0 to size_res - 1 do
-      res.(i) <- Reg.create types.(i)
-    done;
-    for i = 0 to Array.length rs - 1 do
-      let r, s = rs.(i) in
-      match r with
-      | None -> ()
-      | Some r ->
-        s#insert_moves env r res;
-        maybe_emit_naming_op s res
-    done;
-    Some res
-
-(* Name of function being compiled *)
-let current_function_name = ref ""
-
-let current_function_is_check_enabled = ref false
-
-module Effect = struct
-  type t =
-    | None
-    | Raise
-    | Arbitrary
-
-  let join t1 t2 =
-    match t1, t2 with
-    | None, t2 -> t2
-    | t1, None -> t1
-    | Raise, Raise -> Raise
-    | Arbitrary, _ | _, Arbitrary -> Arbitrary
-
-  let pure = function None -> true | Raise | Arbitrary -> false
-end
-
-module Coeffect = struct
-  type t =
-    | None
-    | Read_mutable
-    | Arbitrary
-
-  let join t1 t2 =
-    match t1, t2 with
-    | None, t2 -> t2
-    | t1, None -> t1
-    | Read_mutable, Read_mutable -> Read_mutable
-    | Arbitrary, _ | _, Arbitrary -> Arbitrary
-
-  let copure = function None -> true | Read_mutable | Arbitrary -> false
-end
-
-module Effect_and_coeffect : sig
-  type t
-
-  val none : t
-
-  val arbitrary : t
-
-  val effect : t -> Effect.t
-
-  val coeffect : t -> Coeffect.t
-
-  val pure_and_copure : t -> bool
-
-  val effect_only : Effect.t -> t
-
-  val coeffect_only : Coeffect.t -> t
-
-  val create : Effect.t -> Coeffect.t -> t
-
-  val join : t -> t -> t
-
-  val join_list_map : 'a list -> ('a -> t) -> t
-end = struct
-  type t = Effect.t * Coeffect.t
-
-  let none = Effect.None, Coeffect.None
-
-  let arbitrary = Effect.Arbitrary, Coeffect.Arbitrary
-
-  let effect (e, _ce) = e
-
-  let coeffect (_e, ce) = ce
-
-  let pure_and_copure (e, ce) = Effect.pure e && Coeffect.copure ce
-
-  let effect_only e = e, Coeffect.None
-
-  let coeffect_only ce = Effect.None, ce
-
-  let create e ce = e, ce
-
-  let join (e1, ce1) (e2, ce2) = Effect.join e1 e2, Coeffect.join ce1 ce2
-
-  let join_list_map xs f =
-    match xs with
-    | [] -> none
-    | x :: xs -> List.fold_left (fun acc x -> join acc (f x)) (f x) xs
-end
-
-let select_effects (e : Cmm.effects) : Effect.t =
-  match e with No_effects -> None | Arbitrary_effects -> Arbitrary
-
-let select_coeffects (e : Cmm.coeffects) : Coeffect.t =
-  match e with No_coeffects -> None | Has_coeffects -> Arbitrary
-
-=======
->>>>>>> fd9f7925
 (* The default instruction selection class *)
 
 type environment = unit Select_utils.environment
 
 class virtual selector_generic =
   object (self : 'self)
-<<<<<<< HEAD
-    (* A syntactic criterion used in addition to judgements about (co)effects as
-       to whether the evaluation of a given expression may be deferred by
-       [emit_parts]. This criterion is a property of the instruction selection
-       algorithm in this file rather than a property of the Cmm language. *)
-    method is_simple_expr =
-      function
-      | Cconst_int _ -> true
-      | Cconst_natint _ -> true
-      | Cconst_float32 _ -> true
-      | Cconst_float _ -> true
-      | Cconst_symbol _ -> true
-      | Cconst_vec128 _ -> true
-      | Cvar _ -> true
-      | Ctuple el -> List.for_all self#is_simple_expr el
-      | Clet (_id, arg, body) | Clet_mut (_id, _, arg, body) ->
-        self#is_simple_expr arg && self#is_simple_expr body
-      | Cphantom_let (_var, _defining_expr, body) -> self#is_simple_expr body
-      | Csequence (e1, e2) -> self#is_simple_expr e1 && self#is_simple_expr e2
-      | Cop (op, args, _) -> (
-        match op with
-        (* Cextcall with neither effects nor coeffects is simple if its
-           arguments are *)
-        | Cextcall { effects = No_effects; coeffects = No_coeffects } ->
-          List.for_all self#is_simple_expr args
-          (* The following may have side effects *)
-        | Capply _ | Cextcall _ | Calloc _ | Cstore _ | Craise _ | Catomic _
-        | Cprobe _ | Cprobe_is_enabled _ | Copaque | Cpoll ->
-          false
-        | Cprefetch _ | Cbeginregion | Cendregion ->
-          false
-          (* avoid reordering *)
-          (* The remaining operations are simple if their args are *)
-        | Cload _ | Caddi | Csubi | Cmuli | Cmulhi _ | Cdivi | Cmodi | Cand
-        | Cor | Cxor | Clsl | Clsr | Casr | Ccmpi _ | Caddv | Cadda | Ccmpa _
-        | Cnegf _ | Cclz _ | Cctz _ | Cpopcnt | Cbswap _ | Ccsel _ | Cabsf _
-        | Caddf _ | Csubf _ | Cmulf _ | Cdivf _ | Cpackf32 | Creinterpret_cast _
-        | Cstatic_cast _ | Ctuple_field _ | Ccmpf _ | Cdls_get ->
-          List.for_all self#is_simple_expr args)
-      | Cassign _ | Cifthenelse _ | Cswitch _ | Ccatch _ | Cexit _ | Ctrywith _
-        ->
-        false
-=======
     inherit
       [unit, Mach.operation, Mach.instruction_desc] Select_utils.common_selector
->>>>>>> fd9f7925
 
     method is_store op = match op with Istore (_, _, _) -> true | _ -> false
 
-<<<<<<< HEAD
-       In the case of e.g. an OCaml function call, the arguments whose
-       evaluation cannot be deferred (cf. [emit_parts], below) are computed in
-       right-to-left order first with their results going into temporaries, then
-       the block is allocated, then the remaining arguments are evaluated before
-       being combined with the temporaries. *)
-    method effects_of exp =
-      let module EC = Effect_and_coeffect in
-      match exp with
-      | Cconst_int _ | Cconst_natint _ | Cconst_float32 _ | Cconst_float _
-      | Cconst_symbol _ | Cconst_vec128 _ | Cvar _ ->
-        EC.none
-      | Ctuple el -> EC.join_list_map el self#effects_of
-      | Clet (_id, arg, body) | Clet_mut (_id, _, arg, body) ->
-        EC.join (self#effects_of arg) (self#effects_of body)
-      | Cphantom_let (_var, _defining_expr, body) -> self#effects_of body
-      | Csequence (e1, e2) -> EC.join (self#effects_of e1) (self#effects_of e2)
-      | Cifthenelse (cond, _ifso_dbg, ifso, _ifnot_dbg, ifnot, _dbg, _kind) ->
-        EC.join (self#effects_of cond)
-          (EC.join (self#effects_of ifso) (self#effects_of ifnot))
-      | Cop (op, args, _) ->
-        let from_op =
-          match op with
-          | Cextcall { effects = e; coeffects = ce } ->
-            EC.create (select_effects e) (select_coeffects ce)
-          | Capply _ | Cprobe _ | Copaque | Cpoll -> EC.arbitrary
-          | Calloc Alloc_heap -> EC.none
-          | Calloc Alloc_local -> EC.coeffect_only Coeffect.Arbitrary
-          | Cstore _ -> EC.effect_only Effect.Arbitrary
-          | Cbeginregion | Cendregion -> EC.arbitrary
-          | Cprefetch _ -> EC.arbitrary
-          | Catomic _ -> EC.arbitrary
-          | Craise _ -> EC.effect_only Effect.Raise
-          | Cload { mutability = Asttypes.Immutable } -> EC.none
-          | Cload { mutability = Asttypes.Mutable } | Cdls_get ->
-            EC.coeffect_only Coeffect.Read_mutable
-          | Cprobe_is_enabled _ -> EC.coeffect_only Coeffect.Arbitrary
-          | Ctuple_field _ | Caddi | Csubi | Cmuli | Cmulhi _ | Cdivi | Cmodi
-          | Cand | Cor | Cxor | Cbswap _ | Ccsel _ | Cclz _ | Cctz _ | Cpopcnt
-          | Clsl | Clsr | Casr | Ccmpi _ | Caddv | Cadda | Ccmpa _ | Cnegf _
-          | Cabsf _ | Caddf _ | Csubf _ | Cmulf _ | Cdivf _ | Cpackf32
-          | Creinterpret_cast _ | Cstatic_cast _ | Ccmpf _ ->
-            EC.none
-        in
-        EC.join from_op (EC.join_list_map args self#effects_of)
-      | Cassign _ | Cswitch _ | Ccatch _ | Cexit _ | Ctrywith _ -> EC.arbitrary
-
-    (* Says whether an integer constant is a suitable immediate argument for the
-       given integer operation *)
-    method is_immediate op n =
-      match op with
-      | Ilsl | Ilsr | Iasr -> n >= 0 && n < Arch.size_int * 8
-      | _ -> false
-=======
     method lift_op op = Iop op
 
     method make_store mem_chunk addr_mode is_assignment =
       Mach.Iop (Mach.Istore (mem_chunk, addr_mode, is_assignment))
 
     method make_stack_offset stack_ofs = Iop (Istackoffset stack_ofs)
->>>>>>> fd9f7925
 
     method make_name_for_debugger ~ident ~which_parameter ~provenance
         ~is_assignment ~regs =
