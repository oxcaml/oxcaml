[@@@ocaml.warning "+a-30-40-41-42"]

open! Int_replace_polymorphic_compare
module Array = ArrayLabels
module List = ListLabels
module DLL = Oxcaml_utils.Doubly_linked_list
module Substitution = Regalloc_substitution

let fatal_callback = ref (fun () -> ())

let on_fatal ~f = fatal_callback := f

let fatal fmt =
  !fatal_callback ();
  Misc.fatal_errorf fmt

let function_specific_params : string list ref = ref []

let set_function_specific_params l = function_specific_params := l

let find_param_value param_name =
  (* Concatenate function-specific params with global params *)
  let all_params = !function_specific_params @ !Oxcaml_flags.regalloc_params in
  all_params
  |> List.find_map ~f:(fun param ->
         match String.split_on_char ':' param with
         | [] -> None
         | name :: rest ->
           if String.equal name param_name
           then Some (String.concat ":" rest)
           else None)

let bool_of_param ?guard ?(default = false) param_name =
  lazy
    (let res =
       match
         find_param_value param_name |> Option.map String.lowercase_ascii
       with
       | None -> default
       | Some ("1" | "true" | "on") -> true
       | Some ("0" | "false" | "off") -> false
       | Some value ->
         Misc.fatal_errorf
           "the %s variable is %S but should be one of: \"0\", \"1\", \
            \"true\", \"false\", \"on\", \"off\""
           param_name value
     in
     (if res
     then
       match guard with
       | None -> ()
       | Some (guard_value, guard_name) ->
         if not guard_value
         then fatal "%s is set but %s is not" param_name guard_name);
     res)

let debug = false

let invariants : bool Lazy.t =
  bool_of_param ~guard:(debug, "debug") "INVARIANTS"

let validator_debug = bool_of_param "VALIDATOR_DEBUG"

let block_temporaries = bool_of_param "BLOCK_TEMPORARIES"

let verbose : bool Lazy.t = bool_of_param "VERBOSE"

type liveness = Cfg_with_infos.liveness

let make_indent n = String.make (2 * n) ' '

(* CR-soon xclerc for xclerc: as noted by spiessimon it would be more robust to
   define a function like `log_with_increased_level : f:(unit -> 'a)` that would
   automatically call `indent` / `dedent`, and properly handle exceptions.
   However, there is a concern it could be costly (in particular note that
   currently all calls to log functions are expected to be under `if debug` to
   be sure no price is paid when debugging is disabled). *)
type log_function =
  { indent : unit -> unit;
    dedent : unit -> unit;
    reset_indentation : unit -> unit;
    log : 'a. ?no_eol:unit -> ('a, Format.formatter, unit) format -> 'a;
    enabled : bool
  }

let make_log_function : label:string -> log_function =
 fun ~label ->
  let enabled = Lazy.force verbose in
  let indent_level = ref 0 in
  let indent () = incr indent_level in
  let dedent () = decr indent_level in
  let reset_indentation () = indent_level := 0 in
  let log =
    if enabled
    then
      fun ?no_eol fmt ->
      Format.eprintf
        ("[%s] %s" ^^ fmt ^^ match no_eol with None -> "\n%!" | Some () -> "")
        label
        (make_indent !indent_level)
    else fun ?no_eol:_ fmt -> Format.(ifprintf err_formatter) fmt
  in
  { indent; dedent; reset_indentation; log; enabled }

module Instruction = struct
  type id = InstructionId.t

  type t = Cfg.basic Cfg.instruction

  let dummy =
    { Cfg.desc = Cfg.Prologue;
      arg = [||];
      res = [||];
      dbg = Debuginfo.none;
      fdo = Fdo_info.none;
      live = Reg.Set.empty;
      stack_offset = -1;
      id = InstructionId.none;
      irc_work_list = Unknown_list;
<<<<<<< HEAD
      ls_order = -1;
      available_before = None;
      available_across = None;
      phantom_available_before = None
=======
      available_before = Reg_availability_set.Unreachable;
      available_across = Reg_availability_set.Unreachable
>>>>>>> 362c0b49
    }

  let compare (left : t) (right : t) : int =
    InstructionId.compare left.id right.id

  module Set = Set.Make (struct
    type nonrec t = t

    let compare = compare
  end)

  module IdSet = MoreLabels.Set.Make (InstructionId)
  module IdMap = MoreLabels.Map.Make (InstructionId)
end

let first_instruction_id (block : Cfg.basic_block) : InstructionId.t =
  match DLL.hd block.body with
  | None -> block.terminator.id
  | Some instr -> instr.id

type cfg_infos =
  { arg : Reg.Set.t;
    res : Reg.Set.t
  }

let collect_cfg_infos : Cfg_with_layout.t -> cfg_infos =
 fun cfg_with_layout ->
  let arg = ref Reg.Set.empty in
  let res = ref Reg.Set.empty in
  let add_registers (set : Reg.Set.t ref) (regs : Reg.t array) : unit =
    ArrayLabels.iter regs ~f:(fun reg ->
        match reg.Reg.loc with
        | Unknown -> set := Reg.Set.add reg !set
        | Reg _ | Stack _ -> ())
  in
  Cfg_with_layout.iter_instructions
    cfg_with_layout (* CR xclerc for xclerc: use fold *)
    ~instruction:(fun instr ->
      (instr : Instruction.t).irc_work_list <- Cfg.Unknown_list;
      add_registers arg instr.arg;
      add_registers res instr.res;
      instr.arg <- Array.copy instr.arg;
      instr.res <- Array.copy instr.res)
    ~terminator:(fun term ->
      term.irc_work_list <- Cfg.Unknown_list;
      add_registers arg term.arg;
      add_registers res term.res;
      term.arg <- Array.copy term.arg;
      term.res <- Array.copy term.res);
  { arg = !arg; res = !res }

let log_instruction_suffix (instr : _ Cfg.instruction) (liveness : liveness) :
    unit =
  let live =
    match InstructionId.Tbl.find_opt liveness instr.id with
    | None -> Reg.Set.empty
    | Some { before = _; across } -> across
  in
  let live = live |> Reg.Set.elements |> Array.of_list in
  if Array.length instr.arg > 0
  then Format.eprintf " arg:%a" Printreg.regs instr.arg;
  if Array.length instr.res > 0
  then Format.eprintf " res:%a" Printreg.regs instr.res;
  if Array.length live > 0 then Format.eprintf " live:%a" Printreg.regs live;
  Format.eprintf "\n%!"

let make_log_body_and_terminator :
    log_function ->
    instr_prefix:(Cfg.basic Cfg.instruction -> string) ->
    term_prefix:(Cfg.terminator Cfg.instruction -> string) ->
    Cfg.basic_instruction_list ->
    Cfg.terminator Cfg.instruction ->
    liveness ->
    unit =
 fun { log; enabled; indent = _; dedent = _; reset_indentation = _ }
     ~instr_prefix ~term_prefix body term liveness ->
  DLL.iter body ~f:(fun (instr : Cfg.basic Cfg.instruction) ->
      log ~no_eol:() "%s " (instr_prefix instr);
      if enabled then Cfg.dump_basic Format.err_formatter instr.Cfg.desc;
      if enabled then log_instruction_suffix instr liveness);
  log ~no_eol:() "%s " (term_prefix term);
  if enabled
  then Cfg.dump_terminator ~sep:", " Format.err_formatter term.Cfg.desc;
  if enabled then log_instruction_suffix term liveness

let make_log_cfg_with_infos :
    log_function ->
    instr_prefix:(Cfg.basic Cfg.instruction -> string) ->
    term_prefix:(Cfg.terminator Cfg.instruction -> string) ->
    Cfg_with_infos.t ->
    unit =
 fun ({ indent; dedent; log; enabled; reset_indentation = _ } as log_function)
     ~instr_prefix ~term_prefix cfg_with_infos ->
  if enabled
  then
    let liveness = Cfg_with_infos.liveness cfg_with_infos in
    let cfg = Cfg_with_infos.cfg cfg_with_infos in
    let cfg_with_layout = Cfg_with_infos.cfg_with_layout cfg_with_infos in
    let layout = Cfg_with_layout.layout cfg_with_layout in
    let log_body_and_terminator =
      make_log_body_and_terminator log_function ~instr_prefix ~term_prefix
    in
    DLL.iter layout ~f:(fun label ->
        let block = Cfg.get_block_exn cfg label in
        let exn =
          match block.exn with
          | None -> " [no exn]"
          | Some exn_label ->
            Printf.sprintf " [exn: %s]" (Label.to_string exn_label)
        in
        let handler =
          match block.is_trap_handler with false -> "" | true -> " [handler]"
        in
        log "(block %a)%s%s" Label.format block.start exn handler;
        indent ();
        log_body_and_terminator block.body block.terminator liveness;
        dedent ())

module Move = struct
  type t =
    | Plain
    | Load
    | Store

  let op_of_move = function
    | Plain -> Operation.Move
    | Load -> Operation.Reload
    | Store -> Operation.Spill

  let make_instr :
      t ->
      id:InstructionId.t ->
      copy:_ Cfg.instruction ->
      from:Reg.t ->
      to_:Reg.t ->
      Instruction.t =
   fun move ~id ~copy ~from ~to_ ->
    Cfg.make_instruction_from_copy copy
      ~desc:(Cfg.Op (op_of_move move))
      ~arg:[| from |] ~res:[| to_ |] ~id ()

  let to_string = function Plain -> "move" | Load -> "load" | Store -> "store"
end

(* When inserting a spill instruction like `spill-t/4567[s:0] <- t/1234`, we
   must insert it after any [Name_for_debugger] instructions that name the
   register being spilled (t/1234 in this example). This ensures that the
   spilled register (spill-t/4567) will inherit the debug name. We check
   register locations using [Reg.same_loc] rather than stamps, since the
   register allocator can reuse the same location for registers with different
   stamps. *)
module Insert_skipping_name_for_debugger = struct
  (* Check if a [Name_for_debugger] instruction names a register at the same
     location as [reg]. *)
  let names_reg_at_location (instr : Cfg.basic Cfg.instruction) (reg : Reg.t) :
      bool =
    match instr.desc with
    | Op (Name_for_debugger { regs; _ }) ->
      Array.exists ~f:(fun named_reg -> Reg.same_loc named_reg reg) regs
    | Reloadretaddr | Prologue | Epilogue | Pushtrap _ | Poptrap _
    | Stack_check _ | Op _ ->
      false
    [@@ocaml.warning "-4"]

  (* Find the insertion point after skipping [Name_for_debugger] instructions
     that name [reg]. *)
  let rec find_insertion_point_after (cell : Cfg.basic Cfg.instruction DLL.cell)
      (reg : Reg.t) : Cfg.basic Cfg.instruction DLL.cell =
    match DLL.next cell with
    | None -> cell
    | Some next_cell ->
      let next_instr = DLL.value next_cell in
      if names_reg_at_location next_instr reg
      then find_insertion_point_after next_cell reg
      else cell

  (* Insert [instr] after [cell], skipping over any [Name_for_debugger]
     instructions that name [reg]. *)
  let insert_after (cell : Cfg.basic Cfg.instruction DLL.cell)
      (instr : Cfg.basic Cfg.instruction) ~(reg : Reg.t) : unit =
    let insertion_cell = find_insertion_point_after cell reg in
    DLL.insert_after insertion_cell instr

  (* Add [instr] at the beginning of [list], but after any [Name_for_debugger]
     instructions at the start that name [reg]. *)
  let add_begin (list : Cfg.basic_instruction_list)
      (instr : Cfg.basic Cfg.instruction) ~(reg : Reg.t) : unit =
    match DLL.hd_cell list with
    | None -> DLL.add_begin list instr
    | Some first_cell ->
      let first_instr = DLL.value first_cell in
      if names_reg_at_location first_instr reg
      then
        (* Skip forward to find the right insertion point *)
        insert_after first_cell instr ~reg
      else DLL.add_begin list instr
end

let same_reg_class : Reg.t -> Reg.t -> bool =
 fun reg1 reg2 ->
  Reg_class.equal
    (Reg_class.of_machtype reg1.typ)
    (Reg_class.of_machtype reg2.typ)

let same_stack_class : Reg.t -> Reg.t -> bool =
 fun reg1 reg2 ->
  Stack_class.equal
    (Stack_class.of_machtype reg1.typ)
    (Stack_class.of_machtype reg2.typ)

let simplify_cfg : Cfg_with_layout.t -> Cfg_with_layout.t =
 fun cfg_with_layout ->
  let cfg = Cfg_with_layout.cfg cfg_with_layout in
  Cfg.iter_blocks cfg ~f:(fun _label block ->
      DLL.filter_left block.body ~f:(fun instr -> not (Cfg.is_noop_move instr)));
  Cfg_simplify.run cfg_with_layout

let save_cfg : string -> Cfg_with_layout.t -> unit =
 fun str cfg_with_layout ->
  Cfg_with_layout.save_as_dot cfg_with_layout ~show_instr:true ~show_exn:true
    ~annotate_block:(fun label ->
      let block =
        Cfg.get_block_exn (Cfg_with_layout.cfg cfg_with_layout) label
      in
      Printf.sprintf "label:%s stack_offset:%d" (Label.to_string label)
        block.stack_offset)
    ~annotate_succ:(fun lbl1 lbl2 ->
      Printf.sprintf "%s->%s" (Label.to_string lbl1) (Label.to_string lbl2))
    str

let update_live_fields : Cfg_with_layout.t -> liveness -> unit =
 fun cfg_with_layout liveness ->
  (* CR xclerc for xclerc: partial duplicate of
     `Asmgen.recompute_liveness_on_cfg` *)
  let set_liveness (instr : _ Cfg.instruction) =
    match InstructionId.Tbl.find_opt liveness instr.id with
    | None ->
      fatal "Missing liveness information for instruction %a"
        InstructionId.format instr.id
    | Some { Cfg_liveness.before = _; across } -> instr.live <- across
  in
  Cfg.iter_blocks (Cfg_with_layout.cfg cfg_with_layout) ~f:(fun _label block ->
      DLL.iter block.body ~f:set_liveness;
      set_liveness block.terminator)

module SpillCosts = struct
  type t = int Reg.Tbl.t

  let empty () = Reg.Tbl.create 1

  let iter costs ~f = Reg.Tbl.iter f costs

  let for_reg costs reg =
    match Reg.Tbl.find_opt costs reg with None -> 0 | Some cost -> cost

  let add_to_reg costs reg delta =
    let curr =
      match Reg.Tbl.find_opt costs reg with None -> 0 | Some cost -> cost
    in
    Reg.Tbl.replace costs reg (curr + delta)

  let normal_cost = lazy (find_param_value "SPILL_NORMAL_COST")

  let cold_cost = lazy (find_param_value "SPILL_COLD_COST")

  let loop_cost = lazy (find_param_value "SPILL_LOOP_COST")

  let cost_for_block : Cfg.basic_block -> int =
   fun block ->
    let param =
      match block.cold with false -> normal_cost | true -> cold_cost
    in
    match Lazy.force param with None -> 1 | Some cost -> int_of_string cost

  let compute : Cfg_with_infos.t -> flat:bool -> unit -> t =
   fun cfg_with_infos ~flat () ->
    let costs = Reg.Tbl.create (List.length (Reg.all_relocatable_regs ())) in
    List.iter (Reg.all_relocatable_regs ()) ~f:(fun reg ->
        Reg.Tbl.replace costs reg 0);
    let update_reg (cost : int) (reg : Reg.t) : unit =
      (* CR-soon xclerc for xclerc: consider adding an overflow check. *)
      add_to_reg costs reg cost
    in
    let update_array (cost : int) (regs : Reg.t array) : unit =
      Array.iter regs ~f:(fun reg -> update_reg cost reg)
    in
    let update_instr (cost : int) (instr : _ Cfg.instruction) : unit =
      update_array cost instr.arg;
      update_array cost instr.res
    in
    let cfg = Cfg_with_infos.cfg cfg_with_infos in
    let loops_depths : Cfg_loop_infos.loop_depths =
      if flat
      then Label.Map.empty
      else (Cfg_with_infos.loop_infos cfg_with_infos).loop_depths
    in
    Cfg.iter_blocks cfg ~f:(fun label block ->
        let base_cost = cost_for_block block in
        let cost_multiplier =
          match Label.Map.find_opt label loops_depths with
          | None ->
            assert flat;
            1
          | Some depth ->
            let base =
              match Lazy.force loop_cost with
              | None -> 10
              | Some cost -> int_of_string cost
            in
            (* CR-soon xclerc for xclerc: consider adding an overflow check (See
               tools/regalloc/regalloc.ml). Or better, share the code between
               the tool and the allocators. *)
            Misc.power ~base depth
        in
        let cost = base_cost * cost_multiplier in
        DLL.iter ~f:(fun instr -> update_instr cost instr) block.body;
        (* Ignore probes *)
        match block.terminator.desc with
        | Prim { op = Probe _; _ } -> ()
        | Prim { op = External _; _ }
        | Never | Always _ | Parity_test _ | Truth_test _ | Float_test _
        | Int_test _ | Switch _ | Return | Raise _ | Tailcall_self _
        | Tailcall_func _ | Call_no_return _ | Call _ ->
          update_instr cost block.terminator);
    costs
end

let check_length str arr expected =
  let actual = Array.length arr in
  if expected <> actual
  then
    fatal "the length of %s was expected to be %d but is actually %d" str
      expected actual

let check_lengths :
    type a. of_arg:int -> of_res:int -> a Cfg.instruction -> unit =
 fun ~of_arg ~of_res instr ->
  check_length "arg" instr.arg of_arg;
  check_length "res" instr.res of_res

let check_same str1 reg1 str2 reg2 =
  if not (Reg.same reg1 reg2)
  then
    fatal "%s and %s were expected to be the same but they differ (%a vs %a)"
      str1 str2 Printreg.reg reg1 Printreg.reg reg2

type stack_operands_rewrite =
  | All_spilled_registers_rewritten
  | May_still_have_spilled_registers

let equal_stack_operands_rewrite left right =
  match left, right with
  | All_spilled_registers_rewritten, All_spilled_registers_rewritten
  | May_still_have_spilled_registers, May_still_have_spilled_registers ->
    true
  | (All_spilled_registers_rewritten | May_still_have_spilled_registers), _ ->
    false

type spilled_map = Substitution.t

let is_spilled (map : spilled_map) (reg : Reg.t) : bool = Reg.Tbl.mem map reg

let use_stack_operand (map : spilled_map) (regs : Reg.t array) (index : int) :
    unit =
  let reg = regs.(index) in
  match Reg.Tbl.find_opt map reg with
  | None -> fatal "register %a is missing from the map" Printreg.reg reg
  | Some spilled_reg -> regs.(index) <- spilled_reg

let may_use_stack_operands_array : spilled_map -> Reg.t array -> unit =
 fun map regs ->
  Array.iteri regs ~f:(fun i reg ->
      if is_spilled map reg then use_stack_operand map regs i)

let may_use_stack_operands_everywhere :
    type a. spilled_map -> a Cfg.instruction -> stack_operands_rewrite =
 fun map instr ->
  may_use_stack_operands_array map instr.arg;
  may_use_stack_operands_array map instr.res;
  All_spilled_registers_rewritten

let occurs_array : Reg.t array -> Reg.t -> bool =
 fun regs reg ->
  let i = ref 0 in
  let len = Array.length regs in
  while !i < len && not (Reg.same (Array.unsafe_get regs !i) reg) do
    incr i
  done;
  !i < len

let occurs_instruction : _ Cfg.instruction -> Reg.t -> bool =
 fun instr reg -> occurs_array instr.arg reg || occurs_array instr.res reg

let occurs_block_body : Cfg.basic_block -> Reg.t -> bool =
 fun block reg ->
  DLL.exists block.body ~f:(fun (instr : Cfg.basic Cfg.instruction) ->
      occurs_instruction instr reg)

let occurs_block : Cfg.basic_block -> Reg.t -> bool =
 fun block reg ->
  occurs_block_body block reg || occurs_instruction block.terminator reg<|MERGE_RESOLUTION|>--- conflicted
+++ resolved
@@ -117,15 +117,9 @@
       stack_offset = -1;
       id = InstructionId.none;
       irc_work_list = Unknown_list;
-<<<<<<< HEAD
-      ls_order = -1;
-      available_before = None;
-      available_across = None;
+      available_before = Reg_availability_set.Unreachable;
+      available_across = Reg_availability_set.Unreachable;
       phantom_available_before = None
-=======
-      available_before = Reg_availability_set.Unreachable;
-      available_across = Reg_availability_set.Unreachable
->>>>>>> 362c0b49
     }
 
   let compare (left : t) (right : t) : int =
