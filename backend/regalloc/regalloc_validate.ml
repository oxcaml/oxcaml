(** This module implements a validator for register allocation. The algorithm is
    based on a paper by Silvain Rideau and Xavier Leroy titled "Validating
    Register Allocation and Spilling" which can be found here

    [1] https://xavierleroy.org/publi/validation-regalloc.pdf

    The solution is adapted to the different representation of CFG that is used
    in this compiler, including exception handling. Also, the arguments for a
    function call are specified as preassigned registers instead of
    reconstructing the argument locations from the function type. *)

[@@@ocaml.warning "+a-4-30-40-41-42"]

(* CR-soon xclerc for xclerc: try to enable warning 4. *)

open! Int_replace_polymorphic_compare
module DLL = Flambda_backend_utils.Doubly_linked_list
include Cfg_intf.S

module Location : sig
  type t

  val of_reg : Reg.t -> t option

  val of_reg_exn : Reg.t -> t

  val of_regs_exn : Reg.t array -> t array

  val to_loc_lossy : t -> Reg.location

  val print : Cmm.machtype_component -> Format.formatter -> t -> unit

  val equal : t -> t -> bool

  module Set : Set.S with type elt = t

  module Map : Map.S with type key = t
end = struct
  module Stack = struct
    (** This type is based on [Reg.stack_location]. The first difference is that
        for [Stack (Local index)] this types additionally stores [stack_class]
        because local stacks are separate for different stack slot classes.
        Secondly for all stacks it stores index in words and not byte offset.
        That gives the guarantee that if indices are different then the
        locations do not overlap. *)
    type t =
      | Local of
          { index : int;
            stack_class : Stack_class.t
          }
      | Incoming of { index : int }
      | Outgoing of { index : int }
      | Domainstate of { index : int }

    let byte_bits = 8

    let word_size =
      (* CR-someday azewierzejew: The current implementation is limited to 64
         bit architecture because then all values are of the same size and
         alignment. With that assumption two stack locations can have
         overlapping ranges of bytes only if the have exactly the same byte
         offset.

         On 32 bit architecture floats are still 64 bits but other values are 32
         bits. Then for [DomainState], [Incoming] and [Outgoing] there can be
         two locations with different offsets that overlap. An example is a slot
         for an integer with offset 4 and a slot for a float with offset 0. The
         ranges they refer to are respectively [4..8] and [0..8] so they overlap
         but the offsets are different. *)
      let word_size = 8 in
      if Sys.word_size <> word_size * byte_bits
      then
        Regalloc_utils.fatal
          "regalloc validation only supports 64 bit architecture, got word \
           size %d"
          Sys.word_size;
      word_size

    let byte_offset_to_word_index offset =
      if offset mod word_size <> 0
      then
        Regalloc_utils.fatal
          "regalloc validation expects aligned offsets, got offset %d with \
           remainder %d"
          offset (offset mod word_size);
      offset / word_size

    let word_index_to_byte_offset index = index * word_size

    let of_stack_loc ~stack_class loc =
      match loc with
      | Reg.Local index -> Local { index; stack_class }
      | Reg.Incoming offset ->
        Incoming { index = byte_offset_to_word_index offset }
      | Reg.Outgoing offset ->
        Outgoing { index = byte_offset_to_word_index offset }
      | Reg.Domainstate offset ->
        Domainstate { index = byte_offset_to_word_index offset }

    let to_stack_loc_lossy t =
      match t with
      | Local { index; _ } -> Reg.Local index
      | Incoming { index } -> Reg.Incoming (word_index_to_byte_offset index)
      | Outgoing { index } -> Reg.Outgoing (word_index_to_byte_offset index)
      | Domainstate { index } ->
        Reg.Domainstate (word_index_to_byte_offset index)
  end

  type t =
    | Reg of int
    | Stack of Stack.t

  let of_reg reg =
    match reg.Reg.loc with
    | Reg.Unknown -> None
    | Reg.Reg idx -> Some (Reg idx)
    | Reg.Stack stack ->
      Some
        (Stack
           (Stack.of_stack_loc
              ~stack_class:(Stack_class.of_machtype reg.Reg.typ)
              stack))

  let of_reg_exn reg = of_reg reg |> Option.get

  let of_regs_exn loc_arr = Array.map of_reg_exn loc_arr

  let to_loc_lossy t =
    match t with
    | Reg idx -> Reg.Reg idx
    | Stack stack -> Reg.Stack (Stack.to_stack_loc_lossy stack)

  let print typ ppf t =
    Printreg.loc ~unknown:(fun _ -> assert false) ppf (to_loc_lossy t) typ

  let compare (t1 : t) (t2 : t) : int =
    (* CR-someday azewierzejew: Implement proper comparison. *)
    Stdlib.compare t1 t2

  let equal (t1 : t) (t2 : t) : bool = compare t1 t2 = 0

  module T = struct
    type nonrec t = t

    let compare = compare
  end

  module Set = Set.Make (T)
  module Map = Map.Make (T)
end

module Reg_id : sig
  type t =
    | Preassigned of { location : Location.t }
    | Named of { stamp : int }

  val compare : t -> t -> int

  val of_reg : Reg.t -> t

  val to_loc_lossy : t -> Reg.location
end = struct
  type t =
    | Preassigned of { location : Location.t }
    | Named of { stamp : int }

  let of_reg (reg : Reg.t) =
    let loc = Location.of_reg reg in
    if not (Bool.equal (Option.is_some loc) (Reg.is_preassigned reg))
    then
      Regalloc_utils.fatal
        "Mismatch between register having location (%b) and register being a \
         preassigned register (%b)"
        (Option.is_some loc) (Reg.is_preassigned reg);
    match loc with
    | Some location -> Preassigned { location }
    | None -> Named { stamp = reg.stamp }

  let to_loc_lossy t =
    match t with
    | Preassigned { location } -> Location.to_loc_lossy location
    | Named _ -> Reg.Unknown

  let compare (t1 : t) (t2 : t) =
    (* CR-someday azewierzejew: Implement proper comparison. *)
    Stdlib.compare t1 t2
end

module Register : sig
  module For_print : sig
    type t
  end

  type t =
    { reg_id : Reg_id.t;
      for_print : For_print.t
    }

  val create : Reg.t -> t

  val to_dummy_reg : t -> Reg.t

  val equal : t -> t -> bool

  val print : Format.formatter -> t -> unit

  val typ : t -> Cmm.machtype_component

  module Set : Set.S with type elt = t

  module Map : Map.S with type key = t
end = struct
  module For_print = struct
    type t =
      { name : Reg.Name.t;
        stamp : int;
        typ : Cmm.machtype_component
      }
  end

  type t =
    { reg_id : Reg_id.t;
      for_print : For_print.t
    }

  let create (reg : Reg.t) : t =
    { reg_id = Reg_id.of_reg reg;
      for_print = { name = reg.name; stamp = reg.stamp; typ = reg.typ }
    }

  let to_dummy_reg (t : t) : Reg.t =
<<<<<<< HEAD
    { Reg.dummy with
      name = t.for_print.name;
=======
    { raw_name = t.for_print.raw_name;
>>>>>>> 6e7e1fe9
      typ = t.for_print.typ;
      stamp = t.for_print.stamp;
      loc = Reg_id.to_loc_lossy t.reg_id
    }

  let typ (t : t) = t.for_print.typ

  let print (ppf : Format.formatter) (t : t) : unit =
    match t.reg_id with
    | Preassigned { location } ->
      Format.fprintf ppf "R[%a]" (Location.print t.for_print.typ) location
    | Named _ -> Printreg.reg ppf (to_dummy_reg t)

  let compare (t1 : t) (t2 : t) : int = Reg_id.compare t1.reg_id t2.reg_id

  let equal (t1 : t) (t2 : t) : bool = compare t1 t2 = 0

  module T = struct
    type nonrec t = t

    let compare = compare
  end

  module Set = Set.Make (T)
  module Map = Map.Make (T)
end

module Instruction = struct
  type 'a t =
    { desc : 'a;
      arg : Register.t array;
      res : Register.t array
    }

  module Kind = struct
    type 'a t =
      | Terminator : terminator t
      | Basic : basic t
  end

  let to_prealloc (type a) ~(alloced : a instruction) (t : a t) : a instruction
      =
    { alloced with
      arg = Array.map Register.to_dummy_reg t.arg;
      res = Array.map Register.to_dummy_reg t.res
    }
end

module Description : sig
  (** A snapshot of the [desc], [arg] and [res] fields of all instructions in
      the CFG and [fun_args] of the CFG. It is used by the validator to record
      information about the CFG before register allocation, instead of making a
      deep copy of the (mutable) CFG. The description provides a type-safe and
      quick access to instructions based on their IDs.

      Currently, the validator assumes (without checking) that the register
      allocator does not change the structure of the CFG and does not reorder
      instructions within or between basic blocks.

      The validator checks that the register allocator does not remove
      instructions except Prologue (whenever it's allowed to do so), and does
      not add any new instructions except Spill and Reload. The unique IDs of
      instructions are sufficient to determine this, and the description does
      not need to record the block an instruction belongs to. It is possible to
      reconstruct some information about the CFG structure from the description.
      For example, successors of a block can be reconstructed from the labels
      that appear in terminator's [desc]. It also checks that all [fun_args]
      were preassigned before allocation and that they haven't changed after. *)
  type t

  (** Will return [Some _] for the instructions that existed in the CFG before
      allocation and [None] otherwise. Currently, only instructions that
      register allocation can add are [Spill] and [Reload]. *)
  val find_basic : t -> basic instruction -> basic Instruction.t option

  (** Will return [Some _] for the terminators that existed in CFG before
      allocation and [None] otherwise. Currently, only terminators that register
      allocation can add is [Always]. *)
  val find_terminator :
    t -> terminator instruction -> terminator Instruction.t option

  val create : Cfg_with_layout.t -> t option

  val verify : t -> Cfg_with_layout.t -> unit

  val reg_fun_args : t -> Register.t array
end = struct
  type basic_info =
    { successor_id : InstructionId.t;
      instr : basic Instruction.t
    }

  type t =
    { instructions : (InstructionId.t, basic_info) Hashtbl.t;
      terminators : (InstructionId.t, terminator Instruction.t) Hashtbl.t;
      first_instruction_in_block : InstructionId.t Label.Tbl.t;
      reg_fun_args : Register.t array
    }

  let find_basic t instr =
    Hashtbl.find_opt t.instructions instr.id
    |> Option.map (fun info -> info.instr)

  let find_terminator t instr = Hashtbl.find_opt t.terminators instr.id

  let reg_fun_args t = t.reg_fun_args

  let is_regalloc_specific_basic (desc : Cfg.basic) =
    match desc with Op (Reload | Spill) -> true | _ -> false

  let add_instr_id ~seen_ids ~context id =
    if Hashtbl.mem seen_ids id
    then
      Regalloc_utils.fatal "Duplicate instruction no. %a while %s"
        InstructionId.format id context;
    Hashtbl.add seen_ids id ()

  let add_basic ~seen_ids ~successor_id t instr =
    let id = instr.id in
    add_instr_id ~seen_ids
      ~context:"adding a basic instruction to the description" id;
    if is_regalloc_specific_basic instr.desc
    then
      Regalloc_utils.fatal
        "Instruction no. %a is specific to the regalloc phase while creating \
         pre-allocation description"
        InstructionId.format id;
    Hashtbl.add t.instructions id
      { successor_id;
        instr =
          { Instruction.desc = instr.desc;
            arg = Array.map Register.create instr.arg;
            res = Array.map Register.create instr.res
          }
      }

  let add_terminator ~seen_ids t instr =
    let id = instr.id in
    add_instr_id ~seen_ids
      ~context:"adding a terminator instruction to the description" id;
    Hashtbl.add t.terminators id
      { Instruction.desc = instr.desc;
        arg = Array.map Register.create instr.arg;
        res = Array.map Register.create instr.res
      }

  let do_create cfg =
    Regalloc_invariants.precondition cfg;
    if Lazy.force Regalloc_utils.validator_debug
    then
      (* CR-someday: We don't save the file with [fun_name] in the filename
         because there is an appended stamp that is fragile and is annoying when
         testing. Currently it's not a problem because we abort the build
         whenever register allocation fails but if there was a fallback mode
         then the interesting files would be instantly overwritten. *)
      Cfg_with_layout.save_as_dot ~filename:"before.dot" cfg
        "before_allocation_before_validation";
    let basic_count, terminator_count =
      Cfg_with_layout.fold_instructions cfg
        ~instruction:(fun (basic_count, terminator_count) _ ->
          basic_count + 1, terminator_count)
        ~terminator:(fun (basic_count, terminator_count) _ ->
          basic_count, terminator_count + 1)
        ~init:(0, 0)
    in
    let seen_ids = Hashtbl.create (basic_count + terminator_count) in
    let reg_fun_args =
      (Cfg_with_layout.cfg cfg).fun_args
      |> Array.map (fun reg ->
             let reg = Register.create reg in
             (* Assert that [fun_args] are preassigned. *)
             (match reg.reg_id with
             | Preassigned _ -> ()
             | Named _ ->
               Regalloc_utils.fatal
                 "Register in function arguments that isn't preassigned: %a"
                 Register.print reg);
             reg)
    in
    let t =
      { instructions = Hashtbl.create basic_count;
        terminators = Hashtbl.create terminator_count;
        first_instruction_in_block = Label.Tbl.create terminator_count;
        reg_fun_args
      }
    in
    Label.Tbl.iter
      (fun _ (block : Cfg.basic_block) ->
        add_terminator ~seen_ids t block.terminator;
        let first_instruction_id =
          DLL.fold_right
            ~f:(fun instr successor_id ->
              add_basic ~seen_ids ~successor_id t instr;
              instr.id)
            block.body ~init:block.terminator.id
        in
        Label.Tbl.add t.first_instruction_in_block block.start
          first_instruction_id)
      (Cfg_with_layout.cfg cfg).Cfg.blocks;
    t

  let create cfg =
    match !Flambda_backend_flags.regalloc_validate with
    | false -> None
    | true -> Some (do_create cfg)

  let verify_reg_array ~context ~reg_arr ~loc_arr =
    if Array.length reg_arr <> Array.length loc_arr
    then
      Regalloc_utils.fatal
        "%s: register array length has changed. Before: %d. Now: %d." context
        (Array.length reg_arr) (Array.length loc_arr);
    Array.iter2
      (fun (reg_desc : Register.t) loc_reg ->
        match reg_desc.reg_id, Location.of_reg loc_reg with
        | _, None ->
          Regalloc_utils.fatal "%s: location is still unknown after allocation"
            context
        | Named { stamp = _ }, _ -> ()
        | Preassigned { location = l1 }, Some l2 when Location.equal l1 l2 -> ()
        | Preassigned { location = prev_loc }, Some new_loc ->
          Regalloc_utils.fatal
            "%s: changed preassigned register's location from %a to %a" context
            (Location.print (Register.typ reg_desc))
            prev_loc
            (Location.print loc_reg.Reg.typ)
            new_loc)
      reg_arr loc_arr;
    ()

  let verify_reg_arrays (type a) ~id (instr : a Cfg.instruction)
      (old_instr : a Instruction.t) =
    verify_reg_array
      ~context:
        (Printf.sprintf "In instruction's no %s arguments"
           (InstructionId.to_string id))
      ~reg_arr:old_instr.arg ~loc_arr:instr.arg;
    verify_reg_array
      ~context:
        (Printf.sprintf "In instruction's no %s results"
           (InstructionId.to_string id))
      ~reg_arr:old_instr.res ~loc_arr:instr.res

  let verify_basic ~seen_ids ~successor_id t instr =
    let id = instr.id in
    add_instr_id ~seen_ids
      ~context:"checking a basic instruction in the new CFG" id;
    match
      Hashtbl.find_opt t.instructions id, is_regalloc_specific_basic instr.desc
    with
    (* The instruction was present before. *)
    | Some { instr = old_instr; successor_id = old_successor_id }, false ->
      if not (InstructionId.equal old_successor_id successor_id)
      then
        Regalloc_utils.fatal
          "The instruction's no. %a successor id has changed. Before \
           allocation: %a. After allocation (ignoring instructions added by \
           allocation): %a."
          InstructionId.format id InstructionId.format old_successor_id
          InstructionId.format successor_id;
      (* CR-someday azewierzejew: Avoid using polymrphic compare. *)
      (match instr.desc, old_instr.desc with
      | Op (Name_for_debugger _), Op (Name_for_debugger _) ->
        (* IRC uses `Reg.interf` to represent the adjacency lists for the
           interference graph, which can lead to cycles. *)
        ()
      | _ ->
        (* CR-soon xclerc for xclerc: avoid polymorphic equality. *)
        if Stdlib.compare instr.desc old_instr.desc <> 0
        then
          Regalloc_utils.fatal "The desc of instruction with id %a changed"
            InstructionId.format id);
      verify_reg_arrays ~id instr old_instr;
      (* Return new successor id which is the id of the current instruction. *)
      id
    | None, true ->
      (* Added regalloc specific instruction that wasn't before. The new
         successor is the same as old one because this instruction is
         ignored. *)
      successor_id
    | Some _, true ->
      Regalloc_utils.fatal
        "Register allocation changed existing instruction no. %a into a \
         register allocation specific instruction"
        InstructionId.format id
    | None, false -> (
      match instr.desc with
      | Op Move ->
        (* A move instruction, while no regalloc-specific, can be inserted
           because of phi moves in split/rename. *)
        successor_id
      | _ ->
        Regalloc_utils.fatal
          "Register allocation added non-regalloc specific instruction no. %a"
          InstructionId.format id)

  let compare_terminators ~successor_ids ~id (old_instr : terminator)
      (instr : terminator) =
    let compare_label l1 l2 =
      let s1 = Label.Tbl.find successor_ids l1 in
      let s2 = Label.Tbl.find successor_ids l2 in
      if not (InstructionId.equal s1 s2)
      then
        Regalloc_utils.fatal
          "When checking equivalence of labels before and after allocation got \
           different successor id's. Successor (label, instr id) before: (%a, \
           %a). Successor (label, instr id) after: (%a, %a)."
          Label.format l1 InstructionId.format s1 Label.format l2
          InstructionId.format s2
    in
    match old_instr, instr with
    | Never, Never -> ()
    | Always l1, Always l2 -> compare_label l1 l2
    | ( Parity_test { ifso = ifso1; ifnot = ifnot1 },
        Parity_test { ifso = ifso2; ifnot = ifnot2 } ) ->
      compare_label ifso1 ifso2;
      compare_label ifnot1 ifnot2
    | ( Truth_test { ifso = ifso1; ifnot = ifnot1 },
        Truth_test { ifso = ifso2; ifnot = ifnot2 } ) ->
      compare_label ifso1 ifso2;
      compare_label ifnot1 ifnot2
    | ( Float_test { width = w1; lt = lt1; eq = eq1; gt = gt1; uo = uo1 },
        Float_test { width = w2; lt = lt2; eq = eq2; gt = gt2; uo = uo2 } )
      when Cmm.equal_float_width w1 w2 ->
      compare_label lt1 lt2;
      compare_label eq1 eq2;
      compare_label gt1 gt2;
      compare_label uo1 uo2
    | ( Int_test { lt = lt1; eq = eq1; gt = gt1; is_signed = sign1; imm = imm1 },
        Int_test { lt = lt2; eq = eq2; gt = gt2; is_signed = sign2; imm = imm2 }
      )
      when Bool.equal sign1 sign2 && Option.equal Int.equal imm1 imm2 ->
      compare_label lt1 lt2;
      compare_label eq1 eq2;
      compare_label gt1 gt2
    | Switch labels1, Switch labels2 ->
      Array.iter2 (fun l1 l2 -> compare_label l1 l2) labels1 labels2
    | Return, Return -> ()
    | Raise rk1, Raise rk2
    (* CR-someday azewierzejew: Avoid using polymorphic comparison. *)
      when Stdlib.compare rk1 rk2 = 0 ->
      ()
    | Tailcall_self { destination = l1 }, Tailcall_self { destination = l2 } ->
      compare_label l1 l2
    | Tailcall_func call1, Tailcall_func call2
    (* CR-someday azewierzejew: Avoid using polymorphic comparison. *)
      when Stdlib.compare call1 call2 = 0 ->
      ()
    | Call_no_return call1, Call_no_return call2
    (* CR-someday azewierzejew: Avoid using polymorphic comparison. *)
      when Stdlib.compare call1 call2 = 0 ->
      ()
    | ( Call { op = call1; label_after = l1 },
        Call { op = call2; label_after = l2 } )
    (* CR-someday azewierzejew: Avoid using polymorphic comparison. *)
      when Stdlib.compare call1 call2 = 0 ->
      compare_label l1 l2
    | ( Prim { op = prim1; label_after = l1 },
        Prim { op = prim2; label_after = l2 } )
    (* CR-someday azewierzejew: Avoid using polymorphic comparison. *)
      when Stdlib.compare prim1 prim2 = 0 ->
      compare_label l1 l2
    | _ ->
      Regalloc_utils.fatal
        "The desc of terminator with id %a changed, before: %a, after: %a."
        InstructionId.format id
        (Cfg.dump_terminator ~sep:", ")
        old_instr
        (Cfg.dump_terminator ~sep:", ")
        instr

  let verify_terminator ~seen_ids ~(successor_ids : InstructionId.t Label.Tbl.t)
      t instr : InstructionId.t =
    let id = instr.id in
    add_instr_id ~seen_ids
      ~context:"checking a terminator instruction in the new CFG" id;
    match Hashtbl.find_opt t.terminators id with
    (* The instruction was present before. *)
    | Some old_instr ->
      verify_reg_arrays ~id instr old_instr;
      compare_terminators ~successor_ids ~id old_instr.desc instr.desc;
      id
    | None -> (
      match instr.desc with
      | Always successor ->
        (* A terminator added by the register allocator. The successor
           instruction can be found in the next block. *)
        Label.Tbl.find successor_ids successor
      | _ ->
        Regalloc_utils.fatal
          "Register allocation added a terminator no. %a but that's not \
           allowed for this type of terminator: %a"
          InstructionId.format id Cfg.print_terminator instr)

  let compute_successor_ids t (cfg : Cfg.t) =
    let visited_labels = Label.Tbl.create (Label.Tbl.length cfg.blocks) in
    let successor_ids = Label.Tbl.create (Label.Tbl.length cfg.blocks) in
    (* Finds and stores successor id for a given block. *)
    let rec get_id (block : Cfg.basic_block) =
      match Label.Tbl.find_opt successor_ids block.start with
      | Some id -> id
      | None ->
        if Label.Tbl.mem visited_labels block.start
        then
          Misc.fatal_errorf
            "Visiting the same block %a without knowing the successor \
             instruction's id. That means there's a loop consisting of only \
             instructions added by the register allocator."
            Label.format block.start;
        Label.Tbl.add visited_labels block.start ();
        let first_id = get_first_non_regalloc_id t block in
        Label.Tbl.add successor_ids block.start first_id;
        first_id
    (* Finds successor id in or after the given block. *)
    and get_first_non_regalloc_id t (block : Cfg.basic_block) =
      let res : Cfg.basic Cfg.instruction option =
        DLL.fold_left
          ~f:(fun acc instr ->
            match acc with
            | Some _ -> acc
            | None ->
              if Hashtbl.mem t.instructions instr.id then Some instr else None)
          block.body ~init:None
      in
      match res with
      | Some instr -> instr.id
      | None -> (
        match
          block.terminator.desc, Hashtbl.mem t.terminators block.terminator.id
        with
        | _, true -> block.terminator.id
        | Always label, false -> get_id (Cfg.get_block_exn cfg label)
        | _, false ->
          Regalloc_utils.fatal
            "Register allocation added a terminator no. %a but that's not \
             allowed for this type of terminator: %a"
            InstructionId.format block.terminator.id Cfg.print_terminator
            block.terminator)
    in
    Label.Tbl.iter
      (fun _ block ->
        (* Force compuatation of the given id. *)
        let (_ : InstructionId.t) = get_id block in
        ())
      cfg.blocks;
    successor_ids

  let verify t cfg =
    Regalloc_invariants.postcondition_layout cfg;
    verify_reg_array ~reg_arr:t.reg_fun_args ~context:"In function arguments"
      ~loc_arr:(Cfg_with_layout.cfg cfg).fun_args;
    let seen_ids =
      Hashtbl.create
        (Hashtbl.length t.instructions + Hashtbl.length t.terminators)
    in
    let successor_ids = compute_successor_ids t (Cfg_with_layout.cfg cfg) in
    Label.Tbl.iter
      (fun _ (block : Cfg.basic_block) ->
        let successor_id =
          verify_terminator ~seen_ids ~successor_ids t block.terminator
        in
        let first_instruction_id =
          DLL.fold_right
            ~f:(fun instr successor_id ->
              verify_basic ~seen_ids ~successor_id t instr)
            block.body ~init:successor_id
        in
        ignore (first_instruction_id : InstructionId.t))
      (Cfg_with_layout.cfg cfg).Cfg.blocks;
    Hashtbl.iter
      (fun id { instr; _ } ->
        let can_be_removed =
          match instr.Instruction.desc with
          | Prologue ->
            let ({ fun_contains_calls; fun_num_stack_slots; _ } : Cfg.t) =
              Cfg_with_layout.cfg cfg
            in
            not
              (Proc.prologue_required ~fun_contains_calls ~fun_num_stack_slots)
          | _ -> false
        in
        if (not (Hashtbl.mem seen_ids id)) && not can_be_removed
        then
          Regalloc_utils.fatal
            "Instruction no. %a was deleted by register allocator"
            InstructionId.format id)
      t.instructions;
    Hashtbl.iter
      (fun id _ ->
        if not (Hashtbl.mem seen_ids id)
        then
          Regalloc_utils.fatal
            "Terminator no. %a was deleted by register allocator"
            InstructionId.format id)
      t.terminators
end

module Equation_set : sig
  (** This corresponds to the set of equations defined in section 3.2 of in the
      paper [1]. The definition is simplified substantially because here none of
      the locations (e.g. registers or stack) are allowed to overlap. *)
  type t

  val empty : t

  val union : t -> t -> t

  val subset : t -> t -> bool

  (** This corresponds to case (10) in Fig. 1 of the paper [1]. *)
  val rename_loc : arg:Location.t -> res:Location.t -> t -> t

  (** This corresponds to case (3) in Fig. 1 of the paper [1]. *)
  val rename_reg : arg:Register.t -> res:Register.t -> t -> t

  (** Calling [remove_result], [verify_destoyed_locations] and [add_argument] in
      this order corresponds to case (7) in Fig. 1 of the paper [1]. This
      implementation is also generalized for all cases not handled by
      [rename_loc] or [rename_reg]. *)
  val remove_result :
    reg_res:Register.t array ->
    loc_res:Location.t array ->
    t ->
    (t, string) Result.t

  val verify_destroyed_locations :
    destroyed:Location.t array -> t -> (t, string) Result.t

  val add_argument :
    reg_arg:Register.t array -> loc_arg:Location.t array -> t -> t

  val is_empty : t -> bool

  val print : Format.formatter -> t -> unit
end = struct
  module Equation = struct
    (** The equations here contain a bit more than the paper [1] has. In the
        said paper the equation is a named variable on one side and location on
        the other side because moving arguments to the correct position before
        call is done implicitly.

        In our representation of CFG before the call [foo %rax] there is
        explicit instruction [%rax := x]. Therefore the left-hand side of the
        equation in our case is either [Named] or [Preassigned]. The equations
        for [Preassigned { location }] are always expected to have exactly
        [location] on the right-hand side.

        It's possible to have very specific code with only no-op moves, spills
        and reloads that breaks the previous assumption but there are multiple
        soft assumptions that prevent existence of such code. Result of
        validation on such code is subject to change and shouldn't be relied
        upon.

        For that reason equations of form [Preassigned { location } = location]
        give us implicitly a set of live preassigned locations. That verifies
        that none of the preassigned locations are destroyed or assigning to the
        preassigned location doesn't destroy a [Named] variable. *)
    type t = Register.t * Location.t

    let print ppf (r, l) =
      Format.fprintf ppf "%a=%a" Register.print r
        (Location.print (Register.typ r))
        l
  end

  exception Verification_failed of string

  type t =
    { for_loc : Register.Set.t Location.Map.t;
      for_reg : Location.Set.t Register.Map.t
    }

  let empty = { for_loc = Location.Map.empty; for_reg = Register.Map.empty }

  let remove ((eq_reg, eq_loc) : Equation.t) t =
    { for_loc =
        Location.Map.update eq_loc
          (function
            | None -> None
            | Some set ->
              let set = Register.Set.remove eq_reg set in
              if Register.Set.is_empty set then None else Some set)
          t.for_loc;
      for_reg =
        Register.Map.update eq_reg
          (function
            | None -> None
            | Some set ->
              let set = Location.Set.remove eq_loc set in
              if Location.Set.is_empty set then None else Some set)
          t.for_reg
    }

  let add ((eq_reg, eq_loc) : Equation.t) t =
    { for_loc =
        Location.Map.update eq_loc
          (fun set ->
            match set with
            | None -> Some (Register.Set.singleton eq_reg)
            | Some set -> Some (Register.Set.add eq_reg set))
          t.for_loc;
      for_reg =
        Register.Map.update eq_reg
          (function
            | None -> Some (Location.Set.singleton eq_loc)
            | Some set -> Some (Location.Set.add eq_loc set))
          t.for_reg
    }

  let is_empty t =
    let loc_res = Location.Map.is_empty t.for_loc in
    let reg_res = Register.Map.is_empty t.for_reg in
    assert (Bool.equal loc_res reg_res);
    loc_res

  let subset t1 t2 =
    Location.Map.for_all
      (fun loc regs1 ->
        assert (not (Register.Set.is_empty regs1));
        match Location.Map.find_opt loc t2.for_loc with
        | None -> false
        | Some regs2 -> Register.Set.subset regs1 regs2)
      t1.for_loc

  let union t1 t2 =
    { for_loc =
        Location.Map.merge
          (fun _loc regs1 regs2 ->
            match regs1, regs2 with
            | None, None -> None
            | Some r, None | None, Some r -> Some r
            | Some r1, Some r2 -> Some (Register.Set.union r1 r2))
          t1.for_loc t2.for_loc;
      for_reg =
        Register.Map.merge
          (fun _reg locs1 locs2 ->
            match locs1, locs2 with
            | None, None -> None
            | Some l, None | None, Some l -> Some l
            | Some l1, Some l2 -> Some (Location.Set.union l1 l2))
          t1.for_reg t2.for_reg
    }

  let array_fold2 f acc arr1 arr2 =
    let acc = ref acc in
    Array.iter2 (fun v1 v2 -> acc := f !acc v1 v2) arr1 arr2;
    !acc

  let compatible_one ~reg ~loc t =
    let check_equation eq_reg eq_loc =
      (* This check corresponds to simplified check that "(x, l) is compatible
         with E" from chapter 3.2 section "Unsatisfiability and Overlap" from
         the paper [1], where "x" is [reg] and "l" is [loc]. Because we don't
         consider overlap at all, the condition simplifies to [(x' = x && l' =
         l) || (x' <> x && l' <> l)]. *)
      let reg_eq = Register.equal eq_reg reg in
      let loc_eq = Location.equal eq_loc loc in
      if not (Bool.equal reg_eq loc_eq)
      then (
        Format.fprintf Format.str_formatter
          "Unsatisfiable equations when removing result equations.\n\
           Existing equation has to agree on 0 or 2 sides (cannot be exactly \
           1) with the removed equation.\n\
           Existing equation %a.\n\
           Removed equation: %a." Equation.print (eq_reg, eq_loc) Equation.print
          (reg, loc);
        let message = Format.flush_str_formatter () in
        raise (Verification_failed message))
    in
    (* Check equations that have the location the same. *)
    (match Location.Map.find_opt loc t.for_loc with
    | None -> ()
    | Some regs ->
      let eq_loc = loc in
      Register.Set.iter (fun eq_reg -> check_equation eq_reg eq_loc) regs);
    (* Check equations that have the register the same. *)
    (match Register.Map.find_opt reg t.for_reg with
    | None -> ()
    | Some locs ->
      let eq_reg = reg in
      Location.Set.iter (fun eq_loc -> check_equation eq_reg eq_loc) locs);
    ()

  let remove_result ~reg_res ~loc_res t =
    try
      Array.iter2 (fun reg loc -> compatible_one ~reg ~loc t) reg_res loc_res;
      let t =
        array_fold2 (fun t reg loc -> remove (reg, loc) t) t reg_res loc_res
      in
      Ok t
    with Verification_failed message -> Error message

  let verify_destroyed_locations ~destroyed t =
    (* CR azewierzejew for azewierzejew: Add checking stack for stack_location
       other than Local. *)
    try
      Array.iter
        (fun destroyed_loc ->
          match Location.Map.find_opt destroyed_loc t.for_loc with
          | None -> ()
          | Some regs ->
            assert (not (Register.Set.is_empty regs));
            let typ = Register.Set.choose regs |> Register.typ in
            Format.fprintf Format.str_formatter
              "Destroying a location %a in which live registers %a are stored"
              (Location.print typ) destroyed_loc
              (Format.pp_print_seq
                 ~pp_sep:(fun ppf () -> Format.fprintf ppf ", ")
                 Register.print)
              (Register.Set.to_seq regs);
            let message = Format.flush_str_formatter () in
            raise (Verification_failed message))
        destroyed;
      Ok t
    with Verification_failed message -> Error message

  let add_argument ~reg_arg ~loc_arg t =
    array_fold2 (fun t reg loc -> add (reg, loc) t) t reg_arg loc_arg

  let rename_loc ~arg ~res t =
    let regs =
      Location.Map.find_opt res t.for_loc
      |> Option.value ~default:Register.Set.empty
    in
    Register.Set.fold
      (fun reg acc -> acc |> remove (reg, res) |> add (reg, arg))
      regs t

  let rename_reg ~arg ~res t =
    let locs =
      Register.Map.find_opt res t.for_reg
      |> Option.value ~default:Location.Set.empty
    in
    Location.Set.fold
      (fun loc acc -> acc |> remove (res, loc) |> add (arg, loc))
      locs t

  let print ppf t =
    let first = ref true in
    let print_eq eq_reg eq_loc =
      if !first then first := false else Format.fprintf ppf " ";
      Format.fprintf ppf "%a" Equation.print (eq_reg, eq_loc)
    in
    Location.Map.iter
      (fun eq_loc regs ->
        Register.Set.iter (fun eq_reg -> print_eq eq_reg eq_loc) regs)
      t.for_loc
end

module type Description_value = sig
  val description : Description.t
end

let print_reg_as_loc ppf reg =
  Printreg.loc
    ~unknown:(fun ppf -> Format.fprintf ppf "<Unknown>")
    ppf reg.Reg.loc reg.Reg.typ

module Domain : Cfg_dataflow.Domain_S with type t = Equation_set.t = struct
  (** This type corresponds to the set of equations in the dataflow from the
      paper [1]. The value corresponing to "Top" is not represented. The
      transfer function return [(domain, error) result] and the "Top" element
      corresponds to [Error _] for which dataflow is terminated immediately
      without propagating the error value all the way to the entrypoint. A
      side-effect of this is that an erroreous but unreachable code will make
      the validation fail (where the algorithm in [1] will allow such code). *)

  type t = Equation_set.t

  let bot = Equation_set.empty

  let join t1 t2 = Equation_set.union t1 t2

  let less_equal t1 t2 = Equation_set.subset t1 t2
end

module Transfer_error : sig
  type t

  val create :
    Equation_set.t ->
    instr_kind:'a Instruction.Kind.t ->
    exn:Equation_set.t option ->
    reg_instr:'a Instruction.t ->
    loc_instr:'a instruction ->
    string ->
    t

  val print : Format.formatter -> t -> unit
end = struct
  type 'a unpacked =
    { instr_kind : 'a Instruction.Kind.t;
      equations : Equation_set.t;
      exn_equations : Equation_set.t option;
      reg_instr : 'a Instruction.t;
      loc_instr : 'a instruction;
      message : string
    }

  type t = T : _ unpacked -> t

  let create (type a) equations ~(instr_kind : a Instruction.Kind.t) ~exn
      ~(reg_instr : a Instruction.t) ~(loc_instr : a instruction) message =
    T
      { instr_kind;
        message;
        equations;
        reg_instr;
        loc_instr;
        exn_equations = exn
      }

  let print_unpacked (type a) ppf (t : a unpacked) =
    let reg_instr, loc_instr =
      match t.instr_kind with
      | Basic ->
        let t : basic unpacked = t in
        ( `Basic (Instruction.to_prealloc ~alloced:t.loc_instr t.reg_instr),
          `Basic t.loc_instr )
      | Terminator ->
        let t : terminator unpacked = t in
        ( `Terminator (Instruction.to_prealloc ~alloced:t.loc_instr t.reg_instr),
          `Terminator t.loc_instr )
    in
    Format.fprintf ppf "CFG REGALLOC Check failed in instr %a:\n"
      InstructionId.format t.loc_instr.id;
    Format.fprintf ppf "Instruction's description before allocation: %a\n"
      Cfg.print_instruction reg_instr;
    Format.fprintf ppf "Instruction's description after allocation: %a\n"
      (Cfg.print_instruction' ~print_reg:print_reg_as_loc)
      loc_instr;
    Format.fprintf ppf "Message: %s\n" t.message;
    Format.fprintf ppf "Live equations for the normal successor: [%a]\n"
      Equation_set.print t.equations;
    Option.iter
      (fun exn_equations ->
        Format.fprintf ppf
          "Live equations for the exceptional successor: [%a]\n"
          Equation_set.print exn_equations)
      t.exn_equations;
    ()

  let print ppf (T t) = print_unpacked ppf t
end

module Transfer (Desc_val : Description_value) :
  Cfg_dataflow.Backward_transfer
    with type domain = Domain.t
     and type error = Transfer_error.t
     and type context = unit = struct
  type domain = Domain.t

  type error = Transfer_error.t

  type context = unit

  let description = Desc_val.description

  (** This corresponds to case (10) in Fig. 1 of the paper [1]. *)
  let rename_location equations ~loc_instr =
    assert (Array.length loc_instr.arg = 1);
    assert (Array.length loc_instr.res = 1);
    Equation_set.rename_loc
      ~arg:(Location.of_reg_exn loc_instr.arg.(0))
      ~res:(Location.of_reg_exn loc_instr.res.(0))
      equations

  (** This corresponds to case (3) in Fig. 1 of the paper [1]. *)
  let rename_register equations ~(reg_instr : _ Instruction.t) =
    assert (Array.length reg_instr.arg = 1);
    assert (Array.length reg_instr.res = 1);
    Equation_set.rename_reg ~arg:reg_instr.arg.(0) ~res:reg_instr.res.(0)
      equations

  (** For equations coming from exceptional path remove the expected equations. *)
  let remove_exn_bucket equations =
    let phys_reg = Proc.loc_exn_bucket in
    let reg = Register.create phys_reg in
    let loc =
      match reg.reg_id with
      | Preassigned { location } -> location
      | Named _ -> assert false
    in
    Equation_set.remove_result equations ~reg_res:[| reg |] ~loc_res:[| loc |]
    |> Result.map_error (fun message ->
           Printf.sprintf "While removing exn bucket: %s" message)

  (** This corresponds to case (7) in Fig. 1 of the paper [1] generalized for
      all other cases not handled by [rename_location] or [rename_register]. We
      have an additional parameter which is the equations for the exceptional
      path successor which is not present in the paper [1] because exceptions
      are not considered there. *)
  let append_equations (type a) equations ~(instr_kind : a Instruction.Kind.t)
      ~exn ~(reg_instr : a Instruction.t) ~(loc_instr : a instruction)
      ~destroyed =
    let bind f res = Result.bind res f in
    let wrap_error res =
      Result.map_error
        (fun message ->
          Transfer_error.create equations ~instr_kind ~exn ~reg_instr ~loc_instr
            message)
        res
    in
    let exn =
      exn
      |> Option.map (fun exn ->
             (* Handle the exceptional path specific conversions here because in
                [exception_] we don't have enough information in order to give a
                meaningful error message. *)
             exn
             (* Remove the equality for [exn_bucket] if it exists. *)
             |> remove_exn_bucket
             |> wrap_error
             |> bind (fun equations ->
                    (* Verify the destroyed registers for exceptional path
                       only. *)
                    equations
                    |> Equation_set.verify_destroyed_locations
                         ~destroyed:
                           (Location.of_regs_exn Proc.destroyed_at_raise)
                    |> Result.map_error (fun message ->
                           Printf.sprintf
                             "While verifying locations destroyed at raise: %s"
                             message)
                    |> wrap_error))
      (* If instruction can't raise [Option.is_none exn] then use empty set of
         equations as that's the same as skipping the step. *)
      |> Option.value ~default:(Ok Domain.bot)
    in
    equations
    |> (* First remove the result equations. *)
    Equation_set.remove_result ~reg_res:reg_instr.Instruction.res
      ~loc_res:(Location.of_regs_exn loc_instr.res)
    |> wrap_error
    |> bind (fun equations ->
           (* Join the exceptional path equations. *)
           exn
           |> Result.map (fun exn_equations ->
                  Equation_set.union equations exn_equations))
    |> bind (fun equations ->
           (* Verify the destroyed registers (including the exceptional
              path). *)
           Equation_set.verify_destroyed_locations ~destroyed equations
           |> wrap_error)
    |> Result.map (fun equations ->
           (* Add all eqations for the arguments. *)
           Equation_set.add_argument ~reg_arg:reg_instr.Instruction.arg
             ~loc_arg:(Location.of_regs_exn loc_instr.arg)
             equations)

  let basic t instr () : (domain, error) result =
    match Description.find_basic description instr with
    | None ->
      (match instr.desc with
      | Op (Spill | Reload | Move) -> ()
      | _ -> assert false);
      Result.ok @@ rename_location t ~loc_instr:instr
    | Some instr_before -> (
      match instr.desc with
      | Op Move
        when Array.length instr.arg = 1
             && Array.length instr.res = 1
             && Reg.same_loc instr.arg.(0) instr.res.(0) ->
        (* This corresponds to a noop move where the source and target registers
           have the same locations. *)
        Result.ok @@ rename_register t ~reg_instr:instr_before
      | _ ->
        append_equations t ~instr_kind:Instruction.Kind.Basic ~exn:None
          ~reg_instr:instr_before ~loc_instr:instr
          ~destroyed:(Proc.destroyed_at_basic instr.desc |> Location.of_regs_exn)
      )

  let terminator t ~exn instr () =
    match Description.find_terminator description instr with
    | Some instr_before ->
      (* CR-soon azewierzejew: This is kind of fragile for [Tailcall (Self _)]
         because that instruction doesn't strictly adhere to generic
         semantics. *)
      let exn =
        if Cfg.can_raise_terminator instr.desc then Some exn else None
      in
      append_equations t ~instr_kind:Instruction.Kind.Terminator ~exn
        ~reg_instr:instr_before ~loc_instr:instr
        ~destroyed:
          (Proc.destroyed_at_terminator instr.desc |> Location.of_regs_exn)
    | None -> (
      Result.ok
      @@
      match instr.desc with
      | Always _ ->
        (* [Always] is always an identity. *)
        assert (not (Cfg.can_raise_terminator instr.desc));
        assert (Array.length instr.arg = 0);
        assert (Array.length instr.res = 0);
        t
      | _ ->
        Regalloc_utils.fatal
          "Register allocation added a terminator no. %a but that's not \
           allowed for this type of terminator: %a"
          InstructionId.format instr.id Cfg.print_terminator instr)

  (* This should remove the equations for the exception value, but we do that in
     [Domain.append_equations] because there we have more information to give if
     there's an error. *)
  let exception_ t () = Ok t
end

module Check_backwards (Desc_val : Description_value) =
  Cfg_dataflow.Backward (Domain) (Transfer (Desc_val))

let save_as_dot_with_equations ~desc ~res_instr ~res_block ?filename cfg msg =
  Cfg_with_layout.save_as_dot
    ~annotate_instr:
      [ (fun ppf instr ->
          let id =
            match instr with
            | `Basic instr -> instr.id
            | `Terminator instr -> instr.id
          in
          InstructionId.Tbl.find_opt res_instr id
          |> Format.pp_print_option
               ~none:(fun ppf () -> Format.fprintf ppf "Unknown")
               Equation_set.print ppf);
        Cfg.print_instruction' ~print_reg:print_reg_as_loc;
        (fun ppf instr ->
          let print printer find instr =
            match find desc instr with
            | Some prev_instr ->
              let instr = Instruction.to_prealloc ~alloced:instr prev_instr in
              printer ppf instr
            | None -> ()
          in
          match instr with
          | `Basic instr -> print Cfg.print_basic Description.find_basic instr
          | `Terminator ti ->
            print Cfg.print_terminator Description.find_terminator ti) ]
    ~annotate_block_end:(fun ppf block ->
      Label.Tbl.find_opt res_block block.start
      |> Format.pp_print_option
           ~none:(fun ppf () -> Format.fprintf ppf "Unknown")
           Equation_set.print ppf)
    ?filename cfg msg;
  ()

module Error : sig
  module At_entrypoint : sig
    type t =
      { message : string;
        equations : Equation_set.t;
        reg_fun_args : Register.t array;
        loc_fun_args : Location.t array
      }
  end

  module Source : sig
    type t =
      | At_instruction of Transfer_error.t
      | At_entrypoint of At_entrypoint.t
  end

  type t =
    { source : Source.t;
      res_instr : Domain.t InstructionId.Tbl.t;
      res_block : Domain.t Label.Tbl.t;
      desc : Description.t;
      cfg : Cfg_with_layout.t
    }

  val dump : Format.formatter -> t -> unit

  val print : Format.formatter -> t -> unit
end = struct
  module At_entrypoint = struct
    type t =
      { message : string;
        equations : Equation_set.t;
        reg_fun_args : Register.t array;
        loc_fun_args : Location.t array
      }
  end

  module Source = struct
    type t =
      | At_instruction of Transfer_error.t
      | At_entrypoint of At_entrypoint.t

    let print (ppf : Format.formatter) (t : t) : unit =
      match t with
      | At_instruction error -> Transfer_error.print ppf error
      | At_entrypoint { message; equations; reg_fun_args; loc_fun_args } ->
        Format.fprintf ppf "Bad equations at entry point, reason: %s\n" message;
        Format.fprintf ppf "Equations: %a\n" Equation_set.print equations;
        Format.fprintf ppf "Function argument descriptions: %a\n"
          (Format.pp_print_seq
             ~pp_sep:(fun ppf () -> Format.pp_print_string ppf ", ")
             Register.print)
          (Array.to_seq reg_fun_args);
        Format.fprintf ppf "Function argument locations: %a\n"
          (Format.pp_print_seq
             ~pp_sep:(fun ppf () -> Format.pp_print_string ppf ", ")
             (fun ppf (reg, loc) -> Location.print (Register.typ reg) ppf loc))
          (Array.to_seq (Array.combine reg_fun_args loc_fun_args));
        ()
  end

  type t =
    { source : Source.t;
      res_instr : Domain.t InstructionId.Tbl.t;
      res_block : Domain.t Label.Tbl.t;
      desc : Description.t;
      cfg : Cfg_with_layout.t
    }

  let print (ppf : Format.formatter) ({ source; _ } : t) : unit =
    Source.print ppf source

  let dump (ppf : Format.formatter)
      ({ source; res_instr; res_block; desc; cfg } : t) : unit =
    Source.print ppf source;
    let filename =
      Filename.temp_file
        (X86_proc.string_of_symbol "" (Cfg_with_layout.cfg cfg).fun_name ^ "_")
        ".dot"
    in
    Format.fprintf ppf "Dumping cfg into %s ...\n" filename;
    save_as_dot_with_equations ~desc ~res_instr ~res_block ~filename cfg
      "validation_error";
    Format.fprintf ppf "Dumped cfg into: %s\n" filename;
    ()
end

let verify_entrypoint (equations : Equation_set.t) (desc : Description.t)
    (cfg : Cfg_with_layout.t) :
    (Cfg_with_layout.t, Error.At_entrypoint.t) Result.t =
  let reg_fun_args = Description.reg_fun_args desc in
  let loc_fun_args = Location.of_regs_exn (Cfg_with_layout.cfg cfg).fun_args in
  let bind f r = Result.bind r f in
  Equation_set.remove_result ~reg_res:reg_fun_args ~loc_res:loc_fun_args
    equations
  |> bind (fun equations ->
         (* This check is stronger than the one in the paper [1]. That because C
            allows to start with uninitialized variables as it's explained in
            chapter 3.2 and of section "Dataflow Analysis and Its Uses". Such a
            thing is not allowed in OCaml. Therefore after removing all
            equations for arguments the should be no additional equations
            left. *)
         if Equation_set.is_empty equations
         then Ok cfg
         else (
           Format.fprintf Format.str_formatter
             "Some equations still present at entrypoint after removing \
              parameter equations: [%a]"
             Equation_set.print equations;
           let message = Format.flush_str_formatter () in
           Error message))
  |> Result.map_error (fun message : Error.At_entrypoint.t ->
         { message; equations; reg_fun_args; loc_fun_args })

let test (desc : Description.t) (cfg : Cfg_with_layout.t) :
    (Cfg_with_layout.t, Error.t) Result.t =
  if Lazy.force Regalloc_utils.validator_debug
  then
    (* CR-someday: We don't save the file with [fun_name] in the filename
       because there is an appended stamp that is fragile and is annoying when
       testing. Currently it's not a problem because we abort the build whenever
       register allocation fails but if there was a fallback mode then the
       interesting files would be instantly overwritten. *)
    Cfg_with_layout.save_as_dot
      ~annotate_instr:[Cfg.print_instruction' ~print_reg:print_reg_as_loc]
      ~filename:"after.dot" cfg "after_allocation_before_validation";
  Description.verify desc cfg;
  let module Check_backwards = Check_backwards (struct
    let description = desc
  end) in
  let res_instr, res_block, result =
    match
      Check_backwards.run (Cfg_with_layout.cfg cfg) ~init:Domain.bot
        ~map:Check_backwards.Both ()
    with
    | Ok (res_instr, res_block) -> res_instr, res_block, Ok ()
    | Aborted ((res_instr, res_block), error) ->
      res_instr, res_block, Error error
    | Max_iterations_reached ->
      Regalloc_utils.fatal
        "Unable to compute validation equation sets from CFG for function %s@."
        (Cfg_with_layout.cfg cfg).fun_name
  in
  if Lazy.force Regalloc_utils.validator_debug
  then
    (* CR-someday: We don't save the file with [fun_name] in the filename
       because there is an appended stamp that is fragile and is annoying when
       testing. Currently it's not a problem because we abort the build whenever
       register allocation fails but if there was a fallback mode then the
       interesting files would be instantly overwritten. *)
    save_as_dot_with_equations ~desc ~res_instr ~res_block ~filename:"annot.dot"
      cfg "after_allocation_after_validation";
  match result with
  | Ok () ->
    let entrypoint_equations =
      let cfg = Cfg_with_layout.cfg cfg in
      let entry_block = Cfg.entry_label cfg |> Cfg.get_block_exn cfg in
      let entry_id = Cfg.first_instruction_id entry_block in
      InstructionId.Tbl.find res_instr entry_id
    in
    verify_entrypoint entrypoint_equations desc cfg
    |> Result.map_error (fun (error : Error.At_entrypoint.t) : Error.t ->
           { source = At_entrypoint error; res_instr; res_block; desc; cfg })
  | Error error ->
    Error { source = At_instruction error; res_instr; res_block; desc; cfg }

let run desc cfg =
  match desc with
  | None -> cfg
  | Some desc -> (
    match test desc cfg with
    | Ok cfg -> cfg
    | Error error -> Regalloc_utils.fatal "%a%!" Error.dump error)<|MERGE_RESOLUTION|>--- conflicted
+++ resolved
@@ -214,6 +214,7 @@
     type t =
       { name : Reg.Name.t;
         stamp : int;
+        preassigned : bool;
         typ : Cmm.machtype_component
       }
   end
@@ -225,18 +226,19 @@
 
   let create (reg : Reg.t) : t =
     { reg_id = Reg_id.of_reg reg;
-      for_print = { name = reg.name; stamp = reg.stamp; typ = reg.typ }
+      for_print =
+        { name = reg.name;
+          stamp = reg.stamp;
+          preassigned = reg.preassigned;
+          typ = reg.typ
+        }
     }
 
   let to_dummy_reg (t : t) : Reg.t =
-<<<<<<< HEAD
-    { Reg.dummy with
-      name = t.for_print.name;
-=======
-    { raw_name = t.for_print.raw_name;
->>>>>>> 6e7e1fe9
+    { name = t.for_print.name;
       typ = t.for_print.typ;
       stamp = t.for_print.stamp;
+      preassigned = t.for_print.preassigned;
       loc = Reg_id.to_loc_lossy t.reg_id
     }
 
