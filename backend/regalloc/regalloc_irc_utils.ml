[@@@ocaml.warning "+a-30-40-41-42"]

open! Int_replace_polymorphic_compare
open! Regalloc_utils

let log_function = lazy (make_log_function ~label:"irc")

let indent () = (Lazy.force log_function).indent ()

let dedent () = (Lazy.force log_function).dedent ()

let reset_indentation () = (Lazy.force log_function).reset_indentation ()

let log : type a. ?no_eol:unit -> (a, Format.formatter, unit) format -> a =
 fun ?no_eol fmt -> (Lazy.force log_function).log ?no_eol fmt

let instr_prefix (instr : Cfg.basic Cfg.instruction) =
  InstructionId.to_string_padded instr.id

let term_prefix (term : Cfg.terminator Cfg.instruction) =
  InstructionId.to_string_padded term.id

let log_body_and_terminator :
    Cfg.basic_instruction_list ->
    Cfg.terminator Cfg.instruction ->
    liveness ->
    unit =
 fun body terminator liveness ->
  make_log_body_and_terminator (Lazy.force log_function) ~instr_prefix
    ~term_prefix body terminator liveness

let log_cfg_with_infos : Cfg_with_infos.t -> unit =
 fun cfg_with_infos ->
  make_log_cfg_with_infos (Lazy.force log_function) ~instr_prefix ~term_prefix
    cfg_with_infos

module WorkList = struct
  type t =
    | Unknown_list
    | Precolored
    | Initial
    | Simplify
    | Freeze
    | Spill
    | Spilled
    | Coalesced
    | Colored
    | Select_stack

  let equal left right =
    match left, right with
    | Unknown_list, Unknown_list
    | Precolored, Precolored
    | Initial, Initial
    | Simplify, Simplify
    | Freeze, Freeze
    | Spill, Spill
    | Spilled, Spilled
    | Coalesced, Coalesced
    | Colored, Colored
    | Select_stack, Select_stack ->
      true
    | ( ( Unknown_list | Precolored | Initial | Simplify | Freeze | Spill
        | Spilled | Coalesced | Colored | Select_stack ),
        _ ) ->
      false

  let to_string = function
    | Unknown_list -> "unknown_list"
    | Precolored -> "precolored"
    | Initial -> "initial"
    | Simplify -> "simplify"
    | Freeze -> "freeze"
    | Spill -> "spill"
    | Spilled -> "spilled"
    | Coalesced -> "coalesced"
    | Colored -> "colored"
    | Select_stack -> "select_stack"
end

module Color = struct
  type t = int
end

module RegisterStamp = struct
  type t = int

  type pair = t * t

  let pair (x : t) (y : t) = if x <= y then x, y else y, x

  let fst = fst

  let snd = snd

  (* CR xclerc for xclerc: consider using a bit matrix *)

  module PS = Hashtbl.Make (struct
    type t = pair

    let equal (left : t) (right : t) : bool =
      Int.equal (fst left) (fst right) && Int.equal (snd left) (snd right)

    let hash ((x, y) : t) =
      (* CR xclerc for xclerc: review *)
      (x lsl 17) lxor y
  end)

  module PairSet = struct
    type t = unit PS.t

    let default_size = 256

    let make ~num_registers =
      let estimated_size = (num_registers * num_registers) asr 5 in
      PS.create
        (if estimated_size < default_size then default_size else estimated_size)

    let clear set = PS.clear set

    let mem set (x : pair) = PS.mem set x

    let add set (x : pair) = PS.replace set x ()

    let cardinal set = PS.length set

    let iter set ~f = PS.iter (fun key () -> f key) set
  end
end

module Degree = struct
  type t = int

  let infinite = max_int

  let to_string deg = if deg = max_int then "+inf" else string_of_int deg

  let to_float deg = if deg = max_int then Float.infinity else Float.of_int deg
end

let is_move_basic : Cfg.basic -> bool =
 fun desc ->
  match desc with
  | Op op -> (
    match op with
    | Move -> true
    (* CR mslater: reinterpret_cast, other than value<->int, can be true *)
    | Reinterpret_cast _ -> false
    | Static_cast _ -> false
    | Spill -> false
    | Reload -> false
    | Const_int _ -> false
    | Const_float32 _ -> false
    | Const_float _ -> false
    | Const_symbol _ -> false
    | Const_vec128 _ -> false
    | Stackoffset _ -> false
    | Load _ -> false
    | Store _ -> false
    | Intop _ -> false
    | Intop_imm _ -> false
    | Intop_atomic _ -> false
    | Floatop _ -> false
    | Csel _ -> false
    | Probe_is_enabled _ -> false
    | Opaque -> false
    | Begin_region -> false
    | End_region -> false
    | Specific _ -> false
    | Name_for_debugger _ -> false
    | Dls_get -> false
    | Poll -> false
    | Alloc _ -> false)
  | Reloadretaddr | Pushtrap _ | Poptrap _ | Prologue | Stack_check _ -> false

let is_move_instruction : Cfg.basic Cfg.instruction -> bool =
 fun instr -> is_move_basic instr.desc

let all_precolored_regs =
  Proc.init ();
  Proc.precolored_regs

let k reg = Proc.num_available_registers.(Proc.register_class reg)

<<<<<<< HEAD
let update_register_locations : unit -> unit =
 fun () ->
  if irc_debug then log ~indent:0 "update_register_locations";
  List.iter (Reg.all_relocatable_regs ()) ~f:(fun reg ->
      match reg.Reg.loc with
      | Reg _ -> ()
      | Stack _ -> ()
      | Unknown -> (
        match reg.Reg.irc_color with
        | None ->
          (* because of rewrites, the register may no longer be present *)
          ()
        | Some color ->
          if irc_debug
          then log ~indent:1 "updating %a to %d" Printreg.reg reg color;
          reg.Reg.loc <- Reg color))

=======
>>>>>>> 6e7e1fe9
module Spilling_heuristics = struct
  type t =
    | Set_choose
    | Flat_uses
    | Hierarchical_uses

  let default = Flat_uses

  let all = [Set_choose; Flat_uses; Hierarchical_uses]

  let to_string = function
    | Set_choose -> "set_choose"
    | Flat_uses -> "flat_uses"
    | Hierarchical_uses -> "hierarchical_uses"

  let value =
    let available_heuristics () =
      String.concat ", "
        (all |> List.map ~f:to_string |> List.map ~f:(Printf.sprintf "%S"))
    in
    lazy
      (match find_param_value "IRC_SPILLING_HEURISTICS" with
      | None -> default
      | Some id -> (
        match String.lowercase_ascii id with
        | "set_choose" | "set-choose" -> Set_choose
        | "flat_uses" | "flat-uses" -> Flat_uses
        | "hierarchical_uses" | "hierarchical-uses" -> Hierarchical_uses
        | _ ->
          fatal "unknown heuristics %S (possible values: %s)" id
            (available_heuristics ())))
end

module ArraySet = struct
  module type S = sig
    type e

    type t

    val make : original_capacity:int -> t

    val clear : t -> unit

    val is_empty : t -> bool

    val choose_and_remove : t -> e option

    val add : t -> e -> unit

    val remove : t -> e -> unit

    val iter : t -> f:(e -> unit) -> unit

    val fold : t -> f:('a -> e -> 'a) -> init:'a -> 'a

    val to_list : t -> e list
  end

  module type OrderedTypeWithDummy = sig
    include Set.OrderedType

    val dummy : t
  end

  external unsafe_blit :
    src:'a array ->
    src_pos:int ->
    dst:'a array ->
    dst_pos:int ->
    len:int ->
    unit = "caml_array_blit"

  external unsafe_fill : 'a array -> pos:int -> len:int -> 'a -> unit
    = "caml_array_fill"

  module Make (T : OrderedTypeWithDummy) : S with type e = T.t = struct
    type e = T.t

    type t =
      { mutable array : e array;
        mutable length : int
      }

    let make ~original_capacity =
      let array = Array.make (max 1 original_capacity) T.dummy in
      let length = 0 in
      { array; length }

    let clear t =
      unsafe_fill t.array ~pos:0 ~len:t.length T.dummy;
      t.length <- 0

    let is_empty t = Int.equal t.length 0

    let index array length e =
      let low = ref 0 in
      let high = ref length in
      while !low < !high do
        let mid = (!low + !high) / 2 in
        if T.compare e (Array.unsafe_get array mid) > 0
        then low := succ mid
        else high := mid
      done;
      !low

    let new_length curr = if curr < 512 then 2 * curr else curr + 128

    let add t e =
      let idx = index t.array t.length e in
      if idx >= Array.length t.array
         || T.compare e (Array.unsafe_get t.array idx) <> 0
      then (
        if t.length = Array.length t.array
        then (
          (* reallocation *)
          let new_array =
            Array.make (new_length (Array.length t.array)) T.dummy
          in
          let len_before = idx in
          if len_before > 0
          then
            unsafe_blit ~src:t.array ~src_pos:0 ~dst:new_array ~dst_pos:0
              ~len:len_before;
          let len_after = t.length - idx in
          if len_after > 0
          then
            unsafe_blit ~src:t.array ~src_pos:idx ~dst:new_array
              ~dst_pos:(succ idx) ~len:len_after;
          Array.unsafe_set new_array idx e;
          t.array <- new_array;
          t.length <- succ t.length)
        else
          (* insertion *)
          let len = t.length - idx in
          if len > 0
          then
            unsafe_blit ~src:t.array ~src_pos:idx ~dst:t.array
              ~dst_pos:(succ idx) ~len;
          Array.unsafe_set t.array idx e;
          t.length <- succ t.length)

    let remove t e =
      let idx = index t.array t.length e in
      if idx < Array.length t.array
         && T.compare e (Array.unsafe_get t.array idx) = 0
      then (
        let len = t.length - idx - 1 in
        if len > 0
        then
          unsafe_blit ~src:t.array ~src_pos:(succ idx) ~dst:t.array ~dst_pos:idx
            ~len;
        t.length <- pred t.length;
        Array.unsafe_set t.array t.length T.dummy)

    let choose_and_remove t =
      if Int.equal t.length 0
      then None
      else
        let idx = pred t.length in
        t.length <- idx;
        let res = Some (Array.unsafe_get t.array idx) in
        Array.unsafe_set t.array idx T.dummy;
        res

    let iter t ~f =
      for i = 0 to pred t.length do
        f (Array.unsafe_get t.array i)
      done

    let fold t ~f ~init =
      let res = ref init in
      for i = 0 to pred t.length do
        res := f !res (Array.unsafe_get t.array i)
      done;
      !res

    let to_list t =
      let rec loop arr idx acc =
        if idx < 0
        then acc
        else loop arr (pred idx) (Array.unsafe_get arr idx :: acc)
      in
      loop t.array (pred t.length) []
  end
end<|MERGE_RESOLUTION|>--- conflicted
+++ resolved
@@ -182,26 +182,6 @@
 
 let k reg = Proc.num_available_registers.(Proc.register_class reg)
 
-<<<<<<< HEAD
-let update_register_locations : unit -> unit =
- fun () ->
-  if irc_debug then log ~indent:0 "update_register_locations";
-  List.iter (Reg.all_relocatable_regs ()) ~f:(fun reg ->
-      match reg.Reg.loc with
-      | Reg _ -> ()
-      | Stack _ -> ()
-      | Unknown -> (
-        match reg.Reg.irc_color with
-        | None ->
-          (* because of rewrites, the register may no longer be present *)
-          ()
-        | Some color ->
-          if irc_debug
-          then log ~indent:1 "updating %a to %d" Printreg.reg reg color;
-          reg.Reg.loc <- Reg color))
-
-=======
->>>>>>> 6e7e1fe9
 module Spilling_heuristics = struct
   type t =
     | Set_choose
