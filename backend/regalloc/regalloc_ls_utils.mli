--- conflicted
+++ resolved
@@ -71,17 +71,10 @@
 
   val remove_expired : t -> pos:int -> unit
 
-<<<<<<< HEAD
   module DLL : sig
     val print : Format.formatter -> t DLL.t -> unit
 
     val release_expired_fixed : t DLL.t -> pos:int -> unit
-=======
-  module List : sig
-    val print : Format.formatter -> t list -> unit
-
-    val release_expired_fixed : t list -> pos:int -> t list
->>>>>>> d61cae93
 
     val insert_sorted : t DLL.t -> t -> unit
   end
@@ -98,14 +91,7 @@
 module ClassIntervals : sig
   (* Similar to [Linscan.class_intervals] (in "backend/linscan.ml"). *)
   type t =
-<<<<<<< HEAD
     { fixed_dll : Interval.t DLL.t;
-=======
-    { mutable fixed_list : Interval.t list;
-      mutable active_list : Interval.t list;
-      mutable inactive_list : Interval.t list;
-      fixed_dll : Interval.t DLL.t;
->>>>>>> d61cae93
       active_dll : Interval.t DLL.t;
       inactive_dll : Interval.t DLL.t
     }
