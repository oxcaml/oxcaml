--- conflicted
+++ resolved
@@ -58,7 +58,6 @@
        the source file. *)
     let c = Debuginfo.compare dbg1 dbg2 in
     if c <> 0 then c else Stdlib.compare kind1 kind2
-<<<<<<< HEAD
 
   let print_kind ppf kind =
     let open Format in
@@ -402,351 +401,6 @@
    *****************************************************************************)
 
   type t =
-=======
-
-  let print_kind ppf kind =
-    let open Format in
-    match kind with
-    | Alloc { bytes; dbginfo = _ } -> fprintf ppf "allocate %d bytes" bytes
-    | Indirect_call -> fprintf ppf "indirect call"
-    | Indirect_tailcall -> fprintf ppf "indirect tailcall"
-    | Direct_call { callee } -> fprintf ppf "direct call %s" callee
-    | Direct_tailcall { callee : string } ->
-      fprintf ppf "direct tailcall %s" callee
-    | Missing_summary { callee } -> fprintf ppf "missing summary for %s" callee
-    | Forward_call { callee } ->
-      fprintf ppf "foward call or tailcall (conservatively handled) %s" callee
-    | Extcall { callee } -> fprintf ppf "external call to %s" callee
-    | Arch_specific -> fprintf ppf "arch specific operation"
-    | Probe { name; handler_code_sym } ->
-      fprintf ppf "probe %s handler %s" name handler_code_sym
-
-  let get_alloc_dbginfo kind =
-    match kind with
-    | Alloc { bytes = _; dbginfo } -> Some dbginfo
-    | Indirect_call | Indirect_tailcall | Direct_call _ | Direct_tailcall _
-    | Missing_summary _ | Forward_call _ | Extcall _ | Arch_specific | Probe _
-      ->
-      None
-
-  let print ppf { kind; dbg } =
-    Format.fprintf ppf "%a %a" print_kind kind Debuginfo.print_compact dbg
-
-  let print_error component t : Location.msg list =
-    let mkloc pp dbg suffix =
-      let loc = Debuginfo.to_location dbg in
-      Location.mkloc
-        (fun ppf ->
-          pp ppf;
-          (* Show inlined locations. If dbg has only one item, it will already
-             be shown as [loc]. *)
-          if List.length t.dbg > 1
-          then Format.fprintf ppf " (%a)" Debuginfo.print_compact dbg;
-          if not (String.equal "" component)
-          then Format.fprintf ppf " on a path to %s" component;
-          Format.fprintf ppf "%s" suffix)
-        loc
-    in
-    let pp_kind ppf = print_kind ppf t.kind in
-    match get_alloc_dbginfo t.kind with
-    | None | Some [] | Some [_] -> [mkloc pp_kind t.dbg ""]
-    | Some alloc_dbginfo ->
-      (* One Ialloc is a result of comballoc, print details of each location. *)
-      let suffix =
-        Printf.sprintf " combining %d allocations below"
-          (List.length alloc_dbginfo)
-      in
-      let details =
-        List.map
-          (fun (item : Debuginfo.alloc_dbginfo_item) ->
-            let pp_alloc ppf =
-              Format.fprintf ppf "allocate %d words" item.alloc_words
-            in
-            mkloc pp_alloc item.alloc_dbg "")
-          alloc_dbginfo
-      in
-      mkloc pp_kind t.dbg suffix :: details
-end
-
-module Witnesses : sig
-  type t
-
-  val empty : t
-
-  val is_empty : t -> bool
-
-  val iter : t -> f:(Witness.t -> unit) -> unit
-
-  val join : t -> t -> t
-
-  val create : Witness.kind -> Debuginfo.t -> t
-
-  val print : Format.formatter -> t -> unit
-
-  val elements : t -> Witness.t list
-
-  type components =
-    { nor : t;
-      exn : t;
-      div : t
-    }
-
-  val simplify : components -> components
-end = struct
-  include Set.Make (Witness)
-
-  (* CR gyorsh: consider using Flambda_backend_flags.checkmach_details_cutoff to
-     limit the size of this set. The downside is that it won't get tested as
-     much. Only keep witnesses for functions that need checking. *)
-  let join = union
-
-  let create kind dbg = singleton (Witness.create dbg kind)
-
-  let iter t ~f = iter f t
-
-  let print ppf t = Format.pp_print_seq Witness.print ppf (to_seq t)
-
-  type components =
-    { nor : t;
-      exn : t;
-      div : t
-    }
-
-  let simplify { nor; exn; div } =
-    { div =
-        (* don't print diverge witnesses unless they are the only ones. *)
-        (if is_empty nor && is_empty exn then div else empty);
-      nor;
-      (* only print the exn witnesses that are not also nor witnesses. *)
-      exn = diff exn nor
-    }
-end
-
-(** Abstract value for each component of the domain. *)
-module V : sig
-  type t =
-    | Top of Witnesses.t  (** Property may not hold on some paths. *)
-    | Safe  (** Property holds on all paths.  *)
-    | Bot  (** Not reachable. *)
-
-  val lessequal : t -> t -> bool
-
-  val join : t -> t -> t
-
-  val transform : Witnesses.t -> t -> t
-
-  val replace_witnesses : Witnesses.t -> t -> t
-
-  val diff_witnesses : expected:t -> actual:t -> Witnesses.t
-
-  val get_witnesses : t -> Witnesses.t
-
-  val is_not_safe : t -> bool
-
-  val print : witnesses:bool -> Format.formatter -> t -> unit
-end = struct
-  type t =
-    | Top of Witnesses.t
-    | Safe
-    | Bot
-
-  let join c1 c2 =
-    match c1, c2 with
-    | Bot, Bot -> Bot
-    | Safe, Safe -> Safe
-    | Top w1, Top w2 -> Top (Witnesses.join w1 w2)
-    | Safe, Bot | Bot, Safe -> Safe
-    | Top w1, Bot | Top w1, Safe | Bot, Top w1 | Safe, Top w1 -> Top w1
-
-  let lessequal v1 v2 =
-    match v1, v2 with
-    | Bot, Bot -> true
-    | Safe, Safe -> true
-    | Top _, Top _ -> true
-    | Bot, Safe -> true
-    | Bot, Top _ -> true
-    | Safe, Top _ -> true
-    | Top _, (Bot | Safe) -> false
-    | Safe, Bot -> false
-
-  (** abstract transformer (backward analysis) for a statement that violates the property
-      but doesn't alter control flow. *)
-  let transform w = function
-    | Bot ->
-      (* if a return is unreachable from the program location immediately after
-         the statement, then return is unreachable from the program location
-         immediately before the statement. *)
-      Bot
-    | Safe -> Top w
-    | Top w' -> Top (Witnesses.join w w')
-
-  let replace_witnesses w t = match t with Top _ -> Top w | Bot | Safe -> t
-
-  let get_witnesses t =
-    match t with Top w -> w | Bot | Safe -> Witnesses.empty
-
-  let diff_witnesses ~expected ~actual =
-    if lessequal actual expected
-    then Witnesses.empty
-    else (
-      assert (expected = Safe);
-      match actual with Bot | Safe -> assert false | Top w -> w)
-
-  let is_not_safe = function Top _ -> true | Safe | Bot -> false
-
-  let print ~witnesses ppf = function
-    | Bot -> Format.fprintf ppf "bot"
-    | Top w ->
-      Format.fprintf ppf "top";
-      if witnesses then Format.fprintf ppf " (%a)" Witnesses.print w
-    | Safe -> Format.fprintf ppf "safe"
-end
-
-(** Abstract value associated with each program location in a function. *)
-module Value : sig
-  type t =
-    { nor : V.t;
-          (** Property about
-              all paths from this program location that may reach a Normal Return  *)
-      exn : V.t;
-          (** Property about all paths from this program point that may reach a Return with
-          Exception *)
-      div : V.t
-          (** Property about all paths from this program point that may diverge.  *)
-    }
-
-  val lessequal : t -> t -> bool
-
-  val join : t -> t -> t
-
-  val top : Witnesses.t -> t
-
-  val bot : t
-
-  val normal_return : t
-
-  val exn_escape : t
-
-  val diverges : t
-
-  val safe : t
-
-  val relaxed : t
-
-  val print : witnesses:bool -> Format.formatter -> t -> unit
-
-  val transform : Witnesses.t -> t -> t
-
-  val replace_witnesses : Witnesses.t -> t -> t
-
-  val get_witnesses : t -> Witnesses.components
-
-  val diff_witnesses : expected:t -> actual:t -> Witnesses.components
-end = struct
-  (** Lifts V to triples  *)
-  type t =
-    { nor : V.t;
-      exn : V.t;
-      div : V.t
-    }
-
-  let bot = { nor = V.Bot; exn = V.Bot; div = V.Bot }
-
-  let lessequal v1 v2 =
-    V.lessequal v1.nor v2.nor && V.lessequal v1.exn v2.exn
-    && V.lessequal v1.div v2.div
-
-  let join v1 v2 =
-    { nor = V.join v1.nor v2.nor;
-      exn = V.join v1.exn v2.exn;
-      div = V.join v1.div v2.div
-    }
-
-  let transform w v =
-    { nor = V.transform w v.nor;
-      exn = V.transform w v.exn;
-      div = V.transform w v.div
-    }
-
-  let replace_witnesses w t =
-    { nor = V.replace_witnesses w t.nor;
-      exn = V.replace_witnesses w t.exn;
-      div = V.replace_witnesses w t.div
-    }
-
-  let diff_witnesses ~expected ~actual =
-    { Witnesses.nor = V.diff_witnesses ~expected:expected.nor ~actual:actual.nor;
-      Witnesses.exn = V.diff_witnesses ~expected:expected.exn ~actual:actual.exn;
-      Witnesses.div = V.diff_witnesses ~expected:expected.div ~actual:actual.div
-    }
-
-  let get_witnesses t =
-    { Witnesses.nor = V.get_witnesses t.nor;
-      Witnesses.exn = V.get_witnesses t.exn;
-      Witnesses.div = V.get_witnesses t.div
-    }
-
-  let normal_return = { bot with nor = V.Safe }
-
-  let exn_escape = { bot with exn = V.Safe }
-
-  let diverges = { bot with div = V.Safe }
-
-  let safe = { nor = V.Safe; exn = V.Safe; div = V.Safe }
-
-  let top w = { nor = V.Top w; exn = V.Top w; div = V.Top w }
-
-  let relaxed =
-    { nor = V.Safe; exn = V.Top Witnesses.empty; div = V.Top Witnesses.empty }
-
-  let print ~witnesses ppf { nor; exn; div } =
-    let pp = V.print ~witnesses in
-    Format.fprintf ppf "{ nor=%a; exn=%a; div=%a }" pp nor pp exn pp div
-end
-
-(**  Representation of user-provided annotations as abstract values *)
-module Annotation : sig
-  type t
-
-  val get_loc : t -> Location.t
-
-  val find :
-    Cmm.codegen_option list -> Cmm.property -> string -> Debuginfo.t -> t option
-
-  val expected_value : t -> Value.t
-
-  val is_assume : t -> bool
-
-  val report_error : exn -> Location.error option
-
-  exception
-    Invalid of
-      { a : t;
-        fun_name : string;
-        fun_dbg : Debuginfo.t;
-        property : Cmm.property;
-        witnesses : Witnesses.components
-      }
-end = struct
-  (**
-   ***************************************************************************
-   *  [Strict] statically guarantees that all paths through the function satisfy
-   *  all of the following conditions:
-   *   - property holds on all primitive operations (e.g., no heap allocation)
-   *   - no indirect calls (incl. no indirect tailcalls)
-   *   - all direct calls (incl. tailcalls and probes) are to functions that
-   *     satisfy the same conditions, i.e., they are [Strict].
-   *
-   *  [Relaxed] is the same as [Strict] on all paths that end in a normal return
-   *  from a function, but no restrictions on diverging executions or
-   *  on when a function returns with a [raise] with backtrace, which is treated
-   *  as an error return (whereas [raise_no_trace] is treated as normal control flow
-   *  and is subject to [Strict] requirements).
-   *
-   *****************************************************************************)
-
-  type t =
->>>>>>> 9289e84a
     { strict : bool;  (** strict or relaxed? *)
       assume : bool;
       loc : Location.t
@@ -815,19 +469,6 @@
     let l =
       List.concat [f div "diverge"; f nor ""; f exn "exceptional return"]
     in
-<<<<<<< HEAD
-    let cutoff = !Flambda_backend_flags.checkmach_details_cutoff in
-    let len = List.length l in
-    if cutoff < 0 || len < cutoff
-    then l
-    else if cutoff = 0
-    then (* don't even print the dots *)
-      []
-    else
-      let print_dots = Location.mknoloc (fun ppf -> Format.fprintf ppf "...") in
-      let details, _ = Misc.Stdlib.List.split_at cutoff l in
-      details @ [print_dots]
-=======
     let len = List.length l in
     match !Flambda_backend_flags.checkmach_details_cutoff with
     | Keep_all -> l
@@ -845,7 +486,6 @@
       else
         let details, _ = Misc.Stdlib.List.split_at cutoff l in
         print_with_dots details
->>>>>>> 9289e84a
 
   let report_error = function
     | Invalid { a; fun_name; fun_dbg; property; witnesses } ->
@@ -930,7 +570,6 @@
   val reset : t -> unit
 
   val find_opt : t -> string -> Func_info.t option
-<<<<<<< HEAD
 
   (** [join_value t name v] name must be in the current compilation unit,
       and previously recorded.  *)
@@ -940,17 +579,6 @@
       and have not been recorded yet.  *)
   val add_value : t -> string -> Value.t -> unit
 
-=======
-
-  (** [join_value t name v] name must be in the current compilation unit,
-      and previously recorded.  *)
-  val join_value : t -> string -> Value.t -> unit
-
-  (** [add_value t name v] name must be in the current compilation unit
-      and have not been recorded yet.  *)
-  val add_value : t -> string -> Value.t -> unit
-
->>>>>>> 9289e84a
   (** [record_deps t ~caller ~callees] caller and callees must be in the current
       compilation unit.  *)
   val record_deps :
@@ -988,18 +616,10 @@
     | Some func_info -> func_info
 
   let should_keep_witnesses keep =
-<<<<<<< HEAD
-    if !Flambda_backend_flags.checkmach_details_cutoff < 0
-    then true
-    else if !Flambda_backend_flags.checkmach_details_cutoff = 0
-    then false
-    else keep
-=======
     match !Flambda_backend_flags.checkmach_details_cutoff with
     | Keep_all -> true
     | No_details -> false
     | At_most _ -> keep
->>>>>>> 9289e84a
 
   (* fixpoint backward propogation of function summaries along the recorded
      dependency edges. *)
@@ -1022,7 +642,6 @@
     String.Set.iter
       (replace_witnesses_and_propagate t ~value ~callee:func_info.name)
       unresolved_callers
-<<<<<<< HEAD
 
   and replace_witnesses_and_propagate t ~(value : Value.t) ~callee name =
     let func_info = get_exn t name in
@@ -1060,45 +679,6 @@
     func_info.dbg <- dbg;
     func_info.annotation <- annotation
 
-=======
-
-  and replace_witnesses_and_propagate t ~(value : Value.t) ~callee name =
-    let func_info = get_exn t name in
-    match String.Map.find_opt callee func_info.unresolved_callees with
-    | None ->
-      Misc.fatal_errorf "missing witnesses for unresolved_callee %s of %s"
-        callee name
-    | Some w ->
-      let v = V.replace_witnesses w value.nor in
-      let value = { value with nor = v; exn = v } in
-      join_and_propagate t ~value name
-
-  and join_and_propagate t ~value name =
-    let func_info = get_exn t name in
-    let new_value = Value.join func_info.value value in
-    let old_value = func_info.value in
-    (* propagate witnesses *)
-    func_info.value <- new_value;
-    if not (Value.lessequal new_value old_value) then propagate t func_info
-
-  let iter t ~f = String.Tbl.iter (fun _ func_info -> f func_info) t
-
-  let resolve_all t = iter t ~f:(propagate t)
-
-  let add_value t name value =
-    let (_ : Func_info.t) = get_or_create t name in
-    join_and_propagate t name ~value
-
-  let join_value t name value = join_and_propagate t name ~value
-
-  let record_annotation t name dbg annotation =
-    let func_info = get_or_create t name in
-    if Option.is_some func_info.annotation
-    then Misc.fatal_errorf "Duplicate symbol %s" name;
-    func_info.dbg <- dbg;
-    func_info.annotation <- annotation
-
->>>>>>> 9289e84a
   let record_deps t ~caller ~callees =
     let func_info = get_exn t caller in
     if not (String.Map.is_empty func_info.unresolved_callees)
@@ -1137,7 +717,6 @@
       (* propagate *)
       String.Set.iter (cleanup_deps t) changed_callers)
 end
-<<<<<<< HEAD
 
 (** Check one function. *)
 module Analysis (S : Spec) : sig
@@ -1148,18 +727,6 @@
     Format.formatter ->
     unit
 
-=======
-
-(** Check one function. *)
-module Analysis (S : Spec) : sig
-  val fundecl :
-    Mach.fundecl ->
-    future_funcnames:String.Set.t ->
-    Unit_info.t ->
-    Format.formatter ->
-    unit
-
->>>>>>> 9289e84a
   val record_unit : Unit_info.t -> Format.formatter -> unit
 end = struct
   (** Information about the current function under analysis. *)
@@ -1186,7 +753,6 @@
   let analysis_name = Printcmm.property_to_string S.property
 
   let report' ppf v ~current_fun_name ~msg ~desc dbg =
-<<<<<<< HEAD
     if !Flambda_backend_flags.dump_checkmach
     then
       Format.fprintf ppf "*** check %s %s in %s: %s with %a (%a)\n"
@@ -1210,31 +776,6 @@
   let report_unit_info ~msg ppf unit_info =
     if !Flambda_backend_flags.dump_checkmach
     then
-=======
-    if !Flambda_backend_flags.dump_checkmach
-    then
-      Format.fprintf ppf "*** check %s %s in %s: %s with %a (%a)\n"
-        analysis_name msg current_fun_name desc
-        (Value.print ~witnesses:true)
-        v Debuginfo.print_compact dbg
-
-  let report t v ~msg ~desc dbg =
-    report' t.ppf v ~msg ~desc ~current_fun_name:t.current_fun_name dbg
-
-  let report_fail t d desc dbg = report t d ~msg:"failed" ~desc dbg
-
-  let is_future_funcname t callee = String.Set.mem callee t.future_funcnames
-
-  let check t (r : Value.t) msg dbg =
-    if V.is_not_safe r.nor then report_fail t r (msg ^ " nor") dbg;
-    if V.is_not_safe r.exn then report_fail t r (msg ^ " exn") dbg;
-    if V.is_not_safe r.div then report_fail t r (msg ^ " div") dbg;
-    r
-
-  let report_unit_info ~msg ppf unit_info =
-    if !Flambda_backend_flags.dump_checkmach
-    then
->>>>>>> 9289e84a
       let msg = Printf.sprintf "%s %s:" analysis_name msg in
       Unit_info.iter unit_info ~f:(Func_info.print ~witnesses:true ppf ~msg)
 
@@ -1391,13 +932,8 @@
   let transform_operation t (op : Mach.operation) ~next ~exn dbg =
     match op with
     | Imove | Ispill | Ireload | Iconst_int _ | Iconst_float _ | Iconst_symbol _
-<<<<<<< HEAD
-    | Iload _ | Icompf _ | Inegf | Iabsf | Iaddf | Isubf | Imulf | Idivf
-    | Ifloatofint | Iintoffloat
-=======
     | Iconst_vec128 _ | Iload _ | Icompf _ | Inegf | Iabsf | Iaddf | Isubf
     | Imulf | Idivf | Ifloatofint | Iintoffloat
->>>>>>> 9289e84a
     | Iintop_imm
         ( ( Iadd | Isub | Imul | Imulh _ | Idiv | Imod | Iand | Ior | Ixor
           | Ilsl | Ilsr | Iasr | Ipopcnt | Iclz _ | Ictz _ | Icomp _ ),
@@ -1405,19 +941,11 @@
     | Iintop
         ( Iadd | Isub | Imul | Imulh _ | Idiv | Imod | Iand | Ior | Ixor | Ilsl
         | Ilsr | Iasr | Ipopcnt | Iclz _ | Ictz _ | Icomp _ )
-<<<<<<< HEAD
-    | Icsel _ | Iname_for_debugger _ ->
-      assert (Mach.operation_is_pure op);
-      assert (not (Mach.operation_can_raise op));
-      next
-    | Ivalueofint | Iintofvalue ->
-=======
     | Icsel _ ->
       assert (Mach.operation_is_pure op);
       assert (not (Mach.operation_can_raise op));
       next
     | Iname_for_debugger _ | Ivalueofint | Iintofvalue ->
->>>>>>> 9289e84a
       assert (not (Mach.operation_can_raise op));
       next
     | Istackoffset _ | Iprobe_is_enabled _ | Iopaque | Ibeginregion | Iendregion
