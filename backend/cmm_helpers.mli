(**************************************************************************)
(*                                                                        *)
(*                                 OCaml                                  *)
(*                                                                        *)
(*             Xavier Leroy, projet Cristal, INRIA Rocquencourt           *)
(*                                                                        *)
(*   Copyright 1996 Institut National de Recherche en Informatique et     *)
(*     en Automatique.                                                    *)
(*                                                                        *)
(*   All rights reserved.  This file is distributed under the terms of    *)
(*   the GNU Lesser General Public License version 2.1, with the          *)
(*   special exception on linking described in the file LICENSE.          *)
(*                                                                        *)
(**************************************************************************)

open Cmm

(** [bind name arg fn] is equivalent to [let name = arg in fn name], or simply
    [fn arg] if [arg] is simple enough *)
val bind : string -> expression -> (expression -> expression) -> expression

(** Same as [bind], but also treats loads from a variable as simple *)
val bind_load : string -> expression -> (expression -> expression) -> expression

(** Same as [bind], but does not treat variables as simple *)
val bind_nonvar :
  string -> expression -> (expression -> expression) -> expression

(** Headers *)

(** A null header with GC bits set to black *)
val caml_black : nativeint

(** A constant equal to the tag for float arrays *)
val floatarray_tag : Debuginfo.t -> expression

(** [block_header tag size] creates a header with tag [tag] for a block of size
    [size] *)
val block_header : int -> int -> nativeint

(** Same as block_header, but with GC bits set to black *)
val black_block_header : int -> int -> nativeint

(** Closure headers of the given size *)
val white_closure_header : int -> nativeint

val black_closure_header : int -> nativeint

(** Infix header at the given offset *)
val infix_header : int -> nativeint

(** Header for a boxed float value *)
val float_header : nativeint

(** Boxed integer headers *)
val boxedint32_header : nativeint

val boxedint64_header : nativeint

val boxedintnat_header : nativeint

(** Closure info for a closure of given arity and distance to environment *)
val closure_info :
  arity:Clambda.arity -> startenv:int -> is_last:bool -> nativeint

val closure_info' :
  arity:Lambda.function_kind * 'a list ->
  startenv:int ->
  is_last:bool ->
  nativeint

(** Wrappers *)
val alloc_infix_header : int -> Debuginfo.t -> expression

val alloc_closure_info :
  arity:Clambda.arity ->
  startenv:int ->
  is_last:bool ->
  Debuginfo.t ->
  expression

(** Integers *)

(** Minimal/maximal OCaml integer values whose backend representation fits in a
    regular OCaml integer *)
val max_repr_int : int

val min_repr_int : int

(** Make an integer constant from the given integer (tags the integer) *)
val int_const : Debuginfo.t -> int -> expression

val natint_const_untagged : Debuginfo.t -> nativeint -> expression

val cint_const : int -> data_item

val targetint_const : int -> Targetint.t

(** Make a Cmm constant holding the given nativeint value. Uses [Cconst_int]
    instead of [Cconst_nativeint] when possible to preserve peephole
    optimisations. *)
val natint_const_untagged : Debuginfo.t -> Nativeint.t -> expression

(** Add an integer to the given expression *)
val add_const : expression -> int -> Debuginfo.t -> expression

(** Increment/decrement of integers *)
val incr_int : expression -> Debuginfo.t -> expression

val decr_int : expression -> Debuginfo.t -> expression

(** Simplify the given expression knowing its last bit will be irrelevant *)
val ignore_low_bit_int : expression -> expression

(** Simplify the given expression knowing its first bit will be irrelevant *)
val ignore_high_bit_int : expression -> expression

(** Arithmetical operations on integers *)
val add_int : expression -> expression -> Debuginfo.t -> expression

val sub_int : expression -> expression -> Debuginfo.t -> expression

val neg_int : expression -> Debuginfo.t -> expression

val lsl_int : expression -> expression -> Debuginfo.t -> expression

val mul_int : expression -> expression -> Debuginfo.t -> expression

val lsr_int : expression -> expression -> Debuginfo.t -> expression

val asr_int : expression -> expression -> Debuginfo.t -> expression

val div_int :
  expression -> expression -> Lambda.is_safe -> Debuginfo.t -> expression

val mod_int :
  expression -> expression -> Lambda.is_safe -> Debuginfo.t -> expression

val and_int : expression -> expression -> Debuginfo.t -> expression

val or_int : expression -> expression -> Debuginfo.t -> expression

val xor_int : expression -> expression -> Debuginfo.t -> expression

(** Integer tagging. [tag_int x = (x lsl 1) + 1] *)
val tag_int : expression -> Debuginfo.t -> expression

(** Integer untagging. [untag_int x = (x asr 1)] *)
val untag_int : expression -> Debuginfo.t -> expression

(** Specific division operations for boxed integers *)
val safe_div_bi :
  Lambda.is_safe ->
  expression ->
  expression ->
  Primitive.boxed_integer ->
  Debuginfo.t ->
  expression

val safe_mod_bi :
  Lambda.is_safe ->
  expression ->
  expression ->
  Primitive.boxed_integer ->
  Debuginfo.t ->
  expression

(** If-Then-Else expression

    [mk_if_then_else dbg kind cond ifso_dbg ifso ifnot_dbg ifnot] associates
    [dbg] to the global if-then-else expression, [ifso_dbg] to the then branch
    [ifso], and [ifnot_dbg] to the else branch [ifnot] *)
val mk_if_then_else :
  Debuginfo.t ->
  Cmm.kind_for_unboxing ->
  expression ->
  Debuginfo.t ->
  expression ->
  Debuginfo.t ->
  expression ->
  expression

(** Boolean negation *)
val mk_not : Debuginfo.t -> expression -> expression

(** Integer and float comparison that returns int not bool. The untagged
    versions do not tag the result and do not optimise known-constant cases. *)
val mk_compare_ints : Debuginfo.t -> expression -> expression -> expression

val mk_compare_floats : Debuginfo.t -> expression -> expression -> expression

val mk_compare_ints_untagged :
  Debuginfo.t -> expression -> expression -> expression

val mk_compare_floats_untagged :
  Debuginfo.t -> expression -> expression -> expression

(** Loop construction (while true do expr done). Used to be represented as
    Cloop. *)
val create_loop : expression -> Debuginfo.t -> expression

(** Exception raising *)
val raise_symbol : Debuginfo.t -> string -> expression

(** Convert a tagged integer into a raw integer with boolean meaning *)
val test_bool : Debuginfo.t -> expression -> expression

(** Float boxing and unboxing *)
val box_float : Debuginfo.t -> Lambda.alloc_mode -> expression -> expression

val unbox_float : Debuginfo.t -> expression -> expression

(** Vector boxing and unboxing *)
val box_vec128 : Debuginfo.t -> Lambda.alloc_mode -> expression -> expression

val unbox_vec128 : Debuginfo.t -> expression -> expression

(** Complex number creation and access *)
val box_complex : Debuginfo.t -> expression -> expression -> expression

val complex_re : expression -> Debuginfo.t -> expression

val complex_im : expression -> Debuginfo.t -> expression

(** Make the given expression return a unit value *)
val return_unit : Debuginfo.t -> expression -> expression

(** Remove a trailing unit return if any *)
val remove_unit : expression -> expression

(** Blocks *)

(** [field_address ptr n dbg] returns an expression for the address of the [n]th
    field of the block pointed to by [ptr] *)
val field_address : expression -> int -> Debuginfo.t -> expression

(** [get_field_gen mut ptr n dbg] returns an expression for the access to the
    [n]th field of the block pointed to by [ptr].  The [memory_chunk] used is
    always [Word_val]. *)
val get_field_gen :
  Asttypes.mutable_flag -> expression -> int -> Debuginfo.t -> expression

(** Like [get_field_gen] but allows use of a different [memory_chunk]. *)
val get_field_gen_given_memory_chunk :
  Cmm.memory_chunk ->
  Asttypes.mutable_flag ->
  expression ->
  int ->
  Debuginfo.t ->
  expression

(** Get the field of the given [block] whose index is specified by the Cmm
    expresson [index] (in words). *)
val get_field_computed :
  Lambda.immediate_or_pointer ->
  Asttypes.mutable_flag ->
  block:expression ->
  index:expression ->
  Debuginfo.t ->
  expression

(** [set_field ptr n newval init dbg] returns an expression for setting the
    [n]th field of the block pointed to by [ptr] to [newval] *)
val set_field :
  expression ->
  int ->
  expression ->
  initialization_or_assignment ->
  Debuginfo.t ->
  expression

(** Load a block's header *)
val get_header : expression -> Debuginfo.t -> expression

(** Same as [get_header], but also set all profiling bits of the header are to 0
    (if profiling is enabled) *)
val get_header_without_profinfo : expression -> Debuginfo.t -> expression

(** Load a block's tag *)
val get_tag : expression -> Debuginfo.t -> expression

(** Load a block's size *)
val get_size : expression -> Debuginfo.t -> expression

(** Arrays *)

val wordsize_shift : int

val numfloat_shift : int

(** Check whether the given array is an array of regular OCaml values (as
    opposed to unboxed floats), from its header or pointer *)
val is_addr_array_hdr : expression -> Debuginfo.t -> expression

val is_addr_array_ptr : expression -> Debuginfo.t -> expression

(** Get the length of an array from its header

    Shifts by one bit fewer than necessary, keeping one of the GC colour bits,
    to save an operation when returning the length as a caml integer or when
    comparing it to a caml integer. Assumes the header does not have any
    profiling info (as returned by get_header_without_profinfo) *)
val addr_array_length_shifted : expression -> Debuginfo.t -> expression

val float_array_length_shifted : expression -> Debuginfo.t -> expression

(** For [array_indexing ?typ log2size ptr ofs dbg] :

    Produces a pointer to the element of the array [ptr] on the position [ofs]
    with the given element [log2size] log2 element size. [ofs] is given as a
    tagged int expression.

    The optional ?typ argument is the C-- type of the result. By default, it is
    Addr, meaning we are constructing a derived pointer into the heap. If we
    know the pointer is outside the heap (this is the case for bigarray
    indexing), we give type Int instead. *)
val array_indexing :
  ?typ:machtype_component ->
  int ->
  expression ->
  expression ->
  Debuginfo.t ->
  expression

(** Array loads and stores

    [unboxed_float_array_ref] and [float_array_ref] differ in the boxing of the
    result; [float_array_set] takes an unboxed float *)
val addr_array_ref : expression -> expression -> Debuginfo.t -> expression

val int_array_ref : expression -> expression -> Debuginfo.t -> expression

val unboxed_float_array_ref :
  expression -> expression -> Debuginfo.t -> expression

val float_array_ref :
  Lambda.alloc_mode -> expression -> expression -> Debuginfo.t -> expression

val addr_array_set_heap :
  expression -> expression -> expression -> Debuginfo.t -> expression

val addr_array_set_local :
  expression -> expression -> expression -> Debuginfo.t -> expression

val addr_array_initialize :
  expression -> expression -> expression -> Debuginfo.t -> expression

val addr_array_set :
  Lambda.modify_mode ->
  expression ->
  expression ->
  expression ->
  Debuginfo.t ->
  expression

val int_array_set :
  expression -> expression -> expression -> Debuginfo.t -> expression

val float_array_set :
  expression -> expression -> expression -> Debuginfo.t -> expression

(** Strings *)

val string_length : expression -> Debuginfo.t -> expression

val bigstring_length : expression -> Debuginfo.t -> expression

val bigstring_data : expression -> Debuginfo.t -> expression

<<<<<<< HEAD
val bigstring_alignment_test :
=======
val bigstring_get_alignment :
>>>>>>> d958cf04
  expression -> expression -> int -> Debuginfo.t -> expression

module Extended_machtype_component : sig
  (** Like [Cmm.machtype_component] but has a case explicitly for tagged
      integers.  This enables caml_apply functions to be insensitive to whether
      a particular argument or return value is a tagged integer or a normal
      value.  In turn this significantly reduces the number of caml_apply
      functions that are generated. *)
  type t =
    | Val
    | Addr
    | Tagged_int
    | Any_int
    | Float
    | Vec128
end

module Extended_machtype : sig
  type t = Extended_machtype_component.t array

  val typ_val : t

  val typ_tagged_int : t

  val typ_any_int : t

  val typ_int64 : t

  val typ_float : t

  val typ_void : t

  val typ_vec128 : t

  (** Conversion from a normal Cmm machtype. *)
  val of_machtype : machtype -> t

  (** Conversion from a Lambda layout. *)
  val of_layout : Lambda.layout -> t

  (** Conversion to a normal Cmm machtype. *)
  val to_machtype : t -> machtype

  (** Like [to_machtype] but tagged integer extended machtypes are mapped to
      value machtypes.  This is used to avoid excessive numbers of generic
      functions being generated (see comments in cmm_helpers.ml). *)
  val change_tagged_int_to_val : t -> machtype
end

(** Objects *)

(** Lookup a method by its hash, using [caml_get_public_method]. Arguments:

    - obj : the object from which to lookup

    - tag : the hash of the method name, as a tagged integer *)
val lookup_tag : expression -> expression -> Debuginfo.t -> expression

(** Lookup a method by its offset in the method table. Arguments:

    - obj : the object from which to lookup

    - lab : the position of the required method in the object's method array, as
    a tagged integer *)
val lookup_label : expression -> expression -> Debuginfo.t -> expression

(** Lookup and call a method using the method cache. Arguments:

    - obj : the object from which to lookup

    - tag : the hash of the method name, as a tagged integer

    - cache : the method cache array

    - pos : the position of the cache entry in the cache array

    - args : the additional arguments to the method call *)
val call_cached_method :
  expression ->
  expression ->
  expression ->
  expression ->
  expression list ->
  Extended_machtype.t list ->
  Extended_machtype.t ->
  Clambda.apply_kind ->
  Debuginfo.t ->
  expression

(** Allocations *)

(** Allocate a block of regular values with the given tag *)
val make_alloc :
  mode:Lambda.alloc_mode -> Debuginfo.t -> int -> expression list -> expression

(** Allocate a block of unboxed floats with the given tag *)
val make_float_alloc :
  mode:Lambda.alloc_mode -> Debuginfo.t -> int -> expression list -> expression

(** Bounds checking *)

(** Generate a [Ccheckbound] term *)
val make_checkbound : Debuginfo.t -> expression list -> expression

(** [check_bound safety access_size dbg length a2 k] prefixes expression [k]
    with a check that reading [access_size] bits starting at position [a2] in a
    string/bytes value of length [length] is within bounds, unless [safety] is
    [Unsafe]. *)
val check_bound :
  Lambda.is_safe ->
  Clambda_primitives.memory_access_size ->
  Debuginfo.t ->
  expression ->
  expression ->
  expression ->
  expression ->
  expression

(** Sys.opaque_identity *)
val opaque : expression -> Debuginfo.t -> expression

(** Generic application functions *)

(** Get an identifier for a given machtype, used in the name of the
    generic functions. *)
val machtype_identifier : machtype -> string

(** Get the symbol for the generic currying or tuplifying wrapper with [n]
    arguments, and ensure its presence in the set of defined symbols. *)
val curry_function_sym :
  Lambda.function_kind -> machtype list -> machtype -> Cmm.symbol

(** Bigarrays *)

(** Returns the size (in number of bytes) of a single element contained in a
    bigarray. *)
val bigarray_elt_size_in_bytes : Lambda.bigarray_kind -> int

(** Returns the memory chunk corresponding to the kind of elements stored in a
    bigarray. *)
val bigarray_word_kind : Lambda.bigarray_kind -> memory_chunk

(** [bigarray_get unsafe kind layout b args dbg]

    - unsafe : if true, do not insert bound checks

    - kind : see [Lambda.bigarray_kind]

    - layout : see [Lambda.bigarray_layout]

    - b : the bigarray to load from

    - args : a list of tagged integer expressions, corresponding to the indices
    in the respective dimensions

    - dbg : debugging information *)
val bigarray_get :
  bool ->
  Lambda.bigarray_kind ->
  Lambda.bigarray_layout ->
  expression ->
  expression list ->
  Debuginfo.t ->
  expression

(** [bigarray_set unsafe kind layout b args newval dbg]

    Same as [bigarray_get], with [newval] the value being assigned *)
val bigarray_set :
  bool ->
  Lambda.bigarray_kind ->
  Lambda.bigarray_layout ->
  expression ->
  expression list ->
  expression ->
  Debuginfo.t ->
  expression

(** Operations on 32-bit integers *)

(** [low_32 _ x] is a value which agrees with x on at least the low 32 bits *)
val low_32 : Debuginfo.t -> expression -> expression

(** Sign extend from 32 bits to the word size *)
val sign_extend_32 : Debuginfo.t -> expression -> expression

(** Zero extend from 32 bits to the word size *)
val zero_extend_32 : Debuginfo.t -> expression -> expression

(** Operations on 63-bit integers. These may only be used for compilation to
    64-bit targets. *)

(** [low_63 _ x] is a value which agrees with x on at least the low 63 bits *)
val low_63 : Debuginfo.t -> expression -> expression

(** Sign extend from 63 bits to the word size *)
val sign_extend_63 : Debuginfo.t -> expression -> expression

(** Zero extend from 63 bits to the word size *)
val zero_extend_63 : Debuginfo.t -> expression -> expression

(** Boxed numbers *)

(** Global symbols for the ops field of boxed integers *)
val caml_nativeint_ops : string

val caml_int32_ops : string

val caml_int64_ops : string

(** Box a given integer, without sharing of constants *)
val box_int_gen :
  Debuginfo.t ->
  Primitive.boxed_integer ->
  Lambda.alloc_mode ->
  expression ->
  expression

(** Unbox a given boxed integer *)
val unbox_int :
  Debuginfo.t -> Primitive.boxed_integer -> expression -> expression

(** Used to prepare 32-bit integers on 64-bit platforms for a lsr operation *)
val make_unsigned_int :
  Primitive.boxed_integer -> expression -> Debuginfo.t -> expression

val unaligned_load_16 : expression -> expression -> Debuginfo.t -> expression

val unaligned_set_16 :
  expression -> expression -> expression -> Debuginfo.t -> expression

val unaligned_load_32 : expression -> expression -> Debuginfo.t -> expression

val unaligned_set_32 :
  expression -> expression -> expression -> Debuginfo.t -> expression

val unaligned_load_64 : expression -> expression -> Debuginfo.t -> expression

val unaligned_set_64 :
  expression -> expression -> expression -> Debuginfo.t -> expression

val unaligned_load_128 : expression -> expression -> Debuginfo.t -> expression

val unaligned_set_128 :
  expression -> expression -> expression -> Debuginfo.t -> expression

val aligned_load_128 : expression -> expression -> Debuginfo.t -> expression

val aligned_set_128 :
  expression -> expression -> expression -> Debuginfo.t -> expression

(** Raw memory accesses *)

(** [unaligned_set size ptr idx newval dbg] *)
val unaligned_set :
  Clambda_primitives.memory_access_size ->
  expression ->
  expression ->
  expression ->
  Debuginfo.t ->
  expression

(** [unaligned_load size ptr idx dbg] *)
val unaligned_load :
  Clambda_primitives.memory_access_size ->
  expression ->
  expression ->
  Debuginfo.t ->
  expression

(** [box_sized size dbg exp] *)
val box_sized :
  Clambda_primitives.memory_access_size ->
  Lambda.alloc_mode ->
  Debuginfo.t ->
  expression ->
  expression

(** Primitives *)

val simplif_primitive :
  Clambda_primitives.primitive -> Clambda_primitives.primitive

type unary_primitive = expression -> Debuginfo.t -> expression

(** Return the n-th field of a float array (or float-only record), as an unboxed
    float *)
val floatfield : int -> unary_primitive

(** Int_as_pointer primitive *)
val int_as_pointer : unary_primitive

(** Raise primitive *)
val raise_prim : Lambda.raise_kind -> unary_primitive

(** Unary negation of an OCaml integer *)
val negint : unary_primitive

(** Add a constant number to an OCaml integer *)
val offsetint : int -> unary_primitive

(** Add a constant number to an OCaml integer reference *)
val offsetref : int -> unary_primitive

(** Return the length of the array argument, as an OCaml integer *)
val arraylength : Lambda.array_kind -> unary_primitive

(** Byte swap primitive Operates on Cmm integers (unboxed values) *)
val bbswap : Primitive.boxed_integer -> unary_primitive

(** 16-bit byte swap primitive Operates on Cmm integers (untagged integers) *)
val bswap16 : unary_primitive

type binary_primitive = expression -> expression -> Debuginfo.t -> expression

(** [setfield offset value_is_ptr init ptr value dbg] *)
val setfield :
  int ->
  Lambda.immediate_or_pointer ->
  Lambda.initialization_or_assignment ->
  binary_primitive

(** [setfloatfield offset init ptr value dbg]

    [value] is expected to be an unboxed floating point number *)
val setfloatfield :
  int -> Lambda.initialization_or_assignment -> binary_primitive

(** Operations on OCaml integers *)
val add_int_caml : binary_primitive

val sub_int_caml : binary_primitive

val mul_int_caml : binary_primitive

val div_int_caml : Lambda.is_safe -> binary_primitive

val mod_int_caml : Lambda.is_safe -> binary_primitive

val and_int_caml : binary_primitive

val or_int_caml : binary_primitive

val xor_int_caml : binary_primitive

val lsl_int_caml : binary_primitive

val lsr_int_caml : binary_primitive

val asr_int_caml : binary_primitive

val int_comp_caml : Lambda.integer_comparison -> binary_primitive

(** Strings, Bytes and Bigstrings *)

(** Regular string/bytes access. Args: string/bytes, index *)
val stringref_unsafe : binary_primitive

val stringref_safe : binary_primitive

(** Load by chunk from string/bytes, bigstring. Args: string, index *)
val string_load :
  Clambda_primitives.memory_access_size ->
  Lambda.is_safe ->
  Lambda.alloc_mode ->
  binary_primitive

val bigstring_load :
  Clambda_primitives.memory_access_size ->
  Lambda.is_safe ->
  Lambda.alloc_mode ->
  binary_primitive

(** Arrays *)

(** Array access. Args: array, index *)
val arrayref_unsafe : Lambda.array_ref_kind -> binary_primitive

(** Array access. Args: array, index *)
val arrayref_safe : Lambda.array_ref_kind -> binary_primitive

type ternary_primitive =
  expression -> expression -> expression -> Debuginfo.t -> expression

(** Same as setfield, except the offset is one of the arguments. Args: pointer
    (structure/array/...), index, value *)
val setfield_computed :
  Lambda.immediate_or_pointer ->
  Lambda.initialization_or_assignment ->
  ternary_primitive

(** Set the byte at the given offset to the given value. Args: bytes, index,
    value *)
val bytesset_unsafe : ternary_primitive

val bytesset_safe : ternary_primitive

(** Set the element at the given index in the given array to the given value.

    WARNING: if [kind] is [Pfloatarray], then [value] is expected to be an
    _unboxed_ float. Otherwise, it is expected to be a regular caml value,
    including in the case where the array contains floats.

    Args: array, index, value *)
val arrayset_unsafe : Lambda.array_set_kind -> ternary_primitive

(** As [arrayset_unsafe], but performs bounds-checking. *)
val arrayset_safe : Lambda.array_set_kind -> ternary_primitive

(** Set a chunk of data in the given bytes or bigstring structure. See also
    [string_load] and [bigstring_load].

    Note: [value] is expected to be an unboxed number of the given size.

    Args: pointer, index, value *)
val bytes_set :
  Clambda_primitives.memory_access_size -> Lambda.is_safe -> ternary_primitive

val bigstring_set :
  Clambda_primitives.memory_access_size -> Lambda.is_safe -> ternary_primitive

(** Switch *)

(** [transl_isout h arg dbg] *)
val transl_isout : expression -> expression -> Debuginfo.t -> expression

(** [make_switch arg cases actions dbg kind] :

    Generate a Cswitch construct, or optimize as a static table lookup when
    possible. *)
val make_switch :
  expression ->
  int array ->
  (expression * Debuginfo.t) array ->
  Debuginfo.t ->
  Cmm.kind_for_unboxing ->
  expression

(** [transl_int_switch loc kind arg low high cases default] *)
val transl_int_switch :
  Debuginfo.t ->
  Cmm.kind_for_unboxing ->
  expression ->
  int ->
  int ->
  (int * expression) list ->
  expression ->
  expression

(** [transl_switch_clambda loc kind arg index cases] *)
val transl_switch_clambda :
  Debuginfo.t ->
  Cmm.kind_for_unboxing ->
  expression ->
  int array ->
  expression array ->
  expression

(** [strmatch_compile dbg arg default cases] *)
val strmatch_compile :
  Debuginfo.t ->
  Cmm.kind_for_unboxing ->
  expression ->
  expression option ->
  (string * expression) list ->
  expression

(** Closures and function applications *)

(** Adds a constant offset to a pointer (for infix access) *)
val ptr_offset : expression -> int -> Debuginfo.t -> expression

(** Direct application of a function via a symbol *)
val direct_apply :
  symbol ->
  machtype ->
  expression list ->
  Clambda.apply_kind ->
  Debuginfo.t ->
  expression

(** Generic application of a function to one or several arguments. The
    mutable_flag argument annotates the loading of the code pointer from the
    closure. The Cmmgen code uses a mutable load by default, with a special case
    when the load is from (the first function of) the currently defined
    closure. *)
val generic_apply :
  Asttypes.mutable_flag ->
  expression ->
  expression list ->
  Extended_machtype.t list ->
  Extended_machtype.t ->
  Clambda.apply_kind ->
  Debuginfo.t ->
  expression

(** Method call : [send kind met obj args dbg]

    - [met] is a method identifier, which can be a hashed variant or an index in
    [obj]'s method table, depending on [kind]

    - [obj] is the object whose method is being called

    - [args] is the extra arguments to the method call (Note: I'm not aware of
    any way for the frontend to generate any arguments other than the cache and
    cache position) *)
val send :
  Lambda.meth_kind ->
  expression ->
  expression ->
  expression list ->
  Extended_machtype.t list ->
  Extended_machtype.t ->
  Clambda.apply_kind ->
  Debuginfo.t ->
  expression

(** Construct [Cregion e], eliding some useless regions *)
val region : expression -> expression

(** Generic Cmm fragments *)

(** Generate generic functions *)
module Generic_fns_tbl : sig
  type t

  val make : unit -> t

  val add : t -> Cmx_format.generic_fns -> unit

  val of_fns : Cmx_format.generic_fns -> t

  val entries : t -> Cmx_format.generic_fns

  module Precomputed : sig
    val gen : unit -> t
  end
end

val generic_functions : bool -> Generic_fns_tbl.t -> Cmm.phrase list

val placeholder_dbg : unit -> Debuginfo.t

val placeholder_fun_dbg : human_name:string -> Debuginfo.t

(** Entry point *)
val entry_point : Compilation_unit.t list -> phrase list

(** Generate the caml_globals table *)
val global_table : Compilation_unit.t list -> phrase

(** Add references to the given symbols *)
val reference_symbols : symbol list -> phrase

(** Generate the caml_globals_map structure, as a marshalled string constant.
    The runtime representation of the type here must match that of [type
    global_map] in the natdynlink code. *)
val globals_map :
  (Compilation_unit.t * Digest.t option * Digest.t option * Symbol.t list) list ->
  phrase

(** Generate the caml_frametable table, referencing the frametables from the
    given compilation units *)
val frame_table : Compilation_unit.t list -> phrase

(** Generate the tables for data and code positions respectively of the given
    compilation units *)
val data_segment_table : Compilation_unit.t list -> phrase

val code_segment_table : Compilation_unit.t list -> phrase

(** Generate data for a predefined exception *)
val predef_exception : int -> string -> phrase

val plugin_header : Cmxs_format.dynunit list -> phrase

(** Emit constant symbols *)

(** Produce the data_item list corresponding to a symbol definition *)
val cdefine_symbol : symbol -> data_item list

(** [emit_block symb white_header cont] prepends to [cont] the header and symbol
    for the block. [cont] must already contain the fields of the block (and may
    contain additional data items afterwards). *)
val emit_block : symbol -> nativeint -> data_item list -> data_item list

(** Emit specific kinds of constant blocks as data items *)
val emit_float_constant : symbol -> float -> data_item list -> data_item list

val emit_string_constant : symbol -> string -> data_item list -> data_item list

val emit_int32_constant : symbol -> int32 -> data_item list -> data_item list

val emit_int64_constant : symbol -> int64 -> data_item list -> data_item list

val emit_nativeint_constant :
  symbol -> nativeint -> data_item list -> data_item list

val emit_vec128_constant :
  symbol -> Cmm.vec128_bits -> data_item list -> data_item list

val emit_float_array_constant :
  symbol -> float list -> data_item list -> data_item list

val fundecls_size : Clambda.ufunction list -> int

val emit_constant_closure :
  symbol ->
  Clambda.ufunction list ->
  data_item list ->
  data_item list ->
  data_item list

val emit_preallocated_blocks :
  Clambda.preallocated_block list -> phrase list -> phrase list

(** {1} Helper functions and values used by Flambda 2. *)

(** An adequate Cmm machtype for an int64 (including on a 32-bit target). *)
val typ_int64 : Cmm.machtype

(* CR mshinwell: [dbg] should not be optional. *)

(** The void (i.e. empty tuple) cmm value. Not to be confused with [() : unit]. *)
val void : Cmm.expression

(** Create the single unit value. *)
val unit : dbg:Debuginfo.t -> Cmm.expression

(** Create an expression from a variable. *)
val var : Backend_var.t -> Cmm.expression

(** Create an expression that gives the value of an object file symbol. *)
val symbol : dbg:Debuginfo.t -> Cmm.symbol -> Cmm.expression

(** Create a constant float expression. *)
val float : dbg:Debuginfo.t -> float -> expression

(** Create a constant int expression. *)
val int : dbg:Debuginfo.t -> int -> expression

(** Create a constant int expression from an int32. *)
val int32 : dbg:Debuginfo.t -> int32 -> expression

(** Create a constant int expression from an int64. *)
val int64 : dbg:Debuginfo.t -> int64 -> expression

(** Create a constant vec128 expression from two int64s. *)
val vec128 : dbg:Debuginfo.t -> Cmm.vec128_bits -> expression

(** Create a constant int expression from a nativeint. *)
val nativeint : dbg:Debuginfo.t -> Nativeint.t -> expression

(** Create a [Clet], except if the body just returns the bound variable, in
    which case the [Clet] is elided. *)
val letin :
  Backend_var.With_provenance.t ->
  defining_expr:expression ->
  body:expression ->
  expression

(** [letin_mut v ty e body] binds a mutable variable [v] of machtype [ty] to [e]
    in [body]. (For immutable variables, use [Cmm_helpers.letin].) *)
val letin_mut :
  Backend_var.With_provenance.t ->
  machtype ->
  expression ->
  expression ->
  expression

val assign : Backend_var.t -> expression -> expression

(** Create a sequence of expressions. Will erase void expressions as needed. *)
val sequence : expression -> expression -> expression

(** Creates a conditional branching on the given condition. *)
val ite :
  dbg:Debuginfo.t ->
  then_dbg:Debuginfo.t ->
  then_:expression ->
  else_dbg:Debuginfo.t ->
  else_:expression ->
  expression ->
  expression

(** Create a try-with structure. The [exn_var] is the variable bound to the
    caught exception in the handler. *)
val trywith :
  dbg:Debuginfo.t ->
  kind:trywith_kind ->
  body:expression ->
  exn_var:Backend_var.With_provenance.t ->
  handler:expression ->
  unit ->
  expression

(** {2 Static jumps} *)

(** Opaque type for static handlers. *)
type static_handler

(** [handler id vars body is_cold] creates a static handler for exit number [id],
    binding variables [vars] in [body]. *)
val handler :
  dbg:Debuginfo.t ->
  Lambda.static_label ->
  (Backend_var.With_provenance.t * Cmm.machtype) list ->
  Cmm.expression ->
  bool ->
  static_handler

(** [cexit id args] creates the cmm expression for static to a static handler
    with exit number [id], with arguments [args]. *)
val cexit :
  Lambda.static_label ->
  Cmm.expression list ->
  Cmm.trap_action list ->
  Cmm.expression

(** [trap_return res traps] creates the cmm expression for returning [res] after
    applying the trap actions in [traps]. *)
val trap_return : Cmm.expression -> Cmm.trap_action list -> Cmm.expression

(** Enclose a body with some static handlers. *)
val create_ccatch :
  rec_flag:bool ->
  handlers:static_handler list ->
  body:Cmm.expression ->
  Cmm.expression

val lsl_int_caml_raw : dbg:Debuginfo.t -> expression -> expression -> expression

val lsr_int_caml_raw : dbg:Debuginfo.t -> expression -> expression -> expression

(** Shift operations. take as first argument a tagged caml integer, and as
    second argument an untagged machine intger which is the amount to shift the
    first argument by. *)
val asr_int_caml_raw : dbg:Debuginfo.t -> expression -> expression -> expression

val int_of_float : dbg:Debuginfo.t -> expression -> expression

(** Conversions functions between integers and floats. *)
val float_of_int : dbg:Debuginfo.t -> expression -> expression

val eq : dbg:Debuginfo.t -> expression -> expression -> expression

(** Integer arithmetic (dis)equality of cmm expressions. Returns an untagged
    integer (either 0 or 1) to represent the result of the comparison. *)
val neq : dbg:Debuginfo.t -> expression -> expression -> expression

val lt : dbg:Debuginfo.t -> expression -> expression -> expression

val le : dbg:Debuginfo.t -> expression -> expression -> expression

val gt : dbg:Debuginfo.t -> expression -> expression -> expression

(** Integer arithmetic signed comparisons on cmm expressions. Returns an
    untagged integer (either 0 or 1) to represent the result of the comparison. *)
val ge : dbg:Debuginfo.t -> expression -> expression -> expression

val ult : dbg:Debuginfo.t -> expression -> expression -> expression

val ule : dbg:Debuginfo.t -> expression -> expression -> expression

val ugt : dbg:Debuginfo.t -> expression -> expression -> expression

(** Integer arithmetic unsigned comparisons on cmm expressions. Returns an
    untagged integer (either 0 or 1) to represent the result of the comparison. *)
val uge : dbg:Debuginfo.t -> expression -> expression -> expression

(** Asbolute value on floats. *)
val float_abs : dbg:Debuginfo.t -> expression -> expression

(** Arithmetic negation on floats. *)
val float_neg : dbg:Debuginfo.t -> expression -> expression

val float_add : dbg:Debuginfo.t -> expression -> expression -> expression

val float_sub : dbg:Debuginfo.t -> expression -> expression -> expression

val float_mul : dbg:Debuginfo.t -> expression -> expression -> expression

(** Float arithmetic operations. *)
val float_div : dbg:Debuginfo.t -> expression -> expression -> expression

val float_eq : dbg:Debuginfo.t -> expression -> expression -> expression

(** Float arithmetic (dis)equality of cmm expressions. Returns an untagged
    integer (either 0 or 1) to represent the result of the comparison. *)
val float_neq : dbg:Debuginfo.t -> expression -> expression -> expression

val float_lt : dbg:Debuginfo.t -> expression -> expression -> expression

val float_le : dbg:Debuginfo.t -> expression -> expression -> expression

val float_gt : dbg:Debuginfo.t -> expression -> expression -> expression

(** Float arithmetic comparisons on cmm expressions. Returns an untagged integer
    (either 0 or 1) to represent the result of the comparison. *)
val float_ge : dbg:Debuginfo.t -> expression -> expression -> expression

val beginregion : dbg:Debuginfo.t -> expression

val endregion : dbg:Debuginfo.t -> expression -> expression

val probe :
  dbg:Debuginfo.t ->
  name:string ->
  handler_code_linkage_name:string ->
  enabled_at_init:bool ->
  args:expression list ->
  expression

val load :
  dbg:Debuginfo.t ->
  memory_chunk ->
  Asttypes.mutable_flag ->
  addr:expression ->
  expression

val store :
  dbg:Debuginfo.t ->
  memory_chunk ->
  initialization_or_assignment ->
  addr:expression ->
  new_value:expression ->
  expression

(** [direct_call ty f_code args] creates a direct call to the function code
    [f_code] with arguments [args], with a return value of type [ty].

    If a closure needs to be passed, it must be included in [args]. *)
val direct_call :
  dbg:Debuginfo.t ->
  machtype ->
  Lambda.region_close ->
  expression ->
  expression list ->
  expression

(** Same as {!direct_call} but for an indirect call. *)
val indirect_call :
  dbg:Debuginfo.t ->
  Extended_machtype.t ->
  Lambda.region_close ->
  Lambda.alloc_mode ->
  expression ->
  Extended_machtype.t list ->
  expression list ->
  expression

(** Same as {!direct_call} but for an indirect call that is know to be a full
    application (since this enables a few optimisations). *)
val indirect_full_call :
  dbg:Debuginfo.t ->
  Extended_machtype.t ->
  Lambda.region_close ->
  Lambda.alloc_mode ->
  expression ->
  Extended_machtype.t list ->
  expression list ->
  expression

val bigarray_load :
  dbg:Debuginfo.t ->
  elt_kind:Lambda.bigarray_kind ->
  elt_size:int ->
  elt_chunk:memory_chunk ->
  bigarray:expression ->
  index:expression ->
  expression

val bigarray_store :
  dbg:Debuginfo.t ->
  elt_kind:Lambda.bigarray_kind ->
  elt_size:int ->
  elt_chunk:memory_chunk ->
  bigarray:expression ->
  index:expression ->
  new_value:expression ->
  expression

(** [infix_field_address ptr n dbg] returns an expression for the address of the
    [n]-th field of the set of closures block pointed to by [ptr]. This function
    assumes that the [n-1]-th field of the block is an infix header, so that the
    returned address is in fact a correct ocaml value. *)
val infix_field_address : dbg:Debuginfo.t -> expression -> int -> expression

(** {2 Data items} *)

(** Static integer. *)
val cint : nativeint -> data_item

(** Static float. *)
val cfloat : float -> data_item

(** Static 128-bit vector. *)
val cvec128 : Cmm.vec128_bits -> data_item

(** Static symbol. *)
val symbol_address : symbol -> data_item

(** Definition for a static symbol. *)
val define_symbol : symbol -> data_item list

(** {2 Static structure helpers} *)

(** [fundecl name args body codegen_options dbg] creates a cmm function
    declaration for a function [name] with binding [args] over [body]. *)
val fundecl :
  symbol ->
  (Backend_var.With_provenance.t * machtype) list ->
  expression ->
  codegen_option list ->
  Debuginfo.t ->
  Lambda.poll_attribute ->
  fundecl

(** Create a cmm phrase for a function declaration. *)
val cfunction : fundecl -> phrase

(** Create a cmm phrase for a static data item. *)
val cdata : data_item list -> phrase

(** Create the gc root table from a list of root symbols. *)
val gc_root_table : Cmm.symbol list -> phrase

(* An estimate of the number of arithmetic instructions in a Cmm expression.
   This is currently used in Flambda 2 to determine whether untagging an
   expression resulted in a smaller expression or not (as can happen because of
   some arithmetic simplifications performed by functions in this file).

   If [None] is returned, that means "no estimate available". The expression
   should be assumed to be potentially large. *)
val cmm_arith_size : expression -> int option

val transl_attrib : Lambda.check_attribute -> Cmm.codegen_option list

(* CR lmaurer: Return [Linkage_name.t] instead *)
val make_symbol : ?compilation_unit:Compilation_unit.t -> string -> string

val kind_of_layout : Lambda.layout -> kind_for_unboxing

val machtype_of_layout : Lambda.layout -> machtype

val machtype_of_layout_changing_tagged_int_to_val : Lambda.layout -> machtype

val make_tuple : expression list -> expression<|MERGE_RESOLUTION|>--- conflicted
+++ resolved
@@ -367,11 +367,7 @@
 
 val bigstring_data : expression -> Debuginfo.t -> expression
 
-<<<<<<< HEAD
-val bigstring_alignment_test :
-=======
 val bigstring_get_alignment :
->>>>>>> d958cf04
   expression -> expression -> int -> Debuginfo.t -> expression
 
 module Extended_machtype_component : sig
