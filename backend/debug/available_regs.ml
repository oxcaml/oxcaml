--- conflicted
+++ resolved
@@ -255,11 +255,7 @@
         Some (ok avail_across), ok avail_after
       | Iifthenelse (_, ifso, ifnot) -> join [ifso; ifnot] ~avail_before
       | Iswitch (_, cases) -> join (Array.to_list cases) ~avail_before
-<<<<<<< HEAD
-      | Icatch (recursive, _ts, handlers, body) ->
-=======
       | Icatch (recursive, ts, handlers, body) ->
->>>>>>> bf6a6b65
         List.iter (fun (nfail, _ts, _handler) ->
             (* In case there are nested [Icatch] expressions with the same
                handler numbers, we rely on the [Hashtbl] shadowing
@@ -271,11 +267,7 @@
         in
         (* CR-someday mshinwell: Consider potential efficiency speedups
            (see suggestions from @chambart on GPR#856). *)
-<<<<<<< HEAD
-        let aux (nfail, _ts, handler) (nfail', avail_at_top_of_handler) =
-=======
         let aux (nfail, ts, handler) (nfail', avail_at_top_of_handler) =
->>>>>>> bf6a6b65
           assert (nfail = nfail');
           current_trap_stack := ts;
           available_regs handler ~avail_before:avail_at_top_of_handler
@@ -328,14 +320,8 @@
         let avail_before = ok avail_before in
         augment_availability_at_exit nfail avail_before;
         None, unreachable
-<<<<<<< HEAD
-      | Itrywith (body, Regular, (_ts, handler)) ->
-        let saved_avail_at_raise = !avail_at_raise in
-        avail_at_raise := unreachable;
-=======
       | Itrywith (body, kind, (ts, handler)) ->
         let saved_avail_at_raise = setup_avail_at_raise kind in
->>>>>>> bf6a6b65
         let avail_before = ok avail_before in
         let after_body = available_regs body ~avail_before in
         let avail_before_handler =
@@ -365,9 +351,6 @@
         in
         current_trap_stack := saved_trap_stack;
         None, avail_after
-      | Itrywith (_body, Delayed _nfail, _handler) ->
-          (* TODO: handle correctly *)
-          assert false
       | Iraise _ ->
         let avail_before = ok avail_before in
         augment_availability_at_raise avail_before;
