--- conflicted
+++ resolved
@@ -61,13 +61,8 @@
   try
     Array.iter
       (fun import ->
-<<<<<<< HEAD
         let name = Import_info.Intf.name import in
-        let nonalias = Import_info.Intf.nonalias import in
-=======
-        let name = Import_info.name import in
         let info = Import_info.Intf.info import in
->>>>>>> 2adb8bd5
         CU.Name.Tbl.replace interfaces name ();
         match info with
           None -> ()
