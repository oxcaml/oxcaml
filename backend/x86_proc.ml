--- conflicted
+++ resolved
@@ -571,14 +571,11 @@
       equal_data_type t1 t2 && String.equal s1 s2 && i1 = i2
     | _, _ -> false
 
-<<<<<<< HEAD
   (* Check if an argument is a register *)
   let is_register = function
     | Reg8L _ | Reg8H _ | Reg16 _ | Reg32 _ | Reg64 _ | Regf _ -> true
     | Imm _ | Sym _ | Mem _ | Mem64_RIP _ -> false
 
-  (* Rewrite rule: remove MOV x, x (moving a value to itself) *)
-=======
   (* Check if an arg is a safe-to-optimize self-move *)
   let is_safe_self_move_arg = function[@warning "-4"]
     | Reg8L _ | Reg8H _ | Reg16 _ | Reg64 _ -> true
@@ -589,7 +586,6 @@
      effects. On x86-64: - 32-bit moves (Reg32) zero the upper 32 bits - SIMD
      moves (Regf) may zero upper bits depending on instruction encoding So we
      only optimize 8/16/64-bit integer register self-moves. *)
->>>>>>> 89abc8a1
   let remove_mov_x_x cell =
     match[@warning "-4"] DLL.value cell with
     | Ins (MOV (src, dst)) when equal_args src dst && is_safe_self_move_arg src
@@ -655,7 +651,6 @@
       | _, _, _, _ -> None)
     | _ -> None
 
-<<<<<<< HEAD
   (* Rewrite rule: optimize MOV chain that writes to intermediate register.
      Pattern: mov A, x; mov x, y; mov B, x Rewrite: mov A, y; mov B, x
 
@@ -685,8 +680,6 @@
       | _, _, _ -> None)
     | _ -> None
 
-=======
->>>>>>> 89abc8a1
   (* Apply all rewrite rules in sequence. Returns Some continuation_cell if a
      rule matched, None otherwise. *)
   let apply_rules cell =
@@ -696,16 +689,12 @@
       match remove_useless_mov cell with
       | Some cont -> Some cont
       | None -> (
-<<<<<<< HEAD
         match remove_mov_chain cell with
         | Some cont -> Some cont
         | None -> (
           match combine_add_rsp cell with
           | Some cont -> Some cont
           | None -> None)))
-=======
-        match combine_add_rsp cell with Some cont -> Some cont | None -> None))
->>>>>>> 89abc8a1
 
   (* Main optimization loop for a single asm_program. Iterates through the
      instruction list, applying rewrite rules and respecting hard barriers. *)
