--- conflicted
+++ resolved
@@ -18,55 +18,7 @@
 open! Int_replace_polymorphic_compare
 open X86_ast
 module DLL = Oxcaml_utils.Doubly_linked_list
-<<<<<<< HEAD
 module Section_name = X86_section.Section_name
-=======
-
-module Section_name = struct
-  module S = struct
-    type t =
-      { name : string list;
-        name_str : string;
-        flags : string option;
-        args : string list
-      }
-
-    let equal t1 t2 = List.equal String.equal t1.name t2.name
-
-    let hash t = Hashtbl.hash t.name
-
-    let compare t1 t2 = List.compare String.compare t1.name t2.name
-
-    let make name flags args =
-      { name; name_str = String.concat "," name; flags; args }
-
-    let of_string name =
-      { name = [name]; name_str = name; flags = None; args = [] }
-
-    let to_string t = t.name_str
-
-    let flags t = t.flags
-
-    let alignment t =
-      let rec align = function
-        | [] -> 0L
-        | [hd] -> Option.value ~default:0L (Int64.of_string_opt hd)
-        | _hd :: tl -> align tl
-      in
-      align t.args
-
-    let is_text_like t = String.starts_with ~prefix:".text" t.name_str
-
-    let is_data_like t = String.starts_with ~prefix:".data" t.name_str
-
-    let is_note_like t = String.starts_with ~prefix:".note" t.name_str
-  end
-
-  include S
-  module Map = Map.Make (S)
-  module Tbl = Hashtbl.Make (S)
-end
->>>>>>> 7ced8ab5
 
 type system =
   (* 32 bits and 64 bits *)
@@ -1280,18 +1232,11 @@
 end
 
 let generate_code asm =
-<<<<<<< HEAD
   (* Apply peephole optimizations to all sections *)
   if !Oxcaml_flags.x86_peephole_optimize
   then
     X86_peephole_optimize.optimize_all_sections asm_code asm_code_by_section
       delayed_sections;
-=======
-  (* Apply peephole optimizations to asm_code. TODO: Extend this to optimize all
-     sections in asm_code_by_section, not just asm_code. *)
-  if !Oxcaml_flags.x86_peephole_optimize
-  then X86_peephole.peephole_optimize_asm_program asm_code;
->>>>>>> 7ced8ab5
   (match asm with
   | Some f -> Profile.record ~accumulate:true "write_asm" f asm_code
   | None -> ());
