--- conflicted
+++ resolved
@@ -152,32 +152,7 @@
      and the result is in edx (high) and eax (low).
      Make it simple and force the argument in rcx, and rax and rdx clobbered *)
     ([| rcx |], res)
-<<<<<<< HEAD
-  | Ispecific (Isimd op) ->
-    (match Simd_selection.register_behavior op with
-    | R_to_R | RM_to_R | R_to_RM -> (arg, res)
-    | R_to_fst ->
-      (* arg.(0) and res.(0) must be the same *)
-      ([|res.(0)|], res)
-    | R_R_to_fst | R_RM_to_fst ->
-      (* arg.(0) and res.(0) must be the same *)
-      ([|res.(0); arg.(1)|], res)
-    | R_RM_XMM0_to_fst ->
-      ([|res.(0); arg.(1); xmm0v ()|], res)
-    | String_length ->
-      ([|arg.(0); arg.(1); rax; rdx|], [| rcx |])
-    | String_length_mask ->
-      ([|arg.(0); arg.(1); rax; rdx|], [| xmm0v () |])
-    | String_no_length ->
-      (arg, [| rcx |])
-    | String_no_length_mask ->
-      (arg, [| xmm0v () |]))
-=======
-  | Ispecific (Ifloat_min | Ifloat_max) ->
-    (* arg.(0) and res.(0) must be the same *)
-    ([|res.(0); arg.(1)|], res)
   | Ispecific (Isimd op) -> Simd_selection.pseudoregs_for_operation op arg res
->>>>>>> 29c8d36e
   | Icsel _ ->
     (* last arg must be the same as res.(0) *)
     let len = Array.length arg in
@@ -322,7 +297,7 @@
          let (addr, arg) = self#select_addressing chunk loc in
          (Ispecific(Ifloatsqrtf addr), [arg])
      | [arg] ->
-         (Ispecific Simd.(Isimd (SSE2 Sqrt_sf64)), [arg])
+         (Ispecific Simd.(Isimd (SSE2 Sqrt_scalar_f64)), [arg])
      | _ ->
          assert false
     end
