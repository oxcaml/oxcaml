(**************************************************************************)
(*                                                                        *)
(*                                 OCaml                                  *)
(*                                                                        *)
(*                      Max Slater, Jane Street                           *)
(*                                                                        *)
(*   Copyright 2023 Jane Street Group LLC                                 *)
(*                                                                        *)
(*   All rights reserved.  This file is distributed under the terms of    *)
(*   the GNU Lesser General Public License version 2.1, with the          *)
(*   special exception on linking described in the file LICENSE.          *)
(*                                                                        *)
(**************************************************************************)

[@@@ocaml.warning "+a-40-42"]

open! Int_replace_polymorphic_compare

(* SIMD instruction selection for AMD64 *)

open Arch
open Amd64_simd_instrs

type error = Bad_immediate of string

exception Error of error

module Seq = Simd.Seq

let cfg_operation simd args = Some (Operation.Specific (Isimd simd), args)

let instr instr ?i args = cfg_operation (Simd.instruction instr i) args

let seq seq ?i args = cfg_operation (Simd.sequence seq i) args

let sse_or_avx sse vex ?i args =
  let sse_or_avx = if Arch.Extension.enabled AVX then vex else sse in
  cfg_operation (Simd.instruction sse_or_avx i) args

let seq_or_avx sse vex ?i args =
  let seq = if Arch.Extension.enabled AVX then vex else sse in
  cfg_operation (Simd.sequence seq i) args

let seq_or_avx_zeroed ~dbg seq instr ?i args =
  if Arch.Extension.enabled AVX
  then
    cfg_operation (Simd.instruction instr i)
      (Cmm_helpers.vec128 ~dbg { word0 = 0L; word1 = 0L } :: args)
  else cfg_operation (Simd.sequence seq i) args

let simd_load ~mode instr args =
  Some
    ( Operation.Specific (Isimd_mem (Load (Simd.instruction instr None), mode)),
      args )

let simd_store ~mode instr args =
  Some
    ( Operation.Specific (Isimd_mem (Store (Simd.instruction instr None), mode)),
      args )

let simd_load_sse_or_avx ~mode sse vex args =
  let instr = if Arch.Extension.enabled AVX then vex else sse in
  simd_load ~mode instr args

let simd_store_sse_or_avx ~mode sse vex args =
  let instr = if Arch.Extension.enabled AVX then vex else sse in
  simd_store ~mode instr args

let bad_immediate fmt =
  Format.kasprintf (fun msg -> raise (Error (Bad_immediate msg))) fmt

(* Assumes untagged int *)
let extract_constant args name ~max =
  match args with
  | Cmm.Cconst_int (i, _) :: args ->
    if i < 0 || i > max
    then
      bad_immediate "Immediate for %s must be in range [0,%d] (got %d)" name max
        i;
    i, args
  | []
  | Cmm.(
      ( Cconst_float _
      | Cconst_natint (_, _)
      | Cconst_float32 (_, _)
      | Cconst_vec128 (_, _)
      | Cconst_vec256 (_, _)
      | Cconst_vec512 (_, _)
      | Cconst_symbol (_, _)
      | Cvar _
      | Clet (_, _, _)
      | Cphantom_let (_, _, _)
      | Ctuple _
      | Cop (_, _, _)
      | Csequence (_, _)
      | Cifthenelse (_, _, _, _, _, _)
      | Cswitch (_, _, _, _)
      | Ccatch (_, _, _)
      | Cexit (_, _, _) ))
    :: _ ->
    bad_immediate "Did not get integer immediate for %s" name

let int_of_float_rounding : X86_ast.rounding -> int = function
  | RoundNearest -> 0x8
  | RoundDown -> 0x9
  | RoundUp -> 0xA
  | RoundTruncate -> 0xB
  | RoundCurrent -> 0xC

let check_float_rounding = function
  (* Starts at 8, as these rounding modes also imply _MM_FROUND_NO_EXC (0x8) *)
  | 0x8 | 0x9 | 0xA | 0xB | 0xC -> ()
  | i -> bad_immediate "Invalid float rounding immediate: %d" i

let select_operation_clmul ~dbg:_ op args =
  if not (Arch.Extension.enabled CLMUL)
  then None
  else
    match op with
    | "caml_clmul_int64x2" ->
      let i, args = extract_constant args ~max:31 op in
      sse_or_avx pclmulqdq vpclmulqdq ~i args
    | _ -> None

let select_operation_bmi2 ~dbg:_ op args =
  if not (Arch.Extension.enabled BMI2)
  then None
  else
    match op with
    | "caml_bmi2_int64_extract_bits" ->
      sse_or_avx pext_r64_r64_r64m64 pext_r64_r64_r64m64 args
    | "caml_bmi2_int64_deposit_bits" ->
      sse_or_avx pdep_r64_r64_r64m64 pdep_r64_r64_r64m64 args
    | _ -> None

let select_operation_sse ~dbg op args =
  match op with
<<<<<<< HEAD
  | "caml_sse_vec128_load_aligned" ->
    simd_load_sse_or_avx ~mode:(Iindexed 0) movapd_X_Xm128 vmovapd_X_Xm128 args
  | "caml_sse_vec128_load_unaligned" ->
    simd_load_sse_or_avx ~mode:(Iindexed 0) movupd_X_Xm128 vmovupd_X_Xm128 args
  | "caml_sse_vec128_store_aligned" ->
    simd_store_sse_or_avx ~mode:(Iindexed 0) movapd_m128_X vmovapd_m128_X args
  | "caml_sse_vec128_store_unaligned" ->
    simd_store_sse_or_avx ~mode:(Iindexed 0) movupd_m128_X vmovupd_m128_X args
  | "caml_sse_vec128_store_aligned_uncached" ->
    simd_store_sse_or_avx ~mode:(Iindexed 0) movntps vmovntps_m128_X args
=======
  | "caml_sse_load_aligned" ->
    simd_load_sse_or_avx ~mode:Arch.identity_addressing movapd_X_Xm128
      vmovapd_X_Xm128 args
  | "caml_sse_load_unaligned" ->
    simd_load_sse_or_avx ~mode:Arch.identity_addressing movupd_X_Xm128
      vmovupd_X_Xm128 args
  | "caml_sse_store_aligned" ->
    simd_store_sse_or_avx ~mode:Arch.identity_addressing movapd_m128_X
      vmovapd_m128_X args
  | "caml_sse_store_unaligned" ->
    simd_store_sse_or_avx ~mode:Arch.identity_addressing movupd_m128_X
      vmovupd_m128_X args
>>>>>>> 7ff023d2
  | "caml_sse_float32_sqrt" | "sqrtf" ->
    seq_or_avx_zeroed ~dbg Seq.sqrtss vsqrtss args
  | "caml_simd_float32_max" | "caml_sse_float32_max" ->
    sse_or_avx maxss vmaxss args
  | "caml_simd_float32_min" | "caml_sse_float32_min" ->
    sse_or_avx minss vminss args
  | "caml_simd_cast_float32_int64" | "caml_sse_cast_float32_int64" ->
    sse_or_avx cvtss2si_r64_Xm32 vcvtss2si_r64_Xm32 args
  | "caml_sse_float32x4_cmp" ->
    let i, args = extract_constant args ~max:7 op in
    sse_or_avx cmpps vcmpps_X_X_Xm128 ~i args
  | "caml_sse_vec128_and" -> sse_or_avx andps vandps_X_X_Xm128 args
  | "caml_sse_vec128_andnot" -> sse_or_avx andnps vandnps_X_X_Xm128 args
  | "caml_sse_vec128_or" -> sse_or_avx orps vorps_X_X_Xm128 args
  | "caml_sse_vec128_xor" -> sse_or_avx xorps vxorps_X_X_Xm128 args
  | "caml_sse_float32x4_add" -> sse_or_avx addps vaddps_X_X_Xm128 args
  | "caml_sse_float32x4_sub" -> sse_or_avx subps vsubps_X_X_Xm128 args
  | "caml_sse_float32x4_mul" -> sse_or_avx mulps vmulps_X_X_Xm128 args
  | "caml_sse_float32x4_div" -> sse_or_avx divps vdivps_X_X_Xm128 args
  | "caml_sse_float32x4_max" -> sse_or_avx maxps vmaxps_X_X_Xm128 args
  | "caml_sse_float32x4_min" -> sse_or_avx minps vminps_X_X_Xm128 args
  | "caml_sse_float32x4_rcp" -> sse_or_avx rcpps vrcpps_X_Xm128 args
  | "caml_sse_float32x4_rsqrt" -> sse_or_avx rsqrtps vrsqrtps_X_Xm128 args
  | "caml_sse_float32x4_sqrt" -> sse_or_avx sqrtps vsqrtps_X_Xm128 args
  | "caml_sse_vec128_high_64_to_low_64" -> sse_or_avx movhlps vmovhlps args
  | "caml_sse_vec128_low_64_to_high_64" -> sse_or_avx movlhps vmovlhps args
  | "caml_sse_vec128_interleave_high_32" ->
    sse_or_avx unpckhps vunpckhps_X_X_Xm128 args
  | "caml_simd_vec128_interleave_low_32" | "caml_sse_vec128_interleave_low_32"
    ->
    sse_or_avx unpcklps vunpcklps_X_X_Xm128 args
  | "caml_sse_vec128_movemask_32" -> sse_or_avx movmskps vmovmskps_r64_X args
  | "caml_sse_vec128_shuffle_32" ->
    let i, args = extract_constant args ~max:255 op in
    sse_or_avx shufps vshufps_X_X_Xm128 ~i args
  | _ -> None

let select_operation_sse2 ~dbg op args =
  match op with
  | "caml_sse2_vec128_load_low64" ->
    simd_load_sse_or_avx ~mode:(Iindexed 0) movq_X_r64m64 vmovq_X_r64m64 args
  | "caml_sse2_vec128_load_low32" ->
    simd_load_sse_or_avx ~mode:(Iindexed 0) movd_X_r32m32 vmovd_X_r32m32 args
  | "caml_sse2_int32_store_uncached" ->
    simd_store ~mode:(Iindexed 0) movnti_m32_r32 args
  | "caml_sse2_int64_store_uncached" ->
    simd_store ~mode:(Iindexed 0) movnti_m64_r64 args
  | "caml_sse2_vec128_load_low64_copy_high64" ->
    simd_load_sse_or_avx ~mode:(Iindexed 0) movlpd_X_m64 vmovlpd_X_X_m64 args
  | "caml_sse2_vec128_load_high64_copy_low64" ->
    simd_load_sse_or_avx ~mode:(Iindexed 0) movhpd_X_m64 vmovhpd_X_X_m64 args
  | "caml_sse2_vec128_load_zero_low32" ->
    simd_load_sse_or_avx ~mode:(Iindexed 0) movss_X_m32 vmovss_X_m32 args
  | "caml_sse2_vec128_load_zero_low64" ->
    simd_load_sse_or_avx ~mode:(Iindexed 0) movsd_X_m64 vmovsd_X_m64 args
  | "caml_sse2_vec128_store_low32" ->
    simd_store_sse_or_avx ~mode:(Iindexed 0) movss_m32_X vmovss_m32_X args
  | "caml_sse2_vec128_store_low64" ->
    simd_store_sse_or_avx ~mode:(Iindexed 0) movsd_m64_X vmovsd_m64_X args
  | "caml_sse2_vec128_store_mask8" ->
    (* Does not have a mode; base address is always in rdi. *)
    sse_or_avx maskmovdqu vmaskmovdqu args
  | "caml_sse2_float64_sqrt" | "sqrt" ->
    seq_or_avx_zeroed ~dbg Seq.sqrtsd vsqrtsd args
  | "caml_simd_float64_max" | "caml_sse2_float64_max" ->
    sse_or_avx maxsd vmaxsd args
  | "caml_simd_float64_min" | "caml_sse2_float64_min" ->
    sse_or_avx minsd vminsd args
  | "caml_simd_cast_float64_int64" | "caml_sse2_cast_float64_int64" ->
    sse_or_avx cvtsd2si_r64_Xm64 vcvtsd2si_r64_Xm64 args
  | "caml_sse2_float64x2_sqrt" -> sse_or_avx sqrtpd vsqrtpd_X_Xm128 args
  | "caml_sse2_int8x16_add" -> sse_or_avx paddb vpaddb_X_X_Xm128 args
  | "caml_sse2_int16x8_add" -> sse_or_avx paddw vpaddw_X_X_Xm128 args
  | "caml_sse2_int32x4_add" -> sse_or_avx paddd vpaddd_X_X_Xm128 args
  | "caml_simd_int64x2_add" | "caml_sse2_int64x2_add" ->
    sse_or_avx paddq vpaddq_X_X_Xm128 args
  | "caml_sse2_float64x2_add" -> sse_or_avx addpd vaddpd_X_X_Xm128 args
  | "caml_sse2_int8x16_add_saturating" ->
    sse_or_avx paddsb vpaddsb_X_X_Xm128 args
  | "caml_sse2_int16x8_add_saturating" ->
    sse_or_avx paddsw vpaddsw_X_X_Xm128 args
  | "caml_sse2_int8x16_add_saturating_unsigned" ->
    sse_or_avx paddusb vpaddusb_X_X_Xm128 args
  | "caml_sse2_int16x8_add_saturating_unsigned" ->
    sse_or_avx paddusw vpaddusw_X_X_Xm128 args
  | "caml_sse2_int8x16_sub" -> sse_or_avx psubb vpsubb_X_X_Xm128 args
  | "caml_sse2_int16x8_sub" -> sse_or_avx psubw vpsubw_X_X_Xm128 args
  | "caml_sse2_int32x4_sub" -> sse_or_avx psubd vpsubd_X_X_Xm128 args
  | "caml_simd_int64x2_sub" | "caml_sse2_int64x2_sub" ->
    sse_or_avx psubq_X_Xm128 vpsubq_X_X_Xm128 args
  | "caml_sse2_float64x2_sub" -> sse_or_avx subpd vsubpd_X_X_Xm128 args
  | "caml_sse2_int8x16_sub_saturating" ->
    sse_or_avx psubsb vpsubsb_X_X_Xm128 args
  | "caml_sse2_int16x8_sub_saturating" ->
    sse_or_avx psubsw vpsubsw_X_X_Xm128 args
  | "caml_sse2_int8x16_sub_saturating_unsigned" ->
    sse_or_avx psubusb vpsubusb_X_X_Xm128 args
  | "caml_sse2_int16x8_sub_saturating_unsigned" ->
    sse_or_avx psubusw vpsubusw_X_X_Xm128 args
  | "caml_sse2_int8x16_max_unsigned" ->
    sse_or_avx pmaxub_X_Xm128 vpmaxub_X_X_Xm128 args
  | "caml_sse2_int16x8_max" -> sse_or_avx pmaxsw_X_Xm128 vpmaxsw_X_X_Xm128 args
  | "caml_sse2_float64x2_max" -> sse_or_avx maxpd vmaxpd_X_X_Xm128 args
  | "caml_sse2_int8x16_min_unsigned" ->
    sse_or_avx pminub_X_Xm128 vpminub_X_X_Xm128 args
  | "caml_sse2_int16x8_min" -> sse_or_avx pminsw_X_Xm128 vpminsw_X_X_Xm128 args
  | "caml_sse2_float64x2_min" -> sse_or_avx minpd vminpd_X_X_Xm128 args
  | "caml_sse2_float64x2_mul" -> sse_or_avx mulpd vmulpd_X_X_Xm128 args
  | "caml_sse2_float64x2_div" -> sse_or_avx divpd vdivpd_X_X_Xm128 args
  | "caml_sse2_vec128_movemask_8" ->
    sse_or_avx pmovmskb_r64_X vpmovmskb_r64_X args
  | "caml_sse2_vec128_movemask_64" -> sse_or_avx movmskpd vmovmskpd_r64_X args
  | "caml_sse2_vec128_shift_left_bytes" ->
    let i, args = extract_constant args ~max:15 op in
    sse_or_avx pslldq vpslldq_X_X ~i args
  | "caml_sse2_vec128_shift_right_bytes" ->
    let i, args = extract_constant args ~max:15 op in
    sse_or_avx psrldq vpsrldq_X_X ~i args
  | "caml_sse2_int8x16_cmpeq" -> sse_or_avx pcmpeqb vpcmpeqb_X_X_Xm128 args
  | "caml_sse2_int16x8_cmpeq" -> sse_or_avx pcmpeqw vpcmpeqw_X_X_Xm128 args
  | "caml_sse2_int32x4_cmpeq" -> sse_or_avx pcmpeqd vpcmpeqd_X_X_Xm128 args
  | "caml_sse2_int8x16_cmpgt" -> sse_or_avx pcmpgtb vpcmpgtb_X_X_Xm128 args
  | "caml_sse2_int16x8_cmpgt" -> sse_or_avx pcmpgtw vpcmpgtw_X_X_Xm128 args
  | "caml_sse2_int32x4_cmpgt" -> sse_or_avx pcmpgtd vpcmpgtd_X_X_Xm128 args
  | "caml_sse2_float64x2_cmp" ->
    let i, args = extract_constant args ~max:31 op in
    sse_or_avx cmppd vcmppd_X_X_Xm128 ~i args
  | "caml_sse2_cvt_int32x4_float64x2" ->
    sse_or_avx cvtdq2pd vcvtdq2pd_X_Xm64 args
  | "caml_sse2_cvt_int32x4_float32x4" ->
    sse_or_avx cvtdq2ps vcvtdq2ps_X_Xm128 args
  | "caml_sse2_cvt_float64x2_int32x2" ->
    sse_or_avx cvtpd2dq vcvtpd2dq_X_Xm128 args
  | "caml_sse2_cvtt_float64x2_int32x2" ->
    sse_or_avx cvttpd2dq vcvttpd2dq_X_Xm128 args
  | "caml_sse2_cvt_float64x2_float32x2" ->
    sse_or_avx cvtpd2ps vcvtpd2ps_X_Xm128 args
  | "caml_sse2_cvt_float32x4_int32x4" ->
    sse_or_avx cvtps2dq vcvtps2dq_X_Xm128 args
  | "caml_sse2_cvtt_float32x4_int32x4" ->
    sse_or_avx cvttps2dq vcvttps2dq_X_Xm128 args
  | "caml_sse2_cvt_float32x4_float64x2" ->
    sse_or_avx cvtps2pd vcvtps2pd_X_Xm64 args
  | "caml_sse2_cvt_int16x8_int8x16_saturating" ->
    sse_or_avx packsswb vpacksswb_X_X_Xm128 args
  | "caml_sse2_cvt_int32x4_int16x8_saturating" ->
    sse_or_avx packssdw vpackssdw_X_X_Xm128 args
  | "caml_sse2_cvt_int16x8_int8x16_saturating_unsigned" ->
    sse_or_avx packuswb vpackuswb_X_X_Xm128 args
  | "caml_sse2_cvt_int32x4_int16x8_saturating_unsigned" ->
    sse_or_avx packusdw vpackusdw_X_X_Xm128 args
  | "caml_sse2_int8x16_avg_unsigned" ->
    sse_or_avx pavgb_X_Xm128 vpavgb_X_X_Xm128 args
  | "caml_sse2_int16x8_avg_unsigned" ->
    sse_or_avx pavgw_X_Xm128 vpavgw_X_X_Xm128 args
  | "caml_sse2_int8x16_sad_unsigned" ->
    sse_or_avx psadbw_X_Xm128 vpsadbw_X_X_Xm128 args
  | "caml_sse2_int16x8_sll" -> sse_or_avx psllw_X_Xm128 vpsllw_X_X_Xm128 args
  | "caml_sse2_int32x4_sll" -> sse_or_avx pslld_X_Xm128 vpslld_X_X_Xm128 args
  | "caml_sse2_int64x2_sll" -> sse_or_avx psllq_X_Xm128 vpsllq_X_X_Xm128 args
  | "caml_sse2_int16x8_srl" -> sse_or_avx psrlw_X_Xm128 vpsrlw_X_X_Xm128 args
  | "caml_sse2_int32x4_srl" -> sse_or_avx psrld_X_Xm128 vpsrld_X_X_Xm128 args
  | "caml_sse2_int64x2_srl" -> sse_or_avx psrlq_X_Xm128 vpsrlq_X_X_Xm128 args
  | "caml_sse2_int16x8_sra" -> sse_or_avx psraw_X_Xm128 vpsraw_X_X_Xm128 args
  | "caml_sse2_int32x4_sra" -> sse_or_avx psrad_X_Xm128 vpsrad_X_X_Xm128 args
  | "caml_sse2_int16x8_slli" ->
    let i, args = extract_constant args ~max:15 op in
    sse_or_avx psllw_X vpsllw_X_X ~i args
  | "caml_sse2_int32x4_slli" ->
    let i, args = extract_constant args ~max:31 op in
    sse_or_avx pslld_X vpslld_X_X ~i args
  | "caml_sse2_int64x2_slli" ->
    let i, args = extract_constant args ~max:63 op in
    sse_or_avx psllq_X vpsllq_X_X ~i args
  | "caml_sse2_int16x8_srli" ->
    let i, args = extract_constant args ~max:15 op in
    sse_or_avx psrlw_X vpsrlw_X_X ~i args
  | "caml_sse2_int32x4_srli" ->
    let i, args = extract_constant args ~max:31 op in
    sse_or_avx psrld_X vpsrld_X_X ~i args
  | "caml_sse2_int64x2_srli" ->
    let i, args = extract_constant args ~max:63 op in
    sse_or_avx psrlq_X vpsrlq_X_X ~i args
  | "caml_sse2_int16x8_srai" ->
    let i, args = extract_constant args ~max:15 op in
    sse_or_avx psraw_X vpsraw_X_X ~i args
  | "caml_sse2_int32x4_srai" ->
    let i, args = extract_constant args ~max:31 op in
    sse_or_avx psrad_X vpsrad_X_X ~i args
  | "caml_sse2_vec128_shuffle_64" ->
    let i, args = extract_constant args ~max:3 op in
    sse_or_avx shufpd vshufpd_X_X_Xm128 ~i args
  | "caml_sse2_vec128_shuffle_high_16" ->
    let i, args = extract_constant args ~max:255 op in
    sse_or_avx pshufhw vpshufhw_X_Xm128 ~i args
  | "caml_sse2_vec128_shuffle_low_16" ->
    let i, args = extract_constant args ~max:255 op in
    sse_or_avx pshuflw vpshuflw_X_Xm128 ~i args
  | "caml_sse2_vec128_interleave_high_8" ->
    sse_or_avx punpckhbw vpunpckhbw_X_X_Xm128 args
  | "caml_sse2_vec128_interleave_low_8" ->
    sse_or_avx punpcklbw vpunpcklbw_X_X_Xm128 args
  | "caml_sse2_vec128_interleave_high_16" ->
    sse_or_avx punpckhwd vpunpckhwd_X_X_Xm128 args
  | "caml_sse2_vec128_interleave_low_16" ->
    sse_or_avx punpcklwd vpunpcklwd_X_X_Xm128 args
  | "caml_simd_vec128_interleave_high_64"
  | "caml_sse2_vec128_interleave_high_64" ->
    sse_or_avx punpckhqdq vpunpckhqdq_X_X_Xm128 args
  | "caml_simd_vec128_interleave_low_64" | "caml_sse2_vec128_interleave_low_64"
    ->
    sse_or_avx punpcklqdq vpunpcklqdq_X_X_Xm128 args
  | "caml_sse2_int16x8_mul_high" -> sse_or_avx pmulhw vpmulhw_X_X_Xm128 args
  | "caml_sse2_int16x8_mul_high_unsigned" ->
    sse_or_avx pmulhuw_X_Xm128 vpmulhuw_X_X_Xm128 args
  | "caml_sse2_int16x8_mul_low" -> sse_or_avx pmullw vpmullw_X_X_Xm128 args
  | "caml_sse2_int16x8_mul_hadd_int32x4" ->
    sse_or_avx pmaddwd vpmaddwd_X_X_Xm128 args
  | "caml_sse2_int32x4_mul_even_unsigned" ->
    sse_or_avx pmuludq_X_Xm128 vpmuludq_X_X_Xm128 args
  | _ -> None

let select_operation_sse3 ~dbg:_ op args =
  if not (Arch.Extension.enabled SSE3)
  then None
  else
    match op with
    | "caml_sse3_vec128_load_broadcast64" ->
      simd_load_sse_or_avx ~mode:(Iindexed 0) movddup vmovddup_X_Xm64 args
    | "caml_sse3_float32x4_addsub" ->
      sse_or_avx addsubps vaddsubps_X_X_Xm128 args
    | "caml_sse3_float64x2_addsub" ->
      sse_or_avx addsubpd vaddsubpd_X_X_Xm128 args
    | "caml_sse3_float32x4_hadd" -> sse_or_avx haddps vhaddps_X_X_Xm128 args
    | "caml_sse3_float64x2_hadd" -> sse_or_avx haddpd vhaddpd_X_X_Xm128 args
    | "caml_sse3_float32x4_hsub" -> sse_or_avx hsubps vhsubps_X_X_Xm128 args
    | "caml_sse3_float64x2_hsub" -> sse_or_avx hsubpd vhsubpd_X_X_Xm128 args
    | "caml_sse3_vec128_dup_low_64" -> sse_or_avx movddup vmovddup_X_Xm64 args
    | "caml_sse3_vec128_dup_odd_32" ->
      sse_or_avx movshdup vmovshdup_X_Xm128 args
    | "caml_sse3_vec128_dup_even_32" ->
      sse_or_avx movsldup vmovsldup_X_Xm128 args
    | _ -> None

let select_operation_ssse3 ~dbg:_ op args =
  if not (Arch.Extension.enabled SSSE3)
  then None
  else
    match op with
    | "caml_ssse3_int8x16_abs" -> sse_or_avx pabsb_X_Xm128 vpabsb_X_Xm128 args
    | "caml_ssse3_int16x8_abs" -> sse_or_avx pabsw_X_Xm128 vpabsw_X_Xm128 args
    | "caml_ssse3_int32x4_abs" -> sse_or_avx pabsd_X_Xm128 vpabsd_X_Xm128 args
    | "caml_ssse3_int16x8_hadd" ->
      sse_or_avx phaddw_X_Xm128 vphaddw_X_X_Xm128 args
    | "caml_ssse3_int32x4_hadd" ->
      sse_or_avx phaddd_X_Xm128 vphaddd_X_X_Xm128 args
    | "caml_ssse3_int16x8_hadd_saturating" ->
      sse_or_avx phaddsw_X_Xm128 vphaddsw_X_X_Xm128 args
    | "caml_ssse3_int16x8_hsub" ->
      sse_or_avx phsubw_X_Xm128 vphsubw_X_X_Xm128 args
    | "caml_ssse3_int32x4_hsub" ->
      sse_or_avx phsubd_X_Xm128 vphsubd_X_X_Xm128 args
    | "caml_ssse3_int16x8_hsub_saturating" ->
      sse_or_avx phsubsw_X_Xm128 vphsubsw_X_X_Xm128 args
    | "caml_ssse3_int8x16_mulsign" ->
      sse_or_avx psignb_X_Xm128 vpsignb_X_X_Xm128 args
    | "caml_ssse3_int16x8_mulsign" ->
      sse_or_avx psignw_X_Xm128 vpsignw_X_X_Xm128 args
    | "caml_ssse3_int32x4_mulsign" ->
      sse_or_avx psignd_X_Xm128 vpsignd_X_X_Xm128 args
    | "caml_ssse3_vec128_shuffle_8" ->
      sse_or_avx pshufb_X_Xm128 vpshufb_X_X_Xm128 args
    | "caml_ssse3_vec128_align_right_bytes" ->
      let i, args = extract_constant args ~max:31 op in
      sse_or_avx palignr_X_Xm128 vpalignr_X_X_Xm128 ~i args
    | "caml_ssse3_int8x16_mul_unsigned_hadd_saturating_int16x8" ->
      sse_or_avx pmaddubsw_X_Xm128 vpmaddubsw_X_X_Xm128 args
    | "caml_ssse3_int16x8_mul_round" ->
      sse_or_avx pmulhrsw_X_Xm128 vpmulhrsw_X_X_Xm128 args
    | _ -> None

let select_operation_sse41 ~dbg op args =
  if not (Arch.Extension.enabled SSE4_1)
  then None
  else
    match op with
    | "caml_sse41_vec128_load_aligned_uncached" ->
      simd_load_sse_or_avx ~mode:(Iindexed 0) movntdqa vmovntdqa_X_m128 args
    | "caml_sse41_vec128_blend_16" ->
      let i, args = extract_constant args ~max:255 op in
      sse_or_avx pblendw vpblendw_X_X_Xm128 ~i args
    | "caml_sse41_vec128_blend_32" ->
      let i, args = extract_constant args ~max:15 op in
      sse_or_avx blendps vblendps_X_X_Xm128 ~i args
    | "caml_sse41_vec128_blend_64" ->
      let i, args = extract_constant args ~max:3 op in
      sse_or_avx blendpd vblendpd_X_X_Xm128 ~i args
    | "caml_sse41_vec128_blendv_8" ->
      sse_or_avx pblendvb vpblendvb_X_X_Xm128_X args
    | "caml_sse41_vec128_blendv_32" ->
      sse_or_avx blendvps vblendvps_X_X_Xm128_X args
    | "caml_sse41_vec128_blendv_64" ->
      sse_or_avx blendvpd vblendvpd_X_X_Xm128_X args
    | "caml_sse41_int64x2_cmpeq" -> sse_or_avx pcmpeqq vpcmpeqq_X_X_Xm128 args
    | "caml_sse41_cvtsx_int8x16_int16x8" ->
      sse_or_avx pmovsxbw vpmovsxbw_X_Xm64 args
    | "caml_sse41_cvtsx_int8x16_int32x4" ->
      sse_or_avx pmovsxbd vpmovsxbd_X_Xm32 args
    | "caml_sse41_cvtsx_int8x16_int64x2" ->
      sse_or_avx pmovsxbq vpmovsxbq_X_Xm16 args
    | "caml_sse41_cvtsx_int16x8_int32x4" ->
      sse_or_avx pmovsxwd vpmovsxwd_X_Xm64 args
    | "caml_sse41_cvtsx_int16x8_int64x2" ->
      sse_or_avx pmovsxwq vpmovsxwq_X_Xm32 args
    | "caml_sse41_cvtsx_int32x4_int64x2" ->
      sse_or_avx pmovsxdq vpmovsxdq_X_Xm64 args
    | "caml_sse41_cvtzx_int8x16_int16x8" ->
      sse_or_avx pmovzxbw vpmovzxbw_X_Xm64 args
    | "caml_sse41_cvtzx_int8x16_int32x4" ->
      sse_or_avx pmovzxbd vpmovzxbd_X_Xm32 args
    | "caml_sse41_cvtzx_int8x16_int64x2" ->
      sse_or_avx pmovzxbq vpmovzxbq_X_Xm16 args
    | "caml_sse41_cvtzx_int16x8_int32x4" ->
      sse_or_avx pmovzxwd vpmovzxwd_X_Xm64 args
    | "caml_sse41_cvtzx_int16x8_int64x2" ->
      sse_or_avx pmovzxwq vpmovzxwq_X_Xm32 args
    | "caml_sse41_cvtzx_int32x4_int64x2" ->
      sse_or_avx pmovzxdq vpmovzxdq_X_Xm64 args
    | "caml_sse41_float32x4_dp" ->
      let i, args = extract_constant args ~max:255 op in
      sse_or_avx dpps vdpps_X_X_Xm128 ~i args
    | "caml_sse41_float64x2_dp" ->
      let i, args = extract_constant args ~max:255 op in
      sse_or_avx dppd vdppd ~i args
    | "caml_sse41_int8x16_extract" ->
      let i, args = extract_constant args ~max:15 op in
      sse_or_avx pextrb vpextrb ~i args
    | "caml_sse41_int16x8_extract" ->
      let i, args = extract_constant args ~max:7 op in
      sse_or_avx pextrw_r64m16_X vpextrw_r64m16_X ~i args
    | "caml_sse41_int32x4_extract" ->
      let i, args = extract_constant args ~max:3 op in
      sse_or_avx pextrd vpextrd ~i args
    | "caml_sse41_int64x2_extract" ->
      let i, args = extract_constant args ~max:1 op in
      sse_or_avx pextrq vpextrq ~i args
    | "caml_sse41_int8x16_insert" ->
      let i, args = extract_constant args ~max:15 op in
      sse_or_avx pinsrb vpinsrb ~i args
    | "caml_sse41_int16x8_insert" ->
      let i, args = extract_constant args ~max:7 op in
      sse_or_avx pinsrw_X_r32m16 vpinsrw ~i args
    | "caml_sse41_int32x4_insert" ->
      let i, args = extract_constant args ~max:3 op in
      sse_or_avx pinsrd vpinsrd ~i args
    | "caml_sse41_int64x2_insert" ->
      let i, args = extract_constant args ~max:1 op in
      sse_or_avx pinsrq vpinsrq ~i args
    | "caml_sse41_float32x4_round" ->
      let i, args = extract_constant args ~max:15 op in
      check_float_rounding i;
      sse_or_avx roundps vroundps_X_Xm128 ~i args
    | "caml_sse41_float64x2_round" ->
      let i, args = extract_constant args ~max:15 op in
      check_float_rounding i;
      sse_or_avx roundpd vroundpd_X_Xm128 ~i args
    | "caml_sse41_float64_round" ->
      let i, args = extract_constant args ~max:15 op in
      check_float_rounding i;
      seq_or_avx_zeroed ~dbg Seq.roundsd vroundsd ~i args
    | "caml_simd_float64_round_current" | "caml_sse41_float64_round_current" ->
      seq_or_avx_zeroed ~dbg Seq.roundsd vroundsd
        ~i:(int_of_float_rounding RoundCurrent)
        args
    | "caml_simd_float64_round_neg_inf" | "caml_sse41_float64_round_neg_inf" ->
      seq_or_avx_zeroed ~dbg Seq.roundsd vroundsd
        ~i:(int_of_float_rounding RoundDown)
        args
    | "caml_simd_float64_round_pos_inf" | "caml_sse41_float64_round_pos_inf" ->
      seq_or_avx_zeroed ~dbg Seq.roundsd vroundsd
        ~i:(int_of_float_rounding RoundUp)
        args
    | "caml_simd_float64_round_towards_zero"
    | "caml_sse41_float64_round_towards_zero" ->
      seq_or_avx_zeroed ~dbg Seq.roundsd vroundsd
        ~i:(int_of_float_rounding RoundTruncate)
        args
    | "caml_sse41_float32_round" ->
      let i, args = extract_constant args ~max:15 op in
      check_float_rounding i;
      seq_or_avx_zeroed ~dbg Seq.roundss vroundss ~i args
    | "caml_simd_float32_round_current" | "caml_sse41_float32_round_current" ->
      seq_or_avx_zeroed ~dbg Seq.roundss vroundss
        ~i:(int_of_float_rounding RoundCurrent)
        args
    | "caml_simd_float32_round_neg_inf" | "caml_sse41_float32_round_neg_inf" ->
      seq_or_avx_zeroed ~dbg Seq.roundss vroundss
        ~i:(int_of_float_rounding RoundDown)
        args
    | "caml_simd_float32_round_pos_inf" | "caml_sse41_float32_round_pos_inf" ->
      seq_or_avx_zeroed ~dbg Seq.roundss vroundss
        ~i:(int_of_float_rounding RoundUp)
        args
    | "caml_simd_float32_round_towards_zero"
    | "caml_sse41_float32_round_towards_zero" ->
      seq_or_avx_zeroed ~dbg Seq.roundss vroundss
        ~i:(int_of_float_rounding RoundTruncate)
        args
    | "caml_sse41_int8x16_max" -> sse_or_avx pmaxsb vpmaxsb_X_X_Xm128 args
    | "caml_sse41_int32x4_max" -> sse_or_avx pmaxsd vpmaxsd_X_X_Xm128 args
    | "caml_sse41_int16x8_max_unsigned" ->
      sse_or_avx pmaxuw vpmaxuw_X_X_Xm128 args
    | "caml_sse41_int32x4_max_unsigned" ->
      sse_or_avx pmaxud vpmaxud_X_X_Xm128 args
    | "caml_sse41_int8x16_min" -> sse_or_avx pminsb vpminsb_X_X_Xm128 args
    | "caml_sse41_int32x4_min" -> sse_or_avx pminsd vpminsd_X_X_Xm128 args
    | "caml_sse41_int16x8_min_unsigned" ->
      sse_or_avx pminuw vpminuw_X_X_Xm128 args
    | "caml_sse41_int32x4_min_unsigned" ->
      sse_or_avx pminud vpminud_X_X_Xm128 args
    | "caml_sse41_int8x16_multi_sad_unsigned" ->
      let i, args = extract_constant args ~max:7 op in
      sse_or_avx mpsadbw vmpsadbw_X_X_Xm128 ~i args
    | "caml_sse41_int16x8_minpos_unsigned" ->
      sse_or_avx phminposuw vphminposuw args
    | "caml_sse41_int32x4_mul_even" -> sse_or_avx pmuldq vpmuldq_X_X_Xm128 args
    | "caml_sse41_int32x4_mul_low" -> sse_or_avx pmulld vpmulld_X_X_Xm128 args
    | "caml_sse41_vec128_testz" -> seq_or_avx Seq.ptestz Seq.vptestz_X args
    | "caml_sse41_vec128_testc" -> seq_or_avx Seq.ptestc Seq.vptestc_X args
    | "caml_sse41_vec128_testnzc" ->
      seq_or_avx Seq.ptestnzc Seq.vptestnzc_X args
    | _ -> None

let select_operation_sse42 ~dbg:_ op args =
  if not (Arch.Extension.enabled SSE4_2)
  then None
  else
    match op with
    | "caml_sse42_int64x2_cmpgt" -> sse_or_avx pcmpgtq vpcmpgtq_X_X_Xm128 args
    | "caml_sse42_int64_crc" | "caml_sse42_int_untagged_crc" ->
      sse_or_avx crc32_r64_r64m64 crc32_r64_r64m64 args
    | "caml_sse42_vec128_cmpestrm" ->
      let i, args = extract_constant args ~max:127 op in
      sse_or_avx pcmpestrm vpcmpestrm ~i args
    | "caml_sse42_vec128_cmpestra" ->
      let i, args = extract_constant args ~max:127 op in
      seq_or_avx Seq.pcmpestra Seq.vpcmpestra ~i args
    | "caml_sse42_vec128_cmpestrc" ->
      let i, args = extract_constant args ~max:127 op in
      seq_or_avx Seq.pcmpestrc Seq.vpcmpestrc ~i args
    | "caml_sse42_vec128_cmpestri" ->
      let i, args = extract_constant args ~max:127 op in
      sse_or_avx pcmpestri vpcmpestri ~i args
    | "caml_sse42_vec128_cmpestro" ->
      let i, args = extract_constant args ~max:127 op in
      seq_or_avx Seq.pcmpestro Seq.vpcmpestro ~i args
    | "caml_sse42_vec128_cmpestrs" ->
      let i, args = extract_constant args ~max:127 op in
      seq_or_avx Seq.pcmpestrs Seq.vpcmpestrs ~i args
    | "caml_sse42_vec128_cmpestrz" ->
      let i, args = extract_constant args ~max:127 op in
      seq_or_avx Seq.pcmpestrz Seq.vpcmpestrz ~i args
    | "caml_sse42_vec128_cmpistrm" ->
      let i, args = extract_constant args ~max:127 op in
      sse_or_avx pcmpistrm vpcmpistrm ~i args
    | "caml_sse42_vec128_cmpistra" ->
      let i, args = extract_constant args ~max:127 op in
      seq_or_avx Seq.pcmpistra Seq.vpcmpistra ~i args
    | "caml_sse42_vec128_cmpistrc" ->
      let i, args = extract_constant args ~max:127 op in
      seq_or_avx Seq.pcmpistrc Seq.vpcmpistrc ~i args
    | "caml_sse42_vec128_cmpistri" ->
      let i, args = extract_constant args ~max:127 op in
      sse_or_avx pcmpistri vpcmpistri ~i args
    | "caml_sse42_vec128_cmpistro" ->
      let i, args = extract_constant args ~max:127 op in
      seq_or_avx Seq.pcmpistro Seq.vpcmpistro ~i args
    | "caml_sse42_vec128_cmpistrs" ->
      let i, args = extract_constant args ~max:127 op in
      seq_or_avx Seq.pcmpistrs Seq.vpcmpistrs ~i args
    | "caml_sse42_vec128_cmpistrz" ->
      let i, args = extract_constant args ~max:127 op in
      seq_or_avx Seq.pcmpistrz Seq.vpcmpistrz ~i args
    | _ -> None

let select_operation_avx ~dbg:_ op args =
  if not (Arch.Extension.enabled AVX)
  then None
  else
    match op with
<<<<<<< HEAD
    | "caml_avx_vec256_load_aligned" ->
      simd_load ~mode:(Iindexed 0) vmovapd_Y_Ym256 args
    | "caml_avx_vec256_load_unaligned" ->
      simd_load ~mode:(Iindexed 0) vmovupd_Y_Ym256 args
    | "caml_avx_vec256_store_aligned" ->
      simd_store ~mode:(Iindexed 0) vmovapd_m256_Y args
    | "caml_avx_vec256_store_unaligned" ->
      simd_store ~mode:(Iindexed 0) vmovupd_m256_Y args
    | "caml_avx_vec256_load_aligned_uncached" ->
      simd_load ~mode:(Iindexed 0) vmovntdqa_Y_m256 args
    | "caml_avx_vec256_store_aligned_uncached" ->
      simd_store ~mode:(Iindexed 0) vmovntps_m256_Y args
    | "caml_avx_vec256_load_broadcast128" ->
      simd_load ~mode:(Iindexed 0) vbroadcastf128 args
    | "caml_avx_vec256_load_broadcast64" ->
      simd_load ~mode:(Iindexed 0) vbroadcastsd_Y_m64 args
    | "caml_avx_vec256_load_broadcast32" ->
      simd_load ~mode:(Iindexed 0) vbroadcastss_Y_m32 args
    | "caml_avx_vec128_load_broadcast32" ->
      simd_load ~mode:(Iindexed 0) vbroadcastss_X_m32 args
    | "caml_avx_vec128_load_mask64" ->
      simd_load ~mode:(Iindexed 0) vmaskmovpd_X_X_m128 args
    | "caml_avx_vec256_load_mask64" ->
      simd_load ~mode:(Iindexed 0) vmaskmovpd_Y_Y_m256 args
    | "caml_avx_vec128_load_mask32" ->
      simd_load ~mode:(Iindexed 0) vmaskmovps_X_X_m128 args
    | "caml_avx_vec256_load_mask32" ->
      simd_load ~mode:(Iindexed 0) vmaskmovps_Y_Y_m256 args
    | "caml_avx_vec128_store_mask64" ->
      simd_store ~mode:(Iindexed 0) vmaskmovpd_m128_X_X args
    | "caml_avx_vec256_store_mask64" ->
      simd_store ~mode:(Iindexed 0) vmaskmovpd_m256_Y_Y args
    | "caml_avx_vec128_store_mask32" ->
      simd_store ~mode:(Iindexed 0) vmaskmovps_m128_X_X args
    | "caml_avx_vec256_store_mask32" ->
      simd_store ~mode:(Iindexed 0) vmaskmovps_m256_Y_Y args
=======
    | "caml_avx_load_aligned" ->
      simd_load ~mode:Arch.identity_addressing vmovapd_Y_Ym256 args
    | "caml_avx_load_unaligned" ->
      simd_load ~mode:Arch.identity_addressing vmovupd_Y_Ym256 args
    | "caml_avx_store_aligned" ->
      simd_store ~mode:Arch.identity_addressing vmovapd_m256_Y args
    | "caml_avx_store_unaligned" ->
      simd_store ~mode:Arch.identity_addressing vmovupd_m256_Y args
>>>>>>> 7ff023d2
    | "caml_avx_float64x4_add" -> instr vaddpd_Y_Y_Ym256 args
    | "caml_avx_float32x8_add" -> instr vaddps_Y_Y_Ym256 args
    | "caml_avx_float32x8_addsub" -> instr vaddsubps_Y_Y_Ym256 args
    | "caml_avx_float64x4_addsub" -> instr vaddsubpd_Y_Y_Ym256 args
    | "caml_avx_vec256_and" -> instr vandps_Y_Y_Ym256 args
    | "caml_avx_vec256_andnot" -> instr vandnps_Y_Y_Ym256 args
    | "caml_avx_vec256_blend_64" ->
      let i, args = extract_constant args ~max:15 op in
      instr vblendpd_Y_Y_Ym256 ~i args
    | "caml_avx_vec256_blend_32" ->
      let i, args = extract_constant args ~max:255 op in
      instr vblendps_Y_Y_Ym256 ~i args
    | "caml_avx_vec256_blendv_64" -> instr vblendvpd_Y_Y_Ym256_Y args
    | "caml_avx_vec256_blendv_32" -> instr vblendvps_Y_Y_Ym256_Y args
    | "caml_avx_vec256_broadcast_64" -> instr vbroadcastsd_Y_X args
    | "caml_avx_vec256_broadcast_32" -> instr vbroadcastss_Y_X args
    | "caml_avx_vec128_broadcast_32" -> instr vbroadcastss_X_X args
    | "caml_avx_float64x4_cmp" ->
      let i, args = extract_constant args ~max:31 op in
      instr vcmppd_Y_Y_Ym256 ~i args
    | "caml_avx_float32x8_cmp" ->
      let i, args = extract_constant args ~max:31 op in
      instr vcmpps_Y_Y_Ym256 ~i args
    | "caml_avx_cvt_int32x4_float64x4" -> instr vcvtdq2pd_Y_Xm128 args
    | "caml_avx_cvt_int32x8_float32x8" -> instr vcvtdq2ps_Y_Ym256 args
    | "caml_avx_cvt_float64x4_int32x4" -> instr vcvtpd2dq_X_Ym256 args
    | "caml_avx_cvt_float64x4_float32x4" -> instr vcvtpd2ps_X_Ym256 args
    | "caml_avx_cvt_float32x8_int32x8" -> instr vcvtps2dq_Y_Ym256 args
    | "caml_avx_cvt_float32x4_float64x4" -> instr vcvtps2pd_Y_Xm128 args
    | "caml_avx_cvtt_float64x4_int32x4" -> instr vcvttpd2dq_X_Ym256 args
    | "caml_avx_cvtt_float32x8_int32x8" -> instr vcvttps2dq_Y_Ym256 args
    | "caml_avx_float64x4_div" -> instr vdivpd_Y_Y_Ym256 args
    | "caml_avx_float32x8_div" -> instr vdivps_Y_Y_Ym256 args
    | "caml_avx_float32x4x2_dp" ->
      let i, args = extract_constant args ~max:255 op in
      instr vdpps_Y_Y_Ym256 ~i args
    | "caml_avx_vec256_extract_128" ->
      let i, args = extract_constant args ~max:1 op in
      instr vextractf128 ~i args
    | "caml_avx_float64x2x2_hadd" -> instr vhaddpd_Y_Y_Ym256 args
    | "caml_avx_float32x4x2_hadd" -> instr vhaddps_Y_Y_Ym256 args
    | "caml_avx_float64x2x2_hsub" -> instr vhsubpd_Y_Y_Ym256 args
    | "caml_avx_float32x4x2_hsub" -> instr vhsubps_Y_Y_Ym256 args
    | "caml_avx_vec256_insert_128" ->
      let i, args = extract_constant args ~max:1 op in
      instr vinsertf128 ~i args
    | "caml_avx_float64x4_max" -> instr vmaxpd_Y_Y_Ym256 args
    | "caml_avx_float32x8_max" -> instr vmaxps_Y_Y_Ym256 args
    | "caml_avx_float64x4_min" -> instr vminpd_Y_Y_Ym256 args
    | "caml_avx_float32x8_min" -> instr vminps_Y_Y_Ym256 args
    | "caml_avx_vec256_dup_even_64" -> instr vmovddup_Y_Ym256 args
    | "caml_avx_vec256_dup_odd_32" -> instr vmovshdup_Y_Ym256 args
    | "caml_avx_vec256_dup_even_32" -> instr vmovsldup_Y_Ym256 args
    | "caml_avx_vec256_movemask_64" -> instr vmovmskpd_r64_Y args
    | "caml_avx_vec256_movemask_32" -> instr vmovmskps_r64_Y args
    | "caml_avx_float64x4_mul" -> instr vmulpd_Y_Y_Ym256 args
    | "caml_avx_float32x8_mul" -> instr vmulps_Y_Y_Ym256 args
    | "caml_avx_vec256_or" -> instr vorps_Y_Y_Ym256 args
    | "caml_avx_vec128_permute_64" ->
      let i, args = extract_constant args ~max:3 op in
      instr vpermilpd_X_Xm128 ~i args
    | "caml_avx_vec128x2_permute_64" ->
      let i, args = extract_constant args ~max:15 op in
      instr vpermilpd_Y_Ym256 ~i args
    | "caml_avx_vec128_permute_32" ->
      let i, args = extract_constant args ~max:255 op in
      instr vpermilps_X_Xm128 ~i args
    | "caml_avx_vec128x2_permute_32" ->
      let i, args = extract_constant args ~max:255 op in
      instr vpermilps_Y_Ym256 ~i args
    | "caml_avx_vec256_permute2_128" ->
      let i, args = extract_constant args ~max:255 op in
      instr vperm2f128 ~i args
    | "caml_avx_vec128_permutev_64" -> instr vpermilpd_X_X_Xm128 args
    | "caml_avx_vec128x2_permutev_64" -> instr vpermilpd_Y_Y_Ym256 args
    | "caml_avx_vec128_permutev_32" -> instr vpermilps_X_X_Xm128 args
    | "caml_avx_vec128x2_permutev_32" -> instr vpermilps_Y_Y_Ym256 args
    | "caml_avx_float32x8_rcp" -> instr vrcpps_Y_Ym256 args
    | "caml_avx_float64x4_round" ->
      let i, args = extract_constant args ~max:15 op in
      check_float_rounding i;
      instr vroundpd_Y_Ym256 ~i args
    | "caml_avx_float32x8_round" ->
      let i, args = extract_constant args ~max:15 op in
      check_float_rounding i;
      instr vroundps_Y_Ym256 ~i args
    | "caml_avx_float32x8_rsqrt" -> instr vrsqrtps_Y_Ym256 args
    | "caml_avx_vec128x2_shuffle_64" ->
      let i, args = extract_constant args ~max:15 op in
      instr vshufpd_Y_Y_Ym256 ~i args
    | "caml_avx_vec128x2_shuffle_32" ->
      let i, args = extract_constant args ~max:255 op in
      instr vshufps_Y_Y_Ym256 ~i args
    | "caml_avx_float64x4_sqrt" -> instr vsqrtpd_Y_Ym256 args
    | "caml_avx_float32x8_sqrt" -> instr vsqrtps_Y_Ym256 args
    | "caml_avx_float64x4_sub" -> instr vsubpd_Y_Y_Ym256 args
    | "caml_avx_float32x8_sub" -> instr vsubps_Y_Y_Ym256 args
    | "caml_avx_vec256_testz" -> seq Seq.vptestz_Y args
    | "caml_avx_vec256_testc" -> seq Seq.vptestc_Y args
    | "caml_avx_vec256_testnzc" -> seq Seq.vptestnzc_Y args
    | "caml_avx_vec128x2_interleave_high_64" -> instr vunpckhpd_Y_Y_Ym256 args
    | "caml_avx_vec128x2_interleave_high_32" -> instr vunpckhps_Y_Y_Ym256 args
    | "caml_avx_vec128x2_interleave_low_64" -> instr vunpcklpd_Y_Y_Ym256 args
    | "caml_avx_vec128x2_interleave_low_32" -> instr vunpcklps_Y_Y_Ym256 args
    | "caml_avx_vec256_xor" -> instr vxorps_Y_Y_Ym256 args
    | "caml_avx_zeroall" -> instr vzeroall args
    | "caml_avx_zeroupper" -> instr vzeroupper args
    | _ -> None

let select_operation_avx2 ~dbg:_ op args =
  if not (Arch.Extension.enabled AVX2)
  then None
  else
    match op with
    | "caml_avx2_int8x32_abs" -> instr vpabsb_Y_Ym256 args
    | "caml_avx2_int16x16_abs" -> instr vpabsw_Y_Ym256 args
    | "caml_avx2_int32x8_abs" -> instr vpabsd_Y_Ym256 args
    | "caml_avx2_int8x32_add" -> instr vpaddb_Y_Y_Ym256 args
    | "caml_avx2_int16x16_add" -> instr vpaddw_Y_Y_Ym256 args
    | "caml_avx2_int32x8_add" -> instr vpaddd_Y_Y_Ym256 args
    | "caml_avx2_int64x4_add" -> instr vpaddq_Y_Y_Ym256 args
    | "caml_avx2_int8x32_add_saturating" -> instr vpaddsb_Y_Y_Ym256 args
    | "caml_avx2_int16x16_add_saturating" -> instr vpaddsw_Y_Y_Ym256 args
    | "caml_avx2_int8x32_add_saturating_unsigned" ->
      instr vpaddusb_Y_Y_Ym256 args
    | "caml_avx2_int16x16_add_saturating_unsigned" ->
      instr vpaddusw_Y_Y_Ym256 args
    | "caml_avx_vec128x2_align_right_bytes" ->
      let i, args = extract_constant args ~max:31 op in
      instr vpalignr_Y_Y_Ym256 ~i args
    | "caml_avx2_int8x32_avg_unsigned" -> instr vpavgb_Y_Y_Ym256 args
    | "caml_avx2_int16x16_avg_unsigned" -> instr vpavgw_Y_Y_Ym256 args
    | "caml_avx2_vec128x2_blend_16" ->
      let i, args = extract_constant args ~max:255 op in
      instr vpblendw_Y_Y_Ym256 ~i args
    | "caml_avx2_vec256_blendv_8" -> instr vpblendvb_Y_Y_Ym256_Y args
    | "caml_avx2_vec128_broadcast_8" -> instr vpbroadcastb_X_Xm8 args
    | "caml_avx2_vec256_broadcast_8" -> instr vpbroadcastb_Y_Xm8 args
    | "caml_avx2_vec128_broadcast_16" -> instr vpbroadcastw_X_Xm16 args
    | "caml_avx2_vec256_broadcast_16" -> instr vpbroadcastw_Y_Xm16 args
    | "caml_avx2_vec128x2_shift_left_bytes" ->
      let i, args = extract_constant args ~max:15 op in
      instr vpslldq_Y_Y ~i args
    | "caml_avx2_vec128x2_shift_right_bytes" ->
      let i, args = extract_constant args ~max:15 op in
      instr vpsrldq_Y_Y ~i args
    | "caml_avx2_int8x32_cmpeq" -> instr vpcmpeqb_Y_Y_Ym256 args
    | "caml_avx2_int16x16_cmpeq" -> instr vpcmpeqw_Y_Y_Ym256 args
    | "caml_avx2_int32x8_cmpeq" -> instr vpcmpeqd_Y_Y_Ym256 args
    | "caml_avx2_int64x4_cmpeq" -> instr vpcmpeqq_Y_Y_Ym256 args
    | "caml_avx2_int8x32_cmpgt" -> instr vpcmpgtb_Y_Y_Ym256 args
    | "caml_avx2_int16x16_cmpgt" -> instr vpcmpgtw_Y_Y_Ym256 args
    | "caml_avx2_int32x8_cmpgt" -> instr vpcmpgtd_Y_Y_Ym256 args
    | "caml_avx2_int64x4_cmpgt" -> instr vpcmpgtq_Y_Y_Ym256 args
    | "caml_avx2_cvtsx_int16x8_int32x8" -> instr vpmovsxwd_Y_Xm128 args
    | "caml_avx2_cvtsx_int16x8_int64x4" -> instr vpmovsxwq_Y_Xm64 args
    | "caml_avx2_cvtsx_int32x4_int64x4" -> instr vpmovsxdq_Y_Xm128 args
    | "caml_avx2_cvtsx_int8x16_int16x16" -> instr vpmovsxbw_Y_Xm128 args
    | "caml_avx2_cvtsx_int8x16_int32x8" -> instr vpmovsxbd_Y_Xm64 args
    | "caml_avx2_cvtsx_int8x16_int64x4" -> instr vpmovsxbq_Y_Xm32 args
    | "caml_avx2_cvtzx_int16x8_int32x8" -> instr vpmovzxwd_Y_Xm128 args
    | "caml_avx2_cvtzx_int16x8_int64x4" -> instr vpmovzxwq_Y_Xm64 args
    | "caml_avx2_cvtzx_int32x4_int64x4" -> instr vpmovzxdq_Y_Xm128 args
    | "caml_avx2_cvtzx_int8x16_int16x16" -> instr vpmovzxbw_Y_Xm128 args
    | "caml_avx2_cvtzx_int8x16_int32x8" -> instr vpmovzxbd_Y_Xm64 args
    | "caml_avx2_cvtzx_int8x16_int64x4" -> instr vpmovzxbq_Y_Xm32 args
    | "caml_avx2_int16x8x2_hadd" -> instr vphaddw_Y_Y_Ym256 args
    | "caml_avx2_int32x4x2_hadd" -> instr vphaddd_Y_Y_Ym256 args
    | "caml_avx2_int16x8x2_hadd_saturating" -> instr vphaddsw_Y_Y_Ym256 args
    | "caml_avx2_int16x8x2_hsub" -> instr vphsubw_Y_Y_Ym256 args
    | "caml_avx2_int32x4x2_hsub" -> instr vphsubd_Y_Y_Ym256 args
    | "caml_avx2_int16x8x2_hsub_saturating" -> instr vphsubsw_Y_Y_Ym256 args
    | "caml_avx2_int16x16_mul_hadd_int32x8" -> instr vpmaddwd_Y_Y_Ym256 args
    | "caml_avx2_int8x32_mul_unsigned_hadd_saturating_int16x16" ->
      instr vpmaddubsw_Y_Y_Ym256 args
    | "caml_avx2_int8x32_max" -> instr vpmaxsb_Y_Y_Ym256 args
    | "caml_avx2_int16x16_max" -> instr vpmaxsw_Y_Y_Ym256 args
    | "caml_avx2_int32x8_max" -> instr vpmaxsd_Y_Y_Ym256 args
    | "caml_avx2_int8x32_max_unsigned" -> instr vpmaxub_Y_Y_Ym256 args
    | "caml_avx2_int16x16_max_unsigned" -> instr vpmaxuw_Y_Y_Ym256 args
    | "caml_avx2_int32x8_max_unsigned" -> instr vpmaxud_Y_Y_Ym256 args
    | "caml_avx2_int8x32_min" -> instr vpminsb_Y_Y_Ym256 args
    | "caml_avx2_int16x16_min" -> instr vpminsw_Y_Y_Ym256 args
    | "caml_avx2_int32x8_min" -> instr vpminsd_Y_Y_Ym256 args
    | "caml_avx2_int8x32_min_unsigned" -> instr vpminub_Y_Y_Ym256 args
    | "caml_avx2_int16x16_min_unsigned" -> instr vpminuw_Y_Y_Ym256 args
    | "caml_avx2_int32x8_min_unsigned" -> instr vpminud_Y_Y_Ym256 args
    | "caml_avx2_vec256_movemask_8" -> instr vpmovmskb_r64_Y args
    | "caml_avx2_int8x16x2_multi_sad_unsigned" ->
      let i, args = extract_constant args ~max:63 op in
      instr vmpsadbw_Y_Y_Ym256 ~i args
    | "caml_avx2_int32x8_mul_even" -> instr vpmuldq_Y_Y_Ym256 args
    | "caml_avx2_int32x8_mul_even_unsigned" -> instr vpmuludq_Y_Y_Ym256 args
    | "caml_avx2_int16x16_mul_high" -> instr vpmulhw_Y_Y_Ym256 args
    | "caml_avx2_int16x16_mul_high_unsigned" -> instr vpmulhuw_Y_Y_Ym256 args
    | "caml_avx2_int16x16_mul_round" -> instr vpmulhrsw_Y_Y_Ym256 args
    | "caml_avx2_int16x16_mul_low" -> instr vpmullw_Y_Y_Ym256 args
    | "caml_avx2_int32x8_mul_low" -> instr vpmulld_Y_Y_Ym256 args
    | "caml_avx2_cvt_int16x16_int8x32_saturating" ->
      instr vpacksswb_Y_Y_Ym256 args
    | "caml_avx2_cvt_int32x8_int16x16_saturating" ->
      instr vpackssdw_Y_Y_Ym256 args
    | "caml_avx2_cvt_int16x16_int8x32_saturating_unsigned" ->
      instr vpackuswb_Y_Y_Ym256 args
    | "caml_avx2_cvt_int32x8_int16x16_saturating_unsigned" ->
      instr vpackusdw_Y_Y_Ym256 args
    | "caml_avx2_vec256_permute_64" ->
      let i, args = extract_constant args ~max:255 op in
      instr vpermpd ~i args
    | "caml_avx2_vec256_permutev_32" -> instr vpermps args
    | "caml_avx2_int8x32_sad_unsigned" -> instr vpsadbw_Y_Y_Ym256 args
    | "caml_avx2_vec128x2_shuffle_8" -> instr vpshufb_Y_Y_Ym256 args
    | "caml_avx2_vec128x2_shuffle_high_16" ->
      let i, args = extract_constant args ~max:255 op in
      instr vpshufhw_Y_Ym256 ~i args
    | "caml_avx2_vec128x2_shuffle_low_16" ->
      let i, args = extract_constant args ~max:255 op in
      instr vpshuflw_Y_Ym256 ~i args
    | "caml_avx2_int8x32_mulsign" -> instr vpsignb_Y_Y_Ym256 args
    | "caml_avx2_int16x16_mulsign" -> instr vpsignw_Y_Y_Ym256 args
    | "caml_avx2_int32x8_mulsign" -> instr vpsignd_Y_Y_Ym256 args
    | "caml_avx2_int16x16_sll" -> instr vpsllw_Y_Y_Xm128 args
    | "caml_avx2_int32x8_sll" -> instr vpslld_Y_Y_Xm128 args
    | "caml_avx2_int64x4_sll" -> instr vpsllq_Y_Y_Xm128 args
    | "caml_avx2_int16x16_slli" ->
      let i, args = extract_constant args ~max:15 op in
      instr vpsllw_Y_Y ~i args
    | "caml_avx2_int32x8_slli" ->
      let i, args = extract_constant args ~max:31 op in
      instr vpslld_Y_Y ~i args
    | "caml_avx2_int64x4_slli" ->
      let i, args = extract_constant args ~max:63 op in
      instr vpsllq_Y_Y ~i args
    | "caml_avx2_int32x4_sllv" -> instr vpsllvd_X_X_Xm128 args
    | "caml_avx2_int32x8_sllv" -> instr vpsllvd_Y_Y_Ym256 args
    | "caml_avx2_int64x2_sllv" -> instr vpsllvq_X_X_Xm128 args
    | "caml_avx2_int64x4_sllv" -> instr vpsllvq_Y_Y_Ym256 args
    | "caml_avx2_int16x16_sra" -> instr vpsraw_Y_Y_Xm128 args
    | "caml_avx2_int32x8_sra" -> instr vpsrad_Y_Y_Xm128 args
    | "caml_avx2_int16x16_srai" ->
      let i, args = extract_constant args ~max:15 op in
      instr vpsraw_Y_Y ~i args
    | "caml_avx2_int32x8_srai" ->
      let i, args = extract_constant args ~max:31 op in
      instr vpsrad_Y_Y ~i args
    | "caml_avx2_int32x4_srav" -> instr vpsravd_X_X_Xm128 args
    | "caml_avx2_int32x8_srav" -> instr vpsravd_Y_Y_Ym256 args
    | "caml_avx2_int16x16_srl" -> instr vpsrlw_Y_Y_Xm128 args
    | "caml_avx2_int32x8_srl" -> instr vpsrld_Y_Y_Xm128 args
    | "caml_avx2_int64x4_srl" -> instr vpsrlq_Y_Y_Xm128 args
    | "caml_avx2_int16x16_srli" ->
      let i, args = extract_constant args ~max:15 op in
      instr vpsrlw_Y_Y ~i args
    | "caml_avx2_int32x8_srli" ->
      let i, args = extract_constant args ~max:31 op in
      instr vpsrld_Y_Y ~i args
    | "caml_avx2_int64x4_srli" ->
      let i, args = extract_constant args ~max:63 op in
      instr vpsrlq_Y_Y ~i args
    | "caml_avx2_int32x4_srlv" -> instr vpsrlvd_X_X_Xm128 args
    | "caml_avx2_int32x8_srlv" -> instr vpsrlvd_Y_Y_Ym256 args
    | "caml_avx2_int64x2_srlv" -> instr vpsrlvq_X_X_Xm128 args
    | "caml_avx2_int64x4_srlv" -> instr vpsrlvq_Y_Y_Ym256 args
    | "caml_avx2_int8x32_sub" -> instr vpsubb_Y_Y_Ym256 args
    | "caml_avx2_int16x16_sub" -> instr vpsubw_Y_Y_Ym256 args
    | "caml_avx2_int32x8_sub" -> instr vpsubd_Y_Y_Ym256 args
    | "caml_avx2_int64x4_sub" -> instr vpsubq_Y_Y_Ym256 args
    | "caml_avx2_int8x32_sub_saturating" -> instr vpsubsb_Y_Y_Ym256 args
    | "caml_avx2_int16x16_sub_saturating" -> instr vpsubsw_Y_Y_Ym256 args
    | "caml_avx2_int8x32_sub_saturating_unsigned" ->
      instr vpsubusb_Y_Y_Ym256 args
    | "caml_avx2_int16x16_sub_saturating_unsigned" ->
      instr vpsubusw_Y_Y_Ym256 args
    | "caml_avx2_vec128x2_interleave_high_8" -> instr vpunpckhbw_Y_Y_Ym256 args
    | "caml_avx2_vec128x2_interleave_high_16" -> instr vpunpckhwd_Y_Y_Ym256 args
    | "caml_avx2_vec128x2_interleave_low_8" -> instr vpunpcklbw_Y_Y_Ym256 args
    | "caml_avx2_vec128x2_interleave_low_16" -> instr vpunpcklwd_Y_Y_Ym256 args
    | _ -> None

let select_operation_f16c ~dbg:_ op args =
  if not (Arch.Extension.enabled F16C)
  then None
  else
    match op with
    | "caml_f16c_cvt_float16x8_float32x4" -> instr vcvtph2ps_X_Xm64 args
    | "caml_f16c_cvt_float16x8_float32x8" -> instr vcvtph2ps_Y_Xm128 args
    | "caml_f16c_cvt_float32x4_float16x8" ->
      let i, args = extract_constant args ~max:7 op in
      instr vcvtps2ph_Xm64_X ~i args
    | "caml_f16c_cvt_float32x8_float16x8" ->
      let i, args = extract_constant args ~max:7 op in
      instr vcvtps2ph_Xm128_Y ~i args
    | _ -> None

let select_operation_fma ~dbg:_ op args =
  if not (Arch.Extension.enabled FMA)
  then None
  else
    match op with
    | "caml_fma_float64x2_mul_add" -> instr vfmadd213pd_X_X_Xm128 args
    | "caml_fma_float64x4_mul_add" -> instr vfmadd213pd_Y_Y_Ym256 args
    | "caml_fma_float32x4_mul_add" -> instr vfmadd213ps_X_X_Xm128 args
    | "caml_fma_float32x8_mul_add" -> instr vfmadd213ps_Y_Y_Ym256 args
    | "caml_fma_float64_mul_add" -> instr vfmadd213sd args
    | "caml_fma_float32_mul_add" -> instr vfmadd213ss args
    | "caml_fma_float64x2_mul_addsub" -> instr vfmaddsub213pd_X_X_Xm128 args
    | "caml_fma_float64x4_mul_addsub" -> instr vfmaddsub213pd_Y_Y_Ym256 args
    | "caml_fma_float32x4_mul_addsub" -> instr vfmaddsub213ps_X_X_Xm128 args
    | "caml_fma_float32x8_mul_addsub" -> instr vfmaddsub213ps_Y_Y_Ym256 args
    | "caml_fma_float64x2_mul_sub" -> instr vfmsub213pd_X_X_Xm128 args
    | "caml_fma_float64x4_mul_sub" -> instr vfmsub213pd_Y_Y_Ym256 args
    | "caml_fma_float32x4_mul_sub" -> instr vfmsub213ps_X_X_Xm128 args
    | "caml_fma_float32x8_mul_sub" -> instr vfmsub213ps_Y_Y_Ym256 args
    | "caml_fma_float64_mul_sub" -> instr vfmsub213sd args
    | "caml_fma_float32_mul_sub" -> instr vfmsub213ss args
    | "caml_fma_float64x2_mul_subadd" -> instr vfmsubadd213pd_X_X_Xm128 args
    | "caml_fma_float64x4_mul_subadd" -> instr vfmsubadd213pd_Y_Y_Ym256 args
    | "caml_fma_float32x4_mul_subadd" -> instr vfmsubadd213ps_X_X_Xm128 args
    | "caml_fma_float32x8_mul_subadd" -> instr vfmsubadd213ps_Y_Y_Ym256 args
    | "caml_fma_float64x2_neg_mul_add" -> instr vfnmadd213pd_X_X_Xm128 args
    | "caml_fma_float64x4_neg_mul_add" -> instr vfnmadd213pd_Y_Y_Ym256 args
    | "caml_fma_float32x4_neg_mul_add" -> instr vfnmadd213ps_X_X_Xm128 args
    | "caml_fma_float32x8_neg_mul_add" -> instr vfnmadd213ps_Y_Y_Ym256 args
    | "caml_fma_float64_neg_mul_add" -> instr vfnmadd213sd args
    | "caml_fma_float32_neg_mul_add" -> instr vfnmadd213ss args
    | "caml_fma_float64x2_neg_mul_sub" -> instr vfnmsub213pd_X_X_Xm128 args
    | "caml_fma_float64x4_neg_mul_sub" -> instr vfnmsub213pd_Y_Y_Ym256 args
    | "caml_fma_float32x4_neg_mul_sub" -> instr vfnmsub213ps_X_X_Xm128 args
    | "caml_fma_float32x8_neg_mul_sub" -> instr vfnmsub213ps_Y_Y_Ym256 args
    | "caml_fma_float64_neg_mul_sub" -> instr vfnmsub213sd args
    | "caml_fma_float32_neg_mul_sub" -> instr vfnmsub213ss args
    | _ -> None

let select_operation_cfg ~dbg op args =
  let or_else try_ opt =
    match opt with Some x -> Some x | None -> try_ ~dbg op args
  in
  None
  |> or_else select_operation_clmul
  |> or_else select_operation_bmi2
  |> or_else select_operation_sse
  |> or_else select_operation_sse2
  |> or_else select_operation_sse3
  |> or_else select_operation_ssse3
  |> or_else select_operation_sse41
  |> or_else select_operation_sse42
  |> or_else select_operation_avx
  |> or_else select_operation_avx2
  |> or_else select_operation_f16c
  |> or_else select_operation_fma

let rax = Proc.phys_reg Int 0

let rdi = Proc.phys_reg Int 2

let rcx = Proc.phys_reg Int 5

let rdx = Proc.phys_reg Int 4

let xmm0v = Proc.phys_reg Vec128 100

let to_phys_reg (pinned_reg : Simd.reg) =
  match pinned_reg with
  | RAX -> rax
  | RDI -> rdi
  | RCX -> rcx
  | RDX -> rdx
  | XMM0 -> xmm0v

let maybe_pin arr i loc =
  match Simd.loc_is_pinned loc with
  | None -> ()
  | Some pinned_loc -> arr.(i) <- to_phys_reg pinned_loc

let pseudoregs_for_instr (simd : Simd.instr) arg_regs res_regs =
  Array.iteri
    (fun i (simd_arg : Simd.arg) -> maybe_pin arg_regs i simd_arg.loc)
    simd.args;
  (match simd.res with
  | Res_none -> ()
  | First_arg ->
    assert (not (Reg.is_preassigned arg_regs.(0)));
    arg_regs.(0) <- res_regs.(0)
  | Res { loc; _ } -> maybe_pin res_regs 0 loc);
  arg_regs, res_regs

let pseudoregs_for_operation (simd : Simd.operation) arg res =
  let arg_regs = Array.copy arg in
  let res_regs = Array.copy res in
  let sse_or_avx =
    match simd.instr with
    | Instruction instr -> instr
    | Sequence
        { id =
            ( Sqrtss | Sqrtsd | Roundss | Roundsd | Pcompare_string _
            | Vpcompare_string _ | Ptestz | Ptestc | Ptestnzc | Vptestz_X
            | Vptestc_X | Vptestnzc_X | Vptestz_Y | Vptestc_Y | Vptestnzc_Y );
          instr
        } ->
      instr
  in
  pseudoregs_for_instr sse_or_avx arg_regs res_regs

let pseudoregs_for_mem_operation (op : Simd.Mem.operation) arg res =
  match op with Load op | Store op -> pseudoregs_for_operation op arg res

(* Error report *)

let report_error ppf = function
  | Bad_immediate msg -> Format.pp_print_string ppf msg

let () =
  Location.register_error_of_exn (function
    | Error err -> Some (Location.error_of_printer_file report_error err)
    | _ -> None)

(* Vectorize operations *)

let vector_width_in_bits = 128

(* CR-soon gyorsh: [vectorize_operation] is too long, refactor / split up. *)
let vectorize_operation (width_type : Vectorize_utils.Width_in_bits.t)
    ~arg_count ~res_count ~alignment_in_bytes (cfg_ops : Operation.t list) :
    Vectorize_utils.Vectorized_instruction.t list option =
  (* Assumes cfg_ops are isomorphic *)
  let sse_or_avx sse avx =
    let instr = if Arch.Extension.enabled AVX then avx else sse in
    Operation.Specific (Isimd (Simd.instruction instr None))
  in
  let width_in_bits = Vectorize_utils.Width_in_bits.to_int width_type in
  let length = List.length cfg_ops in
  assert (length * width_in_bits = vector_width_in_bits);
  let vector_width_in_bytes = vector_width_in_bits / 8 in
  let is_aligned_to_vector_width () =
    match alignment_in_bytes with
    | None -> Misc.fatal_error "Unexpected memory operation"
    | Some alignment_in_bytes ->
      alignment_in_bytes mod vector_width_in_bytes = 0
      && alignment_in_bytes / vector_width_in_bytes > 1
  in
  let vec128_chunk () : Cmm.memory_chunk =
    if is_aligned_to_vector_width ()
    then Onetwentyeight_aligned
    else Onetwentyeight_unaligned
  in
  let same_width memory_chunk =
    Vectorize_utils.Width_in_bits.equal width_type
      (Vectorize_utils.Width_in_bits.of_memory_chunk memory_chunk)
  in
  let make_default ~arg_count ~res_count operation :
      Vectorize_utils.Vectorized_instruction.t list option =
    Some
      [ Vectorize_utils.Vectorized_instruction.make_default ~arg_count
          ~res_count operation ]
  in
  let create_const_vec consts =
    let lows, highs = Misc.Stdlib.List.split_at (length / 2) consts in
    let pack_int64 nums =
      let mask =
        Int64.shift_right_logical Int64.minus_one (64 - width_in_bits)
      in
      List.fold_left
        (fun target num ->
          Int64.logor
            (Int64.shift_left target width_in_bits)
            (Int64.logand num mask))
        0L nums
    in
    Operation.Const_vec128 { word0 = pack_int64 highs; word1 = pack_int64 lows }
    |> make_default ~arg_count:0 ~res_count:1
  in
  let add_op =
    let sse, avx =
      match width_type with
      | W512 -> assert false
      | W256 -> assert false
      | W128 -> assert false
      | W64 -> paddq, vpaddq_X_X_Xm128
      | W32 -> paddd, vpaddd_X_X_Xm128
      | W16 -> paddw, vpaddw_X_X_Xm128
      | W8 -> paddb, vpaddb_X_X_Xm128
    in
    Some (sse_or_avx sse avx)
  in
  let mul_op =
    match width_type with
    | W512 -> None
    | W256 -> None
    | W128 -> None
    | W64 -> None
    | W32 -> Some (sse_or_avx pmulld vpmulld_X_X_Xm128)
    | W16 -> Some (sse_or_avx pmullw vpmullw_X_X_Xm128)
    | W8 -> None
  in
  let vectorize_intop (intop : Operation.integer_operation) =
    match intop with
    | Iadd -> Option.bind add_op (make_default ~arg_count ~res_count)
    | Isub ->
      let sse, avx =
        match width_type with
        | W512 -> assert false
        | W256 -> assert false
        | W128 -> assert false
        | W64 -> psubq_X_Xm128, vpsubq_X_X_Xm128
        | W32 -> psubd, vpsubd_X_X_Xm128
        | W16 -> psubw, vpsubw_X_X_Xm128
        | W8 -> psubb, vpsubb_X_X_Xm128
      in
      sse_or_avx sse avx |> make_default ~arg_count ~res_count
    | Imul -> Option.bind mul_op (make_default ~arg_count ~res_count)
    | Imulh { signed } -> (
      match width_type with
      | W512 -> None
      | W256 -> None
      | W128 -> None
      | W64 -> None
      | W32 -> None
      | W16 ->
        if signed
        then
          sse_or_avx pmulhw vpmulhw_X_X_Xm128
          |> make_default ~arg_count ~res_count
        else
          sse_or_avx pmulhuw_X_Xm128 vpmulhuw_X_X_Xm128
          |> make_default ~arg_count ~res_count
      | W8 -> None)
    | Iand ->
      sse_or_avx andps vandps_X_X_Xm128 |> make_default ~arg_count ~res_count
    | Ior ->
      sse_or_avx orps vorps_X_X_Xm128 |> make_default ~arg_count ~res_count
    | Ixor ->
      sse_or_avx xorps vxorps_X_X_Xm128 |> make_default ~arg_count ~res_count
    | Ilsl ->
      let sse, avx =
        match width_type with
        | W512 -> assert false
        | W256 -> assert false
        | W128 -> assert false
        | W64 -> psllq_X_Xm128, vpsllq_X_X_Xm128
        | W32 -> pslld_X_Xm128, vpslld_X_X_Xm128
        | W16 -> psllw_X_Xm128, vpsllw_X_X_Xm128
        | W8 -> assert false
      in
      sse_or_avx sse avx |> make_default ~arg_count ~res_count
    | Ilsr ->
      let sse, avx =
        match width_type with
        | W512 -> assert false
        | W256 -> assert false
        | W128 -> assert false
        | W64 -> psrlq_X_Xm128, vpsrlq_X_X_Xm128
        | W32 -> psrld_X_Xm128, vpsrld_X_X_Xm128
        | W16 -> psrlw_X_Xm128, vpsrlw_X_X_Xm128
        | W8 -> assert false
      in
      sse_or_avx sse avx |> make_default ~arg_count ~res_count
    | Iasr ->
      let ops =
        match width_type with
        | W512 -> assert false
        | W256 -> assert false
        | W128 -> assert false
        | W64 -> None
        | W32 -> Some (psrad_X_Xm128, vpsrad_X_X_Xm128)
        | W16 -> Some (psraw_X_Xm128, vpsraw_X_X_Xm128)
        | W8 -> None
      in
      Option.bind ops (fun (sse, avx) ->
          sse_or_avx sse avx |> make_default ~arg_count ~res_count)
    | Icomp intcomp -> (
      match intcomp with
      | Ceq ->
        let sse, avx =
          match width_type with
          | W512 -> assert false
          | W256 -> assert false
          | W128 -> assert false
          | W64 -> pcmpeqq, vpcmpeqq_X_X_Xm128
          | W32 -> pcmpeqd, vpcmpeqd_X_X_Xm128
          | W16 -> pcmpeqw, vpcmpeqw_X_X_Xm128
          | W8 -> pcmpeqb, vpcmpeqb_X_X_Xm128
        in
        sse_or_avx sse avx |> make_default ~arg_count ~res_count
      | Cgt ->
        let sse, avx =
          match width_type with
          | W512 -> assert false
          | W256 -> assert false
          | W128 -> assert false
          | W64 -> pcmpgtq, vpcmpgtq_X_X_Xm128
          | W32 -> pcmpgtd, vpcmpgtd_X_X_Xm128
          | W16 -> pcmpgtw, vpcmpgtw_X_X_Xm128
          | W8 -> pcmpgtb, vpcmpgtb_X_X_Xm128
        in
        sse_or_avx sse avx |> make_default ~arg_count ~res_count
      | Cne | Clt | Cle | Cge | Cult | Cugt | Cule | Cuge ->
        None
        (* These instructions seem to not have a simd counterpart yet, could
           also implement as a combination of other instructions if needed in
           the future *))
    | Idiv | Imod | Iclz _ | Ictz _ | Ipopcnt -> None
  in
  match List.hd cfg_ops with
  | Move -> Operation.Move |> make_default ~arg_count ~res_count
  | Const_int _ ->
    let extract_const_int (op : Operation.t) =
      match op with
      | Const_int n -> Int64.of_nativeint n
      | Move | Load _ | Store _ | Intop _ | Intop_imm _ | Specific _ | Alloc _
      | Reinterpret_cast _ | Static_cast _ | Spill | Reload | Const_float32 _
      | Const_float _ | Const_symbol _ | Const_vec128 _ | Const_vec256 _
      | Const_vec512 _ | Stackoffset _ | Intop_atomic _ | Floatop _ | Csel _
      | Probe_is_enabled _ | Opaque | Begin_region | End_region | Pause
      | Name_for_debugger _ | Dls_get | Tls_get | Poll ->
        assert false
    in
    assert (arg_count = 0 && res_count = 1);
    let consts = List.map extract_const_int cfg_ops in
    create_const_vec consts
  | Load { memory_chunk; addressing_mode; mutability; is_atomic } ->
    if not (same_width memory_chunk)
    then None
    else
      let num_args_addressing = Arch.num_args_addressing addressing_mode in
      assert (arg_count = num_args_addressing && res_count = 1);
      let operation =
        Operation.Load
          { memory_chunk = vec128_chunk ();
            addressing_mode;
            mutability;
            is_atomic
          }
      in
      Some
        [ { operation;
            arguments =
              Array.init num_args_addressing (fun i ->
                  Vectorize_utils.Vectorized_instruction.Original i);
            results = [| Result 0 |]
          } ]
  | Store (memory_chunk, addressing_mode, is_assignment) ->
    if not (same_width memory_chunk)
    then None
    else
      let num_args_addressing = Arch.num_args_addressing addressing_mode in
      assert (arg_count = num_args_addressing + 1 && res_count = 0);
      let operation =
        Operation.Store (vec128_chunk (), addressing_mode, is_assignment)
      in
      Some
        [ { operation;
            arguments =
              Array.append
                [| Vectorize_utils.Vectorized_instruction.Argument 0 |]
                (Array.init num_args_addressing (fun i ->
                     Vectorize_utils.Vectorized_instruction.Original (i + 1)));
            results = [||]
          } ]
  | Intop intop -> vectorize_intop intop
  | Intop_imm (intop, _) -> (
    let extract_intop_imm_int (op : Operation.t) =
      match op with
      | Intop_imm (_, n) -> Int64.of_int n
      | Move | Load _ | Store _ | Intop _ | Specific _ | Alloc _
      | Reinterpret_cast _ | Static_cast _ | Spill | Reload | Const_int _
      | Const_float32 _ | Const_float _ | Const_symbol _ | Const_vec128 _
      | Const_vec256 _ | Const_vec512 _ | Stackoffset _ | Intop_atomic _
      | Floatop _ | Csel _ | Probe_is_enabled _ | Opaque | Begin_region
      | End_region | Name_for_debugger _ | Dls_get | Tls_get | Poll | Pause ->
        assert false
    in
    let consts = List.map extract_intop_imm_int cfg_ops in
    match create_const_vec consts, vectorize_intop intop with
    | Some [const_instruction], Some [intop_instruction] ->
      if Array.length const_instruction.results = 1
         && Array.length intop_instruction.arguments = 2
      then (
        assert (arg_count = 1 && res_count = 1);
        const_instruction.results.(0)
          <- Vectorize_utils.Vectorized_instruction.New_Vec128 0;
        intop_instruction.arguments.(1)
          <- Vectorize_utils.Vectorized_instruction.New_Vec128 0;
        Some [const_instruction; intop_instruction])
      else None
    | _ -> None)
  | Specific op -> (
    match op with
    | Ilea addressing_mode -> (
      let extract_scale_displ (op : Operation.t) =
        match op with
        | Specific spec_op -> (
          match spec_op with
          | Ilea addressing_mode -> (
            match addressing_mode with
            | Iindexed displ -> None, Some displ
            | Iindexed2 displ -> None, Some displ
            | Iscaled (scale, displ) -> Some scale, Some displ
            | Iindexed2scaled (scale, displ) -> Some scale, Some displ
            | Ibased _ -> None, None)
          | Istore_int _ | Ioffset_loc _ | Ifloatarithmem _ | Ibswap _
          | Isextend32 | Izextend32 | Irdtsc | Irdpmc | Ilfence | Isfence
          | Imfence | Ipackf32 | Isimd _ | Isimd_mem _ | Iprefetch _
          | Icldemote _ | Illvm_intrinsic _ ->
            assert false)
        | Move | Load _ | Store _ | Intop _ | Intop_imm _ | Alloc _
        | Reinterpret_cast _ | Static_cast _ | Spill | Reload | Const_int _
        | Const_float32 _ | Const_float _ | Const_symbol _ | Const_vec128 _
        | Const_vec256 _ | Const_vec512 _ | Stackoffset _ | Intop_atomic _
        | Floatop _ | Csel _ | Probe_is_enabled _ | Opaque | Begin_region
        | End_region | Name_for_debugger _ | Dls_get | Tls_get | Poll | Pause ->
          assert false
      in
      let get_scale op =
        match extract_scale_displ op with
        | Some scale, _ -> scale |> Int64.of_int
        | _ -> assert false
      in
      let get_displ op =
        match extract_scale_displ op with
        | _, Some displ -> displ |> Int64.of_int
        | _ -> assert false
      in
      let make_move arg res =
        { Vectorize_utils.Vectorized_instruction.operation = Move;
          arguments = [| arg |];
          results = [| res |]
        }
      in
      let make_binary_operation arg_0 arg_1 res operation =
        { Vectorize_utils.Vectorized_instruction.operation;
          arguments = [| arg_0; arg_1 |];
          results = [| res |]
        }
      in
      let make_const res consts =
        match create_const_vec consts with
        | Some [const_instruction] ->
          assert (
            Array.length const_instruction.arguments = 0
            && Array.length const_instruction.results = 1);
          const_instruction.results.(0) <- res;
          const_instruction
        | _ -> assert false
      in
      match addressing_mode with
      | Iindexed _ -> (
        match add_op with
        | Some add ->
          assert (arg_count = 1 && res_count = 1);
          let displs = List.map get_displ cfg_ops in
          (* reg + displ *)
          Some
            [ make_move (Argument 0) (Result 0);
              make_const (New_Vec128 0) displs;
              make_binary_operation (Result 0) (New_Vec128 0) (Result 0) add ]
        | None -> None)
      | Iindexed2 _ -> (
        match add_op with
        | Some add ->
          assert (arg_count = 2 && res_count = 1);
          let displs = List.map get_displ cfg_ops in
          (* reg + reg + displ *)
          Some
            [ make_move (Argument 0) (Result 0);
              make_binary_operation (Result 0) (Argument 1) (Result 0) add;
              make_const (New_Vec128 0) displs;
              make_binary_operation (Result 0) (New_Vec128 0) (Result 0) add ]
        | None -> None)
      | Iscaled _ -> (
        match add_op, mul_op with
        | Some add, Some mul ->
          assert (arg_count = 1 && res_count = 1);
          let scales = List.map get_scale cfg_ops in
          let displs = List.map get_displ cfg_ops in
          (* reg * scale + displ *)
          Some
            [ make_move (Argument 0) (Result 0);
              make_const (New_Vec128 0) scales;
              make_binary_operation (Result 0) (New_Vec128 0) (Result 0) mul;
              make_const (New_Vec128 1) displs;
              make_binary_operation (Result 0) (New_Vec128 1) (Result 0) add ]
        | _ -> None)
      | Iindexed2scaled _ -> (
        match add_op, mul_op with
        | Some add, Some mul ->
          assert (arg_count = 2 && res_count = 1);
          let scales = List.map get_scale cfg_ops in
          let displs = List.map get_displ cfg_ops in
          (* reg + reg * scale + displ *)
          Some
            [ make_move (Argument 1) (Result 0);
              make_const (New_Vec128 0) scales;
              make_binary_operation (Result 0) (New_Vec128 0) (Result 0) mul;
              make_binary_operation (Result 0) (Argument 0) (Result 0) add;
              make_const (New_Vec128 1) displs;
              make_binary_operation (Result 0) (New_Vec128 1) (Result 0) add ]
        | _ -> None)
      | Ibased _ -> None)
    | Isextend32 -> (
      match width_type with
      | W512 -> None
      | W256 -> None
      | W128 -> None
      | W64 ->
        sse_or_avx pmovsxdq vpmovsxdq_X_Xm64
        |> make_default ~arg_count ~res_count
      | W32 ->
        None
        (* If the upper bits of the original register containing the smaller
           register is determined to be unused without relying on this file,
           these can also be vectorized to be a move *)
      | W16 -> None
      | W8 -> None)
    | Izextend32 -> (
      match width_type with
      | W512 -> None
      | W256 -> None
      | W128 -> None
      | W64 ->
        sse_or_avx pmovzxdq vpmovzxdq_X_Xm64
        |> make_default ~arg_count ~res_count
      | W32 -> None (* See previous comment *)
      | W16 -> None
      | W8 -> None)
    | Istore_int (_n, addressing_mode, is_assignment) -> (
      if not (Vectorize_utils.Width_in_bits.equal width_type W64)
      then None
      else
        let extract_store_int_imm (op : Operation.t) =
          match op with
          | Specific (Istore_int (n, _addr, _is_assign)) -> Int64.of_nativeint n
          | Specific
              ( Ifloatarithmem _ | Ioffset_loc _ | Iprefetch _ | Icldemote _
              | Irdtsc | Irdpmc | Ilfence | Isfence | Imfence | Ipackf32
              | Isimd _ | Isimd_mem _ | Ilea _ | Ibswap _ | Isextend32
              | Izextend32 | Illvm_intrinsic _ )
          | Intop_imm _ | Move | Load _ | Store _ | Intop _ | Alloc _
          | Reinterpret_cast _ | Static_cast _ | Spill | Reload | Const_int _
          | Const_float32 _ | Const_float _ | Const_symbol _ | Const_vec128 _
          | Const_vec256 _ | Const_vec512 _ | Stackoffset _ | Intop_atomic _
          | Floatop _ | Csel _ | Probe_is_enabled _ | Opaque | Begin_region
          | End_region | Name_for_debugger _ | Dls_get | Tls_get | Poll | Pause
            ->
            assert false
        in
        let consts = List.map extract_store_int_imm cfg_ops in
        match create_const_vec consts with
        | None -> None
        | Some [const_instruction] ->
          let num_args_addressing = Arch.num_args_addressing addressing_mode in
          assert (arg_count = num_args_addressing);
          assert (res_count = 0);
          assert (Array.length const_instruction.results = 1);
          let new_reg = Vectorize_utils.Vectorized_instruction.New_Vec128 0 in
          const_instruction.results.(0) <- new_reg;
          let address_args =
            Array.init num_args_addressing (fun i ->
                Vectorize_utils.Vectorized_instruction.Original i)
          in
          let store_operation =
            Operation.Store
              (Onetwentyeight_unaligned, addressing_mode, is_assignment)
          in
          let store_instruction : Vectorize_utils.Vectorized_instruction.t =
            { operation = store_operation;
              arguments = Array.append [| new_reg |] address_args;
              results = [||]
            }
          in
          Some [const_instruction; store_instruction]
        | Some _ -> None)
    | Ifloatarithmem (float_width, float_op, addressing_mode) ->
      let float_width_in_bits : Vectorize_utils.Width_in_bits.t =
        match float_width with Float64 -> W64 | Float32 -> W32
      in
      assert (Vectorize_utils.Width_in_bits.equal float_width_in_bits width_type);
      let num_args_addressing = Arch.num_args_addressing addressing_mode in
      assert (arg_count = 1 + num_args_addressing);
      assert (res_count = 1);
      let results = [| Vectorize_utils.Vectorized_instruction.Result 0 |] in
      let address_args =
        Array.init num_args_addressing (fun i ->
            Vectorize_utils.Vectorized_instruction.Original (i + 1))
      in
      let append_result res args =
        let args = Array.append res args in
        if Proc.has_three_operand_float_ops ()
        then args.(0) <- Vectorize_utils.Vectorized_instruction.Argument 0;
        args
      in
      let sse, avx =
        match float_width, float_op with
        | Float64, Ifloatadd -> addpd, vaddpd_X_X_Xm128
        | Float64, Ifloatsub -> subpd, vsubpd_X_X_Xm128
        | Float64, Ifloatmul -> mulpd, vmulpd_X_X_Xm128
        | Float64, Ifloatdiv -> divpd, vdivpd_X_X_Xm128
        | Float32, Ifloatadd -> addps, vaddps_X_X_Xm128
        | Float32, Ifloatsub -> subps, vsubps_X_X_Xm128
        | Float32, Ifloatmul -> mulps, vmulps_X_X_Xm128
        | Float32, Ifloatdiv -> divps, vdivps_X_X_Xm128
      in
      if is_aligned_to_vector_width ()
      then
        let arguments = append_result results address_args in
        simd_load_sse_or_avx ~mode:addressing_mode sse avx arguments
        |> Option.map (fun (operation, arguments) ->
               [ { Vectorize_utils.Vectorized_instruction.operation;
                   arguments;
                   results
                 } ])
      else
        (* Emit a load followed by an arithmetic operation, effectively
           reverting the decision from Arch.selection. It will probably not be
           beneficial with 128-bit accesses. *)
        let new_reg =
          [| Vectorize_utils.Vectorized_instruction.New_Vec128 0 |]
        in
        let load : Vectorize_utils.Vectorized_instruction.t =
          { operation =
              Operation.Load
                { memory_chunk = vec128_chunk ();
                  addressing_mode;
                  mutability = Mutable;
                  is_atomic = false
                };
            arguments = address_args;
            results = new_reg
          }
        in
        let arguments = append_result results new_reg in
        let arith : Vectorize_utils.Vectorized_instruction.t =
          { operation = sse_or_avx sse avx; arguments; results }
        in
        Some [load; arith]
    | Isimd_mem _ ->
      Misc.fatal_error "Unexpected simd operation with memory arguments"
    | Ioffset_loc _ | Ibswap _ | Irdtsc | Irdpmc | Ilfence | Isfence | Imfence
    | Ipackf32 | Isimd _ | Iprefetch _ | Icldemote _ ->
      None
    | Illvm_intrinsic intr ->
      Misc.fatal_errorf
        "Simd_selection: Unexpected llvm_intrinsic %s: not using LLVM backend"
        intr)
  | Alloc _ | Reinterpret_cast _ | Static_cast _ | Spill | Reload
  | Const_float32 _ | Const_float _ | Const_symbol _ | Const_vec128 _
  | Const_vec256 _ | Const_vec512 _ | Stackoffset _ | Intop_atomic _ | Floatop _
  | Csel _ | Probe_is_enabled _ | Opaque | Pause | Begin_region | End_region
  | Name_for_debugger _ | Dls_get | Tls_get | Poll ->
    None<|MERGE_RESOLUTION|>--- conflicted
+++ resolved
@@ -135,31 +135,21 @@
 
 let select_operation_sse ~dbg op args =
   match op with
-<<<<<<< HEAD
   | "caml_sse_vec128_load_aligned" ->
-    simd_load_sse_or_avx ~mode:(Iindexed 0) movapd_X_Xm128 vmovapd_X_Xm128 args
-  | "caml_sse_vec128_load_unaligned" ->
-    simd_load_sse_or_avx ~mode:(Iindexed 0) movupd_X_Xm128 vmovupd_X_Xm128 args
-  | "caml_sse_vec128_store_aligned" ->
-    simd_store_sse_or_avx ~mode:(Iindexed 0) movapd_m128_X vmovapd_m128_X args
-  | "caml_sse_vec128_store_unaligned" ->
-    simd_store_sse_or_avx ~mode:(Iindexed 0) movupd_m128_X vmovupd_m128_X args
-  | "caml_sse_vec128_store_aligned_uncached" ->
-    simd_store_sse_or_avx ~mode:(Iindexed 0) movntps vmovntps_m128_X args
-=======
-  | "caml_sse_load_aligned" ->
     simd_load_sse_or_avx ~mode:Arch.identity_addressing movapd_X_Xm128
       vmovapd_X_Xm128 args
-  | "caml_sse_load_unaligned" ->
+  | "caml_sse_vec128_load_unaligned" ->
     simd_load_sse_or_avx ~mode:Arch.identity_addressing movupd_X_Xm128
       vmovupd_X_Xm128 args
-  | "caml_sse_store_aligned" ->
+  | "caml_sse_vec128_store_aligned" ->
     simd_store_sse_or_avx ~mode:Arch.identity_addressing movapd_m128_X
       vmovapd_m128_X args
-  | "caml_sse_store_unaligned" ->
+  | "caml_sse_vec128_store_unaligned" ->
     simd_store_sse_or_avx ~mode:Arch.identity_addressing movupd_m128_X
       vmovupd_m128_X args
->>>>>>> 7ff023d2
+  | "caml_sse_vec128_store_aligned_uncached" ->
+    simd_store_sse_or_avx ~mode:Arch.identity_addressing movntps vmovntps_m128_X
+      args
   | "caml_sse_float32_sqrt" | "sqrtf" ->
     seq_or_avx_zeroed ~dbg Seq.sqrtss vsqrtss args
   | "caml_simd_float32_max" | "caml_sse_float32_max" ->
@@ -200,25 +190,33 @@
 let select_operation_sse2 ~dbg op args =
   match op with
   | "caml_sse2_vec128_load_low64" ->
-    simd_load_sse_or_avx ~mode:(Iindexed 0) movq_X_r64m64 vmovq_X_r64m64 args
+    simd_load_sse_or_avx ~mode:Arch.identity_addressing movq_X_r64m64
+      vmovq_X_r64m64 args
   | "caml_sse2_vec128_load_low32" ->
-    simd_load_sse_or_avx ~mode:(Iindexed 0) movd_X_r32m32 vmovd_X_r32m32 args
+    simd_load_sse_or_avx ~mode:Arch.identity_addressing movd_X_r32m32
+      vmovd_X_r32m32 args
   | "caml_sse2_int32_store_uncached" ->
-    simd_store ~mode:(Iindexed 0) movnti_m32_r32 args
+    simd_store ~mode:Arch.identity_addressing movnti_m32_r32 args
   | "caml_sse2_int64_store_uncached" ->
-    simd_store ~mode:(Iindexed 0) movnti_m64_r64 args
+    simd_store ~mode:Arch.identity_addressing movnti_m64_r64 args
   | "caml_sse2_vec128_load_low64_copy_high64" ->
-    simd_load_sse_or_avx ~mode:(Iindexed 0) movlpd_X_m64 vmovlpd_X_X_m64 args
+    simd_load_sse_or_avx ~mode:Arch.identity_addressing movlpd_X_m64
+      vmovlpd_X_X_m64 args
   | "caml_sse2_vec128_load_high64_copy_low64" ->
-    simd_load_sse_or_avx ~mode:(Iindexed 0) movhpd_X_m64 vmovhpd_X_X_m64 args
+    simd_load_sse_or_avx ~mode:Arch.identity_addressing movhpd_X_m64
+      vmovhpd_X_X_m64 args
   | "caml_sse2_vec128_load_zero_low32" ->
-    simd_load_sse_or_avx ~mode:(Iindexed 0) movss_X_m32 vmovss_X_m32 args
+    simd_load_sse_or_avx ~mode:Arch.identity_addressing movss_X_m32 vmovss_X_m32
+      args
   | "caml_sse2_vec128_load_zero_low64" ->
-    simd_load_sse_or_avx ~mode:(Iindexed 0) movsd_X_m64 vmovsd_X_m64 args
+    simd_load_sse_or_avx ~mode:Arch.identity_addressing movsd_X_m64 vmovsd_X_m64
+      args
   | "caml_sse2_vec128_store_low32" ->
-    simd_store_sse_or_avx ~mode:(Iindexed 0) movss_m32_X vmovss_m32_X args
+    simd_store_sse_or_avx ~mode:Arch.identity_addressing movss_m32_X
+      vmovss_m32_X args
   | "caml_sse2_vec128_store_low64" ->
-    simd_store_sse_or_avx ~mode:(Iindexed 0) movsd_m64_X vmovsd_m64_X args
+    simd_store_sse_or_avx ~mode:Arch.identity_addressing movsd_m64_X
+      vmovsd_m64_X args
   | "caml_sse2_vec128_store_mask8" ->
     (* Does not have a mode; base address is always in rdi. *)
     sse_or_avx maskmovdqu vmaskmovdqu args
@@ -650,53 +648,42 @@
   then None
   else
     match op with
-<<<<<<< HEAD
     | "caml_avx_vec256_load_aligned" ->
-      simd_load ~mode:(Iindexed 0) vmovapd_Y_Ym256 args
+      simd_load ~mode:Arch.identity_addressing vmovapd_Y_Ym256 args
     | "caml_avx_vec256_load_unaligned" ->
-      simd_load ~mode:(Iindexed 0) vmovupd_Y_Ym256 args
+      simd_load ~mode:Arch.identity_addressing vmovupd_Y_Ym256 args
     | "caml_avx_vec256_store_aligned" ->
-      simd_store ~mode:(Iindexed 0) vmovapd_m256_Y args
+      simd_store ~mode:Arch.identity_addressing vmovapd_m256_Y args
     | "caml_avx_vec256_store_unaligned" ->
-      simd_store ~mode:(Iindexed 0) vmovupd_m256_Y args
+      simd_store ~mode:Arch.identity_addressing vmovupd_m256_Y args
     | "caml_avx_vec256_load_aligned_uncached" ->
-      simd_load ~mode:(Iindexed 0) vmovntdqa_Y_m256 args
+      simd_load ~mode:Arch.identity_addressing vmovntdqa_Y_m256 args
     | "caml_avx_vec256_store_aligned_uncached" ->
-      simd_store ~mode:(Iindexed 0) vmovntps_m256_Y args
+      simd_store ~mode:Arch.identity_addressing vmovntps_m256_Y args
     | "caml_avx_vec256_load_broadcast128" ->
-      simd_load ~mode:(Iindexed 0) vbroadcastf128 args
+      simd_load ~mode:Arch.identity_addressing vbroadcastf128 args
     | "caml_avx_vec256_load_broadcast64" ->
-      simd_load ~mode:(Iindexed 0) vbroadcastsd_Y_m64 args
+      simd_load ~mode:Arch.identity_addressing vbroadcastsd_Y_m64 args
     | "caml_avx_vec256_load_broadcast32" ->
-      simd_load ~mode:(Iindexed 0) vbroadcastss_Y_m32 args
+      simd_load ~mode:Arch.identity_addressing vbroadcastss_Y_m32 args
     | "caml_avx_vec128_load_broadcast32" ->
-      simd_load ~mode:(Iindexed 0) vbroadcastss_X_m32 args
+      simd_load ~mode:Arch.identity_addressing vbroadcastss_X_m32 args
     | "caml_avx_vec128_load_mask64" ->
-      simd_load ~mode:(Iindexed 0) vmaskmovpd_X_X_m128 args
+      simd_load ~mode:Arch.identity_addressing vmaskmovpd_X_X_m128 args
     | "caml_avx_vec256_load_mask64" ->
-      simd_load ~mode:(Iindexed 0) vmaskmovpd_Y_Y_m256 args
+      simd_load ~mode:Arch.identity_addressing vmaskmovpd_Y_Y_m256 args
     | "caml_avx_vec128_load_mask32" ->
-      simd_load ~mode:(Iindexed 0) vmaskmovps_X_X_m128 args
+      simd_load ~mode:Arch.identity_addressing vmaskmovps_X_X_m128 args
     | "caml_avx_vec256_load_mask32" ->
-      simd_load ~mode:(Iindexed 0) vmaskmovps_Y_Y_m256 args
+      simd_load ~mode:Arch.identity_addressing vmaskmovps_Y_Y_m256 args
     | "caml_avx_vec128_store_mask64" ->
-      simd_store ~mode:(Iindexed 0) vmaskmovpd_m128_X_X args
+      simd_store ~mode:Arch.identity_addressing vmaskmovpd_m128_X_X args
     | "caml_avx_vec256_store_mask64" ->
-      simd_store ~mode:(Iindexed 0) vmaskmovpd_m256_Y_Y args
+      simd_store ~mode:Arch.identity_addressing vmaskmovpd_m256_Y_Y args
     | "caml_avx_vec128_store_mask32" ->
-      simd_store ~mode:(Iindexed 0) vmaskmovps_m128_X_X args
+      simd_store ~mode:Arch.identity_addressing vmaskmovps_m128_X_X args
     | "caml_avx_vec256_store_mask32" ->
-      simd_store ~mode:(Iindexed 0) vmaskmovps_m256_Y_Y args
-=======
-    | "caml_avx_load_aligned" ->
-      simd_load ~mode:Arch.identity_addressing vmovapd_Y_Ym256 args
-    | "caml_avx_load_unaligned" ->
-      simd_load ~mode:Arch.identity_addressing vmovupd_Y_Ym256 args
-    | "caml_avx_store_aligned" ->
-      simd_store ~mode:Arch.identity_addressing vmovapd_m256_Y args
-    | "caml_avx_store_unaligned" ->
-      simd_store ~mode:Arch.identity_addressing vmovupd_m256_Y args
->>>>>>> 7ff023d2
+      simd_store ~mode:Arch.identity_addressing vmaskmovps_m256_Y_Y args
     | "caml_avx_float64x4_add" -> instr vaddpd_Y_Y_Ym256 args
     | "caml_avx_float32x8_add" -> instr vaddps_Y_Y_Ym256 args
     | "caml_avx_float32x8_addsub" -> instr vaddsubps_Y_Y_Ym256 args
