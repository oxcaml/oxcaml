(**************************************************************************)
(*                                                                        *)
(*                                 OCaml                                  *)
(*                                                                        *)
(*             Xavier Leroy, projet Cristal, INRIA Rocquencourt           *)
(*                                                                        *)
(*   Copyright 1996 Institut National de Recherche en Informatique et     *)
(*     en Automatique.                                                    *)
(*                                                                        *)
(*   All rights reserved.  This file is distributed under the terms of    *)
(*   the GNU Lesser General Public License version 2.1, with the          *)
(*   special exception on linking described in the file LICENSE.          *)
(*                                                                        *)
(**************************************************************************)

(* Emission of Intel x86_64 assembly code *)

(* Correctness: carefully consider any use of [Config], [Clflags],
   [Oxcaml_flags] and shared variables. For details, see [asmgen.mli]. *)

[@@@ocaml.warning "+a-40-41-42"]

open! Int_replace_polymorphic_compare
open Arch
open Proc
open Reg
open Operation
open Linear
open Emitaux
open X86_ast_utils
open X86_proc
open X86_dsl
module String = Misc.Stdlib.String
module Simd_instrs = Amd64_simd_instrs

(* [Branch_relaxation] is not used in this file, but is required by emit.ml
   files for certain other targets; the reference here ensures that when
   releases are being prepared the .depend files are correct for all targets. *)
[@@@ocaml.warning "-66"]

open! Branch_relaxation
module D = Asm_targets.Asm_directives
module S = Asm_targets.Asm_symbol
module L = Asm_targets.Asm_label

(* Name of current function *)
let function_name = ref ""

(* Keep the name of the current block section to get back to it after emitting
   data. *)
let current_basic_block_section = ref ""

module I = struct
  include I

  exception Extension_disabled of string

  let () =
    Printexc.register_printer (function
      | Extension_disabled msg -> Some ("extension disabled: " ^ msg)
      | _ -> None)

  let require_vec256 () =
    if not (Arch.Extension.enabled_vec256 ())
    then
      raise
        (Extension_disabled
           (Printf.sprintf
              "found 256-bit register whilst emitting %s, but AVX is not \
               enabled."
              !function_name))

  let require_vec512 () =
    if not (Arch.Extension.enabled_vec512 ())
    then
      raise
        (Extension_disabled
           (Printf.sprintf
              "found 512-bit register whilst emitting %s, but AVX512F is not \
               enabled."
              !function_name))

  let simd (simd : Simd_instrs.instr) args =
    if not (Arch.Extension.enabled_instruction simd)
    then
      raise
        (Extension_disabled
           (Printf.sprintf
              "found '%s' whilst emitting %s, but %s is not enabled."
              simd.mnemonic !function_name
              (Amd64_simd_defs.exts_to_string simd.ext)));
    I.simd simd args
end

(** Turn a Linear label into an assembly label. The section is checked against the
    section tracked by [D] when emitting label definitions. *)
let label_to_asm_label (l : label) ~(section : Asm_targets.Asm_section.t) : L.t
    =
  L.create_int section (Label.to_int l)

(* X86 operands for jumping to the respective label. [emit_asm_label_arg] can be
   used with [L.t] labels and [emit_label_arg] with Linear [label] arguments. *)
let emit_asm_label_arg lbl = sym (L.encode lbl)

let emit_label_arg ~section lbl_str =
  sym (L.encode (label_to_asm_label ~section lbl_str))

(* Override proc.ml *)

let int_reg_name : X86_ast.reg64 array =
  [| RAX; RBX; RDI; RSI; RDX; RCX; R8; R9; R12; R13; R10; R11; RBP |]

let xmm_reg_name = Array.init 16 (fun i -> X86_ast.XMM i)

let ymm_reg_name = Array.init 16 (fun i -> X86_ast.YMM i)

let zmm_reg_name = Array.init 16 (fun i -> X86_ast.ZMM i)

let register_name typ r : X86_ast.arg =
  match (typ : Cmm.machtype_component) with
  | Int | Val | Addr -> Reg64 int_reg_name.(r)
  | Float | Float32 | Vec128 | Valx2 -> Regf xmm_reg_name.(r - 100)
  | Vec256 ->
    I.require_vec256 ();
    Regf ymm_reg_name.(r - 100)
  | Vec512 ->
    I.require_vec512 ();
    Regf zmm_reg_name.(r - 100)

let phys_rax = phys_reg Int 0

let phys_rdx = phys_reg Int 4

let phys_rcx = phys_reg Int 5

let phys_xmm0v () = phys_reg Vec128 100

let file_emitter ~file_num ~file_name =
  D.file ~file_num:(Some file_num) ~file_name

let emit_debug_info ?discriminator dbg =
  emit_debug_info_gen ?discriminator dbg file_emitter D.loc

let emit_debug_info_linear i =
  match i.fdo with
  | None -> emit_debug_info i.dbg
  | Some { discriminator; dbg } -> emit_debug_info ~discriminator dbg

let fp = Config.with_frame_pointers

(* Tradeoff between code size and code speed *)

let fastcode_flag = ref true

(* Layout of the stack frame *)
let stack_offset = ref 0

let num_stack_slots = Stack_class.Tbl.make 0

let prologue_required = ref false

let frame_required = ref false

let contains_calls = ref false

let frame_size () =
  Proc.frame_size ~stack_offset:!stack_offset ~num_stack_slots
    ~contains_calls:!contains_calls

let slot_offset loc stack_class =
  let offset =
    Proc.slot_offset loc ~stack_class ~stack_offset:!stack_offset
      ~fun_contains_calls:!contains_calls ~fun_num_stack_slots:num_stack_slots
  in
  match offset with
  | Bytes_relative_to_stack_pointer n -> n
  | Bytes_relative_to_domainstate_pointer _ ->
    Misc.fatal_errorf "Not a stack slot"

let emit_stack_offset n =
  if n < 0 then I.add (int (-n)) rsp else if n > 0 then I.sub (int n) rsp;
  if n <> 0 then D.cfi_adjust_cfa_offset ~bytes:n;
  stack_offset := !stack_offset + n

let push r =
  I.push r;
  D.cfi_adjust_cfa_offset ~bytes:8;
  stack_offset := !stack_offset + 8

let pop r =
  I.pop r;
  D.cfi_adjust_cfa_offset ~bytes:(-8);
  stack_offset := !stack_offset - 8

(* Symbols *)

let emit_symbol s = S.encode (S.create s)

(* Record symbols used and defined - at the end generate extern for those used
   but not defined *)

let symbols_defined = ref String.Set.empty

let symbols_used = ref String.Set.empty

let add_def_symbol s = symbols_defined := String.Set.add s !symbols_defined

let add_used_symbol s = symbols_used := String.Set.add s !symbols_used

let imp_table = Hashtbl.create 16

let reset_imp_table () = Hashtbl.clear imp_table

let get_imp_symbol s =
  match Hashtbl.find imp_table s with
  | exception Not_found ->
    let imps = "__caml_imp_" ^ s in
    Hashtbl.add imp_table s imps;
    imps
  | imps -> imps

let emit_imp_table ~section () =
  let f s imps =
    D.define_symbol_label ~section (S.create imps);
    D.symbol (S.create s)
  in
  D.data ();
  D.comment "relocation table start";
  D.align ~fill_x86_bin_emitter:Zero ~bytes:8;
  Hashtbl.iter f imp_table;
  D.comment "relocation table end"

let mem__imp s =
  let imp_s = get_imp_symbol s in
  mem64_rip QWORD (emit_symbol imp_s)

(* Output a label *)

let label_name lbl =
  if is_macosx system || is_win64 system then "L" ^ lbl else ".L" ^ lbl

let rel_plt (s : Cmm.symbol) =
  match (s.sym_global : Cmm.is_global) with
  | Local -> sym (label_name (emit_symbol s.sym_name))
  | Global ->
    if windows && !Clflags.dlcode
    then mem__imp s.sym_name
    else
      let s = emit_symbol s.sym_name in
      sym (if use_plt then s ^ "@PLT" else s)

let emit_call s = I.call (rel_plt s)

let emit_jump s = I.jmp (rel_plt s)

let domain_field f = mem64 QWORD (Domainstate.idx_of_field f * 8) R14

let emit_cmm_symbol (s : Cmm.symbol) =
  let sym = S.create s.sym_name in
  match (s.sym_global : Cmm.is_global) with
  | Global -> `Symbol sym
  (* This label is special in that it is not of the form "Lnumber". Instead, we
     take the symbol, encode it, and turn the resulting string into a label. The
     label will still be prefixed by ".L"/"L" when emitting. *)
  (* CR sspies: Improve the handling of these local symbols in the rest of the
     emission code. *)
  | Local -> `Label (L.create_label_for_local_symbol Text sym)

let emit_cmm_symbol_str (s : Cmm.symbol) =
  match emit_cmm_symbol s with
  | `Symbol s -> S.encode s
  | `Label l -> L.encode l

let load_symbol_addr (s : Cmm.symbol) arg =
  match (s.sym_global : Cmm.is_global) with
  | Local -> I.lea (mem64_rip NONE (label_name (emit_symbol s.sym_name))) arg
  | Global ->
    if !Clflags.dlcode
    then
      if windows
      then
        (* I.mov (mem__imp s) arg (\* mov __caml_imp_foo(%rip), ... *\) *)
        I.mov (sym (emit_symbol s.sym_name)) arg (* movabsq $foo, ... *)
      else I.mov (mem64_rip QWORD (emit_symbol s.sym_name ^ "@GOTPCREL")) arg
    else if !Clflags.pic_code
    then I.lea (mem64_rip NONE (emit_symbol s.sym_name)) arg
    else I.mov (sym (emit_symbol s.sym_name)) arg

(* Output .text section directive, or named .text.caml.<name> if enabled and
   supported on the target system. *)

let emit_named_text_section ?(suffix = "") func_name =
  (* CR-someday ksvetlitski: In the future we should consider extending this to
     also place other known-cold functions in a separate section (specifically
     [.text.unlikely.caml]). This would necessitate adding a new constructor to
     [Cfg.codegen_option], and at that point we could add a constructor for
     module-entry-functions too so that we don't have to inspect [func_name]
     like we do now. *)
  if !Oxcaml_flags.module_entry_functions_section
     && String.ends_with func_name ~suffix:"__entry"
  then (
    match[@ocaml.warning "-4"] system with
    | S_macosx
    (* Names of section segments in macosx are restricted to 16 characters, but
       function names are often longer, especially anonymous functions. *)
    | S_win64 | S_mingw64
    | S_cygwin
      (* Win systems provide named text sections, but configure on these systems
         does not support function sections. *) ->
      assert false
    | _ ->
      D.switch_to_section_raw ~names:[".text.startup.caml"] ~flags:(Some "ax")
        ~args:["@progbits"] ~is_delayed:false;
      (* Warning: We set the internal section ref to Text here, because it
         currently does not supported named text sections. In the rest of this
         file, we pretend the section is called Text rather than the function
         specific text section. *)
      (* CR sspies: Add proper support for named text sections. *)
      D.unsafe_set_internal_section_ref Text)
  else if !Clflags.function_sections || !Oxcaml_flags.basic_block_sections
  then (
    match[@ocaml.warning "-4"] system with
    | S_macosx
    (* Names of section segments in macosx are restricted to 16 characters, but
       function names are often longer, especially anonymous functions. *)
    | S_win64 | S_mingw64
    | S_cygwin
      (* Win systems provide named text sections, but configure on these systems
         does not support function sections. *) ->
      assert false
    | _ ->
      D.switch_to_section_raw
        ~names:[Printf.sprintf ".text.caml.%s%s" (emit_symbol func_name) suffix]
        ~flags:(Some "ax") ~args:["@progbits"] ~is_delayed:false;
      (* Warning: We set the internal section ref to Text here, because it
         currently does not supported named text sections. In the rest of this
         file, we pretend the section is called Text rather than the function
         specific text section. *)
      (* CR sspies: Add proper support for named text sections. *)
      D.unsafe_set_internal_section_ref Text)
  else D.text ()

let emit_function_or_basic_block_section_name () =
  let suffix =
    if String.length !current_basic_block_section = 0
    then ""
    else "." ^ !current_basic_block_section
  in
  emit_named_text_section !function_name ~suffix

let emit_Llabel fallthrough lbl section_name =
  (if !Oxcaml_flags.basic_block_sections
  then
    match section_name with
    | Some name ->
      if not (String.equal name !current_basic_block_section)
      then (
        current_basic_block_section := name;
        D.cfi_endproc ();
        emit_function_or_basic_block_section_name ();
        D.cfi_startproc ())
    | None -> ());
  if (not fallthrough) && !fastcode_flag
  then D.align ~fill_x86_bin_emitter:Nop ~bytes:4;
  D.define_label lbl

(* Output a pseudo-register *)

let x86_data_type_for_stack_slot : Cmm.machtype_component -> X86_ast.data_type =
  function
  | Float -> REAL8
  | Vec128 -> VEC128
  | Vec256 ->
    I.require_vec256 ();
    VEC256
  | Vec512 ->
    I.require_vec512 ();
    VEC512
  | Valx2 -> VEC128
  | Int | Addr | Val -> QWORD
  | Float32 -> REAL4

let reg : Reg.t -> X86_ast.arg =
 fun reg ->
  match reg with
  | { loc = Reg.Reg r; typ = ty; _ } -> register_name ty r
  | { loc = Stack (Domainstate n); typ = ty; _ } ->
    let ofs = n + (Domainstate.(idx_of_field Domain_extra_params) * 8) in
    mem64 (x86_data_type_for_stack_slot ty) ofs R14
  | { loc = Stack ((Reg.Local _ | Incoming _ | Outgoing _) as s); typ = ty; _ }
    as r ->
    let ofs = slot_offset s (Stack_class.of_machtype r.typ) in
    mem64 (x86_data_type_for_stack_slot ty) ofs RSP
  | { loc = Unknown; _ } -> assert false

let reg64 = function
  | { loc = Reg.Reg r; _ } -> int_reg_name.(r)
  | { loc = Stack _ | Unknown; _ } -> assert false

let res i n = reg i.res.(n)

let arg i n = reg i.arg.(n)

(* Output a reference to the lower 8, 16 or 32 bits of a register *)

let reg_low_8_name = Array.map (fun r -> X86_ast.Reg8L r) int_reg_name

let reg_low_16_name = Array.map (fun r -> X86_ast.Reg16 r) int_reg_name

let reg_low_32_name = Array.map (fun r -> X86_ast.Reg32 r) int_reg_name

let emit_subreg tbl typ r =
  match r.loc with
  | Reg.Reg r when r < 13 -> tbl.(r)
  | Stack s -> mem64 typ (slot_offset s (Stack_class.of_machtype r.Reg.typ)) RSP
  | Reg _ | Unknown -> assert false

let arg8 i n = emit_subreg reg_low_8_name BYTE i.arg.(n)

let arg16 i n = emit_subreg reg_low_16_name WORD i.arg.(n)

let arg32 i n = emit_subreg reg_low_32_name DWORD i.arg.(n)

let arg64 i n = reg64 i.arg.(n)

let res8 i n = emit_subreg reg_low_8_name BYTE i.res.(n)

let res16 i n = emit_subreg reg_low_16_name WORD i.res.(n)

let res32 i n = emit_subreg reg_low_32_name DWORD i.res.(n)

let narrow_to_xmm : X86_ast.arg -> X86_ast.arg = function
  | Regf (YMM r | ZMM r) -> Regf (XMM r)
  | ( Imm _ | Sym _ | Reg8L _ | Reg8H _ | Reg16 _ | Reg32 _ | Reg64 _
    | Regf (XMM _)
    | Mem _ | Mem64_RIP _ ) as res ->
    res

let argX i n = narrow_to_xmm (reg i.arg.(n))

let resX i n = narrow_to_xmm (reg i.res.(n))

(* Output an addressing mode *)

let addressing addr typ i n =
  match addr with
  | Ibased (sym_name, sym_global, ofs) ->
    add_used_symbol sym_name;
    let sym_global : Cmm.is_global =
      match sym_global with Global -> Global | Local -> Local
    in
    mem64_rip typ (emit_cmm_symbol_str { sym_name; sym_global }) ~ofs
  | Iindexed d -> mem64 typ d (arg64 i n)
  | Iindexed2 d -> mem64 typ ~base:(arg64 i n) d (arg64 i (n + 1))
  | Iscaled (2, d) -> mem64 typ ~base:(arg64 i n) d (arg64 i n)
  | Iscaled (scale, d) -> mem64 typ ~scale d (arg64 i n)
  | Iindexed2scaled (scale, d) ->
    mem64 typ ~scale ~base:(arg64 i n) d (arg64 i (n + 1))

(* Record live pointers at call points -- see Emitaux *)

type save_simd_regs = Reg_class.save_simd_regs =
  | Save_xmm
  | Save_ymm
  | Save_zmm

let must_save_simd_regs live =
  let v256, v512 = ref false, ref false in
  Reg.Set.iter
    (fun r ->
      if not (Reg.is_reg r)
      then ()
      else
        match r.typ with
        | Vec256 -> v256 := true
        | Vec512 -> v512 := true
        | Val | Addr | Int | Float | Vec128 | Float32 | Valx2 -> ())
    live;
  if !v512
  then (
    I.require_vec512 ();
    Save_zmm)
  else if !v256
  then (
    I.require_vec256 ();
    Save_ymm)
  else Save_xmm

(* CR sspies: Consider whether more of [record_frame_label] can be shared with
   the Arm backend. *)

let record_frame_label live dbg =
  let lbl = Cmm.new_label () in
  let live_offset = ref [] in
  let simd = must_save_simd_regs live in
  Reg.Set.iter
    (fun (r : Reg.t) ->
      match r with
      | { typ = Val; loc = Reg r; _ } ->
        assert (Reg_class.gc_regs_offset ~simd Val r = r);
        live_offset := ((r lsl 1) + 1) :: !live_offset
      | { typ = Val; loc = Stack s; _ } as reg ->
        live_offset
          := slot_offset s (Stack_class.of_machtype reg.typ) :: !live_offset
      | { typ = Valx2; loc = Reg r; _ } ->
        let n = Reg_class.gc_regs_offset ~simd Valx2 r in
        let encode n = (n lsl 1) + 1 in
        live_offset := encode n :: encode (n + 1) :: !live_offset
      | { typ = Valx2; loc = Stack s; _ } as reg ->
        let n = slot_offset s (Stack_class.of_machtype reg.typ) in
        live_offset := n :: (n + Arch.size_addr) :: !live_offset
      | { typ = Addr; _ } as r ->
        Misc.fatal_errorf "bad GC root %a" Printreg.reg r
      | { typ = Val | Valx2; loc = Unknown; _ } as r ->
        Misc.fatal_errorf "Unknown location %a" Printreg.reg r
      | { typ = Int | Float | Float32 | Vec128 | Vec256 | Vec512; _ } -> ())
    live;
  (* CR sspies: Consider changing [record_frame_descr] to [Asm_label.t] instead
     of Linear labels. *)
  record_frame_descr ~label:lbl ~frame_size:(frame_size ())
    ~live_offset:!live_offset dbg;
  label_to_asm_label ~section:Text lbl

let record_frame live dbg =
  let lbl = record_frame_label live dbg in
  D.define_label lbl

(* Record calls to the GC -- we've moved them out of the way *)

type gc_call =
  { gc_lbl : L.t; (* Entry label *)
    gc_return_lbl : L.t; (* Where to branch after GC *)
    gc_frame : L.t; (* Label of frame descriptor *)
    gc_dbg : Debuginfo.t; (* Location of the original instruction *)
    gc_save_simd : save_simd_regs (* Whether we need to save SIMD regs. *)
  }

let call_gc_sites = ref ([] : gc_call list)

let call_gc_local_sym : Cmm.symbol =
  { sym_name = "caml_call_gc_"; sym_global = Local }

let call_gc_local_sym_avx : Cmm.symbol =
  { sym_name = "caml_call_gc_avx_"; sym_global = Local }

let call_gc_local_sym_avx512 : Cmm.symbol =
  { sym_name = "caml_call_gc_avx512_"; sym_global = Local }

let emit_call_gc gc =
  D.define_label gc.gc_lbl;
  emit_debug_info gc.gc_dbg;
  (match gc.gc_save_simd with
  | Save_xmm -> emit_call call_gc_local_sym
  | Save_ymm -> emit_call call_gc_local_sym_avx
  | Save_zmm -> emit_call call_gc_local_sym_avx512);
  D.define_label gc.gc_frame;
  I.jmp (emit_asm_label_arg gc.gc_return_lbl)

(* Record calls to local stack reallocation *)

type local_realloc_call =
  { lr_lbl : L.t;
    lr_return_lbl : L.t;
    lr_dbg : Debuginfo.t;
    lr_save_simd : save_simd_regs
  }

let local_realloc_sites = ref ([] : local_realloc_call list)

let emit_local_realloc lr =
  D.define_label lr.lr_lbl;
  emit_debug_info lr.lr_dbg;
  (match lr.lr_save_simd with
  | Save_xmm -> emit_call (Cmm.global_symbol "caml_call_local_realloc")
  | Save_ymm -> emit_call (Cmm.global_symbol "caml_call_local_realloc_avx")
  | Save_zmm -> emit_call (Cmm.global_symbol "caml_call_local_realloc_avx512"));
  I.jmp (emit_asm_label_arg lr.lr_return_lbl)

(* Record calls to caml_ml_array_bound_error and caml_ml_array_align_error. In
   -g mode we maintain one call per bound check site. Without -g, we can share a
   single call. *)

type safety_check =
  | Bound_check
  | Align_check

type safety_check_failure =
  { sc_lbl : L.t; (* Entry label *)
    sc_frame : L.t; (* Label of frame descriptor *)
    sc_dbg : Debuginfo.t (* As for [gc_call]. *)
  }

type safety_check_sites =
  { mutable sc_sites : safety_check_failure list;
    mutable sc_call : L.t option
  }

let bound_checks = { sc_sites = []; sc_call = None }

let align_checks = { sc_sites = []; sc_call = None }

let emit_call_safety_error kind sc =
  D.define_label sc.sc_lbl;
  emit_debug_info sc.sc_dbg;
  (match kind with
  | Bound_check -> emit_call (Cmm.global_symbol "caml_ml_array_bound_error")
  | Align_check -> emit_call (Cmm.global_symbol "caml_ml_array_align_error"));
  D.define_label sc.sc_frame

let clear_safety_checks () =
  bound_checks.sc_sites <- [];
  bound_checks.sc_call <- None;
  align_checks.sc_sites <- [];
  align_checks.sc_call <- None

let emit_call_safety_errors () =
  List.iter (emit_call_safety_error Bound_check) bound_checks.sc_sites;
  (match bound_checks.sc_call with
  | None -> ()
  | Some sc_call ->
    D.define_label sc_call;
    emit_call (Cmm.global_symbol "caml_ml_array_bound_error"));
  List.iter (emit_call_safety_error Align_check) align_checks.sc_sites;
  match align_checks.sc_call with
  | None -> ()
  | Some sc_call ->
    D.define_label sc_call;
    emit_call (Cmm.global_symbol "caml_ml_array_align_error")

(* Stack reallocation *)
type stack_realloc =
  { sc_label : L.t; (* Label of the reallocation code. *)
    sc_return : L.t; (* Label to return to after reallocation. *)
    sc_size_in_bytes : int; (* Size for reallocation. *)
    sc_save_simd : save_simd_regs (* Whether we need to save SIMD regs. *)
  }

let stack_realloc = ref ([] : stack_realloc list)

let clear_stack_realloc () = stack_realloc := []

let emit_stack_realloc () =
  List.iter
    (fun { sc_label; sc_return; sc_size_in_bytes; sc_save_simd } ->
      D.define_label sc_label;
      (* Pass the desired frame size on the stack, since all of the
         argument-passing registers may be in use. Also serves to align the
         stack properly before the call *)
      I.push (int (Config.stack_threshold + (sc_size_in_bytes / 8)));
      D.cfi_adjust_cfa_offset ~bytes:8;
      (* measured in words *)
      (match sc_save_simd with
      | Save_xmm -> emit_call (Cmm.global_symbol "caml_call_realloc_stack")
      | Save_ymm -> emit_call (Cmm.global_symbol "caml_call_realloc_stack_avx")
      | Save_zmm ->
        emit_call (Cmm.global_symbol "caml_call_realloc_stack_avx512"));
      I.add (int 8) rsp;
      D.cfi_adjust_cfa_offset ~bytes:(-8);
      I.jmp (emit_asm_label_arg sc_return))
    !stack_realloc

let emit_stack_check ~size_in_bytes ~save_registers ~save_simd =
  let overflow = L.create Text and ret = L.create Text in
  let threshold_offset =
    (Domainstate.stack_ctx_words * 8) + Stack_check.stack_threshold_size
  in
  if save_registers then I.push r10;
  I.lea (mem64 NONE (-(size_in_bytes + threshold_offset)) RSP) r10;
  I.cmp (domain_field Domainstate.Domain_current_stack) r10;
  if save_registers then I.pop r10;
  I.jb (emit_asm_label_arg overflow);
  D.define_label ret;
  stack_realloc
    := { sc_label = overflow;
         sc_return = ret;
         sc_size_in_bytes = size_in_bytes;
         sc_save_simd = save_simd
       }
       :: !stack_realloc

(* Record jump tables *)
type jump_table =
  { table_lbl : L.t;
    elems : Linear.label array
  }

let jump_tables = ref ([] : jump_table list)

let emit_jump_table t =
  D.define_label t.table_lbl;
  for i = 0 to Array.length t.elems - 1 do
    let upper = label_to_asm_label ~section:Text t.elems.(i) in
    D.between_labels_32_bit ~upper ~lower:t.table_lbl ()
  done

let emit_jump_tables () =
  D.align ~fill_x86_bin_emitter:Zero ~bytes:4;
  List.iter emit_jump_table !jump_tables;
  jump_tables := []

(* Names for instructions *)

let sse_or_avx sse vex src dst =
  if Arch.Extension.enabled AVX
  then I.simd vex [| src; dst |]
  else I.simd sse [| src; dst |]

let sse_or_avx3 sse vex src1 src2 dst =
  if Arch.Extension.enabled AVX
  then I.simd vex [| src2; src1; dst |]
  else (
    assert (equal_arg src1 dst);
    I.simd sse [| src2; dst |])

let sse_or_avx_dst sse vex src dst =
  if Arch.Extension.enabled AVX
  then I.simd vex [| src; dst; dst |]
  else I.simd sse [| src; dst |]

let cmp_sse_or_avx sse vex cond src1 src2 dst =
  if Arch.Extension.enabled AVX
  then I.simd vex [| imm_of_float_condition cond; src1; src2; dst |]
  else I.simd sse [| imm_of_float_condition cond; src1; src2 |]

let instr_for_intop = function
  | Iadd -> I.add
  | Isub -> I.sub
  | Imul -> fun arg1 arg2 -> I.imul arg1 (Some arg2)
  | Iand -> I.and_
  | Ior -> I.or_
  | Ixor -> I.xor
  | Ilsl -> I.sal
  | Ilsr -> I.shr
  | Iasr -> I.sar
  | Idiv | Imod | Ipopcnt | Imulh _ | Iclz _ | Ictz _ | Icomp _ -> assert false

let instr_for_floatop (width : Cmm.float_width) op =
  let open Simd_instrs in
  match width, op with
  | Float64, Iaddf -> sse_or_avx3 addsd vaddsd
  | Float64, Isubf -> sse_or_avx3 subsd vsubsd
  | Float64, Imulf -> sse_or_avx3 mulsd vmulsd
  | Float64, Idivf -> sse_or_avx3 divsd vdivsd
  | Float32, Iaddf -> sse_or_avx3 addss vaddss
  | Float32, Isubf -> sse_or_avx3 subss vsubss
  | Float32, Imulf -> sse_or_avx3 mulss vmulss
  | Float32, Idivf -> sse_or_avx3 divss vdivss
  | (Float32 | Float64), (Inegf | Iabsf | Icompf _) -> assert false

let instr_for_floatarithmem (width : Cmm.float_width) op =
  let open Simd_instrs in
  match width, op with
  | Float64, Ifloatadd -> sse_or_avx3 addsd vaddsd
  | Float64, Ifloatsub -> sse_or_avx3 subsd vsubsd
  | Float64, Ifloatmul -> sse_or_avx3 mulsd vmulsd
  | Float64, Ifloatdiv -> sse_or_avx3 divsd vdivsd
  | Float32, Ifloatadd -> sse_or_avx3 addss vaddss
  | Float32, Ifloatsub -> sse_or_avx3 subss vsubss
  | Float32, Ifloatmul -> sse_or_avx3 mulss vmulss
  | Float32, Ifloatdiv -> sse_or_avx3 divss vdivss

let cond : Operation.integer_comparison -> X86_ast.condition = function
  | Isigned Ceq -> E
  | Isigned Cne -> NE
  | Isigned Cle -> LE
  | Isigned Cgt -> G
  | Isigned Clt -> L
  | Isigned Cge -> GE
  | Iunsigned Ceq -> E
  | Iunsigned Cne -> NE
  | Iunsigned Cle -> BE
  | Iunsigned Cgt -> A
  | Iunsigned Clt -> B
  | Iunsigned Cge -> AE

(* Output an = 0 or <> 0 test. *)

let output_test_zero arg =
  match arg.loc with
  | Reg.Reg _ -> I.test (reg arg) (reg arg)
  | Stack _ -> I.cmp (int 0) (reg arg)
  | Unknown ->
    Misc.fatal_errorf "Emit.output_test_zero: arg location unknown: %a"
      Printreg.reg arg

(* Output a floating-point compare and branch *)

let emit_float_test (width : Cmm.float_width) (cmp : Cmm.float_comparison) i
    ~(taken : X86_ast.condition -> unit) =
  (*= Effect of comisd on flags and conditional branches:
                     ZF PF CF  cond. branches taken
        unordered     1  1  1  je, jb, jbe, jp
        >             0  0  0  jne, jae, ja
        <             0  0  1  jne, jbe, jb
        =             1  0  0  je, jae, jbe.
     If FP traps are on (they are off by default),
     comisd traps on QNaN and SNaN but ucomisd traps on SNaN only.
  *)
  let open Simd_instrs in
  let ucomi, comi =
    match width with
    | Float64 -> sse_or_avx ucomisd vucomisd, sse_or_avx comisd vcomisd
    | Float32 -> sse_or_avx ucomiss vucomiss, sse_or_avx comiss vcomiss
  in
  match cmp with
  | CFeq when equal_arg (arg i 1) (arg i 0) ->
    ucomi (arg i 1) (arg i 0);
    taken NP
  | CFeq ->
    let next = L.create Text in
    ucomi (arg i 1) (arg i 0);
    I.jp (emit_asm_label_arg next);
    (* skip if unordered *)
    taken E;
    (* branch taken if x=y *)
    D.define_label next
  | CFneq when equal_arg (arg i 1) (arg i 0) ->
    ucomi (arg i 1) (arg i 0);
    taken P
  | CFneq ->
    ucomi (arg i 1) (arg i 0);
    taken P;
    (* branch taken if unordered *)
    taken NE (* branch taken if x<y or x>y *)
  | CFlt ->
    comi (arg i 0) (arg i 1);
    taken A (* branch taken if y>x i.e. x<y *)
  | CFnlt ->
    comi (arg i 0) (arg i 1);
    taken BE (* taken if unordered or y<=x i.e. !(x<y) *)
  | CFle ->
    comi (arg i 0) (arg i 1);
    (* swap compare *)
    taken AE (* branch taken if y>=x i.e. x<=y *)
  | CFnle ->
    comi (arg i 0) (arg i 1);
    (* swap compare *)
    taken B (* taken if unordered or y<x i.e. !(x<=y) *)
  | CFgt ->
    comi (arg i 1) (arg i 0);
    taken A (* branch taken if x>y *)
  | CFngt ->
    comi (arg i 1) (arg i 0);
    taken BE (* taken if unordered or x<=y i.e. !(x>y) *)
  | CFge ->
    comi (arg i 1) (arg i 0);
    (* swap compare *)
    taken AE (* branch taken if x>=y *)
  | CFnge ->
    comi (arg i 1) (arg i 0);
    (* swap compare *)
    taken B (* taken if unordered or x<y i.e. !(x>=y) *)

let emit_test i ~(taken : X86_ast.condition -> unit) = function
  | Itruetest ->
    output_test_zero i.arg.(0);
    taken NE
  | Ifalsetest ->
    output_test_zero i.arg.(0);
    taken E
  | Iinttest cmp ->
    I.cmp (arg i 1) (arg i 0);
    taken (cond cmp)
  | Iinttest_imm
      (((Isigned Ceq | Isigned Cne | Iunsigned Ceq | Iunsigned Cne) as cmp), 0)
    ->
    output_test_zero i.arg.(0);
    taken (cond cmp)
  | Iinttest_imm
      ( (( Isigned (Ceq | Cne | Clt | Cgt | Cle | Cge)
         | Iunsigned (Ceq | Cne | Clt | Cgt | Cle | Cge) ) as cmp),
        n ) ->
    I.cmp (int n) (arg i 0);
    taken (cond cmp)
  | Ifloattest (width, cmp) -> emit_float_test width cmp i ~taken
  | Ioddtest ->
    I.test (int 1) (arg8 i 0);
    taken NE
  | Ieventest ->
    I.test (int 1) (arg8 i 0);
    taken E

(* Deallocate the stack frame before a return or tail call *)

let output_epilogue f =
  if !frame_required
  then (
    let n = frame_size () - 8 - if fp then 8 else 0 in
    if n <> 0
    then (
      I.add (int n) rsp;
      D.cfi_adjust_cfa_offset ~bytes:(-n));
    if fp then I.pop rbp;
    f ();
    (* reset CFA back cause function body may continue *)
    if n <> 0 then D.cfi_adjust_cfa_offset ~bytes:n)
  else f ()

(* Floating-point constants *)

let float_constants = ref ([] : (int64 * L.t) list)

let add_float_constant cst =
  try List.assoc cst !float_constants
  with Not_found ->
    let lbl = L.create Eight_byte_literals in
    float_constants := (cst, lbl) :: !float_constants;
    lbl

let emit_float_constant f lbl =
  D.define_label lbl;
  D.float64_from_bits f

(* Vector constants *)

let vec128_constants = ref ([] : (Cmm.vec128_bits * L.t) list)

let vec256_constants = ref ([] : (Cmm.vec256_bits * L.t) list)

let vec512_constants = ref ([] : (Cmm.vec512_bits * L.t) list)

let add_vec128_constant bits =
  try List.assoc bits !vec128_constants
  with Not_found ->
    let lbl = L.create Sixteen_byte_literals in
    vec128_constants := (bits, lbl) :: !vec128_constants;
    lbl

let add_vec256_constant bits =
  try List.assoc bits !vec256_constants
  with Not_found ->
    let lbl = L.create Thirtytwo_byte_literals in
    vec256_constants := (bits, lbl) :: !vec256_constants;
    lbl

let add_vec512_constant bits =
  try List.assoc bits !vec512_constants
  with Not_found ->
    let lbl = L.create Sixtyfour_byte_literals in
    vec512_constants := (bits, lbl) :: !vec512_constants;
    lbl

let emit_vec128_constant ({ word0; word1 } : Cmm.vec128_bits) lbl =
  (* SIMD vectors respect little-endian byte order *)
  D.define_label lbl;
  D.float64_from_bits word0;
  D.float64_from_bits word1

let emit_vec256_constant ({ word0; word1; word2; word3 } : Cmm.vec256_bits) lbl
    =
  (* SIMD vectors respect little-endian byte order *)
  D.define_label lbl;
  D.float64_from_bits word0;
  D.float64_from_bits word1;
  D.float64_from_bits word2;
  D.float64_from_bits word3

let emit_vec512_constant
    ({ word0; word1; word2; word3; word4; word5; word6; word7 } :
      Cmm.vec512_bits) lbl =
  (* SIMD vectors respect little-endian byte order *)
  D.define_label lbl;
  D.float64_from_bits word0;
  D.float64_from_bits word1;
  D.float64_from_bits word2;
  D.float64_from_bits word3;
  D.float64_from_bits word4;
  D.float64_from_bits word5;
  D.float64_from_bits word6;
  D.float64_from_bits word7

let global_maybe_protected (sym : S.t) =
  D.global sym;
  if !Oxcaml_flags.symbol_visibility_protected
  then
    (* CR sspies: This match should probably moved into asm directives. Check
       what Arm does. *)
    match system with
    | S_macosx | S_win32 | S_win64 | S_mingw64 | S_cygwin | S_mingw | S_unknown
      ->
      ()
    | S_gnu | S_solaris | S_linux_elf | S_bsd_elf | S_beos | S_linux | S_freebsd
    | S_netbsd | S_openbsd ->
      (* Global symbols can be marked as being protected. Unlike in C we don't
         want them to be preempted as we're doing a lot of cross module
         inlining. *)
      D.protected sym

(* CR sspies: The naming of these functions is confusing. *)
let emit_global_label_for_symbol ~section lbl =
  add_def_symbol lbl;
  let lbl = S.create lbl in
  global_maybe_protected lbl;
  D.define_symbol_label ~section lbl

let emit_global_label ~section s =
  let lbl = Cmm_helpers.make_symbol s in
  emit_global_label_for_symbol ~section lbl

let movd src dst =
  let open Simd_instrs in
  match Arch.Extension.enabled AVX, is_regf src with
  | false, false -> I.simd movd_X_r32m32 [| src; dst |]
  | false, true -> I.simd movd_r32m32_X [| src; dst |]
  | true, false -> I.simd vmovd_X_r32m32 [| src; dst |]
  | true, true -> I.simd vmovd_r32m32_X [| src; dst |]

let movq src dst =
  let open Simd_instrs in
  match Arch.Extension.enabled AVX, is_regf src with
  | false, false -> I.simd movq_X_r64m64 [| src; dst |]
  | false, true -> I.simd movq_r64m64_X [| src; dst |]
  | true, false -> I.simd vmovq_X_r64m64 [| src; dst |]
  | true, true -> I.simd vmovq_r64m64_X [| src; dst |]

let movss src dst =
  let open Simd_instrs in
  match Arch.Extension.enabled AVX, is_mem src, is_mem dst with
  | _, true, true -> assert false
  | false, false, _ -> I.simd movss_Xm32_X [| src; dst |]
  | false, true, _ -> I.simd movss_X_m32 [| src; dst |]
  | true, false, false -> I.simd vmovss_X_X_X [| src; dst; dst |]
  | true, false, true -> I.simd vmovss_m32_X [| src; dst |]
  | true, true, false -> I.simd vmovss_X_m32 [| src; dst |]

let movsd src dst =
  let open Simd_instrs in
  match Arch.Extension.enabled AVX, is_mem src, is_mem dst with
  | _, true, true -> assert false
  | false, false, _ -> I.simd movsd_Xm64_X [| src; dst |]
  | false, true, _ -> I.simd movsd_X_m64 [| src; dst |]
  | true, false, false -> I.simd vmovsd_X_X_X [| src; dst; dst |]
  | true, false, true -> I.simd vmovsd_m64_X [| src; dst |]
  | true, true, false -> I.simd vmovsd_X_m64 [| src; dst |]

let movpd ~unaligned src dst =
  let open Simd_instrs in
  match Arch.Extension.enabled AVX, is_mem src, unaligned with
  | false, true, false -> I.simd movapd_X_Xm128 [| src; dst |]
  | false, true, true -> I.simd movupd_X_Xm128 [| src; dst |]
  | false, false, false -> I.simd movapd_Xm128_X [| src; dst |]
  | false, false, true -> I.simd movupd_Xm128_X [| src; dst |]
  | true, false, false -> I.simd vmovupd_Xm128_X [| src; dst |]
  | true, false, true -> I.simd vmovupd_Xm128_X [| src; dst |]
  | true, true, false -> I.simd vmovupd_X_Xm128 [| src; dst |]
  | true, true, true -> I.simd vmovupd_X_Xm128 [| src; dst |]

let move (src : Reg.t) (dst : Reg.t) =
  let open Simd_instrs in
  let distinct = not (Reg.same_loc src dst) in
  match src.typ, src.loc, dst.typ, dst.loc with
  | _, Stack _, _, Stack _ ->
    Misc.fatal_errorf "Illegal move between registers (%a to %a)\n" Printreg.reg
      src Printreg.reg dst
  | Float, Reg _, Float, Reg _
  | Float32, Reg _, Float32, Reg _
  | (Vec128 | Valx2), (Reg _ | Stack _), (Vec128 | Valx2), (Reg _ | Stack _) ->
    (* Vec128 stack slots are aligned, domainstate slots are not. *)
    let unaligned = Reg.is_domainstate src || Reg.is_domainstate dst in
    if distinct then movpd ~unaligned (reg src) (reg dst)
  | Vec256, Reg _, Vec256, (Reg _ | Stack _) ->
    (* CR-soon mslater: align vec256/512 stack slots *)
    if distinct then I.simd vmovupd_Ym256_Y [| reg src; reg dst |]
  | Vec256, Stack _, Vec256, Reg _ ->
    (* CR-soon mslater: align vec256/512 stack slots *)
    if distinct then I.simd vmovupd_Y_Ym256 [| reg src; reg dst |]
  | Vec512, _, Vec512, _ ->
    (* CR-soon mslater: avx512 *)
    Misc.fatal_error "avx512 instructions not yet implemented"
  | Float, (Reg _ | Stack _), Float, (Reg _ | Stack _) ->
    if distinct then movsd (reg src) (reg dst)
  | Float32, (Reg _ | Stack _), Float32, (Reg _ | Stack _) ->
    if distinct then movss (reg src) (reg dst)
  | (Int | Val | Addr), (Reg _ | Stack _), (Int | Val | Addr), (Reg _ | Stack _)
    ->
    if distinct then I.mov (reg src) (reg dst)
  | _, Unknown, _, (Reg _ | Stack _ | Unknown)
  | _, (Reg _ | Stack _), _, Unknown ->
    Misc.fatal_errorf
      "Illegal move with an unknown register location (%a to %a)\n" Printreg.reg
      src Printreg.reg dst
  | ( (Float | Float32 | Vec128 | Vec256 | Vec512 | Int | Val | Addr | Valx2),
      (Reg _ | Stack _),
      _,
      _ ) ->
    Misc.fatal_errorf
      "Illegal move between registers of differing types (%a to %a)\n"
      Printreg.reg src Printreg.reg dst

let stack_to_stack_move (src : Reg.t) (dst : Reg.t) =
  assert (Cmm.equal_machtype_component src.typ dst.typ);
  if not (Reg.equal_location src.loc dst.loc)
  then
    match src.typ with
    | Int | Val ->
      (* Not calling move because r15 is not in int_reg_name. *)
      I.mov (reg src) r15;
      I.mov r15 (reg dst)
    | Float | Addr | Vec128 | Vec256 | Vec512 | Valx2 | Float32 ->
      Misc.fatal_errorf
        "Unexpected register type for stack to stack move: from %a to %a\n"
        Printreg.reg src Printreg.reg dst

let move_allowing_stack_to_stack src dst =
  match Reg.is_stack src, Reg.is_stack dst with
  | true, true -> stack_to_stack_move src dst
  | _ -> move src dst

(* Entry point for tail recursive calls *)
let tailrec_entry_point = ref None

(* Emit tracing probes *)

type probe =
  { stack_offset : int;
    num_stack_slots : int Stack_class.Tbl.t;
    (* Record frame info held in the corresponding mutable variables. *)
    probe_label : label;
    (* Probe site, recorded in .note.stapsdt section for enabling and disabling
       the probes *)
    probe_insn : Linear.instruction
        (* Iprobe instruction, recorded at probe site and used for emitting the
           notes and the wrapper code at the end of the compilation unit. *)
  }

let probe_handler_wrapper_name probe_label =
  let w = Printf.sprintf "probe_wrapper_%s" (Label.to_string probe_label) in
  Cmm_helpers.make_symbol w |> S.create

let probes = ref []

let probe_semaphores = ref String.Map.empty

let stapsdt_base_emitted = ref false

let reset_probes () =
  probes := [];
  probe_semaphores := String.Map.empty

let find_or_add_semaphore name enabled_at_init dbg =
  match String.Map.find_opt name !probe_semaphores with
  | Some (label, symbol, e) ->
    (match e, enabled_at_init with
    | None, None -> ()
    | None, Some _ ->
      let d = label, symbol, enabled_at_init in
      probe_semaphores
        := String.Map.remove name !probe_semaphores |> String.Map.add name d
    | Some _, None ->
      (* [find_or_add_semaphore] is called with None for Iprobe_is_enabled
         during code emission only. [find_or_add_semaphore] us called with Some
         to emit probe notes only after all code is emitted. *)
      assert false
    | Some b, Some b' ->
      if not (Bool.equal b b')
      then raise (Emitaux.Error (Inconsistent_probe_init (name, dbg))));
    label
  | None ->
    let sym = "caml_probes_semaphore_" ^ name in
    let symbol = S.Predef.caml_probes_semaphore ~name in
    let d = sym, symbol, enabled_at_init in
    probe_semaphores := String.Map.add name d !probe_semaphores;
    sym

let emit_call_probe_handler_wrapper i ~enabled_at_init ~probe_label =
  assert !frame_required;
  let wrap_label = probe_handler_wrapper_name probe_label in
  (* We emit a cmp instruction that is effectively a nop: it only sets flags
     that are not read anywhere. To enable the probe, cmp is replaced with call
     by changing the first byte of the encoding from 3d to e8. The operand of
     the call is a displacement relative to the next instruction. Hence, the
     immediate operand of cmp is set up to have that value. *)
  if enabled_at_init
  then I.call (sym (S.encode wrap_label))
  else if !Clflags.pic_code
  then (
    (* Manually emit encoding of cmp and an explicit relocation on it as needed
       for a call instruction, to ensure a correct result, instead of relying on
       an assembler that might choose a different encoding which produces an
       incorrect relocation and changes the meaning of the program. *)
    (* Emit the required encoding of "cmp $0, %eax" directly using .byte *)
    D.int8 (Numbers.Int8.of_int_exn 0x3d);
    D.int8 (Numbers.Int8.of_int_exn 0);
    D.int8 (Numbers.Int8.of_int_exn 0);
    D.int8 (Numbers.Int8.of_int_exn 0);
    D.int8 (Numbers.Int8.of_int_exn 0);
    (* Emit the relocation for the call target *)
    (* [rel_size] is the number of bytes taken by the operand of cmp/call that
       needs to be relocated. It is used to form reloc's offset.
       [rel_offset_from_next] is the distance from the start of the relocated
       bytes to the start to the next instruction after the call. It used to
       form reloc's expr for call's operand (see above). [rel_size] is equal to
       [rel_offset_from_next] because the relocated operand is the last one and
       arch is little endian. *)
    let rel_size = 4L in
    let rel_offset_from_next = 4L in
    D.reloc_x86_64_plt32 ~offset_from_this:rel_size ~target_symbol:wrap_label
      ~rel_offset_from_next)
  else
    (* Emit absolute value, no relocation. The immediate operand of cmp is the
       offset of the wrapper from the current instruction's address "." minus
       the length of the current instruction, which is 5, and the wrapper is
       emitted at the end of the compilation unit. *)
    I.cmp (sym (Printf.sprintf "%s - . - 5" (S.encode wrap_label))) eax;
  (* Live registers are saved by the probe wrapper, so they are not recorded as
     gc roots at the probe site. *)
  let stack_live = Reg.Set.filter Reg.is_stack i.live in
  record_frame stack_live (Dbg_other i.dbg)

(* Emit trap handler notes *)

type traps =
  { mutable push_traps : L.t list;
    mutable pop_traps : L.t list;
    mutable enter_traps : L.Set.t
  }

let traps = { push_traps = []; pop_traps = []; enter_traps = L.Set.empty }

let reset_traps () =
  traps.push_traps <- [];
  traps.pop_traps <- [];
  traps.enter_traps <- L.Set.empty

let emit_pop_trap_label () =
  let lbl = L.create Text in
  D.define_label lbl;
  traps.pop_traps <- lbl :: traps.pop_traps

let emit_push_trap_label handler =
  let lbl = L.create Text in
  D.define_label lbl;
  traps.push_traps <- lbl :: traps.push_traps;
  traps.enter_traps <- L.Set.add handler traps.enter_traps

(* Emit Code *)

module Address_sanitizer : sig
  type memory_access =
    | Load
    | Store_initialize
    | Store_modify

  (** Implements [https://github.com/google/sanitizers/wiki/AddressSanitizerAlgorithm#mapping]. *)
  val emit_sanitize :
    ?dependencies:X86_ast.arg array ->
    instr:instruction ->
    address:X86_ast.arg ->
    Cmm.memory_chunk ->
    memory_access ->
    unit
end = struct
  type memory_access =
    | Load
    | Store_initialize
    | Store_modify

  module Memory_chunk_size : sig
    type t

    val of_memory_chunk : Cmm.memory_chunk -> t

    val to_bytes : t -> int

    val to_bytes_log2 : t -> int

    val is_small : t -> bool
  end = struct
    type t =
      | I8
      | I16
      | I32
      | I64
      | I128
      | I256
      | I512

    let of_memory_chunk : Cmm.memory_chunk -> t = function
      | Byte_unsigned | Byte_signed -> I8
      | Sixteen_unsigned | Sixteen_signed -> I16
      | Thirtytwo_unsigned | Thirtytwo_signed | Single _ -> I32
      | Word_int | Word_val | Double -> I64
      | Onetwentyeight_unaligned | Onetwentyeight_aligned -> I128
      | Twofiftysix_unaligned | Twofiftysix_aligned -> I256
      | Fivetwelve_unaligned | Fivetwelve_aligned -> I512

    external to_bytes_log2 : t -> int = "%identity"

    let to_bytes t = 1 lsl to_bytes_log2 t

    let is_small = function
      | I8 | I16 | I32 -> true
      | I64 | I128 | I256 | I512 -> false
  end

  let mov_address ~offset src dest =
    match (src : X86_ast.arg), offset with
    | ( Mem
          { scale = 1;
            base = None;
            sym = None;
            displ = 0;
            idx;
            arch = _;
            typ = _
          },
        0 ) ->
      I.mov (Reg64 idx) dest
    | Mem mem, offset ->
      I.lea (Mem { mem with displ = mem.displ + offset }) dest
    | Mem64_RIP (ty, sym, displ), offset ->
      I.lea (Mem64_RIP (ty, sym, displ + offset)) dest
    | ( ( Imm _ | Sym _ | Reg8L _ | Reg8H _ | Reg16 _ | Reg32 _ | Reg64 _
        | Regf _ ),
        offset ) ->
      I.lea src dest;
      if offset <> 0 then I.add (int offset) dest

  let[@inline always] is_stack_16_byte_aligned () =
    (* Yes, sadly this does result in materially better assembly than
       [(!stack_offset mod 16) = 0]
       https://github.com/oxcaml/oxcaml/issues/2187 *)
    !stack_offset land 15 = 0

  let asan_report_function simd_regs memory_chunk_size memory_access :
      X86_ast.arg =
    let chunk_size = Memory_chunk_size.to_bytes_log2 memory_chunk_size in
    let access =
      match memory_access with
      | Load -> 0
      | Store_initialize | Store_modify -> 1
    in
    let index = (chunk_size lsl 1) + access in
    (* We take extra care to structure our code such that these are statically
       allocated as manifest constants in a flat array. *)
    match simd_regs with
    | Save_xmm -> (
      match index with
      | 0 -> Sym "caml_asan_report_load1_noabort"
      | 1 -> Sym "caml_asan_report_store1_noabort"
      | 2 -> Sym "caml_asan_report_load2_noabort"
      | 3 -> Sym "caml_asan_report_store2_noabort"
      | 4 -> Sym "caml_asan_report_load4_noabort"
      | 5 -> Sym "caml_asan_report_store4_noabort"
      | 6 -> Sym "caml_asan_report_load8_noabort"
      | 7 -> Sym "caml_asan_report_store8_noabort"
      | 8 -> Sym "caml_asan_report_load16_noabort"
      | 9 -> Sym "caml_asan_report_store16_noabort"
      | 10 -> Sym "caml_asan_report_load32_noabort"
      | 11 -> Sym "caml_asan_report_store32_noabort"
      | 12 -> Sym "caml_asan_report_load64_noabort"
      | 13 -> Sym "caml_asan_report_store64_noabort"
      | _ -> assert false)
    | Save_ymm -> (
      match index with
      | 0 -> Sym "caml_asan_report_load1_noabort_avx"
      | 1 -> Sym "caml_asan_report_store1_noabort_avx"
      | 2 -> Sym "caml_asan_report_load2_noabort_avx"
      | 3 -> Sym "caml_asan_report_store2_noabort_avx"
      | 4 -> Sym "caml_asan_report_load4_noabort_avx"
      | 5 -> Sym "caml_asan_report_store4_noabort_avx"
      | 6 -> Sym "caml_asan_report_load8_noabort_avx"
      | 7 -> Sym "caml_asan_report_store8_noabort_avx"
      | 8 -> Sym "caml_asan_report_load16_noabort_avx"
      | 9 -> Sym "caml_asan_report_store16_noabort_avx"
      | 10 -> Sym "caml_asan_report_load32_noabort_avx"
      | 11 -> Sym "caml_asan_report_store32_noabort_avx"
      | 12 -> Sym "caml_asan_report_load64_noabort_avx"
      | 13 -> Sym "caml_asan_report_store64_noabort_avx"
      | _ -> assert false)
    | Save_zmm -> (
      match index with
      | 0 -> Sym "caml_asan_report_load1_noabort_avx512"
      | 1 -> Sym "caml_asan_report_store1_noabort_avx512"
      | 2 -> Sym "caml_asan_report_load2_noabort_avx512"
      | 3 -> Sym "caml_asan_report_store2_noabort_avx512"
      | 4 -> Sym "caml_asan_report_load4_noabort_avx512"
      | 5 -> Sym "caml_asan_report_store4_noabort_avx512"
      | 6 -> Sym "caml_asan_report_load8_noabort_avx512"
      | 7 -> Sym "caml_asan_report_store8_noabort_avx512"
      | 8 -> Sym "caml_asan_report_load16_noabort_avx512"
      | 9 -> Sym "caml_asan_report_store16_noabort_avx512"
      | 10 -> Sym "caml_asan_report_load32_noabort_avx512"
      | 11 -> Sym "caml_asan_report_store32_noabort_avx512"
      | 12 -> Sym "caml_asan_report_load64_noabort_avx512"
      | 13 -> Sym "caml_asan_report_store64_noabort_avx512"
      | _ -> assert false)

  (* CR-soon ksvetlitski: find a way to accomplish this without breaking the
     abstraction barrier of [X86_ast]. *)
  let[@inline always] uses_register register (arg : X86_ast.arg) =
    match arg with
    | Reg8L register' | Reg16 register' | Reg32 register' | Reg64 register' ->
      equal_reg64 register register'
    | Mem { idx = register'; base = None; scale; _ } ->
      scale <> 0 && equal_reg64 register register'
    | Mem { idx = register'; base = Some register''; _ } ->
      equal_reg64 register register' || equal_reg64 register register''
    | Imm _ | Sym _ | Reg8H _ | Regf _ | Mem64_RIP (_, _, _) -> false

  (* The C code snippets in the comments throughout this function refer to the
     implementation given in
     [https://github.com/google/sanitizers/wiki/AddressSanitizerAlgorithm#mapping].
     I'd recommend reading that first for reference before touching this
     function. *)
<<<<<<< HEAD
  let emit_sanitize ?(dependencies = [||]) ?(offset = 0) ~address ~report
=======
  let emit_shadow_check ?(dependencies = [||]) ?(offset = 0) ~address ~report
>>>>>>> 7f104b14
      (memory_chunk : Cmm.memory_chunk) =
    let[@inline always] need_to_save_register register =
      uses_register register address
      || Array.exists (uses_register register) dependencies
    in
    let memory_chunk_size = Memory_chunk_size.of_memory_chunk memory_chunk in
    (* -------- Begin prologue -------- *)
    let need_to_save_rdi = need_to_save_register RDI in
    if need_to_save_rdi then push rdi;
    (* For the remainder of this function [rdi] will hold [address]. It's vital
       that we do this now before we change the contents of any other registers,
       because we don't want to clobber any of [address]'s component registers.

       You could do this at the end of the prologue if you wanted to; the point
       is just that you have to do this before you modify the contents of any
       registers (other than [rsp]). *)
    mov_address ~offset address rdi;
    let need_to_save_r11 = need_to_save_register R11 in
    if need_to_save_r11 then push r11;
    let need_to_save_r10 =
      Memory_chunk_size.is_small memory_chunk_size && need_to_save_register R10
    in
    if need_to_save_r10 then push r10;
    (* -------- End prologue -------- *)
    let asan_check_succeded_label = L.create Text in
    I.mov rdi r11;
    (* These constants come from
       [https://github.com/google/sanitizers/wiki/AddressSanitizerAlgorithm#64-bit]. *)
    I.shr (int 3) r11;
    let shadow_address = mem64 BYTE 0x7FFF8000 R11 in
    let () =
      if not (Memory_chunk_size.is_small memory_chunk_size)
      then (
        I.cmp (int 0) shadow_address;
        I.je (emit_asm_label_arg asan_check_succeded_label)
        (* There is no slow-path check for word-sized and larger accesses *))
      else (
        I.movzx shadow_address r11;
        I.test (Reg8L R11) (Reg8L R11);
        I.je (emit_asm_label_arg asan_check_succeded_label);
        (* Begin the [SlowPathCheck]. Place [last_accessed_byte] in [r10]. ```
           last_accessed_byte = (address & 7) + kAccessSize - 1; ``` *)
        I.mov rdi r10;
        I.and_ (int 7) r10;
        let () =
          (* [ + kAccessSize - 1 ] *)
          match Memory_chunk_size.to_bytes memory_chunk_size with
          | 1 -> ()
          | 2 -> I.inc r10
          | 4 -> I.add (int 3) r10
          | _ -> assert false
        in
        (* [ return (last_accessed_byte >= shadow_value) ] *)
        I.cmp (Reg8L R11) (Reg8L R10);
        I.jl (emit_asm_label_arg asan_check_succeded_label))
    in
    (* [ ReportError(address, kAccessSize, kIsWrite); ] *)
    let () =
      let need_to_align_stack = not (is_stack_16_byte_aligned ()) in
      if need_to_align_stack
      then
        (* [push rax] is a single-byte instruction, as opposed to something like
           [push 0] which is a 2-byte instruction. *)
        push rax;
      (* Pass base address to report function. *)
      if offset <> 0 then I.add (int (-offset)) rdi;
      (* The asan report wrappers preserve all registers except for [r11] (which
         is clobbered), in order to minimize the amount of spilling we have to
         do here. [address] is already in [rdi], and this function accepts just
         a single argument. *)
      I.call report;
      if need_to_align_stack then pop rax
    in
    D.define_label asan_check_succeded_label;
    if need_to_save_r10 then pop r10;
    if need_to_save_r11 then pop r11;
    if need_to_save_rdi then pop rdi

  let[@inline always] emit_sanitize ?dependencies ~instr ~address
      (memory_chunk : Cmm.memory_chunk) memory_access =
    (* Checking [Config.with_address_sanitizer] is redundant, but we do it
       because it's a compile-time constant, so it enables the compiler to
       completely optimize-out the AddressSanitizer code when the compiler was
       configured without it. *)
    if Config.with_address_sanitizer && !Arch.is_asan_enabled
    then
      match memory_access with
      (* We can elide the ASAN check for stores made to initialize record fields
         on the grounds that the backing memory for freshly allocated records is
         provided directly by the runtime and guaranteed to be safe to use. *)
      | Store_initialize -> ()
      | Load | Store_modify -> (
        let report =
          asan_report_function
            (must_save_simd_regs instr.live)
            (Memory_chunk_size.of_memory_chunk memory_chunk)
            memory_access
        in
        match memory_chunk with
        | Byte_unsigned | Byte_signed | Sixteen_unsigned | Sixteen_signed
        | Thirtytwo_unsigned | Thirtytwo_signed | Single _ | Word_int | Word_val
        | Double | Onetwentyeight_aligned ->
<<<<<<< HEAD
          emit_sanitize ?dependencies ~address ~report memory_chunk
        | Onetwentyeight_unaligned ->
          emit_sanitize ?dependencies ~address ~report Byte_unsigned;
          emit_sanitize ?dependencies ~offset:15 ~address ~report Byte_unsigned
        | Twofiftysix_unaligned | Twofiftysix_aligned ->
          emit_sanitize ?dependencies ~address ~report Byte_unsigned;
          emit_sanitize ?dependencies ~offset:31 ~address ~report Byte_unsigned
        | Fivetwelve_unaligned | Fivetwelve_aligned ->
          emit_sanitize ?dependencies ~address ~report Byte_unsigned;
          emit_sanitize ?dependencies ~offset:63 ~address ~report Byte_unsigned)
=======
          emit_shadow_check ?dependencies ~address ~report memory_chunk
        | Onetwentyeight_unaligned ->
          emit_shadow_check ?dependencies ~address ~report Byte_unsigned;
          emit_shadow_check ?dependencies ~offset:15 ~address ~report
            Byte_unsigned
        | Twofiftysix_unaligned | Twofiftysix_aligned ->
          emit_shadow_check ?dependencies ~address ~report Byte_unsigned;
          emit_shadow_check ?dependencies ~offset:31 ~address ~report
            Byte_unsigned
        | Fivetwelve_unaligned | Fivetwelve_aligned ->
          emit_shadow_check ?dependencies ~address ~report Byte_unsigned;
          emit_shadow_check ?dependencies ~offset:63 ~address ~report
            Byte_unsigned)
>>>>>>> 7f104b14
end

let emit_atomic instr (op : Cmm.atomic_op) (size : Cmm.atomic_bitwidth) addr =
  let first_memory_arg_index =
    match op with
    | Compare_set -> 2
    | Fetch_and_add -> 1
    | Add | Sub | Land | Lor | Lxor -> 1
    | Exchange -> 1
    | Compare_exchange -> 2
  in
  let src_index = first_memory_arg_index - 1 in
  let typ, src =
    match size with
    | Thirtytwo -> X86_ast.DWORD, arg32 instr src_index
    | Sixtyfour | Word -> X86_ast.QWORD, arg instr src_index
  in
  let dst = addressing addr typ instr first_memory_arg_index in
  Address_sanitizer.emit_sanitize ~dependencies:[| src |] ~instr ~address:dst
    Thirtytwo_unsigned Store_modify;
  match op with
  | Fetch_and_add ->
    assert (Reg.same_loc instr.res.(0) instr.arg.(0));
    I.lock_xadd src dst
  | Add -> I.lock_add src dst
  | Sub -> I.lock_sub src dst
  | Land -> I.lock_and src dst
  | Lor -> I.lock_or src dst
  | Lxor -> I.lock_xor src dst
  | Compare_set ->
    (* compare_with is already in rax, set_to is src *)
    assert (Reg.is_reg instr.arg.(1));
    assert (Reg.same_loc instr.arg.(0) phys_rax);
    let res8, res = res8 instr 0, res instr 0 in
    I.lock_cmpxchg src dst;
    I.set E res8;
    I.movzx res8 res
  | Compare_exchange ->
    (* compare_with is already in rax, set_to is src, res in rax *)
    assert (Reg.is_reg instr.arg.(1));
    assert (Reg.same_loc instr.arg.(0) phys_rax);
    assert (Reg.same_loc instr.res.(0) phys_rax);
    I.lock_cmpxchg src dst
  | Exchange ->
    (* no need for a "lock" prefix for XCHG with a memory operand *)
    assert (Reg.is_reg instr.arg.(0));
    I.xchg src dst

let emit_reinterpret_cast (cast : Cmm.reinterpret_cast) i =
  let open Simd_instrs in
  let distinct = not (Reg.same_loc i.arg.(0) i.res.(0)) in
  match cast with
  | Int_of_value | Value_of_int -> if distinct then I.mov (arg i 0) (res i 0)
  | Float_of_float32 | Float32_of_float ->
    if distinct then movss (arg i 0) (res i 0)
  | V128_of_vec (Vec128 | Vec256) ->
    if distinct then movpd ~unaligned:false (argX i 0) (res i 0)
  | V256_of_vec Vec128 ->
    if distinct then movpd ~unaligned:false (arg i 0) (resX i 0)
  | V256_of_vec Vec256 ->
    (* CR-soon mslater: align vec256/512 stack slots *)
    if distinct
    then
      if Reg.is_stack i.arg.(0)
      then I.simd vmovupd_Y_Ym256 [| arg i 0; res i 0 |]
      else I.simd vmovupd_Ym256_Y [| arg i 0; res i 0 |]
  | V128_of_vec Vec512 | V256_of_vec Vec512 | V512_of_vec _ ->
    (* CR-soon mslater: avx512 *)
    Misc.fatal_error "avx512 instructions not yet implemented"
  | Float_of_int64 | Int64_of_float -> movq (arg i 0) (res i 0)
  | Float32_of_int32 -> movd (arg32 i 0) (res i 0)
  | Int32_of_float32 -> movd (arg i 0) (res32 i 0)

let emit_static_cast (cast : Cmm.static_cast) i =
  let open Simd_instrs in
  let distinct = not (Reg.same_loc i.arg.(0) i.res.(0)) in
  match cast with
  | Float_of_int Float64 ->
    sse_or_avx_dst cvtsi2sd_X_r64m64 vcvtsi2sd_X_X_r64m64 (arg i 0) (res i 0)
  | Int_of_float Float64 ->
    sse_or_avx cvttsd2si_r64_Xm64 vcvttsd2si_r64_Xm64 (arg i 0) (res i 0)
  | Float_of_int Float32 ->
    sse_or_avx_dst cvtsi2ss_X_r64m64 vcvtsi2ss_X_X_r64m64 (arg i 0) (res i 0)
  | Int_of_float Float32 ->
    sse_or_avx cvttss2si_r64_Xm32 vcvttss2si_r64_Xm32 (arg i 0) (res i 0)
  | Float_of_float32 -> sse_or_avx_dst cvtss2sd vcvtss2sd (arg i 0) (res i 0)
  | Float32_of_float -> sse_or_avx_dst cvtsd2ss vcvtsd2ss (arg i 0) (res i 0)
  | Scalar_of_v128 Float64x2 | Scalar_of_v256 Float64x4 ->
    if distinct then movsd (argX i 0) (res i 0)
  | V128_of_scalar Float64x2 | V256_of_scalar Float64x4 ->
    if distinct then movsd (arg i 0) (resX i 0)
  | Scalar_of_v128 Int64x2 | Scalar_of_v256 Int64x4 -> movq (argX i 0) (res i 0)
  | V128_of_scalar Int64x2 | V256_of_scalar Int64x4 -> movq (arg i 0) (resX i 0)
  | Scalar_of_v128 Int32x4 | Scalar_of_v256 Int32x8 ->
    movd (argX i 0) (res32 i 0)
  | V128_of_scalar Int32x4 | V256_of_scalar Int32x8 ->
    movd (arg32 i 0) (resX i 0)
  | Scalar_of_v128 Float32x4 | Scalar_of_v256 Float32x8 ->
    if distinct then movss (argX i 0) (res i 0)
  | V128_of_scalar Float32x4 | V256_of_scalar Float32x8 ->
    if distinct then movss (arg i 0) (resX i 0)
  | Scalar_of_v128 Int16x8 | Scalar_of_v256 Int16x16 ->
    (* [movw] and [movzx] cannot operate on vector registers. We must zero
       extend as the result is an untagged positive int. CR mslater: (SIMD)
       remove zx once we have unboxed int16 *)
    movd (argX i 0) (res32 i 0);
    I.movzx (res16 i 0) (res i 0)
  | Scalar_of_v128 Int8x16 | Scalar_of_v256 Int8x32 ->
    (* [movb] and [movzx] cannot operate on vector registers. We must zero
       extend as the result is an untagged positive int. CR mslater: (SIMD)
       remove zx once we have unboxed int8 *)
    movd (argX i 0) (res32 i 0);
    I.movzx (res8 i 0) (res i 0)
  | V128_of_scalar Int16x8
  | V128_of_scalar Int8x16
  | V256_of_scalar Int16x16
  | V256_of_scalar Int8x32 ->
    (* [movw] and [movb] cannot operate on vector registers. Moving 32 bits is
       OK because the argument is an untagged positive int and these operations
       leave the top bits of the vector unspecified. CR mslater: (SIMD) don't
       load 32 bits once we have unboxed int16/int8 *)
    movd (arg32 i 0) (resX i 0)
  | V512_of_scalar _ | Scalar_of_v512 _ ->
    (* CR-soon mslater: avx512 *)
    Misc.fatal_error "avx512 instructions not yet implemented"

let assert_loc (loc : Simd.loc) arg =
  (match Reg.is_reg arg with
  | true -> assert (Simd.loc_allows_reg loc)
  | false -> assert (Simd.loc_allows_mem loc));
  match Simd.loc_is_pinned loc with
  | Some RAX -> assert (Reg.same_loc arg phys_rax)
  | Some RCX -> assert (Reg.same_loc arg phys_rcx)
  | Some RDX -> assert (Reg.same_loc arg phys_rdx)
  | Some XMM0 -> assert (Reg.same_loc arg (phys_xmm0v ()))
  | None -> ()

let check_simd_instr (simd : Simd.instr) imm instr =
  (match simd.imm with
  | Imm_none | Imm_reg -> assert (Option.is_none imm)
  | Imm_spec -> assert (Option.is_some imm));
  Array.iteri
    (fun j (arg : Simd.arg) -> assert_loc arg.loc instr.arg.(j))
    simd.args;
  match simd.res with
  | First_arg -> assert (Reg.same_loc instr.arg.(0) instr.res.(0))
  | Res { loc; _ } -> assert_loc loc instr.res.(0)

let to_arg_with_width loc instr i =
  match Simd.loc_requires_width loc with
  | Some Eight -> arg8 instr i
  | Some Sixteen -> arg16 instr i
  | Some Thirtytwo -> arg32 instr i
  | Some Sixtyfour | None -> arg instr i

let to_res_with_width loc instr i =
  match Simd.loc_requires_width loc with
  | Some Eight -> res8 instr i
  | Some Sixteen -> res16 instr i
  | Some Thirtytwo -> res32 instr i
  | Some Sixtyfour | None -> res instr i

let emit_simd_instr (simd : Simd.instr) imm instr =
  check_simd_instr simd imm instr;
  let total_args = Array.length instr.arg in
  if total_args <> Array.length simd.args
  then Misc.fatal_errorf "wrong number of arguments for %s" simd.mnemonic;
  let args =
    List.init total_args (fun i ->
        if Simd.arg_is_implicit simd.args.(i)
        then None
        else Some (to_arg_with_width simd.args.(i).loc instr i))
    |> List.filter_map (fun arg -> arg)
  in
  let args =
    match simd.res with
    | First_arg | Res { enc = Implicit | Immediate; _ } -> args
    | Res { loc; enc = RM_r | RM_rm | Vex_v } -> (
      match Simd.loc_is_pinned loc with
      | Some _ -> args
      | None -> to_res_with_width loc instr 0 :: args)
  in
  let args =
    match imm with
    | None -> List.rev args
    | Some imm -> X86_dsl.int imm :: List.rev args
  in
  I.simd simd (Array.of_list args)

let emit_simd (op : Simd.operation) instr =
  let open Simd_instrs in
  let imm = op.imm in
  match op.instr with
  | Instruction simd -> emit_simd_instr simd imm instr
  | Sequence seq -> (
    match seq.id with
    | Sqrtss | Sqrtsd | Roundss | Roundsd ->
      (* Avoids partial register stall *)
      if not (equal_arg (arg instr 0) (res instr 0))
      then sse_or_avx_dst xorpd vxorpd_X_X_Xm128 (res instr 0) (res instr 0);
      emit_simd_instr seq.instr imm instr
    | Pcompare_string p | Vpcompare_string p ->
      let cond : X86_ast.condition =
        match p with
        | Pcmpestra -> A
        | Pcmpestrc -> B
        | Pcmpestro -> O
        | Pcmpestrs -> S
        | Pcmpestrz -> E
        | Pcmpistra -> A
        | Pcmpistrc -> B
        | Pcmpistro -> O
        | Pcmpistrs -> S
        | Pcmpistrz -> E
      in
      emit_simd_instr seq.instr imm instr;
      I.set cond (res8 instr 0);
      I.movzx (res8 instr 0) (res instr 0)
    | Ptestz | Vptestz_X | Vptestz_Y ->
      emit_simd_instr seq.instr imm instr;
      I.set E (res8 instr 0);
      I.movzx (res8 instr 0) (res instr 0)
    | Ptestc | Vptestc_X | Vptestc_Y ->
      emit_simd_instr seq.instr imm instr;
      I.set B (res8 instr 0);
      I.movzx (res8 instr 0) (res instr 0)
    | Ptestnzc | Vptestnzc_X | Vptestnzc_Y ->
      emit_simd_instr seq.instr imm instr;
      I.set A (res8 instr 0);
      I.movzx (res8 instr 0) (res instr 0))

let emit_simd_instr_with_memory_arg (simd : Simd.Mem.operation) i addr =
  let open Simd_instrs in
  assert (Reg.is_reg i.arg.(0));
  assert (not (Reg.is_reg i.arg.(1)));
  match simd with
  | Add_f64 -> sse_or_avx3 addpd vaddpd_X_X_Xm128 (arg i 0) addr (res i 0)
  | Sub_f64 -> sse_or_avx3 subpd vsubpd_X_X_Xm128 (arg i 0) addr (res i 0)
  | Mul_f64 -> sse_or_avx3 mulpd vmulpd_X_X_Xm128 (arg i 0) addr (res i 0)
  | Div_f64 -> sse_or_avx3 divpd vdivpd_X_X_Xm128 (arg i 0) addr (res i 0)
  | Add_f32 -> sse_or_avx3 addps vaddps_X_X_Xm128 (arg i 0) addr (res i 0)
  | Sub_f32 -> sse_or_avx3 subps vsubps_X_X_Xm128 (arg i 0) addr (res i 0)
  | Mul_f32 -> sse_or_avx3 mulps vmulps_X_X_Xm128 (arg i 0) addr (res i 0)
  | Div_f32 -> sse_or_avx3 divps vdivps_X_X_Xm128 (arg i 0) addr (res i 0)

(* Emit an instruction *)
let emit_instr ~first ~fallthrough i =
  let open Simd_instrs in
  emit_debug_info_linear i;
  match i.desc with
  | Lend -> ()
  | Lprologue ->
    assert !prologue_required;
    if fp
    then (
      I.push rbp;
      D.cfi_adjust_cfa_offset ~bytes:8;
      I.mov rsp rbp);
    if !frame_required
    then
      let n = frame_size () - 8 - if fp then 8 else 0 in
      if n <> 0
      then (
        I.sub (int n) rsp;
        D.cfi_adjust_cfa_offset ~bytes:n)
  | Lop (Move | Spill | Reload) -> move i.arg.(0) i.res.(0)
  | Lop (Const_int n) ->
    if Nativeint.equal n 0n
    then
      match i.res.(0).loc with
      | Reg _ ->
        (* Clearing the bottom half also clears the top half (except for
           64-bit-only registers where the behaviour is as if the operands were
           64 bit). *)
        I.xor (res32 i 0) (res32 i 0)
      | Stack _ -> I.mov (int 0) (res i 0)
      | Unknown ->
        Misc.fatal_errorf "Unknown register location %a\n" Printreg.reg
          i.res.(0)
    else if Nativeint.compare n 0n > 0 && Nativeint.compare n 0xFFFF_FFFFn <= 0
    then
      match i.res.(0).loc with
      | Reg _ ->
        (* Similarly, setting only the bottom half clears the top half. *)
        I.mov (nat n) (res32 i 0)
      | Stack _ -> I.mov (nat n) (res i 0)
      | Unknown ->
        Misc.fatal_errorf "Unknown register location %a\n" Printreg.reg
          i.res.(0)
    else I.mov (nat n) (res i 0)
  | Lop (Const_float32 f) -> (
    match f with
    | 0x0000_0000l ->
      (* +0.0 *)
      sse_or_avx_dst xorpd vxorpd_X_X_Xm128 (res i 0) (res i 0)
    | _ ->
      (* float32 constants take up 8 bytes when we emit them with
         [float_literal] (see the conversion from int32 to int64 below). Thus,
         we load the lower half. Note that this is different from Cmm 32-bit
         floats ([Csingle]), which are emitted as 4-byte constants. *)
      let lbl = add_float_constant (Int64.of_int32 f) in
      movss (mem64_rip REAL4 (L.encode lbl)) (res i 0))
  | Lop (Const_float f) -> (
    match f with
    | 0x0000_0000_0000_0000L ->
      (* +0.0 *)
      sse_or_avx_dst xorpd vxorpd_X_X_Xm128 (res i 0) (res i 0)
    | _ ->
      let lbl = add_float_constant f in
      movsd (mem64_rip REAL8 (L.encode lbl)) (res i 0))
  | Lop (Const_vec128 { word0; word1 }) -> (
    match word1, word0 with
    | 0x0000_0000_0000_0000L, 0x0000_0000_0000_0000L ->
      sse_or_avx_dst xorpd vxorpd_X_X_Xm128 (res i 0) (res i 0)
    | _ ->
      let lbl = add_vec128_constant { word0; word1 } in
      movpd ~unaligned:false (mem64_rip VEC128 (L.encode lbl)) (res i 0))
  | Lop (Const_vec256 { word0; word1; word2; word3 }) -> (
    match
      List.for_all (fun w -> Int64.equal w 0L) [word3; word2; word1; word0]
    with
    | true -> I.simd vxorpd_Y_Y_Ym256 [| res i 0; res i 0; res i 0 |]
    | false ->
      let lbl = add_vec256_constant { word0; word1; word2; word3 } in
      I.simd vmovapd_Y_Ym256 [| mem64_rip VEC256 (L.encode lbl); res i 0 |])
  | Lop (Const_vec512 _) ->
    (* CR-soon mslater: avx512 *)
    ignore add_vec512_constant;
    Misc.fatal_error "avx512 instructions not yet implemented"
  | Lop (Const_symbol s) ->
    add_used_symbol s.sym_name;
    load_symbol_addr s (res i 0)
  | Lcall_op Lcall_ind ->
    I.call (arg i 0);
    record_frame i.live (Dbg_other i.dbg)
  | Lcall_op (Lcall_imm { func }) ->
    add_used_symbol func.sym_name;
    emit_call func;
    record_frame i.live (Dbg_other i.dbg)
  | Lcall_op Ltailcall_ind -> output_epilogue (fun () -> I.jmp (arg i 0))
  | Lcall_op (Ltailcall_imm { func }) ->
    if String.equal func.sym_name !function_name
    then
      match !tailrec_entry_point with
      | None -> Misc.fatal_error "jump to missing tailrec entry point"
      | Some tailrec_entry_point ->
        I.jmp (emit_label_arg ~section:Text tailrec_entry_point)
    else
      output_epilogue (fun () ->
          add_used_symbol func.sym_name;
          emit_jump func)
  | Lcall_op (Lextcall { func; alloc; stack_ofs; stack_align; _ }) ->
    add_used_symbol func;
    if stack_ofs > 0
       && (Config.runtime5 || not (Cmm.equal_stack_align stack_align Align_16))
    then (
      I.mov rsp r13;
      I.lea (mem64 QWORD stack_ofs RSP) r12;
      load_symbol_addr (Cmm.global_symbol func) rax;
      (match stack_align with
      | Align_16 -> emit_call (Cmm.global_symbol "caml_c_call_stack_args")
      | Align_32 -> emit_call (Cmm.global_symbol "caml_c_call_stack_args_avx")
      | Align_64 ->
        emit_call (Cmm.global_symbol "caml_c_call_stack_args_avx512"));
      record_frame i.live (Dbg_other i.dbg))
    else if alloc
    then (
      load_symbol_addr (Cmm.global_symbol func) rax;
      emit_call (Cmm.global_symbol "caml_c_call");
      record_frame i.live (Dbg_other i.dbg);
      if (not Config.runtime5) && not (is_win64 system)
      then
        (* In amd64.S, "caml_c_call" tail-calls the C function (in order to
           produce nicer backtraces), so we need to restore r15 manually after
           it returns (note that this increases code size).

           In amd64nt.asm (used for Win64), "caml_c_call" invokes the C function
           via a regular call, and restores r15 itself, thus avoiding the code
           size increase. *)
        I.mov (domain_field Domainstate.Domain_young_ptr) r15)
    else (
      if Config.runtime5
      then (
        I.mov rsp rbx;
        D.cfi_remember_state ();
        D.cfi_def_cfa_register ~reg:"rbx";
        (* NB: gdb has asserts on contiguous stacks that mean it will not unwind
           through this unless we were to tag this calling frame with
           cfi_signal_frame in it's definition. *)
        I.mov (domain_field Domainstate.Domain_c_stack) rsp);
      emit_call (Cmm.global_symbol func);
      if Config.runtime5
      then (
        I.mov rbx rsp;
        D.cfi_restore_state ()))
  | Lop (Stackoffset n) -> emit_stack_offset n
  | Lop (Load { memory_chunk; addressing_mode; _ }) -> (
    let[@inline always] load ~dest data_type instruction =
      let address = addressing addressing_mode data_type i 0 in
      Address_sanitizer.emit_sanitize ~address ~instr:i memory_chunk Load;
      instruction address dest
    in
    match memory_chunk with
    | Word_int | Word_val -> load ~dest:(res i 0) QWORD I.mov
    | Byte_unsigned -> load ~dest:(res i 0) BYTE I.movzx
    | Byte_signed -> load ~dest:(res i 0) BYTE I.movsx
    | Sixteen_unsigned -> load ~dest:(res i 0) WORD I.movzx
    | Sixteen_signed -> load ~dest:(res i 0) WORD I.movsx
    | Thirtytwo_unsigned -> load ~dest:(res32 i 0) DWORD I.mov
    | Thirtytwo_signed -> load ~dest:(res i 0) DWORD I.movsxd
    | Onetwentyeight_unaligned ->
      load ~dest:(res i 0) VEC128 (movpd ~unaligned:true)
    | Onetwentyeight_aligned ->
      load ~dest:(res i 0) VEC128 (movpd ~unaligned:false)
    | Twofiftysix_unaligned ->
      load ~dest:(res i 0) VEC256 (fun src dst ->
          I.simd vmovupd_Y_Ym256 [| src; dst |])
    | Twofiftysix_aligned ->
      load ~dest:(res i 0) VEC256 (fun src dst ->
          I.simd vmovapd_Y_Ym256 [| src; dst |])
    | Fivetwelve_unaligned | Fivetwelve_aligned ->
      (* CR-soon mslater: avx512 *)
      Misc.fatal_error "avx512 instructions not yet implemented"
    | Single { reg = Float64 } ->
      load ~dest:(res i 0) REAL4 (sse_or_avx_dst cvtss2sd vcvtss2sd)
    | Single { reg = Float32 } -> load ~dest:(res i 0) REAL4 movss
    | Double -> load ~dest:(res i 0) REAL8 movsd)
  | Lop (Store (chunk, addr, is_modify)) -> (
    let memory_access : Address_sanitizer.memory_access =
      if is_modify then Store_modify else Store_initialize
    in
    let[@inline always] store data_type arg_func instruction =
      let address = addressing addr data_type i 1 in
      let src = arg_func i 0 in
      Address_sanitizer.emit_sanitize ~dependencies:[| src |] ~instr:i ~address
        chunk memory_access;
      instruction src address
    in
    match chunk with
    | Word_int | Word_val -> store QWORD arg I.mov
    | Byte_unsigned | Byte_signed -> store BYTE arg8 I.mov
    | Sixteen_unsigned | Sixteen_signed -> store WORD arg16 I.mov
    | Thirtytwo_signed | Thirtytwo_unsigned -> store DWORD arg32 I.mov
    | Onetwentyeight_unaligned -> store VEC128 arg (movpd ~unaligned:true)
    | Onetwentyeight_aligned -> store VEC128 arg (movpd ~unaligned:false)
    | Twofiftysix_unaligned ->
      store VEC256 arg (fun src dst -> I.simd vmovupd_Ym256_Y [| src; dst |])
    | Twofiftysix_aligned ->
      store VEC256 arg (fun src dst -> I.simd vmovapd_Ym256_Y [| src; dst |])
    | Fivetwelve_unaligned | Fivetwelve_aligned ->
      (* CR-soon mslater: avx512 *)
      Misc.fatal_error "avx512 instructions not yet implemented"
    | Single { reg = Float64 } ->
      let src = arg i 0 in
      sse_or_avx_dst cvtsd2ss vcvtsd2ss src xmm15;
      let address = addressing addr REAL4 i 1 in
      Address_sanitizer.emit_sanitize ~dependencies:[| src; xmm15 |] ~instr:i
        ~address chunk memory_access;
      movss xmm15 address
    | Single { reg = Float32 } -> store REAL4 arg movss
    | Double -> store REAL8 arg movsd)
  | Lop (Specific (Istore_int (n, addr, is_modify))) ->
    let address = addressing addr QWORD i 0 in
    let src = nat n in
    let memory_access : Address_sanitizer.memory_access =
      if is_modify then Store_modify else Store_initialize
    in
    Address_sanitizer.emit_sanitize ~dependencies:[| src |] ~instr:i ~address
      Word_int memory_access;
    I.mov src address
  | Lop (Alloc { bytes = n; dbginfo; mode = Heap }) ->
    assert (n <= (Config.max_young_wosize + 1) * Arch.size_addr);
    let gc_save_simd = must_save_simd_regs i.live in
    if !fastcode_flag
    then (
      I.sub (int n) r15;
      I.cmp (domain_field Domainstate.Domain_young_limit) r15;
      let lbl_call_gc = L.create Text in
      let lbl_frame = record_frame_label i.live (Dbg_alloc dbginfo) in
      I.jb (emit_asm_label_arg lbl_call_gc);
      let lbl_after_alloc = L.create Text in
      D.define_label lbl_after_alloc;
      I.lea (mem64 NONE 8 R15) (res i 0);
      call_gc_sites
        := { gc_lbl = lbl_call_gc;
             gc_return_lbl = lbl_after_alloc;
             gc_dbg = i.dbg;
             gc_frame = lbl_frame;
             gc_save_simd
           }
           :: !call_gc_sites)
    else (
      (match n, gc_save_simd with
      | 16, Save_xmm -> emit_call (Cmm.global_symbol "caml_alloc1")
      | 16, Save_ymm -> emit_call (Cmm.global_symbol "caml_alloc1_avx")
      | 16, Save_zmm -> emit_call (Cmm.global_symbol "caml_alloc1_avx512")
      | 24, Save_xmm -> emit_call (Cmm.global_symbol "caml_alloc2")
      | 24, Save_ymm -> emit_call (Cmm.global_symbol "caml_alloc2_avx")
      | 24, Save_zmm -> emit_call (Cmm.global_symbol "caml_alloc2_avx512")
      | 32, Save_xmm -> emit_call (Cmm.global_symbol "caml_alloc3")
      | 32, Save_ymm -> emit_call (Cmm.global_symbol "caml_alloc3_avx")
      | 32, Save_zmm -> emit_call (Cmm.global_symbol "caml_alloc3_avx512")
      | _, (Save_xmm | Save_ymm | Save_zmm) -> (
        I.sub (int n) r15;
        match gc_save_simd with
        | Save_xmm -> emit_call (Cmm.global_symbol "caml_allocN")
        | Save_ymm -> emit_call (Cmm.global_symbol "caml_allocN_avx")
        | Save_zmm -> emit_call (Cmm.global_symbol "caml_allocN_avx512")));
      let label = record_frame_label i.live (Dbg_alloc dbginfo) in
      D.define_label label;
      I.lea (mem64 NONE 8 R15) (res i 0))
  | Lop (Alloc { bytes = n; dbginfo = _; mode = Local }) ->
    let r = res i 0 in
    I.mov (domain_field Domainstate.Domain_local_sp) r;
    I.sub (int n) r;
    I.mov r (domain_field Domainstate.Domain_local_sp);
    I.cmp (domain_field Domainstate.Domain_local_limit) r;
    let lbl_call = L.create Text in
    I.j L (emit_asm_label_arg lbl_call);
    let lbl_after_alloc = L.create Text in
    D.define_label lbl_after_alloc;
    I.add (domain_field Domainstate.Domain_local_top) r;
    I.add (int 8) r;
    local_realloc_sites
      := { lr_lbl = lbl_call;
           lr_dbg = i.dbg;
           lr_return_lbl = lbl_after_alloc;
           lr_save_simd = must_save_simd_regs i.live
         }
         :: !local_realloc_sites
  | Lop Poll ->
    I.cmp (domain_field Domainstate.Domain_young_limit) r15;
    let gc_call_label = L.create Text in
    let lbl_after_poll = L.create Text in
    let lbl_frame = record_frame_label i.live (Dbg_alloc []) in
    I.jbe (emit_asm_label_arg gc_call_label);
    call_gc_sites
      := { gc_lbl = gc_call_label;
           gc_return_lbl = lbl_after_poll;
           gc_dbg = i.dbg;
           gc_frame = lbl_frame;
           gc_save_simd = must_save_simd_regs i.live
         }
         :: !call_gc_sites;
    D.define_label lbl_after_poll
  | Lop Pause -> I.pause ()
  | Lop (Intop (Icomp cmp)) ->
    I.cmp (arg i 1) (arg i 0);
    I.set (cond cmp) al;
    I.movzx al (res i 0)
  | Lop (Intop_imm (Icomp cmp, n)) ->
    I.cmp (int n) (arg i 0);
    I.set (cond cmp) al;
    I.movzx al (res i 0)
  | Lop (Intop_imm (Iand, n))
    when n >= 0 && n <= 0xFFFF_FFFF && Reg.is_reg i.res.(0) ->
    I.and_ (int n) (res32 i 0)
  | Lop (Intop Ixor)
    when Reg.equal_location i.arg.(1).loc i.res.(0).loc && Reg.is_reg i.res.(0)
    ->
    I.xor (res32 i 0) (res32 i 0)
  | Lop (Intop (Idiv | Imod)) ->
    I.cqo ();
    I.idiv (arg i 1)
  | Lop (Intop ((Ilsl | Ilsr | Iasr) as op)) ->
    (* We have i.arg.(0) = i.res.(0) and i.arg.(1) = %rcx *)
    instr_for_intop op cl (res i 0)
  | Lop (Intop (Imulh { signed = true })) -> I.imul (arg i 1) None
  | Lop (Intop (Imulh { signed = false })) -> I.mul (arg i 1)
  | Lop (Intop ((Iadd | Isub | Imul | Iand | Ior | Ixor) as op)) ->
    (* We have i.arg.(0) = i.res.(0) *)
    instr_for_intop op (arg i 1) (res i 0)
  | Lop (Intop_imm (Iadd, n))
    when not (Reg.equal_location i.arg.(0).loc i.res.(0).loc) ->
    I.lea (mem64 NONE n (arg64 i 0)) (res i 0)
  | Lop (Intop_imm (Iadd, 1) | Intop_imm (Isub, -1)) -> I.inc (res i 0)
  | Lop (Intop_imm (Iadd, -1) | Intop_imm (Isub, 1)) -> I.dec (res i 0)
  | Lop (Intop_imm (op, n)) ->
    (* We have i.arg.(0) = i.res.(0) *)
    instr_for_intop op (int n) (res i 0)
  | Lop (Intop_atomic { op; size; addr }) -> emit_atomic i op size addr
  | Lop (Floatop (Float64, Icompf cmp)) ->
    let cond, need_swap = float_cond_and_need_swap cmp in
    let r0, r1 = res i 0, res i 1 in
    let a0, a1 = if need_swap then arg i 1, arg i 0 else arg i 0, arg i 1 in
    cmp_sse_or_avx cmpsd vcmpsd cond a1 a0 r1;
    movq r1 r0;
    I.neg r0
  | Lop (Floatop (Float32, Icompf cmp)) ->
    let cond, need_swap = float_cond_and_need_swap cmp in
    let r0, r0_32, r1 = res i 0, res32 i 0, res i 1 in
    let a0, a1 = if need_swap then arg i 1, arg i 0 else arg i 0, arg i 1 in
    cmp_sse_or_avx cmpss vcmpss cond a1 a0 r1;
    movd r1 r0_32;
    (* CMPSS only sets the bottom 32 bits of the result, so we sign-extend to
       copy the result to the top 32 bits. *)
    I.movsxd r0_32 r0;
    I.neg r0
  | Lop (Floatop (Float64, Inegf)) ->
    sse_or_avx_dst xorpd vxorpd_X_X_Xm128
      (mem64_rip VEC128 (emit_symbol "caml_negf_mask"))
      (res i 0)
  | Lop (Floatop (Float64, Iabsf)) ->
    sse_or_avx_dst andpd vandpd_X_X_Xm128
      (mem64_rip VEC128 (emit_symbol "caml_absf_mask"))
      (res i 0)
  | Lop (Floatop (Float32, Inegf)) ->
    sse_or_avx_dst xorps vxorps_X_X_Xm128
      (mem64_rip VEC128 (emit_symbol "caml_negf32_mask"))
      (res i 0)
  | Lop (Floatop (Float32, Iabsf)) ->
    sse_or_avx_dst andps vandps_X_X_Xm128
      (mem64_rip VEC128 (emit_symbol "caml_absf32_mask"))
      (res i 0)
  | Lop (Floatop (width, ((Iaddf | Isubf | Imulf | Idivf) as floatop))) ->
    instr_for_floatop width floatop (arg i 0) (arg i 1) (res i 0)
  | Lop Opaque -> assert (Reg.equal_location i.arg.(0).loc i.res.(0).loc)
  | Lop (Specific (Ilea addr)) -> I.lea (addressing addr NONE i 0) (res i 0)
  | Lop (Specific (Ioffset_loc (n, addr))) ->
    I.add (int n) (addressing addr QWORD i 0)
  | Lop (Specific (Ifloatarithmem (Float64, op, addr))) ->
    let address = addressing addr REAL8 i 1 in
    let dest = res i 0 in
    Address_sanitizer.emit_sanitize ~dependencies:[| dest |] ~instr:i ~address
      Double Load;
    instr_for_floatarithmem Float64 op (arg i 0) address dest
  | Lop (Specific (Ifloatarithmem (Float32, op, addr))) ->
    let address = addressing addr REAL4 i 1 in
    let dest = res i 0 in
    Address_sanitizer.emit_sanitize ~dependencies:[| dest |] ~instr:i ~address
      (Single { reg = Float32 })
      Load;
    instr_for_floatarithmem Float32 op (arg i 0) address dest
  | Lop (Specific (Ibswap { bitwidth = Sixteen })) ->
    I.xchg ah al;
    I.movzx (res16 i 0) (res i 0)
  | Lop (Specific (Ibswap { bitwidth = Thirtytwo })) -> I.bswap (res32 i 0)
  | Lop (Specific (Ibswap { bitwidth = Sixtyfour })) -> I.bswap (res i 0)
  | Lop (Specific Isextend32) -> I.movsxd (arg32 i 0) (res i 0)
  | Lop (Specific Izextend32) -> I.mov (arg32 i 0) (res32 i 0)
  | Lop (Intop (Iclz { arg_is_non_zero })) ->
    (* CR-someday gyorsh: can we do it at selection? mshinwell: We need to
       address this and the similar CRs below. My feeling is that we should try
       to do this earlier, based on previous experience with similar things, but
       maybe the change should be left for later. mshinwell: The current
       situation is fine for now. *)
    if Arch.Extension.enabled LZCNT
    then I.lzcnt (arg i 0) (res i 0)
    else if arg_is_non_zero
    then (
      (* No need to handle that bsr is undefined on 0 input. *)
      I.bsr (arg i 0) (res i 0);
      (* We need (63 - result_of_bsr), which can be done with xor. *)
      I.xor (int 63) (res i 0))
    else
      let lbl_z = L.create Text in
      let lbl_nz = L.create Text in
      I.bsr (arg i 0) (res i 0);
      I.je (emit_asm_label_arg lbl_z);
      I.xor (int 63) (res i 0);
      I.jmp (emit_asm_label_arg lbl_nz);
      D.define_label lbl_z;
      I.mov (int 64) (res i 0);
      D.define_label lbl_nz
  | Lop (Intop (Ictz { arg_is_non_zero })) ->
    (* CR-someday gyorsh: can we do it at selection? *)
    if Arch.Extension.enabled BMI
    then I.tzcnt (arg i 0) (res i 0)
    else if arg_is_non_zero
    then
      (* No need to handle that bsf is undefined on 0 input. *)
      I.bsf (arg i 0) (res i 0)
    else
      let lbl_nz = L.create Text in
      I.bsf (arg i 0) (res i 0);
      I.jne (emit_asm_label_arg lbl_nz);
      I.mov (int 64) (res i 0);
      D.define_label lbl_nz
  | Lop (Intop Ipopcnt) ->
    assert (Arch.Extension.enabled POPCNT);
    I.popcnt (arg i 0) (res i 0)
  | Lop (Csel tst) ->
    let len = Array.length i.arg in
    let ifso = i.arg.(len - 2) in
    let ifnot = i.arg.(len - 1) in
    assert (Reg.same_loc ifnot i.res.(0));
    let taken c = I.cmov c (reg ifso) (res i 0) in
    emit_test i tst ~taken
  | Lop (Specific Irdtsc) -> (
    I.rdtsc ();
    let rdx = X86_ast.Reg64 RDX in
    (* The instruction fills in the low 32 bits of the result registers. *)
    (* Combine edx and eax into a single 64-bit result. *)
    I.sal (int 32) rdx;
    (* shift edx to the high part of rdx *)
    (* On processors that support the Intel 64 architecture, the high-order 32
       bits of each of RAX and RDX are cleared. *)
    match reg64 i.res.(0) with
    | RAX -> I.or_ rdx (res i 0) (* combine high and low into rax *)
    | RDX -> I.or_ rax (res i 0) (* combine high and low into rdx *)
    | RBX | RCX | RSP | RBP | RSI | RDI | R8 | R9 | R10 | R11 | R12 | R13 | R14
    | R15 ->
      (* combine high and low into res *)
      I.mov rax (res i 0);
      I.or_ rdx (res i 0))
  | Lop (Specific Irdpmc) ->
    assert (equal_reg64 (arg64 i 0) RCX);
    I.rdpmc ();
    let rdx = X86_ast.Reg64 RDX in
    (* The instruction fills in the low 32 bits of the result registers. *)
    (* Combine edx and eax into a single 64-bit result. *)
    I.sal (int 32) rdx;
    (* shift edx to the high part of rdx *)
    I.mov eax (res32 i 0);
    (* zero-extend eax *)
    I.or_ rdx (res i 0)
    (* combine high and low into rax *)
  | Lop (Specific Ilfence) -> I.lfence ()
  | Lop (Specific Isfence) -> I.sfence ()
  | Lop (Specific Imfence) -> I.mfence ()
  | Lop (Specific Ipackf32) ->
    let arg0, arg1 = i.arg.(0), i.arg.(1) in
    assert (Reg.is_reg arg0 && Reg.is_reg arg1 && Reg.same_loc arg0 i.res.(0));
    if Arch.Extension.enabled AVX
    then I.simd vunpcklps_X_X_Xm128 [| arg i 1; res i 0; res i 0 |]
    else I.simd unpcklps [| arg i 1; res i 0 |]
  | Lop (Specific (Isimd op)) -> emit_simd op i
  | Lop (Specific (Isimd_mem (op, addressing_mode))) ->
    let address = addressing addressing_mode VEC128 i 1 in
    Address_sanitizer.emit_sanitize
      ~dependencies:[| res i 0 |]
      ~instr:i ~address Onetwentyeight_unaligned Store_modify;
    emit_simd_instr_with_memory_arg op i address
  | Lop (Static_cast cast) -> emit_static_cast cast i
  | Lop (Reinterpret_cast cast) -> emit_reinterpret_cast cast i
  | Lop (Specific (Icldemote addr)) ->
    let address = addressing addr QWORD i 0 in
    (* This isn't really a [Load] or a [Store], but it is closer to [Store]
       semantically. *)
    Address_sanitizer.emit_sanitize ~instr:i ~address Word_val Store_modify;
    I.cldemote address
  | Lop (Specific (Iprefetch { is_write; locality; addr })) ->
    let address = addressing addr QWORD i 0 in
    let memory_access : Address_sanitizer.memory_access =
      if is_write then Store_modify else Load
    in
    (* While it is *technically* legal to issue a prefetch to an invalid
       address, it comes with a performance penalty. Quoting from the Intel
       Optimization Reference Manual section 9.3.1: > Prefetching to addresses
       that are not mapped to physical pages can experience non-deterministic
       performance penalty. For example specifying a NULL pointer (0L) as
       address for a prefetch can cause long delays.

       On these grounds I would consider prefetching invalid addresses to
       usually be a bug, and so we do sanitize such accesses. *)
    Address_sanitizer.emit_sanitize ~instr:i ~address Word_val memory_access;
    let locality : X86_ast.prefetch_temporal_locality_hint =
      match locality with
      | Nonlocal -> Nta
      | Low -> T2
      | Moderate -> T1
      | High -> T0
    in
    I.prefetch is_write locality address
  | Lop Begin_region ->
    I.mov (domain_field Domainstate.Domain_local_sp) (res i 0)
  | Lop End_region -> I.mov (arg i 0) (domain_field Domainstate.Domain_local_sp)
  | Lop (Name_for_debugger _) -> ()
  | Lcall_op (Lprobe { enabled_at_init; _ }) ->
    let probe_label = Cmm.new_label () in
    let probe =
      { probe_label;
        probe_insn = i;
        stack_offset = !stack_offset;
        num_stack_slots = Stack_class.Tbl.copy num_stack_slots
      }
    in
    probes := probe :: !probes;
    D.define_label (label_to_asm_label ~section:Text probe_label);
    I.nop ();
    (* for uprobes and usdt probes as well *)
    (* A probe site does not directly call the probe handler. There is an
       intervening wrapper that deals with getting the arguments to the probe in
       the correct place and managing the spilling/reloading of live registers.
       See [emit_probe_handler_wrapper] below. *)
    emit_call_probe_handler_wrapper i ~enabled_at_init ~probe_label
  | Lop (Probe_is_enabled { name }) ->
    let semaphore_sym = find_or_add_semaphore name None i.dbg in
    (* Load unsigned 2-byte integer value of the semaphore. According to the
       documentation [1], semaphores are of type unsigned short. [1]
       https://sourceware.org/systemtap/wiki/UserSpaceProbeImplementation *)
    (* OCaml has it's own semaphore, in addition to system tap, to control ocaml
       probe handlers independently from stap probe handlers. It is placed
       immediately after stap semaphore, and is the same size - hence offset
       2. *)
    I.mov (addressing (Ibased (semaphore_sym, Global, 2)) WORD i 0) (res16 i 0);
    (* If the semaphore is 0, then the result is 0, otherwise 1. *)
    I.cmp (int 0) (res16 i 0);
    I.set (cond (Iunsigned Cne)) (res8 i 0);
    I.movzx (res8 i 0) (res i 0)
  | Lop Dls_get ->
    if Config.runtime5
    then I.mov (domain_field Domainstate.Domain_dls_root) (res i 0)
    else Misc.fatal_error "Dls is not supported in runtime4."
  | Lreloadretaddr -> ()
  | Lreturn -> output_epilogue (fun () -> I.ret ())
  | Llabel { label = lbl; section_name } ->
    let lbl = label_to_asm_label ~section:Text lbl in
    emit_Llabel fallthrough lbl section_name
  | Lbranch lbl -> I.jmp (emit_label_arg ~section:Text lbl)
  | Lcondbranch (tst, lbl) ->
    emit_test i tst ~taken:(fun c -> I.j c (emit_label_arg ~section:Text lbl))
  | Lcondbranch3 (lbl0, lbl1, lbl2) -> (
    I.cmp (int 1) (arg i 0);
    (match lbl0 with
    | None -> ()
    | Some lbl -> I.jb (emit_label_arg ~section:Text lbl));
    (match lbl1 with
    | None -> ()
    | Some lbl -> I.je (emit_label_arg ~section:Text lbl));
    match lbl2 with
    | None -> ()
    | Some lbl -> I.ja (emit_label_arg ~section:Text lbl))
  | Lswitch jumptbl ->
    let lbl = L.create Text in
    (* rax and rdx are clobbered by the Lswitch, meaning that no variable that
       is live across the Lswitch is assigned to rax or rdx. However, the
       argument to Lswitch can still be assigned to one of these two registers,
       so we must be careful not to clobber it before use. *)
    let tmp1, tmp2 =
      if Reg.equal_location i.arg.(0).loc (Reg 0) (* rax *)
      then phys_rdx, phys_rax
      else phys_rax, phys_rdx
    in
    I.lea (mem64_rip NONE (L.encode lbl)) (reg tmp1);
    I.movsxd (mem64 DWORD 0 (arg64 i 0) ~scale:4 ~base:(reg64 tmp1)) (reg tmp2);
    I.add (reg tmp2) (reg tmp1);
    I.jmp (reg tmp1);
    let table = { table_lbl = lbl; elems = jumptbl } in
    jump_tables := table :: !jump_tables
  | Lentertrap ->
    if fp
    then
      let delta = frame_size () - 16 (* retaddr + rbp *) in
      I.lea (mem64 NONE delta RSP) rbp
  | Ladjust_stack_offset { delta_bytes } ->
    D.cfi_adjust_cfa_offset ~bytes:delta_bytes;
    stack_offset := !stack_offset + delta_bytes
  | Lpushtrap { lbl_handler } ->
    let lbl_handler = label_to_asm_label ~section:Text lbl_handler in
    emit_push_trap_label lbl_handler;
    let load_label_addr s arg =
      if !Clflags.pic_code
      then I.lea (mem64_rip NONE (L.encode s)) arg
      else I.mov (emit_asm_label_arg s) arg
    in
    load_label_addr lbl_handler r11;
    I.push r11;
    D.cfi_adjust_cfa_offset ~bytes:8;
    I.push (domain_field Domainstate.Domain_exn_handler);
    D.cfi_adjust_cfa_offset ~bytes:8;
    I.mov rsp (domain_field Domainstate.Domain_exn_handler);
    stack_offset := !stack_offset + 16
  | Lpoptrap _ ->
    emit_pop_trap_label ();
    I.pop (domain_field Domainstate.Domain_exn_handler);
    D.cfi_adjust_cfa_offset ~bytes:(-8);
    I.add (int 8) rsp;
    D.cfi_adjust_cfa_offset ~bytes:(-8);
    stack_offset := !stack_offset - 16
  | Lraise k -> (
    match k with
    | Lambda.Raise_regular ->
      I.mov (int 0) (domain_field Domainstate.Domain_backtrace_pos);
      emit_call (Cmm.global_symbol "caml_raise_exn");
      record_frame Reg.Set.empty (Dbg_raise i.dbg)
    | Lambda.Raise_reraise ->
      emit_call
        (Cmm.global_symbol
           (if Config.runtime5 then "caml_reraise_exn" else "caml_raise_exn"));
      record_frame Reg.Set.empty (Dbg_raise i.dbg)
    | Lambda.Raise_notrace ->
      I.mov (domain_field Domainstate.Domain_exn_handler) rsp;
      I.pop (domain_field Domainstate.Domain_exn_handler);
      I.pop r11;
      I.jmp r11)
  | Lstackcheck { max_frame_size_bytes } ->
    emit_stack_check ~size_in_bytes:max_frame_size_bytes
      ~save_registers:(not first)
      ~save_simd:(must_save_simd_regs i.live)

let emit_instr ~first ~fallthrough i =
  try emit_instr ~first ~fallthrough i with
  | I.Extension_disabled _ as exn -> raise exn
  | exn ->
    Format.eprintf "Exception whilst emitting instruction:@ %a\n"
      Printlinear.instr i;
    raise exn

let rec emit_all ~first ~fallthrough i =
  match i.desc with
  | Lend -> ()
  | Lprologue | Lreloadretaddr | Lreturn | Lentertrap | Lpoptrap _ | Lop _
  | Lcall_op _ | Llabel _ | Lbranch _
  | Lcondbranch (_, _)
  | Lcondbranch3 (_, _, _)
  | Lswitch _ | Ladjust_stack_offset _ | Lpushtrap _ | Lraise _ | Lstackcheck _
    ->
    (try emit_instr ~first ~fallthrough i with
    | I.Extension_disabled _ as exn -> raise exn
    | exn ->
      Format.eprintf "Exception whilst emitting instruction:@ %a\n"
        Printlinear.instr i;
      raise exn);
    emit_all ~first:false ~fallthrough:(Linear.has_fallthrough i.desc) i.next

let all_functions = ref []

let emit_function_type_and_size fun_sym =
  (* Note: Symbol types and sizes are only needed on some platforms/systems.
     These functions check internally whether they are needed. *)
  D.type_symbol ~ty:Function fun_sym;
  if not !Oxcaml_flags.basic_block_sections then D.size fun_sym

(* Emission of a function declaration *)

let fundecl fundecl =
  let fun_end_label, fundecl =
    match Emitaux.Dwarf_helpers.record_dwarf_for_fundecl fundecl with
    | None -> None, fundecl
    | Some { fun_end_label; fundecl } -> Some fun_end_label, fundecl
  in
  function_name := fundecl.fun_name;
  fastcode_flag := fundecl.fun_fast;
  tailrec_entry_point := fundecl.fun_tailrec_entry_point_label;
  contains_calls := fundecl.fun_contains_calls;
  stack_offset := 0;
  call_gc_sites := [];
  local_realloc_sites := [];
  clear_safety_checks ();
  clear_stack_realloc ();
  Stack_class.Tbl.copy_values ~from:fundecl.fun_num_stack_slots
    ~to_:num_stack_slots;
  prologue_required := fundecl.fun_prologue_required;
  frame_required := fundecl.fun_frame_required;
  all_functions := fundecl :: !all_functions;
  current_basic_block_section
    := Option.value fundecl.fun_section_name ~default:"";
  emit_function_or_basic_block_section_name ();
  D.align ~fill_x86_bin_emitter:Nop ~bytes:16;
  add_def_symbol fundecl.fun_name;
  let fundecl_sym = S.create fundecl.fun_name in
  if is_macosx system
     && (not !Clflags.output_c_object)
     && is_generic_function fundecl.fun_name
  then (* PR#4690 *)
    D.private_extern fundecl_sym
  else global_maybe_protected fundecl_sym;
  (*= Even if the function name is Local, still emit an actual linker symbol for
      it. This provides symbols for perf, gdb, and similar tools.

      This means that, for example, the function [let g (x: int) = x] will be
      emitted as follows on GAS-like systems (and with slightly different label
      names on macOS):

      camlFile__g_0_1_code:
      .LcamlFile__g_0_1_code:
         ...
  *)
  D.define_joint_label_and_symbol ~section:Text fundecl_sym;
  emit_debug_info fundecl.fun_dbg;
  D.cfi_startproc ();
  D.comment ("LLVM-MCA-BEGIN " ^ !function_name);
  if Config.runtime5
     && (not Config.no_stack_checks)
     && String.equal !Clflags.runtime_variant "d"
  then emit_call (Cmm.global_symbol "caml_assert_stack_invariants");
  emit_all ~first:true ~fallthrough:true fundecl.fun_body;
  List.iter emit_call_gc !call_gc_sites;
  List.iter emit_local_realloc !local_realloc_sites;
  emit_call_safety_errors ();
  emit_stack_realloc ();
  (if !frame_required
  then
    let n = frame_size () - 8 - if fp then 8 else 0 in
    if n <> 0 then D.cfi_adjust_cfa_offset ~bytes:(-n));
  (match fun_end_label with
  | Some l -> D.define_label (label_to_asm_label ~section:Text l)
  | None -> ());
  D.comment ("LLVM-MCA-END " ^ !function_name);
  D.cfi_endproc ();
  emit_function_type_and_size fundecl_sym

(* Emission of data *)

(* CR sspies: Share the [emit_item] code with the Arm backend in emitaux. *)
let emit_item : Cmm.data_item -> unit = function
  | Cdefine_symbol s -> (
    let sym = S.create s.sym_name in
    match s.sym_global with
    | Local -> D.define_label (L.create_string_unchecked Data (S.encode sym))
    | Global ->
      global_maybe_protected sym;
      add_def_symbol s.sym_name;
      (* Following the same convention as for function symbols above, we emit
         both a label and a linker symbol for [sym]. *)
      D.define_joint_label_and_symbol ~section:Data sym)
  | Cint8 n -> D.int8 (Numbers.Int8.of_int_exn n)
  | Cint16 n -> D.int16 (Numbers.Int16.of_int_exn n)
  | Cint32 n -> D.int32 (Numbers.Int64.to_int32_exn (Int64.of_nativeint n))
  (* CR mshinwell: Add [Targetint.of_nativeint] *)
  | Cint n -> D.targetint (Targetint.of_int64 (Int64.of_nativeint n))
  | Csingle f -> D.float32 f
  | Cdouble f -> D.float64 f
  (* SIMD vectors respect little-endian byte order *)
  | Cvec128 { word0; word1 } ->
    (* Least significant *)
    D.float64_from_bits word0;
    D.float64_from_bits word1
  | Cvec256 { word0; word1; word2; word3 } ->
    (* Least significant *)
    D.float64_from_bits word0;
    D.float64_from_bits word1;
    D.float64_from_bits word2;
    D.float64_from_bits word3
  | Cvec512 { word0; word1; word2; word3; word4; word5; word6; word7 } ->
    (* Least significant *)
    D.float64_from_bits word0;
    D.float64_from_bits word1;
    D.float64_from_bits word2;
    D.float64_from_bits word3;
    D.float64_from_bits word4;
    D.float64_from_bits word5;
    D.float64_from_bits word6;
    D.float64_from_bits word7
  | Csymbol_address s -> (
    add_used_symbol s.sym_name;
    match emit_cmm_symbol s with
    | `Symbol s -> D.symbol s
    | `Label l -> D.label l)
  | Csymbol_offset (s, o) -> (
    add_used_symbol s.sym_name;
    match emit_cmm_symbol s with
    | `Symbol s ->
      D.symbol_plus_offset s ~offset_in_bytes:(Targetint.of_int_exn o)
    | `Label l ->
      D.label_plus_offset l ~offset_in_bytes:(Targetint.of_int_exn o))
  | Cstring s -> D.string s
  | Cskip n -> D.space ~bytes:n
  | Calign n -> D.align ~fill_x86_bin_emitter:Zero ~bytes:n

let data l =
  D.data ();
  D.align ~fill_x86_bin_emitter:Zero ~bytes:8;
  List.iter emit_item l

(* Beginning / end of an assembly file *)

let reset_all () =
  X86_proc.reset_asm_code ();
  Emitaux.reset ();
  reset_debug_info ();
  (* PR#5603 *)
  reset_imp_table ();
  reset_probes ();
  stapsdt_base_emitted := false;
  reset_traps ();
  float_constants := [];
  all_functions := []

let begin_assembly unix =
  reset_all ();
  if !Oxcaml_flags.internal_assembler && !Emitaux.binary_backend_available
  then X86_proc.register_internal_assembler (Internal_assembler.assemble unix);
  (* We initialize the new assembly directives. *)
  Asm_targets.Asm_label.initialize ~new_label:(fun () ->
      Cmm.new_label () |> Label.to_int);
  D.initialize ~big_endian:Arch.big_endian
    ~emit_assembly_comments:!Oxcaml_flags.dasm_comments
      (* As a first step, we emit by calling the corresponding x86 emit
         directives. *) ~emit:(fun d -> directive (Directive d));
  let code_begin = Cmm_helpers.make_symbol "code_begin" in
  let code_end = Cmm_helpers.make_symbol "code_end" in
  Emitaux.Dwarf_helpers.begin_dwarf ~code_begin ~code_end ~file_emitter;
  if is_win64 system
  then (
    D.extrn S.Predef.caml_call_gc;
    D.extrn S.Predef.caml_call_gc_avx;
    D.extrn S.Predef.caml_call_gc_avx512;
    D.extrn S.Predef.caml_c_call;
    D.extrn S.Predef.caml_allocN;
    D.extrn S.Predef.caml_allocN_avx;
    D.extrn S.Predef.caml_allocN_avx512;
    D.extrn S.Predef.caml_alloc1;
    D.extrn S.Predef.caml_alloc1_avx;
    D.extrn S.Predef.caml_alloc1_avx512;
    D.extrn S.Predef.caml_alloc2;
    D.extrn S.Predef.caml_alloc2_avx;
    D.extrn S.Predef.caml_alloc2_avx512;
    D.extrn S.Predef.caml_alloc3;
    D.extrn S.Predef.caml_alloc3_avx;
    D.extrn S.Predef.caml_alloc3_avx512;
    D.extrn S.Predef.caml_ml_array_bound_error;
    D.extrn S.Predef.caml_ml_array_align_error;
    D.extrn S.Predef.caml_raise_exn);
  if !Clflags.dlcode || Arch.win64
  then (
    (* from amd64.S; could emit these constants on demand *)
    D.switch_to_section Sixteen_byte_literals;
    D.align ~fill_x86_bin_emitter:Zero ~bytes:16;
    D.define_symbol_label ~section:Sixteen_byte_literals S.Predef.caml_negf_mask;
    D.int64 0x8000000000000000L;
    D.int64 0L;
    D.align ~fill_x86_bin_emitter:Zero ~bytes:16;
    D.define_symbol_label ~section:Sixteen_byte_literals S.Predef.caml_absf_mask;
    D.int64 0x7FFFFFFFFFFFFFFFL;
    D.int64 0xFFFFFFFFFFFFFFFFL;
    D.define_symbol_label ~section:Sixteen_byte_literals
      S.Predef.caml_negf32_mask;
    D.int64 0x80000000L;
    D.int64 0L;
    D.align ~fill_x86_bin_emitter:Zero ~bytes:16;
    D.define_symbol_label ~section:Sixteen_byte_literals
      S.Predef.caml_absf32_mask;
    D.int64 0xFFFFFFFF7FFFFFFFL;
    D.int64 0xFFFFFFFFFFFFFFFFL);
  D.data ();
  emit_global_label ~section:Data "data_begin";
  emit_named_text_section code_begin;
  emit_global_label_for_symbol ~section:Text code_begin;
  if is_macosx system then I.nop ();
  (* PR#4690 *)
  (match emit_cmm_symbol call_gc_local_sym with
  | `Symbol sym -> D.define_symbol_label ~section:Text sym
  | `Label lbl -> D.define_label lbl);
  D.cfi_startproc ();
  I.jmp (rel_plt (Cmm.global_symbol "caml_call_gc"));
  D.cfi_endproc ();
  (match emit_cmm_symbol call_gc_local_sym_avx with
  | `Symbol sym -> D.define_symbol_label ~section:Text sym
  | `Label lbl -> D.define_label lbl);
  D.cfi_startproc ();
  I.jmp (rel_plt (Cmm.global_symbol "caml_call_gc_avx"));
  D.cfi_endproc ();
  (match emit_cmm_symbol call_gc_local_sym_avx512 with
  | `Symbol sym -> D.define_symbol_label ~section:Text sym
  | `Label lbl -> D.define_label lbl);
  D.cfi_startproc ();
  I.jmp (rel_plt (Cmm.global_symbol "caml_call_gc_avx512"));
  D.cfi_endproc ();
  ()

let make_stack_loc ~offset n (r : Reg.t) =
  (* Use "Outgoing" stack locations, instead of "Local", because [slot_offset]
     emits (Outgoing n) directly as offset [n] from the stack pointer, rather
     than a calculation relative to the stack frame, which is incorrect for
     naked floats (arising from live variables, not probe arguments) in the
     wrapper's frame. *)
  let loc = Stack (Outgoing (offset + n)) in
  (* Manufacture stack entry with this register's type *)
  Reg.create_at_location r.typ loc

(* CR mshinwell: Not now, but after code review, it would be better to move this
   code so it's contiguous with the other probe code above. *)

(*= Calls to probe handler wrappers do not follow the standard calling
   convention for OCaml.  Instead, all registers are callee saved: the wrapper
   saves and restores all registers that are live across its (unique) call site.

   There is one wrapper per probe site in the code.  Probe wrappers can never
   be called from anywhere except their unique probe site, since they make
   assumptions about the layout of their caller's stack frame.  Probe wrappers
   create their own stack frames; these will be elided in OCaml backtraces
   but may be displayed in platform debuggers such as gdb.

   The current strategy for argument passing to a probe handler is to spill
   all arguments of the probe, plus all live registers, to stack and then
   reload the arguments into locations expected by the handler.
   This is gratuitously inefficient but easier to reason about correctness.
   This problem is a variation of the "sequentialization of a parallel
   assignment" problem, which admits an optimal and efficient solution.

   The stack layout of the wrapper, before the call to the handler, is as
   follows:
   |     ...    |
   |------------|<-- %rsp at probe site, 16-byte aligned by caller
   | ret        |
   |------------|
   | fp         | only present when Config.with_frame_pointers is true
   |------------|
   | live       | saved live registers
   |------------|
   | r15        | spill to use as a temporary for stack to stack move [2]
   |------------|
   | tmp        | spilled reg and stack arguments of the wrapper
   |------------|<-- 16-byte aligned [1]
   | stack args | arguments passed to handler on the stack (size in loc_offset)
   |------------|<-- %rsp at the call from wrapper to handler, 16-byte aligned

   [1] To ensure that the stack before the call from the wrapper to the handler
   is 16-byte aligned, we align this explicitly. It is a little wasteful,
   but reuses the calculation made by [Proc.loc_arguments].

   [2] Stack to stack moves are only used for probe arguments, which must be
   valid OCaml values and not naked floats, because probes are treated like
   calls.
   Therefore, for now, we do not need a temporary register of type float.
   This assumption might no longer hold in the presence of unboxed types.
*)

let size_of_regs regs =
  Array.fold_right
    (fun r acc ->
      match r.Reg.typ with
      | Int | Addr | Val -> acc + size_int
      | Float | Float32 ->
        (* Float32 slots still take up a full word *)
        acc + size_float
      | Vec128 | Valx2 -> acc + size_vec128
      | Vec256 -> acc + size_vec256
      | Vec512 -> acc + size_vec512)
    regs 0

let stack_locations ~offset regs =
  let _, locs =
    Array.fold_right
      (fun r (n, offsets) ->
        let next =
          n
          +
          match r.Reg.typ with
          | Int | Val | Addr -> size_int
          | Float | Float32 ->
            (* Float32 slots still take up a full word *)
            size_float
          | Vec128 | Valx2 -> size_vec128
          | Vec256 -> size_vec256
          | Vec512 -> size_vec512
        in
        next, make_stack_loc n r ~offset :: offsets)
      regs (0, [])
  in
  locs |> Array.of_list

let emit_probe_handler_wrapper p =
  let wrap_label = probe_handler_wrapper_name p.probe_label in
  let probe_name, handler_code_sym =
    match p.probe_insn.desc with
    | Lcall_op (Lprobe { name; handler_code_sym; enabled_at_init = _ }) ->
      name, handler_code_sym
    | Lcall_op
        (Lcall_ind | Ltailcall_ind | Lcall_imm _ | Ltailcall_imm _ | Lextcall _)
    | Lprologue | Lend | Lreloadretaddr | Lreturn | Lentertrap | Lpoptrap _
    | Lop _ | Llabel _ | Lbranch _
    | Lcondbranch (_, _)
    | Lcondbranch3 (_, _, _)
    | Lswitch _ | Ladjust_stack_offset _ | Lpushtrap _ | Lraise _
    | Lstackcheck _ ->
      assert false
  in
  (*= Restore stack frame info as it was at the probe site, so we can easily
     refer to slots in the corresponding frame.  (As per the comment above,
     recall that the wrapper does however have its own frame.) *)
  frame_required := true;
  stack_offset := p.stack_offset;
  Stack_class.Tbl.copy_values ~from:p.num_stack_slots ~to_:num_stack_slots;
  (* Account for the return address that is now pushed on the stack. *)
  stack_offset := !stack_offset + 8;
  (* Emit function entry code *)
  D.comment (Printf.sprintf "probe %s %s" probe_name handler_code_sym);
  emit_named_text_section (S.encode wrap_label);
  D.align ~fill_x86_bin_emitter:Nop ~bytes:16;
  D.define_symbol_label ~section:Text wrap_label;
  D.cfi_startproc ();
  if fp
  then (
    push rbp;
    I.mov rsp rbp);
  (*= Prepare to call the handler: calculate and allocate stack space.
     Compute the size of stack slots for all live hard registers. *)
  let live =
    Reg.Set.elements p.probe_insn.live
    |> List.filter Reg.is_reg |> Array.of_list
  in
  let live_offset = size_of_regs live in
  (* Compute the size of stack slots for spilling all arguments of the probe. *)
  let aux_offset = 8 (* for saving r15 *) in
  let tmp_offset = size_of_regs p.probe_insn.arg in
  let loc_args, loc_offset = Proc.loc_arguments (Reg.typv p.probe_insn.arg) in
  (*= Ensure the stack is aligned.
     Assuming that the stack at the probe site is 16-byte aligned,
     [loc_arguments] ensures that [loc_offset] is 16-byte aligned.
     All temporaries are 8 bytes long, the return address is already pushed,
     and optionally the frame pointer is already pushed on the stack. *)
  let wrapper_frame_size k = 8 + (if fp then 8 else 0) + k in
  let k = live_offset + aux_offset + tmp_offset + loc_offset in
  assert (k mod 8 = 0);
  let padding = if wrapper_frame_size k mod 16 = 0 then 0 else 8 in
  let n = k + padding in
  (* Allocate stack space *)
  if Config.runtime5
     && (not Config.no_stack_checks)
     && n >= Stack_check.stack_threshold_size
  then
    emit_stack_check ~size_in_bytes:n ~save_registers:true
      ~save_simd:(must_save_simd_regs p.probe_insn.live);
  emit_stack_offset n;
  (* Save all live hard registers *)
  let offset = aux_offset + tmp_offset + loc_offset in
  let saved_live = stack_locations ~offset live in
  Array.iteri (fun i reg -> move reg saved_live.(i)) live;
  (* Spill r15 to free it to be used as a temporary register for stack to stack
     copying. *)
  let offset = tmp_offset + loc_offset in
  let saved_r15 = make_stack_loc 0 Reg.dummy ~offset in
  I.mov r15 (reg saved_r15);
  (* Spill all arguments of the probe. Some of these may already be on the
     stack, in which case a temporary is used for the move. *)
  let saved_args = stack_locations ~offset:loc_offset p.probe_insn.arg in
  Array.iteri
    (fun i reg -> move_allowing_stack_to_stack reg saved_args.(i))
    p.probe_insn.arg;
  (* Load probe arguments to correct locations for the handler *)
  Array.iteri
    (fun i reg -> move_allowing_stack_to_stack saved_args.(i) reg)
    loc_args;
  (* Reload spilled registers used as temporaries *)
  I.mov (reg saved_r15) r15;
  (* Emit call to handler *)
  add_used_symbol handler_code_sym;
  emit_call (Cmm.global_symbol handler_code_sym);
  (* Record a frame description for the wrapper *)
  let label = Cmm.new_label () in
  let live_offset =
    Array.fold_right
      (fun (r : Reg.t) acc ->
        match (r.loc : Reg.location) with
        | Stack (Outgoing k) -> (
          match r.typ with
          | Val -> k :: acc
          | Int | Float | Vec128 | Vec256 | Vec512 | Float32 -> acc
          | Valx2 -> k :: (k + Arch.size_addr) :: acc
          | Addr -> Misc.fatal_errorf "bad GC root %a" Printreg.reg r)
        | Stack (Incoming _ | Reg.Local _ | Domainstate _) | Reg _ | Unknown ->
          assert false)
      saved_live []
  in
  record_frame_descr ~label ~frame_size:(wrapper_frame_size n) ~live_offset
    (Dbg_other Debuginfo.none);
  D.define_label (label_to_asm_label ~section:Text label);
  (* After the probe handler has finished executing, restore all live registers
     and free stack space. *)
  Array.iteri (fun i reg -> move saved_live.(i) reg) live;
  emit_stack_offset (-n);
  if fp then pop rbp;
  I.ret ();
  D.cfi_endproc ();
  emit_function_type_and_size wrap_label

let emit_stapsdt_base_section () =
  if not !stapsdt_base_emitted
  then (
    stapsdt_base_emitted := true;
    D.switch_to_section Stapsdt_base;
    (* Note that the Stapsdt symbols do not follow the usual symbol encoding
       convention. Hence, in this rare case, we create the symbol as a raw
       symbol for which no subsequent encoding will be done.*)
    let stapsdt_sym = S.Predef.stapsdt_base in
    D.weak stapsdt_sym;
    D.hidden stapsdt_sym;
    D.define_symbol_label ~section:Stapsdt_base stapsdt_sym;
    D.space ~bytes:1;
    D.size_const stapsdt_sym
      1L (* 1 byte; alternative would be . - _.stapsdt.base *))

let emit_elf_note ~section ~owner ~typ ~emit_desc =
  D.align ~fill_x86_bin_emitter:Zero ~bytes:4;
  let a = L.create section in
  let b = L.create section in
  let c = L.create section in
  let d = L.create section in
  D.between_labels_32_bit ~upper:b ~lower:a ();
  D.between_labels_32_bit ~upper:d ~lower:c ();
  D.int32 typ;
  D.define_label a;
  D.string (owner ^ "\000");
  D.define_label b;
  D.align ~fill_x86_bin_emitter:Zero ~bytes:4;
  D.define_label c;
  emit_desc ();
  D.define_label d;
  D.align ~fill_x86_bin_emitter:Zero ~bytes:4

let emit_probe_notes0 () =
  D.switch_to_section Stapsdt_note;
  let stap_arg arg =
    let arg_name =
      match arg.loc with
      | Stack s ->
        Printf.sprintf "%d(%%rsp)"
          (slot_offset s (Stack_class.of_machtype arg.Reg.typ))
      | Reg reg -> Reg_class.register_name arg.Reg.typ reg
      | Unknown ->
        Misc.fatal_errorf "Cannot create probe: illegal argument: %a"
          Printreg.reg arg
    in
    Printf.sprintf "%d@%s" (Select_utils.size_component arg.Reg.typ) arg_name
  in
  let describe_one_probe p =
    let probe_name, enabled_at_init =
      match p.probe_insn.desc with
      | Lcall_op (Lprobe { name; enabled_at_init; handler_code_sym = _ }) ->
        name, enabled_at_init
      | Lcall_op
          ( Lcall_ind | Ltailcall_ind | Lcall_imm _ | Ltailcall_imm _
          | Lextcall _ )
      | Lprologue | Lend | Lreloadretaddr | Lreturn | Lentertrap | Lpoptrap _
      | Lop _ | Llabel _ | Lbranch _
      | Lcondbranch (_, _)
      | Lcondbranch3 (_, _, _)
      | Lswitch _ | Ladjust_stack_offset _ | Lpushtrap _ | Lraise _
      | Lstackcheck _ ->
        assert false
    in
    let args =
      Array.fold_right (fun arg acc -> stap_arg arg :: acc) p.probe_insn.arg []
      |> String.concat " "
    in
    let semsym =
      find_or_add_semaphore probe_name (Some enabled_at_init) p.probe_insn.dbg
    in
    let semaphore_label = S.create semsym in
    let emit_desc () =
      let lbl = label_to_asm_label ~section:Stapsdt_note p.probe_label in
      D.label lbl;
      (match Target_system.is_macos () with
      | false -> D.symbol S.Predef.stapsdt_base
      | true -> D.int64 0L);
      D.symbol semaphore_label;
      D.string "ocaml_1\000";
      D.string (probe_name ^ "\000");
      D.string (args ^ "\000")
    in
    emit_elf_note ~section:Stapsdt_note ~owner:"stapsdt" ~typ:3l ~emit_desc
  in
  List.iter describe_one_probe !probes;
  (match Target_system.is_macos () with
  | false ->
    emit_stapsdt_base_section ();
    D.switch_to_section Probes
  | true -> D.switch_to_section Probes);
  D.align ~fill_x86_bin_emitter:Zero ~bytes:2;
  String.Map.iter
    (fun _ (label, label_sym, enabled_at_init) ->
      (* Unresolved weak symbols have a zero value regardless of the following
         initialization. *)
      let enabled_at_init = Option.value enabled_at_init ~default:false in
      D.weak label_sym;
      D.hidden label_sym;
      D.define_symbol_label ~section:Probes label_sym;
      D.int16 (Numbers.Int16.of_int_exn 0);
      (* for systemtap probes *)
      D.int16 (Numbers.Int16.of_int_exn (Bool.to_int enabled_at_init));
      (* for ocaml probes *)
      add_def_symbol label)
    !probe_semaphores

let emit_probe_notes () =
  match !probes with [] -> () | _ -> emit_probe_notes0 ()

let emit_trap_notes () =
  (* Don't emit trap notes on windows and macos systems *)
  let is_system_supported =
    match system with
    | S_macosx -> false (* can be supported with a symbol *)
    | S_gnu | S_solaris | S_linux_elf | S_bsd_elf | S_beos | S_linux -> true
    | S_cygwin | S_mingw | S_mingw64 | S_win64 | S_win32 | S_unknown -> false
    | S_freebsd | S_netbsd | S_openbsd ->
      (* Probably works, as these are ELF-based, but untested. *)
      false
  in
  let emit_labels list =
    List.iter (fun l -> D.label l) list;
    D.int64 0L
  in
  let emit_desc () =
    D.symbol S.Predef.stapsdt_base;
    emit_labels (L.Set.elements traps.enter_traps);
    emit_labels traps.push_traps;
    emit_labels traps.pop_traps
  in
  if is_system_supported && !Arch.trap_notes
     && not (L.Set.is_empty traps.enter_traps)
  then (
    D.switch_to_section Note_ocaml_eh;
    emit_elf_note ~section:Note_ocaml_eh ~owner:"OCaml" ~typ:1l ~emit_desc;
    (* Reuse stapsdt base section for calcluating addresses after pre-link *)
    emit_stapsdt_base_section ();
    (* Switch back to Data section *)
    D.data ())

let end_assembly () =
  if not (Misc.Stdlib.List.is_empty !float_constants)
  then (
    D.switch_to_section Eight_byte_literals;
    D.align ~fill_x86_bin_emitter:Zero ~bytes:8;
    List.iter (fun (cst, lbl) -> emit_float_constant cst lbl) !float_constants);
  if not (Misc.Stdlib.List.is_empty !vec128_constants)
  then (
    D.switch_to_section Sixteen_byte_literals;
    D.align ~fill_x86_bin_emitter:Zero ~bytes:16;
    List.iter (fun (cst, lbl) -> emit_vec128_constant cst lbl) !vec128_constants);
  if not (Misc.Stdlib.List.is_empty !vec256_constants)
  then (
    D.switch_to_section Thirtytwo_byte_literals;
    D.align ~fill_x86_bin_emitter:Zero ~bytes:32;
    List.iter (fun (cst, lbl) -> emit_vec256_constant cst lbl) !vec256_constants);
  if not (Misc.Stdlib.List.is_empty !vec512_constants)
  then (
    D.switch_to_section Sixtyfour_byte_literals;
    D.align ~fill_x86_bin_emitter:Zero ~bytes:64;
    List.iter (fun (cst, lbl) -> emit_vec512_constant cst lbl) !vec512_constants);
  (* Emit probe handler wrappers *)
  List.iter emit_probe_handler_wrapper !probes;
  emit_named_text_section (Cmm_helpers.make_symbol "jump_tables");
  emit_jump_tables ();
  let code_end = Cmm_helpers.make_symbol "code_end" in
  emit_named_text_section code_end;
  if is_macosx system then I.nop ();
  (* suppress "ld warning: atom sorting error" *)
  emit_global_label_for_symbol ~section:Text code_end;
  emit_imp_table ~section:Text ();
  D.data ();
  D.int64 0L;
  (* PR#6329 *)
  emit_global_label ~section:Data "data_end";
  D.int64 0L;
  D.text ();
  (* We align to 8 bytes before the frame table. Perhaps somewhat
     counterintuitively, we use [~fill_x86_bin_emitter:Zero] even though we are
     now in the text section. The reason is that the additional padding will
     never be executed, so there is no need to pad it with nops in the X86
     binary emitter. *)
  (* CR sspies: We should just determine the filling based on the current
     section for the binary emitter and then remove the argument
     [fill_x86_bin_emitter]. This is the only place, where it does not seem to
     match the current section, and it seems it does not matter whether we pad
     with zeros or nops here. *)
  D.align ~fill_x86_bin_emitter:Zero ~bytes:8;
  (* PR#7591 *)
  emit_global_label ~section:Text "frametable";
  (* CR sspies: Share the [emit_frames] code with the Arm backend. *)
  emit_frames
    { efa_code_label =
        (fun l ->
          let l = label_to_asm_label ~section:Text l in
          D.label l);
      efa_data_label =
        (fun l ->
          let l = label_to_asm_label ~section:Data l in
          D.label l);
      efa_i8 = (fun n -> D.int8 n);
      efa_i16 = (fun n -> D.int16 n);
      efa_i32 = (fun n -> D.int32 n);
      efa_u8 = (fun n -> D.uint8 n);
      efa_u16 = (fun n -> D.uint16 n);
      efa_u32 = (fun n -> D.uint32 n);
      efa_word = (fun n -> D.targetint (Targetint.of_int_exn n));
      efa_align = (fun n -> D.align ~fill_x86_bin_emitter:Zero ~bytes:n);
      efa_label_rel =
        (fun lbl ofs ->
          let lbl = label_to_asm_label ~section:Text lbl in
          let ofs = Targetint.of_int32 ofs in
          D.between_this_and_label_offset_32bit_expr ~upper:lbl
            ~offset_upper:ofs);
      efa_def_label =
        (fun l ->
          let lbl = label_to_asm_label ~section:Text l in
          D.define_label lbl);
      efa_string = (fun s -> D.string (s ^ "\000"))
    };
  let frametable_sym = S.create (Cmm_helpers.make_symbol "frametable") in
  D.size frametable_sym;
  D.data ();
  emit_probe_notes ();
  emit_trap_notes ();
  D.mark_stack_non_executable ();
  (* Note that [mark_stack_non_executable] switches the section on Linux. *)
  if is_win64 system
  then (
    D.comment "External functions";
    String.Set.iter
      (fun s ->
        if not (String.Set.mem s !symbols_defined) then D.extrn (S.create s))
      !symbols_used;
    symbols_used := String.Set.empty;
    symbols_defined := String.Set.empty);
  let asm =
    if !X86_proc.create_asm_file
    then
      Some
        ((if X86_proc.masm then X86_masm.generate_asm else X86_gas.generate_asm)
           !Emitaux.output_channel)
    else None
  in
  if not !Oxcaml_flags.internal_assembler
  then Emitaux.Dwarf_helpers.emit_dwarf ();
  X86_proc.generate_code asm;
  (* The internal assembler does not work if reset_all is called here *)
  if not !Oxcaml_flags.internal_assembler then reset_all ()<|MERGE_RESOLUTION|>--- conflicted
+++ resolved
@@ -1403,11 +1403,7 @@
      [https://github.com/google/sanitizers/wiki/AddressSanitizerAlgorithm#mapping].
      I'd recommend reading that first for reference before touching this
      function. *)
-<<<<<<< HEAD
-  let emit_sanitize ?(dependencies = [||]) ?(offset = 0) ~address ~report
-=======
   let emit_shadow_check ?(dependencies = [||]) ?(offset = 0) ~address ~report
->>>>>>> 7f104b14
       (memory_chunk : Cmm.memory_chunk) =
     let[@inline always] need_to_save_register register =
       uses_register register address
@@ -1510,18 +1506,6 @@
         | Byte_unsigned | Byte_signed | Sixteen_unsigned | Sixteen_signed
         | Thirtytwo_unsigned | Thirtytwo_signed | Single _ | Word_int | Word_val
         | Double | Onetwentyeight_aligned ->
-<<<<<<< HEAD
-          emit_sanitize ?dependencies ~address ~report memory_chunk
-        | Onetwentyeight_unaligned ->
-          emit_sanitize ?dependencies ~address ~report Byte_unsigned;
-          emit_sanitize ?dependencies ~offset:15 ~address ~report Byte_unsigned
-        | Twofiftysix_unaligned | Twofiftysix_aligned ->
-          emit_sanitize ?dependencies ~address ~report Byte_unsigned;
-          emit_sanitize ?dependencies ~offset:31 ~address ~report Byte_unsigned
-        | Fivetwelve_unaligned | Fivetwelve_aligned ->
-          emit_sanitize ?dependencies ~address ~report Byte_unsigned;
-          emit_sanitize ?dependencies ~offset:63 ~address ~report Byte_unsigned)
-=======
           emit_shadow_check ?dependencies ~address ~report memory_chunk
         | Onetwentyeight_unaligned ->
           emit_shadow_check ?dependencies ~address ~report Byte_unsigned;
@@ -1535,7 +1519,6 @@
           emit_shadow_check ?dependencies ~address ~report Byte_unsigned;
           emit_shadow_check ?dependencies ~offset:63 ~address ~report
             Byte_unsigned)
->>>>>>> 7f104b14
 end
 
 let emit_atomic instr (op : Cmm.atomic_op) (size : Cmm.atomic_bitwidth) addr =
