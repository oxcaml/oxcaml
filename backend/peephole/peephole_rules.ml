(* CR-someday: see whether the `-4` can be dropped. *)
[@@@ocaml.warning "+a-29-40-41-42-4"]

open! Int_replace_polymorphic_compare
module DLL = Oxcaml_utils.Doubly_linked_list
module U = Peephole_utils

let delete_fst_if_redundant ~fst ~(fst_val : Cfg.basic Cfg.instruction)
    ~(snd_val : Cfg.basic Cfg.instruction) =
  let fst_dst = fst_val.res.(0) in
  let snd_dst = snd_val.res.(0) in
  if U.are_equal_regs fst_dst snd_dst
  then (
    DLL.delete_curr fst;
    Some (U.prev_at_most U.go_back_const fst))
  else None

(** Logical condition for simplifying the following case:
    {|
    mov ..., x
    mov ..., x
    |}

    In this case, the first instruction should be removed *)

let remove_overwritten_mov (cell : Cfg.basic Cfg.instruction DLL.cell) =
  match U.get_cells cell 2 with
  | [fst; snd] -> (
    let fst_val = DLL.value fst in
    let snd_val = DLL.value snd in
    match fst_val.desc, snd_val.desc with
    | ( Op
          ( Const_int _ | Const_float _ | Const_float32 _ | Const_vec128 _
          | Const_vec256 _ | Const_vec512 _ ),
        Op
          ( Const_int _ | Const_float _ | Const_float32 _ | Const_vec128 _
          | Const_vec256 _ | Const_vec512 _ ) ) ->
<<<<<<< HEAD
      (* Removing the first instruction is okay here since it doesn't change the
         set of addresses we touch. *)
      delete_fst_if_redundant ~fst ~fst_val ~snd_val
=======
      (* Removing the second instruction is okay here since it doesn't change
         the set of addresses we touch. *)
      delete_snd_if_redundant ~fst ~fst_val ~snd_val
>>>>>>> db07dd10
    | Op (Spill | Reload), Op (Move | Spill | Reload) ->
      (* We only consider the removal of spill and reload instructions because a
         move from/to an arbitrary memory location could fail because of memory
         protection. *)
      delete_fst_if_redundant ~fst ~fst_val ~snd_val
    | _, _ -> None)
  | _ -> None

(** Logical condition for simplifying the following case:
    {|
    mov x, y
    mov y, x
    |}

    In this case, the second instruction should be removed *)

let remove_useless_mov (cell : Cfg.basic Cfg.instruction DLL.cell) =
  match U.get_cells cell 2 with
  | [fst; snd] -> (
    let fst_val = DLL.value fst in
    let snd_val = DLL.value snd in
    match fst_val.desc with
    | Op (Move | Spill | Reload) -> (
      let fst_src, fst_dst = fst_val.arg.(0), fst_val.res.(0) in
      match snd_val.desc with
      | Op (Move | Spill | Reload) ->
        let snd_src, snd_dst = snd_val.arg.(0), snd_val.res.(0) in
        if U.are_equal_regs fst_src snd_dst && U.are_equal_regs fst_dst snd_src
        then (
          DLL.delete_curr snd;
          Some (U.prev_at_most U.go_back_const fst))
        else None
      | _ -> None)
    | _ -> None)
  | _ -> None

(** Logical condition for simplifying the following case:
  {|
    <op1> const1, r
    <op2> const2, r
  |}

  to:
  {|
    <op1> (const1 <op2> const2), r
  |}

    where
    const1 and const2 are immediate values, and
    <op1> and <op2> are associative binary operators such
    that either <op1> is the same as <op2>, or <op1> is the inverse of <op2>,
    or there exists const3 such that <op1 const1> can be expressed as <op2 const3>
    or <op2 const2> can be expressed as <op1 const3> *)

let are_compatible op1 op2 imm1 imm2 :
    (Operation.integer_operation * int) option =
  match
    (op1 : Operation.integer_operation), (op2 : Operation.integer_operation)
  with
  (* CR-someday xclerc: `U.bitwise_immediates` will return `None` if the
     resulting immediate cannot be represented, but in some case a peephole rule
     should nevertheless apply. For instance, on arm64 `(x xor 2) xor 2` will
     fail, but there should arguably be a rule so that the expression is
     simplified to `x`. *)
  | Iand, Iand -> U.bitwise_immediates op1 imm1 imm2 ( land )
  | Ior, Ior -> U.bitwise_immediates op1 imm1 imm2 ( lor )
  | Ixor, Ixor -> U.bitwise_immediates op1 imm1 imm2 ( lxor )
  (* For the following three cases we have the issue that in some situations,
     one or both immediate values could be out of bounds, but the result might
     be within bounds (e.g. imm1 = -4 and imm2 = 65, their sum being 61). This
     should not happen at all since the immediate values should always be within
     the bounds [0, Sys.int_size]. *)
  | Ilsl, Ilsl | Ilsr, Ilsr | Iasr, Iasr | Iadd, Iadd ->
    U.add_immediates op1 imm1 imm2
  | Iadd, Isub ->
    (* The following transformation changes the order of operations on [r] and
       therefore might change the overflow behavior: if [r+c1] overflows, but
       r-[c2-c1] does not overflow. This is fine, other compiler transformations
       may also do it. The code below only ensures that immediates that the
       compiler emits do not overflow. *)
    if imm1 >= imm2
    then U.sub_immediates Iadd imm1 imm2
    else U.sub_immediates Isub imm2 imm1
  | Isub, Isub (* r - (imm1 + imm2 *) -> U.add_immediates Isub imm1 imm2
  | Isub, Iadd ->
    if imm1 >= imm2
    then U.sub_immediates Isub imm1 imm2
    else U.sub_immediates Iadd imm2 imm1
  | Ilsl, Imul ->
    (* [imm1] is guaranteed to be within bounds for [Ilsl], but [1 lsl imm1] may
       not be within bounds for [Imul]. *)
    U.assert_within_range Ilsl imm1;
    let imm1 = 1 lsl imm1 in
    if U.is_immediate_for_intop Imul imm1
    then U.mul_immediates Imul imm1 imm2
    else None
  | Imul, Ilsl ->
    (* [imm2] is guaranteed to be within bounds for [Ilsl], but [1 lsl imm2] may
       not be within bounds for [Imul]. *)
    U.assert_within_range Ilsl imm2;
    let imm2 = 1 lsl imm2 in
    if U.is_immediate_for_intop Imul imm2
    then U.mul_immediates Imul imm1 imm2
    else None
  | Imul, Imul -> U.mul_immediates op1 imm1 imm2
  (* CR-soon gtulba-lecu: check this last case | Imod, Imod -> if imm1 mod imm2
     = 0 then Some (Imod, imm2) else None

     The integer modulo imm2 group is a subgroup of the integer modulo imm1 iff
     imm2 divides imm1

     This is because the operations in the groups are addition modulo n and m
     respectively. If n divides m, then every result of the operation (addition)
     in the n group will also be a legal result in the m group, which is
     essentially the definition of a subgroup. If n does not divide m, there
     will be some results in the n group that are not acceptable in the m
     group. *)
  | _ -> None

let fold_intop_imm (cell : Cfg.basic Cfg.instruction DLL.cell) =
  match U.get_cells cell 2 with
  | [fst; snd] ->
    let fst_val = DLL.value fst in
    let snd_val = DLL.value snd in
    (* The following check does the following: 1. Ensures that both instructions
       use the same source register; 2. Ensures that both instructions output
       the result to the source register. This is currently redundant for amd64
       since there are no instructions that invalidate this condition. *)
    if Array.length fst_val.arg = 1
       && Array.length snd_val.arg = 1
       && Array.length fst_val.res = 1
       && Array.length snd_val.res = 1
       && U.are_equal_regs
            (Array.unsafe_get fst_val.arg 0)
            (Array.unsafe_get snd_val.arg 0)
       && U.are_equal_regs
            (Array.unsafe_get fst_val.arg 0)
            (Array.unsafe_get fst_val.res 0)
       && U.are_equal_regs
            (Array.unsafe_get snd_val.arg 0)
            (Array.unsafe_get snd_val.res 0)
    then
      match fst_val.desc, snd_val.desc with
      | Op (Intop_imm (op1, imm1)), Op (Intop_imm (op2, imm2)) -> (
        match are_compatible op1 op2 imm1 imm2 with
        | Some (op, imm) ->
          let new_cell =
            DLL.insert_and_return_before fst
              { fst_val with desc = Cfg.Op (Intop_imm (op, imm)) }
          in
          DLL.delete_curr fst;
          DLL.delete_curr snd;
          Some ((U.prev_at_most U.go_back_const) new_cell)
        | _ -> None)
      | _ -> None
    else None
  | _ -> None

let apply cell =
  let[@inline always] if_none_do f o =
    match o with Some _ -> o | None -> f cell
  in
  None
  |> if_none_do remove_overwritten_mov
  |> if_none_do remove_useless_mov
  |> if_none_do fold_intop_imm<|MERGE_RESOLUTION|>--- conflicted
+++ resolved
@@ -35,15 +35,10 @@
         Op
           ( Const_int _ | Const_float _ | Const_float32 _ | Const_vec128 _
           | Const_vec256 _ | Const_vec512 _ ) ) ->
-<<<<<<< HEAD
-      (* Removing the first instruction is okay here since it doesn't change the
-         set of addresses we touch. *)
-      delete_fst_if_redundant ~fst ~fst_val ~snd_val
-=======
+
       (* Removing the second instruction is okay here since it doesn't change
          the set of addresses we touch. *)
       delete_snd_if_redundant ~fst ~fst_val ~snd_val
->>>>>>> db07dd10
     | Op (Spill | Reload), Op (Move | Spill | Reload) ->
       (* We only consider the removal of spill and reload instructions because a
          move from/to an arbitrary memory location could fail because of memory
