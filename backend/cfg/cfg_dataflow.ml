[@@@ocaml.warning "+a-4-30-40-41-42"]

open! Int_replace_polymorphic_compare
module Instr = Numbers.Int

module type Transfer_domain_S = sig
  type t

  val bot : t

  val less_equal : t -> t -> bool
end

module type Dataflow_direction_S = sig
  module Transfer_domain : Transfer_domain_S

  type transfer_image

  val join_result :
    old_value:Transfer_domain.t ->
    transfer_result:transfer_image ->
    predecessor:Cfg.basic_block ->
    current:Cfg.basic_block ->
    Transfer_domain.t

  type instr_domain

  (* For a given block gives a sequence of all successor labels (taking the
     dataflow direction into account). *)
  val edges_out : Cfg.basic_block -> Label.t Seq.t

  val transfer_block :
    update_instr:(int -> instr_domain -> unit) ->
    Transfer_domain.t ->
    Cfg.basic_block ->
    transfer_image
end

module type Dataflow_S = sig
  module Transfer_domain : Transfer_domain_S

  type work_state

  type instr_domain

  val create :
    Cfg.t ->
    init:(Cfg.basic_block -> Transfer_domain.t option) ->
    store_instr:bool ->
    work_state

  val get_res_block : work_state -> Transfer_domain.t Label.Tbl.t

  val get_res_instr_exn : work_state -> instr_domain Instr.Tbl.t

  val run : max_iteration:int -> work_state -> (unit, unit) Result.t
end

module Make_dataflow (D : Dataflow_direction_S) :
  Dataflow_S
    with type Transfer_domain.t = D.Transfer_domain.t
     and type instr_domain = D.instr_domain = struct
  module Transfer_domain = D.Transfer_domain

  module WorkSet : sig
    type t

    type element = Label.t

    val create : priorities:int Label.Tbl.t -> t

    val add : t -> element -> unit

    val is_empty : t -> bool

    val remove_and_return : t -> element
  end = struct
    module WorkSetElement = struct
      type t =
        { priority : int;
          label : Label.t
        }

      let compare t1 t2 =
        match Int.compare t1.priority t2.priority with
        | 0 -> Label.compare t1.label t2.label
        | c -> c
    end

    module WorkSet = Set.Make (WorkSetElement)

    type t =
      { priorities : int Label.Tbl.t;
        mutable work_set : WorkSet.t
      }

    type element = Label.t

    let create ~priorities = { priorities; work_set = WorkSet.empty }

    let add t label =
      let priority = Label.Tbl.find t.priorities label in
      t.work_set <- WorkSet.add { label; priority } t.work_set

    let is_empty t = WorkSet.is_empty t.work_set

    let choose t = WorkSet.max_elt t.work_set

    let remove_and_return t =
      let element = choose t in
      t.work_set <- WorkSet.remove element t.work_set;
      element.label
  end

  type work_state =
    { cfg : Cfg.t;
      mutable queue : WorkSet.t;
      map_block : Transfer_domain.t Label.Tbl.t;
      map_instr : D.instr_domain Instr.Tbl.t option
    }

  type instr_domain = D.instr_domain

  type priority_helper =
    { label : Label.t;
      mutable index : int;
      mutable lowlink : int;
      mutable on_stack : bool
    }

  let compute_priorities (cfg : Cfg.t) =
    (* This algorithm is based on Tarjan's strongly connected components
       algorithm explained in "DEPTH-FIRST SEARCH AND LINEAR GRAPH ALGORITHMS*"
       by Robert Tarjan, chapter 4.

       We assign priorities to the nodes based on order they are popped from the
       stack. With that, for two strongly connected components C1 and C2 with an
       edge from C1 to C2 all nodes from C1 will have higher priorities than
       nodes in C2. That is a good order for computing dataflow on the DAG of
       strongly connected components.

       Nodes in a single strongly connected component are added to the stack in
       pre-order and when popping the order is be reversed. But we compute
       dataflow in order of decreasing priority so it will go through them in
       the original pre-order. That seems to be a good heuristic for strongly
       connected components because for a simple cycle that is the best
       ordering. *)
    let stack = Stack.create () in
    let mapping = Label.Tbl.create (Label.Tbl.length cfg.blocks) in
    let priorities = Label.Tbl.create (Label.Tbl.length cfg.blocks) in
    let priority = ref 0 in
    let rec pop_until v =
      let w_values = Stack.pop stack in
      w_values.on_stack <- false;
      incr priority;
      let w = w_values.label in
      assert (not (Label.Tbl.mem priorities w));
      Label.Tbl.add priorities w !priority;
      if not (Label.equal v w) then pop_until v
    in
    let i = ref 0 in
    let int_min (i1 : int) (i2 : int) : int = if i1 < i2 then i1 else i2 in
    let rec strong_connect v =
      assert (not (Label.Tbl.mem mapping v));
      incr i;
      let v_values = { label = v; index = !i; lowlink = !i; on_stack = true } in
      Label.Tbl.add mapping v v_values;
      Stack.push v_values stack;
      let block = Cfg.get_block_exn cfg v in
      Seq.iter
        (fun w ->
          match Label.Tbl.find_opt mapping w with
          | None ->
            let w_values = strong_connect w in
            v_values.lowlink <- int_min v_values.lowlink w_values.lowlink
          | Some w_values ->
            if w_values.on_stack
            then v_values.lowlink <- int_min v_values.lowlink w_values.index)
        (D.edges_out block);
      if v_values.lowlink = v_values.index then pop_until v;
      v_values
    in
    Cfg.iter_blocks cfg ~f:(fun label _block ->
        if not (Label.Tbl.mem mapping label)
        then
          let (_ : priority_helper) = strong_connect label in
          assert (Stack.is_empty stack));
    assert (Label.Tbl.length priorities = Label.Tbl.length cfg.blocks);
    priorities

  let update_instr : work_state -> int -> instr_domain -> unit =
   fun t instr_id value ->
    match t.map_instr with
    | None -> ()
    | Some map_instr -> Instr.Tbl.replace map_instr instr_id value

  let create :
      Cfg.t ->
      init:(Cfg.basic_block -> Transfer_domain.t option) ->
      store_instr:bool ->
      work_state =
   fun cfg ~init ~store_instr ->
    let priorities = compute_priorities cfg in
    let queue = WorkSet.create ~priorities in
    let map_block = Label.Tbl.create (Label.Tbl.length cfg.Cfg.blocks) in
    let map_instr =
      if store_instr
      then
        let map_instr =
          (* CR-soon xclerc for xclerc: review the `16` constant. *)
          Instr.Tbl.create (Label.Tbl.length cfg.Cfg.blocks * 16)
        in
        Some map_instr
      else None
    in
    let t = { cfg; queue; map_block; map_instr } in
    Cfg.iter_blocks cfg ~f:(fun label block ->
        let value = init block |> Option.value ~default:D.Transfer_domain.bot in
        Label.Tbl.replace map_block label value;
        WorkSet.add t.queue label);
    t

  let get_res_block t = t.map_block

  let get_res_instr_exn t = Option.get t.map_instr

  let run ~max_iteration work_state =
    let iteration = ref 0 in
    while
      (not (WorkSet.is_empty work_state.queue)) && !iteration < max_iteration
    do
      incr iteration;
      let element = WorkSet.remove_and_return work_state.queue in
      let current_block = Cfg.get_block_exn work_state.cfg element in
      let current_value =
        Label.Tbl.find work_state.map_block current_block.start
      in
      let transfer_result =
        D.transfer_block ~update_instr:(update_instr work_state) current_value
          current_block
      in
      Seq.iter
        (fun successor ->
          let successor_block = Cfg.get_block_exn work_state.cfg successor in
          let successor_value =
            Label.Tbl.find work_state.map_block successor_block.start
          in
          let new_value =
            D.join_result ~old_value:successor_value ~transfer_result
              ~predecessor:current_block ~current:successor_block
          in
          if not (Transfer_domain.less_equal new_value successor_value)
          then (
            Label.Tbl.replace work_state.map_block successor new_value;
            WorkSet.add work_state.queue successor))
        (D.edges_out current_block);
      ()
    done;
    if WorkSet.is_empty work_state.queue then Ok () else Error ()
end

module type Domain_S = sig
  type t

  val bot : t

  val join : t -> t -> t

  val less_equal : t -> t -> bool
end

module type Forward_transfer = sig
  type domain

  type image =
    { normal : domain;
      exceptional : domain
    }

  val basic : domain -> Cfg.basic Cfg.instruction -> domain

  val terminator : domain -> Cfg.terminator Cfg.instruction -> image
end

module type Forward_S = sig
  type domain

  val run :
    Cfg.t ->
    ?max_iteration:int ->
    init:domain ->
    unit ->
    (domain Label.Tbl.t, unit) result
end

module Forward (D : Domain_S) (T : Forward_transfer with type domain = D.t) :
  Forward_S with type domain = D.t = struct
  module Direction :
    Dataflow_direction_S
      with type Transfer_domain.t = D.t
       and type instr_domain = D.t = struct
    module Transfer_domain : Transfer_domain_S with type t = D.t = struct
      include D
    end

    type transfer_image = T.image =
      { normal : D.t;
        exceptional : D.t
      }

    type instr_domain = D.t

    let edges_out : Cfg.basic_block -> Label.t Seq.t =
     fun block ->
      (* CR-soon azewierzejew for xclerc: Add something to [Cfg] interface to
         make this function (and the one in [Backward]) more efficient. *)
      Cfg.successor_labels ~normal:true ~exn:true block |> Label.Set.to_seq

    let join_result :
        old_value:Transfer_domain.t ->
        transfer_result:transfer_image ->
        predecessor:Cfg.basic_block ->
        current:Cfg.basic_block ->
        Transfer_domain.t =
     fun ~old_value ~transfer_result ~predecessor:_ ~current ->
      if current.is_trap_handler
      then D.join old_value transfer_result.exceptional
      else D.join old_value transfer_result.normal

    let transfer_block :
        update_instr:(int -> instr_domain -> unit) ->
        Transfer_domain.t ->
        Cfg.basic_block ->
        transfer_image =
     fun ~update_instr value block ->
      let transfer f g acc (instr : _ Cfg.instruction) =
        let res = f acc instr in
        update_instr instr.id (g res);
        res
      in
<<<<<<< HEAD
      transfer T.terminator
        (fun { normal; exceptional = _ } -> normal)
        (ListLabels.fold_left block.body ~init:value
           ~f:(transfer T.basic (fun d -> d)))
        block.terminator
=======
      let normal, exceptional =
        transfer T.terminator
          (Cfg.BasicInstructionList.fold_left block.body ~init:(value, value)
             ~f:(transfer T.basic))
          block.terminator
      in
      { normal; exceptional }
>>>>>>> d53bd35a
  end

  module Dataflow_impl = Make_dataflow (Direction)

  type domain = D.t

  let run :
      Cfg.t ->
      ?max_iteration:int ->
      init:domain ->
      unit ->
      (domain Label.Tbl.t, unit) result =
   fun cfg ?(max_iteration = max_int) ~init () ->
    let work_state =
      Dataflow_impl.create cfg
        ~init:(fun block ->
          if Label.equal block.start cfg.entry_label || block.is_trap_handler
          then Some init
          else None)
        ~store_instr:false
    in
    Dataflow_impl.run ~max_iteration work_state
    |> Result.map (fun () -> Dataflow_impl.get_res_block work_state)
end

module Dataflow_result = struct
  type ('a, 'e) t =
    | Ok of 'a
    | Aborted of 'a * 'e
    | Max_iterations_reached
end

module type Backward_transfer = sig
  type domain

  type error

  val basic : domain -> Cfg.basic Cfg.instruction -> (domain, error) result

  val terminator :
    domain ->
    exn:domain ->
    Cfg.terminator Cfg.instruction ->
    (domain, error) result

  val exception_ : domain -> (domain, error) result
end

module type Backward_S = sig
  type domain

  type error

  type _ map =
    | Block : domain Label.Tbl.t map
    | Instr : domain Instr.Tbl.t map
    | Both : (domain Instr.Tbl.t * domain Label.Tbl.t) map

  val run :
    Cfg.t ->
    ?max_iteration:int ->
    init:domain ->
    map:'a map ->
    unit ->
    ('a, error) Dataflow_result.t
end

module Backward (D : Domain_S) (T : Backward_transfer with type domain = D.t) :
  Backward_S with type domain = D.t and type error = T.error = struct
  type error = T.error

  exception Dataflow_aborted of error

  type transfer_domain =
    { normal : D.t;
      exn : D.t
    }

  let unwrap_transfer_result value =
    match value with
    | Ok value -> value
    | Error error -> raise (Dataflow_aborted error)

  module Direction :
    Dataflow_direction_S
      with type Transfer_domain.t = transfer_domain
       and type instr_domain = D.t = struct
    module Transfer_domain : Transfer_domain_S with type t = transfer_domain =
    struct
      type t = transfer_domain =
        { normal : D.t;
          exn : D.t
        }

      let bot = { normal = D.bot; exn = D.bot }

      let less_equal t1 t2 =
        D.less_equal t1.normal t2.normal && D.less_equal t1.exn t2.exn
    end

    type transfer_image = D.t

    type instr_domain = D.t

    let edges_out : Cfg.basic_block -> Label.t Seq.t =
     fun block -> Cfg.predecessor_labels block |> List.to_seq

    let join_result :
        old_value:Transfer_domain.t ->
        transfer_result:transfer_image ->
        predecessor:Cfg.basic_block ->
        current:Cfg.basic_block ->
        Transfer_domain.t =
     fun ~old_value ~transfer_result ~predecessor ~current:_ ->
      if predecessor.is_trap_handler
      then { old_value with exn = D.join old_value.exn transfer_result }
      else { old_value with normal = D.join old_value.normal transfer_result }

    let transfer_block :
        update_instr:(int -> instr_domain -> unit) ->
        Transfer_domain.t ->
        Cfg.basic_block ->
        transfer_image =
     fun ~update_instr { normal; exn } block ->
      let transfer (instr : _ Cfg.instruction) value =
        let value = unwrap_transfer_result value in
        update_instr instr.id value;
        value
      in
      let value =
        transfer block.terminator (T.terminator normal ~exn block.terminator)
      in
      let value =
<<<<<<< HEAD
        ListLabels.fold_right block.body ~init:value ~f:(fun instr value ->
            transfer instr (T.basic value instr))
=======
        Cfg.BasicInstructionList.fold_right block.body ~init:value
          ~f:(fun instr value -> transfer instr (T.basic value ~exn instr))
>>>>>>> d53bd35a
      in
      let value =
        if block.is_trap_handler
        then value |> T.exception_ |> unwrap_transfer_result
        else value
      in
      value
  end

  module Dataflow_impl = Make_dataflow (Direction)

  type domain = D.t

  type _ map =
    | Block : domain Label.Tbl.t map
    | Instr : domain Instr.Tbl.t map
    | Both : (domain Instr.Tbl.t * domain Label.Tbl.t) map

  let run :
      type a.
      Cfg.t ->
      ?max_iteration:int ->
      init:domain ->
      map:a map ->
      unit ->
      (a, error) Dataflow_result.t =
   fun cfg ?(max_iteration = max_int) ~init ~map () ->
    let store_instr = match map with Block -> false | Both | Instr -> true in
    let work_state =
      Dataflow_impl.create cfg
        ~init:(fun _ -> Some { normal = init; exn = D.bot })
        ~store_instr
    in
    let get_result () : a =
      let get_res_block () =
        Label.Tbl.map (Dataflow_impl.get_res_block work_state)
          (fun { normal; exn = _ } -> normal)
      in
      let get_res_instr () = Dataflow_impl.get_res_instr_exn work_state in
      match map with
      | Block -> get_res_block ()
      | Instr -> get_res_instr ()
      | Both -> get_res_instr (), get_res_block ()
    in
    try
      match Dataflow_impl.run ~max_iteration work_state with
      | Ok () -> Ok (get_result ())
      | Error () -> Max_iterations_reached
    with Dataflow_aborted error -> Aborted (get_result (), error)
end<|MERGE_RESOLUTION|>--- conflicted
+++ resolved
@@ -338,21 +338,11 @@
         update_instr instr.id (g res);
         res
       in
-<<<<<<< HEAD
       transfer T.terminator
         (fun { normal; exceptional = _ } -> normal)
-        (ListLabels.fold_left block.body ~init:value
+        (Cfg.BasicInstructionList.fold_left block.body ~init:value
            ~f:(transfer T.basic (fun d -> d)))
         block.terminator
-=======
-      let normal, exceptional =
-        transfer T.terminator
-          (Cfg.BasicInstructionList.fold_left block.body ~init:(value, value)
-             ~f:(transfer T.basic))
-          block.terminator
-      in
-      { normal; exceptional }
->>>>>>> d53bd35a
   end
 
   module Dataflow_impl = Make_dataflow (Direction)
@@ -486,13 +476,8 @@
         transfer block.terminator (T.terminator normal ~exn block.terminator)
       in
       let value =
-<<<<<<< HEAD
-        ListLabels.fold_right block.body ~init:value ~f:(fun instr value ->
-            transfer instr (T.basic value instr))
-=======
         Cfg.BasicInstructionList.fold_right block.body ~init:value
-          ~f:(fun instr value -> transfer instr (T.basic value ~exn instr))
->>>>>>> d53bd35a
+          ~f:(fun instr value -> transfer instr (T.basic value instr))
       in
       let value =
         if block.is_trap_handler
